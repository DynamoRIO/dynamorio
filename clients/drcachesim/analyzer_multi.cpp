/* **********************************************************
 * Copyright (c) 2016-2020 Google, Inc.  All rights reserved.
 * **********************************************************/

/*
 * Redistribution and use in source and binary forms, with or without
 * modification, are permitted provided that the following conditions are met:
 *
 * * Redistributions of source code must retain the above copyright notice,
 *   this list of conditions and the following disclaimer.
 *
 * * Redistributions in binary form must reproduce the above copyright notice,
 *   this list of conditions and the following disclaimer in the documentation
 *   and/or other materials provided with the distribution.
 *
 * * Neither the name of Google, Inc. nor the names of its contributors may be
 *   used to endorse or promote products derived from this software without
 *   specific prior written permission.
 *
 * THIS SOFTWARE IS PROVIDED BY THE COPYRIGHT HOLDERS AND CONTRIBUTORS "AS IS"
 * AND ANY EXPRESS OR IMPLIED WARRANTIES, INCLUDING, BUT NOT LIMITED TO, THE
 * IMPLIED WARRANTIES OF MERCHANTABILITY AND FITNESS FOR A PARTICULAR PURPOSE
 * ARE DISCLAIMED. IN NO EVENT SHALL VMWARE, INC. OR CONTRIBUTORS BE LIABLE
 * FOR ANY DIRECT, INDIRECT, INCIDENTAL, SPECIAL, EXEMPLARY, OR CONSEQUENTIAL
 * DAMAGES (INCLUDING, BUT NOT LIMITED TO, PROCUREMENT OF SUBSTITUTE GOODS OR
 * SERVICES; LOSS OF USE, DATA, OR PROFITS; OR BUSINESS INTERRUPTION) HOWEVER
 * CAUSED AND ON ANY THEORY OF LIABILITY, WHETHER IN CONTRACT, STRICT
 * LIABILITY, OR TORT (INCLUDING NEGLIGENCE OR OTHERWISE) ARISING IN ANY WAY
 * OUT OF THE USE OF THIS SOFTWARE, EVEN IF ADVISED OF THE POSSIBILITY OF SUCH
 * DAMAGE.
 */

#include "analyzer.h"
#include "analyzer_multi.h"
#include "analysis_tool_interface.h"
#include "common/options.h"
#include "common/utils.h"
#include "common/directory_iterator.h"
#include "tracer/raw2trace_directory.h"
#include "tracer/raw2trace.h"
#include "reader/file_reader.h"
#ifdef HAS_ZLIB
#    include "reader/compressed_file_reader.h"
#endif
#include "reader/ipc_reader.h"
#ifdef DEBUG
#    include "tests/trace_invariants.h"
#endif

analyzer_multi_t::analyzer_multi_t()
{
    worker_count = op_jobs.get_value();
    // Initial measurements show it's sometimes faster to keep the parallel model
    // of using single-file readers but use them sequentially, as opposed to
    // the every-file interleaving reader, but the user can specify -jobs 1, so
    // we still keep the serial vs parallel split for 0.
    if (worker_count == 0)
        parallel = false;
<<<<<<< HEAD
    if (!op_indir.get_value().empty() || op_infile.get_value().empty())
        op_offline.set_value(true); // Some tools check this.
=======
    if (!op_indir.get_value().empty() || !op_infile.get_value().empty())
        op_offline.set_value(true); // Some tools check this on post-proc runs.
>>>>>>> faec8e50
    if (!create_analysis_tools()) {
        success = false;
        error_string = "Failed to create analysis tool: " + error_string;
        return;
    }
    // XXX: add a "required" flag to droption to avoid needing this here
    if (op_indir.get_value().empty() && op_infile.get_value().empty() &&
        op_ipc_name.get_value().empty()) {
        error_string =
            "Usage error: -ipc_name or -indir or -infile is required\nUsage:\n" +
            droption_parser_t::usage_short(DROPTION_SCOPE_ALL);
        success = false;
        return;
    }
    if (!op_indir.get_value().empty()) {
        std::string tracedir =
            raw2trace_directory_t::tracedir_from_rawdir(op_indir.get_value());
        // We support the trace dir being empty if we haven't post-processed
        // the raw files yet.
        bool needs_processing = false;
        if (!directory_iterator_t::is_directory(tracedir))
            needs_processing = true;
        else {
            directory_iterator_t end;
            directory_iterator_t iter(tracedir);
            if (!iter) {
                needs_processing = true;
            } else {
                int count = 0;
                for (; iter != end; ++iter) {
                    if ((*iter) == "." || (*iter) == "..")
                        continue;
                    ++count;
                    // XXX: It would be nice to call file_reader_t::is_complete()
                    // but we don't have support for that for compressed files.
                    // Thus it's up to the user to delete incomplete processed files.
                }
                if (count == 0)
                    needs_processing = true;
            }
        }
        if (needs_processing) {
            raw2trace_directory_t dir(op_verbose.get_value());
            std::string dir_err = dir.initialize(op_indir.get_value(), "");
            if (!dir_err.empty()) {
                success = false;
                error_string = "Directory setup failed: " + dir_err;
            }
            raw2trace_t raw2trace(dir.modfile_bytes, dir.in_files, dir.out_files, nullptr,
                                  op_verbose.get_value(), op_jobs.get_value());
            std::string error = raw2trace.do_conversion();
            if (!error.empty()) {
                success = false;
                error_string = "raw2trace failed: " + error;
            }
        }
        if (!init_file_reader(tracedir, op_verbose.get_value()))
            success = false;
    } else if (op_infile.get_value().empty()) {
        // XXX i#3323: Add parallel analysis support for online tools.
        parallel = false;
        serial_trace_iter = std::unique_ptr<reader_t>(
            new ipc_reader_t(op_ipc_name.get_value().c_str(), op_verbose.get_value()));
        trace_end = std::unique_ptr<reader_t>(new ipc_reader_t());
        if (!*serial_trace_iter) {
            success = false;
#ifdef UNIX
            // This is the most likely cause of the error.
            // XXX: Even better would be to propagate the mkfifo errno here.
            error_string = "try removing stale pipe file " +
                reinterpret_cast<ipc_reader_t *>(serial_trace_iter.get())
                    ->get_pipe_name();
#endif
        }
    } else {
        // Legacy file.
        if (!init_file_reader(op_infile.get_value(), op_verbose.get_value()))
            success = false;
    }
    // We can't call serial_trace_iter->init() here as it blocks for ipc_reader_t.
}

analyzer_multi_t::~analyzer_multi_t()
{
    destroy_analysis_tools();
}

bool
analyzer_multi_t::create_analysis_tools()
{
    /* FIXME i#2006: add multiple tool support. */
    /* FIXME i#2006: create a single top-level tool for multi-component
     * tools.
     */
    tools = new analysis_tool_t *[max_num_tools];
    tools[0] = drmemtrace_analysis_tool_create();
    if (tools[0] == NULL)
        return false;
    std::string tool_error;
    if (!*tools[0]) {
        tool_error = tools[0]->get_error_string();
        if (tool_error.empty())
            tool_error = "no error message provided.";
    } else
        tool_error = tools[0]->initialize();
    if (!tool_error.empty()) {
        error_string = "Tool failed to initialize: " + tool_error;
        delete tools[0];
        tools[0] = NULL;
        return false;
    }
    num_tools = 1;
#ifdef DEBUG
    if (op_test_mode.get_value()) {
        tools[1] = new trace_invariants_t(op_offline.get_value(), op_verbose.get_value());
        if (tools[1] == NULL)
            return false;
        if (!!*tools[1])
            tools[1]->initialize();
        if (!*tools[1]) {
            error_string = tools[1]->get_error_string();
            delete tools[1];
            tools[1] = NULL;
            return false;
        }
        num_tools = 2;
    }
#endif
    return true;
}

void
analyzer_multi_t::destroy_analysis_tools()
{
    if (!success)
        return;
    for (int i = 0; i < num_tools; i++)
        delete tools[i];
    delete[] tools;
}<|MERGE_RESOLUTION|>--- conflicted
+++ resolved
@@ -56,13 +56,8 @@
     // we still keep the serial vs parallel split for 0.
     if (worker_count == 0)
         parallel = false;
-<<<<<<< HEAD
-    if (!op_indir.get_value().empty() || op_infile.get_value().empty())
-        op_offline.set_value(true); // Some tools check this.
-=======
     if (!op_indir.get_value().empty() || !op_infile.get_value().empty())
         op_offline.set_value(true); // Some tools check this on post-proc runs.
->>>>>>> faec8e50
     if (!create_analysis_tools()) {
         success = false;
         error_string = "Failed to create analysis tool: " + error_string;
