/* **********************************************************
 * Copyright (c) 2016-2018 Google, Inc.  All rights reserved.
 * **********************************************************/

/*
 * Redistribution and use in source and binary forms, with or without
 * modification, are permitted provided that the following conditions are met:
 *
 * * Redistributions of source code must retain the above copyright notice,
 *   this list of conditions and the following disclaimer.
 *
 * * Redistributions in binary form must reproduce the above copyright notice,
 *   this list of conditions and the following disclaimer in the documentation
 *   and/or other materials provided with the distribution.
 *
 * * Neither the name of Google, Inc. nor the names of its contributors may be
 *   used to endorse or promote products derived from this software without
 *   specific prior written permission.
 *
 * THIS SOFTWARE IS PROVIDED BY THE COPYRIGHT HOLDERS AND CONTRIBUTORS "AS IS"
 * AND ANY EXPRESS OR IMPLIED WARRANTIES, INCLUDING, BUT NOT LIMITED TO, THE
 * IMPLIED WARRANTIES OF MERCHANTABILITY AND FITNESS FOR A PARTICULAR PURPOSE
 * ARE DISCLAIMED. IN NO EVENT SHALL VMWARE, INC. OR CONTRIBUTORS BE LIABLE
 * FOR ANY DIRECT, INDIRECT, INCIDENTAL, SPECIAL, EXEMPLARY, OR CONSEQUENTIAL
 * DAMAGES (INCLUDING, BUT NOT LIMITED TO, PROCUREMENT OF SUBSTITUTE GOODS OR
 * SERVICES; LOSS OF USE, DATA, OR PROFITS; OR BUSINESS INTERRUPTION) HOWEVER
 * CAUSED AND ON ANY THEORY OF LIABILITY, WHETHER IN CONTRACT, STRICT
 * LIABILITY, OR TORT (INCLUDING NEGLIGENCE OR OTHERWISE) ARISING IN ANY WAY
 * OUT OF THE USE OF THIS SOFTWARE, EVEN IF ADVISED OF THE POSSIBILITY OF SUCH
 * DAMAGE.
 */

#include "analyzer.h"
#include "analyzer_multi.h"
#include "analysis_tool_interface.h"
#include "common/options.h"
#include "common/utils.h"
#include "common/directory_iterator.h"
#include "tracer/raw2trace_directory.h"
#include "tracer/raw2trace.h"
#include "reader/file_reader.h"
#ifdef HAS_ZLIB
#    include "reader/compressed_file_reader.h"
#endif
#include "reader/ipc_reader.h"
#ifdef DEBUG
#    include "tests/trace_invariants.h"
#endif

#ifdef HAS_ZLIB
// Even for uncompressed files, zlib's gzip interface is faster than fstream.
typedef compressed_file_reader_t my_file_reader_t;
#else
typedef file_reader_t<std::ifstream *> my_file_reader_t;
#endif

analyzer_multi_t::analyzer_multi_t()
{
    if (!create_analysis_tools()) {
        success = false;
        error_string = "Failed to create analysis tool: " + error_string;
        return;
    }
    // XXX: add a "required" flag to droption to avoid needing this here
    if (op_indir.get_value().empty() && op_infile.get_value().empty() &&
        op_ipc_name.get_value().empty()) {
        error_string =
            "Usage error: -ipc_name or -indir or -infile is required\nUsage:\n" +
            droption_parser_t::usage_short(DROPTION_SCOPE_ALL);
        success = false;
        return;
    }
    if (!op_indir.get_value().empty()) {
<<<<<<< HEAD
        // XXX: better to put in app name + pid, or rely on staying inside subdir?
        std::string tracefile =
            op_indir.get_value() + std::string(DIRSEP) + TRACE_FILENAME;
        auto existing =
            new file_reader_t<std::ifstream *>(tracefile.c_str(), op_verbose.get_value());
        if (existing->is_complete())
            trace_iter = existing;
=======
        std::string tracedir =
            raw2trace_directory_t::tracedir_from_rawdir(op_indir.get_value());
        my_file_reader_t *existing =
            new my_file_reader_t(tracedir.c_str(), op_verbose.get_value());
        // We support the trace dir being empty if we haven't post-processed
        // the raw files yet.
        bool needs_processing = false;
        if (!directory_iterator_t::is_directory(tracedir))
            needs_processing = true;
>>>>>>> f9ba1bc0
        else {
            directory_iterator_t end;
            directory_iterator_t iter(tracedir);
            if (!iter) {
                needs_processing = true;
            } else {
                int count = 0;
                for (; iter != end; ++iter) {
                    if ((*iter) == "." || (*iter) == "..")
                        continue;
                    ++count;
                    // XXX: It would be nice to call file_reader_t::is_complete()
                    // but we don't have support for that for compressed files.
                    // Thus it's up to the user to delete incomplete processed files.
                }
                if (count == 0)
                    needs_processing = true;
            }
        }
        if (needs_processing) {
            delete existing;
            existing = nullptr;
            raw2trace_directory_t dir(op_indir.get_value(), "", op_verbose.get_value());
            raw2trace_t raw2trace(dir.modfile_bytes, dir.in_files, dir.out_files, nullptr,
                                  op_verbose.get_value());
            std::string error = raw2trace.do_conversion();
            if (!error.empty()) {
                success = false;
                error_string = "raw2trace failed: " + error;
            }
<<<<<<< HEAD
            trace_iter = new file_reader_t<std::ifstream *>(tracefile.c_str(),
                                                            op_verbose.get_value());
        }
        // We don't support a compressed file here (is_complete() is too hard
        // to implement).
        trace_end = new file_reader_t<std::ifstream *>();
=======
            trace_iter = new my_file_reader_t(tracedir.c_str(), op_verbose.get_value());
        } else
            trace_iter = existing;
        trace_end = new my_file_reader_t();
>>>>>>> f9ba1bc0
    } else if (op_infile.get_value().empty()) {
        trace_iter = new ipc_reader_t(op_ipc_name.get_value().c_str());
        trace_end = new ipc_reader_t();
        if (!*trace_iter) {
            success = false;
#ifdef UNIX
            // This is the most likely cause of the error.
            // XXX: Even better would be to propagate the mkfifo errno here.
            error_string = "try removing stale pipe file " +
                reinterpret_cast<ipc_reader_t *>(trace_iter)->get_pipe_name();
#endif
        }
    } else {
<<<<<<< HEAD
=======
        // Legacy file.
>>>>>>> f9ba1bc0
        trace_iter =
            new my_file_reader_t(op_infile.get_value().c_str(), op_verbose.get_value());
        trace_end = new my_file_reader_t();
    }
    // We can't call trace_iter->init() here as it blocks for ipc_reader_t.
}

analyzer_multi_t::~analyzer_multi_t()
{
    destroy_analysis_tools();
}

bool
analyzer_multi_t::create_analysis_tools()
{
    /* FIXME i#2006: add multiple tool support. */
    /* FIXME i#2006: create a single top-level tool for multi-component
     * tools.
     */
    tools = new analysis_tool_t *[max_num_tools];
    tools[0] = drmemtrace_analysis_tool_create();
    if (tools[0] != NULL && !*tools[0]) {
        error_string = tools[0]->get_error_string();
        delete tools[0];
        tools[0] = NULL;
    }
    if (tools[0] == NULL)
        return false;
    num_tools = 1;
#ifdef DEBUG
    if (op_test_mode.get_value()) {
        tools[1] = new trace_invariants_t(op_offline.get_value(), op_verbose.get_value());
        if (tools[1] != NULL && !*tools[1]) {
            error_string = tools[1]->get_error_string();
            delete tools[1];
            tools[1] = NULL;
        }
        if (tools[1] == NULL)
            return false;
        num_tools = 2;
    }
#endif
    return true;
}

void
analyzer_multi_t::destroy_analysis_tools()
{
    if (!success)
        return;
    for (int i = 0; i < num_tools; i++)
        delete tools[i];
    delete[] tools;
}<|MERGE_RESOLUTION|>--- conflicted
+++ resolved
@@ -71,15 +71,6 @@
         return;
     }
     if (!op_indir.get_value().empty()) {
-<<<<<<< HEAD
-        // XXX: better to put in app name + pid, or rely on staying inside subdir?
-        std::string tracefile =
-            op_indir.get_value() + std::string(DIRSEP) + TRACE_FILENAME;
-        auto existing =
-            new file_reader_t<std::ifstream *>(tracefile.c_str(), op_verbose.get_value());
-        if (existing->is_complete())
-            trace_iter = existing;
-=======
         std::string tracedir =
             raw2trace_directory_t::tracedir_from_rawdir(op_indir.get_value());
         my_file_reader_t *existing =
@@ -89,7 +80,6 @@
         bool needs_processing = false;
         if (!directory_iterator_t::is_directory(tracedir))
             needs_processing = true;
->>>>>>> f9ba1bc0
         else {
             directory_iterator_t end;
             directory_iterator_t iter(tracedir);
@@ -120,19 +110,10 @@
                 success = false;
                 error_string = "raw2trace failed: " + error;
             }
-<<<<<<< HEAD
-            trace_iter = new file_reader_t<std::ifstream *>(tracefile.c_str(),
-                                                            op_verbose.get_value());
-        }
-        // We don't support a compressed file here (is_complete() is too hard
-        // to implement).
-        trace_end = new file_reader_t<std::ifstream *>();
-=======
             trace_iter = new my_file_reader_t(tracedir.c_str(), op_verbose.get_value());
         } else
             trace_iter = existing;
         trace_end = new my_file_reader_t();
->>>>>>> f9ba1bc0
     } else if (op_infile.get_value().empty()) {
         trace_iter = new ipc_reader_t(op_ipc_name.get_value().c_str());
         trace_end = new ipc_reader_t();
@@ -146,10 +127,7 @@
 #endif
         }
     } else {
-<<<<<<< HEAD
-=======
         // Legacy file.
->>>>>>> f9ba1bc0
         trace_iter =
             new my_file_reader_t(op_infile.get_value().c_str(), op_verbose.get_value());
         trace_end = new my_file_reader_t();
