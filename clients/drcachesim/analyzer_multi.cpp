/* **********************************************************
 * Copyright (c) 2016-2022 Google, Inc.  All rights reserved.
 * **********************************************************/

/*
 * Redistribution and use in source and binary forms, with or without
 * modification, are permitted provided that the following conditions are met:
 *
 * * Redistributions of source code must retain the above copyright notice,
 *   this list of conditions and the following disclaimer.
 *
 * * Redistributions in binary form must reproduce the above copyright notice,
 *   this list of conditions and the following disclaimer in the documentation
 *   and/or other materials provided with the distribution.
 *
 * * Neither the name of Google, Inc. nor the names of its contributors may be
 *   used to endorse or promote products derived from this software without
 *   specific prior written permission.
 *
 * THIS SOFTWARE IS PROVIDED BY THE COPYRIGHT HOLDERS AND CONTRIBUTORS "AS IS"
 * AND ANY EXPRESS OR IMPLIED WARRANTIES, INCLUDING, BUT NOT LIMITED TO, THE
 * IMPLIED WARRANTIES OF MERCHANTABILITY AND FITNESS FOR A PARTICULAR PURPOSE
 * ARE DISCLAIMED. IN NO EVENT SHALL VMWARE, INC. OR CONTRIBUTORS BE LIABLE
 * FOR ANY DIRECT, INDIRECT, INCIDENTAL, SPECIAL, EXEMPLARY, OR CONSEQUENTIAL
 * DAMAGES (INCLUDING, BUT NOT LIMITED TO, PROCUREMENT OF SUBSTITUTE GOODS OR
 * SERVICES; LOSS OF USE, DATA, OR PROFITS; OR BUSINESS INTERRUPTION) HOWEVER
 * CAUSED AND ON ANY THEORY OF LIABILITY, WHETHER IN CONTRACT, STRICT
 * LIABILITY, OR TORT (INCLUDING NEGLIGENCE OR OTHERWISE) ARISING IN ANY WAY
 * OUT OF THE USE OF THIS SOFTWARE, EVEN IF ADVISED OF THE POSSIBILITY OF SUCH
 * DAMAGE.
 */

#include "analyzer.h"
#include "analyzer_multi.h"
#include "analysis_tool_interface.h"
#include "common/options.h"
#include "common/utils.h"
#include "common/directory_iterator.h"
#include "tracer/raw2trace_directory.h"
#include "tracer/raw2trace.h"
#include "reader/file_reader.h"
#ifdef HAS_ZLIB
#    include "reader/compressed_file_reader.h"
#endif
#include "reader/ipc_reader.h"
#include "tools/invariant_checker.h"

analyzer_multi_t::analyzer_multi_t()
{
    worker_count_ = op_jobs.get_value();
    // Initial measurements show it's sometimes faster to keep the parallel model
    // of using single-file readers but use them sequentially, as opposed to
    // the every-file interleaving reader, but the user can specify -jobs 1, so
    // we still keep the serial vs parallel split for 0.
    if (worker_count_ == 0)
        parallel_ = false;
    if (!op_indir.get_value().empty() || !op_infile.get_value().empty())
        op_offline.set_value(true); // Some tools check this on post-proc runs.
    if (!create_analysis_tools()) {
        success_ = false;
        error_string_ = "Failed to create analysis tool: " + error_string_;
        return;
    }
    // XXX: add a "required" flag to droption to avoid needing this here
    if (op_indir.get_value().empty() && op_infile.get_value().empty() &&
        op_ipc_name.get_value().empty()) {
        error_string_ =
            "Usage error: -ipc_name or -indir or -infile is required\nUsage:\n" +
            droption_parser_t::usage_short(DROPTION_SCOPE_ALL);
        success_ = false;
        return;
    }
    if (!op_indir.get_value().empty()) {
        std::string tracedir =
            raw2trace_directory_t::tracedir_from_rawdir(op_indir.get_value());
        // We support the trace dir being empty if we haven't post-processed
        // the raw files yet.
        bool needs_processing = false;
        if (!directory_iterator_t::is_directory(tracedir))
            needs_processing = true;
        else {
            directory_iterator_t end;
            directory_iterator_t iter(tracedir);
            if (!iter) {
                needs_processing = true;
            } else {
                int count = 0;
                for (; iter != end; ++iter) {
                    if ((*iter) == "." || (*iter) == "..")
                        continue;
                    ++count;
                    // XXX: It would be nice to call file_reader_t::is_complete()
                    // but we don't have support for that for compressed files.
                    // Thus it's up to the user to delete incomplete processed files.
                }
                if (count == 0)
                    needs_processing = true;
            }
        }
        if (needs_processing) {
            raw2trace_directory_t dir(op_verbose.get_value());
            std::string dir_err = dir.initialize(op_indir.get_value(), "");
            if (!dir_err.empty()) {
                success_ = false;
                error_string_ = "Directory setup failed: " + dir_err;
                return;
            }
<<<<<<< HEAD
            raw2trace_t raw2trace(dir.modfile_bytes_, dir.in_files_, dir.out_files_,
                                  dir.encoding_file_, nullptr, op_verbose.get_value(),
                                  op_jobs.get_value(), dir.get_syscall_pt_trace_dir(),
                                  op_alt_module_dir.get_value());
=======
            raw2trace_t raw2trace(
                dir.modfile_bytes_, dir.in_files_, dir.out_files_, dir.out_archives_,
                dir.encoding_file_, nullptr, op_verbose.get_value(), op_jobs.get_value(),
                op_alt_module_dir.get_value(), op_chunk_instr_count.get_value());
>>>>>>> 6e69f2a9
            std::string error = raw2trace.do_conversion();
            if (!error.empty()) {
                success_ = false;
                error_string_ = "raw2trace failed: " + error;
            }
        }
        tracedir = raw2trace_directory_t::tracedir_from_rawdir(op_indir.get_value());
        if (!init_file_reader(tracedir, op_verbose.get_value()))
            success_ = false;
    } else if (op_infile.get_value().empty()) {
        // XXX i#3323: Add parallel analysis support for online tools.
        parallel_ = false;
        serial_trace_iter_ = std::unique_ptr<reader_t>(
            new ipc_reader_t(op_ipc_name.get_value().c_str(), op_verbose.get_value()));
        trace_end_ = std::unique_ptr<reader_t>(new ipc_reader_t());
        if (!*serial_trace_iter_) {
            success_ = false;
#ifdef UNIX
            // This is the most likely cause of the error.
            // XXX: Even better would be to propagate the mkfifo errno here.
            error_string_ = "try removing stale pipe file " +
                reinterpret_cast<ipc_reader_t *>(serial_trace_iter_.get())
                    ->get_pipe_name();
#endif
        }
    } else {
        // Legacy file.
        if (!init_file_reader(op_infile.get_value(), op_verbose.get_value()))
            success_ = false;
    }
    // We can't call serial_trace_iter_->init() here as it blocks for ipc_reader_t.
}

analyzer_multi_t::~analyzer_multi_t()
{
    destroy_analysis_tools();
}

bool
analyzer_multi_t::create_analysis_tools()
{
    /* FIXME i#2006: add multiple tool support. */
    /* FIXME i#2006: create a single top-level tool for multi-component
     * tools.
     */
    tools_ = new analysis_tool_t *[max_num_tools_];
    tools_[0] = drmemtrace_analysis_tool_create();
    if (tools_[0] == NULL)
        return false;
    std::string tool_error;
    if (!*tools_[0]) {
        tool_error = tools_[0]->get_error_string();
        if (tool_error.empty())
            tool_error = "no error message provided.";
    } else
        tool_error = tools_[0]->initialize();
    if (!tool_error.empty()) {
        error_string_ = "Tool failed to initialize: " + tool_error;
        delete tools_[0];
        tools_[0] = NULL;
        return false;
    }
    num_tools_ = 1;
    if (op_test_mode.get_value()) {
        tools_[1] =
            new invariant_checker_t(op_offline.get_value(), op_verbose.get_value(),
                                    op_test_mode_name.get_value());
        if (tools_[1] == NULL)
            return false;
        if (!!*tools_[1])
            tools_[1]->initialize();
        if (!*tools_[1]) {
            error_string_ = tools_[1]->get_error_string();
            delete tools_[1];
            tools_[1] = NULL;
            return false;
        }
        num_tools_ = 2;
    }
    return true;
}

void
analyzer_multi_t::destroy_analysis_tools()
{
    if (!success_)
        return;
    for (int i = 0; i < num_tools_; i++)
        delete tools_[i];
    delete[] tools_;
}<|MERGE_RESOLUTION|>--- conflicted
+++ resolved
@@ -105,17 +105,11 @@
                 error_string_ = "Directory setup failed: " + dir_err;
                 return;
             }
-<<<<<<< HEAD
-            raw2trace_t raw2trace(dir.modfile_bytes_, dir.in_files_, dir.out_files_,
-                                  dir.encoding_file_, nullptr, op_verbose.get_value(),
-                                  op_jobs.get_value(), dir.get_syscall_pt_trace_dir(),
-                                  op_alt_module_dir.get_value());
-=======
             raw2trace_t raw2trace(
                 dir.modfile_bytes_, dir.in_files_, dir.out_files_, dir.out_archives_,
                 dir.encoding_file_, nullptr, op_verbose.get_value(), op_jobs.get_value(),
-                op_alt_module_dir.get_value(), op_chunk_instr_count.get_value());
->>>>>>> 6e69f2a9
+                dir.get_syscall_pt_trace_dir(), op_alt_module_dir.get_value(),
+                op_chunk_instr_count.get_value());
             std::string error = raw2trace.do_conversion();
             if (!error.empty()) {
                 success_ = false;
