--- conflicted
+++ resolved
@@ -339,16 +339,12 @@
             op_outdir.get_value(), op_filter_stop_timestamp.get_value(),
             op_filter_cache_size.get_value(), op_filter_trace_types.get_value(),
             op_filter_marker_types.get_value(), op_trim_before_timestamp.get_value(),
-<<<<<<< HEAD
-            op_trim_after_timestamp.get_value(), op_verbose.get_value());
+            op_trim_after_timestamp.get_value(), op_encodings2regdeps.get_value(),
+            op_filter_func_ids.get_value(), op_modify_marker_value.get_value(),
+            op_verbose.get_value());
     } else if (simulator_type == INTERNAL_RECORD_VIEW) {
         return internal_record_view_tool_create(op_skip_refs.get_value(),
                                                 op_sim_refs.get_value());
-=======
-            op_trim_after_timestamp.get_value(), op_encodings2regdeps.get_value(),
-            op_filter_func_ids.get_value(), op_modify_marker_value.get_value(),
-            op_verbose.get_value());
->>>>>>> a8ee909c
     }
     ERRMSG("Usage error: unsupported record analyzer type \"%s\".  Only " RECORD_FILTER
            " is supported.\n",
