--- conflicted
+++ resolved
@@ -600,13 +600,8 @@
         /** The unit of the schedule time quantum. */
         quantum_unit_t quantum_unit = QUANTUM_INSTRUCTIONS;
         /**
-<<<<<<< HEAD
-         * Deprecated: use #quantum_duration_us and #time_units_per_us for #QUANTUM_TIME
-         * or #quantum_duration_instrs for #QUANTUM_INSTRUCTIONS instead.  It
-=======
          * Deprecated: use #quantum_duration_us and #time_units_per_us for #QUANTUM_TIME,
          * or #quantum_duration_instrs for #QUANTUM_INSTRUCTIONS, instead.  It
->>>>>>> 3cda8c8f
          * is an error to set this to a non-zero value when #struct_size includes
          * #quantum_duration_us.  When #struct_size does not include
          * #quantum_duration_us and this value is non-zero, the value in
@@ -766,11 +761,7 @@
          * exceeds #syscall_switch_threshold or #blocking_switch_threshold.  The
          * as-traced syscall latency (which is in traced microseconds) is multiplied
          * by this field to produce the blocked time in simulated microseconds.  Once
-<<<<<<< HEAD
-         * that many simulated microseconds has passed according to the "cur_time"
-=======
          * that many simulated microseconds have passed according to the "cur_time"
->>>>>>> 3cda8c8f
          * value passed to next_record() (multiplied by #time_units_per_us), the
          * input will be no longer considered blocked.  The blocked time is clamped
          * to a maximum value controlled by #block_time_max.
@@ -794,7 +785,6 @@
          */
         // TODO i#6959: Once we have -exit_if_all_unscheduled raise this.
         uint64_t block_time_max_us = 2500;
-<<<<<<< HEAD
         /**
          * The minimum time in microseconds that must have elapsed after an input last
          * ran on an output before that input is allowed to be migrated to a different
@@ -809,8 +799,6 @@
          * parameter to next_record().
          */
         uint64_t rebalance_period_us = 1500000;
-=======
->>>>>>> 3cda8c8f
     };
 
     /**
