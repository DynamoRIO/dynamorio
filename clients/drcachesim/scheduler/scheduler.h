/* **********************************************************
 * Copyright (c) 2023 Google, Inc.  All rights reserved.
 * **********************************************************/

/*
 * Redistribution and use in source and binary forms, with or without
 * modification, are permitted provided that the following conditions are met:
 *
 * * Redistributions of source code must retain the above copyright notice,
 *   this list of conditions and the following disclaimer.
 *
 * * Redistributions in binary form must reproduce the above copyright notice,
 *   this list of conditions and the following disclaimer in the documentation
 *   and/or other materials provided with the distribution.
 *
 * * Neither the name of Google, Inc. nor the names of its contributors may be
 *   used to endorse or promote products derived from this software without
 *   specific prior written permission.
 *
 * THIS SOFTWARE IS PROVIDED BY THE COPYRIGHT HOLDERS AND CONTRIBUTORS "AS IS"
 * AND ANY EXPRESS OR IMPLIED WARRANTIES, INCLUDING, BUT NOT LIMITED TO, THE
 * IMPLIED WARRANTIES OF MERCHANTABILITY AND FITNESS FOR A PARTICULAR PURPOSE
 * ARE DISCLAIMED. IN NO EVENT SHALL VMWARE, INC. OR CONTRIBUTORS BE LIABLE
 * FOR ANY DIRECT, INDIRECT, INCIDENTAL, SPECIAL, EXEMPLARY, OR CONSEQUENTIAL
 * DAMAGES (INCLUDING, BUT NOT LIMITED TO, PROCUREMENT OF SUBSTITUTE GOODS OR
 * SERVICES; LOSS OF USE, DATA, OR PROFITS; OR BUSINESS INTERRUPTION) HOWEVER
 * CAUSED AND ON ANY THEORY OF LIABILITY, WHETHER IN CONTRACT, STRICT
 * LIABILITY, OR TORT (INCLUDING NEGLIGENCE OR OTHERWISE) ARISING IN ANY WAY
 * OUT OF THE USE OF THIS SOFTWARE, EVEN IF ADVISED OF THE POSSIBILITY OF SUCH
 * DAMAGE.
 */

/* Scheduler of traced software threads onto simulated cpus. */

#ifndef _DRMEMTRACE_SCHEDULER_H_
#define _DRMEMTRACE_SCHEDULER_H_ 1

/**
 * @file drmemtrace/scheduler.h
 * @brief DrMemtrace top-level trace scheduler.
 */

#define NOMINMAX // Avoid windows.h messing up std::max.
#include <assert.h>
#include <deque>
#include <limits>
#include <mutex>
#include <queue>
#include <set>
#include <stack>
#include <unordered_map>
#include <vector>
#include "archive_istream.h"
#include "archive_ostream.h"
#include "memref.h"
#include "memtrace_stream.h"
#include "reader.h"
#include "record_file_reader.h"
#include "speculator.h"
#include "utils.h"

namespace dynamorio {  /**< General DynamoRIO namespace. */
namespace drmemtrace { /**< DrMemtrace tracing + simulation infrastructure namespace. */

/**
 * Schedules traced software threads onto simulated cpus.
 * Takes in a set of recorded traces and maps them onto a new set of output
 * streams, typically representing simulated cpus.
 *
 * This is a templated class to support not just operating over
 * #dynamorio::drmemtrace::memref_t inputs read by #dynamorio::drmemtrace::reader_t, but
 * also over #dynamorio::drmemtrace::trace_entry_t records read by
 * #dynamorio::drmemtrace::record_reader_t.
 */
template <typename RecordType, typename ReaderType> class scheduler_tmpl_t {
public:
    /**
     * Status codes used by non-stream member functions.
     * get_error_string() provides additional information such as which input file
     * path failed.
     */
    enum scheduler_status_t {
        STATUS_SUCCESS,                 /**< Success. */
        STATUS_ERROR_INVALID_PARAMETER, /**< Error: invalid parameter. */
        STATUS_ERROR_FILE_OPEN_FAILED,  /**< Error: file open failed. */
        STATUS_ERROR_FILE_READ_FAILED,  /**< Error: file read failed. */
        STATUS_ERROR_NOT_IMPLEMENTED,   /**< Error: not implemented. */
        STATUS_ERROR_FILE_WRITE_FAILED, /**< Error: file write failed. */
    };

    /**
     * Status codes used by stream member functions.
     * get_error_string() provides additional information such as which input file
     * path failed.
     */
    enum stream_status_t {
        STATUS_OK,  /**< Stream is healthy and can continue to advance. */
        STATUS_EOF, /**< Stream is at its end. */
        /**
         * For dynamic scheduling with cross-stream dependencies, the scheduler may pause
         * a stream if it gets ahead of another stream it should have a dependence on.
         * This value is also used for schedules following the recorded timestamps
         * (#DEPENDENCY_TIMESTAMPS) to avoid one stream getting ahead of another.  For
         * replaying a schedule as it was traced with #MAP_TO_RECORDED_OUTPUT this can
         * indicate an idle period on a core where the traced workload was not currently
         * scheduled.
         */
        STATUS_WAIT,
        STATUS_INVALID,         /**< Error condition. */
        STATUS_REGION_INVALID,  /**< Input region is out of bounds. */
        STATUS_NOT_IMPLEMENTED, /**< Feature not implemented. */
        STATUS_SKIPPED,         /**< Used for internal scheduler purposes. */
        STATUS_RECORD_FAILED,   /**< Failed to record schedule for future replay. */
    };

    /** Identifies an input stream by its index. */
    typedef int input_ordinal_t;

    /** Identifies an output stream by its index. */
    typedef int output_ordinal_t;

    /** Sentinel value indicating that no input stream is specified. */
    static constexpr input_ordinal_t INVALID_INPUT_ORDINAL = -1;

    /** Sentinel value indicating that no input stream is specified. */
    static constexpr output_ordinal_t INVALID_OUTPUT_ORDINAL = -1;

    /** A bounded sequence of instructions. */
    struct range_t {
        /** Convenience constructor. */
        range_t(uint64_t start, uint64_t stop)
            : start_instruction(start)
            , stop_instruction(stop)
        {
        }
        /**
         * The starting point as a trace instruction ordinal.  These ordinals
         * begin at 1, so a 'start_instruction' value of 0 is invalid.
         */
        uint64_t start_instruction;
        /** The ending point, inclusive.  A stop value of 0 means the end of the trace. */
        uint64_t stop_instruction;
    };

    /**
     * Specifies details about one set of input trace files from one workload,
     * each input file representing a single software thread.
     * It is assumed that there is no thread id duplication within one workload.
     */
    struct input_thread_info_t {
        /** Convenience constructor for common usage. */
        explicit input_thread_info_t(std::vector<range_t> regions)
            : regions_of_interest(regions)
        {
        }
        /** Convenience constructor for common usage. */
        input_thread_info_t(memref_tid_t tid, int priority)
            : tids(1, tid)
            , priority(priority)
        {
        }
        /**
         * Convenience constructor for placing all threads for one workload on a set of
         * cores for a static partitioning.
         */
        input_thread_info_t(std::set<output_ordinal_t> output_binding)
            : output_binding(output_binding)
        {
        }
        /** Size of the struct for binary-compatible additions. */
        size_t struct_size = sizeof(input_thread_info_t);
        /**
         * Which threads the details in this structure apply to.
         * If empty, the details apply to all not-yet-mentioned (by other 'tids'
         * vectors in prior entries for this workload) threads in the
         * #dynamorio::drmemtrace::scheduler_tmpl_t::input_workload_t.
         */
        std::vector<memref_tid_t> tids;
        /**
         * Limits these threads to this set of output streams.  They will not
         * be scheduled on any other output streams.
         */
        std::set<output_ordinal_t> output_binding;
        /**
         * Relative priority for scheduling.  The default is 0.  Higher values have
         * higher priorities and will starve lower-priority inputs.
         * Higher priorities out-weigh dependencies such as #DEPENDENCY_TIMESTAMPS.
         */
        int priority = 0;
        /**
         * If non-empty, all input records outside of these ranges are skipped: it is as
         * though the input were constructed by concatenating these ranges together.  A
         * #TRACE_MARKER_TYPE_WINDOW_ID marker is inserted between
         * ranges (with a value equal to the range ordinal) to notify the client of the
         * discontinuity (but not before the first range), with a
         * #dynamorio::drmemtrace::TRACE_TYPE_THREAD_EXIT record inserted after the final
         * range.  These ranges must be non-overlapping and in increasing order.
         */
        std::vector<range_t> regions_of_interest;
    };

    /** Specifies an input that is already opened by a reader. */
    struct input_reader_t {
        /** Creates an empty reader. */
        input_reader_t() = default;
        /** Creates a reader entry. */
        input_reader_t(std::unique_ptr<ReaderType> reader,
                       std::unique_ptr<ReaderType> end, memref_tid_t tid)
            : reader(std::move(reader))
            , end(std::move(end))
            , tid(tid)
        {
        }
        /** The reader for the input stream. */
        std::unique_ptr<ReaderType> reader;
        /** The end reader for 'reader'. */
        std::unique_ptr<ReaderType> end;
        /**
         * A unique identifier to distinguish from other readers for this workload.
         * Typically this will be the thread id but it does not need to be, so long
         * as it is not 0 (DynamoRIO's INVALID_THREAD_ID sentinel).
         * This is used to in the 'thread_modifiers' field of 'input_workload_t'
         * to refer to this input.
         */
        memref_tid_t tid = INVALID_THREAD_ID;
    };

    /** Specifies the input workloads to be scheduled. */
    struct input_workload_t {
        /** Create an empty workload.  This is not a valid final input. */
        input_workload_t()
        {
        }
        /**
         * Create a workload coming from a directory of many trace files or from
         * a single trace file where each trace file uses the given regions of interest.
         */
        input_workload_t(const std::string &trace_path,
                         std::vector<range_t> regions_of_interest = {})
            : path(trace_path)
        {
            if (!regions_of_interest.empty())
                thread_modifiers.push_back(input_thread_info_t(regions_of_interest));
        }
        /**
         * Create a workload with a set of pre-initialized readers which use the given
         * regions of interest.
         */
        input_workload_t(std::vector<input_reader_t> readers,
                         std::vector<range_t> regions_of_interest = {})
            : readers(std::move(readers))
        {
            if (!regions_of_interest.empty())
                thread_modifiers.push_back(input_thread_info_t(regions_of_interest));
        }
        /** Size of the struct for binary-compatible additions. */
        size_t struct_size = sizeof(input_workload_t);
        /**
         * A directory of trace files or a single trace file.
         * A reader will be opened for each input file and its init() function
         * will be called; that function will not block (variants where it
         * does block, such as for IPC, should leave 'path' empty and use 'reader'
         * below instead).
         */
        std::string path;
        /**
         * An alternative to passing in a path and having the scheduler open that file(s)
         * is to directly pass in a reader.  This field is only considered if 'path' is
         * empty.  The scheduler will call the init() function for each reader at the time
         * of the first access to it through an output stream (supporting IPC readers
         * whose init() blocks).
         */
        std::vector<input_reader_t> readers;

        /**
         * If empty, every trace file in 'path' or every reader in 'readers' becomes
         * an enabled input.  If non-empty, only those inputs whose thread ids are
         * in this vector are enabled and the rest are ignored.
         */
        std::set<memref_tid_t> only_threads;

        /** Scheduling modifiers for the threads in this workload. */
        std::vector<input_thread_info_t> thread_modifiers;

        // Work around a known Visual Studio issue where it complains about deleted copy
        // constructors for unique_ptr by deleting our copies and defaulting our moves.
        input_workload_t(const input_workload_t &) = delete;
        input_workload_t &
        operator=(const input_workload_t &) = delete;
        input_workload_t(input_workload_t &&) = default;
        input_workload_t &
        operator=(input_workload_t &&) = default;
    };

    /** Controls how inputs are mapped to outputs. */
    enum mapping_t {
        // TODO i#5843: Can we get doxygen to link references without the fully-qualified
        // name?
        /**
         * Each input stream is mapped to a single output stream (i.e., no input will
         * appear on more than one output), supporting lock-free parallel analysis when
         * combined with #DEPENDENCY_IGNORE.
         */
        MAP_TO_CONSISTENT_OUTPUT,
        // TODO i#5843: Currently it is up to the user to figure out the original core
        // count and pass that number in.  It would be convenient to have the scheduler
        // figure out the output count.  We'd need some way to return that count; I
        // imagine we could add a new query routine to get it and so not change the
        // existing interfaces.
        /**
         * Each input stream is assumed to contain markers indicating how it was
         * originally scheduled.  Those markers are honored with respect to which core
         * number (considered to correspond to output stream ordinal) an input is
         * scheduled into.  This requires an output stream count equal to the number of
         * cores occupied by the input stream set.  When combined with
         * #DEPENDENCY_TIMESTAMPS, this will
         * precisely replay the recorded schedule; for this mode,
         * #dynamorio::drmemtrace::scheduler_tmpl_t::
         * scheduler_options_t.replay_as_traced_istream
         * must be specified.
         */
        MAP_TO_RECORDED_OUTPUT,
        /**
         * The input streams are scheduled using a new dynamic sequence onto the
         * output streams.  Any input markers indicating how the software threads were
         * originally mapped to cores during tracing are ignored.  Instead, inputs
         * run until either a quantum expires (see
         * #dynamorio::drmemtrace::scheduler_tmpl_t::scheduler_options_t::quantum_unit)
         * or a (potentially) blocking system call is identified.  At this point,
         * a new input is selected, taking into consideration other options such
         * as priorities, core bindings, and inter-input dependencies.
         */
        MAP_TO_ANY_OUTPUT,
        /**
         * A schedule recorded previously by this scheduler is to be replayed.
         * The input schedule data is specified in
         * #dynamorio::drmemtrace::scheduler_tmpl_t::
         * scheduler_options_t.schedule_replay_istream.
         * The same output count and input stream order and count must be re-specified;
         * scheduling details such as regions of interest and core bindings do not
         * need to be re-specified and are in fact ignored.
         */
        MAP_AS_PREVIOUSLY,
    };

    /** Flags specifying how inter-input-stream dependencies are handled. */
    enum inter_input_dependency_t {
        /** Ignores all inter-input dependencies. */
        DEPENDENCY_IGNORE,
        /**
         * Ensures timestamps in the inputs arrive at the outputs in timestamp order.
         * For #MAP_TO_ANY_OUTPUT, enforcing asked-for context switch rates is more
         * important that honoring precise trace-buffer-based timestamp inter-input
         * dependencies: thus, timestamp ordering will be followed at context switch
         * points for picking the next input, but timestamps will not preempt an input.
         * To precisely follow the recorded timestamps, use #MAP_TO_RECORDED_OUTPUT.
         */
        DEPENDENCY_TIMESTAMPS,
        // TODO i#5843: Add inferred data dependencies.
    };

    /**
     * Quantum units used for replacing one input with another pre-emptively.
     */
    enum quantum_unit_t {
        /** Uses the instruction count as the quantum. */
        QUANTUM_INSTRUCTIONS,
        /**
         * Uses the user's notion of time as the quantum.
         * This must be supplied by the user by calling
         * dynamorio::drmemtrace::scheduler_tmpl_t::stream_t::report_time()
         * periodically.
         */
        QUANTUM_TIME,
    };

    /** Flags controlling aspects of the scheduler beyond the core scheduling. */
    enum scheduler_flags_t {
        /** Default behavior. */
        SCHEDULER_DEFAULTS = 0,
        // TODO i#5843: Decide and then describe whether the physaddr is in every
        // record or obtained via an API call.
        /**
         * Whether physical addresses should be provided in addition to virtual
         * addresses.
         */
        SCHEDULER_PROVIDE_PHYSICAL_ADDRESSES = 0x1,
        /**
         * Specifies that speculation should supply just NOP instructions.
         */
        SCHEDULER_SPECULATE_NOPS = 0x2,
        /**
         * Causes the get_record_ordinal() and get_instruction_ordinal() results
         * for an output stream to equal those values for the current input stream
         * for that output, rather than accumulating across inputs.
         */
        SCHEDULER_USE_INPUT_ORDINALS = 0x4,
        // This was added for the analyzer view tool on a single trace specified via
        // a directory where the analyzer isn't listing the dir so it doesn't know
        // whether to request SCHEDULER_USE_INPUT_ORDINALS.
        /**
         * If there is just one input and just one output stream, this sets
         * #SCHEDULER_USE_INPUT_ORDINALS; otherwise, it has no effect.
         */
        SCHEDULER_USE_SINGLE_INPUT_ORDINALS = 0x8,
        // TODO i#5843: Add more speculation flags for other strategies.
    };

    /**
     * Collects the parameters specifying how the scheduler should behave, outside
     * of the workload inputs and the output count.
     */
    struct scheduler_options_t {
        /** Constructs a default set of options. */
        scheduler_options_t()
        {
        }
        /** Constructs a set of options with the given type and strategy. */
        scheduler_options_t(mapping_t mapping, inter_input_dependency_t deps,
                            scheduler_flags_t flags = SCHEDULER_DEFAULTS,
                            int verbosity = 0)
            : mapping(mapping)
            , deps(deps)
            , flags(flags)
            , verbosity(verbosity)
        {
        }

        /** Size of the struct for binary-compatible additions. */
        size_t struct_size = sizeof(scheduler_options_t);
        /** The mapping of inputs to outputs. */
        mapping_t mapping = MAP_TO_ANY_OUTPUT;
        /** How inter-input dependencies are handled. */
        inter_input_dependency_t deps = DEPENDENCY_IGNORE;
        /** Optional flags affecting scheduler behavior. */
        scheduler_flags_t flags = SCHEDULER_DEFAULTS;
        /** The unit of the schedule time quantum. */
        quantum_unit_t quantum_unit = QUANTUM_INSTRUCTIONS;
        /**
         * The scheduling quantum duration for preemption.  The units are
         * specified by
         * #dynamorio::drmemtrace::scheduler_tmpl_t::scheduler_options_t::quantum_unit.
         */
        uint64_t quantum_duration = 10 * 1000 * 1000;
        /**
         * If > 0, diagnostic messages are printed to stderr.  Higher values produce
         * more frequent diagnostics.
         */
        int verbosity = 0;
        /**
         * Output stream for recording the schedule for later replay.
         * write_recorded_schedule() must be called when finished to write the
         * in-memory data out to this stream.
         */
        archive_ostream_t *schedule_record_ostream = nullptr;
        /**
         * Input stream for replaying a previously recorded schedule when
         * #MAP_AS_PREVIOUSLY is specified.  If this is non-nullptr and
         * #MAP_AS_PREVIOUSLY is specified, schedule_record_ostream must be nullptr, and
         * most other fields in this struct controlling scheduling are ignored.
         */
        archive_istream_t *schedule_replay_istream = nullptr;
        /**
         * Input stream for replaying the traced schedule when #MAP_TO_RECORDED_OUTPUT is
         * specified for more than one output stream (whose count must match the number
         * of traced cores).
         */
        archive_istream_t *replay_as_traced_istream = nullptr;
    };

    /**
     * Constructs options for a parallel no-inter-input-dependencies schedule where
     * the output stream's get_record_ordinal() and get_instruction_ordinal() reflect
     * just the current input rather than all past inputs on that output.
     */
    static scheduler_options_t
    make_scheduler_parallel_options(int verbosity = 0)
    {
        return scheduler_options_t(sched_type_t::MAP_TO_CONSISTENT_OUTPUT,
                                   sched_type_t::DEPENDENCY_IGNORE,
                                   sched_type_t::SCHEDULER_USE_INPUT_ORDINALS, verbosity);
    }
    /**
     * Constructs options for a serial as-recorded schedule where
     * the output stream's get_record_ordinal() and get_instruction_ordinal() honor
     * skipped records in the input if, and only if, there is a single input and
     * a single output.
     */
    static scheduler_options_t
    make_scheduler_serial_options(int verbosity = 0)
    {
        return scheduler_options_t(
            sched_type_t::MAP_TO_RECORDED_OUTPUT, sched_type_t::DEPENDENCY_TIMESTAMPS,
            sched_type_t::SCHEDULER_USE_SINGLE_INPUT_ORDINALS, verbosity);
    }

    /**
     * Represents a stream of RecordType trace records derived from a
     * subset of a set of input recorded traces.  Provides more
     * information about the record stream using the
     * #dynamorio::drmemtrace::memtrace_stream_t API.
     */
    class stream_t : public memtrace_stream_t {
    public:
        stream_t(scheduler_tmpl_t<RecordType, ReaderType> *scheduler, int ordinal,
                 int verbosity = 0)
            : scheduler_(scheduler)
            , ordinal_(ordinal)
            , verbosity_(verbosity)
        {
        }

        virtual ~stream_t()
        {
        }

        // We deliberately use a regular function which can return a status for things
        // like STATUS_WAIT and abandon attempting to follow std::iterator here as ++;*
        // makes it harder to return multiple different statuses as first-class events.
        // We don’t plan to use range-based for loops or other language features for
        // iterators and our iteration is only forward, so std::iterator's value is
        // diminished.
        /**
         * Advances to the next record in the stream.  Returns a status code on whether
         * and how to continue.
         */
        virtual stream_status_t
        next_record(RecordType &record);

        /**
         * Reports the current time to the scheduler.  This is unitless: it just needs to
         * be called regularly and consistently.  This is used for #QUANTUM_TIME.
         */
        virtual stream_status_t
        report_time(uint64_t cur_time);

        /**
         * Begins a diversion from the regular inputs to a side stream of records
         * representing speculative execution starting at 'start_address'.
         *
         * Because the instruction record after a branch typically needs to be read
         * before knowing whether a simulator is on the wrong path or not, this routine
         * supports putting back the current record so that it will be re-provided as
         * the first record after (the outermost) stop_speculation(), if
         * "queue_current_record" is true.
         *
         * This call can be nested; each call needs to be paired with a corresponding
         * stop_speculation() call.
         */
        virtual stream_status_t
        start_speculation(addr_t start_address, bool queue_current_record);

        /**
         * Stops speculative execution, resuming execution at the
         * stream of records from the point at which the prior matching
         * start_speculation() call was made, either repeating the current record at that
         * time (if "true" was passed for "queue_current_record" to start_speculation())
         * or continuing on the subsequent record (if "false" was passed).  Returns
         * #STATUS_INVALID if there was no prior start_speculation() call.
         */
        virtual stream_status_t
        stop_speculation();

        // memtrace_stream_t interface:

        /**
         * Returns the count of #memref_t records from the start of
         * the trace to this point. It does not include synthetic records (see
         * is_record_synthetic()).
         *
         * If #SCHEDULER_USE_INPUT_ORDINALS is set, then this value matches the record
         * ordinal for the current input stream (and thus might decrease or not change
         * across records if the input changed).  Otherwise, if multiple input streams
         * fed into this output stream, this includes the records from all those streams
         * that were presented here: thus, this may be larger than what the current input
         * stream reports (see get_input_stream_interface() and
         * get_input_stream_ordinal()).  This does not advance across skipped records in
         * an input stream from a region of interest (see
         * #dynamorio::drmemtrace::scheduler_tmpl_t::range_t), but it does advance if the
         * output stream skipped ahead.
         */
        uint64_t
        get_record_ordinal() const override
        {
            if (TESTANY(sched_type_t::SCHEDULER_USE_INPUT_ORDINALS,
                        scheduler_->options_.flags))
                return scheduler_->get_input_stream(ordinal_)->get_record_ordinal();
            return cur_ref_count_;
        }
        /**
         * Returns the count of instructions from the start of the trace to this point.
         * If #SCHEDULER_USE_INPUT_ORDINALS is set, then this value matches the
         * instruction ordinal for the current input stream (and thus might decrease or
         * not change across records if the input changed). Otherwise, if multiple input
         * streams fed into this output stream, this includes the records from all those
         * streams that were presented here: thus, this may be larger than what the
         * current input stream reports (see get_input_stream_interface() and
         * get_input_stream_ordinal()).  This does not advance across skipped records in
         * an input stream from a region of interest (see
         * #dynamorio::drmemtrace::scheduler_tmpl_t::range_t), but it does advance if the
         * output stream skipped ahead.
         */
        uint64_t
        get_instruction_ordinal() const override
        {
            if (TESTANY(sched_type_t::SCHEDULER_USE_INPUT_ORDINALS,
                        scheduler_->options_.flags))
                return scheduler_->get_input_stream(ordinal_)->get_instruction_ordinal();
            return cur_instr_count_;
        }
        /**
         * Returns a name for the current input stream feeding this output stream. For
         * stored offline traces, this is the base name of the trace on disk. For online
         * traces, this is the name of the pipe.
         */
        std::string
        get_stream_name() const override
        {
            return scheduler_->get_input_name(ordinal_);
        }
        /**
         * Returns the ordinal for the current input stream feeding this output stream.
         */
        virtual input_ordinal_t
        get_input_stream_ordinal()
        {
            return scheduler_->get_input_ordinal(ordinal_);
        }
        /**
         * Returns the value of the most recently seen #TRACE_MARKER_TYPE_TIMESTAMP
         * marker.
         */
        uint64_t
        get_last_timestamp() const override
        {
            if (TESTANY(sched_type_t::SCHEDULER_USE_INPUT_ORDINALS,
                        scheduler_->options_.flags))
                return scheduler_->get_input_stream(ordinal_)->get_last_timestamp();
            return last_timestamp_;
        }
        /**
         * Returns the value of the first seen #TRACE_MARKER_TYPE_TIMESTAMP marker.
         */
        uint64_t
        get_first_timestamp() const override
        {
            if (TESTANY(sched_type_t::SCHEDULER_USE_INPUT_ORDINALS,
                        scheduler_->options_.flags))
                return scheduler_->get_input_stream(ordinal_)->get_first_timestamp();
            return first_timestamp_;
        }
        /**
         * Returns the #trace_version_t value from the
         * #TRACE_MARKER_TYPE_VERSION record in the trace header.
         */
        uint64_t
        get_version() const override
        {
            return version_;
        }
        /**
         * Returns the OFFLINE_FILE_TYPE_* bitfields of type
         * #offline_file_type_t identifying the architecture and
         * other key high-level attributes of the trace from the
         * #TRACE_MARKER_TYPE_FILETYPE record in the trace header.
         */
        uint64_t
        get_filetype() const override
        {
            return filetype_;
        }
        /**
         * Returns the cache line size from the
         * #TRACE_MARKER_TYPE_CACHE_LINE_SIZE record in the trace
         * header.
         */
        uint64_t
        get_cache_line_size() const override
        {
            return cache_line_size_;
        }
        /**
         * Returns the chunk instruction count from the
         * #TRACE_MARKER_TYPE_CHUNK_INSTR_COUNT record in the trace
         * header.
         */
        uint64_t
        get_chunk_instr_count() const override
        {
            return chunk_instr_count_;
        }
        /**
         * Returns the page size from the
         * #TRACE_MARKER_TYPE_PAGE_SIZE record in the trace header.
         */
        uint64_t
        get_page_size() const override
        {
            return page_size_;
        }
        /**
         * Returns whether the current record was synthesized and inserted into the record
         * stream and was not present in the original stream.  This is true for timestamp
         * and cpuid headers duplicated after skipping ahead, as well as cpuid markers
         * inserted for synthetic schedules.  Such records do not cound toward the record
         * count and get_record_ordinal() will return the value of the prior record.
         */
        bool
        is_record_synthetic() const override
        {
            return scheduler_->is_record_synthetic(ordinal_);
        }

    protected:
        scheduler_tmpl_t<RecordType, ReaderType> *scheduler_ = nullptr;
        int ordinal_ = -1;
        int verbosity_ = 0;
        uint64_t cur_ref_count_ = 0;
        uint64_t cur_instr_count_ = 0;
        uint64_t last_timestamp_ = 0;
        uint64_t first_timestamp_ = 0;
        // Remember top-level headers for the memtrace_stream_t interface.
        uint64_t version_ = 0;
        uint64_t filetype_ = 0;
        uint64_t cache_line_size_ = 0;
        uint64_t chunk_instr_count_ = 0;
        uint64_t page_size_ = 0;

        // Let the outer class update our state.
        friend class scheduler_tmpl_t<RecordType, ReaderType>;
    };

    /** Default constructor. */
    scheduler_tmpl_t()
    {
    }
    virtual ~scheduler_tmpl_t() = default;

    /**
     * Initializes the scheduler for the given inputs, count of output streams, and
     * options.
     */
    virtual scheduler_status_t
    init(std::vector<input_workload_t> &workload_inputs, int output_count,
         scheduler_options_t options);

    /**
     * Returns the 'ordinal'-th output stream.
     */
    virtual stream_t *
    get_stream(output_ordinal_t ordinal)
    {
        if (ordinal < 0 || ordinal >= static_cast<output_ordinal_t>(outputs_.size()))
            return nullptr;
        return &outputs_[ordinal].stream;
    }

    /** Returns the number of input streams. */
    virtual int
    get_input_stream_count() const
    {
        return static_cast<input_ordinal_t>(inputs_.size());
    }

    /**
     * Returns the #dynamorio::drmemtrace::memtrace_stream_t interface for the
     * 'ordinal'-th input stream.
     */
    virtual memtrace_stream_t *
    get_input_stream_interface(input_ordinal_t input) const
    {
        if (input < 0 || input >= static_cast<input_ordinal_t>(inputs_.size()))
            return nullptr;
        return inputs_[input].reader.get();
    }

    /**
     * Returns the name (from get_stream_name()) of the 'ordinal'-th input stream.
     */
    virtual std::string
    get_input_stream_name(input_ordinal_t input) const
    {
        if (input < 0 || input >= static_cast<input_ordinal_t>(inputs_.size()))
            return "";
        return inputs_[input].reader->get_stream_name();
    }

    /** Returns a string further describing an error code. */
    std::string
    get_error_string() const
    {
        return error_string_;
    }

    /**
     * Writes out the recorded schedule.  Requires that
     * #dynamorio::drmemtrace::scheduler_tmpl_t::
     * scheduler_options_t::schedule_record_ostream was non-nullptr
     * at init time.
     */
    scheduler_status_t
    write_recorded_schedule();

protected:
    typedef scheduler_tmpl_t<RecordType, ReaderType> sched_type_t;
    typedef speculator_tmpl_t<RecordType> spec_type_t;

    struct input_info_t {
        input_info_t()
            : lock(new std::mutex)
        {
        }
        int index = -1; // Position in inputs_ vector.
        std::unique_ptr<ReaderType> reader;
        std::unique_ptr<ReaderType> reader_end;
        // While the scheduler only hands an input to one output at a time, during
        // scheduling decisions one thread may need to access another's fields.
        // We use a unique_ptr to make this moveable for vector storage.
        std::unique_ptr<std::mutex> lock;
        // A tid can be duplicated across workloads so we need the pair of
        // workload index + tid to identify the original input.
        int workload = -1;
        memref_tid_t tid = INVALID_THREAD_ID;
        // If non-empty these records should be returned before incrementing the reader.
        // This is used for read-ahead and inserting synthetic records.
        // We use a deque so we can iterate over it.
        std::deque<RecordType> queue;
        std::set<output_ordinal_t> binding;
        int priority = 0;
        std::vector<range_t> regions_of_interest;
        // Index into regions_of_interest.
        int cur_region = 0;
        // Whether we have reached the current region proper (or are still on the
        // preceding inserted timestamp+cpuid).
        bool in_cur_region = false;
        bool has_modifier = false;
        bool needs_init = false;
        bool needs_advance = false;
        bool needs_roi = true;
        bool at_eof = false;
        uintptr_t next_timestamp = 0;
        uint64_t instrs_in_quantum = 0;
        bool recorded_in_schedule = false;
        // This is a per-workload value, stored in each input for convenience.
        uint64_t base_timestamp = 0;
        // This equals 'options_.deps == DEPENDENCY_TIMESTAMPS', stored here for
        // access in InputTimestampComparator which is static and has no access
        // to the schedule_t.  (An alternative would be to try to get a lambda
        // with schedule_t "this" access for the comparator to compile: it is not
        // simple to do so, however.)
        bool order_by_timestamp = false;
        // Global ready queue counter used to provide FIFO for same-priority inputs.
        uint64_t queue_counter = 0;
        // Used to switch on the insruction *after* a blocking syscall.
<<<<<<< HEAD
        bool saw_blocking_syscall = false;
=======
        bool processing_blocking_syscall = false;
>>>>>>> 2cc331a7
    };

    // Format for recording a schedule to disk.  A separate sequence of these records
    // is stored per output stream; each output stream's sequence is in one component
    // (subfile) of an archive file.
    START_PACKED_STRUCTURE
    struct schedule_record_t {
        enum record_type_t {
            // A regular entry denoting one thread sequence between context switches.
            DEFAULT,
            // The first entry in each component must be this type.  The "key" field
            // holds a version number.
            VERSION,
            FOOTER,        // The final entry in the component.  Other fields are ignored.
            SKIP,          // Skip ahead to the next region of interest.
            SYNTHETIC_END, // A synthetic thread exit record must be supplied.
        };
        static constexpr int VERSION_CURRENT = 0;
        schedule_record_t() = default;
        schedule_record_t(record_type_t type, input_ordinal_t input, uint64_t start,
                          uint64_t stop, uint64_t time)
            : type(type)
            , key(input)
            , start_instruction(start)
            , stop_instruction(stop)
            , timestamp(time)
        {
        }
        record_type_t type;
        START_PACKED_STRUCTURE
        union key {
            key() = default;
            key(input_ordinal_t input)
                : input(input)
            {
            }
            // We assume the user will repeat the precise input workload specifications
            // (including directory ordering of thread files) and we can simply store
            // the ordinal and rely on the same ordinal on replay being the same input.
            input_ordinal_t input = -1;
            int version; // For record_type_t::VERSION.
        } END_PACKED_STRUCTURE key;
        // Input stream ordinal of starting point.
        uint64_t start_instruction = 0;
        // Input stream ordinal, exclusive.  Max numeric value means continue until EOF.
        uint64_t stop_instruction = 0;
        // Timestamp in microseconds to keep context switches ordered.
        // XXX: To add more fine-grained ordering we could emit multiple entries
        // per thread segment, and update the context switching code to recognize
        // that a new entry does not always mean a context switch.
        uint64_t timestamp = 0;
    } END_PACKED_STRUCTURE;

    struct output_info_t {
        output_info_t(scheduler_tmpl_t<RecordType, ReaderType> *scheduler,
                      output_ordinal_t ordinal,
                      typename spec_type_t::speculator_flags_t speculator_flags,
                      int verbosity = 0)
            : stream(scheduler, ordinal, verbosity)
            , speculator(speculator_flags, verbosity)
        {
        }
        stream_t stream;
        // This is an index into the inputs_ vector so -1 is an invalid value.
        // This is set to >=0 for all non-empty outputs during init().
        input_ordinal_t cur_input = INVALID_INPUT_ORDINAL;
        // For static schedules we can populate this up front and avoid needing a
        // lock for dynamically finding the next input, keeping things parallel.
        std::vector<input_ordinal_t> input_indices;
        int input_indices_index = 0;
        // Speculation support.
        std::stack<addr_t> speculation_stack; // Stores PC of resumption point.
        speculator_tmpl_t<RecordType> speculator;
        addr_t speculate_pc = 0;
        // Stores the value of speculate_pc before asking the speculator for the current
        // record.  So if that record was an instruction, speculate_pc holds the next PC
        // while this field holds the instruction's start PC.  The use case is for
        // queueing a read-ahead instruction record for start_speculation().
        addr_t prev_speculate_pc = 0;
        RecordType last_record;
        // A list of schedule segments.  These are accessed only while holding
        // sched_lock_.
        std::vector<schedule_record_t> record;
        int record_index = 0;
        bool waiting = false;
    };

    // Called just once at initialization time to set the initial input-to-output
    // mappings and state.
    scheduler_status_t
    set_initial_schedule(std::unordered_map<int, std::vector<int>> &workload2inputs);

    // Assumed to only be called at initialization time.
    // Reads ahead in each input to find its first timestamp (queuing the records
    // read to feed to the user's first requests).
    scheduler_status_t
    get_initial_timestamps();

    // Opens up all the readers for each file in 'path' which may be a directory.
    // Returns a map of the thread id of each file to its index in inputs_.
    scheduler_status_t
    open_readers(const std::string &path, const std::set<memref_tid_t> &only_threads,
                 std::unordered_map<memref_tid_t, input_ordinal_t> &workload_tids);

    // Opens up a single reader for the (non-directory) file in 'path'.
    // Returns a map of the thread id of the file to its index in inputs_.
    scheduler_status_t
    open_reader(const std::string &path, const std::set<memref_tid_t> &only_threads,
                std::unordered_map<memref_tid_t, input_ordinal_t> &workload_tids);

    // Creates a reader for the default file type we support.
    std::unique_ptr<ReaderType>
    get_default_reader();

    // Creates a reader for the specific file type at (non-directory) 'path'.
    std::unique_ptr<ReaderType>
    get_reader(const std::string &path, int verbosity);

    // Advances the 'output_ordinal'-th output stream.
    stream_status_t
    next_record(output_ordinal_t output, RecordType &record, input_info_t *&input);

    // Skips ahead to the next region of interest if necessary.
    // The caller must hold the input.lock.
    stream_status_t
    advance_region_of_interest(output_ordinal_t output, RecordType &record,
                               input_info_t &input);

    // Does a direct skip, unconditionally.
    // The caller must hold the input.lock.
    stream_status_t
    skip_instructions(output_ordinal_t output, input_info_t &input, uint64_t skip_amount);

    scheduler_status_t
    read_traced_schedule();

    scheduler_status_t
    check_and_fix_modulo_problem_in_schedule(
        std::vector<std::vector<schedule_record_t>> &input_sched,
        std::vector<std::set<uint64_t>> &start2stop,
        std::vector<std::vector<schedule_record_t>> &all_sched);

    scheduler_status_t
    read_recorded_schedule();

    // The caller must hold the lock for the input.
    stream_status_t
    record_schedule_segment(
        output_ordinal_t output, typename schedule_record_t::record_type_t type,
        // "input" can instead be a version of type int.
        // As they are the same underlying type we cannot overload.
        input_ordinal_t input, uint64_t start_instruction,
        // Wrap max in parens to work around Visual Studio compiler issues with the
        // max macro (even despite NOMINMAX defined above).
        uint64_t stop_instruction = (std::numeric_limits<uint64_t>::max)());

    // The caller must hold the input.lock.
    stream_status_t
    close_schedule_segment(output_ordinal_t output, input_info_t &input);

    std::string
    recorded_schedule_component_name(output_ordinal_t output);

    // The sched_lock_ must be held when this is called.
    stream_status_t
    set_cur_input(output_ordinal_t output, input_ordinal_t input);

    // Finds the next input stream for the 'output_ordinal'-th output stream.
    // No input_info_t lock can be held on entry.
    stream_status_t
    pick_next_input(output_ordinal_t output, bool in_wait_state);

    // Helper for pick_next_input() for MAP_AS_PREVIOUSLY.
    // No input_info_t lock can be held on entry.
    // The sched_lock_ must be held on entry.
    stream_status_t
    pick_next_input_as_previously(output_ordinal_t output, input_ordinal_t &index);

    // If the given record has a thread id field, returns true and the value.
    bool
    record_type_has_tid(RecordType record, memref_tid_t &tid);

    // Returns whether the given record is an instruction.
    bool
    record_type_is_instr(RecordType record);

    // If the given record is a marker, returns true and its fields.
    bool
    record_type_is_marker(RecordType record, trace_marker_type_t &type, uintptr_t &value);

    // If the given record is a timestamp, returns true and its fields.
    bool
    record_type_is_timestamp(RecordType record, uintptr_t &value);

    // Creates the marker we insert between regions of interest.
    RecordType
    create_region_separator_marker(memref_tid_t tid, uintptr_t value);

    // Creates a thread exit record.
    RecordType
    create_thread_exit(memref_tid_t tid);

    // Used for diagnostics: prints record fields to stderr.
    void
    print_record(const RecordType &record);

    // Returns the get_stream_name() value for the current input stream scheduled on
    // the 'output_ordinal'-th output stream.
    std::string
    get_input_name(output_ordinal_t output);

    // Returns the input ordinal value for the current input stream scheduled on
    // the 'output_ordinal'-th output stream.
    input_ordinal_t
    get_input_ordinal(output_ordinal_t output);

    // Returns whether the current record for the current input stream scheduled on
    // the 'output_ordinal'-th output stream is synthetic.
    bool
    is_record_synthetic(output_ordinal_t output);

    // Returns the direct handle to the current input stream interface for the
    // 'output_ordinal'-th output stream.
    memtrace_stream_t *
    get_input_stream(output_ordinal_t output);

    stream_status_t
    start_speculation(output_ordinal_t output, addr_t start_address,
                      bool queue_current_record);

    stream_status_t
    stop_speculation(output_ordinal_t output);

    ///////////////////////////////////////////////////////////////////////////
    // Support for ready queues for who to schedule next:

    // I tried using a lambda where we could capture "this" and so use int indices
    // in the queues instead of pointers but hit problems (weird crash while running)
    // so I'm sticking with this solution of a separate struct.
    struct InputTimestampComparator {
        bool
        operator()(input_info_t *a, input_info_t *b) const
        {
            if (a->priority != b->priority)
                return a->priority < b->priority; // Higher is better.
            if (a->order_by_timestamp &&
                (a->reader->get_last_timestamp() - a->base_timestamp) !=
                    (b->reader->get_last_timestamp() - b->base_timestamp)) {
                // Lower is better.
                return (a->reader->get_last_timestamp() - a->base_timestamp) >
                    (b->reader->get_last_timestamp() - b->base_timestamp);
            }
            // We use a counter to provide FIFO order for same-priority inputs.
            return a->queue_counter > b->queue_counter; // Lower is better.
        }
    };

    // sched_lock_ must be held by the caller.
    bool
    ready_queue_empty();

    // sched_lock_ must be held by the caller.
    void
    add_to_ready_queue(input_info_t *input);

    // sched_lock_ must be held by the caller.
    // "for_output" is which output stream is looking for a new input; only an
    // input which is able to run on that output will be selected.
    input_info_t *
    pop_from_ready_queue(output_ordinal_t for_output);
    ///
    ///////////////////////////////////////////////////////////////////////////

    // This has the same value as scheduler_options_t.verbosity (for use in VPRINT).
    int verbosity_ = 0;
    const char *output_prefix_ = "[scheduler]";
    std::string error_string_;
    scheduler_options_t options_;
    // Each vector element has a mutex which should be held when accessing its fields.
    std::vector<input_info_t> inputs_;
    // Each vector element is accessed only by its owning thread, except the
    // record and record_index fields which are accessed under sched_lock_.
    std::vector<output_info_t> outputs_;
    // We use a central lock for global scheduling.  We assume the synchronization
    // cost is outweighed by the simulator's overhead.  This protects concurrent
    // access to inputs_.size(), outputs_.size(), ready_priority_, and
    // ready_counter_.
    std::mutex sched_lock_;
    // Inputs ready to be scheduled, sorted by priority and then timestamp if timestamp
    // dependencies are requested.  We use the timestamp delta from the first observed
    // timestamp in each workload in order to mix inputs from different workloads in the
    // same queue.  FIFO ordering is used for same-priority entries.
    std::priority_queue<input_info_t *, std::vector<input_info_t *>,
                        InputTimestampComparator>
        ready_priority_;
    // Global ready queue counter used to provide FIFO for same-priority inputs.
    uint64_t ready_counter_ = 0;
};

/** See #dynamorio::drmemtrace::scheduler_tmpl_t. */
typedef scheduler_tmpl_t<memref_t, reader_t> scheduler_t;

/** See #dynamorio::drmemtrace::scheduler_tmpl_t. */
typedef scheduler_tmpl_t<trace_entry_t, dynamorio::drmemtrace::record_reader_t>
    record_scheduler_t;

} // namespace drmemtrace
} // namespace dynamorio

#endif /* _DRMEMTRACE_SCHEDULER_H_ */<|MERGE_RESOLUTION|>--- conflicted
+++ resolved
@@ -852,11 +852,7 @@
         // Global ready queue counter used to provide FIFO for same-priority inputs.
         uint64_t queue_counter = 0;
         // Used to switch on the insruction *after* a blocking syscall.
-<<<<<<< HEAD
-        bool saw_blocking_syscall = false;
-=======
         bool processing_blocking_syscall = false;
->>>>>>> 2cc331a7
     };
 
     // Format for recording a schedule to disk.  A separate sequence of these records
