--- conflicted
+++ resolved
@@ -803,7 +803,12 @@
          */
         uint64_t rebalance_period_us = 50000;
         /**
-<<<<<<< HEAD
+         * Determines whether an unscheduled-indefinitely input really is unscheduled for
+         * an infinite time, or instead is treated as blocked for the maxiumim time
+         * (#block_time_max_us) scaled by #block_time_multiplier.
+         */
+        bool honor_infinite_timeouts = false;
+        /**
          * If no time is passed to next_record() (typically with #QUANTUM_INSTRUCTIONS),
          * the instruction count is added to the product of the idle count and this
          * factor.  This can account for a different relative speed of processing an idle
@@ -811,13 +816,6 @@
          * other action taken in response to an idle result.
          */
         double time_units_per_idle = 5.;
-=======
-         * Determines whether an unscheduled-indefinitely input really is unscheduled for
-         * an infinite time, or instead is treated as blocked for the maxiumim time
-         * (#block_time_max_us) scaled by #block_time_multiplier.
-         */
-        bool honor_infinite_timeouts = false;
->>>>>>> 390f21bc
     };
 
     /**
