/* **********************************************************
 * Copyright (c) 2023-2024 Google, Inc.  All rights reserved.
 * **********************************************************/

/*
 * Redistribution and use in source and binary forms, with or without
 * modification, are permitted provided that the following conditions are met:
 *
 * * Redistributions of source code must retain the above copyright notice,
 *   this list of conditions and the following disclaimer.
 *
 * * Redistributions in binary form must reproduce the above copyright notice,
 *   this list of conditions and the following disclaimer in the documentation
 *   and/or other materials provided with the distribution.
 *
 * * Neither the name of Google, Inc. nor the names of its contributors may be
 *   used to endorse or promote products derived from this software without
 *   specific prior written permission.
 *
 * THIS SOFTWARE IS PROVIDED BY THE COPYRIGHT HOLDERS AND CONTRIBUTORS "AS IS"
 * AND ANY EXPRESS OR IMPLIED WARRANTIES, INCLUDING, BUT NOT LIMITED TO, THE
 * IMPLIED WARRANTIES OF MERCHANTABILITY AND FITNESS FOR A PARTICULAR PURPOSE
 * ARE DISCLAIMED. IN NO EVENT SHALL VMWARE, INC. OR CONTRIBUTORS BE LIABLE
 * FOR ANY DIRECT, INDIRECT, INCIDENTAL, SPECIAL, EXEMPLARY, OR CONSEQUENTIAL
 * DAMAGES (INCLUDING, BUT NOT LIMITED TO, PROCUREMENT OF SUBSTITUTE GOODS OR
 * SERVICES; LOSS OF USE, DATA, OR PROFITS; OR BUSINESS INTERRUPTION) HOWEVER
 * CAUSED AND ON ANY THEORY OF LIABILITY, WHETHER IN CONTRACT, STRICT
 * LIABILITY, OR TORT (INCLUDING NEGLIGENCE OR OTHERWISE) ARISING IN ANY WAY
 * OUT OF THE USE OF THIS SOFTWARE, EVEN IF ADVISED OF THE POSSIBILITY OF SUCH
 * DAMAGE.
 */

#include "scheduler.h"

#include <inttypes.h>
#include <stdint.h>

#include <algorithm>
#include <atomic>
#include <cassert>
#include <cinttypes>
#include <cmath>
#include <cstddef>
#include <cstdio>
#include <iomanip>
#include <limits>
#include <map>
#include <memory>
#include <mutex>
#include <ostream>
#include <set>
#include <string>
#include <thread>
#include <unordered_map>
#include <utility>
#include <vector>

#include "flexible_queue.h"
#include "memref.h"
#include "memtrace_stream.h"
#include "mutex_dbg_owned.h"
#include "reader.h"
#include "record_file_reader.h"
#include "trace_entry.h"
#ifdef HAS_LZ4
#    include "lz4_file_reader.h"
#endif
#ifdef HAS_ZLIB
#    include "compressed_file_reader.h"
#endif
#ifdef HAS_ZIP
#    include "zipfile_file_reader.h"
#else
#    include "file_reader.h"
#endif
#ifdef HAS_SNAPPY
#    include "snappy_file_reader.h"
#endif
#include "directory_iterator.h"
#include "utils.h"

#undef VPRINT
// We make logging available in release build to help in diagnosing issues
// and understanding scheduler behavior.
// We assume the extra branches do not add undue overhead.
#define VPRINT(obj, level, ...)                            \
    do {                                                   \
        if ((obj)->verbosity_ >= (level)) {                \
            fprintf(stderr, "%s ", (obj)->output_prefix_); \
            fprintf(stderr, __VA_ARGS__);                  \
        }                                                  \
    } while (0)
#define VDO(obj, level, statement)        \
    do {                                  \
        if ((obj)->verbosity_ >= (level)) \
            statement                     \
    } while (0)

namespace dynamorio {
namespace drmemtrace {

#ifdef HAS_ZLIB
// Even if the file is uncompressed, zlib's gzip interface is faster than
// file_reader_t's fstream in our measurements, so we always use it when
// available.
typedef compressed_file_reader_t default_file_reader_t;
typedef compressed_record_file_reader_t default_record_file_reader_t;
#else
typedef file_reader_t<std::ifstream *> default_file_reader_t;
typedef dynamorio::drmemtrace::record_file_reader_t<std::ifstream>
    default_record_file_reader_t;
#endif

std::string
replay_file_checker_t::check(archive_istream_t *infile)
{
    // Ensure we don't have repeated idle records, which balloon the file size.
    scheduler_t::schedule_record_t record;
    bool prev_was_idle = false;
    while (infile->read(reinterpret_cast<char *>(&record), sizeof(record))) {
        if (record.type == scheduler_t::schedule_record_t::IDLE) {
            if (prev_was_idle)
                return "Error: consecutive idle records";
            prev_was_idle = true;
        } else
            prev_was_idle = false;
    }
    return "";
}

/****************************************************************
 * Specializations for scheduler_tmpl_t<reader_t>, aka scheduler_t.
 */

template <>
std::unique_ptr<reader_t>
scheduler_tmpl_t<memref_t, reader_t>::get_default_reader()
{
    return std::unique_ptr<default_file_reader_t>(new default_file_reader_t());
}

template <>
std::unique_ptr<reader_t>
scheduler_tmpl_t<memref_t, reader_t>::get_reader(const std::string &path, int verbosity)
{
#if defined(HAS_SNAPPY) || defined(HAS_ZIP) || defined(HAS_LZ4)
#    ifdef HAS_LZ4
    if (ends_with(path, ".lz4")) {
        return std::unique_ptr<reader_t>(new lz4_file_reader_t(path, verbosity));
    }
#    endif
#    ifdef HAS_SNAPPY
    if (ends_with(path, ".sz"))
        return std::unique_ptr<reader_t>(new snappy_file_reader_t(path, verbosity));
#    endif
#    ifdef HAS_ZIP
    if (ends_with(path, ".zip"))
        return std::unique_ptr<reader_t>(new zipfile_file_reader_t(path, verbosity));
#    endif
    // If path is a directory, and any file in it ends in .sz, return a snappy reader.
    if (directory_iterator_t::is_directory(path)) {
        directory_iterator_t end;
        directory_iterator_t iter(path);
        if (!iter) {
            error_string_ =
                "Failed to list directory " + path + ": " + iter.error_string() + ". ";
            return nullptr;
        }
        for (; iter != end; ++iter) {
            const std::string fname = *iter;
            if (fname == "." || fname == ".." ||
                starts_with(fname, DRMEMTRACE_SERIAL_SCHEDULE_FILENAME) ||
                fname == DRMEMTRACE_CPU_SCHEDULE_FILENAME)
                continue;
            // Skip the auxiliary files.
            if (fname == DRMEMTRACE_MODULE_LIST_FILENAME ||
                fname == DRMEMTRACE_FUNCTION_LIST_FILENAME ||
                fname == DRMEMTRACE_ENCODING_FILENAME)
                continue;
#    ifdef HAS_SNAPPY
            if (ends_with(*iter, ".sz")) {
                return std::unique_ptr<reader_t>(
                    new snappy_file_reader_t(path, verbosity));
            }
#    endif
#    ifdef HAS_ZIP
            if (ends_with(*iter, ".zip")) {
                return std::unique_ptr<reader_t>(
                    new zipfile_file_reader_t(path, verbosity));
            }
#    endif
#    ifdef HAS_LZ4
            if (ends_with(path, ".lz4")) {
                return std::unique_ptr<reader_t>(new lz4_file_reader_t(path, verbosity));
            }
#    endif
        }
    }
#endif
    // No snappy/zlib support, or didn't find a .sz/.zip file.
    return std::unique_ptr<reader_t>(new default_file_reader_t(path, verbosity));
}

template <>
bool
scheduler_tmpl_t<memref_t, reader_t>::record_type_has_tid(memref_t record,
                                                          memref_tid_t &tid)
{
    if (record.marker.tid == INVALID_THREAD_ID)
        return false;
    tid = record.marker.tid;
    return true;
}

template <>
bool
scheduler_tmpl_t<memref_t, reader_t>::record_type_has_pid(memref_t record,
                                                          memref_pid_t &pid)
{
    if (record.marker.pid == INVALID_PID)
        return false;
    pid = record.marker.pid;
    return true;
}

template <>
void
scheduler_tmpl_t<memref_t, reader_t>::record_type_set_tid(memref_t &record,
                                                          memref_tid_t tid)
{
    record.marker.tid = tid;
}

template <>
bool
scheduler_tmpl_t<memref_t, reader_t>::record_type_is_instr(memref_t record)
{
    return type_is_instr(record.instr.type);
}

template <>
bool
scheduler_tmpl_t<memref_t, reader_t>::record_type_is_encoding(memref_t record)
{
    // There are no separate memref_t encoding records: encoding info is
    // inside instruction records.
    return false;
}

template <>
bool
scheduler_tmpl_t<memref_t, reader_t>::record_type_is_instr_boundary(memref_t record,
                                                                    memref_t prev_record)
{
    return record_type_is_instr(record);
}

template <>
bool
scheduler_tmpl_t<memref_t, reader_t>::record_type_is_marker(memref_t record,
                                                            trace_marker_type_t &type,
                                                            uintptr_t &value)
{
    if (record.marker.type != TRACE_TYPE_MARKER)
        return false;
    type = record.marker.marker_type;
    value = record.marker.marker_value;
    return true;
}

template <>
bool
scheduler_tmpl_t<memref_t, reader_t>::record_type_is_non_marker_header(memref_t record)
{
    // Non-marker trace_entry_t headers turn into markers or are
    // hidden, so there are none in a memref_t stream.
    return false;
}

template <>
bool
scheduler_tmpl_t<memref_t, reader_t>::record_type_is_timestamp(memref_t record,
                                                               uintptr_t &value)
{
    if (record.marker.type != TRACE_TYPE_MARKER ||
        record.marker.marker_type != TRACE_MARKER_TYPE_TIMESTAMP)
        return false;
    value = record.marker.marker_value;
    return true;
}

template <>
bool
scheduler_tmpl_t<memref_t, reader_t>::record_type_is_invalid(memref_t record)
{
    return record.instr.type == TRACE_TYPE_INVALID;
}

template <>
memref_t
scheduler_tmpl_t<memref_t, reader_t>::create_region_separator_marker(memref_tid_t tid,
                                                                     uintptr_t value)
{
    memref_t record = {};
    record.marker.type = TRACE_TYPE_MARKER;
    record.marker.marker_type = TRACE_MARKER_TYPE_WINDOW_ID;
    record.marker.marker_value = value;
    // XXX i#5843: We have .pid as 0 for now; worth trying to fill it in?
    record.marker.tid = tid;
    return record;
}

template <>
memref_t
scheduler_tmpl_t<memref_t, reader_t>::create_thread_exit(memref_tid_t tid)
{
    memref_t record = {};
    record.exit.type = TRACE_TYPE_THREAD_EXIT;
    // XXX i#5843: We have .pid as 0 for now; worth trying to fill it in?
    record.exit.tid = tid;
    return record;
}

template <>
memref_t
scheduler_tmpl_t<memref_t, reader_t>::create_invalid_record()
{
    memref_t record = {};
    record.instr.type = TRACE_TYPE_INVALID;
    return record;
}

template <>
void
scheduler_tmpl_t<memref_t, reader_t>::print_record(const memref_t &record)
{
    fprintf(stderr, "tid=%" PRId64 " type=%d", record.instr.tid, record.instr.type);
    if (type_is_instr(record.instr.type))
        fprintf(stderr, " pc=0x%zx size=%zu", record.instr.addr, record.instr.size);
    else if (record.marker.type == TRACE_TYPE_MARKER) {
        fprintf(stderr, " marker=%d val=%zu", record.marker.marker_type,
                record.marker.marker_value);
    }
    fprintf(stderr, "\n");
}

template <>
void
scheduler_tmpl_t<memref_t, reader_t>::insert_switch_tid_pid(input_info_t &info)
{
    // We do nothing, as every record has a tid from the separate inputs.
}

/******************************************************************************
 * Specializations for scheduler_tmpl_t<record_reader_t>, aka record_scheduler_t.
 */

template <>
std::unique_ptr<dynamorio::drmemtrace::record_reader_t>
scheduler_tmpl_t<trace_entry_t, record_reader_t>::get_default_reader()
{
    return std::unique_ptr<default_record_file_reader_t>(
        new default_record_file_reader_t());
}

template <>
std::unique_ptr<dynamorio::drmemtrace::record_reader_t>
scheduler_tmpl_t<trace_entry_t, record_reader_t>::get_reader(const std::string &path,
                                                             int verbosity)
{
    // TODO i#5675: Add support for other file formats.
    if (ends_with(path, ".sz"))
        return nullptr;
#ifdef HAS_ZIP
    if (ends_with(path, ".zip")) {
        return std::unique_ptr<dynamorio::drmemtrace::record_reader_t>(
            new zipfile_record_file_reader_t(path, verbosity));
    }
#endif
    return std::unique_ptr<dynamorio::drmemtrace::record_reader_t>(
        new default_record_file_reader_t(path, verbosity));
}

template <>
bool
scheduler_tmpl_t<trace_entry_t, record_reader_t>::record_type_has_tid(
    trace_entry_t record, memref_tid_t &tid)
{
    if (record.type != TRACE_TYPE_THREAD)
        return false;
    tid = static_cast<memref_tid_t>(record.addr);
    return true;
}

template <>
bool
scheduler_tmpl_t<trace_entry_t, record_reader_t>::record_type_has_pid(
    trace_entry_t record, memref_pid_t &pid)
{
    if (record.type != TRACE_TYPE_PID)
        return false;
    pid = static_cast<memref_pid_t>(record.addr);
    return true;
}

template <>
void
scheduler_tmpl_t<trace_entry_t, record_reader_t>::record_type_set_tid(
    trace_entry_t &record, memref_tid_t tid)
{
    if (record.type != TRACE_TYPE_THREAD)
        return;
    record.addr = static_cast<addr_t>(tid);
}

template <>
bool
scheduler_tmpl_t<trace_entry_t, record_reader_t>::record_type_is_instr(
    trace_entry_t record)
{
    return type_is_instr(static_cast<trace_type_t>(record.type));
}

template <>
bool
scheduler_tmpl_t<trace_entry_t, record_reader_t>::record_type_is_encoding(
    trace_entry_t record)
{
    return static_cast<trace_type_t>(record.type) == TRACE_TYPE_ENCODING;
}

template <>
typename scheduler_tmpl_t<trace_entry_t, record_reader_t>::stream_status_t
scheduler_tmpl_t<trace_entry_t, record_reader_t>::unread_last_record(
    output_ordinal_t output, trace_entry_t &record, input_info_t *&input)
{
    // See the general unread_last_record() below: we don't support this as
    // we can't provide the prev-prev record for record_type_is_instr_boundary().
    return STATUS_NOT_IMPLEMENTED;
}

template <>
bool
scheduler_tmpl_t<trace_entry_t, record_reader_t>::record_type_is_marker(
    trace_entry_t record, trace_marker_type_t &type, uintptr_t &value)
{
    if (record.type != TRACE_TYPE_MARKER)
        return false;
    type = static_cast<trace_marker_type_t>(record.size);
    value = record.addr;
    return true;
}

template <>
bool
scheduler_tmpl_t<trace_entry_t, record_reader_t>::record_type_is_non_marker_header(
    trace_entry_t record)
{
    return record.type == TRACE_TYPE_HEADER || record.type == TRACE_TYPE_THREAD ||
        record.type == TRACE_TYPE_PID;
}

template <>
bool
scheduler_tmpl_t<trace_entry_t, record_reader_t>::record_type_is_instr_boundary(
    trace_entry_t record, trace_entry_t prev_record)
{
    // Don't advance past encodings or target markers and split them from their
    // associated instr.
    return (record_type_is_instr(record) ||
            record_reader_t::record_is_pre_instr(&record)) &&
        !record_reader_t::record_is_pre_instr(&prev_record);
}

template <>
bool
scheduler_tmpl_t<trace_entry_t, record_reader_t>::record_type_is_timestamp(
    trace_entry_t record, uintptr_t &value)
{
    if (record.type != TRACE_TYPE_MARKER ||
        static_cast<trace_marker_type_t>(record.size) != TRACE_MARKER_TYPE_TIMESTAMP)
        return false;
    value = record.addr;
    return true;
}

template <>
bool
scheduler_tmpl_t<trace_entry_t, record_reader_t>::record_type_is_invalid(
    trace_entry_t record)
{
    return static_cast<trace_type_t>(record.type) == TRACE_TYPE_INVALID;
}

template <>
trace_entry_t
scheduler_tmpl_t<trace_entry_t, record_reader_t>::create_region_separator_marker(
    memref_tid_t tid, uintptr_t value)
{
    // We ignore the tid.
    trace_entry_t record;
    record.type = TRACE_TYPE_MARKER;
    record.size = TRACE_MARKER_TYPE_WINDOW_ID;
    record.addr = value;
    return record;
}

template <>
trace_entry_t
scheduler_tmpl_t<trace_entry_t, record_reader_t>::create_thread_exit(memref_tid_t tid)
{
    trace_entry_t record;
    record.type = TRACE_TYPE_THREAD_EXIT;
    record.size = sizeof(tid);
    record.addr = static_cast<addr_t>(tid);
    return record;
}

template <>
trace_entry_t
scheduler_tmpl_t<trace_entry_t, record_reader_t>::create_invalid_record()
{
    trace_entry_t record;
    record.type = TRACE_TYPE_INVALID;
    record.size = 0;
    record.addr = 0;
    return record;
}

template <>
void
scheduler_tmpl_t<trace_entry_t, record_reader_t>::print_record(
    const trace_entry_t &record)
{
    fprintf(stderr, "type=%d size=%d addr=0x%zx\n", record.type, record.size,
            record.addr);
}

template <>
void
scheduler_tmpl_t<trace_entry_t, record_reader_t>::insert_switch_tid_pid(
    input_info_t &input)
{
    // We need explicit tid,pid records so reader_t will see the new context.
    // We insert at the front, so we have reverse order.
    trace_entry_t pid;
    pid.type = TRACE_TYPE_PID;
    pid.size = 0;
    pid.addr = static_cast<addr_t>(input.pid);

    trace_entry_t tid;
    tid.type = TRACE_TYPE_THREAD;
    tid.size = 0;
    tid.addr = static_cast<addr_t>(input.tid);

    input.queue.push_front(pid);
    input.queue.push_front(tid);
}

/***************************************************************************
 * Scheduled stream.
 */

template <typename RecordType, typename ReaderType>
typename scheduler_tmpl_t<RecordType, ReaderType>::stream_status_t
scheduler_tmpl_t<RecordType, ReaderType>::stream_t::next_record(RecordType &record)
{
    return next_record(record, 0);
}

template <typename RecordType, typename ReaderType>
typename scheduler_tmpl_t<RecordType, ReaderType>::stream_status_t
scheduler_tmpl_t<RecordType, ReaderType>::stream_t::next_record(RecordType &record,
                                                                uint64_t cur_time)
{
    if (max_ordinal_ > 0) {
        ++ordinal_;
        if (ordinal_ >= max_ordinal_)
            ordinal_ = 0;
    }
    input_info_t *input = nullptr;
    sched_type_t::stream_status_t res =
        scheduler_->next_record(ordinal_, record, input, cur_time);
    if (res != sched_type_t::STATUS_OK)
        return res;

    // Update our memtrace_stream_t state.
    std::lock_guard<mutex_dbg_owned> guard(*input->lock);
    if (!input->reader->is_record_synthetic())
        ++cur_ref_count_;
    if (scheduler_->record_type_is_instr_boundary(record, prev_record_))
        ++cur_instr_count_;
    VPRINT(scheduler_, 5,
           "stream record#=%" PRId64 ", instr#=%" PRId64 " (cur input %" PRId64
           " record#=%" PRId64 ", instr#=%" PRId64 ")\n",
           cur_ref_count_, cur_instr_count_, input->tid,
           input->reader->get_record_ordinal(), input->reader->get_instruction_ordinal());

    // Update our header state.
    // If we skipped over these, advance_region_of_interest() sets them.
    // TODO i#5843: Check that all inputs have the same top-level headers here.
    // A possible exception is allowing warmup-phase-filtered traces to be mixed
    // with regular traces.
    trace_marker_type_t marker_type;
    uintptr_t marker_value;
    if (scheduler_->record_type_is_marker(record, marker_type, marker_value)) {
        switch (marker_type) {
        case TRACE_MARKER_TYPE_TIMESTAMP:
            last_timestamp_ = marker_value;
            if (first_timestamp_ == 0)
                first_timestamp_ = last_timestamp_;
            break;

        case TRACE_MARKER_TYPE_VERSION: version_ = marker_value; break;
        case TRACE_MARKER_TYPE_FILETYPE: filetype_ = marker_value; break;
        case TRACE_MARKER_TYPE_CACHE_LINE_SIZE: cache_line_size_ = marker_value; break;
        case TRACE_MARKER_TYPE_CHUNK_INSTR_COUNT:
            chunk_instr_count_ = marker_value;
            break;
        case TRACE_MARKER_TYPE_PAGE_SIZE: page_size_ = marker_value; break;
        default: // No action needed.
            break;
        }
    }
    prev_record_ = record;
    return sched_type_t::STATUS_OK;
}

template <typename RecordType, typename ReaderType>
typename scheduler_tmpl_t<RecordType, ReaderType>::stream_status_t
scheduler_tmpl_t<RecordType, ReaderType>::stream_t::unread_last_record()
{
    RecordType record;
    input_info_t *input = nullptr;
    auto status = scheduler_->unread_last_record(ordinal_, record, input);
    if (status != sched_type_t::STATUS_OK)
        return status;
    // Restore state.  We document that get_last_timestamp() is not updated.
    std::lock_guard<mutex_dbg_owned> guard(*input->lock);
    if (!input->reader->is_record_synthetic())
        --cur_ref_count_;
    if (scheduler_->record_type_is_instr(record))
        --cur_instr_count_;
    return status;
}

template <typename RecordType, typename ReaderType>
typename scheduler_tmpl_t<RecordType, ReaderType>::stream_status_t
scheduler_tmpl_t<RecordType, ReaderType>::stream_t::start_speculation(
    addr_t start_address, bool queue_current_record)
{
    return scheduler_->start_speculation(ordinal_, start_address, queue_current_record);
}

template <typename RecordType, typename ReaderType>
typename scheduler_tmpl_t<RecordType, ReaderType>::stream_status_t
scheduler_tmpl_t<RecordType, ReaderType>::stream_t::stop_speculation()
{
    return scheduler_->stop_speculation(ordinal_);
}

template <typename RecordType, typename ReaderType>
typename scheduler_tmpl_t<RecordType, ReaderType>::stream_status_t
scheduler_tmpl_t<RecordType, ReaderType>::stream_t::set_active(bool active)
{
    return scheduler_->set_output_active(ordinal_, active);
}

/***************************************************************************
 * Scheduler.
 */

template <typename RecordType, typename ReaderType>
void
scheduler_tmpl_t<RecordType, ReaderType>::print_configuration()
{
    VPRINT(this, 1, "Scheduler configuration:\n");
    VPRINT(this, 1, "  %-25s : %zu\n", "Inputs", inputs_.size());
    VPRINT(this, 1, "  %-25s : %zu\n", "Outputs", outputs_.size());
    VPRINT(this, 1, "  %-25s : %d\n", "mapping", options_.mapping);
    VPRINT(this, 1, "  %-25s : %d\n", "deps", options_.deps);
    VPRINT(this, 1, "  %-25s : 0x%08x\n", "flags", options_.flags);
    VPRINT(this, 1, "  %-25s : %d\n", "quantum_unit", options_.quantum_unit);
    VPRINT(this, 1, "  %-25s : %" PRIu64 "\n", "quantum_duration",
           options_.quantum_duration);
    VPRINT(this, 1, "  %-25s : %d\n", "verbosity", options_.verbosity);
    VPRINT(this, 1, "  %-25s : %p\n", "schedule_record_ostream",
           options_.schedule_record_ostream);
    VPRINT(this, 1, "  %-25s : %p\n", "schedule_replay_istream",
           options_.schedule_replay_istream);
    VPRINT(this, 1, "  %-25s : %p\n", "replay_as_traced_istream",
           options_.replay_as_traced_istream);
    VPRINT(this, 1, "  %-25s : %" PRIu64 "\n", "syscall_switch_threshold",
           options_.syscall_switch_threshold);
    VPRINT(this, 1, "  %-25s : %" PRIu64 "\n", "blocking_switch_threshold",
           options_.blocking_switch_threshold);
    VPRINT(this, 1, "  %-25s : %f\n", "block_time_scale", options_.block_time_scale);
    VPRINT(this, 1, "  %-25s : %" PRIu64 "\n", "block_time_max", options_.block_time_max);
    VPRINT(this, 1, "  %-25s : %s\n", "kernel_switch_trace_path",
           options_.kernel_switch_trace_path.c_str());
    VPRINT(this, 1, "  %-25s : %p\n", "kernel_switch_reader",
           options_.kernel_switch_reader.get());
    VPRINT(this, 1, "  %-25s : %p\n", "kernel_switch_reader_end",
           options_.kernel_switch_reader_end.get());
    VPRINT(this, 1, "  %-25s : %d\n", "single_lockstep_output",
           options_.single_lockstep_output);
    VPRINT(this, 1, "  %-25s : %d\n", "randomize_next_input",
           options_.randomize_next_input);
    VPRINT(this, 1, "  %-25s : %d\n", "read_inputs_in_init",
           options_.read_inputs_in_init);
    VPRINT(this, 1, "  %-25s : %d\n", "honor_direct_switches",
           options_.honor_direct_switches);
    VPRINT(this, 1, "  %-25s : %f\n", "time_units_per_us", options_.time_units_per_us);
    VPRINT(this, 1, "  %-25s : %" PRIu64 "\n", "quantum_duration_us",
           options_.quantum_duration_us);
    VPRINT(this, 1, "  %-25s : %" PRIu64 "\n", "quantum_duration_instrs",
           options_.quantum_duration_instrs);
    VPRINT(this, 1, "  %-25s : %f\n", "block_time_multiplier",
           options_.block_time_multiplier);
    VPRINT(this, 1, "  %-25s : %" PRIu64 "\n", "block_time_max_us",
           options_.block_time_max_us);
    VPRINT(this, 1, "  %-25s : %" PRIu64 "\n", "migration_threshold_us",
           options_.migration_threshold_us);
    VPRINT(this, 1, "  %-25s : %" PRIu64 "\n", "rebalance_period_us",
           options_.rebalance_period_us);
    VPRINT(this, 1, "  %-25s : %d\n", "honor_infinite_timeouts",
           options_.honor_infinite_timeouts);
}

template <typename RecordType, typename ReaderType>
scheduler_tmpl_t<RecordType, ReaderType>::~scheduler_tmpl_t()
{
    for (unsigned int i = 0; i < outputs_.size(); ++i) {
        VPRINT(this, 1, "Stats for output #%d\n", i);
        VPRINT(this, 1, "  %-35s: %9" PRId64 "\n", "Switch input->input",
               outputs_[i].stats[memtrace_stream_t::SCHED_STAT_SWITCH_INPUT_TO_INPUT]);
        VPRINT(this, 1, "  %-35s: %9" PRId64 "\n", "Switch input->idle",
               outputs_[i].stats[memtrace_stream_t::SCHED_STAT_SWITCH_INPUT_TO_IDLE]);
        VPRINT(this, 1, "  %-35s: %9" PRId64 "\n", "Switch idle->input",
               outputs_[i].stats[memtrace_stream_t::SCHED_STAT_SWITCH_IDLE_TO_INPUT]);
        VPRINT(this, 1, "  %-35s: %9" PRId64 "\n", "Switch nop",
               outputs_[i].stats[memtrace_stream_t::SCHED_STAT_SWITCH_NOP]);
        VPRINT(this, 1, "  %-35s: %9" PRId64 "\n", "Quantum preempts",
               outputs_[i].stats[memtrace_stream_t::SCHED_STAT_QUANTUM_PREEMPTS]);
        VPRINT(this, 1, "  %-35s: %9" PRId64 "\n", "Direct switch attempts",
               outputs_[i].stats[memtrace_stream_t::SCHED_STAT_DIRECT_SWITCH_ATTEMPTS]);
        VPRINT(this, 1, "  %-35s: %9" PRId64 "\n", "Direct switch successes",
               outputs_[i].stats[memtrace_stream_t::SCHED_STAT_DIRECT_SWITCH_SUCCESSES]);
        VPRINT(this, 1, "  %-35s: %9" PRId64 "\n", "Migrations",
               outputs_[i].stats[memtrace_stream_t::SCHED_STAT_MIGRATIONS]);
        VPRINT(this, 1, "  %-35s: %9" PRId64 "\n", "Runqueue steals",
               outputs_[i].stats[memtrace_stream_t::SCHED_STAT_RUNQUEUE_STEALS]);
        VPRINT(this, 1, "  %-35s: %9" PRId64 "\n", "Runqueue rebalances",
               outputs_[i].stats[memtrace_stream_t::SCHED_STAT_RUNQUEUE_REBALANCES]);
#ifndef NDEBUG
        VPRINT(this, 1, "  %-35s: %9" PRId64 "\n", "Runqueue lock acquired",
               outputs_[i].ready_queue.lock->get_count_acquired());
        VPRINT(this, 1, "  %-35s: %9" PRId64 "\n", "Runqueue lock contended",
               outputs_[i].ready_queue.lock->get_count_contended());
#endif
    }
#ifndef NDEBUG
    VPRINT(this, 1, "%-37s: %9" PRId64 "\n", "Unscheduled queue lock acquired",
           unscheduled_priority_.lock->get_count_acquired());
    VPRINT(this, 1, "%-37s: %9" PRId64 "\n", "Unscheduled queue lock contended",
           unscheduled_priority_.lock->get_count_contended());
#endif
}

template <typename RecordType, typename ReaderType>
bool
scheduler_tmpl_t<RecordType, ReaderType>::check_valid_input_limits(
    const input_workload_t &workload, input_reader_info_t &reader_info)
{
    if (!workload.only_shards.empty()) {
        for (input_ordinal_t ord : workload.only_shards) {
            if (ord < 0 || ord >= static_cast<input_ordinal_t>(reader_info.input_count)) {
                error_string_ = "only_shards entry " + std::to_string(ord) +
                    " out of bounds for a shard ordinal";
                return false;
            }
        }
    }
    if (!workload.only_threads.empty()) {
        for (memref_tid_t tid : workload.only_threads) {
            if (reader_info.unfiltered_tids.find(tid) ==
                reader_info.unfiltered_tids.end()) {
                error_string_ = "only_threads entry " + std::to_string(tid) +
                    " not found in workload inputs";
                return false;
            }
        }
    }
    return true;
}

template <typename RecordType, typename ReaderType>
typename scheduler_tmpl_t<RecordType, ReaderType>::scheduler_status_t
scheduler_tmpl_t<RecordType, ReaderType>::init(
    std::vector<input_workload_t> &workload_inputs, int output_count,
    scheduler_options_t options)
{
    options_ = std::move(options);
    verbosity_ = options_.verbosity;
    // workload_inputs is not const so we can std::move readers out of it.
    std::unordered_map<int, std::vector<int>> workload2inputs(workload_inputs.size());
    for (int workload_idx = 0; workload_idx < static_cast<int>(workload_inputs.size());
         ++workload_idx) {
        auto &workload = workload_inputs[workload_idx];
        if (workload.struct_size != sizeof(input_workload_t))
            return STATUS_ERROR_INVALID_PARAMETER;
        if (!workload.only_threads.empty() && !workload.only_shards.empty())
            return STATUS_ERROR_INVALID_PARAMETER;
        input_reader_info_t reader_info;
        reader_info.only_threads = workload.only_threads;
        reader_info.only_shards = workload.only_shards;
        if (workload.path.empty()) {
            if (workload.readers.empty())
                return STATUS_ERROR_INVALID_PARAMETER;
            reader_info.input_count = workload.readers.size();
            for (int i = 0; i < static_cast<int>(workload.readers.size()); ++i) {
                auto &reader = workload.readers[i];
                if (!reader.reader || !reader.end)
                    return STATUS_ERROR_INVALID_PARAMETER;
                reader_info.unfiltered_tids.insert(reader.tid);
                if (!workload.only_threads.empty() &&
                    workload.only_threads.find(reader.tid) == workload.only_threads.end())
                    continue;
                if (!workload.only_shards.empty() &&
                    workload.only_shards.find(i) == workload.only_shards.end())
                    continue;
                int index = static_cast<input_ordinal_t>(inputs_.size());
                inputs_.emplace_back();
                input_info_t &input = inputs_.back();
                input.index = index;
                input.workload = workload_idx;
                workload2inputs[workload_idx].push_back(index);
                input.tid = reader.tid;
                input.reader = std::move(reader.reader);
                input.reader_end = std::move(reader.end);
                input.needs_init = true;
                reader_info.tid2input[input.tid] = input.index;
                tid2input_[workload_tid_t(workload_idx, input.tid)] = index;
            }
        } else {
            if (!workload.readers.empty())
                return STATUS_ERROR_INVALID_PARAMETER;
            sched_type_t::scheduler_status_t res =
                open_readers(workload.path, reader_info);
            if (res != STATUS_SUCCESS)
                return res;
            for (const auto &it : reader_info.tid2input) {
                inputs_[it.second].workload = workload_idx;
                workload2inputs[workload_idx].push_back(it.second);
                tid2input_[workload_tid_t(workload_idx, it.first)] = it.second;
            }
        }
        if (!check_valid_input_limits(workload, reader_info))
            return STATUS_ERROR_INVALID_PARAMETER;
        if (!workload.times_of_interest.empty()) {
            for (const auto &modifiers : workload.thread_modifiers) {
                if (!modifiers.regions_of_interest.empty()) {
                    // We do not support mixing with other ROI specifiers.
                    return STATUS_ERROR_INVALID_PARAMETER;
                }
            }
            sched_type_t::scheduler_status_t status =
                create_regions_from_times(reader_info.tid2input, workload);
            if (status != sched_type_t::STATUS_SUCCESS)
                return STATUS_ERROR_INVALID_PARAMETER;
        }
        for (const auto &modifiers : workload.thread_modifiers) {
            if (modifiers.struct_size != sizeof(input_thread_info_t))
                return STATUS_ERROR_INVALID_PARAMETER;
            const std::vector<memref_tid_t> *which_tids;
            std::vector<memref_tid_t> workload_tid_vector;
            if (modifiers.tids.empty()) {
                // Apply to all tids that have not already been modified.
                for (const auto entry : reader_info.tid2input) {
                    if (!inputs_[entry.second].has_modifier)
                        workload_tid_vector.push_back(entry.first);
                }
                which_tids = &workload_tid_vector;
            } else
                which_tids = &modifiers.tids;
            // We assume the overhead of copying the modifiers for every thread is
            // not high and the simplified code is worthwhile.
            for (memref_tid_t tid : *which_tids) {
                if (reader_info.tid2input.find(tid) == reader_info.tid2input.end())
                    return STATUS_ERROR_INVALID_PARAMETER;
                int index = reader_info.tid2input[tid];
                input_info_t &input = inputs_[index];
                input.has_modifier = true;
                input.binding = modifiers.output_binding;
                input.priority = modifiers.priority;
                for (size_t i = 0; i < modifiers.regions_of_interest.size(); ++i) {
                    const auto &range = modifiers.regions_of_interest[i];
                    VPRINT(this, 3, "ROI #%zu for input %d: [%" PRIu64 ", %" PRIu64 ")\n",
                           i, index, range.start_instruction, range.stop_instruction);
                    if (range.start_instruction == 0 ||
                        (range.stop_instruction < range.start_instruction &&
                         range.stop_instruction != 0))
                        return STATUS_ERROR_INVALID_PARAMETER;
                    if (i == 0)
                        continue;
                    if (range.start_instruction <=
                        modifiers.regions_of_interest[i - 1].stop_instruction) {
                        error_string_ = "gap required between regions of interest";
                        return STATUS_ERROR_INVALID_PARAMETER;
                    }
                }
                input.regions_of_interest = modifiers.regions_of_interest;
            }
        }
    }

    // Legacy field support.
    sched_type_t::scheduler_status_t res = legacy_field_support();
    if (res != sched_type_t::STATUS_SUCCESS)
        return res;

    if (TESTANY(sched_type_t::SCHEDULER_USE_SINGLE_INPUT_ORDINALS, options_.flags) &&
        inputs_.size() == 1 && output_count == 1) {
        options_.flags = static_cast<scheduler_flags_t>(
            static_cast<int>(options_.flags) |
            static_cast<int>(sched_type_t::SCHEDULER_USE_INPUT_ORDINALS));
    }

    // TODO i#5843: Once the speculator supports more options, change the
    // default.  For now we hardcode nops as the only supported option.
    options_.flags = static_cast<scheduler_flags_t>(
        static_cast<int>(options_.flags) |
        static_cast<int>(sched_type_t::SCHEDULER_SPECULATE_NOPS));

    outputs_.reserve(output_count);
    if (options_.single_lockstep_output) {
        global_stream_ = std::unique_ptr<sched_type_t::stream_t>(
            new sched_type_t::stream_t(this, 0, verbosity_, output_count));
    }
    for (int i = 0; i < output_count; ++i) {
        outputs_.emplace_back(this, i,
                              TESTANY(SCHEDULER_SPECULATE_NOPS, options_.flags)
                                  ? spec_type_t::USE_NOPS
                                  // TODO i#5843: Add more flags for other options.
                                  : spec_type_t::LAST_FROM_TRACE,
                              static_cast<int>(get_time_micros()),
                              create_invalid_record(), verbosity_);
        if (options_.single_lockstep_output)
            outputs_.back().stream = global_stream_.get();
        if (options_.schedule_record_ostream != nullptr) {
            sched_type_t::stream_status_t status = record_schedule_segment(
                i, schedule_record_t::VERSION, schedule_record_t::VERSION_CURRENT, 0, 0);
            if (status != sched_type_t::STATUS_OK) {
                error_string_ = "Failed to add version to recorded schedule";
                return STATUS_ERROR_FILE_WRITE_FAILED;
            }
        }
    }

<<<<<<< HEAD
    VPRINT(this, 1, "%zu inputs\n", inputs_.size());
=======
    VDO(this, 1, { print_configuration(); });
>>>>>>> 5c9652ff

    live_input_count_.store(static_cast<int>(inputs_.size()), std::memory_order_release);

    res = read_switch_sequences();
    if (res != sched_type_t::STATUS_SUCCESS)
        return STATUS_ERROR_INVALID_PARAMETER;

    return set_initial_schedule(workload2inputs);
}

template <typename RecordType, typename ReaderType>
typename scheduler_tmpl_t<RecordType, ReaderType>::scheduler_status_t
scheduler_tmpl_t<RecordType, ReaderType>::legacy_field_support()
{
    if (options_.time_units_per_us == 0) {
        error_string_ = "time_units_per_us must be > 0";
        return STATUS_ERROR_INVALID_PARAMETER;
    }
    if (options_.quantum_duration > 0) {
        if (options_.struct_size > offsetof(scheduler_options_t, quantum_duration_us)) {
            error_string_ = "quantum_duration is deprecated; use quantum_duration_us and "
                            "time_units_per_us or quantum_duration_instrs";
            return STATUS_ERROR_INVALID_PARAMETER;
        }
        if (options_.quantum_unit == QUANTUM_INSTRUCTIONS) {
            options_.quantum_duration_instrs = options_.quantum_duration;
        } else {
            options_.quantum_duration_us =
                static_cast<uint64_t>(static_cast<double>(options_.quantum_duration) /
                                      options_.time_units_per_us);
            VPRINT(this, 2,
                   "Legacy support: setting quantum_duration_us to %" PRIu64 "\n",
                   options_.quantum_duration_us);
        }
    }
    if (options_.quantum_duration_us == 0) {
        error_string_ = "quantum_duration_us must be > 0";
        return STATUS_ERROR_INVALID_PARAMETER;
    }
    if (options_.block_time_scale > 0) {
        if (options_.struct_size > offsetof(scheduler_options_t, block_time_multiplier)) {
            error_string_ = "quantum_duration is deprecated; use block_time_multiplier "
                            "and time_units_per_us";
            return STATUS_ERROR_INVALID_PARAMETER;
        }
        options_.block_time_multiplier =
            static_cast<double>(options_.block_time_scale) / options_.time_units_per_us;
        VPRINT(this, 2, "Legacy support: setting block_time_multiplier to %6.3f\n",
               options_.block_time_multiplier);
    }
    if (options_.block_time_multiplier == 0) {
        error_string_ = "block_time_multiplier must != 0";
        return STATUS_ERROR_INVALID_PARAMETER;
    }
    if (options_.block_time_max > 0) {
        if (options_.struct_size > offsetof(scheduler_options_t, block_time_max_us)) {
            error_string_ = "quantum_duration is deprecated; use block_time_max_us "
                            "and time_units_per_us";
            return STATUS_ERROR_INVALID_PARAMETER;
        }
        options_.block_time_max_us = static_cast<uint64_t>(
            static_cast<double>(options_.block_time_max) / options_.time_units_per_us);
        VPRINT(this, 2, "Legacy support: setting block_time_max_us to %" PRIu64 "\n",
               options_.block_time_max_us);
    }
    if (options_.block_time_max_us == 0) {
        error_string_ = "block_time_max_us must be > 0";
        return STATUS_ERROR_INVALID_PARAMETER;
    }
    return STATUS_SUCCESS;
}

template <typename RecordType, typename ReaderType>
typename scheduler_tmpl_t<RecordType, ReaderType>::scheduler_status_t
scheduler_tmpl_t<RecordType, ReaderType>::set_initial_schedule(
    std::unordered_map<int, std::vector<int>> &workload2inputs)
{
    // Determine whether we need to read ahead in the inputs.  There are cases where we
    // do not want to do that as it would block forever if the inputs are not available
    // (e.g., online analysis IPC readers); it also complicates ordinals so we avoid it
    // if we can and enumerate all the cases that do need it.
    bool gather_timestamps = false;
    if (((options_.mapping == MAP_AS_PREVIOUSLY ||
          options_.mapping == MAP_TO_ANY_OUTPUT) &&
         options_.deps == DEPENDENCY_TIMESTAMPS) ||
        (options_.mapping == MAP_TO_RECORDED_OUTPUT &&
         options_.replay_as_traced_istream == nullptr && inputs_.size() > 1)) {
        gather_timestamps = true;
        if (!options_.read_inputs_in_init) {
            error_string_ = "Timestamp dependencies require read_inputs_in_init";
            return STATUS_ERROR_INVALID_PARAMETER;
        }
    }
    // The filetype, if present, is before the first timestamp.  If we only need the
    // filetype we avoid going as far as the timestamp.
    bool gather_filetype = options_.read_inputs_in_init;
    if (gather_filetype || gather_timestamps) {
        sched_type_t::scheduler_status_t res =
            get_initial_input_content(gather_timestamps);
        if (res != STATUS_SUCCESS) {
            error_string_ = "Failed to read initial input contents for filetype";
            if (gather_timestamps)
                error_string_ += " and initial timestamps";
            return res;
        }
    }

    if (options_.mapping == MAP_AS_PREVIOUSLY) {
        live_replay_output_count_.store(static_cast<int>(outputs_.size()),
                                        std::memory_order_release);
        if (options_.schedule_replay_istream == nullptr ||
            options_.schedule_record_ostream != nullptr)
            return STATUS_ERROR_INVALID_PARAMETER;
        sched_type_t::scheduler_status_t status = read_recorded_schedule();
        if (status != sched_type_t::STATUS_SUCCESS)
            return STATUS_ERROR_INVALID_PARAMETER;
        if (options_.deps == DEPENDENCY_TIMESTAMPS) {
            // Match the ordinals from the original run by pre-reading the timestamps.
            assert(gather_timestamps);
        }
    } else if (options_.schedule_replay_istream != nullptr) {
        return STATUS_ERROR_INVALID_PARAMETER;
    } else if (options_.mapping == MAP_TO_CONSISTENT_OUTPUT) {
        // Assign the inputs up front to avoid locks once we're in parallel mode.
        // We use a simple round-robin static assignment for now.
        for (int i = 0; i < static_cast<input_ordinal_t>(inputs_.size()); ++i) {
            size_t index = i % outputs_.size();
            if (outputs_[index].input_indices.empty())
                set_cur_input(static_cast<input_ordinal_t>(index), i);
            outputs_[index].input_indices.push_back(i);
            VPRINT(this, 2, "Assigning input #%d to output #%zd\n", i, index);
        }
    } else if (options_.mapping == MAP_TO_RECORDED_OUTPUT) {
        if (options_.replay_as_traced_istream != nullptr) {
            // Even for just one output we honor a request to replay the schedule
            // (although it should match the analyzer serial mode so there's no big
            // benefit to reading the schedule file.  The analyzer serial mode or other
            // special cases of one output don't set the replay_as_traced_istream
            // field.)
            sched_type_t::scheduler_status_t status =
                read_and_instantiate_traced_schedule();
            if (status != sched_type_t::STATUS_SUCCESS)
                return STATUS_ERROR_INVALID_PARAMETER;
            // Now leverage the regular replay code.
            options_.mapping = MAP_AS_PREVIOUSLY;
        } else if (outputs_.size() > 1) {
            return STATUS_ERROR_INVALID_PARAMETER;
        } else if (inputs_.size() == 1) {
            set_cur_input(0, 0);
        } else {
            // The old file_reader_t interleaving would output the top headers for every
            // thread first and then pick the oldest timestamp once it reached a
            // timestamp. We instead queue those headers so we can start directly with the
            // oldest timestamp's thread.
            assert(gather_timestamps);
            uint64_t min_time = std::numeric_limits<uint64_t>::max();
            input_ordinal_t min_input = -1;
            for (int i = 0; i < static_cast<input_ordinal_t>(inputs_.size()); ++i) {
                if (inputs_[i].next_timestamp < min_time) {
                    min_time = inputs_[i].next_timestamp;
                    min_input = i;
                }
            }
            if (min_input < 0)
                return STATUS_ERROR_INVALID_PARAMETER;
            set_cur_input(0, static_cast<input_ordinal_t>(min_input));
        }
    } else {
        // Assign initial inputs.
        if (options_.deps == DEPENDENCY_TIMESTAMPS) {
            assert(gather_timestamps);
            // Compute the min timestamp (==base_timestamp) per workload and sort
            // all inputs by relative time from the base.
            for (int workload_idx = 0;
                 workload_idx < static_cast<int>(workload2inputs.size());
                 ++workload_idx) {
                uint64_t min_time = std::numeric_limits<uint64_t>::max();
                input_ordinal_t min_input = -1;
                for (int input_idx : workload2inputs[workload_idx]) {
                    if (inputs_[input_idx].next_timestamp < min_time) {
                        min_time = inputs_[input_idx].next_timestamp;
                        min_input = input_idx;
                    }
                }
                if (min_input < 0)
                    return STATUS_ERROR_INVALID_PARAMETER;
                for (int input_idx : workload2inputs[workload_idx]) {
                    VPRINT(this, 4,
                           "workload %d: setting input %d base_timestamp to %" PRIu64
                           " vs next_timestamp %zu\n",
                           workload_idx, input_idx, min_time,
                           inputs_[input_idx].next_timestamp);
                    inputs_[input_idx].base_timestamp = min_time;
                    inputs_[input_idx].order_by_timestamp = true;
                }
            }
            // We'll pick the starting inputs below by sorting by relative time from
            // each workload's base_timestamp, which our queue does for us.
        }
        // First, put all inputs into a temporary queue to sort by priority and
        // time for us.
        flexible_queue_t<input_info_t *, InputTimestampComparator> allq;
        for (int i = 0; i < static_cast<input_ordinal_t>(inputs_.size()); ++i) {
            inputs_[i].queue_counter = i;
            allq.push(&inputs_[i]);
        }
        // Now assign round-robin to the outputs.  We have to obey bindings here: we
        // just take the first.  This isn't guaranteed to be perfect if there are
        // many bindings, but we run a rebalancing afterward.
        output_ordinal_t output = 0;
        while (!allq.empty()) {
            input_info_t *input = allq.top();
            allq.pop();
            output_ordinal_t target = output;
            if (!input->binding.empty())
                target = *input->binding.begin();
            else
                output = (output + 1) % outputs_.size();
            add_to_ready_queue(target, input);
        }
        sched_type_t::stream_status_t status = rebalance_queues(0, {});
        if (status != STATUS_OK) {
            VPRINT(this, 0, "Failed to rebalance with status %d\n", status);
            return STATUS_ERROR_INVALID_PARAMETER;
        }
        for (int i = 0; i < static_cast<output_ordinal_t>(outputs_.size()); ++i) {
            input_info_t *queue_next;
#ifndef NDEBUG
            status =
#endif
                pop_from_ready_queue(i, i, queue_next);
            assert(status == STATUS_OK || status == STATUS_IDLE);
            if (queue_next == nullptr)
                set_cur_input(i, INVALID_INPUT_ORDINAL);
            else
                set_cur_input(i, queue_next->index);
        }
        VPRINT(this, 2, "Initial queues:\n");
        VDO(this, 2, { print_queue_stats(); });
    }
    return STATUS_SUCCESS;
}

template <typename RecordType, typename ReaderType>
std::string
scheduler_tmpl_t<RecordType, ReaderType>::recorded_schedule_component_name(
    output_ordinal_t output)
{
    static const char *const SCHED_CHUNK_PREFIX = "output.";
    std::ostringstream name;
    name << SCHED_CHUNK_PREFIX << std::setfill('0') << std::setw(4) << output;
    return name.str();
}

template <typename RecordType, typename ReaderType>
typename scheduler_tmpl_t<RecordType, ReaderType>::scheduler_status_t
scheduler_tmpl_t<RecordType, ReaderType>::write_recorded_schedule()
{
    if (options_.schedule_record_ostream == nullptr)
        return STATUS_ERROR_INVALID_PARAMETER;
    for (int i = 0; i < static_cast<int>(outputs_.size()); ++i) {
        auto lock = acquire_scoped_output_lock_if_necessary(i);
        sched_type_t::stream_status_t status =
            record_schedule_segment(i, schedule_record_t::FOOTER, 0, 0, 0);
        if (status != sched_type_t::STATUS_OK)
            return STATUS_ERROR_FILE_WRITE_FAILED;
        std::string name = recorded_schedule_component_name(i);
        std::string err = options_.schedule_record_ostream->open_new_component(name);
        if (!err.empty()) {
            VPRINT(this, 1, "Failed to open component %s in record file: %s\n",
                   name.c_str(), err.c_str());
            return STATUS_ERROR_FILE_WRITE_FAILED;
        }
        if (!options_.schedule_record_ostream->write(
                reinterpret_cast<char *>(outputs_[i].record.data()),
                outputs_[i].record.size() * sizeof(outputs_[i].record[0])))
            return STATUS_ERROR_FILE_WRITE_FAILED;
    }
    return STATUS_SUCCESS;
}

template <typename RecordType, typename ReaderType>
typename scheduler_tmpl_t<RecordType, ReaderType>::scheduler_status_t
scheduler_tmpl_t<RecordType, ReaderType>::read_recorded_schedule()
{
    if (options_.schedule_replay_istream == nullptr)
        return STATUS_ERROR_INVALID_PARAMETER;

    schedule_record_t record;
    // We assume we can easily fit the whole context switch sequence in memory.
    // If that turns out not to be the case for very long traces, we deliberately
    // used an archive format so we could do parallel incremental reads.
    // (Conversely, if we want to commit to storing in memory, we could use a
    // non-archive format and store the output ordinal in the version record.)
    for (int i = 0; i < static_cast<int>(outputs_.size()); ++i) {
        std::string err = options_.schedule_replay_istream->open_component(
            recorded_schedule_component_name(i));
        if (!err.empty()) {
            error_string_ = "Failed to open schedule_replay_istream component " +
                recorded_schedule_component_name(i) + ": " + err;
            return STATUS_ERROR_INVALID_PARAMETER;
        }
        // XXX: This could be made more efficient if we stored the record count
        // in the version field's stop_instruction field or something so we can
        // size the vector up front.  As this only happens once we do not bother
        // and live with a few vector resizes.
        bool saw_footer = false;
        while (options_.schedule_replay_istream->read(reinterpret_cast<char *>(&record),
                                                      sizeof(record))) {
            if (record.type == schedule_record_t::VERSION) {
                if (record.key.version != schedule_record_t::VERSION_CURRENT)
                    return STATUS_ERROR_INVALID_PARAMETER;
            } else if (record.type == schedule_record_t::FOOTER) {
                saw_footer = true;
                break;
            } else
                outputs_[i].record.push_back(record);
        }
        if (!saw_footer) {
            error_string_ = "Record file missing footer";
            return STATUS_ERROR_INVALID_PARAMETER;
        }
        VPRINT(this, 1, "Read %zu recorded records for output #%d\n",
               outputs_[i].record.size(), i);
    }
    // See if there was more data in the file (we do this after reading to not
    // mis-report i/o or path errors as this error).
    std::string err = options_.schedule_replay_istream->open_component(
        recorded_schedule_component_name(static_cast<output_ordinal_t>(outputs_.size())));
    if (err.empty()) {
        error_string_ = "Not enough output streams for recorded file";
        return STATUS_ERROR_INVALID_PARAMETER;
    }
    for (int i = 0; i < static_cast<output_ordinal_t>(outputs_.size()); ++i) {
        if (outputs_[i].record.empty()) {
            // XXX i#6630: We should auto-set the output count and avoid
            // having extra outputs; these complicate idle computations, etc.
            VPRINT(this, 1, "output %d empty: returning eof up front\n", i);
            set_cur_input(i, INVALID_INPUT_ORDINAL);
            outputs_[i].at_eof = true;
        } else if (outputs_[i].record[0].type == schedule_record_t::IDLE) {
            set_cur_input(i, INVALID_INPUT_ORDINAL);
            outputs_[i].waiting = true;
            outputs_[i].wait_start_time = 0; // Updated on first next_record().
            VPRINT(this, 3, "output %d starting out idle\n", i);
        } else {
            assert(outputs_[i].record[0].type == schedule_record_t::DEFAULT);
            set_cur_input(i, outputs_[i].record[0].key.input);
        }
    }
    return STATUS_SUCCESS;
}

template <typename RecordType, typename ReaderType>
typename scheduler_tmpl_t<RecordType, ReaderType>::scheduler_status_t
scheduler_tmpl_t<RecordType, ReaderType>::read_and_instantiate_traced_schedule()
{
    std::vector<std::set<uint64_t>> start2stop(inputs_.size());
    // We also want to collapse same-cpu consecutive records so we start with
    // a temporary local vector.
    std::vector<std::vector<schedule_output_tracker_t>> all_sched(outputs_.size());
    // Work around i#6107 by tracking counts sorted by timestamp for each input.
    std::vector<std::vector<schedule_input_tracker_t>> input_sched(inputs_.size());
    // These hold entries added in the on-disk (unsorted) order.
    std::vector<output_ordinal_t> disk_ord2index; // Initially [i] holds i.
    std::vector<uint64_t> disk_ord2cpuid;         // [i] holds cpuid for entry i.
    sched_type_t::scheduler_status_t res = read_traced_schedule(
        input_sched, start2stop, all_sched, disk_ord2index, disk_ord2cpuid);
    if (res != sched_type_t::STATUS_SUCCESS)
        return res;
    // Sort by cpuid to get a more natural ordering.
    // Probably raw2trace should do this in the first place, but we have many
    // schedule files already out there so we still need a sort here.
    // If we didn't have cross-indices pointing at all_sched from input_sched, we
    // would just sort all_sched: but instead we have to construct a separate
    // ordering structure.
    std::sort(disk_ord2index.begin(), disk_ord2index.end(),
              [disk_ord2cpuid](const output_ordinal_t &l, const output_ordinal_t &r) {
                  return disk_ord2cpuid[l] < disk_ord2cpuid[r];
              });
    // disk_ord2index[i] used to hold i; now after sorting it holds the ordinal in
    // the disk file that has the ith largest cpuid.  We need to turn that into
    // the output_idx ordinal for the cpu at ith ordinal in the disk file, for
    // which we use a new vector disk_ord2output.
    // E.g., if the original file was in this order disk_ord2cpuid = {6,2,3,7},
    // disk_ord2index after sorting would hold {1,2,0,3}, which we want to turn
    // into disk_ord2output = {2,0,1,3}.
    std::vector<output_ordinal_t> disk_ord2output(disk_ord2index.size());
    for (size_t i = 0; i < disk_ord2index.size(); ++i) {
        disk_ord2output[disk_ord2index[i]] = static_cast<output_ordinal_t>(i);
    }
    for (int disk_idx = 0; disk_idx < static_cast<output_ordinal_t>(outputs_.size());
         ++disk_idx) {
        if (disk_idx >= static_cast<int>(disk_ord2index.size())) {
            // XXX i#6630: We should auto-set the output count and avoid
            // having extra ouputs; these complicate idle computations, etc.
            VPRINT(this, 1, "Output %d empty: returning eof up front\n", disk_idx);
            outputs_[disk_idx].at_eof = true;
            set_cur_input(disk_idx, INVALID_INPUT_ORDINAL);
            continue;
        }
        output_ordinal_t output_idx = disk_ord2output[disk_idx];
        VPRINT(this, 1, "Read %zu as-traced records for output #%d\n",
               all_sched[disk_idx].size(), output_idx);
        outputs_[output_idx].as_traced_cpuid = disk_ord2cpuid[disk_idx];
        VPRINT(this, 1, "Output #%d is as-traced CPU #%" PRId64 "\n", output_idx,
               outputs_[output_idx].as_traced_cpuid);
        // Update the stop_instruction field and collapse consecutive entries while
        // inserting into the final location.
        int start_consec = -1;
        for (int sched_idx = 0; sched_idx < static_cast<int>(all_sched[disk_idx].size());
             ++sched_idx) {
            auto &segment = all_sched[disk_idx][sched_idx];
            if (!segment.valid)
                continue;
            auto find = start2stop[segment.input].find(segment.start_instruction);
            ++find;
            if (find == start2stop[segment.input].end())
                segment.stop_instruction = std::numeric_limits<uint64_t>::max();
            else
                segment.stop_instruction = *find;
            VPRINT(this, 4,
                   "as-read segment #%d: input=%d start=%" PRId64 " stop=%" PRId64
                   " time=%" PRId64 "\n",
                   sched_idx, segment.input, segment.start_instruction,
                   segment.stop_instruction, segment.timestamp);
            if (sched_idx + 1 < static_cast<int>(all_sched[disk_idx].size()) &&
                segment.input == all_sched[disk_idx][sched_idx + 1].input &&
                segment.stop_instruction >
                    all_sched[disk_idx][sched_idx + 1].start_instruction) {
                // A second sanity check.
                error_string_ = "Invalid decreasing start field in schedule file";
                return STATUS_ERROR_INVALID_PARAMETER;
            } else if (sched_idx + 1 < static_cast<int>(all_sched[disk_idx].size()) &&
                       segment.input == all_sched[disk_idx][sched_idx + 1].input &&
                       segment.stop_instruction ==
                           all_sched[disk_idx][sched_idx + 1].start_instruction) {
                // Collapse into next.
                if (start_consec == -1)
                    start_consec = sched_idx;
            } else {
                schedule_output_tracker_t &toadd = start_consec >= 0
                    ? all_sched[disk_idx][start_consec]
                    : all_sched[disk_idx][sched_idx];
                outputs_[output_idx].record.emplace_back(
                    schedule_record_t::DEFAULT, toadd.input, toadd.start_instruction,
                    all_sched[disk_idx][sched_idx].stop_instruction, toadd.timestamp);
                start_consec = -1;
                VDO(this, 3, {
                    auto &added = outputs_[output_idx].record.back();
                    VPRINT(this, 3,
                           "segment #%zu: input=%d start=%" PRId64 " stop=%" PRId64
                           " time=%" PRId64 "\n",
                           outputs_[output_idx].record.size() - 1, added.key.input,
                           added.value.start_instruction, added.stop_instruction,
                           added.timestamp);
                });
            }
        }
        VPRINT(this, 1, "Collapsed duplicates for %zu as-traced records for output #%d\n",
               outputs_[output_idx].record.size(), output_idx);
        if (outputs_[output_idx].record.empty()) {
            error_string_ = "Empty as-traced schedule";
            return STATUS_ERROR_INVALID_PARAMETER;
        }
        if (outputs_[output_idx].record[0].value.start_instruction != 0) {
            VPRINT(this, 1, "Initial input for output #%d is: wait state\n", output_idx);
            set_cur_input(output_idx, INVALID_INPUT_ORDINAL);
            outputs_[output_idx].waiting = true;
            outputs_[output_idx].record_index->store(-1, std::memory_order_release);
        } else {
            VPRINT(this, 1, "Initial input for output #%d is %d\n", output_idx,
                   outputs_[output_idx].record[0].key.input);
            set_cur_input(output_idx, outputs_[output_idx].record[0].key.input);
        }
    }
    return STATUS_SUCCESS;
}

template <typename RecordType, typename ReaderType>
typename scheduler_tmpl_t<RecordType, ReaderType>::scheduler_status_t
scheduler_tmpl_t<RecordType, ReaderType>::create_regions_from_times(
    const std::unordered_map<memref_tid_t, int> &workload_tids,
    input_workload_t &workload)
{
    // First, read from the as-traced schedule file into data structures shared with
    // replay-as-traced.
    std::vector<std::vector<schedule_input_tracker_t>> input_sched(inputs_.size());
    // These are all unused.
    std::vector<std::set<uint64_t>> start2stop(inputs_.size());
    std::vector<std::vector<schedule_output_tracker_t>> all_sched;
    std::vector<output_ordinal_t> disk_ord2index;
    std::vector<uint64_t> disk_ord2cpuid;
    sched_type_t::scheduler_status_t res = read_traced_schedule(
        input_sched, start2stop, all_sched, disk_ord2index, disk_ord2cpuid);
    if (res != sched_type_t::STATUS_SUCCESS)
        return res;
    // Do not allow a replay mode to start later.
    options_.replay_as_traced_istream = nullptr;

    // Now create an interval tree of timestamps (with instr ordinals as payloads)
    // for each input. As our intervals do not overlap and have no gaps we need
    // no size, just the start address key.
    std::vector<std::map<uint64_t, uint64_t>> time_tree(inputs_.size());
    for (int input_idx = 0; input_idx < static_cast<input_ordinal_t>(inputs_.size());
         ++input_idx) {
        for (int sched_idx = 0;
             sched_idx < static_cast<int>(input_sched[input_idx].size()); ++sched_idx) {
            schedule_input_tracker_t &sched = input_sched[input_idx][sched_idx];
            VPRINT(this, 4, "as-read: input=%d start=%" PRId64 " time=%" PRId64 "\n",
                   input_idx, sched.start_instruction, sched.timestamp);
            time_tree[input_idx][sched.timestamp] = sched.start_instruction;
        }
    }

    // Finally, convert the requested time ranges into instr ordinal ranges.
    for (const auto &tid_it : workload_tids) {
        std::vector<range_t> instr_ranges;
        bool entire_tid = false;
        for (const auto &times : workload.times_of_interest) {
            uint64_t instr_start = 0, instr_end = 0;
            bool has_start = time_tree_lookup(time_tree[tid_it.second],
                                              times.start_timestamp, instr_start);
            bool has_end;
            if (times.stop_timestamp == 0)
                has_end = true;
            else {
                has_end = time_tree_lookup(time_tree[tid_it.second], times.stop_timestamp,
                                           instr_end);
            }
            if (has_start && has_end && instr_start == instr_end) {
                if (instr_start == 0 && instr_end == 0) {
                    entire_tid = true;
                } else {
                    ++instr_end;
                }
            }
            // If !has_start we'll include from 0.  The start timestamp will make it be
            // scheduled last but there will be no delay if no other thread is available.
            // If !has_end, instr_end will still be 0 which means the end of the trace.
            if (instr_start > 0 || instr_end > 0) {
                if (!instr_ranges.empty() &&
                    (instr_ranges.back().stop_instruction >= instr_start ||
                     instr_ranges.back().stop_instruction == 0)) {
                    error_string_ =
                        "times_of_interest are too close together: "
                        "corresponding instruction ordinals are overlapping or adjacent";
                    return STATUS_ERROR_INVALID_PARAMETER;
                }
                instr_ranges.emplace_back(instr_start, instr_end);
                VPRINT(this, 2,
                       "tid %" PRIu64 " overlaps with times_of_interest [%" PRIu64
                       ", %" PRIu64 ") @ [%" PRIu64 ", %" PRIu64 ")\n",
                       tid_it.first, times.start_timestamp, times.stop_timestamp,
                       instr_start, instr_end);
            }
        }
        if (!entire_tid && instr_ranges.empty()) {
            // Exclude this thread completely.  We've already created its
            // inputs_ entry with cross-indices stored in other structures
            // so instead of trying to erase it we give it a max start point.
            VPRINT(this, 2,
                   "tid %" PRIu64 " has no overlap with any times_of_interest entry\n",
                   tid_it.first);
            instr_ranges.emplace_back(std::numeric_limits<uint64_t>::max(), 0);
        }
        if (entire_tid) {
            // No range is needed.
        } else {
            workload.thread_modifiers.emplace_back(instr_ranges);
            workload.thread_modifiers.back().tids.emplace_back(tid_it.first);
        }
    }
    return sched_type_t::STATUS_SUCCESS;
}

template <typename RecordType, typename ReaderType>
bool
scheduler_tmpl_t<RecordType, ReaderType>::time_tree_lookup(
    const std::map<uint64_t, uint64_t> &tree, uint64_t time, uint64_t &ordinal)
{
    auto it = tree.upper_bound(time);
    if (it == tree.begin() || it == tree.end()) {
        // We do not have a timestamp in the footer, so we assume any time
        // past the final known timestamp is too far and do not try to
        // fit into the final post-last-timestamp sequence.
        return false;
    }
    uint64_t upper_time = it->first;
    uint64_t upper_ord = it->second;
    it--;
    uint64_t lower_time = it->first;
    uint64_t lower_ord = it->second;
    double fraction = (time - lower_time) / static_cast<double>(upper_time - lower_time);
    double interpolate = lower_ord + fraction * (upper_ord - lower_ord);
    // We deliberately round down to ensure we include a system call that spans
    // the start time, so we'll get the right starting behavior for a thread that
    // should be blocked or unscheduled at this point in time (though the blocked
    // time might be too long as it starts before this target time).
    ordinal = static_cast<uint64_t>(interpolate);
    VPRINT(this, 3,
           "time2ordinal: time %" PRIu64 " => times [%" PRIu64 ", %" PRIu64
           ") ords [%" PRIu64 ", %" PRIu64 ") => interpolated %" PRIu64 "\n",
           time, lower_time, upper_time, lower_ord, upper_ord, ordinal);
    return true;
}

template <typename RecordType, typename ReaderType>
typename scheduler_tmpl_t<RecordType, ReaderType>::scheduler_status_t
scheduler_tmpl_t<RecordType, ReaderType>::read_traced_schedule(
    std::vector<std::vector<schedule_input_tracker_t>> &input_sched,
    std::vector<std::set<uint64_t>> &start2stop,
    std::vector<std::vector<schedule_output_tracker_t>> &all_sched,
    std::vector<output_ordinal_t> &disk_ord2index, std::vector<uint64_t> &disk_ord2cpuid)
{
    if (options_.replay_as_traced_istream == nullptr) {
        error_string_ = "Missing as-traced istream";
        return STATUS_ERROR_INVALID_PARAMETER;
    }

    schedule_entry_t entry(0, 0, 0, 0);
    // See comment in read_recorded_schedule() on our assumption that we can
    // easily fit the whole context switch sequence in memory.  This cpu_schedule
    // file has an entry per timestamp, though, even for consecutive ones on the same
    // core, so it uses more memory.
    // We do not have a subfile listing feature in archive_istream_t, but we can
    // read sequentially as each record has a cpu field.
    // This schedule_entry_t format doesn't have the stop instruction ordinal (as it was
    // designed for skip targets only), so we take two passes to get that information.
    // If we do find memory is an issue we could add a stop field to schedule_entry_t
    // and collapse as we go, saving memory.
    // We also need to translate the thread and cpu id values into 0-based ordinals.
    std::unordered_map<memref_tid_t, input_ordinal_t> tid2input;
    for (int i = 0; i < static_cast<input_ordinal_t>(inputs_.size()); ++i) {
        tid2input[inputs_[i].tid] = i;
    }
    // We initially number the outputs according to their order in the file, and then
    // sort by the stored cpuid below.
    // XXX i#6726: Should we support some direction from the user on this?  Simulation
    // may want to preserve the NUMA relationships and may need to set up its simulated
    // cores at init time, so it would prefer to partition by output stream identifier.
    // Maybe we could at least add the proposed memtrace_stream_t query for cpuid and
    // let it be called even before reading any records at all?
    output_ordinal_t cur_output = 0;
    uint64_t cur_cpu = std::numeric_limits<uint64_t>::max();
    while (options_.replay_as_traced_istream->read(reinterpret_cast<char *>(&entry),
                                                   sizeof(entry))) {
        if (entry.cpu != cur_cpu) {
            // This is a zipfile component boundary: one conmponent per cpu.
            if (cur_cpu != std::numeric_limits<uint64_t>::max()) {
                ++cur_output;
                if (options_.mapping == MAP_TO_RECORDED_OUTPUT && !outputs_.empty() &&
                    cur_output >= static_cast<int>(outputs_.size())) {
                    error_string_ = "replay_as_traced_istream cpu count != output count";
                    return STATUS_ERROR_INVALID_PARAMETER;
                }
            }
            cur_cpu = entry.cpu;
            disk_ord2cpuid.push_back(cur_cpu);
            disk_ord2index.push_back(cur_output);
        }
        input_ordinal_t input = tid2input[entry.thread];
        // The caller must fill in the stop ordinal in a second pass.
        uint64_t start = entry.start_instruction;
        uint64_t timestamp = entry.timestamp;
        // Some entries have no instructions (there is an entry for each timestamp, and
        // a signal can come in after a prior timestamp with no intervening instrs).
        if (all_sched.size() < static_cast<size_t>(cur_output + 1))
            all_sched.resize(cur_output + 1);
        if (!all_sched[cur_output].empty() &&
            input == all_sched[cur_output].back().input &&
            start == all_sched[cur_output].back().start_instruction) {
            VPRINT(this, 3,
                   "Output #%d: as-read segment #%zu has no instructions: skipping\n",
                   cur_output, all_sched[cur_output].size() - 1);
            continue;
        }
        all_sched[cur_output].emplace_back(true, input, start, timestamp);
        start2stop[input].insert(start);
        input_sched[input].emplace_back(cur_output, all_sched[cur_output].size() - 1,
                                        start, timestamp);
    }
    sched_type_t::scheduler_status_t res =
        check_and_fix_modulo_problem_in_schedule(input_sched, start2stop, all_sched);
    if (res != sched_type_t::STATUS_SUCCESS)
        return res;
    return remove_zero_instruction_segments(input_sched, all_sched);
}

template <typename RecordType, typename ReaderType>
typename scheduler_tmpl_t<RecordType, ReaderType>::scheduler_status_t
scheduler_tmpl_t<RecordType, ReaderType>::remove_zero_instruction_segments(
    std::vector<std::vector<schedule_input_tracker_t>> &input_sched,
    std::vector<std::vector<schedule_output_tracker_t>> &all_sched)

{
    // For a cpuid pair with no instructions in between, our
    // instruction-ordinal-based control points cannot model both sides.
    // For example:
    //    5   0:  1294139 <marker: page size 4096>
    //    6   0:  1294139 <marker: timestamp 13344214879969223>
    //    7   0:  1294139 <marker: tid 1294139 on core 2>
    //    8   0:  1294139 <marker: function==syscall #202>
    //    9   0:  1294139 <marker: function return value 0xffffffffffffff92>
    //   10   0:  1294139 <marker: system call failed: 110>
    //   11   0:  1294139 <marker: timestamp 13344214880209404>
    //   12   0:  1294139 <marker: tid 1294139 on core 2>
    //   13   1:  1294139 ifetch 3 byte(s) @ 0x0000563642cc5e75 8d 50 0b  lea...
    // That sequence has 2 different cpu_schedule file entries for that input
    // starting at instruction 0, which causes confusion when determining endpoints.
    // We just drop the older entry and keep the later one, which is the one bundled
    // with actual instructions.
    //
    // Should we not have instruction-based control points? The skip and
    // region-of-interest features were designed thinking about instructions, the more
    // natural unit for microarchitectural simulators.  It seemed like that was much more
    // usable for a user, and translated to other venues like PMU counts.  The scheduler
    // replay features were also designed that way.  But, that makes the infrastructure
    // messy as the underlying records are not built that way.  Xref i#6716 on an
    // instruction-based iterator.
    for (int input_idx = 0; input_idx < static_cast<input_ordinal_t>(inputs_.size());
         ++input_idx) {
        std::sort(
            input_sched[input_idx].begin(), input_sched[input_idx].end(),
            [](const schedule_input_tracker_t &l, const schedule_input_tracker_t &r) {
                return l.timestamp < r.timestamp;
            });
        uint64_t prev_start = 0;
        for (size_t i = 0; i < input_sched[input_idx].size(); ++i) {
            uint64_t start = input_sched[input_idx][i].start_instruction;
            assert(start >= prev_start);
            if (i > 0 && start == prev_start) {
                // Keep the newer one.
                VPRINT(this, 1, "Dropping same-input=%d same-start=%" PRIu64 " entry\n",
                       input_idx, start);
                all_sched[input_sched[input_idx][i - 1].output]
                         [static_cast<size_t>(
                              input_sched[input_idx][i - 1].output_array_idx)]
                             .valid = false;
                // If code after this used input_sched we would want to erase the
                // entry, but we have no further use so we leave it.
            }
            prev_start = start;
        }
    }
    return STATUS_SUCCESS;
}

template <typename RecordType, typename ReaderType>
typename scheduler_tmpl_t<RecordType, ReaderType>::scheduler_status_t
scheduler_tmpl_t<RecordType, ReaderType>::check_and_fix_modulo_problem_in_schedule(
    std::vector<std::vector<schedule_input_tracker_t>> &input_sched,
    std::vector<std::set<uint64_t>> &start2stop,
    std::vector<std::vector<schedule_output_tracker_t>> &all_sched)

{
    // Work around i#6107 where the counts in the file are incorrectly modulo the chunk
    // size.  Unfortunately we need to construct input_sched and sort it for each input
    // in order to even detect this issue; we could bump the trace version to let us
    // know it's not present if these steps become overhead concerns.

    // We store the actual instruction count for each timestamp, for each input, keyed
    // by timestamp so we can look it up when iterating over the per-cpu schedule.  We
    // do not support consecutive identical timestamps in one input for this workaround.
    std::vector<std::unordered_map<uint64_t, uint64_t>> timestamp2adjust(inputs_.size());

    // We haven't read into the trace far enough to find the actual chunk size, so for
    // this workaround we only support what was the default in raw2trace up to this
    // point, 10M.
    static constexpr uint64_t DEFAULT_CHUNK_SIZE = 10 * 1000 * 1000;

    // For each input, sort and walk the schedule and look for decreasing counts.
    // Construct timestamp2adjust so we can fix the other data structures if necessary.
    bool found_i6107 = false;
    for (int input_idx = 0; input_idx < static_cast<input_ordinal_t>(inputs_.size());
         ++input_idx) {
        std::sort(
            input_sched[input_idx].begin(), input_sched[input_idx].end(),
            [](const schedule_input_tracker_t &l, const schedule_input_tracker_t &r) {
                return l.timestamp < r.timestamp;
            });
        uint64_t prev_start = 0;
        uint64_t add_to_start = 0;
        bool in_order = true;
        for (schedule_input_tracker_t &sched : input_sched[input_idx]) {
            if (sched.start_instruction < prev_start) {
                // If within 50% of the end of the chunk we assume it's i#6107.
                if (prev_start * 2 > DEFAULT_CHUNK_SIZE) {
                    add_to_start += DEFAULT_CHUNK_SIZE;
                    if (in_order) {
                        VPRINT(this, 2, "Working around i#6107 for input #%d\n",
                               input_idx);
                        in_order = false;
                        found_i6107 = true;
                    }
                } else {
                    error_string_ = "Invalid decreasing start field in schedule file";
                    return STATUS_ERROR_INVALID_PARAMETER;
                }
            }
            // We could save space by not storing the early ones but we do need to
            // include all duplicates.
            if (timestamp2adjust[input_idx].find(sched.timestamp) !=
                timestamp2adjust[input_idx].end()) {
                error_string_ = "Same timestamps not supported for i#6107 workaround";
                return STATUS_ERROR_INVALID_PARAMETER;
            }
            prev_start = sched.start_instruction;
            timestamp2adjust[input_idx][sched.timestamp] =
                sched.start_instruction + add_to_start;
            sched.start_instruction += add_to_start;
        }
    }
    if (!found_i6107)
        return STATUS_SUCCESS;
    // Rebuild start2stop.
    for (int input_idx = 0; input_idx < static_cast<input_ordinal_t>(inputs_.size());
         ++input_idx) {
        start2stop[input_idx].clear();
        for (auto &keyval : timestamp2adjust[input_idx]) {
            start2stop[input_idx].insert(keyval.second);
        }
    }
    // Update all_sched.
    for (int output_idx = 0; output_idx < static_cast<output_ordinal_t>(outputs_.size());
         ++output_idx) {
        for (int sched_idx = 0;
             sched_idx < static_cast<int>(all_sched[output_idx].size()); ++sched_idx) {
            auto &segment = all_sched[output_idx][sched_idx];
            if (!segment.valid)
                continue;
            auto it = timestamp2adjust[segment.input].find(segment.timestamp);
            if (it == timestamp2adjust[segment.input].end()) {
                error_string_ = "Failed to find timestamp for i#6107 workaround";
                return STATUS_ERROR_INVALID_PARAMETER;
            }
            assert(it->second >= segment.start_instruction);
            assert(it->second % DEFAULT_CHUNK_SIZE == segment.start_instruction);
            if (it->second != segment.start_instruction) {
                VPRINT(this, 2,
                       "Updating all_sched[%d][%d] input %d from %" PRId64 " to %" PRId64
                       "\n",
                       output_idx, sched_idx, segment.input, segment.start_instruction,
                       it->second);
            }
            segment.start_instruction = it->second;
        }
    }
    return STATUS_SUCCESS;
}

template <typename RecordType, typename ReaderType>
typename scheduler_tmpl_t<RecordType, ReaderType>::scheduler_status_t
scheduler_tmpl_t<RecordType, ReaderType>::read_switch_sequences()
{
    std::unique_ptr<ReaderType> reader, reader_end;
    if (!options_.kernel_switch_trace_path.empty()) {
        reader = get_reader(options_.kernel_switch_trace_path, verbosity_);
        if (!reader || !reader->init()) {
            error_string_ +=
                "Failed to open kernel switch file " + options_.kernel_switch_trace_path;
            return STATUS_ERROR_FILE_OPEN_FAILED;
        }
        reader_end = get_default_reader();
    } else if (!options_.kernel_switch_reader) {
        // No switch data provided.
        return STATUS_SUCCESS;
    } else {
        if (!options_.kernel_switch_reader_end) {
            error_string_ += "Provided kernel switch reader but no end";
            return STATUS_ERROR_INVALID_PARAMETER;
        }
        reader = std::move(options_.kernel_switch_reader);
        reader_end = std::move(options_.kernel_switch_reader_end);
        // We own calling init() as it can block.
        if (!reader->init()) {
            error_string_ += "Failed to init kernel switch reader";
            return STATUS_ERROR_INVALID_PARAMETER;
        }
    }
    // We assume these sequences are small and we can easily read them all into
    // memory and don't need to stream them on every use.
    // We read a single stream, even if underneath these are split into subfiles
    // in an archive.
    sched_type_t::switch_type_t switch_type = SWITCH_INVALID;
    while (*reader != *reader_end) {
        RecordType record = **reader;
        // Only remember the records between the markers.
        trace_marker_type_t marker_type = TRACE_MARKER_TYPE_RESERVED_END;
        uintptr_t marker_value = 0;
        if (record_type_is_marker(record, marker_type, marker_value) &&
            marker_type == TRACE_MARKER_TYPE_CONTEXT_SWITCH_START) {
            switch_type = static_cast<sched_type_t::switch_type_t>(marker_value);
            if (!switch_sequence_[switch_type].empty()) {
                error_string_ += "Duplicate context switch sequence type found";
                return STATUS_ERROR_INVALID_PARAMETER;
            }
        }
        if (switch_type != SWITCH_INVALID)
            switch_sequence_[switch_type].push_back(record);
        if (record_type_is_marker(record, marker_type, marker_value) &&
            marker_type == TRACE_MARKER_TYPE_CONTEXT_SWITCH_END) {
            if (static_cast<sched_type_t::switch_type_t>(marker_value) != switch_type) {
                error_string_ += "Context switch marker values mismatched";
                return STATUS_ERROR_INVALID_PARAMETER;
            }
            VPRINT(this, 1, "Read %zu kernel context switch records for type %d\n",
                   switch_sequence_[switch_type].size(), switch_type);
            switch_type = SWITCH_INVALID;
        }
        ++(*reader);
    }
    return STATUS_SUCCESS;
}

template <typename RecordType, typename ReaderType>
bool
scheduler_tmpl_t<RecordType, ReaderType>::process_next_initial_record(
    input_info_t &input, RecordType record, bool &found_filetype, bool &found_timestamp)
{
    // We want to identify threads that should start out unscheduled as
    // we attached in the middle of an _UNSCHEDULE system call.
    // That marker *before* any instruction indicates the initial
    // exit from such a syscall (the markers anywhere else are added on
    // entry to a syscall, after the syscall instruction fetch record).
    trace_marker_type_t marker_type;
    uintptr_t marker_value;
    if (record_type_is_invalid(record)) // Sentinel on first call.
        return true;                    // Keep reading.
    if (record_type_is_non_marker_header(record))
        return true; // Keep reading.
    if (!record_type_is_marker(record, marker_type, marker_value)) {
        VPRINT(this, 3, "Stopping initial readahead at non-marker\n");
        return false; // Stop reading.
    }
    uintptr_t timestamp;
    if (marker_type == TRACE_MARKER_TYPE_FILETYPE) {
        found_filetype = true;
        VPRINT(this, 2, "Input %d filetype %zu\n", input.index, marker_value);
    } else if (record_type_is_timestamp(record, timestamp)) {
        if (!found_timestamp) {
            // next_timestamp must be the first timestamp, even when we read ahead.
            input.next_timestamp = timestamp;
            found_timestamp = true;
        } else {
            // Stop at a 2nd timestamp to avoid interval count issues.
            VPRINT(this, 3, "Stopping initial readahead at 2nd timestamp\n");
            return false;
        }
    } else if (marker_type == TRACE_MARKER_TYPE_SYSCALL_UNSCHEDULE) {
        if (options_.honor_direct_switches && options_.mapping != MAP_AS_PREVIOUSLY) {
            VPRINT(this, 2, "Input %d starting unscheduled\n", input.index);
            input.unscheduled = true;
            if (!options_.honor_infinite_timeouts) {
                input.blocked_time = scale_blocked_time(options_.block_time_max_us);
                // Clamp at 1 since 0 means an infinite timeout for unscheduled=true.
                if (input.blocked_time == 0)
                    input.blocked_time = 1;
                // blocked_start_time will be set when we first pop this off a queue.
            }
            // Ignore this marker during regular processing.
            input.skip_next_unscheduled = true;
        }
        return false; // Stop reading.
    }
    return true; // Keep reading.
}

template <typename RecordType, typename ReaderType>
typename scheduler_tmpl_t<RecordType, ReaderType>::scheduler_status_t
scheduler_tmpl_t<RecordType, ReaderType>::get_initial_input_content(
    bool gather_timestamps)
{
    // For every mode, read ahead until we see a filetype record so the user can
    // examine it prior to retrieving any records.
    VPRINT(this, 1, "Reading headers from inputs to find filetypes%s\n",
           gather_timestamps ? " and timestamps" : "");
    assert(options_.read_inputs_in_init);
    // Read ahead in each input until we find a timestamp record.
    // Queue up any skipped records to ensure we present them to the
    // output stream(s).
    for (size_t i = 0; i < inputs_.size(); ++i) {
        input_info_t &input = inputs_[i];
        std::lock_guard<mutex_dbg_owned> lock(*input.lock);

        // If the input jumps to the middle immediately, do that now so we'll have
        // the proper start timestamp.
        if (!input.regions_of_interest.empty() &&
            // The docs say for replay we allow the user to pass ROI but ignore it.
            // Maybe we should disallow it so we don't need checks like this?
            options_.mapping != MAP_AS_PREVIOUSLY) {
            RecordType record = create_invalid_record();
            sched_type_t::stream_status_t res =
                advance_region_of_interest(/*output=*/-1, record, input);
            if (res == sched_type_t::STATUS_SKIPPED) {
                input.next_timestamp =
                    static_cast<uintptr_t>(input.reader->get_last_timestamp());
                // We can skip the rest of the loop here (the filetype will be there
                // in the stream).
                continue;
            }
            if (res != sched_type_t::STATUS_OK) {
                VPRINT(this, 1, "Failed to advance initial ROI with status %d\n", res);
                return sched_type_t::STATUS_ERROR_RANGE_INVALID;
            }
        }

        bool found_filetype = false;
        bool found_timestamp = !gather_timestamps || input.next_timestamp > 0;
        if (process_next_initial_record(input, create_invalid_record(), found_filetype,
                                        found_timestamp)) {
            // First, check any queued records in the input.
            // XXX: Can we create a helper to iterate the queue and then the
            // reader, and avoid the duplicated loops here?  The challenge is
            // the non-consuming queue loop vs the consuming and queue-pushback
            // reader loop.
            for (const auto &record : input.queue) {
                if (!process_next_initial_record(input, record, found_filetype,
                                                 found_timestamp))
                    break;
            }
        }
        if (input.next_timestamp > 0)
            found_timestamp = true;
        if (process_next_initial_record(input, create_invalid_record(), found_filetype,
                                        found_timestamp)) {
            // If we didn't find our targets in the queue, request new records.
            if (input.needs_init) {
                input.reader->init();
                input.needs_init = false;
            }
            while (*input.reader != *input.reader_end) {
                RecordType record = **input.reader;
                if (record_type_is_instr(record)) {
                    ++input.instrs_pre_read;
                }
                trace_marker_type_t marker_type;
                uintptr_t marker_value;
                if (!process_next_initial_record(input, record, found_filetype,
                                                 found_timestamp))
                    break;
                // Don't go too far if only looking for filetype, to avoid reaching
                // the first instruction, which causes problems with ordinals when
                // there is no filetype as happens in legacy traces (and unit tests).
                // Just exit with a 0 filetype.
                if (!found_filetype &&
                    (record_type_is_timestamp(record, marker_value) ||
                     (record_type_is_marker(record, marker_type, marker_value) &&
                      marker_type == TRACE_MARKER_TYPE_PAGE_SIZE))) {
                    VPRINT(this, 2, "No filetype found: assuming unit test input.\n");
                    found_filetype = true;
                    if (!gather_timestamps)
                        break;
                }
                // If we see an instruction, there may be no timestamp (a malformed
                // synthetic trace in a test) or we may have to read thousands of records
                // to find it if it were somehow missing, which we do not want to do.  We
                // assume our queued records are few and do not include instructions when
                // we skip (see skip_instructions()).  Thus, we abort with an error.
                if (record_type_is_instr(record))
                    break;
                input.queue.push_back(record);
                ++(*input.reader);
            }
        }
        if (gather_timestamps && input.next_timestamp <= 0)
            return STATUS_ERROR_INVALID_PARAMETER;
    }
    return STATUS_SUCCESS;
}

template <typename RecordType, typename ReaderType>
typename scheduler_tmpl_t<RecordType, ReaderType>::scheduler_status_t
scheduler_tmpl_t<RecordType, ReaderType>::open_reader(const std::string &path,
                                                      input_ordinal_t input_ordinal,
                                                      input_reader_info_t &reader_info)
{
    if (path.empty() || directory_iterator_t::is_directory(path))
        return STATUS_ERROR_INVALID_PARAMETER;
    std::unique_ptr<ReaderType> reader = get_reader(path, verbosity_);
    if (!reader || !reader->init()) {
        error_string_ += "Failed to open " + path;
        return STATUS_ERROR_FILE_OPEN_FAILED;
    }
    int index = static_cast<input_ordinal_t>(inputs_.size());
    inputs_.emplace_back();
    input_info_t &input = inputs_.back();
    input.index = index;
    // We need the tid up front.  Rather than assume it's still part of the filename,
    // we read the first record (we generalize to read until we find the first but we
    // expect it to be the first after PR #5739 changed the order file_reader_t passes
    // them to reader_t) to find it.
    // XXX: For core-sharded-on-disk traces, this tid is just the first one for
    // this core; it would be better to read the filetype and not match any tid
    // for such files?  Should we call get_initial_input_content() to do that?
    std::unique_ptr<ReaderType> reader_end = get_default_reader();
    memref_tid_t tid = INVALID_THREAD_ID;
    while (*reader != *reader_end) {
        RecordType record = **reader;
        if (record_type_has_tid(record, tid))
            break;
        input.queue.push_back(record);
        ++(*reader);
    }
    if (tid == INVALID_THREAD_ID) {
        error_string_ = "Failed to read " + path;
        return STATUS_ERROR_FILE_READ_FAILED;
    }
    // For core-sharded inputs that start idle the tid might be IDLE_THREAD_ID.
    // That means the size of unfiltered_tids will not be the total input
    // size, which is why we have a separate input_count.
    reader_info.unfiltered_tids.insert(tid);
    ++reader_info.input_count;
    if (!reader_info.only_threads.empty() &&
        reader_info.only_threads.find(tid) == reader_info.only_threads.end()) {
        inputs_.pop_back();
        return sched_type_t::STATUS_SUCCESS;
    }
    if (!reader_info.only_shards.empty() &&
        reader_info.only_shards.find(input_ordinal) == reader_info.only_shards.end()) {
        inputs_.pop_back();
        return sched_type_t::STATUS_SUCCESS;
    }
    VPRINT(this, 1, "Opened reader for tid %" PRId64 " %s\n", tid, path.c_str());
    input.tid = tid;
    input.reader = std::move(reader);
    input.reader_end = std::move(reader_end);
    reader_info.tid2input[tid] = index;
    return sched_type_t::STATUS_SUCCESS;
}

template <typename RecordType, typename ReaderType>
typename scheduler_tmpl_t<RecordType, ReaderType>::scheduler_status_t
scheduler_tmpl_t<RecordType, ReaderType>::open_readers(const std::string &path,
                                                       input_reader_info_t &reader_info)
{
    if (!directory_iterator_t::is_directory(path)) {
        return open_reader(path, 0, reader_info);
    }
    directory_iterator_t end;
    directory_iterator_t iter(path);
    if (!iter) {
        error_string_ = "Failed to list directory " + path + ": " + iter.error_string();
        return sched_type_t::STATUS_ERROR_FILE_OPEN_FAILED;
    }
    std::vector<std::string> files;
    for (; iter != end; ++iter) {
        const std::string fname = *iter;
        if (fname == "." || fname == ".." ||
            starts_with(fname, DRMEMTRACE_SERIAL_SCHEDULE_FILENAME) ||
            fname == DRMEMTRACE_CPU_SCHEDULE_FILENAME)
            continue;
        // Skip the auxiliary files.
        if (fname == DRMEMTRACE_MODULE_LIST_FILENAME ||
            fname == DRMEMTRACE_FUNCTION_LIST_FILENAME ||
            fname == DRMEMTRACE_ENCODING_FILENAME)
            continue;
        const std::string file = path + DIRSEP + fname;
        files.push_back(file);
    }
    // Sort so we can have reliable shard ordinals for only_shards.
    // We assume leading 0's are used for important numbers embedded in the path,
    // so that a regular sort keeps numeric order.
    std::sort(files.begin(), files.end());
    for (int i = 0; i < static_cast<int>(files.size()); ++i) {
        sched_type_t::scheduler_status_t res = open_reader(files[i], i, reader_info);
        if (res != sched_type_t::STATUS_SUCCESS)
            return res;
    }
    return sched_type_t::STATUS_SUCCESS;
}

template <typename RecordType, typename ReaderType>
std::string
scheduler_tmpl_t<RecordType, ReaderType>::get_input_name(output_ordinal_t output)
{
    int index = outputs_[output].cur_input;
    if (index < 0)
        return "";
    return inputs_[index].reader->get_stream_name();
}

template <typename RecordType, typename ReaderType>
typename scheduler_tmpl_t<RecordType, ReaderType>::input_ordinal_t
scheduler_tmpl_t<RecordType, ReaderType>::get_input_ordinal(output_ordinal_t output)
{
    return outputs_[output].cur_input;
}

template <typename RecordType, typename ReaderType>
int64_t
scheduler_tmpl_t<RecordType, ReaderType>::get_tid(output_ordinal_t output)
{
    int index = outputs_[output].cur_input;
    if (index < 0)
        return -1;
    if (inputs_[index].is_combined_stream() ||
        TESTANY(OFFLINE_FILE_TYPE_CORE_SHARDED, inputs_[index].reader->get_filetype()))
        return inputs_[index].last_record_tid;
    return inputs_[index].tid;
}

template <typename RecordType, typename ReaderType>
int
scheduler_tmpl_t<RecordType, ReaderType>::get_shard_index(output_ordinal_t output)
{
    if (output < 0 || output >= static_cast<output_ordinal_t>(outputs_.size()))
        return -1;
    if (TESTANY(sched_type_t::SCHEDULER_USE_INPUT_ORDINALS |
                    sched_type_t::SCHEDULER_USE_SINGLE_INPUT_ORDINALS,
                options_.flags)) {
        if (inputs_.size() == 1 && inputs_[0].is_combined_stream()) {
            int index;
            memref_tid_t tid = get_tid(output);
            auto exists = tid2shard_.find(tid);
            if (exists == tid2shard_.end()) {
                index = static_cast<int>(tid2shard_.size());
                tid2shard_[tid] = index;
            } else
                index = exists->second;
            return index;
        }
        return get_input_ordinal(output);
    }
    return output;
}

template <typename RecordType, typename ReaderType>
int
scheduler_tmpl_t<RecordType, ReaderType>::get_workload_ordinal(output_ordinal_t output)
{
    if (output < 0 || output >= static_cast<output_ordinal_t>(outputs_.size()))
        return -1;
    if (outputs_[output].cur_input < 0)
        return -1;
    return inputs_[outputs_[output].cur_input].workload;
}

template <typename RecordType, typename ReaderType>
bool
scheduler_tmpl_t<RecordType, ReaderType>::is_record_synthetic(output_ordinal_t output)
{
    int index = outputs_[output].cur_input;
    if (index < 0)
        return false;
    if (outputs_[output].in_context_switch_code)
        return true;
    return inputs_[index].reader->is_record_synthetic();
}

template <typename RecordType, typename ReaderType>
int64_t
scheduler_tmpl_t<RecordType, ReaderType>::get_output_cpuid(output_ordinal_t output) const
{
    if (options_.replay_as_traced_istream != nullptr)
        return outputs_[output].as_traced_cpuid;
    int index = outputs_[output].cur_input;
    if (index >= 0 &&
        TESTANY(OFFLINE_FILE_TYPE_CORE_SHARDED, inputs_[index].reader->get_filetype()))
        return outputs_[output].cur_input;
    return output;
}

template <typename RecordType, typename ReaderType>
memtrace_stream_t *
scheduler_tmpl_t<RecordType, ReaderType>::get_input_stream(output_ordinal_t output)
{
    if (output < 0 || output >= static_cast<output_ordinal_t>(outputs_.size()))
        return nullptr;
    int index = outputs_[output].cur_input;
    if (index < 0)
        return nullptr;
    return inputs_[index].reader.get();
}

template <typename RecordType, typename ReaderType>
uint64_t
scheduler_tmpl_t<RecordType, ReaderType>::get_input_record_ordinal(
    output_ordinal_t output)
{
    if (output < 0 || output >= static_cast<output_ordinal_t>(outputs_.size()))
        return 0;
    int index = outputs_[output].cur_input;
    if (index < 0)
        return 0;
    uint64_t ord = inputs_[index].reader->get_record_ordinal();
    if (get_instr_ordinal(inputs_[index]) == 0) {
        // Account for get_initial_input_content() readahead for filetype/timestamp.
        // If this gets any more complex, the scheduler stream should track its
        // own counts for every input and just ignore the input stream's tracking.
        ord -= inputs_[index].queue.size() + (inputs_[index].cur_from_queue ? 1 : 0);
    }
    return ord;
}

template <typename RecordType, typename ReaderType>
uint64_t
scheduler_tmpl_t<RecordType, ReaderType>::get_instr_ordinal(input_info_t &input)
{
    uint64_t reader_cur = input.reader->get_instruction_ordinal();
    assert(reader_cur >= static_cast<uint64_t>(input.instrs_pre_read));
    VPRINT(this, 5, "get_instr_ordinal: %" PRId64 " - %d\n", reader_cur,
           input.instrs_pre_read);
    return reader_cur - input.instrs_pre_read;
}

template <typename RecordType, typename ReaderType>
uint64_t
scheduler_tmpl_t<RecordType, ReaderType>::get_input_first_timestamp(
    output_ordinal_t output)
{
    if (output < 0 || output >= static_cast<output_ordinal_t>(outputs_.size()))
        return 0;
    int index = outputs_[output].cur_input;
    if (index < 0)
        return 0;
    uint64_t res = inputs_[index].reader->get_first_timestamp();
    if (get_instr_ordinal(inputs_[index]) == 0 &&
        (!inputs_[index].queue.empty() || inputs_[index].cur_from_queue)) {
        // Account for get_initial_input_content() readahead for filetype/timestamp.
        res = 0;
    }
    return res;
}

template <typename RecordType, typename ReaderType>
uint64_t
scheduler_tmpl_t<RecordType, ReaderType>::get_input_last_timestamp(
    output_ordinal_t output)
{
    if (output < 0 || output >= static_cast<output_ordinal_t>(outputs_.size()))
        return 0;
    int index = outputs_[output].cur_input;
    if (index < 0)
        return 0;
    uint64_t res = inputs_[index].reader->get_last_timestamp();
    if (get_instr_ordinal(inputs_[index]) == 0 &&
        (!inputs_[index].queue.empty() || inputs_[index].cur_from_queue)) {
        // Account for get_initial_input_content() readahead for filetype/timestamp.
        res = 0;
    }
    return res;
}

template <typename RecordType, typename ReaderType>
typename scheduler_tmpl_t<RecordType, ReaderType>::stream_status_t
scheduler_tmpl_t<RecordType, ReaderType>::advance_region_of_interest(
    output_ordinal_t output, RecordType &record, input_info_t &input)
{
    assert(input.lock->owned_by_cur_thread());
    uint64_t cur_instr = get_instr_ordinal(input);
    uint64_t cur_reader_instr = input.reader->get_instruction_ordinal();
    assert(input.cur_region >= 0 &&
           input.cur_region < static_cast<int>(input.regions_of_interest.size()));
    auto &cur_range = input.regions_of_interest[input.cur_region];
    // Look for the end of the current range.
    if (input.in_cur_region && cur_range.stop_instruction != 0 &&
        cur_instr > cur_range.stop_instruction) {
        ++input.cur_region;
        input.in_cur_region = false;
        VPRINT(this, 2, "at %" PRId64 " instrs: advancing to ROI #%d\n", cur_instr,
               input.cur_region);
        if (input.cur_region >= static_cast<int>(input.regions_of_interest.size())) {
            if (input.at_eof) {
                // XXX: We're holding input.lock which is ok during eof_or_idle.
                return eof_or_idle(output, input.index);
            } else {
                // We let the user know we're done.
                if (options_.schedule_record_ostream != nullptr) {
                    sched_type_t::stream_status_t status =
                        close_schedule_segment(output, input);
                    if (status != sched_type_t::STATUS_OK)
                        return status;
                    // Indicate we need a synthetic thread exit on replay.
                    status =
                        record_schedule_segment(output, schedule_record_t::SYNTHETIC_END,
                                                input.index, cur_instr, 0);
                    if (status != sched_type_t::STATUS_OK)
                        return status;
                }
                input.queue.push_back(create_thread_exit(input.tid));
                mark_input_eof(input);
                return sched_type_t::STATUS_SKIPPED;
            }
        }
        cur_range = input.regions_of_interest[input.cur_region];
    }

    if (!input.in_cur_region && cur_instr >= cur_range.start_instruction) {
        // We're already there (back-to-back regions).
        input.in_cur_region = true;
        // Even though there's no gap we let the user know we're on a new region.
        if (input.cur_region > 0) {
            VPRINT(this, 3, "skip_instructions input=%d: inserting separator marker\n",
                   input.index);
            input.queue.push_back(record);
            record = create_region_separator_marker(input.tid, input.cur_region);
        }
        return sched_type_t::STATUS_OK;
    }
    // If we're within one and already skipped, just exit to avoid re-requesting a skip
    // and making no progress (we're on the inserted timetamp + cpuid and our cur instr
    // count isn't yet the target).
    if (input.in_cur_region && cur_instr >= cur_range.start_instruction - 1)
        return sched_type_t::STATUS_OK;

    VPRINT(this, 2,
           "skipping from %" PRId64 " to %" PRIu64 " instrs (%" PRIu64
           " in reader) for ROI\n",
           cur_instr, cur_range.start_instruction,
           cur_range.start_instruction - cur_reader_instr - 1);
    if (options_.schedule_record_ostream != nullptr) {
        if (output >= 0) {
            record_schedule_skip(output, input.index, cur_instr,
                                 cur_range.start_instruction);
        } // Else, will be done in set_cur_input once assigned to an output.
    }
    if (cur_range.start_instruction < cur_reader_instr) {
        // We do not support skipping without skipping over the pre-read: we would
        // need to extract from the queue.
        return sched_type_t::STATUS_INVALID;
    }
    return skip_instructions(input, cur_range.start_instruction - cur_reader_instr - 1);
}

template <typename RecordType, typename ReaderType>
typename scheduler_tmpl_t<RecordType, ReaderType>::stream_status_t
scheduler_tmpl_t<RecordType, ReaderType>::record_schedule_skip(output_ordinal_t output,
                                                               input_ordinal_t input,
                                                               uint64_t start_instruction,
                                                               uint64_t stop_instruction)
{
    assert(inputs_[input].lock->owned_by_cur_thread());
    if (options_.schedule_record_ostream == nullptr)
        return sched_type_t::STATUS_INVALID;
    sched_type_t::stream_status_t status;
    // Close any prior default record for this input.  If we switched inputs,
    // we'll already have closed the prior in set_cur_input().
    if (outputs_[output].record.back().type == schedule_record_t::DEFAULT &&
        outputs_[output].record.back().key.input == input) {
        status = close_schedule_segment(output, inputs_[input]);
        if (status != sched_type_t::STATUS_OK)
            return status;
    }
    if (outputs_[output].record.size() == 1) {
        // Replay doesn't handle starting out with a skip record: we need a
        // start=0,stop=0 dummy entry to get things rolling at the start of
        // an output's records, if we're the first record after the version.
        assert(outputs_[output].record.back().type == schedule_record_t::VERSION);
        status = record_schedule_segment(output, schedule_record_t::DEFAULT, input, 0, 0);
        if (status != sched_type_t::STATUS_OK)
            return status;
    }
    status = record_schedule_segment(output, schedule_record_t::SKIP, input,
                                     start_instruction, stop_instruction);
    if (status != sched_type_t::STATUS_OK)
        return status;
    status = record_schedule_segment(output, schedule_record_t::DEFAULT, input,
                                     stop_instruction);
    if (status != sched_type_t::STATUS_OK)
        return status;
    return sched_type_t::STATUS_OK;
}

template <typename RecordType, typename ReaderType>
void
scheduler_tmpl_t<RecordType, ReaderType>::clear_input_queue(input_info_t &input)
{
    // We assume the queue contains no instrs other than the single candidate record we
    // ourselves read but did not pass to the user (else our query of input.reader's
    // instr ordinal would include them and so be incorrect) and that we should thus
    // skip it all when skipping ahead in the input stream.
    int i = 0;
    while (!input.queue.empty()) {
        assert(i == 0 ||
               (!record_type_is_instr(input.queue.front()) &&
                !record_type_is_encoding(input.queue.front())));
        ++i;
        input.queue.pop_front();
    }
}

template <typename RecordType, typename ReaderType>
typename scheduler_tmpl_t<RecordType, ReaderType>::stream_status_t
scheduler_tmpl_t<RecordType, ReaderType>::skip_instructions(input_info_t &input,
                                                            uint64_t skip_amount)
{
    assert(input.lock->owned_by_cur_thread());
    // reader_t::at_eof_ is true until init() is called.
    if (input.needs_init) {
        input.reader->init();
        input.needs_init = false;
    }
    // For a skip of 0 we still need to clear non-instrs from the queue, but
    // should not have an instr in there.
    assert(skip_amount > 0 || input.queue.empty() ||
           (!record_type_is_instr(input.queue.front()) &&
            !record_type_is_encoding(input.queue.front())));
    clear_input_queue(input);
    input.reader->skip_instructions(skip_amount);
    VPRINT(this, 3, "skip_instructions: input=%d amount=%" PRIu64 "\n", input.index,
           skip_amount);
    if (input.instrs_pre_read > 0) {
        // We do not support skipping without skipping over the pre-read: we would
        // need to extract from the queue.
        input.instrs_pre_read = 0;
    }
    if (*input.reader == *input.reader_end) {
        mark_input_eof(input);
        // Raise error because the input region is out of bounds, unless the max
        // was used which we ourselves use internally for times_of_interest.
        if (skip_amount >= std::numeric_limits<uint64_t>::max() - 2) {
            VPRINT(this, 2, "skip_instructions: input=%d skip to eof\n", input.index);
            return sched_type_t::STATUS_SKIPPED;
        } else {
            VPRINT(this, 2, "skip_instructions: input=%d skip out of bounds\n",
                   input.index);
            return sched_type_t::STATUS_REGION_INVALID;
        }
    }
    input.in_cur_region = true;

    // We've documented that an output stream's ordinals ignore skips in its input
    // streams, so we do not need to remember the input's ordinals pre-skip and increase
    // our output's ordinals commensurately post-skip.

    // We let the user know we've skipped.  There's no discontinuity for the
    // first one so we do not insert a marker there (if we do want to insert one,
    // we need to update the view tool to handle a window marker as the very
    // first entry).
    if (input.cur_region > 0) {
        VPRINT(this, 3, "skip_instructions input=%d: inserting separator marker\n",
               input.index);
        input.queue.push_back(
            create_region_separator_marker(input.tid, input.cur_region));
    }
    return sched_type_t::STATUS_SKIPPED;
}

template <typename RecordType, typename ReaderType>
uint64_t
scheduler_tmpl_t<RecordType, ReaderType>::get_time_micros()
{
    return get_microsecond_timestamp();
}

template <typename RecordType, typename ReaderType>
uint64_t
scheduler_tmpl_t<RecordType, ReaderType>::get_output_time(output_ordinal_t output)
{
    return outputs_[output].cur_time->load(std::memory_order_acquire);
}

template <typename RecordType, typename ReaderType>
typename scheduler_tmpl_t<RecordType, ReaderType>::stream_status_t
scheduler_tmpl_t<RecordType, ReaderType>::record_schedule_segment(
    output_ordinal_t output, typename schedule_record_t::record_type_t type,
    input_ordinal_t input, uint64_t start_instruction, uint64_t stop_instruction)
{
    assert(type == schedule_record_t::VERSION || type == schedule_record_t::FOOTER ||
           type == schedule_record_t::IDLE || inputs_[input].lock->owned_by_cur_thread());
    // We always use the current wall-clock time, as the time stored in the prior
    // next_record() call can be out of order across outputs and lead to deadlocks.
    uint64_t timestamp = get_time_micros();
    if (type == schedule_record_t::IDLE &&
        outputs_[output].record.back().type == schedule_record_t::IDLE) {
        // Merge.  We don't need intermediate timestamps when idle, and consecutive
        // idle records quickly balloon the file.
        return sched_type_t::STATUS_OK;
    }
    VPRINT(this, 4,
           "recording out=%d type=%d input=%d start=%" PRIu64 " stop=%" PRIu64
           " time=%" PRIu64 "\n",
           output, type, input, start_instruction, stop_instruction, timestamp);
    outputs_[output].record.emplace_back(type, input, start_instruction, stop_instruction,
                                         timestamp);
    // The stop is typically updated later in close_schedule_segment().
    return sched_type_t::STATUS_OK;
}

template <typename RecordType, typename ReaderType>
typename scheduler_tmpl_t<RecordType, ReaderType>::stream_status_t
scheduler_tmpl_t<RecordType, ReaderType>::close_schedule_segment(output_ordinal_t output,
                                                                 input_info_t &input)
{
    assert(output >= 0 && output < static_cast<output_ordinal_t>(outputs_.size()));
    assert(!outputs_[output].record.empty());
    assert(outputs_[output].record.back().type == schedule_record_t::VERSION ||
           outputs_[output].record.back().type == schedule_record_t::FOOTER ||
           outputs_[output].record.back().type == schedule_record_t::IDLE ||
           input.lock->owned_by_cur_thread());
    if (outputs_[output].record.back().type == schedule_record_t::SKIP) {
        // Skips already have a final stop value.
        return sched_type_t::STATUS_OK;
    }
    if (outputs_[output].record.back().type == schedule_record_t::IDLE) {
        // Just like in record_schedule_segment() we use wall-clock time for recording
        // replay timestamps.
        uint64_t end = get_time_micros();
        assert(end >= outputs_[output].record.back().timestamp);
        outputs_[output].record.back().value.idle_duration =
            end - outputs_[output].record.back().timestamp;
        VPRINT(this, 3,
               "close_schedule_segment: idle duration %" PRIu64 " = %" PRIu64
               " - %" PRIu64 "\n",
               outputs_[output].record.back().value.idle_duration, end,
               outputs_[output].record.back().timestamp);
        return sched_type_t::STATUS_OK;
    }
    uint64_t instr_ord = get_instr_ordinal(input);
    if (input.at_eof || *input.reader == *input.reader_end) {
        // The end is exclusive, so use the max int value.
        instr_ord = std::numeric_limits<uint64_t>::max();
    }
    if (input.switching_pre_instruction) {
        input.switching_pre_instruction = false;
        // We aren't switching after reading a new instruction that we do not pass
        // to the consumer, so to have an exclusive stop instr ordinal we need +1.
        VPRINT(
            this, 3,
            "set_cur_input: +1 to instr_ord for not-yet-processed instr for input=%d\n",
            input.index);
        ++instr_ord;
    }
    VPRINT(this, 3,
           "close_schedule_segment: input=%d type=%d start=%" PRIu64 " stop=%" PRIu64
           "\n",
           input.index, outputs_[output].record.back().type,
           outputs_[output].record.back().value.start_instruction, instr_ord);
    // Check for empty default entries, except the starter 0,0 ones.
    assert(outputs_[output].record.back().type != schedule_record_t::DEFAULT ||
           outputs_[output].record.back().value.start_instruction < instr_ord ||
           instr_ord == 0);
    outputs_[output].record.back().stop_instruction = instr_ord;
    return sched_type_t::STATUS_OK;
}

template <typename RecordType, typename ReaderType>
bool
scheduler_tmpl_t<RecordType, ReaderType>::ready_queue_empty(output_ordinal_t output)
{
    auto lock = acquire_scoped_output_lock_if_necessary(output);
    return outputs_[output].ready_queue.queue.empty();
}

template <typename RecordType, typename ReaderType>
void
scheduler_tmpl_t<RecordType, ReaderType>::add_to_unscheduled_queue(input_info_t *input)
{
    assert(input->lock->owned_by_cur_thread());
    std::lock_guard<mutex_dbg_owned> unsched_lock(*unscheduled_priority_.lock);
    assert(input->unscheduled &&
           input->blocked_time == 0); // Else should be in regular queue.
    VPRINT(this, 4, "add_to_unscheduled_queue (pre-size %zu): input %d priority %d\n",
           unscheduled_priority_.queue.size(), input->index, input->priority);
    input->queue_counter = ++unscheduled_priority_.fifo_counter;
    unscheduled_priority_.queue.push(input);
    input->prev_output = input->containing_output;
    input->containing_output = INVALID_INPUT_ORDINAL;
}

template <typename RecordType, typename ReaderType>
void
scheduler_tmpl_t<RecordType, ReaderType>::add_to_ready_queue_hold_locks(
    output_ordinal_t output, input_info_t *input)
{
    assert(input->lock->owned_by_cur_thread());
    assert(!need_output_lock() ||
           outputs_[output].ready_queue.lock->owned_by_cur_thread());
    if (input->unscheduled && input->blocked_time == 0) {
        // Ensure we get prev_output set for start-unscheduled so they won't
        // all resume on output #0 but rather on the initial round-robin assignment.
        input->containing_output = output;
        add_to_unscheduled_queue(input);
        return;
    }
    assert(input->binding.empty() || input->binding.find(output) != input->binding.end());
    VPRINT(
        this, 4,
        "add_to_ready_queue (pre-size %zu): input %d priority %d timestamp delta %" PRIu64
        " block time %" PRIu64 " start time %" PRIu64 "\n",
        outputs_[output].ready_queue.queue.size(), input->index, input->priority,
        input->reader->get_last_timestamp() - input->base_timestamp, input->blocked_time,
        input->blocked_start_time);
    if (input->blocked_time > 0)
        ++outputs_[output].ready_queue.num_blocked;
    input->queue_counter = ++outputs_[output].ready_queue.fifo_counter;
    outputs_[output].ready_queue.queue.push(input);
    input->containing_output = output;
}

template <typename RecordType, typename ReaderType>
void
scheduler_tmpl_t<RecordType, ReaderType>::add_to_ready_queue(output_ordinal_t output,
                                                             input_info_t *input)
{
    auto scoped_lock = acquire_scoped_output_lock_if_necessary(output);
    std::lock_guard<mutex_dbg_owned> input_lock(*input->lock);
    add_to_ready_queue_hold_locks(output, input);
}

template <typename RecordType, typename ReaderType>
typename scheduler_tmpl_t<RecordType, ReaderType>::stream_status_t
scheduler_tmpl_t<RecordType, ReaderType>::pop_from_ready_queue_hold_locks(
    output_ordinal_t from_output, output_ordinal_t for_output, input_info_t *&new_input,
    bool from_back)
{
    assert(!need_output_lock() ||
           (outputs_[from_output].ready_queue.lock->owned_by_cur_thread() &&
            (from_output == for_output || for_output == INVALID_OUTPUT_ORDINAL ||
             outputs_[for_output].ready_queue.lock->owned_by_cur_thread())));
    std::set<input_info_t *> skipped;
    std::set<input_info_t *> blocked;
    input_info_t *res = nullptr;
    sched_type_t::stream_status_t status = STATUS_OK;
    uint64_t cur_time = get_output_time(from_output);
    while (!outputs_[from_output].ready_queue.queue.empty()) {
        if (from_back) {
            res = outputs_[from_output].ready_queue.queue.back();
            outputs_[from_output].ready_queue.queue.erase(res);
        } else if (options_.randomize_next_input) {
            res = outputs_[from_output].ready_queue.queue.get_random_entry();
            outputs_[from_output].ready_queue.queue.erase(res);
        } else {
            res = outputs_[from_output].ready_queue.queue.top();
            outputs_[from_output].ready_queue.queue.pop();
        }
        std::lock_guard<mutex_dbg_owned> input_lock(*res->lock);
        assert(!res->unscheduled ||
               res->blocked_time > 0); // Should be in unscheduled_priority_.
        if (res->binding.empty() || for_output == INVALID_OUTPUT_ORDINAL ||
            res->binding.find(for_output) != res->binding.end()) {
            // For blocked inputs, as we don't have interrupts or other regular
            // control points we only check for being unblocked when an input
            // would be chosen to run.  We thus keep blocked inputs in the ready queue.
            if (res->blocked_time > 0) {
                --outputs_[from_output].ready_queue.num_blocked;
                if (!options_.honor_infinite_timeouts) {
                    // cur_time can be 0 at initialization time.
                    if (res->blocked_start_time == 0 && cur_time > 0) {
                        // This was a start-unscheduled input: we didn't have a valid
                        // time at initialization.
                        res->blocked_start_time = cur_time;
                    }
                } else
                    assert(cur_time > 0);
            }
            if (res->blocked_time > 0 &&
                // cur_time can be 0 at initialization time.
                (cur_time == 0 ||
                 // XXX i#6966: We have seen wall-clock time go backward, which
                 // underflows here and then always unblocks the input.
                 cur_time - res->blocked_start_time < res->blocked_time)) {
                VPRINT(this, 4, "pop queue: %d still blocked for %" PRIu64 "\n",
                       res->index,
                       res->blocked_time - (cur_time - res->blocked_start_time));
                // We keep searching for a suitable input.
                blocked.insert(res);
            } else {
                // This input is no longer blocked.
                res->blocked_time = 0;
                res->unscheduled = false;
                // We've found a candidate.  One final check if this is a migration.
                bool found_candidate = false;
                if (from_output == for_output)
                    found_candidate = true;
                else {
                    assert(cur_time > 0 || res->last_run_time == 0);
                    VPRINT(this, 5,
                           "migration check %d to %d: cur=%" PRIu64 " last=%" PRIu64
                           " delta=%" PRId64 " vs thresh %" PRIu64 "\n",
                           from_output, for_output, cur_time, res->last_run_time,
                           cur_time - res->last_run_time,
                           options_.migration_threshold_us);
                    // Guard against time going backward, which happens: i#6966.
                    if (options_.migration_threshold_us == 0 || res->last_run_time == 0 ||
                        (cur_time > res->last_run_time &&
                         cur_time - res->last_run_time >=
                             static_cast<uint64_t>(options_.migration_threshold_us *
                                                   options_.time_units_per_us))) {
                        VPRINT(this, 2, "migrating %d to %d\n", from_output, for_output);
                        found_candidate = true;
                        ++outputs_[from_output]
                              .stats[memtrace_stream_t::SCHED_STAT_MIGRATIONS];
                    }
                }
                if (found_candidate)
                    break;
                else
                    skipped.insert(res);
            }
        } else {
            // We keep searching for a suitable input.
            skipped.insert(res);
        }
        res = nullptr;
    }
    if (res == nullptr && !blocked.empty()) {
        // Do not hand out EOF thinking we're done: we still have inputs blocked
        // on i/o, so just wait and retry.
        status = STATUS_IDLE;
    }
    // Re-add the ones we skipped, but without changing their counters so we preserve
    // the prior FIFO order.
    for (input_info_t *save : skipped)
        outputs_[from_output].ready_queue.queue.push(save);
    // Re-add the blocked ones to the back.
    for (input_info_t *save : blocked) {
        std::lock_guard<mutex_dbg_owned> input_lock(*save->lock);
        add_to_ready_queue_hold_locks(from_output, save);
    }
    auto res_lock = (res == nullptr) ? std::unique_lock<mutex_dbg_owned>()
                                     : std::unique_lock<mutex_dbg_owned>(*res->lock);
    VDO(this, 1, {
        static int output_heartbeat;
        // We are ok with races as the cadence is approximate.
        if (++output_heartbeat % 2000 == 0) {
            size_t unsched_size = 0;
            {
                std::lock_guard<mutex_dbg_owned> unsched_lock(
                    *unscheduled_priority_.lock);
                unsched_size = unscheduled_priority_.queue.size();
            }
            VPRINT(this, 1,
                   "heartbeat[%d] %zd in queue; %d blocked; %zd unscheduled => %d %d\n",
                   from_output, outputs_[from_output].ready_queue.queue.size(),
                   outputs_[from_output].ready_queue.num_blocked, unsched_size,
                   res == nullptr ? -1 : res->index, status);
        }
    });
    if (res != nullptr) {
        VPRINT(this, 4,
               "pop_from_ready_queue[%d] (post-size %zu): input %d priority %d timestamp "
               "delta %" PRIu64 "\n",
               from_output, outputs_[from_output].ready_queue.queue.size(), res->index,
               res->priority, res->reader->get_last_timestamp() - res->base_timestamp);
        res->unscheduled = false;
        res->prev_output = res->containing_output;
        res->containing_output = for_output;
    }
    new_input = res;
    return status;
}

template <typename RecordType, typename ReaderType>
typename scheduler_tmpl_t<RecordType, ReaderType>::stream_status_t
scheduler_tmpl_t<RecordType, ReaderType>::pop_from_ready_queue(
    output_ordinal_t from_output, output_ordinal_t for_output, input_info_t *&new_input)
{
    sched_type_t::stream_status_t status = sched_type_t::STATUS_OK;
    {
        std::unique_lock<mutex_dbg_owned> from_lock;
        std::unique_lock<mutex_dbg_owned> for_lock;
        // If we need both locks, acquire in increasing output order to avoid deadlocks if
        // two outputs try to steal from each other.
        if (from_output == for_output || for_output == INVALID_OUTPUT_ORDINAL) {
            from_lock = acquire_scoped_output_lock_if_necessary(from_output);
        } else if (from_output < for_output) {
            from_lock = acquire_scoped_output_lock_if_necessary(from_output);
            for_lock = acquire_scoped_output_lock_if_necessary(for_output);
        } else {
            for_lock = acquire_scoped_output_lock_if_necessary(for_output);
            from_lock = acquire_scoped_output_lock_if_necessary(from_output);
        }
        status = pop_from_ready_queue_hold_locks(from_output, for_output, new_input);
    }
    return status;
}

template <typename RecordType, typename ReaderType>
uint64_t
scheduler_tmpl_t<RecordType, ReaderType>::scale_blocked_time(uint64_t initial_time) const
{
    uint64_t scaled_us = static_cast<uint64_t>(static_cast<double>(initial_time) *
                                               options_.block_time_multiplier);
    if (scaled_us > options_.block_time_max_us) {
        // We have a max to avoid outlier latencies that are already a second or
        // more from scaling up to tens of minutes.  We assume a cap is representative
        // as the outliers likely were not part of key dependence chains.  Without a
        // cap the other threads all finish and the simulation waits for tens of
        // minutes further for a couple of outliers.
        scaled_us = options_.block_time_max_us;
    }
    return static_cast<uint64_t>(scaled_us * options_.time_units_per_us);
}

template <typename RecordType, typename ReaderType>
bool
scheduler_tmpl_t<RecordType, ReaderType>::syscall_incurs_switch(input_info_t *input,
                                                                uint64_t &blocked_time)
{
    assert(input->lock->owned_by_cur_thread());
    uint64_t post_time = input->reader->get_last_timestamp();
    assert(input->processing_syscall || input->processing_maybe_blocking_syscall);
    if (input->reader->get_version() < TRACE_ENTRY_VERSION_FREQUENT_TIMESTAMPS) {
        // This is a legacy trace that does not have timestamps bracketing syscalls.
        // We switch on every maybe-blocking syscall in this case and have a simplified
        // blocking model.
        blocked_time = options_.blocking_switch_threshold;
        return input->processing_maybe_blocking_syscall;
    }
    assert(input->pre_syscall_timestamp > 0);
    assert(input->pre_syscall_timestamp <= post_time);
    uint64_t latency = post_time - input->pre_syscall_timestamp;
    uint64_t threshold = input->processing_maybe_blocking_syscall
        ? options_.blocking_switch_threshold
        : options_.syscall_switch_threshold;
    blocked_time = scale_blocked_time(latency);
    VPRINT(this, 3,
           "input %d %ssyscall latency %" PRIu64 " * scale %6.3f => blocked time %" PRIu64
           "\n",
           input->index,
           input->processing_maybe_blocking_syscall ? "maybe-blocking " : "", latency,
           options_.block_time_multiplier, blocked_time);
    return latency >= threshold;
}

template <typename RecordType, typename ReaderType>
typename scheduler_tmpl_t<RecordType, ReaderType>::stream_status_t
scheduler_tmpl_t<RecordType, ReaderType>::set_cur_input(output_ordinal_t output,
                                                        input_ordinal_t input)
{
    // XXX i#5843: Merge tracking of current inputs with ready_queue.queue to better
    // manage the possible 3 states of each input (a live cur_input for an output stream,
    // in the ready_queue_, or at EOF) (4 states once we add i/o wait times).
    assert(output >= 0 && output < static_cast<output_ordinal_t>(outputs_.size()));
    // 'input' might be INVALID_INPUT_ORDINAL.
    assert(input < static_cast<input_ordinal_t>(inputs_.size()));
    int prev_input = outputs_[output].cur_input;
    if (prev_input >= 0) {
        if (prev_input != input) {
            input_info_t &prev_info = inputs_[prev_input];
            std::lock_guard<mutex_dbg_owned> lock(*prev_info.lock);
            prev_info.cur_output = INVALID_OUTPUT_ORDINAL;
            prev_info.last_run_time = get_output_time(output);
            if (options_.schedule_record_ostream != nullptr) {
                sched_type_t::stream_status_t status =
                    close_schedule_segment(output, prev_info);
                if (status != sched_type_t::STATUS_OK)
                    return status;
            }
        }
        // Now that we've updated prev_info, add it to the ready queue (once on the
        // queues others can see it and pop it off, though they can't access/modify its
        // fields (for identifying if it can be migrated, e.g.) until we release the
        // input lock, so it should be safe to add first, but this order is more
        // straightforward).
        if (options_.mapping == MAP_TO_ANY_OUTPUT && prev_input != input &&
            !inputs_[prev_input].at_eof) {
            add_to_ready_queue(output, &inputs_[prev_input]);
        }
    } else if (options_.schedule_record_ostream != nullptr &&
               outputs_[output].record.back().type == schedule_record_t::IDLE) {
        input_info_t unused;
        sched_type_t::stream_status_t status = close_schedule_segment(output, unused);
        if (status != sched_type_t::STATUS_OK)
            return status;
    }
    if (outputs_[output].cur_input >= 0)
        outputs_[output].prev_input = outputs_[output].cur_input;
    outputs_[output].cur_input = input;
    if (input < 0)
        return STATUS_OK;
    if (prev_input == input)
        return STATUS_OK;

    int prev_workload = -1;
    if (outputs_[output].prev_input >= 0 && outputs_[output].prev_input != input) {
        std::lock_guard<mutex_dbg_owned> lock(*inputs_[outputs_[output].prev_input].lock);
        prev_workload = inputs_[outputs_[output].prev_input].workload;
    }

    std::lock_guard<mutex_dbg_owned> lock(*inputs_[input].lock);

    inputs_[input].cur_output = output;
    inputs_[input].containing_output = output;

    if (prev_input < 0 && outputs_[output].stream->version_ == 0) {
        // Set the version and filetype up front, to let the user query at init time
        // as documented.  Also set the other fields in case we did a skip for ROI.
        auto *stream = outputs_[output].stream;
        stream->version_ = inputs_[input].reader->get_version();
        stream->last_timestamp_ = inputs_[input].reader->get_last_timestamp();
        stream->first_timestamp_ = inputs_[input].reader->get_first_timestamp();
        stream->filetype_ = inputs_[input].reader->get_filetype();
        stream->cache_line_size_ = inputs_[input].reader->get_cache_line_size();
        stream->chunk_instr_count_ = inputs_[input].reader->get_chunk_instr_count();
        stream->page_size_ = inputs_[input].reader->get_page_size();
    }

    if (inputs_[input].pid != INVALID_PID) {
        insert_switch_tid_pid(inputs_[input]);
    }

    if (!switch_sequence_.empty() &&
        outputs_[output].stream->get_instruction_ordinal() > 0) {
        sched_type_t::switch_type_t switch_type = SWITCH_INVALID;
        if (prev_workload != inputs_[input].workload)
            switch_type = SWITCH_PROCESS;
        else
            switch_type = SWITCH_THREAD;
        // Inject kernel context switch code.  Since the injected records belong to this
        // input (the kernel is acting on behalf of this input) we insert them into the
        // input's queue, but ahead of any prior queued items.  This is why we walk in
        // reverse, for the push_front calls to the deque.  We update the tid of the
        // records here to match.  They are considered as is_record_synthetic() and do
        // not affect input stream ordinals.
        // XXX: These will appear before the top headers of a new thread which is slightly
        // odd to have regular records with the new tid before the top headers.
        if (!switch_sequence_[switch_type].empty()) {
            for (int i = static_cast<int>(switch_sequence_[switch_type].size()) - 1;
                 i >= 0; --i) {
                RecordType record = switch_sequence_[switch_type][i];
                record_type_set_tid(record, inputs_[input].tid);
                inputs_[input].queue.push_front(record);
            }
            VPRINT(this, 3,
                   "Inserted %zu switch records for type %d from %d.%d to %d.%d\n",
                   switch_sequence_[switch_type].size(), switch_type, prev_workload,
                   outputs_[output].prev_input, inputs_[input].workload, input);
        }
    }

    inputs_[input].prev_time_in_quantum =
        outputs_[output].cur_time->load(std::memory_order_acquire);

    if (options_.schedule_record_ostream != nullptr) {
        uint64_t instr_ord = get_instr_ordinal(inputs_[input]);
        VPRINT(this, 3, "set_cur_input: recording input=%d start=%" PRId64 "\n", input,
               instr_ord);
        if (!inputs_[input].regions_of_interest.empty() &&
            inputs_[input].cur_region == 0 && inputs_[input].in_cur_region &&
            (instr_ord == inputs_[input].regions_of_interest[0].start_instruction ||
             // The ord may be 1 less because we're still on the inserted timestamp.
             instr_ord + 1 == inputs_[input].regions_of_interest[0].start_instruction)) {
            // We skipped during init but didn't have an output for recording the skip:
            // record it now.
            record_schedule_skip(output, input, 0,
                                 inputs_[input].regions_of_interest[0].start_instruction);
        } else {
            sched_type_t::stream_status_t status = record_schedule_segment(
                output, schedule_record_t::DEFAULT, input, instr_ord);
            if (status != sched_type_t::STATUS_OK)
                return status;
        }
    }
    return STATUS_OK;
}

template <typename RecordType, typename ReaderType>
typename scheduler_tmpl_t<RecordType, ReaderType>::stream_status_t
scheduler_tmpl_t<RecordType, ReaderType>::pick_next_input_as_previously(
    output_ordinal_t output, input_ordinal_t &index)
{
    // Our own index is only modified by us so we can cache it here.
    int record_index = outputs_[output].record_index->load(std::memory_order_acquire);
    if (record_index + 1 >= static_cast<int>(outputs_[output].record.size())) {
        if (!outputs_[output].at_eof) {
            outputs_[output].at_eof = true;
            live_replay_output_count_.fetch_add(-1, std::memory_order_release);
        }
        return eof_or_idle(output, outputs_[output].cur_input);
    }
    const schedule_record_t &segment = outputs_[output].record[record_index + 1];
    if (segment.type == schedule_record_t::IDLE) {
        outputs_[output].waiting = true;
        outputs_[output].wait_start_time = get_output_time(output);
        outputs_[output].record_index->fetch_add(1, std::memory_order_release);
        return sched_type_t::STATUS_IDLE;
    }
    index = segment.key.input;
    VPRINT(this, 5,
           "pick_next_input_as_previously[%d]: next replay segment in=%d (@%" PRId64
           ") type=%d start=%" PRId64 " end=%" PRId64 "\n",
           output, index, get_instr_ordinal(inputs_[index]), segment.type,
           segment.value.start_instruction, segment.stop_instruction);
    {
        std::lock_guard<mutex_dbg_owned> lock(*inputs_[index].lock);
        if (get_instr_ordinal(inputs_[index]) > segment.value.start_instruction) {
            VPRINT(this, 1,
                   "WARNING: next_record[%d]: input %d wants instr #%" PRId64
                   " but it is already at #%" PRId64 "\n",
                   output, index, segment.value.start_instruction,
                   get_instr_ordinal(inputs_[index]));
        }
        if (get_instr_ordinal(inputs_[index]) < segment.value.start_instruction &&
            // Don't wait for an ROI that starts at the beginning.
            segment.value.start_instruction > 1 &&
            // The output may have begun in the wait state.
            (record_index == -1 ||
             // When we skip our separator+timestamp markers are at the
             // prior instr ord so do not wait for that.
             (outputs_[output].record[record_index].type != schedule_record_t::SKIP &&
              // Don't wait if we're at the end and just need the end record.
              segment.type != schedule_record_t::SYNTHETIC_END))) {
            // Some other output stream has not advanced far enough, and we do
            // not support multiple positions in one input stream: we wait.
            // XXX i#5843: We may want to provide a kernel-mediated wait
            // feature so a multi-threaded simulator doesn't have to do a
            // spinning poll loop.
            // XXX i#5843: For replaying a schedule as it was traced with
            // MAP_TO_RECORDED_OUTPUT there may have been true idle periods during
            // tracing where some other process than the traced workload was
            // scheduled on a core.  If we could identify those, we should return
            // STATUS_IDLE rather than STATUS_WAIT.
            VPRINT(this, 3, "next_record[%d]: waiting for input %d instr #%" PRId64 "\n",
                   output, index, segment.value.start_instruction);
            // Give up this input and go into a wait state.
            // We'll come back here on the next next_record() call.
            set_cur_input(output, INVALID_INPUT_ORDINAL);
            outputs_[output].waiting = true;
            return sched_type_t::STATUS_WAIT;
        }
    }
    // Also wait if this segment is ahead of the next-up segment on another
    // output.  We only have a timestamp per context switch so we can't
    // enforce finer-grained timing replay.
    if (options_.deps == DEPENDENCY_TIMESTAMPS) {
        for (int i = 0; i < static_cast<output_ordinal_t>(outputs_.size()); ++i) {
            if (i == output)
                continue;
            // Do an atomic load once and use it to de-reference if it's not at the end.
            // This is safe because if the target advances to the end concurrently it
            // will only cause an extra wait that will just come back here and then
            // continue.
            int other_index = outputs_[i].record_index->load(std::memory_order_acquire);
            if (other_index + 1 < static_cast<int>(outputs_[i].record.size()) &&
                segment.timestamp > outputs_[i].record[other_index + 1].timestamp) {
                VPRINT(this, 3,
                       "next_record[%d]: waiting because timestamp %" PRIu64
                       " is ahead of output %d\n",
                       output, segment.timestamp, i);
                // Give up this input and go into a wait state.
                // We'll come back here on the next next_record() call.
                // XXX: We should add a timeout just in case some timestamps are out of
                // order due to using prior values, to avoid hanging.  We try to avoid
                // this by using wall-clock time in record_schedule_segment() rather than
                // the stored output time.
                set_cur_input(output, INVALID_INPUT_ORDINAL);
                outputs_[output].waiting = true;
                return sched_type_t::STATUS_WAIT;
            }
        }
    }
    if (segment.type == schedule_record_t::SYNTHETIC_END) {
        std::lock_guard<mutex_dbg_owned> lock(*inputs_[index].lock);
        // We're past the final region of interest and we need to insert
        // a synthetic thread exit record.  We need to first throw out the
        // queued candidate record, if any.
        clear_input_queue(inputs_[index]);
        inputs_[index].queue.push_back(create_thread_exit(inputs_[index].tid));
        mark_input_eof(inputs_[index]);
        VPRINT(this, 2, "early end for input %d\n", index);
        // We're done with this entry but we need the queued record to be read,
        // so we do not move past the entry.
        outputs_[output].record_index->fetch_add(1, std::memory_order_release);
        return sched_type_t::STATUS_SKIPPED;
    } else if (segment.type == schedule_record_t::SKIP) {
        std::lock_guard<mutex_dbg_owned> lock(*inputs_[index].lock);
        uint64_t cur_reader_instr = inputs_[index].reader->get_instruction_ordinal();
        VPRINT(this, 2,
               "next_record[%d]: skipping from %" PRId64 " to %" PRId64
               " in %d for schedule\n",
               output, cur_reader_instr, segment.stop_instruction, index);
        auto status = skip_instructions(inputs_[index],
                                        segment.stop_instruction - cur_reader_instr -
                                            1 /*exclusive*/);
        // Increment the region to get window id markers with ordinals.
        inputs_[index].cur_region++;
        if (status != sched_type_t::STATUS_SKIPPED)
            return sched_type_t::STATUS_INVALID;
        // We're done with the skip so move to and past it.
        outputs_[output].record_index->fetch_add(2, std::memory_order_release);
        return sched_type_t::STATUS_SKIPPED;
    } else {
        VPRINT(this, 2, "next_record[%d]: advancing to input %d instr #%" PRId64 "\n",
               output, index, segment.value.start_instruction);
    }
    outputs_[output].record_index->fetch_add(1, std::memory_order_release);
    return sched_type_t::STATUS_OK;
}

template <typename RecordType, typename ReaderType>
bool
scheduler_tmpl_t<RecordType, ReaderType>::need_output_lock()
{
    return options_.mapping == MAP_TO_ANY_OUTPUT || options_.mapping == MAP_AS_PREVIOUSLY;
}

template <typename RecordType, typename ReaderType>
std::unique_lock<mutex_dbg_owned>
scheduler_tmpl_t<RecordType, ReaderType>::acquire_scoped_output_lock_if_necessary(
    output_ordinal_t output)
{
    auto scoped_lock = need_output_lock()
        ? std::unique_lock<mutex_dbg_owned>(*outputs_[output].ready_queue.lock)
        : std::unique_lock<mutex_dbg_owned>();
    return scoped_lock;
}

template <typename RecordType, typename ReaderType>
typename scheduler_tmpl_t<RecordType, ReaderType>::stream_status_t
scheduler_tmpl_t<RecordType, ReaderType>::pick_next_input(output_ordinal_t output,
                                                          uint64_t blocked_time)
{
<<<<<<< HEAD
    VDO(this, 1, {
        static int global_heartbeat;
        // We are ok with races as the cadence is approximate.
        if (++global_heartbeat % 10000 == 0) {
            print_queue_stats();
        }
    });

=======
>>>>>>> 5c9652ff
    sched_type_t::stream_status_t res = sched_type_t::STATUS_OK;
    const input_ordinal_t prev_index = outputs_[output].cur_input;
    input_ordinal_t index = INVALID_INPUT_ORDINAL;
    int iters = 0;
    while (true) {
        ++iters;
        if (index < 0) {
            // XXX i#6831: Refactor to use subclasses or templates to specialize
            // scheduler code based on mapping options, to avoid these top-level
            // conditionals in many functions?
            if (options_.mapping == MAP_AS_PREVIOUSLY) {
                res = pick_next_input_as_previously(output, index);
                VDO(this, 2, {
                    // Our own index is only modified by us so we can cache it here.
                    int record_index =
                        outputs_[output].record_index->load(std::memory_order_acquire);
                    if (record_index >= 0 &&
                        record_index < static_cast<int>(outputs_[output].record.size())) {
                        const schedule_record_t &segment =
                            outputs_[output].record[record_index];
                        int input = segment.key.input;
                        VPRINT(this,
                               (res == sched_type_t::STATUS_IDLE ||
                                res == sched_type_t::STATUS_WAIT)
                                   ? 3
                                   : 2,
                               "next_record[%d]: replay segment in=%d (@%" PRId64
                               ") type=%d start=%" PRId64 " end=%" PRId64 "\n",
                               output, input, get_instr_ordinal(inputs_[input]),
                               segment.type, segment.value.start_instruction,
                               segment.stop_instruction);
                    }
                });
                if (res == sched_type_t::STATUS_SKIPPED)
                    break;
                if (res != sched_type_t::STATUS_OK)
                    return res;
            } else if (options_.mapping == MAP_TO_ANY_OUTPUT) {
                uint64_t cur_time = get_output_time(output);
                uint64_t last_time = last_rebalance_time_.load(std::memory_order_acquire);
                if (last_time == 0) {
                    // Initialize.
                    last_rebalance_time_.store(cur_time, std::memory_order_release);
                } else {
                    // Guard against time going backward, which happens: i#6966.
                    if (cur_time > last_time &&
                        cur_time - last_time >=
                            static_cast<uint64_t>(options_.rebalance_period_us *
                                                  options_.time_units_per_us) &&
                        rebalancer_.load(std::memory_order_acquire) ==
                            std::thread::id()) {
                        VPRINT(this, 2,
                               "Output %d hit rebalance period @%" PRIu64
                               " (last rebalance @%" PRIu64 ")\n",
                               output, cur_time, last_time);
                        sched_type_t::stream_status_t status =
                            rebalance_queues(output, {});
                        if (status != STATUS_OK)
                            return status;
                    }
                }
                if (blocked_time > 0 && prev_index != INVALID_INPUT_ORDINAL) {
                    std::lock_guard<mutex_dbg_owned> lock(*inputs_[prev_index].lock);
                    if (inputs_[prev_index].blocked_time == 0) {
                        VPRINT(this, 2, "next_record[%d]: blocked time %" PRIu64 "\n",
                               output, blocked_time);
                        inputs_[prev_index].blocked_time = blocked_time;
                        inputs_[prev_index].blocked_start_time = get_output_time(output);
                    }
                }
                if (prev_index != INVALID_INPUT_ORDINAL &&
                    inputs_[prev_index].switch_to_input != INVALID_INPUT_ORDINAL) {
                    input_info_t *target = &inputs_[inputs_[prev_index].switch_to_input];
                    inputs_[prev_index].switch_to_input = INVALID_INPUT_ORDINAL;
                    std::unique_lock<mutex_dbg_owned> target_input_lock(*target->lock);
                    // XXX i#5843: Add an invariant check that the next timestamp of the
                    // target is later than the pre-switch-syscall timestamp?
                    if (target->containing_output != INVALID_OUTPUT_ORDINAL) {
                        output_ordinal_t target_output = target->containing_output;
                        output_info_t &out = outputs_[target->containing_output];
                        // We cannot hold an input lock when we acquire an output lock.
                        target_input_lock.unlock();
                        {
                            auto target_output_lock =
                                acquire_scoped_output_lock_if_necessary(target_output);
                            target_input_lock.lock();
                            if (out.ready_queue.queue.find(target)) {
                                VPRINT(this, 2,
                                       "next_record[%d]: direct switch from input %d to "
                                       "input %d "
                                       "@%" PRIu64 "\n",
                                       output, prev_index, target->index,
                                       inputs_[prev_index].reader->get_last_timestamp());
                                out.ready_queue.queue.erase(target);
                                index = target->index;
                                // Erase any remaining wait time for the target.
                                if (target->blocked_time > 0) {
                                    VPRINT(this, 3,
                                           "next_record[%d]: direct switch erasing "
                                           "blocked time "
                                           "for input %d\n",
                                           output, target->index);
                                    --out.ready_queue.num_blocked;
                                    target->blocked_time = 0;
                                    target->unscheduled = false;
                                }
                                if (target->containing_output != output) {
                                    ++outputs_[output].stats
                                          [memtrace_stream_t::SCHED_STAT_MIGRATIONS];
                                }
                                ++outputs_[output]
                                      .stats[memtrace_stream_t::
                                                 SCHED_STAT_DIRECT_SWITCH_SUCCESSES];
                            } // Else, actively running.
                            target_input_lock.unlock();
                        }
                        target_input_lock.lock();
                    }
                    std::lock_guard<mutex_dbg_owned> unsched_lock(
                        *unscheduled_priority_.lock);
                    if (index == INVALID_INPUT_ORDINAL &&
                        unscheduled_priority_.queue.find(target)) {
                        target->unscheduled = false;
                        unscheduled_priority_.queue.erase(target);
                        index = target->index;
                        VPRINT(this, 2,
                               "next_record[%d]: direct switch from input %d to "
                               "was-unscheduled input %d "
                               "@%" PRIu64 "\n",
                               output, prev_index, target->index,
                               inputs_[prev_index].reader->get_last_timestamp());
                        if (target->prev_output != INVALID_OUTPUT_ORDINAL &&
                            target->prev_output != output) {
                            ++outputs_[output]
                                  .stats[memtrace_stream_t::SCHED_STAT_MIGRATIONS];
                        }
                        ++outputs_[output].stats
                              [memtrace_stream_t::SCHED_STAT_DIRECT_SWITCH_SUCCESSES];
                    }
                    if (index == INVALID_INPUT_ORDINAL) {
                        // We assume that inter-input dependencies are captured in
                        // the _DIRECT_THREAD_SWITCH, _UNSCHEDULE, and _SCHEDULE markers
                        // and that if a switch request targets a thread running elsewhere
                        // that means there isn't a dependence and this is really a
                        // dynamic switch to whoever happens to be available (and
                        // different timing between tracing and analysis has caused this
                        // miss).
                        VPRINT(this, 2,
                               "Direct switch (from %d) target input #%d is running "
                               "elsewhere; picking a different target @%" PRIu64 "\n",
                               prev_index, target->index,
                               inputs_[prev_index].reader->get_last_timestamp());
                        // We do ensure the missed target doesn't wait indefinitely.
                        // XXX i#6822: It's not clear this is always the right thing to
                        // do.
                        target->skip_next_unscheduled = true;
                    }
                }
                if (index != INVALID_INPUT_ORDINAL) {
                    // We found a direct switch target above.
                }
                // XXX: We're grabbing the output ready_queue lock 3x here:
                // ready_queue_empty(), set_cur_input()'s add_to_ready_queue(),
                // and pop_from_ready_queue().  We could call versions of those
                // that let the caller hold the lock: but holding it across other
                // calls in between here adds complexity.
                else if (ready_queue_empty(output) && blocked_time == 0) {
                    // There's nothing else to run so either stick with the
                    // current input or if it's invalid go idle/eof.
                    if (prev_index == INVALID_INPUT_ORDINAL) {
                        sched_type_t::stream_status_t status =
                            eof_or_idle(output, prev_index);
                        if (status != STATUS_STOLE)
                            return status;
                        // eof_or_idle stole an input for us, now in .cur_input.
                        index = outputs_[output].cur_input;
                        res = STATUS_OK;
                    } else {
                        auto lock =
                            std::unique_lock<mutex_dbg_owned>(*inputs_[prev_index].lock);
                        // If we can't go back to the current input because it's EOF
                        // or unscheduled indefinitely (we already checked blocked_time
                        // above: it's 0 here), this output is either idle or EOF.
                        if (inputs_[prev_index].at_eof ||
                            inputs_[prev_index].unscheduled) {
                            lock.unlock();
                            sched_type_t::stream_status_t status =
                                eof_or_idle(output, prev_index);
                            if (status != STATUS_STOLE)
                                return status;
                            index = outputs_[output].cur_input;
                            res = STATUS_OK;
                        } else
                            index = prev_index; // Go back to prior.
                    }
                } else {
                    // There's something else to run, or we'll soon be in the queue
                    // even if it's empty now.
                    // Give up the input before we go to the queue so we can add
                    // ourselves to the queue.  If we're the highest priority we
                    // shouldn't switch.  The queue preserves FIFO for same-priority
                    // cases so we will switch if someone of equal priority is
                    // waiting.
                    set_cur_input(output, INVALID_INPUT_ORDINAL);
                    input_info_t *queue_next = nullptr;
                    sched_type_t::stream_status_t status =
                        pop_from_ready_queue(output, output, queue_next);
                    if (status != STATUS_OK) {
                        if (status == STATUS_IDLE) {
                            outputs_[output].waiting = true;
                            if (options_.schedule_record_ostream != nullptr) {
                                sched_type_t::stream_status_t record_status =
                                    record_schedule_segment(
                                        output, schedule_record_t::IDLE, 0, 0, 0);
                                if (record_status != sched_type_t::STATUS_OK)
                                    return record_status;
                            }
                            if (prev_index != INVALID_INPUT_ORDINAL) {
                                ++outputs_[output]
                                      .stats[memtrace_stream_t::
                                                 SCHED_STAT_SWITCH_INPUT_TO_IDLE];
                            }
                        }
                        return status;
                    }
                    if (queue_next == nullptr) {
                        status = eof_or_idle(output, prev_index);
                        if (status != STATUS_STOLE)
                            return status;
                        index = outputs_[output].cur_input;
                        res = STATUS_OK;
                    } else
                        index = queue_next->index;
                }
            } else if (options_.deps == DEPENDENCY_TIMESTAMPS) {
                uint64_t min_time = std::numeric_limits<uint64_t>::max();
                for (size_t i = 0; i < inputs_.size(); ++i) {
                    std::lock_guard<mutex_dbg_owned> lock(*inputs_[i].lock);
                    if (!inputs_[i].at_eof && inputs_[i].next_timestamp > 0 &&
                        inputs_[i].next_timestamp < min_time) {
                        min_time = inputs_[i].next_timestamp;
                        index = static_cast<int>(i);
                    }
                }
                if (index < 0) {
                    sched_type_t::stream_status_t status =
                        eof_or_idle(output, prev_index);
                    if (status != STATUS_STOLE)
                        return status;
                    index = outputs_[output].cur_input;
                    res = STATUS_OK;
                }
                VPRINT(this, 2,
                       "next_record[%d]: advancing to timestamp %" PRIu64
                       " == input #%d\n",
                       output, min_time, index);
            } else if (options_.mapping == MAP_TO_CONSISTENT_OUTPUT) {
                // We're done with the prior thread; take the next one that was
                // pre-allocated to this output (pre-allocated to avoid locks). Invariant:
                // the same output will not be accessed by two different threads
                // simultaneously in this mode, allowing us to support a lock-free
                // parallel-friendly increment here.
                int indices_index = ++outputs_[output].input_indices_index;
                if (indices_index >=
                    static_cast<int>(outputs_[output].input_indices.size())) {
                    VPRINT(this, 2, "next_record[%d]: all at eof\n", output);
                    return sched_type_t::STATUS_EOF;
                }
                index = outputs_[output].input_indices[indices_index];
                VPRINT(this, 2,
                       "next_record[%d]: advancing to local index %d == input #%d\n",
                       output, indices_index, index);
            } else
                return sched_type_t::STATUS_INVALID;
            // reader_t::at_eof_ is true until init() is called.
            std::lock_guard<mutex_dbg_owned> lock(*inputs_[index].lock);
            if (inputs_[index].needs_init) {
                inputs_[index].reader->init();
                inputs_[index].needs_init = false;
            }
        }
        std::lock_guard<mutex_dbg_owned> lock(*inputs_[index].lock);
        if (inputs_[index].at_eof ||
            *inputs_[index].reader == *inputs_[index].reader_end) {
            VPRINT(this, 2, "next_record[%d]: input #%d at eof\n", output, index);
            if (!inputs_[index].at_eof)
                mark_input_eof(inputs_[index]);
            index = INVALID_INPUT_ORDINAL;
            // Loop and pick next thread.
            continue;
        }
        break;
    }
    // We can't easily place these stats inside set_cur_input() as we call that to
    // temporarily give up our input.
    update_switch_stats(output, prev_index, index);
    set_cur_input(output, index);
    return res;
}

template <typename RecordType, typename ReaderType>
void
scheduler_tmpl_t<RecordType, ReaderType>::update_switch_stats(output_ordinal_t output,
                                                              input_ordinal_t prev_input,
                                                              input_ordinal_t new_input)
{
    if (prev_input == new_input)
        ++outputs_[output].stats[memtrace_stream_t::SCHED_STAT_SWITCH_NOP];
    else if (prev_input != INVALID_INPUT_ORDINAL && new_input != INVALID_INPUT_ORDINAL)
        ++outputs_[output].stats[memtrace_stream_t::SCHED_STAT_SWITCH_INPUT_TO_INPUT];
    else if (new_input == INVALID_INPUT_ORDINAL)
        ++outputs_[output].stats[memtrace_stream_t::SCHED_STAT_SWITCH_INPUT_TO_IDLE];
    else {
        ++outputs_[output].stats[memtrace_stream_t::SCHED_STAT_SWITCH_IDLE_TO_INPUT];
        // Reset the flag so we'll try to steal if we go idle again.
        outputs_[output].tried_to_steal_on_idle = false;
    }
}

template <typename RecordType, typename ReaderType>
void
scheduler_tmpl_t<RecordType, ReaderType>::process_marker(input_info_t &input,
                                                         output_ordinal_t output,
                                                         trace_marker_type_t marker_type,
                                                         uintptr_t marker_value)
{
    assert(input.lock->owned_by_cur_thread());
    switch (marker_type) {
    case TRACE_MARKER_TYPE_SYSCALL:
        input.processing_syscall = true;
        input.pre_syscall_timestamp = input.reader->get_last_timestamp();
        break;
    case TRACE_MARKER_TYPE_MAYBE_BLOCKING_SYSCALL:
        input.processing_maybe_blocking_syscall = true;
        // Generally we should already have the timestamp from a just-prior
        // syscall marker, but we support tests and other synthetic sequences
        // with just a maybe-blocking.
        input.pre_syscall_timestamp = input.reader->get_last_timestamp();
        break;
    case TRACE_MARKER_TYPE_CONTEXT_SWITCH_START:
        outputs_[output].in_context_switch_code = true;
        ANNOTATE_FALLTHROUGH;
    case TRACE_MARKER_TYPE_SYSCALL_TRACE_START:
        outputs_[output].in_kernel_code = true;
        break;
    case TRACE_MARKER_TYPE_CONTEXT_SWITCH_END:
        // We have to delay until the next record.
        outputs_[output].hit_switch_code_end = true;
        ANNOTATE_FALLTHROUGH;
    case TRACE_MARKER_TYPE_SYSCALL_TRACE_END:
        outputs_[output].in_kernel_code = false;
        break;
    case TRACE_MARKER_TYPE_DIRECT_THREAD_SWITCH: {
        if (!options_.honor_direct_switches)
            break;
        ++outputs_[output].stats[memtrace_stream_t::SCHED_STAT_DIRECT_SWITCH_ATTEMPTS];
        memref_tid_t target_tid = marker_value;
        auto it = tid2input_.find(workload_tid_t(input.workload, target_tid));
        if (it == tid2input_.end()) {
            VPRINT(this, 1, "Failed to find input for target switch thread %" PRId64 "\n",
                   target_tid);
        } else {
            input.switch_to_input = it->second;
        }
        // Trigger a switch either indefinitely or until timeout.
        if (input.skip_next_unscheduled) {
            // The underlying kernel mechanism being modeled only supports a single
            // request: they cannot accumulate.  Timing differences in the trace could
            // perhaps result in multiple lining up when the didn't in the real app;
            // but changing the scheme here could also push representatives in the
            // other direction.
            input.skip_next_unscheduled = false;
            VPRINT(this, 3,
                   "input %d unschedule request ignored due to prior schedule request "
                   "@%" PRIu64 "\n",
                   input.index, input.reader->get_last_timestamp());
            break;
        }
        input.unscheduled = true;
        if (!options_.honor_infinite_timeouts && input.syscall_timeout_arg == 0) {
            // As our scheduling is imperfect we do not risk things being blocked
            // indefinitely: we instead have a timeout, but the maximum value.
            input.syscall_timeout_arg = options_.block_time_max_us;
            if (input.syscall_timeout_arg == 0)
                input.syscall_timeout_arg = 1;
        }
        if (input.syscall_timeout_arg > 0) {
            input.blocked_time = scale_blocked_time(input.syscall_timeout_arg);
            // Clamp at 1 since 0 means an infinite timeout for unscheduled=true.
            if (input.blocked_time == 0)
                input.blocked_time = 1;
            input.blocked_start_time = get_output_time(output);
            VPRINT(this, 3, "input %d unscheduled for %" PRIu64 " @%" PRIu64 "\n",
                   input.index, input.blocked_time, input.reader->get_last_timestamp());
        } else {
            VPRINT(this, 3, "input %d unscheduled indefinitely @%" PRIu64 "\n",
                   input.index, input.reader->get_last_timestamp());
        }
        break;
    }
    case TRACE_MARKER_TYPE_SYSCALL_ARG_TIMEOUT:
        // This is cleared at the post-syscall instr.
        input.syscall_timeout_arg = static_cast<uint64_t>(marker_value);
        break;
    case TRACE_MARKER_TYPE_SYSCALL_UNSCHEDULE:
        if (!options_.honor_direct_switches)
            break;
        if (input.skip_next_unscheduled) {
            input.skip_next_unscheduled = false;
            VPRINT(this, 3,
                   "input %d unschedule request ignored due to prior schedule request "
                   "@%" PRIu64 "\n",
                   input.index, input.reader->get_last_timestamp());
            break;
        }
        // Trigger a switch either indefinitely or until timeout.
        input.unscheduled = true;
        if (!options_.honor_infinite_timeouts && input.syscall_timeout_arg == 0) {
            // As our scheduling is imperfect we do not risk things being blocked
            // indefinitely: we instead have a timeout, but the maximum value.
            input.syscall_timeout_arg = options_.block_time_max_us;
            if (input.syscall_timeout_arg == 0)
                input.syscall_timeout_arg = 1;
        }
        if (input.syscall_timeout_arg > 0) {
            input.blocked_time = scale_blocked_time(input.syscall_timeout_arg);
            // Clamp at 1 since 0 means an infinite timeout for unscheduled=true.
            if (input.blocked_time == 0)
                input.blocked_time = 1;
            input.blocked_start_time = get_output_time(output);
            VPRINT(this, 3, "input %d unscheduled for %" PRIu64 " @%" PRIu64 "\n",
                   input.index, input.blocked_time, input.reader->get_last_timestamp());
        } else {
            VPRINT(this, 3, "input %d unscheduled indefinitely @%" PRIu64 "\n",
                   input.index, input.reader->get_last_timestamp());
        }
        break;
    case TRACE_MARKER_TYPE_SYSCALL_SCHEDULE: {
        if (!options_.honor_direct_switches)
            break;
        memref_tid_t target_tid = marker_value;
        auto it = tid2input_.find(workload_tid_t(input.workload, target_tid));
        if (it == tid2input_.end()) {
            VPRINT(this, 1,
                   "Failed to find input for switchto::resume target tid %" PRId64 "\n",
                   target_tid);
            return;
        }
        input_ordinal_t target_idx = it->second;
        VPRINT(this, 3, "input %d re-scheduling input %d @%" PRIu64 "\n", input.index,
               target_idx, input.reader->get_last_timestamp());
        // Release the input lock before acquiring more input locks
        input.lock->unlock();
        {
            input_info_t *target = &inputs_[target_idx];
            std::unique_lock<mutex_dbg_owned> target_lock(*target->lock);
            if (target->at_eof) {
                VPRINT(this, 3, "input %d at eof ignoring re-schedule\n", target_idx);
            } else if (target->unscheduled) {
                target->unscheduled = false;
                bool on_unsched_queue = false;
                {
                    std::lock_guard<mutex_dbg_owned> unsched_lock(
                        *unscheduled_priority_.lock);
                    if (unscheduled_priority_.queue.find(target)) {
                        unscheduled_priority_.queue.erase(target);
                        on_unsched_queue = true;
                    }
                }
                // We have to give up the unsched lock before calling add_to_ready_queue
                // as it acquires the output lock.
                if (on_unsched_queue) {
                    output_ordinal_t resume_output = target->prev_output;
                    if (resume_output == INVALID_OUTPUT_ORDINAL)
                        resume_output = output;
                    // We can't hold any locks when calling add_to_ready_queue.
                    // This input is no longer on any queue, so few things can happen
                    // while we don't hold the input lock: a competing _SCHEDULE will
                    // not find the output and it can't have blocked_time>0 (invariant
                    // for things on unsched q); once it's on the new queue we don't
                    // do anything further here so we're good to go.
                    target_lock.unlock();
                    add_to_ready_queue(resume_output, target);
                    target_lock.lock();
                } else {
                    // We assume blocked_time is from _ARG_TIMEOUT and is not from
                    // regularly-blocking i/o.  We assume i/o getting into the mix is
                    // rare enough or does not matter enough to try to have separate
                    // timeouts.
                    if (target->blocked_time > 0) {
                        VPRINT(this, 3,
                               "switchto::resume erasing blocked time for target "
                               "input %d\n",
                               target->index);
                        output_ordinal_t target_output = target->containing_output;
                        // There could be no output owner if we're mid-rebalance.
                        if (target_output != INVALID_OUTPUT_ORDINAL) {
                            // We can't hold the input lock to acquire the output lock.
                            target_lock.unlock();
                            {
                                auto scoped_output_lock =
                                    acquire_scoped_output_lock_if_necessary(
                                        target_output);
                                output_info_t &out = outputs_[target_output];
                                if (out.ready_queue.queue.find(target)) {
                                    --out.ready_queue.num_blocked;
                                }
                                // Decrement this holding the lock to synch with
                                // pop_from_ready_queue().
                                target->blocked_time = 0;
                            }
                            target_lock.lock();
                        } else
                            target->blocked_time = 0;
                    }
                }
            } else {
                VPRINT(this, 3, "input %d will skip next unschedule\n", target_idx);
                target->skip_next_unscheduled = true;
            }
        }
        input.lock->lock();
        break;
    }
    default: // Nothing to do.
        break;
    }
}

template <typename RecordType, typename ReaderType>
typename scheduler_tmpl_t<RecordType, ReaderType>::stream_status_t
scheduler_tmpl_t<RecordType, ReaderType>::next_record(output_ordinal_t output,
                                                      RecordType &record,
                                                      input_info_t *&input,
                                                      uint64_t cur_time)
{
    // We do not enforce a globally increasing time to avoid the synchronization cost; we
    // do return an error on a time smaller than an input's current start time when we
    // check for quantum end.
    if (cur_time == 0) {
        // It's more efficient for QUANTUM_INSTRUCTIONS to get the time here instead of
        // in get_output_time().  This also makes the two more similarly behaved with
        // respect to blocking system calls.
        // TODO i#6971: Use INSTRS_PER_US to replace .cur_time completely
        // with a counter-based time, weighted appropriately for STATUS_IDLE.
        cur_time = get_time_micros();
    }
    // Invalid values for cur_time are checked below.
    outputs_[output].cur_time->store(cur_time, std::memory_order_release);
    if (!outputs_[output].active->load(std::memory_order_acquire))
        return sched_type_t::STATUS_IDLE;
    if (outputs_[output].waiting) {
        if (options_.mapping == MAP_AS_PREVIOUSLY &&
            outputs_[output].wait_start_time > 0) {
            uint64_t duration = outputs_[output]
                                    .record[outputs_[output].record_index->load(
                                        std::memory_order_acquire)]
                                    .value.idle_duration;
            uint64_t now = get_output_time(output);
            if (now - outputs_[output].wait_start_time < duration) {
                VPRINT(this, 4,
                       "next_record[%d]: elapsed %" PRIu64 " < duration %" PRIu64 "\n",
                       output, now - outputs_[output].wait_start_time, duration);
                return sched_type_t::STATUS_WAIT;
            } else
                outputs_[output].wait_start_time = 0;
        }
        VPRINT(this, 5, "next_record[%d]: need new input (cur=waiting)\n", output);
        sched_type_t::stream_status_t res = pick_next_input(output, 0);
        if (res != sched_type_t::STATUS_OK && res != sched_type_t::STATUS_SKIPPED)
            return res;
        outputs_[output].waiting = false;
    }
    if (outputs_[output].cur_input < 0) {
        // This happens with more outputs than inputs.  For non-empty outputs we
        // require cur_input to be set to >=0 during init().
        sched_type_t::stream_status_t status =
            eof_or_idle(output, outputs_[output].cur_input);
        assert(status != STATUS_OK);
        if (status != STATUS_STOLE)
            return status;
    }
    input = &inputs_[outputs_[output].cur_input];
    auto lock = std::unique_lock<mutex_dbg_owned>(*input->lock);
    // Since we do not ask for a start time, we have to check for the first record from
    // each input and set the time here.
    if (input->prev_time_in_quantum == 0)
        input->prev_time_in_quantum = cur_time;
    if (!outputs_[output].speculation_stack.empty()) {
        outputs_[output].prev_speculate_pc = outputs_[output].speculate_pc;
        error_string_ = outputs_[output].speculator.next_record(
            outputs_[output].speculate_pc, record);
        if (!error_string_.empty()) {
            VPRINT(this, 1, "next_record[%d]: speculation failed: %s\n", output,
                   error_string_.c_str());
            return sched_type_t::STATUS_INVALID;
        }
        // Leave the cur input where it is: the ordinals will remain unchanged.
        // Also avoid the context switch checks below as we cannot switch in the
        // middle of speculating (we also don't count speculated instructions toward
        // QUANTUM_INSTRUCTIONS).
        return sched_type_t::STATUS_OK;
    }
    while (true) {
        input->cur_from_queue = false;
        if (input->needs_init) {
            // We pay the cost of this conditional to support ipc_reader_t::init() which
            // blocks and must be called right before reading its first record.
            // The user can't call init() when it accesses the output streams because
            // it std::moved the reader to us; we can't call it between our own init()
            // and here as we have no control point in between, and our init() is too
            // early as the user may have other work after that.
            input->reader->init();
            input->needs_init = false;
        }
        if (!input->queue.empty()) {
            record = input->queue.front();
            input->queue.pop_front();
            input->cur_from_queue = true;
        } else {
            // We again have a flag check because reader_t::init() does an initial ++
            // and so we want to skip that on the first record but perform a ++ prior
            // to all subsequent records.  We do not want to ++ after reading as that
            // messes up memtrace_stream_t queries on ordinals while the user examines
            // the record.
            if (input->needs_advance && !input->at_eof) {
                ++(*input->reader);
            } else {
                input->needs_advance = true;
            }
            if (input->at_eof || *input->reader == *input->reader_end) {
                if (!input->at_eof)
                    mark_input_eof(*input);
                lock.unlock();
                VPRINT(this, 5, "next_record[%d]: need new input (cur=%d eof)\n", output,
                       input->index);
                sched_type_t::stream_status_t res = pick_next_input(output, 0);
                if (res != sched_type_t::STATUS_OK && res != sched_type_t::STATUS_SKIPPED)
                    return res;
                input = &inputs_[outputs_[output].cur_input];
                lock = std::unique_lock<mutex_dbg_owned>(*input->lock);
                if (res == sched_type_t::STATUS_SKIPPED) {
                    // Like for the ROI below, we need the queue or a de-ref.
                    input->needs_advance = false;
                }
                continue;
            } else {
                record = **input->reader;
            }
        }
        VPRINT(this, 5,
               "next_record[%d]: candidate record from %d (@%" PRId64 "): ", output,
               input->index, get_instr_ordinal(*input));
        if (input->instrs_pre_read > 0 && record_type_is_instr(record))
            --input->instrs_pre_read;
        VDO(this, 5, print_record(record););
        bool need_new_input = false;
        bool preempt = false;
        uint64_t blocked_time = 0;
        uint64_t prev_time_in_quantum = 0;
        // XXX i#6831: Refactor to use subclasses or templates to specialize
        // scheduler code based on mapping options, to avoid these top-level
        // conditionals in many functions?  The next_record() and pick_next_input()
        // could also be put into output_info_t, promoting it to a class and
        // subclassing it per mapping mode.
        if (options_.mapping == MAP_AS_PREVIOUSLY) {
            // Our own index is only modified by us so we can cache it here.
            int record_index =
                outputs_[output].record_index->load(std::memory_order_acquire);
            assert(record_index >= 0);
            if (record_index >= static_cast<int>(outputs_[output].record.size())) {
                // We're on the last record.
                VPRINT(this, 4, "next_record[%d]: on last record\n", output);
            } else if (outputs_[output].record[record_index].type ==
                       schedule_record_t::SKIP) {
                VPRINT(this, 5, "next_record[%d]: need new input after skip\n", output);
                need_new_input = true;
            } else if (outputs_[output].record[record_index].type ==
                       schedule_record_t::SYNTHETIC_END) {
                VPRINT(this, 5, "next_record[%d]: at synthetic end\n", output);
            } else {
                const schedule_record_t &segment = outputs_[output].record[record_index];
                assert(segment.type == schedule_record_t::DEFAULT);
                uint64_t start = segment.value.start_instruction;
                uint64_t stop = segment.stop_instruction;
                // The stop is exclusive.  0 does mean to do nothing (easiest
                // to have an empty record to share the next-entry for a start skip
                // or other cases).
                // Only check for stop when we've exhausted the queue, or we have
                // a starter schedule with a 0,0 entry prior to a first skip entry
                // (as just mentioned, it is easier to have a seemingly-redundant entry
                // to get into the trace reading loop and then do something like a skip
                // from the start rather than adding logic into the setup code).
                if (get_instr_ordinal(*input) >= stop &&
                    (!input->cur_from_queue || (start == 0 && stop == 0))) {
                    VPRINT(this, 5,
                           "next_record[%d]: need new input: at end of segment in=%d "
                           "stop=%" PRId64 "\n",
                           output, input->index, stop);
                    need_new_input = true;
                }
            }
        } else if (options_.mapping == MAP_TO_ANY_OUTPUT) {
            trace_marker_type_t marker_type;
            uintptr_t marker_value;
            // While regular traces typically always have a syscall marker when
            // there's a maybe-blocking marker, some tests and synthetic traces have
            // just the maybe so we check both.
            if (input->processing_syscall || input->processing_maybe_blocking_syscall) {
                // Wait until we're past all the markers associated with the syscall.
                // XXX: We may prefer to stop before the return value marker for
                // futex, or a kernel xfer marker, but our recorded format is on instr
                // boundaries so we live with those being before the switch.
                // XXX: Once we insert kernel traces, we may have to try harder
                // to stop before the post-syscall records.
                if (record_type_is_instr_boundary(record, outputs_[output].last_record)) {
                    if (input->switch_to_input != INVALID_INPUT_ORDINAL) {
                        // The switch request overrides any latency threshold.
                        need_new_input = true;
                        VPRINT(this, 3,
                               "next_record[%d]: direct switch on low-latency "
                               "syscall in "
                               "input %d\n",
                               output, input->index);
                    } else if (input->blocked_time > 0) {
                        // If we've found out another way that this input should
                        // block, use that time and do a switch.
                        need_new_input = true;
                        blocked_time = input->blocked_time;
                        VPRINT(this, 3,
                               "next_record[%d]: blocked time set for input %d\n", output,
                               input->index);
                    } else if (input->unscheduled) {
                        need_new_input = true;
                        VPRINT(this, 3, "next_record[%d]: input %d going unscheduled\n",
                               output, input->index);
                    } else if (syscall_incurs_switch(input, blocked_time)) {
                        // Model as blocking and should switch to a different input.
                        need_new_input = true;
                        VPRINT(this, 3,
                               "next_record[%d]: hit blocking syscall in input %d\n",
                               output, input->index);
                    }
                    input->processing_syscall = false;
                    input->processing_maybe_blocking_syscall = false;
                    input->pre_syscall_timestamp = 0;
                    input->syscall_timeout_arg = 0;
                }
            }
            if (outputs_[output].hit_switch_code_end) {
                // We have to delay so the end marker is still in_context_switch_code.
                outputs_[output].in_context_switch_code = false;
                outputs_[output].hit_switch_code_end = false;
                // We're now back "on the clock".
                if (options_.quantum_unit == QUANTUM_TIME)
                    input->prev_time_in_quantum = cur_time;
                // XXX: If we add a skip feature triggered on the output stream,
                // we'll want to make sure skipping while in these switch and kernel
                // sequences is handled correctly.
            }
            if (record_type_is_marker(record, marker_type, marker_value)) {
                process_marker(*input, output, marker_type, marker_value);
            }
            if (options_.quantum_unit == QUANTUM_INSTRUCTIONS &&
                record_type_is_instr_boundary(record, outputs_[output].last_record) &&
                !outputs_[output].in_kernel_code) {
                ++input->instrs_in_quantum;
                if (input->instrs_in_quantum > options_.quantum_duration_instrs) {
                    // We again prefer to switch to another input even if the current
                    // input has the oldest timestamp, prioritizing context switches
                    // over timestamp ordering.
                    VPRINT(this, 4,
                           "next_record[%d]: input %d hit end of instr quantum\n", output,
                           input->index);
                    preempt = true;
                    need_new_input = true;
                    input->instrs_in_quantum = 0;
                    ++outputs_[output]
                          .stats[memtrace_stream_t::SCHED_STAT_QUANTUM_PREEMPTS];
                }
            } else if (options_.quantum_unit == QUANTUM_TIME) {
                if (cur_time == 0 || cur_time < input->prev_time_in_quantum) {
                    VPRINT(this, 1,
                           "next_record[%d]: invalid time %" PRIu64 " vs start %" PRIu64
                           "\n",
                           output, cur_time, input->prev_time_in_quantum);
                    return sched_type_t::STATUS_INVALID;
                }
                input->time_spent_in_quantum += cur_time - input->prev_time_in_quantum;
                prev_time_in_quantum = input->prev_time_in_quantum;
                input->prev_time_in_quantum = cur_time;
                double elapsed_micros =
                    static_cast<double>(input->time_spent_in_quantum) /
                    options_.time_units_per_us;
                if (elapsed_micros >= options_.quantum_duration_us &&
                    // We only switch on instruction boundaries.  We could possibly switch
                    // in between (e.g., scatter/gather long sequence of reads/writes) by
                    // setting input->switching_pre_instruction.
                    record_type_is_instr_boundary(record, outputs_[output].last_record)) {
                    VPRINT(
                        this, 4,
                        "next_record[%d]: input %d hit end of time quantum after %" PRIu64
                        "\n",
                        output, input->index, input->time_spent_in_quantum);
                    preempt = true;
                    need_new_input = true;
                    input->time_spent_in_quantum = 0;
                    ++outputs_[output]
                          .stats[memtrace_stream_t::SCHED_STAT_QUANTUM_PREEMPTS];
                }
            }
        }
        if (options_.deps == DEPENDENCY_TIMESTAMPS &&
            options_.mapping != MAP_AS_PREVIOUSLY &&
            // For MAP_TO_ANY_OUTPUT with timestamps: enforcing asked-for context switch
            // rates is more important that honoring precise trace-buffer-based
            // timestamp inter-input dependencies so we do not end a quantum early due
            // purely to timestamps.
            options_.mapping != MAP_TO_ANY_OUTPUT &&
            record_type_is_timestamp(record, input->next_timestamp))
            need_new_input = true;
        if (need_new_input) {
            int prev_input = outputs_[output].cur_input;
            VPRINT(this, 5, "next_record[%d]: need new input (cur=%d)\n", output,
                   prev_input);
            // We have to put the candidate record in the queue before we release
            // the lock since another output may grab this input.
            VPRINT(this, 5, "next_record[%d]: queuing candidate record\n", output);
            input->queue.push_back(record);
            lock.unlock();
            sched_type_t::stream_status_t res = pick_next_input(output, blocked_time);
            if (res != sched_type_t::STATUS_OK && res != sched_type_t::STATUS_WAIT &&
                res != sched_type_t::STATUS_SKIPPED)
                return res;
            if (outputs_[output].cur_input != prev_input) {
                // TODO i#5843: Queueing here and in a few other places gets the stream
                // record and instruction ordinals off: we need to undo the ordinal
                // increases to avoid over-counting while queued and double-counting
                // when we resume.
                // In some cases we need to undo this on the output stream too.
                // So we should set suppress_ref_count_ in the input to get
                // is_record_synthetic() (and have our stream class check that
                // for instr count too) -- but what about output during speculation?
                // Decrement counts instead to undo?
                lock.lock();
                VPRINT(this, 5, "next_record_mid[%d]: switching from %d to %d\n", output,
                       prev_input, outputs_[output].cur_input);
                // We need to offset the {instrs,time_spent}_in_quantum values from
                // overshooting during dynamic scheduling, unless this is a preempt when
                // we've already reset to 0.
                if (!preempt && options_.mapping == MAP_TO_ANY_OUTPUT) {
                    if (options_.quantum_unit == QUANTUM_INSTRUCTIONS &&
                        record_type_is_instr_boundary(record,
                                                      outputs_[output].last_record)) {
                        assert(inputs_[prev_input].instrs_in_quantum > 0);
                        --inputs_[prev_input].instrs_in_quantum;
                    } else if (options_.quantum_unit == QUANTUM_TIME) {
                        assert(inputs_[prev_input].time_spent_in_quantum >=
                               cur_time - prev_time_in_quantum);
                        inputs_[prev_input].time_spent_in_quantum -=
                            (cur_time - prev_time_in_quantum);
                    }
                }
                if (res == sched_type_t::STATUS_WAIT)
                    return res;
                input = &inputs_[outputs_[output].cur_input];
                lock = std::unique_lock<mutex_dbg_owned>(*input->lock);
                continue;
            } else {
                lock.lock();
                if (res != sched_type_t::STATUS_SKIPPED) {
                    // Get our candidate record back.
                    record = input->queue.back();
                    input->queue.pop_back();
                }
            }
            if (res == sched_type_t::STATUS_SKIPPED) {
                // Like for the ROI below, we need the queue or a de-ref.
                input->needs_advance = false;
                continue;
            }
        }
        if (input->needs_roi && options_.mapping != MAP_AS_PREVIOUSLY &&
            !input->regions_of_interest.empty()) {
            input_ordinal_t prev_input = input->index;
            sched_type_t::stream_status_t res =
                advance_region_of_interest(output, record, *input);
            if (res == sched_type_t::STATUS_SKIPPED) {
                // We need either the queue or to re-de-ref the reader so we loop,
                // but we do not want to come back here.
                input->needs_roi = false;
                input->needs_advance = false;
                continue;
            } else if (res == sched_type_t::STATUS_STOLE) {
                // We need to loop to get the new record.
                input = &inputs_[outputs_[output].cur_input];
                update_switch_stats(output, prev_input, input->index);
                lock.unlock();
                lock = std::unique_lock<mutex_dbg_owned>(*input->lock);
                lock.lock();
                continue;
            } else if (res != sched_type_t::STATUS_OK)
                return res;
        } else {
            input->needs_roi = true;
        }
        break;
    }
    VPRINT(this, 4, "next_record[%d]: from %d @%" PRId64 ": ", output, input->index,
           cur_time);
    VDO(this, 4, print_record(record););

    outputs_[output].last_record = record;
    record_type_has_tid(record, input->last_record_tid);
    record_type_has_pid(record, input->pid);
    return sched_type_t::STATUS_OK;
}

template <typename RecordType, typename ReaderType>
typename scheduler_tmpl_t<RecordType, ReaderType>::stream_status_t
scheduler_tmpl_t<RecordType, ReaderType>::unread_last_record(output_ordinal_t output,
                                                             RecordType &record,
                                                             input_info_t *&input)
{
    auto &outinfo = outputs_[output];
    if (record_type_is_invalid(outinfo.last_record))
        return sched_type_t::STATUS_INVALID;
    if (!outinfo.speculation_stack.empty())
        return sched_type_t::STATUS_INVALID;
    record = outinfo.last_record;
    input = &inputs_[outinfo.cur_input];
    std::lock_guard<mutex_dbg_owned> lock(*input->lock);
    VPRINT(this, 4, "next_record[%d]: unreading last record, from %d\n", output,
           input->index);
    input->queue.push_back(outinfo.last_record);
    // XXX: This should be record_type_is_instr_boundary() but we don't have the pre-prev
    // record.  For now we don't support unread_last_record() for record_reader_t,
    // enforced in a specialization of unread_last_record().
    if (options_.quantum_unit == QUANTUM_INSTRUCTIONS && record_type_is_instr(record))
        --input->instrs_in_quantum;
    outinfo.last_record = create_invalid_record();
    return sched_type_t::STATUS_OK;
}

template <typename RecordType, typename ReaderType>
typename scheduler_tmpl_t<RecordType, ReaderType>::stream_status_t
scheduler_tmpl_t<RecordType, ReaderType>::start_speculation(output_ordinal_t output,
                                                            addr_t start_address,
                                                            bool queue_current_record)
{
    auto &outinfo = outputs_[output];
    if (outinfo.speculation_stack.empty()) {
        if (queue_current_record) {
            if (record_type_is_invalid(outinfo.last_record))
                return sched_type_t::STATUS_INVALID;
            inputs_[outinfo.cur_input].queue.push_back(outinfo.last_record);
        }
        // The store address for the outer layer is not used since we have the
        // actual trace storing our resumption context, so we store a sentinel.
        static constexpr addr_t SPECULATION_OUTER_ADDRESS = 0;
        outinfo.speculation_stack.push(SPECULATION_OUTER_ADDRESS);
    } else {
        if (queue_current_record) {
            // XXX i#5843: We'll re-call the speculator so we're assuming a repeatable
            // response with the same instruction returned.  We should probably save the
            // precise record either here or in the speculator.
            outinfo.speculation_stack.push(outinfo.prev_speculate_pc);
        } else
            outinfo.speculation_stack.push(outinfo.speculate_pc);
    }
    // Set the prev in case another start is called before reading a record.
    outinfo.prev_speculate_pc = outinfo.speculate_pc;
    outinfo.speculate_pc = start_address;
    VPRINT(this, 2, "start_speculation layer=%zu pc=0x%zx\n",
           outinfo.speculation_stack.size(), start_address);
    return sched_type_t::STATUS_OK;
}

template <typename RecordType, typename ReaderType>
typename scheduler_tmpl_t<RecordType, ReaderType>::stream_status_t
scheduler_tmpl_t<RecordType, ReaderType>::stop_speculation(output_ordinal_t output)
{
    auto &outinfo = outputs_[output];
    if (outinfo.speculation_stack.empty())
        return sched_type_t::STATUS_INVALID;
    if (outinfo.speculation_stack.size() > 1) {
        // speculate_pc is only used when exiting inner layers.
        outinfo.speculate_pc = outinfo.speculation_stack.top();
    }
    VPRINT(this, 2, "stop_speculation layer=%zu (resume=0x%zx)\n",
           outinfo.speculation_stack.size(), outinfo.speculate_pc);
    outinfo.speculation_stack.pop();
    return sched_type_t::STATUS_OK;
}

template <typename RecordType, typename ReaderType>
void
scheduler_tmpl_t<RecordType, ReaderType>::mark_input_eof(input_info_t &input)
{
    assert(input.lock->owned_by_cur_thread());
    if (input.at_eof)
        return;
    input.at_eof = true;
    assert(live_input_count_.load(std::memory_order_acquire) > 0);
    live_input_count_.fetch_add(-1, std::memory_order_release);
    VPRINT(this, 2, "input %d at eof; %d live inputs left\n", input.index,
           live_input_count_.load(std::memory_order_acquire));
}

template <typename RecordType, typename ReaderType>
typename scheduler_tmpl_t<RecordType, ReaderType>::stream_status_t
scheduler_tmpl_t<RecordType, ReaderType>::eof_or_idle(output_ordinal_t output,
                                                      input_ordinal_t prev_input)
{
    // XXX i#6831: Refactor to use subclasses or templates to specialize
    // scheduler code based on mapping options, to avoid these top-level
    // conditionals in many functions?
    if (options_.mapping == MAP_TO_CONSISTENT_OUTPUT ||
        live_input_count_.load(std::memory_order_acquire) == 0 ||
        // While a full schedule recorded should have each input hit either its
        // EOF or ROI end, we have a fallback to avoid hangs for possible recorded
        // schedules that end an input early deliberately without an ROI.
        (options_.mapping == MAP_AS_PREVIOUSLY &&
         live_replay_output_count_.load(std::memory_order_acquire) == 0)) {
        assert(options_.mapping != MAP_AS_PREVIOUSLY || outputs_[output].at_eof);
        return sched_type_t::STATUS_EOF;
    }
    // Before going idle, try to steal work from another output.
    // We start with us+1 to avoid everyone stealing from the low-numbered outputs.
    // We only try when we first transition to idle; we rely on rebalancing after that,
    // to avoid repeatededly grabbing other output's locks over and over.
    if (!outputs_[output].tried_to_steal_on_idle) {
        outputs_[output].tried_to_steal_on_idle = true;
        for (unsigned int i = 1; i < outputs_.size(); ++i) {
            output_ordinal_t target = (output + i) % outputs_.size();
            assert(target != output); // Sanity check (we won't reach "output").
            input_info_t *queue_next = nullptr;
            sched_type_t::stream_status_t status =
                pop_from_ready_queue(target, output, queue_next);
            if (status == STATUS_OK && queue_next != nullptr) {
                set_cur_input(output, queue_next->index);
                ++outputs_[output].stats[memtrace_stream_t::SCHED_STAT_RUNQUEUE_STEALS];
                VPRINT(this, 2,
                       "eof_or_idle: output %d stole input %d from %d's ready_queue\n",
                       output, queue_next->index, target);
                return STATUS_STOLE;
            }
            // We didn't find anything; loop and check another output.
        }
        VPRINT(this, 3, "eof_or_idle: output %d failed to steal from anyone\n", output);
    }
    // We rely on rebalancing to handle the case of every input being unscheduled.
    outputs_[output].waiting = true;
    if (prev_input != INVALID_INPUT_ORDINAL)
        ++outputs_[output].stats[memtrace_stream_t::SCHED_STAT_SWITCH_INPUT_TO_IDLE];
    set_cur_input(output, INVALID_INPUT_ORDINAL);
    return sched_type_t::STATUS_IDLE;
}

template <typename RecordType, typename ReaderType>
bool
scheduler_tmpl_t<RecordType, ReaderType>::is_record_kernel(output_ordinal_t output)
{
    int index = outputs_[output].cur_input;
    if (index < 0)
        return false;
    return inputs_[index].reader->is_record_kernel();
}

template <typename RecordType, typename ReaderType>
double
scheduler_tmpl_t<RecordType, ReaderType>::get_statistic(
    output_ordinal_t output, memtrace_stream_t::schedule_statistic_t stat) const
{
    if (stat >= memtrace_stream_t::SCHED_STAT_TYPE_COUNT)
        return -1;
    return static_cast<double>(outputs_[output].stats[stat]);
}

template <typename RecordType, typename ReaderType>
typename scheduler_tmpl_t<RecordType, ReaderType>::stream_status_t
scheduler_tmpl_t<RecordType, ReaderType>::set_output_active(output_ordinal_t output,
                                                            bool active)
{
    if (options_.mapping != MAP_TO_ANY_OUTPUT)
        return sched_type_t::STATUS_INVALID;
    if (outputs_[output].active->load(std::memory_order_acquire) == active)
        return sched_type_t::STATUS_OK;
    outputs_[output].active->store(active, std::memory_order_release);
    VPRINT(this, 2, "Output stream %d is now %s\n", output,
           active ? "active" : "inactive");
    std::vector<input_ordinal_t> ordinals;
    if (!active) {
        // Make the now-inactive output's input available for other cores.
        // This will reset its quantum too.
        // We aren't switching on a just-read instruction not passed to the consumer,
        // if the queue is empty.
        input_ordinal_t cur_input = outputs_[output].cur_input;
        if (cur_input != INVALID_INPUT_ORDINAL) {
            if (inputs_[cur_input].queue.empty())
                inputs_[cur_input].switching_pre_instruction = true;
            set_cur_input(output, INVALID_INPUT_ORDINAL);
        }
        // Move the ready_queue to other outputs.
        {
            auto lock = acquire_scoped_output_lock_if_necessary(output);
            while (!outputs_[output].ready_queue.queue.empty()) {
                input_info_t *tomove = outputs_[output].ready_queue.queue.top();
                ordinals.push_back(tomove->index);
                outputs_[output].ready_queue.queue.pop();
            }
        }
    } else {
        outputs_[output].waiting = true;
    }
    return rebalance_queues(output, ordinals);
}

template <typename RecordType, typename ReaderType>
void
scheduler_tmpl_t<RecordType, ReaderType>::print_queue_stats()
{
    size_t unsched_size = 0;
    {
        std::lock_guard<mutex_dbg_owned> unsched_lock(*unscheduled_priority_.lock);
        unsched_size = unscheduled_priority_.queue.size();
    }
    int live = live_input_count_.load(std::memory_order_acquire);
    // Make our multi-line output more atomic.
    std::ostringstream ostr;
    ostr << "Queue snapshot: inputs: " << live - unsched_size << " schedulable, "
         << unsched_size << " unscheduled, " << inputs_.size() - live << " eof\n";
    for (unsigned int i = 0; i < outputs_.size(); ++i) {
        auto lock = acquire_scoped_output_lock_if_necessary(i);
        uint64_t cur_time = get_output_time(i);
        ostr << "  out #" << i << " @" << cur_time << ": running #"
             << outputs_[i].cur_input << "; " << outputs_[i].ready_queue.queue.size()
             << " in queue; " << outputs_[i].ready_queue.num_blocked << " blocked\n";
        std::set<input_info_t *> readd;
        input_info_t *res = nullptr;
        while (!outputs_[i].ready_queue.queue.empty()) {
            res = outputs_[i].ready_queue.queue.top();
            readd.insert(res);
            outputs_[i].ready_queue.queue.pop();
            std::lock_guard<mutex_dbg_owned> input_lock(*res->lock);
            if (res->blocked_time > 0) {
                ostr << "    " << res->index << " still blocked for "
                     << res->blocked_time - (cur_time - res->blocked_start_time) << "\n";
            }
        }
        // Re-add the ones we skipped, but without changing their counters so we preserve
        // the prior FIFO order.
        for (input_info_t *add : readd)
            outputs_[i].ready_queue.queue.push(add);
    }
    VPRINT(this, 0, "%s\n", ostr.str().c_str());
}

template <typename RecordType, typename ReaderType>
typename scheduler_tmpl_t<RecordType, ReaderType>::stream_status_t
scheduler_tmpl_t<RecordType, ReaderType>::rebalance_queues(
    output_ordinal_t triggering_output, std::vector<input_ordinal_t> inputs_to_add)
{
    std::thread::id nobody;
    if (!rebalancer_.compare_exchange_weak(nobody, std::this_thread::get_id(),
                                           std::memory_order_release,
                                           std::memory_order_relaxed)) {
        // Someone else is rebalancing.
        return sched_type_t::STATUS_OK;
    }
    sched_type_t::stream_status_t status = sched_type_t::STATUS_OK;
    assert(options_.mapping == MAP_TO_ANY_OUTPUT);
    VPRINT(this, 1, "Output %d triggered a rebalance @%" PRIu64 ":\n", triggering_output,
           get_output_time(triggering_output));
    // First, update the time to avoid more threads coming here.
    last_rebalance_time_.store(get_output_time(triggering_output),
                               std::memory_order_release);
    VPRINT(this, 2, "Before rebalance:\n");
    VDO(this, 2, { print_queue_stats(); });
    ++outputs_[triggering_output]
          .stats[memtrace_stream_t::SCHED_STAT_RUNQUEUE_REBALANCES];

    // Workaround to avoid hangs when _SCHEDULE and/or _DIRECT_THREAD_SWITCH
    // directives miss their targets (due to running with a subset of the
    // original threads, or other scenarios) and we end up with no scheduled
    // inputs but a set of unscheduled inputs who will never be scheduled.
    // TODO i#6959: Just exit early instead, maybe under a flag.
    // It would help to see what % of total records we've processed.
    size_t unsched_size = 0;
    {
        std::lock_guard<mutex_dbg_owned> unsched_lock(*unscheduled_priority_.lock);
        unsched_size = unscheduled_priority_.queue.size();
    }
    if (live_input_count_.load(std::memory_order_acquire) ==
        static_cast<int>(unsched_size)) {
        VPRINT(
            this, 1,
            "rebalancing moving entire unscheduled queue (%zu entries) to ready_queues\n",
            unsched_size);
        {
            std::lock_guard<mutex_dbg_owned> unsched_lock(*unscheduled_priority_.lock);
            while (!unscheduled_priority_.queue.empty()) {
                input_info_t *tomove = unscheduled_priority_.queue.top();
                inputs_to_add.push_back(tomove->index);
                unscheduled_priority_.queue.pop();
            }
        }
        for (input_ordinal_t input : inputs_to_add) {
            std::lock_guard<mutex_dbg_owned> lock(*inputs_[input].lock);
            inputs_[input].unscheduled = false;
        }
    }

    int live_inputs = live_input_count_.load(std::memory_order_acquire);
    int live_outputs = 0;
    for (unsigned int i = 0; i < outputs_.size(); ++i) {
        if (outputs_[i].active->load(std::memory_order_acquire))
            ++live_outputs;
    }
    double avg_per_output = live_inputs / static_cast<double>(live_outputs);
    unsigned int avg_ceiling = static_cast<int>(std::ceil(avg_per_output));
    unsigned int avg_floor = static_cast<int>(std::floor(avg_per_output));
    int iteration = 0;
    do {
        // Walk the outputs, filling too-short queues from inputs_to_add and
        // shrinking too-long queues into inputs_to_add.  We may need a 2nd pass
        // for this; and a 3rd pass if bindings prevent even splitting.
        VPRINT(
            this, 3,
            "Rebalance iteration %d inputs_to_add size=%zu avg_per_output=%4.1f %d-%d\n",
            iteration, inputs_to_add.size(), avg_per_output, avg_floor, avg_ceiling);
        // We're giving up the output locks as we go, so there may be some stealing
        // in the middle of our operation, but the rebalancing is approximate anyway.
        for (unsigned int i = 0; i < outputs_.size(); ++i) {
            if (!outputs_[i].active->load(std::memory_order_acquire))
                continue;
            auto lock = acquire_scoped_output_lock_if_necessary(i);
            // Only remove on the 1st iteration; later we can exceed due to binding
            // constraints.
            while (iteration == 0 && outputs_[i].ready_queue.queue.size() > avg_ceiling) {
                input_info_t *queue_next = nullptr;
                // We use our regular pop_from_ready_queue which means we leave
                // blocked inputs on the queue: those do not get rebalanced.
                // XXX: Should we revisit that?
                //
                // We remove from the back to avoid penalizing the next-to-run entries
                // at the front of the queue by putting them at the back of another
                // queue.
                status = pop_from_ready_queue_hold_locks(i, INVALID_OUTPUT_ORDINAL,
                                                         queue_next, /*from_back=*/true);
                if (status == STATUS_OK && queue_next != nullptr) {
                    VPRINT(this, 3,
                           "Rebalance iteration %d: output %d giving up input %d\n",
                           iteration, i, queue_next->index);
                    inputs_to_add.push_back(queue_next->index);
                } else
                    break;
            }
            std::vector<input_ordinal_t> incompatible_inputs;
            // If we reach the 3rd iteration, we have fussy inputs with bindings.
            // Try to add them to every output.
            while (
                (outputs_[i].ready_queue.queue.size() < avg_ceiling || iteration > 1) &&
                !inputs_to_add.empty()) {
                input_ordinal_t ordinal = inputs_to_add.back();
                inputs_to_add.pop_back();
                input_info_t &input = inputs_[ordinal];
                std::lock_guard<mutex_dbg_owned> input_lock(*input.lock);
                if (input.binding.empty() ||
                    input.binding.find(i) != input.binding.end()) {
                    VPRINT(this, 3, "Rebalance iteration %d: output %d taking input %d\n",
                           iteration, i, ordinal);
                    add_to_ready_queue_hold_locks(i, &input);
                } else {
                    incompatible_inputs.push_back(ordinal);
                }
            }
            inputs_to_add.insert(inputs_to_add.end(), incompatible_inputs.begin(),
                                 incompatible_inputs.end());
        }
        ++iteration;
        if (iteration >= 3 && !inputs_to_add.empty()) {
            // This is possible with bindings limited to inactive outputs.
            // XXX: Rather than return an error, we could add to the unscheduled queue,
            // but do not mark the input unscheduled.  Then when an output is
            // marked active, we could walk the unscheduled queue and take
            // inputs not marked unscheduled.
            VPRINT(this, 1, "Rebalance hit impossible binding\n");
            status = sched_type_t::STATUS_IMPOSSIBLE_BINDING;
            break;
        }
    } while (!inputs_to_add.empty());
    VPRINT(this, 2, "After:\n");
    VDO(this, 2, { print_queue_stats(); });
    rebalancer_.store(std::thread::id(), std::memory_order_release);
    return status;
}

template class scheduler_tmpl_t<memref_t, reader_t>;
template class scheduler_tmpl_t<trace_entry_t, dynamorio::drmemtrace::record_reader_t>;

} // namespace drmemtrace
} // namespace dynamorio<|MERGE_RESOLUTION|>--- conflicted
+++ resolved
@@ -957,11 +957,7 @@
         }
     }
 
-<<<<<<< HEAD
-    VPRINT(this, 1, "%zu inputs\n", inputs_.size());
-=======
     VDO(this, 1, { print_configuration(); });
->>>>>>> 5c9652ff
 
     live_input_count_.store(static_cast<int>(inputs_.size()), std::memory_order_release);
 
@@ -3167,7 +3163,6 @@
 scheduler_tmpl_t<RecordType, ReaderType>::pick_next_input(output_ordinal_t output,
                                                           uint64_t blocked_time)
 {
-<<<<<<< HEAD
     VDO(this, 1, {
         static int global_heartbeat;
         // We are ok with races as the cadence is approximate.
@@ -3176,8 +3171,6 @@
         }
     });
 
-=======
->>>>>>> 5c9652ff
     sched_type_t::stream_status_t res = sched_type_t::STATUS_OK;
     const input_ordinal_t prev_index = outputs_[output].cur_input;
     input_ordinal_t index = INVALID_INPUT_ORDINAL;
