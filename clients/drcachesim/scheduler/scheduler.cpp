--- conflicted
+++ resolved
@@ -59,15 +59,9 @@
                                 scheduler_impl_deleter_t>(
             new scheduler_replay_tmpl_t<RecordType, ReaderType>);
     } else {
-<<<<<<< HEAD
-        // Non-dynamic and non-replay fixed modes such as analyzer serial and
-        // parallel modes.  Although serial does do interleaving by timestamp
-        // it is closer to parallel mode than the file-based replay modes.
-=======
         // Non-dynamic and non-replay fixed modes such as analyzer
         // parallel mode with a static mapping of inputs to outputs and analyzer
         // serial mode with a simple time interleaving of all inputs onto one output.
->>>>>>> 9388e310
         impl_ = std::unique_ptr<scheduler_impl_tmpl_t<RecordType, ReaderType>,
                                 scheduler_impl_deleter_t>(
             new scheduler_fixed_tmpl_t<RecordType, ReaderType>);
