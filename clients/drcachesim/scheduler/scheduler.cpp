/* **********************************************************
 * Copyright (c) 2023-2024 Google, Inc.  All rights reserved.
 * **********************************************************/

/*
 * Redistribution and use in source and binary forms, with or without
 * modification, are permitted provided that the following conditions are met:
 *
 * * Redistributions of source code must retain the above copyright notice,
 *   this list of conditions and the following disclaimer.
 *
 * * Redistributions in binary form must reproduce the above copyright notice,
 *   this list of conditions and the following disclaimer in the documentation
 *   and/or other materials provided with the distribution.
 *
 * * Neither the name of Google, Inc. nor the names of its contributors may be
 *   used to endorse or promote products derived from this software without
 *   specific prior written permission.
 *
 * THIS SOFTWARE IS PROVIDED BY THE COPYRIGHT HOLDERS AND CONTRIBUTORS "AS IS"
 * AND ANY EXPRESS OR IMPLIED WARRANTIES, INCLUDING, BUT NOT LIMITED TO, THE
 * IMPLIED WARRANTIES OF MERCHANTABILITY AND FITNESS FOR A PARTICULAR PURPOSE
 * ARE DISCLAIMED. IN NO EVENT SHALL VMWARE, INC. OR CONTRIBUTORS BE LIABLE
 * FOR ANY DIRECT, INDIRECT, INCIDENTAL, SPECIAL, EXEMPLARY, OR CONSEQUENTIAL
 * DAMAGES (INCLUDING, BUT NOT LIMITED TO, PROCUREMENT OF SUBSTITUTE GOODS OR
 * SERVICES; LOSS OF USE, DATA, OR PROFITS; OR BUSINESS INTERRUPTION) HOWEVER
 * CAUSED AND ON ANY THEORY OF LIABILITY, WHETHER IN CONTRACT, STRICT
 * LIABILITY, OR TORT (INCLUDING NEGLIGENCE OR OTHERWISE) ARISING IN ANY WAY
 * OUT OF THE USE OF THIS SOFTWARE, EVEN IF ADVISED OF THE POSSIBILITY OF SUCH
 * DAMAGE.
 */

#include "scheduler.h"

#include <inttypes.h>
#include <stdint.h>

#include <algorithm>
#include <cassert>
#include <cinttypes>
#include <cstdio>
#include <iomanip>
#include <limits>
#include <map>
#include <memory>
#include <mutex>
#include <ostream>
#include <set>
#include <string>
#include <unordered_map>
#include <utility>
#include <vector>

#include "memref.h"
#include "memtrace_stream.h"
#include "mutex_dbg_owned.h"
#include "reader.h"
#include "record_file_reader.h"
#include "trace_entry.h"
#ifdef HAS_LZ4
#    include "lz4_file_reader.h"
#endif
#ifdef HAS_ZLIB
#    include "compressed_file_reader.h"
#endif
#ifdef HAS_ZIP
#    include "zipfile_file_reader.h"
#else
#    include "file_reader.h"
#endif
#ifdef HAS_SNAPPY
#    include "snappy_file_reader.h"
#endif
#include "directory_iterator.h"
#include "utils.h"

#undef VPRINT
// We make logging available in release build to help in diagnosing issues
// and understanding scheduler behavior.
// We assume the extra branches do not add undue overhead.
#define VPRINT(obj, level, ...)                            \
    do {                                                   \
        if ((obj)->verbosity_ >= (level)) {                \
            fprintf(stderr, "%s ", (obj)->output_prefix_); \
            fprintf(stderr, __VA_ARGS__);                  \
        }                                                  \
    } while (0)
#define VDO(obj, level, statement)        \
    do {                                  \
        if ((obj)->verbosity_ >= (level)) \
            statement                     \
    } while (0)

namespace dynamorio {
namespace drmemtrace {

#ifdef HAS_ZLIB
// Even if the file is uncompressed, zlib's gzip interface is faster than
// file_reader_t's fstream in our measurements, so we always use it when
// available.
typedef compressed_file_reader_t default_file_reader_t;
typedef compressed_record_file_reader_t default_record_file_reader_t;
#else
typedef file_reader_t<std::ifstream *> default_file_reader_t;
typedef dynamorio::drmemtrace::record_file_reader_t<std::ifstream>
    default_record_file_reader_t;
#endif

std::string
replay_file_checker_t::check(archive_istream_t *infile)
{
    // Ensure we don't have repeated idle records, which balloon the file size.
    scheduler_t::schedule_record_t record;
    bool prev_was_idle = false;
    while (infile->read(reinterpret_cast<char *>(&record), sizeof(record))) {
        if (record.type == scheduler_t::schedule_record_t::IDLE) {
            if (prev_was_idle)
                return "Error: consecutive idle records";
            prev_was_idle = true;
        } else
            prev_was_idle = false;
    }
    return "";
}

/****************************************************************
 * Specializations for scheduler_tmpl_t<reader_t>, aka scheduler_t.
 */

template <>
std::unique_ptr<reader_t>
scheduler_tmpl_t<memref_t, reader_t>::get_default_reader()
{
    return std::unique_ptr<default_file_reader_t>(new default_file_reader_t());
}

template <>
std::unique_ptr<reader_t>
scheduler_tmpl_t<memref_t, reader_t>::get_reader(const std::string &path, int verbosity)
{
#if defined(HAS_SNAPPY) || defined(HAS_ZIP) || defined(HAS_LZ4)
#    ifdef HAS_LZ4
    if (ends_with(path, ".lz4")) {
        return std::unique_ptr<reader_t>(new lz4_file_reader_t(path, verbosity));
    }
#    endif
#    ifdef HAS_SNAPPY
    if (ends_with(path, ".sz"))
        return std::unique_ptr<reader_t>(new snappy_file_reader_t(path, verbosity));
#    endif
#    ifdef HAS_ZIP
    if (ends_with(path, ".zip"))
        return std::unique_ptr<reader_t>(new zipfile_file_reader_t(path, verbosity));
#    endif
    // If path is a directory, and any file in it ends in .sz, return a snappy reader.
    if (directory_iterator_t::is_directory(path)) {
        directory_iterator_t end;
        directory_iterator_t iter(path);
        if (!iter) {
            error_string_ =
                "Failed to list directory " + path + ": " + iter.error_string() + ". ";
            return nullptr;
        }
        for (; iter != end; ++iter) {
            const std::string fname = *iter;
            if (fname == "." || fname == ".." ||
                starts_with(fname, DRMEMTRACE_SERIAL_SCHEDULE_FILENAME) ||
                fname == DRMEMTRACE_CPU_SCHEDULE_FILENAME)
                continue;
            // Skip the auxiliary files.
            if (fname == DRMEMTRACE_MODULE_LIST_FILENAME ||
                fname == DRMEMTRACE_FUNCTION_LIST_FILENAME ||
                fname == DRMEMTRACE_ENCODING_FILENAME)
                continue;
#    ifdef HAS_SNAPPY
            if (ends_with(*iter, ".sz")) {
                return std::unique_ptr<reader_t>(
                    new snappy_file_reader_t(path, verbosity));
            }
#    endif
#    ifdef HAS_ZIP
            if (ends_with(*iter, ".zip")) {
                return std::unique_ptr<reader_t>(
                    new zipfile_file_reader_t(path, verbosity));
            }
#    endif
#    ifdef HAS_LZ4
            if (ends_with(path, ".lz4")) {
                return std::unique_ptr<reader_t>(new lz4_file_reader_t(path, verbosity));
            }
#    endif
        }
    }
#endif
    // No snappy/zlib support, or didn't find a .sz/.zip file.
    return std::unique_ptr<reader_t>(new default_file_reader_t(path, verbosity));
}

template <>
bool
scheduler_tmpl_t<memref_t, reader_t>::record_type_has_tid(memref_t record,
                                                          memref_tid_t &tid)
{
    if (record.marker.tid == INVALID_THREAD_ID)
        return false;
    tid = record.marker.tid;
    return true;
}

template <>
bool
scheduler_tmpl_t<memref_t, reader_t>::record_type_has_pid(memref_t record,
                                                          memref_pid_t &pid)
{
    if (record.marker.pid == INVALID_PID)
        return false;
    pid = record.marker.pid;
    return true;
}

template <>
void
scheduler_tmpl_t<memref_t, reader_t>::record_type_set_tid(memref_t &record,
                                                          memref_tid_t tid)
{
    record.marker.tid = tid;
}

template <>
bool
scheduler_tmpl_t<memref_t, reader_t>::record_type_is_instr(memref_t record)
{
    return type_is_instr(record.instr.type);
}

template <>
bool
scheduler_tmpl_t<memref_t, reader_t>::record_type_is_encoding(memref_t record)
{
    // There are no separate memref_t encoding records: encoding info is
    // inside instruction records.
    return false;
}

template <>
bool
scheduler_tmpl_t<memref_t, reader_t>::record_type_is_instr_boundary(memref_t record,
                                                                    memref_t prev_record)
{
    return record_type_is_instr(record);
}

template <>
bool
scheduler_tmpl_t<memref_t, reader_t>::record_type_is_marker(memref_t record,
                                                            trace_marker_type_t &type,
                                                            uintptr_t &value)
{
    if (record.marker.type != TRACE_TYPE_MARKER)
        return false;
    type = record.marker.marker_type;
    value = record.marker.marker_value;
    return true;
}

template <>
bool
scheduler_tmpl_t<memref_t, reader_t>::record_type_is_non_marker_header(memref_t record)
{
    // Non-marker trace_entry_t headers turn into markers or are
    // hidden, so there are none in a memref_t stream.
    return false;
}

template <>
bool
scheduler_tmpl_t<memref_t, reader_t>::record_type_is_timestamp(memref_t record,
                                                               uintptr_t &value)
{
    if (record.marker.type != TRACE_TYPE_MARKER ||
        record.marker.marker_type != TRACE_MARKER_TYPE_TIMESTAMP)
        return false;
    value = record.marker.marker_value;
    return true;
}

template <>
bool
scheduler_tmpl_t<memref_t, reader_t>::record_type_is_invalid(memref_t record)
{
    return record.instr.type == TRACE_TYPE_INVALID;
}

template <>
memref_t
scheduler_tmpl_t<memref_t, reader_t>::create_region_separator_marker(memref_tid_t tid,
                                                                     uintptr_t value)
{
    memref_t record = {};
    record.marker.type = TRACE_TYPE_MARKER;
    record.marker.marker_type = TRACE_MARKER_TYPE_WINDOW_ID;
    record.marker.marker_value = value;
    // XXX i#5843: We have .pid as 0 for now; worth trying to fill it in?
    record.marker.tid = tid;
    return record;
}

template <>
memref_t
scheduler_tmpl_t<memref_t, reader_t>::create_thread_exit(memref_tid_t tid)
{
    memref_t record = {};
    record.exit.type = TRACE_TYPE_THREAD_EXIT;
    // XXX i#5843: We have .pid as 0 for now; worth trying to fill it in?
    record.exit.tid = tid;
    return record;
}

template <>
memref_t
scheduler_tmpl_t<memref_t, reader_t>::create_invalid_record()
{
    memref_t record = {};
    record.instr.type = TRACE_TYPE_INVALID;
    return record;
}

template <>
void
scheduler_tmpl_t<memref_t, reader_t>::print_record(const memref_t &record)
{
    fprintf(stderr, "tid=%" PRId64 " type=%d", record.instr.tid, record.instr.type);
    if (type_is_instr(record.instr.type))
        fprintf(stderr, " pc=0x%zx size=%zu", record.instr.addr, record.instr.size);
    else if (record.marker.type == TRACE_TYPE_MARKER) {
        fprintf(stderr, " marker=%d val=%zu", record.marker.marker_type,
                record.marker.marker_value);
    }
    fprintf(stderr, "\n");
}

template <>
void
scheduler_tmpl_t<memref_t, reader_t>::insert_switch_tid_pid(input_info_t &info)
{
    // We do nothing, as every record has a tid from the separate inputs.
}

/******************************************************************************
 * Specializations for scheduler_tmpl_t<record_reader_t>, aka record_scheduler_t.
 */

template <>
std::unique_ptr<dynamorio::drmemtrace::record_reader_t>
scheduler_tmpl_t<trace_entry_t, record_reader_t>::get_default_reader()
{
    return std::unique_ptr<default_record_file_reader_t>(
        new default_record_file_reader_t());
}

template <>
std::unique_ptr<dynamorio::drmemtrace::record_reader_t>
scheduler_tmpl_t<trace_entry_t, record_reader_t>::get_reader(const std::string &path,
                                                             int verbosity)
{
    // TODO i#5675: Add support for other file formats.
    if (ends_with(path, ".sz"))
        return nullptr;
#ifdef HAS_ZIP
    if (ends_with(path, ".zip")) {
        return std::unique_ptr<dynamorio::drmemtrace::record_reader_t>(
            new zipfile_record_file_reader_t(path, verbosity));
    }
#endif
    return std::unique_ptr<dynamorio::drmemtrace::record_reader_t>(
        new default_record_file_reader_t(path, verbosity));
}

template <>
bool
scheduler_tmpl_t<trace_entry_t, record_reader_t>::record_type_has_tid(
    trace_entry_t record, memref_tid_t &tid)
{
    if (record.type != TRACE_TYPE_THREAD)
        return false;
    tid = static_cast<memref_tid_t>(record.addr);
    return true;
}

template <>
bool
scheduler_tmpl_t<trace_entry_t, record_reader_t>::record_type_has_pid(
    trace_entry_t record, memref_pid_t &pid)
{
    if (record.type != TRACE_TYPE_PID)
        return false;
    pid = static_cast<memref_pid_t>(record.addr);
    return true;
}

template <>
void
scheduler_tmpl_t<trace_entry_t, record_reader_t>::record_type_set_tid(
    trace_entry_t &record, memref_tid_t tid)
{
    if (record.type != TRACE_TYPE_THREAD)
        return;
    record.addr = static_cast<addr_t>(tid);
}

template <>
bool
scheduler_tmpl_t<trace_entry_t, record_reader_t>::record_type_is_instr(
    trace_entry_t record)
{
    return type_is_instr(static_cast<trace_type_t>(record.type));
}

template <>
bool
scheduler_tmpl_t<trace_entry_t, record_reader_t>::record_type_is_encoding(
    trace_entry_t record)
{
    return static_cast<trace_type_t>(record.type) == TRACE_TYPE_ENCODING;
}

template <>
typename scheduler_tmpl_t<trace_entry_t, record_reader_t>::stream_status_t
scheduler_tmpl_t<trace_entry_t, record_reader_t>::unread_last_record(
    output_ordinal_t output, trace_entry_t &record, input_info_t *&input)
{
    // See the general unread_last_record() below: we don't support this as
    // we can't provide the prev-prev record for record_type_is_instr_boundary().
    return STATUS_NOT_IMPLEMENTED;
}

template <>
bool
scheduler_tmpl_t<trace_entry_t, record_reader_t>::record_type_is_marker(
    trace_entry_t record, trace_marker_type_t &type, uintptr_t &value)
{
    if (record.type != TRACE_TYPE_MARKER)
        return false;
    type = static_cast<trace_marker_type_t>(record.size);
    value = record.addr;
    return true;
}

template <>
bool
scheduler_tmpl_t<trace_entry_t, record_reader_t>::record_type_is_non_marker_header(
    trace_entry_t record)
{
    return record.type == TRACE_TYPE_HEADER || record.type == TRACE_TYPE_THREAD ||
        record.type == TRACE_TYPE_PID;
}

template <>
bool
scheduler_tmpl_t<trace_entry_t, record_reader_t>::record_type_is_instr_boundary(
    trace_entry_t record, trace_entry_t prev_record)
{
    // Don't advance past encodings or target markers and split them from their
    // associated instr.
    return (record_type_is_instr(record) ||
            record_reader_t::record_is_pre_instr(&record)) &&
        !record_reader_t::record_is_pre_instr(&prev_record);
}

template <>
bool
scheduler_tmpl_t<trace_entry_t, record_reader_t>::record_type_is_timestamp(
    trace_entry_t record, uintptr_t &value)
{
    if (record.type != TRACE_TYPE_MARKER ||
        static_cast<trace_marker_type_t>(record.size) != TRACE_MARKER_TYPE_TIMESTAMP)
        return false;
    value = record.addr;
    return true;
}

template <>
bool
scheduler_tmpl_t<trace_entry_t, record_reader_t>::record_type_is_invalid(
    trace_entry_t record)
{
    return static_cast<trace_type_t>(record.type) == TRACE_TYPE_INVALID;
}

template <>
trace_entry_t
scheduler_tmpl_t<trace_entry_t, record_reader_t>::create_region_separator_marker(
    memref_tid_t tid, uintptr_t value)
{
    // We ignore the tid.
    trace_entry_t record;
    record.type = TRACE_TYPE_MARKER;
    record.size = TRACE_MARKER_TYPE_WINDOW_ID;
    record.addr = value;
    return record;
}

template <>
trace_entry_t
scheduler_tmpl_t<trace_entry_t, record_reader_t>::create_thread_exit(memref_tid_t tid)
{
    trace_entry_t record;
    record.type = TRACE_TYPE_THREAD_EXIT;
    record.size = sizeof(tid);
    record.addr = static_cast<addr_t>(tid);
    return record;
}

template <>
trace_entry_t
scheduler_tmpl_t<trace_entry_t, record_reader_t>::create_invalid_record()
{
    trace_entry_t record;
    record.type = TRACE_TYPE_INVALID;
    record.size = 0;
    record.addr = 0;
    return record;
}

template <>
void
scheduler_tmpl_t<trace_entry_t, record_reader_t>::print_record(
    const trace_entry_t &record)
{
    fprintf(stderr, "type=%d size=%d addr=0x%zx\n", record.type, record.size,
            record.addr);
}

template <>
void
scheduler_tmpl_t<trace_entry_t, record_reader_t>::insert_switch_tid_pid(
    input_info_t &input)
{
    // We need explicit tid,pid records so reader_t will see the new context.
    // We insert at the front, so we have reverse order.
    trace_entry_t pid;
    pid.type = TRACE_TYPE_PID;
    pid.size = 0;
    pid.addr = static_cast<addr_t>(input.pid);

    trace_entry_t tid;
    tid.type = TRACE_TYPE_THREAD;
    tid.size = 0;
    tid.addr = static_cast<addr_t>(input.tid);

    input.queue.push_front(pid);
    input.queue.push_front(tid);
}

/***************************************************************************
 * Scheduled stream.
 */

template <typename RecordType, typename ReaderType>
typename scheduler_tmpl_t<RecordType, ReaderType>::stream_status_t
scheduler_tmpl_t<RecordType, ReaderType>::stream_t::next_record(RecordType &record)
{
    return next_record(record, 0);
}

template <typename RecordType, typename ReaderType>
typename scheduler_tmpl_t<RecordType, ReaderType>::stream_status_t
scheduler_tmpl_t<RecordType, ReaderType>::stream_t::next_record(RecordType &record,
                                                                uint64_t cur_time)
{
    if (max_ordinal_ > 0) {
        ++ordinal_;
        if (ordinal_ >= max_ordinal_)
            ordinal_ = 0;
    }
    input_info_t *input = nullptr;
    sched_type_t::stream_status_t res =
        scheduler_->next_record(ordinal_, record, input, cur_time);
    if (res != sched_type_t::STATUS_OK)
        return res;

    // Update our memtrace_stream_t state.
    std::lock_guard<mutex_dbg_owned> guard(*input->lock);
    if (!input->reader->is_record_synthetic())
        ++cur_ref_count_;
    if (scheduler_->record_type_is_instr_boundary(record, prev_record_))
        ++cur_instr_count_;
    VPRINT(scheduler_, 4,
           "stream record#=%" PRId64 ", instr#=%" PRId64 " (cur input %" PRId64
           " record#=%" PRId64 ", instr#=%" PRId64 ")\n",
           cur_ref_count_, cur_instr_count_, input->tid,
           input->reader->get_record_ordinal(), input->reader->get_instruction_ordinal());

    // Update our header state.
    // If we skipped over these, advance_region_of_interest() sets them.
    // TODO i#5843: Check that all inputs have the same top-level headers here.
    // A possible exception is allowing warmup-phase-filtered traces to be mixed
    // with regular traces.
    trace_marker_type_t marker_type;
    uintptr_t marker_value;
    if (scheduler_->record_type_is_marker(record, marker_type, marker_value)) {
        switch (marker_type) {
        case TRACE_MARKER_TYPE_TIMESTAMP:
            last_timestamp_ = marker_value;
            if (first_timestamp_ == 0)
                first_timestamp_ = last_timestamp_;
            break;

        case TRACE_MARKER_TYPE_VERSION: version_ = marker_value; break;
        case TRACE_MARKER_TYPE_FILETYPE: filetype_ = marker_value; break;
        case TRACE_MARKER_TYPE_CACHE_LINE_SIZE: cache_line_size_ = marker_value; break;
        case TRACE_MARKER_TYPE_CHUNK_INSTR_COUNT:
            chunk_instr_count_ = marker_value;
            break;
        case TRACE_MARKER_TYPE_PAGE_SIZE: page_size_ = marker_value; break;
        default: // No action needed.
            break;
        }
    }
    prev_record_ = record;
    return sched_type_t::STATUS_OK;
}

template <typename RecordType, typename ReaderType>
typename scheduler_tmpl_t<RecordType, ReaderType>::stream_status_t
scheduler_tmpl_t<RecordType, ReaderType>::stream_t::unread_last_record()
{
    RecordType record;
    input_info_t *input = nullptr;
    auto status = scheduler_->unread_last_record(ordinal_, record, input);
    if (status != sched_type_t::STATUS_OK)
        return status;
    // Restore state.  We document that get_last_timestamp() is not updated.
    std::lock_guard<mutex_dbg_owned> guard(*input->lock);
    if (!input->reader->is_record_synthetic())
        --cur_ref_count_;
    if (scheduler_->record_type_is_instr(record))
        --cur_instr_count_;
    return status;
}

template <typename RecordType, typename ReaderType>
typename scheduler_tmpl_t<RecordType, ReaderType>::stream_status_t
scheduler_tmpl_t<RecordType, ReaderType>::stream_t::start_speculation(
    addr_t start_address, bool queue_current_record)
{
    return scheduler_->start_speculation(ordinal_, start_address, queue_current_record);
}

template <typename RecordType, typename ReaderType>
typename scheduler_tmpl_t<RecordType, ReaderType>::stream_status_t
scheduler_tmpl_t<RecordType, ReaderType>::stream_t::stop_speculation()
{
    return scheduler_->stop_speculation(ordinal_);
}

template <typename RecordType, typename ReaderType>
typename scheduler_tmpl_t<RecordType, ReaderType>::stream_status_t
scheduler_tmpl_t<RecordType, ReaderType>::stream_t::set_active(bool active)
{
    return scheduler_->set_output_active(ordinal_, active);
}

/***************************************************************************
 * Scheduler.
 */

template <typename RecordType, typename ReaderType>
<<<<<<< HEAD
=======
scheduler_tmpl_t<RecordType, ReaderType>::~scheduler_tmpl_t()
{
    for (unsigned int i = 0; i < outputs_.size(); ++i) {
        VPRINT(this, 1, "Stats for output #%d\n", i);
        VPRINT(this, 1, "  %-25s: %9" PRId64 "\n", "Switch input->input",
               outputs_[i].stats[memtrace_stream_t::SCHED_STAT_SWITCH_INPUT_TO_INPUT]);
        VPRINT(this, 1, "  %-25s: %9" PRId64 "\n", "Switch input->idle",
               outputs_[i].stats[memtrace_stream_t::SCHED_STAT_SWITCH_INPUT_TO_IDLE]);
        VPRINT(this, 1, "  %-25s: %9" PRId64 "\n", "Switch idle->input",
               outputs_[i].stats[memtrace_stream_t::SCHED_STAT_SWITCH_IDLE_TO_INPUT]);
        VPRINT(this, 1, "  %-25s: %9" PRId64 "\n", "Switch nop",
               outputs_[i].stats[memtrace_stream_t::SCHED_STAT_SWITCH_NOP]);
        VPRINT(this, 1, "  %-25s: %9" PRId64 "\n", "Quantum preempts",
               outputs_[i].stats[memtrace_stream_t::SCHED_STAT_QUANTUM_PREEMPTS]);
        VPRINT(this, 1, "  %-25s: %9" PRId64 "\n", "Direct switch attempts",
               outputs_[i].stats[memtrace_stream_t::SCHED_STAT_DIRECT_SWITCH_ATTEMPTS]);
        VPRINT(this, 1, "  %-25s: %9" PRId64 "\n", "Direct switch successes",
               outputs_[i].stats[memtrace_stream_t::SCHED_STAT_DIRECT_SWITCH_SUCCESSES]);
        VPRINT(this, 1, "  %-25s: %9" PRId64 "\n", "Migrations",
               outputs_[i].stats[memtrace_stream_t::SCHED_STAT_MIGRATIONS]);
    }
#ifndef NDEBUG
    VPRINT(this, 1, "%-27s: %9" PRId64 "\n", "Schedule lock acquired",
           sched_lock_.get_count_acquired());
    VPRINT(this, 1, "%-27s: %9" PRId64 "\n", "Schedule lock contended",
           sched_lock_.get_count_contended());
#endif
}

template <typename RecordType, typename ReaderType>
>>>>>>> b86ebe89
bool
scheduler_tmpl_t<RecordType, ReaderType>::check_valid_input_limits(
    const input_workload_t &workload, input_reader_info_t &reader_info)
{
    if (!workload.only_shards.empty()) {
        for (input_ordinal_t ord : workload.only_shards) {
            if (ord < 0 || ord >= static_cast<input_ordinal_t>(reader_info.input_count)) {
                error_string_ = "only_shards entry " + std::to_string(ord) +
                    " out of bounds for a shard ordinal";
                return false;
            }
        }
    }
    if (!workload.only_threads.empty()) {
        for (memref_tid_t tid : workload.only_threads) {
            if (reader_info.unfiltered_tids.find(tid) ==
                reader_info.unfiltered_tids.end()) {
                error_string_ = "only_threads entry " + std::to_string(tid) +
                    " not found in workload inputs";
                return false;
            }
        }
    }
    return true;
}

template <typename RecordType, typename ReaderType>
typename scheduler_tmpl_t<RecordType, ReaderType>::scheduler_status_t
scheduler_tmpl_t<RecordType, ReaderType>::init(
    std::vector<input_workload_t> &workload_inputs, int output_count,
    scheduler_options_t options)
{
    options_ = std::move(options);
    verbosity_ = options_.verbosity;
    // workload_inputs is not const so we can std::move readers out of it.
    std::unordered_map<int, std::vector<int>> workload2inputs(workload_inputs.size());
    for (int workload_idx = 0; workload_idx < static_cast<int>(workload_inputs.size());
         ++workload_idx) {
        auto &workload = workload_inputs[workload_idx];
        if (workload.struct_size != sizeof(input_workload_t))
            return STATUS_ERROR_INVALID_PARAMETER;
        if (!workload.only_threads.empty() && !workload.only_shards.empty())
            return STATUS_ERROR_INVALID_PARAMETER;
        input_reader_info_t reader_info;
        reader_info.only_threads = workload.only_threads;
        reader_info.only_shards = workload.only_shards;
        if (workload.path.empty()) {
            if (workload.readers.empty())
                return STATUS_ERROR_INVALID_PARAMETER;
            reader_info.input_count = workload.readers.size();
            for (int i = 0; i < static_cast<int>(workload.readers.size()); ++i) {
                auto &reader = workload.readers[i];
                if (!reader.reader || !reader.end)
                    return STATUS_ERROR_INVALID_PARAMETER;
                reader_info.unfiltered_tids.insert(reader.tid);
                if (!workload.only_threads.empty() &&
                    workload.only_threads.find(reader.tid) == workload.only_threads.end())
                    continue;
                if (!workload.only_shards.empty() &&
                    workload.only_shards.find(i) == workload.only_shards.end())
                    continue;
                int index = static_cast<input_ordinal_t>(inputs_.size());
                inputs_.emplace_back();
                input_info_t &input = inputs_.back();
                input.index = index;
                input.workload = workload_idx;
                workload2inputs[workload_idx].push_back(index);
                input.tid = reader.tid;
                input.reader = std::move(reader.reader);
                input.reader_end = std::move(reader.end);
                input.needs_init = true;
                reader_info.tid2input[input.tid] = input.index;
                tid2input_[workload_tid_t(workload_idx, input.tid)] = index;
            }
        } else {
            if (!workload.readers.empty())
                return STATUS_ERROR_INVALID_PARAMETER;
            sched_type_t::scheduler_status_t res =
                open_readers(workload.path, reader_info);
            if (res != STATUS_SUCCESS)
                return res;
            for (const auto &it : reader_info.tid2input) {
                inputs_[it.second].workload = workload_idx;
                workload2inputs[workload_idx].push_back(it.second);
                tid2input_[workload_tid_t(workload_idx, it.first)] = it.second;
            }
        }
        if (!check_valid_input_limits(workload, reader_info))
            return STATUS_ERROR_INVALID_PARAMETER;
        if (!workload.times_of_interest.empty()) {
            for (const auto &modifiers : workload.thread_modifiers) {
                if (!modifiers.regions_of_interest.empty()) {
                    // We do not support mixing with other ROI specifiers.
                    return STATUS_ERROR_INVALID_PARAMETER;
                }
            }
            sched_type_t::scheduler_status_t status =
                create_regions_from_times(reader_info.tid2input, workload);
            if (status != sched_type_t::STATUS_SUCCESS)
                return STATUS_ERROR_INVALID_PARAMETER;
        }
        for (const auto &modifiers : workload.thread_modifiers) {
            if (modifiers.struct_size != sizeof(input_thread_info_t))
                return STATUS_ERROR_INVALID_PARAMETER;
            const std::vector<memref_tid_t> *which_tids;
            std::vector<memref_tid_t> workload_tid_vector;
            if (modifiers.tids.empty()) {
                // Apply to all tids that have not already been modified.
                for (const auto entry : reader_info.tid2input) {
                    if (!inputs_[entry.second].has_modifier)
                        workload_tid_vector.push_back(entry.first);
                }
                which_tids = &workload_tid_vector;
            } else
                which_tids = &modifiers.tids;
            // We assume the overhead of copying the modifiers for every thread is
            // not high and the simplified code is worthwhile.
            for (memref_tid_t tid : *which_tids) {
                if (reader_info.tid2input.find(tid) == reader_info.tid2input.end())
                    return STATUS_ERROR_INVALID_PARAMETER;
                int index = reader_info.tid2input[tid];
                input_info_t &input = inputs_[index];
                input.has_modifier = true;
                input.binding = modifiers.output_binding;
                input.priority = modifiers.priority;
                for (size_t i = 0; i < modifiers.regions_of_interest.size(); ++i) {
                    const auto &range = modifiers.regions_of_interest[i];
                    VPRINT(this, 3, "ROI #%zu for input %d: [%" PRIu64 ", %" PRIu64 ")\n",
                           i, index, range.start_instruction, range.stop_instruction);
                    if (range.start_instruction == 0 ||
                        (range.stop_instruction < range.start_instruction &&
                         range.stop_instruction != 0))
                        return STATUS_ERROR_INVALID_PARAMETER;
                    if (i == 0)
                        continue;
                    if (range.start_instruction <=
                        modifiers.regions_of_interest[i - 1].stop_instruction) {
                        error_string_ = "gap required between regions of interest";
                        return STATUS_ERROR_INVALID_PARAMETER;
                    }
                }
                input.regions_of_interest = modifiers.regions_of_interest;
            }
        }
    }

    if (TESTANY(sched_type_t::SCHEDULER_USE_SINGLE_INPUT_ORDINALS, options_.flags) &&
        inputs_.size() == 1 && output_count == 1) {
        options_.flags = static_cast<scheduler_flags_t>(
            static_cast<int>(options_.flags) |
            static_cast<int>(sched_type_t::SCHEDULER_USE_INPUT_ORDINALS));
    }

    // TODO i#5843: Once the speculator supports more options, change the
    // default.  For now we hardcode nops as the only supported option.
    options_.flags = static_cast<scheduler_flags_t>(
        static_cast<int>(options_.flags) |
        static_cast<int>(sched_type_t::SCHEDULER_SPECULATE_NOPS));

    outputs_.reserve(output_count);
    if (options_.single_lockstep_output) {
        global_stream_ = std::unique_ptr<sched_type_t::stream_t>(
            new sched_type_t::stream_t(this, 0, verbosity_, output_count));
    }
    for (int i = 0; i < output_count; ++i) {
        outputs_.emplace_back(this, i,
                              TESTANY(SCHEDULER_SPECULATE_NOPS, options_.flags)
                                  ? spec_type_t::USE_NOPS
                                  // TODO i#5843: Add more flags for other options.
                                  : spec_type_t::LAST_FROM_TRACE,
                              create_invalid_record(), verbosity_);
        if (options_.single_lockstep_output)
            outputs_.back().stream = global_stream_.get();
        if (options_.schedule_record_ostream != nullptr) {
            sched_type_t::stream_status_t status = record_schedule_segment(
                i, schedule_record_t::VERSION, schedule_record_t::VERSION_CURRENT, 0, 0);
            if (status != sched_type_t::STATUS_OK) {
                error_string_ = "Failed to add version to recorded schedule";
                return STATUS_ERROR_FILE_WRITE_FAILED;
            }
        }
    }
    VPRINT(this, 1, "%zu inputs\n", inputs_.size());
    live_input_count_.store(static_cast<int>(inputs_.size()), std::memory_order_release);

    sched_type_t::scheduler_status_t res = read_switch_sequences();
    if (res != sched_type_t::STATUS_SUCCESS)
        return STATUS_ERROR_INVALID_PARAMETER;

    return set_initial_schedule(workload2inputs);
}

template <typename RecordType, typename ReaderType>
typename scheduler_tmpl_t<RecordType, ReaderType>::scheduler_status_t
scheduler_tmpl_t<RecordType, ReaderType>::set_initial_schedule(
    std::unordered_map<int, std::vector<int>> &workload2inputs)
{
    bool need_lock;
    auto scoped_lock = acquire_scoped_sched_lock_if_necessary(need_lock);
    // Determine whether we need to read ahead in the inputs.  There are cases where we
    // do not want to do that as it would block forever if the inputs are not available
    // (e.g., online analysis IPC readers); it also complicates ordinals so we avoid it
    // if we can and enumerate all the cases that do need it.
    bool gather_timestamps = false;
    if (((options_.mapping == MAP_AS_PREVIOUSLY ||
          options_.mapping == MAP_TO_ANY_OUTPUT) &&
         options_.deps == DEPENDENCY_TIMESTAMPS) ||
        (options_.mapping == MAP_TO_RECORDED_OUTPUT &&
         options_.replay_as_traced_istream == nullptr && inputs_.size() > 1)) {
        gather_timestamps = true;
        if (!options_.read_inputs_in_init) {
            error_string_ = "Timestamp dependencies require read_inputs_in_init";
            return STATUS_ERROR_INVALID_PARAMETER;
        }
    }
    // The filetype, if present, is before the first timestamp.  If we only need the
    // filetype we avoid going as far as the timestamp.
    bool gather_filetype = options_.read_inputs_in_init;
    if (gather_filetype || gather_timestamps) {
        sched_type_t::scheduler_status_t res =
            get_initial_input_content(gather_timestamps);
        if (res != STATUS_SUCCESS) {
            error_string_ = "Failed to read initial input contents for filetype";
            if (gather_timestamps)
                error_string_ += " and initial timestamps";
            return res;
        }
    }

    if (options_.mapping == MAP_AS_PREVIOUSLY) {
        live_replay_output_count_.store(static_cast<int>(outputs_.size()),
                                        std::memory_order_release);
        if (options_.schedule_replay_istream == nullptr ||
            options_.schedule_record_ostream != nullptr)
            return STATUS_ERROR_INVALID_PARAMETER;
        sched_type_t::scheduler_status_t status = read_recorded_schedule();
        if (status != sched_type_t::STATUS_SUCCESS)
            return STATUS_ERROR_INVALID_PARAMETER;
        if (options_.deps == DEPENDENCY_TIMESTAMPS) {
            // Match the ordinals from the original run by pre-reading the timestamps.
            assert(gather_timestamps);
        }
    } else if (options_.schedule_replay_istream != nullptr) {
        return STATUS_ERROR_INVALID_PARAMETER;
    } else if (options_.mapping == MAP_TO_CONSISTENT_OUTPUT) {
        // Assign the inputs up front to avoid locks once we're in parallel mode.
        // We use a simple round-robin static assignment for now.
        for (int i = 0; i < static_cast<input_ordinal_t>(inputs_.size()); ++i) {
            size_t index = i % outputs_.size();
            if (outputs_[index].input_indices.empty())
                set_cur_input(static_cast<input_ordinal_t>(index), i);
            outputs_[index].input_indices.push_back(i);
            VPRINT(this, 2, "Assigning input #%d to output #%zd\n", i, index);
        }
    } else if (options_.mapping == MAP_TO_RECORDED_OUTPUT) {
        if (options_.replay_as_traced_istream != nullptr) {
            // Even for just one output we honor a request to replay the schedule
            // (although it should match the analyzer serial mode so there's no big
            // benefit to reading the schedule file.  The analyzer serial mode or other
            // special cases of one output don't set the replay_as_traced_istream
            // field.)
            sched_type_t::scheduler_status_t status =
                read_and_instantiate_traced_schedule();
            if (status != sched_type_t::STATUS_SUCCESS)
                return STATUS_ERROR_INVALID_PARAMETER;
            // Now leverage the regular replay code.
            options_.mapping = MAP_AS_PREVIOUSLY;
        } else if (outputs_.size() > 1) {
            return STATUS_ERROR_INVALID_PARAMETER;
        } else if (inputs_.size() == 1) {
            set_cur_input(0, 0);
        } else {
            // The old file_reader_t interleaving would output the top headers for every
            // thread first and then pick the oldest timestamp once it reached a
            // timestamp. We instead queue those headers so we can start directly with the
            // oldest timestamp's thread.
            assert(gather_timestamps);
            uint64_t min_time = std::numeric_limits<uint64_t>::max();
            input_ordinal_t min_input = -1;
            for (int i = 0; i < static_cast<input_ordinal_t>(inputs_.size()); ++i) {
                if (inputs_[i].next_timestamp < min_time) {
                    min_time = inputs_[i].next_timestamp;
                    min_input = i;
                }
            }
            if (min_input < 0)
                return STATUS_ERROR_INVALID_PARAMETER;
            set_cur_input(0, static_cast<input_ordinal_t>(min_input));
        }
    } else {
        // Assign initial inputs.
        if (options_.deps == DEPENDENCY_TIMESTAMPS) {
            assert(gather_timestamps);
            // Compute the min timestamp (==base_timestamp) per workload and sort
            // all inputs by relative time from the base.
            for (int workload_idx = 0;
                 workload_idx < static_cast<int>(workload2inputs.size());
                 ++workload_idx) {
                uint64_t min_time = std::numeric_limits<uint64_t>::max();
                input_ordinal_t min_input = -1;
                for (int input_idx : workload2inputs[workload_idx]) {
                    if (inputs_[input_idx].next_timestamp < min_time) {
                        min_time = inputs_[input_idx].next_timestamp;
                        min_input = input_idx;
                    }
                }
                if (min_input < 0)
                    return STATUS_ERROR_INVALID_PARAMETER;
                for (int input_idx : workload2inputs[workload_idx]) {
                    VPRINT(this, 4,
                           "workload %d: setting input %d base_timestamp to %" PRIu64
                           " vs next_timestamp %zu\n",
                           workload_idx, input_idx, min_time,
                           inputs_[input_idx].next_timestamp);
                    inputs_[input_idx].base_timestamp = min_time;
                    inputs_[input_idx].order_by_timestamp = true;
                }
            }
            // We'll pick the starting inputs below by sorting by relative time from
            // each workload's base_timestamp, which our queue does for us.
        }
        // We need to honor output bindings and possibly time ordering, which our queue
        // does for us.  We want the rest of the inputs in the queue in any case so it is
        // simplest to insert all and remove the first N.
        for (int i = 0; i < static_cast<input_ordinal_t>(inputs_.size()); ++i) {
            add_to_ready_queue(&inputs_[i]);
        }
        for (int i = 0; i < static_cast<output_ordinal_t>(outputs_.size()); ++i) {
            input_info_t *queue_next;
#ifndef NDEBUG
            sched_type_t::stream_status_t status =
#endif
                pop_from_ready_queue(i, queue_next);
            assert(status == STATUS_OK || status == STATUS_IDLE);
            if (queue_next == nullptr)
                set_cur_input(i, INVALID_INPUT_ORDINAL);
            else
                set_cur_input(i, queue_next->index);
        }
    }
    return STATUS_SUCCESS;
}

template <typename RecordType, typename ReaderType>
std::string
scheduler_tmpl_t<RecordType, ReaderType>::recorded_schedule_component_name(
    output_ordinal_t output)
{
    static const char *const SCHED_CHUNK_PREFIX = "output.";
    std::ostringstream name;
    name << SCHED_CHUNK_PREFIX << std::setfill('0') << std::setw(4) << output;
    return name.str();
}

template <typename RecordType, typename ReaderType>
typename scheduler_tmpl_t<RecordType, ReaderType>::scheduler_status_t
scheduler_tmpl_t<RecordType, ReaderType>::write_recorded_schedule()
{
    if (options_.schedule_record_ostream == nullptr)
        return STATUS_ERROR_INVALID_PARAMETER;
    std::lock_guard<mutex_dbg_owned> guard(sched_lock_);
    for (int i = 0; i < static_cast<int>(outputs_.size()); ++i) {
        sched_type_t::stream_status_t status =
            record_schedule_segment(i, schedule_record_t::FOOTER, 0, 0, 0);
        if (status != sched_type_t::STATUS_OK)
            return STATUS_ERROR_FILE_WRITE_FAILED;
        std::string name = recorded_schedule_component_name(i);
        std::string err = options_.schedule_record_ostream->open_new_component(name);
        if (!err.empty()) {
            VPRINT(this, 1, "Failed to open component %s in record file: %s\n",
                   name.c_str(), err.c_str());
            return STATUS_ERROR_FILE_WRITE_FAILED;
        }
        if (!options_.schedule_record_ostream->write(
                reinterpret_cast<char *>(outputs_[i].record.data()),
                outputs_[i].record.size() * sizeof(outputs_[i].record[0])))
            return STATUS_ERROR_FILE_WRITE_FAILED;
    }
    return STATUS_SUCCESS;
}

template <typename RecordType, typename ReaderType>
typename scheduler_tmpl_t<RecordType, ReaderType>::scheduler_status_t
scheduler_tmpl_t<RecordType, ReaderType>::read_recorded_schedule()
{
    if (options_.schedule_replay_istream == nullptr)
        return STATUS_ERROR_INVALID_PARAMETER;

    schedule_record_t record;
    // We assume we can easily fit the whole context switch sequence in memory.
    // If that turns out not to be the case for very long traces, we deliberately
    // used an archive format so we could do parallel incremental reads.
    // (Conversely, if we want to commit to storing in memory, we could use a
    // non-archive format and store the output ordinal in the version record.)
    for (int i = 0; i < static_cast<int>(outputs_.size()); ++i) {
        std::string err = options_.schedule_replay_istream->open_component(
            recorded_schedule_component_name(i));
        if (!err.empty()) {
            error_string_ = "Failed to open schedule_replay_istream component " +
                recorded_schedule_component_name(i) + ": " + err;
            return STATUS_ERROR_INVALID_PARAMETER;
        }
        // XXX: This could be made more efficient if we stored the record count
        // in the version field's stop_instruction field or something so we can
        // size the vector up front.  As this only happens once we do not bother
        // and live with a few vector resizes.
        bool saw_footer = false;
        while (options_.schedule_replay_istream->read(reinterpret_cast<char *>(&record),
                                                      sizeof(record))) {
            if (record.type == schedule_record_t::VERSION) {
                if (record.key.version != schedule_record_t::VERSION_CURRENT)
                    return STATUS_ERROR_INVALID_PARAMETER;
            } else if (record.type == schedule_record_t::FOOTER) {
                saw_footer = true;
                break;
            } else
                outputs_[i].record.push_back(record);
        }
        if (!saw_footer) {
            error_string_ = "Record file missing footer";
            return STATUS_ERROR_INVALID_PARAMETER;
        }
        VPRINT(this, 1, "Read %zu recorded records for output #%d\n",
               outputs_[i].record.size(), i);
    }
    // See if there was more data in the file (we do this after reading to not
    // mis-report i/o or path errors as this error).
    std::string err = options_.schedule_replay_istream->open_component(
        recorded_schedule_component_name(static_cast<output_ordinal_t>(outputs_.size())));
    if (err.empty()) {
        error_string_ = "Not enough output streams for recorded file";
        return STATUS_ERROR_INVALID_PARAMETER;
    }
    for (int i = 0; i < static_cast<output_ordinal_t>(outputs_.size()); ++i) {
        if (outputs_[i].record.empty()) {
            // XXX i#6630: We should auto-set the output count and avoid
            // having extra outputs; these complicate idle computations, etc.
            VPRINT(this, 1, "output %d empty: returning eof up front\n", i);
            set_cur_input(i, INVALID_INPUT_ORDINAL);
            outputs_[i].at_eof = true;
        } else if (outputs_[i].record[0].type == schedule_record_t::IDLE) {
            set_cur_input(i, INVALID_INPUT_ORDINAL);
            outputs_[i].waiting = true;
            outputs_[i].wait_start_time = 0; // Updated on first next_record().
            VPRINT(this, 3, "output %d starting out idle\n", i);
        } else {
            assert(outputs_[i].record[0].type == schedule_record_t::DEFAULT);
            set_cur_input(i, outputs_[i].record[0].key.input);
        }
    }
    return STATUS_SUCCESS;
}

template <typename RecordType, typename ReaderType>
typename scheduler_tmpl_t<RecordType, ReaderType>::scheduler_status_t
scheduler_tmpl_t<RecordType, ReaderType>::read_and_instantiate_traced_schedule()
{
    std::vector<std::set<uint64_t>> start2stop(inputs_.size());
    // We also want to collapse same-cpu consecutive records so we start with
    // a temporary local vector.
    std::vector<std::vector<schedule_output_tracker_t>> all_sched(outputs_.size());
    // Work around i#6107 by tracking counts sorted by timestamp for each input.
    std::vector<std::vector<schedule_input_tracker_t>> input_sched(inputs_.size());
    // These hold entries added in the on-disk (unsorted) order.
    std::vector<output_ordinal_t> disk_ord2index; // Initially [i] holds i.
    std::vector<uint64_t> disk_ord2cpuid;         // [i] holds cpuid for entry i.
    sched_type_t::scheduler_status_t res = read_traced_schedule(
        input_sched, start2stop, all_sched, disk_ord2index, disk_ord2cpuid);
    if (res != sched_type_t::STATUS_SUCCESS)
        return res;
    // Sort by cpuid to get a more natural ordering.
    // Probably raw2trace should do this in the first place, but we have many
    // schedule files already out there so we still need a sort here.
    // If we didn't have cross-indices pointing at all_sched from input_sched, we
    // would just sort all_sched: but instead we have to construct a separate
    // ordering structure.
    std::sort(disk_ord2index.begin(), disk_ord2index.end(),
              [disk_ord2cpuid](const output_ordinal_t &l, const output_ordinal_t &r) {
                  return disk_ord2cpuid[l] < disk_ord2cpuid[r];
              });
    // disk_ord2index[i] used to hold i; now after sorting it holds the ordinal in
    // the disk file that has the ith largest cpuid.  We need to turn that into
    // the output_idx ordinal for the cpu at ith ordinal in the disk file, for
    // which we use a new vector disk_ord2output.
    // E.g., if the original file was in this order disk_ord2cpuid = {6,2,3,7},
    // disk_ord2index after sorting would hold {1,2,0,3}, which we want to turn
    // into disk_ord2output = {2,0,1,3}.
    std::vector<output_ordinal_t> disk_ord2output(disk_ord2index.size());
    for (size_t i = 0; i < disk_ord2index.size(); ++i) {
        disk_ord2output[disk_ord2index[i]] = static_cast<output_ordinal_t>(i);
    }
    for (int disk_idx = 0; disk_idx < static_cast<output_ordinal_t>(outputs_.size());
         ++disk_idx) {
        if (disk_idx >= static_cast<int>(disk_ord2index.size())) {
            // XXX i#6630: We should auto-set the output count and avoid
            // having extra ouputs; these complicate idle computations, etc.
            VPRINT(this, 1, "Output %d empty: returning eof up front\n", disk_idx);
            outputs_[disk_idx].at_eof = true;
            set_cur_input(disk_idx, INVALID_INPUT_ORDINAL);
            continue;
        }
        output_ordinal_t output_idx = disk_ord2output[disk_idx];
        VPRINT(this, 1, "Read %zu as-traced records for output #%d\n",
               all_sched[disk_idx].size(), output_idx);
        outputs_[output_idx].as_traced_cpuid = disk_ord2cpuid[disk_idx];
        VPRINT(this, 1, "Output #%d is as-traced CPU #%" PRId64 "\n", output_idx,
               outputs_[output_idx].as_traced_cpuid);
        // Update the stop_instruction field and collapse consecutive entries while
        // inserting into the final location.
        int start_consec = -1;
        for (int sched_idx = 0; sched_idx < static_cast<int>(all_sched[disk_idx].size());
             ++sched_idx) {
            auto &segment = all_sched[disk_idx][sched_idx];
            if (!segment.valid)
                continue;
            auto find = start2stop[segment.input].find(segment.start_instruction);
            ++find;
            if (find == start2stop[segment.input].end())
                segment.stop_instruction = std::numeric_limits<uint64_t>::max();
            else
                segment.stop_instruction = *find;
            VPRINT(this, 4,
                   "as-read segment #%d: input=%d start=%" PRId64 " stop=%" PRId64
                   " time=%" PRId64 "\n",
                   sched_idx, segment.input, segment.start_instruction,
                   segment.stop_instruction, segment.timestamp);
            if (sched_idx + 1 < static_cast<int>(all_sched[disk_idx].size()) &&
                segment.input == all_sched[disk_idx][sched_idx + 1].input &&
                segment.stop_instruction >
                    all_sched[disk_idx][sched_idx + 1].start_instruction) {
                // A second sanity check.
                error_string_ = "Invalid decreasing start field in schedule file";
                return STATUS_ERROR_INVALID_PARAMETER;
            } else if (sched_idx + 1 < static_cast<int>(all_sched[disk_idx].size()) &&
                       segment.input == all_sched[disk_idx][sched_idx + 1].input &&
                       segment.stop_instruction ==
                           all_sched[disk_idx][sched_idx + 1].start_instruction) {
                // Collapse into next.
                if (start_consec == -1)
                    start_consec = sched_idx;
            } else {
                schedule_output_tracker_t &toadd = start_consec >= 0
                    ? all_sched[disk_idx][start_consec]
                    : all_sched[disk_idx][sched_idx];
                outputs_[output_idx].record.emplace_back(
                    schedule_record_t::DEFAULT, toadd.input, toadd.start_instruction,
                    all_sched[disk_idx][sched_idx].stop_instruction, toadd.timestamp);
                start_consec = -1;
                VDO(this, 3, {
                    auto &added = outputs_[output_idx].record.back();
                    VPRINT(this, 3,
                           "segment #%zu: input=%d start=%" PRId64 " stop=%" PRId64
                           " time=%" PRId64 "\n",
                           outputs_[output_idx].record.size() - 1, added.key.input,
                           added.value.start_instruction, added.stop_instruction,
                           added.timestamp);
                });
            }
        }
        VPRINT(this, 1, "Collapsed duplicates for %zu as-traced records for output #%d\n",
               outputs_[output_idx].record.size(), output_idx);
        if (outputs_[output_idx].record.empty()) {
            error_string_ = "Empty as-traced schedule";
            return STATUS_ERROR_INVALID_PARAMETER;
        }
        if (outputs_[output_idx].record[0].value.start_instruction != 0) {
            VPRINT(this, 1, "Initial input for output #%d is: wait state\n", output_idx);
            set_cur_input(output_idx, INVALID_INPUT_ORDINAL);
            outputs_[output_idx].waiting = true;
            outputs_[output_idx].record_index = -1;
        } else {
            VPRINT(this, 1, "Initial input for output #%d is %d\n", output_idx,
                   outputs_[output_idx].record[0].key.input);
            set_cur_input(output_idx, outputs_[output_idx].record[0].key.input);
        }
    }
    return STATUS_SUCCESS;
}

template <typename RecordType, typename ReaderType>
typename scheduler_tmpl_t<RecordType, ReaderType>::scheduler_status_t
scheduler_tmpl_t<RecordType, ReaderType>::create_regions_from_times(
    const std::unordered_map<memref_tid_t, int> &workload_tids,
    input_workload_t &workload)
{
    // First, read from the as-traced schedule file into data structures shared with
    // replay-as-traced.
    std::vector<std::vector<schedule_input_tracker_t>> input_sched(inputs_.size());
    // These are all unused.
    std::vector<std::set<uint64_t>> start2stop(inputs_.size());
    std::vector<std::vector<schedule_output_tracker_t>> all_sched;
    std::vector<output_ordinal_t> disk_ord2index;
    std::vector<uint64_t> disk_ord2cpuid;
    sched_type_t::scheduler_status_t res = read_traced_schedule(
        input_sched, start2stop, all_sched, disk_ord2index, disk_ord2cpuid);
    if (res != sched_type_t::STATUS_SUCCESS)
        return res;
    // Do not allow a replay mode to start later.
    options_.replay_as_traced_istream = nullptr;

    // Now create an interval tree of timestamps (with instr ordinals as payloads)
    // for each input. As our intervals do not overlap and have no gaps we need
    // no size, just the start address key.
    std::vector<std::map<uint64_t, uint64_t>> time_tree(inputs_.size());
    for (int input_idx = 0; input_idx < static_cast<input_ordinal_t>(inputs_.size());
         ++input_idx) {
        for (int sched_idx = 0;
             sched_idx < static_cast<int>(input_sched[input_idx].size()); ++sched_idx) {
            schedule_input_tracker_t &sched = input_sched[input_idx][sched_idx];
            VPRINT(this, 4, "as-read: input=%d start=%" PRId64 " time=%" PRId64 "\n",
                   input_idx, sched.start_instruction, sched.timestamp);
            time_tree[input_idx][sched.timestamp] = sched.start_instruction;
        }
    }

    // Finally, convert the requested time ranges into instr ordinal ranges.
    for (const auto &tid_it : workload_tids) {
        std::vector<range_t> instr_ranges;
        bool entire_tid = false;
        for (const auto &times : workload.times_of_interest) {
            uint64_t instr_start = 0, instr_end = 0;
            bool has_start = time_tree_lookup(time_tree[tid_it.second],
                                              times.start_timestamp, instr_start);
            bool has_end;
            if (times.stop_timestamp == 0)
                has_end = true;
            else {
                has_end = time_tree_lookup(time_tree[tid_it.second], times.stop_timestamp,
                                           instr_end);
            }
            if (has_start && has_end && instr_start == instr_end) {
                if (instr_start == 0 && instr_end == 0) {
                    entire_tid = true;
                } else {
                    ++instr_end;
                }
            }
            // If !has_start we'll include from 0.  The start timestamp will make it be
            // scheduled last but there will be no delay if no other thread is available.
            // If !has_end, instr_end will still be 0 which means the end of the trace.
            if (instr_start > 0 || instr_end > 0) {
                if (!instr_ranges.empty() &&
                    (instr_ranges.back().stop_instruction >= instr_start ||
                     instr_ranges.back().stop_instruction == 0)) {
                    error_string_ =
                        "times_of_interest are too close together: "
                        "corresponding instruction ordinals are overlapping or adjacent";
                    return STATUS_ERROR_INVALID_PARAMETER;
                }
                instr_ranges.emplace_back(instr_start, instr_end);
                VPRINT(this, 2,
                       "tid %" PRIu64 " overlaps with times_of_interest [%" PRIu64
                       ", %" PRIu64 ") @ [%" PRIu64 ", %" PRIu64 ")\n",
                       tid_it.first, times.start_timestamp, times.stop_timestamp,
                       instr_start, instr_end);
            }
        }
        if (!entire_tid && instr_ranges.empty()) {
            // Exclude this thread completely.  We've already created its
            // inputs_ entry with cross-indices stored in other structures
            // so instead of trying to erase it we give it a max start point.
            VPRINT(this, 2,
                   "tid %" PRIu64 " has no overlap with any times_of_interest entry\n",
                   tid_it.first);
            instr_ranges.emplace_back(std::numeric_limits<uint64_t>::max(), 0);
        }
        if (entire_tid) {
            // No range is needed.
        } else {
            workload.thread_modifiers.emplace_back(instr_ranges);
            workload.thread_modifiers.back().tids.emplace_back(tid_it.first);
        }
    }
    return sched_type_t::STATUS_SUCCESS;
}

template <typename RecordType, typename ReaderType>
bool
scheduler_tmpl_t<RecordType, ReaderType>::time_tree_lookup(
    const std::map<uint64_t, uint64_t> &tree, uint64_t time, uint64_t &ordinal)
{
    auto it = tree.upper_bound(time);
    if (it == tree.begin() || it == tree.end()) {
        // We do not have a timestamp in the footer, so we assume any time
        // past the final known timestamp is too far and do not try to
        // fit into the final post-last-timestamp sequence.
        return false;
    }
    uint64_t upper_time = it->first;
    uint64_t upper_ord = it->second;
    it--;
    uint64_t lower_time = it->first;
    uint64_t lower_ord = it->second;
    double fraction = (time - lower_time) / static_cast<double>(upper_time - lower_time);
    double interpolate = lower_ord + fraction * (upper_ord - lower_ord);
    // We deliberately round down to ensure we include a system call that spans
    // the start time, so we'll get the right starting behavior for a thread that
    // should be blocked or unscheduled at this point in time (though the blocked
    // time might be too long as it starts before this target time).
    ordinal = static_cast<uint64_t>(interpolate);
    VPRINT(this, 3,
           "time2ordinal: time %" PRIu64 " => times [%" PRIu64 ", %" PRIu64
           ") ords [%" PRIu64 ", %" PRIu64 ") => interpolated %" PRIu64 "\n",
           time, lower_time, upper_time, lower_ord, upper_ord, ordinal);
    return true;
}

template <typename RecordType, typename ReaderType>
typename scheduler_tmpl_t<RecordType, ReaderType>::scheduler_status_t
scheduler_tmpl_t<RecordType, ReaderType>::read_traced_schedule(
    std::vector<std::vector<schedule_input_tracker_t>> &input_sched,
    std::vector<std::set<uint64_t>> &start2stop,
    std::vector<std::vector<schedule_output_tracker_t>> &all_sched,
    std::vector<output_ordinal_t> &disk_ord2index, std::vector<uint64_t> &disk_ord2cpuid)
{
    if (options_.replay_as_traced_istream == nullptr) {
        error_string_ = "Missing as-traced istream";
        return STATUS_ERROR_INVALID_PARAMETER;
    }

    schedule_entry_t entry(0, 0, 0, 0);
    // See comment in read_recorded_schedule() on our assumption that we can
    // easily fit the whole context switch sequence in memory.  This cpu_schedule
    // file has an entry per timestamp, though, even for consecutive ones on the same
    // core, so it uses more memory.
    // We do not have a subfile listing feature in archive_istream_t, but we can
    // read sequentially as each record has a cpu field.
    // This schedule_entry_t format doesn't have the stop instruction ordinal (as it was
    // designed for skip targets only), so we take two passes to get that information.
    // If we do find memory is an issue we could add a stop field to schedule_entry_t
    // and collapse as we go, saving memory.
    // We also need to translate the thread and cpu id values into 0-based ordinals.
    std::unordered_map<memref_tid_t, input_ordinal_t> tid2input;
    for (int i = 0; i < static_cast<input_ordinal_t>(inputs_.size()); ++i) {
        tid2input[inputs_[i].tid] = i;
    }
    // We initially number the outputs according to their order in the file, and then
    // sort by the stored cpuid below.
    // XXX i#6726: Should we support some direction from the user on this?  Simulation
    // may want to preserve the NUMA relationships and may need to set up its simulated
    // cores at init time, so it would prefer to partition by output stream identifier.
    // Maybe we could at least add the proposed memtrace_stream_t query for cpuid and
    // let it be called even before reading any records at all?
    output_ordinal_t cur_output = 0;
    uint64_t cur_cpu = std::numeric_limits<uint64_t>::max();
    while (options_.replay_as_traced_istream->read(reinterpret_cast<char *>(&entry),
                                                   sizeof(entry))) {
        if (entry.cpu != cur_cpu) {
            // This is a zipfile component boundary: one conmponent per cpu.
            if (cur_cpu != std::numeric_limits<uint64_t>::max()) {
                ++cur_output;
                if (options_.mapping == MAP_TO_RECORDED_OUTPUT && !outputs_.empty() &&
                    cur_output >= static_cast<int>(outputs_.size())) {
                    error_string_ = "replay_as_traced_istream cpu count != output count";
                    return STATUS_ERROR_INVALID_PARAMETER;
                }
            }
            cur_cpu = entry.cpu;
            disk_ord2cpuid.push_back(cur_cpu);
            disk_ord2index.push_back(cur_output);
        }
        input_ordinal_t input = tid2input[entry.thread];
        // The caller must fill in the stop ordinal in a second pass.
        uint64_t start = entry.start_instruction;
        uint64_t timestamp = entry.timestamp;
        // Some entries have no instructions (there is an entry for each timestamp, and
        // a signal can come in after a prior timestamp with no intervening instrs).
        if (all_sched.size() < static_cast<size_t>(cur_output + 1))
            all_sched.resize(cur_output + 1);
        if (!all_sched[cur_output].empty() &&
            input == all_sched[cur_output].back().input &&
            start == all_sched[cur_output].back().start_instruction) {
            VPRINT(this, 3,
                   "Output #%d: as-read segment #%zu has no instructions: skipping\n",
                   cur_output, all_sched[cur_output].size() - 1);
            continue;
        }
        all_sched[cur_output].emplace_back(true, input, start, timestamp);
        start2stop[input].insert(start);
        input_sched[input].emplace_back(cur_output, all_sched[cur_output].size() - 1,
                                        start, timestamp);
    }
    sched_type_t::scheduler_status_t res =
        check_and_fix_modulo_problem_in_schedule(input_sched, start2stop, all_sched);
    if (res != sched_type_t::STATUS_SUCCESS)
        return res;
    return remove_zero_instruction_segments(input_sched, all_sched);
}

template <typename RecordType, typename ReaderType>
typename scheduler_tmpl_t<RecordType, ReaderType>::scheduler_status_t
scheduler_tmpl_t<RecordType, ReaderType>::remove_zero_instruction_segments(
    std::vector<std::vector<schedule_input_tracker_t>> &input_sched,
    std::vector<std::vector<schedule_output_tracker_t>> &all_sched)

{
    // For a cpuid pair with no instructions in between, our
    // instruction-ordinal-based control points cannot model both sides.
    // For example:
    //    5   0:  1294139 <marker: page size 4096>
    //    6   0:  1294139 <marker: timestamp 13344214879969223>
    //    7   0:  1294139 <marker: tid 1294139 on core 2>
    //    8   0:  1294139 <marker: function==syscall #202>
    //    9   0:  1294139 <marker: function return value 0xffffffffffffff92>
    //   10   0:  1294139 <marker: system call failed: 110>
    //   11   0:  1294139 <marker: timestamp 13344214880209404>
    //   12   0:  1294139 <marker: tid 1294139 on core 2>
    //   13   1:  1294139 ifetch 3 byte(s) @ 0x0000563642cc5e75 8d 50 0b  lea...
    // That sequence has 2 different cpu_schedule file entries for that input
    // starting at instruction 0, which causes confusion when determining endpoints.
    // We just drop the older entry and keep the later one, which is the one bundled
    // with actual instructions.
    //
    // Should we not have instruction-based control points? The skip and
    // region-of-interest features were designed thinking about instructions, the more
    // natural unit for microarchitectural simulators.  It seemed like that was much more
    // usable for a user, and translated to other venues like PMU counts.  The scheduler
    // replay features were also designed that way.  But, that makes the infrastructure
    // messy as the underlying records are not built that way.  Xref i#6716 on an
    // instruction-based iterator.
    for (int input_idx = 0; input_idx < static_cast<input_ordinal_t>(inputs_.size());
         ++input_idx) {
        std::sort(
            input_sched[input_idx].begin(), input_sched[input_idx].end(),
            [](const schedule_input_tracker_t &l, const schedule_input_tracker_t &r) {
                return l.timestamp < r.timestamp;
            });
        uint64_t prev_start = 0;
        for (size_t i = 0; i < input_sched[input_idx].size(); ++i) {
            uint64_t start = input_sched[input_idx][i].start_instruction;
            assert(start >= prev_start);
            if (i > 0 && start == prev_start) {
                // Keep the newer one.
                VPRINT(this, 1, "Dropping same-input=%d same-start=%" PRIu64 " entry\n",
                       input_idx, start);
                all_sched[input_sched[input_idx][i - 1].output]
                         [static_cast<size_t>(
                              input_sched[input_idx][i - 1].output_array_idx)]
                             .valid = false;
                // If code after this used input_sched we would want to erase the
                // entry, but we have no further use so we leave it.
            }
            prev_start = start;
        }
    }
    return STATUS_SUCCESS;
}

template <typename RecordType, typename ReaderType>
typename scheduler_tmpl_t<RecordType, ReaderType>::scheduler_status_t
scheduler_tmpl_t<RecordType, ReaderType>::check_and_fix_modulo_problem_in_schedule(
    std::vector<std::vector<schedule_input_tracker_t>> &input_sched,
    std::vector<std::set<uint64_t>> &start2stop,
    std::vector<std::vector<schedule_output_tracker_t>> &all_sched)

{
    // Work around i#6107 where the counts in the file are incorrectly modulo the chunk
    // size.  Unfortunately we need to construct input_sched and sort it for each input
    // in order to even detect this issue; we could bump the trace version to let us
    // know it's not present if these steps become overhead concerns.

    // We store the actual instruction count for each timestamp, for each input, keyed
    // by timestamp so we can look it up when iterating over the per-cpu schedule.  We
    // do not support consecutive identical timestamps in one input for this workaround.
    std::vector<std::unordered_map<uint64_t, uint64_t>> timestamp2adjust(inputs_.size());

    // We haven't read into the trace far enough to find the actual chunk size, so for
    // this workaround we only support what was the default in raw2trace up to this
    // point, 10M.
    static constexpr uint64_t DEFAULT_CHUNK_SIZE = 10 * 1000 * 1000;

    // For each input, sort and walk the schedule and look for decreasing counts.
    // Construct timestamp2adjust so we can fix the other data structures if necessary.
    bool found_i6107 = false;
    for (int input_idx = 0; input_idx < static_cast<input_ordinal_t>(inputs_.size());
         ++input_idx) {
        std::sort(
            input_sched[input_idx].begin(), input_sched[input_idx].end(),
            [](const schedule_input_tracker_t &l, const schedule_input_tracker_t &r) {
                return l.timestamp < r.timestamp;
            });
        uint64_t prev_start = 0;
        uint64_t add_to_start = 0;
        bool in_order = true;
        for (schedule_input_tracker_t &sched : input_sched[input_idx]) {
            if (sched.start_instruction < prev_start) {
                // If within 50% of the end of the chunk we assume it's i#6107.
                if (prev_start * 2 > DEFAULT_CHUNK_SIZE) {
                    add_to_start += DEFAULT_CHUNK_SIZE;
                    if (in_order) {
                        VPRINT(this, 2, "Working around i#6107 for input #%d\n",
                               input_idx);
                        in_order = false;
                        found_i6107 = true;
                    }
                } else {
                    error_string_ = "Invalid decreasing start field in schedule file";
                    return STATUS_ERROR_INVALID_PARAMETER;
                }
            }
            // We could save space by not storing the early ones but we do need to
            // include all duplicates.
            if (timestamp2adjust[input_idx].find(sched.timestamp) !=
                timestamp2adjust[input_idx].end()) {
                error_string_ = "Same timestamps not supported for i#6107 workaround";
                return STATUS_ERROR_INVALID_PARAMETER;
            }
            prev_start = sched.start_instruction;
            timestamp2adjust[input_idx][sched.timestamp] =
                sched.start_instruction + add_to_start;
            sched.start_instruction += add_to_start;
        }
    }
    if (!found_i6107)
        return STATUS_SUCCESS;
    // Rebuild start2stop.
    for (int input_idx = 0; input_idx < static_cast<input_ordinal_t>(inputs_.size());
         ++input_idx) {
        start2stop[input_idx].clear();
        for (auto &keyval : timestamp2adjust[input_idx]) {
            start2stop[input_idx].insert(keyval.second);
        }
    }
    // Update all_sched.
    for (int output_idx = 0; output_idx < static_cast<output_ordinal_t>(outputs_.size());
         ++output_idx) {
        for (int sched_idx = 0;
             sched_idx < static_cast<int>(all_sched[output_idx].size()); ++sched_idx) {
            auto &segment = all_sched[output_idx][sched_idx];
            if (!segment.valid)
                continue;
            auto it = timestamp2adjust[segment.input].find(segment.timestamp);
            if (it == timestamp2adjust[segment.input].end()) {
                error_string_ = "Failed to find timestamp for i#6107 workaround";
                return STATUS_ERROR_INVALID_PARAMETER;
            }
            assert(it->second >= segment.start_instruction);
            assert(it->second % DEFAULT_CHUNK_SIZE == segment.start_instruction);
            if (it->second != segment.start_instruction) {
                VPRINT(this, 2,
                       "Updating all_sched[%d][%d] input %d from %" PRId64 " to %" PRId64
                       "\n",
                       output_idx, sched_idx, segment.input, segment.start_instruction,
                       it->second);
            }
            segment.start_instruction = it->second;
        }
    }
    return STATUS_SUCCESS;
}

template <typename RecordType, typename ReaderType>
typename scheduler_tmpl_t<RecordType, ReaderType>::scheduler_status_t
scheduler_tmpl_t<RecordType, ReaderType>::read_switch_sequences()
{
    std::unique_ptr<ReaderType> reader, reader_end;
    if (!options_.kernel_switch_trace_path.empty()) {
        reader = get_reader(options_.kernel_switch_trace_path, verbosity_);
        if (!reader || !reader->init()) {
            error_string_ +=
                "Failed to open kernel switch file " + options_.kernel_switch_trace_path;
            return STATUS_ERROR_FILE_OPEN_FAILED;
        }
        reader_end = get_default_reader();
    } else if (!options_.kernel_switch_reader) {
        // No switch data provided.
        return STATUS_SUCCESS;
    } else {
        if (!options_.kernel_switch_reader_end) {
            error_string_ += "Provided kernel switch reader but no end";
            return STATUS_ERROR_INVALID_PARAMETER;
        }
        reader = std::move(options_.kernel_switch_reader);
        reader_end = std::move(options_.kernel_switch_reader_end);
        // We own calling init() as it can block.
        if (!reader->init()) {
            error_string_ += "Failed to init kernel switch reader";
            return STATUS_ERROR_INVALID_PARAMETER;
        }
    }
    // We assume these sequences are small and we can easily read them all into
    // memory and don't need to stream them on every use.
    // We read a single stream, even if underneath these are split into subfiles
    // in an archive.
    sched_type_t::switch_type_t switch_type = SWITCH_INVALID;
    while (*reader != *reader_end) {
        RecordType record = **reader;
        // Only remember the records between the markers.
        trace_marker_type_t marker_type = TRACE_MARKER_TYPE_RESERVED_END;
        uintptr_t marker_value = 0;
        if (record_type_is_marker(record, marker_type, marker_value) &&
            marker_type == TRACE_MARKER_TYPE_CONTEXT_SWITCH_START) {
            switch_type = static_cast<sched_type_t::switch_type_t>(marker_value);
            if (!switch_sequence_[switch_type].empty()) {
                error_string_ += "Duplicate context switch sequence type found";
                return STATUS_ERROR_INVALID_PARAMETER;
            }
        }
        if (switch_type != SWITCH_INVALID)
            switch_sequence_[switch_type].push_back(record);
        if (record_type_is_marker(record, marker_type, marker_value) &&
            marker_type == TRACE_MARKER_TYPE_CONTEXT_SWITCH_END) {
            if (static_cast<sched_type_t::switch_type_t>(marker_value) != switch_type) {
                error_string_ += "Context switch marker values mismatched";
                return STATUS_ERROR_INVALID_PARAMETER;
            }
            VPRINT(this, 1, "Read %zu kernel context switch records for type %d\n",
                   switch_sequence_[switch_type].size(), switch_type);
            switch_type = SWITCH_INVALID;
        }
        ++(*reader);
    }
    return STATUS_SUCCESS;
}

template <typename RecordType, typename ReaderType>
bool
scheduler_tmpl_t<RecordType, ReaderType>::process_next_initial_record(
    input_info_t &input, RecordType record, bool &found_filetype, bool &found_timestamp)
{
    // We want to identify threads that should start out unscheduled as
    // we attached in the middle of an _UNSCHEDULE system call.
    // That marker *before* any instruction indicates the initial
    // exit from such a syscall (the markers anywhere else are added on
    // entry to a syscall, after the syscall instruction fetch record).
    trace_marker_type_t marker_type;
    uintptr_t marker_value;
    if (record_type_is_invalid(record)) // Sentinel on first call.
        return true;                    // Keep reading.
    if (record_type_is_non_marker_header(record))
        return true; // Keep reading.
    if (!record_type_is_marker(record, marker_type, marker_value)) {
        VPRINT(this, 3, "Stopping initial readahead at non-marker\n");
        return false; // Stop reading.
    }
    uintptr_t timestamp;
    if (marker_type == TRACE_MARKER_TYPE_FILETYPE) {
        found_filetype = true;
        VPRINT(this, 2, "Input %d filetype %zu\n", input.index, marker_value);
    } else if (record_type_is_timestamp(record, timestamp)) {
        if (!found_timestamp) {
            // next_timestamp must be the first timestamp, even when we read ahead.
            input.next_timestamp = timestamp;
            found_timestamp = true;
        } else {
            // Stop at a 2nd timestamp to avoid interval count issues.
            VPRINT(this, 3, "Stopping initial readahead at 2nd timestamp\n");
            return false;
        }
    } else if (marker_type == TRACE_MARKER_TYPE_SYSCALL_UNSCHEDULE) {
        if (options_.honor_direct_switches && options_.mapping != MAP_AS_PREVIOUSLY) {
            input.unscheduled = true;
            // Ignore this marker during regular processing.
            input.skip_next_unscheduled = true;
        }
        return false; // Stop reading.
    }
    return true; // Keep reading.
}

template <typename RecordType, typename ReaderType>
typename scheduler_tmpl_t<RecordType, ReaderType>::scheduler_status_t
scheduler_tmpl_t<RecordType, ReaderType>::get_initial_input_content(
    bool gather_timestamps)
{
    // For every mode, read ahead until we see a filetype record so the user can
    // examine it prior to retrieving any records.
    VPRINT(this, 1, "Reading headers from inputs to find filetypes%s\n",
           gather_timestamps ? " and timestamps" : "");
    assert(options_.read_inputs_in_init);
    // Read ahead in each input until we find a timestamp record.
    // Queue up any skipped records to ensure we present them to the
    // output stream(s).
    for (size_t i = 0; i < inputs_.size(); ++i) {
        input_info_t &input = inputs_[i];
        std::lock_guard<mutex_dbg_owned> lock(*input.lock);

        // If the input jumps to the middle immediately, do that now so we'll have
        // the proper start timestamp.
        if (!input.regions_of_interest.empty() &&
            // The docs say for replay we allow the user to pass ROI but ignore it.
            // Maybe we should disallow it so we don't need checks like this?
            options_.mapping != MAP_AS_PREVIOUSLY) {
            RecordType record = create_invalid_record();
            sched_type_t::stream_status_t res =
                advance_region_of_interest(/*output=*/-1, record, input);
            if (res == sched_type_t::STATUS_SKIPPED) {
                input.next_timestamp =
                    static_cast<uintptr_t>(input.reader->get_last_timestamp());
                // We can skip the rest of the loop here (the filetype will be there
                // in the stream).
                continue;
            }
            if (res != sched_type_t::STATUS_OK) {
                VPRINT(this, 1, "Failed to advance initial ROI with status %d\n", res);
                return sched_type_t::STATUS_ERROR_RANGE_INVALID;
            }
        }

        bool found_filetype = false;
        bool found_timestamp = !gather_timestamps || input.next_timestamp > 0;
        if (process_next_initial_record(input, create_invalid_record(), found_filetype,
                                        found_timestamp)) {
            // First, check any queued records in the input.
            // XXX: Can we create a helper to iterate the queue and then the
            // reader, and avoid the duplicated loops here?  The challenge is
            // the non-consuming queue loop vs the consuming and queue-pushback
            // reader loop.
            for (const auto &record : input.queue) {
                if (!process_next_initial_record(input, record, found_filetype,
                                                 found_timestamp))
                    break;
            }
        }
        if (input.next_timestamp > 0)
            found_timestamp = true;
        if (process_next_initial_record(input, create_invalid_record(), found_filetype,
                                        found_timestamp)) {
            // If we didn't find our targets in the queue, request new records.
            if (input.needs_init) {
                input.reader->init();
                input.needs_init = false;
            }
            while (*input.reader != *input.reader_end) {
                RecordType record = **input.reader;
                if (record_type_is_instr(record)) {
                    ++input.instrs_pre_read;
                }
                trace_marker_type_t marker_type;
                uintptr_t marker_value;
                if (!process_next_initial_record(input, record, found_filetype,
                                                 found_timestamp))
                    break;
                // Don't go too far if only looking for filetype, to avoid reaching
                // the first instruction, which causes problems with ordinals when
                // there is no filetype as happens in legacy traces (and unit tests).
                // Just exit with a 0 filetype.
                if (!found_filetype &&
                    (record_type_is_timestamp(record, marker_value) ||
                     (record_type_is_marker(record, marker_type, marker_value) &&
                      marker_type == TRACE_MARKER_TYPE_PAGE_SIZE))) {
                    VPRINT(this, 2, "No filetype found: assuming unit test input.\n");
                    found_filetype = true;
                    if (!gather_timestamps)
                        break;
                }
                // If we see an instruction, there may be no timestamp (a malformed
                // synthetic trace in a test) or we may have to read thousands of records
                // to find it if it were somehow missing, which we do not want to do.  We
                // assume our queued records are few and do not include instructions when
                // we skip (see skip_instructions()).  Thus, we abort with an error.
                if (record_type_is_instr(record))
                    break;
                input.queue.push_back(record);
                ++(*input.reader);
            }
        }
        if (gather_timestamps && input.next_timestamp <= 0)
            return STATUS_ERROR_INVALID_PARAMETER;
    }
    return STATUS_SUCCESS;
}

template <typename RecordType, typename ReaderType>
typename scheduler_tmpl_t<RecordType, ReaderType>::scheduler_status_t
scheduler_tmpl_t<RecordType, ReaderType>::open_reader(const std::string &path,
                                                      input_ordinal_t input_ordinal,
                                                      input_reader_info_t &reader_info)
{
    if (path.empty() || directory_iterator_t::is_directory(path))
        return STATUS_ERROR_INVALID_PARAMETER;
    std::unique_ptr<ReaderType> reader = get_reader(path, verbosity_);
    if (!reader || !reader->init()) {
        error_string_ += "Failed to open " + path;
        return STATUS_ERROR_FILE_OPEN_FAILED;
    }
    int index = static_cast<input_ordinal_t>(inputs_.size());
    inputs_.emplace_back();
    input_info_t &input = inputs_.back();
    input.index = index;
    // We need the tid up front.  Rather than assume it's still part of the filename,
    // we read the first record (we generalize to read until we find the first but we
    // expect it to be the first after PR #5739 changed the order file_reader_t passes
    // them to reader_t) to find it.
    // XXX: For core-sharded-on-disk traces, this tid is just the first one for
    // this core; it would be better to read the filetype and not match any tid
    // for such files?  Should we call get_initial_input_content() to do that?
    std::unique_ptr<ReaderType> reader_end = get_default_reader();
    memref_tid_t tid = INVALID_THREAD_ID;
    while (*reader != *reader_end) {
        RecordType record = **reader;
        if (record_type_has_tid(record, tid))
            break;
        input.queue.push_back(record);
        ++(*reader);
    }
    if (tid == INVALID_THREAD_ID) {
        error_string_ = "Failed to read " + path;
        return STATUS_ERROR_FILE_READ_FAILED;
    }
    // For core-sharded inputs that start idle the tid might be IDLE_THREAD_ID.
    // That means the size of unfiltered_tids will not be the total input
    // size, which is why we have a separate input_count.
    reader_info.unfiltered_tids.insert(tid);
    ++reader_info.input_count;
    if (!reader_info.only_threads.empty() &&
        reader_info.only_threads.find(tid) == reader_info.only_threads.end()) {
        inputs_.pop_back();
        return sched_type_t::STATUS_SUCCESS;
    }
    if (!reader_info.only_shards.empty() &&
        reader_info.only_shards.find(input_ordinal) == reader_info.only_shards.end()) {
        inputs_.pop_back();
        return sched_type_t::STATUS_SUCCESS;
    }
    VPRINT(this, 1, "Opened reader for tid %" PRId64 " %s\n", tid, path.c_str());
    input.tid = tid;
    input.reader = std::move(reader);
    input.reader_end = std::move(reader_end);
    reader_info.tid2input[tid] = index;
    return sched_type_t::STATUS_SUCCESS;
}

template <typename RecordType, typename ReaderType>
typename scheduler_tmpl_t<RecordType, ReaderType>::scheduler_status_t
scheduler_tmpl_t<RecordType, ReaderType>::open_readers(const std::string &path,
                                                       input_reader_info_t &reader_info)
{
    if (!directory_iterator_t::is_directory(path)) {
        return open_reader(path, 0, reader_info);
    }
    directory_iterator_t end;
    directory_iterator_t iter(path);
    if (!iter) {
        error_string_ = "Failed to list directory " + path + ": " + iter.error_string();
        return sched_type_t::STATUS_ERROR_FILE_OPEN_FAILED;
    }
    std::vector<std::string> files;
    for (; iter != end; ++iter) {
        const std::string fname = *iter;
        if (fname == "." || fname == ".." ||
            starts_with(fname, DRMEMTRACE_SERIAL_SCHEDULE_FILENAME) ||
            fname == DRMEMTRACE_CPU_SCHEDULE_FILENAME)
            continue;
        // Skip the auxiliary files.
        if (fname == DRMEMTRACE_MODULE_LIST_FILENAME ||
            fname == DRMEMTRACE_FUNCTION_LIST_FILENAME ||
            fname == DRMEMTRACE_ENCODING_FILENAME)
            continue;
        const std::string file = path + DIRSEP + fname;
        files.push_back(file);
    }
    // Sort so we can have reliable shard ordinals for only_shards.
    // We assume leading 0's are used for important numbers embedded in the path,
    // so that a regular sort keeps numeric order.
    std::sort(files.begin(), files.end());
    for (int i = 0; i < static_cast<int>(files.size()); ++i) {
        sched_type_t::scheduler_status_t res = open_reader(files[i], i, reader_info);
        if (res != sched_type_t::STATUS_SUCCESS)
            return res;
    }
    return sched_type_t::STATUS_SUCCESS;
}

template <typename RecordType, typename ReaderType>
std::string
scheduler_tmpl_t<RecordType, ReaderType>::get_input_name(output_ordinal_t output)
{
    int index = outputs_[output].cur_input;
    if (index < 0)
        return "";
    return inputs_[index].reader->get_stream_name();
}

template <typename RecordType, typename ReaderType>
typename scheduler_tmpl_t<RecordType, ReaderType>::input_ordinal_t
scheduler_tmpl_t<RecordType, ReaderType>::get_input_ordinal(output_ordinal_t output)
{
    return outputs_[output].cur_input;
}

template <typename RecordType, typename ReaderType>
int64_t
scheduler_tmpl_t<RecordType, ReaderType>::get_tid(output_ordinal_t output)
{
    int index = outputs_[output].cur_input;
    if (index < 0)
        return -1;
    if (inputs_[index].is_combined_stream() ||
        TESTANY(OFFLINE_FILE_TYPE_CORE_SHARDED, inputs_[index].reader->get_filetype()))
        return inputs_[index].last_record_tid;
    return inputs_[index].tid;
}

template <typename RecordType, typename ReaderType>
int
scheduler_tmpl_t<RecordType, ReaderType>::get_shard_index(output_ordinal_t output)
{
    if (output < 0 || output >= static_cast<output_ordinal_t>(outputs_.size()))
        return -1;
    if (TESTANY(sched_type_t::SCHEDULER_USE_INPUT_ORDINALS |
                    sched_type_t::SCHEDULER_USE_SINGLE_INPUT_ORDINALS,
                options_.flags)) {
        if (inputs_.size() == 1 && inputs_[0].is_combined_stream()) {
            int index;
            memref_tid_t tid = get_tid(output);
            auto exists = tid2shard_.find(tid);
            if (exists == tid2shard_.end()) {
                index = static_cast<int>(tid2shard_.size());
                tid2shard_[tid] = index;
            } else
                index = exists->second;
            return index;
        }
        return get_input_ordinal(output);
    }
    return output;
}

template <typename RecordType, typename ReaderType>
int
scheduler_tmpl_t<RecordType, ReaderType>::get_workload_ordinal(output_ordinal_t output)
{
    if (output < 0 || output >= static_cast<output_ordinal_t>(outputs_.size()))
        return -1;
    if (outputs_[output].cur_input < 0)
        return -1;
    return inputs_[outputs_[output].cur_input].workload;
}

template <typename RecordType, typename ReaderType>
bool
scheduler_tmpl_t<RecordType, ReaderType>::is_record_synthetic(output_ordinal_t output)
{
    int index = outputs_[output].cur_input;
    if (index < 0)
        return false;
    if (outputs_[output].in_context_switch_code)
        return true;
    return inputs_[index].reader->is_record_synthetic();
}

template <typename RecordType, typename ReaderType>
int64_t
scheduler_tmpl_t<RecordType, ReaderType>::get_output_cpuid(output_ordinal_t output) const
{
    if (options_.replay_as_traced_istream != nullptr)
        return outputs_[output].as_traced_cpuid;
    int index = outputs_[output].cur_input;
    if (index >= 0 &&
        TESTANY(OFFLINE_FILE_TYPE_CORE_SHARDED, inputs_[index].reader->get_filetype()))
        return outputs_[output].cur_input;
    return output;
}

template <typename RecordType, typename ReaderType>
memtrace_stream_t *
scheduler_tmpl_t<RecordType, ReaderType>::get_input_stream(output_ordinal_t output)
{
    if (output < 0 || output >= static_cast<output_ordinal_t>(outputs_.size()))
        return nullptr;
    int index = outputs_[output].cur_input;
    if (index < 0)
        return nullptr;
    return inputs_[index].reader.get();
}

template <typename RecordType, typename ReaderType>
uint64_t
scheduler_tmpl_t<RecordType, ReaderType>::get_input_record_ordinal(
    output_ordinal_t output)
{
    if (output < 0 || output >= static_cast<output_ordinal_t>(outputs_.size()))
        return 0;
    int index = outputs_[output].cur_input;
    if (index < 0)
        return 0;
    uint64_t ord = inputs_[index].reader->get_record_ordinal();
    if (get_instr_ordinal(inputs_[index]) == 0) {
        // Account for get_initial_input_content() readahead for filetype/timestamp.
        // If this gets any more complex, the scheduler stream should track its
        // own counts for every input and just ignore the input stream's tracking.
        ord -= inputs_[index].queue.size() + (inputs_[index].cur_from_queue ? 1 : 0);
    }
    return ord;
}

template <typename RecordType, typename ReaderType>
uint64_t
scheduler_tmpl_t<RecordType, ReaderType>::get_instr_ordinal(input_info_t &input)
{
    uint64_t reader_cur = input.reader->get_instruction_ordinal();
    assert(reader_cur >= static_cast<uint64_t>(input.instrs_pre_read));
    VPRINT(this, 5, "get_instr_ordinal: %" PRId64 " - %d\n", reader_cur,
           input.instrs_pre_read);
    return reader_cur - input.instrs_pre_read;
}

template <typename RecordType, typename ReaderType>
uint64_t
scheduler_tmpl_t<RecordType, ReaderType>::get_input_first_timestamp(
    output_ordinal_t output)
{
    if (output < 0 || output >= static_cast<output_ordinal_t>(outputs_.size()))
        return 0;
    int index = outputs_[output].cur_input;
    if (index < 0)
        return 0;
    uint64_t res = inputs_[index].reader->get_first_timestamp();
    if (get_instr_ordinal(inputs_[index]) == 0 &&
        (!inputs_[index].queue.empty() || inputs_[index].cur_from_queue)) {
        // Account for get_initial_input_content() readahead for filetype/timestamp.
        res = 0;
    }
    return res;
}

template <typename RecordType, typename ReaderType>
uint64_t
scheduler_tmpl_t<RecordType, ReaderType>::get_input_last_timestamp(
    output_ordinal_t output)
{
    if (output < 0 || output >= static_cast<output_ordinal_t>(outputs_.size()))
        return 0;
    int index = outputs_[output].cur_input;
    if (index < 0)
        return 0;
    uint64_t res = inputs_[index].reader->get_last_timestamp();
    if (get_instr_ordinal(inputs_[index]) == 0 &&
        (!inputs_[index].queue.empty() || inputs_[index].cur_from_queue)) {
        // Account for get_initial_input_content() readahead for filetype/timestamp.
        res = 0;
    }
    return res;
}

template <typename RecordType, typename ReaderType>
typename scheduler_tmpl_t<RecordType, ReaderType>::stream_status_t
scheduler_tmpl_t<RecordType, ReaderType>::advance_region_of_interest(
    output_ordinal_t output, RecordType &record, input_info_t &input)
{
    assert(input.lock->owned_by_cur_thread());
    uint64_t cur_instr = get_instr_ordinal(input);
    uint64_t cur_reader_instr = input.reader->get_instruction_ordinal();
    assert(input.cur_region >= 0 &&
           input.cur_region < static_cast<int>(input.regions_of_interest.size()));
    auto &cur_range = input.regions_of_interest[input.cur_region];
    // Look for the end of the current range.
    if (input.in_cur_region && cur_range.stop_instruction != 0 &&
        cur_instr > cur_range.stop_instruction) {
        ++input.cur_region;
        input.in_cur_region = false;
        VPRINT(this, 2, "at %" PRId64 " instrs: advancing to ROI #%d\n", cur_instr,
               input.cur_region);
        if (input.cur_region >= static_cast<int>(input.regions_of_interest.size())) {
            if (input.at_eof)
                return eof_or_idle(output, /*hold_sched_lock=*/false, input.index);
            else {
                // We let the user know we're done.
                if (options_.schedule_record_ostream != nullptr) {
                    sched_type_t::stream_status_t status =
                        close_schedule_segment(output, input);
                    if (status != sched_type_t::STATUS_OK)
                        return status;
                    // Indicate we need a synthetic thread exit on replay.
                    status =
                        record_schedule_segment(output, schedule_record_t::SYNTHETIC_END,
                                                input.index, cur_instr, 0);
                    if (status != sched_type_t::STATUS_OK)
                        return status;
                }
                input.queue.push_back(create_thread_exit(input.tid));
                mark_input_eof(input);
                return sched_type_t::STATUS_SKIPPED;
            }
        }
        cur_range = input.regions_of_interest[input.cur_region];
    }

    if (!input.in_cur_region && cur_instr >= cur_range.start_instruction) {
        // We're already there (back-to-back regions).
        input.in_cur_region = true;
        // Even though there's no gap we let the user know we're on a new region.
        if (input.cur_region > 0) {
            VPRINT(this, 3, "skip_instructions input=%d: inserting separator marker\n",
                   input.index);
            input.queue.push_back(record);
            record = create_region_separator_marker(input.tid, input.cur_region);
        }
        return sched_type_t::STATUS_OK;
    }
    // If we're within one and already skipped, just exit to avoid re-requesting a skip
    // and making no progress (we're on the inserted timetamp + cpuid and our cur instr
    // count isn't yet the target).
    if (input.in_cur_region && cur_instr >= cur_range.start_instruction - 1)
        return sched_type_t::STATUS_OK;

    VPRINT(this, 2,
           "skipping from %" PRId64 " to %" PRIu64 " instrs (%" PRIu64
           " in reader) for ROI\n",
           cur_instr, cur_range.start_instruction,
           cur_range.start_instruction - cur_reader_instr - 1);
    if (options_.schedule_record_ostream != nullptr) {
        if (output >= 0) {
            record_schedule_skip(output, input.index, cur_instr,
                                 cur_range.start_instruction);
        } // Else, will be done in set_cur_input once assigned to an output.
    }
    if (cur_range.start_instruction < cur_reader_instr) {
        // We do not support skipping without skipping over the pre-read: we would
        // need to extract from the queue.
        return sched_type_t::STATUS_INVALID;
    }
    return skip_instructions(input, cur_range.start_instruction - cur_reader_instr - 1);
}

template <typename RecordType, typename ReaderType>
typename scheduler_tmpl_t<RecordType, ReaderType>::stream_status_t
scheduler_tmpl_t<RecordType, ReaderType>::record_schedule_skip(output_ordinal_t output,
                                                               input_ordinal_t input,
                                                               uint64_t start_instruction,
                                                               uint64_t stop_instruction)
{
    assert(inputs_[input].lock->owned_by_cur_thread());
    if (options_.schedule_record_ostream == nullptr)
        return sched_type_t::STATUS_INVALID;
    sched_type_t::stream_status_t status;
    // Close any prior default record for this input.  If we switched inputs,
    // we'll already have closed the prior in set_cur_input().
    if (outputs_[output].record.back().type == schedule_record_t::DEFAULT &&
        outputs_[output].record.back().key.input == input) {
        status = close_schedule_segment(output, inputs_[input]);
        if (status != sched_type_t::STATUS_OK)
            return status;
    }
    if (outputs_[output].record.size() == 1) {
        // Replay doesn't handle starting out with a skip record: we need a
        // start=0,stop=0 dummy entry to get things rolling at the start of
        // an output's records, if we're the first record after the version.
        assert(outputs_[output].record.back().type == schedule_record_t::VERSION);
        status = record_schedule_segment(output, schedule_record_t::DEFAULT, input, 0, 0);
        if (status != sched_type_t::STATUS_OK)
            return status;
    }
    status = record_schedule_segment(output, schedule_record_t::SKIP, input,
                                     start_instruction, stop_instruction);
    if (status != sched_type_t::STATUS_OK)
        return status;
    status = record_schedule_segment(output, schedule_record_t::DEFAULT, input,
                                     stop_instruction);
    if (status != sched_type_t::STATUS_OK)
        return status;
    return sched_type_t::STATUS_OK;
}

template <typename RecordType, typename ReaderType>
void
scheduler_tmpl_t<RecordType, ReaderType>::clear_input_queue(input_info_t &input)
{
    // We assume the queue contains no instrs other than the single candidate record we
    // ourselves read but did not pass to the user (else our query of input.reader's
    // instr ordinal would include them and so be incorrect) and that we should thus
    // skip it all when skipping ahead in the input stream.
    int i = 0;
    while (!input.queue.empty()) {
        assert(i == 0 ||
               (!record_type_is_instr(input.queue.front()) &&
                !record_type_is_encoding(input.queue.front())));
        ++i;
        input.queue.pop_front();
    }
}

template <typename RecordType, typename ReaderType>
typename scheduler_tmpl_t<RecordType, ReaderType>::stream_status_t
scheduler_tmpl_t<RecordType, ReaderType>::skip_instructions(input_info_t &input,
                                                            uint64_t skip_amount)
{
    assert(input.lock->owned_by_cur_thread());
    // reader_t::at_eof_ is true until init() is called.
    if (input.needs_init) {
        input.reader->init();
        input.needs_init = false;
    }
    // For a skip of 0 we still need to clear non-instrs from the queue, but
    // should not have an instr in there.
    assert(skip_amount > 0 || input.queue.empty() ||
           (!record_type_is_instr(input.queue.front()) &&
            !record_type_is_encoding(input.queue.front())));
    clear_input_queue(input);
    input.reader->skip_instructions(skip_amount);
    VPRINT(this, 3, "skip_instructions: input=%d amount=%" PRIu64 "\n", input.index,
           skip_amount);
    if (input.instrs_pre_read > 0) {
        // We do not support skipping without skipping over the pre-read: we would
        // need to extract from the queue.
        input.instrs_pre_read = 0;
    }
    if (*input.reader == *input.reader_end) {
        mark_input_eof(input);
        // Raise error because the input region is out of bounds, unless the max
        // was used which we ourselves use internally for times_of_interest.
        if (skip_amount >= std::numeric_limits<uint64_t>::max() - 2) {
            VPRINT(this, 2, "skip_instructions: input=%d skip to eof\n", input.index);
            return sched_type_t::STATUS_SKIPPED;
        } else {
            VPRINT(this, 2, "skip_instructions: input=%d skip out of bounds\n",
                   input.index);
            return sched_type_t::STATUS_REGION_INVALID;
        }
    }
    input.in_cur_region = true;

    // We've documented that an output stream's ordinals ignore skips in its input
    // streams, so we do not need to remember the input's ordinals pre-skip and increase
    // our output's ordinals commensurately post-skip.

    // We let the user know we've skipped.  There's no discontinuity for the
    // first one so we do not insert a marker there (if we do want to insert one,
    // we need to update the view tool to handle a window marker as the very
    // first entry).
    if (input.cur_region > 0) {
        VPRINT(this, 3, "skip_instructions input=%d: inserting separator marker\n",
               input.index);
        input.queue.push_back(
            create_region_separator_marker(input.tid, input.cur_region));
    }
    return sched_type_t::STATUS_SKIPPED;
}

template <typename RecordType, typename ReaderType>
uint64_t
scheduler_tmpl_t<RecordType, ReaderType>::get_time_micros()
{
    return get_microsecond_timestamp();
}

template <typename RecordType, typename ReaderType>
uint64_t
scheduler_tmpl_t<RecordType, ReaderType>::get_output_time(output_ordinal_t output)
{
    // If the user is giving us times take the most recent of those.
    if (outputs_[output].cur_time > 0)
        return outputs_[output].cur_time;
    // Otherwise, use wall-clock time.
    return get_time_micros();
}

template <typename RecordType, typename ReaderType>
typename scheduler_tmpl_t<RecordType, ReaderType>::stream_status_t
scheduler_tmpl_t<RecordType, ReaderType>::record_schedule_segment(
    output_ordinal_t output, typename schedule_record_t::record_type_t type,
    input_ordinal_t input, uint64_t start_instruction, uint64_t stop_instruction)
{
    assert(type == schedule_record_t::VERSION || type == schedule_record_t::FOOTER ||
           type == schedule_record_t::IDLE || inputs_[input].lock->owned_by_cur_thread());
    // We always use the current wall-clock time, as the time stored in the prior
    // next_record() call can be out of order across outputs and lead to deadlocks.
    uint64_t timestamp = get_time_micros();
    if (type == schedule_record_t::IDLE &&
        outputs_[output].record.back().type == schedule_record_t::IDLE) {
        // Merge.  We don't need intermediate timestamps when idle, and consecutive
        // idle records quickly balloon the file.
        return sched_type_t::STATUS_OK;
    }
    VPRINT(this, 4,
           "recording out=%d type=%d input=%d start=%" PRIu64 " stop=%" PRIu64
           " time=%" PRIu64 "\n",
           output, type, input, start_instruction, stop_instruction, timestamp);
    outputs_[output].record.emplace_back(type, input, start_instruction, stop_instruction,
                                         timestamp);
    // The stop is typically updated later in close_schedule_segment().
    return sched_type_t::STATUS_OK;
}

template <typename RecordType, typename ReaderType>
typename scheduler_tmpl_t<RecordType, ReaderType>::stream_status_t
scheduler_tmpl_t<RecordType, ReaderType>::close_schedule_segment(output_ordinal_t output,
                                                                 input_info_t &input)
{
    assert(output >= 0 && output < static_cast<output_ordinal_t>(outputs_.size()));
    assert(!outputs_[output].record.empty());
    assert(outputs_[output].record.back().type == schedule_record_t::VERSION ||
           outputs_[output].record.back().type == schedule_record_t::FOOTER ||
           outputs_[output].record.back().type == schedule_record_t::IDLE ||
           input.lock->owned_by_cur_thread());
    if (outputs_[output].record.back().type == schedule_record_t::SKIP) {
        // Skips already have a final stop value.
        return sched_type_t::STATUS_OK;
    }
    if (outputs_[output].record.back().type == schedule_record_t::IDLE) {
        // Just like in record_schedule_segment() we use wall-clock time for recording
        // replay timestamps.
        uint64_t end = get_time_micros();
        assert(end >= outputs_[output].record.back().timestamp);
        outputs_[output].record.back().value.idle_duration =
            end - outputs_[output].record.back().timestamp;
        VPRINT(this, 3,
               "close_schedule_segment: idle duration %" PRIu64 " = %" PRIu64
               " - %" PRIu64 "\n",
               outputs_[output].record.back().value.idle_duration, end,
               outputs_[output].record.back().timestamp);
        return sched_type_t::STATUS_OK;
    }
    uint64_t instr_ord = get_instr_ordinal(input);
    if (input.at_eof || *input.reader == *input.reader_end) {
        // The end is exclusive, so use the max int value.
        instr_ord = std::numeric_limits<uint64_t>::max();
    }
    if (input.switching_pre_instruction) {
        input.switching_pre_instruction = false;
        // We aren't switching after reading a new instruction that we do not pass
        // to the consumer, so to have an exclusive stop instr ordinal we need +1.
        VPRINT(
            this, 3,
            "set_cur_input: +1 to instr_ord for not-yet-processed instr for input=%d\n",
            input.index);
        ++instr_ord;
    }
    VPRINT(this, 3,
           "close_schedule_segment: input=%d type=%d start=%" PRIu64 " stop=%" PRIu64
           "\n",
           input.index, outputs_[output].record.back().type,
           outputs_[output].record.back().value.start_instruction, instr_ord);
    // Check for empty default entries, except the starter 0,0 ones.
    assert(outputs_[output].record.back().type != schedule_record_t::DEFAULT ||
           outputs_[output].record.back().value.start_instruction < instr_ord ||
           instr_ord == 0);
    outputs_[output].record.back().stop_instruction = instr_ord;
    return sched_type_t::STATUS_OK;
}

template <typename RecordType, typename ReaderType>
bool
scheduler_tmpl_t<RecordType, ReaderType>::ready_queue_empty()
{
    assert(!need_sched_lock() || sched_lock_.owned_by_cur_thread());
    return ready_priority_.empty();
}

template <typename RecordType, typename ReaderType>
void
scheduler_tmpl_t<RecordType, ReaderType>::add_to_unscheduled_queue(input_info_t *input)
{
    assert(!need_sched_lock() || sched_lock_.owned_by_cur_thread());
    assert(input->unscheduled &&
           input->blocked_time == 0); // Else should be in regular queue.
    VPRINT(this, 4, "add_to_unscheduled_queue (pre-size %zu): input %d priority %d\n",
           unscheduled_priority_.size(), input->index, input->priority);
    input->queue_counter = ++unscheduled_counter_;
    unscheduled_priority_.push(input);
}

template <typename RecordType, typename ReaderType>
void
scheduler_tmpl_t<RecordType, ReaderType>::add_to_ready_queue(input_info_t *input)
{
    assert(!need_sched_lock() || sched_lock_.owned_by_cur_thread());
    if (input->unscheduled && input->blocked_time == 0) {
        add_to_unscheduled_queue(input);
        return;
    }
    VPRINT(
        this, 4,
        "add_to_ready_queue (pre-size %zu): input %d priority %d timestamp delta %" PRIu64
        " block time %" PRIu64 " start time %" PRIu64 "\n",
        ready_priority_.size(), input->index, input->priority,
        input->reader->get_last_timestamp() - input->base_timestamp, input->blocked_time,
        input->blocked_start_time);
    if (input->blocked_time > 0)
        ++num_blocked_;
    input->queue_counter = ++ready_counter_;
    ready_priority_.push(input);
}

template <typename RecordType, typename ReaderType>
typename scheduler_tmpl_t<RecordType, ReaderType>::stream_status_t
scheduler_tmpl_t<RecordType, ReaderType>::pop_from_ready_queue(
    output_ordinal_t for_output, input_info_t *&new_input)
{
    assert(!need_sched_lock() || sched_lock_.owned_by_cur_thread());
    std::set<input_info_t *> skipped;
    std::set<input_info_t *> blocked;
    input_info_t *res = nullptr;
    sched_type_t::stream_status_t status = STATUS_OK;
    uint64_t cur_time = (num_blocked_ > 0) ? get_output_time(for_output) : 0;
    while (!ready_priority_.empty()) {
        if (options_.randomize_next_input) {
            res = ready_priority_.get_random_entry();
            ready_priority_.erase(res);
        } else {
            res = ready_priority_.top();
            ready_priority_.pop();
        }
        assert(!res->unscheduled ||
               res->blocked_time > 0); // Should be in unscheduled_priority_.
        if (res->binding.empty() || res->binding.find(for_output) != res->binding.end()) {
            // For blocked inputs, as we don't have interrupts or other regular
            // control points we only check for being unblocked when an input
            // would be chosen to run.  We thus keep blocked inputs in the ready queue.
            if (res->blocked_time > 0) {
                assert(cur_time > 0);
                --num_blocked_;
            }
            if (res->blocked_time > 0 &&
                cur_time - res->blocked_start_time < res->blocked_time) {
                VPRINT(this, 4, "pop queue: %d still blocked for %" PRIu64 "\n",
                       res->index,
                       res->blocked_time - (cur_time - res->blocked_start_time));
                // We keep searching for a suitable input.
                blocked.insert(res);
            } else
                break;
        } else {
            // We keep searching for a suitable input.
            skipped.insert(res);
        }
        res = nullptr;
    }
    if (res == nullptr && !blocked.empty()) {
        // Do not hand out EOF thinking we're done: we still have inputs blocked
        // on i/o, so just wait and retry.
        status = STATUS_IDLE;
    }
    // Re-add the ones we skipped, but without changing their counters so we preserve
    // the prior FIFO order.
    for (input_info_t *save : skipped)
        ready_priority_.push(save);
    // Re-add the blocked ones to the back.
    for (input_info_t *save : blocked)
        add_to_ready_queue(save);
    VDO(this, 1, {
        static int heartbeat;
        // We are ok with races as the cadence is approximate.
        if (++heartbeat % 2000 == 0) {
            VPRINT(this, 1,
                   "heartbeat[%d] %zd in queue; %d blocked; %zd unscheduled => %d %d\n",
                   for_output, ready_priority_.size(), num_blocked_,
                   unscheduled_priority_.size(), res == nullptr ? -1 : res->index,
                   status);
        }
    });
    if (res != nullptr) {
        VPRINT(this, 4,
               "pop_from_ready_queue[%d] (post-size %zu): input %d priority %d timestamp "
               "delta %" PRIu64 "\n",
               for_output, ready_priority_.size(), res->index, res->priority,
               res->reader->get_last_timestamp() - res->base_timestamp);
        res->blocked_time = 0;
        res->unscheduled = false;
    }
    new_input = res;
    return status;
}

template <typename RecordType, typename ReaderType>
uint64_t
scheduler_tmpl_t<RecordType, ReaderType>::scale_blocked_time(uint64_t initial_time) const
{
    uint64_t scaled = static_cast<uint64_t>(static_cast<double>(initial_time) *
                                            options_.block_time_scale);
    if (scaled > options_.block_time_max) {
        // We have a max to avoid outlier latencies that are already a second or
        // more from scaling up to tens of minutes.  We assume a cap is representative
        // as the outliers likely were not part of key dependence chains.  Without a
        // cap the other threads all finish and the simulation waits for tens of
        // minutes further for a couple of outliers.
        scaled = options_.block_time_max;
    }
    return scaled;
}

template <typename RecordType, typename ReaderType>
bool
scheduler_tmpl_t<RecordType, ReaderType>::syscall_incurs_switch(input_info_t *input,
                                                                uint64_t &blocked_time)
{
    assert(input->lock->owned_by_cur_thread());
    uint64_t post_time = input->reader->get_last_timestamp();
    assert(input->processing_syscall || input->processing_maybe_blocking_syscall);
    if (input->reader->get_version() < TRACE_ENTRY_VERSION_FREQUENT_TIMESTAMPS) {
        // This is a legacy trace that does not have timestamps bracketing syscalls.
        // We switch on every maybe-blocking syscall in this case and have a simplified
        // blocking model.
        blocked_time = options_.blocking_switch_threshold;
        return input->processing_maybe_blocking_syscall;
    }
    assert(input->pre_syscall_timestamp > 0);
    assert(input->pre_syscall_timestamp <= post_time);
    uint64_t latency = post_time - input->pre_syscall_timestamp;
    uint64_t threshold = input->processing_maybe_blocking_syscall
        ? options_.blocking_switch_threshold
        : options_.syscall_switch_threshold;
    blocked_time = scale_blocked_time(latency);
    VPRINT(this, 3,
           "input %d %ssyscall latency %" PRIu64 " * scale %5.1f => blocked time %" PRIu64
           "\n",
           input->index,
           input->processing_maybe_blocking_syscall ? "maybe-blocking " : "", latency,
           options_.block_time_scale, blocked_time);
    return latency >= threshold;
}

template <typename RecordType, typename ReaderType>
typename scheduler_tmpl_t<RecordType, ReaderType>::stream_status_t
scheduler_tmpl_t<RecordType, ReaderType>::set_cur_input(output_ordinal_t output,
                                                        input_ordinal_t input)
{
    assert(!need_sched_lock() || sched_lock_.owned_by_cur_thread());
    // XXX i#5843: Merge tracking of current inputs with ready_priority_ to better manage
    // the possible 3 states of each input (a live cur_input for an output stream, in
    // the ready_queue_, or at EOF) (4 states once we add i/o wait times).
    assert(output >= 0 && output < static_cast<output_ordinal_t>(outputs_.size()));
    // 'input' might be INVALID_INPUT_ORDINAL.
    assert(input < static_cast<input_ordinal_t>(inputs_.size()));
    int prev_input = outputs_[output].cur_input;
    if (prev_input >= 0) {
        if (options_.mapping == MAP_TO_ANY_OUTPUT && prev_input != input &&
            !inputs_[prev_input].at_eof) {
            add_to_ready_queue(&inputs_[prev_input]);
        }
        if (prev_input != input && options_.schedule_record_ostream != nullptr) {
            input_info_t &prev_info = inputs_[prev_input];
            std::lock_guard<mutex_dbg_owned> lock(*prev_info.lock);
            sched_type_t::stream_status_t status =
                close_schedule_segment(output, prev_info);
            if (status != sched_type_t::STATUS_OK)
                return status;
        }
    } else if (options_.schedule_record_ostream != nullptr &&
               outputs_[output].record.back().type == schedule_record_t::IDLE) {
        input_info_t unused;
        sched_type_t::stream_status_t status = close_schedule_segment(output, unused);
        if (status != sched_type_t::STATUS_OK)
            return status;
    }
    if (outputs_[output].cur_input >= 0)
        outputs_[output].prev_input = outputs_[output].cur_input;
    outputs_[output].cur_input = input;
    if (input < 0)
        return STATUS_OK;
    if (prev_input == input)
        return STATUS_OK;

    int prev_workload = -1;
    if (outputs_[output].prev_input >= 0 && outputs_[output].prev_input != input) {
        std::lock_guard<mutex_dbg_owned> lock(*inputs_[outputs_[output].prev_input].lock);
        prev_workload = inputs_[outputs_[output].prev_input].workload;
    }

    std::lock_guard<mutex_dbg_owned> lock(*inputs_[input].lock);

    if (inputs_[input].prev_output != INVALID_OUTPUT_ORDINAL &&
        inputs_[input].prev_output != output) {
        VPRINT(this, 3, "output[%d] migrating input %d from output %d\n", output, input,
               inputs_[input].prev_output);
        ++outputs_[output].stats[memtrace_stream_t::SCHED_STAT_MIGRATIONS];
    }
    inputs_[input].prev_output = output;

    if (prev_input < 0 && outputs_[output].stream->version_ == 0) {
        // Set the version and filetype up front, to let the user query at init time
        // as documented.  Also set the other fields in case we did a skip for ROI.
        auto *stream = outputs_[output].stream;
        stream->version_ = inputs_[input].reader->get_version();
        stream->last_timestamp_ = inputs_[input].reader->get_last_timestamp();
        stream->first_timestamp_ = inputs_[input].reader->get_first_timestamp();
        stream->filetype_ = inputs_[input].reader->get_filetype();
        stream->cache_line_size_ = inputs_[input].reader->get_cache_line_size();
        stream->chunk_instr_count_ = inputs_[input].reader->get_chunk_instr_count();
        stream->page_size_ = inputs_[input].reader->get_page_size();
    }

    if (inputs_[input].pid != INVALID_PID) {
        insert_switch_tid_pid(inputs_[input]);
    }

    if (!switch_sequence_.empty() &&
        outputs_[output].stream->get_instruction_ordinal() > 0) {
        sched_type_t::switch_type_t switch_type = SWITCH_INVALID;
        if (prev_workload != inputs_[input].workload)
            switch_type = SWITCH_PROCESS;
        else
            switch_type = SWITCH_THREAD;
        // Inject kernel context switch code.  Since the injected records belong to this
        // input (the kernel is acting on behalf of this input) we insert them into the
        // input's queue, but ahead of any prior queued items.  This is why we walk in
        // reverse, for the push_front calls to the deque.  We update the tid of the
        // records here to match.  They are considered as is_record_synthetic() and do
        // not affect input stream ordinals.
        // XXX: These will appear before the top headers of a new thread which is slightly
        // odd to have regular records with the new tid before the top headers.
        if (!switch_sequence_[switch_type].empty()) {
            for (int i = static_cast<int>(switch_sequence_[switch_type].size()) - 1;
                 i >= 0; --i) {
                RecordType record = switch_sequence_[switch_type][i];
                record_type_set_tid(record, inputs_[input].tid);
                inputs_[input].queue.push_front(record);
            }
            VPRINT(this, 3,
                   "Inserted %zu switch records for type %d from %d.%d to %d.%d\n",
                   switch_sequence_[switch_type].size(), switch_type, prev_workload,
                   outputs_[output].prev_input, inputs_[input].workload, input);
        }
    }

    inputs_[input].prev_time_in_quantum = outputs_[output].cur_time;

    if (options_.schedule_record_ostream != nullptr) {
        uint64_t instr_ord = get_instr_ordinal(inputs_[input]);
        VPRINT(this, 3, "set_cur_input: recording input=%d start=%" PRId64 "\n", input,
               instr_ord);
        if (!inputs_[input].regions_of_interest.empty() &&
            inputs_[input].cur_region == 0 && inputs_[input].in_cur_region &&
            (instr_ord == inputs_[input].regions_of_interest[0].start_instruction ||
             // The ord may be 1 less because we're still on the inserted timestamp.
             instr_ord + 1 == inputs_[input].regions_of_interest[0].start_instruction)) {
            // We skipped during init but didn't have an output for recording the skip:
            // record it now.
            record_schedule_skip(output, input, 0,
                                 inputs_[input].regions_of_interest[0].start_instruction);
        } else {
            sched_type_t::stream_status_t status = record_schedule_segment(
                output, schedule_record_t::DEFAULT, input, instr_ord);
            if (status != sched_type_t::STATUS_OK)
                return status;
        }
    }
    return STATUS_OK;
}

template <typename RecordType, typename ReaderType>
typename scheduler_tmpl_t<RecordType, ReaderType>::stream_status_t
scheduler_tmpl_t<RecordType, ReaderType>::pick_next_input_as_previously(
    output_ordinal_t output, input_ordinal_t &index)
{
    assert(!need_sched_lock() || sched_lock_.owned_by_cur_thread());
    if (outputs_[output].record_index + 1 >=
        static_cast<int>(outputs_[output].record.size())) {
        if (!outputs_[output].at_eof) {
            outputs_[output].at_eof = true;
            live_replay_output_count_.fetch_add(-1, std::memory_order_release);
        }
        return eof_or_idle(output, need_sched_lock(), outputs_[output].cur_input);
    }
    const schedule_record_t &segment =
        outputs_[output].record[outputs_[output].record_index + 1];
    if (segment.type == schedule_record_t::IDLE) {
        outputs_[output].waiting = true;
        outputs_[output].wait_start_time = get_output_time(output);
        ++outputs_[output].record_index;
        return sched_type_t::STATUS_IDLE;
    }
    index = segment.key.input;
    VPRINT(this, 5,
           "pick_next_input_as_previously[%d]: next replay segment in=%d (@%" PRId64
           ") type=%d start=%" PRId64 " end=%" PRId64 "\n",
           output, index, get_instr_ordinal(inputs_[index]), segment.type,
           segment.value.start_instruction, segment.stop_instruction);
    {
        std::lock_guard<mutex_dbg_owned> lock(*inputs_[index].lock);
        if (get_instr_ordinal(inputs_[index]) > segment.value.start_instruction) {
            VPRINT(this, 1,
                   "WARNING: next_record[%d]: input %d wants instr #%" PRId64
                   " but it is already at #%" PRId64 "\n",
                   output, index, segment.value.start_instruction,
                   get_instr_ordinal(inputs_[index]));
        }
        if (get_instr_ordinal(inputs_[index]) < segment.value.start_instruction &&
            // Don't wait for an ROI that starts at the beginning.
            segment.value.start_instruction > 1 &&
            // The output may have begun in the wait state.
            (outputs_[output].record_index == -1 ||
             // When we skip our separator+timestamp markers are at the
             // prior instr ord so do not wait for that.
             (outputs_[output].record[outputs_[output].record_index].type !=
                  schedule_record_t::SKIP &&
              // Don't wait if we're at the end and just need the end record.
              segment.type != schedule_record_t::SYNTHETIC_END))) {
            // Some other output stream has not advanced far enough, and we do
            // not support multiple positions in one input stream: we wait.
            // XXX i#5843: We may want to provide a kernel-mediated wait
            // feature so a multi-threaded simulator doesn't have to do a
            // spinning poll loop.
            // XXX i#5843: For replaying a schedule as it was traced with
            // MAP_TO_RECORDED_OUTPUT there may have been true idle periods during
            // tracing where some other process than the traced workload was
            // scheduled on a core.  If we could identify those, we should return
            // STATUS_IDLE rather than STATUS_WAIT.
            VPRINT(this, 3, "next_record[%d]: waiting for input %d instr #%" PRId64 "\n",
                   output, index, segment.value.start_instruction);
            // Give up this input and go into a wait state.
            // We'll come back here on the next next_record() call.
            set_cur_input(output, INVALID_INPUT_ORDINAL);
            outputs_[output].waiting = true;
            return sched_type_t::STATUS_WAIT;
        }
    }
    // Also wait if this segment is ahead of the next-up segment on another
    // output.  We only have a timestamp per context switch so we can't
    // enforce finer-grained timing replay.
    if (options_.deps == DEPENDENCY_TIMESTAMPS) {
        for (int i = 0; i < static_cast<output_ordinal_t>(outputs_.size()); ++i) {
            if (i != output &&
                outputs_[i].record_index + 1 <
                    static_cast<int>(outputs_[i].record.size()) &&
                segment.timestamp >
                    outputs_[i].record[outputs_[i].record_index + 1].timestamp) {
                VPRINT(this, 3,
                       "next_record[%d]: waiting because timestamp %" PRIu64
                       " is ahead of output %d\n",
                       output, segment.timestamp, i);
                // Give up this input and go into a wait state.
                // We'll come back here on the next next_record() call.
                // XXX: We should add a timeout just in case some timestamps are out of
                // order due to using prior values, to avoid hanging.  We try to avoid
                // this by using wall-clock time in record_schedule_segment() rather than
                // the stored output time.
                set_cur_input(output, INVALID_INPUT_ORDINAL);
                outputs_[output].waiting = true;
                return sched_type_t::STATUS_WAIT;
            }
        }
    }
    if (segment.type == schedule_record_t::SYNTHETIC_END) {
        std::lock_guard<mutex_dbg_owned> lock(*inputs_[index].lock);
        // We're past the final region of interest and we need to insert
        // a synthetic thread exit record.  We need to first throw out the
        // queued candidate record, if any.
        clear_input_queue(inputs_[index]);
        inputs_[index].queue.push_back(create_thread_exit(inputs_[index].tid));
        mark_input_eof(inputs_[index]);
        VPRINT(this, 2, "early end for input %d\n", index);
        // We're done with this entry but we need the queued record to be read,
        // so we do not move past the entry.
        ++outputs_[output].record_index;
        return sched_type_t::STATUS_SKIPPED;
    } else if (segment.type == schedule_record_t::SKIP) {
        std::lock_guard<mutex_dbg_owned> lock(*inputs_[index].lock);
        uint64_t cur_reader_instr = inputs_[index].reader->get_instruction_ordinal();
        VPRINT(this, 2,
               "next_record[%d]: skipping from %" PRId64 " to %" PRId64
               " in %d for schedule\n",
               output, cur_reader_instr, segment.stop_instruction, index);
        auto status = skip_instructions(inputs_[index],
                                        segment.stop_instruction - cur_reader_instr -
                                            1 /*exclusive*/);
        // Increment the region to get window id markers with ordinals.
        inputs_[index].cur_region++;
        if (status != sched_type_t::STATUS_SKIPPED)
            return sched_type_t::STATUS_INVALID;
        // We're done with the skip so move to and past it.
        outputs_[output].record_index += 2;
        return sched_type_t::STATUS_SKIPPED;
    } else {
        VPRINT(this, 2, "next_record[%d]: advancing to input %d instr #%" PRId64 "\n",
               output, index, segment.value.start_instruction);
    }
    ++outputs_[output].record_index;
    return sched_type_t::STATUS_OK;
}

template <typename RecordType, typename ReaderType>
bool
scheduler_tmpl_t<RecordType, ReaderType>::need_sched_lock()
{
    return options_.mapping == MAP_TO_ANY_OUTPUT || options_.mapping == MAP_AS_PREVIOUSLY;
}

template <typename RecordType, typename ReaderType>
std::unique_lock<mutex_dbg_owned>
scheduler_tmpl_t<RecordType, ReaderType>::acquire_scoped_sched_lock_if_necessary(
    bool &need_lock)
{
    need_lock = need_sched_lock();
    auto scoped_lock = need_lock ? std::unique_lock<mutex_dbg_owned>(sched_lock_)
                                 : std::unique_lock<mutex_dbg_owned>();
    return scoped_lock;
}

template <typename RecordType, typename ReaderType>
typename scheduler_tmpl_t<RecordType, ReaderType>::stream_status_t
scheduler_tmpl_t<RecordType, ReaderType>::pick_next_input(output_ordinal_t output,
                                                          uint64_t blocked_time)
{
    sched_type_t::stream_status_t res = sched_type_t::STATUS_OK;
    bool need_lock;
    auto scoped_lock = acquire_scoped_sched_lock_if_necessary(need_lock);
    input_ordinal_t prev_index = outputs_[output].cur_input;
    input_ordinal_t index = INVALID_INPUT_ORDINAL;
    int iters = 0;
    while (true) {
        ++iters;
        if (index < 0) {
            // XXX i#6831: Refactor to use subclasses or templates to specialize
            // scheduler code based on mapping options, to avoid these top-level
            // conditionals in many functions?
            if (options_.mapping == MAP_AS_PREVIOUSLY) {
                res = pick_next_input_as_previously(output, index);
                VDO(this, 2, {
                    if (outputs_[output].record_index >= 0 &&
                        outputs_[output].record_index <
                            static_cast<int>(outputs_[output].record.size())) {
                        const schedule_record_t &segment =
                            outputs_[output].record[outputs_[output].record_index];
                        int input = segment.key.input;
                        VPRINT(this,
                               (res == sched_type_t::STATUS_IDLE ||
                                res == sched_type_t::STATUS_WAIT)
                                   ? 3
                                   : 2,
                               "next_record[%d]: replay segment in=%d (@%" PRId64
                               ") type=%d start=%" PRId64 " end=%" PRId64 "\n",
                               output, input, get_instr_ordinal(inputs_[input]),
                               segment.type, segment.value.start_instruction,
                               segment.stop_instruction);
                    }
                });
                if (res == sched_type_t::STATUS_SKIPPED)
                    break;
                if (res != sched_type_t::STATUS_OK)
                    return res;
            } else if (options_.mapping == MAP_TO_ANY_OUTPUT) {
                if (blocked_time > 0 && prev_index != INVALID_INPUT_ORDINAL) {
                    std::lock_guard<mutex_dbg_owned> lock(*inputs_[prev_index].lock);
                    if (inputs_[prev_index].blocked_time == 0) {
                        VPRINT(this, 2, "next_record[%d]: blocked time %" PRIu64 "\n",
                               output, blocked_time);
                        inputs_[prev_index].blocked_time = blocked_time;
                        inputs_[prev_index].blocked_start_time = get_output_time(output);
                    }
                }
                if (prev_index != INVALID_INPUT_ORDINAL &&
                    inputs_[prev_index].switch_to_input != INVALID_INPUT_ORDINAL) {
                    input_info_t *target = &inputs_[inputs_[prev_index].switch_to_input];
                    inputs_[prev_index].switch_to_input = INVALID_INPUT_ORDINAL;
                    std::lock_guard<mutex_dbg_owned> lock(*target->lock);
                    // XXX i#5843: Add an invariant check that the next timestamp of the
                    // target is later than the pre-switch-syscall timestamp?
                    if (ready_priority_.find(target)) {
                        VPRINT(this, 2,
                               "next_record[%d]: direct switch from input %d to input %d "
                               "@%" PRIu64 "\n",
                               output, prev_index, target->index,
                               inputs_[prev_index].reader->get_last_timestamp());
                        ready_priority_.erase(target);
                        index = target->index;
                        // Erase any remaining wait time for the target.
                        if (target->blocked_time > 0) {
                            VPRINT(this, 3,
                                   "next_record[%d]: direct switch erasing blocked time "
                                   "for input %d\n",
                                   output, target->index);
                            --num_blocked_;
                            target->blocked_time = 0;
                            target->unscheduled = false;
                        }
                        ++outputs_[output].stats
                              [memtrace_stream_t::SCHED_STAT_DIRECT_SWITCH_SUCCESSES];
                    } else if (unscheduled_priority_.find(target)) {
                        target->unscheduled = false;
                        unscheduled_priority_.erase(target);
                        index = target->index;
                        VPRINT(this, 2,
                               "next_record[%d]: direct switch from input %d to "
                               "was-unscheduled input %d "
                               "@%" PRIu64 "\n",
                               output, prev_index, target->index,
                               inputs_[prev_index].reader->get_last_timestamp());
                        ++outputs_[output].stats
                              [memtrace_stream_t::SCHED_STAT_DIRECT_SWITCH_SUCCESSES];
                    } else {
                        // We assume that inter-input dependencies are captured in
                        // the _DIRECT_THREAD_SWITCH, _UNSCHEDULE, and _SCHEDULE markers
                        // and that if a switch request targets a thread running elsewhere
                        // that means there isn't a dependence and this is really a
                        // dynamic switch to whoever happens to be available (and
                        // different timing between tracing and analysis has caused this
                        // miss).
                        VPRINT(this, 1,
                               "Direct switch (from %d) target input #%d is running "
                               "elsewhere; picking a different target @%" PRIu64 "\n",
                               prev_index, target->index,
                               inputs_[prev_index].reader->get_last_timestamp());
                        // We do ensure the missed target doesn't wait indefinitely.
                        // XXX i#6822: It's not clear this is always the right thing to
                        // do.
                        target->skip_next_unscheduled = true;
                    }
                }
                if (index != INVALID_INPUT_ORDINAL) {
                    // We found a direct switch target above.
                } else if (ready_queue_empty() && blocked_time == 0) {
                    if (prev_index == INVALID_INPUT_ORDINAL)
                        return eof_or_idle(output, need_lock, prev_index);
                    auto lock =
                        std::unique_lock<mutex_dbg_owned>(*inputs_[prev_index].lock);
                    // If we can't go back to the current input, we're EOF or idle.
                    // TODO i#6959: We should go the EOF/idle route if
                    // inputs_[prev_index].unscheduled as otherwise we're ignoring its
                    // unscheduled transition: although if there are no other threads at
                    // all (not just an empty queue) this turns into the eof_or_idle()
                    // all-unscheduled scenario.  Once we have some kind of early exit
                    // option we'll add the unscheduled check here.
                    if (inputs_[prev_index].at_eof) {
                        lock.unlock();
                        return eof_or_idle(output, need_lock, prev_index);
                    } else
                        index = prev_index; // Go back to prior.
                } else {
                    // Give up the input before we go to the queue so we can add
                    // ourselves to the queue.  If we're the highest priority we
                    // shouldn't switch.  The queue preserves FIFO for same-priority
                    // cases so we will switch if someone of equal priority is
                    // waiting.
                    set_cur_input(output, INVALID_INPUT_ORDINAL);
                    input_info_t *queue_next = nullptr;
                    sched_type_t::stream_status_t status =
                        pop_from_ready_queue(output, queue_next);
                    if (status != STATUS_OK) {
                        if (status == STATUS_IDLE) {
                            outputs_[output].waiting = true;
                            if (options_.schedule_record_ostream != nullptr) {
                                sched_type_t::stream_status_t record_status =
                                    record_schedule_segment(
                                        output, schedule_record_t::IDLE, 0, 0, 0);
                                if (record_status != sched_type_t::STATUS_OK)
                                    return record_status;
                            }
                            if (prev_index != INVALID_INPUT_ORDINAL) {
                                ++outputs_[output]
                                      .stats[memtrace_stream_t::
                                                 SCHED_STAT_SWITCH_INPUT_TO_IDLE];
                            }
                        }
                        return status;
                    }
                    if (queue_next == nullptr) {
                        assert(blocked_time == 0 || prev_index == INVALID_INPUT_ORDINAL);
                        return eof_or_idle(output, need_lock, prev_index);
                    }
                    index = queue_next->index;
                }
            } else if (options_.deps == DEPENDENCY_TIMESTAMPS) {
                uint64_t min_time = std::numeric_limits<uint64_t>::max();
                for (size_t i = 0; i < inputs_.size(); ++i) {
                    std::lock_guard<mutex_dbg_owned> lock(*inputs_[i].lock);
                    if (!inputs_[i].at_eof && inputs_[i].next_timestamp > 0 &&
                        inputs_[i].next_timestamp < min_time) {
                        min_time = inputs_[i].next_timestamp;
                        index = static_cast<int>(i);
                    }
                }
                if (index < 0)
                    return eof_or_idle(output, need_lock, prev_index);
                VPRINT(this, 2,
                       "next_record[%d]: advancing to timestamp %" PRIu64
                       " == input #%d\n",
                       output, min_time, index);
            } else if (options_.mapping == MAP_TO_CONSISTENT_OUTPUT) {
                // We're done with the prior thread; take the next one that was
                // pre-allocated to this output (pre-allocated to avoid locks). Invariant:
                // the same output will not be accessed by two different threads
                // simultaneously in this mode, allowing us to support a lock-free
                // parallel-friendly increment here.
                int indices_index = ++outputs_[output].input_indices_index;
                if (indices_index >=
                    static_cast<int>(outputs_[output].input_indices.size())) {
                    VPRINT(this, 2, "next_record[%d]: all at eof\n", output);
                    return sched_type_t::STATUS_EOF;
                }
                index = outputs_[output].input_indices[indices_index];
                VPRINT(this, 2,
                       "next_record[%d]: advancing to local index %d == input #%d\n",
                       output, indices_index, index);
            } else
                return sched_type_t::STATUS_INVALID;
            // reader_t::at_eof_ is true until init() is called.
            std::lock_guard<mutex_dbg_owned> lock(*inputs_[index].lock);
            if (inputs_[index].needs_init) {
                inputs_[index].reader->init();
                inputs_[index].needs_init = false;
            }
        }
        std::lock_guard<mutex_dbg_owned> lock(*inputs_[index].lock);
        if (inputs_[index].at_eof ||
            *inputs_[index].reader == *inputs_[index].reader_end) {
            VPRINT(this, 2, "next_record[%d]: input #%d at eof\n", output, index);
            if (!inputs_[index].at_eof)
                mark_input_eof(inputs_[index]);
            index = INVALID_INPUT_ORDINAL;
            // Loop and pick next thread.
            continue;
        }
        break;
    }
    // We can't easily place these stats inside set_cur_input() as we call that to
    // temporarily give up our input.
    if (prev_index == index)
        ++outputs_[output].stats[memtrace_stream_t::SCHED_STAT_SWITCH_NOP];
    else if (prev_index != INVALID_INPUT_ORDINAL && index != INVALID_INPUT_ORDINAL)
        ++outputs_[output].stats[memtrace_stream_t::SCHED_STAT_SWITCH_INPUT_TO_INPUT];
    else if (index == INVALID_INPUT_ORDINAL)
        ++outputs_[output].stats[memtrace_stream_t::SCHED_STAT_SWITCH_INPUT_TO_IDLE];
    else
        ++outputs_[output].stats[memtrace_stream_t::SCHED_STAT_SWITCH_IDLE_TO_INPUT];
    set_cur_input(output, index);
    return res;
}

template <typename RecordType, typename ReaderType>
void
scheduler_tmpl_t<RecordType, ReaderType>::process_marker(input_info_t &input,
                                                         output_ordinal_t output,
                                                         trace_marker_type_t marker_type,
                                                         uintptr_t marker_value)
{
    assert(input.lock->owned_by_cur_thread());
    switch (marker_type) {
    case TRACE_MARKER_TYPE_SYSCALL:
        input.processing_syscall = true;
        input.pre_syscall_timestamp = input.reader->get_last_timestamp();
        break;
    case TRACE_MARKER_TYPE_MAYBE_BLOCKING_SYSCALL:
        input.processing_maybe_blocking_syscall = true;
        // Generally we should already have the timestamp from a just-prior
        // syscall marker, but we support tests and other synthetic sequences
        // with just a maybe-blocking.
        input.pre_syscall_timestamp = input.reader->get_last_timestamp();
        break;
    case TRACE_MARKER_TYPE_CONTEXT_SWITCH_START:
        outputs_[output].in_context_switch_code = true;
        ANNOTATE_FALLTHROUGH;
    case TRACE_MARKER_TYPE_SYSCALL_TRACE_START:
        outputs_[output].in_kernel_code = true;
        break;
    case TRACE_MARKER_TYPE_CONTEXT_SWITCH_END:
        // We have to delay until the next record.
        outputs_[output].hit_switch_code_end = true;
        ANNOTATE_FALLTHROUGH;
    case TRACE_MARKER_TYPE_SYSCALL_TRACE_END:
        outputs_[output].in_kernel_code = false;
        break;
    case TRACE_MARKER_TYPE_DIRECT_THREAD_SWITCH: {
        if (!options_.honor_direct_switches)
            break;
        ++outputs_[output].stats[memtrace_stream_t::SCHED_STAT_DIRECT_SWITCH_ATTEMPTS];
        memref_tid_t target_tid = marker_value;
        auto it = tid2input_.find(workload_tid_t(input.workload, target_tid));
        if (it == tid2input_.end()) {
            VPRINT(this, 1, "Failed to find input for target switch thread %" PRId64 "\n",
                   target_tid);
        } else {
            input.switch_to_input = it->second;
        }
        // Trigger a switch either indefinitely or until timeout.
        if (input.skip_next_unscheduled) {
            // The underlying kernel mechanism being modeled only supports a single
            // request: they cannot accumulate.  Timing differences in the trace could
            // perhaps result in multiple lining up when the didn't in the real app;
            // but changing the scheme here could also push representatives in the
            // other direction.
            input.skip_next_unscheduled = false;
            VPRINT(this, 3,
                   "input %d unschedule request ignored due to prior schedule request "
                   "@%" PRIu64 "\n",
                   input.index, input.reader->get_last_timestamp());
            break;
        }
        input.unscheduled = true;
        if (input.syscall_timeout_arg > 0) {
            input.blocked_time = scale_blocked_time(input.syscall_timeout_arg);
            VPRINT(this, 3, "input %d unscheduled for %" PRIu64 " @%" PRIu64 "\n",
                   input.index, input.blocked_time, input.reader->get_last_timestamp());
        } else {
            VPRINT(this, 3, "input %d unscheduled indefinitely @%" PRIu64 "\n",
                   input.index, input.reader->get_last_timestamp());
        }
        break;
    }
    case TRACE_MARKER_TYPE_SYSCALL_ARG_TIMEOUT:
        // This is cleared at the post-syscall instr.
        input.syscall_timeout_arg = static_cast<uint64_t>(marker_value);
        break;
    case TRACE_MARKER_TYPE_SYSCALL_UNSCHEDULE:
        if (!options_.honor_direct_switches)
            break;
        if (input.skip_next_unscheduled) {
            input.skip_next_unscheduled = false;
            VPRINT(this, 3,
                   "input %d unschedule request ignored due to prior schedule request "
                   "@%" PRIu64 "\n",
                   input.index, input.reader->get_last_timestamp());
            break;
        }
        // Trigger a switch either indefinitely or until timeout.
        input.unscheduled = true;
        if (input.syscall_timeout_arg > 0) {
            input.blocked_time = scale_blocked_time(input.syscall_timeout_arg);
            VPRINT(this, 3, "input %d unscheduled for %" PRIu64 " @%" PRIu64 "\n",
                   input.index, input.blocked_time, input.reader->get_last_timestamp());
        } else {
            VPRINT(this, 3, "input %d unscheduled indefinitely @%" PRIu64 "\n",
                   input.index, input.reader->get_last_timestamp());
        }
        break;
    case TRACE_MARKER_TYPE_SYSCALL_SCHEDULE: {
        if (!options_.honor_direct_switches)
            break;
        memref_tid_t target_tid = marker_value;
        auto it = tid2input_.find(workload_tid_t(input.workload, target_tid));
        if (it == tid2input_.end()) {
            VPRINT(this, 1,
                   "Failed to find input for switchto::resume target tid %" PRId64 "\n",
                   target_tid);
            return;
        }
        input_ordinal_t target_idx = it->second;
        VPRINT(this, 3, "input %d re-scheduling input %d @%" PRIu64 "\n", input.index,
               target_idx, input.reader->get_last_timestamp());
        // Release the input lock before acquiring sched_lock, to meet our lock
        // ordering convention to avoid deadlocks.
        input.lock->unlock();
        {
            bool need_sched_lock;
            auto scoped_sched_lock =
                acquire_scoped_sched_lock_if_necessary(need_sched_lock);
            input_info_t *target = &inputs_[target_idx];
            std::lock_guard<mutex_dbg_owned> lock(*target->lock);
            if (target->unscheduled) {
                target->unscheduled = false;
                if (unscheduled_priority_.find(target)) {
                    add_to_ready_queue(target);
                    unscheduled_priority_.erase(target);
                } else if (ready_priority_.find(target)) {
                    // We assume blocked_time is from _ARG_TIMEOUT and is not from
                    // regularly-blocking i/o.  We assume i/o getting into the mix is
                    // rare enough or does not matter enough to try to have separate
                    // timeouts.
                    if (target->blocked_time > 0) {
                        VPRINT(
                            this, 3,
                            "switchto::resume erasing blocked time for target input %d\n",
                            target->index);
                        --num_blocked_;
                        target->blocked_time = 0;
                    }
                }
            } else {
                VPRINT(this, 3, "input %d will skip next unschedule\n", target_idx);
                target->skip_next_unscheduled = true;
            }
        }
        input.lock->lock();
        break;
    }
    default: // Nothing to do.
        break;
    }
}

template <typename RecordType, typename ReaderType>
typename scheduler_tmpl_t<RecordType, ReaderType>::stream_status_t
scheduler_tmpl_t<RecordType, ReaderType>::next_record(output_ordinal_t output,
                                                      RecordType &record,
                                                      input_info_t *&input,
                                                      uint64_t cur_time)
{
    // We do not enforce a globally increasing time to avoid the synchronization cost; we
    // do return an error on a time smaller than an input's current start time when we
    // check for quantum end.
    if (cur_time == 0) {
        // It's more efficient for QUANTUM_INSTRUCTIONS to get the time here instead of
        // in get_output_time().  This also makes the two more similarly behaved with
        // respect to blocking system calls.
        cur_time = get_time_micros();
    }
    outputs_[output].cur_time = cur_time; // Invalid values are checked below.
    if (!outputs_[output].active)
        return sched_type_t::STATUS_IDLE;
    if (outputs_[output].waiting) {
        if (options_.mapping == MAP_AS_PREVIOUSLY &&
            outputs_[output].wait_start_time > 0) {
            uint64_t duration = outputs_[output]
                                    .record[outputs_[output].record_index]
                                    .value.idle_duration;
            uint64_t now = get_output_time(output);
            if (now - outputs_[output].wait_start_time < duration) {
                VPRINT(this, 4,
                       "next_record[%d]: elapsed %" PRIu64 " < duration %" PRIu64 "\n",
                       output, now - outputs_[output].wait_start_time, duration);
                return sched_type_t::STATUS_WAIT;
            } else
                outputs_[output].wait_start_time = 0;
        }
        VPRINT(this, 5, "next_record[%d]: need new input (cur=waiting)\n", output);
        sched_type_t::stream_status_t res = pick_next_input(output, 0);
        if (res != sched_type_t::STATUS_OK && res != sched_type_t::STATUS_SKIPPED)
            return res;
        outputs_[output].waiting = false;
    }
    if (outputs_[output].cur_input < 0) {
        // This happens with more outputs than inputs.  For non-empty outputs we
        // require cur_input to be set to >=0 during init().
        return eof_or_idle(output, /*hold_sched_lock=*/false, outputs_[output].cur_input);
    }
    input = &inputs_[outputs_[output].cur_input];
    auto lock = std::unique_lock<mutex_dbg_owned>(*input->lock);
    // Since we do not ask for a start time, we have to check for the first record from
    // each input and set the time here.
    if (input->prev_time_in_quantum == 0)
        input->prev_time_in_quantum = cur_time;
    if (!outputs_[output].speculation_stack.empty()) {
        outputs_[output].prev_speculate_pc = outputs_[output].speculate_pc;
        error_string_ = outputs_[output].speculator.next_record(
            outputs_[output].speculate_pc, record);
        if (!error_string_.empty())
            return sched_type_t::STATUS_INVALID;
        // Leave the cur input where it is: the ordinals will remain unchanged.
        // Also avoid the context switch checks below as we cannot switch in the
        // middle of speculating (we also don't count speculated instructions toward
        // QUANTUM_INSTRUCTIONS).
        return sched_type_t::STATUS_OK;
    }
    while (true) {
        input->cur_from_queue = false;
        if (input->needs_init) {
            // We pay the cost of this conditional to support ipc_reader_t::init() which
            // blocks and must be called right before reading its first record.
            // The user can't call init() when it accesses the output streams because
            // it std::moved the reader to us; we can't call it between our own init()
            // and here as we have no control point in between, and our init() is too
            // early as the user may have other work after that.
            input->reader->init();
            input->needs_init = false;
        }
        if (!input->queue.empty()) {
            record = input->queue.front();
            input->queue.pop_front();
            input->cur_from_queue = true;
        } else {
            // We again have a flag check because reader_t::init() does an initial ++
            // and so we want to skip that on the first record but perform a ++ prior
            // to all subsequent records.  We do not want to ++ after reading as that
            // messes up memtrace_stream_t queries on ordinals while the user examines
            // the record.
            if (input->needs_advance && !input->at_eof) {
                ++(*input->reader);
            } else {
                input->needs_advance = true;
            }
            if (input->at_eof || *input->reader == *input->reader_end) {
                if (!input->at_eof)
                    mark_input_eof(*input);
                lock.unlock();
                VPRINT(this, 5, "next_record[%d]: need new input (cur=%d eof)\n", output,
                       input->index);
                sched_type_t::stream_status_t res = pick_next_input(output, 0);
                if (res != sched_type_t::STATUS_OK && res != sched_type_t::STATUS_SKIPPED)
                    return res;
                input = &inputs_[outputs_[output].cur_input];
                lock = std::unique_lock<mutex_dbg_owned>(*input->lock);
                if (res == sched_type_t::STATUS_SKIPPED) {
                    // Like for the ROI below, we need the queue or a de-ref.
                    input->needs_advance = false;
                }
                continue;
            } else {
                record = **input->reader;
            }
        }
        VPRINT(this, 5,
               "next_record[%d]: candidate record from %d (@%" PRId64 "): ", output,
               input->index, get_instr_ordinal(*input));
        if (input->instrs_pre_read > 0 && record_type_is_instr(record))
            --input->instrs_pre_read;
        VDO(this, 5, print_record(record););
        bool need_new_input = false;
        bool preempt = false;
        uint64_t blocked_time = 0;
        uint64_t prev_time_in_quantum = 0;
        // XXX i#6831: Refactor to use subclasses or templates to specialize
        // scheduler code based on mapping options, to avoid these top-level
        // conditionals in many functions?
        if (options_.mapping == MAP_AS_PREVIOUSLY) {
            assert(outputs_[output].record_index >= 0);
            if (outputs_[output].record_index >=
                static_cast<int>(outputs_[output].record.size())) {
                // We're on the last record.
                VPRINT(this, 4, "next_record[%d]: on last record\n", output);
            } else if (outputs_[output].record[outputs_[output].record_index].type ==
                       schedule_record_t::SKIP) {
                VPRINT(this, 5, "next_record[%d]: need new input after skip\n", output);
                need_new_input = true;
            } else if (outputs_[output].record[outputs_[output].record_index].type ==
                       schedule_record_t::SYNTHETIC_END) {
                VPRINT(this, 5, "next_record[%d]: at synthetic end\n", output);
            } else {
                const schedule_record_t &segment =
                    outputs_[output].record[outputs_[output].record_index];
                assert(segment.type == schedule_record_t::DEFAULT);
                uint64_t start = segment.value.start_instruction;
                uint64_t stop = segment.stop_instruction;
                // The stop is exclusive.  0 does mean to do nothing (easiest
                // to have an empty record to share the next-entry for a start skip
                // or other cases).
                // Only check for stop when we've exhausted the queue, or we have
                // a starter schedule with a 0,0 entry prior to a first skip entry
                // (as just mentioned, it is easier to have a seemingly-redundant entry
                // to get into the trace reading loop and then do something like a skip
                // from the start rather than adding logic into the setup code).
                if (get_instr_ordinal(*input) >= stop &&
                    (!input->cur_from_queue || (start == 0 && stop == 0))) {
                    VPRINT(this, 5,
                           "next_record[%d]: need new input: at end of segment in=%d "
                           "stop=%" PRId64 "\n",
                           output, input->index, stop);
                    need_new_input = true;
                }
            }
        } else if (options_.mapping == MAP_TO_ANY_OUTPUT) {
            trace_marker_type_t marker_type;
            uintptr_t marker_value;
            // While regular traces typically always have a syscall marker when
            // there's a maybe-blocking marker, some tests and synthetic traces have
            // just the maybe so we check both.
            if (input->processing_syscall || input->processing_maybe_blocking_syscall) {
                // Wait until we're past all the markers associated with the syscall.
                // XXX: We may prefer to stop before the return value marker for
                // futex, or a kernel xfer marker, but our recorded format is on instr
                // boundaries so we live with those being before the switch.
                // XXX: Once we insert kernel traces, we may have to try harder
                // to stop before the post-syscall records.
                if (record_type_is_instr_boundary(record, outputs_[output].last_record)) {
                    if (input->switch_to_input != INVALID_INPUT_ORDINAL) {
                        // The switch request overrides any latency threshold.
                        need_new_input = true;
                        VPRINT(this, 3,
                               "next_record[%d]: direct switch on low-latency "
                               "syscall in "
                               "input %d\n",
                               output, input->index);
                    } else if (input->blocked_time > 0) {
                        // If we've found out another way that this input should
                        // block, use that time and do a switch.
                        need_new_input = true;
                        blocked_time = input->blocked_time;
                        VPRINT(this, 3,
                               "next_record[%d]: blocked time set for input %d\n", output,
                               input->index);
                    } else if (input->unscheduled) {
                        need_new_input = true;
                        VPRINT(this, 3, "next_record[%d]: input %d going unscheduled\n",
                               output, input->index);
                    } else if (syscall_incurs_switch(input, blocked_time)) {
                        // Model as blocking and should switch to a different input.
                        need_new_input = true;
                        VPRINT(this, 3,
                               "next_record[%d]: hit blocking syscall in input %d\n",
                               output, input->index);
                    }
                    input->processing_syscall = false;
                    input->processing_maybe_blocking_syscall = false;
                    input->pre_syscall_timestamp = 0;
                    input->syscall_timeout_arg = 0;
                }
            }
            if (outputs_[output].hit_switch_code_end) {
                // We have to delay so the end marker is still in_context_switch_code.
                outputs_[output].in_context_switch_code = false;
                outputs_[output].hit_switch_code_end = false;
                // We're now back "on the clock".
                if (options_.quantum_unit == QUANTUM_TIME)
                    input->prev_time_in_quantum = cur_time;
                // XXX: If we add a skip feature triggered on the output stream,
                // we'll want to make sure skipping while in these switch and kernel
                // sequences is handled correctly.
            }
            if (record_type_is_marker(record, marker_type, marker_value)) {
                process_marker(*input, output, marker_type, marker_value);
            }
            if (options_.quantum_unit == QUANTUM_INSTRUCTIONS &&
                record_type_is_instr_boundary(record, outputs_[output].last_record) &&
                !outputs_[output].in_kernel_code) {
                ++input->instrs_in_quantum;
                if (input->instrs_in_quantum > options_.quantum_duration) {
                    // We again prefer to switch to another input even if the current
                    // input has the oldest timestamp, prioritizing context switches
                    // over timestamp ordering.
                    VPRINT(this, 4,
                           "next_record[%d]: input %d hit end of instr quantum\n", output,
                           input->index);
                    preempt = !need_new_input;
                    need_new_input = true;
                    input->instrs_in_quantum = 0;
                    ++outputs_[output]
                          .stats[memtrace_stream_t::SCHED_STAT_QUANTUM_PREEMPTS];
                }
            } else if (options_.quantum_unit == QUANTUM_TIME) {
                if (cur_time == 0 || cur_time < input->prev_time_in_quantum) {
                    VPRINT(this, 1,
                           "next_record[%d]: invalid time %" PRIu64 " vs start %" PRIu64
                           "\n",
                           output, cur_time, input->prev_time_in_quantum);
                    return sched_type_t::STATUS_INVALID;
                }
                input->time_spent_in_quantum += cur_time - input->prev_time_in_quantum;
                prev_time_in_quantum = input->prev_time_in_quantum;
                input->prev_time_in_quantum = cur_time;
                if (input->time_spent_in_quantum >= options_.quantum_duration &&
                    // We only switch on instruction boundaries.  We could possibly switch
                    // in between (e.g., scatter/gather long sequence of reads/writes) by
                    // setting input->switching_pre_instruction.
                    record_type_is_instr_boundary(record, outputs_[output].last_record)) {
                    VPRINT(this, 4,
                           "next_record[%d]: hit end of time quantum after %" PRIu64 "\n",
                           output, input->time_spent_in_quantum);
                    preempt = !need_new_input;
                    need_new_input = true;
                    input->time_spent_in_quantum = 0;
                    ++outputs_[output]
                          .stats[memtrace_stream_t::SCHED_STAT_QUANTUM_PREEMPTS];
                }
            }
        }
        if (options_.deps == DEPENDENCY_TIMESTAMPS &&
            options_.mapping != MAP_AS_PREVIOUSLY &&
            // For MAP_TO_ANY_OUTPUT with timestamps: enforcing asked-for context switch
            // rates is more important that honoring precise trace-buffer-based
            // timestamp inter-input dependencies so we do not end a quantum early due
            // purely to timestamps.
            options_.mapping != MAP_TO_ANY_OUTPUT &&
            record_type_is_timestamp(record, input->next_timestamp))
            need_new_input = true;
        if (need_new_input) {
            int prev_input = outputs_[output].cur_input;
            VPRINT(this, 5, "next_record[%d]: need new input (cur=%d)\n", output,
                   prev_input);
            // We have to put the candidate record in the queue before we release
            // the lock since another output may grab this input.
            VPRINT(this, 5, "next_record[%d]: queuing candidate record\n", output);
            input->queue.push_back(record);
            lock.unlock();
            sched_type_t::stream_status_t res = pick_next_input(output, blocked_time);
            if (res != sched_type_t::STATUS_OK && res != sched_type_t::STATUS_WAIT &&
                res != sched_type_t::STATUS_SKIPPED)
                return res;
            if (outputs_[output].cur_input != prev_input) {
                // TODO i#5843: Queueing here and in a few other places gets the
                // ordinals off: we need to undo the ordinal increases to avoid
                // over-counting while queued and double-counting when we resume.
                // In some cases we need to undo this on the output stream too.
                // So we should set suppress_ref_count_ in the input to get
                // is_record_synthetic() (and have our stream class check that
                // for instr count too) -- but what about output during speculation?
                // Decrement counts instead to undo?
                lock.lock();
                VPRINT(this, 5, "next_record_mid[%d]: switching from %d to %d\n", output,
                       prev_input, outputs_[output].cur_input);
                if (!preempt) {
                    if (options_.quantum_unit == QUANTUM_INSTRUCTIONS &&
                        record_type_is_instr_boundary(record,
                                                      outputs_[output].last_record)) {
                        --inputs_[prev_input].instrs_in_quantum;
                    } else if (options_.quantum_unit == QUANTUM_TIME) {
                        inputs_[prev_input].time_spent_in_quantum -=
                            (cur_time - prev_time_in_quantum);
                    }
                }
                if (res == sched_type_t::STATUS_WAIT)
                    return res;
                input = &inputs_[outputs_[output].cur_input];
                lock = std::unique_lock<mutex_dbg_owned>(*input->lock);
                continue;
            } else {
                lock.lock();
                if (res != sched_type_t::STATUS_SKIPPED) {
                    // Get our candidate record back.
                    record = input->queue.back();
                    input->queue.pop_back();
                }
            }
            if (res == sched_type_t::STATUS_SKIPPED) {
                // Like for the ROI below, we need the queue or a de-ref.
                input->needs_advance = false;
                continue;
            }
        }
        if (input->needs_roi && options_.mapping != MAP_AS_PREVIOUSLY &&
            !input->regions_of_interest.empty()) {
            sched_type_t::stream_status_t res =
                advance_region_of_interest(output, record, *input);
            if (res == sched_type_t::STATUS_SKIPPED) {
                // We need either the queue or to re-de-ref the reader so we loop,
                // but we do not want to come back here.
                input->needs_roi = false;
                input->needs_advance = false;
                continue;
            } else if (res != sched_type_t::STATUS_OK)
                return res;
        } else {
            input->needs_roi = true;
        }
        break;
    }
    VPRINT(this, 4, "next_record[%d]: from %d @%" PRId64 ": ", output, input->index,
           cur_time);
    VDO(this, 4, print_record(record););

    outputs_[output].last_record = record;
    record_type_has_tid(record, input->last_record_tid);
    record_type_has_pid(record, input->pid);
    return sched_type_t::STATUS_OK;
}

template <typename RecordType, typename ReaderType>
typename scheduler_tmpl_t<RecordType, ReaderType>::stream_status_t
scheduler_tmpl_t<RecordType, ReaderType>::unread_last_record(output_ordinal_t output,
                                                             RecordType &record,
                                                             input_info_t *&input)
{
    auto &outinfo = outputs_[output];
    if (record_type_is_invalid(outinfo.last_record))
        return sched_type_t::STATUS_INVALID;
    if (!outinfo.speculation_stack.empty())
        return sched_type_t::STATUS_INVALID;
    record = outinfo.last_record;
    input = &inputs_[outinfo.cur_input];
    std::lock_guard<mutex_dbg_owned> lock(*input->lock);
    VPRINT(this, 4, "next_record[%d]: unreading last record, from %d\n", output,
           input->index);
    input->queue.push_back(outinfo.last_record);
    // XXX: This should be record_type_is_instr_boundary() but we don't have the pre-prev
    // record.  For now we don't support unread_last_record() for record_reader_t,
    // enforced in a specialization of unread_last_record().
    if (options_.quantum_unit == QUANTUM_INSTRUCTIONS && record_type_is_instr(record))
        --input->instrs_in_quantum;
    outinfo.last_record = create_invalid_record();
    return sched_type_t::STATUS_OK;
}

template <typename RecordType, typename ReaderType>
typename scheduler_tmpl_t<RecordType, ReaderType>::stream_status_t
scheduler_tmpl_t<RecordType, ReaderType>::start_speculation(output_ordinal_t output,
                                                            addr_t start_address,
                                                            bool queue_current_record)
{
    auto &outinfo = outputs_[output];
    if (outinfo.speculation_stack.empty()) {
        if (queue_current_record) {
            if (record_type_is_invalid(outinfo.last_record))
                return sched_type_t::STATUS_INVALID;
            inputs_[outinfo.cur_input].queue.push_back(outinfo.last_record);
        }
        // The store address for the outer layer is not used since we have the
        // actual trace storing our resumption context, so we store a sentinel.
        static constexpr addr_t SPECULATION_OUTER_ADDRESS = 0;
        outinfo.speculation_stack.push(SPECULATION_OUTER_ADDRESS);
    } else {
        if (queue_current_record) {
            // XXX i#5843: We'll re-call the speculator so we're assuming a repeatable
            // response with the same instruction returned.  We should probably save the
            // precise record either here or in the speculator.
            outinfo.speculation_stack.push(outinfo.prev_speculate_pc);
        } else
            outinfo.speculation_stack.push(outinfo.speculate_pc);
    }
    // Set the prev in case another start is called before reading a record.
    outinfo.prev_speculate_pc = outinfo.speculate_pc;
    outinfo.speculate_pc = start_address;
    VPRINT(this, 2, "start_speculation layer=%zu pc=0x%zx\n",
           outinfo.speculation_stack.size(), start_address);
    return sched_type_t::STATUS_OK;
}

template <typename RecordType, typename ReaderType>
typename scheduler_tmpl_t<RecordType, ReaderType>::stream_status_t
scheduler_tmpl_t<RecordType, ReaderType>::stop_speculation(output_ordinal_t output)
{
    auto &outinfo = outputs_[output];
    if (outinfo.speculation_stack.empty())
        return sched_type_t::STATUS_INVALID;
    if (outinfo.speculation_stack.size() > 1) {
        // speculate_pc is only used when exiting inner layers.
        outinfo.speculate_pc = outinfo.speculation_stack.top();
    }
    VPRINT(this, 2, "stop_speculation layer=%zu (resume=0x%zx)\n",
           outinfo.speculation_stack.size(), outinfo.speculate_pc);
    outinfo.speculation_stack.pop();
    return sched_type_t::STATUS_OK;
}

template <typename RecordType, typename ReaderType>
void
scheduler_tmpl_t<RecordType, ReaderType>::mark_input_eof(input_info_t &input)
{
    assert(input.lock->owned_by_cur_thread());
    if (input.at_eof)
        return;
    input.at_eof = true;
    assert(live_input_count_.load(std::memory_order_acquire) > 0);
    live_input_count_.fetch_add(-1, std::memory_order_release);
    VPRINT(this, 2, "input %d at eof; %d live inputs left\n", input.index,
           live_input_count_.load(std::memory_order_acquire));
}

template <typename RecordType, typename ReaderType>
typename scheduler_tmpl_t<RecordType, ReaderType>::stream_status_t
scheduler_tmpl_t<RecordType, ReaderType>::eof_or_idle(output_ordinal_t output,
                                                      bool hold_sched_lock,
                                                      input_ordinal_t prev_input)
{
    // XXX i#6831: Refactor to use subclasses or templates to specialize
    // scheduler code based on mapping options, to avoid these top-level
    // conditionals in many functions?
    if (options_.mapping == MAP_TO_CONSISTENT_OUTPUT ||
        live_input_count_.load(std::memory_order_acquire) == 0 ||
        // While a full schedule recorded should have each input hit either its
        // EOF or ROI end, we have a fallback to avoid hangs for possible recorded
        // schedules that end an input early deliberately without an ROI.
        (options_.mapping == MAP_AS_PREVIOUSLY &&
         live_replay_output_count_.load(std::memory_order_acquire) == 0)) {
        assert(options_.mapping != MAP_AS_PREVIOUSLY || outputs_[output].at_eof);
        return sched_type_t::STATUS_EOF;
    } else {
        bool need_lock;
        auto scoped_lock = hold_sched_lock
            ? std::unique_lock<mutex_dbg_owned>()
            : acquire_scoped_sched_lock_if_necessary(need_lock);
        if (options_.mapping == MAP_TO_ANY_OUTPUT) {
            // Workaround to avoid hangs when _SCHEDULE and/or _DIRECT_THREAD_SWITCH
            // directives miss their targets (due to running with a subset of the
            // original threads, or other scenarios) and we end up with no scheduled
            // inputs but a set of unscheduled inputs who will never be scheduled.
            VPRINT(this, 4,
                   "eof_or_idle output=%d live=%d unsched=%zu runq=%zu blocked=%d\n",
                   output, live_input_count_.load(std::memory_order_acquire),
                   unscheduled_priority_.size(), ready_priority_.size(), num_blocked_);
            if (ready_priority_.empty() && !unscheduled_priority_.empty()) {
                if (outputs_[output].wait_start_time == 0) {
                    outputs_[output].wait_start_time = get_output_time(output);
                } else {
                    uint64_t now = get_output_time(output);
                    if (now - outputs_[output].wait_start_time >
                        options_.block_time_max) {
                        // XXX i#6822: We may want some other options here for what to
                        // do.  We could release just one input at a time, which would be
                        // the same scheduling order (as we have FIFO in
                        // unscheduled_priority_) but may take a long time at
                        // block_time_max each; we could declare we're done and just
                        // exit, maybe under a flag or if we could see what % of total
                        // records we've processed.
                        VPRINT(this, 1,
                               "eof_or_idle moving entire unscheduled queue to ready "
                               "queue\n");
                        while (!unscheduled_priority_.empty()) {
                            input_info_t *tomove = unscheduled_priority_.top();
                            std::lock_guard<mutex_dbg_owned> lock(*tomove->lock);
                            tomove->unscheduled = false;
                            ready_priority_.push(tomove);
                            unscheduled_priority_.pop();
                        }
                        outputs_[output].wait_start_time = 0;
                    }
                }
            } else {
                outputs_[output].wait_start_time = 0;
            }
        }
        outputs_[output].waiting = true;
        if (prev_input != INVALID_INPUT_ORDINAL)
            ++outputs_[output].stats[memtrace_stream_t::SCHED_STAT_SWITCH_INPUT_TO_IDLE];
        set_cur_input(output, INVALID_INPUT_ORDINAL);
        return sched_type_t::STATUS_IDLE;
    }
}

template <typename RecordType, typename ReaderType>
bool
scheduler_tmpl_t<RecordType, ReaderType>::is_record_kernel(output_ordinal_t output)
{
    int index = outputs_[output].cur_input;
    if (index < 0)
        return false;
    return inputs_[index].reader->is_record_kernel();
}

template <typename RecordType, typename ReaderType>
double
scheduler_tmpl_t<RecordType, ReaderType>::get_statistic(
    output_ordinal_t output, memtrace_stream_t::schedule_statistic_t stat) const
{
    if (stat >= memtrace_stream_t::SCHED_STAT_TYPE_COUNT)
        return -1;
    return static_cast<double>(outputs_[output].stats[stat]);
}

template <typename RecordType, typename ReaderType>
typename scheduler_tmpl_t<RecordType, ReaderType>::stream_status_t
scheduler_tmpl_t<RecordType, ReaderType>::set_output_active(output_ordinal_t output,
                                                            bool active)
{
    if (options_.mapping != MAP_TO_ANY_OUTPUT)
        return sched_type_t::STATUS_INVALID;
    if (outputs_[output].active == active)
        return sched_type_t::STATUS_OK;
    outputs_[output].active = active;
    VPRINT(this, 2, "Output stream %d is now %s\n", output,
           active ? "active" : "inactive");
    std::lock_guard<mutex_dbg_owned> guard(sched_lock_);
    if (!active) {
        // Make the now-inactive output's input available for other cores.
        // This will reset its quantum too.
        // We aren't switching on a just-read instruction not passed to the consumer,
        // if the queue is empty.
        if (inputs_[outputs_[output].cur_input].queue.empty())
            inputs_[outputs_[output].cur_input].switching_pre_instruction = true;
        set_cur_input(output, INVALID_INPUT_ORDINAL);
    } else {
        outputs_[output].waiting = true;
    }
    return sched_type_t::STATUS_OK;
}

template class scheduler_tmpl_t<memref_t, reader_t>;
template class scheduler_tmpl_t<trace_entry_t, dynamorio::drmemtrace::record_reader_t>;

} // namespace drmemtrace
} // namespace dynamorio<|MERGE_RESOLUTION|>--- conflicted
+++ resolved
@@ -666,8 +666,6 @@
  */
 
 template <typename RecordType, typename ReaderType>
-<<<<<<< HEAD
-=======
 scheduler_tmpl_t<RecordType, ReaderType>::~scheduler_tmpl_t()
 {
     for (unsigned int i = 0; i < outputs_.size(); ++i) {
@@ -698,7 +696,6 @@
 }
 
 template <typename RecordType, typename ReaderType>
->>>>>>> b86ebe89
 bool
 scheduler_tmpl_t<RecordType, ReaderType>::check_valid_input_limits(
     const input_workload_t &workload, input_reader_info_t &reader_info)
