/* **********************************************************
 * Copyright (c) 2023-2024 Google, Inc.  All rights reserved.
 * **********************************************************/

/*
 * Redistribution and use in source and binary forms, with or without
 * modification, are permitted provided that the following conditions are met:
 *
 * * Redistributions of source code must retain the above copyright notice,
 *   this list of conditions and the following disclaimer.
 *
 * * Redistributions in binary form must reproduce the above copyright notice,
 *   this list of conditions and the following disclaimer in the documentation
 *   and/or other materials provided with the distribution.
 *
 * * Neither the name of Google, Inc. nor the names of its contributors may be
 *   used to endorse or promote products derived from this software without
 *   specific prior written permission.
 *
 * THIS SOFTWARE IS PROVIDED BY THE COPYRIGHT HOLDERS AND CONTRIBUTORS "AS IS"
 * AND ANY EXPRESS OR IMPLIED WARRANTIES, INCLUDING, BUT NOT LIMITED TO, THE
 * IMPLIED WARRANTIES OF MERCHANTABILITY AND FITNESS FOR A PARTICULAR PURPOSE
 * ARE DISCLAIMED. IN NO EVENT SHALL VMWARE, INC. OR CONTRIBUTORS BE LIABLE
 * FOR ANY DIRECT, INDIRECT, INCIDENTAL, SPECIAL, EXEMPLARY, OR CONSEQUENTIAL
 * DAMAGES (INCLUDING, BUT NOT LIMITED TO, PROCUREMENT OF SUBSTITUTE GOODS OR
 * SERVICES; LOSS OF USE, DATA, OR PROFITS; OR BUSINESS INTERRUPTION) HOWEVER
 * CAUSED AND ON ANY THEORY OF LIABILITY, WHETHER IN CONTRACT, STRICT
 * LIABILITY, OR TORT (INCLUDING NEGLIGENCE OR OTHERWISE) ARISING IN ANY WAY
 * OUT OF THE USE OF THIS SOFTWARE, EVEN IF ADVISED OF THE POSSIBILITY OF SUCH
 * DAMAGE.
 */

/* Scheduler dynamic rescheduling-specific code. */

#include "scheduler.h"
#include "scheduler_impl.h"

#include <atomic>
#include <cinttypes>
#include <cstdint>
#include <mutex>
#include <thread>

#include "memref.h"
#include "memtrace_stream.h"
#include "mutex_dbg_owned.h"
#include "reader.h"
#include "record_file_reader.h"
#include "trace_entry.h"

namespace dynamorio {
namespace drmemtrace {

template <typename RecordType, typename ReaderType>
typename scheduler_tmpl_t<RecordType, ReaderType>::scheduler_status_t
scheduler_dynamic_tmpl_t<RecordType, ReaderType>::set_initial_schedule(
    std::unordered_map<int, std::vector<int>> &workload2inputs)
{
    if (options_.mapping != sched_type_t::MAP_TO_ANY_OUTPUT)
        return sched_type_t::STATUS_ERROR_INVALID_PARAMETER;
    // Assign initial inputs.
    if (options_.deps == sched_type_t::DEPENDENCY_TIMESTAMPS) {
        // Compute the min timestamp (==base_timestamp) per workload and sort
        // all inputs by relative time from the base.
        for (int workload_idx = 0;
             workload_idx < static_cast<int>(workload2inputs.size()); ++workload_idx) {
            uint64_t min_time = std::numeric_limits<uint64_t>::max();
            input_ordinal_t min_input = -1;
            for (int input_idx : workload2inputs[workload_idx]) {
                if (inputs_[input_idx].next_timestamp < min_time) {
                    min_time = inputs_[input_idx].next_timestamp;
                    min_input = input_idx;
                }
            }
            if (min_input < 0)
                return sched_type_t::STATUS_ERROR_INVALID_PARAMETER;
            for (int input_idx : workload2inputs[workload_idx]) {
                VPRINT(this, 4,
                       "workload %d: setting input %d base_timestamp to %" PRIu64
                       " vs next_timestamp %zu\n",
                       workload_idx, input_idx, min_time,
                       inputs_[input_idx].next_timestamp);
                inputs_[input_idx].base_timestamp = min_time;
                inputs_[input_idx].order_by_timestamp = true;
            }
        }
        // We'll pick the starting inputs below by sorting by relative time from
        // each workload's base_timestamp, which our queue does for us.
    }
    // First, put all inputs into a temporary queue to sort by priority and
    // time for us.
    flexible_queue_t<input_info_t *, InputTimestampComparator> allq;
    for (int i = 0; i < static_cast<input_ordinal_t>(inputs_.size()); ++i) {
        inputs_[i].queue_counter = i;
        allq.push(&inputs_[i]);
    }
    // Now assign round-robin to the outputs.  We have to obey bindings here: we
    // just take the first.  This isn't guaranteed to be perfect if there are
    // many bindings, but we run a rebalancing afterward.
    output_ordinal_t output = 0;
    while (!allq.empty()) {
        input_info_t *input = allq.top();
        allq.pop();
        output_ordinal_t target = output;
        if (!input->binding.empty())
            target = *input->binding.begin();
        else
            output = (output + 1) % outputs_.size();
        this->add_to_ready_queue(target, input);
    }
    stream_status_t status = rebalance_queues(0, {});
    if (status != sched_type_t::STATUS_OK) {
        VPRINT(this, 0, "Failed to rebalance with status %d\n", status);
        return sched_type_t::STATUS_ERROR_INVALID_PARAMETER;
    }
    for (int i = 0; i < static_cast<output_ordinal_t>(outputs_.size()); ++i) {
        input_info_t *queue_next;
#ifndef NDEBUG
        status =
#endif
            this->pop_from_ready_queue(i, i, queue_next);
        assert(status == sched_type_t::STATUS_OK || status == sched_type_t::STATUS_IDLE);
        if (queue_next == nullptr)
            set_cur_input(i, sched_type_t::INVALID_INPUT_ORDINAL);
        else
            set_cur_input(i, queue_next->index);
    }
    VPRINT(this, 2, "Initial queues:\n");
    VDO(this, 2, { this->print_queue_stats(); });

    return sched_type_t::STATUS_SUCCESS;
}

template <typename RecordType, typename ReaderType>
typename scheduler_tmpl_t<RecordType, ReaderType>::stream_status_t
scheduler_dynamic_tmpl_t<RecordType, ReaderType>::set_output_active(
    output_ordinal_t output, bool active)
{
    if (outputs_[output].active->load(std::memory_order_acquire) == active)
        return sched_type_t::STATUS_OK;
    outputs_[output].active->store(active, std::memory_order_release);
    VPRINT(this, 2, "Output stream %d is now %s\n", output,
           active ? "active" : "inactive");
    std::vector<input_ordinal_t> ordinals;
    if (!active) {
        // Make the now-inactive output's input available for other cores.
        // This will reset its quantum too.
        // We aren't switching on a just-read instruction not passed to the consumer,
        // if the queue is empty.
        input_ordinal_t cur_input = outputs_[output].cur_input;
        if (cur_input != sched_type_t::INVALID_INPUT_ORDINAL) {
            if (inputs_[cur_input].queue.empty())
                inputs_[cur_input].switching_pre_instruction = true;
            set_cur_input(output, sched_type_t::INVALID_INPUT_ORDINAL);
        }
        // Move the ready_queue to other outputs.
        {
<<<<<<< HEAD
            auto lock = acquire_scoped_output_lock_if_necessary(output);
=======
            auto lock = this->acquire_scoped_output_lock_if_necessary(output);
>>>>>>> 9388e310
            while (!outputs_[output].ready_queue.queue.empty()) {
                input_info_t *tomove = outputs_[output].ready_queue.queue.top();
                ordinals.push_back(tomove->index);
                outputs_[output].ready_queue.queue.pop();
            }
        }
    } else {
        outputs_[output].waiting = true;
    }
    return rebalance_queues(output, ordinals);
}

template <typename RecordType, typename ReaderType>
typename scheduler_tmpl_t<RecordType, ReaderType>::stream_status_t
scheduler_dynamic_tmpl_t<RecordType, ReaderType>::pick_next_input_for_mode(
    output_ordinal_t output, uint64_t blocked_time, input_ordinal_t prev_index,
    input_ordinal_t &index)
{
<<<<<<< HEAD
    uint64_t cur_time = get_output_time(output);
=======
    uint64_t cur_time = this->get_output_time(output);
>>>>>>> 9388e310
    uint64_t last_time = last_rebalance_time_.load(std::memory_order_acquire);
    if (last_time == 0) {
        // Initialize.
        last_rebalance_time_.store(cur_time, std::memory_order_release);
    } else {
        // Guard against time going backward, which happens: i#6966.
        if (cur_time > last_time &&
            cur_time - last_time >= static_cast<uint64_t>(options_.rebalance_period_us *
                                                          options_.time_units_per_us) &&
            rebalancer_.load(std::memory_order_acquire) == std::thread::id()) {
            VPRINT(this, 2,
                   "Output %d hit rebalance period @%" PRIu64 " (last rebalance @%" PRIu64
                   ")\n",
                   output, cur_time, last_time);
            stream_status_t status = this->rebalance_queues(output, {});
            if (status != sched_type_t::STATUS_OK)
                return status;
        }
    }
    if (blocked_time > 0 && prev_index != sched_type_t::INVALID_INPUT_ORDINAL) {
        std::lock_guard<mutex_dbg_owned> lock(*inputs_[prev_index].lock);
        if (inputs_[prev_index].blocked_time == 0) {
            VPRINT(this, 2, "next_record[%d]: blocked time %" PRIu64 "\n", output,
                   blocked_time);
            inputs_[prev_index].blocked_time = blocked_time;
<<<<<<< HEAD
            inputs_[prev_index].blocked_start_time = get_output_time(output);
=======
            inputs_[prev_index].blocked_start_time = this->get_output_time(output);
>>>>>>> 9388e310
        }
    }
    if (prev_index != sched_type_t::INVALID_INPUT_ORDINAL &&
        inputs_[prev_index].switch_to_input != sched_type_t::INVALID_INPUT_ORDINAL) {
        input_info_t *target = &inputs_[inputs_[prev_index].switch_to_input];
        inputs_[prev_index].switch_to_input = sched_type_t::INVALID_INPUT_ORDINAL;
        std::unique_lock<mutex_dbg_owned> target_input_lock(*target->lock);
        // XXX i#5843: Add an invariant check that the next timestamp of the
        // target is later than the pre-switch-syscall timestamp?
        if (target->containing_output != sched_type_t::INVALID_OUTPUT_ORDINAL) {
            output_ordinal_t target_output = target->containing_output;
            output_info_t &out = outputs_[target->containing_output];
            // We cannot hold an input lock when we acquire an output lock.
            target_input_lock.unlock();
            {
                auto target_output_lock =
                    acquire_scoped_output_lock_if_necessary(target_output);
                target_input_lock.lock();
                if (out.ready_queue.queue.find(target)) {
                    VPRINT(this, 2,
                           "next_record[%d]: direct switch from input %d to "
                           "input %d "
                           "@%" PRIu64 "\n",
                           output, prev_index, target->index,
                           inputs_[prev_index].reader->get_last_timestamp());
                    out.ready_queue.queue.erase(target);
                    index = target->index;
                    // Erase any remaining wait time for the target.
                    if (target->blocked_time > 0) {
                        VPRINT(this, 3,
                               "next_record[%d]: direct switch erasing "
                               "blocked time "
                               "for input %d\n",
                               output, target->index);
                        --out.ready_queue.num_blocked;
                        target->blocked_time = 0;
                        target->unscheduled = false;
                    }
                    if (target->containing_output != output) {
                        ++outputs_[output]
                              .stats[memtrace_stream_t::SCHED_STAT_MIGRATIONS];
                    }
                    ++outputs_[output]
                          .stats[memtrace_stream_t::SCHED_STAT_DIRECT_SWITCH_SUCCESSES];
                } // Else, actively running.
                target_input_lock.unlock();
            }
            target_input_lock.lock();
        }
        std::lock_guard<mutex_dbg_owned> unsched_lock(*this->unscheduled_priority_.lock);
        if (index == sched_type_t::INVALID_INPUT_ORDINAL &&
            this->unscheduled_priority_.queue.find(target)) {
            target->unscheduled = false;
            this->unscheduled_priority_.queue.erase(target);
            index = target->index;
            VPRINT(this, 2,
                   "next_record[%d]: direct switch from input %d to "
                   "was-unscheduled input %d "
                   "@%" PRIu64 "\n",
                   output, prev_index, target->index,
                   inputs_[prev_index].reader->get_last_timestamp());
            if (target->prev_output != sched_type_t::INVALID_OUTPUT_ORDINAL &&
                target->prev_output != output) {
                ++outputs_[output].stats[memtrace_stream_t::SCHED_STAT_MIGRATIONS];
            }
            ++outputs_[output]
                  .stats[memtrace_stream_t::SCHED_STAT_DIRECT_SWITCH_SUCCESSES];
        }
        if (index == sched_type_t::INVALID_INPUT_ORDINAL) {
            // We assume that inter-input dependencies are captured in
            // the _DIRECT_THREAD_SWITCH, _UNSCHEDULE, and _SCHEDULE markers
            // and that if a switch request targets a thread running elsewhere
            // that means there isn't a dependence and this is really a
            // dynamic switch to whoever happens to be available (and
            // different timing between tracing and analysis has caused this
            // miss).
            VPRINT(this, 2,
                   "Direct switch (from %d) target input #%d is running "
                   "elsewhere; picking a different target @%" PRIu64 "\n",
                   prev_index, target->index,
                   inputs_[prev_index].reader->get_last_timestamp());
            // We do ensure the missed target doesn't wait indefinitely.
            // XXX i#6822: It's not clear this is always the right thing to
            // do.
            target->skip_next_unscheduled = true;
        }
    }
    if (index != sched_type_t::INVALID_INPUT_ORDINAL) {
        // We found a direct switch target above.
    }
    // XXX: We're grabbing the output ready_queue lock 3x here:
    // ready_queue_empty(), set_cur_input()'s add_to_ready_queue(),
    // and pop_from_ready_queue().  We could call versions of those
    // that let the caller hold the lock: but holding it across other
    // calls in between here adds complexity.
    else if (this->ready_queue_empty(output) && blocked_time == 0) {
        // There's nothing else to run so either stick with the
        // current input or if it's invalid go idle/eof.
        if (prev_index == sched_type_t::INVALID_INPUT_ORDINAL) {
            stream_status_t status = this->eof_or_idle(output, prev_index);
            if (status != sched_type_t::STATUS_STOLE)
                return status;
            // eof_or_idle stole an input for us, now in .cur_input.
            index = outputs_[output].cur_input;
            return sched_type_t::STATUS_OK;
        } else {
            auto lock = std::unique_lock<mutex_dbg_owned>(*inputs_[prev_index].lock);
            // If we can't go back to the current input because it's EOF
            // or unscheduled indefinitely (we already checked blocked_time
            // above: it's 0 here), this output is either idle or EOF.
            if (inputs_[prev_index].at_eof || inputs_[prev_index].unscheduled) {
                lock.unlock();
                stream_status_t status = this->eof_or_idle(output, prev_index);
                if (status != sched_type_t::STATUS_STOLE)
                    return status;
                index = outputs_[output].cur_input;
                return sched_type_t::STATUS_OK;
            } else
                index = prev_index; // Go back to prior.
        }
    } else {
        // There's something else to run, or we'll soon be in the queue
        // even if it's empty now.
        // Give up the input before we go to the queue so we can add
        // ourselves to the queue.  If we're the highest priority we
        // shouldn't switch.  The queue preserves FIFO for same-priority
        // cases so we will switch if someone of equal priority is
        // waiting.
        set_cur_input(output, sched_type_t::INVALID_INPUT_ORDINAL);
        input_info_t *queue_next = nullptr;
        stream_status_t status = this->pop_from_ready_queue(output, output, queue_next);
        if (status != sched_type_t::STATUS_OK) {
            if (status == sched_type_t::STATUS_IDLE) {
                outputs_[output].waiting = true;
                if (options_.schedule_record_ostream != nullptr) {
                    stream_status_t record_status = this->record_schedule_segment(
                        output, schedule_record_t::IDLE_BY_COUNT, 0,
                        // Start prior to this idle.
                        outputs_[output].idle_count - 1, 0);
                    if (record_status != sched_type_t::STATUS_OK)
                        return record_status;
                }
                if (prev_index != sched_type_t::INVALID_INPUT_ORDINAL) {
                    ++outputs_[output]
                          .stats[memtrace_stream_t::SCHED_STAT_SWITCH_INPUT_TO_IDLE];
                }
            }
            return status;
        }
        if (queue_next == nullptr) {
            status = this->eof_or_idle(output, prev_index);
            if (status != sched_type_t::STATUS_STOLE)
                return status;
            index = outputs_[output].cur_input;
            return sched_type_t::STATUS_OK;
        } else
            index = queue_next->index;
    }
    return sched_type_t::STATUS_OK;
}

template <typename RecordType, typename ReaderType>
typename scheduler_tmpl_t<RecordType, ReaderType>::stream_status_t
scheduler_dynamic_tmpl_t<RecordType, ReaderType>::check_for_input_switch(
    output_ordinal_t output, RecordType &record, input_info_t *input, uint64_t cur_time,
    bool &need_new_input, bool &preempt, uint64_t &blocked_time)
{
    trace_marker_type_t marker_type;
    uintptr_t marker_value;
    // While regular traces typically always have a syscall marker when
    // there's a maybe-blocking marker, some tests and synthetic traces have
    // just the maybe so we check both.
    if (input->processing_syscall || input->processing_maybe_blocking_syscall) {
        // Wait until we're past all the markers associated with the syscall.
        // XXX: We may prefer to stop before the return value marker for
        // futex, or a kernel xfer marker, but our recorded format is on instr
        // boundaries so we live with those being before the switch.
        // XXX: Once we insert kernel traces, we may have to try harder
        // to stop before the post-syscall records.
        if (this->record_type_is_instr_boundary(record, outputs_[output].last_record)) {
            if (input->switch_to_input != sched_type_t::INVALID_INPUT_ORDINAL) {
                // The switch request overrides any latency threshold.
                need_new_input = true;
                VPRINT(this, 3,
                       "next_record[%d]: direct switch on low-latency "
                       "syscall in "
                       "input %d\n",
                       output, input->index);
            } else if (input->blocked_time > 0) {
                // If we've found out another way that this input should
                // block, use that time and do a switch.
                need_new_input = true;
                blocked_time = input->blocked_time;
                VPRINT(this, 3, "next_record[%d]: blocked time set for input %d\n",
                       output, input->index);
            } else if (input->unscheduled) {
                need_new_input = true;
                VPRINT(this, 3, "next_record[%d]: input %d going unscheduled\n", output,
                       input->index);
            } else if (syscall_incurs_switch(input, blocked_time)) {
                // Model as blocking and should switch to a different input.
                need_new_input = true;
                VPRINT(this, 3, "next_record[%d]: hit blocking syscall in input %d\n",
                       output, input->index);
            }
            input->processing_syscall = false;
            input->processing_maybe_blocking_syscall = false;
            input->pre_syscall_timestamp = 0;
            input->syscall_timeout_arg = 0;
        }
    }
    if (outputs_[output].hit_switch_code_end) {
        // We have to delay so the end marker is still in_context_switch_code.
        outputs_[output].in_context_switch_code = false;
        outputs_[output].hit_switch_code_end = false;
        // We're now back "on the clock".
        if (options_.quantum_unit == sched_type_t::QUANTUM_TIME)
            input->prev_time_in_quantum = cur_time;
        // XXX: If we add a skip feature triggered on the output stream,
        // we'll want to make sure skipping while in these switch and kernel
        // sequences is handled correctly.
    }
    if (this->record_type_is_marker(record, marker_type, marker_value)) {
        this->process_marker(*input, output, marker_type, marker_value);
    }
    if (options_.quantum_unit == sched_type_t::QUANTUM_INSTRUCTIONS &&
        this->record_type_is_instr_boundary(record, outputs_[output].last_record) &&
        !outputs_[output].in_kernel_code) {
        ++input->instrs_in_quantum;
        if (input->instrs_in_quantum > options_.quantum_duration_instrs) {
            // We again prefer to switch to another input even if the current
            // input has the oldest timestamp, prioritizing context switches
            // over timestamp ordering.
            VPRINT(this, 4, "next_record[%d]: input %d hit end of instr quantum\n",
                   output, input->index);
            preempt = true;
            need_new_input = true;
            input->instrs_in_quantum = 0;
            ++outputs_[output].stats[memtrace_stream_t::SCHED_STAT_QUANTUM_PREEMPTS];
        }
    } else if (options_.quantum_unit == sched_type_t::QUANTUM_TIME) {
        if (cur_time == 0 || cur_time < input->prev_time_in_quantum) {
            VPRINT(this, 1,
                   "next_record[%d]: invalid time %" PRIu64 " vs start %" PRIu64 "\n",
                   output, cur_time, input->prev_time_in_quantum);
            return sched_type_t::STATUS_INVALID;
        }
        input->time_spent_in_quantum += cur_time - input->prev_time_in_quantum;
        input->prev_time_in_quantum = cur_time;
        double elapsed_micros = static_cast<double>(input->time_spent_in_quantum) /
            options_.time_units_per_us;
        if (elapsed_micros >= options_.quantum_duration_us &&
            // We only switch on instruction boundaries.  We could possibly switch
            // in between (e.g., scatter/gather long sequence of reads/writes) by
            // setting input->switching_pre_instruction.
            this->record_type_is_instr_boundary(record, outputs_[output].last_record)) {
            VPRINT(this, 4,
                   "next_record[%d]: input %d hit end of time quantum after %" PRIu64
                   "\n",
                   output, input->index, input->time_spent_in_quantum);
            preempt = true;
            need_new_input = true;
            input->time_spent_in_quantum = 0;
            ++outputs_[output].stats[memtrace_stream_t::SCHED_STAT_QUANTUM_PREEMPTS];
        }
    }
    // For sched_type_t::DEPENDENCY_TIMESTAMPS: enforcing asked-for
    // context switch rates is more important that honoring precise
    // trace-buffer-based timestamp inter-input dependencies so we do not end a
    // quantum early due purely to timestamps.

    return sched_type_t::STATUS_OK;
}

template <typename RecordType, typename ReaderType>
<<<<<<< HEAD
void
scheduler_dynamic_tmpl_t<RecordType, ReaderType>::process_marker(
    input_info_t &input, output_ordinal_t output, trace_marker_type_t marker_type,
    uintptr_t marker_value)
{
    assert(input.lock->owned_by_cur_thread());
    switch (marker_type) {
    case TRACE_MARKER_TYPE_SYSCALL:
        input.processing_syscall = true;
        input.pre_syscall_timestamp = input.reader->get_last_timestamp();
        break;
    case TRACE_MARKER_TYPE_MAYBE_BLOCKING_SYSCALL:
        input.processing_maybe_blocking_syscall = true;
        // Generally we should already have the timestamp from a just-prior
        // syscall marker, but we support tests and other synthetic sequences
        // with just a maybe-blocking.
        input.pre_syscall_timestamp = input.reader->get_last_timestamp();
        break;
    case TRACE_MARKER_TYPE_CONTEXT_SWITCH_START:
        outputs_[output].in_context_switch_code = true;
        ANNOTATE_FALLTHROUGH;
    case TRACE_MARKER_TYPE_SYSCALL_TRACE_START:
        outputs_[output].in_kernel_code = true;
        break;
    case TRACE_MARKER_TYPE_CONTEXT_SWITCH_END:
        // We have to delay until the next record.
        outputs_[output].hit_switch_code_end = true;
        ANNOTATE_FALLTHROUGH;
    case TRACE_MARKER_TYPE_SYSCALL_TRACE_END:
        outputs_[output].in_kernel_code = false;
        break;
    case TRACE_MARKER_TYPE_DIRECT_THREAD_SWITCH: {
        if (!options_.honor_direct_switches)
            break;
        ++outputs_[output].stats[memtrace_stream_t::SCHED_STAT_DIRECT_SWITCH_ATTEMPTS];
        memref_tid_t target_tid = marker_value;
        auto it = this->tid2input_.find(workload_tid_t(input.workload, target_tid));
        if (it == this->tid2input_.end()) {
            VPRINT(this, 1, "Failed to find input for target switch thread %" PRId64 "\n",
                   target_tid);
        } else {
            input.switch_to_input = it->second;
        }
        // Trigger a switch either indefinitely or until timeout.
        if (input.skip_next_unscheduled) {
            // The underlying kernel mechanism being modeled only supports a single
            // request: they cannot accumulate.  Timing differences in the trace could
            // perhaps result in multiple lining up when the didn't in the real app;
            // but changing the scheme here could also push representatives in the
            // other direction.
            input.skip_next_unscheduled = false;
            VPRINT(this, 3,
                   "input %d unschedule request ignored due to prior schedule request "
                   "@%" PRIu64 "\n",
                   input.index, input.reader->get_last_timestamp());
            break;
        }
        input.unscheduled = true;
        if (!options_.honor_infinite_timeouts && input.syscall_timeout_arg == 0) {
            // As our scheduling is imperfect we do not risk things being blocked
            // indefinitely: we instead have a timeout, but the maximum value.
            input.syscall_timeout_arg = options_.block_time_max_us;
            if (input.syscall_timeout_arg == 0)
                input.syscall_timeout_arg = 1;
        }
        if (input.syscall_timeout_arg > 0) {
            input.blocked_time = scale_blocked_time(input.syscall_timeout_arg);
            // Clamp at 1 since 0 means an infinite timeout for unscheduled=true.
            if (input.blocked_time == 0)
                input.blocked_time = 1;
            input.blocked_start_time = get_output_time(output);
            VPRINT(this, 3, "input %d unscheduled for %" PRIu64 " @%" PRIu64 "\n",
                   input.index, input.blocked_time, input.reader->get_last_timestamp());
        } else {
            VPRINT(this, 3, "input %d unscheduled indefinitely @%" PRIu64 "\n",
                   input.index, input.reader->get_last_timestamp());
        }
        break;
    }
    case TRACE_MARKER_TYPE_SYSCALL_ARG_TIMEOUT:
        // This is cleared at the post-syscall instr.
        input.syscall_timeout_arg = static_cast<uint64_t>(marker_value);
        break;
    case TRACE_MARKER_TYPE_SYSCALL_UNSCHEDULE:
        if (!options_.honor_direct_switches)
            break;
        if (input.skip_next_unscheduled) {
            input.skip_next_unscheduled = false;
            VPRINT(this, 3,
                   "input %d unschedule request ignored due to prior schedule request "
                   "@%" PRIu64 "\n",
                   input.index, input.reader->get_last_timestamp());
            break;
        }
        // Trigger a switch either indefinitely or until timeout.
        input.unscheduled = true;
        if (!options_.honor_infinite_timeouts && input.syscall_timeout_arg == 0) {
            // As our scheduling is imperfect we do not risk things being blocked
            // indefinitely: we instead have a timeout, but the maximum value.
            input.syscall_timeout_arg = options_.block_time_max_us;
            if (input.syscall_timeout_arg == 0)
                input.syscall_timeout_arg = 1;
        }
        if (input.syscall_timeout_arg > 0) {
            input.blocked_time = scale_blocked_time(input.syscall_timeout_arg);
            // Clamp at 1 since 0 means an infinite timeout for unscheduled=true.
            if (input.blocked_time == 0)
                input.blocked_time = 1;
            input.blocked_start_time = get_output_time(output);
            VPRINT(this, 3, "input %d unscheduled for %" PRIu64 " @%" PRIu64 "\n",
                   input.index, input.blocked_time, input.reader->get_last_timestamp());
        } else {
            VPRINT(this, 3, "input %d unscheduled indefinitely @%" PRIu64 "\n",
                   input.index, input.reader->get_last_timestamp());
        }
        break;
    case TRACE_MARKER_TYPE_SYSCALL_SCHEDULE: {
        if (!options_.honor_direct_switches)
            break;
        memref_tid_t target_tid = marker_value;
        auto it = this->tid2input_.find(workload_tid_t(input.workload, target_tid));
        if (it == this->tid2input_.end()) {
            VPRINT(this, 1,
                   "Failed to find input for switchto::resume target tid %" PRId64 "\n",
                   target_tid);
            return;
        }
        input_ordinal_t target_idx = it->second;
        VPRINT(this, 3, "input %d re-scheduling input %d @%" PRIu64 "\n", input.index,
               target_idx, input.reader->get_last_timestamp());
        // Release the input lock before acquiring more input locks
        input.lock->unlock();
        {
            input_info_t *target = &inputs_[target_idx];
            std::unique_lock<mutex_dbg_owned> target_lock(*target->lock);
            if (target->at_eof) {
                VPRINT(this, 3, "input %d at eof ignoring re-schedule\n", target_idx);
            } else if (target->unscheduled) {
                target->unscheduled = false;
                bool on_unsched_queue = false;
                {
                    std::lock_guard<mutex_dbg_owned> unsched_lock(
                        *unscheduled_priority_.lock);
                    if (unscheduled_priority_.queue.find(target)) {
                        unscheduled_priority_.queue.erase(target);
                        on_unsched_queue = true;
                    }
                }
                // We have to give up the unsched lock before calling add_to_ready_queue
                // as it acquires the output lock.
                if (on_unsched_queue) {
                    output_ordinal_t resume_output = target->prev_output;
                    if (resume_output == sched_type_t::INVALID_OUTPUT_ORDINAL)
                        resume_output = output;
                    // We can't hold any locks when calling add_to_ready_queue.
                    // This input is no longer on any queue, so few things can happen
                    // while we don't hold the input lock: a competing _SCHEDULE will
                    // not find the output and it can't have blocked_time>0 (invariant
                    // for things on unsched q); once it's on the new queue we don't
                    // do anything further here so we're good to go.
                    target_lock.unlock();
                    this->add_to_ready_queue(resume_output, target);
                    target_lock.lock();
                } else {
                    // We assume blocked_time is from _ARG_TIMEOUT and is not from
                    // regularly-blocking i/o.  We assume i/o getting into the mix is
                    // rare enough or does not matter enough to try to have separate
                    // timeouts.
                    if (target->blocked_time > 0) {
                        VPRINT(this, 3,
                               "switchto::resume erasing blocked time for target "
                               "input %d\n",
                               target->index);
                        output_ordinal_t target_output = target->containing_output;
                        // There could be no output owner if we're mid-rebalance.
                        if (target_output != sched_type_t::INVALID_OUTPUT_ORDINAL) {
                            // We can't hold the input lock to acquire the output lock.
                            target_lock.unlock();
                            {
                                auto scoped_output_lock =
                                    acquire_scoped_output_lock_if_necessary(
                                        target_output);
                                output_info_t &out = outputs_[target_output];
                                if (out.ready_queue.queue.find(target)) {
                                    --out.ready_queue.num_blocked;
                                }
                                // Decrement this holding the lock to synch with
                                // pop_from_ready_queue().
                                target->blocked_time = 0;
                            }
                            target_lock.lock();
                        } else
                            target->blocked_time = 0;
                    }
                }
            } else {
                VPRINT(this, 3, "input %d will skip next unschedule\n", target_idx);
                target->skip_next_unscheduled = true;
            }
        }
        input.lock->lock();
        break;
    }
    default: // Nothing to do.
        break;
    }
}

template <typename RecordType, typename ReaderType>
=======
>>>>>>> 9388e310
typename scheduler_tmpl_t<RecordType, ReaderType>::stream_status_t
scheduler_dynamic_tmpl_t<RecordType, ReaderType>::rebalance_queues(
    output_ordinal_t triggering_output, std::vector<input_ordinal_t> inputs_to_add)
{
    std::thread::id nobody;
    if (!rebalancer_.compare_exchange_weak(nobody, std::this_thread::get_id(),
                                           std::memory_order_release,
                                           std::memory_order_relaxed)) {
        // Someone else is rebalancing.
        return sched_type_t::STATUS_OK;
    }
    stream_status_t status = sched_type_t::STATUS_OK;
    assert(options_.mapping == sched_type_t::MAP_TO_ANY_OUTPUT);
    VPRINT(this, 1, "Output %d triggered a rebalance @%" PRIu64 ":\n", triggering_output,
<<<<<<< HEAD
           get_output_time(triggering_output));
    // First, update the time to avoid more threads coming here.
    last_rebalance_time_.store(get_output_time(triggering_output),
=======
           this->get_output_time(triggering_output));
    // First, update the time to avoid more threads coming here.
    last_rebalance_time_.store(this->get_output_time(triggering_output),
>>>>>>> 9388e310
                               std::memory_order_release);
    VPRINT(this, 2, "Before rebalance:\n");
    VDO(this, 2, { this->print_queue_stats(); });
    ++outputs_[triggering_output]
          .stats[memtrace_stream_t::SCHED_STAT_RUNQUEUE_REBALANCES];

    // Workaround to avoid hangs when _SCHEDULE and/or _DIRECT_THREAD_SWITCH
    // directives miss their targets (due to running with a subset of the
    // original threads, or other scenarios) and we end up with no scheduled
    // inputs but a set of unscheduled inputs who will never be scheduled.
    // TODO i#6959: Just exit early instead, maybe under a flag.
    // It would help to see what % of total records we've processed.
    size_t unsched_size = 0;
    {
        std::lock_guard<mutex_dbg_owned> unsched_lock(*unscheduled_priority_.lock);
        unsched_size = unscheduled_priority_.queue.size();
    }
    if (this->live_input_count_.load(std::memory_order_acquire) ==
        static_cast<int>(unsched_size)) {
        VPRINT(
            this, 1,
            "rebalancing moving entire unscheduled queue (%zu entries) to ready_queues\n",
            unsched_size);
        {
            std::lock_guard<mutex_dbg_owned> unsched_lock(*unscheduled_priority_.lock);
            while (!unscheduled_priority_.queue.empty()) {
                input_info_t *tomove = unscheduled_priority_.queue.top();
                inputs_to_add.push_back(tomove->index);
                unscheduled_priority_.queue.pop();
            }
        }
        for (input_ordinal_t input : inputs_to_add) {
            std::lock_guard<mutex_dbg_owned> lock(*inputs_[input].lock);
            inputs_[input].unscheduled = false;
        }
    }

    int live_inputs = this->live_input_count_.load(std::memory_order_acquire);
    int live_outputs = 0;
    for (unsigned int i = 0; i < outputs_.size(); ++i) {
        if (outputs_[i].active->load(std::memory_order_acquire))
            ++live_outputs;
    }
    double avg_per_output = live_inputs / static_cast<double>(live_outputs);
    unsigned int avg_ceiling = static_cast<int>(std::ceil(avg_per_output));
    unsigned int avg_floor = static_cast<int>(std::floor(avg_per_output));
    int iteration = 0;
    do {
        // Walk the outputs, filling too-short queues from inputs_to_add and
        // shrinking too-long queues into inputs_to_add.  We may need a 2nd pass
        // for this; and a 3rd pass if bindings prevent even splitting.
        VPRINT(
            this, 3,
            "Rebalance iteration %d inputs_to_add size=%zu avg_per_output=%4.1f %d-%d\n",
            iteration, inputs_to_add.size(), avg_per_output, avg_floor, avg_ceiling);
        // We're giving up the output locks as we go, so there may be some stealing
        // in the middle of our operation, but the rebalancing is approximate anyway.
        for (unsigned int i = 0; i < outputs_.size(); ++i) {
            if (!outputs_[i].active->load(std::memory_order_acquire))
                continue;
<<<<<<< HEAD
            auto lock = acquire_scoped_output_lock_if_necessary(i);
=======
            auto lock = this->acquire_scoped_output_lock_if_necessary(i);
>>>>>>> 9388e310
            // Only remove on the 1st iteration; later we can exceed due to binding
            // constraints.
            while (iteration == 0 && outputs_[i].ready_queue.queue.size() > avg_ceiling) {
                input_info_t *queue_next = nullptr;
                // We use our regular pop_from_ready_queue which means we leave
                // blocked inputs on the queue: those do not get rebalanced.
                // XXX: Should we revisit that?
                //
                // We remove from the back to avoid penalizing the next-to-run entries
                // at the front of the queue by putting them at the back of another
                // queue.
                status = this->pop_from_ready_queue_hold_locks(
                    i, sched_type_t::INVALID_OUTPUT_ORDINAL, queue_next,
                    /*from_back=*/true);
                if (status == sched_type_t::STATUS_OK && queue_next != nullptr) {
                    VPRINT(this, 3,
                           "Rebalance iteration %d: output %d giving up input %d\n",
                           iteration, i, queue_next->index);
                    inputs_to_add.push_back(queue_next->index);
                } else
                    break;
            }
            std::vector<input_ordinal_t> incompatible_inputs;
            // If we reach the 3rd iteration, we have fussy inputs with bindings.
            // Try to add them to every output.
            while (
                (outputs_[i].ready_queue.queue.size() < avg_ceiling || iteration > 1) &&
                !inputs_to_add.empty()) {
                input_ordinal_t ordinal = inputs_to_add.back();
                inputs_to_add.pop_back();
                input_info_t &input = inputs_[ordinal];
                std::lock_guard<mutex_dbg_owned> input_lock(*input.lock);
                if (input.binding.empty() ||
                    input.binding.find(i) != input.binding.end()) {
                    VPRINT(this, 3, "Rebalance iteration %d: output %d taking input %d\n",
                           iteration, i, ordinal);
                    this->add_to_ready_queue_hold_locks(i, &input);
                } else {
                    incompatible_inputs.push_back(ordinal);
                }
            }
            inputs_to_add.insert(inputs_to_add.end(), incompatible_inputs.begin(),
                                 incompatible_inputs.end());
        }
        ++iteration;
        if (iteration >= 3 && !inputs_to_add.empty()) {
            // This is possible with bindings limited to inactive outputs.
            // XXX: Rather than return an error, we could add to the unscheduled queue,
            // but do not mark the input unscheduled.  Then when an output is
            // marked active, we could walk the unscheduled queue and take
            // inputs not marked unscheduled.
            VPRINT(this, 1, "Rebalance hit impossible binding\n");
            status = sched_type_t::STATUS_IMPOSSIBLE_BINDING;
            break;
        }
    } while (!inputs_to_add.empty());
    VPRINT(this, 2, "After:\n");
    VDO(this, 2, { this->print_queue_stats(); });
    rebalancer_.store(std::thread::id(), std::memory_order_release);
    return status;
}

<<<<<<< HEAD
template <typename RecordType, typename ReaderType>
typename scheduler_tmpl_t<RecordType, ReaderType>::stream_status_t
scheduler_dynamic_tmpl_t<RecordType, ReaderType>::eof_or_idle_for_mode(
    output_ordinal_t output, input_ordinal_t prev_input)
{
    int live_inputs = this->live_input_count_.load(std::memory_order_acquire);
    if (live_inputs == 0) {
        return sched_type_t::STATUS_EOF;
    }
    if (live_inputs <=
        static_cast<int>(inputs_.size() * options_.exit_if_fraction_inputs_left)) {
        VPRINT(this, 1, "output %d exiting early with %d live inputs left\n", output,
               live_inputs);
        return sched_type_t::STATUS_EOF;
    }
    //  Before going idle, try to steal work from another output.
    //  We start with us+1 to avoid everyone stealing from the low-numbered outputs.
    //  We only try when we first transition to idle; we rely on rebalancing after
    //  that, to avoid repeatededly grabbing other output's locks over and over.
    if (!outputs_[output].tried_to_steal_on_idle) {
        outputs_[output].tried_to_steal_on_idle = true;
        for (unsigned int i = 1; i < outputs_.size(); ++i) {
            output_ordinal_t target = (output + i) % outputs_.size();
            assert(target != output); // Sanity check (we won't reach "output").
            input_info_t *queue_next = nullptr;
            stream_status_t status = pop_from_ready_queue(target, output, queue_next);
            if (status == sched_type_t::STATUS_OK && queue_next != nullptr) {
                set_cur_input(output, queue_next->index);
                ++outputs_[output].stats[memtrace_stream_t::SCHED_STAT_RUNQUEUE_STEALS];
                VPRINT(this, 2,
                       "eof_or_idle: output %d stole input %d from %d's ready_queue\n",
                       output, queue_next->index, target);
                return sched_type_t::STATUS_STOLE;
            }
            // We didn't find anything; loop and check another output.
        }
        VPRINT(this, 3, "eof_or_idle: output %d failed to steal from anyone\n", output);
    }
    return sched_type_t::STATUS_IDLE;
}

template <typename RecordType, typename ReaderType>
bool
scheduler_dynamic_tmpl_t<RecordType, ReaderType>::syscall_incurs_switch(
    input_info_t *input, uint64_t &blocked_time)
{
    assert(input->lock->owned_by_cur_thread());
    uint64_t post_time = input->reader->get_last_timestamp();
    assert(input->processing_syscall || input->processing_maybe_blocking_syscall);
    if (input->reader->get_version() < TRACE_ENTRY_VERSION_FREQUENT_TIMESTAMPS) {
        // This is a legacy trace that does not have timestamps bracketing syscalls.
        // We switch on every maybe-blocking syscall in this case and have a simplified
        // blocking model.
        blocked_time = options_.blocking_switch_threshold;
        return input->processing_maybe_blocking_syscall;
    }
    assert(input->pre_syscall_timestamp > 0);
    assert(input->pre_syscall_timestamp <= post_time);
    uint64_t latency = post_time - input->pre_syscall_timestamp;
    uint64_t threshold = input->processing_maybe_blocking_syscall
        ? options_.blocking_switch_threshold
        : options_.syscall_switch_threshold;
    blocked_time = scale_blocked_time(latency);
    VPRINT(this, 3,
           "input %d %ssyscall latency %" PRIu64 " * scale %6.3f => blocked time %" PRIu64
           "\n",
           input->index,
           input->processing_maybe_blocking_syscall ? "maybe-blocking " : "", latency,
           options_.block_time_multiplier, blocked_time);
    return latency >= threshold;
}

template <typename RecordType, typename ReaderType>
bool
scheduler_dynamic_tmpl_t<RecordType, ReaderType>::ready_queue_empty(
    output_ordinal_t output)
{
    auto lock = acquire_scoped_output_lock_if_necessary(output);
    return outputs_[output].ready_queue.queue.empty();
}

template <typename RecordType, typename ReaderType>
typename scheduler_tmpl_t<RecordType, ReaderType>::stream_status_t
scheduler_dynamic_tmpl_t<RecordType, ReaderType>::pop_from_ready_queue_hold_locks(
    output_ordinal_t from_output, output_ordinal_t for_output, input_info_t *&new_input,
    bool from_back)
{
    assert(!this->need_output_lock() ||
           (outputs_[from_output].ready_queue.lock->owned_by_cur_thread() &&
            (from_output == for_output ||
             for_output == sched_type_t::INVALID_OUTPUT_ORDINAL ||
             outputs_[for_output].ready_queue.lock->owned_by_cur_thread())));
    std::set<input_info_t *> skipped;
    std::set<input_info_t *> blocked;
    input_info_t *res = nullptr;
    stream_status_t status = sched_type_t::STATUS_OK;
    uint64_t cur_time = get_output_time(from_output);
    while (!outputs_[from_output].ready_queue.queue.empty()) {
        if (from_back) {
            res = outputs_[from_output].ready_queue.queue.back();
            outputs_[from_output].ready_queue.queue.erase(res);
        } else if (options_.randomize_next_input) {
            res = outputs_[from_output].ready_queue.queue.get_random_entry();
            outputs_[from_output].ready_queue.queue.erase(res);
        } else {
            res = outputs_[from_output].ready_queue.queue.top();
            outputs_[from_output].ready_queue.queue.pop();
        }
        std::lock_guard<mutex_dbg_owned> input_lock(*res->lock);
        assert(!res->unscheduled ||
               res->blocked_time > 0); // Should be in unscheduled_priority_.
        if (res->binding.empty() || for_output == sched_type_t::INVALID_OUTPUT_ORDINAL ||
            res->binding.find(for_output) != res->binding.end()) {
            // For blocked inputs, as we don't have interrupts or other regular
            // control points we only check for being unblocked when an input
            // would be chosen to run.  We thus keep blocked inputs in the ready queue.
            if (res->blocked_time > 0) {
                --outputs_[from_output].ready_queue.num_blocked;
                if (!options_.honor_infinite_timeouts) {
                    // cur_time can be 0 at initialization time.
                    if (res->blocked_start_time == 0 && cur_time > 0) {
                        // This was a start-unscheduled input: we didn't have a valid
                        // time at initialization.
                        res->blocked_start_time = cur_time;
                    }
                } else
                    assert(cur_time > 0);
            }
            if (res->blocked_time > 0 &&
                // cur_time can be 0 at initialization time.
                (cur_time == 0 ||
                 // Guard against time going backward (happens for wall-clock: i#6966).
                 cur_time < res->blocked_start_time ||
                 cur_time - res->blocked_start_time < res->blocked_time)) {
                VPRINT(this, 4, "pop queue: %d still blocked for %" PRIu64 "\n",
                       res->index,
                       res->blocked_time - (cur_time - res->blocked_start_time));
                // We keep searching for a suitable input.
                blocked.insert(res);
            } else {
                // This input is no longer blocked.
                res->blocked_time = 0;
                res->unscheduled = false;
                VPRINT(this, 4, "pop queue: %d @ %" PRIu64 " no longer blocked\n",
                       res->index, cur_time);
                // We've found a candidate.  One final check if this is a migration.
                bool found_candidate = false;
                if (from_output == for_output)
                    found_candidate = true;
                else {
                    assert(cur_time > 0 || res->last_run_time == 0);
                    if (res->last_run_time == 0) {
                        // For never-executed inputs we consider their last execution
                        // to be the very first simulation time, which we can't
                        // easily initialize until here.
                        res->last_run_time = outputs_[from_output].initial_cur_time->load(
                            std::memory_order_acquire);
                    }
                    VPRINT(this, 5,
                           "migration check %d to %d: cur=%" PRIu64 " last=%" PRIu64
                           " delta=%" PRId64 " vs thresh %" PRIu64 "\n",
                           from_output, for_output, cur_time, res->last_run_time,
                           cur_time - res->last_run_time,
                           options_.migration_threshold_us);
                    // Guard against time going backward (happens for wall-clock: i#6966).
                    if (options_.migration_threshold_us == 0 ||
                        // Allow free movement for the initial load balance at init time.
                        cur_time == 0 ||
                        (cur_time > res->last_run_time &&
                         cur_time - res->last_run_time >=
                             static_cast<uint64_t>(options_.migration_threshold_us *
                                                   options_.time_units_per_us))) {
                        VPRINT(this, 2, "migrating %d to %d\n", from_output, for_output);
                        found_candidate = true;
                        // Do not count an initial rebalance as a migration.
                        if (cur_time > 0) {
                            ++outputs_[from_output]
                                  .stats[memtrace_stream_t::SCHED_STAT_MIGRATIONS];
                        }
                    }
                }
                if (found_candidate)
                    break;
                else
                    skipped.insert(res);
            }
        } else {
            // We keep searching for a suitable input.
            skipped.insert(res);
        }
        res = nullptr;
    }
    if (res == nullptr && !blocked.empty()) {
        // Do not hand out EOF thinking we're done: we still have inputs blocked
        // on i/o, so just wait and retry.
        if (for_output != sched_type_t::INVALID_OUTPUT_ORDINAL)
            ++outputs_[for_output].idle_count;
        status = sched_type_t::STATUS_IDLE;
    }
    // Re-add the ones we skipped, but without changing their counters so we preserve
    // the prior FIFO order.
    for (input_info_t *save : skipped)
        outputs_[from_output].ready_queue.queue.push(save);
    // Re-add the blocked ones to the back.
    for (input_info_t *save : blocked) {
        std::lock_guard<mutex_dbg_owned> input_lock(*save->lock);
        this->add_to_ready_queue_hold_locks(from_output, save);
    }
    auto res_lock = (res == nullptr) ? std::unique_lock<mutex_dbg_owned>()
                                     : std::unique_lock<mutex_dbg_owned>(*res->lock);
    VDO(this, 1, {
        static int output_heartbeat;
        // We are ok with races as the cadence is approximate.
        if (++output_heartbeat % 2000 == 0) {
            size_t unsched_size = 0;
            {
                std::lock_guard<mutex_dbg_owned> unsched_lock(
                    *unscheduled_priority_.lock);
                unsched_size = unscheduled_priority_.queue.size();
            }
            VPRINT(this, 1,
                   "heartbeat[%d] %zd in queue; %d blocked; %zd unscheduled => %d %d\n",
                   from_output, outputs_[from_output].ready_queue.queue.size(),
                   outputs_[from_output].ready_queue.num_blocked, unsched_size,
                   res == nullptr ? -1 : res->index, status);
        }
    });
    if (res != nullptr) {
        VPRINT(this, 4,
               "pop_from_ready_queue[%d] (post-size %zu): input %d priority %d timestamp "
               "delta %" PRIu64 "\n",
               from_output, outputs_[from_output].ready_queue.queue.size(), res->index,
               res->priority, res->reader->get_last_timestamp() - res->base_timestamp);
        res->unscheduled = false;
        res->prev_output = res->containing_output;
        res->containing_output = for_output;
    }
    new_input = res;
    return status;
}

template <typename RecordType, typename ReaderType>
typename scheduler_tmpl_t<RecordType, ReaderType>::stream_status_t
scheduler_dynamic_tmpl_t<RecordType, ReaderType>::pop_from_ready_queue(
    output_ordinal_t from_output, output_ordinal_t for_output, input_info_t *&new_input)
{
    stream_status_t status = sched_type_t::STATUS_OK;
    {
        std::unique_lock<mutex_dbg_owned> from_lock;
        std::unique_lock<mutex_dbg_owned> for_lock;
        // If we need both locks, acquire in increasing output order to avoid deadlocks if
        // two outputs try to steal from each other.
        if (from_output == for_output ||
            for_output == sched_type_t::INVALID_OUTPUT_ORDINAL) {
            from_lock = acquire_scoped_output_lock_if_necessary(from_output);
        } else if (from_output < for_output) {
            from_lock = acquire_scoped_output_lock_if_necessary(from_output);
            for_lock = acquire_scoped_output_lock_if_necessary(for_output);
        } else {
            for_lock = acquire_scoped_output_lock_if_necessary(for_output);
            from_lock = acquire_scoped_output_lock_if_necessary(from_output);
        }
        status = pop_from_ready_queue_hold_locks(from_output, for_output, new_input);
    }
    return status;
}

=======
>>>>>>> 9388e310
template class scheduler_dynamic_tmpl_t<memref_t, reader_t>;
template class scheduler_dynamic_tmpl_t<trace_entry_t,
                                        dynamorio::drmemtrace::record_reader_t>;

} // namespace drmemtrace
} // namespace dynamorio<|MERGE_RESOLUTION|>--- conflicted
+++ resolved
@@ -41,6 +41,7 @@
 #include <mutex>
 #include <thread>
 
+#include "flexible_queue.h"
 #include "memref.h"
 #include "memtrace_stream.h"
 #include "mutex_dbg_owned.h"
@@ -155,11 +156,7 @@
         }
         // Move the ready_queue to other outputs.
         {
-<<<<<<< HEAD
             auto lock = acquire_scoped_output_lock_if_necessary(output);
-=======
-            auto lock = this->acquire_scoped_output_lock_if_necessary(output);
->>>>>>> 9388e310
             while (!outputs_[output].ready_queue.queue.empty()) {
                 input_info_t *tomove = outputs_[output].ready_queue.queue.top();
                 ordinals.push_back(tomove->index);
@@ -178,11 +175,7 @@
     output_ordinal_t output, uint64_t blocked_time, input_ordinal_t prev_index,
     input_ordinal_t &index)
 {
-<<<<<<< HEAD
     uint64_t cur_time = get_output_time(output);
-=======
-    uint64_t cur_time = this->get_output_time(output);
->>>>>>> 9388e310
     uint64_t last_time = last_rebalance_time_.load(std::memory_order_acquire);
     if (last_time == 0) {
         // Initialize.
@@ -208,11 +201,7 @@
             VPRINT(this, 2, "next_record[%d]: blocked time %" PRIu64 "\n", output,
                    blocked_time);
             inputs_[prev_index].blocked_time = blocked_time;
-<<<<<<< HEAD
             inputs_[prev_index].blocked_start_time = get_output_time(output);
-=======
-            inputs_[prev_index].blocked_start_time = this->get_output_time(output);
->>>>>>> 9388e310
         }
     }
     if (prev_index != sched_type_t::INVALID_INPUT_ORDINAL &&
@@ -488,7 +477,6 @@
 }
 
 template <typename RecordType, typename ReaderType>
-<<<<<<< HEAD
 void
 scheduler_dynamic_tmpl_t<RecordType, ReaderType>::process_marker(
     input_info_t &input, output_ordinal_t output, trace_marker_type_t marker_type,
@@ -698,8 +686,6 @@
 }
 
 template <typename RecordType, typename ReaderType>
-=======
->>>>>>> 9388e310
 typename scheduler_tmpl_t<RecordType, ReaderType>::stream_status_t
 scheduler_dynamic_tmpl_t<RecordType, ReaderType>::rebalance_queues(
     output_ordinal_t triggering_output, std::vector<input_ordinal_t> inputs_to_add)
@@ -714,15 +700,9 @@
     stream_status_t status = sched_type_t::STATUS_OK;
     assert(options_.mapping == sched_type_t::MAP_TO_ANY_OUTPUT);
     VPRINT(this, 1, "Output %d triggered a rebalance @%" PRIu64 ":\n", triggering_output,
-<<<<<<< HEAD
            get_output_time(triggering_output));
     // First, update the time to avoid more threads coming here.
     last_rebalance_time_.store(get_output_time(triggering_output),
-=======
-           this->get_output_time(triggering_output));
-    // First, update the time to avoid more threads coming here.
-    last_rebalance_time_.store(this->get_output_time(triggering_output),
->>>>>>> 9388e310
                                std::memory_order_release);
     VPRINT(this, 2, "Before rebalance:\n");
     VDO(this, 2, { this->print_queue_stats(); });
@@ -783,11 +763,7 @@
         for (unsigned int i = 0; i < outputs_.size(); ++i) {
             if (!outputs_[i].active->load(std::memory_order_acquire))
                 continue;
-<<<<<<< HEAD
             auto lock = acquire_scoped_output_lock_if_necessary(i);
-=======
-            auto lock = this->acquire_scoped_output_lock_if_necessary(i);
->>>>>>> 9388e310
             // Only remove on the 1st iteration; later we can exceed due to binding
             // constraints.
             while (iteration == 0 && outputs_[i].ready_queue.queue.size() > avg_ceiling) {
@@ -850,7 +826,6 @@
     return status;
 }
 
-<<<<<<< HEAD
 template <typename RecordType, typename ReaderType>
 typename scheduler_tmpl_t<RecordType, ReaderType>::stream_status_t
 scheduler_dynamic_tmpl_t<RecordType, ReaderType>::eof_or_idle_for_mode(
@@ -1118,8 +1093,6 @@
     return status;
 }
 
-=======
->>>>>>> 9388e310
 template class scheduler_dynamic_tmpl_t<memref_t, reader_t>;
 template class scheduler_dynamic_tmpl_t<trace_entry_t,
                                         dynamorio::drmemtrace::record_reader_t>;
