--- conflicted
+++ resolved
@@ -2399,34 +2399,6 @@
         stream->page_size_ = inputs_[input].reader->get_page_size();
     }
 
-<<<<<<< HEAD
-    if (inputs_[input].pid != INVALID_PID) {
-        insert_switch_tid_pid(inputs_[input]);
-    }
-
-    if (!switch_sequence_.empty() &&
-        outputs_[output].stream->get_instruction_ordinal() > 0) {
-        switch_type_t switch_type = sched_type_t::SWITCH_INVALID;
-        if (prev_workload != inputs_[input].workload)
-            switch_type = sched_type_t::SWITCH_PROCESS;
-        else
-            switch_type = sched_type_t::SWITCH_THREAD;
-        if (switch_sequence_.find(switch_type) != switch_sequence_.end()) {
-            stream_status_t res =
-                inject_kernel_sequence(switch_sequence_[switch_type], &inputs_[input]);
-            if (res == stream_status_t::STATUS_OK) {
-                VPRINT(this, 3,
-                       "Inserted %zu switch records for type %d from %d.%d to %d.%d\n",
-                       switch_sequence_[switch_type].size(), switch_type, prev_workload,
-                       outputs_[output].prev_input, inputs_[input].workload, input);
-            } else if (res != stream_status_t::STATUS_EOF) {
-                return res;
-            }
-        }
-    }
-
-=======
->>>>>>> 898d3fb4
     inputs_[input].prev_time_in_quantum =
         outputs_[output].cur_time->load(std::memory_order_acquire);
 
