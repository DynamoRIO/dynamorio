/* **********************************************************
 * Copyright (c) 2016-2022 Google, Inc.  All rights reserved.
 * **********************************************************/

/*
 * Redistribution and use in source and binary forms, with or without
 * modification, are permitted provided that the following conditions are met:
 *
 * * Redistributions of source code must retain the above copyright notice,
 *   this list of conditions and the following disclaimer.
 *
 * * Redistributions in binary form must reproduce the above copyright notice,
 *   this list of conditions and the following disclaimer in the documentation
 *   and/or other materials provided with the distribution.
 *
 * * Neither the name of Google, Inc. nor the names of its contributors may be
 *   used to endorse or promote products derived from this software without
 *   specific prior written permission.
 *
 * THIS SOFTWARE IS PROVIDED BY THE COPYRIGHT HOLDERS AND CONTRIBUTORS "AS IS"
 * AND ANY EXPRESS OR IMPLIED WARRANTIES, INCLUDING, BUT NOT LIMITED TO, THE
 * IMPLIED WARRANTIES OF MERCHANTABILITY AND FITNESS FOR A PARTICULAR PURPOSE
 * ARE DISCLAIMED. IN NO EVENT SHALL VMWARE, INC. OR CONTRIBUTORS BE LIABLE
 * FOR ANY DIRECT, INDIRECT, INCIDENTAL, SPECIAL, EXEMPLARY, OR CONSEQUENTIAL
 * DAMAGES (INCLUDING, BUT NOT LIMITED TO, PROCUREMENT OF SUBSTITUTE GOODS OR
 * SERVICES; LOSS OF USE, DATA, OR PROFITS; OR BUSINESS INTERRUPTION) HOWEVER
 * CAUSED AND ON ANY THEORY OF LIABILITY, WHETHER IN CONTRACT, STRICT
 * LIABILITY, OR TORT (INCLUDING NEGLIGENCE OR OTHERWISE) ARISING IN ANY WAY
 * OUT OF THE USE OF THIS SOFTWARE, EVEN IF ADVISED OF THE POSSIBILITY OF SUCH
 * DAMAGE.
 */

#include <iostream>
#include <thread>
#include "analysis_tool.h"
#include "analyzer.h"
#include "reader/file_reader.h"
#ifdef HAS_ZLIB
#    include "reader/compressed_file_reader.h"
#endif
#ifdef HAS_ZIP
#    include "reader/zipfile_file_reader.h"
#endif
#ifdef HAS_SNAPPY
#    include "reader/snappy_file_reader.h"
#endif
#include "common/utils.h"
#include "memtrace_stream.h"

#ifdef HAS_ZLIB
// Even if the file is uncompressed, zlib's gzip interface is faster than
// file_reader_t's fstream in our measurements, so we always use it when
// available.
typedef compressed_file_reader_t default_file_reader_t;
typedef compressed_record_file_reader_t default_record_file_reader_t;
#else
typedef file_reader_t<std::ifstream *> default_file_reader_t;
typedef dynamorio::drmemtrace::record_file_reader_t<std::ifstream>
    default_record_file_reader_t;
#endif

template <typename T, typename U>
analyzer_tmpl_t<T, U>::analyzer_tmpl_t()
    : success_(true)
    , num_tools_(0)
    , tools_(NULL)
    , parallel_(true)
    , worker_count_(0)
{
    /* Nothing else: child class needs to initialize. */
}

template <>
std::unique_ptr<reader_t>
analyzer_t::get_default_reader()
{
    return std::unique_ptr<default_file_reader_t>(new default_file_reader_t());
}

template <>
std::unique_ptr<reader_t>
analyzer_t::get_reader(const std::string &path, int verbosity)
{
#if defined(HAS_SNAPPY) || defined(HAS_ZIP)
#    ifdef HAS_SNAPPY
    if (ends_with(path, ".sz"))
        return std::unique_ptr<reader_t>(new snappy_file_reader_t(path, verbosity));
#    endif
#    ifdef HAS_ZIP
    if (ends_with(path, ".zip"))
        return std::unique_ptr<reader_t>(new zipfile_file_reader_t(path, verbosity));
#    endif
    // If path is a directory, and any file in it ends in .sz, return a snappy reader.
    if (directory_iterator_t::is_directory(path)) {
        directory_iterator_t end;
        directory_iterator_t iter(path);
        if (!iter) {
            ERRMSG("Failed to list directory %s: %s", path.c_str(),
                   iter.error_string().c_str());
            return nullptr;
        }
        for (; iter != end; ++iter) {
            const std::string fname = *iter;
            if (fname == "." || fname == ".." ||
                starts_with(fname, DRMEMTRACE_SERIAL_SCHEDULE_FILENAME) ||
                fname == DRMEMTRACE_CPU_SCHEDULE_FILENAME)
                continue;
#    ifdef HAS_SNAPPY
            if (ends_with(*iter, ".sz")) {
                return std::unique_ptr<reader_t>(
                    new snappy_file_reader_t(path, verbosity));
            }
#    endif
#    ifdef HAS_ZIP
            if (ends_with(*iter, ".zip")) {
                return std::unique_ptr<reader_t>(
                    new zipfile_file_reader_t(path, verbosity));
            }
#    endif
        }
    }
#endif
    // No snappy/zlib support, or didn't find a .sz/.zip file.
    return std::unique_ptr<reader_t>(new default_file_reader_t(path, verbosity));
}

template <>
std::unique_ptr<dynamorio::drmemtrace::record_reader_t>
record_analyzer_t::get_default_reader()
{
    return std::unique_ptr<default_record_file_reader_t>(
        new default_record_file_reader_t());
}

template <>
std::unique_ptr<dynamorio::drmemtrace::record_reader_t>
record_analyzer_t::get_reader(const std::string &path, int verbosity)
{
    // TODO i#5675: Add support for other file formats, particularly
    // .zip files.
    return std::unique_ptr<dynamorio::drmemtrace::record_reader_t>(
        new default_record_file_reader_t(path, verbosity));
}

template <typename T, typename U>
bool
analyzer_tmpl_t<T, U>::init_file_reader(const std::string &trace_path, int verbosity)
{
    verbosity_ = verbosity;
    if (trace_path.empty()) {
        ERRMSG("Trace file name is empty\n");
        return false;
    }
    for (int i = 0; i < num_tools_; ++i) {
        if (parallel_ && !tools_[i]->parallel_shard_supported()) {
            parallel_ = false;
            break;
        }
    }
    if (parallel_ && directory_iterator_t::is_directory(trace_path)) {
        directory_iterator_t end;
        directory_iterator_t iter(trace_path);
        if (!iter) {
            ERRMSG("Failed to list directory %s: %s", trace_path.c_str(),
                   iter.error_string().c_str());
            return false;
        }
        for (; iter != end; ++iter) {
            const std::string fname = *iter;
            if (fname == "." || fname == ".." ||
                starts_with(fname, DRMEMTRACE_SERIAL_SCHEDULE_FILENAME) ||
                fname == DRMEMTRACE_CPU_SCHEDULE_FILENAME)
                continue;
            const std::string path = trace_path + DIRSEP + fname;
            std::unique_ptr<U> reader = get_reader(path, verbosity);
            if (!reader) {
                return false;
            }
            thread_data_.push_back(
                analyzer_shard_data_t(static_cast<int>(thread_data_.size()),
                                      std::move(reader), trace_path, fname));
            VPRINT(this, 2, "Opened reader for %s\n", path.c_str());
        }
        // Like raw2trace, we use a simple round-robin static work assigment.  This
        // could be improved later with dynamic work queue for better load balancing.
        if (worker_count_ <= 0)
            worker_count_ = std::thread::hardware_concurrency();
        worker_tasks_.resize(worker_count_);
        int worker = 0;
        for (size_t i = 0; i < thread_data_.size(); ++i) {
            VPRINT(this, 2, "Worker %d assigned trace shard %zd\n", worker, i);
            worker_tasks_[worker].push_back(&thread_data_[i]);
            thread_data_[i].worker = worker;
            worker = (worker + 1) % worker_count_;
        }
    } else {
        parallel_ = false;
        serial_trace_iter_ = get_reader(trace_path, verbosity);
        if (!serial_trace_iter_) {
            return false;
        }
        VPRINT(this, 2, "Opened serial reader for %s\n", trace_path.c_str());
    }
    // It's ok if trace_end_ is a different type from serial_trace_iter_, they
    // will still compare true if both at EOF.
    trace_end_ = get_default_reader();
    return true;
}

template <typename T, typename U>
analyzer_tmpl_t<T, U>::analyzer_tmpl_t(const std::string &trace_path,
                                       analysis_tool_tmpl_t<T> **tools, int num_tools,
                                       int worker_count)
    : success_(true)
    , num_tools_(num_tools)
    , tools_(tools)
    , parallel_(true)
    , worker_count_(worker_count)
{
    if (!init_file_reader(trace_path)) {
        success_ = false;
        error_string_ = "Failed to create reader";
        return;
    }
    for (int i = 0; i < num_tools; ++i) {
        if (tools_[i] == NULL || !*tools_[i]) {
            success_ = false;
            error_string_ = "Tool is not successfully initialized";
            if (tools_[i] != NULL)
                error_string_ += ": " + tools_[i]->get_error_string();
            return;
        }
        const std::string error = tools_[i]->initialize_stream(serial_trace_iter_.get());
        if (!error.empty()) {
            success_ = false;
            error_string_ = "Tool failed to initialize: " + error;
            return;
        }
    }
}

template <typename T, typename U>
analyzer_tmpl_t<T, U>::analyzer_tmpl_t(const std::string &trace_path)
    : success_(true)
    , num_tools_(0)
    , tools_(NULL)
    // This external-iterator interface does not support parallel analysis.
    , parallel_(false)
    , worker_count_(0)
{
    if (!init_file_reader(trace_path))
        success_ = false;
}

// Work around clang-format bug: no newline after return type for single-char operator.
// clang-format off
template <typename T, typename U>
// clang-format on
analyzer_tmpl_t<T, U>::~analyzer_tmpl_t()
{
    // Empty.
}

template <typename T, typename U>
// Work around clang-format bug: no newline after return type for single-char operator.
// clang-format off
bool
analyzer_tmpl_t<T,U>::operator!()
// clang-format on
{
    return !success_;
}

template <typename T, typename U>
std::string
analyzer_tmpl_t<T, U>::get_error_string()
{
    return error_string_;
}

// Used only for serial iteration.
template <typename T, typename U>
bool
analyzer_tmpl_t<T, U>::start_reading()
{
    if (!serial_trace_iter_->init()) {
        ERRMSG("Failed to read from trace\n");
        return false;
    }
    return true;
}

template <typename T, typename U>
void
analyzer_tmpl_t<T, U>::process_tasks(std::vector<analyzer_shard_data_t *> *tasks)
{
    if (tasks->empty()) {
        VPRINT(this, 1, "Worker has no tasks\n");
        return;
    }
    VPRINT(this, 1, "Worker %d assigned %zd task(s)\n", (*tasks)[0]->worker,
           tasks->size());
    std::vector<void *> worker_data(num_tools_);
    for (int i = 0; i < num_tools_; ++i)
        worker_data[i] = tools_[i]->parallel_worker_init((*tasks)[0]->worker);
    for (analyzer_shard_data_t *tdata : *tasks) {
        VPRINT(this, 1, "Worker %d starting on trace shard %d\n", tdata->worker,
               tdata->index);
        if (!tdata->iter->init()) {
            tdata->error = "Failed to read from trace" + tdata->trace_dir + DIRSEP +
                tdata->trace_base_name;
            return;
        }
        std::vector<void *> shard_data(num_tools_);
        for (int i = 0; i < num_tools_; ++i) {
<<<<<<< HEAD
            shard_data[i] = tools_[i]->parallel_shard_init_ex(
                tdata->index, worker_data[i], tdata->trace_base_name);
=======
            shard_data[i] = tools_[i]->parallel_shard_init_stream(
                tdata->index, worker_data[i], tdata->iter.get());
>>>>>>> f1c64f6f
        }
        VPRINT(this, 1, "shard_data[0] is %p\n", shard_data[0]);
        for (; *tdata->iter != *trace_end_; ++(*tdata->iter)) {
            for (int i = 0; i < num_tools_; ++i) {
                const T &entry = **tdata->iter;
                if (!tools_[i]->parallel_shard_memref(shard_data[i], entry)) {
                    tdata->error = tools_[i]->parallel_shard_error(shard_data[i]);
                    VPRINT(this, 1,
                           "Worker %d hit shard memref error %s on trace shard %d\n",
                           tdata->worker, tdata->error.c_str(), tdata->index);
                    return;
                }
            }
        }
        VPRINT(this, 1, "Worker %d finished trace shard %d\n", tdata->worker,
               tdata->index);
        for (int i = 0; i < num_tools_; ++i) {
            if (!tools_[i]->parallel_shard_exit(shard_data[i])) {
                tdata->error = tools_[i]->parallel_shard_error(shard_data[i]);
                VPRINT(this, 1, "Worker %d hit shard exit error %s on trace shard %d\n",
                       tdata->worker, tdata->error.c_str(), tdata->index);
                return;
            }
        }
    }
    for (int i = 0; i < num_tools_; ++i) {
        const std::string error = tools_[i]->parallel_worker_exit(worker_data[i]);
        if (!error.empty()) {
            (*tasks)[0]->error = error;
            VPRINT(this, 1, "Worker %d hit worker exit error %s\n", (*tasks)[0]->worker,
                   error.c_str());
            return;
        }
    }
}

template <typename T, typename U>
bool
analyzer_tmpl_t<T, U>::run()
{
    // XXX i#3286: Add a %-completed progress message by looking at the file sizes.
    if (!parallel_) {
        if (!start_reading())
            return false;
        for (; *serial_trace_iter_ != *trace_end_; ++(*serial_trace_iter_)) {
            for (int i = 0; i < num_tools_; ++i) {
                T entry = **serial_trace_iter_;
                // We short-circuit and exit on an error to avoid confusion over
                // the results and avoid wasted continued work.
                if (!tools_[i]->process_memref(entry)) {
                    error_string_ = tools_[i]->get_error_string();
                    return false;
                }
            }
        }
        return true;
    }
    if (worker_count_ <= 0) {
        error_string_ = "Invalid worker count: must be > 0";
        return false;
    }
    std::vector<std::thread> threads;
    VPRINT(this, 1, "Creating %d worker threads\n", worker_count_);
    threads.reserve(worker_count_);
    for (int i = 0; i < worker_count_; ++i) {
        threads.emplace_back(
            std::thread(&analyzer_tmpl_t::process_tasks, this, &worker_tasks_[i]));
    }
    for (std::thread &thread : threads)
        thread.join();
    for (auto &tdata : thread_data_) {
        if (!tdata.error.empty()) {
            error_string_ = tdata.error;
            return false;
        }
    }
    return true;
}

template <typename T, typename U>
bool
analyzer_tmpl_t<T, U>::print_stats()
{
    for (int i = 0; i < num_tools_; ++i) {
        // Each tool should reset i/o state, but we reset the format here just in case.
        std::cerr << std::dec;
        if (!tools_[i]->print_results()) {
            error_string_ = tools_[i]->get_error_string();
            return false;
        }
        if (i + 1 < num_tools_) {
            // Separate tool output.
            std::cerr << "\n=========================================================="
                         "=================\n";
        }
    }
    return true;
}

// XXX i#3287: Figure out how to support parallel operation with this external
// iterator interface.
template <typename T, typename U>
U &
analyzer_tmpl_t<T, U>::begin()
{
    if (!start_reading())
        return *trace_end_;
    return *serial_trace_iter_;
}

template <typename T, typename U>
U &
analyzer_tmpl_t<T, U>::end()
{
    return *trace_end_;
}

template class analyzer_tmpl_t<memref_t, reader_t>;
template class analyzer_tmpl_t<trace_entry_t, dynamorio::drmemtrace::record_reader_t>;<|MERGE_RESOLUTION|>--- conflicted
+++ resolved
@@ -313,13 +313,8 @@
         }
         std::vector<void *> shard_data(num_tools_);
         for (int i = 0; i < num_tools_; ++i) {
-<<<<<<< HEAD
-            shard_data[i] = tools_[i]->parallel_shard_init_ex(
-                tdata->index, worker_data[i], tdata->trace_base_name);
-=======
             shard_data[i] = tools_[i]->parallel_shard_init_stream(
                 tdata->index, worker_data[i], tdata->iter.get());
->>>>>>> f1c64f6f
         }
         VPRINT(this, 1, "shard_data[0] is %p\n", shard_data[0]);
         for (; *tdata->iter != *trace_end_; ++(*tdata->iter)) {
