/* **********************************************************
 * Copyright (c) 2015-2022 Google, Inc.  All rights reserved.
 * **********************************************************/

/*
 * Redistribution and use in source and binary forms, with or without
 * modification, are permitted provided that the following conditions are met:
 *
 * * Redistributions of source code must retain the above copyright notice,
 *   this list of conditions and the following disclaimer.
 *
 * * Redistributions in binary form must reproduce the above copyright notice,
 *   this list of conditions and the following disclaimer in the documentation
 *   and/or other materials provided with the distribution.
 *
 * * Neither the name of Google, Inc. nor the names of its contributors may be
 *   used to endorse or promote products derived from this software without
 *   specific prior written permission.
 *
 * THIS SOFTWARE IS PROVIDED BY THE COPYRIGHT HOLDERS AND CONTRIBUTORS "AS IS"
 * AND ANY EXPRESS OR IMPLIED WARRANTIES, INCLUDING, BUT NOT LIMITED TO, THE
 * IMPLIED WARRANTIES OF MERCHANTABILITY AND FITNESS FOR A PARTICULAR PURPOSE
 * ARE DISCLAIMED. IN NO EVENT SHALL VMWARE, INC. OR CONTRIBUTORS BE LIABLE
 * FOR ANY DIRECT, INDIRECT, INCIDENTAL, SPECIAL, EXEMPLARY, OR CONSEQUENTIAL
 * DAMAGES (INCLUDING, BUT NOT LIMITED TO, PROCUREMENT OF SUBSTITUTE GOODS OR
 * SERVICES; LOSS OF USE, DATA, OR PROFITS; OR BUSINESS INTERRUPTION) HOWEVER
 * CAUSED AND ON ANY THEORY OF LIABILITY, WHETHER IN CONTRACT, STRICT
 * LIABILITY, OR TORT (INCLUDING NEGLIGENCE OR OTHERWISE) ARISING IN ANY WAY
 * OUT OF THE USE OF THIS SOFTWARE, EVEN IF ADVISED OF THE POSSIBILITY OF SUCH
 * DAMAGE.
 */

/* shared options for both the frontend and the client */

#include <string>
#include "droption.h"
#include "options.h"

droption_t<bool> op_offline(
    DROPTION_SCOPE_ALL, "offline", false, "Store trace files for offline analysis",
    "By default, traces are processed online, sent over a pipe to a simulator.  "
    "If this option is enabled, trace data is instead written to files in -outdir "
    "for later offline analysis.  No simulator is executed.");

droption_t<std::string> op_ipc_name(
    DROPTION_SCOPE_ALL, "ipc_name", "drcachesimpipe", "Name of named pipe",
    "For online tracing and simulation (the default, unless -offline is requested), "
    "specifies the name of the named pipe used to communicate between the target "
    "application processes and the caching device simulator.  On Linux this can include "
    "an absolute path (if it doesn't, a default temp directory "
    "will be used).  A unique name must be chosen "
    "for each instance of the simulator being run at any one time.  On Windows, the name "
    "is limited to 247 characters.");

droption_t<std::string> op_outdir(
    DROPTION_SCOPE_ALL, "outdir", ".", "Target directory for offline trace files",
    "For the offline analysis mode (when -offline is requested), specifies the path "
    "to a directory where per-thread trace files will be written.");

droption_t<std::string> op_subdir_prefix(
    DROPTION_SCOPE_ALL, "subdir_prefix", "drmemtrace",
    "Prefix for output subdir for offline traces",
    "For the offline analysis mode (when -offline is requested), specifies the prefix "
    "for the name of the sub-directory where per-thread trace files will be written. "
    "The sub-directory is created inside -outdir and has the form "
    "'prefix.app-name.pid.id.dir'.");

droption_t<std::string> op_indir(
    DROPTION_SCOPE_ALL, "indir", "", "Input directory of offline trace files",
    "After a trace file is produced via -offline into -outdir, it can be passed to the "
    "simulator via this flag pointing at the subdirectory created in -outdir. "
    "The -offline tracing produces raw data files which are converted into final "
    "trace files on the first execution with -indir.  The raw files can also be manually "
    "converted using the drraw2trace tool.  Legacy single trace files with all threads "
    "interleaved into one are not supported with this option: use -infile instead.");

droption_t<std::string> op_infile(
    DROPTION_SCOPE_ALL, "infile", "", "Offline legacy file for input to the simulator",
    "Directs the simulator to use a single all-threads-interleaved-into-one trace file. "
    "This is a legacy file format that is no longer produced.");

droption_t<int> op_jobs(
    DROPTION_SCOPE_ALL, "jobs", -1, "Number of parallel jobs",
    "By default, both post-processing of offline raw trace files and analysis of trace "
    "files is parallelized.  This option controls the number of concurrent jobs.  0 "
    "disables concurrency and uses a single thread to perform all operations.  A "
    "negative value sets the job count to the number of hardware threads, "
    "with a cap of 16.");

droption_t<std::string> op_module_file(
    DROPTION_SCOPE_ALL, "module_file", "", "Path to modules.log for opcode_mix tool",
    "The opcode_mix tool needs the modules.log file (generated by the offline "
    "post-processing step in the raw/ subdirectory) in addition to the trace file. "
    "If the file is named modules.log and is in the same directory as the trace file, "
    "or a raw/ subdirectory below the trace file, this parameter can be omitted.");

droption_t<std::string> op_alt_module_dir(
    DROPTION_SCOPE_FRONTEND, "alt_module_dir", "", "Alternate module search directory",
    "Specifies a directory containing libraries referenced in -module_file for "
    "analysis tools, or in the raw modules file for post-prcoessing of offline "
    "raw trace files.  This directory takes precedence over the recorded path.");

droption_t<std::string> op_funclist_file(
    DROPTION_SCOPE_ALL, "funclist_file", "",
    "Path to function map file for func_view tool",
    "The func_view tool needs the mapping from function name to identifier that was "
    "recorded during offline tracing.  This data is stored in its own separate "
    "file in the raw/ subdirectory. If the file is named funclist.log and is in the same "
    "directory as the trace file, or a raw/ subdirectory below the trace file, this "
    "parameter can be omitted.");

droption_t<unsigned int> op_num_cores(DROPTION_SCOPE_FRONTEND, "cores", 4,
                                      "Number of cores",
                                      "Specifies the number of cores to simulate.");

droption_t<unsigned int> op_line_size(
    DROPTION_SCOPE_FRONTEND, "line_size", 64, "Cache line size",
    "Specifies the cache line size, which is assumed to be identical for L1 and L2 "
    "caches.  Must be a power of 2.");

droption_t<bytesize_t> op_L1I_size(
    DROPTION_SCOPE_FRONTEND, "L1I_size", 32 * 1024U, "Instruction cache total size",
    "Specifies the total size of each L1 instruction cache.  Must be a power of 2 "
    "and a multiple of -line_size.");

droption_t<bytesize_t>
    op_L1D_size(DROPTION_SCOPE_FRONTEND, "L1D_size", bytesize_t(32 * 1024),
                "Data cache total size",
                "Specifies the total size of each L1 data cache.  Must be a power of 2 "
                "and a multiple of -line_size.");

droption_t<unsigned int> op_L1I_assoc(
    DROPTION_SCOPE_FRONTEND, "L1I_assoc", 8, "Instruction cache associativity",
    "Specifies the associativity of each L1 instruction cache.  Must be a power of 2.");

droption_t<unsigned int> op_L1D_assoc(
    DROPTION_SCOPE_FRONTEND, "L1D_assoc", 8, "Data cache associativity",
    "Specifies the associativity of each L1 data cache.  Must be a power of 2.");

droption_t<bytesize_t> op_LL_size(DROPTION_SCOPE_FRONTEND, "LL_size", 8 * 1024 * 1024,
                                  "Last-level cache total size",
                                  "Specifies the total size of the unified last-level "
                                  "(L2) cache.  Must be a power of 2 "
                                  "and a multiple of -line_size.");

droption_t<unsigned int>
    op_LL_assoc(DROPTION_SCOPE_FRONTEND, "LL_assoc", 16, "Last-level cache associativity",
                "Specifies the associativity of the unified last-level (L2) cache.  "
                "Must be a power of 2.");

droption_t<std::string> op_LL_miss_file(
    DROPTION_SCOPE_FRONTEND, "LL_miss_file", "",
    "Path for dumping LLC misses or prefetching hints",
    "If non-empty, when running the cache simulator, requests that "
    "every last-level cache miss be written to a file at the specified path. Each miss "
    "is written in text format as a <program counter, address> pair. If this tool is "
    "linked with zlib, the file is written in gzip-compressed format. If non-empty, when "
    "running the cache miss analyzer, requests that prefetching hints based on the miss "
    "analysis be written to the specified file. Each hint is written in text format as a "
    "<program counter, stride, locality level> tuple.");

droption_t<bool> op_L0_filter(
    DROPTION_SCOPE_CLIENT, "L0_filter", false,
    "Filter out first-level cache hits during tracing",
    "Filters out instruction and data hits in a 'zero-level' cache during tracing "
    "itself, shrinking the final trace to only contain instruction and data accesses "
    "that miss in this initial cache.  This cache is direct-mapped with sizes equal to "
    "-L0I_size and -L0D_size.  It uses virtual addresses regardless of -use_physical. "
    "The dynamic (pre-filtered) per-thread instruction count is tracked and supplied "
    "via a #TRACE_MARKER_TYPE_INSTRUCTION_COUNT marker at thread buffer boundaries "
    "and at thread exit.");

droption_t<bytesize_t> op_L0I_size(
    DROPTION_SCOPE_CLIENT, "L0I_size", 32 * 1024U,
    "If -L0_filter, filter out instruction hits during tracing",
    "Specifies the size of the 'zero-level' instruction cache for -L0_filter.  "
    "Must be a power of 2 and a multiple of -line_size, unless it is set to 0, "
    "which disables instruction fetch entries from appearing in the trace.");

droption_t<bytesize_t> op_L0D_size(
    DROPTION_SCOPE_CLIENT, "L0D_size", 32 * 1024U,
    "If -L0_filter, filter out data hits during tracing",
    "Specifies the size of the 'zero-level' data cache for -L0_filter.  "
    "Must be a power of 2 and a multiple of -line_size, unless it is set to 0, "
    "which disables data entries from appearing in the trace.");

droption_t<bool> op_instr_only_trace(
    DROPTION_SCOPE_CLIENT, "instr_only_trace", false,
    "Include only instruction fetch entries in trace",
    "If -instr_only_trace, only instruction fetch entries are included in the "
    "trace and data entries are omitted.");

droption_t<bool> op_coherence(
    DROPTION_SCOPE_FRONTEND, "coherence", false, "Model coherence for private caches",
    "Writes to cache lines will invalidate other private caches that hold that line.");

droption_t<bool> op_use_physical(
    DROPTION_SCOPE_CLIENT, "use_physical", false, "Use physical addresses if possible",
    "If available, the default virtual addresses will be translated to physical.  "
    "This is not possible from user mode on all platforms.  "
    "For -offline, the regular trace entries remain virtual, with a pair of markers of "
<<<<<<< HEAD
    "types #TRACE_MARKER_TYPE_PHYSICAL_ADDRESS and #TRACE_MARKER_TYPE_PHYSICAL_ADDRESS "
=======
    "types #TRACE_MARKER_TYPE_PHYSICAL_ADDRESS and #TRACE_MARKER_TYPE_VIRTUAL_ADDRESS "
>>>>>>> f4c390b7
    "inserted at some prior point for each new or changed page mapping to show the "
    "corresponding physical addresses.  This option may incur significant overhead "
    "both for the physical translation and as it requires disabling optimizations.");

droption_t<unsigned int> op_virt2phys_freq(
    DROPTION_SCOPE_CLIENT, "virt2phys_freq", 0, "Frequency of physical mapping refresh",
    "This option only applies if -use_physical is enabled.  The virtual to physical "
    "mapping is cached for performance reasons, yet the underlying mapping can change "
    "without notice.  This option controls the frequency with which the cached value is "
    "ignored in order to re-access the actual mapping and ensure accurate results.  "
    "The units are the number of memory accesses per forced access.  A value of 0 "
    "uses the cached values for the entire application execution.");

droption_t<bool> op_cpu_scheduling(
    DROPTION_SCOPE_CLIENT, "cpu_scheduling", false,
    "Map threads to cores matching recorded cpu execution",
    "By default, the simulator schedules threads to simulated cores in a static "
    "round-robin fashion.  This option causes the scheduler to instead use the recorded "
    "cpu that each thread executed on (at a granularity of the trace buffer size) "
    "for scheduling, mapping traced cpu's to cores and running each segment of each "
    "thread "
    "on the core that owns the recorded cpu for that segment.");

droption_t<bytesize_t> op_max_trace_size(
    DROPTION_SCOPE_CLIENT, "max_trace_size", 0,
    "Cap on the raw trace size for each thread",
    "If non-zero, this sets a maximum size on the amount of raw trace data gathered "
    "for each thread.  This is not an exact limit: it may be exceeded by the size "
    "of one internal buffer.  Once reached, instrumentation continues for that thread, "
    "but no further data is recorded.");

droption_t<bytesize_t> op_max_global_trace_refs(
    DROPTION_SCOPE_CLIENT, "max_global_trace_refs", 0,
    "Cap on the total references of any type traced",
    "If non-zero, this sets a maximum size on the amount of trace entry references "
    "(of any type: instructions, loads, stores, markers, etc.) recorded. "
    "Once reached, instrumented execution continues, but no further data is recorded. "
    "This is similar to -exit_after_tracing but without terminating the process."
    "The reference count is approximate.");

droption_t<bytesize_t> op_trace_after_instrs(
    DROPTION_SCOPE_CLIENT, "trace_after_instrs", 0,
    "Do not start tracing until N instructions",
    "If non-zero, this causes tracing to be suppressed until this many dynamic "
    "instruction executions are observed from the start of the application. "
    "At that point, regular tracing is put into place. "
    "The threshold should be considered approximate, especially for larger values. "
    "Use -trace_for_instrs, -max_trace_size, or -max_global_trace_refs to set a limit "
    "on the subsequent trace length.  Use -retrace_every_instrs to trace repeatedly.");

droption_t<bytesize_t> op_trace_for_instrs(
    DROPTION_SCOPE_CLIENT, "trace_for_instrs", 0,
    "After tracing N instructions, stop tracing, but continue executing.",
    "If non-zero, this stops recording a trace after the specified number of "
    "instructions are traced.  Unlike -exit_after_tracing, which kills the "
    "application (and counts data as well as instructions), the application "
    "continues executing.  This can be combined with -retrace_every_instrs. "
    "The actual trace period may vary slightly from this number due to optimizations "
    "that reduce the overhead of instruction counting.");

droption_t<bytesize_t> op_retrace_every_instrs(
    DROPTION_SCOPE_CLIENT, "retrace_every_instrs", 0,
    "Trace for -trace_for_instrs, execute this many, and repeat.",
    "This option augments -trace_for_instrs.  After tracing concludes, this option "
    "causes non-traced instructions to be counted and after the number specified by "
    "this option, tracing will start up again for the -trace_for_instrs duration.  This "
    "process repeats itself.  This can be combined with -trace_after_instrs for an "
    "initial period of non-tracing.  Each tracing window is delimited by "
    "TRACE_MARKER_TYPE_WINDOW_ID markers.  For -offline traces, each window is placed "
    "into its own separate set of output files, unless -no_split_windows is set.");

droption_t<bool> op_split_windows(
    DROPTION_SCOPE_CLIENT, "split_windows", true,
    "Whether -retrace_every_instrs should write separate files",
    "By default, offline traces in separate windows from -retrace_every_instrs are "
    "written to a different set of files for each window.  If this option is disabled, "
    "all windows are concatenated into a single trace, separated by "
    "TRACE_MARKER_TYPE_WINDOW_ID markers.");

droption_t<bytesize_t> op_exit_after_tracing(
    DROPTION_SCOPE_CLIENT, "exit_after_tracing", 0,
    "Exit the process after tracing N references",
    "If non-zero, after tracing the specified number of references, the process is "
    "exited with an exit code of 0.  The reference count is approximate. "
    "Use -max_global_trace_refs instead to avoid terminating the process.");

droption_t<std::string> op_raw_compress(
    DROPTION_SCOPE_CLIENT, "raw_compress",
#if defined(HAS_LZ4) && !defined(DRMEMTRACE_STATIC)
    // lz4 performs best but has no allocator parameterization so cannot be static.
    "lz4",
#elif defined(HAS_SNAPPY) && !defined(DRMEMTRACE_STATIC)
    // snappy_nocrc also has no allocator parameterization so cannot be static.
    "snappy_nocrc",
#else
    // All other choices are slowdowns for an SSD so we turn them off by default.
    "none",
#endif
    "Raw compression: \"snappy\",\"snappy_nocrc\",\"gzip\",\"zlib\",\"lz4\",\"none\"",
    "Specifies the compression type to use for raw offline files: \"snappy\", "
    "\"snappy_nocrc\" (snappy without checksums, which is much faster), \"gzip\", "
    "\"zlib\", \"lz4\", or \"none\".  Whether this reduces overhead depends on the "
    "storage type: "
    "for an SSD, zlib and gzip typically add overhead and would only be used if space is "
    "at a premium; snappy_nocrc and lz4 are nearly always performance wins.");

droption_t<bool> op_online_instr_types(
    DROPTION_SCOPE_CLIENT, "online_instr_types", false,
    "Whether online traces should distinguish instr types",
    "By default, offline traces include some information on the types of instructions, "
    "branches in particular.  For online traces, this comes at a performance cost, so "
    "it is turned off by default.");

droption_t<std::string> op_replace_policy(
    DROPTION_SCOPE_FRONTEND, "replace_policy", REPLACE_POLICY_LRU,
    "Cache replacement policy (LRU, LFU, FIFO)",
    "Specifies the replacement policy for "
    "caches. Supported policies: LRU (Least Recently Used), LFU (Least Frequently Used), "
    "FIFO (First-In-First-Out).");

droption_t<std::string> op_data_prefetcher(
    DROPTION_SCOPE_FRONTEND, "data_prefetcher", PREFETCH_POLICY_NEXTLINE,
    "Hardware data prefetcher policy (nextline, none)",
    "Specifies the hardware data "
    "prefetcher policy.  The currently supported policies are 'nextline' (fetch the "
    "subsequent cache line) and 'none' (disables hardware prefetching).  The prefetcher "
    "is located between the L1D and LL caches.");

droption_t<bytesize_t> op_page_size(DROPTION_SCOPE_FRONTEND, "page_size",
                                    bytesize_t(4 * 1024), "Virtual/physical page size",
                                    "Specifies the virtual/physical page size.");

droption_t<unsigned int> op_TLB_L1I_entries(
    DROPTION_SCOPE_FRONTEND, "TLB_L1I_entries", 32,
    "Number of entries in instruction TLB",
    "Specifies the number of entries in each L1 instruction TLB.  Must be a power of 2.");

droption_t<unsigned int> op_TLB_L1D_entries(
    DROPTION_SCOPE_FRONTEND, "TLB_L1D_entries", 32, "Number of entries in data TLB",
    "Specifies the number of entries in each L1 data TLB.  Must be a power of 2.");

droption_t<unsigned int> op_TLB_L1I_assoc(
    DROPTION_SCOPE_FRONTEND, "TLB_L1I_assoc", 32, "Instruction TLB associativity",
    "Specifies the associativity of each L1 instruction TLB.  Must be a power of 2.");

droption_t<unsigned int> op_TLB_L1D_assoc(
    DROPTION_SCOPE_FRONTEND, "TLB_L1D_assoc", 32, "Data TLB associativity",
    "Specifies the associativity of each L1 data TLB.  Must be a power of 2.");

droption_t<unsigned int> op_TLB_L2_entries(
    DROPTION_SCOPE_FRONTEND, "TLB_L2_entries", 1024, "Number of entries in L2 TLB",
    "Specifies the number of entries in each unified L2 TLB.  Must be a power of 2.");

droption_t<unsigned int> op_TLB_L2_assoc(
    DROPTION_SCOPE_FRONTEND, "TLB_L2_assoc", 4, "L2 TLB associativity",
    "Specifies the associativity of each unified L2 TLB.  Must be a power of 2.");

droption_t<std::string>
    op_TLB_replace_policy(DROPTION_SCOPE_FRONTEND, "TLB_replace_policy",
                          REPLACE_POLICY_LFU, "TLB replacement policy",
                          "Specifies the replacement policy for TLBs. "
                          "Supported policies: LFU (Least Frequently Used).");

droption_t<std::string>
    op_simulator_type(DROPTION_SCOPE_FRONTEND, "simulator_type", CPU_CACHE,
                      "Simulator type (" CPU_CACHE ", " MISS_ANALYZER ", " TLB
                      ", " REUSE_DIST ", " REUSE_TIME ", " HISTOGRAM ", " VIEW
                      ", " FUNC_VIEW ", " BASIC_COUNTS ", or " INVARIANT_CHECKER ").",
                      "Specifies the type of the simulator. "
                      "Supported types: " CPU_CACHE ", " MISS_ANALYZER ", " TLB
                      ", " REUSE_DIST ", " REUSE_TIME ", " HISTOGRAM ", " BASIC_COUNTS
                      ", or " INVARIANT_CHECKER ".");

droption_t<unsigned int> op_verbose(DROPTION_SCOPE_ALL, "verbose", 0, 0, 64,
                                    "Verbosity level",
                                    "Verbosity level for notifications.");

droption_t<bool>
    op_show_func_trace(DROPTION_SCOPE_FRONTEND, "show_func_trace", true,
                       "Show every traced call in the func_trace tool",
                       "In the func_trace tool, this controls whether every traced call "
                       "is shown or instead only aggregate statistics are shown.");
droption_t<bool> op_test_mode(DROPTION_SCOPE_ALL, "test_mode", false, "Run sanity tests",
                              "Run extra analyses for sanity checks on the trace.");
droption_t<std::string> op_test_mode_name(
    DROPTION_SCOPE_ALL, "test_mode_name", "", "Run custom sanity tests",
    "Run extra analyses for specific sanity checks by name on the trace.");
droption_t<bool> op_disable_optimizations(
    DROPTION_SCOPE_ALL, "disable_optimizations", false,
    "Disable offline trace optimizations for testing",
    "Disables various optimizations where information is omitted from offline trace "
    "recording when it can be reconstructed during post-processing.  This is meant for "
    "testing purposes.");

droption_t<std::string> op_dr_root(DROPTION_SCOPE_FRONTEND, "dr", "",
                                   "Path to DynamoRIO root directory",
                                   "Specifies the path of the DynamoRIO root directory.");

droption_t<bool> op_dr_debug(
    DROPTION_SCOPE_FRONTEND, "dr_debug", false, "Use DynamoRIO debug build",
    "Requests use of the debug build of DynamoRIO rather than the release build.");

droption_t<std::string> op_dr_ops(DROPTION_SCOPE_FRONTEND, "dr_ops", "",
                                  "Options to pass to DynamoRIO",
                                  "Specifies the options to pass to DynamoRIO.");

droption_t<std::string> op_tracer(DROPTION_SCOPE_FRONTEND, "tracer", "",
                                  "Path to the tracer",
                                  "The full path to the tracer library.");

droption_t<std::string> op_tracer_alt(DROPTION_SCOPE_FRONTEND, "tracer_alt", "",
                                      "Path to the alternate-bitwidth tracer",
                                      "The full path to the tracer library for the other "
                                      "bitwidth, for use on child processes with a "
                                      "different bitwidth from their parent.  If empty, "
                                      "such child processes will die with fatal errors.");

droption_t<std::string> op_tracer_ops(
    DROPTION_SCOPE_FRONTEND, "tracer_ops",
    DROPTION_FLAG_SWEEP | DROPTION_FLAG_ACCUMULATE | DROPTION_FLAG_INTERNAL, "",
    "(For internal use: sweeps up tracer options)",
    "This is an internal option that sweeps up other options to pass to the tracer.");

droption_t<int>
    op_only_thread(DROPTION_SCOPE_FRONTEND, "only_thread", 0,
                   "Only analyze this thread (0 means all)",
                   "For simulator types that support it, limits analyis to the single "
                   "thread with the given identifier.  0 enables all threads.");

droption_t<bytesize_t>
    op_skip_refs(DROPTION_SCOPE_FRONTEND, "skip_refs", 0,
                 "Number of memory references to skip",
                 "Specifies the number of references to skip "
                 "in the beginning of the application execution. "
                 "These memory references are dropped instead of being simulated.");

droption_t<bytesize_t> op_warmup_refs(
    DROPTION_SCOPE_FRONTEND, "warmup_refs", 0,
    "Number of memory references to warm caches up",
    "Specifies the number of memory references to warm up caches before simulation. "
    "The warmup references come after the skipped references and before the "
    "simulated references. This flag is incompatible with warmup_fraction.");

droption_t<double> op_warmup_fraction(
    DROPTION_SCOPE_FRONTEND, "warmup_fraction", 0.0, 0.0, 1.0,
    "Fraction of last level cache blocks to be loaded as warm up",
    "Specifies the fraction of last level cache blocks to be loaded such that the "
    "cache is considered to be warmed up before simulation. The warmup fraction "
    "is computed after the skipped references and before simulated references. "
    "This flag is incompatible with warmup_refs.");

droption_t<bytesize_t>
    op_sim_refs(DROPTION_SCOPE_FRONTEND, "sim_refs", bytesize_t(1ULL << 63),
                "Number of memory references to simulate",
                "Specifies the number of memory references to simulate. "
                "The simulated references come after the skipped and warmup references, "
                "and the references following the simulated ones are dropped.");

droption_t<std::string>
    op_view_syntax(DROPTION_SCOPE_FRONTEND, "view_syntax", "att/arm/dr",
                   "Syntax to use for disassembly.",
                   "Specifies the syntax to use when viewing disassembled offline traces."
                   // TODO i#4382: Add aarch64 syntax support.
                   " The option can be set to one of \"att\" (AT&T style), \"intel\""
                   " (Intel style), \"dr\" (DynamoRIO's native style with all implicit"
                   " operands listed), and \"arm\" (32-bit ARM style). An invalid"
                   " specification falls back to the default, which is \"att\" for x86,"
                   " \"arm\" for ARM (32-bit), and \"dr\" for AArch64.");

droption_t<std::string>
    op_config_file(DROPTION_SCOPE_FRONTEND, "config_file", "",
                   "Cache hierarchy configuration file",
                   "The full path to the cache hierarchy configuration file.");

// XXX: if we separate histogram + reuse_distance we should move this with them.
droption_t<unsigned int>
    op_report_top(DROPTION_SCOPE_FRONTEND, "report_top", 10,
                  "Number of top results to be reported",
                  "Specifies the number of top results to be reported.");

// XXX: if we separate histogram + reuse_distance we should move these with them.
droption_t<unsigned int> op_reuse_distance_threshold(
    DROPTION_SCOPE_FRONTEND, "reuse_distance_threshold", 100,
    "The reuse distance threshold for reporting the distant repeated references.",
    "Specifies the reuse distance threshold for reporting the distant repeated "
    "references. "
    "A reference is a distant repeated reference if the distance to the previous "
    "reference"
    " on the same cache line exceeds the threshold.");
droption_t<bool> op_reuse_distance_histogram(
    DROPTION_SCOPE_FRONTEND, "reuse_distance_histogram", false,
    "Print the entire reuse distance histogram.",
    "By default only the mean, median, and standard deviation of the reuse distances "
    "are reported.  This option prints out the full histogram of reuse distances.");
droption_t<unsigned int> op_reuse_skip_dist(
    DROPTION_SCOPE_FRONTEND, "reuse_skip_dist", 500,
    "For performance tuning: distance between skip nodes.",
    "Specifies the distance between nodes in the skip list.  For optimal performance, "
    "set this to a value close to the estimated average reuse distance of the dataset.");
droption_t<bool> op_reuse_verify_skip(
    DROPTION_SCOPE_FRONTEND, "reuse_verify_skip", false,
    "Use full list walks to verify the skip list results.",
    "Verifies every skip list-calculated reuse distance with a full list walk. "
    "This incurs significant additional overhead.  This option is only available "
    "in debug builds.");

#define OP_RECORD_FUNC_ITEM_SEP "&"
// XXX i#3048: replace function return address with function callstack
droption_t<std::string> op_record_function(
    DROPTION_SCOPE_CLIENT, "record_function", DROPTION_FLAG_ACCUMULATE,
    OP_RECORD_FUNC_ITEM_SEP, "",
    "Record invocations trace for the specified function(s).",
    "Record invocations trace for the specified function(s) in the option"
    " value. Default value is empty. The value should fit this format:"
    " function_name|func_args_num"
    " (e.g., -record_function \"memset|3\") with an optional suffix \"|noret\""
    " (e.g., -record_function \"free|1|noret\"). The trace would contain"
    " information for each function invocation's return address, function argument"
    " value(s), and (unless \"|noret\" is specified) function return value."
    " (If multiple requested functions map to the same address and differ in whether"
    " \"noret\" was specified, the attribute from the first one requested will be used."
    " If they differ in the number of args, the minimum value will be used.)"
    " We only record pointer-sized arguments and"
    " return values. The trace identifies which function is involved"
    " via a numeric ID entry prior to each set of value entries."
    " The mapping from numeric ID to library-qualified symbolic name is recorded"
    " during tracing in a file \"funclist.log\" whose format is described by the "
    " drmemtrace_get_funclist_path() function's documentation."
    " If the target function is in the dynamic symbol table, then the function_name"
    " should be a mangled name (e.g. \"_Znwm\" for \"operator new\", \"_ZdlPv\" for"
    " \"operator delete\"). Otherwise, the function_name should be a demangled name."
    " Recording multiple functions can be achieved by using the separator"
    " \"" OP_RECORD_FUNC_ITEM_SEP
    "\" (e.g., -record_function \"memset|3" OP_RECORD_FUNC_ITEM_SEP "memcpy|3\"), or"
    " specifying multiple -record_function options (e.g., -record_function"
    " \"memset|3\" -record_function \"memcpy|3\")."
    " Note that the provided function name should be unique, and not collide with"
    " existing heap functions (see -record_heap_value) if -record_heap"
    " option is enabled.");
droption_t<bool> op_record_heap(
    DROPTION_SCOPE_CLIENT, "record_heap", false,
    "Enable recording a trace for the defined heap functions.",
    "It is a convenience option to enable recording a trace for the defined heap"
    " functions in -record_heap_value. Specifying this option is equivalent to"
    " -record_function [heap_functions], where [heap_functions] is"
    " the value in -record_heap_value.");
droption_t<std::string> op_record_heap_value(
    DROPTION_SCOPE_CLIENT, "record_heap_value", DROPTION_FLAG_ACCUMULATE,
    OP_RECORD_FUNC_ITEM_SEP,
    "malloc|1" OP_RECORD_FUNC_ITEM_SEP "free|1|noret" OP_RECORD_FUNC_ITEM_SEP
    "tc_malloc|1" OP_RECORD_FUNC_ITEM_SEP "tc_free|1|noret" OP_RECORD_FUNC_ITEM_SEP
    "__libc_malloc|1" OP_RECORD_FUNC_ITEM_SEP
    "__libc_free|1|noret" OP_RECORD_FUNC_ITEM_SEP "calloc|2"
#ifdef UNIX
    // i#3048: We only have Itanium ABI manglings for now so we disable for MSVC.
    // XXX: This is getting quite long.  I would change the option to point at
    // a file, except that does not work well with some third-party uses.
    // Another option would be to support wildcards and give up on extra args like
    // alignment and nothrow: so we'd do "_Zn*|1&_Zd*|1|noret".
    OP_RECORD_FUNC_ITEM_SEP "_Znwm|1" OP_RECORD_FUNC_ITEM_SEP
    "_ZnwmRKSt9nothrow_t|2" OP_RECORD_FUNC_ITEM_SEP
    "_ZnwmSt11align_val_t|2" OP_RECORD_FUNC_ITEM_SEP
    "_ZnwmSt11align_val_tRKSt9nothrow_t|3" OP_RECORD_FUNC_ITEM_SEP
    "_ZnwmPv|2" OP_RECORD_FUNC_ITEM_SEP "_Znam|1" OP_RECORD_FUNC_ITEM_SEP
    "_ZnamRKSt9nothrow_t|2" OP_RECORD_FUNC_ITEM_SEP
    "_ZnamSt11align_val_t|2" OP_RECORD_FUNC_ITEM_SEP
    "_ZnamSt11align_val_tRKSt9nothrow_t|3" OP_RECORD_FUNC_ITEM_SEP
    "_ZnamPv|2" OP_RECORD_FUNC_ITEM_SEP "_ZdlPv|1|noret" OP_RECORD_FUNC_ITEM_SEP
    "_ZdlPvRKSt9nothrow_t|2|noret" OP_RECORD_FUNC_ITEM_SEP
    "_ZdlPvSt11align_val_t|2|noret" OP_RECORD_FUNC_ITEM_SEP
    "_ZdlPvSt11align_val_tRKSt9nothrow_t|3|noret" OP_RECORD_FUNC_ITEM_SEP
    "_ZdlPvm|2|noret" OP_RECORD_FUNC_ITEM_SEP
    "_ZdlPvmSt11align_val_t|3|noret" OP_RECORD_FUNC_ITEM_SEP
    "_ZdlPvS_|2|noret" OP_RECORD_FUNC_ITEM_SEP "_ZdaPv|1|noret" OP_RECORD_FUNC_ITEM_SEP
    "_ZdaPvRKSt9nothrow_t|2|noret" OP_RECORD_FUNC_ITEM_SEP
    "_ZdaPvSt11align_val_t|2|noret" OP_RECORD_FUNC_ITEM_SEP
    "_ZdaPvSt11align_val_tRKSt9nothrow_t|3|noret" OP_RECORD_FUNC_ITEM_SEP
    "_ZdaPvm|2|noret" OP_RECORD_FUNC_ITEM_SEP
    "_ZdaPvmSt11align_val_t|3|noret" OP_RECORD_FUNC_ITEM_SEP "_ZdaPvS_|2|noret"
#endif
    ,
    "Functions recorded by -record_heap",
    "Functions recorded by -record_heap. The option value should fit the same"
    " format required by -record_function. These functions will not"
    " be traced unless -record_heap is specified.");
droption_t<bool> op_record_dynsym_only(
    DROPTION_SCOPE_CLIENT, "record_dynsym_only", false,
    "Only look in .dynsym for -record_function and -record_heap.",
    "Symbol lookup can be expensive for large applications and libraries.  This option "
    " causes the symbol lookup for -record_function and -record_heap to look in the "
    " dynamic symbol table *only*.");
droption_t<bool> op_record_replace_retaddr(
    DROPTION_SCOPE_CLIENT, "record_replace_retaddr", false,
    "Wrap by replacing retaddr for -record_function and -record_heap.",
    "Function wrapping can be expensive for large concurrent applications.  This option "
    "causes the post-function control point to be located using return address "
    "replacement, which has lower overhead, but runs the risk of breaking an "
    "application that examines or changes its own return addresses in the recorded "
    "functions.");
droption_t<unsigned int> op_miss_count_threshold(
    DROPTION_SCOPE_FRONTEND, "miss_count_threshold", 50000,
    "For cache miss analysis: minimum LLC miss count for a load to be eligible for "
    "analysis.",
    "Specifies the minimum number of LLC misses of a load for it to be eligible for "
    "analysis in search of patterns in the miss address stream.");
droption_t<double> op_miss_frac_threshold(
    DROPTION_SCOPE_FRONTEND, "miss_frac_threshold", 0.005,
    "For cache miss analysis: minimum LLC miss fraction for a load to be eligible for "
    "analysis.",
    "Specifies the minimum fraction of LLC misses of a load (from all misses) for it to "
    "be eligible for analysis in search of patterns in the miss address stream.");
droption_t<double> op_confidence_threshold(
    DROPTION_SCOPE_FRONTEND, "confidence_threshold", 0.75,
    "For cache miss analysis: minimum confidence threshold of a pattern to be printed "
    "out.",
    "Specifies the minimum confidence to include a discovered pattern in the output "
    "results. Confidence in a discovered pattern for a load instruction is calculated "
    "as the fraction of the load's misses with the discovered pattern over all the "
    "load's misses.");
droption_t<bool> op_enable_drstatecmp(
    DROPTION_SCOPE_CLIENT, "enable_drstatecmp", false, "Enable the drstatecmp library.",
    "When true, this option enables the drstatecmp library that performs state "
    "comparisons to detect instrumentation-induced bugs due to state clobbering.");<|MERGE_RESOLUTION|>--- conflicted
+++ resolved
@@ -199,11 +199,7 @@
     "If available, the default virtual addresses will be translated to physical.  "
     "This is not possible from user mode on all platforms.  "
     "For -offline, the regular trace entries remain virtual, with a pair of markers of "
-<<<<<<< HEAD
-    "types #TRACE_MARKER_TYPE_PHYSICAL_ADDRESS and #TRACE_MARKER_TYPE_PHYSICAL_ADDRESS "
-=======
     "types #TRACE_MARKER_TYPE_PHYSICAL_ADDRESS and #TRACE_MARKER_TYPE_VIRTUAL_ADDRESS "
->>>>>>> f4c390b7
     "inserted at some prior point for each new or changed page mapping to show the "
     "corresponding physical addresses.  This option may incur significant overhead "
     "both for the physical translation and as it requires disabling optimizations.");
