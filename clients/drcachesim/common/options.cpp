--- conflicted
+++ resolved
@@ -241,17 +241,10 @@
     "Do not start tracing until N instructions",
     "If non-zero, this causes tracing to be suppressed until this many dynamic "
     "instruction executions are observed from the start of the application. "
-<<<<<<< HEAD
-    "At that point, regular tracing is put into place.  "
-    "The threshold should be considered approximate, especially for larger values. "
-    "Use -trace_for_instrs or -max_trace_size to set a limit on the subsequent trace "
-    "length.  Use -retrace_every_instrs to trace repeatedly.");
-=======
     "At that point, regular tracing is put into place. "
     "The threshold should be considered approximate, especially for larger values. "
     "Use -trace_for_instrs, -max_trace_size, or -max_global_trace_refs to set a limit "
     "on the subsequent trace length.  Use -retrace_every_instrs to trace repeatedly.");
->>>>>>> 518af7be
 
 droption_t<bytesize_t> op_trace_for_instrs(
     DROPTION_SCOPE_CLIENT, "trace_for_instrs", 0,
