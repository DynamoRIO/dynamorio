--- conflicted
+++ resolved
@@ -159,15 +159,12 @@
  "executions are observed.  At that point, regular tracing is put into place.  Use "
  "-max_trace_size to set a limit on the subsequent trace length.");
 
-<<<<<<< HEAD
-=======
 droption_t<bytesize_t> op_exit_after_tracing
 (DROPTION_SCOPE_CLIENT, "exit_after_tracing", 0,
  "Exit the process after tracing N references",
  "If non-zero, after tracing the specified number of references, the process is "
  "exited with an exit code of 0.  The reference count is approximate.");
 
->>>>>>> bdd61f65
 droption_t<bool> op_online_instr_types
 (DROPTION_SCOPE_CLIENT, "online_instr_types", false,
  "Whether online traces should distinguish instr types",
