--- conflicted
+++ resolved
@@ -80,9 +80,5 @@
     "prefetch_write_l2_nt",
     "prefetch_write_l3",
     "prefetch_write_l3_nt",
-<<<<<<< HEAD
-    "instr_encoding",
-=======
     "encoding",
->>>>>>> 127c2dbe
 };