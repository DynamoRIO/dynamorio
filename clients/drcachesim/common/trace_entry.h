--- conflicted
+++ resolved
@@ -348,14 +348,8 @@
     TRACE_MARKER_TYPE_PHYSICAL_ADDRESS,
 
     /**
-<<<<<<< HEAD
-     * Indicates a failure to obtain the physical address corresponding to some
-     * subsequent entry's instruction fetch PC or data virtual address.  The marker
-     * value is undefined.
-=======
      * Indicates a failure to obtain the physical address corresponding to the
      * virtual address contained in the marker value.
->>>>>>> f4c390b7
      */
     TRACE_MARKER_TYPE_PHYSICAL_ADDRESS_NOT_AVAILABLE,
 
