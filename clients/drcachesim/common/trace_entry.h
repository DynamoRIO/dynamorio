--- conflicted
+++ resolved
@@ -464,16 +464,6 @@
     TRACE_MARKER_TYPE_SYSCALL,
 
     /**
-<<<<<<< HEAD
-     * Indicates a point in the trace where a syscall's trace start.
-     */
-    TRACE_MARKER_TYPE_SYSCALL_TRACE_START,
-
-    /**
-     * Indicates a point in the trace where a syscall's trace end.
-     */
-    TRACE_MARKER_TYPE_SYSCALL_TRACE_END,
-=======
      * This marker is emitted prior to a system call which is known to block under some
      * circumstances.  Whether it blocks may depend on the values of parameters or the
      * state of options set in prior system calls.  Additionally, it is not guaranteed
@@ -485,7 +475,16 @@
      * file type #OFFLINE_FILE_TYPE_BLOCKING_SYSCALLS is set.  The marker value is 0.
      */
     TRACE_MARKER_TYPE_MAYBE_BLOCKING_SYSCALL,
->>>>>>> 7e5a3e84
+
+    /**
+     * Indicates a point in the trace where a syscall's trace start.
+     */
+    TRACE_MARKER_TYPE_SYSCALL_TRACE_START,
+
+    /**
+     * Indicates a point in the trace where a syscall's trace end.
+     */
+    TRACE_MARKER_TYPE_SYSCALL_TRACE_END,
 
     // ...
     // These values are reserved for future built-in marker types.
@@ -727,9 +726,6 @@
     OFFLINE_FILE_TYPE_ENCODINGS = 0x200, /**< Instruction encodings are included. */
     /** System call number markers (#TRACE_MARKER_TYPE_SYSCALL) are included. */
     OFFLINE_FILE_TYPE_SYSCALL_NUMBERS = 0x400,
-<<<<<<< HEAD
-    OFFLINE_FILE_TYPE_SYSCALL_PT = 0x800, /**< Syscalls' PT tracings are included. */
-=======
     /**
      * Kernel scheduling information is included:
      * #TRACE_MARKER_TYPE_MAYBE_BLOCKING_SYSCALL markers and system call parameters
@@ -744,7 +740,7 @@
      * 1 (success).
      */
     OFFLINE_FILE_TYPE_BLOCKING_SYSCALLS = 0x800,
->>>>>>> 7e5a3e84
+    OFFLINE_FILE_TYPE_SYSCALL_PT = 0x1000, /**< Syscalls' PT tracings are included. */
 } offline_file_type_t;
 
 static inline const char *
