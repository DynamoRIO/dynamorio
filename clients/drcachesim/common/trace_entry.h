--- conflicted
+++ resolved
@@ -330,11 +330,7 @@
      * Identifies in the marker value the ordinal of a window during a multi-window
      * tracing run (see the options -trace_for_instrs and -retrace_every_instrs).
      * When a marker with an ordinal value different from the last-seen marker
-<<<<<<< HEAD
-     * appears, a time gap may exist between this new marker and subsequent entries.
-=======
      * appears, a time gap may exist immediately before this new marker.
->>>>>>> 518af7be
      */
     TRACE_MARKER_TYPE_WINDOW_ID,
 
