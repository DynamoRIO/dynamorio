--- conflicted
+++ resolved
@@ -354,11 +354,6 @@
     TRACE_MARKER_TYPE_PHYSICAL_ADDRESS_NOT_AVAILABLE,
 
     /**
-<<<<<<< HEAD
-     * The marker value contains the traced process's page size in bytes.
-     */
-    TRACE_MARKER_TYPE_PAGE_SIZE,
-=======
      * The marker value contains the virtual address corresponding to the prior
      * #TRACE_MARKER_TYPE_PHYSICAL_ADDRESS's physical address.  A pair of such markers
      * will appear somewhere prior to a regular instruction fetch or data load or store
@@ -368,7 +363,11 @@
      * without a corresponding #TRACE_MARKER_TYPE_VIRTUAL_ADDRESS.
      */
     TRACE_MARKER_TYPE_VIRTUAL_ADDRESS,
->>>>>>> 0bf6c022
+
+    /**
+     * The marker value contains the traced process's page size in bytes.
+     */
+    TRACE_MARKER_TYPE_PAGE_SIZE,
 
     // ...
     // These values are reserved for future built-in marker types.
