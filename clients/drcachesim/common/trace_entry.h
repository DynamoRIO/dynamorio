--- conflicted
+++ resolved
@@ -425,29 +425,23 @@
      */
     TRACE_MARKER_TYPE_FILTER_ENDPOINT,
 
-<<<<<<< HEAD
-=======
     // We use one marker at the start whose data is the end, instead of a separate
     // marker at the end PC, as this seems easier for users to process as they can plan
     // ahead. Also, when the rseq aborted, if we had the marker at the committing store
     // the user would then not know where it was supposed to be as it would not be
     // present.
->>>>>>> 06876c79
     /**
      * Indicates the start of an "rseq" (Linux restartable sequence) region.  The marker
      * value holds the end PC of the region (this is the PC after the committing store).
      */
     TRACE_MARKER_TYPE_RSEQ_ENTRY,
 
-<<<<<<< HEAD
     /**
      * Indicates the PC of the abort handler for the following rseq region.  Always
      * follows #TRACE_MARKER_TYPE_RSEQ_ENTRY.
      */
     TRACE_MARKER_TYPE_RSEQ_HANDLER,
 
-=======
->>>>>>> 06876c79
     // ...
     // These values are reserved for future built-in marker types.
     // ...
@@ -514,15 +508,11 @@
         type == TRACE_TYPE_DATA_FLUSH || type == TRACE_TYPE_DATA_FLUSH_END;
 }
 
-<<<<<<< HEAD
-/** Returns whether the type represents an operand of an instruction. */
-=======
 /**
  * Returns whether the type represents an address operand of an instruction.
  * This is a subset of type_has_address() as type_has_address() includes
  * instruction fetches.
  */
->>>>>>> 06876c79
 static inline bool
 type_is_data(const trace_type_t type)
 {
