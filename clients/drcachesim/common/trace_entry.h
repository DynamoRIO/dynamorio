--- conflicted
+++ resolved
@@ -400,8 +400,6 @@
                                                                       : "unspecified")));
 }
 
-<<<<<<< HEAD
-=======
 /* We have non-client targets including this header that do not include API
  * headers defining IF_X86_ELSE, etc.  Those don't need this function so we
  * simply exclude them.
@@ -416,7 +414,6 @@
 }
 #endif
 
->>>>>>> 8da4e78f
 START_PACKED_STRUCTURE
 struct _offline_entry_t {
     union {
