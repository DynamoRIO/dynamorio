/* **********************************************************
 * Copyright (c) 2017-2020 Google, Inc.  All rights reserved.
 * **********************************************************/

/*
 * Redistribution and use in source and binary forms, with or without
 * modification, are permitted provided that the following conditions are met:
 *
 * * Redistributions of source code must retain the above copyright notice,
 *   this list of conditions and the following disclaimer.
 *
 * * Redistributions in binary form must reproduce the above copyright notice,
 *   this list of conditions and the following disclaimer in the documentation
 *   and/or other materials provided with the distribution.
 *
 * * Neither the name of Google, Inc. nor the names of its contributors may be
 *   used to endorse or promote products derived from this software without
 *   specific prior written permission.
 *
 * THIS SOFTWARE IS PROVIDED BY THE COPYRIGHT HOLDERS AND CONTRIBUTORS "AS IS"
 * AND ANY EXPRESS OR IMPLIED WARRANTIES, INCLUDING, BUT NOT LIMITED TO, THE
 * IMPLIED WARRANTIES OF MERCHANTABILITY AND FITNESS FOR A PARTICULAR PURPOSE
 * ARE DISCLAIMED. IN NO EVENT SHALL VMWARE, INC. OR CONTRIBUTORS BE LIABLE
 * FOR ANY DIRECT, INDIRECT, INCIDENTAL, SPECIAL, EXEMPLARY, OR CONSEQUENTIAL
 * DAMAGES (INCLUDING, BUT NOT LIMITED TO, PROCUREMENT OF SUBSTITUTE GOODS OR
 * SERVICES; LOSS OF USE, DATA, OR PROFITS; OR BUSINESS INTERRUPTION) HOWEVER
 * CAUSED AND ON ANY THEORY OF LIABILITY, WHETHER IN CONTRACT, STRICT
 * LIABILITY, OR TORT (INCLUDING NEGLIGENCE OR OTHERWISE) ARISING IN ANY WAY
 * OUT OF THE USE OF THIS SOFTWARE, EVEN IF ADVISED OF THE POSSIBILITY OF SUCH
 * DAMAGE.
 */

/* This trace analyzer requires access to the modules.log file and the
 * libraries and binary from the traced execution in order to obtain further
 * information about each instruction than was stored in the trace.
 * It does not support online use, only offline.
 */

#include "dr_api.h"
#include "opcode_mix.h"
#include <algorithm>
#include <iomanip>
#include <iostream>
#include <vector>
#include <string.h>

const std::string opcode_mix_t::TOOL_NAME = "Opcode mix tool";

analysis_tool_t *
opcode_mix_tool_create(const std::string &module_file_path, unsigned int verbose,
                       const std::string &alt_module_dir)
{
    return new opcode_mix_t(module_file_path, verbose, alt_module_dir);
}

opcode_mix_t::opcode_mix_t(const std::string &module_file_path, unsigned int verbose,
                           const std::string &alt_module_dir)
    : module_file_path_(module_file_path)
    , knob_verbose_(verbose)
    , knob_alt_module_dir_(alt_module_dir)
{
}

std::string
opcode_mix_t::initialize()
{
    serial_shard_.worker = &serial_worker_;
    if (module_file_path_.empty())
        return "Module file path is missing";
    dcontext_.dcontext = dr_standalone_init();
    std::string error = directory_.initialize_module_file(module_file_path_);
    if (!error.empty())
        return "Failed to initialize directory: " + error;
    module_mapper_ =
        module_mapper_t::create(directory_.modfile_bytes_, nullptr, nullptr, nullptr,
                                nullptr, knob_verbose_, knob_alt_module_dir_);
    module_mapper_->get_loaded_modules();
    error = module_mapper_->get_last_error();
    if (!error.empty())
        return "Failed to load binaries: " + error;
    return "";
}

opcode_mix_t::~opcode_mix_t()
{
    for (auto &iter : shard_map_) {
        delete iter.second;
    }
}

bool
opcode_mix_t::parallel_shard_supported()
{
    return true;
}

void *
opcode_mix_t::parallel_worker_init(int worker_index)
{
    auto worker = new worker_data_t;
    return reinterpret_cast<void *>(worker);
}

std::string
opcode_mix_t::parallel_worker_exit(void *worker_data)
{
    worker_data_t *worker = reinterpret_cast<worker_data_t *>(worker_data);
    delete worker;
    return "";
}

void *
opcode_mix_t::parallel_shard_init(int shard_index, void *worker_data)
{
    worker_data_t *worker = reinterpret_cast<worker_data_t *>(worker_data);
    auto shard = new shard_data_t(worker);
    std::lock_guard<std::mutex> guard(shard_map_mutex_);
    shard_map_[shard_index] = shard;
    return reinterpret_cast<void *>(shard);
}

bool
opcode_mix_t::parallel_shard_exit(void *shard_data)
{
    // Nothing (we read the shard data in print_results).
    return true;
}

bool
opcode_mix_t::parallel_shard_memref(void *shard_data, const memref_t &memref)
{
    shard_data_t *shard = reinterpret_cast<shard_data_t *>(shard_data);
    if (memref.marker.type == TRACE_TYPE_MARKER &&
        memref.marker.marker_type == TRACE_MARKER_TYPE_FILETYPE) {
        if (TESTANY(OFFLINE_FILE_TYPE_ARCH_ALL, memref.marker.marker_value) &&
<<<<<<< HEAD
            !TESTANY(IF_X86_ELSE(IF_X64_ELSE(OFFLINE_FILE_TYPE_ARCH_X86_64,
                                             OFFLINE_FILE_TYPE_ARCH_X86_32),
                                 IF_X64_ELSE(OFFLINE_FILE_TYPE_ARCH_AARCH64,
                                             OFFLINE_FILE_TYPE_ARCH_ARM32)),
                     memref.marker.marker_value)) {
            shard->error = std::string("Architecture mismatch: trace recorded on ") +
                trace_arch_string(static_cast<offline_file_type_t>(
                    memref.marker.marker_value));
=======
            !TESTANY(build_target_arch_type(), memref.marker.marker_value)) {
            shard->error = std::string("Architecture mismatch: trace recorded on ") +
                trace_arch_string(static_cast<offline_file_type_t>(
                    memref.marker.marker_value)) +
                " but tool built for " + trace_arch_string(build_target_arch_type());
>>>>>>> 8da4e78f
            return false;
        }
    }
    if (!type_is_instr(memref.instr.type) &&
        memref.data.type != TRACE_TYPE_INSTR_NO_FETCH) {
        return true;
    }
    ++shard->instr_count;

    app_pc mapped_pc;
    const app_pc trace_pc = reinterpret_cast<app_pc>(memref.instr.addr);
    if (trace_pc >= shard->last_trace_module_start &&
        static_cast<size_t>(trace_pc - shard->last_trace_module_start) <
            shard->last_trace_module_size) {
        mapped_pc =
            shard->last_mapped_module_start + (trace_pc - shard->last_trace_module_start);
    } else {
        std::lock_guard<std::mutex> guard(mapper_mutex_);
        mapped_pc = module_mapper_->find_mapped_trace_bounds(
            trace_pc, &shard->last_mapped_module_start, &shard->last_trace_module_size);
        if (!module_mapper_->get_last_error().empty()) {
            shard->last_trace_module_start = nullptr;
            shard->last_trace_module_size = 0;
            shard->error = "Failed to find mapped address for " +
                to_hex_string(memref.instr.addr) + ": " +
                module_mapper_->get_last_error();
            return false;
        }
        shard->last_trace_module_start =
            trace_pc - (mapped_pc - shard->last_mapped_module_start);
    }
    int opcode;
    auto cached_opcode = shard->worker->opcode_cache.find(mapped_pc);
    if (cached_opcode != shard->worker->opcode_cache.end()) {
        opcode = cached_opcode->second;
    } else {
        instr_t instr;
        instr_init(dcontext_.dcontext, &instr);
        app_pc next_pc = decode(dcontext_.dcontext, mapped_pc, &instr);
        if (next_pc == NULL || !instr_valid(&instr)) {
            shard->error =
                "Failed to decode instruction " + to_hex_string(memref.instr.addr);
            return false;
        }
        opcode = instr_get_opcode(&instr);
        shard->worker->opcode_cache[mapped_pc] = opcode;
        instr_free(dcontext_.dcontext, &instr);
    }
    ++shard->opcode_counts[opcode];
    return true;
}

std::string
opcode_mix_t::parallel_shard_error(void *shard_data)
{
    shard_data_t *shard = reinterpret_cast<shard_data_t *>(shard_data);
    return shard->error;
}

bool
opcode_mix_t::process_memref(const memref_t &memref)
{
    if (!parallel_shard_memref(reinterpret_cast<void *>(&serial_shard_), memref)) {
        error_string_ = serial_shard_.error;
        return false;
    }
    return true;
}

static bool
cmp_val(const std::pair<int, int_least64_t> &l, const std::pair<int, int_least64_t> &r)
{
    return (l.second > r.second);
}

bool
opcode_mix_t::print_results()
{
    shard_data_t total(0);
    if (shard_map_.empty()) {
        total = serial_shard_;
    } else {
        for (const auto &shard : shard_map_) {
            total.instr_count += shard.second->instr_count;
            for (const auto &keyvals : shard.second->opcode_counts) {
                total.opcode_counts[keyvals.first] += keyvals.second;
            }
        }
    }
    std::cerr << TOOL_NAME << " results:\n";
    std::cerr << std::setw(15) << total.instr_count << " : total executed instructions\n";
    std::vector<std::pair<int, int_least64_t>> sorted(total.opcode_counts.begin(),
                                                      total.opcode_counts.end());
    std::sort(sorted.begin(), sorted.end(), cmp_val);
    for (const auto &keyvals : sorted) {
        std::cerr << std::setw(15) << keyvals.second << " : " << std::setw(9)
                  << decode_opcode_name(keyvals.first) << "\n";
    }
    return true;
}<|MERGE_RESOLUTION|>--- conflicted
+++ resolved
@@ -133,22 +133,11 @@
     if (memref.marker.type == TRACE_TYPE_MARKER &&
         memref.marker.marker_type == TRACE_MARKER_TYPE_FILETYPE) {
         if (TESTANY(OFFLINE_FILE_TYPE_ARCH_ALL, memref.marker.marker_value) &&
-<<<<<<< HEAD
-            !TESTANY(IF_X86_ELSE(IF_X64_ELSE(OFFLINE_FILE_TYPE_ARCH_X86_64,
-                                             OFFLINE_FILE_TYPE_ARCH_X86_32),
-                                 IF_X64_ELSE(OFFLINE_FILE_TYPE_ARCH_AARCH64,
-                                             OFFLINE_FILE_TYPE_ARCH_ARM32)),
-                     memref.marker.marker_value)) {
-            shard->error = std::string("Architecture mismatch: trace recorded on ") +
-                trace_arch_string(static_cast<offline_file_type_t>(
-                    memref.marker.marker_value));
-=======
             !TESTANY(build_target_arch_type(), memref.marker.marker_value)) {
             shard->error = std::string("Architecture mismatch: trace recorded on ") +
                 trace_arch_string(static_cast<offline_file_type_t>(
                     memref.marker.marker_value)) +
                 " but tool built for " + trace_arch_string(build_target_arch_type());
->>>>>>> 8da4e78f
             return false;
         }
     }
