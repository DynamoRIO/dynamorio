/* **********************************************************
 * Copyright (c) 2025 Google, Inc.  All rights reserved.
 * **********************************************************/

/*
 * Redistribution and use in source and binary forms, with or without
 * modification, are permitted provided that the following conditions are met:
 *
 * * Redistributions of source code must retain the above copyright notice,
 *   this list of conditions and the following disclaimer.
 *
 * * Redistributions in binary form must reproduce the above copyright notice,
 *   this list of conditions and the following disclaimer in the documentation
 *   and/or other materials provided with the distribution.
 *
 * * Neither the name of Google, Inc. nor the names of its contributors may be
 *   used to endorse or promote products derived from this software without
 *   specific prior written permission.
 *
 * THIS SOFTWARE IS PROVIDED BY THE COPYRIGHT HOLDERS AND CONTRIBUTORS "AS IS"
 * AND ANY EXPRESS OR IMPLIED WARRANTIES, INCLUDING, BUT NOT LIMITED TO, THE
 * IMPLIED WARRANTIES OF MERCHANTABILITY AND FITNESS FOR A PARTICULAR PURPOSE
 * ARE DISCLAIMED. IN NO EVENT SHALL VMWARE, INC. OR CONTRIBUTORS BE LIABLE
 * FOR ANY DIRECT, INDIRECT, INCIDENTAL, SPECIAL, EXEMPLARY, OR CONSEQUENTIAL
 * DAMAGES (INCLUDING, BUT NOT LIMITED TO, PROCUREMENT OF SUBSTITUTE GOODS OR
 * SERVICES; LOSS OF USE, DATA, OR PROFITS; OR BUSINESS INTERRUPTION) HOWEVER
 * CAUSED AND ON ANY THEORY OF LIABILITY, WHETHER IN CONTRACT, STRICT
 * LIABILITY, OR TORT (INCLUDING NEGLIGENCE OR OTHERWISE) ARISING IN ANY WAY
 * OUT OF THE USE OF THIS SOFTWARE, EVEN IF ADVISED OF THE POSSIBILITY OF SUCH
 * DAMAGE.
 */

/**
 * decode_cache.h: Library that supports operations related to decoding trace
 * instructions that are common to various trace analysis tools, including:
 * - providing the address where the instr encodings are present, which can
 *   either be from the instr memref_t for traces with embedded encodings, or
 *   from the mapped app binaries otherwise;
 * - decoding the instr raw bytes to create the #instr_t;
 * - caching of data derived from the decoded #instr_t, and updating the cache
 *   appropriately based on the encoding_is_new field for embedded encodings.
 */

#ifndef _DECODE_CACHE_H_
#define _DECODE_CACHE_H_ 1

#include "memref.h"
#include "raw2trace_shared.h"

#include <cstddef>
#include <cstring>
#include <memory>
#include <mutex>
#include <unordered_map>

namespace dynamorio {
namespace drmemtrace {

/**
 * Base class for storing instruction decode info. Users should sub-class this
 * base class and implement set_decode_info_derived() to derive and store the decode
 * info they need.
 */
class decode_info_base_t {
    // We need all specializations of decode_cache_t to be able to set the
    // error_string_ with details of the instruction decoding error.
    template <typename T> friend class decode_cache_t;

public:
    virtual ~decode_info_base_t() = default;

    /**
     * Sets the decode info for the provided \p instr which was allocated using the
     * provided \p dcontext for the provided \p memref_instr, decoded from raw bytes
     * at the provided address in \p decode_pc (raw bytes address is valid only for
     * this call).
     *
     * This invokes the set_decode_info_derived() provided by the derived class, and
     * additionally does other required bookkeeping.
     *
     * set_decode_info_derived() is expected to take ownership of the provided \p instr
     * if used with a #dynamorio::drmemtrace::decode_cache_t object constructed with
     * \p persist_decoded_instr_ set to true.
     *
     * The provided \p instr will be nullptr if the
     * #dynamorio::drmemtrace::decode_cache_t was constructed with
     * \p include_decoded_instr_ set to false, which is useful when the user needs only
     * the \p decode_pc to perform the actual decoding themselves.
     */
    void
    set_decode_info(void *dcontext,
                    const dynamorio::drmemtrace::_memref_instr_t &memref_instr,
                    instr_t *instr, app_pc decode_pc);

    /**
     * Indicates whether set_decode_info() was successfully invoked on the object by
     * a #dynamorio::drmemtrace::decode_cache_t using a successfully decoded
     * instruction. is_valid() will be false if the object is default-constructed.
     */
    bool
    is_valid() const;

    /**
     * Returns the details of the error encountered when decoding the instruction or
     * during the custom logic in set_decode_info_derived().
     */
    std::string
    get_error_string() const;

private:
    /**
     * Sets the decoding info fields as required by the derived class, based on the
     * provided #instr_t which was allocated using the provided opaque \p dcontext
     * for the provided \p memref_instr, decoded from raw bytes at the provided
     * address in \p decode_pc (raw bytes address is valid only for this call).
     * Derived classes must implement this virtual function. Note that this cannot be
     * invoked directly as it is private, but only through set_decode_info() which
     * does other required bookkeeping.
     *
     * This is meant for use with #dynamorio::drmemtrace::decode_cache_t, which will
     * invoke set_decode_info() for each new decoded instruction.
     *
     * The responsibility for invoking instr_destroy() on the provided \p instr
     * lies with this #decode_info_base_t object, unless the
     * #dynamorio::drmemtrace::decode_cache_t was constructed with
     * \p persist_decoded_instr_ set to false, in which case no heap allocation
     * takes place.
     *
     * The provided \p instr will be nullptr if the
     * #dynamorio::drmemtrace::decode_cache_t was constructed with
     * \p include_decoded_instr_ set to false.
     *
     * Returns an empty string if successful, or the error description.
     */
    virtual std::string
    set_decode_info_derived(void *dcontext,
                            const dynamorio::drmemtrace::_memref_instr_t &memref_instr,
                            instr_t *instr, app_pc decode_pc) = 0;

    bool is_valid_ = false;
    std::string error_string_;
};

/**
 * Decode info including the full decoded #instr_t. This should be used with a
 * #dynamorio::drmemtrace::decode_cache_t constructed with
 * \p include_decoded_instr_ and \p persist_decoded_instr_ set to true.
 */
class instr_decode_info_t : public decode_info_base_t {
public:
    virtual ~instr_decode_info_t() override;
    instr_t *
    get_decoded_instr();

private:
    std::string
    set_decode_info_derived(void *dcontext,
                            const dynamorio::drmemtrace::_memref_instr_t &memref_instr,
                            instr_t *instr, app_pc decode_pc) override;

    // This is owned by the enclosing instr_decode_info_t object and will be
    // instr_destroy()-ed in the destructor.
    instr_t *instr_ = nullptr;
    void *dcontext_ = nullptr;
};

/**
 * Base class for #dynamorio::drmemtrace::decode_cache_t.
 *
 * This is used to allow sharing the static data members among all template instances
 * of #dynamorio::drmemtrace::decode_cache_t.
 */
class decode_cache_base_t {
protected:
    /**
     * Constructor for the base class, intentionally declared as protected so
     * #decode_cache_base_t cannot be instantiated directly but only via
     * a derived class.
     */
    decode_cache_base_t(unsigned int verbosity);
    virtual ~decode_cache_base_t();

    static std::mutex module_mapper_mutex_;
    static std::unique_ptr<module_mapper_t> module_mapper_;
    static std::string module_file_path_used_for_init_;
    // XXX: Maybe the ownership and destruction responsibility for the modfile bytes
    // should be given to module_mapper_t instead.
    static char *modfile_bytes_;
    static int module_mapper_use_count_;

    /**
     * use_module_mapper_ describes whether we lookup the instr encodings
     * from the module map, or alternatively from embedded-encodings in the
     * trace.
     *
     * Note that we store our instr encoding lookup strategy as a non-static
     * data member, unlike module_mapper_t which is static and shared between
     * all #dynamorio::drmemtrace::decode_cache_t instances (even of different
     * template types). Some analysis tools may deliberately want to look at instr
     * encodings from the module mappings, but that strategy does not provide JIT
     * encodings which are present only as embedded-encodings in the trace.
     * In such a case, other concurrently running analysis tools should still
     * be able to see encodings for JIT code.
     */
    bool use_module_mapper_ = false;
    /**
     * Verbosity level for logs.
     */
    unsigned int verbosity_ = 0;

    /**
     * Initializes the module_mapper_ object using make_module_mapper() and performs
     * other bookkeeping and prerequisites.
     *
     * Returns the empty string on success, or an error message.
     */
    std::string
    init_module_mapper(const std::string &module_file_path,
                       const std::string &alt_module_dir);

    /**
     * Returns in the \p decode_pc reference parameter the address where the encoding
     * for the instruction at \p trace_pc can be found.
     *
     * Returns the empty string on success, or an error message.
     */
    std::string
    find_mapped_trace_address(app_pc trace_pc, app_pc &decode_pc);

    /**
     * Returns the #dynamorio::drmemtrace::offline_file_type_t arch bit that
     * corresponds to the current build environment.
     */
    offline_file_type_t
    build_arch_file_type();

private:
    /**
     * Creates a module_mapper_t. This does not need to worry about races as the
     * module_mapper_mutex_ will be acquired before calling.
     *
     * Non-static to allow sub-classes to override. This is guaranteed to
     * be invoked only when the count of existing
     * #dynamorio::drmemtrace::decode_cache_t instances that are initialized with
     * a non-empty module_file_path is zero.
     *
     * Returns the empty string on success, or an error message.
     */
    virtual std::string
    make_module_mapper(const std::string &module_file_path,
                       const std::string &alt_module_dir);

    // Cached values for the last lookup to the module_mapper_t. These help
    // avoid redundant lookups and lock acquisition for consecutive queries
    // corresponding to the same application module in the trace.
    // Any trace_pc that lies in the range [last_trace_module_start_,
    // last_trace_module_start_ + last_mapped_module_size_) can be assumed
    // to be mapped to last_mapped_module_start_ + (trace_pc -
    // last_trace_module_start_).

    // Address where the last-queried module was mapped to in the traced
    // application's address space.
    app_pc last_trace_module_start_ = nullptr;
    // Address where the last-queried module is mapped to in our current
    // address space.
    app_pc last_mapped_module_start_ = nullptr;
    // Size of the mapping for the last-queried module.
    size_t last_mapped_module_size_ = 0;
};

/**
 * A cache to store decode info for instructions per observed app pc. The template arg
 * DecodeInfo is a class derived from #dynamorio::drmemtrace::decode_info_base_t which
 * implements the set_decode_info_derived() function that derives the required decode
 * info from an #instr_t object and raw encoding bytes when invoked by
 * #dynamorio::drmemtrace::decode_cache_t. This class handles the heavy lifting of
 * determining the address where the instruction raw bytes can be found (which can be
 * inside the instr #memref_t, or in the mapped application binaries for legacy traces),
 * actually producing the decoded #instr_t, and managing the DecodeInfo cache (which
 * includes invalidating stale DecodeInfo based on the encoding_is_new field in
 * traces with embedded encodings).
 *
 * In general use, \p include_decoded_instr_ should be set to true, but may be set to
 * false if the user wants to perform decoding themselves. In this case, the #instr_t
 * provided to set_decode_info_derived() will be nullptr, and the
 * #dynamorio::drmemtrace::decode_cache_t object merely acts as a cache and provider of
 * the instruction raw bytes.
 *
 * The decoded #instr_t may be made to persist beyond the set_decode_info() calls by
 * constructing the #dynamorio::drmemtrace::decode_cache_t object with
 * \p persist_decoded_instr_ set to true.
 *
 * \p include_decoded_instr_ cannot be false if \p persist_decoded_instr_ is true.
 *
 * Usage note: after constructing an object, init() must be called.
 */
template <class DecodeInfo> class decode_cache_t : public decode_cache_base_t {
    static_assert(std::is_base_of<decode_info_base_t, DecodeInfo>::value,
                  "DecodeInfo not derived from decode_info_base_t");

public:
    decode_cache_t(void *dcontext, bool include_decoded_instr, bool persist_decoded_instr,
                   unsigned int verbosity = 0)
        : decode_cache_base_t(verbosity)
        , dcontext_(dcontext)
        , include_decoded_instr_(include_decoded_instr)
        , persist_decoded_instr_(persist_decoded_instr)
    {
        // Cannot persist the decoded instr if it is not requested.
        assert(!persist_decoded_instr_ || include_decoded_instr_);
    };
    virtual ~decode_cache_t() override
    {
    }

    /**
     * Returns a pointer to the DecodeInfo available for the instruction at \p pc.
     * Returns nullptr if no instruction is known at that \p pc. Returns the
     * default-constructed DecodeInfo if an instr was seen at that \p pc but there
     * was a decoding error for the instruction.
     *
     * Guaranteed to be non-nullptr and valid if the prior add_decode_info() for
     * that \p pc returned no error.
     *
     * When analyzing #memref_t from a trace, it may be better to just use
     * add_decode_info() instead (as it also returns the added DecodeInfo) if
     * it's possible that the instr at \p pc may have changed (e.g., JIT code)
     * in which case the cache will need to be updated.
     */
    DecodeInfo *
    get_decode_info(app_pc pc)
    {
        auto it = decode_cache_.find(pc);
        if (it == decode_cache_.end()) {
            return nullptr;
        }
        return &it->second;
    }
    /**
     * Adds decode info for the given \p memref_instr if it is not yet recorded.
     * or if it contains a new encoding.
     *
     * Uses the embedded encodings in the trace or, if init() was invoked with
     * a module file path, the encodings from the instantiated
     * #dynamorio::drmemtrace::module_mapper_t.
     *
     * If there is a failure either during decoding or creation of the DecodeInfo
     * object, a DecodeInfo that returns is_valid() == false and the relevant
     * error info in get_error_string() will be added to the cache.
     *
     * Returns a pointer to whatever DecodeInfo is present in the cache in the
     * \p cached_decode_info reference pointer parameter, or a nullptr if none
     * is cached. This helps avoid a repeated lookup in a subsequent
     * get_decode_info() call.
     *
     * Returns the error string, or an empty string if there was no error. A
     * valid DecodeInfo is guaranteed to be in the cache if there was no
     * error.
     */
    std::string
    add_decode_info(const dynamorio::drmemtrace::_memref_instr_t &memref_instr,
                    DecodeInfo *&cached_decode_info)
    {
        cached_decode_info = nullptr;
        if (!init_done_) {
            return "init() must be called first";
        }
        const app_pc trace_pc = reinterpret_cast<app_pc>(memref_instr.addr);

        // XXX: Simplify using try_emplace when we upgrade to C++17.
        auto info = decode_cache_.find(trace_pc);
        bool already_exists = info != decode_cache_.end();
        if (!already_exists) {
            auto it_inserted =
                decode_cache_.emplace(std::piecewise_construct,
                                      std::forward_as_tuple(trace_pc), std::tuple<> {});
            info = it_inserted.first;
            assert(it_inserted.second);
        }

        if (already_exists &&
            // We can return the existing cached DecodeInfo if:
            // - we're using the module mapper, where we don't support the
            //   change-prone JIT encodings; or
            // - we're using embedded encodings from the trace, and the
            //   current instr explicitly says the encoding in the current
            //   memref_instr isn't new.
            (use_module_mapper_ || !memref_instr.encoding_is_new)) {
            // We return the cached DecodeInfo even if it is !is_valid();
            // attempting decoding again is not useful because the encoding
            // hasn't changed.
            cached_decode_info = &info->second;
            // Return the original error string if any.
            return cached_decode_info->get_error_string();
        } else if (already_exists) {
            // We may end up here if we're using the embedded encodings from
            // the trace and now we have a new instr at trace_pc.
            info->second = DecodeInfo();
        }
        cached_decode_info = &info->second;

        // Get address for the instr encoding raw bytes.
        app_pc decode_pc;
        if (!use_module_mapper_) {
            decode_pc = const_cast<app_pc>(memref_instr.encoding);
        } else {
            // Legacy trace support where we need the binaries.
            std::string err = find_mapped_trace_address(trace_pc, decode_pc);
            if (!err.empty()) {
                cached_decode_info->error_string_ = err;
                return err;
            }
        }

        // Optionally decode the instruction.
        instr_t *instr = nullptr;
        instr_noalloc_t noalloc;
        if (include_decoded_instr_) {
            if (persist_decoded_instr_) {
                instr = instr_create(dcontext_);
            } else {
                instr_noalloc_init(dcontext_, &noalloc);
                instr = instr_from_noalloc(&noalloc);
            }

            app_pc next_pc = decode_from_copy(dcontext_, decode_pc, trace_pc, instr);
            if (next_pc == nullptr || !instr_valid(instr)) {
                if (persist_decoded_instr_) {
                    instr_destroy(dcontext_, instr);
                }
                cached_decode_info->error_string_ = "decode_from_copy failed";
                return cached_decode_info->get_error_string();
            }
        }
        info->second.set_decode_info(dcontext_, memref_instr, instr, decode_pc);
        return info->second.get_error_string();
    }

    /**
     * Performs initialization tasks such as verifying whether the given trace
     * indeed has embedded encodings or not, and initializing the
     * #dynamorio::drmemtrace::module_mapper_t if the module path is provided.
     *
     * It is important to note some nuances in how the filetype can be obtained:
     * - the trace filetype may be obtained using the get_filetype() API on the
     *   #dynamorio::drmemtrace::memtrace_stream_t. However, instances of
     *   #dynamorio::drmemtrace::memtrace_stream_t have the filetype available at
     *   init time (in the #dynamorio::drmemtrace::analysis_tool_t::initialize()
     *   or #dynamorio::drmemtrace::analysis_tool_t::initialize_stream()
     *   functions) only for offline analysis, not for online analysis.
     * - when using the -skip_instrs or -skip_timestamp analyzer options, all
     *   initial header entries are skipped over. Therefore, the analysis tool
     *   may not see a #TRACE_MARKER_TYPE_FILETYPE at all.
     *
     * The most reliable way to obtain the filetype (and call this init() API),
     * would be to use #dynamorio::drmemtrace::memtrace_stream_t::get_filetype()
     * just before processing the first instruction memref in the
     * #dynamorio::drmemtrace::analysis_tool_t::process_memref() or
     * #dynamorio::drmemtrace::analysis_tool_t::parallel_shard_memref() APIs.
     *
     * If the \p module_file_path parameter is not empty, it instructs the
     * #dynamorio::drmemtrace::decode_cache_t object that it should look for the
     * instr encodings in the application binaries using a
     * #dynamorio::drmemtrace::module_mapper_t. A
     * #dynamorio::drmemtrace::module_mapper_t is instantiated only one time and
     * reused for all objects of #dynamorio::drmemtrace::decode_cache_t (of any
     * template type). The user must provide a valid \p module_file_path if decoding
     * instructions from a trace that does not have embedded instruction encodings
     * in it, as indicated by absence of the #OFFLINE_FILE_TYPE_ENCODINGS bit in the
     * #TRACE_MARKER_TYPE_FILETYPE marker. The user may provide a
     * \p module_file_path also if they deliberately need to use the module mapper
     * instead of the embedded encodings. Each instance of
     * #dynamorio::drmemtrace::decode_cache_t must be initialized with either an
     * empty \p module_file_path, or the same one as other instances that also
     * specified a non-empty path (even the ones in other analysis tools).
     *
     * If the provided \p module_file_path is empty, the cache object uses
     * the encodings embedded in the trace records.
     *
     * This also sets the isa_mode in dcontext based on the arch bits in the
     * provided \p filetype, unless the instance was not asked to include
     * decoded instructions via the \p include_decoded_instr_ param to the
     * constructor.
     */
    virtual std::string
    init(offline_file_type_t filetype, const std::string &module_file_path = "",
         const std::string &alt_module_dir = "")
    {
        if (init_done_) {
            return "init already done";
        }
        if (include_decoded_instr_) {
<<<<<<< HEAD
            // We remove OFFLINE_FILE_TYPE_ARCH_REGDEPS from this check since
            // DR_ISA_REGDEPS is not a real ISA and can coexist with any real
            // architecture.
            if (TESTANY(OFFLINE_FILE_TYPE_ARCH_ALL & ~OFFLINE_FILE_TYPE_ARCH_REGDEPS,
                        filetype) &&
                !TESTANY(build_arch_file_type(), filetype)) {
                return std::string("Architecture mismatch: trace recorded on ") +
                    trace_arch_string(static_cast<offline_file_type_t>(filetype)) +
                    " but tool built for " + trace_arch_string(build_arch_file_type());
            }
        }
        // If we are dealing with a regdeps trace, we need to set the dcontext
        // ISA mode to the correct synthetic ISA (i.e., DR_ISA_REGDEPS).
        if (TESTANY(OFFLINE_FILE_TYPE_ARCH_REGDEPS, filetype)) {
            // Because the dcontext used in analysis tools is a shared global resource,
            // we guard its access to avoid data races. Though note that writing to the
            // isa_mode is a benign data race, as all threads are writing the same
            // isa_mode value.
            std::lock_guard<std::mutex> guard(dcontext_mutex_);
            dr_isa_mode_t isa_mode = dr_get_isa_mode(dcontext_);
            if (isa_mode != DR_ISA_REGDEPS)
                dr_set_isa_mode(dcontext_, DR_ISA_REGDEPS, nullptr);
=======
            // We do not make any changes to decoding related state in dcontext if we
            // are not asked to decode.
            //
            // If we are dealing with a regdeps trace, we need to set the dcontext
            // ISA mode to the correct synthetic ISA (i.e., DR_ISA_REGDEPS).
            if (TESTANY(OFFLINE_FILE_TYPE_ARCH_REGDEPS, filetype)) {
                // Because the dcontext used in analysis tools is a shared global
                // resource, we guard its access to avoid data races. Though note that
                // writing to the isa_mode is a benign data race, as all threads are
                // writing the same isa_mode value.
                std::lock_guard<std::mutex> guard(dcontext_mutex_);
                dr_isa_mode_t isa_mode = dr_get_isa_mode(dcontext_);
                if (isa_mode != DR_ISA_REGDEPS)
                    dr_set_isa_mode(dcontext_, DR_ISA_REGDEPS, nullptr);
            }
>>>>>>> 1b9e5474
        }

        if (!TESTANY(OFFLINE_FILE_TYPE_ENCODINGS, filetype) && module_file_path.empty()) {
            return "Trace does not have embedded encodings, and no module_file_path "
                   "provided";
        }
        if (module_file_path.empty()) {
            init_done_ = true;
            return "";
        }
        std::string err = init_module_mapper(module_file_path, alt_module_dir);
        if (!err.empty()) {
            return err;
        }
        init_done_ = true;
        return "";
    }

    /**
     * Clears all cached decode info entries.
     *
     * Typically analysis tools like to keep their per-shard data around till all shards
     * are done processing (so they can combine the shards and use the results), but
     * this API optionally allows tools to keep memory consumption in check by discarding
     * the decode cache entries in parallel_shard_exit(), since it's very likely that the
     * decode cache is not needed for result computation.
     *
     * This does not affect the state of any initialized module mapper, which is still
     * cleaned up during destruction.
     */
    void
    clear_cache()
    {
        // Just a clear() does not release all memory held by the unordered_map. So we
        // need to fully replace it with a new one.
        decode_cache_ = std::unordered_map<app_pc, DecodeInfo>();
    }

private:
    std::unordered_map<app_pc, DecodeInfo> decode_cache_;
    void *dcontext_ = nullptr;
    std::mutex dcontext_mutex_;
    bool include_decoded_instr_ = false;
    bool persist_decoded_instr_ = false;

    // Describes whether init() was invoked.
    // This helps in detecting cases where a module mapper was not specified
    // when decoding a trace without embedded encodings.
    bool init_done_ = false;
};

/**
 * A #dynamorio::drmemtrace::decode_cache_t for testing which uses a
 * #dynamorio::drmemtrace::test_module_mapper_t.
 */
template <class DecodeInfo>
class test_decode_cache_t : public decode_cache_t<DecodeInfo> {
public:
    // The ilist arg is required only for testing the module_mapper_t
    // decoding strategy.
    test_decode_cache_t(void *dcontext, bool include_decoded_instr,
                        bool persist_decoded_instr,
                        instrlist_t *ilist_for_test_module_mapper = nullptr)
        : decode_cache_t<DecodeInfo>(dcontext, include_decoded_instr,
                                     persist_decoded_instr)
        , dcontext_(dcontext)
        , ilist_for_test_module_mapper_(ilist_for_test_module_mapper)
    {
    }

private:
    using decode_cache_base_t::module_mapper_;

    void *dcontext_;
    instrlist_t *ilist_for_test_module_mapper_;

    std::string
    make_module_mapper(const std::string &unused_module_file_path,
                       const std::string &unused_alt_module_dir) override
    {
        if (ilist_for_test_module_mapper_ == nullptr)
            return "No ilist to init test_module_mapper_t";
        module_mapper_ = std::unique_ptr<module_mapper_t>(
            new test_module_mapper_t(ilist_for_test_module_mapper_, dcontext_));
        return "";
    }
};

} // namespace drmemtrace
} // namespace dynamorio

#endif /* _INSTR_DECODE_CACHE_H_ */<|MERGE_RESOLUTION|>--- conflicted
+++ resolved
@@ -490,7 +490,6 @@
             return "init already done";
         }
         if (include_decoded_instr_) {
-<<<<<<< HEAD
             // We remove OFFLINE_FILE_TYPE_ARCH_REGDEPS from this check since
             // DR_ISA_REGDEPS is not a real ISA and can coexist with any real
             // architecture.
@@ -501,19 +500,7 @@
                     trace_arch_string(static_cast<offline_file_type_t>(filetype)) +
                     " but tool built for " + trace_arch_string(build_arch_file_type());
             }
-        }
-        // If we are dealing with a regdeps trace, we need to set the dcontext
-        // ISA mode to the correct synthetic ISA (i.e., DR_ISA_REGDEPS).
-        if (TESTANY(OFFLINE_FILE_TYPE_ARCH_REGDEPS, filetype)) {
-            // Because the dcontext used in analysis tools is a shared global resource,
-            // we guard its access to avoid data races. Though note that writing to the
-            // isa_mode is a benign data race, as all threads are writing the same
-            // isa_mode value.
-            std::lock_guard<std::mutex> guard(dcontext_mutex_);
-            dr_isa_mode_t isa_mode = dr_get_isa_mode(dcontext_);
-            if (isa_mode != DR_ISA_REGDEPS)
-                dr_set_isa_mode(dcontext_, DR_ISA_REGDEPS, nullptr);
-=======
+
             // We do not make any changes to decoding related state in dcontext if we
             // are not asked to decode.
             //
@@ -529,7 +516,6 @@
                 if (isa_mode != DR_ISA_REGDEPS)
                     dr_set_isa_mode(dcontext_, DR_ISA_REGDEPS, nullptr);
             }
->>>>>>> 1b9e5474
         }
 
         if (!TESTANY(OFFLINE_FILE_TYPE_ENCODINGS, filetype) && module_file_path.empty()) {
