--- conflicted
+++ resolved
@@ -689,22 +689,6 @@
                 shard->prev_entry_.marker.marker_type == TRACE_MARKER_TYPE_RSEQ_ABORT) {
                 saw_rseq_abort = true;
             } else {
-<<<<<<< HEAD
-                // TODO(sahil): Check if we can remove this condition.
-                // TODO i#3937: We need to exclude this check for "kernel_xfer_app" when
-                // running online. Online traces are missing instructions after sigreturns
-                // which causes the PC discontinuity checks to be violated.
-                if (knob_test_name_ != "kernel_xfer_app" || knob_offline_) {
-                    const std::string pc_discontinuity_error_string =
-                        check_for_pc_discontinuity(shard, memref, nullptr, false);
-                    const std::string error_msg_suffix =
-                        "Discontinuity between instruction and kernel event marker";
-                    report_if_false(shard, pc_discontinuity_error_string.empty(),
-                                    pc_discontinuity_error_string + " - " +
-                                        error_msg_suffix);
-                }
-
-=======
                 if (type_is_instr(shard->last_instr_in_cur_context_.instr.type) &&
                     !shard->saw_rseq_abort_ &&
                     // XXX i#3937: Online traces do not place signal markers properly,
@@ -719,7 +703,6 @@
                         /*at_kernel_event=*/true);
                     report_if_false(shard, discontinuity.empty(), discontinuity);
                 }
->>>>>>> e1d27349
                 shard->signal_stack_.push({ memref.marker.marker_value,
                                             shard->last_instr_in_cur_context_,
                                             shard->saw_rseq_abort_ });
@@ -945,28 +928,6 @@
     bool at_kernel_event)
 {
     std::string error_msg = "";
-<<<<<<< HEAD
-    bool have_cond_branch_target = false;
-    addr_t cond_branch_target = 0;
-    memref_t prev_instr = shard->prev_instr_;
-    bool memref_is_kernel_event_marker = false;
-#ifdef UNIX
-    // Identify whether the current memref is a marker instead of an instruction. This
-    // will be handled differently.
-    if (memref.marker.type == TRACE_TYPE_MARKER &&
-        memref.marker.marker_type == TRACE_MARKER_TYPE_KERNEL_EVENT) {
-        memref_is_kernel_event_marker = true;
-        prev_instr = shard->last_instr_in_cur_context_;
-    }
-#endif
-    // TODO:
-    if (!memref_is_kernel_event_marker && shard->prev_instr_.instr.addr != 0 /*first*/ &&
-        // We do not bother to support legacy traces without encodings.
-        expect_encoding && type_is_instr_direct_branch(shard->prev_instr_.instr.type)) {
-        if (shard->prev_instr_.instr.encoding_is_new)
-            shard->branch_target_cache.erase(shard->prev_instr_.instr.addr);
-        auto cached = shard->branch_target_cache.find(shard->prev_instr_.instr.addr);
-=======
     bool have_branch_target = false;
     addr_t branch_target = 0;
     const addr_t prev_instr_trace_pc = prev_instr.instr.addr;
@@ -977,7 +938,6 @@
         if (prev_instr.instr.encoding_is_new)
             shard->branch_target_cache.erase(prev_instr_trace_pc);
         auto cached = shard->branch_target_cache.find(prev_instr_trace_pc);
->>>>>>> e1d27349
         if (cached != shard->branch_target_cache.end()) {
             have_branch_target = true;
             branch_target = cached->second;
@@ -1001,83 +961,6 @@
                 have_branch_target = true;
                 branch_target = reinterpret_cast<addr_t>(
                     opnd_get_pc(instr_get_target(shard->prev_instr_decoded_->data)));
-<<<<<<< HEAD
-                shard->branch_target_cache[shard->prev_instr_.instr.addr] =
-                    cond_branch_target;
-            }
-        }
-    }
-    if (prev_instr.instr.addr != 0 /*first*/) {
-        // Check for all valid transitions except taken branches. We consider taken
-        // branches later so that we can provide a different message for those
-        // invariant violations.
-        const bool valid_nonbranch_flow =
-            // Filtered.
-            TESTANY(OFFLINE_FILE_TYPE_FILTERED | OFFLINE_FILE_TYPE_IFILTERED,
-                    shard->file_type_) ||
-            // Regular fall-through.
-            (prev_instr.instr.addr + prev_instr.instr.size ==
-             // If we have a kernel event marker then the next PC is denoted by the
-             // marker's value, otherwise it is the addr of the instruction.
-             (memref_is_kernel_event_marker ? memref.marker.marker_value
-                                            : memref.instr.addr)) ||
-            // Kernel-mediated, but we can't tell if we had a thread swap.
-            (shard->prev_xfer_marker_.instr.tid != 0 &&
-             (shard->prev_xfer_marker_.marker.marker_type ==
-                  TRACE_MARKER_TYPE_KERNEL_EVENT ||
-              shard->prev_xfer_marker_.marker.marker_type ==
-                  TRACE_MARKER_TYPE_KERNEL_XFER ||
-              shard->prev_xfer_marker_.marker.marker_type ==
-                  TRACE_MARKER_TYPE_RSEQ_ABORT)) ||
-            // We expect a gap on a window transition.
-            shard->window_transition_ ||
-            shard->prev_instr_.instr.type == TRACE_TYPE_INSTR_SYSENTER;
-
-        const bool string_loop_flow = prev_instr.instr.addr ==
-                (memref_is_kernel_event_marker ? memref.marker.marker_value
-                                               : memref.instr.addr) &&
-            (memref_is_kernel_event_marker ||
-             memref.instr.type == TRACE_TYPE_INSTR_NO_FETCH ||
-             // Online incorrectly marks the 1st string instr across a thread
-             // switch as fetched.
-             // TODO i#4915, #4948: Eliminate non-fetched and remove the
-             // underlying instrs altogether, which would fix this for us.
-             (!knob_offline_ && shard->saw_timestamp_but_no_instr_));
-
-        if (!valid_nonbranch_flow && !string_loop_flow) {
-            // Check if the type is a branch instruction and there is a branch target
-            // mismatch.
-            if (type_is_instr_branch(shard->prev_instr_.instr.type)) {
-                const bool valid_branch_flow =
-                    // Indirect branches we cannot check.
-                    !type_is_instr_direct_branch(shard->prev_instr_.instr.type) ||
-                    // Conditional fall-through hits the regular case above.
-                    !have_cond_branch_target ||
-                    (memref_is_kernel_event_marker
-                         ? memref.marker.marker_value
-                         : memref.instr.addr) == cond_branch_target;
-
-                if (!valid_branch_flow) {
-                    error_msg = "Direct branch does not go to the correct target";
-                }
-            } else if (cur_instr_decoded != nullptr &&
-                       shard->prev_instr_decoded_ != nullptr &&
-                       instr_is_syscall(cur_instr_decoded->data) &&
-                       (memref_is_kernel_event_marker
-                            ? memref.marker.marker_value
-                            : memref.instr.addr) == prev_instr.instr.addr &&
-                       instr_is_syscall(shard->prev_instr_decoded_->data)) {
-                error_msg = "Duplicate syscall instrs with the same PC";
-            } else if (shard->prev_instr_decoded_ != nullptr &&
-                       instr_writes_memory(shard->prev_instr_decoded_->data) &&
-                       type_is_instr_conditional_branch(shard->last_branch_.instr.type)) {
-                // This sequence happens when an rseq side exit occurs which
-                // results in missing instruction in the basic block.
-                error_msg = "PC discontinuity due to rseq side exit";
-            } else {
-                // If we reach this block, we know there is a PC discontinuity.
-                error_msg = "Non-explicit control flow has no marker";
-=======
                 shard->branch_target_cache[prev_instr_trace_pc] = branch_target;
             }
         }
@@ -1131,7 +1014,6 @@
                     branch_target = shard->last_indirect_target_;
                     have_branch_target = true;
                 }
->>>>>>> e1d27349
             }
             if (have_branch_target && branch_target != cur_pc)
                 error_msg = "Branch does not go to the correct target";
