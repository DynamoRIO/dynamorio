--- conflicted
+++ resolved
@@ -758,15 +758,9 @@
                 }
             } else if (cur_instr_decoded != nullptr &&
                        shard->prev_instr_decoded_ != nullptr &&
-<<<<<<< HEAD
-                       instr_is_syscall(cur_instr_decoded.get()) &&
+                       instr_is_syscall(cur_instr_decoded->data) &&
                        current_memref_addr == prev_instr_trace_pc &&
-                       instr_is_syscall(shard->prev_instr_decoded_.get())) {
-=======
-                       instr_is_syscall(cur_instr_decoded->data) &&
-                       memref.instr.addr == prev_instr_trace_pc &&
                        instr_is_syscall(shard->prev_instr_decoded_->data)) {
->>>>>>> 2bd4756e
                 error_msg = "Duplicate syscall instrs with the same PC";
             } else {
                 error_msg = "Non-explicit control flow has no marker";
