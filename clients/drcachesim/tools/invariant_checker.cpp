/* **********************************************************
 * Copyright (c) 2017-2023 Google, Inc.  All rights reserved.
 * **********************************************************/

/*
 * Redistribution and use in source and binary forms, with or without
 * modification, are permitted provided that the following conditions are met:
 *
 * * Redistributions of source code must retain the above copyright notice,
 *   this list of conditions and the following disclaimer.
 *
 * * Redistributions in binary form must reproduce the above copyright notice,
 *   this list of conditions and the following disclaimer in the documentation
 *   and/or other materials provided with the distribution.
 *
 * * Neither the name of Google, Inc. nor the names of its contributors may be
 *   used to endorse or promote products derived from this software without
 *   specific prior written permission.
 *
 * THIS SOFTWARE IS PROVIDED BY THE COPYRIGHT HOLDERS AND CONTRIBUTORS "AS IS"
 * AND ANY EXPRESS OR IMPLIED WARRANTIES, INCLUDING, BUT NOT LIMITED TO, THE
 * IMPLIED WARRANTIES OF MERCHANTABILITY AND FITNESS FOR A PARTICULAR PURPOSE
 * ARE DISCLAIMED. IN NO EVENT SHALL VMWARE, INC. OR CONTRIBUTORS BE LIABLE
 * FOR ANY DIRECT, INDIRECT, INCIDENTAL, SPECIAL, EXEMPLARY, OR CONSEQUENTIAL
 * DAMAGES (INCLUDING, BUT NOT LIMITED TO, PROCUREMENT OF SUBSTITUTE GOODS OR
 * SERVICES; LOSS OF USE, DATA, OR PROFITS; OR BUSINESS INTERRUPTION) HOWEVER
 * CAUSED AND ON ANY THEORY OF LIABILITY, WHETHER IN CONTRACT, STRICT
 * LIABILITY, OR TORT (INCLUDING NEGLIGENCE OR OTHERWISE) ARISING IN ANY WAY
 * OUT OF THE USE OF THIS SOFTWARE, EVEN IF ADVISED OF THE POSSIBILITY OF SUCH
 * DAMAGE.
 */

#include "invariant_checker.h"

#include <stdint.h>
#include <stdlib.h>
#include <string.h>

#include <algorithm>
#include <iostream>
#include <memory>
#include <mutex>
#include <stack>
#include <string>
#include <unordered_map>
#include <utility>
#include <vector>

#include "analysis_tool.h"
#include "dr_api.h"
#include "memref.h"
#include "memtrace_stream.h"
#include "invariant_checker_create.h"
#include "trace_entry.h"
#include "utils.h"

namespace dynamorio {
namespace drmemtrace {

analysis_tool_t *
invariant_checker_create(bool offline, unsigned int verbose)
{
    return new invariant_checker_t(offline, verbose, "");
}

invariant_checker_t::invariant_checker_t(bool offline, unsigned int verbose,
                                         std::string test_name,
                                         std::istream *serial_schedule_file,
                                         std::istream *cpu_schedule_file)
    : knob_offline_(offline)
    , knob_verbose_(verbose)
    , knob_test_name_(test_name)
    , serial_schedule_file_(serial_schedule_file)
    , cpu_schedule_file_(cpu_schedule_file)
{
    if (knob_test_name_ == "kernel_xfer_app" || knob_test_name_ == "rseq_app")
        has_annotations_ = true;
}

invariant_checker_t::~invariant_checker_t()
{
}

std::string
invariant_checker_t::initialize_stream(memtrace_stream_t *serial_stream)
{
    serial_stream_ = serial_stream;
    return "";
}

void
invariant_checker_t::report_if_false(per_shard_t *shard, bool condition,
                                     const std::string &invariant_name)
{
    if (!condition) {
        std::cerr << "Trace invariant failure in T" << shard->tid_ << " at ref # "
                  << shard->stream->get_record_ordinal() << " ("
                  << shard->instr_count_since_last_timestamp_
                  << " instrs since timestamp " << shard->last_timestamp_
                  << "): " << invariant_name << "\n";
        abort();
    }
}

bool
invariant_checker_t::parallel_shard_supported()
{
    return true;
}

void *
invariant_checker_t::parallel_shard_init_stream(int shard_index, void *worker_data,
                                                memtrace_stream_t *shard_stream)
{
    auto per_shard = std::unique_ptr<per_shard_t>(new per_shard_t);
    per_shard->stream = shard_stream;
    void *res = reinterpret_cast<void *>(per_shard.get());
    std::lock_guard<std::mutex> guard(shard_map_mutex_);
    shard_map_[shard_index] = std::move(per_shard);
    return res;
}

// We have no stream interface in invariant_checker_test unit tests.
// XXX: Could we refactor the test to use a reader that takes a vector?
void *
invariant_checker_t::parallel_shard_init(int shard_index, void *worker_data)
{
    return parallel_shard_init_stream(shard_index, worker_data, nullptr);
}

bool
invariant_checker_t::parallel_shard_exit(void *shard_data)
{
    per_shard_t *shard = reinterpret_cast<per_shard_t *>(shard_data);
    if (!TESTANY(OFFLINE_FILE_TYPE_FILTERED | OFFLINE_FILE_TYPE_DFILTERED,
                 shard->file_type_)) {
        report_if_false(shard, shard->expected_read_records_ == 0,
                        "Missing read records");
        report_if_false(shard, shard->expected_write_records_ == 0,
                        "Missing write records");
    }
    return true;
}

std::string
invariant_checker_t::parallel_shard_error(void *shard_data)
{
    per_shard_t *shard = reinterpret_cast<per_shard_t *>(shard_data);
    return shard->error_;
}

bool
invariant_checker_t::parallel_shard_memref(void *shard_data, const memref_t &memref)
{
    per_shard_t *shard = reinterpret_cast<per_shard_t *>(shard_data);
    if (shard->tid_ == -1 && memref.data.tid != 0)
        shard->tid_ = memref.data.tid;
    // We check the memtrace_stream_t counts with our own, unless there was an
    // instr skip from the start where we cannot compare, or we're in a unit
    // test with no stream interface, or we're in serial mode (since we want
    // per-shard counts for error reporting; XXX: we could add our own global
    // counts to compare to the serial stream).
    ++shard->ref_count_;
    if (type_is_instr(memref.instr.type)) {
        ++shard->instr_count_;
        ++shard->instr_count_since_last_timestamp_;
    }
    // XXX: We also can't verify counts with a skip invoked from the middle, but
    // we have no simple way to detect that here.
    if (shard->instr_count_ <= 1 && !shard->skipped_instrs_ && shard->stream != nullptr &&
        shard->stream->get_instruction_ordinal() > 1)
        shard->skipped_instrs_ = true;
    if (!shard->skipped_instrs_ && shard->stream != nullptr &&
        (shard->stream != serial_stream_ || shard_map_.size() == 1)) {
        report_if_false(shard, shard->ref_count_ == shard->stream->get_record_ordinal(),
                        "Stream record ordinal inaccurate");
        report_if_false(shard,
                        shard->instr_count_ == shard->stream->get_instruction_ordinal(),
                        "Stream instr ordinal inaccurate");
    }
#ifdef UNIX
    if (has_annotations_) {
        // Check conditions specific to the signal_invariants app, where it
        // has annotations in prefetch instructions telling us how many instrs
        // and/or memrefs until a signal should arrive.
        if ((shard->instrs_until_interrupt_ == 0 &&
             shard->memrefs_until_interrupt_ == -1) ||
            (shard->instrs_until_interrupt_ == -1 &&
             shard->memrefs_until_interrupt_ == 0) ||
            (shard->instrs_until_interrupt_ == 0 &&
             shard->memrefs_until_interrupt_ == 0)) {
            report_if_false(
                shard,
                // I-filtered traces don't have all instrs so this doesn't apply.
                TESTANY(OFFLINE_FILE_TYPE_FILTERED | OFFLINE_FILE_TYPE_IFILTERED,
                        shard->file_type_) ||
                    (memref.marker.type == TRACE_TYPE_MARKER &&
                     (memref.marker.marker_type == TRACE_MARKER_TYPE_KERNEL_EVENT ||
                      memref.marker.marker_type == TRACE_MARKER_TYPE_RSEQ_ABORT)) ||
                    // TODO i#3937: Online instr bundles currently violate this.
                    !knob_offline_,
                "Interruption marker mis-placed");
            shard->instrs_until_interrupt_ = -1;
            shard->memrefs_until_interrupt_ = -1;
        }
        if (shard->memrefs_until_interrupt_ >= 0 &&
            (memref.data.type == TRACE_TYPE_READ ||
             memref.data.type == TRACE_TYPE_WRITE)) {
            report_if_false(shard, shard->memrefs_until_interrupt_ != 0,
                            "Interruption marker too late");
            --shard->memrefs_until_interrupt_;
        }
        // Check that the signal delivery marker is immediately followed by the
        // app's signal handler, which we have annotated with "prefetcht0 [1]".
        if (memref.data.type == TRACE_TYPE_PREFETCHT0 && memref.data.addr == 1) {
            report_if_false(shard,
                            type_is_instr(shard->prev_entry_.instr.type) &&
                                shard->prev_prev_entry_.marker.type ==
                                    TRACE_TYPE_MARKER &&
                                shard->last_xfer_marker_.marker.marker_type ==
                                    TRACE_MARKER_TYPE_KERNEL_EVENT,
                            "Signal handler not immediately after signal marker");
            shard->app_handler_pc_ = shard->prev_entry_.instr.addr;
        }
        // Look for annotations where signal_invariants.c and rseq.c pass info to us on
        // what to check for.  We assume the app does not have prefetch instrs w/ low
        // addresses.
        if (memref.data.type == TRACE_TYPE_PREFETCHT2 && memref.data.addr < 1024) {
            shard->instrs_until_interrupt_ = static_cast<int>(memref.data.addr);
        }
        if (memref.data.type == TRACE_TYPE_PREFETCHT1 && memref.data.addr < 1024) {
            shard->memrefs_until_interrupt_ = static_cast<int>(memref.data.addr);
        }
    }
    if (memref.marker.type == TRACE_TYPE_MARKER &&
        shard->prev_entry_.marker.type == TRACE_TYPE_MARKER &&
        shard->prev_entry_.marker.marker_type == TRACE_MARKER_TYPE_RSEQ_ABORT) {
        // The rseq marker must be immediately prior to the kernel event marker.
        report_if_false(shard,
                        memref.marker.marker_type == TRACE_MARKER_TYPE_KERNEL_EVENT,
                        "Rseq marker not immediately prior to kernel marker");
    }
    if (memref.marker.type == TRACE_TYPE_MARKER &&
        memref.marker.marker_type == TRACE_MARKER_TYPE_RSEQ_ENTRY) {
        shard->in_rseq_region_ = true;
        shard->rseq_start_pc_ = 0;
        shard->rseq_end_pc_ = memref.marker.marker_value;
    } else if (shard->in_rseq_region_) {
        if (type_is_instr(memref.instr.type)) {
            if (shard->rseq_start_pc_ == 0)
                shard->rseq_start_pc_ = memref.instr.addr;
            if (memref.instr.addr + memref.instr.size == shard->rseq_end_pc_) {
                // Completed normally.
                shard->in_rseq_region_ = false;
            } else if (memref.instr.addr >= shard->rseq_start_pc_ &&
                       memref.instr.addr < shard->rseq_end_pc_) {
                // Still in the region.
            } else {
                // We should see an abort marker or a side exit if we leave the region.
                report_if_false(shard,
                                type_is_instr_branch(shard->prev_instr_.instr.type),
                                "Rseq region exit requires marker, branch, or commit");
                shard->in_rseq_region_ = false;
            }
        } else {
            report_if_false(shard,
                            memref.marker.type != TRACE_TYPE_MARKER ||
                                memref.marker.marker_type !=
                                    TRACE_MARKER_TYPE_KERNEL_EVENT ||
                                // Side exit.
                                type_is_instr_branch(shard->prev_instr_.instr.type),
                            "Signal in rseq region should have abort marker");
        }
    }
    if (memref.marker.type == TRACE_TYPE_MARKER &&
        memref.marker.marker_type == TRACE_MARKER_TYPE_RSEQ_ABORT) {
        // Check that the rseq final instruction was not executed: that raw2trace
        // rolled it back, unless it was a fault in the instrumented execution in which
        // case the marker value will point to it.
        report_if_false(shard,
                        shard->rseq_end_pc_ == 0 ||
                            shard->prev_instr_.instr.addr +
                                    shard->prev_instr_.instr.size !=
                                shard->rseq_end_pc_ ||
                            shard->prev_instr_.instr.addr == memref.marker.marker_value,
                        "Rseq post-abort instruction not rolled back");
        shard->in_rseq_region_ = false;
    }
#endif

    if (memref.marker.type == TRACE_TYPE_MARKER &&
        memref.marker.marker_type == TRACE_MARKER_TYPE_FILETYPE) {
        shard->file_type_ = static_cast<offline_file_type_t>(memref.marker.marker_value);
        report_if_false(shard,
                        shard->stream == nullptr ||
                            shard->file_type_ == shard->stream->get_filetype(),
                        "Stream interface filetype != trace marker");
    }
    if (memref.marker.type == TRACE_TYPE_MARKER &&
        memref.marker.marker_type == TRACE_MARKER_TYPE_INSTRUCTION_COUNT) {
        shard->found_instr_count_marker_ = true;
        report_if_false(shard,
                        memref.marker.marker_value >= shard->last_instr_count_marker_,
                        "Instr count markers not increasing");
        shard->last_instr_count_marker_ = memref.marker.marker_value;
    }
    if (memref.marker.type == TRACE_TYPE_MARKER &&
        memref.marker.marker_type == TRACE_MARKER_TYPE_CACHE_LINE_SIZE) {
        shard->found_cache_line_size_marker_ = true;
        report_if_false(shard,
                        shard->stream == nullptr ||
                            memref.marker.marker_value ==
                                shard->stream->get_cache_line_size(),
                        "Stream interface cache line size != trace marker");
    }
    if (memref.marker.type == TRACE_TYPE_MARKER &&
        memref.marker.marker_type == TRACE_MARKER_TYPE_PAGE_SIZE) {
        shard->found_page_size_marker_ = true;
        report_if_false(shard,
                        shard->stream == nullptr ||
                            memref.marker.marker_value == shard->stream->get_page_size(),
                        "Stream interface page size != trace marker");
    }
    if (memref.marker.type == TRACE_TYPE_MARKER &&
        memref.marker.marker_type == TRACE_MARKER_TYPE_VERSION) {
        shard->trace_version_ = memref.marker.marker_value;
        report_if_false(shard,
                        shard->stream == nullptr ||
                            memref.marker.marker_value == shard->stream->get_version(),
                        "Stream interface version != trace marker");
    }
    // Ensure each syscall instruction has a marker immediately afterward.  An
    // asynchronous signal could be delivered after the tracer recorded the syscall
    // instruction but before DR executed the syscall itself (xref i#5790) but raw2trace
    // removes the syscall instruction in such cases.
    if (memref.marker.type == TRACE_TYPE_MARKER &&
        memref.marker.marker_type == TRACE_MARKER_TYPE_SYSCALL) {
        shard->found_syscall_marker_ = true;
        ++shard->syscall_count_;
        // TODO i#5949: For WOW64 instr_is_syscall() always returns false here as it
        // tries to check adjacent instrs; we disable this check until that is solved.
#if !defined(WINDOWS) || defined(X64)
        if (shard->prev_instr_decoded_ != nullptr) {
            report_if_false(shard,
                            instr_is_syscall(shard->prev_instr_decoded_->data) &&
                                shard->expect_syscall_marker_,
                            "Syscall marker not placed after syscall instruction");
        }
#endif
        shard->expect_syscall_marker_ = false;
        // We expect an immediately preceding timestamp + cpuid.
        if (shard->trace_version_ >= TRACE_ENTRY_VERSION_FREQUENT_TIMESTAMPS) {
            report_if_false(
                shard,
                shard->prev_entry_.marker.type == TRACE_TYPE_MARKER &&
                    shard->prev_entry_.marker.marker_type == TRACE_MARKER_TYPE_CPU_ID &&
                    shard->prev_prev_entry_.marker.type == TRACE_TYPE_MARKER &&
                    shard->prev_prev_entry_.marker.marker_type ==
                        TRACE_MARKER_TYPE_TIMESTAMP,
                "Syscall marker not preceded by timestamp + cpuid");
        }
    }
    if (memref.marker.type == TRACE_TYPE_MARKER &&
        memref.marker.marker_type == TRACE_MARKER_TYPE_MAYBE_BLOCKING_SYSCALL) {
        shard->found_blocking_marker_ = true;
        report_if_false(shard,
                        shard->prev_entry_.marker.type == TRACE_TYPE_MARKER &&
                            shard->prev_entry_.marker.marker_type ==
                                TRACE_MARKER_TYPE_SYSCALL,
                        "Maybe-blocking marker not preceded by syscall marker");
    }

    // Invariant: each chunk's instruction count must be identical and equal to
    // the value in the top-level marker.
    if (memref.marker.type == TRACE_TYPE_MARKER &&
        memref.marker.marker_type == TRACE_MARKER_TYPE_CHUNK_INSTR_COUNT) {
        shard->chunk_instr_count_ = memref.marker.marker_value;
        report_if_false(shard,
                        shard->stream == nullptr ||
                            shard->chunk_instr_count_ ==
                                shard->stream->get_chunk_instr_count(),
                        "Stream interface chunk instr count != trace marker");
    }
    if (memref.marker.type == TRACE_TYPE_MARKER &&
        memref.marker.marker_type == TRACE_MARKER_TYPE_CHUNK_FOOTER) {
        report_if_false(shard,
                        shard->skipped_instrs_ ||
                            (shard->chunk_instr_count_ != 0 &&
                             shard->instr_count_ % shard->chunk_instr_count_ == 0),
                        "Chunk instruction counts are inconsistent");
    }

    // Invariant: a function marker should not appear between an instruction and its
    // memrefs or in the middle of a block (we assume elision is turned off and so a
    // callee entry will always be the top of a block).  (We don't check for other types
    // of markers b/c a virtual2physical one *could* appear in between.)
    if (shard->prev_entry_.marker.type == TRACE_TYPE_MARKER &&
        marker_type_is_function_marker(shard->prev_entry_.marker.marker_type)) {
        report_if_false(shard,
                        memref.data.type != TRACE_TYPE_READ &&
                            memref.data.type != TRACE_TYPE_WRITE &&
                            !type_is_prefetch(memref.data.type),
                        "Function marker misplaced between instr and memref");
    }
    if (memref.marker.type == TRACE_TYPE_MARKER &&
        marker_type_is_function_marker(memref.marker.marker_type)) {
        if (memref.marker.marker_type == TRACE_MARKER_TYPE_FUNC_ID) {
            shard->prev_func_id_ = memref.marker.marker_value;
        }
        if (memref.marker.marker_type == TRACE_MARKER_TYPE_FUNC_RETADDR &&
            !shard->retaddr_stack_.empty()) {
            // Current check does not handle long jump, it may fail if a long
            // jump is used.
            report_if_false(shard,
                            memref.marker.marker_value == shard->retaddr_stack_.top(),
                            "Function marker retaddr should match prior call");
        }
        // Function markers may appear in the beginning of the trace before any
        // instructions are recorded, i.e. shard->instr_count_ == 0. In other to avoid
        // false positives, we assume the markers are placed correctly.
#ifdef UNIX
        report_if_false(
            shard,
            shard->prev_func_id_ >=
                    static_cast<uintptr_t>(func_trace_t::TRACE_FUNC_ID_SYSCALL_BASE) ||
                type_is_instr_branch(shard->prev_instr_.instr.type) ||
                shard->instr_count_ == 0 ||
                (shard->prev_xfer_marker_.marker.marker_type ==
                     TRACE_MARKER_TYPE_KERNEL_XFER &&
                 (
                     // The last instruction is not known if the signal arrived before any
                     // instructions in the trace, or the trace started mid-signal. We
                     // assume the function markers are correct to avoid false positives.
                     shard->last_signal_context_.pre_signal_instr.instr.addr == 0 ||
                     // The last instruction of the outer-most scope was a branch.
                     type_is_instr_branch(shard->last_instr_in_cur_context_.instr.type))),
            "Function marker should be after a branch");
#else
        report_if_false(
            shard,
            shard->prev_func_id_ >=
                    static_cast<uintptr_t>(func_trace_t::TRACE_FUNC_ID_SYSCALL_BASE) ||
                type_is_instr_branch(shard->prev_instr_.instr.type) ||
                shard->instr_count_ == 0,
            "Function marker should be after a branch");
#endif
    }

    if (memref.exit.type == TRACE_TYPE_THREAD_EXIT) {
        report_if_false(shard,
                        !TESTANY(OFFLINE_FILE_TYPE_FILTERED | OFFLINE_FILE_TYPE_IFILTERED,
                                 shard->file_type_) ||
                            shard->found_instr_count_marker_,
                        "Missing instr count markers");
        report_if_false(shard,
                        shard->found_cache_line_size_marker_ ||
                            (shard->skipped_instrs_ && shard->stream != nullptr &&
                             shard->stream->get_cache_line_size() > 0),
                        "Missing cache line marker");
        report_if_false(shard,
                        shard->found_page_size_marker_ ||
                            (shard->skipped_instrs_ && shard->stream != nullptr &&
                             shard->stream->get_page_size() > 0),
                        "Missing page size marker");
        report_if_false(
            shard,
            shard->found_syscall_marker_ ==
                    // Making sure this is a bool for a safe comparison.
                    static_cast<bool>(
                        TESTANY(OFFLINE_FILE_TYPE_SYSCALL_NUMBERS, shard->file_type_)) ||
                shard->syscall_count_ == 0,
            "System call numbers presence does not match filetype");
        // We can't easily identify blocking syscalls ourselves so we only check
        // one direction here.
        report_if_false(
            shard,
            !shard->found_blocking_marker_ ||
                TESTANY(OFFLINE_FILE_TYPE_BLOCKING_SYSCALLS, shard->file_type_),
            "Kernel scheduling marker presence does not match filetype");
        report_if_false(
            shard,
            !TESTANY(OFFLINE_FILE_TYPE_BIMODAL_FILTERED_WARMUP, shard->file_type_) ||
                shard->saw_filter_endpoint_marker_,
            "Expected to find TRACE_MARKER_TYPE_FILTER_ENDPOINT for the given file type");
        if (knob_test_name_ == "filter_asm_instr_count") {
            static constexpr int ASM_INSTR_COUNT = 133;
            report_if_false(shard, shard->last_instr_count_marker_ == ASM_INSTR_COUNT,
                            "Incorrect instr count marker value");
        }
    }
    if (shard->prev_entry_.marker.type == TRACE_TYPE_MARKER &&
        shard->prev_entry_.marker.marker_type == TRACE_MARKER_TYPE_PHYSICAL_ADDRESS) {
        // A physical address marker must be immediately prior to its virtual marker.
        report_if_false(shard,
                        memref.marker.type == TRACE_TYPE_MARKER &&
                            memref.marker.marker_type ==
                                TRACE_MARKER_TYPE_VIRTUAL_ADDRESS,
                        "Physical addr marker not immediately prior to virtual marker");
        // We don't have the actual page size, but it is always at least 4K, so
        // make sure the bottom 12 bits are the same.
        report_if_false(shard,
                        (memref.marker.marker_value & 0xfff) ==
                            (shard->prev_entry_.marker.marker_value & 0xfff),
                        "Physical addr bottom 12 bits do not match virtual");
    }

    if (type_is_instr(memref.instr.type) ||
        memref.instr.type == TRACE_TYPE_PREFETCH_INSTR ||
        memref.instr.type == TRACE_TYPE_INSTR_NO_FETCH) {
        // We'd prefer to report this error at the syscall instr but it is easier
        // to wait until here:
        report_if_false(shard,
                        !TESTANY(OFFLINE_FILE_TYPE_SYSCALL_NUMBERS, shard->file_type_) ||
                            !shard->expect_syscall_marker_,
                        "Syscall marker missing after syscall instruction");
        bool expect_encoding = TESTANY(OFFLINE_FILE_TYPE_ENCODINGS, shard->file_type_);
        std::unique_ptr<instr_autoclean_t> cur_instr_decoded = nullptr;
        if (expect_encoding) {
            cur_instr_decoded.reset(new instr_autoclean_t(GLOBAL_DCONTEXT));
            // TODO i#6006: cache the decoding results, and avoid heap with
            // instr_noalloc_t instead of instr_autoclean_t.
            app_pc next_pc = decode_from_copy(
                GLOBAL_DCONTEXT, const_cast<app_pc>(memref.instr.encoding),
                reinterpret_cast<app_pc>(memref.instr.addr), cur_instr_decoded->data);
            if (next_pc == nullptr) {
                cur_instr_decoded.reset(nullptr);
            }
<<<<<<< HEAD
            if (cur_instr_decoded != nullptr && cur_instr_decoded->data != nullptr) {
                instr_t *instr = cur_instr_decoded->data;
                if (!instr_is_predicated(instr) &&
                    !TESTANY(OFFLINE_FILE_TYPE_FILTERED | OFFLINE_FILE_TYPE_DFILTERED,
                             shard->file_type_)) {
                    // Verify the number of read/write records matches the last
                    // operand. Skip D-filtered traces which don't have every load or
                    // store records.
                    report_if_false(shard, shard->expected_read_records_ == 0,
                                    "Missing read records");
                    report_if_false(shard, shard->expected_write_records_ == 0,
                                    "Missing write records");

                    shard->expected_read_records_ = instr_num_memory_read_access(instr);
                    shard->expected_write_records_ = instr_num_memory_write_access(instr);
                }
            }
=======
            if (TESTANY(OFFLINE_FILE_TYPE_SYSCALL_NUMBERS, shard->file_type_) &&
                instr_is_syscall(cur_instr_decoded->data))
                shard->expect_syscall_marker_ = true;
>>>>>>> d6cceb06
        }
        if (knob_verbose_ >= 3) {
            std::cerr << "::" << memref.data.pid << ":" << memref.data.tid << ":: "
                      << " @" << (void *)memref.instr.addr
                      << ((memref.instr.type == TRACE_TYPE_INSTR_NO_FETCH)
                              ? " non-fetched"
                              : "")
                      << " instr x" << memref.instr.size << "\n";
        }
#ifdef UNIX
        report_if_false(shard, shard->instrs_until_interrupt_ != 0,
                        "Interruption marker too late");
        if (shard->instrs_until_interrupt_ > 0)
            --shard->instrs_until_interrupt_;
#endif
        if (memref.instr.type == TRACE_TYPE_INSTR_DIRECT_CALL ||
            memref.instr.type == TRACE_TYPE_INSTR_INDIRECT_CALL) {
            shard->retaddr_stack_.push(memref.instr.addr + memref.instr.size);
        }
        if (memref.instr.type == TRACE_TYPE_INSTR_RETURN) {
            if (!shard->retaddr_stack_.empty()) {
                shard->retaddr_stack_.pop();
            }
        }
        // Invariant: offline traces guarantee that a branch target must immediately
        // follow the branch w/ no intervening thread switch.
        // If we did serial analyses only, we'd just track the previous instr in the
        // interleaved stream.  Here we look for headers indicating where an interleaved
        // stream *could* switch threads, so we're stricter than necessary.
        if (knob_offline_ && type_is_instr_branch(shard->prev_instr_.instr.type)) {
            report_if_false(
                shard,
                !shard->saw_timestamp_but_no_instr_ ||
                    // The invariant is relaxed for a signal.
                    // prev_xfer_marker_ is cleared on an instr, so if set to
                    // non-sentinel it means it is immediately prior, in
                    // between prev_instr_ and memref.
                    shard->prev_xfer_marker_.marker.marker_type ==
                        TRACE_MARKER_TYPE_KERNEL_EVENT ||
                    // Instruction-filtered are exempted.
                    TESTANY(OFFLINE_FILE_TYPE_FILTERED | OFFLINE_FILE_TYPE_IFILTERED,
                            shard->file_type_),
                "Branch target not immediately after branch");
        }
        // Invariant: non-explicit control flow (i.e., kernel-mediated) is indicated
        // by markers.  Checks are relaxed if a kernel event occurred so prev_instr_
        // is sufficient for now.
        // XXX i#5912: For adding checks across every part of a signal handler we
        // should change this to last_instr_in_cur_context_ and remove/adjust the
        // check relaxations inside check_for_pc_discontinuity().  We will have to
        // remove/adjust prev_instr_decoded_ as well as currently it is assumed to
        // match the prev_instr passed in here.
        const std::string non_explicit_flow_violation_msg = check_for_pc_discontinuity(
            shard, memref, shard->prev_instr_, memref.instr.addr, cur_instr_decoded,
            expect_encoding,
            /*at_kernel_event=*/false);
        report_if_false(shard, non_explicit_flow_violation_msg.empty(),
                        non_explicit_flow_violation_msg);

#ifdef UNIX
        // Ensure signal handlers return to the interruption point.
        if (shard->prev_xfer_marker_.marker.marker_type ==
            TRACE_MARKER_TYPE_KERNEL_XFER) {
            // For the following checks, we use the values popped from the
            // signal_stack_ into last_signal_context_ at the last
            // TRACE_MARKER_TYPE_KERNEL_XFER marker.
            bool kernel_event_marker_equality =
                // Skip this check if we did not see the corresponding
                // kernel_event marker in the trace because the trace
                // started mid-signal.
                shard->last_signal_context_.xfer_int_pc == 0 ||
                // Regular check for equality with kernel event marker pc.
                memref.instr.addr == shard->last_signal_context_.xfer_int_pc ||
                // DR hands us a different address for sysenter than the
                // resumption point.
                shard->last_signal_context_.pre_signal_instr.instr.type ==
                    TRACE_TYPE_INSTR_SYSENTER;
            bool pre_signal_flow_continuity =
                // Skip pre-signal instr check if there was no such instr. May
                // happen for nested signals without any intervening instr, and
                // if the signal arrived before the first instr in the trace.
                shard->last_signal_context_.pre_signal_instr.instr.addr == 0 ||
                // Skip pre_signal_instr_ check for signals that caused an rseq
                // abort. In this case, control is transferred directly to the abort
                // handler, verified using last_signal_context_.xfer_int_pc above.
                shard->last_signal_context_.xfer_aborted_rseq ||
                // Pre-signal instr continued after signal.
                memref.instr.addr ==
                    shard->last_signal_context_.pre_signal_instr.instr.addr ||
                // Asynch will go to the subsequent instr.
                memref.instr.addr ==
                    shard->last_signal_context_.pre_signal_instr.instr.addr +
                        shard->last_signal_context_.pre_signal_instr.instr.size ||
                // Too hard to figure out branch targets.  We have the
                // last_signal_context_.xfer_int_pc though.
                // TODO i#5912: since we have the branch decoding now, we can handle
                // this case.
                type_is_instr_branch(
                    shard->last_signal_context_.pre_signal_instr.instr.type) ||
                shard->last_signal_context_.pre_signal_instr.instr.type ==
                    TRACE_TYPE_INSTR_SYSENTER;
            report_if_false(
                shard,
                (kernel_event_marker_equality && pre_signal_flow_continuity) ||
                    // Nested signal.  XXX: This only works for our annotated test
                    // signal_invariants where we know shard->app_handler_pc_.
                    memref.instr.addr == shard->app_handler_pc_ ||
                    // Marker for rseq abort handler.  Not as unique as a prefetch, but
                    // we need an instruction and not a data type.
                    memref.instr.type == TRACE_TYPE_INSTR_DIRECT_JUMP ||
                    // Instruction-filtered can easily skip the return point.
                    TESTANY(OFFLINE_FILE_TYPE_FILTERED | OFFLINE_FILE_TYPE_IFILTERED,
                            shard->file_type_),
                "Signal handler return point incorrect");
        }
        // last_instr_in_cur_context_ is recorded as the pre-signal instr when we see a
        // TRACE_MARKER_TYPE_KERNEL_EVENT marker. Note that we cannot perform this
        // book-keeping using prev_instr_ on the TRACE_MARKER_TYPE_KERNEL_EVENT marker.
        // E.g. if there was no instr between two nested signals, we do not want to
        // record any pre-signal instr for the second signal.
        shard->last_instr_in_cur_context_ = memref;
#endif
        shard->prev_instr_ = memref;
        shard->prev_instr_decoded_ = std::move(cur_instr_decoded);
        // Clear prev_xfer_marker_ on an instr (not a memref which could come between an
        // instr and a kernel-mediated far-away instr) to ensure it's *immediately*
        // prior (i#3937).
        shard->prev_xfer_marker_.marker.marker_type = TRACE_MARKER_TYPE_VERSION;
        shard->saw_timestamp_but_no_instr_ = false;
        // Clear window transitions on instrs.
        shard->window_transition_ = false;
    } else if (knob_verbose_ >= 3) {
        std::cerr << "::" << memref.data.pid << ":" << memref.data.tid << ":: "
                  << " type " << memref.instr.type << "\n";
    }

    if (memref.marker.type == TRACE_TYPE_MARKER &&
        memref.marker.marker_type == TRACE_MARKER_TYPE_TIMESTAMP) {
#ifdef X86_32
        // i#5634: Truncated for 32-bit, as documented.
        // A 32 bit timestamp rolls over every 4294 seconds, so it needs to be
        // considered when timestamps are compared. The check assumes two
        // consecutive timestamps will never be more than 2^31 microseconds
        // (2147 seconds) apart.
        const uintptr_t last_timestamp = static_cast<uintptr_t>(shard->last_timestamp_);
        if (memref.marker.marker_value < last_timestamp) {
            report_if_false(shard,
                            last_timestamp >
                                (memref.marker.marker_value +
                                 (std::numeric_limits<uintptr_t>::max)() / 2),
                            "Timestamp does not increase monotonically");
        }
#else
        report_if_false(shard, memref.marker.marker_value >= shard->last_timestamp_,
                        "Timestamp does not increase monotonically");
#endif
        shard->last_timestamp_ = memref.marker.marker_value;
        shard->saw_timestamp_but_no_instr_ = true;
        // Reset this since we just saw a timestamp marker.
        shard->instr_count_since_last_timestamp_ = 0;
        if (knob_verbose_ >= 3) {
            std::cerr << "::" << memref.data.pid << ":" << memref.data.tid << ":: "
                      << " timestamp " << memref.marker.marker_value << "\n";
        }
    }
    if (memref.marker.type == TRACE_TYPE_MARKER &&
        memref.marker.marker_type == TRACE_MARKER_TYPE_CPU_ID) {
        shard->sched_.emplace_back(shard->tid_, shard->last_timestamp_,
                                   memref.marker.marker_value, shard->instr_count_);
        shard->cpu2sched_[memref.marker.marker_value].emplace_back(
            shard->tid_, shard->last_timestamp_, memref.marker.marker_value,
            shard->instr_count_);
    }

#ifdef UNIX
    bool saw_rseq_abort = false;
#endif
    if (memref.marker.type == TRACE_TYPE_MARKER &&
        // Ignore timestamp, etc. markers which show up at signal delivery boundaries
        // b/c the tracer does a buffer flush there.
        (memref.marker.marker_type == TRACE_MARKER_TYPE_KERNEL_EVENT ||
         memref.marker.marker_type == TRACE_MARKER_TYPE_KERNEL_XFER)) {
        if (knob_verbose_ >= 3) {
            std::cerr << "::" << memref.data.pid << ":" << memref.data.tid << ":: "
                      << "marker type " << memref.marker.marker_type << " value 0x"
                      << std::hex << memref.marker.marker_value << std::dec << "\n";
        }
        // Zero is pushed as a sentinel. This push matches the return used by post
        // signal handler to run the restorer code. It is assumed that all signal
        // handlers return normally and longjmp is not used.
        if (memref.marker.marker_type == TRACE_MARKER_TYPE_KERNEL_EVENT) {
            // If the marker is preceded by an RSEQ ABORT marker, do not push the sentinel
            // since there will not be a corresponding return.
            if (shard->prev_entry_.marker.type != TRACE_TYPE_MARKER ||
                shard->prev_entry_.marker.marker_type != TRACE_MARKER_TYPE_RSEQ_ABORT) {
                shard->retaddr_stack_.push(0);
            }
        }
#ifdef UNIX
        report_if_false(shard, memref.marker.marker_value != 0,
                        "Kernel event marker value missing");
        if (memref.marker.marker_type == TRACE_MARKER_TYPE_KERNEL_XFER) {
            // We assume paired signal entry-exit (so no longjmp and no rseq
            // inside signal handlers).
            if (shard->signal_stack_.empty()) {
                // This can happen if tracing started in the middle of a signal.
                // Try to continue by skipping the checks.
                shard->last_signal_context_ = { 0, {}, false };
                // We have not seen any instr in the outermost scope that we just
                // discovered.
                shard->last_instr_in_cur_context_ = {};
            } else {
                // The pre_signal_instr for this signal may be {} in some cases:
                // - for nested signals without any intervening instr
                // - if there's a signal at the very beginning of the trace
                // In both these cases the empty instr implies that it should not
                // be used for the pre-signal instr check.
                shard->last_signal_context_ = shard->signal_stack_.top();
                shard->signal_stack_.pop();
                // In the case where there's no instr between two consecutive signals
                // (at the same nesting depth), the pre-signal instr for the second
                // signal should be same as the pre-signal instr for the first one.
                // Here we restore last_instr_in_cur_context_ to the last instr we
                // saw *in the same nesting depth* before the first signal.
                shard->last_instr_in_cur_context_ =
                    shard->last_signal_context_.pre_signal_instr;
            }
        }
        if (memref.marker.marker_type == TRACE_MARKER_TYPE_KERNEL_EVENT) {
            // If preceded by an RSEQ abort marker, this is not really a signal.
            if (shard->prev_entry_.marker.type == TRACE_TYPE_MARKER &&
                shard->prev_entry_.marker.marker_type == TRACE_MARKER_TYPE_RSEQ_ABORT) {
                saw_rseq_abort = true;
            } else {
                if (type_is_instr(shard->last_instr_in_cur_context_.instr.type) &&
                    !shard->saw_rseq_abort_ &&
                    // XXX i#3937: Online traces do not place signal markers properly,
                    // so we can't precisely check for continuity there.
                    knob_offline_) {
                    // Ensure no discontinuity between a prior instr and the interrupted
                    // PC, for non-rseq signals where we have the interrupted PC.
                    const std::string discontinuity = check_for_pc_discontinuity(
                        shard, memref, shard->last_instr_in_cur_context_,
                        memref.marker.marker_value, nullptr,
                        TESTANY(OFFLINE_FILE_TYPE_ENCODINGS, shard->file_type_),
                        /*at_kernel_event=*/true);
                    report_if_false(shard, discontinuity.empty(), discontinuity);
                }
                shard->signal_stack_.push({ memref.marker.marker_value,
                                            shard->last_instr_in_cur_context_,
                                            shard->saw_rseq_abort_ });
                // XXX: if last_instr_in_cur_context_ is {} currently, it means this is
                // either a signal that arrived before the first instr in the trace, or
                // it's a nested signal without any intervening instr after its
                // outer-scope signal. For the latter case, we can check if the
                // TRACE_MARKER_TYPE_KERNEL_EVENT marker value is equal for both signals.

                // We start with an empty memref_t to denote absence of any pre-signal
                // instr for any subsequent nested signals.
                shard->last_instr_in_cur_context_ = {};
            }
        }
#endif
        shard->prev_xfer_marker_ = memref;
        shard->last_xfer_marker_ = memref;
    }
    if (memref.marker.type == TRACE_TYPE_MARKER &&
        memref.marker.marker_type == TRACE_MARKER_TYPE_WINDOW_ID) {
        if (shard->last_window_ != memref.marker.marker_value)
            shard->window_transition_ = true;
        shard->last_window_ = memref.marker.marker_value;
    }

    if (memref.marker.type == TRACE_TYPE_MARKER &&
        memref.marker.marker_type == TRACE_MARKER_TYPE_FILTER_ENDPOINT) {
        shard->saw_filter_endpoint_marker_ = true;
        report_if_false(
            shard, TESTANY(OFFLINE_FILE_TYPE_BIMODAL_FILTERED_WARMUP, shard->file_type_),
            "Found TRACE_MARKER_TYPE_FILTER_ENDPOINT without the correct file type");
    }

    if (knob_offline_ && shard->trace_version_ >= TRACE_ENTRY_VERSION_BRANCH_INFO) {
        bool is_indirect = false;
        if (type_is_instr_branch(memref.instr.type) &&
            // I-filtered traces don't mark branch targets.
            !TESTANY(OFFLINE_FILE_TYPE_FILTERED | OFFLINE_FILE_TYPE_IFILTERED,
                     shard->file_type_)) {
            report_if_false(
                shard, memref.instr.type != TRACE_TYPE_INSTR_CONDITIONAL_JUMP,
                "The CONDITIONAL_JUMP type is deprecated and should not appear");
            if (!type_is_instr_direct_branch(memref.instr.type)) {
                is_indirect = true;
                report_if_false(shard,
                                // We assume the app doesn't actually target PC=0.
                                memref.instr.indirect_branch_target != 0,
                                "Indirect branches must contain targets");
            }
        }
        if (type_is_instr(memref.instr.type) && !is_indirect) {
            report_if_false(shard, memref.instr.indirect_branch_target == 0,
                            "Indirect target should be 0 for non-indirect-branches");
        }
    }

#ifdef UNIX
    if (saw_rseq_abort) {
        shard->saw_rseq_abort_ = true;
    }
    // If a signal caused an rseq abort, the signal's KERNEL_EVENT marker
    // will be preceded by an RSEQ_ABORT-KERNEL_EVENT marker pair. There may
    // be a buffer switch (denoted by the timestamp+cpu pair) between the
    // RSEQ_ABORT-KERNEL_EVENT pair and the signal's KERNEL_EVENT marker. We
    // want to ignore such an intervening timestamp+cpu marker pair when
    // checking whether a signal caused an RSEQ abort.
    else if (!(memref.marker.type == TRACE_TYPE_MARKER &&
               (memref.marker.marker_type == TRACE_MARKER_TYPE_TIMESTAMP ||
                memref.marker.marker_type == TRACE_MARKER_TYPE_CPU_ID))) {
        shard->saw_rseq_abort_ = false;
    }
#endif
    shard->prev_prev_entry_ = shard->prev_entry_;
    shard->prev_entry_ = memref;
    if (type_is_instr_branch(shard->prev_entry_.instr.type))
        shard->last_branch_ = shard->prev_entry_;

    if (type_is_data(memref.data.type) && shard->prev_instr_decoded_ != nullptr) {
        // If the instruction is predicated, the check is skipped since we do
        // not have the data to determine how many memory accesses to expect.
        if (!instr_is_predicated(shard->prev_instr_decoded_->data) &&
            !TESTANY(OFFLINE_FILE_TYPE_FILTERED | OFFLINE_FILE_TYPE_DFILTERED,
                     shard->file_type_)) {
            if (type_is_read(memref.data.type)) {
                // Skip D-filtered traces which don't have every load or store records.
                report_if_false(shard, shard->expected_read_records_ > 0,
                                "Too many read records");
                if (shard->expected_read_records_ > 0) {
                    shard->expected_read_records_--;
                }
            } else {
                // Skip D-filtered traces which don't have every load or store records.
                report_if_false(shard, shard->expected_write_records_ > 0,
                                "Too many write records");
                if (shard->expected_write_records_ > 0) {
                    shard->expected_write_records_--;
                }
            }
        }
    }
    return true;
}

bool
invariant_checker_t::process_memref(const memref_t &memref)
{
    per_shard_t *per_shard;
    const auto &lookup = shard_map_.find(memref.data.tid);
    if (lookup == shard_map_.end()) {
        auto per_shard_unique = std::unique_ptr<per_shard_t>(new per_shard_t);
        per_shard = per_shard_unique.get();
        per_shard->stream = serial_stream_;
        shard_map_[memref.data.tid] = std::move(per_shard_unique);
    } else
        per_shard = lookup->second.get();
    if (!parallel_shard_memref(reinterpret_cast<void *>(per_shard), memref)) {
        error_string_ = per_shard->error_;
        return false;
    }
    return true;
}

void
invariant_checker_t::check_schedule_data(per_shard_t *global)
{
    if (serial_schedule_file_ == nullptr && cpu_schedule_file_ == nullptr)
        return;
    // Check that the scheduling data in the files written by raw2trace match
    // the data in the trace.
    // Use a synthetic stream object to allow report_if_false to work normally.
    auto stream = std::unique_ptr<memtrace_stream_t>(
        new default_memtrace_stream_t(&global->ref_count_));
    global->stream = stream.get();
    std::vector<schedule_entry_t> serial;
    std::unordered_map<uint64_t, std::vector<schedule_entry_t>> cpu2sched;
    for (auto &shard_keyval : shard_map_) {
        serial.insert(serial.end(), shard_keyval.second->sched_.begin(),
                      shard_keyval.second->sched_.end());
        for (auto &keyval : shard_keyval.second->cpu2sched_) {
            auto &vec = cpu2sched[keyval.first];
            vec.insert(vec.end(), keyval.second.begin(), keyval.second.end());
        }
    }
    auto schedule_entry_comparator = [](const schedule_entry_t &l,
                                        const schedule_entry_t &r) {
        if (l.timestamp != r.timestamp)
            return l.timestamp < r.timestamp;
        if (l.cpu != r.cpu)
            return l.cpu < r.cpu;
        // We really need to sort by either (timestamp, cpu_id) or
        // (timestamp, thread_id): a single thread cannot be on two CPUs at
        // the same timestamp; also a single CPU cannot have two threads at the
        // same timestamp. We still sort by (timestamp, cpu_id, thread_id)
        // to prevent inadvertent issues with test data.
        return l.thread < r.thread;
    };
    std::sort(serial.begin(), serial.end(), schedule_entry_comparator);
    // After i#6299, these files collapse same-thread entries.
    std::vector<schedule_entry_t> serial_redux;
    for (const auto &entry : serial) {
        if (serial_redux.empty() || entry.thread != serial_redux.back().thread)
            serial_redux.push_back(entry);
    }
    // For entries with the same timestamp, the order can differ.  We could
    // identify each such sequence and collect it into a set but it is simpler to
    // read the whole file and sort it the same way.
    if (serial_schedule_file_ != nullptr) {
        schedule_entry_t next(0, 0, 0, 0);
        std::vector<schedule_entry_t> serial_file;
        while (
            serial_schedule_file_->read(reinterpret_cast<char *>(&next), sizeof(next))) {
            serial_file.push_back(next);
        }
        std::sort(serial_file.begin(), serial_file.end(), schedule_entry_comparator);
        if (knob_verbose_ >= 1) {
            std::cerr << "Serial schedule: read " << serial_file.size()
                      << " records from the file and observed " << serial.size()
                      << " transition in the trace\n";
        }
        // We created both types of schedule and select which to compare against.
        std::vector<schedule_entry_t> *tomatch;
        if (serial_file.size() == serial.size())
            tomatch = &serial;
        else if (serial_file.size() == serial_redux.size())
            tomatch = &serial_redux;
        else {
            report_if_false(global, false,
                            "Serial schedule entry count does not match trace");
            return;
        }
        for (int i = 0; i < static_cast<int>(tomatch->size()) &&
             i < static_cast<int>(serial_file.size());
             ++i) {
            global->ref_count_ = serial_file[i].start_instruction;
            global->tid_ = serial_file[i].thread;
            if (knob_verbose_ >= 1) {
                std::cerr << "Saw T" << (*tomatch)[i].thread << " on "
                          << (*tomatch)[i].cpu << " @" << (*tomatch)[i].timestamp << " "
                          << (*tomatch)[i].start_instruction << " vs file T"
                          << serial_file[i].thread << " on " << serial_file[i].cpu << " @"
                          << serial_file[i].timestamp << " "
                          << serial_file[i].start_instruction << "\n";
            }
            report_if_false(
                global,
                memcmp(&(*tomatch)[i], &serial_file[i], sizeof((*tomatch)[i])) == 0,
                "Serial schedule entry does not match trace");
        }
    }
    if (cpu_schedule_file_ == nullptr)
        return;
    for (auto &keyval : cpu2sched) {
        std::sort(keyval.second.begin(), keyval.second.end(), schedule_entry_comparator);
    }
    // The zipfile reader will form a continuous stream from all elements in the
    // archive.  We figure out which cpu each one is from on the fly.
    std::unordered_map<uint64_t, std::vector<schedule_entry_t>> cpu2sched_file;
    schedule_entry_t next(0, 0, 0, 0);
    while (cpu_schedule_file_->read(reinterpret_cast<char *>(&next), sizeof(next))) {
        cpu2sched_file[next.cpu].push_back(next);
    }
    for (auto &keyval : cpu2sched_file) {
        std::sort(keyval.second.begin(), keyval.second.end(),
                  [](const schedule_entry_t &l, const schedule_entry_t &r) {
                      if (l.timestamp == r.timestamp)
                          return l.thread < r.thread;
                      return l.timestamp < r.timestamp;
                  });
        // After i#6299, these files collapse same-thread entries.
        // We create both types of schedule and select which to compare against.
        std::vector<schedule_entry_t> redux;
        for (const auto &entry : cpu2sched[keyval.first]) {
            if (redux.empty() || entry.thread != redux.back().thread)
                redux.push_back(entry);
        }
        std::vector<schedule_entry_t> *tomatch;
        if (keyval.second.size() == cpu2sched[keyval.first].size())
            tomatch = &cpu2sched[keyval.first];
        else if (keyval.second.size() == redux.size())
            tomatch = &redux;
        else {
            report_if_false(global, false,
                            "Cpu schedule entry count does not match trace");
            return;
        }
        for (int i = 0; i < static_cast<int>(tomatch->size()) &&
             i < static_cast<int>(keyval.second.size());
             ++i) {
            global->ref_count_ = keyval.second[i].start_instruction;
            global->tid_ = keyval.second[i].thread;
            report_if_false(
                global,
                memcmp(&(*tomatch)[i], &keyval.second[i], sizeof(keyval.second[i])) == 0,
                "Cpu schedule entry does not match trace");
        }
    }
}

bool
invariant_checker_t::print_results()
{
    per_shard_t global;
    check_schedule_data(&global);
    std::cerr << "Trace invariant checks passed\n";
    return true;
}

std::string
invariant_checker_t::check_for_pc_discontinuity(
    per_shard_t *shard, const memref_t &memref, const memref_t &prev_instr, addr_t cur_pc,
    const std::unique_ptr<instr_autoclean_t> &cur_instr_decoded, bool expect_encoding,
    bool at_kernel_event)
{
    std::string error_msg = "";
    bool have_branch_target = false;
    addr_t branch_target = 0;
    const addr_t prev_instr_trace_pc = prev_instr.instr.addr;
    if (prev_instr_trace_pc == 0 /*first*/)
        return "";
    // We do not bother to support legacy traces without encodings.
    if (expect_encoding && type_is_instr_direct_branch(prev_instr.instr.type)) {
        if (prev_instr.instr.encoding_is_new)
            shard->branch_target_cache.erase(prev_instr_trace_pc);
        auto cached = shard->branch_target_cache.find(prev_instr_trace_pc);
        if (cached != shard->branch_target_cache.end()) {
            have_branch_target = true;
            branch_target = cached->second;
        } else {
            // TODO i#5912: This prev_instr_decoded_ isn't always the same as the
            // decoding of the passed-in prev_instr, for signals.  What we should do is
            // create a new instr_info_t struct with fields for the memref_t plus the
            // from-decoding attributes is_syscall, writes_memory, and branch_target, and
            // fill it in at decode time.  We can then store it as prev_instr_ and in
            // pre_signal_instr and last_instr_in_cur_context_ and pass it here as
            // prev_instr.  We can then delete this branch_target_cache and
            // prev_instr_decoded_.  For now we live with this inaccuracy as it is
            // rare to not match and we leave the cleanup for i#5912.
            if (shard->prev_instr_decoded_ == nullptr ||
                !opnd_is_pc(instr_get_target(shard->prev_instr_decoded_->data))) {
                // Neither condition should happen but they could on an invalid
                // encoding from raw2trace or the reader so we report an
                // invariant rather than asserting.
                report_if_false(shard, false, "Branch target is not decodeable");
            } else {
                have_branch_target = true;
                branch_target = reinterpret_cast<addr_t>(
                    opnd_get_pc(instr_get_target(shard->prev_instr_decoded_->data)));
                shard->branch_target_cache[prev_instr_trace_pc] = branch_target;
            }
        }
    }
    // Check for all valid transitions except taken branches. We consider taken
    // branches later so that we can provide a different message for those
    // invariant violations.
    bool fall_through_allowed = !type_is_instr_branch(prev_instr.instr.type) ||
        prev_instr.instr.type == TRACE_TYPE_INSTR_CONDITIONAL_JUMP ||
        prev_instr.instr.type == TRACE_TYPE_INSTR_UNTAKEN_JUMP;
    const bool valid_nonbranch_flow =
        // Filtered.
        TESTANY(OFFLINE_FILE_TYPE_FILTERED | OFFLINE_FILE_TYPE_IFILTERED,
                shard->file_type_) ||
        // Regular fall-through.
        (fall_through_allowed && prev_instr_trace_pc + prev_instr.instr.size == cur_pc) ||
        // String loop.
        (prev_instr_trace_pc == cur_pc &&
         (memref.instr.type == TRACE_TYPE_INSTR_NO_FETCH ||
          // Online incorrectly marks the 1st string instr across a thread
          // switch as fetched.  We no longer emit timestamps in pipe splits so
          // we can't use saw_timestamp_but_no_instr_.  We can't just check for
          // prev_instr.instr_type being no-fetch as the prev might have been
          // a single instance, which is fetched.  We check the sizes for now.
          // TODO i#4915, #4948: Eliminate non-fetched and remove the
          // underlying instrs altogether, which would fix this for us.
          (!knob_offline_ && memref.instr.size == prev_instr.instr.size))) ||
        // Same PC is allowed for a kernel interruption which may restart the
        // same instruction.
        (prev_instr_trace_pc == cur_pc && at_kernel_event) ||
        // Kernel-mediated, but we can't tell if we had a thread swap.
        // TODO i#5912: Isn't this relaxation too loose since we really only want
        // to relax if a kernel event happened immediately prior, while prev_xfer_marker_
        // could be many records back?
        (shard->prev_xfer_marker_.instr.tid != 0 && !at_kernel_event &&
         (shard->prev_xfer_marker_.marker.marker_type == TRACE_MARKER_TYPE_KERNEL_EVENT ||
          shard->prev_xfer_marker_.marker.marker_type == TRACE_MARKER_TYPE_KERNEL_XFER ||
          shard->prev_xfer_marker_.marker.marker_type == TRACE_MARKER_TYPE_RSEQ_ABORT)) ||
        // We expect a gap on a window transition.
        shard->window_transition_ || prev_instr.instr.type == TRACE_TYPE_INSTR_SYSENTER;

    if (!valid_nonbranch_flow) {
        // Check if the type is a branch instruction and there is a branch target
        // mismatch.
        if (type_is_instr_branch(prev_instr.instr.type)) {
            if (knob_offline_ &&
                shard->trace_version_ >= TRACE_ENTRY_VERSION_BRANCH_INFO) {
                // We have precise branch target info.
                if (prev_instr.instr.type == TRACE_TYPE_INSTR_UNTAKEN_JUMP) {
                    branch_target = prev_instr_trace_pc + prev_instr.instr.size;
                    have_branch_target = true;
                } else if (!type_is_instr_direct_branch(prev_instr.instr.type)) {
                    branch_target = prev_instr.instr.indirect_branch_target;
                    have_branch_target = true;
                }
            }
            if (have_branch_target && branch_target != cur_pc)
                error_msg = "Branch does not go to the correct target";
        } else if (cur_instr_decoded != nullptr &&
                   shard->prev_instr_decoded_ != nullptr &&
                   instr_is_syscall(cur_instr_decoded->data) &&
                   cur_pc == prev_instr_trace_pc &&
                   instr_is_syscall(shard->prev_instr_decoded_->data)) {
            error_msg = "Duplicate syscall instrs with the same PC";
        } else if (shard->prev_instr_decoded_ != nullptr &&
                   instr_writes_memory(shard->prev_instr_decoded_->data) &&
                   type_is_instr_conditional_branch(shard->last_branch_.instr.type)) {
            // This sequence happens when an rseq side exit occurs which
            // results in missing instruction in the basic block.
            error_msg = "PC discontinuity due to rseq side exit";
        } else {
            error_msg = "Non-explicit control flow has no marker";
        }
    }

    return error_msg;
}

} // namespace drmemtrace
} // namespace dynamorio<|MERGE_RESOLUTION|>--- conflicted
+++ resolved
@@ -525,7 +525,9 @@
             if (next_pc == nullptr) {
                 cur_instr_decoded.reset(nullptr);
             }
-<<<<<<< HEAD
+            if (TESTANY(OFFLINE_FILE_TYPE_SYSCALL_NUMBERS, shard->file_type_) &&
+                instr_is_syscall(cur_instr_decoded->data))
+                shard->expect_syscall_marker_ = true;
             if (cur_instr_decoded != nullptr && cur_instr_decoded->data != nullptr) {
                 instr_t *instr = cur_instr_decoded->data;
                 if (!instr_is_predicated(instr) &&
@@ -543,11 +545,6 @@
                     shard->expected_write_records_ = instr_num_memory_write_access(instr);
                 }
             }
-=======
-            if (TESTANY(OFFLINE_FILE_TYPE_SYSCALL_NUMBERS, shard->file_type_) &&
-                instr_is_syscall(cur_instr_decoded->data))
-                shard->expect_syscall_marker_ = true;
->>>>>>> d6cceb06
         }
         if (knob_verbose_ >= 3) {
             std::cerr << "::" << memref.data.pid << ":" << memref.data.tid << ":: "
