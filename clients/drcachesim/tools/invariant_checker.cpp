/* **********************************************************
 * Copyright (c) 2017-2023 Google, Inc.  All rights reserved.
 * **********************************************************/

/*
 * Redistribution and use in source and binary forms, with or without
 * modification, are permitted provided that the following conditions are met:
 *
 * * Redistributions of source code must retain the above copyright notice,
 *   this list of conditions and the following disclaimer.
 *
 * * Redistributions in binary form must reproduce the above copyright notice,
 *   this list of conditions and the following disclaimer in the documentation
 *   and/or other materials provided with the distribution.
 *
 * * Neither the name of Google, Inc. nor the names of its contributors may be
 *   used to endorse or promote products derived from this software without
 *   specific prior written permission.
 *
 * THIS SOFTWARE IS PROVIDED BY THE COPYRIGHT HOLDERS AND CONTRIBUTORS "AS IS"
 * AND ANY EXPRESS OR IMPLIED WARRANTIES, INCLUDING, BUT NOT LIMITED TO, THE
 * IMPLIED WARRANTIES OF MERCHANTABILITY AND FITNESS FOR A PARTICULAR PURPOSE
 * ARE DISCLAIMED. IN NO EVENT SHALL VMWARE, INC. OR CONTRIBUTORS BE LIABLE
 * FOR ANY DIRECT, INDIRECT, INCIDENTAL, SPECIAL, EXEMPLARY, OR CONSEQUENTIAL
 * DAMAGES (INCLUDING, BUT NOT LIMITED TO, PROCUREMENT OF SUBSTITUTE GOODS OR
 * SERVICES; LOSS OF USE, DATA, OR PROFITS; OR BUSINESS INTERRUPTION) HOWEVER
 * CAUSED AND ON ANY THEORY OF LIABILITY, WHETHER IN CONTRACT, STRICT
 * LIABILITY, OR TORT (INCLUDING NEGLIGENCE OR OTHERWISE) ARISING IN ANY WAY
 * OUT OF THE USE OF THIS SOFTWARE, EVEN IF ADVISED OF THE POSSIBILITY OF SUCH
 * DAMAGE.
 */

#include "invariant_checker.h"

#include <stdint.h>
#include <stdlib.h>
#include <string.h>

#include <algorithm>
#include <iostream>
#include <memory>
#include <mutex>
#include <stack>
#include <string>
#include <unordered_map>
#include <utility>
#include <vector>

#include "analysis_tool.h"
#include "dr_api.h"
#include "memref.h"
#include "memtrace_stream.h"
#include "invariant_checker_create.h"
#include "trace_entry.h"
#include "utils.h"

namespace dynamorio {
namespace drmemtrace {

analysis_tool_t *
invariant_checker_create(bool offline, unsigned int verbose)
{
    return new invariant_checker_t(offline, verbose, "");
}

invariant_checker_t::invariant_checker_t(bool offline, unsigned int verbose,
                                         std::string test_name,
                                         std::istream *serial_schedule_file,
                                         std::istream *cpu_schedule_file)
    : knob_offline_(offline)
    , knob_verbose_(verbose)
    , knob_test_name_(test_name)
    , serial_schedule_file_(serial_schedule_file)
    , cpu_schedule_file_(cpu_schedule_file)
{
    if (knob_test_name_ == "kernel_xfer_app" || knob_test_name_ == "rseq_app")
        has_annotations_ = true;
}

invariant_checker_t::~invariant_checker_t()
{
}

std::string
invariant_checker_t::initialize_stream(memtrace_stream_t *serial_stream)
{
    serial_stream_ = serial_stream;
    return "";
}

void
invariant_checker_t::report_if_false(per_shard_t *shard, bool condition,
                                     const std::string &invariant_name)
{
    if (!condition) {
        std::cerr << "Trace invariant failure in T" << shard->tid_ << " at ref # "
                  << shard->stream->get_record_ordinal() << " ("
                  << shard->instr_count_since_last_timestamp_
                  << " instrs since timestamp " << shard->last_timestamp_
                  << "): " << invariant_name << "\n";
        abort();
    }
}

bool
invariant_checker_t::parallel_shard_supported()
{
    return true;
}

void *
invariant_checker_t::parallel_shard_init_stream(int shard_index, void *worker_data,
                                                memtrace_stream_t *shard_stream)
{
    auto per_shard = std::unique_ptr<per_shard_t>(new per_shard_t);
    per_shard->stream = shard_stream;
    void *res = reinterpret_cast<void *>(per_shard.get());
    std::lock_guard<std::mutex> guard(shard_map_mutex_);
    shard_map_[shard_index] = std::move(per_shard);
    return res;
}

// We have no stream interface in invariant_checker_test unit tests.
// XXX: Could we refactor the test to use a reader that takes a vector?
void *
invariant_checker_t::parallel_shard_init(int shard_index, void *worker_data)
{
    return parallel_shard_init_stream(shard_index, worker_data, nullptr);
}

bool
invariant_checker_t::parallel_shard_exit(void *shard_data)
{
    return true;
}

std::string
invariant_checker_t::parallel_shard_error(void *shard_data)
{
    per_shard_t *shard = reinterpret_cast<per_shard_t *>(shard_data);
    return shard->error_;
}

bool
invariant_checker_t::parallel_shard_memref(void *shard_data, const memref_t &memref)
{
    per_shard_t *shard = reinterpret_cast<per_shard_t *>(shard_data);
    if (shard->tid_ == -1 && memref.data.tid != 0)
        shard->tid_ = memref.data.tid;
    // We check the memtrace_stream_t counts with our own, unless there was an
    // instr skip from the start where we cannot compare, or we're in a unit
    // test with no stream interface, or we're in serial mode (since we want
    // per-shard counts for error reporting; XXX: we could add our own global
    // counts to compare to the serial stream).
    ++shard->ref_count_;
    if (type_is_instr(memref.instr.type)) {
        ++shard->instr_count_;
        ++shard->instr_count_since_last_timestamp_;
    }
    // XXX: We also can't verify counts with a skip invoked from the middle, but
    // we have no simple way to detect that here.
    if (shard->instr_count_ <= 1 && !shard->skipped_instrs_ && shard->stream != nullptr &&
        shard->stream->get_instruction_ordinal() > 1)
        shard->skipped_instrs_ = true;
    if (!shard->skipped_instrs_ && shard->stream != nullptr &&
        (shard->stream != serial_stream_ || shard_map_.size() == 1)) {
        report_if_false(shard, shard->ref_count_ == shard->stream->get_record_ordinal(),
                        "Stream record ordinal inaccurate");
        report_if_false(shard,
                        shard->instr_count_ == shard->stream->get_instruction_ordinal(),
                        "Stream instr ordinal inaccurate");
    }
#ifdef UNIX
    if (has_annotations_) {
        // Check conditions specific to the signal_invariants app, where it
        // has annotations in prefetch instructions telling us how many instrs
        // and/or memrefs until a signal should arrive.
        if ((shard->instrs_until_interrupt_ == 0 &&
             shard->memrefs_until_interrupt_ == -1) ||
            (shard->instrs_until_interrupt_ == -1 &&
             shard->memrefs_until_interrupt_ == 0) ||
            (shard->instrs_until_interrupt_ == 0 &&
             shard->memrefs_until_interrupt_ == 0)) {
            report_if_false(
                shard,
                // I-filtered traces don't have all instrs so this doesn't apply.
                TESTANY(OFFLINE_FILE_TYPE_FILTERED | OFFLINE_FILE_TYPE_IFILTERED,
                        shard->file_type_) ||
                    (memref.marker.type == TRACE_TYPE_MARKER &&
                     (memref.marker.marker_type == TRACE_MARKER_TYPE_KERNEL_EVENT ||
                      memref.marker.marker_type == TRACE_MARKER_TYPE_RSEQ_ABORT)) ||
                    // TODO i#3937: Online instr bundles currently violate this.
                    !knob_offline_,
                "Interruption marker mis-placed");
            shard->instrs_until_interrupt_ = -1;
            shard->memrefs_until_interrupt_ = -1;
        }
        if (shard->memrefs_until_interrupt_ >= 0 &&
            (memref.data.type == TRACE_TYPE_READ ||
             memref.data.type == TRACE_TYPE_WRITE)) {
            report_if_false(shard, shard->memrefs_until_interrupt_ != 0,
                            "Interruption marker too late");
            --shard->memrefs_until_interrupt_;
        }
        // Check that the signal delivery marker is immediately followed by the
        // app's signal handler, which we have annotated with "prefetcht0 [1]".
        if (memref.data.type == TRACE_TYPE_PREFETCHT0 && memref.data.addr == 1) {
            report_if_false(shard,
                            type_is_instr(shard->prev_entry_.instr.type) &&
                                shard->prev_prev_entry_.marker.type ==
                                    TRACE_TYPE_MARKER &&
                                shard->last_xfer_marker_.marker.marker_type ==
                                    TRACE_MARKER_TYPE_KERNEL_EVENT,
                            "Signal handler not immediately after signal marker");
            shard->app_handler_pc_ = shard->prev_entry_.instr.addr;
        }
        // Look for annotations where signal_invariants.c and rseq.c pass info to us on
        // what to check for.  We assume the app does not have prefetch instrs w/ low
        // addresses.
        if (memref.data.type == TRACE_TYPE_PREFETCHT2 && memref.data.addr < 1024) {
            shard->instrs_until_interrupt_ = static_cast<int>(memref.data.addr);
        }
        if (memref.data.type == TRACE_TYPE_PREFETCHT1 && memref.data.addr < 1024) {
            shard->memrefs_until_interrupt_ = static_cast<int>(memref.data.addr);
        }
    }
    if (memref.marker.type == TRACE_TYPE_MARKER &&
        shard->prev_entry_.marker.type == TRACE_TYPE_MARKER &&
        shard->prev_entry_.marker.marker_type == TRACE_MARKER_TYPE_RSEQ_ABORT) {
        // The rseq marker must be immediately prior to the kernel event marker.
        report_if_false(shard,
                        memref.marker.marker_type == TRACE_MARKER_TYPE_KERNEL_EVENT,
                        "Rseq marker not immediately prior to kernel marker");
    }
    if (memref.marker.type == TRACE_TYPE_MARKER &&
        memref.marker.marker_type == TRACE_MARKER_TYPE_RSEQ_ENTRY) {
        shard->in_rseq_region_ = true;
        shard->rseq_start_pc_ = 0;
        shard->rseq_end_pc_ = memref.marker.marker_value;
    } else if (shard->in_rseq_region_) {
        if (type_is_instr(memref.instr.type)) {
            if (shard->rseq_start_pc_ == 0)
                shard->rseq_start_pc_ = memref.instr.addr;
            if (memref.instr.addr + memref.instr.size == shard->rseq_end_pc_) {
                // Completed normally.
                shard->in_rseq_region_ = false;
            } else if (memref.instr.addr >= shard->rseq_start_pc_ &&
                       memref.instr.addr < shard->rseq_end_pc_) {
                // Still in the region.
            } else {
                // We should see an abort marker or a side exit if we leave the region.
                report_if_false(shard,
                                type_is_instr_branch(shard->prev_instr_.instr.type),
                                "Rseq region exit requires marker, branch, or commit");
                shard->in_rseq_region_ = false;
            }
        } else {
            report_if_false(shard,
                            memref.marker.type != TRACE_TYPE_MARKER ||
                                memref.marker.marker_type !=
                                    TRACE_MARKER_TYPE_KERNEL_EVENT ||
                                // Side exit.
                                type_is_instr_branch(shard->prev_instr_.instr.type),
                            "Signal in rseq region should have abort marker");
        }
    }
    if (memref.marker.type == TRACE_TYPE_MARKER &&
        memref.marker.marker_type == TRACE_MARKER_TYPE_RSEQ_ABORT) {
        // Check that the rseq final instruction was not executed: that raw2trace
        // rolled it back, unless it was a fault in the instrumented execution in which
        // case the marker value will point to it.
        report_if_false(shard,
                        shard->rseq_end_pc_ == 0 ||
                            shard->prev_instr_.instr.addr +
                                    shard->prev_instr_.instr.size !=
                                shard->rseq_end_pc_ ||
                            shard->prev_instr_.instr.addr == memref.marker.marker_value,
                        "Rseq post-abort instruction not rolled back");
        shard->in_rseq_region_ = false;
    }
#endif

    if (memref.marker.type == TRACE_TYPE_MARKER &&
        memref.marker.marker_type == TRACE_MARKER_TYPE_FILETYPE) {
        shard->file_type_ = static_cast<offline_file_type_t>(memref.marker.marker_value);
        report_if_false(shard,
                        shard->stream == nullptr ||
                            shard->file_type_ == shard->stream->get_filetype(),
                        "Stream interface filetype != trace marker");
    }
    if (memref.marker.type == TRACE_TYPE_MARKER &&
        memref.marker.marker_type == TRACE_MARKER_TYPE_INSTRUCTION_COUNT) {
        shard->found_instr_count_marker_ = true;
        report_if_false(shard,
                        memref.marker.marker_value >= shard->last_instr_count_marker_,
                        "Instr count markers not increasing");
        shard->last_instr_count_marker_ = memref.marker.marker_value;
    }
    if (memref.marker.type == TRACE_TYPE_MARKER &&
        memref.marker.marker_type == TRACE_MARKER_TYPE_CACHE_LINE_SIZE) {
        shard->found_cache_line_size_marker_ = true;
        report_if_false(shard,
                        shard->stream == nullptr ||
                            memref.marker.marker_value ==
                                shard->stream->get_cache_line_size(),
                        "Stream interface cache line size != trace marker");
    }
    if (memref.marker.type == TRACE_TYPE_MARKER &&
        memref.marker.marker_type == TRACE_MARKER_TYPE_PAGE_SIZE) {
        shard->found_page_size_marker_ = true;
        report_if_false(shard,
                        shard->stream == nullptr ||
                            memref.marker.marker_value == shard->stream->get_page_size(),
                        "Stream interface page size != trace marker");
    }
    if (memref.marker.type == TRACE_TYPE_MARKER &&
        memref.marker.marker_type == TRACE_MARKER_TYPE_VERSION) {
        shard->trace_version_ = memref.marker.marker_value;
        report_if_false(shard,
                        shard->stream == nullptr ||
                            memref.marker.marker_value == shard->stream->get_version(),
                        "Stream interface version != trace marker");
    }
    // Ensure each syscall instruction has a marker immediately afterward.  An
    // asynchronous signal could be delivered after the tracer recorded the syscall
    // instruction but before DR executed the syscall itself (xref i#5790) but raw2trace
    // removes the syscall instruction in such cases.
    if (memref.marker.type == TRACE_TYPE_MARKER &&
        memref.marker.marker_type == TRACE_MARKER_TYPE_SYSCALL) {
        shard->found_syscall_marker_ = true;
        ++shard->syscall_count_;
        // TODO i#5949: For WOW64 instr_is_syscall() always returns false here as it
        // tries to check adjacent instrs; we disable this check until that is solved.
#if !defined(WINDOWS) || defined(X64)
        if (shard->prev_instr_decoded_ != nullptr) {
            report_if_false(shard, instr_is_syscall(shard->prev_instr_decoded_->data),
                            "Syscall marker not placed after syscall instruction");
        }
#endif
    } else if (TESTANY(OFFLINE_FILE_TYPE_SYSCALL_NUMBERS, shard->file_type_) &&
               type_is_instr(shard->prev_entry_.instr.type) &&
               shard->prev_instr_decoded_ != nullptr &&
               // TODO i#5949: For WOW64 instr_is_syscall() always returns false.
               instr_is_syscall(shard->prev_instr_decoded_->data) &&
               // Allow timestamp+cpuid in between.
               (memref.marker.type != TRACE_TYPE_MARKER ||
                (memref.marker.marker_type != TRACE_MARKER_TYPE_TIMESTAMP &&
                 memref.marker.marker_type != TRACE_MARKER_TYPE_CPU_ID))) {
        report_if_false(shard,
                        shard->found_syscall_marker_ &&
                            shard->prev_entry_.marker.type == TRACE_TYPE_MARKER &&
                            shard->prev_entry_.marker.marker_type ==
                                TRACE_MARKER_TYPE_SYSCALL,
                        "Syscall instruction not followed by syscall marker");
    }
    if (memref.marker.type == TRACE_TYPE_MARKER &&
        memref.marker.marker_type == TRACE_MARKER_TYPE_MAYBE_BLOCKING_SYSCALL) {
        shard->found_blocking_marker_ = true;
        report_if_false(shard,
                        shard->prev_entry_.marker.type == TRACE_TYPE_MARKER &&
                            shard->prev_entry_.marker.marker_type ==
                                TRACE_MARKER_TYPE_SYSCALL,
                        "Maybe-blocking marker not preceded by syscall marker");
    }

    // Invariant: each chunk's instruction count must be identical and equal to
    // the value in the top-level marker.
    if (memref.marker.type == TRACE_TYPE_MARKER &&
        memref.marker.marker_type == TRACE_MARKER_TYPE_CHUNK_INSTR_COUNT) {
        shard->chunk_instr_count_ = memref.marker.marker_value;
        report_if_false(shard,
                        shard->stream == nullptr ||
                            shard->chunk_instr_count_ ==
                                shard->stream->get_chunk_instr_count(),
                        "Stream interface chunk instr count != trace marker");
    }
    if (memref.marker.type == TRACE_TYPE_MARKER &&
        memref.marker.marker_type == TRACE_MARKER_TYPE_CHUNK_FOOTER) {
        report_if_false(shard,
                        shard->skipped_instrs_ ||
                            (shard->chunk_instr_count_ != 0 &&
                             shard->instr_count_ % shard->chunk_instr_count_ == 0),
                        "Chunk instruction counts are inconsistent");
    }

    // Invariant: a function marker should not appear between an instruction and its
    // memrefs or in the middle of a block (we assume elision is turned off and so a
    // callee entry will always be the top of a block).  (We don't check for other types
    // of markers b/c a virtual2physical one *could* appear in between.)
    if (shard->prev_entry_.marker.type == TRACE_TYPE_MARKER &&
        marker_type_is_function_marker(shard->prev_entry_.marker.marker_type)) {
        report_if_false(shard,
                        memref.data.type != TRACE_TYPE_READ &&
                            memref.data.type != TRACE_TYPE_WRITE &&
                            !type_is_prefetch(memref.data.type),
                        "Function marker misplaced between instr and memref");
    }
    if (memref.marker.type == TRACE_TYPE_MARKER &&
        marker_type_is_function_marker(memref.marker.marker_type)) {
        shard->in_function_marker_block_ = true;

        if (memref.marker.marker_type == TRACE_MARKER_TYPE_FUNC_ID) {
            shard->prev_func_id_ = memref.marker.marker_value;
        }
        if (memref.marker.marker_type == TRACE_MARKER_TYPE_FUNC_RETADDR &&
            !shard->retaddr_stack_.empty()) {
            // Current check does not handle long jump, it may fail if a long
            // jump is used.
            report_if_false(shard,
                            memref.marker.marker_value == shard->retaddr_stack_.top(),
                            "Function marker retaddr should match prior call");
        }

        // Function markers may appear in the beginning of the trace before any
        // instructions are recorded, i.e. shard->instr_count_ == 0. In other to avoid
        // false positives in this case, we assume the markers are placed correctly.
        report_if_false(
            shard,
            shard->prev_func_id_ >=
                    static_cast<uintptr_t>(func_trace_t::TRACE_FUNC_ID_SYSCALL_BASE) ||
                type_is_instr_branch(shard->prev_instr_.instr.type) ||
                shard->instr_count_ == 0 || shard->delayed_function_marker_expected_,
            "Function marker should be after a branch");
    } else {
        // Reset the delayed_function_marker_expected_ flag when we exit the
        // function marker block.
        if (shard->in_function_marker_block_) {
            shard->in_function_marker_block_ = false;
            shard->delayed_function_marker_expected_ = false;
        }
    }

    if (memref.exit.type == TRACE_TYPE_THREAD_EXIT) {
        report_if_false(shard,
                        !TESTANY(OFFLINE_FILE_TYPE_FILTERED | OFFLINE_FILE_TYPE_IFILTERED,
                                 shard->file_type_) ||
                            shard->found_instr_count_marker_,
                        "Missing instr count markers");
        report_if_false(shard,
                        shard->found_cache_line_size_marker_ ||
                            (shard->skipped_instrs_ && shard->stream != nullptr &&
                             shard->stream->get_cache_line_size() > 0),
                        "Missing cache line marker");
        report_if_false(shard,
                        shard->found_page_size_marker_ ||
                            (shard->skipped_instrs_ && shard->stream != nullptr &&
                             shard->stream->get_page_size() > 0),
                        "Missing page size marker");
        report_if_false(
            shard,
            shard->found_syscall_marker_ ==
                    // Making sure this is a bool for a safe comparison.
                    static_cast<bool>(
                        TESTANY(OFFLINE_FILE_TYPE_SYSCALL_NUMBERS, shard->file_type_)) ||
                shard->syscall_count_ == 0,
            "System call numbers presence does not match filetype");
        // We can't easily identify blocking syscalls ourselves so we only check
        // one direction here.
        report_if_false(
            shard,
            !shard->found_blocking_marker_ ||
                TESTANY(OFFLINE_FILE_TYPE_BLOCKING_SYSCALLS, shard->file_type_),
            "Kernel scheduling marker presence does not match filetype");
        report_if_false(
            shard,
            !TESTANY(OFFLINE_FILE_TYPE_BIMODAL_FILTERED_WARMUP, shard->file_type_) ||
                shard->saw_filter_endpoint_marker_,
            "Expected to find TRACE_MARKER_TYPE_FILTER_ENDPOINT for the given file type");
        if (knob_test_name_ == "filter_asm_instr_count") {
            static constexpr int ASM_INSTR_COUNT = 133;
            report_if_false(shard, shard->last_instr_count_marker_ == ASM_INSTR_COUNT,
                            "Incorrect instr count marker value");
        }
    }
    if (shard->prev_entry_.marker.type == TRACE_TYPE_MARKER &&
        shard->prev_entry_.marker.marker_type == TRACE_MARKER_TYPE_PHYSICAL_ADDRESS) {
        // A physical address marker must be immediately prior to its virtual marker.
        report_if_false(shard,
                        memref.marker.type == TRACE_TYPE_MARKER &&
                            memref.marker.marker_type ==
                                TRACE_MARKER_TYPE_VIRTUAL_ADDRESS,
                        "Physical addr marker not immediately prior to virtual marker");
        // We don't have the actual page size, but it is always at least 4K, so
        // make sure the bottom 12 bits are the same.
        report_if_false(shard,
                        (memref.marker.marker_value & 0xfff) ==
                            (shard->prev_entry_.marker.marker_value & 0xfff),
                        "Physical addr bottom 12 bits do not match virtual");
    }

    if (type_is_instr(memref.instr.type) ||
        memref.instr.type == TRACE_TYPE_PREFETCH_INSTR ||
        memref.instr.type == TRACE_TYPE_INSTR_NO_FETCH) {
        bool expect_encoding = TESTANY(OFFLINE_FILE_TYPE_ENCODINGS, shard->file_type_);
        std::unique_ptr<instr_autoclean_t> cur_instr_decoded = nullptr;
        if (expect_encoding) {
            cur_instr_decoded.reset(new instr_autoclean_t(GLOBAL_DCONTEXT));
            // TODO i#6006: cache the decoding results, and avoid heap with
            // instr_noalloc_t instead of instr_autoclean_t.
            app_pc next_pc = decode_from_copy(
                GLOBAL_DCONTEXT, const_cast<app_pc>(memref.instr.encoding),
                reinterpret_cast<app_pc>(memref.instr.addr), cur_instr_decoded->data);
            if (next_pc == nullptr) {
                cur_instr_decoded.reset(nullptr);
            }
        }
        if (knob_verbose_ >= 3) {
            std::cerr << "::" << memref.data.pid << ":" << memref.data.tid << ":: "
                      << " @" << (void *)memref.instr.addr
                      << ((memref.instr.type == TRACE_TYPE_INSTR_NO_FETCH)
                              ? " non-fetched"
                              : "")
                      << " instr x" << memref.instr.size << "\n";
        }
#ifdef UNIX
        report_if_false(shard, shard->instrs_until_interrupt_ != 0,
                        "Interruption marker too late");
        if (shard->instrs_until_interrupt_ > 0)
            --shard->instrs_until_interrupt_;
#endif
        if (memref.instr.type == TRACE_TYPE_INSTR_DIRECT_CALL ||
            memref.instr.type == TRACE_TYPE_INSTR_INDIRECT_CALL) {
            shard->retaddr_stack_.push(memref.instr.addr + memref.instr.size);
        }
        if (memref.instr.type == TRACE_TYPE_INSTR_RETURN) {
            if (!shard->retaddr_stack_.empty()) {
                shard->retaddr_stack_.pop();
            }
        }
        // Invariant: offline traces guarantee that a branch target must immediately
        // follow the branch w/ no intervening thread switch.
        // If we did serial analyses only, we'd just track the previous instr in the
        // interleaved stream.  Here we look for headers indicating where an interleaved
        // stream *could* switch threads, so we're stricter than necessary.
        if (knob_offline_ && type_is_instr_branch(shard->prev_instr_.instr.type)) {
            report_if_false(
                shard,
                !shard->saw_timestamp_but_no_instr_ ||
                    // The invariant is relaxed for a signal.
                    // prev_xfer_marker_ is cleared on an instr, so if set to
                    // non-sentinel it means it is immediately prior, in
                    // between prev_instr_ and memref.
                    shard->prev_xfer_marker_.marker.marker_type ==
                        TRACE_MARKER_TYPE_KERNEL_EVENT ||
                    // Instruction-filtered are exempted.
                    TESTANY(OFFLINE_FILE_TYPE_FILTERED | OFFLINE_FILE_TYPE_IFILTERED,
                            shard->file_type_),
                "Branch target not immediately after branch");
        }
        // Invariant: non-explicit control flow (i.e., kernel-mediated) is indicated
        // by markers.  Checks are relaxed if a kernel event occurred so prev_instr_
        // is sufficient for now.
        // XXX i#5912: For adding checks across every part of a signal handler we
        // should change this to last_instr_in_cur_context_ and remove/adjust the
        // check relaxations inside check_for_pc_discontinuity().  We will have to
        // remove/adjust prev_instr_decoded_ as well as currently it is assumed to
        // match the prev_instr passed in here.
        const std::string non_explicit_flow_violation_msg = check_for_pc_discontinuity(
            shard, memref, shard->prev_instr_, memref.instr.addr, cur_instr_decoded,
            expect_encoding,
            /*at_kernel_event=*/false);
        report_if_false(shard, non_explicit_flow_violation_msg.empty(),
                        non_explicit_flow_violation_msg);

#ifdef UNIX
        // Ensure signal handlers return to the interruption point.
        if (shard->prev_xfer_marker_.marker.marker_type ==
            TRACE_MARKER_TYPE_KERNEL_XFER) {
            // For the following checks, we use the values popped from the
            // signal_stack_ into last_signal_context_ at the last
            // TRACE_MARKER_TYPE_KERNEL_XFER marker.
            bool kernel_event_marker_equality =
                // Skip this check if we did not see the corresponding
                // kernel_event marker in the trace because the trace
                // started mid-signal.
                shard->last_signal_context_.xfer_int_pc == 0 ||
                // Regular check for equality with kernel event marker pc.
                memref.instr.addr == shard->last_signal_context_.xfer_int_pc ||
                // DR hands us a different address for sysenter than the
                // resumption point.
                shard->last_signal_context_.pre_signal_instr.instr.type ==
                    TRACE_TYPE_INSTR_SYSENTER;
            bool pre_signal_flow_continuity =
                // Skip pre-signal instr check if there was no such instr. May
                // happen for nested signals without any intervening instr, and
                // if the signal arrived before the first instr in the trace.
                shard->last_signal_context_.pre_signal_instr.instr.addr == 0 ||
                // Skip pre_signal_instr_ check for signals that caused an rseq
                // abort. In this case, control is transferred directly to the abort
                // handler, verified using last_signal_context_.xfer_int_pc above.
                shard->last_signal_context_.xfer_aborted_rseq ||
                // Pre-signal instr continued after signal.
                memref.instr.addr ==
                    shard->last_signal_context_.pre_signal_instr.instr.addr ||
                // Asynch will go to the subsequent instr.
                memref.instr.addr ==
                    shard->last_signal_context_.pre_signal_instr.instr.addr +
                        shard->last_signal_context_.pre_signal_instr.instr.size ||
                // Too hard to figure out branch targets.  We have the
                // last_signal_context_.xfer_int_pc though.
                // TODO i#5912: since we have the branch decoding now, we can handle
                // this case.
                type_is_instr_branch(
                    shard->last_signal_context_.pre_signal_instr.instr.type) ||
                shard->last_signal_context_.pre_signal_instr.instr.type ==
                    TRACE_TYPE_INSTR_SYSENTER;
            report_if_false(
                shard,
                (kernel_event_marker_equality && pre_signal_flow_continuity) ||
                    // Nested signal.  XXX: This only works for our annotated test
                    // signal_invariants where we know shard->app_handler_pc_.
                    memref.instr.addr == shard->app_handler_pc_ ||
                    // Marker for rseq abort handler.  Not as unique as a prefetch, but
                    // we need an instruction and not a data type.
                    memref.instr.type == TRACE_TYPE_INSTR_DIRECT_JUMP ||
                    // Instruction-filtered can easily skip the return point.
                    TESTANY(OFFLINE_FILE_TYPE_FILTERED | OFFLINE_FILE_TYPE_IFILTERED,
                            shard->file_type_),
                "Signal handler return point incorrect");
        }
        // last_instr_in_cur_context_ is recorded as the pre-signal instr when we see a
        // TRACE_MARKER_TYPE_KERNEL_EVENT marker. Note that we cannot perform this
        // book-keeping using prev_instr_ on the TRACE_MARKER_TYPE_KERNEL_EVENT marker.
        // E.g. if there was no instr between two nested signals, we do not want to
        // record any pre-signal instr for the second signal.
        shard->last_instr_in_cur_context_ = memref;
#endif
        shard->prev_instr_ = memref;
        shard->prev_instr_decoded_ = std::move(cur_instr_decoded);
        // Clear prev_xfer_marker_ on an instr (not a memref which could come between an
        // instr and a kernel-mediated far-away instr) to ensure it's *immediately*
        // prior (i#3937).
        shard->prev_xfer_marker_.marker.marker_type = TRACE_MARKER_TYPE_VERSION;
        shard->saw_timestamp_but_no_instr_ = false;
        // Clear window transitions on instrs.
        shard->window_transition_ = false;
    } else if (knob_verbose_ >= 3) {
        std::cerr << "::" << memref.data.pid << ":" << memref.data.tid << ":: "
                  << " type " << memref.instr.type << "\n";
    }

    if (memref.marker.type == TRACE_TYPE_MARKER &&
        memref.marker.marker_type == TRACE_MARKER_TYPE_TIMESTAMP) {
#ifdef X86_32
        // i#5634: Truncated for 32-bit, as documented.
        // A 32 bit timestamp rolls over every 4294 seconds, so it needs to be
        // considered when timestamps are compared. The check assumes two
        // consecutive timestamps will never be more than 2^31 microseconds
        // (2147 seconds) apart.
        const uintptr_t last_timestamp = static_cast<uintptr_t>(shard->last_timestamp_);
        if (memref.marker.marker_value < last_timestamp) {
            report_if_false(shard,
                            last_timestamp >
                                (memref.marker.marker_value +
                                 (std::numeric_limits<uintptr_t>::max)() / 2),
                            "Timestamp does not increase monotonically");
        }
#else
        report_if_false(shard, memref.marker.marker_value >= shard->last_timestamp_,
                        "Timestamp does not increase monotonically");
#endif
        shard->last_timestamp_ = memref.marker.marker_value;
        shard->saw_timestamp_but_no_instr_ = true;
        // Reset this since we just saw a timestamp marker.
        shard->instr_count_since_last_timestamp_ = 0;
        if (knob_verbose_ >= 3) {
            std::cerr << "::" << memref.data.pid << ":" << memref.data.tid << ":: "
                      << " timestamp " << memref.marker.marker_value << "\n";
        }
    }
    if (memref.marker.type == TRACE_TYPE_MARKER &&
        memref.marker.marker_type == TRACE_MARKER_TYPE_CPU_ID) {
        shard->sched_.emplace_back(shard->tid_, shard->last_timestamp_,
                                   memref.marker.marker_value, shard->instr_count_);
        shard->cpu2sched_[memref.marker.marker_value].emplace_back(
            shard->tid_, shard->last_timestamp_, memref.marker.marker_value,
            shard->instr_count_);
    }

#ifdef UNIX
    bool saw_rseq_abort = false;
#endif
    if (memref.marker.type == TRACE_TYPE_MARKER &&
        // Ignore timestamp, etc. markers which show up at signal delivery boundaries
        // b/c the tracer does a buffer flush there.
        (memref.marker.marker_type == TRACE_MARKER_TYPE_KERNEL_EVENT ||
         memref.marker.marker_type == TRACE_MARKER_TYPE_KERNEL_XFER)) {
        if (knob_verbose_ >= 3) {
            std::cerr << "::" << memref.data.pid << ":" << memref.data.tid << ":: "
                      << "marker type " << memref.marker.marker_type << " value 0x"
                      << std::hex << memref.marker.marker_value << std::dec << "\n";
        }
        // Zero is pushed as a sentinel. This push matches the return used by post
        // signal handler to run the restorer code. It is assumed that all signal
        // handlers return normally and longjmp is not used.
        if (memref.marker.marker_type == TRACE_MARKER_TYPE_KERNEL_EVENT) {
<<<<<<< HEAD
            shard->retaddr_stack_.push(0);
            // When a signal arrives after a branch, function markers will appear in
            // the trace when the corresponding syscall xfer happens. When a
            // kernel xfer appears in the beginning of a trace before any
            // instructions are recorded, we assume the signal arrives after a
            // branch to avoid false positives.
            shard->delayed_function_marker_stack_.push(
                shard->instr_count_ == 0 ||
                type_is_instr_branch(shard->prev_entry_.instr.type));
        } else {
            // When a trace is started in the middle of a signal handler, or
            // nested signals, delayed_function_marker_stack_ is empty when a
            // syscall xfer maker is processed. We assume function markers are delayed by
            // the signals to avoid false positives.
            if (shard->delayed_function_marker_stack_.empty()) {
                shard->delayed_function_marker_expected_ = true;
            } else {
                shard->delayed_function_marker_expected_ |=
                    shard->delayed_function_marker_stack_.top();
                shard->delayed_function_marker_stack_.pop();
=======
            // If the marker is preceded by an RSEQ ABORT marker, do not push the sentinel
            // since there will not be a corresponding return.
            if (shard->prev_entry_.marker.type != TRACE_TYPE_MARKER ||
                shard->prev_entry_.marker.marker_type != TRACE_MARKER_TYPE_RSEQ_ABORT) {
                shard->retaddr_stack_.push(0);
>>>>>>> 0ed06b43
            }
        }
#ifdef UNIX
        report_if_false(shard, memref.marker.marker_value != 0,
                        "Kernel event marker value missing");
        if (memref.marker.marker_type == TRACE_MARKER_TYPE_KERNEL_XFER) {
            // We assume paired signal entry-exit (so no longjmp and no rseq
            // inside signal handlers).
            if (shard->signal_stack_.empty()) {
                // This can happen if tracing started in the middle of a signal.
                // Try to continue by skipping the checks.
                shard->last_signal_context_ = { 0, {}, false };
                // We have not seen any instr in the outermost scope that we just
                // discovered.
                shard->last_instr_in_cur_context_ = {};
            } else {
                // The pre_signal_instr for this signal may be {} in some cases:
                // - for nested signals without any intervening instr
                // - if there's a signal at the very beginning of the trace
                // In both these cases the empty instr implies that it should not
                // be used for the pre-signal instr check.
                shard->last_signal_context_ = shard->signal_stack_.top();
                shard->signal_stack_.pop();
                // In the case where there's no instr between two consecutive signals
                // (at the same nesting depth), the pre-signal instr for the second
                // signal should be same as the pre-signal instr for the first one.
                // Here we restore last_instr_in_cur_context_ to the last instr we
                // saw *in the same nesting depth* before the first signal.
                shard->last_instr_in_cur_context_ =
                    shard->last_signal_context_.pre_signal_instr;
            }
        }
        if (memref.marker.marker_type == TRACE_MARKER_TYPE_KERNEL_EVENT) {
            // If preceded by an RSEQ abort marker, this is not really a signal.
            if (shard->prev_entry_.marker.type == TRACE_TYPE_MARKER &&
                shard->prev_entry_.marker.marker_type == TRACE_MARKER_TYPE_RSEQ_ABORT) {
                saw_rseq_abort = true;
            } else {
                if (type_is_instr(shard->last_instr_in_cur_context_.instr.type) &&
                    !shard->saw_rseq_abort_ &&
                    // XXX i#3937: Online traces do not place signal markers properly,
                    // so we can't precisely check for continuity there.
                    knob_offline_) {
                    // Ensure no discontinuity between a prior instr and the interrupted
                    // PC, for non-rseq signals where we have the interrupted PC.
                    const std::string discontinuity = check_for_pc_discontinuity(
                        shard, memref, shard->last_instr_in_cur_context_,
                        memref.marker.marker_value, nullptr,
                        TESTANY(OFFLINE_FILE_TYPE_ENCODINGS, shard->file_type_),
                        /*at_kernel_event=*/true);
                    report_if_false(shard, discontinuity.empty(), discontinuity);
                }
                shard->signal_stack_.push({ memref.marker.marker_value,
                                            shard->last_instr_in_cur_context_,
                                            shard->saw_rseq_abort_ });
                // XXX: if last_instr_in_cur_context_ is {} currently, it means this is
                // either a signal that arrived before the first instr in the trace, or
                // it's a nested signal without any intervening instr after its
                // outer-scope signal. For the latter case, we can check if the
                // TRACE_MARKER_TYPE_KERNEL_EVENT marker value is equal for both signals.

                // We start with an empty memref_t to denote absence of any pre-signal
                // instr for any subsequent nested signals.
                shard->last_instr_in_cur_context_ = {};
            }
        }
#endif
        shard->prev_xfer_marker_ = memref;
        shard->last_xfer_marker_ = memref;
    }
    if (memref.marker.type == TRACE_TYPE_MARKER &&
        memref.marker.marker_type == TRACE_MARKER_TYPE_WINDOW_ID) {
        if (shard->last_window_ != memref.marker.marker_value)
            shard->window_transition_ = true;
        shard->last_window_ = memref.marker.marker_value;
    }

    if (memref.marker.type == TRACE_TYPE_MARKER &&
        memref.marker.marker_type == TRACE_MARKER_TYPE_FILTER_ENDPOINT) {
        shard->saw_filter_endpoint_marker_ = true;
        report_if_false(
            shard, TESTANY(OFFLINE_FILE_TYPE_BIMODAL_FILTERED_WARMUP, shard->file_type_),
            "Found TRACE_MARKER_TYPE_FILTER_ENDPOINT without the correct file type");
    }

    if (knob_offline_ && shard->trace_version_ >= TRACE_ENTRY_VERSION_BRANCH_INFO) {
        bool is_indirect = false;
        if (type_is_instr_branch(memref.instr.type) &&
            // I-filtered traces don't mark branch targets.
            !TESTANY(OFFLINE_FILE_TYPE_FILTERED | OFFLINE_FILE_TYPE_IFILTERED,
                     shard->file_type_)) {
            report_if_false(
                shard, memref.instr.type != TRACE_TYPE_INSTR_CONDITIONAL_JUMP,
                "The CONDITIONAL_JUMP type is deprecated and should not appear");
            if (!type_is_instr_direct_branch(memref.instr.type)) {
                is_indirect = true;
                report_if_false(shard,
                                // We assume the app doesn't actually target PC=0.
                                memref.instr.indirect_branch_target != 0,
                                "Indirect branches must contain targets");
            }
        }
        if (type_is_instr(memref.instr.type) && !is_indirect) {
            report_if_false(shard, memref.instr.indirect_branch_target == 0,
                            "Indirect target should be 0 for non-indirect-branches");
        }
    }

#ifdef UNIX
    if (saw_rseq_abort) {
        shard->saw_rseq_abort_ = true;
    }
    // If a signal caused an rseq abort, the signal's KERNEL_EVENT marker
    // will be preceded by an RSEQ_ABORT-KERNEL_EVENT marker pair. There may
    // be a buffer switch (denoted by the timestamp+cpu pair) between the
    // RSEQ_ABORT-KERNEL_EVENT pair and the signal's KERNEL_EVENT marker. We
    // want to ignore such an intervening timestamp+cpu marker pair when
    // checking whether a signal caused an RSEQ abort.
    else if (!(memref.marker.type == TRACE_TYPE_MARKER &&
               (memref.marker.marker_type == TRACE_MARKER_TYPE_TIMESTAMP ||
                memref.marker.marker_type == TRACE_MARKER_TYPE_CPU_ID))) {
        shard->saw_rseq_abort_ = false;
    }
    shard->prev_prev_entry_ = shard->prev_entry_;
#endif
    shard->prev_entry_ = memref;
    if (type_is_instr_branch(shard->prev_entry_.instr.type))
        shard->last_branch_ = shard->prev_entry_;
    return true;
}

bool
invariant_checker_t::process_memref(const memref_t &memref)
{
    per_shard_t *per_shard;
    const auto &lookup = shard_map_.find(memref.data.tid);
    if (lookup == shard_map_.end()) {
        auto per_shard_unique = std::unique_ptr<per_shard_t>(new per_shard_t);
        per_shard = per_shard_unique.get();
        per_shard->stream = serial_stream_;
        shard_map_[memref.data.tid] = std::move(per_shard_unique);
    } else
        per_shard = lookup->second.get();
    if (!parallel_shard_memref(reinterpret_cast<void *>(per_shard), memref)) {
        error_string_ = per_shard->error_;
        return false;
    }
    return true;
}

void
invariant_checker_t::check_schedule_data(per_shard_t *global)
{
    if (serial_schedule_file_ == nullptr && cpu_schedule_file_ == nullptr)
        return;
    // Check that the scheduling data in the files written by raw2trace match
    // the data in the trace.
    // Use a synthetic stream object to allow report_if_false to work normally.
    auto stream = std::unique_ptr<memtrace_stream_t>(
        new default_memtrace_stream_t(&global->ref_count_));
    global->stream = stream.get();
    std::vector<schedule_entry_t> serial;
    std::unordered_map<uint64_t, std::vector<schedule_entry_t>> cpu2sched;
    for (auto &shard_keyval : shard_map_) {
        serial.insert(serial.end(), shard_keyval.second->sched_.begin(),
                      shard_keyval.second->sched_.end());
        for (auto &keyval : shard_keyval.second->cpu2sched_) {
            auto &vec = cpu2sched[keyval.first];
            vec.insert(vec.end(), keyval.second.begin(), keyval.second.end());
        }
    }
    auto schedule_entry_comparator = [](const schedule_entry_t &l,
                                        const schedule_entry_t &r) {
        if (l.timestamp != r.timestamp)
            return l.timestamp < r.timestamp;
        if (l.cpu != r.cpu)
            return l.cpu < r.cpu;
        // We really need to sort by either (timestamp, cpu_id) or
        // (timestamp, thread_id): a single thread cannot be on two CPUs at
        // the same timestamp; also a single CPU cannot have two threads at the
        // same timestamp. We still sort by (timestamp, cpu_id, thread_id)
        // to prevent inadvertent issues with test data.
        return l.thread < r.thread;
    };
    std::sort(serial.begin(), serial.end(), schedule_entry_comparator);
    // For entries with the same timestamp, the order can differ.  We could
    // identify each such sequence and collect it into a set but it is simpler to
    // read the whole file and sort it the same way.
    if (serial_schedule_file_ != nullptr) {
        schedule_entry_t next(0, 0, 0, 0);
        std::vector<schedule_entry_t> serial_file;
        while (
            serial_schedule_file_->read(reinterpret_cast<char *>(&next), sizeof(next))) {
            serial_file.push_back(next);
        }
        std::sort(serial_file.begin(), serial_file.end(), schedule_entry_comparator);
        if (knob_verbose_ >= 1) {
            std::cerr << "Serial schedule: read " << serial_file.size()
                      << " records from the file and observed " << serial.size()
                      << " transition in the trace\n";
        }
        report_if_false(global, serial_file.size() == serial.size(),
                        "Serial schedule entry count does not match trace");
        for (int i = 0; i < static_cast<int>(serial.size()) &&
             i < static_cast<int>(serial_file.size());
             ++i) {
            global->ref_count_ = serial_file[i].start_instruction;
            global->tid_ = serial_file[i].thread;
            if (knob_verbose_ >= 1) {
                std::cerr << "Saw T" << serial[i].thread << " on " << serial[i].cpu
                          << " @" << serial[i].timestamp << " "
                          << serial[i].start_instruction << " vs file T"
                          << serial_file[i].thread << " on " << serial_file[i].cpu << " @"
                          << serial_file[i].timestamp << " "
                          << serial_file[i].start_instruction << "\n";
            }
            report_if_false(global,
                            memcmp(&serial[i], &serial_file[i], sizeof(serial[i])) == 0,
                            "Serial schedule entry does not match trace");
        }
    }
    if (cpu_schedule_file_ == nullptr)
        return;
    for (auto &keyval : cpu2sched) {
        std::sort(keyval.second.begin(), keyval.second.end(), schedule_entry_comparator);
    }
    // The zipfile reader will form a continuous stream from all elements in the
    // archive.  We figure out which cpu each one is from on the fly.
    std::unordered_map<uint64_t, std::vector<schedule_entry_t>> cpu2sched_file;
    schedule_entry_t next(0, 0, 0, 0);
    while (cpu_schedule_file_->read(reinterpret_cast<char *>(&next), sizeof(next))) {
        cpu2sched_file[next.cpu].push_back(next);
    }
    for (auto &keyval : cpu2sched_file) {
        std::sort(keyval.second.begin(), keyval.second.end(),
                  [](const schedule_entry_t &l, const schedule_entry_t &r) {
                      if (l.timestamp == r.timestamp)
                          return l.thread < r.thread;
                      return l.timestamp < r.timestamp;
                  });
        report_if_false(global, keyval.second.size() == cpu2sched[keyval.first].size(),
                        "Cpu schedule entry count does not match trace");
        for (int i = 0; i < static_cast<int>(cpu2sched[keyval.first].size()) &&
             i < static_cast<int>(keyval.second.size());
             ++i) {
            global->ref_count_ = keyval.second[i].start_instruction;
            global->tid_ = keyval.second[i].thread;
            report_if_false(global,
                            memcmp(&cpu2sched[keyval.first][i], &keyval.second[i],
                                   sizeof(keyval.second[i])) == 0,
                            "Cpu schedule entry does not match trace");
        }
    }
}

bool
invariant_checker_t::print_results()
{
    per_shard_t global;
    check_schedule_data(&global);
    std::cerr << "Trace invariant checks passed\n";
    return true;
}

std::string
invariant_checker_t::check_for_pc_discontinuity(
    per_shard_t *shard, const memref_t &memref, const memref_t &prev_instr, addr_t cur_pc,
    const std::unique_ptr<instr_autoclean_t> &cur_instr_decoded, bool expect_encoding,
    bool at_kernel_event)
{
    std::string error_msg = "";
    bool have_branch_target = false;
    addr_t branch_target = 0;
    const addr_t prev_instr_trace_pc = prev_instr.instr.addr;
    if (prev_instr_trace_pc == 0 /*first*/)
        return "";
    // We do not bother to support legacy traces without encodings.
    if (expect_encoding && type_is_instr_direct_branch(prev_instr.instr.type)) {
        if (prev_instr.instr.encoding_is_new)
            shard->branch_target_cache.erase(prev_instr_trace_pc);
        auto cached = shard->branch_target_cache.find(prev_instr_trace_pc);
        if (cached != shard->branch_target_cache.end()) {
            have_branch_target = true;
            branch_target = cached->second;
        } else {
            // TODO i#5912: This prev_instr_decoded_ isn't always the same as the
            // decoding of the passed-in prev_instr, for signals.  What we should do is
            // create a new instr_info_t struct with fields for the memref_t plus the
            // from-decoding attributes is_syscall, writes_memory, and branch_target, and
            // fill it in at decode time.  We can then store it as prev_instr_ and in
            // pre_signal_instr and last_instr_in_cur_context_ and pass it here as
            // prev_instr.  We can then delete this branch_target_cache and
            // prev_instr_decoded_.  For now we live with this inaccuracy as it is
            // rare to not match and we leave the cleanup for i#5912.
            if (shard->prev_instr_decoded_ == nullptr ||
                !opnd_is_pc(instr_get_target(shard->prev_instr_decoded_->data))) {
                // Neither condition should happen but they could on an invalid
                // encoding from raw2trace or the reader so we report an
                // invariant rather than asserting.
                report_if_false(shard, false, "Branch target is not decodeable");
            } else {
                have_branch_target = true;
                branch_target = reinterpret_cast<addr_t>(
                    opnd_get_pc(instr_get_target(shard->prev_instr_decoded_->data)));
                shard->branch_target_cache[prev_instr_trace_pc] = branch_target;
            }
        }
    }
    // Check for all valid transitions except taken branches. We consider taken
    // branches later so that we can provide a different message for those
    // invariant violations.
    bool fall_through_allowed = !type_is_instr_branch(prev_instr.instr.type) ||
        prev_instr.instr.type == TRACE_TYPE_INSTR_CONDITIONAL_JUMP ||
        prev_instr.instr.type == TRACE_TYPE_INSTR_UNTAKEN_JUMP;
    const bool valid_nonbranch_flow =
        // Filtered.
        TESTANY(OFFLINE_FILE_TYPE_FILTERED | OFFLINE_FILE_TYPE_IFILTERED,
                shard->file_type_) ||
        // Regular fall-through.
        (fall_through_allowed && prev_instr_trace_pc + prev_instr.instr.size == cur_pc) ||
        // String loop.
        (prev_instr_trace_pc == cur_pc &&
         (memref.instr.type == TRACE_TYPE_INSTR_NO_FETCH ||
          // Online incorrectly marks the 1st string instr across a thread
          // switch as fetched.
          // TODO i#4915, #4948: Eliminate non-fetched and remove the
          // underlying instrs altogether, which would fix this for us.
          (!knob_offline_ && shard->saw_timestamp_but_no_instr_))) ||
        // Same PC is allowed for a kernel interruption which may restart the
        // same instruction.
        (prev_instr_trace_pc == cur_pc && at_kernel_event) ||
        // Kernel-mediated, but we can't tell if we had a thread swap.
        // TODO i#5912: Isn't this relaxation too loose since we really only want
        // to relax if a kernel event happened immediately prior, while prev_xfer_marker_
        // could be many records back?
        (shard->prev_xfer_marker_.instr.tid != 0 && !at_kernel_event &&
         (shard->prev_xfer_marker_.marker.marker_type == TRACE_MARKER_TYPE_KERNEL_EVENT ||
          shard->prev_xfer_marker_.marker.marker_type == TRACE_MARKER_TYPE_KERNEL_XFER ||
          shard->prev_xfer_marker_.marker.marker_type == TRACE_MARKER_TYPE_RSEQ_ABORT)) ||
        // We expect a gap on a window transition.
        shard->window_transition_ || prev_instr.instr.type == TRACE_TYPE_INSTR_SYSENTER;

    if (!valid_nonbranch_flow) {
        // Check if the type is a branch instruction and there is a branch target
        // mismatch.
        if (type_is_instr_branch(prev_instr.instr.type)) {
            if (knob_offline_ &&
                shard->trace_version_ >= TRACE_ENTRY_VERSION_BRANCH_INFO) {
                // We have precise branch target info.
                if (prev_instr.instr.type == TRACE_TYPE_INSTR_UNTAKEN_JUMP) {
                    branch_target = prev_instr_trace_pc + prev_instr.instr.size;
                    have_branch_target = true;
                } else if (!type_is_instr_direct_branch(prev_instr.instr.type)) {
                    branch_target = prev_instr.instr.indirect_branch_target;
                    have_branch_target = true;
                }
            }
            if (have_branch_target && branch_target != cur_pc)
                error_msg = "Branch does not go to the correct target";
        } else if (cur_instr_decoded != nullptr &&
                   shard->prev_instr_decoded_ != nullptr &&
                   instr_is_syscall(cur_instr_decoded->data) &&
                   cur_pc == prev_instr_trace_pc &&
                   instr_is_syscall(shard->prev_instr_decoded_->data)) {
            error_msg = "Duplicate syscall instrs with the same PC";
        } else if (shard->prev_instr_decoded_ != nullptr &&
                   instr_writes_memory(shard->prev_instr_decoded_->data) &&
                   type_is_instr_conditional_branch(shard->last_branch_.instr.type)) {
            // This sequence happens when an rseq side exit occurs which
            // results in missing instruction in the basic block.
            error_msg = "PC discontinuity due to rseq side exit";
        } else {
            error_msg = "Non-explicit control flow has no marker";
        }
    }

    return error_msg;
}

} // namespace drmemtrace
} // namespace dynamorio<|MERGE_RESOLUTION|>--- conflicted
+++ resolved
@@ -694,16 +694,20 @@
         // signal handler to run the restorer code. It is assumed that all signal
         // handlers return normally and longjmp is not used.
         if (memref.marker.marker_type == TRACE_MARKER_TYPE_KERNEL_EVENT) {
-<<<<<<< HEAD
-            shard->retaddr_stack_.push(0);
-            // When a signal arrives after a branch, function markers will appear in
-            // the trace when the corresponding syscall xfer happens. When a
-            // kernel xfer appears in the beginning of a trace before any
-            // instructions are recorded, we assume the signal arrives after a
-            // branch to avoid false positives.
-            shard->delayed_function_marker_stack_.push(
-                shard->instr_count_ == 0 ||
-                type_is_instr_branch(shard->prev_entry_.instr.type));
+            // If the marker is preceded by an RSEQ ABORT marker, do not push the sentinel
+            // since there will not be a corresponding return.
+            if (shard->prev_entry_.marker.type != TRACE_TYPE_MARKER ||
+                shard->prev_entry_.marker.marker_type != TRACE_MARKER_TYPE_RSEQ_ABORT) {
+                shard->retaddr_stack_.push(0);
+                // When a signal arrives after a branch, function markers will appear in
+                // the trace when the corresponding syscall xfer happens. When a
+                // kernel xfer appears in the beginning of a trace before any
+                // instructions are recorded, we assume the signal arrives after a
+                // branch to avoid false positives.
+                shard->delayed_function_marker_stack_.push(
+                    shard->instr_count_ == 0 ||
+                    type_is_instr_branch(shard->prev_entry_.instr.type));
+            }
         } else {
             // When a trace is started in the middle of a signal handler, or
             // nested signals, delayed_function_marker_stack_ is empty when a
@@ -715,13 +719,6 @@
                 shard->delayed_function_marker_expected_ |=
                     shard->delayed_function_marker_stack_.top();
                 shard->delayed_function_marker_stack_.pop();
-=======
-            // If the marker is preceded by an RSEQ ABORT marker, do not push the sentinel
-            // since there will not be a corresponding return.
-            if (shard->prev_entry_.marker.type != TRACE_TYPE_MARKER ||
-                shard->prev_entry_.marker.marker_type != TRACE_MARKER_TYPE_RSEQ_ABORT) {
-                shard->retaddr_stack_.push(0);
->>>>>>> 0ed06b43
             }
         }
 #ifdef UNIX
