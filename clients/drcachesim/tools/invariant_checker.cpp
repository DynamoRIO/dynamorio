--- conflicted
+++ resolved
@@ -207,11 +207,7 @@
                         memref.marker.type == TRACE_TYPE_MARKER &&
                             memref.marker.marker_type ==
                                 TRACE_MARKER_TYPE_VIRTUAL_ADDRESS,
-<<<<<<< HEAD
-                        "Physical addr marker not immediately prior to virtual addr");
-=======
                         "Physical addr marker not immediately prior to virtual marker");
->>>>>>> f4c390b7
         // We don't have the actual page size, but it is always at least 4K, so
         // make sure the bottom 12 bits are the same.
         report_if_false(shard,
