--- conflicted
+++ resolved
@@ -267,15 +267,12 @@
         // Initializing to a non-zero constant so that invalid zero values
         // are detected properly.
         uint64_t last_next_trace_pc_ = static_cast<uint64_t>(-1);
-<<<<<<< HEAD
         std::set<scheduler_tmpl_t<memref_t, reader_t>::switch_type_t> saw_switch_trace_;
         std::set<int> saw_syscall_trace_;
-=======
 
         // Resets specific state on context switch to a different thread.
         void
         reset_at_context_switch(const memref_t &memref, bool core_sharded_on_disk);
->>>>>>> 1d2d4175
     };
 
     // We provide this for subclasses to run these invariants with custom
