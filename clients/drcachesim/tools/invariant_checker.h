/* **********************************************************
 * Copyright (c) 2016-2023 Google, Inc.  All rights reserved.
 * **********************************************************/

/*
 * Redistribution and use in source and binary forms, with or without
 * modification, are permitted provided that the following conditions are met:
 *
 * * Redistributions of source code must retain the above copyright notice,
 *   this list of conditions and the following disclaimer.
 *
 * * Redistributions in binary form must reproduce the above copyright notice,
 *   this list of conditions and the following disclaimer in the documentation
 *   and/or other materials provided with the distribution.
 *
 * * Neither the name of Google, Inc. nor the names of its contributors may be
 *   used to endorse or promote products derived from this software without
 *   specific prior written permission.
 *
 * THIS SOFTWARE IS PROVIDED BY THE COPYRIGHT HOLDERS AND CONTRIBUTORS "AS IS"
 * AND ANY EXPRESS OR IMPLIED WARRANTIES, INCLUDING, BUT NOT LIMITED TO, THE
 * IMPLIED WARRANTIES OF MERCHANTABILITY AND FITNESS FOR A PARTICULAR PURPOSE
 * ARE DISCLAIMED. IN NO EVENT SHALL VMWARE, INC. OR CONTRIBUTORS BE LIABLE
 * FOR ANY DIRECT, INDIRECT, INCIDENTAL, SPECIAL, EXEMPLARY, OR CONSEQUENTIAL
 * DAMAGES (INCLUDING, BUT NOT LIMITED TO, PROCUREMENT OF SUBSTITUTE GOODS OR
 * SERVICES; LOSS OF USE, DATA, OR PROFITS; OR BUSINESS INTERRUPTION) HOWEVER
 * CAUSED AND ON ANY THEORY OF LIABILITY, WHETHER IN CONTRACT, STRICT
 * LIABILITY, OR TORT (INCLUDING NEGLIGENCE OR OTHERWISE) ARISING IN ANY WAY
 * OUT OF THE USE OF THIS SOFTWARE, EVEN IF ADVISED OF THE POSSIBILITY OF SUCH
 * DAMAGE.
 */

/* invariant_checker: a memory trace invariants checker.
 */

#ifndef _INVARIANT_CHECKER_H_
#define _INVARIANT_CHECKER_H_ 1

#include <stdint.h>

#include <cstdlib>
#include <iostream>
#include <memory>
#include <mutex>
#include <stack>
#include <string>
#include <unordered_map>
#include <vector>

#include "analysis_tool.h"
#include "dr_api.h"
#include "memref.h"
#include "memtrace_stream.h"
#include "trace_entry.h"

namespace dynamorio {
namespace drmemtrace {

/* The auto cleanup wrapper of instr_t.
 * This can ensure the instance of instr_t is cleaned up when it is out of scope.
 */
struct instr_autoclean_t {
public:
    instr_autoclean_t(void *drcontext)
        : drcontext(drcontext)
    {
        if (drcontext == nullptr) {
            std::cerr << "instr_autoclean_t: invalid drcontext" << std::endl;
            exit(1);
        }
        data = instr_create(drcontext);
    }
    ~instr_autoclean_t()
    {
        if (data != nullptr) {
            instr_destroy(drcontext, data);
            data = nullptr;
        }
    }
    void *drcontext = nullptr;
    instr_t *data = nullptr;
};

class invariant_checker_t : public analysis_tool_t {
public:
    invariant_checker_t(bool offline = true, unsigned int verbose = 0,
                        std::string test_name = "",
                        std::istream *serial_schedule_file = nullptr,
                        std::istream *cpu_schedule_file = nullptr);
    virtual ~invariant_checker_t();
    std::string
    initialize_stream(memtrace_stream_t *serial_stream) override;
    bool
    process_memref(const memref_t &memref) override;
    bool
    print_results() override;
    bool
    parallel_shard_supported() override;
    void *
    parallel_shard_init_stream(int shard_index, void *worker_data,
                               memtrace_stream_t *shard_stream) override;
    void *
    parallel_shard_init(int shard_index, void *worker_data) override;
    bool
    parallel_shard_exit(void *shard_data) override;
    bool
    parallel_shard_memref(void *shard_data, const memref_t &memref) override;
    std::string
    parallel_shard_error(void *shard_data) override;

protected:
    // For performance we support parallel analysis.
    // Most checks are thread-local; for thread switch checks we rely
    // on identifying thread switch points via timestamp entries.
    struct per_shard_t {
        per_shard_t()
        {
            // We need a sentinel different from type 0.
            prev_xfer_marker_.marker.marker_type = TRACE_MARKER_TYPE_VERSION;
            last_xfer_marker_.marker.marker_type = TRACE_MARKER_TYPE_VERSION;
        }
        // Provide a virtual destructor to facilitate subclassing.
        virtual ~per_shard_t() = default;

        memref_t last_branch_ = {};
        memtrace_stream_t *stream = nullptr;
        memref_t prev_entry_ = {};
        memref_t prev_prev_entry_ = {};
        memref_t prev_instr_ = {};
        std::unique_ptr<instr_autoclean_t> prev_instr_decoded_ = nullptr;
        memref_t prev_xfer_marker_ = {}; // Cleared on seeing an instr.
        memref_t last_xfer_marker_ = {}; // Not cleared: just the prior xfer marker.
        uintptr_t prev_func_id_ = 0;
        // We keep track of return addresses of nested function calls.
        std::stack<addr_t> retaddr_stack_;
        uintptr_t trace_version_ = 0;
#ifdef UNIX
        // We keep track of some state per nested signal depth.
        struct signal_context {
            addr_t xfer_int_pc;
            memref_t pre_signal_instr;
            bool xfer_aborted_rseq;
        };
        // We only support sigreturn-using handlers so we have pairing: no longjmp.
        std::stack<signal_context> signal_stack_;

        // When we see a TRACE_MARKER_TYPE_KERNEL_XFER we pop the top entry from
        // the above stack into the following. This is required because some of
        // our signal-related checks happen after the above stack is already popped
        // at the TRACE_MARKER_TYPE_KERNEL_XFER marker.
        // The defaults are set to skip various signal-related checks in case we
        // see a signal-return before a signal-start (which happens when the trace
        // starts inside the app signal handler).
        signal_context last_signal_context_ = { 0, {}, false };

        // For the outer-most scope, like other nested signal scopes, we start with an
        // empty memref_t to denote absence of any pre-signal instr.
        memref_t last_instr_in_cur_context_ = {};

        bool saw_rseq_abort_ = false;
        // These are only available via annotations in signal_invariants.cpp.
        int instrs_until_interrupt_ = -1;
        int memrefs_until_interrupt_ = -1;
#endif
        bool saw_timestamp_but_no_instr_ = false;
        bool found_cache_line_size_marker_ = false;
        bool found_instr_count_marker_ = false;
        bool found_page_size_marker_ = false;
        bool found_syscall_marker_ = false;
        bool found_blocking_marker_ = false;
        uint64_t syscall_count_ = 0;
        uint64_t last_instr_count_marker_ = 0;
        std::string error_;
        // Track the location of errors.
        memref_tid_t tid_ = -1;
        uint64_t ref_count_ = 0;
        // We do not expect these to vary by thread but it is simpler to keep
        // separate values per thread as we discover their values during parallel
        // operation.
        addr_t app_handler_pc_ = 0;
        offline_file_type_t file_type_ = OFFLINE_FILE_TYPE_DEFAULT;
        uintptr_t last_window_ = 0;
        bool window_transition_ = false;
        uint64_t chunk_instr_count_ = 0;
        uint64_t instr_count_ = 0;
        uint64_t last_timestamp_ = 0;
        uint64_t instr_count_since_last_timestamp_ = 0;
        std::vector<schedule_entry_t> sched_;
        std::unordered_map<uint64_t, std::vector<schedule_entry_t>> cpu2sched_;
        bool skipped_instrs_ = false;
        // We could move this to per-worker data and still not need a lock
        // (we don't currently have per-worker data though so leaving it as per-shard).
        std::unordered_map<addr_t, addr_t> branch_target_cache;
        // Rseq region state.
        bool in_rseq_region_ = false;
        addr_t rseq_start_pc_ = 0;
        addr_t rseq_end_pc_ = 0;
        bool saw_filter_endpoint_marker_ = false;
<<<<<<< HEAD
        // Counters for expected read and write records.
        int expected_read_records_ = 0;
        int expected_write_records_ = 0;
=======
        // Used to check markers after each system call.
        bool expect_syscall_marker_ = false;
>>>>>>> d6cceb06
    };

    // We provide this for subclasses to run these invariants with custom
    // failure reporting.
    virtual void
    report_if_false(per_shard_t *shard, bool condition,
                    const std::string &invariant_name);
    // This must be called at the end (typically from print_results) and passed in
    // an empty shard structure.
    virtual void
    check_schedule_data(per_shard_t *global_shard);

    // Check for invariant violations caused by PC discontinuities. Return an error string
    // for such violations.
    std::string
    check_for_pc_discontinuity(
        per_shard_t *shard, const memref_t &memref, const memref_t &prev_instr,
        addr_t cur_pc, const std::unique_ptr<instr_autoclean_t> &cur_instr_decoded,
        bool expect_encoding, bool at_kernel_event);

    // The keys here are int for parallel, tid for serial.
    std::unordered_map<memref_tid_t, std::unique_ptr<per_shard_t>> shard_map_;
    // This mutex is only needed in parallel_shard_init.  In all other accesses to
    // shard_map (process_memref, print_results) we are single-threaded.
    std::mutex shard_map_mutex_;

    bool knob_offline_;
    unsigned int knob_verbose_;
    std::string knob_test_name_;
    bool has_annotations_ = false;

    std::istream *serial_schedule_file_ = nullptr;
    std::istream *cpu_schedule_file_ = nullptr;

    memtrace_stream_t *serial_stream_ = nullptr;
};

} // namespace drmemtrace
} // namespace dynamorio

#endif /* _INVARIANT_CHECKER_H_ */<|MERGE_RESOLUTION|>--- conflicted
+++ resolved
@@ -196,14 +196,11 @@
         addr_t rseq_start_pc_ = 0;
         addr_t rseq_end_pc_ = 0;
         bool saw_filter_endpoint_marker_ = false;
-<<<<<<< HEAD
+        // Used to check markers after each system call.
+        bool expect_syscall_marker_ = false;
         // Counters for expected read and write records.
         int expected_read_records_ = 0;
         int expected_write_records_ = 0;
-=======
-        // Used to check markers after each system call.
-        bool expect_syscall_marker_ = false;
->>>>>>> d6cceb06
     };
 
     // We provide this for subclasses to run these invariants with custom
