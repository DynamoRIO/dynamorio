/* **********************************************************
 * Copyright (c) 2022-2024 Google, Inc.  All rights reserved.
 * **********************************************************/

/*
 * Redistribution and use in source and binary forms, with or without
 * modification, are permitted provided that the following conditions are met:
 *
 * * Redistributions of source code must retain the above copyright notice,
 *   this list of conditions and the following disclaimer.
 *
 * * Redistributions in binary form must reproduce the above copyright notice,
 *   this list of conditions and the following disclaimer in the documentation
 *   and/or other materials provided with the distribution.
 *
 * * Neither the name of Google, Inc. nor the names of its contributors may be
 *   used to endorse or promote products derived from this software without
 *   specific prior written permission.
 *
 * THIS SOFTWARE IS PROVIDED BY THE COPYRIGHT HOLDERS AND CONTRIBUTORS "AS IS"
 * AND ANY EXPRESS OR IMPLIED WARRANTIES, INCLUDING, BUT NOT LIMITED TO, THE
 * IMPLIED WARRANTIES OF MERCHANTABILITY AND FITNESS FOR A PARTICULAR PURPOSE
 * ARE DISCLAIMED. IN NO EVENT SHALL VMWARE, INC. OR CONTRIBUTORS BE LIABLE
 * FOR ANY DIRECT, INDIRECT, INCIDENTAL, SPECIAL, EXEMPLARY, OR CONSEQUENTIAL
 * DAMAGES (INCLUDING, BUT NOT LIMITED TO, PROCUREMENT OF SUBSTITUTE GOODS OR
 * SERVICES; LOSS OF USE, DATA, OR PROFITS; OR BUSINESS INTERRUPTION) HOWEVER
 * CAUSED AND ON ANY THEORY OF LIABILITY, WHETHER IN CONTRACT, STRICT
 * LIABILITY, OR TORT (INCLUDING NEGLIGENCE OR OTHERWISE) ARISING IN ANY WAY
 * OUT OF THE USE OF THIS SOFTWARE, EVEN IF ADVISED OF THE POSSIBILITY OF SUCH
 * DAMAGE.
 */

/* Standalone record filter tool launcher for file traces. */

#ifdef WINDOWS
#    define NOMINMAX // Avoid windows.h messing up std::max.
<<<<<<< HEAD
#    define UNICODE
#    define _UNICODE
=======
#    define UNICODE  // For Windows headers.
#    define _UNICODE // For C headers.
>>>>>>> 0ac5e0d5
#endif

#include "analyzer.h"
#include "droption.h"
#include "dr_frontend.h"
#include "tools/filter/null_filter.h"
#include "tools/filter/cache_filter.h"
#include "tools/filter/type_filter.h"
#include "tools/filter/record_filter.h"
#include "tests/test_helpers.h"

#include <limits>

using ::dynamorio::drmemtrace::disable_popups;
using ::dynamorio::drmemtrace::record_analysis_tool_t;
using ::dynamorio::drmemtrace::record_analyzer_t;
using ::dynamorio::drmemtrace::trace_marker_type_t;
using ::dynamorio::drmemtrace::trace_type_t;
using ::dynamorio::droption::droption_parser_t;
using ::dynamorio::droption::DROPTION_SCOPE_ALL;
using ::dynamorio::droption::DROPTION_SCOPE_FRONTEND;
using ::dynamorio::droption::droption_t;

namespace {

#define FATAL_ERROR(msg, ...)                               \
    do {                                                    \
        fprintf(stderr, "ERROR: " msg "\n", ##__VA_ARGS__); \
        fflush(stderr);                                     \
        exit(1);                                            \
    } while (0)

static droption_t<std::string>
    op_trace_dir(DROPTION_SCOPE_FRONTEND, "trace_dir", "",
                 "[Required] Trace input directory",
                 "Specifies the directory containing the trace files to be filtered.");

static droption_t<std::string>
    op_output_dir(DROPTION_SCOPE_FRONTEND, "output_dir", "",
                  "[Required] Output directory for the filtered trace",
                  "Specifies the directory where the filtered trace will be written.");

static droption_t<unsigned int> op_verbose(DROPTION_SCOPE_ALL, "verbose", 0, 0, 64,
                                           "Verbosity level",
                                           "Verbosity level for notifications.");

static droption_t<uint64_t>
    // Wrap max in parens to work around Visual Studio compiler issues with the
    // max macro (even despite NOMINMAX defined above).
    op_stop_timestamp(DROPTION_SCOPE_ALL, "stop_timestamp", 0, 0,
                      (std::numeric_limits<uint64_t>::max)(),
                      "Timestamp (in us) in the trace when to stop filtering.",
                      "Record filtering will be disabled (everything will be output) "
                      "when the tool sees a TRACE_MARKER_TYPE_TIMESTAMP marker with "
                      "timestamp greater than the specified value.");

static droption_t<int> op_cache_filter_size(
    DROPTION_SCOPE_FRONTEND, "cache_filter_size", 0,
    "Enable data cache filter with given size (in bytes).",
    "Enable data cache filter with given size (in bytes), with 64 byte "
    "line size and a direct mapped LRU cache.");

static droption_t<std::string>
    op_remove_trace_types(DROPTION_SCOPE_FRONTEND, "remove_trace_types", "",
                          "Comma-separated integers for trace types to remove.",
                          "Comma-separated integers for trace types to remove. "
                          "See trace_type_t for the list of trace entry types.");

static droption_t<std::string>
    op_remove_marker_types(DROPTION_SCOPE_FRONTEND, "remove_marker_types", "",
                           "Comma-separated integers for marker types to remove.",
                           "Comma-separated integers for marker types to remove. "
                           "See trace_marker_type_t for the list of marker types.");

template <typename T>
std::vector<T>
parse_string(const std::string &s, char sep = ',')
{
    size_t pos, at = 0;
    if (s.empty())
        return {};
    std::vector<T> vec;
    do {
        pos = s.find(sep, at);
        vec.push_back(static_cast<T>(std::stoi(s.substr(at, pos))));
        at = pos + 1;
    } while (pos != std::string::npos);
    return vec;
}

} // namespace

int
_tmain(int argc, const TCHAR *targv[])
{
    disable_popups();

#if defined(WINDOWS) && !defined(_UNICODE)
#    error _UNICODE must be defined
#endif

    char **argv;
    drfront_status_t sc = drfront_convert_args(targv, &argv, argc);
    if (sc != DRFRONT_SUCCESS)
        FATAL_ERROR("Failed to process args: %d", sc);

    std::string parse_err;
    if (!droption_parser_t::parse_argv(DROPTION_SCOPE_FRONTEND, argc, (const char **)argv,
                                       &parse_err, NULL) ||
        op_trace_dir.get_value().empty() || op_output_dir.get_value().empty()) {
        FATAL_ERROR("Usage error: %s\nUsage:\n%s", parse_err.c_str(),
                    droption_parser_t::usage_short(DROPTION_SCOPE_ALL).c_str());
    }

    std::vector<
        std::unique_ptr<dynamorio::drmemtrace::record_filter_t::record_filter_func_t>>
        filter_funcs;
    if (op_cache_filter_size.specified()) {
        filter_funcs.emplace_back(
            std::unique_ptr<dynamorio::drmemtrace::record_filter_t::record_filter_func_t>(
                // XXX: add more command-line options to allow the user to set these
                // parameters.
                new dynamorio::drmemtrace::cache_filter_t(
                    /*cache_associativity=*/1, /*cache_line_size=*/64,
                    op_cache_filter_size.get_value(),
                    /*filter_data=*/true, /*filter_instrs=*/false)));
    }
    if (op_remove_trace_types.specified() || op_remove_marker_types.specified()) {
        std::vector<trace_type_t> filter_trace_types =
            parse_string<trace_type_t>(op_remove_trace_types.get_value());
        std::vector<trace_marker_type_t> filter_marker_types =
            parse_string<trace_marker_type_t>(op_remove_marker_types.get_value());
        filter_funcs.emplace_back(
            std::unique_ptr<dynamorio::drmemtrace::record_filter_t::record_filter_func_t>(
                new dynamorio::drmemtrace::type_filter_t(filter_trace_types,
                                                         filter_marker_types)));
    }
    // TODO i#5675: Add other filters.

    auto record_filter = std::unique_ptr<record_analysis_tool_t>(
        new dynamorio::drmemtrace::record_filter_t(
            op_output_dir.get_value(), std::move(filter_funcs),
            op_stop_timestamp.get_value(), op_verbose.get_value()));
    std::vector<record_analysis_tool_t *> tools;
    tools.push_back(record_filter.get());

    record_analyzer_t record_analyzer(
        op_trace_dir.get_value(), &tools[0], (int)tools.size(), /*worker_count=*/0,
        /*skip_instrs=*/0, /*interval_microseconds=*/0, op_verbose.get_value());
    if (!record_analyzer) {
        FATAL_ERROR("Failed to initialize trace filter: %s",
                    record_analyzer.get_error_string().c_str());
    }
    if (!record_analyzer.run()) {
        FATAL_ERROR("Failed to run trace filter: %s",
                    record_analyzer.get_error_string().c_str());
    }
    record_analyzer.print_stats();

    fprintf(stderr, "Done!\n");
    return 0;
}<|MERGE_RESOLUTION|>--- conflicted
+++ resolved
@@ -34,13 +34,8 @@
 
 #ifdef WINDOWS
 #    define NOMINMAX // Avoid windows.h messing up std::max.
-<<<<<<< HEAD
-#    define UNICODE
-#    define _UNICODE
-=======
 #    define UNICODE  // For Windows headers.
 #    define _UNICODE // For C headers.
->>>>>>> 0ac5e0d5
 #endif
 
 #include "analyzer.h"
