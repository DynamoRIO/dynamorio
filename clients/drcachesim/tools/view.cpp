/* **********************************************************
 * Copyright (c) 2017-2020 Google, Inc.  All rights reserved.
 * **********************************************************/

/*
 * Redistribution and use in source and binary forms, with or without
 * modification, are permitted provided that the following conditions are met:
 *
 * * Redistributions of source code must retain the above copyright notice,
 *   this list of conditions and the following disclaimer.
 *
 * * Redistributions in binary form must reproduce the above copyright notice,
 *   this list of conditions and the following disclaimer in the documentation
 *   and/or other materials provided with the distribution.
 *
 * * Neither the name of Google, Inc. nor the names of its contributors may be
 *   used to endorse or promote products derived from this software without
 *   specific prior written permission.
 *
 * THIS SOFTWARE IS PROVIDED BY THE COPYRIGHT HOLDERS AND CONTRIBUTORS "AS IS"
 * AND ANY EXPRESS OR IMPLIED WARRANTIES, INCLUDING, BUT NOT LIMITED TO, THE
 * IMPLIED WARRANTIES OF MERCHANTABILITY AND FITNESS FOR A PARTICULAR PURPOSE
 * ARE DISCLAIMED. IN NO EVENT SHALL VMWARE, INC. OR CONTRIBUTORS BE LIABLE
 * FOR ANY DIRECT, INDIRECT, INCIDENTAL, SPECIAL, EXEMPLARY, OR CONSEQUENTIAL
 * DAMAGES (INCLUDING, BUT NOT LIMITED TO, PROCUREMENT OF SUBSTITUTE GOODS OR
 * SERVICES; LOSS OF USE, DATA, OR PROFITS; OR BUSINESS INTERRUPTION) HOWEVER
 * CAUSED AND ON ANY THEORY OF LIABILITY, WHETHER IN CONTRACT, STRICT
 * LIABILITY, OR TORT (INCLUDING NEGLIGENCE OR OTHERWISE) ARISING IN ANY WAY
 * OUT OF THE USE OF THIS SOFTWARE, EVEN IF ADVISED OF THE POSSIBILITY OF SUCH
 * DAMAGE.
 */

/* This trace analyzer requires access to the modules.log file and the
 * libraries and binary from the traced execution in order to obtain further
 * information about each instruction than was stored in the trace.
 * It does not support online use, only offline.
 */

#include "dr_api.h"
#include "view.h"
#include <algorithm>
#include <iomanip>
#include <iostream>
#include <vector>

const std::string view_t::TOOL_NAME = "View tool";

analysis_tool_t *
view_tool_create(const std::string &module_file_path, uint64_t skip_refs,
                 uint64_t sim_refs, const std::string &syntax, unsigned int verbose,
                 const std::string &alt_module_dir)
{
    return new view_t(module_file_path, skip_refs, sim_refs, syntax, verbose,
                      alt_module_dir);
}

view_t::view_t(const std::string &module_file_path, uint64_t skip_refs, uint64_t sim_refs,
               const std::string &syntax, unsigned int verbose,
               const std::string &alt_module_dir)
    : module_file_path_(module_file_path)
    , knob_verbose_(verbose)
    , instr_count_(0)
    , knob_skip_refs_(skip_refs)
    , knob_sim_refs_(sim_refs)
    , knob_syntax_(syntax)
    , knob_alt_module_dir_(alt_module_dir)
    , num_disasm_instrs_(0)
{
}

std::string
view_t::initialize()
{
    if (module_file_path_.empty())
        return "Module file path is missing";
    dcontext_.dcontext = dr_standalone_init();
    std::string error = directory_.initialize_module_file(module_file_path_);
    if (!error.empty())
        return "Failed to initialize directory: " + error;
    module_mapper_ =
        module_mapper_t::create(directory_.modfile_bytes_, nullptr, nullptr, nullptr,
                                nullptr, knob_verbose_, knob_alt_module_dir_);
    module_mapper_->get_loaded_modules();
    error = module_mapper_->get_last_error();
    if (!error.empty())
        return "Failed to load binaries: " + error;
    dr_disasm_flags_t flags = DR_DISASM_ATT;
    if (knob_syntax_ == "intel") {
        flags = DR_DISASM_INTEL;
    } else if (knob_syntax_ == "dr") {
        flags = DR_DISASM_DR;
    } else if (knob_syntax_ == "arm") {
        flags = DR_DISASM_ARM;
    }
    disassemble_set_syntax(flags);
    return "";
}

bool
view_t::process_memref(const memref_t &memref)
{
    if (instr_count_ < knob_skip_refs_ ||
        instr_count_ >= (knob_skip_refs_ + knob_sim_refs_)) {
        if (type_is_instr(memref.instr.type) ||
            memref.data.type == TRACE_TYPE_INSTR_NO_FETCH)
            ++instr_count_;
        return true;
    }

    if (memref.marker.type == TRACE_TYPE_MARKER) {
        switch (memref.marker.marker_type) {
        case TRACE_MARKER_TYPE_FILETYPE:
            if (TESTANY(OFFLINE_FILE_TYPE_ARCH_ALL, memref.marker.marker_value) &&
<<<<<<< HEAD
                !TESTANY(IF_X86_ELSE(IF_X64_ELSE(OFFLINE_FILE_TYPE_ARCH_X86_64,
                                                 OFFLINE_FILE_TYPE_ARCH_X86_32),
                                     IF_X64_ELSE(OFFLINE_FILE_TYPE_ARCH_AARCH64,
                                                 OFFLINE_FILE_TYPE_ARCH_ARM32)),
                         memref.marker.marker_value)) {
                error_string_ = std::string("Architecture mismatch: trace recorded on ") +
                    trace_arch_string(static_cast<offline_file_type_t>(
                        memref.marker.marker_value));
=======
                !TESTANY(build_target_arch_type(), memref.marker.marker_value)) {
                error_string_ = std::string("Architecture mismatch: trace recorded on ") +
                    trace_arch_string(static_cast<offline_file_type_t>(
                        memref.marker.marker_value)) +
                    " but tool built for " + trace_arch_string(build_target_arch_type());
>>>>>>> 8da4e78f
                return false;
            }
            break;
        case TRACE_MARKER_TYPE_TIMESTAMP:
            std::cerr << "<marker: timestamp " << memref.marker.marker_value << ">\n";
            break;
        case TRACE_MARKER_TYPE_CPU_ID:
            // We include the thread ID here under the assumption that we will always
            // see a cpuid marker on a thread switch.  To avoid that assumption
            // we would want to track the prior tid and print out a thread switch
            // message whenever it changes.
            std::cerr << "<marker: tid " << memref.marker.tid << " on core "
                      << memref.marker.marker_value << ">\n";
            break;
        case TRACE_MARKER_TYPE_KERNEL_EVENT:
            std::cerr << "<marker: kernel xfer to handler>\n";
            break;
        case TRACE_MARKER_TYPE_KERNEL_XFER:
            std::cerr << "<marker: syscall xfer>\n";
            break;
        default:
            // We ignore other markers such as call/ret profiling for now.
            break;
        }
        return true;
    }

    if (!type_is_instr(memref.instr.type) &&
        memref.data.type != TRACE_TYPE_INSTR_NO_FETCH)
        return true;

    ++instr_count_;

    app_pc mapped_pc;
    app_pc orig_pc = (app_pc)memref.instr.addr;
    mapped_pc = module_mapper_->find_mapped_trace_address(orig_pc);
    if (!module_mapper_->get_last_error().empty()) {
        error_string_ = "Failed to find mapped address for " +
            to_hex_string(memref.instr.addr) + ": " + module_mapper_->get_last_error();
        return false;
    }

    std::string disasm;
    auto cached_disasm = disasm_cache_.find(mapped_pc);
    if (cached_disasm != disasm_cache_.end()) {
        disasm = cached_disasm->second;
    } else {
        // MAX_INSTR_DIS_SZ is set to 196 in core/ir/disassemble.h but is not
        // exported so we just use the same value here.
        char buf[196];
        byte *next_pc = disassemble_to_buffer(
            dcontext_.dcontext, mapped_pc, orig_pc, /*show_pc=*/true,
            /*show_bytes=*/true, buf, BUFFER_SIZE_ELEMENTS(buf),
            /*printed=*/nullptr);
        if (next_pc == nullptr) {
            error_string_ = "Failed to disassemble " + to_hex_string(memref.instr.addr);
            return false;
        }
        disasm = buf;
        disasm_cache_.insert({ mapped_pc, disasm });
    }
    // XXX: For now we print the disassembly of instructions only. We should extend
    // this tool to annotate load/store operations with the entries recorded in
    // the offline trace.
    std::cerr << disasm;
    ++num_disasm_instrs_;
    return true;
}

bool
view_t::print_results()
{
    std::cerr << TOOL_NAME << " results:\n";
    std::cerr << std::setw(15) << num_disasm_instrs_
              << " : total disassembled instructions\n";
    return true;
}<|MERGE_RESOLUTION|>--- conflicted
+++ resolved
@@ -111,22 +111,11 @@
         switch (memref.marker.marker_type) {
         case TRACE_MARKER_TYPE_FILETYPE:
             if (TESTANY(OFFLINE_FILE_TYPE_ARCH_ALL, memref.marker.marker_value) &&
-<<<<<<< HEAD
-                !TESTANY(IF_X86_ELSE(IF_X64_ELSE(OFFLINE_FILE_TYPE_ARCH_X86_64,
-                                                 OFFLINE_FILE_TYPE_ARCH_X86_32),
-                                     IF_X64_ELSE(OFFLINE_FILE_TYPE_ARCH_AARCH64,
-                                                 OFFLINE_FILE_TYPE_ARCH_ARM32)),
-                         memref.marker.marker_value)) {
-                error_string_ = std::string("Architecture mismatch: trace recorded on ") +
-                    trace_arch_string(static_cast<offline_file_type_t>(
-                        memref.marker.marker_value));
-=======
                 !TESTANY(build_target_arch_type(), memref.marker.marker_value)) {
                 error_string_ = std::string("Architecture mismatch: trace recorded on ") +
                     trace_arch_string(static_cast<offline_file_type_t>(
                         memref.marker.marker_value)) +
                     " but tool built for " + trace_arch_string(build_target_arch_type());
->>>>>>> 8da4e78f
                 return false;
             }
             break;
