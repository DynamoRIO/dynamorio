--- conflicted
+++ resolved
@@ -53,10 +53,7 @@
 bool
 cache_t::init(int associativity, int64_t line_size, int total_size,
               caching_device_t *parent, caching_device_stats_t *stats,
-<<<<<<< HEAD
               std::unique_ptr<cache_replacement_policy_t> replacement_policy,
-=======
->>>>>>> c613e38f
               prefetcher_t *prefetcher, cache_inclusion_policy_t inclusion_policy,
               bool coherent_cache, int id, snoop_filter_t *snoop_filter,
               const std::vector<caching_device_t *> &children)
