/* **********************************************************
 * Copyright (c) 2015-2023 Google, Inc.  All rights reserved.
 * **********************************************************/

/*
 * Redistribution and use in source and binary forms, with or without
 * modification, are permitted provided that the following conditions are met:
 *
 * * Redistributions of source code must retain the above copyright notice,
 *   this list of conditions and the following disclaimer.
 *
 * * Redistributions in binary form must reproduce the above copyright notice,
 *   this list of conditions and the following disclaimer in the documentation
 *   and/or other materials provided with the distribution.
 *
 * * Neither the name of Google, Inc. nor the names of its contributors may be
 *   used to endorse or promote products derived from this software without
 *   specific prior written permission.
 *
 * THIS SOFTWARE IS PROVIDED BY THE COPYRIGHT HOLDERS AND CONTRIBUTORS "AS IS"
 * AND ANY EXPRESS OR IMPLIED WARRANTIES, INCLUDING, BUT NOT LIMITED TO, THE
 * IMPLIED WARRANTIES OF MERCHANTABILITY AND FITNESS FOR A PARTICULAR PURPOSE
 * ARE DISCLAIMED. IN NO EVENT SHALL VMWARE, INC. OR CONTRIBUTORS BE LIABLE
 * FOR ANY DIRECT, INDIRECT, INCIDENTAL, SPECIAL, EXEMPLARY, OR CONSEQUENTIAL
 * DAMAGES (INCLUDING, BUT NOT LIMITED TO, PROCUREMENT OF SUBSTITUTE GOODS OR
 * SERVICES; LOSS OF USE, DATA, OR PROFITS; OR BUSINESS INTERRUPTION) HOWEVER
 * CAUSED AND ON ANY THEORY OF LIABILITY, WHETHER IN CONTRACT, STRICT
 * LIABILITY, OR TORT (INCLUDING NEGLIGENCE OR OTHERWISE) ARISING IN ANY WAY
 * OUT OF THE USE OF THIS SOFTWARE, EVEN IF ADVISED OF THE POSSIBILITY OF SUCH
 * DAMAGE.
 */

#include "cache.h"

#include <stddef.h>
<<<<<<< HEAD
=======

#include <cstdint>
>>>>>>> b108ea70
#include <utility>
#include <vector>

#include "memref.h"
#include "cache_line.h"
#include "cache_stats.h"
#include "caching_device.h"
#include "caching_device_block.h"
#include "caching_device_stats.h"
#include "prefetcher.h"
#include "trace_entry.h"

namespace dynamorio {
namespace drmemtrace {

class snoop_filter_t;

bool
cache_t::init(int associativity, int64_t line_size, int64_t total_size,
              caching_device_t *parent, caching_device_stats_t *stats,
              std::unique_ptr<cache_replacement_policy_t> replacement_policy,
              prefetcher_t *prefetcher, cache_inclusion_policy_t inclusion_policy,
              bool coherent_cache, int id, snoop_filter_t *snoop_filter,
              const std::vector<caching_device_t *> &children)
{
    // Check line_size to avoid divide-by-0.
    if (line_size < 1)
        return false;
    // convert total_size to num_blocks to fit for caching_device_t::init
    int64_t num_lines = total_size / line_size;

    return caching_device_t::init(
        associativity, line_size, num_lines, parent, stats, std::move(replacement_policy),
        prefetcher, inclusion_policy, coherent_cache, id, snoop_filter, children);
}

void
cache_t::init_blocks()
{
    for (int i = 0; i < num_blocks_; i++) {
        blocks_[i] = new cache_line_t;
    }
}

void
cache_t::request(const memref_t &memref)
{
    caching_device_t::request(memref);
}

void
cache_t::flush(const memref_t &memref)
{
    addr_t tag = compute_tag(memref.flush.addr);
    addr_t final_tag =
        compute_tag(memref.flush.addr + memref.flush.size - 1 /*no overflow*/);
    last_tag_ = TAG_INVALID;
    for (; tag <= final_tag; ++tag) {
        auto block_way = find_caching_device_block(tag);
        if (block_way.first == nullptr)
            continue;
        invalidate_caching_device_block(block_way.first);
    }
    // We flush parent_'s code cache here.
    // XXX: should L1 data cache be flushed when L1 instr cache is flushed?
    if (parent_ != NULL)
        ((cache_t *)parent_)->flush(memref);
    if (stats_ != NULL)
        ((cache_stats_t *)stats_)->flush(memref);
}

} // namespace drmemtrace
} // namespace dynamorio<|MERGE_RESOLUTION|>--- conflicted
+++ resolved
@@ -33,11 +33,8 @@
 #include "cache.h"
 
 #include <stddef.h>
-<<<<<<< HEAD
-=======
 
 #include <cstdint>
->>>>>>> b108ea70
 #include <utility>
 #include <vector>
 
