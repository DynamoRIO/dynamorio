/* **********************************************************
 * Copyright (c) 2015-2023 Google, Inc.  All rights reserved.
 * **********************************************************/

/*
 * Redistribution and use in source and binary forms, with or without
 * modification, are permitted provided that the following conditions are met:
 *
 * * Redistributions of source code must retain the above copyright notice,
 *   this list of conditions and the following disclaimer.
 *
 * * Redistributions in binary form must reproduce the above copyright notice,
 *   this list of conditions and the following disclaimer in the documentation
 *   and/or other materials provided with the distribution.
 *
 * * Neither the name of Google, Inc. nor the names of its contributors may be
 *   used to endorse or promote products derived from this software without
 *   specific prior written permission.
 *
 * THIS SOFTWARE IS PROVIDED BY THE COPYRIGHT HOLDERS AND CONTRIBUTORS "AS IS"
 * AND ANY EXPRESS OR IMPLIED WARRANTIES, INCLUDING, BUT NOT LIMITED TO, THE
 * IMPLIED WARRANTIES OF MERCHANTABILITY AND FITNESS FOR A PARTICULAR PURPOSE
 * ARE DISCLAIMED. IN NO EVENT SHALL VMWARE, INC. OR CONTRIBUTORS BE LIABLE
 * FOR ANY DIRECT, INDIRECT, INCIDENTAL, SPECIAL, EXEMPLARY, OR CONSEQUENTIAL
 * DAMAGES (INCLUDING, BUT NOT LIMITED TO, PROCUREMENT OF SUBSTITUTE GOODS OR
 * SERVICES; LOSS OF USE, DATA, OR PROFITS; OR BUSINESS INTERRUPTION) HOWEVER
 * CAUSED AND ON ANY THEORY OF LIABILITY, WHETHER IN CONTRACT, STRICT
 * LIABILITY, OR TORT (INCLUDING NEGLIGENCE OR OTHERWISE) ARISING IN ANY WAY
 * OUT OF THE USE OF THIS SOFTWARE, EVEN IF ADVISED OF THE POSSIBILITY OF SUCH
 * DAMAGE.
 */

/* caching_device: represents a hardware caching device.
 */

#ifndef _CACHING_DEVICE_H_
#define _CACHING_DEVICE_H_ 1

#include <cstddef>
#include <functional>
#include <memory>
#include <string>
#include <unordered_map>
#include <utility>
#include <vector>

#include "caching_device_block.h"
#include "caching_device_stats.h"
#include "memref.h"
#include "trace_entry.h"
#include "cache_replacement_policy.h"

namespace dynamorio {
namespace drmemtrace {

// Statistics collection is abstracted out into the caching_device_stats_t class.

// Different replacement policies are expected to be implemented by
// subclassing caching_device_t.

// We assume we're only invoked from a single thread of control and do
// not need to synchronize data access.

class snoop_filter_t;
class prefetcher_t;

// NON_INC_NON_EXC = Non-Inclusive Non-Exclusive, aka NINE.
enum class cache_inclusion_policy_t { NON_INC_NON_EXC, INCLUSIVE, EXCLUSIVE };
class caching_device_t {
public:
    explicit caching_device_t(const std::string &name = "caching_device");
    virtual bool
    init(int associativity, int64_t block_size, int num_blocks, caching_device_t *parent,
<<<<<<< HEAD
         caching_device_stats_t *stats,
         std::unique_ptr<cache_replacement_policy_t> replacement_policy,
         prefetcher_t *prefetcher = nullptr,
=======
         caching_device_stats_t *stats, prefetcher_t *prefetcher = nullptr,
>>>>>>> c613e38f
         cache_inclusion_policy_t inclusion_policy =
             cache_inclusion_policy_t::NON_INC_NON_EXC,
         bool coherent_cache = false, int id_ = -1,
         snoop_filter_t *snoop_filter_ = nullptr,
         const std::vector<caching_device_t *> &children = {});
    virtual ~caching_device_t();
    virtual void
    request(const memref_t &memref);
    virtual void
    invalidate(addr_t tag, invalidation_type_t invalidation_type_);
    bool
    contains_tag(addr_t tag);
    void
    propagate_eviction(addr_t tag, const caching_device_t *requester);
    void
    propagate_write(addr_t tag, const caching_device_t *requester);

    caching_device_stats_t *
    get_stats() const
    {
        return stats_;
    }
    void
    set_stats(caching_device_stats_t *stats)
    {
        stats_ = stats;
        if (stats != nullptr) {
            stats->set_caching_device(this);
        }
    }
    prefetcher_t *
    get_prefetcher() const
    {
        return prefetcher_;
    }
    caching_device_t *
    get_parent() const
    {
        return parent_;
    }
    inline double
    get_loaded_fraction() const
    {
        return double(loaded_blocks_) / num_blocks_;
    }
    // Must be called prior to any call to request().
    virtual inline void
    set_hashtable_use(bool use_hashtable)
    {
        if (!use_tag2block_table_ && use_hashtable) {
            // Resizing from an initial small table causes noticeable overhead, so we
            // start with a relatively large table.
            tag2block.reserve(1 << 16);
            // Even with the large initial size, for large caches we want to keep the
            // load factor small.
            tag2block.max_load_factor(0.5);
        }
        use_tag2block_table_ = use_hashtable;
    }
    int
    get_block_index(const addr_t addr) const
    {
        addr_t tag = compute_tag(addr);
        int block_idx = compute_block_idx(tag);
        return block_idx;
    }

    // Accessors for cache parameters.
    virtual int
    get_associativity() const
    {
        return associativity_;
    }
    virtual int64_t
    get_block_size() const
    {
        return block_size_;
    }
    virtual int
    get_num_blocks() const
    {
        return num_blocks_;
    }
    virtual bool
    is_inclusive() const
    {
        return inclusion_policy_ == cache_inclusion_policy_t::INCLUSIVE;
    }
    virtual bool
    is_exclusive() const
    {
        return inclusion_policy_ == cache_inclusion_policy_t::EXCLUSIVE;
    }
    virtual bool
    is_coherent() const
    {
        return coherent_cache_;
    }
    virtual int64_t
    get_size_bytes() const
    {
        return num_blocks_ * block_size_;
    }
    virtual std::string
    get_replace_policy() const
    {
        return replacement_policy_->get_name();
    }
    virtual const std::string &
    get_name() const
    {
        return name_;
    }
    // Return a one-line string describing the cache configuration.
    virtual std::string
    get_description() const;

protected:
    virtual void
    access_update(int block_idx, int way);
    virtual int
    replace_which_way(int block_idx);
    virtual int
    get_next_way_to_replace(const int block_idx) const;
    virtual void
    record_access_stats(const memref_t &memref, bool hit,
                        caching_device_block_t *cache_block);
    virtual void
    insert_tag(addr_t tag, bool is_write, int way, int block_idx);

    inline addr_t
    compute_tag(addr_t addr) const
    {
        return addr >> block_size_bits_;
    }
    inline int
    compute_block_idx(addr_t tag) const
    {
        return (tag & blocks_per_way_mask_) * associativity_;
    }
    inline caching_device_block_t &
    get_caching_device_block(int block_idx, int way) const
    {
        return *(blocks_[block_idx + way]);
    }

    inline void
    invalidate_caching_device_block(caching_device_block_t *block)
    {
        if (use_tag2block_table_)
            tag2block.erase(block->tag_);
        block->tag_ = TAG_INVALID;
    }

    inline void
    update_tag(caching_device_block_t *block, int way, addr_t new_tag)
    {
        if (use_tag2block_table_) {
            if (block->tag_ != TAG_INVALID)
                tag2block.erase(block->tag_);
            tag2block[new_tag] = std::make_pair(block, way);
        }
        block->tag_ = new_tag;
    }

    // Returns the block (and its way) whose tag equals `tag`.
    // Returns <nullptr,0> if there is no such block.
    std::pair<caching_device_block_t *, int>
    find_caching_device_block(addr_t tag);

    // a pure virtual function for subclasses to initialize their own block array
    virtual void
    init_blocks() = 0;

    int associativity_;
    int64_t block_size_; // Also known as line length.
    int num_blocks_;     // Total number of lines in cache = size / block_size.
    bool coherent_cache_;
    // This is an index into snoop filter's array of caches.
    int id_;

    // Current valid blocks in the cache
    int loaded_blocks_;

    // Pointers to the caching device's parent and children devices.
    caching_device_t *parent_;
    std::vector<caching_device_t *> children_;

    snoop_filter_t *snoop_filter_;

    // Cache inclusion policy for multi-level caches.
    cache_inclusion_policy_t inclusion_policy_;

    // This should be an array of caching_device_block_t pointers, otherwise
    // an extended block class which has its own member variables cannot be indexed
    // correctly by base class pointers.
    caching_device_block_t **blocks_;
    int blocks_per_way_;
    // Optimization fields for fast bit operations
    int blocks_per_way_mask_;
    int block_size_bits_;

    caching_device_stats_t *stats_;
    prefetcher_t *prefetcher_;

    // Optimization: remember last tag and its location in the cache, to
    // fast-path request processing for repeated accesses.
    addr_t last_tag_;
    int last_way_;
    int last_block_idx_;
    // Optimization: keep a hashtable for quick lookup of {block,way}
    // given a tag, if using a large cache hierarchy where serial
    // walks over the associativity end up as bottlenecks.
    // We can't easily remove the blocks_ array and replace with just
    // the hashtable as replace_which_way(), etc. want quick access to
    // every way for a given line index.
    std::unordered_map<addr_t, std::pair<caching_device_block_t *, int>,
                       std::function<unsigned long(addr_t)>>
        tag2block;
    bool use_tag2block_table_ = false;

    mutable std::unique_ptr<cache_replacement_policy_t> replacement_policy_;

    // Name for this cache.
    const std::string name_;
};

} // namespace drmemtrace
} // namespace dynamorio

#endif /* _CACHING_DEVICE_H_ */<|MERGE_RESOLUTION|>--- conflicted
+++ resolved
@@ -71,13 +71,9 @@
     explicit caching_device_t(const std::string &name = "caching_device");
     virtual bool
     init(int associativity, int64_t block_size, int num_blocks, caching_device_t *parent,
-<<<<<<< HEAD
          caching_device_stats_t *stats,
          std::unique_ptr<cache_replacement_policy_t> replacement_policy,
          prefetcher_t *prefetcher = nullptr,
-=======
-         caching_device_stats_t *stats, prefetcher_t *prefetcher = nullptr,
->>>>>>> c613e38f
          cache_inclusion_policy_t inclusion_policy =
              cache_inclusion_policy_t::NON_INC_NON_EXC,
          bool coherent_cache = false, int id_ = -1,
