/* **********************************************************
 * Copyright (c) 2022-2024 Google, Inc.  All rights reserved.
 * **********************************************************/

/*
 * Redistribution and use in source and binary forms, with or without
 * modification, are permitted provided that the following conditions are met:
 *
 * * Redistributions of source code must retain the above copyright notice,
 *   this list of conditions and the following disclaimer.
 *
 * * Redistributions in binary form must reproduce the above copyright notice,
 *   this list of conditions and the following disclaimer in the documentation
 *   and/or other materials provided with the distribution.
 *
 * * Neither the name of Google, Inc. nor the names of its contributors may be
 *   used to endorse or promote products derived from this software without
 *   specific prior written permission.
 *
 * THIS SOFTWARE IS PROVIDED BY THE COPYRIGHT HOLDERS AND CONTRIBUTORS "AS IS"
 * AND ANY EXPRESS OR IMPLIED WARRANTIES, INCLUDING, BUT NOT LIMITED TO, THE
 * IMPLIED WARRANTIES OF MERCHANTABILITY AND FITNESS FOR A PARTICULAR PURPOSE
 * ARE DISCLAIMED. IN NO EVENT SHALL VMWARE, INC. OR CONTRIBUTORS BE LIABLE
 * FOR ANY DIRECT, INDIRECT, INCIDENTAL, SPECIAL, EXEMPLARY, OR CONSEQUENTIAL
 * DAMAGES (INCLUDING, BUT NOT LIMITED TO, PROCUREMENT OF SUBSTITUTE GOODS OR
 * SERVICES; LOSS OF USE, DATA, OR PROFITS; OR BUSINESS INTERRUPTION) HOWEVER
 * CAUSED AND ON ANY THEORY OF LIABILITY, WHETHER IN CONTRACT, STRICT
 * LIABILITY, OR TORT (INCLUDING NEGLIGENCE OR OTHERWISE) ARISING IN ANY WAY
 * OUT OF THE USE OF THIS SOFTWARE, EVEN IF ADVISED OF THE POSSIBILITY OF SUCH
 * DAMAGE.
 */

#include "kcore_copy.h"

#include <elf.h>
#include <stdio.h>
#include <string.h>
#include <sys/types.h>

#include <fstream>
#include <set>
#include <string>

#include "dr_api.h"
#include "trace_entry.h"
#include "utils.h"
#include "drmemtrace.h"

namespace dynamorio {
namespace drmemtrace {

#define MODULES_FILE_NAME "modules"
#define MODULES_FILE_PATH "/proc/" MODULES_FILE_NAME
#define KALLSYMS_FILE_PATH "/proc/" DRMEMTRACE_KALLSYMS_FILENAME
#define KCORE_FILE_PATH "/proc/" DRMEMTRACE_KCORE_FILENAME

#define KERNEL_SYMBOL_MAX_LEN 300

/* This struct type defines the information of every module read from /proc/module.
 * We store all information on a linked list.
 */
struct proc_module_t {
    proc_module_t *next;

    /* The start virtual address of the module in memory. */
    uint64_t start;

    /* The end virtual address of the module in memory. */
    uint64_t end;
};

/* This struct type defines the metadata of every code segment read from  /proc/kcore. */
struct proc_kcore_code_segment_t {
    /* The start offset of the code segment in /proc/kcore. */
    uint64_t start;

    /* The length of the code segment. */
    ssize_t len;

    /* The virtual address of the code segment in memory. */
    uint64_t vaddr;

    /* The buffer to store the code segment. */
    char *buf;
};

/* The auto close wrapper of file_t.
 * This can ensure the file is closed when it is out of scope. And it is also allowed to
 * customize file manipulation functions.
 */
class file_autoclose_t {
public:
    file_autoclose_t(const char *file_name, int flags,
                     drmemtrace_open_file_func_t open_file_func,
                     drmemtrace_close_file_func_t close_file_func,
                     drmemtrace_read_file_func_t read_file_func,
                     drmemtrace_write_file_func_t write_file_func,
                     bool (*seek_file_func)(file_t f, int64 offset, int origin))
        : fd_(INVALID_FILE)
        , open_file_func_(open_file_func)
        , close_file_func_(close_file_func)
        , read_file_func_(read_file_func)
        , write_file_func_(write_file_func)
        , seek_file_func_(seek_file_func)
    {
        ASSERT(open_file_func_ != NULL, "open_file_func_ cannot be NULL");
        ASSERT(close_file_func_ != NULL, "close_file_func_ cannot be NULL");

        ASSERT(file_name != NULL, "file_name cannot be NULL");
        fd_ = open_file_func_(file_name, flags);
    }

    ~file_autoclose_t()
    {
        ASSERT(close_file_func_ != NULL, "close_file_func_ cannot be NULL");
        if (fd_ != INVALID_FILE) {
            close_file_func_(fd_);
            fd_ = INVALID_FILE;
        }
    }

    bool
    is_open()
    {
        return fd_ != INVALID_FILE;
    }

    bool
    write(DR_PARAM_IN const void *buf, DR_PARAM_IN size_t count)
    {
        if (fd_ == INVALID_FILE || write_file_func_ == NULL) {
            return false;
        }
        ssize_t written = write_file_func_(fd_, buf, count);
        return written > 0 && (size_t)written == count;
    }

    ssize_t
    read(DR_PARAM_OUT void *buf, DR_PARAM_IN size_t count)
    {
        if (fd_ == INVALID_FILE || read_file_func_ == NULL) {
            return -1;
        }
        return read_file_func_(fd_, buf, count);
    }

    bool
    seek(DR_PARAM_IN int64 offset, DR_PARAM_IN int origin)
    {
        if (fd_ == INVALID_FILE || seek_file_func_ == NULL) {
            return false;
        }
        return seek_file_func_(fd_, offset, origin);
    }

private:
    file_t fd_;
    drmemtrace_open_file_func_t open_file_func_;
    drmemtrace_close_file_func_t close_file_func_;
    drmemtrace_read_file_func_t read_file_func_;
    drmemtrace_write_file_func_t write_file_func_;
    bool (*seek_file_func_)(file_t f, int64 offset, int origin);
};

kcore_copy_t::kcore_copy_t(drmemtrace_open_file_func_t open_file_func,
                           drmemtrace_write_file_func_t write_file_func,
                           drmemtrace_close_file_func_t close_file_func)
    : open_file_func_(open_file_func)
    , write_file_func_(write_file_func)
    , close_file_func_(close_file_func)
    , modules_(nullptr)
    , kcore_code_segments_num_(0)
    , kcore_code_segments_(nullptr)
{
}

kcore_copy_t::~kcore_copy_t()
{
    /* Free the module information linked list. */
    proc_module_t *next_module = modules_;
    while (next_module) {
        proc_module_t *cur_module = next_module;
        next_module = next_module->next;
        dr_global_free(cur_module, sizeof(proc_module_t));
    }
    modules_ = nullptr;

    if (kcore_code_segments_ != nullptr) {
        /* Free the kcore code segment metadata array. */
        for (int i = 0; i < kcore_code_segments_num_; i++) {
            dr_global_free(kcore_code_segments_[i].buf, kcore_code_segments_[i].len);
        }
        dr_global_free(kcore_code_segments_,
                       sizeof(proc_kcore_code_segment_t) * kcore_code_segments_num_);
    }
    kcore_code_segments_ = nullptr;
}

bool
kcore_copy_t::copy(const char *kcore_path, const char *kallsyms_path)
{
    if (!read_code_segments()) {
        ASSERT(false, "failed to read code segments");
        return false;
    }
    if (!copy_kcore(kcore_path)) {
        ASSERT(false, "failed to copy " DRMEMTRACE_KCORE_FILENAME);
        return false;
    }
    if (!copy_kallsyms(kallsyms_path)) {
        ASSERT(false, "failed to copy " DRMEMTRACE_KALLSYMS_FILENAME);
        return false;
    }
    return true;
}

bool
kcore_copy_t::read_code_segments()
{
    if (!read_modules()) {
        return false;
    }
    if (!read_kallsyms()) {
        return false;
    }
    if (!read_kcore()) {
        return false;
    }
    return true;
}

bool
kcore_copy_t::copy_kcore(const char *to_kcore_path)
{
    /* We use drmemtrace file operations functions to dump out code segments in kcore. */
    file_autoclose_t fd(to_kcore_path, DR_FILE_WRITE_OVERWRITE, open_file_func_,
                        close_file_func_, nullptr /*read_file_func*/, write_file_func_,
                        nullptr /* seek_file_func */);

    if (!fd.is_open()) {
        ASSERT(false, "failed to open " DRMEMTRACE_KCORE_FILENAME " for writing");
        return false;
    }

    Elf64_Ehdr to_ehdr;
    memcpy(&to_ehdr.e_ident, proc_kcore_ehdr_.e_ident, EI_NIDENT);
    to_ehdr.e_type = proc_kcore_ehdr_.e_type;
    to_ehdr.e_machine = proc_kcore_ehdr_.e_machine;
    to_ehdr.e_version = proc_kcore_ehdr_.e_version;
    to_ehdr.e_entry = 0;
    to_ehdr.e_shoff = 0;
    to_ehdr.e_flags = proc_kcore_ehdr_.e_flags;
    to_ehdr.e_phnum = kcore_code_segments_num_;
    to_ehdr.e_shentsize = 0;
    to_ehdr.e_shnum = 0;
    to_ehdr.e_shstrndx = 0;
    to_ehdr.e_phoff = sizeof(Elf64_Ehdr);
    to_ehdr.e_ehsize = sizeof(Elf64_Ehdr);
    to_ehdr.e_phentsize = sizeof(Elf64_Phdr);

    uint64_t offset = 0;
    if (!fd.write(&to_ehdr, sizeof(Elf64_Ehdr))) {
        ASSERT(false, "failed to write " DRMEMTRACE_KCORE_FILENAME " header");
        return false;
    }
    offset += sizeof(Elf64_Ehdr);

    Elf64_Phdr *to_phdrs =
        (Elf64_Phdr *)dr_global_alloc(sizeof(Elf64_Phdr) * kcore_code_segments_num_);
    uint64_t code_segment_offset = offset + sizeof(Elf64_Phdr) * kcore_code_segments_num_;
    for (int i = 0; i < kcore_code_segments_num_; ++i) {
        to_phdrs[i].p_type = PT_LOAD;
        to_phdrs[i].p_offset = code_segment_offset;
        to_phdrs[i].p_vaddr = kcore_code_segments_[i].vaddr;
        to_phdrs[i].p_paddr = 0;
        to_phdrs[i].p_filesz = kcore_code_segments_[i].len;
        to_phdrs[i].p_memsz = kcore_code_segments_[i].len;
        to_phdrs[i].p_flags = PF_R | PF_X;
        to_phdrs[i].p_align = 0;
        code_segment_offset += to_phdrs[i].p_filesz;
    }
    if (!fd.write(to_phdrs, sizeof(Elf64_Phdr) * kcore_code_segments_num_)) {
        ASSERT(false, "failed to write the program header to " DRMEMTRACE_KCORE_FILENAME);
        dr_global_free(to_phdrs, sizeof(Elf64_Phdr) * kcore_code_segments_num_);
        return false;
    }
    dr_global_free(to_phdrs, sizeof(Elf64_Phdr) * kcore_code_segments_num_);
    offset += sizeof(Elf64_Phdr) * kcore_code_segments_num_;

    for (int i = 0; i < kcore_code_segments_num_; ++i) {
        if (!fd.write(kcore_code_segments_[i].buf, kcore_code_segments_[i].len)) {
            ASSERT(
                false,
                "failed to write the kernel code segment to " DRMEMTRACE_KCORE_FILENAME);
            return false;
        }
    }

    return true;
}

bool
kcore_copy_t::copy_kallsyms(const char *to_kallsyms_path)
{
    /* We use DynamoRIO default file operations functions to open and read /proc/kallsyms.
     */
    file_autoclose_t from_kallsyms_fd(
        KALLSYMS_FILE_PATH, DR_FILE_READ, dr_open_file, dr_close_file, dr_read_file,
        nullptr /* write_file_func */, nullptr /* seek_file_func */);
    if (!from_kallsyms_fd.is_open()) {
        ASSERT(false, "failed to open " KALLSYMS_FILE_PATH " for reading");
        return false;
    }

    /* We use drmemtrace file operations functions to store the output kallsyms. */
    file_autoclose_t to_kallsyms_fd(
        to_kallsyms_path, DR_FILE_WRITE_OVERWRITE, open_file_func_, close_file_func_,
        nullptr /* read_file_func */, write_file_func_, nullptr /* seek_file_func */);
    if (!to_kallsyms_fd.is_open()) {
        ASSERT(false, "failed to open " DRMEMTRACE_KALLSYMS_FILENAME " for writing");
        return false;
    }

    char buf[1024];
    ssize_t bytes_read;
    while ((bytes_read = from_kallsyms_fd.read(buf, sizeof(buf))) > 0) {
        if (!to_kallsyms_fd.write(buf, bytes_read)) {
            ASSERT(false, "failed to copy data to " DRMEMTRACE_KALLSYMS_FILENAME);
            return false;
        }
    }

    return true;
}

bool
kcore_copy_t::read_modules()
{
    std::ifstream f(MODULES_FILE_PATH, std::ios::in);
    if (!f.is_open()) {
        ASSERT(false, "failed to open " MODULES_FILE_PATH);
        return false;
    }
    proc_module_t *last_module = modules_;
    std::string line;
    while (std::getline(f, line)) {
        /* Each line is similar to the following line:
         * 'scsi_dh_hp_sw 12895 0 - Live 0xffffffffa005e000'
         * We parse the second and the last field to construct a proc_module_t type
         * instance.
         */
        uint64_t addr = 0x0;
        int len = 0;
        if (dr_sscanf(line.c_str(), "%*s %d %*d %*s %*s " HEX64_FORMAT_STRING, &len,
                      &addr) != 2) {
            ASSERT(false, "failed to parse " MODULES_FILE_PATH);
            f.close();
            return false;
        }

        proc_module_t *module = (proc_module_t *)dr_global_alloc(sizeof(proc_module_t));
        module->start = addr;
        module->end = addr + len;
        module->next = nullptr;
        kcore_code_segments_num_++;
        if (last_module == nullptr) {
            modules_ = module;
            last_module = module;
        } else {
            last_module->next = module;
            last_module = module;
        }
    }
    f.close();
    return true;
}

static bool
is_function_symbol(char type)
{
    // From man nm, "t"/"T" are symbols from the code section,
    // and "w"/"W" are weak symbols.
    return toupper(type) == 'T' || toupper(type) == 'W';
}

bool
kcore_copy_t::read_kallsyms()
{
    std::ifstream f(KALLSYMS_FILE_PATH, std::ios::in);
    if (!f.is_open()) {
        ASSERT(false, "failed to open " KALLSYMS_FILE_PATH);
        return false;
    }
    proc_module_t *kernel_module = nullptr;
    std::string line;

    /* i#6486: Kernel JIT code like eBPF is not included in /proc/modules, but they have
     * entries in /proc/kallsyms if /proc/sys/net/core/bpf_jit_harden and
     * /proc/sys/net/core/bpf_jit_kallsyms are set appropriately (see
     * docs.kernel.org/admin-guide/sysctl/net.html#proc-sys-net-core-network-core-options
     * for more details).
     * Perf's kcore copy logic does not copy JIT code but somehow includes JIT encodings
     * and symbols in perf.data/data itself (not sure how yet). However, we use a
     * different approach and copy the BPF JIT code to our kcore dump. If we find that
     * the kernel executes other JIT code (indicated by "no memory mapped at this
     * address" errors during libipt decoding), we would need to extend this logic to
     * somehow identify those other /proc/kcore JIT regions.
     */
    std::set<uint64_t> bpf_jit_symbols;
#define BPF_JIT_MODULE_NAME "[bpf]"

    while (std::getline(f, line)) {
        char name[KERNEL_SYMBOL_MAX_LEN];
        char module[KERNEL_SYMBOL_MAX_LEN];
        char type;
        uint64_t addr;
        int n_read = dr_sscanf(line.c_str(), HEX64_FORMAT_STRING " %c %299s %299s", &addr,
                               &type, name, module);
        if (n_read < 3)
            continue;
        bool has_module = n_read > 3;
        if (strcmp(name, "_stext") == 0) {
            if (kernel_module != nullptr) {
                ASSERT(false, "multiple kernel modules found");
                f.close();
                return false;
            }
            kernel_module = (proc_module_t *)dr_global_alloc(sizeof(proc_module_t));
            kernel_module->start = addr;
        } else if (strcmp(name, "_etext") == 0) {
            if (kernel_module == nullptr) {
                ASSERT(false, "failed to find kernel module");
                f.close();
                return false;
            }
            kernel_module->end = addr;
            kernel_module->next = modules_;
            kcore_code_segments_num_++;
            modules_ = kernel_module;
            kernel_module = nullptr;
        } else if (has_module && strcmp(module, BPF_JIT_MODULE_NAME) == 0 &&
                   is_function_symbol(type)) {
            bpf_jit_symbols.insert(addr);
        }
    }
    ASSERT(kernel_module == nullptr, "failed to find kernel module");

    if (!bpf_jit_symbols.empty()) {
<<<<<<< HEAD
        constexpr int kExtraPages = 5;
        /* For BPF JIT code, it seems not uncommon for /proc/kallsyms to not have full
         * page-level coverage. To ensure we copy all relevant code, we dump multiple
         * page size worth of contents after each bpf-related function symbol. This is
         * somewhat similar to perf adding page size to the highest kernel symbol in
         * its own kcore copy logic. This does not seem to inflate the kcore dump size
         * by too much (< 1% increase, to 20MB).
         * XXX: We could potentially expose a command-line option instead of
         * hard-coding the kExtraPages.
=======
        constexpr int EXTRA_PAGES = 10;
        /* For BPF JIT code, it seems not uncommon for /proc/kallsyms to not have full
         * page-level coverage. To ensure we copy all relevant code, we dump multiple
         * page sizes' worth of contents after each bpf-related function symbol. This is
         * somewhat similar to perf adding page size to the highest kernel symbol in
         * its own kcore copy logic. This does not seem to inflate the kcore dump size
         * by too much (< 1% increase).
         * XXX: We could potentially expose a command-line option instead of
         * hard-coding the EXTRA_PAGES.
>>>>>>> db323a46
         */
        size_t page_size = dr_page_size();
        proc_module_t *bpf_module = nullptr;
        for (auto it = bpf_jit_symbols.begin(); it != bpf_jit_symbols.end();) {
            uint64_t addr = *it;
            if (bpf_module == nullptr) {
                bpf_module = (proc_module_t *)dr_global_alloc(sizeof(proc_module_t));
                bpf_module->start = ALIGN_BACKWARD(addr, page_size);
                bpf_module->end =
<<<<<<< HEAD
                    ALIGN_FORWARD(addr + kExtraPages * page_size, page_size);
=======
                    ALIGN_FORWARD(addr + EXTRA_PAGES * page_size, page_size);
>>>>>>> db323a46
                ++it;
                continue;
            }
            if (bpf_module->end >= addr) {
                /* Just extend the last module region if the new addr falls within
                 * the last recorded range.
                 */
                bpf_module->end =
<<<<<<< HEAD
                    ALIGN_FORWARD(addr + kExtraPages * page_size, page_size);
=======
                    ALIGN_FORWARD(addr + EXTRA_PAGES * page_size, page_size);
>>>>>>> db323a46
                ++it;
            } else {
                bpf_module->next = modules_;
                kcore_code_segments_num_++;
                modules_ = bpf_module;
                /* Create a new module region for `addr` in the next iteration. */
                bpf_module = nullptr;
            }
        }
        ASSERT(bpf_module != nullptr, "Did not expect nullptr");
        bpf_module->next = modules_;
        kcore_code_segments_num_++;
        modules_ = bpf_module;
    }
    f.close();
    return true;
}

bool
kcore_copy_t::read_kcore()
{
    ASSERT(modules_ != nullptr,
           "no module found in " MODULES_FILE_PATH " and " KALLSYMS_FILE_PATH);
    file_autoclose_t fd(KCORE_FILE_PATH, DR_FILE_READ, dr_open_file, dr_close_file,
                        dr_read_file, nullptr /* write_file_func */, dr_file_seek);
    if (!fd.is_open()) {
        ASSERT(false, "failed to open" KCORE_FILE_PATH);
        return false;
    }

    uint8_t e_ident[EI_NIDENT];
    if (fd.read(e_ident, sizeof(e_ident)) != sizeof(e_ident)) {
        ASSERT(false, "failed to read the e_ident array of " KCORE_FILE_PATH);
        return false;
    }

    for (int idx = 0; idx < SELFMAG; ++idx) {
        if (e_ident[idx] != ELFMAG[idx]) {
            ASSERT(false, KCORE_FILE_PATH " is not an ELF file");
            return false;
        }
    }
    if (e_ident[EI_CLASS] != ELFCLASS64) {
        ASSERT(false, KCORE_FILE_PATH " is not a 64-bit ELF file");
        return false;
    }

    /* Read phdrs from kcore. */
    if (!fd.seek(0, DR_SEEK_SET)) {
        ASSERT(false, "failed to seek to the begin of " KCORE_FILE_PATH);
        return false;
    }

    if (fd.read(&proc_kcore_ehdr_, sizeof(Elf64_Ehdr)) != sizeof(Elf64_Ehdr)) {
        ASSERT(false, "failed to read the ehdr of " KCORE_FILE_PATH);
        return false;
    }

    if (!fd.seek((long)proc_kcore_ehdr_.e_phoff, DR_SEEK_SET)) {
        ASSERT(false, "failed to seek the program header's end of " KCORE_FILE_PATH);
        return false;
    }

    kcore_code_segments_ = (proc_kcore_code_segment_t *)dr_global_alloc(
        sizeof(proc_kcore_code_segment_t) * kcore_code_segments_num_);
    int idx = 0;
    /* Read code segment metadata from kcore. */
    for (Elf64_Half pidx = 0; pidx < proc_kcore_ehdr_.e_phnum; ++pidx) {
        Elf64_Phdr phdr;
        if (fd.read(&phdr, sizeof(phdr)) != sizeof(phdr)) {
            ASSERT(false, "failed to read the Phdr of " KCORE_FILE_PATH);
            return false;
        }

        if (phdr.p_type != PT_LOAD || phdr.p_filesz == 0)
            continue;

        proc_module_t *module = modules_;
        while (module != nullptr) {
            if (module->start >= phdr.p_vaddr &&
                module->end <= phdr.p_vaddr + phdr.p_filesz) {
                kcore_code_segments_[idx].start =
                    module->start - phdr.p_vaddr + phdr.p_offset;
                kcore_code_segments_[idx].len = module->end - module->start;
                kcore_code_segments_[idx].vaddr = module->start;
                kcore_code_segments_[idx].buf =
                    (char *)dr_global_alloc(kcore_code_segments_[idx].len);
                idx++;
            }
            module = module->next;
        }
    }

    ASSERT(idx == kcore_code_segments_num_,
           "failed to read all kcore code segments' metadata");

    /* Copy code segments from kcore to the buffer in kcore_code_segments_. */
    for (int i = 0; i < kcore_code_segments_num_; ++i) {
        if (!fd.seek(kcore_code_segments_[i].start, DR_SEEK_SET)) {
            ASSERT(false, "failed to seek to the start of a kcore code segment");
            return false;
        }
        if (fd.read(kcore_code_segments_[i].buf, kcore_code_segments_[i].len) !=
            kcore_code_segments_[i].len) {
            ASSERT(false, "failed to read a kcore code segment");
            return false;
        }
    }

    return true;
}

} // namespace drmemtrace
} // namespace dynamorio<|MERGE_RESOLUTION|>--- conflicted
+++ resolved
@@ -446,17 +446,6 @@
     ASSERT(kernel_module == nullptr, "failed to find kernel module");
 
     if (!bpf_jit_symbols.empty()) {
-<<<<<<< HEAD
-        constexpr int kExtraPages = 5;
-        /* For BPF JIT code, it seems not uncommon for /proc/kallsyms to not have full
-         * page-level coverage. To ensure we copy all relevant code, we dump multiple
-         * page size worth of contents after each bpf-related function symbol. This is
-         * somewhat similar to perf adding page size to the highest kernel symbol in
-         * its own kcore copy logic. This does not seem to inflate the kcore dump size
-         * by too much (< 1% increase, to 20MB).
-         * XXX: We could potentially expose a command-line option instead of
-         * hard-coding the kExtraPages.
-=======
         constexpr int EXTRA_PAGES = 10;
         /* For BPF JIT code, it seems not uncommon for /proc/kallsyms to not have full
          * page-level coverage. To ensure we copy all relevant code, we dump multiple
@@ -466,7 +455,6 @@
          * by too much (< 1% increase).
          * XXX: We could potentially expose a command-line option instead of
          * hard-coding the EXTRA_PAGES.
->>>>>>> db323a46
          */
         size_t page_size = dr_page_size();
         proc_module_t *bpf_module = nullptr;
@@ -476,11 +464,7 @@
                 bpf_module = (proc_module_t *)dr_global_alloc(sizeof(proc_module_t));
                 bpf_module->start = ALIGN_BACKWARD(addr, page_size);
                 bpf_module->end =
-<<<<<<< HEAD
-                    ALIGN_FORWARD(addr + kExtraPages * page_size, page_size);
-=======
                     ALIGN_FORWARD(addr + EXTRA_PAGES * page_size, page_size);
->>>>>>> db323a46
                 ++it;
                 continue;
             }
@@ -489,11 +473,7 @@
                  * the last recorded range.
                  */
                 bpf_module->end =
-<<<<<<< HEAD
-                    ALIGN_FORWARD(addr + kExtraPages * page_size, page_size);
-=======
                     ALIGN_FORWARD(addr + EXTRA_PAGES * page_size, page_size);
->>>>>>> db323a46
                 ++it;
             } else {
                 bpf_module->next = modules_;
