/* **********************************************************
 * Copyright (c) 2022 Google, Inc.  All rights reserved.
 * **********************************************************/

/*
 * Redistribution and use in source and binary forms, with or without
 * modification, are permitted provided that the following conditions are met:
 *
 * * Redistributions of source code must retain the above copyright notice,
 *   this list of conditions and the following disclaimer.
 *
 * * Redistributions in binary form must reproduce the above copyright notice,
 *   this list of conditions and the following disclaimer in the documentation
 *   and/or other materials provided with the distribution.
 *
 * * Neither the name of Google, Inc. nor the names of its contributors may be
 *   used to endorse or promote products derived from this software without
 *   specific prior written permission.
 *
 * THIS SOFTWARE IS PROVIDED BY THE COPYRIGHT HOLDERS AND CONTRIBUTORS "AS IS"
 * AND ANY EXPRESS OR IMPLIED WARRANTIES, INCLUDING, BUT NOT LIMITED TO, THE
 * IMPLIED WARRANTIES OF MERCHANTABILITY AND FITNESS FOR A PARTICULAR PURPOSE
 * ARE DISCLAIMED. IN NO EVENT SHALL VMWARE, INC. OR CONTRIBUTORS BE LIABLE
 * FOR ANY DIRECT, INDIRECT, INCIDENTAL, SPECIAL, EXEMPLARY, OR CONSEQUENTIAL
 * DAMAGES (INCLUDING, BUT NOT LIMITED TO, PROCUREMENT OF SUBSTITUTE GOODS OR
 * SERVICES; LOSS OF USE, DATA, OR PROFITS; OR BUSINESS INTERRUPTION) HOWEVER
 * CAUSED AND ON ANY THEORY OF LIABILITY, WHETHER IN CONTRACT, STRICT
 * LIABILITY, OR TORT (INCLUDING NEGLIGENCE OR OTHERWISE) ARISING IN ANY WAY
 * OUT OF THE USE OF THIS SOFTWARE, EVEN IF ADVISED OF THE POSSIBILITY OF SUCH
 * DAMAGE.
 */

/* syscall_pt_trace.h: header of module for recording kernel PT traces for every syscall.
 */

#ifndef _SYSCALL_PT_TRACE_
#define _SYSCALL_PT_TRACE_ 1

#include <cstddef>

#include "../common/utils.h"
#include "dr_api.h"
#include "drpttracer.h"

/* The auto cleanup wrapper of pttracer handle.
 * This can ensure the pttracer handle is cleaned up when it is out of scope.
 */
struct drpttracer_handle_autoclean_t {
public:
    drpttracer_handle_autoclean_t(void *drcontext, void *handle)
        : drcontext { drcontext }
        , handle { handle }
    {
    }
    ~drpttracer_handle_autoclean_t()
    {
        reset();
    }
    void
    reset()
    {
        ASSERT(drcontext != nullptr, "invalid drcontext");
        if (handle != nullptr) {
            drpttracer_destroy_handle(drcontext, handle);
            handle = nullptr;
        }
    }
    void *drcontext = nullptr;
    void *handle = nullptr;
};

/* The auto cleanup wrapper of drpttracer_output_t.
 * This can ensure the pttracer handle is cleaned up when it is out of scope.
 */
struct drpttracer_output_autoclean_t {
public:
    drpttracer_output_autoclean_t(void *drcontext, drpttracer_output_t *data)
        : drcontext { drcontext }
        , data { data }
    {
    }
    ~drpttracer_output_autoclean_t()
    {
        ASSERT(drcontext != nullptr, "invalid drcontext");
        if (data != nullptr) {
            void *drcontext = dr_get_current_drcontext();
            drpttracer_destroy_output(drcontext, data);
            data = nullptr;
        }
    }
    void *drcontext = nullptr;
    drpttracer_output_t *data = nullptr;
};

#define INVALID_SYSNUM -1

/* This class is not thread-safe: the caller should create a separate instance per thread.
 */
class syscall_pt_trace_t {
public:
    syscall_pt_trace_t();

    ~syscall_pt_trace_t();

    /* Initialize the syscall_pt_trace_t instance for current thread.
     * The instance will dump the kernel PT trace for every syscall. So the caller must
     * pass in the output directory and the file write function.
     */
    bool
    init(void *drcontext, char *pt_dir_name, size_t pt_dir_name_size,
         file_t (*open_file_func)(const char *fname, uint mode_flags),
         ssize_t (*write_file_func)(file_t file, const void *data, size_t count),
         void (*close_file_func)(file_t file));

    /* Start the PT tracing for current syscall and store the sysnum of the syscall. */
    bool
    start_syscall_pt_trace(IN int sysnum);

    /* Stop the PT tracing for current syscall and dump the output data to one file. */
    bool
    stop_syscall_pt_trace();

    /* Get the sysnum of current recording syscall. */
    int
    get_cur_recording_sysnum()
    {
        return cur_recording_sysnum_;
    }

    /* Get the id of the last recorded syscall.
     * The id is the index of the last recorded syscall in this thread's recorded syscall
     * list.
     */
    int
    get_last_recorded_syscall_id()
    {
        return recorded_syscall_count_;
    }

    static bool
    kernel_image_dump(IN const char *to_dir);

<<<<<<< HEAD
=======
    /* Check whether the syscall's PT need to be recorded.
     * It can be used to filter out the syscalls that are not interesting or not
     * supported.
     */
    static bool
    is_syscall_pt_trace_enabled(IN int sysnum);

>>>>>>> 8bc63977
private:
    /* Dump PT trace and the metadata to files. */
    bool
    trace_data_dump(drpttracer_output_autoclean_t &output);

    /* The shared file open function. */
    file_t (*open_file_func_)(const char *fname, uint mode_flags);

    /* The shared file write function. */
    ssize_t (*write_file_func_)(file_t file, const void *data, size_t count);

    /* The shared file close function. */
    void (*close_file_func_)(file_t file);

    /* The pttracer handle held by this instance. */
    drpttracer_handle_autoclean_t pttracer_handle_;

    /* The number of recorded syscall. */
    int recorded_syscall_count_;

    /* The sysnum of current recording syscall. */
    int cur_recording_sysnum_;

    /* The drcontext.
     * We need ensure pass the same context to all drpttracer's APIs.
     */
    void *drcontext_;

    /* The output directory name. */
    char pt_dir_name_[MAXIMUM_PATH];
};

#endif /* _SYSCALL_PT_TRACE_ */<|MERGE_RESOLUTION|>--- conflicted
+++ resolved
@@ -140,8 +140,6 @@
     static bool
     kernel_image_dump(IN const char *to_dir);
 
-<<<<<<< HEAD
-=======
     /* Check whether the syscall's PT need to be recorded.
      * It can be used to filter out the syscalls that are not interesting or not
      * supported.
@@ -149,7 +147,6 @@
     static bool
     is_syscall_pt_trace_enabled(IN int sysnum);
 
->>>>>>> 8bc63977
 private:
     /* Dump PT trace and the metadata to files. */
     bool
