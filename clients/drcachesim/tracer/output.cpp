--- conflicted
+++ resolved
@@ -1146,9 +1146,6 @@
 {
     per_thread_t *data = (per_thread_t *)drmgr_get_tls_field(drcontext, tls_idx);
 
-<<<<<<< HEAD
-    if (is_in_tracing_mode(tracing_mode.load(std::memory_order_acquire)) ||
-=======
 #ifdef UNIX
     /**
      * i#2384:
@@ -1165,8 +1162,7 @@
     }
 #endif
 
-    if (tracing_mode.load(std::memory_order_acquire) == BBDUP_MODE_TRACE ||
->>>>>>> 11bf6784
+    if (is_in_tracing_mode(tracing_mode.load(std::memory_order_acquire)) ||
         (has_tracing_windows() && !op_split_windows.get_value()) ||
         // For attach we switch to BBDUP_MODE_NOP but still need to finalize
         // each thread.  However, we omit threads that did nothing the entire time
