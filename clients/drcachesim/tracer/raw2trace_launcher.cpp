--- conflicted
+++ resolved
@@ -108,17 +108,11 @@
     std::string dir_err = dir.initialize(op_indir.get_value(), op_outdir.get_value());
     if (!dir_err.empty())
         FATAL_ERROR("Directory parsing failed: %s", dir_err.c_str());
-<<<<<<< HEAD
-    raw2trace_t raw2trace(dir.modfile_bytes_, dir.in_files_, dir.out_files_,
-                          dir.encoding_file_, nullptr, op_verbose.get_value(),
-                          op_jobs.get_value(), dir.get_syscall_pt_trace_dir(),
-                          op_alt_module_dir.get_value());
-=======
     raw2trace_t raw2trace(
         dir.modfile_bytes_, dir.in_files_, dir.out_files_, dir.out_archives_,
         dir.encoding_file_, nullptr, op_verbose.get_value(), op_jobs.get_value(),
-        op_alt_module_dir.get_value(), op_chunk_instr_count.get_value());
->>>>>>> 6e69f2a9
+        dir.get_syscall_pt_trace_dir(), op_alt_module_dir.get_value(),
+        op_chunk_instr_count.get_value());
     std::string error = raw2trace.do_conversion();
     if (!error.empty())
         FATAL_ERROR("Conversion failed: %s", error.c_str());
