--- conflicted
+++ resolved
@@ -790,12 +790,13 @@
         drreg_reserve_register(drcontext, ilist, where, reg_vector_, &reg_tmp);
     DR_ASSERT(res == DRREG_SUCCESS); // Can't recover.
     // We may need 2 entries for our marker.  We write the entry
-<<<<<<< HEAD
-    // marker with payload data[0]==rseq end.  We don't need data[1]==rseq handler
-    // in raw2trace so we do not bother to emit a marker for it.
+    // marker with payload data[0]==rseq end and a separate marker to
+    // hold need data[1]==rseq handler.
+    static constexpr int RSEQ_LABEL_END_PC_INDEX = 0;
+    static constexpr int RSEQ_LABEL_HANDLER_PC_INDEX = 1;
     offline_entry_t entries[2];
-    int size =
-        append_marker((byte *)entries, TRACE_MARKER_TYPE_RSEQ_ENTRY, data->data[0]);
+    int size = append_marker((byte *)entries, TRACE_MARKER_TYPE_RSEQ_ENTRY,
+                             data->data[RSEQ_LABEL_END_PC_INDEX]);
     DR_ASSERT(size % sizeof(offline_entry_t) == 0);
     size /= sizeof(offline_entry_t);
     DR_ASSERT(size <= static_cast<int>(sizeof(entries)));
@@ -803,17 +804,8 @@
         adjust += insert_save_entry(drcontext, ilist, where, reg_ptr, reg_tmp, adjust,
                                     &entries[i]);
     }
-    size = append_marker((byte *)entries, TRACE_MARKER_TYPE_RSEQ_HANDLER, data->data[1]);
-=======
-    // marker with payload data[0]==rseq end.
-    // TODO i#4041: We don't need data[1]==rseq handler in raw2trace now, but
-    // we will need it once we udpate i#4041, so at that point we'll need to
-    // emit a new marker here for that.
-    static constexpr int RSEQ_LABEL_END_PC_INDEX = 0;
-    offline_entry_t entries[2];
-    int size = append_marker((byte *)entries, TRACE_MARKER_TYPE_RSEQ_ENTRY,
-                             data->data[RSEQ_LABEL_END_PC_INDEX]);
->>>>>>> 06876c79
+    size = append_marker((byte *)entries, TRACE_MARKER_TYPE_RSEQ_HANDLER,
+                         data->data[RSEQ_LABEL_HANDLER_PC_INDEX]);
     DR_ASSERT(size % sizeof(offline_entry_t) == 0);
     size /= sizeof(offline_entry_t);
     DR_ASSERT(size <= static_cast<int>(sizeof(entries)));
