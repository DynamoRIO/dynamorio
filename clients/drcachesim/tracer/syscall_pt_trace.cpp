/* **********************************************************
 * Copyright (c) 2022 Google, Inc.  All rights reserved.
 * **********************************************************/

/*
 * Redistribution and use in source and binary forms, with or without
 * modification, are permitted provided that the following conditions are met:
 *
 * * Redistributions of source code must retain the above copyright notice,
 *   this list of conditions and the following disclaimer.
 *
 * * Redistributions in binary form must reproduce the above copyright notice,
 *   this list of conditions and the following disclaimer in the documentation
 *   and/or other materials provided with the distribution.
 *
 * * Neither the name of Google, Inc. nor the names of its contributors may be
 *   used to endorse or promote products derived from this software without
 *   specific prior written permission.
 *
 * THIS SOFTWARE IS PROVIDED BY THE COPYRIGHT HOLDERS AND CONTRIBUTORS "AS IS"
 * AND ANY EXPRESS OR IMPLIED WARRANTIES, INCLUDING, BUT NOT LIMITED TO, THE
 * IMPLIED WARRANTIES OF MERCHANTABILITY AND FITNESS FOR A PARTICULAR PURPOSE
 * ARE DISCLAIMED. IN NO EVENT SHALL VMWARE, INC. OR CONTRIBUTORS BE LIABLE
 * FOR ANY DIRECT, INDIRECT, INCIDENTAL, SPECIAL, EXEMPLARY, OR CONSEQUENTIAL
 * DAMAGES (INCLUDING, BUT NOT LIMITED TO, PROCUREMENT OF SUBSTITUTE GOODS OR
 * SERVICES; LOSS OF USE, DATA, OR PROFITS; OR BUSINESS INTERRUPTION) HOWEVER
 * CAUSED AND ON ANY THEORY OF LIABILITY, WHETHER IN CONTRACT, STRICT
 * LIABILITY, OR TORT (INCLUDING NEGLIGENCE OR OTHERWISE) ARISING IN ANY WAY
 * OUT OF THE USE OF THIS SOFTWARE, EVEN IF ADVISED OF THE POSSIBILITY OF SUCH
 * DAMAGE.
 */

/* syscall_pt_trace.cpp: module for recording kernel PT traces for every syscall. */

#include <cstring>

/* For SYS_exit,SYS_exit_group. */
#include "../../../core/unix/include/syscall_linux_x86.h"
#include "dr_api.h"
#include "drpttracer.h"
#include "kernel_image.h"
#include "syscall_pt_trace.h"

#ifndef BUILD_PT_TRACER
#    error "This module requires the drpttracer extension."
#endif

#define PT_DATA_FILE_NAME_SUFFIX ".pt"
#define PT_METADATA_FILE_NAME_SUFFIX ".metadata"

syscall_pt_trace_t::syscall_pt_trace_t()
    : open_file_func_(nullptr)
    , write_file_func_(nullptr)
    , close_file_func_(nullptr)
    , pttracer_handle_ { GLOBAL_DCONTEXT, nullptr }
    , recorded_syscall_count_(0)
    , cur_recording_sysnum_(-1)
    , drcontext_(nullptr)
    , pt_dir_name_ { '\0' }
{
}

syscall_pt_trace_t::~syscall_pt_trace_t()
{
}

bool
syscall_pt_trace_t::init(void *drcontext, char *pt_dir_name, size_t pt_dir_name_size,
                         file_t (*open_file_func)(const char *fname, uint mode_flags),
                         ssize_t (*write_file_func)(file_t file, const void *data,
                                                    size_t count),
                         void (*close_file_func)(file_t file))
{
<<<<<<< HEAD
    // #define RING_BUFFER_SIZE_SHIFT 8
    drcontext_ = drcontext;
    // if (drpttracer_create_handle(drcontext_, DRPTTRACER_TRACING_ONLY_KERNEL,
    //                              RING_BUFFER_SIZE_SHIFT, RING_BUFFER_SIZE_SHIFT,
    //                              &pttracer_handle_.handle) != DRPTTRACER_SUCCESS) {
    //     return false;
    // }
=======
    drcontext_ = drcontext;
>>>>>>> 8bc63977
    memcpy(pt_dir_name_, pt_dir_name, pt_dir_name_size);
    open_file_func_ = open_file_func;
    write_file_func_ = write_file_func;
    close_file_func_ = close_file_func;
    pttracer_handle_ = { drcontext, nullptr };
    return true;
}

bool
syscall_pt_trace_t::start_syscall_pt_trace(int sysnum)
{
#define RING_BUFFER_SIZE_SHIFT 8
    ASSERT(drcontext_ != nullptr, "drcontext_ is nullptr");
<<<<<<< HEAD
    // ASSERT(pttracer_handle_.handle != nullptr, "pttracer_handle_.handle is nullptr");
    ASSERT(pttracer_handle_.handle == nullptr, "pttracer_handle_.handle isn't nullptr");
=======
    ASSERT(pttracer_handle_.handle == nullptr, "pttracer_handle_.handle isn't nullptr");

    /* TODO i#5505: To reduce the overhead caused by pttracer initialization, we should
     * share the same pttracer handle for all syscalls. We will do this when we upgrade
     * drpt2ir to support decoding PT fragments that don't have PSB packets.
     */
>>>>>>> 8bc63977
    if (drpttracer_create_handle(drcontext_, DRPTTRACER_TRACING_ONLY_KERNEL,
                                 RING_BUFFER_SIZE_SHIFT, RING_BUFFER_SIZE_SHIFT,
                                 &pttracer_handle_.handle) != DRPTTRACER_SUCCESS) {
        return false;
    }
    if (drpttracer_start_tracing(drcontext_, pttracer_handle_.handle) !=
        DRPTTRACER_SUCCESS) {
        return false;
    }
    cur_recording_sysnum_ = sysnum;
    return true;
}

bool
syscall_pt_trace_t::stop_syscall_pt_trace()
{
    ASSERT(drcontext_ != nullptr, "drcontext_ is nullptr");
    ASSERT(pttracer_handle_.handle != nullptr, "pttracer_handle_.handle is nullptr");

    drpttracer_output_autoclean_t output = { drcontext_, nullptr };
    if (drpttracer_stop_tracing(drcontext_, pttracer_handle_.handle, &output.data) !=
        DRPTTRACER_SUCCESS) {
        return false;
    }
<<<<<<< HEAD
    drpttracer_destory_handle(drcontext_, pttracer_handle_.handle);
    pttracer_handle_.handle = nullptr;
=======

    /* TODO i#5505: If we can share the same pttracer handle for all syscalls, we can
     * avoid resetting the handle.
     */
    pttracer_handle_.reset();
>>>>>>> 8bc63977
    cur_recording_sysnum_ = -1;
    recorded_syscall_count_++;
    return trace_data_dump(output);
}

bool
syscall_pt_trace_t::trace_data_dump(drpttracer_output_autoclean_t &output)
{
    ASSERT(drcontext_ != nullptr, "drcontext_ is nullptr");

    drpttracer_output_t *data = output.data;

    ASSERT(data->pt != nullptr, "pt is nullptr");
    ASSERT(data->pt_size > 0, "pt_size is 0");
    if (data->pt == nullptr || data->pt_size == 0) {
        return false;
    }

    /* TODO i#5505: To reduce the overhead caused by IO, we better use a buffer to store
     * multiple PT trace data. And only dump the buffer when it is full.
     */

    /* Dump PT trace data to file '{thread_id}.{syscall_id}.pt'. */
    char pt_filename[MAXIMUM_PATH];
    dr_snprintf(pt_filename, BUFFER_SIZE_ELEMENTS(pt_filename), "%s%s%d.%d%s",
                pt_dir_name_, DIRSEP, dr_get_thread_id(drcontext_),
                recorded_syscall_count_, PT_DATA_FILE_NAME_SUFFIX);
    file_t pt_file = open_file_func_(pt_filename, DR_FILE_WRITE_REQUIRE_NEW);
    write_file_func_(pt_file, data->pt, data->pt_size);
    close_file_func_(pt_file);

    /* Dump PT trace data to file '{thread_id}.{syscall_id}.pt.meta'. */
    char pt_metadata_filename[MAXIMUM_PATH];
    dr_snprintf(pt_metadata_filename, BUFFER_SIZE_ELEMENTS(pt_metadata_filename), "%s%s",
                pt_filename, PT_METADATA_FILE_NAME_SUFFIX);
    file_t pt_metadata_file =
        open_file_func_(pt_metadata_filename, DR_FILE_WRITE_OVERWRITE);
    write_file_func_(pt_metadata_file, &data->metadata, sizeof(pt_metadata_t));
    close_file_func_(pt_metadata_file);
    return true;
}

bool
syscall_pt_trace_t::kernel_image_dump(IN const char *to_dir)
{
    /* TODO i#5505: Using the perf command to get kcore and kallsyms is not a good
     * solution. There are three issues:
     * 1. The perf may not be installed on the system.
     * 2. The $PATH of system may not contain the perf command.
     * 3. The following script will clobber/remove the user's local data.
     * These issues may cause unexpected behaviors.
     *
     * We need to implement the kcore_copy() in syscall_pt_trace_t.
     */
#define SHELLSCRIPT_FMT                                                          \
    "perf record --kcore -e intel_pt/cyc,noretcomp/k echo '' >/dev/null 2>&1 \n" \
    "chmod 755 -R perf.data \n"                                                  \
    "cp perf.data/kcore_dir/kcore %s/ \n"                                        \
    "cp perf.data/kcore_dir/kallsyms %s/ \n"                                     \
    "rm -rf perf.data \n"
#define SHELLSCRIPT_MAX_LEN 512 + MAXIMUM_PATH * 2
    char shellscript[SHELLSCRIPT_MAX_LEN];
    dr_snprintf(shellscript, BUFFER_SIZE_ELEMENTS(shellscript), SHELLSCRIPT_FMT, to_dir,
                to_dir);
    NULL_TERMINATE_BUFFER(shellscript);
    int ret = system(shellscript);
    if (ret != 0) {
        ASSERT(false, "failed to run shellscript to dump kcore and kallsyms");
        return false;
    }
    return true;
}

bool
syscall_pt_trace_t::is_syscall_pt_trace_enabled(IN int sysnum)
{
    /* The following syscall's post syscall callback can't be triggered. So we don't
     * support to recording the kernel PT of them.
     */
    if (sysnum == SYS_exit || sysnum == SYS_exit_group || sysnum == SYS_execve) {
        return false;
    }
    return true;
}

bool
syscall_pt_trace_t::kernel_image_dump(IN const char *to_dir)
{
    std::unique_ptr<kernel_image_t> kernel_image(new kernel_image_t());
    if (!kernel_image->init()) {
        return false;
    }
    if (!kernel_image->dump(to_dir)) {
        return false;
    }
    return true;
}<|MERGE_RESOLUTION|>--- conflicted
+++ resolved
@@ -71,17 +71,7 @@
                                                     size_t count),
                          void (*close_file_func)(file_t file))
 {
-<<<<<<< HEAD
-    // #define RING_BUFFER_SIZE_SHIFT 8
     drcontext_ = drcontext;
-    // if (drpttracer_create_handle(drcontext_, DRPTTRACER_TRACING_ONLY_KERNEL,
-    //                              RING_BUFFER_SIZE_SHIFT, RING_BUFFER_SIZE_SHIFT,
-    //                              &pttracer_handle_.handle) != DRPTTRACER_SUCCESS) {
-    //     return false;
-    // }
-=======
-    drcontext_ = drcontext;
->>>>>>> 8bc63977
     memcpy(pt_dir_name_, pt_dir_name, pt_dir_name_size);
     open_file_func_ = open_file_func;
     write_file_func_ = write_file_func;
@@ -95,17 +85,12 @@
 {
 #define RING_BUFFER_SIZE_SHIFT 8
     ASSERT(drcontext_ != nullptr, "drcontext_ is nullptr");
-<<<<<<< HEAD
-    // ASSERT(pttracer_handle_.handle != nullptr, "pttracer_handle_.handle is nullptr");
-    ASSERT(pttracer_handle_.handle == nullptr, "pttracer_handle_.handle isn't nullptr");
-=======
     ASSERT(pttracer_handle_.handle == nullptr, "pttracer_handle_.handle isn't nullptr");
 
     /* TODO i#5505: To reduce the overhead caused by pttracer initialization, we should
      * share the same pttracer handle for all syscalls. We will do this when we upgrade
      * drpt2ir to support decoding PT fragments that don't have PSB packets.
      */
->>>>>>> 8bc63977
     if (drpttracer_create_handle(drcontext_, DRPTTRACER_TRACING_ONLY_KERNEL,
                                  RING_BUFFER_SIZE_SHIFT, RING_BUFFER_SIZE_SHIFT,
                                  &pttracer_handle_.handle) != DRPTTRACER_SUCCESS) {
@@ -130,16 +115,11 @@
         DRPTTRACER_SUCCESS) {
         return false;
     }
-<<<<<<< HEAD
-    drpttracer_destory_handle(drcontext_, pttracer_handle_.handle);
-    pttracer_handle_.handle = nullptr;
-=======
 
     /* TODO i#5505: If we can share the same pttracer handle for all syscalls, we can
      * avoid resetting the handle.
      */
     pttracer_handle_.reset();
->>>>>>> 8bc63977
     cur_recording_sysnum_ = -1;
     recorded_syscall_count_++;
     return trace_data_dump(output);
