/* ******************************************************************************
 * Copyright (c) 2011-2023 Google, Inc.  All rights reserved.
 * Copyright (c) 2010 Massachusetts Institute of Technology  All rights reserved.
 * ******************************************************************************/

/*
 * Redistribution and use in source and binary forms, with or without
 * modification, are permitted provided that the following conditions are met:
 *
 * * Redistributions of source code must retain the above copyright notice,
 *   this list of conditions and the following disclaimer.
 *
 * * Redistributions in binary form must reproduce the above copyright notice,
 *   this list of conditions and the following disclaimer in the documentation
 *   and/or other materials provided with the distribution.
 *
 * * Neither the name of Google, Inc. nor the names of its contributors may be
 *   used to endorse or promote products derived from this software without
 *   specific prior written permission.
 *
 * THIS SOFTWARE IS PROVIDED BY THE COPYRIGHT HOLDERS AND CONTRIBUTORS "AS IS"
 * AND ANY EXPRESS OR IMPLIED WARRANTIES, INCLUDING, BUT NOT LIMITED TO, THE
 * IMPLIED WARRANTIES OF MERCHANTABILITY AND FITNESS FOR A PARTICULAR PURPOSE
 * ARE DISCLAIMED. IN NO EVENT SHALL VMWARE, INC. OR CONTRIBUTORS BE LIABLE
 * FOR ANY DIRECT, INDIRECT, INCIDENTAL, SPECIAL, EXEMPLARY, OR CONSEQUENTIAL
 * DAMAGES (INCLUDING, BUT NOT LIMITED TO, PROCUREMENT OF SUBSTITUTE GOODS OR
 * SERVICES; LOSS OF USE, DATA, OR PROFITS; OR BUSINESS INTERRUPTION) HOWEVER
 * CAUSED AND ON ANY THEORY OF LIABILITY, WHETHER IN CONTRACT, STRICT
 * LIABILITY, OR TORT (INCLUDING NEGLIGENCE OR OTHERWISE) ARISING IN ANY WAY
 * OUT OF THE USE OF THIS SOFTWARE, EVEN IF ADVISED OF THE POSSIBILITY OF SUCH
 * DAMAGE.
 */

/* tracer.cpp: tracing client for feeding data to cache simulator.
 *
 * Originally built from the memtrace_opt.c sample.
 * XXX i#1703, i#2001: add in more optimizations to improve performance.
 */

#include <string.h>
#include <atomic>
#include <string>
#include "dr_api.h"
#include "drmgr.h"
#include "drwrap.h"
#include "drmemtrace.h"
#include "drreg.h"
#include "drutil.h"
#include "drx.h"
#include "drstatecmp.h"
#include "droption.h"
#include "drbbdup.h"
#include "instru.h"
#include "tracer.h"
#include "output.h"
#include "raw2trace.h"
#include "physaddr.h"
#include "instr_counter.h"
#include "func_trace.h"
#include "../common/trace_entry.h"
#include "../common/named_pipe.h"
#include "../common/options.h"
#include "../common/utils.h"

#ifdef ARM
#    include "../../../core/unix/include/syscall_linux_arm.h" // for SYS_cacheflush
#elif defined(LINUX)
#    include <syscall.h>
#endif

#ifdef BUILD_PT_TRACER
#    include "drpttracer.h"
#    include "syscall_pt_trace.h"
#    include "kcore_copy.h"
#endif

/* Make sure we export function name as the symbol name without mangling. */
#ifdef __cplusplus
extern "C" {
DR_EXPORT void
drmemtrace_client_main(client_id_t id, int argc, const char *argv[]);
}
#endif

/* Request debug-build checks on use of malloc mid-run which will break statically
 * linking this client into an app.
 */
DR_DISALLOW_UNSAFE_STATIC

using namespace dynamorio::drmemtrace;

namespace dynamorio {
namespace drmemtrace {

char logsubdir[MAXIMUM_PATH];
#ifdef BUILD_PT_TRACER
static char kernel_pt_logsubdir[MAXIMUM_PATH];
#endif
char subdir_prefix[MAXIMUM_PATH]; /* Holds op_subdir_prefix. */

static file_t module_file;
static file_t funclist_file = INVALID_FILE;
static file_t encoding_file = INVALID_FILE;

/* Max number of entries a buffer can have. It should be big enough
 * to hold all entries between clean calls.
 */
// XXX i#1703: use an option instead.
#define MAX_NUM_ENTRIES 4096
/* The buffer size for holding trace entries. */
size_t trace_buf_size;
/* The redzone is allocated right after the trace buffer.
 * We fill the redzone with sentinel value to detect when the redzone
 * is reached, i.e., when the trace buffer is full.
 */
size_t redzone_size;
size_t max_buf_size;

std::atomic<uint64> attached_timestamp;

static drvector_t scratch_reserve_vec;

/* per bb user data during instrumentation */
typedef struct {
    app_pc last_app_pc;
    instr_t *strex;
    int num_delay_instrs;
    instr_t *delay_instrs[MAX_NUM_DELAY_INSTRS];
    bool repstr;
    bool scatter_gather;
    void *instru_field;        /* For use by instru_t. */
    bool recorded_instr;       /* For offline single-PC-per-block. */
    int bb_instr_count;        /* For filtered traces. */
    bool recorded_instr_count; /* For filtered traces. */
} user_data_t;

/* For online simulation, we write to a single global pipe */
named_pipe_t ipc_pipe;

#define MAX_INSTRU_SIZE 256 /* The max instance size of instru_t or its children. */
instru_t *instru;

static client_id_t client_id;
void *mutex;            /* for multithread support */
uint64 num_refs_racy;   /* racy global memory reference count */
uint64 num_filter_refs_racy; /* racy global memory reference count in warmup mode */
static uint64 num_refs; /* keep a global memory reference count */
static uint64 num_writeouts;
static uint64 num_v2p_writeouts;
static uint64 num_phys_markers;

static drmgr_priority_t pri_pre_bbdup = { sizeof(drmgr_priority_t),
                                          DRMGR_PRIORITY_NAME_MEMTRACE, NULL, NULL,
                                          DRMGR_PRIORITY_APP2APP_DRBBDUP - 1 };

reg_id_t tls_seg;
uint tls_offs;
int tls_idx;
/* We leave slot(s) at the start so we can easily insert a header entry */
size_t buf_hdr_slots_size;

static bool (*should_trace_thread_cb)(thread_id_t tid, void *user_data);
static void *trace_thread_cb_user_data;
static bool thread_filtering_enabled;
bool attached_midway;

static bool
bbdup_instr_counting_enabled()
{
    // XXX: with no other options -trace_for_instrs switches to counting mode once tracing
    // is done, so return true. Now that we have a NOP mode this could be changed.
    return op_trace_after_instrs.get_value() > 0 || op_trace_for_instrs.get_value() > 0 ||
        op_retrace_every_instrs.get_value() > 0;
}

static bool
bbdup_duplication_enabled()
{
    return attached_midway || bbdup_instr_counting_enabled();
}

// If we have both BBDUP_MODE_TRACE and BBDUP_MODE_L0_FILTER, then L0 filter is active
// only when mode is BBDUP_MODE_L0_FILTER
void
get_L0_filters_enabled(uintptr_t mode, OUT bool *l0i_enabled, OUT bool *l0d_enabled)
{
    if (op_L0_filter_until_instrs.get_value()) {
        if (mode != BBDUP_MODE_L0_FILTER) {
            *l0i_enabled = false;
            *l0d_enabled = false;
            return;
        }
    }

    *l0i_enabled = op_L0I_filter.get_value();
    *l0d_enabled = op_L0D_filter.get_value();
    return;
}

std::atomic<ptr_int_t> tracing_window;

struct file_ops_func_t file_ops_func;

static char modlist_path[MAXIMUM_PATH];
static char funclist_path[MAXIMUM_PATH];
static char encoding_path[MAXIMUM_PATH];

/* clean_call sends the memory reference info to the simulator */
static void
clean_call(void)
{
    void *drcontext = dr_get_current_drcontext();
    process_and_output_buffer(drcontext, false);
}

void
instru_notify(uint level, const char *fmt, ...)
{
    if (op_verbose.get_value() < level)
        return;
    va_list args;
    va_start(args, fmt);
    dr_vfprintf(STDERR, fmt, args);
    va_end(args);
}

/***************************************************************************
 * Alternating tracing-no-tracing feature.
 */

/* This holds one of the BBDUP_MODE_ enum values, but drbbdup requires that it
 * be pointer-sized.
 */
std::atomic<ptr_int_t> tracing_mode;

static dr_emit_flags_t
event_bb_analysis(void *drcontext, void *tag, instrlist_t *bb, bool for_trace,
                  bool translating, void **user_data, uintptr_t mode);

static dr_emit_flags_t
event_bb_analysis_cleanup(void *drcontext, void *user_data);

static dr_emit_flags_t
event_app_instruction(void *drcontext, void *tag, instrlist_t *bb, instr_t *instr,
                      instr_t *where, bool for_trace, bool translating, uintptr_t mode,
                      void *orig_analysis_data, void *user_data);

static dr_emit_flags_t
event_bb_app2app(void *drcontext, void *tag, instrlist_t *bb, bool for_trace,
                 bool translating);

static bool
event_filter_syscall(void *drcontext, int sysnum);

static bool
event_pre_syscall(void *drcontext, int sysnum);

static void
event_post_syscall(void *drcontext, int sysnum);

static void
event_kernel_xfer(void *drcontext, const dr_kernel_xfer_info_t *info);

static uintptr_t
event_bb_setup(void *drbbdup_ctx, void *drcontext, void *tag, instrlist_t *bb,
               bool *enable_dups, bool *enable_dynamic_handling, void *user_data)
{
    DR_ASSERT(enable_dups != NULL && enable_dynamic_handling != NULL);
    if (bbdup_duplication_enabled()) {
        *enable_dups = true;
        // Make sure to update opts.non_default_case_limit if adding an encoding here.
        drbbdup_status_t res;
        if (align_attach_detach_endpoints()) {
            res = drbbdup_register_case_encoding(drbbdup_ctx, BBDUP_MODE_NOP);
            DR_ASSERT(res == DRBBDUP_SUCCESS);
        }
        if (bbdup_instr_counting_enabled()) {
            res = drbbdup_register_case_encoding(drbbdup_ctx, BBDUP_MODE_COUNT);
            DR_ASSERT(res == DRBBDUP_SUCCESS);
        }
        if (op_L0_filter_until_instrs.get_value()) {
            res = drbbdup_register_case_encoding(drbbdup_ctx, BBDUP_MODE_L0_FILTER);
            DR_ASSERT(res == DRBBDUP_SUCCESS);
        }
        // XXX i#2039: We have possible future use cases for BBDUP_MODE_FUNC_ONLY
        // to track functions during no-tracing periods, possibly replacing the
        // NOP mode for some of those.  For now it is not enabled.
    } else {
        /* Tracing is always on, so we have just one type of instrumentation and
         * do not need block duplication.
         */
        *enable_dups = false;
    }
    *enable_dynamic_handling = false;
    return BBDUP_MODE_TRACE;
}

static void
event_bb_retrieve_mode(void *drcontext, void *tag, instrlist_t *bb, instr_t *where,
                       void *user_data, void *orig_analysis_data)
{
    /* Nothing to do.  We would pass nullptr for this but drbbdup makes it required. */
}

bool
is_first_nonlabel(void *drcontext, instr_t *instr)
{
    bool is_first_nonlabel = false;
    if (drbbdup_is_first_nonlabel_instr(drcontext, instr, &is_first_nonlabel) !=
        DRBBDUP_SUCCESS)
        DR_ASSERT(false);
    return is_first_nonlabel;
}

static dr_emit_flags_t
event_bb_analyze_case(void *drcontext, void *tag, instrlist_t *bb, bool for_trace,
                      bool translating, uintptr_t mode, void *user_data,
                      void *orig_analysis_data, void **analysis_data)
{
    if (is_in_tracing_mode(mode)) {
        return event_bb_analysis(drcontext, tag, bb, for_trace, translating,
                                 analysis_data, mode);
    } else if (mode == BBDUP_MODE_COUNT) {
        return event_inscount_bb_analysis(drcontext, tag, bb, for_trace, translating,
                                          analysis_data);
    } else if (mode == BBDUP_MODE_FUNC_ONLY) {
        return DR_EMIT_DEFAULT;
    } else if (mode == BBDUP_MODE_NOP) {
        return DR_EMIT_DEFAULT;
    } else
        DR_ASSERT(false);
    return DR_EMIT_DEFAULT;
}

static void
event_bb_analyze_case_cleanup(void *drcontext, uintptr_t mode, void *user_data,
                              void *orig_analysis_data, void *analysis_data)
{
    if (is_in_tracing_mode(mode))
        event_bb_analysis_cleanup(drcontext, analysis_data);
    else if (mode == BBDUP_MODE_COUNT)
        ; /* no cleanup needed */
    else if (mode == BBDUP_MODE_FUNC_ONLY)
        ; /* no cleanup needed */
    else if (mode == BBDUP_MODE_NOP)
        ; /* no cleanup needed */
    else
        DR_ASSERT(false);
}

static dr_emit_flags_t
event_app_instruction_case(void *drcontext, void *tag, instrlist_t *bb, instr_t *instr,
                           instr_t *where, bool for_trace, bool translating,
                           uintptr_t mode, void *user_data, void *orig_analysis_data,
                           void *analysis_data)
{
    if (is_in_tracing_mode(mode)) {
        return event_app_instruction(drcontext, tag, bb, instr, where, for_trace,
                                     translating, mode, orig_analysis_data,
                                     analysis_data);
    } else if (mode == BBDUP_MODE_COUNT) {
        // This includes func_trace_disabled_instrument_event() for drwrap cleanup.
        return event_inscount_app_instruction(drcontext, tag, bb, instr, where, for_trace,
                                              translating, orig_analysis_data,
                                              analysis_data);
    } else if (mode == BBDUP_MODE_FUNC_ONLY) {
        return func_trace_enabled_instrument_event(drcontext, tag, bb, instr, where,
                                                   for_trace, translating, NULL);
    } else if (mode == BBDUP_MODE_NOP) {
        // We still need drwrap to clean up b/c we're using intrusive optimizations.
        return func_trace_disabled_instrument_event(drcontext, tag, bb, instr, where,
                                                    for_trace, translating, NULL);
    } else
        DR_ASSERT(false);
    return DR_EMIT_DEFAULT;
}

static void
instrumentation_exit()
{
    dr_unregister_filter_syscall_event(event_filter_syscall);
    if (!drmgr_unregister_pre_syscall_event(event_pre_syscall) ||
        !drmgr_unregister_kernel_xfer_event(event_kernel_xfer) ||
        !drmgr_unregister_bb_app2app_event(event_bb_app2app))
        DR_ASSERT(false);
#ifdef DELAYED_CHECK_INLINED
    drx_exit();
#endif
    drbbdup_status_t res = drbbdup_exit();
    DR_ASSERT(res == DRBBDUP_SUCCESS);
}

static void
instrumentation_drbbdup_init()
{
    drbbdup_options_t opts = {
        sizeof(opts),
    };
    opts.set_up_bb_dups = event_bb_setup;
    opts.insert_encode = event_bb_retrieve_mode;
    opts.analyze_case_ex = event_bb_analyze_case;
    opts.destroy_case_analysis = event_bb_analyze_case_cleanup;
    opts.instrument_instr_ex = event_app_instruction_case;
    opts.runtime_case_opnd = OPND_CREATE_ABSMEM(&tracing_mode, OPSZ_PTR);
    opts.atomic_load_encoding = true;
    // Save memory by asking drbbdup to not keep per-block bookkeeping
    // unless we need it (the cases below).
    opts.non_default_case_limit = 0;
    if (align_attach_detach_endpoints())
        ++opts.non_default_case_limit; // BBDUP_MODE_NOP.
    if (bbdup_instr_counting_enabled())
        ++opts.non_default_case_limit; // BBDUP_MODE_COUNT.
    if (op_L0_filter_until_instrs.get_value())
        ++opts.non_default_case_limit; // BBDUP_MODE_L0_FILTER.
    // Save per-thread heap for a feature we do not need.
    opts.never_enable_dynamic_handling = true;
    drbbdup_status_t res = drbbdup_init(&opts);
    DR_ASSERT(res == DRBBDUP_SUCCESS);
    /* We just want barriers and atomic ops: no locks b/c they are not safe. */
    DR_ASSERT(tracing_mode.is_lock_free());
}

static void
instrumentation_init()
{
    instrumentation_drbbdup_init();
    if (!drmgr_register_pre_syscall_event(event_pre_syscall) ||
        !drmgr_register_post_syscall_event(event_post_syscall) ||
        !drmgr_register_kernel_xfer_event(event_kernel_xfer) ||
        !drmgr_register_bb_app2app_event(event_bb_app2app, &pri_pre_bbdup))
        DR_ASSERT(false);
    dr_register_filter_syscall_event(event_filter_syscall);

    if (align_attach_detach_endpoints())
        tracing_mode.store(BBDUP_MODE_NOP, std::memory_order_release);
    else if (op_trace_after_instrs.get_value() != 0)
        tracing_mode.store(BBDUP_MODE_COUNT, std::memory_order_release);
    else if (op_L0_filter_until_instrs.get_value())
        tracing_mode.store(BBDUP_MODE_L0_FILTER, std::memory_order_release);

#ifdef DELAYED_CHECK_INLINED
    drx_init();
#endif
}

static void
event_post_attach()
{
    DR_ASSERT(attached_midway);
    if (!align_attach_detach_endpoints())
        return;
    uint64 timestamp = instru_t::get_timestamp();
    attached_timestamp.store(timestamp, std::memory_order_release);
    NOTIFY(1, "Fully-attached timestamp is " UINT64_FORMAT_STRING "\n", timestamp);
    if (op_trace_after_instrs.get_value() != 0) {
        NOTIFY(1, "Switching to counting mode after attach\n");
        tracing_mode.store(BBDUP_MODE_COUNT, std::memory_order_release);
    } else if (op_L0_filter_until_instrs.get_value()) {
        NOTIFY(1, "Switching to filter mode after attach\n");
        tracing_mode.store(BBDUP_MODE_L0_FILTER, std::memory_order_release);
    } else {
        NOTIFY(1, "Switching to tracing mode after attach\n");
        tracing_mode.store(BBDUP_MODE_TRACE, std::memory_order_release);
    }
}

static void
event_pre_detach()
{
    if (align_attach_detach_endpoints()) {
        NOTIFY(1, "Switching to no-tracing mode during detach\n");
        // Keep all final thread output at the detach timestamp.
        // With timestamps added at buffer start instead of output we generally do not
        // add new timestamps during detach, but for a window being closed and the
        // thread exit in the new window or similar cases it can happen, so we avoid any
        // possible post-detach timestamp by freezing.
        instru->set_frozen_timestamp(instru_t::get_timestamp());
        tracing_mode.store(BBDUP_MODE_NOP, std::memory_order_release);
    }
}

/***************************************************************************
 * Tracing instrumentation.
 */

static void
append_marker_seg_base(void *drcontext, func_trace_entry_vector_t *vec)
{
    per_thread_t *data = (per_thread_t *)drmgr_get_tls_field(drcontext, tls_idx);
    if (BUF_PTR(data->seg_base) == NULL)
        return; /* This thread was filtered out. */
    for (int i = 0; i < vec->size; i++) {
        BUF_PTR(data->seg_base) +=
            instru->append_marker(BUF_PTR(data->seg_base), vec->entries[i].marker_type,
                                  vec->entries[i].marker_value);
    }
    /* In a filtered data-only trace, a block with no memrefs today still has
     * a redzone check at the end guarding a clean call to memtrace(), but to
     * be a litte safer in case that changes we also do a redzone check here.
     */
    if (BUF_PTR(data->seg_base) - data->buf_base > static_cast<ssize_t>(trace_buf_size))
        process_and_output_buffer(drcontext, false);
}

static void
insert_load_buf_ptr(void *drcontext, instrlist_t *ilist, instr_t *where, reg_id_t reg_ptr)
{
    dr_insert_read_raw_tls(drcontext, ilist, where, tls_seg,
                           tls_offs + sizeof(void *) * MEMTRACE_TLS_OFFS_BUF_PTR,
                           reg_ptr);
}

static void
insert_update_buf_ptr(void *drcontext, instrlist_t *ilist, instr_t *where,
                      reg_id_t reg_ptr, dr_pred_type_t pred, int adjust, uintptr_t mode)
{
    if (adjust == 0)
        return;
    bool is_L0I_enabled, is_L0D_enabled;
    get_L0_filters_enabled(mode, &is_L0I_enabled, &is_L0D_enabled);
    if (!(is_L0I_enabled || is_L0D_enabled)) // Filter skips over this for !pred.
        instrlist_set_auto_predicate(ilist, pred);
    MINSERT(
        ilist, where,
        XINST_CREATE_add(drcontext, opnd_create_reg(reg_ptr), OPND_CREATE_INT16(adjust)));
    dr_insert_write_raw_tls(drcontext, ilist, where, tls_seg,
                            tls_offs + MEMTRACE_TLS_OFFS_BUF_PTR, reg_ptr);
    instrlist_set_auto_predicate(ilist, DR_PRED_NONE);
}

static int
instrument_delay_instrs(void *drcontext, void *tag, instrlist_t *ilist, user_data_t *ud,
                        instr_t *where, reg_id_t reg_ptr, int adjust, bool is_L0I_enabled,
                        uintptr_t mode)
{
    // Instrument to add a full instr entry for the first instr.
    if (op_instr_encodings.get_value()) {
        adjust = instru->instrument_instr_encoding(drcontext, tag, ud->instru_field,
                                                   ilist, where, reg_ptr, adjust,
                                                   ud->delay_instrs[0]);
    }
    adjust =
        instru->instrument_instr(drcontext, tag, ud->instru_field, ilist, where, reg_ptr,
                                 adjust, ud->delay_instrs[0], is_L0I_enabled, mode);
    if (op_use_physical.get_value() || op_instr_encodings.get_value()) {
        // No instr bundle if physical-2-virtual since instr bundle may
        // cross page bundary, and no bundles for encodings so we can easily
        // insert encoding entries.
        int i;
        for (i = 1; i < ud->num_delay_instrs; i++) {
            if (op_instr_encodings.get_value()) {
                adjust = instru->instrument_instr_encoding(
                    drcontext, tag, ud->instru_field, ilist, where, reg_ptr, adjust,
                    ud->delay_instrs[i]);
            }
            adjust = instru->instrument_instr(drcontext, tag, ud->instru_field, ilist,
                                              where, reg_ptr, adjust, ud->delay_instrs[i],
                                              is_L0I_enabled, mode);
        }
    } else {
        adjust =
            instru->instrument_ibundle(drcontext, ilist, where, reg_ptr, adjust,
                                       ud->delay_instrs + 1, ud->num_delay_instrs - 1);
    }
    ud->num_delay_instrs = 0;
    return adjust;
}

/* Inserts a conditional branch that jumps to skip_label if reg_skip_if_zero's
 * value is zero.
 * "*reg_tmp" must start out as DR_REG_NULL. It will hold a temp reg that must be passed
 * to any subsequent call here as well as to insert_conditional_skip_target() at
 * the point where skip_label should be inserted.  Additionally, the
 * app_regs_at_skip set must be empty prior to calling and it must be passed
 * to insert_conditional_skip_target().
 * reg_skip_if_zero must be DR_REG_XCX on x86.
 */
static void
insert_conditional_skip(void *drcontext, instrlist_t *ilist, instr_t *where,
                        reg_id_t reg_skip_if_zero, reg_id_t *reg_tmp INOUT,
                        instr_t *skip_label, bool short_reaches,
                        reg_id_set_t &app_regs_at_skip)
{
    // Record the registers that will need barriers at the skip target.
    for (reg_id_t reg = DR_REG_START_GPR; reg <= DR_REG_STOP_GPR; ++reg) {
        drreg_reserve_info_t info = { sizeof(info) };
        drreg_status_t res = drreg_reservation_info_ex(drcontext, reg, &info);
        DR_ASSERT(res == DRREG_SUCCESS);
        if (info.holds_app_value) {
            app_regs_at_skip.insert(reg);
        }
    }

#ifdef X86
    DR_ASSERT(reg_skip_if_zero == DR_REG_XCX);
    if (short_reaches) {
        MINSERT(ilist, where,
                INSTR_CREATE_jecxz(drcontext, opnd_create_instr(skip_label)));
    } else {
        instr_t *should_skip = INSTR_CREATE_label(drcontext);
        instr_t *no_skip = INSTR_CREATE_label(drcontext);
        MINSERT(ilist, where,
                INSTR_CREATE_jecxz(drcontext, opnd_create_instr(should_skip)));
        MINSERT(ilist, where,
                INSTR_CREATE_jmp_short(drcontext, opnd_create_instr(no_skip)));
        /* XXX i#2825: we need this to not match instr_is_cti_short_rewrite() */
        MINSERT(ilist, where, INSTR_CREATE_nop(drcontext));
        MINSERT(ilist, where, should_skip);
        MINSERT(ilist, where, INSTR_CREATE_jmp(drcontext, opnd_create_instr(skip_label)));
        MINSERT(ilist, where, no_skip);
    }
#elif defined(ARM)
    if (dr_get_isa_mode(drcontext) == DR_ISA_ARM_THUMB) {
        instr_t *noskip = INSTR_CREATE_label(drcontext);
        /* XXX: clean call is too long to use cbz to skip. */
        DR_ASSERT(reg_skip_if_zero <= DR_REG_R7); /* cbnz can't take r8+ */
        MINSERT(ilist, where,
                INSTR_CREATE_cbnz(drcontext, opnd_create_instr(noskip),
                                  opnd_create_reg(reg_skip_if_zero)));
        MINSERT(ilist, where,
                XINST_CREATE_jump(drcontext, opnd_create_instr(skip_label)));
        MINSERT(ilist, where, noskip);
    } else {
        /* There is no jecxz/cbz like instr on ARM-A32 mode, so we have to
         * save aflags to a temp reg before the cmp.
         * XXX optimization: use drreg to avoid aflags save/restore.
         */
        if (*reg_tmp != DR_REG_NULL) {
            /* A prior call has already saved the flags. */
        } else {
            if (drreg_reserve_register(drcontext, ilist, where, &scratch_reserve_vec,
                                       reg_tmp) != DRREG_SUCCESS)
                FATAL("Fatal error: failed to reserve reg.");
            dr_save_arith_flags_to_reg(drcontext, ilist, where, *reg_tmp);
        }
        MINSERT(ilist, where,
                INSTR_CREATE_cmp(drcontext, opnd_create_reg(reg_skip_if_zero),
                                 OPND_CREATE_INT(0)));
        MINSERT(
            ilist, where,
            instr_set_predicate(
                XINST_CREATE_jump(drcontext, opnd_create_instr(skip_label)), DR_PRED_EQ));
    }
#elif defined(AARCH64)
    MINSERT(ilist, where,
            INSTR_CREATE_cbz(drcontext, opnd_create_instr(skip_label),
                             opnd_create_reg(reg_skip_if_zero)));
#endif
}

/* Should be called at the point where skip_label should be inserted.
 * reg_tmp must be the "*reg_tmp" output value from insert_conditional_skip().
 * Inserts a barrier for all app-valued registers at the jump point
 * (stored in app_regs_at_skip), to help avoid problems with different
 * paths having different lazy reg restoring from drreg.
 */
static void
insert_conditional_skip_target(void *drcontext, instrlist_t *ilist, instr_t *where,
                               instr_t *skip_label, reg_id_t reg_tmp,
                               reg_id_set_t &app_regs_at_skip)
{
    for (reg_id_t reg = DR_REG_START_GPR; reg <= DR_REG_STOP_GPR; ++reg) {
        if (app_regs_at_skip.find(reg) != app_regs_at_skip.end() &&
            /* We spilled reg_tmp in insert_conditional_skip() *before* the jump,
             * so we do *not* want to restore it before the target.
             */
            reg != reg_tmp &&
            /* We're not allowed to restore the stolen register this way, but drreg
             * won't hand it out as a scratch register in any case, so we don't need
             * a barrier for it.
             */
            reg != dr_get_stolen_reg()) {
            drreg_status_t res = drreg_get_app_value(drcontext, ilist, where, reg, reg);
            if (res != DRREG_ERROR_NO_APP_VALUE && res != DRREG_SUCCESS)
                FATAL("Fatal error: failed to restore reg.");
        }
    }
    MINSERT(ilist, where, skip_label);
#ifdef ARM
    if (reg_tmp != DR_REG_NULL) {
        dr_restore_arith_flags_from_reg(drcontext, ilist, where, reg_tmp);
        if (drreg_unreserve_register(drcontext, ilist, where, reg_tmp) != DRREG_SUCCESS)
            FATAL("Fatal error: failed to unreserve reg.\n");
    }
#endif
}

static void
insert_mode_comparison(void *drcontext, instrlist_t *ilist, instr_t *where,
                       reg_id_t reg_ptr, void *addr, uint slot)
{
    reg_id_t reg_mine = DR_REG_NULL, reg_global = DR_REG_NULL;
    if (drreg_reserve_register(drcontext, ilist, where, NULL, &reg_mine) !=
            DRREG_SUCCESS ||
        drreg_reserve_register(drcontext, ilist, where, NULL, &reg_global) !=
            DRREG_SUCCESS)
        FATAL("Fatal error: failed to reserve reg.");
#ifdef AARCHXX
    instrlist_insert_mov_immed_ptrsz(drcontext, (ptr_int_t)addr,
                                     opnd_create_reg(reg_global), ilist, where, NULL,
                                     NULL);
#    ifdef AARCH64
    MINSERT(ilist, where,
            INSTR_CREATE_ldar(drcontext, opnd_create_reg(reg_global),
                              OPND_CREATE_MEMPTR(reg_global, 0)));
#    else
    MINSERT(ilist, where,
            XINST_CREATE_load(drcontext, opnd_create_reg(reg_global),
                              OPND_CREATE_MEMPTR(reg_global, 0)));
    MINSERT(ilist, where, INSTR_CREATE_dmb(drcontext, OPND_CREATE_INT(DR_DMB_ISH)));
#    endif
#else
    MINSERT(ilist, where,
            XINST_CREATE_load(drcontext, opnd_create_reg(reg_global),
                              OPND_CREATE_ABSMEM(addr, OPSZ_PTR)));
#endif
    dr_insert_read_raw_tls(drcontext, ilist, where, tls_seg,
                           tls_offs + sizeof(void *) * slot, reg_mine);
#ifdef AARCHXX
    MINSERT(ilist, where,
            XINST_CREATE_sub(drcontext, opnd_create_reg(reg_mine),
                             opnd_create_reg(reg_global)));
#elif defined(RISCV64)
    /* FIXME i#3544: Not implemented */
    DR_ASSERT_MSG(false, "Not implemented on RISC-V");
#else
    // Our version of a flags-free reg-reg subtraction: 1's complement one reg
    // plus 1 and then add using base+index of LEA.
    MINSERT(ilist, where, INSTR_CREATE_not(drcontext, opnd_create_reg(reg_global)));
    MINSERT(ilist, where,
            INSTR_CREATE_lea(drcontext, opnd_create_reg(reg_global),
                             OPND_CREATE_MEM_lea(reg_global, DR_REG_NULL, 0, 1)));
    MINSERT(ilist, where,
            INSTR_CREATE_lea(drcontext, opnd_create_reg(reg_mine),
                             OPND_CREATE_MEM_lea(reg_mine, reg_global, 1, 0)));
#endif
    // To avoid writing a 0 on top of the redzone, we read the buffer value and add
    // that to the local ("mine") window minus the global window.  The redzone is
    // -1, so if we do mine minus global which will always be non-positive, we'll
    // never write 0 for a redzone slot (and thus possibly overflowing).
    MINSERT(ilist, where,
            XINST_CREATE_load(drcontext, opnd_create_reg(reg_global),
                              OPND_CREATE_MEMPTR(reg_ptr, 0)));
    MINSERT(ilist, where,
            XINST_CREATE_add(drcontext, opnd_create_reg(reg_mine),
                             opnd_create_reg(reg_global)));
    MINSERT(ilist, where,
            XINST_CREATE_store(drcontext, OPND_CREATE_MEMPTR(reg_ptr, 0),
                               opnd_create_reg(reg_mine)));
    if (drreg_unreserve_register(drcontext, ilist, where, reg_global) != DRREG_SUCCESS ||
        drreg_unreserve_register(drcontext, ilist, where, reg_mine) != DRREG_SUCCESS)
        FATAL("Fatal error: failed to unreserve scratch reg.\n");
}

/* We insert code to read from trace buffer and check whether the redzone
 * is reached. If redzone is reached, the clean call will be called.
 * Additionally, for tracing windows, we also check for a mode switch and
 * invoke the clean call if our tracing window is over.
 */
static void
instrument_clean_call(void *drcontext, instrlist_t *ilist, instr_t *where,
                      reg_id_t reg_ptr, uintptr_t mode)
{
    instr_t *skip_call = INSTR_CREATE_label(drcontext);
    bool short_reaches = true;
#ifdef X86
    DR_ASSERT(reg_ptr == DR_REG_XCX);
    /* i#2049: we use DR_CLEANCALL_ALWAYS_OUT_OF_LINE to ensure our jecxz
     * reaches across the clean call (o/w we need 2 jmps to invert the jecxz).
     * Long-term we should try a fault instead (xref drx_buf) or a lean
     * proc to clean call gencode.
     */
    /* i#2147: -prof_pcs adds extra cleancall code that makes jecxz not reach.
     * XXX: it would be nice to have a more robust solution than this explicit check!
     */
    if (dr_is_tracking_where_am_i())
        short_reaches = false;
#elif defined(ARM)
    /* XXX: clean call is too long to use cbz to skip. */
    short_reaches = false;
#endif

    if (has_tracing_windows()) {
        // We need to do the clean call if the mode has changed back to counting.  To
        // detect a double-change we compare the TLS-stored last window to the
        // current tracing_window.  To avoid flags and avoid another branch (jumping
        // over the filter and redzone checks, e.g.), our strategy is to arrange for
        // the redzone load to trigger the call for us if the two window values are
        // not equal by writing their difference onto the next buffer slot.  This
        // requires a store and two scratch regs so perhaps this should be measured
        // against a branch-based scheme, but we assume we're i/o bound and so this will
        // not affect overhead.
        insert_mode_comparison(drcontext, ilist, where, reg_ptr, &tracing_window,
                               MEMTRACE_TLS_OFFS_WINDOW);
    }

    if (op_L0_filter_until_instrs.get_value()) {
        // Force a clean call when the tracing mode changes, so that the other
        // threads can update their traces appropriately.
        insert_mode_comparison(drcontext, ilist, where, reg_ptr, &tracing_mode,
                               MEMTRACE_TLS_OFFS_MODE);
    }

    reg_id_t reg_tmp = DR_REG_NULL, reg_tmp2 = DR_REG_NULL;
    instr_t *skip_thread = INSTR_CREATE_label(drcontext);
    reg_id_set_t app_regs_at_skip_thread;
    bool is_L0I_enabled, is_L0D_enabled;
    get_L0_filters_enabled(mode, &is_L0I_enabled, &is_L0D_enabled);
    if ((is_L0I_enabled || is_L0D_enabled) && thread_filtering_enabled) {
        insert_conditional_skip(drcontext, ilist, where, reg_ptr, &reg_tmp2, skip_thread,
                                short_reaches, app_regs_at_skip_thread);
    }
    MINSERT(ilist, where,
            XINST_CREATE_load(drcontext, opnd_create_reg(reg_ptr),
                              OPND_CREATE_MEMPTR(reg_ptr, 0)));
    reg_id_set_t app_regs_at_skip_call;
    insert_conditional_skip(drcontext, ilist, where, reg_ptr, &reg_tmp, skip_call,
                            short_reaches, app_regs_at_skip_call);

    dr_insert_clean_call_ex(drcontext, ilist, where, (void *)clean_call,
                            DR_CLEANCALL_ALWAYS_OUT_OF_LINE, 0);
    insert_conditional_skip_target(drcontext, ilist, where, skip_call, reg_tmp,
                                   app_regs_at_skip_call);
    insert_conditional_skip_target(drcontext, ilist, where, skip_thread, reg_tmp2,
                                   app_regs_at_skip_thread);
}

// Called before writing to the trace buffer.
// reg_ptr is treated as scratch and may be clobbered by this routine.
// Returns DR_REG_NULL to indicate *not* to insert the instrumentation to
// write to the trace buffer.  Otherwise, returns a register that the caller
// must restore *after* the skip target.  The caller must also restore the
// aflags after the skip target.  (This is for parity on all paths per drreg
// limitations.)
static reg_id_t
insert_filter_addr(void *drcontext, instrlist_t *ilist, instr_t *where, user_data_t *ud,
                   reg_id_t reg_ptr, opnd_t ref, instr_t *app, instr_t *skip,
                   dr_pred_type_t pred, uintptr_t mode)
{
    bool is_L0I_enabled, is_L0D_enabled;
    get_L0_filters_enabled(mode, &is_L0I_enabled, &is_L0D_enabled);
    // Our "level 0" inlined direct-mapped cache filter.
    DR_ASSERT((is_L0I_enabled || is_L0D_enabled));
    reg_id_t reg_idx;
    bool is_icache = opnd_is_null(ref);
    uint64 cache_size = is_icache ? op_L0I_size.get_value() : op_L0D_size.get_value();
    if (cache_size == 0)
        return DR_REG_NULL; // Skip instru.
    ptr_int_t mask = (ptr_int_t)(cache_size / op_line_size.get_value()) - 1;
    int line_bits = compute_log2(op_line_size.get_value());
    uint offs = is_icache ? MEMTRACE_TLS_OFFS_ICACHE : MEMTRACE_TLS_OFFS_DCACHE;
    reg_id_t reg_addr;
    if (is_icache) {
        // For filtering the icache, we disable bundles + delays and call here on
        // every instr.  We skip if we're still on the same cache line.
        if (ud->last_app_pc != NULL) {
            ptr_uint_t prior_line = ((ptr_uint_t)ud->last_app_pc >> line_bits) & mask;
            // FIXME i#2439: we simplify and ignore a 2nd cache line touched by an
            // instr that straddles cache lines.  However, that is not uncommon on
            // x86 and we should check the L0 cache for both lines, do regular instru
            // if either misses, and have some flag telling the regular instru to
            // only do half the instr if only one missed (for offline this flag would
            // have to propagate to raw2trace; for online we could use a mid-instr PC
            // and size).
            ptr_uint_t new_line = ((ptr_uint_t)instr_get_app_pc(app) >> line_bits) & mask;
            if (prior_line == new_line)
                return DR_REG_NULL; // Skip instru.
        }
        ud->last_app_pc = instr_get_app_pc(app);
    }
    if (drreg_reserve_register(drcontext, ilist, where, &scratch_reserve_vec,
                               &reg_addr) != DRREG_SUCCESS)
        FATAL("Fatal error: failed to reserve scratch reg\n");
    if (drreg_reserve_aflags(drcontext, ilist, where) != DRREG_SUCCESS)
        FATAL("Fatal error: failed to reserve aflags\n");
    // We need a 3rd scratch register.  We can avoid clobbering the app address
    // if we either get a 4th scratch or keep re-computing the tag and the mask
    // but it's better to keep the common path shorter, so we clobber reg_addr
    // with the tag and recompute on a miss.
    if (drreg_reserve_register(drcontext, ilist, where, NULL, &reg_idx) != DRREG_SUCCESS)
        FATAL("Fatal error: failed to reserve 3rd scratch register\n");
#ifdef ARM
    if (instr_predicate_is_cond(pred)) {
        // We can't mark everything as predicated b/c we have a cond branch.
        // Instead we jump over it if the memref won't be executed.
        // We have to do that after spilling the regs for parity on all paths.
        // This means we don't have to restore app flags for later predicate prefixes.
        MINSERT(ilist, where,
                XINST_CREATE_jump_cond(drcontext, instr_invert_predicate(pred),
                                       opnd_create_instr(skip)));
    }
#endif
    if (thread_filtering_enabled) {
        // Similarly to the predication case, we need reg parity, so we incur
        // the cost of spilling the regs before we skip for this thread so the
        // lazy restores are the same on all paths.
        // XXX: do better!
        insert_load_buf_ptr(drcontext, ilist, where, reg_ptr);
        MINSERT(
            ilist, where,
            XINST_CREATE_cmp(drcontext, opnd_create_reg(reg_ptr), OPND_CREATE_INT32(0)));
        MINSERT(ilist, where,
                XINST_CREATE_jump_cond(drcontext, DR_PRED_EQ, opnd_create_instr(skip)));
    }
    // First get the cache slot and load what's currently stored there.
    // XXX i#2439: we simplify and ignore a memref that straddles cache lines.
    // That will only happen for unaligned accesses.
    if (is_icache) {
        instrlist_insert_mov_immed_ptrsz(drcontext, (ptr_int_t)instr_get_app_pc(app),
                                         opnd_create_reg(reg_addr), ilist, where, NULL,
                                         NULL);
    } else
        instru->insert_obtain_addr(drcontext, ilist, where, reg_addr, reg_ptr, ref);
    MINSERT(ilist, where,
            XINST_CREATE_slr_s(drcontext, opnd_create_reg(reg_addr),
                               OPND_CREATE_INT8(line_bits)));
    MINSERT(ilist, where,
            XINST_CREATE_move(drcontext, opnd_create_reg(reg_idx),
                              opnd_create_reg(reg_addr)));
#ifndef X86
    /* Unfortunately the mask is likely too big for an immediate (32K cache and
     * 64-byte line => 0x1ff mask, and A32 and T32 have an 8-bit limit).
     */
    MINSERT(ilist, where,
            XINST_CREATE_load_int(drcontext, opnd_create_reg(reg_ptr),
                                  OPND_CREATE_INT32(mask)));
#endif
    MINSERT(ilist, where,
            XINST_CREATE_and_s(
                drcontext, opnd_create_reg(reg_idx),
                IF_X86_ELSE(OPND_CREATE_INT32(mask), opnd_create_reg(reg_ptr))));
    dr_insert_read_raw_tls(drcontext, ilist, where, tls_seg,
                           tls_offs + sizeof(void *) * offs, reg_ptr);
    // While we can load from a base reg + scaled index reg on x86 and arm, we
    // have to clobber the index reg as the dest, and we need the final address again
    // to store on a miss.  Thus we take a step to compute the final
    // cache addr in a register.
    MINSERT(ilist, where,
            XINST_CREATE_add_sll(drcontext, opnd_create_reg(reg_ptr),
                                 opnd_create_reg(reg_ptr), opnd_create_reg(reg_idx),
                                 compute_log2(sizeof(app_pc))));
    MINSERT(ilist, where,
            XINST_CREATE_load(drcontext, opnd_create_reg(reg_idx),
                              OPND_CREATE_MEMPTR(reg_ptr, 0)));
    // Now see whether it's a hit or a miss.
    MINSERT(
        ilist, where,
        XINST_CREATE_cmp(drcontext, opnd_create_reg(reg_idx), opnd_create_reg(reg_addr)));
    MINSERT(ilist, where,
            XINST_CREATE_jump_cond(drcontext, DR_PRED_EQ, opnd_create_instr(skip)));
    // On a miss, replace the cache entry with the new cache line.
    MINSERT(ilist, where,
            XINST_CREATE_store(drcontext, OPND_CREATE_MEMPTR(reg_ptr, 0),
                               opnd_create_reg(reg_addr)));

    // Restore app value b/c the caller will re-compute the app addr.
    // We can avoid clobbering the app address if we either get a 4th scratch or
    // keep re-computing the tag and the mask but it's better to keep the common
    // path shorter, so we clobber reg_addr with the tag and recompute on a miss.
    if (!is_icache && opnd_uses_reg(ref, reg_idx))
        drreg_get_app_value(drcontext, ilist, where, reg_idx, reg_idx);
    if (drreg_unreserve_register(drcontext, ilist, where, reg_addr) != DRREG_SUCCESS)
        FATAL("Fatal error: failed to unreserve scratch reg\n");
    return reg_idx;
}

static int
instrument_memref(void *drcontext, user_data_t *ud, instrlist_t *ilist, instr_t *where,
                  reg_id_t reg_ptr, int adjust, instr_t *app, opnd_t ref, int ref_index,
                  bool write, dr_pred_type_t pred, uintptr_t mode)
{
    if (op_instr_only_trace.get_value()) {
        return adjust;
    }
    instr_t *skip = INSTR_CREATE_label(drcontext);
    reg_id_t reg_third = DR_REG_NULL;
    bool is_L0I_enabled, is_L0D_enabled;
    get_L0_filters_enabled(mode, &is_L0I_enabled, &is_L0D_enabled);

    if (is_L0D_enabled) {
        reg_third = insert_filter_addr(drcontext, ilist, where, ud, reg_ptr, ref, NULL,
                                       skip, pred, mode);
        if (reg_third == DR_REG_NULL) {
            instr_destroy(drcontext, skip);
            return adjust;
        }
    }
    // XXX: If we're filtering only instrs, not data, then we can possibly
    // avoid loading the buf ptr for each memref. We skip this optimization for
    // now for simplicity.
    if ((is_L0I_enabled || is_L0D_enabled))
        insert_load_buf_ptr(drcontext, ilist, where, reg_ptr);
    adjust = instru->instrument_memref(drcontext, ud->instru_field, ilist, where, reg_ptr,
                                       adjust, app, ref, ref_index, write, pred,
                                       is_L0I_enabled);
    if ((is_L0I_enabled || is_L0D_enabled) && adjust != 0) {
        // When filtering we can't combine buf_ptr adjustments.
        insert_update_buf_ptr(drcontext, ilist, where, reg_ptr, pred, adjust, mode);
        adjust = 0;
    }
    MINSERT(ilist, where, skip);
    if (is_L0D_enabled) {
        // drreg requires parity on all paths, so we need to restore the scratch regs
        // for the filter *after* the skip target.
        if (reg_third != DR_REG_NULL &&
            drreg_unreserve_register(drcontext, ilist, where, reg_third) != DRREG_SUCCESS)
            DR_ASSERT(false);
        if (drreg_unreserve_aflags(drcontext, ilist, where) != DRREG_SUCCESS)
            DR_ASSERT(false);
    }
    return adjust;
}

static int
instrument_instr(void *drcontext, void *tag, user_data_t *ud, instrlist_t *ilist,
                 instr_t *where, reg_id_t reg_ptr, int adjust, instr_t *app,
                 uintptr_t mode)
{
    instr_t *skip = INSTR_CREATE_label(drcontext);
    reg_id_t reg_third = DR_REG_NULL;
    bool is_L0I_enabled, is_L0D_enabled;
    get_L0_filters_enabled(mode, &is_L0I_enabled, &is_L0D_enabled);
    if (is_L0I_enabled) {
        // Count dynamic instructions per thread.
        // It is too expensive to increment per instruction, so we increment once
        // per block by the instruction count for that block.
        if (!ud->recorded_instr_count) {
            ud->recorded_instr_count = true;
            // On x86 we could do this in one instruction if we clobber the flags: but
            // then we'd have to preserve the flags before our same-line skip in
            // insert_filter_addr().
            dr_insert_read_raw_tls(drcontext, ilist, where, tls_seg,
                                   tls_offs + sizeof(void *) * MEMTRACE_TLS_OFFS_ICOUNT,
                                   reg_ptr);
            MINSERT(ilist, where,
                    XINST_CREATE_add(drcontext, opnd_create_reg(reg_ptr),
                                     OPND_CREATE_INT16(ud->bb_instr_count)));
            dr_insert_write_raw_tls(drcontext, ilist, where, tls_seg,
                                    tls_offs + sizeof(void *) * MEMTRACE_TLS_OFFS_ICOUNT,
                                    reg_ptr);
        }
        reg_third = insert_filter_addr(drcontext, ilist, where, ud, reg_ptr,
                                       opnd_create_null(), app, skip, DR_PRED_NONE, mode);
        if (reg_third == DR_REG_NULL) {
            instr_destroy(drcontext, skip);
            return adjust;
        }
    }
    if ((is_L0I_enabled || is_L0D_enabled)) // Else already loaded.
        insert_load_buf_ptr(drcontext, ilist, where, reg_ptr);
    if (op_instr_encodings.get_value()) {
        adjust = instru->instrument_instr_encoding(drcontext, tag, ud->instru_field,
                                                   ilist, where, reg_ptr, adjust, app);
    }
    adjust = instru->instrument_instr(drcontext, tag, ud->instru_field, ilist, where,
                                      reg_ptr, adjust, app, is_L0I_enabled, mode);
    if ((is_L0I_enabled || is_L0D_enabled) && adjust != 0) {
        // When filtering we can't combine buf_ptr adjustments.
        insert_update_buf_ptr(drcontext, ilist, where, reg_ptr, DR_PRED_NONE, adjust,
                              mode);
        adjust = 0;
    }
    MINSERT(ilist, where, skip);
    if (is_L0I_enabled) {
        // drreg requires parity on all paths, so we need to restore the scratch regs
        // for the filter *after* the skip target.
        if (reg_third != DR_REG_NULL &&
            drreg_unreserve_register(drcontext, ilist, where, reg_third) != DRREG_SUCCESS)
            DR_ASSERT(false);
        if (drreg_unreserve_aflags(drcontext, ilist, where) != DRREG_SUCCESS)
            DR_ASSERT(false);
    }
    return adjust;
}

static bool
is_last_instr(void *drcontext, instr_t *instr)
{
    bool is_last = false;
    return drbbdup_is_last_instr(drcontext, instr, &is_last) == DRBBDUP_SUCCESS &&
        is_last;
}

/* For each memory reference app instr, we insert inline code to fill the buffer
 * with an instruction entry and memory reference entries.
 */
static dr_emit_flags_t
event_app_instruction(void *drcontext, void *tag, instrlist_t *bb, instr_t *instr,
                      instr_t *where, bool for_trace, bool translating, uintptr_t mode,
                      void *orig_analysis_data, void *user_data)
{
    int i, adjust = 0;
    user_data_t *ud = (user_data_t *)user_data;
    reg_id_t reg_ptr;
    drvector_t rvec;
    dr_emit_flags_t flags = DR_EMIT_DEFAULT;
    bool is_L0I_enabled, is_L0D_enabled;
    get_L0_filters_enabled(mode, &is_L0I_enabled, &is_L0D_enabled);

    // We need drwrap's instrumentation to go first so that function trace
    // entries will not be appended to the middle of a BB's PC and Memory Access
    // trace entries. Assumption made here is that every drwrap function pre/post
    // callback always happens at the first instruction of a BB.
    dr_emit_flags_t func_flags = func_trace_enabled_instrument_event(
        drcontext, tag, bb, instr, where, for_trace, translating, NULL);
    flags = static_cast<dr_emit_flags_t>(flags | func_flags);

    drmgr_disable_auto_predication(drcontext, bb);

    if ((is_L0I_enabled || is_L0D_enabled) && ud->repstr &&
        is_first_nonlabel(drcontext, instr)) {
        // XXX: the control flow added for repstr ends up jumping over the
        // aflags spill for the memref, yet it hits the lazily-delayed aflags
        // restore.  We don't have a great solution (repstr violates drreg's
        // symmetric-paths requirement) so we work around it by forcing a
        // spill up front before the internal jump.
        if (drreg_reserve_aflags(drcontext, bb, where) != DRREG_SUCCESS)
            FATAL("Fatal error: failed to reserve aflags\n");
        if (drreg_unreserve_aflags(drcontext, bb, where) != DRREG_SUCCESS)
            FATAL("Fatal error: failed to reserve aflags\n");
    }

    bool need_rseq_instru = instr_is_label(instr) &&
        instr_get_note(instr) == (void *)DR_NOTE_RSEQ_ENTRY &&
        // For filtered instructions we can't adjust rseq regions as we do not have
        // the fill instruction sequence so we reduce overhead by not outputting the
        // entry markers.
        !op_L0I_filter.get_value();

    // Use emulation-aware queries to accurately trace rep string and
    // scatter-gather expansions.  Getting this wrong can result in significantly
    // incorrect ifetch stats (i#2011).
    instr_t *instr_fetch = drmgr_orig_app_instr_for_fetch(drcontext);
    instr_t *instr_operands = drmgr_orig_app_instr_for_operands(drcontext);
    if (instr_fetch == NULL &&
        (instr_operands == NULL ||
         !(instr_reads_memory(instr_operands) || instr_writes_memory(instr_operands))) &&
        // Ensure we reach the code below for post-strex instru.
        ud->strex == NULL &&
        // Do not skip misc cases that need instrumentation.
        !need_rseq_instru &&
        // Avoid dropping trailing bundled instrs or missing the block-final clean call.
        !is_last_instr(drcontext, instr))
        return flags;

    // i#1698: there are constraints for code between ldrex/strex pairs.
    // Normally DR will have done its -ldstex2cas, but in case that's disabled,
    // we attempt to handle ldrex/strex pairs here as a best-effort attempt.
    // However there is no way to completely avoid the instrumentation in between,
    // so we reduce the instrumentation in between by moving strex instru
    // from before the strex to after the strex.
    instr_t *strex = NULL;
    if (instr_fetch != NULL && instr_is_exclusive_store(instr_fetch))
        strex = instr_fetch;
    else if (instr_operands != NULL && instr_is_exclusive_store(instr_operands))
        strex = instr_operands;
    if (ud->strex == NULL && strex != NULL) {
        opnd_t dst = instr_get_dst(strex, 0);
        DR_ASSERT(opnd_is_base_disp(dst));
        if (!instr_writes_to_reg(strex, opnd_get_base(dst), DR_QUERY_INCLUDE_COND_DSTS)) {
            ud->strex = strex;
            ud->last_app_pc = instr_get_app_pc(strex);
        } else {
            NOTIFY(0,
                   "Exclusive store clobbering base not supported: skipping address\n");
        }
        if (is_last_instr(drcontext, instr)) {
            // We need our block-final call below.
            NOTIFY(0, "Block-final exclusive store: may hang");
            ud->strex = NULL;
        } else
            return flags;
    } else if (strex != NULL) {
        // Assuming there are no consecutive strex instructions, otherwise we
        // will insert instrumentation code at the second strex instruction.
        NOTIFY(0, "Consecutive exclusive stores not supported: may hang.");
    }

    // Optimization: delay the simple instr trace instrumentation if possible.
    // For offline traces we want a single instr entry for the start of the bb.
    if (instr_fetch != NULL && (!op_offline.get_value() || ud->recorded_instr) &&
        (instr_operands == NULL ||
         !(instr_reads_memory(instr_operands) || instr_writes_memory(instr_operands))) &&
        // Avoid dropping trailing bundled instrs or missing the block-final clean call.
        !is_last_instr(drcontext, instr) &&
        // Avoid bundling instrs whose types we separate.
        (instru_t::instr_to_instr_type(instr_fetch, ud->repstr) == TRACE_TYPE_INSTR ||
         // We avoid overhead of skipped bundling for online unless the user requested
         // instr types.  We could use different types for
         // bundle-ends-in-this-branch-type to avoid this but for now it's not worth it.
         (!op_offline.get_value() && !op_online_instr_types.get_value())) &&
        ud->strex == NULL &&
        // Don't bundle emulated instructions, as they sometimes have internal control
        // flow and other complications that could cause us to skip an instruction.
        !drmgr_in_emulation_region(drcontext, NULL) &&
        // We can't bundle with a filter.
        !(is_L0I_enabled || is_L0D_enabled) &&
        // The delay instr buffer is not full.
        ud->num_delay_instrs < MAX_NUM_DELAY_INSTRS) {
        ud->delay_instrs[ud->num_delay_instrs++] = instr_fetch;
        return flags;
    }

    /* We usually need two scratch registers, but not always, so we push the 2nd
     * out into the instru_t routines.
     * reg_ptr must be ECX or RCX for jecxz on x86, and must be <= r7 for cbnz on ARM.
     */
    drreg_init_and_fill_vector(&rvec, false);
#ifdef X86
    drreg_set_vector_entry(&rvec, DR_REG_XCX, true);
#elif defined(RISCV64)
    /* FIXME i#3544: Check if scratch reg can be used here. */
    drreg_set_vector_entry(&rvec, DR_REG_T2, true);
#else
    for (reg_ptr = DR_REG_R0; reg_ptr <= DR_REG_R7; reg_ptr++)
        drreg_set_vector_entry(&rvec, reg_ptr, true);
#endif
    if (drreg_reserve_register(drcontext, bb, where, &rvec, &reg_ptr) != DRREG_SUCCESS) {
        // We can't recover.
        FATAL("Fatal error: failed to reserve scratch registers\n");
    }
    drvector_delete(&rvec);

    /* Load buf ptr into reg_ptr, unless we're cache-filtering. */
    instr_t *skip_instru = INSTR_CREATE_label(drcontext);
    reg_id_t reg_skip = DR_REG_NULL;
    reg_id_set_t app_regs_at_skip;
    if (!(is_L0I_enabled || is_L0D_enabled)) {
        insert_load_buf_ptr(drcontext, bb, where, reg_ptr);
        if (thread_filtering_enabled) {
            bool short_reaches = false;
#ifdef X86
            if (ud->num_delay_instrs == 0 && !is_last_instr(drcontext, instr)) {
                /* jecxz should reach (really we want "smart jecxz" automation here) */
                short_reaches = true;
            }
#endif
            insert_conditional_skip(drcontext, bb, where, reg_ptr, &reg_skip, skip_instru,
                                    short_reaches, app_regs_at_skip);
        }
    }

    if (ud->num_delay_instrs != 0) {
        adjust = instrument_delay_instrs(drcontext, tag, bb, ud, where, reg_ptr, adjust,
                                         is_L0I_enabled, mode);
    }

    if (ud->strex != NULL) {
        DR_ASSERT(instr_is_exclusive_store(ud->strex));
        adjust = instrument_instr(drcontext, tag, ud, bb, where, reg_ptr, adjust,
                                  ud->strex, mode);
        adjust = instrument_memref(drcontext, ud, bb, where, reg_ptr, adjust, ud->strex,
                                   instr_get_dst(ud->strex, 0), 0, true,
                                   instr_get_predicate(ud->strex), mode);
        ud->strex = NULL;
    }

    if (need_rseq_instru) {
        DR_ASSERT(!op_L0I_filter.get_value()); // Excluded from need_rseq_instru.
        if (op_L0D_filter.get_value())
            insert_load_buf_ptr(drcontext, bb, where, reg_ptr);
        adjust =
            instru->instrument_rseq_entry(drcontext, bb, where, instr, reg_ptr, adjust);
        if (op_L0D_filter.get_value()) {
            // When filtering we can't combine buf_ptr adjustments.
            insert_update_buf_ptr(drcontext, bb, where, reg_ptr, DR_PRED_NONE, adjust,
                                  mode);
            adjust = 0;
        }
    }

    /* Instruction entry for instr fetch trace.  This does double-duty by
     * also providing the PC for subsequent data ref entries.
     */
    if (instr_fetch != NULL && (!op_offline.get_value() || !ud->recorded_instr)) {
        adjust = instrument_instr(drcontext, tag, ud, bb, where, reg_ptr, adjust,
                                  instr_fetch, mode);
        ud->recorded_instr = true;
        ud->last_app_pc = instr_get_app_pc(instr_fetch);
    }

    /* Data entries. */
    if (instr_operands != NULL &&
        (instr_reads_memory(instr_operands) || instr_writes_memory(instr_operands))) {
        dr_pred_type_t pred = instr_get_predicate(instr_operands);
        if (pred != DR_PRED_NONE && adjust != 0) {
            // Update buffer ptr and reset adjust to 0, because
            // we may not execute the inserted code below.
            insert_update_buf_ptr(drcontext, bb, where, reg_ptr, DR_PRED_NONE, adjust,
                                  mode);
            adjust = 0;
        }

        /* insert code to add an entry for each memory reference opnd */
        for (i = 0; i < instr_num_srcs(instr_operands); i++) {
            if (opnd_is_memory_reference(instr_get_src(instr_operands, i))) {
                adjust = instrument_memref(
                    drcontext, ud, bb, where, reg_ptr, adjust, instr_operands,
                    instr_get_src(instr_operands, i), i, false, pred, mode);
            }
        }

        for (i = 0; i < instr_num_dsts(instr_operands); i++) {
            if (opnd_is_memory_reference(instr_get_dst(instr_operands, i))) {
                adjust = instrument_memref(
                    drcontext, ud, bb, where, reg_ptr, adjust, instr_operands,
                    instr_get_dst(instr_operands, i), i, true, pred, mode);
            }
        }
        if (adjust != 0)
            insert_update_buf_ptr(drcontext, bb, where, reg_ptr, pred, adjust, mode);
    } else if (adjust != 0)
        insert_update_buf_ptr(drcontext, bb, where, reg_ptr, DR_PRED_NONE, adjust, mode);

    /* Insert code to call clean_call for processing the buffer.
     * We restore the registers after the clean call, which should be ok
     * assuming the clean call does not need the two register values.
     */
    if (is_last_instr(drcontext, instr)) {
        if ((is_L0I_enabled || is_L0D_enabled))
            insert_load_buf_ptr(drcontext, bb, where, reg_ptr);
        instrument_clean_call(drcontext, bb, where, reg_ptr, mode);
    }

    insert_conditional_skip_target(drcontext, bb, where, skip_instru, reg_skip,
                                   app_regs_at_skip);

    /* restore scratch register */
    if (drreg_unreserve_register(drcontext, bb, where, reg_ptr) != DRREG_SUCCESS)
        DR_ASSERT(false);
    return flags;
}

/* We transform string loops into regular loops so we can more easily
 * monitor every memory reference they make.
 */
static dr_emit_flags_t
event_bb_app2app(void *drcontext, void *tag, instrlist_t *bb, bool for_trace,
                 bool translating)
{
    /* drbbdup doesn't pass the user_data from this stage so we use TLS.
     * XXX i#5400: Integrating drbbdup into drmgr would provide user_data here.
     */
    per_thread_t *pt = (per_thread_t *)drmgr_get_tls_field(drcontext, tls_idx);
    if (!drutil_expand_rep_string_ex(drcontext, bb, &pt->repstr, NULL)) {
        DR_ASSERT(false);
        /* in release build, carry on: we'll just miss per-iter refs */
    }
    if (!drx_expand_scatter_gather(drcontext, bb, &pt->scatter_gather)) {
        DR_ASSERT(false);
    }
    return DR_EMIT_DEFAULT;
}

static dr_emit_flags_t
event_bb_analysis(void *drcontext, void *tag, instrlist_t *bb, bool for_trace,
                  bool translating, void **user_data, uintptr_t mode)
{
    per_thread_t *pt = (per_thread_t *)drmgr_get_tls_field(drcontext, tls_idx);
    user_data_t *ud = (user_data_t *)dr_thread_alloc(drcontext, sizeof(user_data_t));
    memset(ud, 0, sizeof(*ud));
    ud->repstr = pt->repstr;
    ud->scatter_gather = pt->scatter_gather;
    *user_data = (void *)ud;

    instru->bb_analysis(drcontext, tag, &ud->instru_field, bb, ud->repstr,
                        mode == BBDUP_MODE_L0_FILTER);

    ud->bb_instr_count = instru_t::count_app_instrs(bb);
    // As elsewhere in this code, we want the single-instr original and not
    // the expanded 6 labeled-app instrs for repstr loops (i#2011).
    // The new emulation support should have solved that for us.
    DR_ASSERT((!ud->repstr && !pt->scatter_gather) || ud->bb_instr_count == 1);

    return DR_EMIT_DEFAULT;
}

static dr_emit_flags_t
event_bb_analysis_cleanup(void *drcontext, void *user_data)
{
    user_data_t *ud = reinterpret_cast<user_data_t *>(user_data);
    instru->bb_analysis_cleanup(drcontext, ud->instru_field);

    dr_thread_free(drcontext, user_data, sizeof(user_data_t));
    return DR_EMIT_DEFAULT;
}

static bool
event_filter_syscall(void *drcontext, int sysnum)
{
    return true;
}

static bool
event_pre_syscall(void *drcontext, int sysnum)
{
    per_thread_t *data = (per_thread_t *)drmgr_get_tls_field(drcontext, tls_idx);
    if (!is_in_tracing_mode(tracing_mode.load(std::memory_order_acquire)))
        return true;
    if (BUF_PTR(data->seg_base) == NULL)
        return true; /* This thread was filtered out. */

    // If we just switched to BBDUP_MODE_TRACE in this thread in a block ending in a
    // syscall, we can end up here without having traced the syscall instr, which we
    // want to avoid.  We look for an empty new-window buffer (not just empty, because
    // it could be empty just due to the syscall instr filling up the prior buffer).
    // (The converse can happen, with a tracing window ending in a syscall but the mode
    // having changed, causing us to exit up above and not emit a marker: we solve that
    // by removing syscalls without markers in raw2trace.)
    if (is_new_window_buffer_empty(data))
        return true;

    // Output system call numbers if we have a full instruction trace.
    // Since the instruction fetch has already been output, this will be
    // appended to the block-final syscall instr.
    if (!op_L0I_filter.get_value()) {
        BUF_PTR(data->seg_base) += instru->append_marker(
            BUF_PTR(data->seg_base), TRACE_MARKER_TYPE_SYSCALL, sysnum);
#ifdef LINUX
        if (sysnum == SYS_futex) {
            static constexpr int FUTEX_ARG_COUNT = 6;
            BUF_PTR(data->seg_base) += instru->append_marker(
                BUF_PTR(data->seg_base), TRACE_MARKER_TYPE_FUNC_ID,
                TRACE_FUNC_ID_SYSCALL_BASE + IF_X64_ELSE(sysnum, (sysnum & 0xffff)));
            for (int i = 0; i < FUTEX_ARG_COUNT; ++i) {
                BUF_PTR(data->seg_base) += instru->append_marker(
                    BUF_PTR(data->seg_base), TRACE_MARKER_TYPE_FUNC_ARG,
                    dr_syscall_get_param(drcontext, i));
            }
        }
#endif
    }

#ifdef ARM
    // On Linux ARM, cacheflush syscall takes 3 params: start, end, and 0.
    if (sysnum == SYS_cacheflush) {
        addr_t start = (addr_t)dr_syscall_get_param(drcontext, 0);
        addr_t end = (addr_t)dr_syscall_get_param(drcontext, 1);
        if (end > start) {
            BUF_PTR(data->seg_base) +=
                instru->append_iflush(BUF_PTR(data->seg_base), start, end - start);
        }
    }
#endif
    if (file_ops_func.handoff_buf == NULL)
        process_and_output_buffer(drcontext, false);
#ifdef BUILD_PT_TRACER
    if (op_offline.get_value() && op_enable_kernel_tracing.get_value()) {
        if (!syscall_pt_trace_t::is_syscall_pt_trace_enabled(sysnum)) {
            return true;
        }

        if (data->syscall_pt_trace.get_cur_recording_sysnum() != INVALID_SYSNUM) {
            ASSERT(false, "last tracing isn't stopped");
            if (!data->syscall_pt_trace.stop_syscall_pt_trace()) {
                ASSERT(false, "failed to stop syscall pt trace");
                return false;
            }
        }
        if (!data->syscall_pt_trace.start_syscall_pt_trace(sysnum)) {
            ASSERT(false, "failed to start syscall pt trace");
            return false;
        }
    }
#endif
    return true;
}

static void
event_post_syscall(void *drcontext, int sysnum)
{
    per_thread_t *data = (per_thread_t *)drmgr_get_tls_field(drcontext, tls_idx);
    if (tracing_mode.load(std::memory_order_acquire) != BBDUP_MODE_TRACE)
        return;
    if (BUF_PTR(data->seg_base) == NULL)
        return; /* This thread was filtered out. */

#ifdef LINUX
    if (!op_L0I_filter.get_value()) { /* No syscall data unless full instr trace. */
        if (sysnum == SYS_futex) {
            dr_syscall_result_info_t info = {
                sizeof(info),
            };
            dr_syscall_get_result_ex(drcontext, &info);
            BUF_PTR(data->seg_base) += instru->append_marker(
                BUF_PTR(data->seg_base), TRACE_MARKER_TYPE_FUNC_ID,
                TRACE_FUNC_ID_SYSCALL_BASE + IF_X64_ELSE(sysnum, (sysnum & 0xffff)));
            /* XXX i#5843: Return values are complex and can include more than just
             * the primary register value.  Since we care mostly just about failure,
             * we use the "succeeded" field.  However, this is not accurate for all
             * syscalls.  Plus, would the scheduler want to know about various
             * successful return values which indicate how many waiters were woken
             * up and other data?
             */
            BUF_PTR(data->seg_base) += instru->append_marker(
                BUF_PTR(data->seg_base), TRACE_MARKER_TYPE_FUNC_RETVAL, info.succeeded);
        }
    }
#endif

#ifdef BUILD_PT_TRACER
    if (!op_offline.get_value() || !op_enable_kernel_tracing.get_value())
        return;
<<<<<<< HEAD
    if (!is_in_tracing_mode(tracing_mode.load(std::memory_order_acquire)))
        return;
=======
>>>>>>> 7e5a3e84
    if (!syscall_pt_trace_t::is_syscall_pt_trace_enabled(sysnum))
        return;

    if (data->syscall_pt_trace.get_cur_recording_sysnum() == INVALID_SYSNUM) {
        ASSERT(false, "last syscall is not traced");
        return;
    }

    ASSERT(data->syscall_pt_trace.get_cur_recording_sysnum() == sysnum,
           "last tracing isn't for the expected sysnum");
    if (!data->syscall_pt_trace.stop_syscall_pt_trace()) {
        ASSERT(false, "failed to stop syscall pt trace");
        return;
    }

    /* Write a marker to userspace raw trace. */
    /* TODO i#5505: We should move this _IDX marker to pre-syscall for two
     * reasons: 1) Some syscalls have no post event (e.g., exit or sigreturn);
     * 2) A blocking syscall may have a thread switch in between, separating the
     * syscall instruction from this marker by quite a distance when interleaved
     * with other threads.
     */
    /* This marker has the same issues with a syscall instruction not having a following
     * marker as we hit with the syscall number marker, but our solutions there also
     * solve the same problems for this marker.
     */
    trace_marker_type_t marker_type = TRACE_MARKER_TYPE_SYSCALL_IDX;
    uintptr_t marker_val = data->syscall_pt_trace.get_last_recorded_syscall_idx();
    BUF_PTR(data->seg_base) +=
        instru->append_marker(BUF_PTR(data->seg_base), marker_type, marker_val);
#endif
}

static void
event_kernel_xfer(void *drcontext, const dr_kernel_xfer_info_t *info)
{
    per_thread_t *data = (per_thread_t *)drmgr_get_tls_field(drcontext, tls_idx);
    trace_marker_type_t marker_type;
    uintptr_t marker_val = 0;
    if (!is_in_tracing_mode(tracing_mode.load(std::memory_order_acquire)))
        return;
    if (BUF_PTR(data->seg_base) == NULL)
        return; /* This thread was filtered out. */
    switch (info->type) {
    case DR_XFER_APC_DISPATCHER:
        /* Do not bother with a marker for the thread init routine. */
        if (data->num_refs == 0 &&
            BUF_PTR(data->seg_base) == data->buf_base + data->init_header_size)
            return;
        ANNOTATE_FALLTHROUGH;
    case DR_XFER_SIGNAL_DELIVERY:
    case DR_XFER_EXCEPTION_DISPATCHER:
    case DR_XFER_RAISE_DISPATCHER:
    case DR_XFER_CALLBACK_DISPATCHER:
    case DR_XFER_RSEQ_ABORT: marker_type = TRACE_MARKER_TYPE_KERNEL_EVENT; break;
    case DR_XFER_SIGNAL_RETURN:
    case DR_XFER_CALLBACK_RETURN:
    case DR_XFER_CONTINUE:
    case DR_XFER_SET_CONTEXT_THREAD: marker_type = TRACE_MARKER_TYPE_KERNEL_XFER; break;
    case DR_XFER_CLIENT_REDIRECT: return;
    default: DR_ASSERT(false && "unknown kernel xfer type"); return;
    }
    NOTIFY(2, "%s: type %d, sig %d\n", __FUNCTION__, info->type, info->sig);
    /* TODO i#3937: We need something similar to what raw2trace does with this info
     * for online too, to place signals inside instr bundles.
     */
    /* XXX i#4041,i#5954: For rseq abort, offline post-processing rolls back the
     * committing store so the abort happens at a reasonable point.  We don't have a
     * solution for online though.
     */
    if (info->source_mcontext != nullptr) {
        app_pc mcontext_pc = info->source_mcontext->pc;
        /* When a signal arrives at the end of functions wrapped using the
         * DRWRAP_REPLACE_RETADDR drwrap strategy, the mcontext PC on the stack
         * is the address of the internal replace_retaddr_sentinel() instead
         * of the actual return address of the wrapped function. For the
         * kernel xfer marker to contain the correct value, we must handle
         * this case by allowing drwrap to replace the address with the
         * correct one.
         */
        drwrap_get_retaddr_if_sentinel(drcontext, &mcontext_pc);
        /* Enable post-processing to figure out the ordering of this xfer vs
         * non-memref instrs in the bb, and also to give core simulators the
         * interrupted PC -- primarily for a kernel event arriving right
         * after a branch to give a core simulator the branch target.
         * For non-module code we don't have the block id but the absolute PC
         * unambiguously points to the most recently executed encoding at
         * that PC, even if another thread modifies it right after the signal.
         */
        marker_val = reinterpret_cast<uintptr_t>(mcontext_pc);
        NOTIFY(3, "%s: source pc " PFX " => marker val " PIFX "\n", __FUNCTION__,
               mcontext_pc, marker_val);
    }
    if (info->type == DR_XFER_RSEQ_ABORT) {
        BUF_PTR(data->seg_base) += instru->append_marker(
            BUF_PTR(data->seg_base), TRACE_MARKER_TYPE_RSEQ_ABORT, marker_val);
    }
    BUF_PTR(data->seg_base) +=
        instru->append_marker(BUF_PTR(data->seg_base), marker_type, marker_val);
    if (file_ops_func.handoff_buf == NULL)
        process_and_output_buffer(drcontext, false);
}

/***************************************************************************
 * Top level.
 */

/* Initializes a thread either at process init or fork init, where we want
 * a new offline file or a new thread,process registration pair for online.
 */
static void
init_thread_in_process(void *drcontext)
{
    per_thread_t *data = (per_thread_t *)drmgr_get_tls_field(drcontext, tls_idx);

    init_thread_io(drcontext);

    if (op_L0D_filter.get_value() && op_L0D_size.get_value() > 0) {
        data->l0_dcache = (byte *)dr_raw_mem_alloc(
            (size_t)op_L0D_size.get_value() / op_line_size.get_value() * sizeof(void *),
            DR_MEMPROT_READ | DR_MEMPROT_WRITE, NULL);
        *(byte **)TLS_SLOT(data->seg_base, MEMTRACE_TLS_OFFS_DCACHE) = data->l0_dcache;
    }
    if (op_L0I_filter.get_value() && op_L0I_size.get_value() > 0) {
        data->l0_icache = (byte *)dr_raw_mem_alloc(
            (size_t)op_L0I_size.get_value() / op_line_size.get_value() * sizeof(void *),
            DR_MEMPROT_READ | DR_MEMPROT_WRITE, NULL);
        *(byte **)TLS_SLOT(data->seg_base, MEMTRACE_TLS_OFFS_ICACHE) = data->l0_icache;
    }

#ifdef BUILD_PT_TRACER
    if (op_offline.get_value() && op_enable_kernel_tracing.get_value()) {
        data->syscall_pt_trace.init(
            drcontext, kernel_pt_logsubdir,
            // XXX i#5505: This should be per-thread and per-window; once we've
            // finalized the PT output scheme we should pass those parameters.
            [](const char *fname, uint mode_flags) {
                return file_ops_func.open_process_file(fname, mode_flags);
            },
            file_ops_func.write_file, file_ops_func.close_file);
    }
#endif
    // XXX i#1729: gather and store an initial callstack for the thread.
}

static void
event_thread_init(void *drcontext)
{
    per_thread_t *data = (per_thread_t *)dr_thread_alloc(drcontext, sizeof(per_thread_t));
    DR_ASSERT(data != NULL);
    *data = {}; // We must safely zero due to the C++ class member.
    data->file = INVALID_FILE;
    drmgr_set_tls_field(drcontext, tls_idx, data);

    /* Keep seg_base in a per-thread data structure so we can get the TLS
     * slot and find where the pointer points to in the buffer.
     */
    data->seg_base = (byte *)dr_get_dr_segment_base(tls_seg);
    DR_ASSERT(data->seg_base != NULL);

    event_inscount_thread_init(drcontext);

    if ((should_trace_thread_cb != NULL &&
         !(*should_trace_thread_cb)(dr_get_thread_id(drcontext),
                                    trace_thread_cb_user_data)) ||
        is_num_refs_beyond_global_max())
        BUF_PTR(data->seg_base) = NULL;
    else {
        init_buffers(data);
        init_thread_in_process(drcontext);
    }
}

static void
event_thread_exit(void *drcontext)
{
    per_thread_t *data = (per_thread_t *)drmgr_get_tls_field(drcontext, tls_idx);

    if (BUF_PTR(data->seg_base) != NULL) {
        /* This thread was *not* filtered out. */

#ifdef BUILD_PT_TRACER
        if (op_offline.get_value() && op_enable_kernel_tracing.get_value()) {
            int cur_recording_sysnum = data->syscall_pt_trace.get_cur_recording_sysnum();
            if (cur_recording_sysnum != INVALID_SYSNUM) {
                NOTIFY(0,
                       "ERROR: The last recorded syscall %d of thread T%d wasn't be "
                       "stopped.\n",
                       cur_recording_sysnum, dr_get_thread_id(drcontext));
                ASSERT(cur_recording_sysnum, "syscall recording is not stopped");
                if (!data->syscall_pt_trace.stop_syscall_pt_trace()) {
                    ASSERT(false, "failed to stop syscall pt trace");
                }
            }
        }
#endif

        /* let the simulator know this thread has exited */
        if (is_bytes_written_beyond_trace_max(data)) {
            // If over the limit, we still want to write the footer, but nothing else.
            BUF_PTR(data->seg_base) = data->buf_base + buf_hdr_slots_size;
        }
        if (op_L0I_filter.get_value()) {
            // Include the final instruction count.
            // It might be useful to include the count with each miss as well, but
            // in experiments that adds non-trivial space and time overheads (as
            // a separate marker; squished into the instr_count field might be
            // better but at complexity costs, plus we may need that field for
            // offset-within-block info to adjust the per-block count) and
            // would likely need to be under an off-by-default option and have
            // a mandated use case to justify adding it.
            uintptr_t icount =
                *(uintptr_t *)TLS_SLOT(data->seg_base, MEMTRACE_TLS_OFFS_ICOUNT);
            BUF_PTR(data->seg_base) += instru->append_marker(
                BUF_PTR(data->seg_base), TRACE_MARKER_TYPE_INSTRUCTION_COUNT, icount);
        }

        if (op_L0D_filter.get_value()) {
            if (op_L0D_size.get_value() > 0) {
                dr_raw_mem_free(data->l0_dcache,
                                (size_t)op_L0D_size.get_value() /
                                    op_line_size.get_value() * sizeof(void *));
            }
        }
        if (op_L0I_filter.get_value()) {
            if (op_L0I_size.get_value() > 0) {
                dr_raw_mem_free(data->l0_icache,
                                (size_t)op_L0I_size.get_value() /
                                    op_line_size.get_value() * sizeof(void *));
            }
        }

        exit_thread_io(drcontext);

        dr_mutex_lock(mutex);
        num_refs += data->num_refs;
        num_writeouts += data->num_writeouts;
        num_v2p_writeouts += data->num_v2p_writeouts;
        num_phys_markers += data->num_phys_markers;
        dr_mutex_unlock(mutex);
        dr_raw_mem_free(data->buf_base, max_buf_size);
        if (data->reserve_buf != NULL)
            dr_raw_mem_free(data->reserve_buf, max_buf_size);
    }
    data->~per_thread_t();
    dr_thread_free(drcontext, data, sizeof(per_thread_t));
}

static void
event_exit(void)
{
#ifdef BUILD_PT_TRACER
    if (op_offline.get_value() && op_enable_kernel_tracing.get_value()) {
        drpttracer_exit();
        /* Copy kcore and kallsyms to {kernel_pt_logsubdir}. */
        kcore_copy_t kcore_copy(file_ops_func.open_file, file_ops_func.write_file,
                                file_ops_func.close_file);
        if (!kcore_copy.copy(kernel_pt_logsubdir)) {
            NOTIFY(0, "WARNING: failed to copy kcore and kallsyms to %s\n",
                   kernel_pt_logsubdir);
        }
    }
#endif
    dr_log(NULL, DR_LOG_ALL, 1, "drcachesim num refs seen: " UINT64_FORMAT_STRING "\n",
           num_refs);
    NOTIFY(1,
           "drmemtrace exiting process " PIDFMT "; traced " UINT64_FORMAT_STRING
           " references in " UINT64_FORMAT_STRING " writeouts.\n",
           dr_get_process_id(), num_refs, num_writeouts);
    if (op_use_physical.get_value()) {
        dr_log(NULL, DR_LOG_ALL, 1,
               "drcachesim num physical address markers emitted: " UINT64_FORMAT_STRING
               "\n",
               num_phys_markers);
        NOTIFY(1,
               "drmemtrace emitted " UINT64_FORMAT_STRING
               " physical address markers in " UINT64_FORMAT_STRING " writeouts.\n",
               num_phys_markers, num_v2p_writeouts);
    }
    /* we use placement new for better isolation */
    instru->~instru_t();
    dr_global_free(instru, MAX_INSTRU_SIZE);

    if (op_offline.get_value()) {
        file_ops_func.close_file(module_file);
        if (funclist_file != INVALID_FILE)
            file_ops_func.close_file(funclist_file);
        if (encoding_file != INVALID_FILE)
            file_ops_func.close_file(encoding_file);
    } else
        ipc_pipe.close();

    if (file_ops_func.exit_cb != NULL)
        (*file_ops_func.exit_cb)(file_ops_func.exit_arg);

    if (!dr_raw_tls_cfree(tls_offs, MEMTRACE_TLS_COUNT))
        DR_ASSERT(false);

    drvector_delete(&scratch_reserve_vec);

    instrumentation_exit();

    if (!drmgr_unregister_tls_field(tls_idx) ||
        !drmgr_unregister_thread_init_event(event_thread_init) ||
        !drmgr_unregister_thread_exit_event(event_thread_exit) ||
        drreg_exit() != DRREG_SUCCESS)
        DR_ASSERT(false);
    if (op_enable_drstatecmp.get_value()) {
        if (drstatecmp_exit() != DRSTATECMP_SUCCESS) {
            DR_ASSERT(false);
        }
    }
    dr_unregister_exit_event(event_exit);

    /* Clear callbacks and globals to support re-attach when linked statically. */
    file_ops_func = file_ops_func_t();
    if (!offline_instru_t::custom_module_data(nullptr, nullptr, nullptr))
        DR_ASSERT(false && "failed to clear custom module callbacks");
    should_trace_thread_cb = nullptr;
    trace_thread_cb_user_data = nullptr;
    thread_filtering_enabled = false;
    num_refs = 0;
    num_refs_racy = 0;
    num_filter_refs_racy = 0;

    exit_io();

    dr_mutex_destroy(mutex);
    drutil_exit();
    drmgr_exit();
    func_trace_exit();
    drx_exit();
    /* Avoid accumulation of option values on static-link re-attach. */
    droption_parser_t::clear_values();
}

static bool
init_offline_dir(void)
{
    char buf[MAXIMUM_PATH];
    int i;
    const int NUM_OF_TRIES = 10000;
    /* open unique dir */
    /* We cannot use malloc mid-run (to support static client use).  We thus need
     * to move all std::strings into plain buffers at init time.
     */
    dr_snprintf(subdir_prefix, BUFFER_SIZE_ELEMENTS(subdir_prefix), "%s",
                op_subdir_prefix.get_value().c_str());
    NULL_TERMINATE_BUFFER(subdir_prefix);
    /* We do not need to call drx_init before using drx_open_unique_appid_file. */
    for (i = 0; i < NUM_OF_TRIES; i++) {
        /* We use drx_open_unique_appid_file with DRX_FILE_SKIP_OPEN to get a
         * directory name for creation.  Retry if the same name directory already
         * exists.  Abort if we fail too many times.
         */
        drx_open_unique_appid_file(op_outdir.get_value().c_str(), dr_get_process_id(),
                                   subdir_prefix, "dir", DRX_FILE_SKIP_OPEN, buf,
                                   BUFFER_SIZE_ELEMENTS(buf));
        NULL_TERMINATE_BUFFER(buf);
        /* open the dir */
        if (file_ops_func.create_dir(buf))
            break;
    }
    if (i == NUM_OF_TRIES)
        return false;
    /* We group the raw thread files in a further subdir to isolate from the
     * processed trace file.
     */
    dr_snprintf(logsubdir, BUFFER_SIZE_ELEMENTS(logsubdir), "%s%s%s", buf, DIRSEP,
                OUTFILE_SUBDIR);
    NULL_TERMINATE_BUFFER(logsubdir);
    if (!file_ops_func.create_dir(logsubdir))
        return false;
#ifdef BUILD_PT_TRACER
    if (op_offline.get_value() && op_enable_kernel_tracing.get_value()) {
        dr_snprintf(kernel_pt_logsubdir, BUFFER_SIZE_ELEMENTS(kernel_pt_logsubdir),
                    "%s%s%s", buf, DIRSEP, KERNEL_PT_OUTFILE_SUBDIR);
        NULL_TERMINATE_BUFFER(kernel_pt_logsubdir);
        if (!file_ops_func.create_dir(kernel_pt_logsubdir))
            return false;
    }
#endif
    if (has_tracing_windows())
        open_new_window_dir(tracing_window.load(std::memory_order_acquire));
    /* If the ops are replaced, it's up the replacer to notify the user.
     * In some cases data is sent over the network and the replaced create_dir is
     * a nop that returns true, in which case we don't want this message.
     */
    if (file_ops_func.create_dir == dr_create_dir)
        NOTIFY(1, "Log directory is %s\n", logsubdir);
    dr_snprintf(modlist_path, BUFFER_SIZE_ELEMENTS(modlist_path), "%s%s%s", logsubdir,
                DIRSEP, DRMEMTRACE_MODULE_LIST_FILENAME);
    NULL_TERMINATE_BUFFER(modlist_path);
    module_file = file_ops_func.open_process_file(
        modlist_path, DR_FILE_WRITE_REQUIRE_NEW IF_UNIX(| DR_FILE_CLOSE_ON_FORK));

    dr_snprintf(funclist_path, BUFFER_SIZE_ELEMENTS(funclist_path), "%s%s%s", logsubdir,
                DIRSEP, DRMEMTRACE_FUNCTION_LIST_FILENAME);
    NULL_TERMINATE_BUFFER(funclist_path);
    funclist_file = file_ops_func.open_process_file(
        funclist_path, DR_FILE_WRITE_REQUIRE_NEW IF_UNIX(| DR_FILE_CLOSE_ON_FORK));

    dr_snprintf(encoding_path, BUFFER_SIZE_ELEMENTS(encoding_path), "%s%s%s", logsubdir,
                DIRSEP, DRMEMTRACE_ENCODING_FILENAME);
    NULL_TERMINATE_BUFFER(encoding_path);
    encoding_file = file_ops_func.open_process_file(
        encoding_path, DR_FILE_WRITE_REQUIRE_NEW IF_UNIX(| DR_FILE_CLOSE_ON_FORK));

    return (module_file != INVALID_FILE && funclist_file != INVALID_FILE &&
            encoding_file != INVALID_FILE);
}

#ifdef UNIX
static void
fork_init(void *drcontext)
{
    if (op_offline.get_value()) {
        /* XXX i#4660: droption references at fork init time use malloc.
         * We do not fully support static link with fork at this time.
         */
        dr_allow_unsafe_static_behavior();
#    ifdef DRMEMTRACE_STATIC
        NOTIFY(0, "-offline across a fork is unsafe with statically linked clients\n");
#    endif
    }
    /* We use DR_FILE_CLOSE_ON_FORK, and we dumped outstanding data prior to the
     * fork syscall, so we just need to create a new subdir, new module log, and
     * a new initial thread file for offline, or register the new process for
     * online.
     */
    per_thread_t *data = (per_thread_t *)drmgr_get_tls_field(drcontext, tls_idx);
    /* Only count refs in the new process (plus, we use this to set up the
     * initial header in process_and_output_buffer() for offline).
     */
    data->num_refs = 0;
    if (op_offline.get_value()) {
        data->file = INVALID_FILE;
        if (!init_offline_dir()) {
            FATAL("Failed to create a subdir in %s\n", op_outdir.get_value().c_str());
        }
    }
    init_thread_in_process(drcontext);
}
#endif

} // namespace drmemtrace
} // namespace dynamorio

/***************************************************************************
 * Outside of namespace.
 */

drmemtrace_status_t
drmemtrace_replace_file_ops(drmemtrace_open_file_func_t open_file_func,
                            drmemtrace_read_file_func_t read_file_func,
                            drmemtrace_write_file_func_t write_file_func,
                            drmemtrace_close_file_func_t close_file_func,
                            drmemtrace_create_dir_func_t create_dir_func)
{
    /* We don't check op_offline b/c option parsing may not have happened yet. */
    if (open_file_func != NULL)
        file_ops_func.open_file = open_file_func;
    if (read_file_func != NULL)
        file_ops_func.read_file = read_file_func;
    if (write_file_func != NULL)
        file_ops_func.write_file = write_file_func;
    if (close_file_func != NULL)
        file_ops_func.close_file = close_file_func;
    if (create_dir_func != NULL)
        file_ops_func.create_dir = create_dir_func;
    return DRMEMTRACE_SUCCESS;
}

drmemtrace_status_t
drmemtrace_replace_file_ops_ex(drmemtrace_replace_file_ops_t *ops)
{
    if (ops == nullptr || ops->size != sizeof(drmemtrace_replace_file_ops_t))
        return DRMEMTRACE_ERROR_INVALID_PARAMETER;
    if (ops->write_file_func != nullptr && ops->handoff_buf_func != nullptr)
        return DRMEMTRACE_ERROR_INVALID_PARAMETER;
    if (ops->open_file_ex_func != nullptr) {
        file_ops_func.open_file_ex = ops->open_file_ex_func;
        file_ops_func.open_file = nullptr;
    }
    if (ops->read_file_func != nullptr)
        file_ops_func.read_file = ops->read_file_func;
    if (ops->write_file_func != nullptr)
        file_ops_func.write_file = ops->write_file_func;
    if (ops->close_file_func != nullptr)
        file_ops_func.close_file = ops->close_file_func;
    if (ops->create_dir_func != nullptr)
        file_ops_func.create_dir = ops->create_dir_func;
    if (ops->handoff_buf_func != nullptr)
        file_ops_func.handoff_buf = ops->handoff_buf_func;
    if (ops->exit_func != nullptr) {
        file_ops_func.exit_cb = ops->exit_func;
        file_ops_func.exit_arg = ops->exit_arg;
    }
    return DRMEMTRACE_SUCCESS;
}

drmemtrace_status_t
drmemtrace_buffer_handoff(drmemtrace_handoff_func_t handoff_func,
                          drmemtrace_exit_func_t exit_func, void *exit_func_arg)
{
    /* We don't check op_offline b/c option parsing may not have happened yet. */
    file_ops_func.handoff_buf = handoff_func;
    file_ops_func.exit_cb = exit_func;
    file_ops_func.exit_arg = exit_func_arg;
    return DRMEMTRACE_SUCCESS;
}

drmemtrace_status_t
drmemtrace_get_output_path(OUT const char **path)
{
    if (path == NULL)
        return DRMEMTRACE_ERROR_INVALID_PARAMETER;
    *path = logsubdir;
    return DRMEMTRACE_SUCCESS;
}

drmemtrace_status_t
drmemtrace_get_modlist_path(OUT const char **path)
{
    if (path == NULL)
        return DRMEMTRACE_ERROR_INVALID_PARAMETER;
    *path = modlist_path;
    return DRMEMTRACE_SUCCESS;
}

drmemtrace_status_t
drmemtrace_get_funclist_path(OUT const char **path)
{
    if (path == NULL)
        return DRMEMTRACE_ERROR_INVALID_PARAMETER;
    *path = funclist_path;
    return DRMEMTRACE_SUCCESS;
}

drmemtrace_status_t
drmemtrace_get_encoding_path(OUT const char **path)
{
    if (path == NULL)
        return DRMEMTRACE_ERROR_INVALID_PARAMETER;
    *path = encoding_path;
    return DRMEMTRACE_SUCCESS;
}

drmemtrace_status_t
drmemtrace_custom_module_data(void *(*load_cb)(module_data_t *module, int seg_idx),
                              int (*print_cb)(void *data, char *dst, size_t max_len),
                              void (*free_cb)(void *data))
{
    /* We want to support this being called prior to initializing us, so we use
     * a static routine and do not check -offline.
     */
    if (offline_instru_t::custom_module_data(load_cb, print_cb, free_cb))
        return DRMEMTRACE_SUCCESS;
    else
        return DRMEMTRACE_ERROR;
}

drmemtrace_status_t
drmemtrace_filter_threads(bool (*should_trace_thread)(thread_id_t tid, void *user_data),
                          void *user_value)
{
    if (should_trace_thread == NULL)
        return DRMEMTRACE_ERROR_INVALID_PARAMETER;
    /* We document that this should be called once at init time: i.e., we do not
     * handle races here.
     * XXX: to filter out the calling thread (the initial application thread) we suggest
     * that this be called prior to DR initialization, but that's only feasible for
     * the start/stop API.  We should consider remembering the main thread's
     * per_thread_t and freeing it here if the filter routine says to skip it.
     */
    should_trace_thread_cb = should_trace_thread;
    trace_thread_cb_user_data = user_value;
    thread_filtering_enabled = true;
    return DRMEMTRACE_SUCCESS;
}

/* We export drmemtrace_client_main so that a global dr_client_main can initialize
 * drmemtrace client by calling drmemtrace_client_main in a statically linked
 * multi-client executable.
 */
DR_EXPORT void
drmemtrace_client_main(client_id_t id, int argc, const char *argv[])
{
    /* We need 2 reg slots beyond drreg's eflags slots => 3 slots */
    drreg_options_t ops = { sizeof(ops), 3, false };
    byte buf[MAXIMUM_PATH];

    dr_set_client_name("DynamoRIO Cache Simulator Tracer", "http://dynamorio.org/issues");

    std::string parse_err;
    if (!droption_parser_t::parse_argv(DROPTION_SCOPE_CLIENT, argc, argv, &parse_err,
                                       NULL)) {
        FATAL("Usage error: %s\nUsage:\n%s", parse_err.c_str(),
              droption_parser_t::usage_short(DROPTION_SCOPE_ALL).c_str());
    }
    if (!op_offline.get_value() && op_ipc_name.get_value().empty()) {
        FATAL("Usage error: ipc name is required\nUsage:\n%s",
              droption_parser_t::usage_short(DROPTION_SCOPE_ALL).c_str());
    } else if (op_offline.get_value() && op_outdir.get_value().empty()) {
        FATAL("Usage error: outdir is required\nUsage:\n%s",
              droption_parser_t::usage_short(DROPTION_SCOPE_ALL).c_str());
    } else if (!op_offline.get_value() &&
               (op_record_heap.get_value() || !op_record_function.get_value().empty())) {
        FATAL("Usage error: function recording is only supported for -offline\n");
    }
    if (op_L0_filter_until_instrs.get_value()) {
        if (!op_L0D_filter.get_value() && !op_L0I_filter.get_value()) {
            NOTIFY(
                0,
                "Assuming both L0D_filter and L0I_filter for L0_filter_until_instrs\n");
            op_L0D_filter.set_value(true);
            op_L0I_filter.set_value(true);
        }
    }

    if (op_L0_filter_deprecated.get_value()) {
        op_L0D_filter.set_value(true);
        op_L0I_filter.set_value(true);
    }
    if ((op_L0I_filter.get_value() && !IS_POWER_OF_2(op_L0I_size.get_value()) &&
         op_L0I_size.get_value() != 0) ||
        (op_L0D_filter.get_value() && !IS_POWER_OF_2(op_L0D_size.get_value()) &&
         op_L0D_size.get_value() != 0)) {
        FATAL("Usage error: L0I_size and L0D_size must be 0 or powers of 2.");
    }
    // We cannot elide addresses or ignore offsets when we need to translate
    // all addresses during tracing or when instruction or data address entries
    // are being filtered.
    if (op_use_physical.get_value() || op_L0I_filter.get_value() ||
        op_L0D_filter.get_value())
        op_disable_optimizations.set_value(true);

    event_inscount_init();
    init_io();

    DR_ASSERT(std::atomic_is_lock_free(&tracing_mode));
    DR_ASSERT(std::atomic_is_lock_free(&tracing_window));

    drreg_init_and_fill_vector(&scratch_reserve_vec, true);
#ifdef X86
    if (op_L0I_filter.get_value() || op_L0D_filter.get_value()) {
        /* We need to preserve the flags so we need xax. */
        drreg_set_vector_entry(&scratch_reserve_vec, DR_REG_XAX, false);
    }
#endif

    if (op_offline.get_value()) {
        void *placement;
        if (!init_offline_dir()) {
            FATAL("Failed to create a subdir in %s\n", op_outdir.get_value().c_str());
        }
        /* we use placement new for better isolation */
        DR_ASSERT(MAX_INSTRU_SIZE >= sizeof(offline_instru_t));
        placement = dr_global_alloc(MAX_INSTRU_SIZE);
        instru = new (placement)
            offline_instru_t(insert_load_buf_ptr, &scratch_reserve_vec,
                             file_ops_func.write_file, module_file, encoding_file,
                             op_disable_optimizations.get_value(), instru_notify);
    } else {
        void *placement;
        /* we use placement new for better isolation */
        DR_ASSERT(MAX_INSTRU_SIZE >= sizeof(online_instru_t));
        placement = dr_global_alloc(MAX_INSTRU_SIZE);
        instru = new (placement) online_instru_t(
            insert_load_buf_ptr, insert_update_buf_ptr, &scratch_reserve_vec);
        if (!ipc_pipe.set_name(op_ipc_name.get_value().c_str()))
            DR_ASSERT(false);
#ifdef UNIX
        /* we want an isolated fd so we don't use ipc_pipe.open_for_write() */
        int fd = dr_open_file(ipc_pipe.get_pipe_path().c_str(), DR_FILE_WRITE_ONLY);
        DR_ASSERT(fd != INVALID_FILE);
        if (!ipc_pipe.set_fd(fd))
            DR_ASSERT(false);
#else
        if (!ipc_pipe.open_for_write()) {
            if (GetLastError() == ERROR_PIPE_BUSY) {
                // FIXME i#1727: add multi-process support to Windows named_pipe_t.
                FATAL("Fatal error: multi-process applications not yet supported "
                      "for drcachesim on Windows\n");
            } else {
                FATAL("Fatal error: Failed to open pipe %s.\n",
                      op_ipc_name.get_value().c_str());
            }
        }
#endif
        if (!ipc_pipe.maximize_buffer())
            NOTIFY(1, "Failed to maximize pipe buffer: performance may suffer.\n");
    }

    if (op_offline.get_value() &&
        !func_trace_init(append_marker_seg_base, file_ops_func.write_file,
                         funclist_file)) {
        FATAL("Failed to initialized function tracing.\n");
    }

    /* We need an extra for -L0I_filter and -L0D_filter. */
    if (op_L0I_filter.get_value() || op_L0D_filter.get_value())
        ++ops.num_spill_slots;
    // We use the buf pointer reg plus 2 more in instrument_clean_call, so we want
    // 3 total: thus 1 more than the base.
    if (has_tracing_windows())
        ++ops.num_spill_slots;

    if (!drmgr_init() || !drutil_init() || drreg_init(&ops) != DRREG_SUCCESS ||
        !drx_init())
        DR_ASSERT(false);
    if (op_enable_drstatecmp.get_value()) {
        drstatecmp_options_t drstatecmp_ops = { NULL };
        if (drstatecmp_init(&drstatecmp_ops) != DRSTATECMP_SUCCESS) {
            DR_ASSERT(false);
        }
    }

    /* register events */
    dr_register_exit_event(event_exit);
#ifdef UNIX
    dr_register_fork_init_event(fork_init);
#endif
    attached_midway = dr_register_post_attach_event(event_post_attach);
    dr_register_pre_detach_event(event_pre_detach);

    /* We need our thread exit event to run *before* drmodtrack's as we may
     * need to translate physical addresses for the thread's final buffer.
     */
    drmgr_priority_t pri_thread_exit = { sizeof(drmgr_priority_t), "", nullptr, nullptr,
                                         -100 };
    if (!drmgr_register_thread_init_event(event_thread_init) ||
        !drmgr_register_thread_exit_event_ex(event_thread_exit, &pri_thread_exit))
        DR_ASSERT(false);

    instrumentation_init();

    trace_buf_size = instru->sizeof_entry() * MAX_NUM_ENTRIES;

    /* The redzone needs to hold one bb's worth of data, until we
     * reach the clean call at the bottom of the bb that dumps the
     * buffer if full.  We leave room for each of the maximum count of
     * instructions accessing memory once, which is fairly
     * pathological as by default that's 256 memrefs for one bb.  We double
     * it to ensure we cover skipping clean calls for sthg like strex.
     * We also check here that the max_bb_instrs can fit in the instr_count
     * bitfield in offline_entry_t.
     */
    uint64 max_bb_instrs;
    if (!dr_get_integer_option("max_bb_instrs", &max_bb_instrs))
        max_bb_instrs = 256; /* current default */
    DR_ASSERT(max_bb_instrs < uint64(1) << PC_INSTR_COUNT_BITS);
    redzone_size = instru->sizeof_entry() * (size_t)max_bb_instrs * 2;

    max_buf_size = ALIGN_FORWARD(trace_buf_size + redzone_size, dr_page_size());
    /* Mark any padding as redzone as well */
    redzone_size = max_buf_size - trace_buf_size;
    /* Append a throwaway header to get its size. */
    buf_hdr_slots_size = append_unit_header(
        NULL /*no TLS yet*/, buf, 0 /*doesn't matter*/, has_tracing_windows() ? 0 : -1);
    DR_ASSERT(BUFFER_SIZE_BYTES(buf) >= buf_hdr_slots_size);

    client_id = id;
    mutex = dr_mutex_create();

    tls_idx = drmgr_register_tls_field();
    DR_ASSERT(tls_idx != -1);
    /* The TLS field provided by DR cannot be directly accessed from the code cache.
     * For better performance, we allocate raw TLS so that we can directly
     * access and update it with a single instruction.
     */
    if (!dr_raw_tls_calloc(&tls_seg, &tls_offs, MEMTRACE_TLS_COUNT, 0))
        DR_ASSERT(false);

    /* make it easy to tell, by looking at log file, which client executed */
    dr_log(NULL, DR_LOG_ALL, 1, "drcachesim client initializing\n");

    init_io();

    if (op_max_global_trace_refs.get_value() > 0) {
        /* We need the same is-buffer-zero checks in the instrumentation. */
        thread_filtering_enabled = true;
    }

    if (op_use_physical.get_value() && !physaddr_t::global_init())
        FATAL("Unable to open pagemap for physical addresses: check privileges.\n");

#ifdef BUILD_PT_TRACER
    if (op_offline.get_value() && op_enable_kernel_tracing.get_value()) {
        if (!drpttracer_init())
            FATAL("Failed to initialize drpttracer.\n");
    }
#endif
}

/* To support statically linked multiple clients, we add drmemtrace_client_main
 * as the real client init function and make dr_client_main a weak symbol.
 * We could also use alias to link dr_client_main to drmemtrace_client_main.
 * A simple call won't add too much overhead, and works both in Windows and Linux.
 * To automate the process and minimize the code change, we should investigate the
 * approach that uses command-line link option to alias two symbols.
 */
DR_EXPORT WEAK void
dr_client_main(client_id_t id, int argc, const char *argv[])
{
    drmemtrace_client_main(id, argc, argv);
}<|MERGE_RESOLUTION|>--- conflicted
+++ resolved
@@ -1501,11 +1501,8 @@
 #ifdef BUILD_PT_TRACER
     if (!op_offline.get_value() || !op_enable_kernel_tracing.get_value())
         return;
-<<<<<<< HEAD
     if (!is_in_tracing_mode(tracing_mode.load(std::memory_order_acquire)))
         return;
-=======
->>>>>>> 7e5a3e84
     if (!syscall_pt_trace_t::is_syscall_pt_trace_enabled(sysnum))
         return;
 
