--- conflicted
+++ resolved
@@ -1295,46 +1295,18 @@
 
         /* insert code to add an entry for each memory reference opnd */
         for (i = 0; i < instr_num_srcs(instr_operands); i++) {
-<<<<<<< HEAD
-            const opnd_t src = instr_get_src(instr_operands, i);
-            if (opnd_is_memory_reference(src)) {
-#ifdef AARCH64
-                /* Memory references involving SVE registers are not supported yet, that
-                 * work is coming in i#5844.
-                 */
-                if (reg_is_z(opnd_get_base(src)) || reg_is_z(opnd_get_index(src)))
-                    continue;
-#endif
-                adjust = instrument_memref(drcontext, ud, bb, where, reg_ptr, adjust,
-                                           instr_operands, src, i, false, pred);
-=======
             if (opnd_is_memory_reference(instr_get_src(instr_operands, i))) {
                 adjust = instrument_memref(
                     drcontext, ud, bb, where, reg_ptr, adjust, instr_operands,
                     instr_get_src(instr_operands, i), i, false, pred, mode);
->>>>>>> 4c773cf6
             }
         }
 
         for (i = 0; i < instr_num_dsts(instr_operands); i++) {
-<<<<<<< HEAD
-            const opnd_t dst = instr_get_dst(instr_operands, i);
-            if (opnd_is_memory_reference(dst)) {
-#ifdef AARCH64
-                /* Memory references involving SVE registers are not supported yet, that
-                 * work is coming in i#5844.
-                 */
-                if (reg_is_z(opnd_get_base(dst)) || reg_is_z(opnd_get_index(dst)))
-                    continue;
-#endif
-                adjust = instrument_memref(drcontext, ud, bb, where, reg_ptr, adjust,
-                                           instr_operands, dst, i, true, pred);
-=======
             if (opnd_is_memory_reference(instr_get_dst(instr_operands, i))) {
                 adjust = instrument_memref(
                     drcontext, ud, bb, where, reg_ptr, adjust, instr_operands,
                     instr_get_dst(instr_operands, i), i, true, pred, mode);
->>>>>>> 4c773cf6
             }
         }
         if (adjust != 0)
