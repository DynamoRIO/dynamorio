--- conflicted
+++ resolved
@@ -86,32 +86,18 @@
  */
 DR_DISALLOW_UNSAFE_STATIC
 
-<<<<<<< HEAD
-// A clean exit via dr_exit_process() is not supported from init code, but
-// we do want to at least close the pipe file.
-#define FATAL(...)                       \
-    do {                                 \
-        dr_fprintf(STDERR, __VA_ARGS__); \
-        if (!op_offline.get_value())     \
-            ipc_pipe.close();            \
-        dr_abort();                      \
-    } while (0)
-
-static char logsubdir[MAXIMUM_PATH];
+using namespace dynamorio::drmemtrace;
+
+namespace dynamorio {
+namespace drmemtrace {
+
+char logsubdir[MAXIMUM_PATH];
 #ifdef BUILD_PT_TRACER
 static char logdir[MAXIMUM_PATH];
 static char kernel_pt_logsubdir[MAXIMUM_PATH];
 #endif
-static char subdir_prefix[MAXIMUM_PATH]; /* Holds op_subdir_prefix. */
-=======
-using namespace dynamorio::drmemtrace;
-
-namespace dynamorio {
-namespace drmemtrace {
-
-char logsubdir[MAXIMUM_PATH];
 char subdir_prefix[MAXIMUM_PATH]; /* Holds op_subdir_prefix. */
->>>>>>> 05384e9d
+
 static file_t module_file;
 static file_t funclist_file = INVALID_FILE;
 
@@ -131,58 +117,6 @@
 
 static drvector_t scratch_reserve_vec;
 
-<<<<<<< HEAD
-/* Thread private data.  This is all set to 0 at thread init. */
-typedef struct {
-    byte *seg_base;
-    byte *buf_base;
-    uint64 num_refs;
-    uint64 num_writeouts; /* Buffer writeout instances. */
-    uint64 bytes_written;
-    uint64 cur_window_instr_count;
-    /* For offline traces */
-    file_t file;
-    size_t init_header_size;
-    /* For file_ops_func.handoff_buf */
-    uint num_buffers;
-    byte *reserve_buf;
-    /* For level 0 filters */
-    byte *l0_dcache;
-    byte *l0_icache;
-    /* For passing data from app2app to other stages, b/c drbbdup doesn't provide
-     * the same user_data path that drmgr does.
-     */
-    bool repstr;
-    bool scatter_gather;
-#ifdef HAS_SNAPPY
-    snappy_file_writer_t *snappy_writer;
-#endif
-#ifdef HAS_ZLIB
-    z_stream zstream;
-    byte *buf_compressed;
-#endif
-#ifdef HAS_LZ4
-    LZ4F_compressionContext_t lzcxt;
-    size_t buf_lz4_size;
-    byte *buf_lz4;
-#endif
-    bool has_thread_header;
-    // The physaddr_t class is designed to be per-thread.
-    physaddr_t physaddr;
-    uint64 num_phys_markers;
-    byte *v2p_buf;
-    uint64 num_v2p_writeouts; /* v2p_buf writeout instances. */
-#ifdef BUILD_PT_TRACER
-    /* For syscall kernel trace. */
-    syscall_pt_trace_t syscall_pt_trace;
-#endif
-} per_thread_t;
-
-#define MAX_NUM_DELAY_INSTRS 32
-// Really sizeof(trace_entry_t.length)
-#define MAX_NUM_DELAY_ENTRIES (MAX_NUM_DELAY_INSTRS / sizeof(addr_t))
-=======
->>>>>>> 05384e9d
 /* per bb user data during instrumentation */
 typedef struct {
     app_pc last_app_pc;
@@ -1287,8 +1221,7 @@
     }
 #endif
     if (file_ops_func.handoff_buf == NULL)
-<<<<<<< HEAD
-        memtrace(drcontext, false);
+        process_and_output_buffer(drcontext, false);
 #ifdef BUILD_PT_TRACER
     if (op_offline.get_value() && op_enable_kernel_tracing.get_value()) {
         /* The post syscall callback of SYS_exit and SYS_exit_group can't be triggered. So
@@ -1307,9 +1240,6 @@
         }
     }
 #endif
-=======
-        process_and_output_buffer(drcontext, false);
->>>>>>> 05384e9d
     return true;
 }
 
