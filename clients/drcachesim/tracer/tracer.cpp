--- conflicted
+++ resolved
@@ -473,7 +473,7 @@
      */
     const char *suffix = OUTFILE_SUFFIX;
 #ifdef HAS_SNAPPY
-    if (op_raw_compress.get_value() == "snappy")
+    if (snappy_enabled())
         suffix = OUTFILE_SUFFIX_SZ;
 #endif
     for (i = 0; i < NUM_OF_TRIES; i++) {
@@ -492,13 +492,14 @@
             file_ops_func.close_file(data->file);
         data->file = new_file;
 #ifdef HAS_SNAPPY
-        if (op_raw_compress.get_value() == "snappy") {
+        if (snappy_enabled()) {
             // We use placement new for better isolation.
             void *placement = dr_custom_alloc(
                 nullptr, static_cast<dr_alloc_flags_t>(0), sizeof(*data->snappy_writer),
                 DR_MEMPROT_READ | DR_MEMPROT_WRITE, nullptr);
             data->snappy_writer = new (placement)
-                snappy_file_writer_t(data->file, file_ops_func.write_file);
+                snappy_file_writer_t(data->file, file_ops_func.write_file,
+                                     op_raw_compress.get_value() != "snappy_nocrc");
             data->snappy_writer->write_file_header();
         }
 #endif
@@ -2409,7 +2410,6 @@
         set_local_window(drcontext, tracing_window.load(std::memory_order_acquire));
 
     if (op_offline.get_value()) {
-<<<<<<< HEAD
         if (tracing_disabled.load(std::memory_order_acquire) == BBDUP_MODE_TRACE) {
             open_new_thread_file(drcontext, get_local_window(data));
         }
@@ -2417,49 +2417,6 @@
             data->init_header_size = prepend_offline_thread_header(drcontext);
         } else {
             // set_local_window() called prepend_offline_thread_header().
-=======
-        /* We do not need to call drx_init before using drx_open_unique_appid_file.
-         * Since we're now in a subdir we could make the name simpler but this
-         * seems nice and complete.
-         */
-        int i;
-        const int NUM_OF_TRIES = 10000;
-        uint flags = IF_UNIX(DR_FILE_CLOSE_ON_FORK |) DR_FILE_ALLOW_LARGE |
-            DR_FILE_WRITE_REQUIRE_NEW;
-        /* We use drx_open_unique_appid_file with DRX_FILE_SKIP_OPEN to get a
-         * file name for creation.  Retry if the same name file already exists.
-         * Abort if we fail too many times.
-         */
-        const char *suffix = OUTFILE_SUFFIX;
-#ifdef HAS_SNAPPY
-        if (snappy_enabled())
-            suffix = OUTFILE_SUFFIX_SZ;
-#endif
-        for (i = 0; i < NUM_OF_TRIES; i++) {
-            drx_open_unique_appid_file(logsubdir, dr_get_thread_id(drcontext),
-                                       subdir_prefix, suffix, DRX_FILE_SKIP_OPEN, buf,
-                                       BUFFER_SIZE_ELEMENTS(buf));
-            NULL_TERMINATE_BUFFER(buf);
-            data->file = file_ops_func.open_file(buf, flags);
-            if (data->file != INVALID_FILE)
-                break;
-        }
-        if (i == NUM_OF_TRIES) {
-            FATAL("Fatal error: failed to create trace file %s\n", buf);
-        }
-        NOTIFY(2, "Created thread trace file %s\n", buf);
-
-#ifdef HAS_SNAPPY
-        if (snappy_enabled()) {
-            // We use placement new for better isolation.
-            void *placement = dr_custom_alloc(
-                nullptr, static_cast<dr_alloc_flags_t>(0), sizeof(*data->snappy_writer),
-                DR_MEMPROT_READ | DR_MEMPROT_WRITE, nullptr);
-            data->snappy_writer = new (placement)
-                snappy_file_writer_t(data->file, file_ops_func.write_file,
-                                     op_raw_compress.get_value() != "snappy_nocrc");
-            data->snappy_writer->write_file_header();
->>>>>>> ceb1c8de
         }
     } else {
         /* pass pid and tid to the simulator to register current thread */
