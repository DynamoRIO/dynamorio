--- conflicted
+++ resolved
@@ -1789,17 +1789,6 @@
 
 #ifdef BUILD_PT_TRACER
     if (op_offline.get_value() && op_enable_kernel_tracing.get_value()) {
-<<<<<<< HEAD
-        data->syscall_pt_trace.init(
-            drcontext, kernel_pt_logsubdir,
-            // XXX i#5505: This should be per-thread and per-window; once we've
-            // finalized the PT output scheme we should pass those parameters.
-            [](const char *fname, uint mode_flags) {
-                return file_ops_func.open_process_file(fname, mode_flags);
-            },
-            file_ops_func.write_file, file_ops_func.close_file,
-            op_kernel_tracing_unified_perf.get_value());
-=======
         if (!data->syscall_pt_trace.init(
                 drcontext, kernel_trace_logsubdir,
                 [](const char *fname, uint mode_flags, thread_id_t thread_id,
@@ -1807,11 +1796,11 @@
                     return file_ops_func.call_open_file(fname, mode_flags, thread_id,
                                                         window_id);
                 },
-                file_ops_func.write_file, file_ops_func.close_file)) {
+                file_ops_func.write_file, file_ops_func.close_file,
+                op_kernel_tracing_unified_perf.get_value())) {
             FATAL("Failed to init syscall_pt_trace_t for kernel raw files at %s\n",
                   kernel_trace_logsubdir);
         }
->>>>>>> 46d48498
     }
 #endif
     // XXX i#1729: gather and store an initial callstack for the thread.
