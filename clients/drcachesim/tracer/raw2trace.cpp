--- conflicted
+++ resolved
@@ -605,7 +605,6 @@
                     tdata->rseq_buffering_enabled_ = true;
                     tdata->rseq_end_pc_ = marker_val;
                 }
-<<<<<<< HEAD
             } else if (in_entry->extended.valueB == TRACE_MARKER_TYPE_FILTER_ENDPOINT) {
                 log(2, "Reached filter endpoint\n");
                 tdata->saw_filter_endpoint_ = true;
@@ -614,13 +613,11 @@
                 // the decode cache entries after the transition, we need to flush the
                 // cache here.
                 *flush_decode_cache = true;
-=======
             } else if (in_entry->extended.valueB == TRACE_MARKER_TYPE_SYSCALL &&
                        is_maybe_blocking_syscall(marker_val)) {
                 log(2, "Maybe-blocking syscall %zu\n", marker_val);
                 buf += trace_metadata_writer_t::write_marker(
                     buf, TRACE_MARKER_TYPE_MAYBE_BLOCKING_SYSCALL, 0);
->>>>>>> 7e5a3e84
             }
             // If there is currently a delayed branch that has not been emitted yet,
             // delay most markers since intra-block markers can cause issues with
