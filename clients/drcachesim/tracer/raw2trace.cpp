--- conflicted
+++ resolved
@@ -601,13 +601,8 @@
         if (entry.extended.type == OFFLINE_TYPE_EXTENDED &&
             (entry.extended.ext == OFFLINE_EXT_TYPE_FOOTER ||
              (entry.extended.ext == OFFLINE_EXT_TYPE_MARKER &&
-<<<<<<< HEAD
-              ((entry.extended.valueB == TRACE_MARKER_TYPE_KERNEL_EVENT ||
-                entry.extended.valueB == TRACE_MARKER_TYPE_KERNEL_XFER) ||
-=======
               (entry.extended.valueB == TRACE_MARKER_TYPE_KERNEL_EVENT ||
                entry.extended.valueB == TRACE_MARKER_TYPE_KERNEL_XFER ||
->>>>>>> 518af7be
                (entry.extended.valueB == TRACE_MARKER_TYPE_WINDOW_ID &&
                 entry.extended.valueA != tdata->last_window))))) {
             tdata->error = append_delayed_branch(tdata);
