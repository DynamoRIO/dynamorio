/* **********************************************************
 * Copyright (c) 2016-2023 Google, Inc.  All rights reserved.
 * **********************************************************/

/*
 * Redistribution and use in source and binary forms, with or without
 * modification, are permitted provided that the following conditions are met:
 *
 * * Redistributions of source code must retain the above copyright notice,
 *   this list of conditions and the following disclaimer.
 *
 * * Redistributions in binary form must reproduce the above copyright notice,
 *   this list of conditions and the following disclaimer in the documentation
 *   and/or other materials provided with the distribution.
 *
 * * Neither the name of Google, Inc. nor the names of its contributors may be
 *   used to endorse or promote products derived from this software without
 *   specific prior written permission.
 *
 * THIS SOFTWARE IS PROVIDED BY THE COPYRIGHT HOLDERS AND CONTRIBUTORS "AS IS"
 * AND ANY EXPRESS OR IMPLIED WARRANTIES, INCLUDING, BUT NOT LIMITED TO, THE
 * IMPLIED WARRANTIES OF MERCHANTABILITY AND FITNESS FOR A PARTICULAR PURPOSE
 * ARE DISCLAIMED. IN NO EVENT SHALL VMWARE, INC. OR CONTRIBUTORS BE LIABLE
 * FOR ANY DIRECT, INDIRECT, INCIDENTAL, SPECIAL, EXEMPLARY, OR CONSEQUENTIAL
 * DAMAGES (INCLUDING, BUT NOT LIMITED TO, PROCUREMENT OF SUBSTITUTE GOODS OR
 * SERVICES; LOSS OF USE, DATA, OR PROFITS; OR BUSINESS INTERRUPTION) HOWEVER
 * CAUSED AND ON ANY THEORY OF LIABILITY, WHETHER IN CONTRACT, STRICT
 * LIABILITY, OR TORT (INCLUDING NEGLIGENCE OR OTHERWISE) ARISING IN ANY WAY
 * OUT OF THE USE OF THIS SOFTWARE, EVEN IF ADVISED OF THE POSSIBILITY OF SUCH
 * DAMAGE.
 */

/* Post-processes offline traces and converts them to the format expected
 * by the cache simulator and other analysis tools.
 */

#define NOMINMAX // Avoid windows.h messing up std::min.
#include "dr_api.h"
#include "drcovlib.h"
#include "raw2trace.h"
#include "instru.h"
#include "../common/memref.h"
#include "../common/trace_entry.h"
#include <algorithm>
#include <cstring>
#include <fstream>
#include <sstream>
#include <thread>
#include <vector>

// Assumes we return an error string by convention.
#define CHECK(val, msg) \
    do {                \
        if (!(val))     \
            return msg; \
    } while (0)

#define WARN(msg, ...)                                        \
    do {                                                      \
        fprintf(stderr, "WARNING: " msg "\n", ##__VA_ARGS__); \
        fflush(stderr);                                       \
    } while (0)

#define VPRINT_HEADER()                    \
    do {                                   \
        fprintf(stderr, "[drmemtrace]: "); \
    } while (0)

// We fflush for Windows cygwin where stderr is not flushed.
#undef VPRINT
#define VPRINT(level, ...)                 \
    do {                                   \
        if (this->verbosity_ >= (level)) { \
            VPRINT_HEADER();               \
            fprintf(stderr, __VA_ARGS__);  \
            fflush(stderr);                \
        }                                  \
    } while (0)

static online_instru_t instru(NULL, NULL, false, NULL);

int
trace_metadata_writer_t::write_thread_exit(byte *buffer, thread_id_t tid)
{
    return instru.append_thread_exit(buffer, tid);
}
int
trace_metadata_writer_t::write_marker(byte *buffer, trace_marker_type_t type,
                                      uintptr_t val)
{
    return instru.append_marker(buffer, type, val);
}
int
trace_metadata_writer_t::write_iflush(byte *buffer, addr_t start, size_t size)
{
    return instru.append_iflush(buffer, start, size);
}
int
trace_metadata_writer_t::write_pid(byte *buffer, process_id_t pid)
{
    return instru.append_pid(buffer, pid);
}
int
trace_metadata_writer_t::write_tid(byte *buffer, thread_id_t tid)
{
    return instru.append_tid(buffer, tid);
}
int
trace_metadata_writer_t::write_timestamp(byte *buffer, uint64 timestamp)
{
    return instru.append_marker(buffer, TRACE_MARKER_TYPE_TIMESTAMP,
                                // XXX i#5634: Truncated for 32-bit, as documented.
                                (uintptr_t)timestamp);
}

/***************************************************************************
 * Module list
 */

const char *(*module_mapper_t::user_parse_)(const char *src, OUT void **data) = nullptr;
void (*module_mapper_t::user_free_)(void *data) = nullptr;
int (*module_mapper_t::user_print_)(void *data, char *dst, size_t max_len) = nullptr;
bool module_mapper_t::has_custom_data_global_ = true;

module_mapper_t::module_mapper_t(
    const char *module_map, const char *(*parse_cb)(const char *src, OUT void **data),
    std::string (*process_cb)(drmodtrack_info_t *info, void *data, void *user_data),
    void *process_cb_user_data, void (*free_cb)(void *data), uint verbosity,
    const std::string &alt_module_dir, file_t encoding_file)
    : modmap_(module_map)
    , cached_user_free_(free_cb)
    , verbosity_(verbosity)
    , alt_module_dir_(alt_module_dir)
    , encoding_file_(encoding_file)
{
    // We mutate global state because do_module_parsing() uses drmodtrack, which
    // wants global functions. The state isn't needed past do_module_parsing(), so
    // we make sure to reset it afterwards.
    DR_ASSERT(user_parse_ == nullptr);
    DR_ASSERT(user_free_ == nullptr);
    DR_ASSERT(user_print_ == nullptr);

    user_parse_ = parse_cb;
    user_process_ = process_cb;
    user_process_data_ = process_cb_user_data;
    user_free_ = free_cb;
    // has_custom_data_global_ is potentially mutated in parse_custom_module_data.
    // It is assumed to be set to 'true' initially.
    has_custom_data_global_ = true;

    if (modmap_ != nullptr)
        last_error_ = do_module_parsing();
    if (encoding_file_ != INVALID_FILE)
        last_error_ += do_encoding_parsing();

    // capture has_custom_data_global_'s value for this instance.
    has_custom_data_ = has_custom_data_global_;

    user_parse_ = nullptr;
    user_free_ = nullptr;
}

module_mapper_t::~module_mapper_t()
{
    // update user_free_
    user_free_ = cached_user_free_;
    // drmodtrack_offline_exit requires the parameter to be non-null, but we
    // may not have even initialized the modhandle yet.
    if (modhandle_ != nullptr &&
        drmodtrack_offline_exit(modhandle_) != DRCOVLIB_SUCCESS) {
        WARN("Failed to clean up module table data");
    }
    user_free_ = nullptr;
    for (std::vector<module_t>::iterator mvi = modvec_.begin(); mvi != modvec_.end();
         ++mvi) {
        if (!mvi->is_external && mvi->map_seg_base != NULL && mvi->total_map_size != 0) {
            bool ok = dr_unmap_executable_file(mvi->map_seg_base, mvi->total_map_size);
            if (!ok)
                WARN("Failed to unmap module %s", mvi->path);
        }
    }
    modhandle_ = nullptr;
    modvec_.clear();
}

std::string
raw2trace_t::handle_custom_data(const char *(*parse_cb)(const char *src, OUT void **data),
                                std::string (*process_cb)(drmodtrack_info_t *info,
                                                          void *data, void *user_data),
                                void *process_cb_user_data, void (*free_cb)(void *data))
{
    user_parse_ = parse_cb;
    user_process_ = process_cb;
    user_process_data_ = process_cb_user_data;
    user_free_ = free_cb;
    return "";
}

const char *
module_mapper_t::parse_custom_module_data(const char *src, OUT void **data)
{
    const char *buf = src;
    const char *skip_comma = strchr(buf, ',');
    // Check the version # to try and handle legacy and newer formats.
    int version = -1;
    if (skip_comma == nullptr || dr_sscanf(buf, "v#%d,", &version) != 1 ||
        version != CUSTOM_MODULE_VERSION) {
        // It's not what we expect.  We try to handle legacy formats before bailing.
        static bool warned_once;
        has_custom_data_global_ = false;
        if (!warned_once) { // Race is fine: modtrack parsing is global already.
            WARN("Incorrect module field version %d: attempting to handle legacy format",
                 version);
            warned_once = true;
        }
        // First, see if the user_parse_ is happy:
        if (user_parse_ != nullptr) {
            void *user_data;
            buf = (*user_parse_)(buf, &user_data);
            if (buf != nullptr) {
                // Assume legacy format w/ user data but none of our own.
                custom_module_data_t *custom_data = new custom_module_data_t;
                custom_data->user_data = user_data;
                custom_data->contents_size = 0;
                custom_data->contents = nullptr;
                *data = custom_data;
                return buf;
            }
        }
        // Now look for no custom field at all.
        // If the next field looks like a path, we assume it's the old format with
        // no user field and we continue w/o vdso data.
        if (buf[0] == '/' || strstr(buf, "[vdso]") == buf) {
            *data = nullptr;
            return buf;
        }
        // Else, bail.
        WARN("Unable to parse module data: custom field mismatch");
        return nullptr;
    }
    buf = skip_comma + 1;
    skip_comma = strchr(buf, ',');
    size_t size;
    if (skip_comma == nullptr || dr_sscanf(buf, "%zu,", &size) != 1)
        return nullptr; // error
    custom_module_data_t *custom_data = new custom_module_data_t;
    custom_data->contents_size = size;
    buf = skip_comma + 1;
    if (custom_data->contents_size == 0)
        custom_data->contents = nullptr;
    else {
        custom_data->contents = buf;
        buf += custom_data->contents_size;
    }
    if (user_parse_ != nullptr)
        buf = (*user_parse_)(buf, &custom_data->user_data);
    *data = custom_data;
    return buf;
}

int
module_mapper_t::print_custom_module_data(void *data, char *dst, size_t max_len)
{
    custom_module_data_t *custom_data = (custom_module_data_t *)data;
    return offline_instru_t::print_module_data_fields(
        dst, max_len, custom_data->contents, custom_data->contents_size, user_print_,
        custom_data->user_data);
}

void
module_mapper_t::free_custom_module_data(void *data)
{
    custom_module_data_t *custom_data = (custom_module_data_t *)data;
    if (user_free_ != nullptr)
        (*user_free_)(custom_data->user_data);
    delete custom_data;
}

std::string
raw2trace_t::do_module_parsing()
{
    if (!module_mapper_) {
        module_mapper_ = module_mapper_t::create(
            modmap_bytes_, user_parse_, user_process_, user_process_data_, user_free_,
            verbosity_, alt_module_dir_, encoding_file_);
    }
    return module_mapper_->get_last_error();
}

std::string
module_mapper_t::do_module_parsing()
{
    uint num_mods;
    VPRINT(1, "Reading module file from memory\n");
    if (drmodtrack_add_custom_data(nullptr, nullptr, parse_custom_module_data,
                                   free_custom_module_data) != DRCOVLIB_SUCCESS) {
        return "Failed to set up custom module parser";
    }
    if (drmodtrack_offline_read(INVALID_FILE, modmap_, NULL, &modhandle_, &num_mods) !=
        DRCOVLIB_SUCCESS)
        return "Failed to parse module file";
    modlist_.resize(num_mods);
    for (uint i = 0; i < num_mods; i++) {
        modlist_[i].struct_size = sizeof(modlist_[i]);
        if (drmodtrack_offline_lookup(modhandle_, i, &modlist_[i]) != DRCOVLIB_SUCCESS)
            return "Failed to query module file";
        if (user_process_ != nullptr) {
            custom_module_data_t *custom = (custom_module_data_t *)modlist_[i].custom;
            std::string error =
                (*user_process_)(&modlist_[i], custom->user_data, user_process_data_);
            if (!error.empty())
                return error;
        }
    }
    return "";
}

std::string
module_mapper_t::do_encoding_parsing()
{
    if (encoding_file_ == INVALID_FILE)
        return "";
    uint64 file_size;
    if (!dr_file_size(encoding_file_, &file_size))
        return "Failed to obtain size of encoding file";
    size_t map_size = (size_t)file_size;
    byte *map_start = reinterpret_cast<byte *>(
        dr_map_file(encoding_file_, &map_size, 0, NULL, DR_MEMPROT_READ, 0));
    if (map_start == nullptr || map_size < file_size)
        return "Failed to map encoding file";
    if (*reinterpret_cast<uint64_t *>(map_start) != ENCODING_FILE_VERSION)
        return "Encoding file has invalid version";
    size_t offs = sizeof(uint64_t);
    while (offs < file_size) {
        encoding_entry_t *entry = reinterpret_cast<encoding_entry_t *>(map_start + offs);
        if (entry->length < sizeof(encoding_entry_t))
            return "Encoding file is corrupted";
        if (offs + entry->length > file_size)
            return "Encoding file is truncated";
        encodings_[entry->id] = entry;
        offs += entry->length;
    }
    return "";
}

std::string
raw2trace_t::read_and_map_modules()
{
    if (!module_mapper_) {
        auto err = do_module_parsing();
        if (!err.empty())
            return err;
    }

    set_modvec_(&module_mapper_->get_loaded_modules());
    set_modmap_(module_mapper_.get());
    return module_mapper_->get_last_error();
}

// Maps each module into the address space.
// There are several types of mapping entries in the module list:
// 1) Raw bits directly stored.  It is simply pointed at.
// 2) Extra segments for a module.  A single mapping is used for all
//    segments, so extras are ignored.
// 3) A main segment.  The module's file is located by first looking in
//    the alt_module_dir_; if not found, the path present during tracing
//    is searched.
void
module_mapper_t::read_and_map_modules()
{
    if (!last_error_.empty())
        return;
    for (auto it = modlist_.begin(); it != modlist_.end(); ++it) {
        drmodtrack_info_t &info = *it;
        custom_module_data_t *custom_data = (custom_module_data_t *)info.custom;
        if (custom_data != nullptr && custom_data->contents_size > 0) {
            // XXX i#2062: We could eliminate this raw bytes in the module data in
            // favor of the new encoding file used for generated code.
            VPRINT(1, "Using module %d %s stored %zd-byte contents @" PFX "\n",
                   (int)modvec_.size(), info.path, custom_data->contents_size,
                   custom_data->contents);
            modvec_.push_back(
                module_t(info.path, info.start, (byte *)custom_data->contents, 0,
                         custom_data->contents_size, custom_data->contents_size,
                         true /*external data*/));
        } else if (strcmp(info.path, "<unknown>") == 0 ||
                   // This should only happen with legacy trace data that's missing
                   // the vdso contents.
                   (!has_custom_data_ && strcmp(info.path, "[vdso]") == 0)) {
            // We won't be able to decode.
            modvec_.push_back(module_t(info.path, info.start, NULL, 0, 0, 0));
        } else if (info.containing_index != info.index) {
            // For split segments, we assume our mapped layout matches the original.
            byte *seg_map_base = modvec_[info.containing_index].map_seg_base +
                (info.start - modvec_[info.containing_index].orig_seg_base);
            VPRINT(1, "Secondary segment: module %d seg %p-%p = %s\n",
                   (int)modvec_.size(), seg_map_base, seg_map_base + info.size,
                   info.path);
            // We did not map writable segments.  We can't easily detect an internal
            // unmapped writable segment, but for those off the end of our mapping we
            // can avoid pretending there's anything there.
            bool off_end =
                (size_t)(info.start - modvec_[info.containing_index].orig_seg_base) >=
                modvec_[info.containing_index].total_map_size;
            DR_ASSERT(off_end ||
                      info.start - modvec_[info.containing_index].orig_seg_base +
                              info.size <=
                          modvec_[info.containing_index].total_map_size);
            modvec_.push_back(module_t(
                info.path, info.start, off_end ? NULL : seg_map_base,
                off_end ? 0 : info.start - modvec_[info.containing_index].orig_seg_base,
                off_end ? 0 : info.size,
                // 0 total size indicates this is a secondary segment.
                0));
        } else {
            size_t map_size = 0;
            byte *base_pc = NULL;
            if (!alt_module_dir_.empty()) {
                // First try the specified module dir.  It takes precedence to allow
                // overriding the recorded path even when an identical-seeming path
                // exists on the processing machine (e.g., system libraries).
                // XXX: We should add a checksum on UNIX to match Windows and have
                // a sanity check on the library version.
                std::string basename(info.path);
                size_t sep_index = basename.find_last_of(DIRSEP ALT_DIRSEP);
                if (sep_index != std::string::npos)
                    basename = std::string(basename, sep_index + 1, std::string::npos);
                std::string new_path = alt_module_dir_ + DIRSEP + basename;
                VPRINT(2, "Trying to map %s\n", new_path.c_str());
                base_pc = dr_map_executable_file(new_path.c_str(),
                                                 DR_MAPEXE_SKIP_WRITABLE, &map_size);
            }
            if (base_pc == NULL) {
                // Try the recorded path.
                VPRINT(2, "Trying to map %s\n", info.path);
                base_pc =
                    dr_map_executable_file(info.path, DR_MAPEXE_SKIP_WRITABLE, &map_size);
            }
            if (base_pc == NULL) {
                // We expect to fail to map dynamorio.dll for x64 Windows as it
                // is built /fixed.  (We could try to have the map succeed w/o relocs,
                // but we expect to not care enough about code in DR).
                if (strstr(info.path, "dynamorio") != NULL)
                    modvec_.push_back(module_t(info.path, info.start, NULL, 0, 0, 0));
                else {
                    last_error_ = "Failed to map module " + std::string(info.path);
                    return;
                }
            } else {
                VPRINT(1, "Mapped module %d @%p-%p (-%p segment) = %s\n",
                       (int)modvec_.size(), base_pc, base_pc + map_size,
                       base_pc + info.size, info.path);
                // Be sure to only use the initial segment size to avoid covering
                // another mapping in a segment gap (i#4731).
                modvec_.push_back(
                    module_t(info.path, info.start, base_pc, 0, info.size, map_size));
            }
        }
    }
    VPRINT(1, "Successfully read %zu modules\n", modlist_.size());
}

std::string
raw2trace_t::do_module_parsing_and_mapping()
{
    std::string error = read_and_map_modules();
    if (!error.empty())
        return error;
    return "";
}

std::string
raw2trace_t::find_mapped_trace_address(app_pc trace_address, OUT app_pc *mapped_address)
{
    *mapped_address = module_mapper_->find_mapped_trace_address(trace_address);
    return module_mapper_->get_last_error();
}

// The output range is really a segment and not the whole module.
app_pc
module_mapper_t::find_mapped_trace_bounds(app_pc trace_address, OUT app_pc *module_start,
                                          OUT size_t *module_size)
{
    if (modvec_.empty()) {
        last_error_ = "Failed to call get_loaded_modules() first";
        return nullptr;
    }

    // For simplicity we do a linear search, caching the prior hit.
    if (trace_address >= last_orig_base_ &&
        trace_address < last_orig_base_ + last_map_size_) {
        if (module_start != nullptr)
            *module_start = last_map_base_;
        if (module_size != nullptr)
            *module_size = last_map_size_;
        return trace_address - last_orig_base_ + last_map_base_;
    }
    for (std::vector<module_t>::iterator mvi = modvec_.begin(); mvi != modvec_.end();
         ++mvi) {
        if (trace_address >= mvi->orig_seg_base &&
            trace_address < mvi->orig_seg_base + mvi->seg_size) {
            app_pc mapped_address =
                trace_address - mvi->orig_seg_base + mvi->map_seg_base;
            last_orig_base_ = mvi->orig_seg_base;
            last_map_size_ = mvi->seg_size;
            last_map_base_ = mvi->map_seg_base;
            if (module_start != nullptr)
                *module_start = last_map_base_;
            if (module_size != nullptr)
                *module_size = last_map_size_;
            return mapped_address;
        }
    }
    last_error_ = "Trace address not found";
    return nullptr;
}

app_pc
module_mapper_t::find_mapped_trace_address(app_pc trace_address)
{
    return find_mapped_trace_bounds(trace_address, nullptr, nullptr);
}

drcovlib_status_t
module_mapper_t::write_module_data(char *buf, size_t buf_size,
                                   int (*print_cb)(void *data, char *dst, size_t max_len),
                                   OUT size_t *wrote)
{
    user_print_ = print_cb;
    drcovlib_status_t res =
        drmodtrack_add_custom_data(nullptr, print_custom_module_data,
                                   parse_custom_module_data, free_custom_module_data);
    if (res == DRCOVLIB_SUCCESS) {
        res = drmodtrack_offline_write(modhandle_, buf, buf_size, wrote);
    }
    user_print_ = nullptr;
    return res;
}

/***************************************************************************
 * Top-level
 */

std::string
raw2trace_t::process_offline_entry(raw2trace_thread_data_t *tdata,
                                   const offline_entry_t *in_entry, thread_id_t tid,
                                   OUT bool *end_of_record, OUT bool *last_bb_handled)
{
    trace_entry_t *buf_base = get_write_buffer(tdata);
    byte *buf = reinterpret_cast<byte *>(buf_base);
    if (in_entry->extended.type == OFFLINE_TYPE_EXTENDED) {
        if (in_entry->extended.ext == OFFLINE_EXT_TYPE_FOOTER) {
            DR_CHECK(tid != INVALID_THREAD_ID, "Missing thread id");
            log(2, "Thread %d exit\n", (uint)tid);
            buf += trace_metadata_writer_t::write_thread_exit(buf, tid);
            *end_of_record = true;
            std::string error =
                write(tdata, buf_base, reinterpret_cast<trace_entry_t *>(buf));
            if (!error.empty())
                return error;
            // Let the user determine what other actions to take, e.g. account for
            // the ending of the current thread, etc.
            return on_thread_end(tdata);
        } else if (in_entry->extended.ext == OFFLINE_EXT_TYPE_MARKER) {
            uintptr_t marker_val = 0;
            std::string err = get_marker_value(tdata, &in_entry, &marker_val);
            if (!err.empty())
                return err;
            buf += trace_metadata_writer_t::write_marker(
                buf, (trace_marker_type_t)in_entry->extended.valueB, marker_val);
            if (in_entry->extended.valueB == TRACE_MARKER_TYPE_KERNEL_EVENT ||
                in_entry->extended.valueB == TRACE_MARKER_TYPE_RSEQ_ABORT) {
                log(4, "Signal/exception between bbs\n");
<<<<<<< HEAD
                if (tdata->rseq_past_end_) {
                    err = adjust_and_emit_rseq_buffer(tdata, marker_val,
                                                      in_entry->extended.valueB ==
                                                          TRACE_MARKER_TYPE_RSEQ_ABORT);
=======
                // An rseq abort due to a signal has no rseq event but only a kernel
                // event; thus we look for aborts on a signal in an rseq region.
                if (tdata->rseq_past_end_) {
                    err = adjust_and_emit_rseq_buffer(tdata, marker_val);
>>>>>>> 06876c79
                    if (!err.empty())
                        return err;
                }
            } else if (in_entry->extended.valueB == TRACE_MARKER_TYPE_RSEQ_ENTRY) {
                log(4, "--- Reached rseq entry (end=0x%zx): buffering all output ---\n",
                    marker_val);
                tdata->rseq_ever_saw_entry_ = true;
                tdata->rseq_buffering_enabled_ = true;
                tdata->rseq_end_pc_ = marker_val;
<<<<<<< HEAD
            } else if (in_entry->extended.valueB == TRACE_MARKER_TYPE_RSEQ_HANDLER) {
                log(4, "Rseq handler is 0x%zx\n", marker_val);
                tdata->rseq_handler_pc_ = marker_val;
=======
>>>>>>> 06876c79
            }
            // If there is currently a delayed branch that has not been emitted yet,
            // delay most markers since intra-block markers can cause issues with
            // tools that do not expect markers amid records for a single instruction
            // or inside a basic block. We don't delay TRACE_MARKER_TYPE_CPU_ID which
            // identifies the CPU on which subsequent records were collected and
            // OFFLINE_TYPE_TIMESTAMP which is handled at a higher level in
            // process_next_thread_buffer() so there is no need to have a separate
            // check for it here.
            if (in_entry->extended.valueB != TRACE_MARKER_TYPE_CPU_ID) {
                if (delayed_branches_exist(tdata)) {
                    std::string error = write_delayed_branches(
                        tdata, buf_base, reinterpret_cast<trace_entry_t *>(buf));
                    if (!error.empty())
                        return error;
                    return "";
                }
            }
            log(3, "Appended marker type %u value " PIFX "\n",
                (trace_marker_type_t)in_entry->extended.valueB,
                (uintptr_t)in_entry->extended.valueA);
        } else {
            std::stringstream ss;
            ss << "Invalid extension type " << (int)in_entry->extended.ext;
            return ss.str();
        }
    } else if (in_entry->addr.type == OFFLINE_TYPE_MEMREF ||
               in_entry->addr.type == OFFLINE_TYPE_MEMREF_HIGH) {
        if (!*last_bb_handled &&
            // Shouldn't get here if encodings are present.
            get_version(tdata) < OFFLINE_FILE_VERSION_ENCODINGS) {
            // For legacy traces with unhandled non-module code, memrefs are handled
            // here where we can easily handle the transition out of the bb.
            trace_entry_t *entry = reinterpret_cast<trace_entry_t *>(buf);
            entry->type = TRACE_TYPE_READ; // Guess.
            entry->size = 1;               // Guess.
            entry->addr = (addr_t)in_entry->combined_value;
            log(4, "Appended non-module memref to " PFX "\n", (ptr_uint_t)entry->addr);
            buf += sizeof(*entry);
        } else {
            // We should see an instr entry first
            log(3, "extra memref entry: %p\n", in_entry->addr.addr);
            return "memref entry found outside of bb";
        }
    } else if (in_entry->pc.type == OFFLINE_TYPE_PC) {
        DR_CHECK(reinterpret_cast<trace_entry_t *>(buf) == buf_base,
                 "We shouldn't have buffered anything before calling "
                 "append_bb_entries");
        std::string result = append_bb_entries(tdata, in_entry, last_bb_handled);
        if (!result.empty())
            return result;
    } else if (in_entry->addr.type == OFFLINE_TYPE_IFLUSH) {
        const offline_entry_t *entry = get_next_entry(tdata);
        if (entry == nullptr || entry->addr.type != OFFLINE_TYPE_IFLUSH)
            return "Flush missing 2nd entry";
        log(2, "Flush " PFX "-" PFX "\n", (ptr_uint_t)in_entry->addr.addr,
            (ptr_uint_t)entry->addr.addr);
        buf += trace_metadata_writer_t::write_iflush(
            buf, in_entry->addr.addr, (size_t)(entry->addr.addr - in_entry->addr.addr));
    } else {
        std::stringstream ss;
        ss << "Unknown trace type " << (int)in_entry->timestamp.type;
        return ss.str();
    }
    size_t size = reinterpret_cast<trace_entry_t *>(buf) - buf_base;
    DR_CHECK((uint)size < WRITE_BUFFER_SIZE, "Too many entries");
    if (size > 0) {
        std::string error =
            write(tdata, buf_base, reinterpret_cast<trace_entry_t *>(buf));
        if (!error.empty())
            return error;
    }
    return "";
}

std::string
raw2trace_t::read_header(raw2trace_thread_data_t *tdata, OUT trace_header_t *header)
{
    const offline_entry_t *in_entry = get_next_entry(tdata);
    if (in_entry == nullptr)
        return "Failed to read header from input file";
    // Handle legacy traces which have the timestamp first.
    if (in_entry->tid.type == OFFLINE_TYPE_TIMESTAMP) {
        header->timestamp = in_entry->timestamp.usec;
        in_entry = get_next_entry(tdata);
        if (in_entry == nullptr)
            return "Failed to read header from input file";
    }
    DR_ASSERT(in_entry->tid.type == OFFLINE_TYPE_THREAD);
    header->tid = in_entry->tid.tid;

    in_entry = get_next_entry(tdata);
    if (in_entry == nullptr)
        return "Failed to read header from input file";
    DR_ASSERT(in_entry->pid.type == OFFLINE_TYPE_PID);
    header->pid = in_entry->pid.pid;

    in_entry = get_next_entry(tdata);
    if (in_entry == nullptr)
        return "Failed to read header from input file";
    if (in_entry->extended.type == OFFLINE_TYPE_EXTENDED &&
        in_entry->extended.ext == OFFLINE_EXT_TYPE_MARKER &&
        in_entry->extended.valueB == TRACE_MARKER_TYPE_CACHE_LINE_SIZE) {
        header->cache_line_size = in_entry->extended.valueA;
    } else {
        log(2,
            "Cache line size not found in raw trace header. Adding "
            "current processor's cache line size to final trace instead.\n");
        header->cache_line_size = proc_get_cache_line_size();
        unread_last_entry(tdata);
    }
    return "";
}

std::string
raw2trace_t::process_header(raw2trace_thread_data_t *tdata)
{
    int version = tdata->version < OFFLINE_FILE_VERSION_KERNEL_INT_PC
        ? TRACE_ENTRY_VERSION_NO_KERNEL_PC
        : TRACE_ENTRY_VERSION;
    trace_entry_t entry;
    entry.type = TRACE_TYPE_HEADER;
    entry.size = 0;
    entry.addr = version;
    std::string error = write(tdata, &entry, &entry + 1);
    if (!error.empty())
        return error;

    // First read the tid and pid entries which precede any timestamps.
    trace_header_t header = { static_cast<process_id_t>(INVALID_PROCESS_ID),
                              INVALID_THREAD_ID, 0 };
    error = read_header(tdata, &header);
    if (!error.empty())
        return error;
    VPRINT(2, "File %u is thread %u\n", tdata->index, (uint)header.tid);
    VPRINT(2, "File %u is process %u\n", tdata->index, (uint)header.pid);
    thread_id_t tid = header.tid;
    tdata->tid = tid;
    tdata->cache_line_size = header.cache_line_size;
    process_id_t pid = header.pid;
    DR_ASSERT(tid != INVALID_THREAD_ID);
    DR_ASSERT(pid != (process_id_t)INVALID_PROCESS_ID);
    byte *buf_base = reinterpret_cast<byte *>(get_write_buffer(tdata));
    byte *buf = buf_base;
    // Write the version, arch, and other type flags.
    buf += instru.append_marker(buf, TRACE_MARKER_TYPE_VERSION, version);
    buf += instru.append_marker(buf, TRACE_MARKER_TYPE_FILETYPE, tdata->file_type);
    buf += trace_metadata_writer_t::write_tid(buf, tid);
    buf += trace_metadata_writer_t::write_pid(buf, pid);
    buf += trace_metadata_writer_t::write_marker(buf, TRACE_MARKER_TYPE_CACHE_LINE_SIZE,
                                                 header.cache_line_size);
    // The buffer can only hold 5 entries so write it now.
    CHECK((uint)(buf - buf_base) < WRITE_BUFFER_SIZE, "Too many entries");
    error = write(tdata, reinterpret_cast<trace_entry_t *>(buf_base),
                  reinterpret_cast<trace_entry_t *>(buf));
    if (!error.empty())
        return error;
    buf_base = reinterpret_cast<byte *>(get_write_buffer(tdata));
    buf = buf_base;
    // Write out further markers.
    // Even if tdata->out_archive == nullptr we write out a (0-valued) marker,
    // partly to simplify our test output.
    buf += instru.append_marker(buf, TRACE_MARKER_TYPE_CHUNK_INSTR_COUNT,
                                // i#5634: 32-bit is limited to 4G.
                                static_cast<uintptr_t>(chunk_instr_count_));
    if (header.timestamp != 0) {
        // Legacy traces have the timestamp in the header.
        buf += trace_metadata_writer_t::write_timestamp(buf, (uintptr_t)header.timestamp);
        tdata->last_timestamp_ = header.timestamp;
    }
    // We have to write this now before we append any bb entries.
    CHECK((uint)(buf - buf_base) < WRITE_BUFFER_SIZE, "Too many entries");
    error = write(tdata, reinterpret_cast<trace_entry_t *>(buf_base),
                  reinterpret_cast<trace_entry_t *>(buf));
    if (!error.empty())
        return error;
    return "";
}

std::string
raw2trace_t::process_next_thread_buffer(raw2trace_thread_data_t *tdata,
                                        OUT bool *end_of_record)
{
    // We now convert each offline entry into a trace_entry_t.
    // We fill in instr entries and memref type and size.
    const offline_entry_t *in_entry = get_next_entry(tdata);
    if (!tdata->saw_header) {
        // We look for the initial header here rather than the top of
        // process_thread_file() to support use cases where buffers are passed from
        // another source.
        tdata->saw_header = trace_metadata_reader_t::is_thread_start(
            in_entry, &tdata->error, &tdata->version, &tdata->file_type);
        VPRINT(2, "Trace file version is %d; type is %d\n", tdata->version,
               tdata->file_type);
        if (!tdata->error.empty())
            return tdata->error;
        // We do not complain if tdata->version >= OFFLINE_FILE_VERSION_ENCODINGS
        // and encoding_file_ == INVALID_FILE since we have several tests with
        // that setup.  We do complain during processing about unknown instructions.
        if (tdata->saw_header) {
            tdata->error = process_header(tdata);
            if (!tdata->error.empty())
                return tdata->error;
        }
        in_entry = get_next_entry(tdata);
    }
    byte *buf_base = reinterpret_cast<byte *>(get_write_buffer(tdata));
    bool last_bb_handled = true;
    for (; in_entry != nullptr; in_entry = get_next_entry(tdata)) {
        // Make a copy to avoid clobbering the entry we pass to process_offline_entry()
        // when it calls get_next_entry() on its own.
        offline_entry_t entry = *in_entry;
        if (entry.timestamp.type == OFFLINE_TYPE_TIMESTAMP) {
            VPRINT(2, "Thread %u timestamp 0x" ZHEX64_FORMAT_STRING "\n",
                   (uint)tdata->tid, (uint64)entry.timestamp.usec);
            byte *buf = buf_base +
                trace_metadata_writer_t::write_timestamp(buf_base,
                                                         (uintptr_t)entry.timestamp.usec);
            tdata->last_timestamp_ = entry.timestamp.usec;
            CHECK((uint)(buf - buf_base) < WRITE_BUFFER_SIZE, "Too many entries");
            tdata->error = write(tdata, reinterpret_cast<trace_entry_t *>(buf_base),
                                 reinterpret_cast<trace_entry_t *>(buf));
            if (!tdata->error.empty())
                return tdata->error;
            continue;
        }
        // Append delayed branches at the end or before xfer or window-change
        // markers; else, delay until we see a non-cti inside a block, to handle
        // double branches (i#5141) and to group all (non-xfer) markers with a new
        // timestamp.
        if (entry.extended.type == OFFLINE_TYPE_EXTENDED &&
            (entry.extended.ext == OFFLINE_EXT_TYPE_FOOTER ||
             (entry.extended.ext == OFFLINE_EXT_TYPE_MARKER &&
              (entry.extended.valueB == TRACE_MARKER_TYPE_KERNEL_EVENT ||
               entry.extended.valueB == TRACE_MARKER_TYPE_KERNEL_XFER ||
               (entry.extended.valueB == TRACE_MARKER_TYPE_WINDOW_ID &&
                entry.extended.valueA != tdata->last_window))))) {
            tdata->error = append_delayed_branch(tdata);
            if (!tdata->error.empty())
                return tdata->error;
        }
        if (entry.extended.ext == OFFLINE_EXT_TYPE_MARKER &&
            entry.extended.valueB == TRACE_MARKER_TYPE_WINDOW_ID)
            tdata->last_window = entry.extended.valueA;
        tdata->error = process_offline_entry(tdata, &entry, tdata->tid, end_of_record,
                                             &last_bb_handled);
        if (!tdata->error.empty())
            return tdata->error;
    }
    tdata->error = "";
    return "";
}

std::string
raw2trace_t::process_thread_file(raw2trace_thread_data_t *tdata)
{
    bool end_of_file = false;
    while (!end_of_file) {
        VPRINT(4, "About to read thread #%d==%d at pos %d\n", tdata->index,
               (uint)tdata->tid, (int)tdata->thread_file->tellg());
        tdata->error = process_next_thread_buffer(tdata, &end_of_file);
        if (!tdata->error.empty() || (!end_of_file && thread_file_at_eof(tdata))) {
            if (thread_file_at_eof(tdata)) {
                // Rather than a fatal error we try to continue to provide partial
                // results in case the disk was full or there was some other issue.
                WARN("Input file for thread %d is truncated", (uint)tdata->tid);
                offline_entry_t entry;
                entry.extended.type = OFFLINE_TYPE_EXTENDED;
                entry.extended.ext = OFFLINE_EXT_TYPE_FOOTER;
                bool last_bb_handled = true;
                tdata->error = process_offline_entry(tdata, &entry, tdata->tid,
                                                     &end_of_file, &last_bb_handled);
                CHECK(end_of_file, "Synthetic footer failed");
                if (!tdata->error.empty())
                    return tdata->error;
            } else {
                std::stringstream ss;
                ss << "Failed to process file for thread " << (uint)tdata->tid << ": "
                   << tdata->error;
                tdata->error = ss.str();
                return tdata->error;
            }
        }
    }
    // The footer is written out by on_thread_end().
    tdata->error = "";
    return "";
}

std::string
raw2trace_t::check_thread_file(std::istream *f)
{
    // Check version header.
    offline_entry_t ver_entry;
    if (!f->read((char *)&ver_entry, sizeof(ver_entry))) {
        return "Unable to read thread log file";
    }
    // Put it back.
    f->seekg(-(std::streamoff)sizeof(ver_entry), f->cur);
    return trace_metadata_reader_t::check_entry_thread_start(&ver_entry);
}

void
raw2trace_t::process_tasks(std::vector<raw2trace_thread_data_t *> *tasks)
{
    if (tasks->empty()) {
        VPRINT(1, "Worker has no tasks\n");
        return;
    }
    VPRINT(1, "Worker %d assigned %zd task(s)\n", (*tasks)[0]->worker, tasks->size());
    for (raw2trace_thread_data_t *tdata : *tasks) {
        VPRINT(1, "Worker %d starting on trace thread %d\n", tdata->worker, tdata->index);
        std::string error = process_thread_file(tdata);
        if (!error.empty()) {
            VPRINT(1, "Worker %d hit error %s on trace thread %d\n", tdata->worker,
                   error.c_str(), tdata->index);
            break;
        }
        VPRINT(1, "Worker %d finished trace thread %d\n", tdata->worker, tdata->index);
    }
}

std::string
raw2trace_t::do_conversion()
{
    std::string error = read_and_map_modules();
    if (!error.empty())
        return error;
    if (thread_data_.empty())
        return "No thread files found.";
    // XXX i#3286: Add a %-completed progress message by looking at the file sizes.
    if (worker_count_ == 0) {
        for (size_t i = 0; i < thread_data_.size(); ++i) {
            error = process_thread_file(thread_data_[i].get());
            if (!error.empty())
                return error;
            count_elided_ += thread_data_[i]->count_elided;
            count_duplicate_syscall_ += thread_data_[i]->count_duplicate_syscall;
            count_rseq_abort_ += thread_data_[i]->count_rseq_abort;
            count_rseq_side_exit_ += thread_data_[i]->count_rseq_side_exit;
        }
    } else {
        // The files can be converted concurrently.
        std::vector<std::thread> threads;
        VPRINT(1, "Creating %d worker threads\n", worker_count_);
        threads.reserve(worker_count_);
        for (int i = 0; i < worker_count_; ++i) {
            threads.push_back(
                std::thread(&raw2trace_t::process_tasks, this, &worker_tasks_[i]));
        }
        for (std::thread &thread : threads)
            thread.join();
        for (auto &tdata : thread_data_) {
            if (!tdata->error.empty())
                return tdata->error;
            count_elided_ += tdata->count_elided;
            count_duplicate_syscall_ += tdata->count_duplicate_syscall;
            count_rseq_abort_ += tdata->count_rseq_abort;
            count_rseq_side_exit_ += tdata->count_rseq_side_exit;
        }
    }
    error = aggregate_and_write_schedule_files();
    if (!error.empty())
        return error;
    VPRINT(1, "Omitted " UINT64_FORMAT_STRING " duplicate system calls.\n",
           count_duplicate_syscall_);
    VPRINT(1, "Reconstructed " UINT64_FORMAT_STRING " elided addresses.\n",
           count_elided_);
    VPRINT(1, "Adjusted " UINT64_FORMAT_STRING " rseq aborts.\n", count_rseq_abort_);
    VPRINT(1, "Adjusted " UINT64_FORMAT_STRING " rseq side exits.\n",
           count_rseq_side_exit_);
    VPRINT(1, "Successfully converted %zu thread files\n", thread_data_.size());
    return "";
}

std::string
raw2trace_t::aggregate_and_write_schedule_files()
{
    if (serial_schedule_file_ == nullptr && cpu_schedule_file_ == nullptr)
        return "";
    std::vector<schedule_entry_t> serial;
    std::unordered_map<uint64_t, std::vector<schedule_entry_t>> cpu2sched;
    for (auto &tdata : thread_data_) {
        serial.insert(serial.end(), tdata->sched.begin(), tdata->sched.end());
        for (auto &keyval : tdata->cpu2sched) {
            auto &vec = cpu2sched[keyval.first];
            vec.insert(vec.end(), keyval.second.begin(), keyval.second.end());
        }
    }
    std::sort(serial.begin(), serial.end(),
              [](const schedule_entry_t &l, const schedule_entry_t &r) {
                  return l.timestamp < r.timestamp;
              });
    if (serial_schedule_file_ != nullptr) {
        if (!serial_schedule_file_->write(reinterpret_cast<const char *>(serial.data()),
                                          serial.size() * sizeof(serial[0])))
            return "Failed to write to serial schedule file";
    }
    if (cpu_schedule_file_ == nullptr)
        return "";
    for (auto &keyval : cpu2sched) {
        std::sort(keyval.second.begin(), keyval.second.end(),
                  [](const schedule_entry_t &l, const schedule_entry_t &r) {
                      return l.timestamp < r.timestamp;
                  });
        std::ostringstream stream;
        stream << keyval.first;
        std::string err = cpu_schedule_file_->open_new_component(stream.str());
        if (!err.empty())
            return err;
        if (!cpu_schedule_file_->write(
                reinterpret_cast<const char *>(keyval.second.data()),
                keyval.second.size() * sizeof(keyval.second[0])))
            return "Failed to write to cpu schedule file";
    }
    return "";
}

/***************************************************************************
 * Block and memref handling
 */

std::string
raw2trace_t::analyze_elidable_addresses(raw2trace_thread_data_t *tdata, uint64 modidx,
                                        uint64 modoffs, app_pc start_pc, uint instr_count)
{
    int version = get_version(tdata);
    // Old versions have no elision.
    if (version <= OFFLINE_FILE_VERSION_NO_ELISION)
        return "";
    // Filtered and instruction-only traces have no elision.
    if (TESTANY(OFFLINE_FILE_TYPE_FILTERED | OFFLINE_FILE_TYPE_NO_OPTIMIZATIONS |
                    OFFLINE_FILE_TYPE_INSTRUCTION_ONLY,
                get_file_type(tdata)))
        return "";
    // We build an ilist to use identify_elidable_addresses() and fill in
    // state needed to reconstruct elided addresses.
    instrlist_t *ilist = instrlist_create(dcontext_);
    app_pc pc = start_pc;
    for (uint count = 0; count < instr_count; ++count) {
        instr_t *inst = instr_create(dcontext_);
        app_pc next_pc = decode(dcontext_, pc, inst);
        DR_ASSERT(next_pc != NULL);
        instr_set_translation(inst, pc);
        instr_set_note(inst, reinterpret_cast<void *>(static_cast<ptr_int_t>(count)));
        pc = next_pc;
        instrlist_append(ilist, inst);
    }

    instru_offline_.identify_elidable_addresses(dcontext_, ilist, version);

    for (instr_t *inst = instrlist_first(ilist); inst != nullptr;
         inst = instr_get_next(inst)) {
        int index, memop_index;
        bool write, needs_base;
        if (!instru_offline_.label_marks_elidable(inst, &index, &memop_index, &write,
                                                  &needs_base))
            continue;
        // There could be multiple labels for one instr (e.g., "push (%rsp)".
        instr_t *meminst = instr_get_next(inst);
        while (meminst != nullptr && instr_is_label(meminst))
            meminst = instr_get_next(meminst);
        DR_ASSERT(meminst != nullptr);
        pc = instr_get_app_pc(meminst);
        int index_in_bb =
            static_cast<int>(reinterpret_cast<ptr_int_t>(instr_get_note(meminst)));
        app_pc orig_pc = modmap_().get_orig_pc_from_map_pc(pc, modidx, modoffs);
        log(5, "Marking < " PFX ", " PFX "> %s #%d to use remembered base\n", start_pc,
            pc, write ? "write" : "read", memop_index);
        if (!set_instr_summary_flags(tdata, modidx, modoffs, start_pc, instr_count,
                                     index_in_bb, pc, orig_pc, write, memop_index,
                                     true /*use_remembered*/,
                                     false /*don't change "remember"*/))
            return "Failed to set flags for elided base address";
        // We still need to set the use_remember flag for rip-rel, even though it
        // does not need a prior base, because we do not elide *all* rip-rels
        // (e.g., predicated rip-rels).
        if (!needs_base)
            continue;
        // Find the source of the base.  It has to be the first instance when
        // walking backward.
        opnd_t elided_op =
            write ? instr_get_dst(meminst, index) : instr_get_src(meminst, index);
        reg_id_t base;
        bool got_base = instru_offline_.opnd_is_elidable(elided_op, base, version);
        DR_ASSERT(got_base && base != DR_REG_NULL);
        int remember_index = -1;
        for (instr_t *prev = meminst; prev != nullptr; prev = instr_get_prev(prev)) {
            if (!instr_is_app(prev))
                continue;
            // Use instr_{reads,writes}_memory() to rule out LEA and NOP.
            if (!instr_reads_memory(prev) && !instr_writes_memory(prev))
                continue;
            bool remember_write = false;
            int mem_count = 0;
            if (prev != meminst || write) {
                for (int i = 0; i < instr_num_srcs(prev); i++) {
                    reg_id_t prev_base;
                    if (opnd_is_memory_reference(instr_get_src(prev, i))) {
                        if (instru_offline_.opnd_is_elidable(instr_get_src(prev, i),
                                                             prev_base, version) &&
                            prev_base == base) {
                            remember_index = mem_count;
                            break;
                        }
                        ++mem_count;
                    }
                }
            }
            if (remember_index == -1 && prev != meminst) {
                mem_count = 0;
                for (int i = 0; i < instr_num_dsts(prev); i++) {
                    reg_id_t prev_base;
                    if (opnd_is_memory_reference(instr_get_dst(prev, i))) {
                        if (instru_offline_.opnd_is_elidable(instr_get_dst(prev, i),
                                                             prev_base, version) &&
                            prev_base == base) {
                            remember_index = mem_count;
                            remember_write = true;
                            break;
                        }
                        ++mem_count;
                    }
                }
            }
            if (remember_index == -1)
                continue;
            app_pc pc_prev = instr_get_app_pc(prev);
            app_pc orig_pc_prev =
                modmap_().get_orig_pc_from_map_pc(pc_prev, modidx, modoffs);
            int index_prev =
                static_cast<int>(reinterpret_cast<ptr_int_t>(instr_get_note(prev)));
            if (!set_instr_summary_flags(
                    tdata, modidx, modoffs, start_pc, instr_count, index_prev, pc_prev,
                    orig_pc_prev, remember_write, remember_index,
                    false /*don't change "use_remembered"*/, true /*remember*/))
                return "Failed to set flags for elided base address";
            log(5, "Asking <" PFX ", " PFX "> %s #%d to remember base\n", start_pc,
                pc_prev, remember_write ? "write" : "read", remember_index);
            break;
        }
        if (remember_index == -1)
            return "Failed to find the source of the elided base";
    }
    instrlist_clear_and_destroy(dcontext_, ilist);
    return "";
}

std::string
raw2trace_t::process_memref(raw2trace_thread_data_t *tdata, trace_entry_t **buf_in,
                            const instr_summary_t *instr,
                            instr_summary_t::memref_summary_t memref, bool write,
                            std::unordered_map<reg_id_t, addr_t> &reg_vals,
                            uint64_t cur_pc, uint64_t cur_offs, bool instrs_are_separate,
                            OUT bool *reached_end_of_memrefs, OUT bool *interrupted)
{
    std::string error = append_memref(tdata, buf_in, instr, memref, write, reg_vals,
                                      reached_end_of_memrefs);
    if (!error.empty())
        return error;
    error = handle_kernel_interrupt_and_markers(tdata, buf_in, cur_pc, cur_offs,
                                                instr->length(), instrs_are_separate,
                                                interrupted);
    return error;
}

std::string
raw2trace_t::append_bb_entries(raw2trace_thread_data_t *tdata,
                               const offline_entry_t *in_entry, OUT bool *handled)
{
    std::string error = "";
    uint instr_count = in_entry->pc.instr_count;
    const instr_summary_t *instr = nullptr;
    app_pc start_pc = modmap_().get_map_pc(in_entry->pc.modidx, in_entry->pc.modoffs);
    app_pc pc, decode_pc = start_pc;
    if (in_entry->pc.modidx == PC_MODIDX_INVALID) {
        log(3, "Appending %u instrs in bb " PFX " in generated code\n", instr_count,
            reinterpret_cast<ptr_uint_t>(
                modmap_().get_orig_pc(in_entry->pc.modidx, in_entry->pc.modoffs)));
    } else if ((in_entry->pc.modidx == 0 && in_entry->pc.modoffs == 0) ||
               modvec_()[in_entry->pc.modidx].map_seg_base == NULL) {
        if (get_version(tdata) >= OFFLINE_FILE_VERSION_ENCODINGS) {
            // This is a fatal error if this trace should have encodings.
            return "Non-module instructions found with no encoding information.";
        }
        //  This is a legacy trace without generated code support.
        //  A race is fine for our visible ~one-time warning at level 0.
        static volatile bool warned_once;
        if (!warned_once) {
            log(0, "WARNING: Skipping ifetch for unknown-encoding instructions\n");
            warned_once = true;
        }
        log(1, "Skipping ifetch for %u unknown-encoding instrs (idx %d, +" PIFX ")\n",
            instr_count, in_entry->pc.modidx, in_entry->pc.modoffs);
        // XXX i#2062: If we abandon this graceful skip (maybe once all legacy
        // traces have expired), we can remove the bool return value and handle the
        // memrefs in this function.
        *handled = false;
        return "";
    } else {
        log(3, "Appending %u instrs in bb " PFX " in mod %u +" PIFX " = %s\n",
            instr_count, (ptr_uint_t)start_pc, (uint)in_entry->pc.modidx,
            (ptr_uint_t)in_entry->pc.modoffs, modvec_()[in_entry->pc.modidx].path);
    }
    bool skip_icache = false;
    // This indicates that each memref has its own PC entry and that each
    // icache entry does not need to be considered a memref PC entry as well.
    bool instrs_are_separate = TESTANY(
        OFFLINE_FILE_TYPE_FILTERED | OFFLINE_FILE_TYPE_IFILTERED, get_file_type(tdata));
    bool is_instr_only_trace =
        TESTANY(OFFLINE_FILE_TYPE_INSTRUCTION_ONLY, get_file_type(tdata));
    // Cast to unsigned pointer-sized int first to avoid sign-extending.
    uint64_t cur_pc = static_cast<uint64_t>(reinterpret_cast<ptr_uint_t>(
        modmap_().get_orig_pc(in_entry->pc.modidx, in_entry->pc.modoffs)));
    // Legacy traces need the offset, not the pc.
    uint64_t cur_offs = in_entry->pc.modoffs;
    std::unordered_map<reg_id_t, addr_t> reg_vals;
    if (instr_count == 0) {
        // L0 filtering adds a PC entry with a count of 0 prior to each memref.
        skip_icache = true;
        instr_count = 1;
        // We should have set a flag to avoid peeking forward on instr entries
        // based on OFFLINE_FILE_TYPE_FILTERED and
        // OFFLINE_FILE_TYPE_IFILTERED.
        DR_ASSERT(instrs_are_separate);
    } else {
        if (!instr_summary_exists(tdata, in_entry->pc.modidx, in_entry->pc.modoffs,
                                  start_pc, 0, decode_pc)) {
            std::string res = analyze_elidable_addresses(
                tdata, in_entry->pc.modidx, in_entry->pc.modoffs, start_pc, instr_count);
            if (!res.empty())
                return res;
        }
    }
    DR_CHECK(!instrs_are_separate || instr_count == 1, "cannot mix 0-count and >1-count");
    for (uint i = 0; i < instr_count; ++i) {
        trace_entry_t *buf_start = get_write_buffer(tdata);
        trace_entry_t *buf = buf_start;
        app_pc saved_decode_pc = decode_pc;
        app_pc orig_pc = modmap_().get_orig_pc_from_map_pc(decode_pc, in_entry->pc.modidx,
                                                           in_entry->pc.modoffs);
        // To avoid repeatedly decoding the same instruction on every one of its
        // dynamic executions, we cache the decoding in a hashtable.
        pc = decode_pc;
        log_instruction(4, decode_pc, orig_pc);
        instr = get_instr_summary(tdata, in_entry->pc.modidx, in_entry->pc.modoffs,
                                  start_pc, instr_count, i, &pc, orig_pc);
        if (instr == nullptr) {
            // We hit some error somewhere, and already reported it. Just exit the
            // loop.
            break;
        }
        DR_CHECK(pc > decode_pc, "error advancing inside block");
        DR_CHECK(!instr->is_cti() || i == instr_count - 1, "invalid cti");
        // TODO i#5934: This is a workaround for the trace invariant error triggered
        // by consecutive duplicate system call instructions. Remove this when the
        // error is fixed in the drmemtrace tracer.
        if (instr->is_syscall() && get_last_pc_if_syscall(tdata) == orig_pc &&
            instr_count == 1) {
            add_to_statistic(tdata, RAW2TRACE_STAT_DUPLICATE_SYSCALL, 1);
            log(3, "Found block with duplicate system call instruction. Skipping.");
            // Since this instr is in its own block, we're done.
            // Note that this will result in a pair of timestamp+cpu markers without
            // anything before the next timestamp+cpu pair.
            break;
        }
        if (!instr->is_cti()) {
            // Write out delayed branches now that we have a target.
            error = append_delayed_branch(tdata);
            if (!error.empty())
                return error;
        }
        if (tdata->rseq_buffering_enabled_) {
            if (tdata->rseq_past_end_) {
                error =
                    adjust_and_emit_rseq_buffer(tdata, reinterpret_cast<addr_t>(orig_pc));
                if (!error.empty())
                    return error;
            } else {
                if (instr->is_cti()) {
                    log(4, "Remembering rseq branch %p -> %p\n", orig_pc,
                        instr->branch_target_pc());
                    tdata->rseq_branch_targets_.emplace_back(
                        orig_pc, instr->branch_target_pc(),
                        // The branch may be delayed so this index may point to
<<<<<<< HEAD
                        // markers that will precede the branch.
=======
                        // markers that will precede the branch.  The using code
                        // will walk it forward to the branch.
>>>>>>> 06876c79
                        static_cast<int>(tdata->rseq_buffer_.size()));
                }
                if (reinterpret_cast<addr_t>(orig_pc) + instr->length() ==
                    tdata->rseq_end_pc_) {
                    log(4, "Hit rseq endpoint 0x%zx @ %p\n", tdata->rseq_end_pc_,
                        orig_pc);
                    tdata->rseq_commit_pc_ = reinterpret_cast<addr_t>(orig_pc);
                    tdata->rseq_past_end_ = true;
                    tdata->rseq_commit_idx_ =
                        static_cast<int>(tdata->rseq_buffer_.size());
                }
            }
        }
        if (!skip_icache && record_encoding_emitted(tdata, decode_pc)) {
            error = append_encoding(tdata, decode_pc, instr->length(), buf, buf_start);
            if (!error.empty())
                return error;
        }

        // XXX i#1729: make bundles via lazy accum until hit memref/end, if
        // we don't need encodings.
        buf->type = instr->type();
        if (buf->type == TRACE_TYPE_INSTR_MAYBE_FETCH) {
            // We want it to look like the original rep string, with just one instr
            // fetch for the whole loop, instead of the drutil-expanded loop.
            // We fix up the maybe-fetch here so our offline file doesn't have to
            // rely on our own reader.
            if (!was_prev_instr_rep_string(tdata)) {
                set_prev_instr_rep_string(tdata, true);
                buf->type = TRACE_TYPE_INSTR;
            } else {
                log(3, "Skipping instr fetch for " PFX "\n", (ptr_uint_t)decode_pc);
                // We still include the instr to make it easier for core simulators
                // (i#2051).
                buf->type = TRACE_TYPE_INSTR_NO_FETCH;
            }
        } else
            set_prev_instr_rep_string(tdata, false);
        if (instr->is_syscall())
            set_last_pc_if_syscall(tdata, orig_pc);
        else
            set_last_pc_if_syscall(tdata, 0);
        buf->size = (ushort)(skip_icache ? 0 : instr->length());
        buf->addr = (addr_t)orig_pc;
        ++buf;
        log(4, "Appended instr fetch for original %p\n", orig_pc);
        decode_pc = pc;
        if (tdata->rseq_past_end_) {
            // In case handle_kernel_interrupt_and_markers() calls
            // adjust_and_emit_rseq_buffer() we need to have written this instr to the
            // rseq buffer.
            error = write(tdata, buf_start, buf, { saved_decode_pc });
            if (!error.empty())
                return error;
            buf = buf_start;
        }
        // Check for a signal *after* the instruction.  The trace is recording
        // instruction *fetches*, not instruction retirement, and we want to
        // include a faulting instruction before its raised signal.
        bool interrupted = false;
        error = handle_kernel_interrupt_and_markers(tdata, &buf, cur_pc, cur_offs,
                                                    instr->length(), instrs_are_separate,
                                                    &interrupted);
        if (!error.empty())
            return error;
        if (interrupted) {
            log(3, "Stopping bb at kernel interruption point %p\n", cur_pc);
        }
        // We need to interleave instrs with memrefs.
        // There is no following memref for (instrs_are_separate && !skip_icache).
        if (!interrupted && (!instrs_are_separate || skip_icache) &&
            // Rule out OP_lea.
            (instr->reads_memory() || instr->writes_memory()) &&
            // No following memref for instruction-only trace type.
            !is_instr_only_trace) {
            if (instr->is_scatter_or_gather()) {
                // The instr should either load or store, but not both. Also,
                // it should have a single src or dest operand.
                DR_ASSERT(instr->num_mem_srcs() + instr->num_mem_dests() == 1);
                bool is_scatter = instr->num_mem_dests() == 1;
                bool reached_end_of_memrefs = false;
                // For expanded scatter/gather instrs, we do not have prior knowledge
                // of the number of store/load memrefs that will be present. So we
                // continue reading entries until we find a non-memref entry.
                // This works only because drx_expand_scatter_gather ensures that the
                // expansion has its own basic block, with no other app instr in it.
                while (!reached_end_of_memrefs) {
                    // XXX: Add sanity check for max count of store/load memrefs
                    // possible for a given scatter/gather instr.
                    error = process_memref(
                        tdata, &buf, instr,
                        // These memrefs were output by multiple store/load instrs in
                        // the expanded scatter/gather sequence. In raw2trace we see
                        // only the original app instr though. So we use the 0th
                        // dest/src of the original scatter/gather instr for all.
                        is_scatter ? instr->mem_dest_at(0) : instr->mem_src_at(0),
                        is_scatter, reg_vals, cur_pc, cur_offs, instrs_are_separate,
                        &reached_end_of_memrefs, &interrupted);
                    if (!error.empty())
                        return error;
                    if (interrupted)
                        break;
                }
            } else {
                for (uint j = 0; j < instr->num_mem_srcs(); j++) {
                    error = process_memref(tdata, &buf, instr, instr->mem_src_at(j),
                                           false, reg_vals, cur_pc, cur_offs,
                                           instrs_are_separate, nullptr, &interrupted);
                    if (!error.empty())
                        return error;
                    if (interrupted)
                        break;
                }
                // We break before subsequent memrefs on an interrupt, though with
                // today's tracer that will never happen (i#3958).
                for (uint j = 0; !interrupted && j < instr->num_mem_dests(); j++) {
                    error = process_memref(tdata, &buf, instr, instr->mem_dest_at(j),
                                           true, reg_vals, cur_pc, cur_offs,
                                           instrs_are_separate, nullptr, &interrupted);
                    if (!error.empty())
                        return error;
                    if (interrupted)
                        break;
                }
            }
        }
        cur_pc += instr->length();
        cur_offs += instr->length();
        DR_CHECK((size_t)(buf - buf_start) < WRITE_BUFFER_SIZE, "Too many entries");
        if (instr->is_cti()) {
            // In case this is the last branch prior to a thread switch, buffer it. We
            // avoid swapping threads immediately after a branch so that analyzers can
            // more easily find the branch target.  Doing this in the tracer would
            // incur extra overhead, and in the reader would be more complex and messy
            // than here (and we are ok bailing on doing this for online traces), so
            // we handle it in post-processing by delaying a thread-block-final branch
            // (and its memrefs) to that thread's next block.  This changes the
            // timestamp of the branch, which we live with. To avoid marker
            // misplacement (e.g. in the middle of a basic block), we also
            // delay markers.
            log(4, "Delaying %d entries for decode=" PIFX "\n", buf - buf_start,
                saved_decode_pc);
            error = write_delayed_branches(tdata, buf_start, buf, saved_decode_pc);
            if (!error.empty())
                return error;
        } else if (buf > buf_start) {
            error = write(tdata, buf_start, buf, { saved_decode_pc });
            if (!error.empty())
                return error;
        }
        if (interrupted)
            break;
    }
    *handled = true;
    return "";
}

// Returns true if a kernel interrupt happened at cur_pc.
// Outputs a kernel interrupt if this is the right location.
// Outputs any other markers observed if !instrs_are_separate, since they
// are part of this block and need to be inserted now. Inserts all
// intra-block markers (i.e., the higher level process_offline_entry() will
// never insert a marker intra-block) and all inter-block markers are
// handled at a higher level (process_offline_entry()) and are never
// inserted here.
std::string
raw2trace_t::handle_kernel_interrupt_and_markers(
    raw2trace_thread_data_t *tdata, INOUT trace_entry_t **buf_in, uint64_t cur_pc,
    uint64_t cur_offs, int instr_length, bool instrs_are_separate, OUT bool *interrupted)
{
    // To avoid having to backtrack later, we read ahead to ensure we insert
    // an interrupt at the right place between memrefs or between instructions.
    *interrupted = false;
    bool append = false;
    trace_entry_t *buf_start = get_write_buffer(tdata);
    do {
        const offline_entry_t *in_entry = get_next_entry(tdata);
        if (in_entry == nullptr)
            return "";
        append = false;
        if (in_entry->extended.type != OFFLINE_TYPE_EXTENDED ||
            in_entry->extended.ext != OFFLINE_EXT_TYPE_MARKER) {
            // Not a marker: just put it back.
            unread_last_entry(tdata);
            continue;
        }
        // The kernel markers can take two entries, so we have to read both
        // if present to get to the type.  There is support for unreading
        // both.
        uintptr_t marker_val = 0;
        std::string err = get_marker_value(tdata, &in_entry, &marker_val);
        if (!err.empty())
            return err;
        if (tdata->rseq_ever_saw_entry_ &&
            in_entry->extended.valueB == TRACE_MARKER_TYPE_RSEQ_ABORT) {
            // An abort always ends a block.
        } else if (in_entry->extended.valueB == TRACE_MARKER_TYPE_KERNEL_EVENT ||
                   // Support legacy traces before we added TRACE_MARKER_TYPE_RSEQ_ENTRY.
                   // We identify them by not seeing an entry before an abort.
                   // We won't fix up rseq aborts with timestamps (i#5954) nor rseq
                   // side exits (i#5953) for such traces but we can at least fix
                   // up typical aborts.
                   (!tdata->rseq_ever_saw_entry_ &&
                    in_entry->extended.valueB == TRACE_MARKER_TYPE_RSEQ_ABORT)) {
            // A signal/exception marker in the next entry could be at any point
            // among non-memref instrs, or it could be after this bb.
            // We check the stored PC.
            int version = get_version(tdata);
            bool at_interrupted_pc = false;
            bool legacy_rseq_rollback = false;
            if (version < OFFLINE_FILE_VERSION_KERNEL_INT_PC) {
                // We have only the offs, so we can't handle differing modules for
                // the source and target for legacy traces.
                if (marker_val == cur_offs)
                    at_interrupted_pc = true;
            } else {
                if (marker_val == cur_pc ||
                    // Rseq abort events now give us the handler PC as the interrupted PC.
                    // We insert the signal at the commit PC as we have no further info.
                    (in_entry->extended.valueB == TRACE_MARKER_TYPE_RSEQ_ABORT &&
                     tdata->rseq_buffering_enabled_ && cur_pc == tdata->rseq_commit_pc_))
                    at_interrupted_pc = true;
            }
            if (!tdata->rseq_ever_saw_entry_ &&
                in_entry->extended.valueB == TRACE_MARKER_TYPE_RSEQ_ABORT) {
                // For the older version, we will not get here for Windows
                // callbacks, the other event with a 0 modoffs, because they are
                // always between bbs.  (Unfortunately there's no simple way to
                // assert or check that here or in the tracer.)
                legacy_rseq_rollback = true;
            }
            log(4,
                "Checking whether reached signal/exception %p vs "
                "cur 0x" HEX64_FORMAT_STRING "\n",
                marker_val, cur_pc);
            if (marker_val == 0 || at_interrupted_pc || legacy_rseq_rollback) {
                log(4, "Signal/exception interrupted the bb @ %p\n", cur_pc);
                if (tdata->rseq_past_end_) {
<<<<<<< HEAD
                    err = adjust_and_emit_rseq_buffer(tdata, static_cast<addr_t>(cur_pc),
                                                      in_entry->extended.valueB ==
                                                          TRACE_MARKER_TYPE_RSEQ_ABORT);
=======
                    err = adjust_and_emit_rseq_buffer(tdata, static_cast<addr_t>(cur_pc));
>>>>>>> 06876c79
                    if (!err.empty())
                        return err;
                }
                append = true;
                *interrupted = true;
                if (legacy_rseq_rollback) {
                    // This happens on rseq native aborts, where the trace instru
                    // includes the rseq committing store before the native rseq
                    // execution hits the native abort.  Pretend the native abort
                    // happened *before* the committing store by walking the store
                    // backward.  Everything in the buffer is for the store;
                    // there should be no (other) intra-bb markers not for the store.
                    log(4, "Rolling back %d entries for rseq abort\n",
                        *buf_in - buf_start);
                    add_to_statistic(tdata, RAW2TRACE_STAT_RSEQ_ABORT, 1);
                    // If we recorded and emitted an encoding we would not emit
                    // it next time and be missing the encoding so we must clear
                    // the cache for that entry.  This will only happen once
                    // for any new encoding (one synchronous signal/rseq abort
                    // per instr) so we will satisfy the one-time limit of
                    // rollback_last_encoding() (it has an assert to verify).
                    for (trace_entry_t *entry = buf_start; entry < *buf_in; ++entry) {
                        if (entry->type == TRACE_TYPE_ENCODING) {
                            rollback_last_encoding(tdata);
                            break;
                        }
                    }
                    *buf_in = buf_start;
                }
            } else {
                // Put it back (below). We do not have a problem with other markers
                // following this, because we will have to hit the correct point
                // for this interrupt marker before we hit a memref entry, avoiding
                // the danger of wanting a memref entry, seeing a marker, continuing,
                // and hitting a fatal error when we find the memref back in the
                // not-inside-a-block main loop.
            }
        } else {
            // Other than kernel event markers checked above, markers should be
            // only at block boundaries, as we cannot figure out where they should go
            // (and could easily insert them in the middle of this block instead
            // of between this and the next block, with implicit instructions added).
            // Thus, we do not append any other markers.
        }
        if (append) {
            byte *buf = reinterpret_cast<byte *>(*buf_in);
            buf += trace_metadata_writer_t::write_marker(
                buf, (trace_marker_type_t)in_entry->extended.valueB, marker_val);
            *buf_in = reinterpret_cast<trace_entry_t *>(buf);
            log(3, "Appended marker type %u value " PIFX "\n",
                (trace_marker_type_t)in_entry->extended.valueB, marker_val);
            // There can be many markers in a row, esp for function tracing on
            // longjmp or some other xfer that skips many post-call points.
            // But, we can't easily write the buffer out, b/c we want to defer
            // it for branches, and roll it back for rseq.
            // XXX i#4159: We could switch to dynamic storage (and update all uses
            // that assume no re-allocation), but this should be pathological so for
            // now we have a release-build failure.
            DR_CHECK((size_t)(*buf_in - buf_start) < WRITE_BUFFER_SIZE,
                     "Too many entries");
        } else {
            // Put it back.
            unread_last_entry(tdata);
        }
    } while (append);
    return "";
}

std::string
raw2trace_t::get_marker_value(raw2trace_thread_data_t *tdata,
                              INOUT const offline_entry_t **entry, OUT uintptr_t *value)
{
    uintptr_t marker_val = static_cast<uintptr_t>((*entry)->extended.valueA);
    if ((*entry)->extended.valueB == TRACE_MARKER_TYPE_SPLIT_VALUE) {
#ifdef X64
        // Keep the prior so we can unread both at once if we roll back.
        const offline_entry_t *next = get_next_entry_keep_prior(tdata);
        if (next == nullptr || next->extended.ext != OFFLINE_EXT_TYPE_MARKER)
            return "SPLIT_VALUE marker is not adjacent to 2nd entry";
        marker_val = (marker_val << 32) | static_cast<uintptr_t>(next->extended.valueA);
        *entry = next;
#else
        return "TRACE_MARKER_TYPE_SPLIT_VALUE unexpected for 32-bit";
#endif
    }
#ifdef X64 // 32-bit has the absolute pc as the raw marker value.
    if ((*entry)->extended.valueB == TRACE_MARKER_TYPE_KERNEL_EVENT ||
        (*entry)->extended.valueB == TRACE_MARKER_TYPE_RSEQ_ABORT ||
        (*entry)->extended.valueB == TRACE_MARKER_TYPE_KERNEL_XFER) {
        if (get_version(tdata) >= OFFLINE_FILE_VERSION_KERNEL_INT_PC) {
            // We convert the idx:offs to an absolute PC.
            // TODO i#2062: For non-module code we don't have the block id and so
            // cannot use this format.  We should probably just abandon this and
            // always store the absolute PC.
            kernel_interrupted_raw_pc_t raw_pc;
            raw_pc.combined_value = marker_val;
            DR_ASSERT(raw_pc.pc.modidx != PC_MODIDX_INVALID);
            app_pc pc = modvec_()[raw_pc.pc.modidx].orig_seg_base +
                (raw_pc.pc.modoffs - modvec_()[raw_pc.pc.modidx].seg_offs);
            log(3,
                "Kernel marker: converting 0x" ZHEX64_FORMAT_STRING
                " idx=" INT64_FORMAT_STRING " with base=%p to %p\n",
                marker_val, raw_pc.pc.modidx, modvec_()[raw_pc.pc.modidx].orig_seg_base,
                pc);
            marker_val = reinterpret_cast<uintptr_t>(pc);
        } // Else we've already marked as TRACE_ENTRY_VERSION_NO_KERNEL_PC.
    }
#endif
    *value = marker_val;
    return "";
}

std::string
raw2trace_t::append_memref(raw2trace_thread_data_t *tdata, INOUT trace_entry_t **buf_in,
                           const instr_summary_t *instr,
                           instr_summary_t::memref_summary_t memref, bool write,
                           std::unordered_map<reg_id_t, addr_t> &reg_vals,
                           OUT bool *reached_end_of_memrefs)
{
    DR_ASSERT(!TESTANY(OFFLINE_FILE_TYPE_INSTRUCTION_ONLY, get_file_type(tdata)));
    trace_entry_t *buf = *buf_in;
    const offline_entry_t *in_entry = nullptr;
    bool have_addr = false;
    bool have_type = false;
    reg_id_t base;
    int version = get_version(tdata);
    if (memref.use_remembered_base) {
        DR_ASSERT(!TESTANY(OFFLINE_FILE_TYPE_FILTERED | OFFLINE_FILE_TYPE_IFILTERED |
                               OFFLINE_FILE_TYPE_DFILTERED,
                           get_file_type(tdata)));
        bool is_elidable = instru_offline_.opnd_is_elidable(memref.opnd, base, version);
        DR_ASSERT(is_elidable);
        if (base == DR_REG_NULL) {
            DR_ASSERT(IF_REL_ADDRS(opnd_is_near_rel_addr(memref.opnd) ||)
                          opnd_is_near_abs_addr(memref.opnd));
            buf->addr = reinterpret_cast<addr_t>(opnd_get_addr(memref.opnd));
            log(4, "Filling in elided rip-rel addr with %p\n", buf->addr);
        } else {
            buf->addr = reg_vals[base];
            log(4, "Filling in elided addr with remembered %s: %p\n",
                get_register_name(base), buf->addr);
        }
        have_addr = true;
        add_to_statistic(tdata, RAW2TRACE_STAT_COUNT_ELIDED, 1);
    }
    if (!have_addr) {
        if (memref.use_remembered_base)
            return "Non-elided base mislabeled to use remembered base";
        in_entry = get_next_entry(tdata);
    }
    if (in_entry != nullptr && in_entry->extended.type == OFFLINE_TYPE_EXTENDED &&
        in_entry->extended.ext == OFFLINE_EXT_TYPE_MEMINFO) {
        // For -L0_filter we have to store the type for multi-memref instrs where
        // we can't tell which memref it is (we'll still come here for the subsequent
        // memref operands but we'll exit early in the check below).
        have_type = true;
        buf->type = in_entry->extended.valueB;
        buf->size = in_entry->extended.valueA;
        log(4, "Found type entry type %s (%d) size %d\n", trace_type_names[buf->type],
            buf->type, buf->size);
        in_entry = get_next_entry(tdata);
        if (in_entry == nullptr)
            return "Trace ends mid-block";
    }
    if (!have_addr &&
        (in_entry == nullptr ||
         (in_entry->addr.type != OFFLINE_TYPE_MEMREF &&
          in_entry->addr.type != OFFLINE_TYPE_MEMREF_HIGH))) {
        // This happens when there are predicated memrefs in the bb, or for a
        // zero-iter rep string loop, or for a multi-memref instr with -L0_filter.
        // For predicated memrefs, they could be earlier, so "instr"
        // may not itself be predicated.
        // XXX i#2015: if there are multiple predicated memrefs, our instr vs
        // data stream may not be in the correct order here.
        log(4,
            "Missing memref from predication, 0-iter repstr, filter, "
            "or reached end of memrefs output by scatter/gather seq "
            "(next type is 0x" ZHEX64_FORMAT_STRING ")\n",
            in_entry == nullptr ? 0 : in_entry->combined_value);
        if (in_entry != nullptr) {
            unread_last_entry(tdata);
        }
        if (reached_end_of_memrefs != nullptr) {
            *reached_end_of_memrefs = true;
        }
        return "";
    }
    if (!have_type) {
        if (instr->is_prefetch()) {
            buf->type = instr->prefetch_type();
            buf->size = 1;
        } else if (instr->is_flush()) {
            buf->type = instr->flush_type();
            // TODO i#4398: Handle flush sizes larger than ushort.
            // TODO i#4406: Handle flush instrs with sizes other than cache line.
            buf->size = (ushort)get_cache_line_size(tdata);
        } else {
            if (write)
                buf->type = TRACE_TYPE_WRITE;
            else
                buf->type = TRACE_TYPE_READ;
            buf->size = (ushort)opnd_size_in_bytes(opnd_get_size(memref.opnd));
        }
    }
    if (!have_addr) {
        DR_ASSERT(in_entry != nullptr);
        // We take the full value, to handle low or high.
        buf->addr = (addr_t)in_entry->combined_value;
    }
    if (memref.remember_base &&
        instru_offline_.opnd_is_elidable(memref.opnd, base, version)) {
        log(5, "Remembering base " PFX " for %s\n", buf->addr, get_register_name(base));
        reg_vals[base] = buf->addr;
    }
    if (!TESTANY(OFFLINE_FILE_TYPE_NO_OPTIMIZATIONS, get_file_type(tdata)) &&
        instru_offline_.opnd_disp_is_elidable(memref.opnd)) {
        // We stored only the base reg, as an optimization.
        buf->addr += opnd_get_disp(memref.opnd);
    }
    log(4, "Appended memref type %s (%d) size %d to " PFX "\n",
        trace_type_names[buf->type], buf->type, buf->size, (ptr_uint_t)buf->addr);

#ifdef AARCH64
    // TODO i#4400: Following is a workaround to correctly represent DC ZVA in
    // offline traces. Note that this doesn't help with online traces.
    // TODO i#3339: This workaround causes us to lose the address that was present
    // in the original instruction. For re-encoding fidelity, we may want the
    // original address in the IR.
    if (instr->is_aarch64_dc_zva()) {
        buf->addr = ALIGN_BACKWARD(buf->addr, get_cache_line_size(tdata));
        buf->size = get_cache_line_size(tdata);
        buf->type = TRACE_TYPE_WRITE;
    }
#endif
    *buf_in = ++buf;
    return "";
}

bool
raw2trace_t::record_encoding_emitted(raw2trace_thread_data_t *tdata, app_pc pc)
{
    if (tdata->encoding_emitted.find(pc) != tdata->encoding_emitted.end())
        return false;
    tdata->encoding_emitted.insert(pc);
    tdata->last_encoding_emitted = pc;
    return true;
}

// This can only be called once between calls to record_encoding_emitted()
// and only after record_encoding_emitted() returns true.
void
raw2trace_t::rollback_last_encoding(raw2trace_thread_data_t *tdata)
{
    DEBUG_ASSERT(tdata->last_encoding_emitted != nullptr);
    tdata->encoding_emitted.erase(tdata->last_encoding_emitted);
    tdata->last_encoding_emitted = nullptr;
}

std::string
raw2trace_t::rollback_rseq_buffer(raw2trace_thread_data_t *tdata,
                                  int remove_start_rough_idx,
                                  // This is inclusive.
                                  int remove_end_rough_idx)
{
    // First, advance to encoding/instruction boundaries.
    int remove_start = remove_start_rough_idx;
    while (
        remove_start < static_cast<int>(tdata->rseq_buffer_.size()) &&
        tdata->rseq_buffer_[remove_start].type != TRACE_TYPE_ENCODING &&
        !type_is_instr(static_cast<trace_type_t>(tdata->rseq_buffer_[remove_start].type)))
        ++remove_start;
    int remove_end = remove_end_rough_idx;
    while (
        remove_end < static_cast<int>(tdata->rseq_buffer_.size()) &&
        (tdata->rseq_buffer_[remove_end].type == TRACE_TYPE_ENCODING ||
         type_is_instr(static_cast<trace_type_t>(tdata->rseq_buffer_[remove_end].type)) ||
         type_is_data(static_cast<trace_type_t>(tdata->rseq_buffer_[remove_end].type))))
        ++remove_end;
    log(4, "rseq rollback: advanced rough %d-%d to %d-%d\n", remove_start_rough_idx,
        remove_end_rough_idx, remove_start, remove_end);
    // Now find the corresponding decode_pc start index.
    // XXX: Should we merge the decode_pc field into the rseq_buffer_ to simplify
    // this, and then pull it out for write() (or have write() pull it out or
    // write every entry singly)?
    int decode_start = 0;
    for (int i = 0; i < remove_start; i++) {
        if (type_is_instr(static_cast<trace_type_t>(tdata->rseq_buffer_[i].type)))
            ++decode_start;
    }
    // Now walk to the end, erasing from the encoding cache to ensure it's emitted next
    // time.
    int decode_end = decode_start;
    for (int i = remove_start; i < remove_end; i++) {
        if (tdata->rseq_buffer_[i].type == TRACE_TYPE_ENCODING) {
            log(4, "Erasing cached encoding for %p\n",
                tdata->rseq_decode_pcs_[decode_end]);
            tdata->encoding_emitted.erase(tdata->rseq_decode_pcs_[decode_end]);
        }
        if (type_is_instr(static_cast<trace_type_t>(tdata->rseq_buffer_[i].type)))
            ++decode_end;
    }
    log(4, "Rolling back %d entries for rseq: %d-%d\n", remove_end - remove_start,
        remove_start, remove_end);
    tdata->rseq_buffer_.erase(tdata->rseq_buffer_.begin() + remove_start,
                              tdata->rseq_buffer_.begin() + remove_end);
    tdata->rseq_decode_pcs_.erase(tdata->rseq_decode_pcs_.begin() + decode_start,
                                  tdata->rseq_decode_pcs_.begin() + decode_end);
    return "";
}

std::string
<<<<<<< HEAD
raw2trace_t::adjust_and_emit_rseq_buffer(raw2trace_thread_data_t *tdata, addr_t next_pc,
                                         bool at_abort_marker)
=======
raw2trace_t::adjust_and_emit_rseq_buffer(raw2trace_thread_data_t *tdata, addr_t next_pc)
>>>>>>> 06876c79
{
    log(4, "--- Rseq region exited at %p ---\n", next_pc);
    if (verbosity_ >= 4) {
        log(4, "Rseq buffer contents:\n");
        for (int i = 0; i < static_cast<int>(tdata->rseq_buffer_.size()); i++) {
            log(4, "  #%2d: type=%d, size=%d, addr=0x%zx\n", i,
                tdata->rseq_buffer_[i].type, tdata->rseq_buffer_[i].size,
                tdata->rseq_buffer_[i].addr);
        }
    }
    // We need this in the outer scope for use by write() below.
    byte encoding[MAX_ENCODING_LENGTH];

    if (next_pc == tdata->rseq_end_pc_) {
        // Normal fall-through of the committing store: nothing to roll back.  We give
        // up on distinguishing a side exit whose target is the end PC fall-through from
        // a completion.
        log(4, "Rseq completed normally\n");
<<<<<<< HEAD
    } else if ((at_abort_marker && next_pc == tdata->rseq_handler_pc_) ||
               // Old traces have the commit PC instead of the handler in the abort and
               // signal events (so not really the "next_pc" but the "exit_pc") and
               // don't have abort events on a signal aborting an rseq region.
               next_pc == tdata->rseq_commit_pc_) {
=======
    }
    // We actually won't see the handler PC as the rseq abort event has the
    // commit PC and we have it call here and don't wait for a subsequent
    // instr (or signal interruption) to find the handler PC; so here it's
    // not really the "next_pc" but the "exit_pc".
    else if (next_pc == tdata->rseq_commit_pc_) {
>>>>>>> 06876c79
        // An abort.  It could have aborted earlier but we have no way of knowing
        // so we do the simplest thing and only roll back the committing store.
        log(4, "Rseq aborted\n");
        add_to_statistic(tdata, RAW2TRACE_STAT_RSEQ_ABORT, 1);
        if (tdata->rseq_commit_idx_ < 0)
            return "Failed to identify rseq commit index";
        std::string error =
            rollback_rseq_buffer(tdata, tdata->rseq_commit_idx_, tdata->rseq_commit_idx_);
        if (!error.empty())
            return error;
    } else {
        log(4, "Rseq exited on the side: searching for where\n");
        add_to_statistic(tdata, RAW2TRACE_STAT_RSEQ_SIDE_EXIT, 1);
        bool found_direct = false;
        bool found_skip = false;
        branch_info_t info;
        for (const auto &branch : tdata->rseq_branch_targets_) {
            if (reinterpret_cast<addr_t>(branch.target_pc) == next_pc) {
                info = branch;
                found_direct = true;
                // We do not break as we want the last such branch for a shorter
                // rollback.
            }
        }
        if (!found_direct) {
            // An indirect branch exit that we traced is impossible so the
            // only option left is a conditional that jumped over the exit.
            for (const auto &branch : tdata->rseq_branch_targets_) {
                if (branch.target_pc > branch.pc &&
                    reinterpret_cast<addr_t>(branch.target_pc) < tdata->rseq_end_pc_) {
                    // A forward branch that remains inside the region.
                    // We've skipped over something: likely a direct jump exiting
                    // the region.
                    info = branch;
                    found_skip = true;
                    break;
                }
            }
        }
        if (!found_direct && !found_skip) {
            log(4, "Failed to find rseq side exit\n");
            return "Failed to find rseq side exit";
        }
        log(4, "Found rseq%s side exit: %p -> %p idx=%d tid=%d\n",
            found_skip ? " skipped" : "", info.pc, info.target_pc, info.buf_idx,
            tdata->tid);
        // Walk forward to the branch itself: there may be markers (since delayed) or
        // encoding records in between.
        int post_branch = info.buf_idx;
        while (post_branch < static_cast<int>(tdata->rseq_buffer_.size()) &&
               !type_is_instr(
                   static_cast<trace_type_t>(tdata->rseq_buffer_[post_branch].type)))
            ++post_branch;
        DEBUG_ASSERT(type_is_instr_branch(
            static_cast<trace_type_t>(tdata->rseq_buffer_[post_branch].type)));
        int branch_size = tdata->rseq_buffer_[post_branch].size;
        ++post_branch; // Now skip instr entry itself.
        std::string error =
            rollback_rseq_buffer(tdata, post_branch, tdata->rseq_commit_idx_);
        if (!error.empty())
            return error;
        if (found_skip) {
            // Append a synthetic jump.  This may not match the actual exit instruction:
            // there could have been several non-branches before the exit branch; the
            // exit could be indirect; etc.  But this is the best we can readily do.
            instr_t *instr = XINST_CREATE_jump(
                dcontext_, opnd_create_pc(reinterpret_cast<app_pc>(next_pc)));
            byte *enc_next =
                instr_encode_to_copy(dcontext_, instr, encoding, info.pc + branch_size);
            instr_destroy(dcontext_, instr);
            if (enc_next == nullptr)
                return "Failed to encode synthetic rseq exit jump";
            trace_entry_t jump;
            jump.type = TRACE_TYPE_INSTR_DIRECT_JUMP;
            jump.addr = reinterpret_cast<addr_t>(info.pc) + branch_size;
            jump.size = static_cast<unsigned short>(enc_next - encoding);
            trace_entry_t toadd[WRITE_BUFFER_SIZE];
            bool exists =
                !record_encoding_emitted(tdata, reinterpret_cast<app_pc>(jump.addr));
            trace_entry_t *buf = toadd;
            error = append_encoding(tdata, encoding, jump.size, buf, toadd);
            if (!error.empty())
                return error;
            if (exists) {
                // Uh-oh, we've already seen this PC!  We don't cache the actual
<<<<<<< HEAD
                // encoding though so we can't try to use the real instrutions;
=======
                // encoding though so we can't try to use the real instructions;
>>>>>>> 06876c79
                // we don't bail because this seems like it could easily happen;
                // instead we pretend the code changed, and we throw the jump
                // encoding out so it will change back if we see this PC again.
                rollback_last_encoding(tdata);
            }
            for (trace_entry_t *e = toadd; e < buf; e++)
                tdata->rseq_buffer_.push_back(*e);
            tdata->rseq_buffer_.push_back(jump);
            tdata->rseq_decode_pcs_.push_back(encoding);
            log(4, "Appended synthetic jump 0x%zx -> 0x%zx\n", jump.addr, next_pc);
        }
    }

    tdata->rseq_buffering_enabled_ = false;

    log(4, "Writing out rseq buffer: %zd entries\n", tdata->rseq_buffer_.size());
    std::string error = write(tdata, &tdata->rseq_buffer_[0],
                              &tdata->rseq_buffer_.back() + 1, tdata->rseq_decode_pcs_);
    if (!error.empty())
        return error;

    tdata->rseq_past_end_ = false;
    tdata->rseq_commit_pc_ = 0;
<<<<<<< HEAD
    tdata->rseq_end_pc_ = 0;
    tdata->rseq_handler_pc_ = 0;
=======
>>>>>>> 06876c79
    tdata->rseq_buffer_.clear();
    tdata->rseq_commit_idx_ = -1;
    tdata->rseq_branch_targets_.clear();
    tdata->rseq_decode_pcs_.clear();

    return "";
}

raw2trace_t::block_summary_t *
raw2trace_t::lookup_block_summary(raw2trace_thread_data_t *tdata, uint64 modidx,
                                  uint64 modoffs, app_pc block_start)
{
    // There is no sentinel available for modidx+modoffs so we use block_start for that.
    if (block_start == tdata->last_decode_block_start &&
        modidx == tdata->last_decode_modidx && modoffs == tdata->last_decode_modoffs) {
        VPRINT(5, "Using last block summary " PFX " for " PFX "\n",
               tdata->last_block_summary, tdata->last_decode_block_start);
        return tdata->last_block_summary;
    }
    block_summary_t *ret = decode_cache_[tdata->worker].lookup(modidx, modoffs);
    if (ret != nullptr) {
        DEBUG_ASSERT(ret->start_pc == block_start);
        tdata->last_decode_block_start = block_start;
        tdata->last_decode_modidx = modidx;
        tdata->last_decode_modoffs = modoffs;
        tdata->last_block_summary = ret;
        VPRINT(5, "Caching last block summary " PFX " for " PFX "\n",
               tdata->last_block_summary, tdata->last_decode_block_start);
    }
    return ret;
}

instr_summary_t *
raw2trace_t::lookup_instr_summary(raw2trace_thread_data_t *tdata, uint64 modidx,
                                  uint64 modoffs, app_pc block_start, int index,
                                  app_pc pc, OUT block_summary_t **block_summary)
{
    block_summary_t *block = lookup_block_summary(tdata, modidx, modoffs, block_start);
    if (block_summary != nullptr)
        *block_summary = block;
    if (block == nullptr)
        return nullptr;
    DEBUG_ASSERT(index >= 0 && index < static_cast<int>(block->instrs.size()));
    if (block->instrs[index].pc() == nullptr)
        return nullptr;
    DEBUG_ASSERT(pc == block->instrs[index].pc());
    return &block->instrs[index];
}

bool
raw2trace_t::instr_summary_exists(raw2trace_thread_data_t *tdata, uint64 modidx,
                                  uint64 modoffs, app_pc block_start, int index,
                                  app_pc pc)
{
    return lookup_instr_summary(tdata, modidx, modoffs, block_start, index, pc,
                                nullptr) != nullptr;
}

instr_summary_t *
raw2trace_t::create_instr_summary(raw2trace_thread_data_t *tdata, uint64 modidx,
                                  uint64 modoffs, block_summary_t *block,
                                  app_pc block_start, int instr_count, int index,
                                  INOUT app_pc *pc, app_pc orig)
{
    if (block == nullptr) {
        block = new block_summary_t(block_start, instr_count);
        DEBUG_ASSERT(index >= 0 && index < static_cast<int>(block->instrs.size()));
        decode_cache_[tdata->worker].add(modidx, modoffs, block);
        VPRINT(5,
               "Created new block summary " PFX " for " PFX " modidx=" INT64_FORMAT_STRING
               " modoffs=" HEX64_FORMAT_STRING "\n",
               block, block_start, modidx, modoffs);
        tdata->last_decode_block_start = block_start;
        tdata->last_decode_modidx = modidx;
        tdata->last_decode_modoffs = modoffs;
        tdata->last_block_summary = block;
    }
    instr_summary_t *desc = &block->instrs[index];
    if (!instr_summary_t::construct(dcontext_, block_start, pc, orig, desc, verbosity_)) {
        WARN("Encountered invalid/undecodable instr @ idx=" INT64_FORMAT_STRING
             " offs=" INT64_FORMAT_STRING " %s",
             modidx, modoffs,
             modidx == PC_MODIDX_INVALID ? "<gencode>"
                                         : modvec_()[static_cast<size_t>(modidx)].path);
        return nullptr;
    }
    return desc;
}

const instr_summary_t *
raw2trace_t::get_instr_summary(raw2trace_thread_data_t *tdata, uint64 modidx,
                               uint64 modoffs, app_pc block_start, int instr_count,
                               int index, INOUT app_pc *pc, app_pc orig)
{
    block_summary_t *block;
    const instr_summary_t *ret =
        lookup_instr_summary(tdata, modidx, modoffs, block_start, index, *pc, &block);
    if (ret == nullptr) {
        return create_instr_summary(tdata, modidx, modoffs, block, block_start,
                                    instr_count, index, pc, orig);
    }
    *pc = ret->next_pc();
    return ret;
}

// These flags are difficult to set on construction: because one instr_t may have
// multiple flags, we'd need get_instr_summary() to take in a vector or sthg.
// Instead we set after the fact.
bool
raw2trace_t::set_instr_summary_flags(raw2trace_thread_data_t *tdata, uint64 modidx,
                                     uint64 modoffs, app_pc block_start, int instr_count,
                                     int index, app_pc pc, app_pc orig, bool write,
                                     int memop_index, bool use_remembered_base,
                                     bool remember_base)
{
    block_summary_t *block;
    instr_summary_t *desc =
        lookup_instr_summary(tdata, modidx, modoffs, block_start, index, pc, &block);
    if (desc == nullptr) {
        app_pc pc_copy = pc;
        desc = create_instr_summary(tdata, modidx, modoffs, block, block_start,
                                    instr_count, index, &pc_copy, orig);
    }
    if (desc == nullptr)
        return false;
    if (write)
        desc->set_mem_dest_flags(memop_index, use_remembered_base, remember_base);
    else
        desc->set_mem_src_flags(memop_index, use_remembered_base, remember_base);
    return true;
}

bool
instr_summary_t::construct(void *dcontext, app_pc block_start, INOUT app_pc *pc,
                           app_pc orig_pc, OUT instr_summary_t *desc, uint verbosity)
{
    struct instr_destroy_t {
        instr_destroy_t(void *dcontext, instr_t *instr)
            : dcontext(dcontext)
            , instr(instr)
        {
        }
        void *dcontext;
        instr_t *instr;
        ~instr_destroy_t()
        {
            instr_destroy(dcontext, instr);
        }
    };

    instr_t *instr = instr_create(dcontext);
    instr_destroy_t instr_collector(dcontext, instr);

    desc->pc_ = *pc;
    *pc = decode_from_copy(dcontext, *pc, orig_pc, instr);
    if (*pc == nullptr || !instr_valid(instr)) {
        return false;
    }
    if (verbosity > 4) {
        // This is called for look-ahead and look-behind too so we leave the
        // main instr disasm to log_instruction and have high verbosity here.
        instr_set_translation(instr, orig_pc);
        dr_fprintf(STDERR, "<caching for start=" PFX "> ", block_start);
        dr_print_instr(dcontext, STDERR, instr, "");
    }
    DEBUG_ASSERT(*pc > desc->pc_);
    desc->length_ = static_cast<byte>(*pc - desc->pc_);
    DEBUG_ASSERT(*pc - desc->pc_ == instr_length(dcontext, instr));

    desc->packed_ = 0;

    bool is_prefetch = instr_is_prefetch(instr);
    bool is_flush = instru_t::instr_is_flush(instr);
    bool reads_memory = instr_reads_memory(instr);
    bool writes_memory = instr_writes_memory(instr);

    if (reads_memory)
        desc->packed_ |= kReadsMemMask;
    if (writes_memory)
        desc->packed_ |= kWritesMemMask;
    if (is_prefetch)
        desc->packed_ |= kIsPrefetchMask;
    if (instru_t::instr_is_flush(instr))
        desc->packed_ |= kIsFlushMask;
    if (instr_is_cti(instr)) {
        desc->packed_ |= kIsCtiMask;
        if (instr_is_ubr(instr) || instr_is_cbr(instr))
            desc->branch_target_pc_ = opnd_get_pc(instr_get_target(instr));
    }
    // XXX i#5949: This has some OS-specific behavior that should be preserved
    // even when decoding a trace collected on a different platform.
    if (instr_is_syscall(instr))
        desc->packed_ |= kIsSyscallMask;

#ifdef AARCH64
    bool is_dc_zva = instru_t::is_aarch64_dc_zva_instr(instr);
    if (is_dc_zva)
        desc->packed_ |= kIsAarch64DcZvaMask;
#endif

#ifdef X86
    if (instr_is_scatter(instr) || instr_is_gather(instr))
        desc->packed_ |= kIsScatterOrGatherMask;
#endif
    desc->type_ = instru_t::instr_to_instr_type(instr);
    desc->prefetch_type_ = is_prefetch ? instru_t::instr_to_prefetch_type(instr) : 0;
    desc->flush_type_ = is_flush ? instru_t::instr_to_flush_type(instr) : 0;

    if (reads_memory || writes_memory) {
        for (int i = 0, e = instr_num_srcs(instr); i < e; ++i) {
            opnd_t op = instr_get_src(instr, i);
            if (opnd_is_memory_reference(op))
                desc->mem_srcs_and_dests_.push_back(memref_summary_t(op));
        }
        desc->num_mem_srcs_ = static_cast<uint8_t>(desc->mem_srcs_and_dests_.size());

        for (int i = 0, e = instr_num_dsts(instr); i < e; ++i) {
            opnd_t op = instr_get_dst(instr, i);
            if (opnd_is_memory_reference(op))
                desc->mem_srcs_and_dests_.push_back(memref_summary_t(op));
        }
    }
    return true;
}

const offline_entry_t *
raw2trace_t::get_next_entry(raw2trace_thread_data_t *tdata)
{
    // We do our own buffering to avoid performance problems for some istreams where
    // seekg is slow.  We expect just 1 entry peeked and put back the vast majority of the
    // time, but we use a vector for generality.  We expect our overall performance to
    // be i/o bound (or ISA decode bound) and aren't worried about some extra copies
    // from the vector.
    tdata->last_entry_is_split = false;
    if (!tdata->pre_read.empty()) {
        tdata->last_entry = tdata->pre_read[0];
        tdata->pre_read.erase(tdata->pre_read.begin(), tdata->pre_read.begin() + 1);
    } else {
        if (!tdata->thread_file->read((char *)&tdata->last_entry,
                                      sizeof(tdata->last_entry)))
            return nullptr;
    }
    VPRINT(5, "[get_next_entry]: type=%d val=" HEX64_FORMAT_STRING "\n",
           // Some compilers think .addr.type is "int" while others think it's "unsigned
           // long".  We avoid dueling warnings by casting to int.
           static_cast<int>(tdata->last_entry.addr.type),
           // Cast to long to avoid Mac warning on "long long" using "long" format.
           static_cast<uint64>(tdata->last_entry.combined_value));
    return &tdata->last_entry;
}

const offline_entry_t *
raw2trace_t::get_next_entry_keep_prior(raw2trace_thread_data_t *tdata)
{
    if (tdata->last_entry_is_split) {
        // Cannot record two live split entries.
        return nullptr;
    }
    VPRINT(4, "Remembering split entry for unreading both at once\n");
    tdata->last_split_first_entry = tdata->last_entry;
    const offline_entry_t *next = get_next_entry(tdata);
    // Set this *after* calling get_next_entry as it clears the field.
    tdata->last_entry_is_split = true;
    return next;
}

void
raw2trace_t::unread_last_entry(raw2trace_thread_data_t *tdata)
{
    VPRINT(5, "Unreading last entry\n");
    if (tdata->last_entry_is_split) {
        VPRINT(4, "Unreading both parts of split entry at once\n");
        tdata->pre_read.push_back(tdata->last_split_first_entry);
        tdata->last_entry_is_split = false;
    }
    tdata->pre_read.push_back(tdata->last_entry);
}

bool
raw2trace_t::thread_file_at_eof(raw2trace_thread_data_t *tdata)
{
    return tdata->pre_read.empty() && tdata->thread_file->eof();
}

std::string
raw2trace_t::append_delayed_branch(raw2trace_thread_data_t *tdata)
{
    if (tdata->delayed_branch.empty())
        return "";
    if (verbosity_ >= 4) {
        int instr_count = 0;
        for (size_t i = 0; i < tdata->delayed_branch.size(); i++) {
            const auto &entry = tdata->delayed_branch[i];
            if (type_is_instr(static_cast<trace_type_t>(entry.type))) {
                VPRINT(4,
                       "Appending delayed branch pc=" PIFX " decode=%p for thread %d\n",
                       entry.addr, tdata->delayed_branch_decode_pcs[instr_count],
                       tdata->index);
                ++instr_count;
            } else {
                VPRINT(4,
                       "Appending delayed branch tagalong entry type %s (%d) for thread "
                       "%d\n",
                       trace_type_names[entry.type], entry.type, tdata->index);
            }
        }
    }
    std::string error = write(tdata, tdata->delayed_branch.data(),
                              tdata->delayed_branch.data() + tdata->delayed_branch.size(),
                              tdata->delayed_branch_decode_pcs);
    if (!error.empty())
        return error;
    tdata->delayed_branch.clear();
    tdata->delayed_branch_decode_pcs.clear();
    return "";
}

trace_entry_t *
raw2trace_t::get_write_buffer(raw2trace_thread_data_t *tdata)
{
    return tdata->out_buf.data();
}

std::string
raw2trace_t::emit_new_chunk_header(raw2trace_thread_data_t *tdata)
{
    // Re-emit the last timestamp + cpu from the prior chunk.  We don't
    // need to re-emit the top-level headers to make the chunk self-contained: we'll
    // need to read them from the first chunk to find the chunk size and we can cache
    // them there.  We only re-emit the timestamp and cpu.  On a linear read, we skip
    // over these duplicated headers.
    // We can't use get_write_buffer() because we may be in the middle of
    // processing its contents.
    std::array<trace_entry_t, WRITE_BUFFER_SIZE> local_out_buf;
    byte *buf_base = reinterpret_cast<byte *>(local_out_buf.data());
    byte *buf = buf_base;
    buf += trace_metadata_writer_t::write_marker(
        buf, TRACE_MARKER_TYPE_RECORD_ORDINAL,
        static_cast<uintptr_t>(tdata->cur_chunk_ref_count));
    log(2, "Chunk #" INT64_FORMAT_STRING " ord marker " INT64_FORMAT_STRING "\n",
        tdata->chunk_count_, tdata->cur_chunk_ref_count);
    buf +=
        trace_metadata_writer_t::write_timestamp(buf, (uintptr_t)tdata->last_timestamp_);
    buf += trace_metadata_writer_t::write_marker(buf, TRACE_MARKER_TYPE_CPU_ID,
                                                 tdata->last_cpu_);
    CHECK((uint)(buf - buf_base) < WRITE_BUFFER_SIZE, "Too many entries");
    // We write directly to avoid recursion issues; these duplicated headers do not
    // need to go into the schedule file.
    if (!tdata->out_file->write((char *)buf_base, buf - buf_base))
        return "Failed to write to output file";
    // These didn't go through tdata->memref_counter but all 3 should be invisible
    // so we don't want to increment cur_chunk_ref_count.
    return "";
}

std::string
raw2trace_t::open_new_chunk(raw2trace_thread_data_t *tdata)
{
    if (tdata->out_archive == nullptr)
        return "Archive file was not specified";

    log(1, "Creating new chunk #" INT64_FORMAT_STRING " for thread %d\n",
        tdata->chunk_count_, tdata->tid);

    if (tdata->chunk_count_ != 0) {
        // We emit a chunk footer so we can identify truncation.
        std::array<trace_entry_t, WRITE_BUFFER_SIZE> local_out_buf;
        byte *buf_base = reinterpret_cast<byte *>(local_out_buf.data());
        byte *buf = buf_base;
        buf += trace_metadata_writer_t::write_marker(
            buf, TRACE_MARKER_TYPE_CHUNK_FOOTER,
            static_cast<uintptr_t>(tdata->chunk_count_ - 1));
        CHECK((uint)(buf - buf_base) < WRITE_BUFFER_SIZE, "Too many entries");
        if (!tdata->out_file->write((char *)buf_base, buf - buf_base))
            return "Failed to write to output file";
        // This didn't go through tdata->memref_counter so we manually add.
        tdata->cur_chunk_ref_count += (buf - buf_base) / sizeof(trace_entry_t);
    }

    std::ostringstream stream;
    stream << TRACE_CHUNK_PREFIX << std::setfill('0') << std::setw(4)
           << tdata->chunk_count_;
    std::string error = tdata->out_archive->open_new_component(stream.str());
    if (!error.empty())
        return error;
    tdata->cur_chunk_instr_count = 0;
    ++tdata->chunk_count_;
    if (tdata->chunk_count_ == 1)
        return "";

    error = emit_new_chunk_header(tdata);
    if (!error.empty())
        return error;

    // We need to clear the encoding cache so that each chunk is self-contained
    // and repeats all encodings used inside it.
    tdata->encoding_emitted.clear();
    tdata->last_encoding_emitted = nullptr;

    // TODO i#5538: Add a virtual-to-physical cache and clear it here.
    // We'll need to add a routine for trace_converter_t to call to query our cache --
    // or we can put the cache in trace_converter_t and have it clear the cache via
    // a new new-chunk return value from write() and append_delayed_branch().
    // Insertion of v2p markers in all but the first chunk will need to prepend
    // them to the instr after observing its memref: we may want to reserve the
    // first out_buf slot to avoid a memmove.

    return "";
}

std::string
raw2trace_t::append_encoding(raw2trace_thread_data_t *tdata, app_pc pc,
                             size_t instr_length, trace_entry_t *&buf,
                             trace_entry_t *buf_start)
{
    size_t size_left = instr_length;
    size_t offs = 0;
#ifdef ARM
    // Remove any Thumb LSB.
    pc = dr_app_pc_as_load_target(DR_ISA_ARM_THUMB, pc);
#endif
    do {
        buf->type = TRACE_TYPE_ENCODING;
        buf->size =
            static_cast<unsigned short>(std::min(size_left, sizeof(buf->encoding)));
        memcpy(buf->encoding, pc + offs, buf->size);
        if (buf->size < sizeof(buf->encoding)) {
            // We don't have to set the rest to 0 but it is nice.
            memset(buf->encoding + buf->size, 0, sizeof(buf->encoding) - buf->size);
        }
        log(4, "Appended encoding entry for %p sz=%zu 0x%08x...\n", pc, buf->size,
            *(int *)buf->encoding);
        offs += buf->size;
        size_left -= buf->size;
        ++buf;
        CHECK(static_cast<size_t>(buf - buf_start) < WRITE_BUFFER_SIZE,
              "Too many entries for write buffer");
    } while (size_left > 0);
    return "";
}

std::string
raw2trace_t::insert_post_chunk_encodings(raw2trace_thread_data_t *tdata,
                                         const trace_entry_t *instr, app_pc decode_pc)
{
    trace_entry_t encodings[WRITE_BUFFER_SIZE];
    trace_entry_t *buf = encodings;
    log(4, "Adding post-chunk-boundary encoding entry for decode=%p app=%p\n", decode_pc,
        instr->addr);
    std::string err = append_encoding(tdata, decode_pc, instr->size, buf, encodings);
    if (!err.empty())
        return err;
    if (!tdata->out_file->write(reinterpret_cast<const char *>(encodings),
                                reinterpret_cast<const char *>(buf) -
                                    reinterpret_cast<const char *>(encodings)))
        return "Failed to write to output file";
    return "";
}

// All writes to out_file go through this function, except new chunk headers
// and footers (to do so would cause recursion; we assume those do not need
// extra processing here).
std::string
raw2trace_t::write(raw2trace_thread_data_t *tdata, const trace_entry_t *start,
                   const trace_entry_t *end, std::vector<app_pc> decode_pcs)
{
    if (end == start)
        return "Empty buffer passed to write()";
    if (tdata->rseq_buffering_enabled_) {
        for (const trace_entry_t *it = start; it < end; ++it)
            tdata->rseq_buffer_.push_back(*it);
        tdata->rseq_decode_pcs_.insert(tdata->rseq_decode_pcs_.end(), decode_pcs.begin(),
                                       decode_pcs.end());
        return "";
    }
    if (tdata->out_archive != nullptr) {
        bool prev_was_encoding = false;
        int instr_ordinal = -1;
        for (const trace_entry_t *it = start; it < end; ++it) {
            tdata->cur_chunk_ref_count += tdata->memref_counter.entry_memref_count(it);
            // We wait until we're past the final instr to write, to ensure we
            // get all its memrefs, by not stopping until we hit an instr or an
            // encoding.  (We will put function markers for entry in the
            // prior chunk too: we live with that.)
            if ((type_is_instr(static_cast<trace_type_t>(it->type)) ||
                 it->type == TRACE_TYPE_ENCODING) &&
                tdata->cur_chunk_instr_count >= chunk_instr_count_) {
                DEBUG_ASSERT(tdata->cur_chunk_instr_count == chunk_instr_count_);
                if (!tdata->out_file->write(reinterpret_cast<const char *>(start),
                                            reinterpret_cast<const char *>(it) -
                                                reinterpret_cast<const char *>(start)))
                    return "Failed to write to output file";
                std::string error = open_new_chunk(tdata);
                if (!error.empty())
                    return error;
                start = it;
                DEBUG_ASSERT(tdata->cur_chunk_instr_count == 0);
            }
            if (type_is_instr(static_cast<trace_type_t>(it->type))) {
                ++tdata->cur_chunk_instr_count;
                ++instr_ordinal;
                if (TESTANY(OFFLINE_FILE_TYPE_ENCODINGS, tdata->file_type) &&
                    // We don't want encodings for the PC-only i-filtered entries.
                    it->size > 0 && instr_ordinal >= static_cast<int>(decode_pcs.size()))
                    return "decode_pcs is missing entries for written instructions";
            }
            // Check for missing encodings after possibly opening a new chunk.
            // There can be multiple delayed branches in the same buffer here
            // so multiple could appear on the other side of a new chunk.
            //
            // XXX i#5724: Could we add a trace_entry_t-level invariant checker to
            // identify missing post-chunk encodings?  Or should we have the reader
            // deliberately clear its encoding history on a chunk boundary, raising
            // a fatal error on a missing encoding?  For now the only complex case
            // is these already-generated records which we handle here and have a
            // unit test covering so those further checks are lower priority.
            if (TESTANY(OFFLINE_FILE_TYPE_ENCODINGS, tdata->file_type) &&
                type_is_instr(static_cast<trace_type_t>(it->type)) &&
                // We don't want encodings for the PC-only i-filtered entries.
                it->size > 0 && !prev_was_encoding &&
                record_encoding_emitted(tdata, decode_pcs[instr_ordinal])) {
                // Write any data we were waiting until post-loop to write.
                if (it > start &&
                    !tdata->out_file->write(reinterpret_cast<const char *>(start),
                                            reinterpret_cast<const char *>(it) -
                                                reinterpret_cast<const char *>(start)))
                    return "Failed to write to output file";
                std::string err =
                    insert_post_chunk_encodings(tdata, it, decode_pcs[instr_ordinal]);
                if (!err.empty())
                    return err;
                if (!tdata->out_file->write(reinterpret_cast<const char *>(it),
                                            sizeof(*it)))
                    return "Failed to write to output file";
                start = it + 1;
            }
            if (it->type == TRACE_TYPE_ENCODING)
                prev_was_encoding = true;
            else
                prev_was_encoding = false;
            if (it->type == TRACE_TYPE_MARKER) {
                if (it->size == TRACE_MARKER_TYPE_TIMESTAMP)
                    tdata->last_timestamp_ = it->addr;
                else if (it->size == TRACE_MARKER_TYPE_CPU_ID) {
                    tdata->last_cpu_ = static_cast<uint>(it->addr);
                    tdata->sched.emplace_back(tdata->tid, tdata->last_timestamp_,
                                              tdata->last_cpu_,
                                              tdata->cur_chunk_instr_count);
                    tdata->cpu2sched[it->addr].emplace_back(
                        tdata->tid, tdata->last_timestamp_, tdata->last_cpu_,
                        tdata->cur_chunk_instr_count);
                }
            }
        }
    }
    if (end > start &&
        !tdata->out_file->write(reinterpret_cast<const char *>(start),
                                reinterpret_cast<const char *>(end) -
                                    reinterpret_cast<const char *>(start)))
        return "Failed to write to output file";
    // If we're at the end of a block (minus its delayed branch) we need
    // to split now to avoid going too far by waiting for the next instr.
    if (tdata->cur_chunk_instr_count >= chunk_instr_count_) {
        DEBUG_ASSERT(tdata->cur_chunk_instr_count == chunk_instr_count_);
        std::string error = open_new_chunk(tdata);
        if (!error.empty())
            return error;
    }
    log(4, "Chunk instr count is now " UINT64_FORMAT_STRING "\n",
        tdata->cur_chunk_instr_count);
    return "";
}

std::string
raw2trace_t::write_delayed_branches(raw2trace_thread_data_t *tdata,
                                    const trace_entry_t *start, const trace_entry_t *end,
                                    app_pc decode_pc)
{
    int instr_count = 0;
    for (const trace_entry_t *it = start; it < end; ++it) {
        tdata->delayed_branch.push_back(*it);
        if (type_is_instr(static_cast<trace_type_t>(it->type)))
            ++instr_count;
    }
    if (instr_count > 1)
        return "Only one instruction per delayed branch bundle is supported";
    if (instr_count == 1) {
        if (decode_pc == nullptr)
            return "A delayed instruction must have a valid decode PC";
        tdata->delayed_branch_decode_pcs.push_back(decode_pc);
    } else if (decode_pc != nullptr)
        return "Delayed non-instructions should not have a decode PC";
    return "";
}

bool
raw2trace_t::delayed_branches_exist(raw2trace_thread_data_t *tdata)
{
    return !tdata->delayed_branch.empty();
}

std::string
raw2trace_t::write_footer(raw2trace_thread_data_t *tdata)
{
    trace_entry_t entry;
    entry.type = TRACE_TYPE_FOOTER;
    entry.size = 0;
    entry.addr = 0;
    std::string error = write(tdata, &entry, &entry + 1);
    if (!error.empty())
        return error;
    return "";
}

std::string
raw2trace_t::on_thread_end(raw2trace_thread_data_t *tdata)
{
    if (get_next_entry(tdata) != nullptr || !thread_file_at_eof(tdata))
        return "Footer is not the final entry";
    return write_footer(tdata);
}

void
raw2trace_t::log(uint level, const char *fmt, ...)
{
    if (verbosity_ >= level) {
        va_list args;
        va_start(args, fmt);
        VPRINT_HEADER();
        vfprintf(stderr, fmt, args);
#ifdef WINDOWS
        // We fflush for Windows cygwin where stderr is not flushed.
        fflush(stderr);
#endif
        va_end(args);
    }
}

void
raw2trace_t::log_instruction(uint level, app_pc decode_pc, app_pc orig_pc)
{
    if (verbosity_ >= level) {
        disassemble_from_copy(dcontext_, decode_pc, orig_pc, STDOUT, true /*pc*/,
                              true /*bytes*/);
    }
}

void
raw2trace_t::set_last_pc_if_syscall(raw2trace_thread_data_t *tdata, app_pc value)
{
    tdata->last_pc_if_syscall_ = value;
}

app_pc
raw2trace_t::get_last_pc_if_syscall(raw2trace_thread_data_t *tdata)
{
    return tdata->last_pc_if_syscall_;
}

void
raw2trace_t::set_prev_instr_rep_string(raw2trace_thread_data_t *tdata, bool value)
{
    tdata->prev_instr_was_rep_string = value;
}

bool
raw2trace_t::was_prev_instr_rep_string(raw2trace_thread_data_t *tdata)
{
    return tdata->prev_instr_was_rep_string;
}

int
raw2trace_t::get_version(raw2trace_thread_data_t *tdata)
{
    return tdata->version;
}

size_t
raw2trace_t::get_cache_line_size(raw2trace_thread_data_t *tdata)
{
    return tdata->cache_line_size;
}

offline_file_type_t
raw2trace_t::get_file_type(raw2trace_thread_data_t *tdata)
{
    return tdata->file_type;
}

raw2trace_t::raw2trace_t(const char *module_map,
                         const std::vector<std::istream *> &thread_files,
                         const std::vector<std::ostream *> &out_files,
                         const std::vector<archive_ostream_t *> &out_archives,
                         file_t encoding_file, std::ostream *serial_schedule_file,
                         archive_ostream_t *cpu_schedule_file, void *dcontext,
                         unsigned int verbosity, int worker_count,
                         const std::string &alt_module_dir, uint64_t chunk_instr_count)
    : dcontext_(dcontext == nullptr ? dr_standalone_init() : dcontext)
    , passed_dcontext_(dcontext != nullptr)
    , worker_count_(worker_count)
    , user_process_(nullptr)
    , user_process_data_(nullptr)
    , modmap_bytes_(module_map)
    , encoding_file_(encoding_file)
    , serial_schedule_file_(serial_schedule_file)
    , cpu_schedule_file_(cpu_schedule_file)
    , verbosity_(verbosity)
    , alt_module_dir_(alt_module_dir)
    , chunk_instr_count_(chunk_instr_count)
{
    // Exactly one of out_files and out_archives should be non-empty.
    // If thread_files is not empty it must match the input size.
    if ((!out_files.empty() && !out_archives.empty()) ||
        (out_files.empty() && out_archives.empty()) ||
        (!thread_files.empty() &&
         out_files.size() + out_archives.size() != thread_files.size())) {
        VPRINT(0, "Invalid input and output file lists\n");
        return;
    }
#ifdef ARM
    // We keep the mode at ARM and rely on LSB=1 offsets in the modoffs fields
    // and encoding_file to trigger Thumb decoding.
    dr_set_isa_mode(dcontext == NULL ? GLOBAL_DCONTEXT : dcontext, DR_ISA_ARM_A32, NULL);
#endif
    thread_data_.resize(thread_files.size());
    for (size_t i = 0; i < thread_data_.size(); ++i) {
        thread_data_[i] =
            std::unique_ptr<raw2trace_thread_data_t>(new raw2trace_thread_data_t);
        thread_data_[i]->index = static_cast<int>(i);
        thread_data_[i]->thread_file = thread_files[i];
        if (out_files.empty()) {
            thread_data_[i]->out_archive = out_archives[i];
            // Set out_file too for code that doesn't care which it writes to.
            thread_data_[i]->out_file = out_archives[i];
            open_new_chunk(thread_data_[i].get());
        } else {
            thread_data_[i]->out_archive = nullptr;
            thread_data_[i]->out_file = out_files[i];
        }
    }
    // Since we know the traced-thread count up front, we use a simple round-robin
    // static work assigment.  This won't be as load balanced as a dynamic work
    // queue but it is much simpler.
    if (worker_count_ < 0) {
        worker_count_ = std::thread::hardware_concurrency();
        if (worker_count_ > kDefaultJobMax)
            worker_count_ = kDefaultJobMax;
    }
    int cache_count = worker_count_;
    if (worker_count_ > 0) {
        worker_tasks_.resize(worker_count_);
        int worker = 0;
        for (size_t i = 0; i < thread_data_.size(); ++i) {
            VPRINT(2, "Worker %d assigned trace thread %zd\n", worker, i);
            worker_tasks_[worker].push_back(thread_data_[i].get());
            thread_data_[i]->worker = worker;
            worker = (worker + 1) % worker_count_;
        }
    } else
        cache_count = 1;
    decode_cache_.reserve(cache_count);
    for (int i = 0; i < cache_count; ++i)
        decode_cache_.emplace_back(cache_count);
}

raw2trace_t::~raw2trace_t()
{
    module_mapper_.reset();
    if (!passed_dcontext_)
        dr_standalone_exit();
}

bool
trace_metadata_reader_t::is_thread_start(const offline_entry_t *entry,
                                         OUT std::string *error, OUT int *version,
                                         OUT offline_file_type_t *file_type)
{
    *error = "";
    if (entry->extended.type != OFFLINE_TYPE_EXTENDED ||
        (entry->extended.ext != OFFLINE_EXT_TYPE_HEADER_DEPRECATED &&
         entry->extended.ext != OFFLINE_EXT_TYPE_HEADER)) {
        return false;
    }
    int ver;
    offline_file_type_t type;
    if (entry->extended.ext == OFFLINE_EXT_TYPE_HEADER_DEPRECATED) {
        ver = static_cast<int>(entry->extended.valueA);
        type = static_cast<offline_file_type_t>(entry->extended.valueB);
        if (ver >= OFFLINE_FILE_VERSION_HEADER_FIELDS_SWAP)
            return false;
    } else {
        ver = static_cast<int>(entry->extended.valueB);
        type = static_cast<offline_file_type_t>(entry->extended.valueA);
        if (ver < OFFLINE_FILE_VERSION_HEADER_FIELDS_SWAP)
            return false;
    }
    type = static_cast<offline_file_type_t>(static_cast<int>(type) |
                                            OFFLINE_FILE_TYPE_ENCODINGS);
    if (version != nullptr)
        *version = ver;
    if (file_type != nullptr)
        *file_type = type;
    if (ver < OFFLINE_FILE_VERSION_OLDEST_SUPPORTED || ver > OFFLINE_FILE_VERSION) {
        std::stringstream ss;
        ss << "Version mismatch: found " << ver << " but we require between "
           << OFFLINE_FILE_VERSION_OLDEST_SUPPORTED << " and " << OFFLINE_FILE_VERSION;
        *error = ss.str();
        return false;
    }
    if (TESTANY(OFFLINE_FILE_TYPE_ARCH_ALL, type) &&
        !TESTANY(build_target_arch_type(), type)) {
        std::stringstream ss;
        ss << "Architecture mismatch: trace recorded on " << trace_arch_string(type)
           << " but tools built for " << trace_arch_string(build_target_arch_type());
        *error = ss.str();
        return false;
    }
    return true;
}

std::string
trace_metadata_reader_t::check_entry_thread_start(const offline_entry_t *entry)
{
    std::string error;
    if (is_thread_start(entry, &error, nullptr, nullptr))
        return "";
    if (error.empty())
        return "Thread log file is corrupted: missing version entry";
    return error;
}

drmemtrace_status_t
drmemtrace_get_timestamp_from_offline_trace(const void *trace, size_t trace_size,
                                            OUT uint64 *timestamp)
{
    if (trace == nullptr || timestamp == nullptr)
        return DRMEMTRACE_ERROR_INVALID_PARAMETER;

    const offline_entry_t *offline_entries =
        reinterpret_cast<const offline_entry_t *>(trace);
    size_t size = trace_size / sizeof(offline_entry_t);
    if (size < 1)
        return DRMEMTRACE_ERROR_INVALID_PARAMETER;

    std::string error;
    if (!trace_metadata_reader_t::is_thread_start(offline_entries, &error, nullptr,
                                                  nullptr) &&
        !error.empty())
        return DRMEMTRACE_ERROR_INVALID_PARAMETER;
    size_t timestamp_pos = 0;
    while (timestamp_pos < size &&
           offline_entries[timestamp_pos].timestamp.type != OFFLINE_TYPE_TIMESTAMP) {
        if (timestamp_pos > 15) // Something is wrong if we've gone this far.
            return DRMEMTRACE_ERROR_INVALID_PARAMETER;
        // We only expect header-type entries.
        int type = offline_entries[timestamp_pos].tid.type;
        if (type != OFFLINE_TYPE_THREAD && type != OFFLINE_TYPE_PID &&
            type != OFFLINE_TYPE_EXTENDED)
            return DRMEMTRACE_ERROR_INVALID_PARAMETER;
        ++timestamp_pos;
    }
    if (timestamp_pos == size)
        return DRMEMTRACE_ERROR_INVALID_PARAMETER;

    *timestamp = offline_entries[timestamp_pos].timestamp.usec;
    return DRMEMTRACE_SUCCESS;
}

void
raw2trace_t::add_to_statistic(raw2trace_thread_data_t *tdata, raw2trace_statistic_t stat,
                              int value)
{
    switch (stat) {
    case RAW2TRACE_STAT_COUNT_ELIDED: tdata->count_elided += value; break;
    case RAW2TRACE_STAT_DUPLICATE_SYSCALL: tdata->count_duplicate_syscall += value; break;
    case RAW2TRACE_STAT_RSEQ_ABORT: tdata->count_rseq_abort += value; break;
    case RAW2TRACE_STAT_RSEQ_SIDE_EXIT: tdata->count_rseq_side_exit += value; break;
    default: DR_ASSERT(false);
    }
}

uint64
raw2trace_t::get_statistic(raw2trace_statistic_t stat)
{
    switch (stat) {
    case RAW2TRACE_STAT_COUNT_ELIDED: return count_elided_;
    case RAW2TRACE_STAT_DUPLICATE_SYSCALL: return count_duplicate_syscall_;
    case RAW2TRACE_STAT_RSEQ_ABORT: return count_rseq_abort_; break;
    case RAW2TRACE_STAT_RSEQ_SIDE_EXIT: return count_rseq_side_exit_; break;
    default: DR_ASSERT(false); return 0;
    }
}<|MERGE_RESOLUTION|>--- conflicted
+++ resolved
@@ -571,17 +571,12 @@
             if (in_entry->extended.valueB == TRACE_MARKER_TYPE_KERNEL_EVENT ||
                 in_entry->extended.valueB == TRACE_MARKER_TYPE_RSEQ_ABORT) {
                 log(4, "Signal/exception between bbs\n");
-<<<<<<< HEAD
+                // An rseq abort due to a signal has no rseq event but only a kernel
+                // event; thus we look for aborts on a signal in an rseq region.
                 if (tdata->rseq_past_end_) {
                     err = adjust_and_emit_rseq_buffer(tdata, marker_val,
                                                       in_entry->extended.valueB ==
                                                           TRACE_MARKER_TYPE_RSEQ_ABORT);
-=======
-                // An rseq abort due to a signal has no rseq event but only a kernel
-                // event; thus we look for aborts on a signal in an rseq region.
-                if (tdata->rseq_past_end_) {
-                    err = adjust_and_emit_rseq_buffer(tdata, marker_val);
->>>>>>> 06876c79
                     if (!err.empty())
                         return err;
                 }
@@ -591,12 +586,9 @@
                 tdata->rseq_ever_saw_entry_ = true;
                 tdata->rseq_buffering_enabled_ = true;
                 tdata->rseq_end_pc_ = marker_val;
-<<<<<<< HEAD
             } else if (in_entry->extended.valueB == TRACE_MARKER_TYPE_RSEQ_HANDLER) {
                 log(4, "Rseq handler is 0x%zx\n", marker_val);
                 tdata->rseq_handler_pc_ = marker_val;
-=======
->>>>>>> 06876c79
             }
             // If there is currently a delayed branch that has not been emitted yet,
             // delay most markers since intra-block markers can cause issues with
@@ -1282,12 +1274,8 @@
                     tdata->rseq_branch_targets_.emplace_back(
                         orig_pc, instr->branch_target_pc(),
                         // The branch may be delayed so this index may point to
-<<<<<<< HEAD
-                        // markers that will precede the branch.
-=======
                         // markers that will precede the branch.  The using code
                         // will walk it forward to the branch.
->>>>>>> 06876c79
                         static_cast<int>(tdata->rseq_buffer_.size()));
                 }
                 if (reinterpret_cast<addr_t>(orig_pc) + instr->length() ==
@@ -1526,13 +1514,9 @@
             if (marker_val == 0 || at_interrupted_pc || legacy_rseq_rollback) {
                 log(4, "Signal/exception interrupted the bb @ %p\n", cur_pc);
                 if (tdata->rseq_past_end_) {
-<<<<<<< HEAD
                     err = adjust_and_emit_rseq_buffer(tdata, static_cast<addr_t>(cur_pc),
                                                       in_entry->extended.valueB ==
                                                           TRACE_MARKER_TYPE_RSEQ_ABORT);
-=======
-                    err = adjust_and_emit_rseq_buffer(tdata, static_cast<addr_t>(cur_pc));
->>>>>>> 06876c79
                     if (!err.empty())
                         return err;
                 }
@@ -1844,12 +1828,8 @@
 }
 
 std::string
-<<<<<<< HEAD
 raw2trace_t::adjust_and_emit_rseq_buffer(raw2trace_thread_data_t *tdata, addr_t next_pc,
                                          bool at_abort_marker)
-=======
-raw2trace_t::adjust_and_emit_rseq_buffer(raw2trace_thread_data_t *tdata, addr_t next_pc)
->>>>>>> 06876c79
 {
     log(4, "--- Rseq region exited at %p ---\n", next_pc);
     if (verbosity_ >= 4) {
@@ -1868,20 +1848,11 @@
         // up on distinguishing a side exit whose target is the end PC fall-through from
         // a completion.
         log(4, "Rseq completed normally\n");
-<<<<<<< HEAD
     } else if ((at_abort_marker && next_pc == tdata->rseq_handler_pc_) ||
                // Old traces have the commit PC instead of the handler in the abort and
                // signal events (so not really the "next_pc" but the "exit_pc") and
                // don't have abort events on a signal aborting an rseq region.
                next_pc == tdata->rseq_commit_pc_) {
-=======
-    }
-    // We actually won't see the handler PC as the rseq abort event has the
-    // commit PC and we have it call here and don't wait for a subsequent
-    // instr (or signal interruption) to find the handler PC; so here it's
-    // not really the "next_pc" but the "exit_pc".
-    else if (next_pc == tdata->rseq_commit_pc_) {
->>>>>>> 06876c79
         // An abort.  It could have aborted earlier but we have no way of knowing
         // so we do the simplest thing and only roll back the committing store.
         log(4, "Rseq aborted\n");
@@ -1967,11 +1938,7 @@
                 return error;
             if (exists) {
                 // Uh-oh, we've already seen this PC!  We don't cache the actual
-<<<<<<< HEAD
-                // encoding though so we can't try to use the real instrutions;
-=======
                 // encoding though so we can't try to use the real instructions;
->>>>>>> 06876c79
                 // we don't bail because this seems like it could easily happen;
                 // instead we pretend the code changed, and we throw the jump
                 // encoding out so it will change back if we see this PC again.
@@ -1995,11 +1962,8 @@
 
     tdata->rseq_past_end_ = false;
     tdata->rseq_commit_pc_ = 0;
-<<<<<<< HEAD
     tdata->rseq_end_pc_ = 0;
     tdata->rseq_handler_pc_ = 0;
-=======
->>>>>>> 06876c79
     tdata->rseq_buffer_.clear();
     tdata->rseq_commit_idx_ = -1;
     tdata->rseq_branch_targets_.clear();
