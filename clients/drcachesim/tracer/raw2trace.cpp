/* **********************************************************
 * Copyright (c) 2016-2023 Google, Inc.  All rights reserved.
 * **********************************************************/

/*
 * Redistribution and use in source and binary forms, with or without
 * modification, are permitted provided that the following conditions are met:
 *
 * * Redistributions of source code must retain the above copyright notice,
 *   this list of conditions and the following disclaimer.
 *
 * * Redistributions in binary form must reproduce the above copyright notice,
 *   this list of conditions and the following disclaimer in the documentation
 *   and/or other materials provided with the distribution.
 *
 * * Neither the name of Google, Inc. nor the names of its contributors may be
 *   used to endorse or promote products derived from this software without
 *   specific prior written permission.
 *
 * THIS SOFTWARE IS PROVIDED BY THE COPYRIGHT HOLDERS AND CONTRIBUTORS "AS IS"
 * AND ANY EXPRESS OR IMPLIED WARRANTIES, INCLUDING, BUT NOT LIMITED TO, THE
 * IMPLIED WARRANTIES OF MERCHANTABILITY AND FITNESS FOR A PARTICULAR PURPOSE
 * ARE DISCLAIMED. IN NO EVENT SHALL VMWARE, INC. OR CONTRIBUTORS BE LIABLE
 * FOR ANY DIRECT, INDIRECT, INCIDENTAL, SPECIAL, EXEMPLARY, OR CONSEQUENTIAL
 * DAMAGES (INCLUDING, BUT NOT LIMITED TO, PROCUREMENT OF SUBSTITUTE GOODS OR
 * SERVICES; LOSS OF USE, DATA, OR PROFITS; OR BUSINESS INTERRUPTION) HOWEVER
 * CAUSED AND ON ANY THEORY OF LIABILITY, WHETHER IN CONTRACT, STRICT
 * LIABILITY, OR TORT (INCLUDING NEGLIGENCE OR OTHERWISE) ARISING IN ANY WAY
 * OUT OF THE USE OF THIS SOFTWARE, EVEN IF ADVISED OF THE POSSIBILITY OF SUCH
 * DAMAGE.
 */

/* Post-processes offline traces and converts them to the format expected
 * by the cache simulator and other analysis tools.
 */

#define NOMINMAX // Avoid windows.h messing up std::min.
#include "archive_ostream.h"
#include "dr_api.h"
#include "drcovlib.h"
#include "raw2trace.h"
#include "reader.h"
#include "memref.h"
#include "trace_entry.h"
#include "drmemtrace.h"
#include "instru.h"
#include "utils.h"
#ifdef LINUX
// XXX: We should have the core export this to an include dir.
#    include "../../core/unix/include/syscall.h"
#endif
#ifdef BUILD_PT_POST_PROCESSOR
#    include <unistd.h>
#    include "ir2trace.h"
#endif

#include <algorithm>
#include <array>
#include <cstdarg>
#include <cstdint>
#include <cstdio>
#include <cstring>
#include <deque>
#include <iomanip>
#include <memory>
#include <sstream>
#include <string>
#include <thread>
#include <unordered_map>
#include <utility>
#include <vector>

namespace dynamorio {
namespace drmemtrace {

#define WARN(msg, ...)                                        \
    do {                                                      \
        fprintf(stderr, "WARNING: " msg "\n", ##__VA_ARGS__); \
        fflush(stderr);                                       \
    } while (0)

#define VPRINT_HEADER()                    \
    do {                                   \
        fprintf(stderr, "[drmemtrace]: "); \
    } while (0)

// We fflush for Windows cygwin where stderr is not flushed.
#undef VPRINT
#define VPRINT(level, ...)                 \
    do {                                   \
        if (this->verbosity_ >= (level)) { \
            VPRINT_HEADER();               \
            fprintf(stderr, __VA_ARGS__);  \
            fflush(stderr);                \
        }                                  \
    } while (0)

static online_instru_t instru(NULL, NULL, NULL);

int
trace_metadata_writer_t::write_thread_exit(byte *buffer, thread_id_t tid)
{
    return instru.append_thread_exit(buffer, tid);
}
int
trace_metadata_writer_t::write_marker(byte *buffer, trace_marker_type_t type,
                                      uintptr_t val)
{
    return instru.append_marker(buffer, type, val);
}
int
trace_metadata_writer_t::write_iflush(byte *buffer, addr_t start, size_t size)
{
    return instru.append_iflush(buffer, start, size);
}
int
trace_metadata_writer_t::write_pid(byte *buffer, process_id_t pid)
{
    return instru.append_pid(buffer, pid);
}
int
trace_metadata_writer_t::write_tid(byte *buffer, thread_id_t tid)
{
    return instru.append_tid(buffer, tid);
}
int
trace_metadata_writer_t::write_timestamp(byte *buffer, uint64 timestamp)
{
    return instru.append_marker(buffer, TRACE_MARKER_TYPE_TIMESTAMP,
                                // XXX i#5634: Truncated for 32-bit, as documented.
                                (uintptr_t)timestamp);
}

/***************************************************************************
 * Module list
 */

const char *(*module_mapper_t::user_parse_)(const char *src, OUT void **data) = nullptr;
void (*module_mapper_t::user_free_)(void *data) = nullptr;
int (*module_mapper_t::user_print_)(void *data, char *dst, size_t max_len) = nullptr;
bool module_mapper_t::has_custom_data_global_ = true;

module_mapper_t::module_mapper_t(
    const char *module_map, const char *(*parse_cb)(const char *src, OUT void **data),
    std::string (*process_cb)(drmodtrack_info_t *info, void *data, void *user_data),
    void *process_cb_user_data, void (*free_cb)(void *data), uint verbosity,
    const std::string &alt_module_dir, file_t encoding_file)
    : modmap_(module_map)
    , cached_user_free_(free_cb)
    , verbosity_(verbosity)
    , alt_module_dir_(alt_module_dir)
    , encoding_file_(encoding_file)
{
    // We mutate global state because do_module_parsing() uses drmodtrack, which
    // wants global functions. The state isn't needed past do_module_parsing(), so
    // we make sure to reset it afterwards.
    DR_ASSERT(user_parse_ == nullptr);
    DR_ASSERT(user_free_ == nullptr);
    DR_ASSERT(user_print_ == nullptr);

    user_parse_ = parse_cb;
    user_process_ = process_cb;
    user_process_data_ = process_cb_user_data;
    user_free_ = free_cb;
    // has_custom_data_global_ is potentially mutated in parse_custom_module_data.
    // It is assumed to be set to 'true' initially.
    has_custom_data_global_ = true;

    if (modmap_ != nullptr)
        last_error_ = do_module_parsing();
    if (encoding_file_ != INVALID_FILE)
        last_error_ += do_encoding_parsing();

    // capture has_custom_data_global_'s value for this instance.
    has_custom_data_ = has_custom_data_global_;

    user_parse_ = nullptr;
    user_free_ = nullptr;
}

module_mapper_t::~module_mapper_t()
{
    // update user_free_
    user_free_ = cached_user_free_;
    // drmodtrack_offline_exit requires the parameter to be non-null, but we
    // may not have even initialized the modhandle yet.
    if (modhandle_ != nullptr &&
        drmodtrack_offline_exit(modhandle_) != DRCOVLIB_SUCCESS) {
        WARN("Failed to clean up module table data");
    }
    user_free_ = nullptr;
    for (std::vector<module_t>::iterator mvi = modvec_.begin(); mvi != modvec_.end();
         ++mvi) {
        if (!mvi->is_external && mvi->map_seg_base != NULL && mvi->total_map_size != 0) {
            bool ok = dr_unmap_executable_file(mvi->map_seg_base, mvi->total_map_size);
            if (!ok)
                WARN("Failed to unmap module %s", mvi->path);
        }
    }
    modhandle_ = nullptr;
    modvec_.clear();
}

std::string
raw2trace_t::handle_custom_data(const char *(*parse_cb)(const char *src, OUT void **data),
                                std::string (*process_cb)(drmodtrack_info_t *info,
                                                          void *data, void *user_data),
                                void *process_cb_user_data, void (*free_cb)(void *data))
{
    user_parse_ = parse_cb;
    user_process_ = process_cb;
    user_process_data_ = process_cb_user_data;
    user_free_ = free_cb;
    return "";
}

const char *
module_mapper_t::parse_custom_module_data(const char *src, OUT void **data)
{
    const char *buf = src;
    const char *skip_comma = strchr(buf, ',');
    // Check the version # to try and handle legacy and newer formats.
    int version = -1;
    if (skip_comma == nullptr || dr_sscanf(buf, "v#%d,", &version) != 1 ||
        version != CUSTOM_MODULE_VERSION) {
        // It's not what we expect.  We try to handle legacy formats before bailing.
        static bool warned_once;
        has_custom_data_global_ = false;
        if (!warned_once) { // Race is fine: modtrack parsing is global already.
            WARN("Incorrect module field version %d: attempting to handle legacy format",
                 version);
            warned_once = true;
        }
        // First, see if the user_parse_ is happy:
        if (user_parse_ != nullptr) {
            void *user_data;
            buf = (*user_parse_)(buf, &user_data);
            if (buf != nullptr) {
                // Assume legacy format w/ user data but none of our own.
                custom_module_data_t *custom_data = new custom_module_data_t;
                custom_data->user_data = user_data;
                custom_data->contents_size = 0;
                custom_data->contents = nullptr;
                *data = custom_data;
                return buf;
            }
        }
        // Now look for no custom field at all.
        // If the next field looks like a path, we assume it's the old format with
        // no user field and we continue w/o vdso data.
        if (buf[0] == '/' || strstr(buf, "[vdso]") == buf) {
            *data = nullptr;
            return buf;
        }
        // Else, bail.
        WARN("Unable to parse module data: custom field mismatch");
        return nullptr;
    }
    buf = skip_comma + 1;
    skip_comma = strchr(buf, ',');
    size_t size;
    if (skip_comma == nullptr || dr_sscanf(buf, "%zu,", &size) != 1)
        return nullptr; // error
    custom_module_data_t *custom_data = new custom_module_data_t;
    custom_data->contents_size = size;
    buf = skip_comma + 1;
    if (custom_data->contents_size == 0)
        custom_data->contents = nullptr;
    else {
        custom_data->contents = buf;
        buf += custom_data->contents_size;
    }
    if (user_parse_ != nullptr)
        buf = (*user_parse_)(buf, &custom_data->user_data);
    *data = custom_data;
    return buf;
}

int
module_mapper_t::print_custom_module_data(void *data, char *dst, size_t max_len)
{
    custom_module_data_t *custom_data = (custom_module_data_t *)data;
    return offline_instru_t::print_module_data_fields(
        dst, max_len, custom_data->contents, custom_data->contents_size, user_print_,
        custom_data->user_data);
}

void
module_mapper_t::free_custom_module_data(void *data)
{
    custom_module_data_t *custom_data = (custom_module_data_t *)data;
    if (user_free_ != nullptr)
        (*user_free_)(custom_data->user_data);
    delete custom_data;
}

std::string
raw2trace_t::do_module_parsing()
{
    if (!module_mapper_) {
        module_mapper_ = module_mapper_t::create(
            modmap_bytes_, user_parse_, user_process_, user_process_data_, user_free_,
            verbosity_, alt_module_dir_, encoding_file_);
    }
    return module_mapper_->get_last_error();
}

std::string
module_mapper_t::do_module_parsing()
{
    uint num_mods;
    VPRINT(1, "Reading module file from memory\n");
    if (drmodtrack_add_custom_data(nullptr, nullptr, parse_custom_module_data,
                                   free_custom_module_data) != DRCOVLIB_SUCCESS) {
        return "Failed to set up custom module parser";
    }
    if (drmodtrack_offline_read(INVALID_FILE, modmap_, NULL, &modhandle_, &num_mods) !=
        DRCOVLIB_SUCCESS)
        return "Failed to parse module file";
    modlist_.resize(num_mods);
    for (uint i = 0; i < num_mods; i++) {
        modlist_[i].struct_size = sizeof(modlist_[i]);
        if (drmodtrack_offline_lookup(modhandle_, i, &modlist_[i]) != DRCOVLIB_SUCCESS)
            return "Failed to query module file";
        if (user_process_ != nullptr) {
            custom_module_data_t *custom = (custom_module_data_t *)modlist_[i].custom;
            std::string error =
                (*user_process_)(&modlist_[i], custom->user_data, user_process_data_);
            if (!error.empty())
                return error;
        }
    }
    return "";
}

std::string
module_mapper_t::do_encoding_parsing()
{
    if (encoding_file_ == INVALID_FILE)
        return "";
    uint64 file_size;
    if (!dr_file_size(encoding_file_, &file_size))
        return "Failed to obtain size of encoding file";
    size_t map_size = (size_t)file_size;
    byte *map_start = reinterpret_cast<byte *>(
        dr_map_file(encoding_file_, &map_size, 0, NULL, DR_MEMPROT_READ, 0));
    if (map_start == nullptr || map_size < file_size)
        return "Failed to map encoding file";
    if (*reinterpret_cast<uint64_t *>(map_start) != ENCODING_FILE_VERSION)
        return "Encoding file has invalid version";
    size_t offs = sizeof(uint64_t);
    while (offs < file_size) {
        encoding_entry_t *entry = reinterpret_cast<encoding_entry_t *>(map_start + offs);
        if (entry->length < sizeof(encoding_entry_t))
            return "Encoding file is corrupted";
        if (offs + entry->length > file_size)
            return "Encoding file is truncated";
        encodings_[entry->id] = entry;
        offs += entry->length;
    }
    return "";
}

std::string
raw2trace_t::read_and_map_modules()
{
    if (!module_mapper_) {
        auto err = do_module_parsing();
        if (!err.empty())
            return err;
    }

    set_modvec_(&module_mapper_->get_loaded_modules());
    set_modmap_(module_mapper_.get());
    return module_mapper_->get_last_error();
}

// Maps each module into the address space.
// There are several types of mapping entries in the module list:
// 1) Raw bits directly stored.  It is simply pointed at.
// 2) Extra segments for a module.  A single mapping is used for all
//    segments, so extras are ignored.
// 3) A main segment.  The module's file is located by first looking in
//    the alt_module_dir_; if not found, the path present during tracing
//    is searched.
void
module_mapper_t::read_and_map_modules()
{
    if (!last_error_.empty())
        return;
    for (auto it = modlist_.begin(); it != modlist_.end(); ++it) {
        drmodtrack_info_t &info = *it;
        custom_module_data_t *custom_data = (custom_module_data_t *)info.custom;
        if (custom_data != nullptr && custom_data->contents_size > 0) {
            // XXX i#2062: We could eliminate this raw bytes in the module data in
            // favor of the new encoding file used for generated code.
            VPRINT(1, "Using module %d %s stored %zd-byte contents @" PFX "\n",
                   (int)modvec_.size(), info.path, custom_data->contents_size,
                   custom_data->contents);
            modvec_.push_back(
                module_t(info.path, info.start, (byte *)custom_data->contents, 0,
                         custom_data->contents_size, custom_data->contents_size,
                         true /*external data*/));
        } else if (strcmp(info.path, "<unknown>") == 0 ||
                   // This should only happen with legacy trace data that's missing
                   // the vdso contents.
                   (!has_custom_data_ && strcmp(info.path, "[vdso]") == 0)) {
            // We won't be able to decode.
            modvec_.push_back(module_t(info.path, info.start, NULL, 0, 0, 0));
        } else if (info.containing_index != info.index) {
            // For split segments, we assume our mapped layout matches the original.
            byte *seg_map_base = modvec_[info.containing_index].map_seg_base +
                (info.start - modvec_[info.containing_index].orig_seg_base);
            VPRINT(1, "Secondary segment: module %d seg %p-%p = %s\n",
                   (int)modvec_.size(), seg_map_base, seg_map_base + info.size,
                   info.path);
            // We did not map writable segments.  We can't easily detect an internal
            // unmapped writable segment, but for those off the end of our mapping we
            // can avoid pretending there's anything there.
            bool off_end =
                (size_t)(info.start - modvec_[info.containing_index].orig_seg_base) >=
                modvec_[info.containing_index].total_map_size;
            DR_ASSERT(off_end ||
                      info.start - modvec_[info.containing_index].orig_seg_base +
                              info.size <=
                          modvec_[info.containing_index].total_map_size);
            modvec_.push_back(module_t(
                info.path, info.start, off_end ? NULL : seg_map_base,
                off_end ? 0 : info.start - modvec_[info.containing_index].orig_seg_base,
                off_end ? 0 : info.size,
                // 0 total size indicates this is a secondary segment.
                0));
        } else {
            size_t map_size = 0;
            byte *base_pc = NULL;
            if (!alt_module_dir_.empty()) {
                // First try the specified module dir.  It takes precedence to allow
                // overriding the recorded path even when an identical-seeming path
                // exists on the processing machine (e.g., system libraries).
                // XXX: We should add a checksum on UNIX to match Windows and have
                // a sanity check on the library version.
                std::string basename(info.path);
                size_t sep_index = basename.find_last_of(DIRSEP ALT_DIRSEP);
                if (sep_index != std::string::npos)
                    basename = std::string(basename, sep_index + 1, std::string::npos);
                std::string new_path = alt_module_dir_ + DIRSEP + basename;
                VPRINT(2, "Trying to map %s\n", new_path.c_str());
                base_pc = dr_map_executable_file(new_path.c_str(),
                                                 DR_MAPEXE_SKIP_WRITABLE, &map_size);
            }
            if (base_pc == NULL) {
                // Try the recorded path.
                VPRINT(2, "Trying to map %s\n", info.path);
                base_pc =
                    dr_map_executable_file(info.path, DR_MAPEXE_SKIP_WRITABLE, &map_size);
            }
            if (base_pc == NULL) {
                // We expect to fail to map dynamorio.dll for x64 Windows as it
                // is built /fixed.  (We could try to have the map succeed w/o relocs,
                // but we expect to not care enough about code in DR).
                if (strstr(info.path, "dynamorio") != NULL)
                    modvec_.push_back(module_t(info.path, info.start, NULL, 0, 0, 0));
                else {
                    last_error_ = "Failed to map module " + std::string(info.path);
                    return;
                }
            } else {
                VPRINT(1, "Mapped module %d @%p-%p (-%p segment) = %s\n",
                       (int)modvec_.size(), base_pc, base_pc + map_size,
                       base_pc + info.size, info.path);
                // Be sure to only use the initial segment size to avoid covering
                // another mapping in a segment gap (i#4731).
                modvec_.push_back(
                    module_t(info.path, info.start, base_pc, 0, info.size, map_size));
            }
        }
    }
    VPRINT(1, "Successfully read %zu modules\n", modlist_.size());
}

std::string
raw2trace_t::do_module_parsing_and_mapping()
{
    std::string error = read_and_map_modules();
    if (!error.empty())
        return error;
    return "";
}

std::string
raw2trace_t::find_mapped_trace_address(app_pc trace_address, OUT app_pc *mapped_address)
{
    *mapped_address = module_mapper_->find_mapped_trace_address(trace_address);
    return module_mapper_->get_last_error();
}

// The output range is really a segment and not the whole module.
app_pc
module_mapper_t::find_mapped_trace_bounds(app_pc trace_address, OUT app_pc *module_start,
                                          OUT size_t *module_size)
{
    if (modvec_.empty()) {
        last_error_ = "Failed to call get_loaded_modules() first";
        return nullptr;
    }

    // For simplicity we do a linear search, caching the prior hit.
    if (trace_address >= last_orig_base_ &&
        trace_address < last_orig_base_ + last_map_size_) {
        if (module_start != nullptr)
            *module_start = last_map_base_;
        if (module_size != nullptr)
            *module_size = last_map_size_;
        return trace_address - last_orig_base_ + last_map_base_;
    }
    for (std::vector<module_t>::iterator mvi = modvec_.begin(); mvi != modvec_.end();
         ++mvi) {
        if (trace_address >= mvi->orig_seg_base &&
            trace_address < mvi->orig_seg_base + mvi->seg_size) {
            app_pc mapped_address =
                trace_address - mvi->orig_seg_base + mvi->map_seg_base;
            last_orig_base_ = mvi->orig_seg_base;
            last_map_size_ = mvi->seg_size;
            last_map_base_ = mvi->map_seg_base;
            if (module_start != nullptr)
                *module_start = last_map_base_;
            if (module_size != nullptr)
                *module_size = last_map_size_;
            return mapped_address;
        }
    }
    last_error_ = "Trace address not found";
    return nullptr;
}

app_pc
module_mapper_t::find_mapped_trace_address(app_pc trace_address)
{
    return find_mapped_trace_bounds(trace_address, nullptr, nullptr);
}

drcovlib_status_t
module_mapper_t::write_module_data(char *buf, size_t buf_size,
                                   int (*print_cb)(void *data, char *dst, size_t max_len),
                                   OUT size_t *wrote)
{
    user_print_ = print_cb;
    drcovlib_status_t res =
        drmodtrack_add_custom_data(nullptr, print_custom_module_data,
                                   parse_custom_module_data, free_custom_module_data);
    if (res == DRCOVLIB_SUCCESS) {
        res = drmodtrack_offline_write(modhandle_, buf, buf_size, wrote);
    }
    user_print_ = nullptr;
    return res;
}

/***************************************************************************
 * Top-level
 */

bool
raw2trace_t::process_offline_entry(raw2trace_thread_data_t *tdata,
                                   const offline_entry_t *in_entry, thread_id_t tid,
                                   OUT bool *end_of_record, OUT bool *last_bb_handled,
                                   OUT bool *flush_decode_cache)
{
    trace_entry_t *buf_base = get_write_buffer(tdata);
    byte *buf = reinterpret_cast<byte *>(buf_base);
    if (in_entry->extended.type == OFFLINE_TYPE_EXTENDED) {
        if (in_entry->extended.ext == OFFLINE_EXT_TYPE_FOOTER) {
            if (tid == INVALID_THREAD_ID) {
                tdata->error = "Missing thread id";
                return false;
            }
            log(2, "Thread %d exit\n", (uint)tid);
            buf += trace_metadata_writer_t::write_thread_exit(buf, tid);
            *end_of_record = true;
            if (!write(tdata, buf_base, reinterpret_cast<trace_entry_t *>(buf)))
                return false;
            // Let the user determine what other actions to take, e.g. account for
            // the ending of the current thread, etc.
            return on_thread_end(tdata);
        } else if (in_entry->extended.ext == OFFLINE_EXT_TYPE_MARKER) {
            uintptr_t marker_val = 0;
            if (!get_marker_value(tdata, &in_entry, &marker_val))
                return false;
            buf += trace_metadata_writer_t::write_marker(
                buf, (trace_marker_type_t)in_entry->extended.valueB, marker_val);
            if (in_entry->extended.valueB == TRACE_MARKER_TYPE_KERNEL_EVENT) {
                log(4, "Signal/exception between bbs\n");
                // An rseq side exit may next hit a signal which is then the
                // boundary of the rseq region.
                if (tdata->rseq_past_end_) {
                    if (!adjust_and_emit_rseq_buffer(tdata, marker_val))
                        return false;
                }
            } else if (in_entry->extended.valueB == TRACE_MARKER_TYPE_RSEQ_ABORT) {
                log(4, "Rseq abort %d\n", tdata->rseq_past_end_);
                if (!adjust_and_emit_rseq_buffer(tdata, marker_val, marker_val))
                    return false;
            } else if (in_entry->extended.valueB == TRACE_MARKER_TYPE_RSEQ_ENTRY) {
                if (tdata->rseq_want_rollback_) {
                    if (tdata->rseq_buffering_enabled_) {
                        // Our rollback schemes do the minimal rollback: for a side
                        // exit, taking the last branch.  This means we don't need the
                        // prior iterations in the buffer.
                        log(4, "Rseq was already buffered: assuming loop; emitting\n");
                        if (!adjust_and_emit_rseq_buffer(tdata, marker_val))
                            return false;
                    }
                    log(4,
                        "--- Reached rseq entry (end=0x%zx): buffering all output ---\n",
                        marker_val);
                    if (!tdata->rseq_ever_saw_entry_)
                        tdata->rseq_ever_saw_entry_ = true;
                    tdata->rseq_buffering_enabled_ = true;
                    tdata->rseq_end_pc_ = marker_val;
                }
            } else if (in_entry->extended.valueB == TRACE_MARKER_TYPE_FILTER_ENDPOINT) {
                log(2, "Reached filter endpoint\n");

                // The file type needs to be updated during the switch to correctly
                // process the entries that follow after. This does not affect the
                // written-out type.
                int file_type = get_file_type(tdata);
                // We do not remove OFFLINE_FILE_TYPE_BIMODAL_FILTERED_WARMUP here
                // because that still stands true for this trace.
                file_type &= ~(OFFLINE_FILE_TYPE_FILTERED | OFFLINE_FILE_TYPE_IFILTERED |
                               OFFLINE_FILE_TYPE_DFILTERED);
                set_file_type(tdata, (offline_file_type_t)file_type);

                // For the full trace, the cache contains block-level info unlike the
                // filtered trace which contains instr-level info. Since we cannot use
                // the decode cache entries after the transition, we need to flush the
                // cache here.
                *flush_decode_cache = true;
            } else if (in_entry->extended.valueB == TRACE_MARKER_TYPE_SYSCALL &&
                       is_maybe_blocking_syscall(marker_val)) {
                log(2, "Maybe-blocking syscall %zu\n", marker_val);
                buf += trace_metadata_writer_t::write_marker(
                    buf, TRACE_MARKER_TYPE_MAYBE_BLOCKING_SYSCALL, 0);
            }
            // If there is currently a delayed branch that has not been emitted yet,
            // delay most markers since intra-block markers can cause issues with
            // tools that do not expect markers amid records for a single instruction
            // or inside a basic block. We don't delay TRACE_MARKER_TYPE_CPU_ID which
            // identifies the CPU on which subsequent records were collected and
            // OFFLINE_TYPE_TIMESTAMP which is handled at a higher level in
            // process_next_thread_buffer() so there is no need to have a separate
            // check for it here.
            if (in_entry->extended.valueB != TRACE_MARKER_TYPE_CPU_ID) {
                if (delayed_branches_exist(tdata)) {
                    return write_delayed_branches(tdata, buf_base,
                                                  reinterpret_cast<trace_entry_t *>(buf));
                }
            }
            log(3, "Appended marker type %u value " PIFX "\n",
                (trace_marker_type_t)in_entry->extended.valueB,
                (uintptr_t)in_entry->extended.valueA);
        } else {
            std::stringstream ss;
            ss << "Invalid extension type " << (int)in_entry->extended.ext;
            tdata->error = ss.str();
            return false;
        }
    } else if (in_entry->addr.type == OFFLINE_TYPE_MEMREF ||
               in_entry->addr.type == OFFLINE_TYPE_MEMREF_HIGH) {
        if (!*last_bb_handled &&
            // Shouldn't get here if encodings are present.
            get_version(tdata) < OFFLINE_FILE_VERSION_ENCODINGS) {
            // For legacy traces with unhandled non-module code, memrefs are handled
            // here where we can easily handle the transition out of the bb.
            trace_entry_t *entry = reinterpret_cast<trace_entry_t *>(buf);
            entry->type = TRACE_TYPE_READ; // Guess.
            entry->size = 1;               // Guess.
            entry->addr = (addr_t)in_entry->combined_value;
            log(4, "Appended non-module memref to " PFX "\n", (ptr_uint_t)entry->addr);
            buf += sizeof(*entry);
        } else {
            // We should see an instr entry first
            log(3, "extra memref entry: %p\n", in_entry->addr.addr);
            tdata->error = "memref entry found outside of bb";
            return false;
        }
    } else if (in_entry->pc.type == OFFLINE_TYPE_PC) {
        if (reinterpret_cast<trace_entry_t *>(buf) != buf_base) {
            tdata->error = "We shouldn't have buffered anything before calling "
                           "append_bb_entries";
            return false;
        }
        if (!append_bb_entries(tdata, in_entry, last_bb_handled))
            return false;
    } else if (in_entry->addr.type == OFFLINE_TYPE_IFLUSH) {
        const offline_entry_t *entry = get_next_entry(tdata);
        if (entry == nullptr || entry->addr.type != OFFLINE_TYPE_IFLUSH) {
            tdata->error = "Flush missing 2nd entry";
            return false;
        }
        log(2, "Flush " PFX "-" PFX "\n", (ptr_uint_t)in_entry->addr.addr,
            (ptr_uint_t)entry->addr.addr);
        buf += trace_metadata_writer_t::write_iflush(
            buf, in_entry->addr.addr, (size_t)(entry->addr.addr - in_entry->addr.addr));
    } else {
        std::stringstream ss;
        ss << "Unknown trace type " << (int)in_entry->timestamp.type;
        tdata->error = ss.str();
        return false;
    }
    size_t size = reinterpret_cast<trace_entry_t *>(buf) - buf_base;
    if ((uint)size >= WRITE_BUFFER_SIZE) {
        tdata->error = "Too many entries";
        return false;
    }
    if (size > 0) {
        return write(tdata, buf_base, reinterpret_cast<trace_entry_t *>(buf));
    }
    return true;
}

bool
raw2trace_t::read_header(raw2trace_thread_data_t *tdata, OUT trace_header_t *header)
{
    const offline_entry_t *in_entry = get_next_entry(tdata);
    if (in_entry == nullptr) {
        tdata->error = "Failed to read header from input file";
        return false;
    }
    // Handle legacy traces which have the timestamp first.
    if (in_entry->tid.type == OFFLINE_TYPE_TIMESTAMP) {
        header->timestamp = in_entry->timestamp.usec;
        in_entry = get_next_entry(tdata);
        if (in_entry == nullptr) {
            tdata->error = "Failed to read header from input file";
            return false;
        }
    }
    DR_ASSERT(in_entry->tid.type == OFFLINE_TYPE_THREAD);
    header->tid = in_entry->tid.tid;

    in_entry = get_next_entry(tdata);
    if (in_entry == nullptr) {
        tdata->error = "Failed to read header from input file";
        return false;
    }
    DR_ASSERT(in_entry->pid.type == OFFLINE_TYPE_PID);
    header->pid = in_entry->pid.pid;

    in_entry = get_next_entry(tdata);
    if (in_entry == nullptr) {
        tdata->error = "Failed to read header from input file";
        return false;
    }
    if (in_entry->extended.type == OFFLINE_TYPE_EXTENDED &&
        in_entry->extended.ext == OFFLINE_EXT_TYPE_MARKER &&
        in_entry->extended.valueB == TRACE_MARKER_TYPE_CACHE_LINE_SIZE) {
        header->cache_line_size = in_entry->extended.valueA;
    } else {
        log(2,
            "Cache line size not found in raw trace header. Adding "
            "current processor's cache line size to final trace instead.\n");
        header->cache_line_size = proc_get_cache_line_size();
        unread_last_entry(tdata);
    }
    return true;
}

bool
raw2trace_t::process_header(raw2trace_thread_data_t *tdata)
{
    int version = tdata->version < OFFLINE_FILE_VERSION_KERNEL_INT_PC
        ? TRACE_ENTRY_VERSION_NO_KERNEL_PC
        : TRACE_ENTRY_VERSION;
    trace_entry_t entry;
    entry.type = TRACE_TYPE_HEADER;
    entry.size = 0;
    entry.addr = version;
    if (!write(tdata, &entry, &entry + 1))
        return false;

    // First read the tid and pid entries which precede any timestamps.
    trace_header_t header = { static_cast<process_id_t>(INVALID_PROCESS_ID),
                              INVALID_THREAD_ID, 0 };
    if (!read_header(tdata, &header))
        return false;
    VPRINT(2, "File %u is thread %u\n", tdata->index, (uint)header.tid);
    VPRINT(2, "File %u is process %u\n", tdata->index, (uint)header.pid);
    thread_id_t tid = header.tid;
    tdata->tid = tid;
#ifdef BUILD_PT_POST_PROCESSOR
    if (TESTANY(OFFLINE_FILE_TYPE_KERNEL_SYSCALLS, tdata->file_type)) {
        DR_ASSERT(tdata->kthread_file == nullptr);
        auto it = kthread_files_map_.find(tid);
        if (it != kthread_files_map_.end()) {
            tdata->kthread_file = it->second;
        }
    }
#endif
    tdata->cache_line_size = header.cache_line_size;
    // We can't adjust filtered instructions, so we disable buffering.
    if (!TESTANY(OFFLINE_FILE_TYPE_FILTERED | OFFLINE_FILE_TYPE_IFILTERED,
                 get_file_type(tdata)))
        tdata->rseq_want_rollback_ = true;
    process_id_t pid = header.pid;
    DR_ASSERT(tid != INVALID_THREAD_ID);
    DR_ASSERT(pid != (process_id_t)INVALID_PROCESS_ID);
    byte *buf_base = reinterpret_cast<byte *>(get_write_buffer(tdata));
    byte *buf = buf_base;
    // Write the version, arch, and other type flags.
    buf += instru.append_marker(buf, TRACE_MARKER_TYPE_VERSION, version);
    buf += instru.append_marker(buf, TRACE_MARKER_TYPE_FILETYPE, tdata->file_type);
    buf += trace_metadata_writer_t::write_tid(buf, tid);
    buf += trace_metadata_writer_t::write_pid(buf, pid);
    buf += trace_metadata_writer_t::write_marker(buf, TRACE_MARKER_TYPE_CACHE_LINE_SIZE,
                                                 header.cache_line_size);
    // The buffer can only hold 5 entries so write it now.
    if ((uint)(buf - buf_base) >= WRITE_BUFFER_SIZE) {
        tdata->error = "Too many entries";
        return false;
    }
    if (!write(tdata, reinterpret_cast<trace_entry_t *>(buf_base),
               reinterpret_cast<trace_entry_t *>(buf)))
        return false;
    buf_base = reinterpret_cast<byte *>(get_write_buffer(tdata));
    buf = buf_base;
    // Write out further markers.
    // Even if tdata->out_archive == nullptr we write out a (0-valued) marker,
    // partly to simplify our test output.
    buf += instru.append_marker(buf, TRACE_MARKER_TYPE_CHUNK_INSTR_COUNT,
                                // i#5634: 32-bit is limited to 4G.
                                static_cast<uintptr_t>(chunk_instr_count_));
    if (header.timestamp != 0) {
        // Legacy traces have the timestamp in the header.
        buf += trace_metadata_writer_t::write_timestamp(buf, (uintptr_t)header.timestamp);
        tdata->last_timestamp_ = header.timestamp;
    }
    // We have to write this now before we append any bb entries.
    if ((uint)(buf - buf_base) >= WRITE_BUFFER_SIZE) {
        tdata->error = "Too many entries";
        return false;
    }
    return write(tdata, reinterpret_cast<trace_entry_t *>(buf_base),
                 reinterpret_cast<trace_entry_t *>(buf));
}

#ifdef BUILD_PT_POST_PROCESSOR

std::unique_ptr<pt_data_buf_t>
raw2trace_t::get_next_kernel_entry(raw2trace_thread_data_t *tdata,
                                   std::unique_ptr<pt_metadata_buf_t> &pt_metadata,
                                   uint64_t expected_syscall_idx)
{
    DR_ASSERT(tdata->kthread_file != nullptr);
    if (tdata->kthread_file->eof())
        return nullptr;
    if (!tdata->pt_metadata_processed) {
        log(2, "Reading PT metadata for tid " INT64_FORMAT_STRING "\n", tdata->tid);
        pt_metadata = std::unique_ptr<pt_metadata_buf_t>(new pt_metadata_buf_t());
        if (!tdata->kthread_file->read(reinterpret_cast<char *>(&pt_metadata->header[0]),
                                       PT_METADATA_PDB_HEADER_SIZE)) {
            tdata->error = "Unable to read the PDB header of PT metadata from kernel "
                           "thread log file";
            return nullptr;
        }

        if (!tdata->kthread_file->read(reinterpret_cast<char *>(&pt_metadata->metadata),
                                       sizeof(pt_metadata->metadata))) {
            tdata->error = "Unable to read the PT metadata from kernel thread log file";
            return nullptr;
        }
    }
    log(2,
        "Reading PT data header for tid " INT64_FORMAT_STRING
        " expected syscall idx " INT64_FORMAT_STRING "\n",
        tdata->tid, expected_syscall_idx);
    std::unique_ptr<pt_data_buf_t> pt_data(new pt_data_buf_t);
    if (!tdata->kthread_file->read(reinterpret_cast<char *>(&pt_data->header[0]),
                                   PT_DATA_PDB_HEADER_SIZE)) {
        if (tdata->kthread_file->eof()) {
            VPRINT(1, "Finished decoding all PT data for thread %d\n", tdata->tid);
            return nullptr;
        }
        tdata->error = "Unable to read the PDB header of next syscall's PT data "
                       "from kernel thread log file";
        return nullptr;
    }
    uint64_t pid = pt_data->header[PDB_HEADER_PID_IDX].pid.pid;
    uint64_t tid = pt_data->header[PDB_HEADER_TID_IDX].tid.tid;
    uint64_t syscall_idx = pt_data->header[PDB_HEADER_SYSCALL_IDX_IDX].syscall_idx.idx;
    uint64_t sysnum = pt_data->header[PDB_HEADER_SYSNUM_IDX].sysnum.sysnum;
    uint64_t syscall_args_num =
        pt_data->header[PDB_HEADER_NUM_ARGS_IDX].syscall_args_num.args_num;
    uint64_t pt_data_size =
        pt_data->header[PDB_HEADER_DATA_BOUNDARY_IDX].pt_data_boundary.data_size -
        PT_DATA_PDB_HEADER_SIZE - syscall_args_num * sizeof(uint64_t);

    log(2,
        "Reading PT data for syscall_idx " INT64_FORMAT_STRING
        " size " INT64_FORMAT_STRING " tid " INT64_FORMAT_STRING
        " pid " INT64_FORMAT_STRING " num " INT64_FORMAT_STRING "\n",
        syscall_idx, pt_data_size, tid, pid, sysnum);
    pt_data->data.reset(new uint8_t[pt_data_size]);
    if (!tdata->kthread_file->read((char *)pt_data->data.get(), pt_data_size)) {
        tdata->error = "Unable to read the PT data of syscall sysnum " +
            std::to_string(sysnum) + " from kernel thread log file";
        return nullptr;
    }
    return pt_data;
}

bool
raw2trace_t::process_syscall_pt(raw2trace_thread_data_t *tdata, uint64_t syscall_idx)
{
    DR_ASSERT(TESTANY(OFFLINE_FILE_TYPE_KERNEL_SYSCALLS, tdata->file_type));
    std::unique_ptr<pt_metadata_buf_t> pt_metadata;
    std::unique_ptr<pt_data_buf_t> pt_data =
        get_next_kernel_entry(tdata, pt_metadata, syscall_idx);
    if (!tdata->pt_metadata_processed) {
        DR_ASSERT(syscall_idx == 0);
        if (pt_metadata == nullptr) {
            if (tdata->error.empty())
                tdata->error = "Did not find PT metadata";
            return false;
        }
        if (pt_metadata->header[PDB_HEADER_DATA_BOUNDARY_IDX].pt_metadata_boundary.type !=
            SYSCALL_PT_ENTRY_TYPE_PT_METADATA_BOUNDARY) {
            tdata->error = "Invalid PT raw trace format";
            return false;
        }

<<<<<<< HEAD
        syscall_pt_metadata_t metadata;
        if (!tdata->kthread_file->read((char *)&metadata, sizeof(metadata))) {
            tdata->error = "Unable to read the PT metadate form kernel thread log file";
            return false;
        }

        pt2ir_config_t config = {};
        config.elf_file_path = kcore_path_;
        config.init_with_syscall_pt_metadata(&metadata);
=======
        pt2ir_config_t config = {};
        config.elf_file_path = kcore_path_;
        config.init_with_metadata(&pt_metadata->metadata);
>>>>>>> 46d48498

        /* For stream decoding of PT data, the buffer might, in a worst-case scenario,
         * store PT data from two stream data chunks. Hence, we should set the buffer size
         * to twice the maximum stream data chunk size.
         */
#    define RING_BUFFER_SIZE_SHIFT 8
        config.pt_raw_buffer_size =
            (2L << RING_BUFFER_SIZE_SHIFT) * sysconf(_SC_PAGESIZE);
        if (!tdata->pt2ir.init(config, verbosity_)) {
            tdata->error = "Unable to initialize PT2IR";
            return false;
        }
        tdata->pt_metadata_processed = true;
    }

    if (pt_data == nullptr) {
        if (!tdata->error.empty())
            return false;
        VPRINT(1, "Finished decoding all PT data for thread %d\n", tdata->tid);
        return true;
    }
    uint64_t syscall_args_num =
        pt_data->header[PDB_HEADER_NUM_ARGS_IDX].syscall_args_num.args_num;
    uint64_t pt_data_size =
        pt_data->header[PDB_HEADER_DATA_BOUNDARY_IDX].pt_data_boundary.data_size -
        PT_DATA_PDB_HEADER_SIZE - syscall_args_num * sizeof(uint64_t);

    if (pt_data->header[PDB_HEADER_DATA_BOUNDARY_IDX].pt_data_boundary.type !=
        SYSCALL_PT_ENTRY_TYPE_PT_DATA_BOUNDARY) {
        tdata->error = "Invalid PT raw trace format";
        return false;
    }
    if (pt_data->header[PDB_HEADER_SYSCALL_IDX_IDX].syscall_idx.type !=
            SYSCALL_PT_ENTRY_TYPE_SYSCALL_IDX ||
        pt_data->header[PDB_HEADER_SYSCALL_IDX_IDX].syscall_idx.idx != syscall_idx) {
        tdata->error = "Found unexpected syscall idx " +
            std::to_string(pt_data->header[PDB_HEADER_SYSCALL_IDX_IDX].syscall_idx.idx) +
            " expecting " + std::to_string(syscall_idx);
        return false;
    }

    /* Convert the PT Data to DR IR. */
    drir_t drir(GLOBAL_DCONTEXT);
    pt2ir_convert_status_t pt2ir_convert_status =
        tdata->pt2ir.convert(pt_data->data.get(), pt_data_size, drir);
    if (pt2ir_convert_status != PT2IR_CONV_SUCCESS) {
        tdata->error = "Failed to convert PT raw trace to DR IR [error status: " +
            std::to_string(pt2ir_convert_status) + "]";
        return false;
    }

    /* Convert the DR IR to trace entries. */
    std::vector<trace_entry_t> entries;
    trace_entry_t start_entry = { .type = TRACE_TYPE_MARKER,
                                  .size = TRACE_MARKER_TYPE_SYSCALL_TRACE_START,
                                  .addr = 0 };
    entries.push_back(start_entry);
    ir2trace_convert_status_t ir2trace_convert_status =
        ir2trace_t::convert(drir, entries);
    if (ir2trace_convert_status != IR2TRACE_CONV_SUCCESS) {
        tdata->error = "Failed to convert DR IR to trace entries [error status: " +
            std::to_string(ir2trace_convert_status) + "]";
        return false;
    }
    trace_entry_t end_entry = { .type = TRACE_TYPE_MARKER,
                                .size = TRACE_MARKER_TYPE_SYSCALL_TRACE_END,
                                .addr = 0 };
    entries.push_back(end_entry);
    if (entries.size() == 2) {
        tdata->error = "No trace entries generated from PT data";
        return false;
    }

    accumulate_to_statistic(tdata, RAW2TRACE_STAT_SYSCALL_TRACES_DECODED, 1);
    for (const auto &entry : entries) {
        if (type_is_instr(static_cast<trace_type_t>(entry.type)))
            accumulate_to_statistic(tdata, RAW2TRACE_STAT_KERNEL_INSTR_COUNT, 1);
    }

    if (!tdata->out_file->write(reinterpret_cast<const char *>(entries.data()),
                                sizeof(trace_entry_t) * entries.size())) {
        tdata->error = "Failed to write to output file";
        return false;
    }

    return true;
}
#endif

bool
raw2trace_t::process_next_thread_buffer(raw2trace_thread_data_t *tdata,
                                        OUT bool *end_of_record)
{
    // We now convert each offline entry into a trace_entry_t.
    // We fill in instr entries and memref type and size.
    const offline_entry_t *in_entry = get_next_entry(tdata);
    if (!tdata->saw_header) {
        // We look for the initial header here rather than the top of
        // process_thread_file() to support use cases where buffers are passed from
        // another source.
        tdata->saw_header = trace_metadata_reader_t::is_thread_start(
            in_entry, &tdata->error, &tdata->version, &tdata->file_type);
        VPRINT(2, "Trace file version is %d; type is %d\n", tdata->version,
               tdata->file_type);
        if (!tdata->error.empty())
            return false;
        // We do not complain if tdata->version >= OFFLINE_FILE_VERSION_ENCODINGS
        // and encoding_file_ == INVALID_FILE since we have several tests with
        // that setup.  We do complain during processing about unknown instructions.
        if (tdata->saw_header) {
            if (!process_header(tdata))
                return false;
        }
        in_entry = get_next_entry(tdata);
    }
    byte *buf_base = reinterpret_cast<byte *>(get_write_buffer(tdata));
    bool last_bb_handled = true;
    for (; in_entry != nullptr; in_entry = get_next_entry(tdata)) {
        // Make a copy to avoid clobbering the entry we pass to process_offline_entry()
        // when it calls get_next_entry() on its own.
        offline_entry_t entry = *in_entry;
        if (entry.timestamp.type == OFFLINE_TYPE_TIMESTAMP) {
            VPRINT(2, "Thread %u timestamp 0x" ZHEX64_FORMAT_STRING "\n",
                   (uint)tdata->tid, (uint64)entry.timestamp.usec);
            accumulate_to_statistic(tdata, RAW2TRACE_STAT_EARLIEST_TRACE_TIMESTAMP,
                                    static_cast<uint64>(entry.timestamp.usec));
            accumulate_to_statistic(tdata, RAW2TRACE_STAT_LATEST_TRACE_TIMESTAMP,
                                    static_cast<uint64>(entry.timestamp.usec));
            byte *buf = buf_base +
                trace_metadata_writer_t::write_timestamp(buf_base,
                                                         (uintptr_t)entry.timestamp.usec);
            tdata->last_timestamp_ = entry.timestamp.usec;
            if ((uint)(buf - buf_base) >= WRITE_BUFFER_SIZE) {
                tdata->error = "Too many entries";
                return false;
            }
            if (!write(tdata, reinterpret_cast<trace_entry_t *>(buf_base),
                       reinterpret_cast<trace_entry_t *>(buf)))
                return false;
            continue;
        }
#ifdef BUILD_PT_POST_PROCESSOR
        if (entry.extended.type == OFFLINE_TYPE_EXTENDED &&
            entry.extended.ext == OFFLINE_EXT_TYPE_MARKER &&
            entry.extended.valueB == TRACE_MARKER_TYPE_SYSCALL_IDX) {
            if (!process_syscall_pt(tdata, entry.extended.valueA))
                return false;
            continue;
        }
#endif
        // Append delayed branches at the end or before xfer or window-change
        // markers; else, delay until we see a non-cti inside a block, to handle
        // double branches (i#5141) and to group all (non-xfer) markers with a new
        // timestamp.
        if (entry.extended.type == OFFLINE_TYPE_EXTENDED &&
            (entry.extended.ext == OFFLINE_EXT_TYPE_FOOTER ||
             (entry.extended.ext == OFFLINE_EXT_TYPE_MARKER &&
              (entry.extended.valueB == TRACE_MARKER_TYPE_KERNEL_EVENT ||
               entry.extended.valueB == TRACE_MARKER_TYPE_KERNEL_XFER ||
               (entry.extended.valueB == TRACE_MARKER_TYPE_WINDOW_ID &&
                entry.extended.valueA != tdata->last_window))))) {
            app_pc next_pc = nullptr;
            // Get the next instr's pc from the interruption value in the marker
            // (a record for the next instr itself won't appear until the signal
            // returns, if that happens).
            if (entry.extended.ext == OFFLINE_EXT_TYPE_MARKER &&
                entry.extended.valueB == TRACE_MARKER_TYPE_KERNEL_EVENT) {
                uintptr_t marker_val = 0;
                if (!get_marker_value(tdata, &in_entry, &marker_val))
                    return false;
                next_pc = reinterpret_cast<app_pc>(marker_val);
                // Restore in case it was a two-record value.
                unread_last_entry(tdata);
                in_entry = get_next_entry(tdata);
                entry = *in_entry;
            } // Else we will delete the final branch in append_delayed_branch().
            if (!append_delayed_branch(tdata, next_pc))
                return false;
        }
        if (entry.extended.ext == OFFLINE_EXT_TYPE_MARKER &&
            entry.extended.valueB == TRACE_MARKER_TYPE_WINDOW_ID)
            tdata->last_window = entry.extended.valueA;
        bool flush_decode_cache = false;
        bool success = process_offline_entry(tdata, &entry, tdata->tid, end_of_record,
                                             &last_bb_handled, &flush_decode_cache);
        if (flush_decode_cache)
            decode_cache_[tdata->worker].clear();
        if (!success)
            return false;
    }
    return true;
}

bool
raw2trace_t::process_thread_file(raw2trace_thread_data_t *tdata)
{
    bool end_of_file = false;
    while (!end_of_file) {
        VPRINT(4, "About to read thread #%d==%d at pos %d\n", tdata->index,
               (uint)tdata->tid, (int)tdata->thread_file->tellg());
        if (!process_next_thread_buffer(tdata, &end_of_file) ||
            (!end_of_file && thread_file_at_eof(tdata))) {
            if (thread_file_at_eof(tdata)) {
                // Rather than a fatal error we try to continue to provide partial
                // results in case the disk was full or there was some other issue.
                WARN("Input file for thread %d is truncated", (uint)tdata->tid);
                offline_entry_t entry;
                entry.extended.type = OFFLINE_TYPE_EXTENDED;
                entry.extended.ext = OFFLINE_EXT_TYPE_FOOTER;
                bool last_bb_handled = true, flush_decode_cache = false;
                bool success =
                    process_offline_entry(tdata, &entry, tdata->tid, &end_of_file,
                                          &last_bb_handled, &flush_decode_cache);
                if (flush_decode_cache)
                    decode_cache_[tdata->worker].clear();
                if (!end_of_file) {
                    tdata->error = "Synthetic footer failed";
                    return false;
                }
                if (!success)
                    return false;
            } else {
                std::stringstream ss;
                ss << "Failed to process file for thread " << (uint)tdata->tid << ": "
                   << tdata->error;
                tdata->error = ss.str();
                return false;
            }
        }
    }
    // The footer is written out by on_thread_end().
    return true;
}

std::string
raw2trace_t::check_thread_file(std::istream *f)
{
    // Check version header.
    offline_entry_t ver_entry;
    if (!f->read((char *)&ver_entry, sizeof(ver_entry))) {
        return "Unable to read thread log file";
    }
    // Put it back.
    f->seekg(-(std::streamoff)sizeof(ver_entry), f->cur);
    return trace_metadata_reader_t::check_entry_thread_start(&ver_entry);
}

#ifdef BUILD_PT_POST_PROCESSOR
std::string
raw2trace_t::get_kthread_file_tid(std::istream *f, thread_id_t *tid)
{
    syscall_pt_entry_t header[PT_METADATA_PDB_HEADER_ENTRY_NUM];
    if (!f->read((char *)&header[0], PT_METADATA_PDB_HEADER_SIZE)) {
        return "Unable to read kernel thread trace file";
    }
    f->seekg(-(std::streamoff)(PT_METADATA_PDB_HEADER_SIZE), f->cur);
    if (header[PDB_HEADER_TID_IDX].tid.type != SYSCALL_PT_ENTRY_TYPE_THREAD_ID) {
        *tid = INVALID_THREAD_ID;
        return "Unable to read thread id from kernel thread trace file";
    }
    *tid = header[PDB_HEADER_TID_IDX].tid.tid;
    return "";
}

std::string
raw2trace_t::check_kthread_file(std::istream *f)
{
    syscall_pt_entry_t header[PT_METADATA_PDB_HEADER_ENTRY_NUM];
    if (!f->read((char *)&header[0], PT_METADATA_PDB_HEADER_SIZE)) {
        return "Unable to read kernel thread log file";
    }
    f->seekg(-(std::streamoff)(PT_METADATA_PDB_HEADER_SIZE), f->cur);
    if (header[PDB_HEADER_DATA_BOUNDARY_IDX].pt_metadata_boundary.type !=
        SYSCALL_PT_ENTRY_TYPE_PT_METADATA_BOUNDARY) {
        return "Kernel thread log file is corrupted: missing thread shared PT metadata";
    }
    return "";
}
#endif

void
raw2trace_t::process_tasks(std::vector<raw2trace_thread_data_t *> *tasks)
{
    if (tasks->empty()) {
        VPRINT(1, "Worker has no tasks\n");
        return;
    }
    VPRINT(1, "Worker %d assigned %zd task(s)\n", (*tasks)[0]->worker, tasks->size());
    for (raw2trace_thread_data_t *tdata : *tasks) {
        VPRINT(1, "Worker %d starting on trace thread %d\n", tdata->worker, tdata->index);
        if (!process_thread_file(tdata)) {
            VPRINT(1, "Worker %d hit error %s on trace thread %d\n", tdata->worker,
                   tdata->error.c_str(), tdata->index);
            break;
        }
        VPRINT(1, "Worker %d finished trace thread %d\n", tdata->worker, tdata->index);
    }
}

std::string
raw2trace_t::do_conversion()
{
    std::string error = read_and_map_modules();
    if (!error.empty())
        return error;
    if (thread_data_.empty())
        return "No thread files found.";
    // XXX i#3286: Add a %-completed progress message by looking at the file sizes.
    if (worker_count_ == 0) {
        for (size_t i = 0; i < thread_data_.size(); ++i) {
            raw2trace_thread_data_t *tdata = thread_data_[i].get();
            if (!process_thread_file(tdata))
                return tdata->error;
            count_elided_ += thread_data_[i]->count_elided;
            count_duplicate_syscall_ += thread_data_[i]->count_duplicate_syscall;
            count_false_syscall_ += thread_data_[i]->count_false_syscall;
            count_rseq_abort_ += thread_data_[i]->count_rseq_abort;
            count_rseq_side_exit_ += thread_data_[i]->count_rseq_side_exit;
            earliest_trace_timestamp_ = std::min(
                earliest_trace_timestamp_, thread_data_[i]->earliest_trace_timestamp);
            latest_trace_timestamp_ = std::max(latest_trace_timestamp_,
                                               thread_data_[i]->latest_trace_timestamp);
            final_trace_instr_count_ += thread_data_[i]->final_trace_instr_count;
            kernel_instr_count_ += thread_data_[i]->kernel_instr_count;
            syscall_traces_decoded_ += thread_data_[i]->syscall_traces_decoded;
        }
    } else {
        // The files can be converted concurrently.
        std::vector<std::thread> threads;
        VPRINT(1, "Creating %d worker threads\n", worker_count_);
        threads.reserve(worker_count_);
        for (int i = 0; i < worker_count_; ++i) {
            threads.push_back(
                std::thread(&raw2trace_t::process_tasks, this, &worker_tasks_[i]));
        }
        for (std::thread &thread : threads)
            thread.join();
        for (auto &tdata : thread_data_) {
            if (!tdata->error.empty())
                return tdata->error;
            count_elided_ += tdata->count_elided;
            count_duplicate_syscall_ += tdata->count_duplicate_syscall;
            count_false_syscall_ += tdata->count_false_syscall;
            count_rseq_abort_ += tdata->count_rseq_abort;
            count_rseq_side_exit_ += tdata->count_rseq_side_exit;
            earliest_trace_timestamp_ =
                std::min(earliest_trace_timestamp_, tdata->earliest_trace_timestamp);
            latest_trace_timestamp_ =
                std::max(latest_trace_timestamp_, tdata->latest_trace_timestamp);
            final_trace_instr_count_ += tdata->final_trace_instr_count;
            kernel_instr_count_ += tdata->kernel_instr_count;
            syscall_traces_decoded_ += tdata->syscall_traces_decoded;
        }
    }
    error = aggregate_and_write_schedule_files();
    if (!error.empty())
        return error;
    VPRINT(1, "Omitted " UINT64_FORMAT_STRING " duplicate system calls.\n",
           count_duplicate_syscall_);
    VPRINT(1, "Omitted " UINT64_FORMAT_STRING " false system calls.\n",
           count_false_syscall_);
    VPRINT(1, "Reconstructed " UINT64_FORMAT_STRING " elided addresses.\n",
           count_elided_);
    VPRINT(1, "Adjusted " UINT64_FORMAT_STRING " rseq aborts.\n", count_rseq_abort_);
    VPRINT(1, "Adjusted " UINT64_FORMAT_STRING " rseq side exits.\n",
           count_rseq_side_exit_);
    VPRINT(1, "Trace duration %.3fs.\n",
           (latest_trace_timestamp_ - earliest_trace_timestamp_) / 1000000.0);
    VPRINT(1, "Final trace instr count: " UINT64_FORMAT_STRING ".\n",
           final_trace_instr_count_);
    VPRINT(1, "Kernel instr count " UINT64_FORMAT_STRING "\n", kernel_instr_count_);
    VPRINT(1, "System call PT traces decoded " UINT64_FORMAT_STRING "\n",
           syscall_traces_decoded_);
    VPRINT(1, "Successfully converted %zu thread files\n", thread_data_.size());
    return "";
}

std::string
raw2trace_t::aggregate_and_write_schedule_files()
{
    if (serial_schedule_file_ == nullptr && cpu_schedule_file_ == nullptr)
        return "";
    std::vector<schedule_entry_t> serial;
    std::unordered_map<uint64_t, std::vector<schedule_entry_t>> cpu2sched;
    for (auto &tdata : thread_data_) {
        serial.insert(serial.end(), tdata->sched.begin(), tdata->sched.end());
        for (auto &keyval : tdata->cpu2sched) {
            auto &vec = cpu2sched[keyval.first];
            vec.insert(vec.end(), keyval.second.begin(), keyval.second.end());
        }
    }
    // N.B.: When changing this comparator, update the comparator in
    // invariant_checker_t::check_schedule_data too.
    auto schedule_entry_comparator = [](const schedule_entry_t &l,
                                        const schedule_entry_t &r) {
        if (l.timestamp != r.timestamp)
            return l.timestamp < r.timestamp;
        if (l.cpu != r.cpu)
            return l.cpu < r.cpu;
        // We really need to sort by either (timestamp, cpu_id,
        // start_instruction) or (timestamp, thread_id, start_instruction): a
        // single thread cannot be on two CPUs at the same timestamp; also a
        // single CPU cannot have two threads at the same timestamp. We still
        // sort by (timestamp, cpu_id, thread_id, start_instruction) to prevent
        // inadvertent issues with test data.
        if (l.thread != r.thread)
            return l.thread < r.thread;
        // We need to consider the start_instruction since it is possible to
        // have two entries with the same timestamp, cpu_id, and thread_id.
        return l.start_instruction < r.start_instruction;
    };

    std::sort(serial.begin(), serial.end(), schedule_entry_comparator);
    // Collapse same-thread entries.
    std::vector<schedule_entry_t> serial_redux;
    for (const auto &entry : serial) {
        if (serial_redux.empty() || entry.thread != serial_redux.back().thread)
            serial_redux.push_back(entry);
    }
    if (serial_schedule_file_ != nullptr) {
        if (!serial_schedule_file_->write(
                reinterpret_cast<const char *>(serial_redux.data()),
                serial_redux.size() * sizeof(serial_redux[0])))
            return "Failed to write to serial schedule file";
    }
    if (cpu_schedule_file_ == nullptr)
        return "";
    for (auto &keyval : cpu2sched) {
        std::sort(keyval.second.begin(), keyval.second.end(), schedule_entry_comparator);
        // Collapse same-thread entries.
        std::vector<schedule_entry_t> redux;
        for (const auto &entry : keyval.second) {
            if (redux.empty() || entry.thread != redux.back().thread)
                redux.push_back(entry);
        }
        std::ostringstream stream;
        stream << keyval.first;
        std::string err = cpu_schedule_file_->open_new_component(stream.str());
        if (!err.empty())
            return err;
        if (!cpu_schedule_file_->write(reinterpret_cast<const char *>(redux.data()),
                                       redux.size() * sizeof(redux[0])))
            return "Failed to write to cpu schedule file";
    }
    return "";
}

/***************************************************************************
 * Block and memref handling
 */

bool
raw2trace_t::analyze_elidable_addresses(raw2trace_thread_data_t *tdata, uint64 modidx,
                                        uint64 modoffs, app_pc start_pc, uint instr_count)
{
    int version = get_version(tdata);
    // Old versions have no elision.
    if (version <= OFFLINE_FILE_VERSION_NO_ELISION)
        return true;
    // Filtered and instruction-only traces have no elision.
    if (TESTANY(OFFLINE_FILE_TYPE_FILTERED | OFFLINE_FILE_TYPE_NO_OPTIMIZATIONS |
                    OFFLINE_FILE_TYPE_INSTRUCTION_ONLY,
                get_file_type(tdata)))
        return true;
    // We build an ilist to use identify_elidable_addresses() and fill in
    // state needed to reconstruct elided addresses.
    instrlist_t *ilist = instrlist_create(dcontext_);
    app_pc pc = start_pc;
    for (uint count = 0; count < instr_count; ++count) {
        instr_t *inst = instr_create(dcontext_);
        app_pc next_pc = decode(dcontext_, pc, inst);
        DR_ASSERT(next_pc != NULL);
        instr_set_translation(inst, pc);
        instr_set_note(inst, reinterpret_cast<void *>(static_cast<ptr_int_t>(count)));
        pc = next_pc;
        instrlist_append(ilist, inst);
    }

    instru_offline_.identify_elidable_addresses(dcontext_, ilist, version, false);

    for (instr_t *inst = instrlist_first(ilist); inst != nullptr;
         inst = instr_get_next(inst)) {
        int index, memop_index;
        bool write, needs_base;
        if (!instru_offline_.label_marks_elidable(inst, &index, &memop_index, &write,
                                                  &needs_base))
            continue;
        // There could be multiple labels for one instr (e.g., "push (%rsp)".
        instr_t *meminst = instr_get_next(inst);
        while (meminst != nullptr && instr_is_label(meminst))
            meminst = instr_get_next(meminst);
        DR_ASSERT(meminst != nullptr);
        pc = instr_get_app_pc(meminst);
        int index_in_bb =
            static_cast<int>(reinterpret_cast<ptr_int_t>(instr_get_note(meminst)));
        app_pc orig_pc = modmap_().get_orig_pc_from_map_pc(pc, modidx, modoffs);
        log(5, "Marking < " PFX ", " PFX "> %s #%d to use remembered base\n", start_pc,
            pc, write ? "write" : "read", memop_index);
        if (!set_instr_summary_flags(tdata, modidx, modoffs, start_pc, instr_count,
                                     index_in_bb, pc, orig_pc, write, memop_index,
                                     true /*use_remembered*/,
                                     false /*don't change "remember"*/)) {
            tdata->error = "Failed to set flags for elided base address";
            return false;
        }
        // We still need to set the use_remember flag for rip-rel, even though it
        // does not need a prior base, because we do not elide *all* rip-rels
        // (e.g., predicated rip-rels).
        if (!needs_base)
            continue;
        // Find the source of the base.  It has to be the first instance when
        // walking backward.
        opnd_t elided_op =
            write ? instr_get_dst(meminst, index) : instr_get_src(meminst, index);
        reg_id_t base;
        bool got_base = instru_offline_.opnd_is_elidable(elided_op, base, version);
        DR_ASSERT(got_base && base != DR_REG_NULL);
        int remember_index = -1;
        for (instr_t *prev = meminst; prev != nullptr; prev = instr_get_prev(prev)) {
            if (!instr_is_app(prev))
                continue;
            // Use instr_{reads,writes}_memory() to rule out LEA and NOP.
            if (!instr_reads_memory(prev) && !instr_writes_memory(prev))
                continue;
            bool remember_write = false;
            int mem_count = 0;
            if (prev != meminst || write) {
                for (int i = 0; i < instr_num_srcs(prev); i++) {
                    reg_id_t prev_base;
                    if (opnd_is_memory_reference(instr_get_src(prev, i))) {
                        if (instru_offline_.opnd_is_elidable(instr_get_src(prev, i),
                                                             prev_base, version) &&
                            prev_base == base) {
                            remember_index = mem_count;
                            break;
                        }
                        ++mem_count;
                    }
                }
            }
            if (remember_index == -1 && prev != meminst) {
                mem_count = 0;
                for (int i = 0; i < instr_num_dsts(prev); i++) {
                    reg_id_t prev_base;
                    if (opnd_is_memory_reference(instr_get_dst(prev, i))) {
                        if (instru_offline_.opnd_is_elidable(instr_get_dst(prev, i),
                                                             prev_base, version) &&
                            prev_base == base) {
                            remember_index = mem_count;
                            remember_write = true;
                            break;
                        }
                        ++mem_count;
                    }
                }
            }
            if (remember_index == -1)
                continue;
            app_pc pc_prev = instr_get_app_pc(prev);
            app_pc orig_pc_prev =
                modmap_().get_orig_pc_from_map_pc(pc_prev, modidx, modoffs);
            int index_prev =
                static_cast<int>(reinterpret_cast<ptr_int_t>(instr_get_note(prev)));
            if (!set_instr_summary_flags(
                    tdata, modidx, modoffs, start_pc, instr_count, index_prev, pc_prev,
                    orig_pc_prev, remember_write, remember_index,
                    false /*don't change "use_remembered"*/, true /*remember*/)) {
                tdata->error = "Failed to set flags for elided base address";
                return false;
            }
            log(5, "Asking <" PFX ", " PFX "> %s #%d to remember base\n", start_pc,
                pc_prev, remember_write ? "write" : "read", remember_index);
            break;
        }
        if (remember_index == -1) {
            tdata->error = "Failed to find the source of the elided base";
            return false;
        }
    }
    instrlist_clear_and_destroy(dcontext_, ilist);
    return true;
}

bool
raw2trace_t::process_memref(raw2trace_thread_data_t *tdata, trace_entry_t **buf_in,
                            const instr_summary_t *instr,
                            instr_summary_t::memref_summary_t memref, bool write,
                            std::unordered_map<reg_id_t, addr_t> &reg_vals,
                            uint64_t cur_pc, uint64_t cur_offs, bool instrs_are_separate,
                            OUT bool *reached_end_of_memrefs, OUT bool *interrupted)
{
    if (!append_memref(tdata, buf_in, instr, memref, write, reg_vals,
                       reached_end_of_memrefs))
        return false;
    return handle_kernel_interrupt_and_markers(tdata, buf_in, cur_pc, cur_offs,
                                               instr->length(), instrs_are_separate,
                                               interrupted);
}

bool
raw2trace_t::append_bb_entries(raw2trace_thread_data_t *tdata,
                               const offline_entry_t *in_entry, OUT bool *handled)
{
    uint instr_count = in_entry->pc.instr_count;
    const instr_summary_t *instr = nullptr;
    app_pc start_pc = modmap_().get_map_pc(in_entry->pc.modidx, in_entry->pc.modoffs);
    app_pc pc, decode_pc = start_pc;
    if (in_entry->pc.modidx == PC_MODIDX_INVALID) {
        log(3, "Appending %u instrs in bb " PFX " in generated code\n", instr_count,
            reinterpret_cast<ptr_uint_t>(
                modmap_().get_orig_pc(in_entry->pc.modidx, in_entry->pc.modoffs)));
    } else if ((in_entry->pc.modidx == 0 && in_entry->pc.modoffs == 0) ||
               modvec_()[in_entry->pc.modidx].map_seg_base == NULL) {
        if (get_version(tdata) >= OFFLINE_FILE_VERSION_ENCODINGS) {
            // This is a fatal error if this trace should have encodings.
            tdata->error = "Non-module instructions found with no encoding information.";
            return false;
        }
        //  This is a legacy trace without generated code support.
        //  A race is fine for our visible ~one-time warning at level 0.
        static volatile bool warned_once;
        if (!warned_once) {
            log(0, "WARNING: Skipping ifetch for unknown-encoding instructions\n");
            warned_once = true;
        }
        log(1, "Skipping ifetch for %u unknown-encoding instrs (idx %d, +" PIFX ")\n",
            instr_count, in_entry->pc.modidx, in_entry->pc.modoffs);
        // XXX i#2062: If we abandon this graceful skip (maybe once all legacy
        // traces have expired), we can remove the bool return value and handle the
        // memrefs in this function.
        *handled = false;
        return true;
    } else {
        log(3, "Appending %u instrs in bb " PFX " in mod %u +" PIFX " = %s\n",
            instr_count, (ptr_uint_t)start_pc, (uint)in_entry->pc.modidx,
            (ptr_uint_t)in_entry->pc.modoffs, modvec_()[in_entry->pc.modidx].path);
    }
    bool skip_icache = false;
    // This indicates that each memref has its own PC entry and that each
    // icache entry does not need to be considered a memref PC entry as well.
    bool instrs_are_separate = TESTANY(
        OFFLINE_FILE_TYPE_FILTERED | OFFLINE_FILE_TYPE_IFILTERED, get_file_type(tdata));
    bool is_instr_only_trace =
        TESTANY(OFFLINE_FILE_TYPE_INSTRUCTION_ONLY, get_file_type(tdata));
    // Cast to unsigned pointer-sized int first to avoid sign-extending.
    uint64_t cur_pc = static_cast<uint64_t>(reinterpret_cast<ptr_uint_t>(
        modmap_().get_orig_pc(in_entry->pc.modidx, in_entry->pc.modoffs)));
    // Legacy traces need the offset, not the pc.
    uint64_t cur_offs = in_entry->pc.modoffs;
    std::unordered_map<reg_id_t, addr_t> reg_vals;
    if (instr_count == 0) {
        // L0 filtering adds a PC entry with a count of 0 prior to each memref.
        skip_icache = true;
        instr_count = 1;
        // We should have set a flag to avoid peeking forward on instr entries
        // based on OFFLINE_FILE_TYPE_FILTERED and
        // OFFLINE_FILE_TYPE_IFILTERED.
        DR_ASSERT(instrs_are_separate);
    } else {
        if (!instr_summary_exists(tdata, in_entry->pc.modidx, in_entry->pc.modoffs,
                                  start_pc, 0, decode_pc)) {
            if (!analyze_elidable_addresses(tdata, in_entry->pc.modidx,
                                            in_entry->pc.modoffs, start_pc, instr_count))
                return false;
        }
    }
    if (instrs_are_separate && instr_count != 1) {
        tdata->error = "cannot mix 0-count and >1-count";
        return false;
    }
    for (uint i = 0; i < instr_count; ++i) {
        trace_entry_t *buf_start = get_write_buffer(tdata);
        trace_entry_t *buf = buf_start;
        app_pc saved_decode_pc = decode_pc;
        app_pc orig_pc = modmap_().get_orig_pc_from_map_pc(decode_pc, in_entry->pc.modidx,
                                                           in_entry->pc.modoffs);
        // To avoid repeatedly decoding the same instruction on every one of its
        // dynamic executions, we cache the decoding in a hashtable.
        pc = decode_pc;
        log_instruction(4, decode_pc, orig_pc);
        instr = get_instr_summary(tdata, in_entry->pc.modidx, in_entry->pc.modoffs,
                                  start_pc, instr_count, i, &pc, orig_pc);
        if (instr == nullptr) {
            // We hit some error somewhere, and already reported it. Just exit the
            // loop.
            break;
        }
        if (pc <= decode_pc) {
            tdata->error = "error advancing inside block";
            return false;
        }
        if (instr->is_cti() && i != instr_count - 1) {
            tdata->error = "invalid cti";
            return false;
        }
        if (instr->is_syscall() && should_omit_syscall(tdata)) {
            accumulate_to_statistic(tdata, RAW2TRACE_STAT_FALSE_SYSCALL, 1);
            log(3, "Omitting syscall instr without subsequent number marker.\n");
            // Exit and do not append this syscall instruction.  It must be the
            // final instruction in the block; since the tracer requests callbacks
            // on all syscalls, none are inlined.
            if (i != instr_count - 1) {
                tdata->error = "syscall not last in block";
                return false;
            }
            break;
        }
        // TODO i#5934: This is a workaround for the trace invariant error triggered
        // by consecutive duplicate system call instructions. Remove this when the
        // error is fixed in the drmemtrace tracer.
        // TODO i#6102: This actually does the wrong thing for SIG_IGN interrupting
        // an auto-restart syscall; we live with that until we remove it after fixing
        // the incorrect duplicate syscall error.
        if (instr->is_syscall() && get_last_pc_if_syscall(tdata) == orig_pc &&
            instr_count == 1) {
            // Also remove the syscall marker.  It could be after a timestamp+cpuid
            // pair; we're fine removing those too and having the prior timestamp
            // go with the next block.
            if (TESTANY(OFFLINE_FILE_TYPE_SYSCALL_NUMBERS, tdata->file_type)) {
                const offline_entry_t *entry = get_next_entry(tdata);
                if (entry->timestamp.type == OFFLINE_TYPE_TIMESTAMP) {
                    entry = get_next_entry(tdata);
                    if (entry->extended.type == OFFLINE_TYPE_EXTENDED &&
                        entry->extended.ext == OFFLINE_EXT_TYPE_MARKER &&
                        entry->extended.valueB == TRACE_MARKER_TYPE_CPU_ID) {
                        entry = get_next_entry(tdata);
                    }
                }
                if (entry->extended.type != OFFLINE_TYPE_EXTENDED ||
                    entry->extended.ext != OFFLINE_EXT_TYPE_MARKER ||
                    entry->extended.valueB != TRACE_MARKER_TYPE_SYSCALL) {
                    tdata->error = "Syscall without marker should have been removed";
                    return false;
                }
                // We've consumed these records and we just drop them.
            }
            accumulate_to_statistic(tdata, RAW2TRACE_STAT_DUPLICATE_SYSCALL, 1);
            log(3, "Found block with duplicate system call instruction. Skipping.\n");
            // Since this instr is in its own block, we're done.
            // Note that this will result in a pair of timestamp+cpu markers without
            // anything before the next timestamp+cpu pair for legacy traces w/o
            // syscall number markers.
            break;
        }
        if (!instr->is_cti()) {
            // Write out delayed branches now that we have a target.
            if (!append_delayed_branch(tdata, orig_pc))
                return false;
        }
        if (tdata->rseq_buffering_enabled_) {
            addr_t instr_pc = reinterpret_cast<addr_t>(orig_pc);
            if (tdata->rseq_past_end_) {
                if (!adjust_and_emit_rseq_buffer(tdata, instr_pc))
                    return false;
            } else if (instr_pc < tdata->rseq_start_pc_ ||
                       instr_pc >= tdata->rseq_end_pc_) {
                log(4, "Hit exit to 0x%zx during instrumented rseq run\n", orig_pc);
                if (!adjust_and_emit_rseq_buffer(tdata, instr_pc))
                    return false;
            } else {
                if (instr->is_cti()) {
                    log(4, "Remembering rseq branch %p -> %p\n", orig_pc,
                        instr->branch_target_pc());
                    tdata->rseq_branch_targets_.emplace_back(
                        orig_pc, instr->branch_target_pc(),
                        // The branch may be delayed so this index may point to
                        // markers that will precede the branch.  The using code
                        // will walk it forward to the branch.
                        static_cast<int>(tdata->rseq_buffer_.size()));
                }
                if (tdata->rseq_start_pc_ == 0) {
                    tdata->rseq_start_pc_ = instr_pc;
                }
                if (instr_pc + instr->length() == tdata->rseq_end_pc_) {
                    log(4, "Hit rseq endpoint 0x%zx @ %p\n", tdata->rseq_end_pc_,
                        orig_pc);
                    tdata->rseq_commit_pc_ = instr_pc;
                    tdata->rseq_past_end_ = true;
                    tdata->rseq_commit_idx_ =
                        static_cast<int>(tdata->rseq_buffer_.size());
                }
            }
        }
        if (!skip_icache && record_encoding_emitted(tdata, decode_pc)) {
            if (!append_encoding(tdata, decode_pc, instr->length(), buf, buf_start))
                return false;
        }

        // XXX i#1729: make bundles via lazy accum until hit memref/end, if
        // we don't need encodings.
        buf->type = instr->type();
        if (buf->type == TRACE_TYPE_INSTR_MAYBE_FETCH) {
            // We want it to look like the original rep string, with just one instr
            // fetch for the whole loop, instead of the drutil-expanded loop.
            // We fix up the maybe-fetch here so our offline file doesn't have to
            // rely on our own reader.
            if (!was_prev_instr_rep_string(tdata)) {
                set_prev_instr_rep_string(tdata, true);
                buf->type = TRACE_TYPE_INSTR;
            } else {
                log(3, "Skipping instr fetch for " PFX "\n", (ptr_uint_t)decode_pc);
                // We still include the instr to make it easier for core simulators
                // (i#2051).
                buf->type = TRACE_TYPE_INSTR_NO_FETCH;
            }
        } else
            set_prev_instr_rep_string(tdata, false);
        if (instr->is_syscall())
            set_last_pc_if_syscall(tdata, orig_pc);
        else
            set_last_pc_if_syscall(tdata, 0);
        buf->size = (ushort)(skip_icache ? 0 : instr->length());
        buf->addr = (addr_t)orig_pc;
        ++buf;
        log(4, "Appended instr fetch for original %p\n", orig_pc);
        decode_pc = pc;
        if (tdata->rseq_past_end_) {
            // In case handle_kernel_interrupt_and_markers() calls
            // adjust_and_emit_rseq_buffer() we need to have written this instr to the
            // rseq buffer.
            if (!write(tdata, buf_start, buf, &saved_decode_pc, 1))
                return false;
            buf = buf_start;
        }
        // Check for a signal *after* the instruction.  The trace is recording
        // instruction *fetches*, not instruction retirement, and we want to
        // include a faulting instruction before its raised signal.
        bool interrupted = false;
        if (!handle_kernel_interrupt_and_markers(tdata, &buf, cur_pc, cur_offs,
                                                 instr->length(), instrs_are_separate,
                                                 &interrupted))
            return false;
        if (interrupted) {
            log(3, "Stopping bb at kernel interruption point %p\n", cur_pc);
        }
        // We need to interleave instrs with memrefs.
        // There is no following memref for (instrs_are_separate && !skip_icache).
        if (!interrupted && (!instrs_are_separate || skip_icache) &&
            // Rule out OP_lea.
            (instr->reads_memory() || instr->writes_memory()) &&
            // No following memref for instruction-only trace type.
            !is_instr_only_trace) {
            if (instr->is_scatter_or_gather()) {
                // The instr should either load or store, but not both. Also,
                // it should have a single src or dest operand.
                DR_ASSERT(instr->num_mem_srcs() + instr->num_mem_dests() == 1);
                bool is_scatter = instr->num_mem_dests() == 1;
                bool reached_end_of_memrefs = false;
                // For expanded scatter/gather instrs, we do not have prior knowledge
                // of the number of store/load memrefs that will be present. So we
                // continue reading entries until we find a non-memref entry.
                // This works only because drx_expand_scatter_gather ensures that the
                // expansion has its own basic block, with no other app instr in it.
                while (!reached_end_of_memrefs) {
                    // XXX: Add sanity check for max count of store/load memrefs
                    // possible for a given scatter/gather instr.
                    if (!process_memref(
                            tdata, &buf, instr,
                            // These memrefs were output by multiple store/load instrs in
                            // the expanded scatter/gather sequence. In raw2trace we see
                            // only the original app instr though. So we use the 0th
                            // dest/src of the original scatter/gather instr for all.
                            is_scatter ? instr->mem_dest_at(0) : instr->mem_src_at(0),
                            is_scatter, reg_vals, cur_pc, cur_offs, instrs_are_separate,
                            &reached_end_of_memrefs, &interrupted))
                        return false;
                    if (interrupted)
                        break;
                }
            } else {
                for (uint j = 0; j < instr->num_mem_srcs(); j++) {
                    if (!process_memref(tdata, &buf, instr, instr->mem_src_at(j), false,
                                        reg_vals, cur_pc, cur_offs, instrs_are_separate,
                                        nullptr, &interrupted))
                        return false;
                    if (interrupted)
                        break;
                }
                // We break before subsequent memrefs on an interrupt, though with
                // today's tracer that will never happen (i#3958).
                for (uint j = 0; !interrupted && j < instr->num_mem_dests(); j++) {
                    if (!process_memref(tdata, &buf, instr, instr->mem_dest_at(j), true,
                                        reg_vals, cur_pc, cur_offs, instrs_are_separate,
                                        nullptr, &interrupted))
                        return false;
                    if (interrupted)
                        break;
                }
            }
        }
        cur_pc += instr->length();
        cur_offs += instr->length();
        if ((size_t)(buf - buf_start) >= WRITE_BUFFER_SIZE) {
            tdata->error = "Too many entries";
            return false;
        }
        if (instr->is_cti()) {
            // In case this is the last branch prior to a thread switch, buffer it. We
            // avoid swapping threads immediately after a branch so that analyzers can
            // more easily find the branch target.  Doing this in the tracer would
            // incur extra overhead, and in the reader would be more complex and messy
            // than here (and we are ok bailing on doing this for online traces), so
            // we handle it in post-processing by delaying a thread-block-final branch
            // (and its memrefs) to that thread's next block.  This changes the
            // timestamp of the branch, which we live with. To avoid marker
            // misplacement (e.g. in the middle of a basic block), we also
            // delay markers.
            log(4, "Delaying %d entries for decode=" PIFX "\n", buf - buf_start,
                saved_decode_pc);
            if (!write_delayed_branches(tdata, buf_start, buf, saved_decode_pc,
                                        instr->branch_target_pc()))
                return false;
        } else if (buf > buf_start) {
            if (!write(tdata, buf_start, buf, &saved_decode_pc, 1))
                return false;
        }
        if (interrupted)
            break;
    }
    *handled = true;
    return true;
}

// Returns true if a kernel interrupt happened at cur_pc.
// Outputs a kernel interrupt if this is the right location.
// Outputs any other markers observed if !instrs_are_separate, since they
// are part of this block and need to be inserted now. Inserts all
// intra-block markers (i.e., the higher level process_offline_entry() will
// never insert a marker intra-block) and all inter-block markers are
// handled at a higher level (process_offline_entry()) and are never
// inserted here.
bool
raw2trace_t::handle_kernel_interrupt_and_markers(
    raw2trace_thread_data_t *tdata, INOUT trace_entry_t **buf_in, uint64_t cur_pc,
    uint64_t cur_offs, int instr_length, bool instrs_are_separate, OUT bool *interrupted)
{
    // To avoid having to backtrack later, we read ahead to ensure we insert
    // an interrupt at the right place between memrefs or between instructions.
    *interrupted = false;
    bool append = false;
    trace_entry_t *buf_start = get_write_buffer(tdata);
    do {
        const offline_entry_t *in_entry = get_next_entry(tdata);
        if (in_entry == nullptr)
            return true;
        append = false;
        if (in_entry->extended.type != OFFLINE_TYPE_EXTENDED ||
            in_entry->extended.ext != OFFLINE_EXT_TYPE_MARKER) {
            // Not a marker: just put it back.
            unread_last_entry(tdata);
            continue;
        }
        // The kernel markers can take two entries, so we have to read both
        // if present to get to the type.  There is support for unreading
        // both.
        uintptr_t marker_val = 0;
        if (!get_marker_value(tdata, &in_entry, &marker_val))
            return false;
        // An abort always ends a block.
        if (in_entry->extended.valueB == TRACE_MARKER_TYPE_KERNEL_EVENT ||
            in_entry->extended.valueB == TRACE_MARKER_TYPE_RSEQ_ABORT) {
            // A signal/exception marker in the next entry could be at any point
            // among non-memref instrs, or it could be after this bb.
            // We check the stored PC.
            int version = get_version(tdata);
            bool at_interrupted_pc = false;
            bool legacy_rseq_rollback = false;
            if (version < OFFLINE_FILE_VERSION_KERNEL_INT_PC) {
                // We have only the offs, so we can't handle differing modules for
                // the source and target for legacy traces.
                if (marker_val == cur_offs)
                    at_interrupted_pc = true;
            } else {
                if (marker_val == cur_pc)
                    at_interrupted_pc = true;
            }
            // Support legacy traces before we added TRACE_MARKER_TYPE_RSEQ_ENTRY.  We
            // identify them by not seeing an entry before an abort.  We won't fix up
            // rseq aborts with timestamps (i#5954) nor rseq side exits (i#5953) for
            // such traces but we can at least fix up typical aborts.
            if (!tdata->rseq_ever_saw_entry_ &&
                in_entry->extended.valueB == TRACE_MARKER_TYPE_RSEQ_ABORT &&
                // I-filtered don't have every instr so we can't roll back.
                !TESTANY(OFFLINE_FILE_TYPE_FILTERED | OFFLINE_FILE_TYPE_IFILTERED,
                         get_file_type(tdata))) {
                // For the older version, we will not get here for Windows
                // callbacks, the other event with a 0 modoffs, because they are
                // always between bbs.  (Unfortunately there's no simple way to
                // assert or check that here or in the tracer.)
                legacy_rseq_rollback = true;
            }
            log(4,
                "Checking whether reached signal/exception %p vs "
                "cur 0x" HEX64_FORMAT_STRING "\n",
                marker_val, cur_pc);
            if (marker_val == 0 || at_interrupted_pc || legacy_rseq_rollback) {
                log(4, "Signal/exception interrupted the bb @ %p\n", cur_pc);
                if (tdata->rseq_past_end_) {
                    addr_t rseq_abort_pc =
                        in_entry->extended.valueB == TRACE_MARKER_TYPE_RSEQ_ABORT
                        ? marker_val
                        : 0;
                    if (!adjust_and_emit_rseq_buffer(tdata, static_cast<addr_t>(cur_pc),
                                                     rseq_abort_pc))
                        return false;
                }
                append = true;
                *interrupted = true;
                if (legacy_rseq_rollback) {
                    // This happens on rseq native aborts, where the trace instru
                    // includes the rseq committing store before the native rseq
                    // execution hits the native abort.  Pretend the native abort
                    // happened *before* the committing store by walking the store
                    // backward.  Everything in the buffer is for the store;
                    // there should be no (other) intra-bb markers not for the store.
                    log(4, "Rolling back %d entries for rseq abort\n",
                        *buf_in - buf_start);
                    accumulate_to_statistic(tdata, RAW2TRACE_STAT_RSEQ_ABORT, 1);
                    // If we recorded and emitted an encoding we would not emit
                    // it next time and be missing the encoding so we must clear
                    // the cache for that entry.  This will only happen once
                    // for any new encoding (one synchronous signal/rseq abort
                    // per instr) so we will satisfy the one-time limit of
                    // rollback_last_encoding() (it has an assert to verify).
                    for (trace_entry_t *entry = buf_start; entry < *buf_in; ++entry) {
                        if (entry->type == TRACE_TYPE_ENCODING) {
                            rollback_last_encoding(tdata);
                            break;
                        }
                    }
                    *buf_in = buf_start;
                }
            } else {
                // Put it back (below). We do not have a problem with other markers
                // following this, because we will have to hit the correct point
                // for this interrupt marker before we hit a memref entry, avoiding
                // the danger of wanting a memref entry, seeing a marker, continuing,
                // and hitting a fatal error when we find the memref back in the
                // not-inside-a-block main loop.
            }
        } else {
            // Other than kernel event markers checked above, markers should be
            // only at block boundaries, as we cannot figure out where they should go
            // (and could easily insert them in the middle of this block instead
            // of between this and the next block, with implicit instructions added).
            // Thus, we do not append any other markers.
        }
        if (append) {
            byte *buf = reinterpret_cast<byte *>(*buf_in);
            buf += trace_metadata_writer_t::write_marker(
                buf, (trace_marker_type_t)in_entry->extended.valueB, marker_val);
            *buf_in = reinterpret_cast<trace_entry_t *>(buf);
            log(3, "Appended marker type %u value " PIFX "\n",
                (trace_marker_type_t)in_entry->extended.valueB, marker_val);
            // There can be many markers in a row, esp for function tracing on
            // longjmp or some other xfer that skips many post-call points.
            // But, we can't easily write the buffer out, b/c we want to defer
            // it for branches, and roll it back for rseq.
            // XXX i#4159: We could switch to dynamic storage (and update all uses
            // that assume no re-allocation), but this should be pathological so for
            // now we have a release-build failure.
            if ((size_t)(*buf_in - buf_start) >= WRITE_BUFFER_SIZE) {
                tdata->error = "Too many entries";
                return false;
            }
        } else {
            // Put it back.
            unread_last_entry(tdata);
        }
    } while (append);
    return true;
}

bool
raw2trace_t::should_omit_syscall(raw2trace_thread_data_t *tdata)
{
    if (!TESTANY(OFFLINE_FILE_TYPE_SYSCALL_NUMBERS, tdata->file_type))
        return false;
#if defined(WINDOWS) && !defined(X64)
    // For WOW64 there is a store for the "syscall" call which complicates detecting and
    // removing it.  Furthermore, instr_is_wow64_syscall() can vary whether using full DR
    // or not: i#5949.  For simplicity for now we just bail on WOW64.
    return false;
#else
    // We have 2 scenarios where we record a syscall instr yet it doesn't
    // execute right away and so there's no syscall number marker:
    // 1) An asynchronous signal arrives during the block and is delivered
    //    from dispatch before handling the syscall.
    // 2) A syscall ends a tracing window and we disable tracing before the
    //    syscall is handled.
    // In both cases, we want to just remove the syscall instr: so we remove
    // if we find no subsequent marker either immediately following or after
    // potentially multiple timestamp+cpuid markers.
    // (For the window case there are alternatives where we try to emit
    // the marker by passing info to the pre-syscall event handler or by moving
    // the marker to the block instrumentation but these all incur more complexity
    // than this relatively simple solution.)
    const offline_entry_t *in_entry = get_next_entry(tdata);
    std::vector<offline_entry_t> saved;
    while (in_entry->timestamp.type == OFFLINE_TYPE_TIMESTAMP ||
           (in_entry->extended.type == OFFLINE_TYPE_EXTENDED &&
            in_entry->extended.ext == OFFLINE_EXT_TYPE_MARKER &&
            in_entry->extended.valueB == TRACE_MARKER_TYPE_CPU_ID)) {
        saved.push_back(*in_entry);
        in_entry = get_next_entry(tdata);
    }
    bool omit = false;
    if (in_entry->extended.type != OFFLINE_TYPE_EXTENDED ||
        in_entry->extended.ext != OFFLINE_EXT_TYPE_MARKER ||
        in_entry->extended.valueB != TRACE_MARKER_TYPE_SYSCALL) {
        omit = true;
    }
    saved.push_back(*in_entry);
    for (auto &entry : saved) {
        queue_entry(tdata, entry);
    }
    return omit;
#endif
}

bool
raw2trace_t::get_marker_value(raw2trace_thread_data_t *tdata,
                              INOUT const offline_entry_t **entry, OUT uintptr_t *value)
{
    uintptr_t marker_val = static_cast<uintptr_t>((*entry)->extended.valueA);
    if ((*entry)->extended.valueB == TRACE_MARKER_TYPE_SPLIT_VALUE) {
#ifdef X64
        // Keep the prior so we can unread both at once if we roll back.
        const offline_entry_t *next = get_next_entry_keep_prior(tdata);
        if (next == nullptr || next->extended.ext != OFFLINE_EXT_TYPE_MARKER) {
            tdata->error = "SPLIT_VALUE marker is not adjacent to 2nd entry";
            return false;
        }
        marker_val = (marker_val << 32) | static_cast<uintptr_t>(next->extended.valueA);
        *entry = next;
#else
        return "TRACE_MARKER_TYPE_SPLIT_VALUE unexpected for 32-bit";
#endif
    }
#ifdef X64 // 32-bit always had the absolute pc as the raw marker value.
    if ((*entry)->extended.valueB == TRACE_MARKER_TYPE_KERNEL_EVENT ||
        (*entry)->extended.valueB == TRACE_MARKER_TYPE_RSEQ_ABORT ||
        (*entry)->extended.valueB == TRACE_MARKER_TYPE_KERNEL_XFER) {
        if (get_version(tdata) >= OFFLINE_FILE_VERSION_KERNEL_INT_PC &&
            get_version(tdata) < OFFLINE_FILE_VERSION_XFER_ABS_PC) {
            // We convert the idx:offs to an absolute PC.
            // This doesn't work for non-module-code and is thus only present in
            // legacy traces.
            kernel_interrupted_raw_pc_t raw_pc;
            raw_pc.combined_value = marker_val;
            DR_ASSERT(raw_pc.pc.modidx != PC_MODIDX_INVALID);
            app_pc pc = modvec_()[raw_pc.pc.modidx].orig_seg_base +
                (raw_pc.pc.modoffs - modvec_()[raw_pc.pc.modidx].seg_offs);
            log(3,
                "Kernel marker: converting 0x" ZHEX64_FORMAT_STRING
                " idx=" INT64_FORMAT_STRING " with base=%p to %p\n",
                marker_val, raw_pc.pc.modidx, modvec_()[raw_pc.pc.modidx].orig_seg_base,
                pc);
            marker_val = reinterpret_cast<uintptr_t>(pc);
        } // For really old, we've already marked as TRACE_ENTRY_VERSION_NO_KERNEL_PC.
    }
#endif
    *value = marker_val;
    return true;
}

bool
raw2trace_t::append_memref(raw2trace_thread_data_t *tdata, INOUT trace_entry_t **buf_in,
                           const instr_summary_t *instr,
                           instr_summary_t::memref_summary_t memref, bool write,
                           std::unordered_map<reg_id_t, addr_t> &reg_vals,
                           OUT bool *reached_end_of_memrefs)
{
    DR_ASSERT(!TESTANY(OFFLINE_FILE_TYPE_INSTRUCTION_ONLY, get_file_type(tdata)));
    trace_entry_t *buf = *buf_in;
    const offline_entry_t *in_entry = nullptr;
    bool have_addr = false;
    bool have_type = false;
    reg_id_t base;
    int version = get_version(tdata);
    if (memref.use_remembered_base) {
        DR_ASSERT(!TESTANY(OFFLINE_FILE_TYPE_FILTERED | OFFLINE_FILE_TYPE_IFILTERED |
                               OFFLINE_FILE_TYPE_DFILTERED,
                           get_file_type(tdata)));
        bool is_elidable = instru_offline_.opnd_is_elidable(memref.opnd, base, version);
        DR_ASSERT(is_elidable);
        if (base == DR_REG_NULL) {
            DR_ASSERT(IF_REL_ADDRS(opnd_is_near_rel_addr(memref.opnd) ||)
                          opnd_is_near_abs_addr(memref.opnd));
            buf->addr = reinterpret_cast<addr_t>(opnd_get_addr(memref.opnd));
            log(4, "Filling in elided rip-rel addr with %p\n", buf->addr);
        } else {
            buf->addr = reg_vals[base];
            log(4, "Filling in elided addr with remembered %s: %p\n",
                get_register_name(base), buf->addr);
        }
        have_addr = true;
        accumulate_to_statistic(tdata, RAW2TRACE_STAT_COUNT_ELIDED, 1);
    }
    if (!have_addr) {
        if (memref.use_remembered_base) {
            tdata->error = "Non-elided base mislabeled to use remembered base";
            return false;
        }
        in_entry = get_next_entry(tdata);
    }
    if (in_entry != nullptr && in_entry->extended.type == OFFLINE_TYPE_EXTENDED &&
        in_entry->extended.ext == OFFLINE_EXT_TYPE_MEMINFO) {
        // For -L0_filter we have to store the type for multi-memref instrs where
        // we can't tell which memref it is (we'll still come here for the subsequent
        // memref operands but we'll exit early in the check below).
        have_type = true;
        buf->type = in_entry->extended.valueB;
        buf->size = in_entry->extended.valueA;
        log(4, "Found type entry type %s (%d) size %d\n", trace_type_names[buf->type],
            buf->type, buf->size);
        in_entry = get_next_entry(tdata);
        if (in_entry == nullptr) {
            tdata->error = "Trace ends mid-block";
            return false;
        }
    }
    if (!have_addr &&
        (in_entry == nullptr ||
         (in_entry->addr.type != OFFLINE_TYPE_MEMREF &&
          in_entry->addr.type != OFFLINE_TYPE_MEMREF_HIGH))) {
        // This happens when there are predicated memrefs in the bb, or for a
        // zero-iter rep string loop, or for a multi-memref instr with -L0_filter.
        // For predicated memrefs, they could be earlier, so "instr"
        // may not itself be predicated.
        // XXX i#2015: if there are multiple predicated memrefs, our instr vs
        // data stream may not be in the correct order here.
        log(4,
            "Missing memref from predication, 0-iter repstr, filter, "
            "or reached end of memrefs output by scatter/gather seq "
            "(next type is 0x" ZHEX64_FORMAT_STRING ")\n",
            in_entry == nullptr ? 0 : in_entry->combined_value);
        if (in_entry != nullptr) {
            unread_last_entry(tdata);
        }
        if (reached_end_of_memrefs != nullptr) {
            *reached_end_of_memrefs = true;
        }
        return true;
    }
    if (!have_type) {
        if (instr->is_prefetch()) {
            buf->type = instr->prefetch_type();
            buf->size = 1;
        } else if (instr->is_flush()) {
            buf->type = instr->flush_type();
            // TODO i#4398: Handle flush sizes larger than ushort.
            // TODO i#4406: Handle flush instrs with sizes other than cache line.
            buf->size = (ushort)get_cache_line_size(tdata);
        } else {
            if (write)
                buf->type = TRACE_TYPE_WRITE;
            else
                buf->type = TRACE_TYPE_READ;
            buf->size = (ushort)opnd_size_in_bytes(opnd_get_size(memref.opnd));
        }
    }
    if (!have_addr) {
        DR_ASSERT(in_entry != nullptr);
        // We take the full value, to handle low or high.
        buf->addr = (addr_t)in_entry->combined_value;
    }
    if (memref.remember_base &&
        instru_offline_.opnd_is_elidable(memref.opnd, base, version)) {
        log(5, "Remembering base " PFX " for %s\n", buf->addr, get_register_name(base));
        reg_vals[base] = buf->addr;
    }
    if (!TESTANY(OFFLINE_FILE_TYPE_NO_OPTIMIZATIONS, get_file_type(tdata)) &&
        instru_offline_.opnd_disp_is_elidable(memref.opnd)) {
        // We stored only the base reg, as an optimization.
        buf->addr += opnd_get_disp(memref.opnd);
    }
    log(4, "Appended memref type %s (%d) size %d to " PFX "\n",
        trace_type_names[buf->type], buf->type, buf->size, (ptr_uint_t)buf->addr);

#ifdef AARCH64
    // TODO i#4400: Following is a workaround to correctly represent DC ZVA in
    // offline traces. Note that this doesn't help with online traces.
    // TODO i#3339: This workaround causes us to lose the address that was present
    // in the original instruction. For re-encoding fidelity, we may want the
    // original address in the IR.
    if (instr->is_aarch64_dc_zva()) {
        buf->addr = ALIGN_BACKWARD(buf->addr, get_cache_line_size(tdata));
        buf->size = get_cache_line_size(tdata);
        buf->type = TRACE_TYPE_WRITE;
    }
#endif
    *buf_in = ++buf;
    return true;
}

bool
raw2trace_t::record_encoding_emitted(raw2trace_thread_data_t *tdata, app_pc pc)
{
    if (tdata->encoding_emitted.find_and_insert(pc) == false)
        return false;
    tdata->last_encoding_emitted = pc;
    return true;
}

// This can only be called once between calls to record_encoding_emitted()
// and only after record_encoding_emitted() returns true.
void
raw2trace_t::rollback_last_encoding(raw2trace_thread_data_t *tdata)
{
    DEBUG_ASSERT(tdata->last_encoding_emitted != nullptr);
    tdata->encoding_emitted.erase(tdata->last_encoding_emitted);
    tdata->last_encoding_emitted = nullptr;
}

bool
raw2trace_t::rollback_rseq_buffer(raw2trace_thread_data_t *tdata,
                                  int remove_start_rough_idx,
                                  // This is inclusive.
                                  int remove_end_rough_idx)
{
    // First, advance to encoding/instruction boundaries, but include any timestamp
    // in what's being removed to avoid violating branch invariants (i#5986).
    // XXX: We could try to look for a prior branch and keep the timestamp if there
    // is none but it's not worth that complexity.
    int remove_start = remove_start_rough_idx;
    while (remove_start < static_cast<int>(tdata->rseq_buffer_.size()) &&
           tdata->rseq_buffer_[remove_start].type != TRACE_TYPE_ENCODING &&
           !type_is_instr(
               static_cast<trace_type_t>(tdata->rseq_buffer_[remove_start].type)) &&
           (tdata->rseq_buffer_[remove_start].type != TRACE_TYPE_MARKER ||
            tdata->rseq_buffer_[remove_start].size != TRACE_MARKER_TYPE_TIMESTAMP))
        ++remove_start;
    int remove_end = remove_end_rough_idx;
    while (
        remove_end < static_cast<int>(tdata->rseq_buffer_.size()) &&
        (tdata->rseq_buffer_[remove_end].type == TRACE_TYPE_ENCODING ||
         type_is_instr(static_cast<trace_type_t>(tdata->rseq_buffer_[remove_end].type)) ||
         type_is_data(static_cast<trace_type_t>(tdata->rseq_buffer_[remove_end].type)) ||
         (tdata->rseq_buffer_[remove_end].type == TRACE_TYPE_MARKER &&
          (tdata->rseq_buffer_[remove_end].size == TRACE_MARKER_TYPE_TIMESTAMP ||
           tdata->rseq_buffer_[remove_end].size == TRACE_MARKER_TYPE_CPU_ID))))
        ++remove_end;
    log(4, "rseq rollback: advanced rough %d-%d to %d-%d\n", remove_start_rough_idx,
        remove_end_rough_idx, remove_start, remove_end);
    // Now find the corresponding decode_pc start index.
    // XXX: Should we merge the decode_pc field into the rseq_buffer_ to simplify
    // this, and then pull it out for write() (or have write() pull it out or
    // write every entry singly)?
    int decode_start = 0;
    for (int i = 0; i < remove_start; i++) {
        if (type_is_instr(static_cast<trace_type_t>(tdata->rseq_buffer_[i].type)))
            ++decode_start;
    }
    // Now walk to the end, erasing from the encoding cache to ensure it's emitted next
    // time.
    int decode_end = decode_start;
    for (int i = remove_start; i < remove_end; i++) {
        if (tdata->rseq_buffer_[i].type == TRACE_TYPE_ENCODING) {
            log(4, "Erasing cached encoding for %p\n",
                tdata->rseq_decode_pcs_[decode_end]);
            tdata->encoding_emitted.erase(tdata->rseq_decode_pcs_[decode_end]);
        }
        if (type_is_instr(static_cast<trace_type_t>(tdata->rseq_buffer_[i].type)))
            ++decode_end;
    }
    log(4, "Rolling back %d entries for rseq: %d-%d\n", remove_end - remove_start,
        remove_start, remove_end);
    tdata->rseq_buffer_.erase(tdata->rseq_buffer_.begin() + remove_start,
                              tdata->rseq_buffer_.begin() + remove_end);
    tdata->rseq_decode_pcs_.erase(tdata->rseq_decode_pcs_.begin() + decode_start,
                                  tdata->rseq_decode_pcs_.begin() + decode_end);
    return true;
}

bool
raw2trace_t::adjust_and_emit_rseq_buffer(raw2trace_thread_data_t *tdata, addr_t next_pc,
                                         addr_t abort_pc)
{
    if (!tdata->rseq_want_rollback_)
        return true;
    log(4, "--- Rseq region exited at %p ---\n", next_pc);
    if (verbosity_ >= 4) {
        log(4, "Rseq buffer contents:\n");
        for (int i = 0; i < static_cast<int>(tdata->rseq_buffer_.size()); i++) {
            log(4, "  #%2d: type=%d, size=%d, addr=0x%zx\n", i,
                tdata->rseq_buffer_[i].type, tdata->rseq_buffer_[i].size,
                tdata->rseq_buffer_[i].addr);
        }
    }
    // We need this in the outer scope for use by write() below.
    byte encoding[MAX_ENCODING_LENGTH];

    if ((abort_pc != 0 && next_pc == abort_pc) ||
        // Old traces have the commit PC instead of the handler in the abort and
        // signal events (so not really the "next_pc" but the "exit_pc") and
        // don't have abort events on a signal aborting an rseq region.
        (!tdata->rseq_ever_saw_entry_ && next_pc == tdata->rseq_commit_pc_)) {
        // An abort.  It could have aborted earlier but we have no way of knowing
        // so we do the simplest thing and only roll back the committing store.
        log(4, "Rseq aborted\n");
        accumulate_to_statistic(tdata, RAW2TRACE_STAT_RSEQ_ABORT, 1);
        if (tdata->rseq_commit_idx_ < 0) {
            if (tdata->rseq_buffer_.empty()) {
                // This is a graceful failure: we consider this a bug to
                // have an extra abort marker but we do not want to make it
                // fatal if the buffer is empty as we can continue.
                // XXX: Add an invariant check for this.
                log(1, "Extra abort marker found");
                return true;
            }
            // Else this is an abort in the instrumented run, such as a
            // fault or signal, so no rollback is needed.
        } else {
            if (!rollback_rseq_buffer(tdata, tdata->rseq_commit_idx_,
                                      tdata->rseq_commit_idx_))
                return false;
        }
    } else if (next_pc == tdata->rseq_end_pc_) {
        // Normal fall-through of the committing store: nothing to roll back.  We give
        // up on distinguishing a side exit whose target is the end PC fall-through from
        // a completion.
        log(4, "Rseq completed normally\n");
    } else if (!tdata->rseq_past_end_ &&
               (next_pc < tdata->rseq_start_pc_ || next_pc >= tdata->rseq_end_pc_)) {
        // The instrumented execution took a side exit.
        DEBUG_ASSERT(tdata->rseq_commit_pc_ == 0);
        DEBUG_ASSERT(abort_pc == 0);
        log(4, "Rseq instrumented side exit\n");
    } else {
        log(4, "Rseq exited on the side: searching for where\n");
        accumulate_to_statistic(tdata, RAW2TRACE_STAT_RSEQ_SIDE_EXIT, 1);
        bool found_direct = false;
        bool found_skip = false;
        branch_info_t info;
        for (const auto &branch : tdata->rseq_branch_targets_) {
            if (reinterpret_cast<addr_t>(branch.target_pc) == next_pc) {
                info = branch;
                found_direct = true;
                // We do not break as we want the last such branch for a shorter
                // rollback.
            }
        }
        if (!found_direct) {
            // An indirect branch exit that we traced is impossible so the
            // only option left is a conditional that jumped over the exit.
            for (const auto &branch : tdata->rseq_branch_targets_) {
                if (branch.target_pc > branch.pc &&
                    reinterpret_cast<addr_t>(branch.target_pc) < tdata->rseq_end_pc_) {
                    // A forward branch that remains inside the region.
                    // We've skipped over something: likely a direct jump exiting
                    // the region.
                    info = branch;
                    found_skip = true;
                    break;
                }
            }
        }
        if (!found_direct && !found_skip) {
            log(4, "Failed to find rseq side exit\n");
            tdata->error = "Failed to find rseq side exit";
            return false;
        }
        log(4, "Found rseq%s side exit: %p -> %p idx=%d tid=%d\n",
            found_skip ? " skipped" : "", info.pc, info.target_pc, info.buf_idx,
            tdata->tid);
        // Walk forward to the branch itself: there may be markers (since delayed) or
        // encoding records in between.
        int post_branch = info.buf_idx;
        while (post_branch < static_cast<int>(tdata->rseq_buffer_.size()) &&
               !type_is_instr(
                   static_cast<trace_type_t>(tdata->rseq_buffer_[post_branch].type)))
            ++post_branch;
        DEBUG_ASSERT(type_is_instr_branch(
            static_cast<trace_type_t>(tdata->rseq_buffer_[post_branch].type)));
        if (found_direct) {
            // It wasn't taken in the instrumented run, but we have to make it
            // appear taken to match the actual exit.
            DEBUG_ASSERT(tdata->rseq_buffer_[post_branch].type ==
                         TRACE_TYPE_INSTR_UNTAKEN_JUMP);
            tdata->rseq_buffer_[post_branch].type = TRACE_TYPE_INSTR_TAKEN_JUMP;
        } else {
            // It was taken in the instrumented run, but we have to make it
            // appear untaken to match the actual exit.
            DEBUG_ASSERT(tdata->rseq_buffer_[post_branch].type ==
                         TRACE_TYPE_INSTR_TAKEN_JUMP);
            tdata->rseq_buffer_[post_branch].type = TRACE_TYPE_INSTR_UNTAKEN_JUMP;
        }
        int branch_size = tdata->rseq_buffer_[post_branch].size;
        ++post_branch; // Now skip instr entry itself.
        if (!rollback_rseq_buffer(tdata, post_branch, tdata->rseq_commit_idx_))
            return false;
        if (found_skip) {
            // Append a synthetic jump.  This may not match the actual exit instruction:
            // there could have been several non-branches before the exit branch; the
            // exit could be indirect; etc.  But this is the best we can readily do.
            instr_t *instr = XINST_CREATE_jump(
                dcontext_, opnd_create_pc(reinterpret_cast<app_pc>(next_pc)));
            byte *enc_next =
                instr_encode_to_copy(dcontext_, instr, encoding, info.pc + branch_size);
            instr_destroy(dcontext_, instr);
            if (enc_next == nullptr) {
                tdata->error = "Failed to encode synthetic rseq exit jump";
                return false;
            }
            trace_entry_t jump;
            jump.type = TRACE_TYPE_INSTR_DIRECT_JUMP;
            jump.addr = reinterpret_cast<addr_t>(info.pc) + branch_size;
            jump.size = static_cast<unsigned short>(enc_next - encoding);
            trace_entry_t toadd[WRITE_BUFFER_SIZE];
            bool exists =
                !record_encoding_emitted(tdata, reinterpret_cast<app_pc>(jump.addr));
            trace_entry_t *buf = toadd;
            if (!append_encoding(tdata, encoding, jump.size, buf, toadd))
                return false;
            if (exists) {
                // Uh-oh, we've already seen this PC!  We don't cache the actual
                // encoding though so we can't try to use the real instructions;
                // we don't bail because this seems like it could easily happen;
                // instead we pretend the code changed, and we throw the jump
                // encoding out so it will change back if we see this PC again.
                rollback_last_encoding(tdata);
            }
            for (trace_entry_t *e = toadd; e < buf; e++)
                tdata->rseq_buffer_.push_back(*e);
            tdata->rseq_buffer_.push_back(jump);
            tdata->rseq_decode_pcs_.push_back(encoding);
            log(4, "Appended synthetic jump 0x%zx -> 0x%zx\n", jump.addr, next_pc);
        }
    }

    tdata->rseq_buffering_enabled_ = false;

    log(4, "Writing out rseq buffer: %zd entries\n", tdata->rseq_buffer_.size());
    if (!write(tdata, &tdata->rseq_buffer_[0], &tdata->rseq_buffer_.back() + 1,
               tdata->rseq_decode_pcs_.data(), tdata->rseq_decode_pcs_.size()))
        return false;

    tdata->rseq_past_end_ = false;
    tdata->rseq_commit_pc_ = 0;
    tdata->rseq_start_pc_ = 0;
    tdata->rseq_end_pc_ = 0;
    tdata->rseq_buffer_.clear();
    tdata->rseq_commit_idx_ = -1;
    tdata->rseq_branch_targets_.clear();
    tdata->rseq_decode_pcs_.clear();

    return true;
}

raw2trace_t::block_summary_t *
raw2trace_t::lookup_block_summary(raw2trace_thread_data_t *tdata, uint64 modidx,
                                  uint64 modoffs, app_pc block_start)
{
    // There is no sentinel available for modidx+modoffs so we use block_start for that.
    if (block_start == tdata->last_decode_block_start &&
        modidx == tdata->last_decode_modidx && modoffs == tdata->last_decode_modoffs) {
        VPRINT(5, "Using last block summary " PFX " for " PFX "\n",
               tdata->last_block_summary, tdata->last_decode_block_start);
        return tdata->last_block_summary;
    }
    block_summary_t *ret = decode_cache_[tdata->worker].lookup(modidx, modoffs);
    if (ret != nullptr) {
        DEBUG_ASSERT(ret->start_pc == block_start);
        tdata->last_decode_block_start = block_start;
        tdata->last_decode_modidx = modidx;
        tdata->last_decode_modoffs = modoffs;
        tdata->last_block_summary = ret;
        VPRINT(5, "Caching last block summary " PFX " for " PFX "\n",
               tdata->last_block_summary, tdata->last_decode_block_start);
    }
    return ret;
}

instr_summary_t *
raw2trace_t::lookup_instr_summary(raw2trace_thread_data_t *tdata, uint64 modidx,
                                  uint64 modoffs, app_pc block_start, int index,
                                  app_pc pc, OUT block_summary_t **block_summary)
{
    block_summary_t *block = lookup_block_summary(tdata, modidx, modoffs, block_start);
    if (block_summary != nullptr)
        *block_summary = block;
    if (block == nullptr)
        return nullptr;
    DEBUG_ASSERT(index >= 0 && index < static_cast<int>(block->instrs.size()));
    if (block->instrs[index].pc() == nullptr)
        return nullptr;
    DEBUG_ASSERT(pc == block->instrs[index].pc());
    return &block->instrs[index];
}

bool
raw2trace_t::instr_summary_exists(raw2trace_thread_data_t *tdata, uint64 modidx,
                                  uint64 modoffs, app_pc block_start, int index,
                                  app_pc pc)
{
    return lookup_instr_summary(tdata, modidx, modoffs, block_start, index, pc,
                                nullptr) != nullptr;
}

instr_summary_t *
raw2trace_t::create_instr_summary(raw2trace_thread_data_t *tdata, uint64 modidx,
                                  uint64 modoffs, block_summary_t *block,
                                  app_pc block_start, int instr_count, int index,
                                  INOUT app_pc *pc, app_pc orig)
{
    if (block == nullptr) {
        block = new block_summary_t(block_start, instr_count);
        DEBUG_ASSERT(index >= 0 && index < static_cast<int>(block->instrs.size()));
        decode_cache_[tdata->worker].add(modidx, modoffs, block);
        VPRINT(5,
               "Created new block summary " PFX " for " PFX " modidx=" INT64_FORMAT_STRING
               " modoffs=" HEX64_FORMAT_STRING "\n",
               block, block_start, modidx, modoffs);
        tdata->last_decode_block_start = block_start;
        tdata->last_decode_modidx = modidx;
        tdata->last_decode_modoffs = modoffs;
        tdata->last_block_summary = block;
    }
    instr_summary_t *desc = &block->instrs[index];
    if (!instr_summary_t::construct(dcontext_, block_start, pc, orig, desc, verbosity_)) {
        WARN("Encountered invalid/undecodable instr @ idx=" INT64_FORMAT_STRING
             " offs=" INT64_FORMAT_STRING " %s",
             modidx, modoffs,
             modidx == PC_MODIDX_INVALID ? "<gencode>"
                                         : modvec_()[static_cast<size_t>(modidx)].path);
        return nullptr;
    }
    return desc;
}

const instr_summary_t *
raw2trace_t::get_instr_summary(raw2trace_thread_data_t *tdata, uint64 modidx,
                               uint64 modoffs, app_pc block_start, int instr_count,
                               int index, INOUT app_pc *pc, app_pc orig)
{
    block_summary_t *block;
    const instr_summary_t *ret =
        lookup_instr_summary(tdata, modidx, modoffs, block_start, index, *pc, &block);
    if (ret == nullptr) {
        return create_instr_summary(tdata, modidx, modoffs, block, block_start,
                                    instr_count, index, pc, orig);
    }
    *pc = ret->next_pc();
    return ret;
}

// These flags are difficult to set on construction: because one instr_t may have
// multiple flags, we'd need get_instr_summary() to take in a vector or sthg.
// Instead we set after the fact.
bool
raw2trace_t::set_instr_summary_flags(raw2trace_thread_data_t *tdata, uint64 modidx,
                                     uint64 modoffs, app_pc block_start, int instr_count,
                                     int index, app_pc pc, app_pc orig, bool write,
                                     int memop_index, bool use_remembered_base,
                                     bool remember_base)
{
    block_summary_t *block;
    instr_summary_t *desc =
        lookup_instr_summary(tdata, modidx, modoffs, block_start, index, pc, &block);
    if (desc == nullptr) {
        app_pc pc_copy = pc;
        desc = create_instr_summary(tdata, modidx, modoffs, block, block_start,
                                    instr_count, index, &pc_copy, orig);
    }
    if (desc == nullptr)
        return false;
    if (write)
        desc->set_mem_dest_flags(memop_index, use_remembered_base, remember_base);
    else
        desc->set_mem_src_flags(memop_index, use_remembered_base, remember_base);
    return true;
}

bool
instr_summary_t::construct(void *dcontext, app_pc block_start, INOUT app_pc *pc,
                           app_pc orig_pc, OUT instr_summary_t *desc, uint verbosity)
{
    struct instr_destroy_t {
        instr_destroy_t(void *dcontext, instr_t *instr)
            : dcontext(dcontext)
            , instr(instr)
        {
        }
        void *dcontext;
        instr_t *instr;
        ~instr_destroy_t()
        {
            instr_destroy(dcontext, instr);
        }
    };

    instr_t *instr = instr_create(dcontext);
    instr_destroy_t instr_collector(dcontext, instr);

    desc->pc_ = *pc;
    *pc = decode_from_copy(dcontext, *pc, orig_pc, instr);
    if (*pc == nullptr || !instr_valid(instr)) {
        return false;
    }
    if (verbosity > 4) {
        // This is called for look-ahead and look-behind too so we leave the
        // main instr disasm to log_instruction and have high verbosity here.
        instr_set_translation(instr, orig_pc);
        dr_fprintf(STDERR, "<caching for start=" PFX "> ", block_start);
        dr_print_instr(dcontext, STDERR, instr, "");
    }
    DEBUG_ASSERT(*pc > desc->pc_);
    desc->length_ = static_cast<byte>(*pc - desc->pc_);
    DEBUG_ASSERT(*pc - desc->pc_ == instr_length(dcontext, instr));

    desc->packed_ = 0;

    bool is_prefetch = instr_is_prefetch(instr);
    bool is_flush = instru_t::instr_is_flush(instr);
    bool reads_memory = instr_reads_memory(instr);
    bool writes_memory = instr_writes_memory(instr);

    if (reads_memory)
        desc->packed_ |= kReadsMemMask;
    if (writes_memory)
        desc->packed_ |= kWritesMemMask;
    if (is_prefetch)
        desc->packed_ |= kIsPrefetchMask;
    if (instru_t::instr_is_flush(instr))
        desc->packed_ |= kIsFlushMask;
    if (instr_is_cti(instr)) {
        desc->packed_ |= kIsCtiMask;
        if (instr_is_ubr(instr) || instr_is_cbr(instr) || instr_is_call_direct(instr))
            desc->branch_target_pc_ = opnd_get_pc(instr_get_target(instr));
    }
    // XXX i#5949: This has some OS-specific behavior that should be preserved
    // even when decoding a trace collected on a different platform.
    if (instr_is_syscall(instr))
        desc->packed_ |= kIsSyscallMask;

#ifdef AARCH64
    bool is_dc_zva = instru_t::is_aarch64_dc_zva_instr(instr);
    if (is_dc_zva)
        desc->packed_ |= kIsAarch64DcZvaMask;
#endif

#if defined(X86) || defined(AARCH64)
    if (instr_is_scatter(instr) || instr_is_gather(instr))
        desc->packed_ |= kIsScatterOrGatherMask;
#endif
    desc->type_ = instru_t::instr_to_instr_type(instr);
    desc->prefetch_type_ = is_prefetch ? instru_t::instr_to_prefetch_type(instr) : 0;
    desc->flush_type_ = is_flush ? instru_t::instr_to_flush_type(instr) : 0;

    if (reads_memory || writes_memory) {
        for (int i = 0, e = instr_num_srcs(instr); i < e; ++i) {
            opnd_t op = instr_get_src(instr, i);
            if (opnd_is_memory_reference(op))
                desc->mem_srcs_and_dests_.push_back(memref_summary_t(op));
        }
        desc->num_mem_srcs_ = static_cast<uint8_t>(desc->mem_srcs_and_dests_.size());

        for (int i = 0, e = instr_num_dsts(instr); i < e; ++i) {
            opnd_t op = instr_get_dst(instr, i);
            if (opnd_is_memory_reference(op))
                desc->mem_srcs_and_dests_.push_back(memref_summary_t(op));
        }
    }
    return true;
}

const offline_entry_t *
raw2trace_t::get_next_entry(raw2trace_thread_data_t *tdata)
{
    // We do our own buffering to avoid performance problems for some istreams where
    // seekg is slow.  We expect just 1 entry peeked and put back the vast majority of the
    // time, but we use a vector for generality.  We expect our overall performance to
    // be i/o bound (or ISA decode bound) and aren't worried about some extra copies
    // from the vector.
    tdata->last_entry_is_split = false;
    if (!tdata->pre_read.empty()) {
        tdata->last_entry = tdata->pre_read.front();
        VPRINT(5, "Reading from queue\n");
        tdata->pre_read.pop_front();
    } else {
        if (!tdata->thread_file->read((char *)&tdata->last_entry,
                                      sizeof(tdata->last_entry)))
            return nullptr;
    }
    VPRINT(5, "[get_next_entry]: type=%d val=" HEX64_FORMAT_STRING "\n",
           // Some compilers think .addr.type is "int" while others think it's "unsigned
           // long".  We avoid dueling warnings by casting to int.
           static_cast<int>(tdata->last_entry.addr.type),
           // Cast to long to avoid Mac warning on "long long" using "long" format.
           static_cast<uint64>(tdata->last_entry.combined_value));
    return &tdata->last_entry;
}

const offline_entry_t *
raw2trace_t::get_next_entry_keep_prior(raw2trace_thread_data_t *tdata)
{
    if (tdata->last_entry_is_split) {
        // Cannot record two live split entries.
        return nullptr;
    }
    VPRINT(4, "Remembering split entry for unreading both at once\n");
    tdata->last_split_first_entry = tdata->last_entry;
    const offline_entry_t *next = get_next_entry(tdata);
    // Set this *after* calling get_next_entry as it clears the field.
    tdata->last_entry_is_split = true;
    return next;
}

void
raw2trace_t::unread_last_entry(raw2trace_thread_data_t *tdata)
{
    VPRINT(5, "Unreading last entry\n");
    if (tdata->last_entry_is_split) {
        VPRINT(4, "Unreading both parts of split entry at once\n");
        tdata->pre_read.push_front(tdata->last_split_first_entry);
        tdata->last_entry_is_split = false;
    }
    tdata->pre_read.push_front(tdata->last_entry);
}

void
raw2trace_t::queue_entry(raw2trace_thread_data_t *tdata, offline_entry_t &entry)
{
    VPRINT(5, "Queueing a given entry type=%d\n", static_cast<int>(entry.addr.type));
    tdata->pre_read.push_back(entry);
}

bool
raw2trace_t::thread_file_at_eof(raw2trace_thread_data_t *tdata)
{
    return tdata->pre_read.empty() && tdata->thread_file->eof();
}

bool
raw2trace_t::append_delayed_branch(raw2trace_thread_data_t *tdata, app_pc next_pc)
{
    // While we no longer document a guarantee that branches are delayed to make them
    // adjacent to their targets now that we have TRACE_ENTRY_VERSION_BRANCH_INFO, we
    // still use the delayed branch mechanism as it was already in place and is the
    // easiest way to implement TRACE_ENTRY_VERSION_BRANCH_INFO.  If we decide to
    // use a different implementation we should perhaps wait for all users to
    // update their clients.
    if (tdata->delayed_branch_empty_)
        return true;
    // We can't infer branch targets for filtered instructions.
    if (!TESTANY(OFFLINE_FILE_TYPE_FILTERED | OFFLINE_FILE_TYPE_IFILTERED,
                 get_file_type(tdata))) {
        // We need to transform TRACE_TYPE_INSTR_CONDITIONAL_JUMP into
        // TRACE_TYPE_INSTR_{TAKEN,UNTAKEN}_JUMP based on which side of the branch
        // was taken.  We also need to add indirect branch target markers.
        int instr_count = 0;
        for (size_t i = 0; i < tdata->delayed_branch.size(); ++i) {
            const auto &entry = tdata->delayed_branch[i];
            if (type_is_instr(static_cast<trace_type_t>(entry.type)))
                ++instr_count;
        }
        int instr_index = instr_count - 1;
        app_pc next_instr_pc = next_pc;
        if (next_instr_pc == nullptr) {
            // We don't have the PC after the final branch so we may have to remove it.
            for (int i = static_cast<int>(tdata->delayed_branch.size()) - 1; i >= 0;
                 --i) {
                auto &entry = tdata->delayed_branch[i];
                if (type_is_instr(static_cast<trace_type_t>(entry.type))) {
                    DEBUG_ASSERT(
                        type_is_instr_branch(static_cast<trace_type_t>(entry.type)));
                    if (tdata->delayed_branch_target_pcs.size() <=
                        static_cast<size_t>(instr_index)) {
                        tdata->error = "Delayed branch target vector mis-sized";
                        return false;
                    }
                    app_pc target = tdata->delayed_branch_target_pcs[instr_index];
                    next_instr_pc = reinterpret_cast<app_pc>(entry.addr);
                    if (target == nullptr ||
                        entry.type == TRACE_TYPE_INSTR_CONDITIONAL_JUMP) {
                        // This is a trace-final or window-final indirect or conditional
                        // branch but we do not have its taken/target without a subsequent
                        // instr: just delete it.
                        DEBUG_ASSERT(instr_index == instr_count - 1);
                        if (i > 0 &&
                            tdata->delayed_branch[i - 1].type == TRACE_TYPE_ENCODING) {
                            log(4, "Erasing cached encoding for %p\n",
                                tdata->delayed_branch_decode_pcs[instr_index]);
                            tdata->encoding_emitted.erase(
                                tdata->delayed_branch_decode_pcs[instr_index]);
                        }
                        int erase_from = i;
                        while (erase_from > 0 &&
                               tdata->delayed_branch[erase_from - 1].type ==
                                   TRACE_TYPE_ENCODING) {
                            --erase_from;
                        }
                        VPRINT(
                            4,
                            "Discarded %zd entries for final branch without subsequent "
                            "instr\n",
                            tdata->delayed_branch.size() - erase_from);
                        tdata->delayed_branch.erase(tdata->delayed_branch.begin() +
                                                        erase_from,
                                                    tdata->delayed_branch.end());
                        tdata->delayed_branch_decode_pcs.pop_back();
                        tdata->delayed_branch_target_pcs.pop_back();
                        --instr_count;
                        --instr_index;
                    }
                    break;
                }
            }
        }
        // Walk backward so we have the next pc for stacked branches.
        for (int i = static_cast<int>(tdata->delayed_branch.size()) - 1; i >= 0; --i) {
            auto &entry = tdata->delayed_branch[i];
            if (type_is_instr(static_cast<trace_type_t>(entry.type))) {
                DEBUG_ASSERT(type_is_instr_branch(static_cast<trace_type_t>(entry.type)));
                if (tdata->delayed_branch_target_pcs.size() <=
                    static_cast<size_t>(instr_index)) {
                    tdata->error = "Delayed branch target vector mis-sized";
                    return false;
                }
                app_pc target = tdata->delayed_branch_target_pcs[instr_index];
                // Cache entry fields before we insert any markers at entry's position.
                app_pc branch_addr = reinterpret_cast<app_pc>(entry.addr);
                trace_type_t branch_type = static_cast<trace_type_t>(entry.type);
                DEBUG_ASSERT(next_instr_pc != nullptr ||
                             (target != nullptr &&
                              entry.type != TRACE_TYPE_INSTR_CONDITIONAL_JUMP));
                if (target == nullptr) {
                    DEBUG_ASSERT(!type_is_instr_direct_branch(
                        static_cast<trace_type_t>(entry.type)));
                    trace_entry_t local[3];
                    int size = trace_metadata_writer_t::write_marker(
                        reinterpret_cast<byte *>(local), TRACE_MARKER_TYPE_BRANCH_TARGET,
                        reinterpret_cast<uintptr_t>(next_instr_pc));
                    DEBUG_ASSERT(static_cast<size_t>(size) <= sizeof(local));
                    for (int local_idx = 0;
                         local_idx < size / static_cast<int>(sizeof(local[0]));
                         ++local_idx) {
                        tdata->delayed_branch.insert(tdata->delayed_branch.begin() + i,
                                                     local[local_idx]);
                    }
                    VPRINT(4, "Inserted indirect branch target %p\n", next_instr_pc);
                } else if (entry.type == TRACE_TYPE_INSTR_CONDITIONAL_JUMP) {
                    if (target == next_instr_pc) {
                        branch_type = TRACE_TYPE_INSTR_TAKEN_JUMP;
                    } else {
                        branch_type = TRACE_TYPE_INSTR_UNTAKEN_JUMP;
                    }
                    entry.type = static_cast<unsigned short>(branch_type);
                }
                VPRINT(4,
                       "Appending delayed branch type=%d pc=%p decode=%p target=%p for "
                       "thread %d\n",
                       branch_type, branch_addr,
                       tdata->delayed_branch_decode_pcs[instr_index], target,
                       tdata->index);
                next_instr_pc = branch_addr;
                --instr_index;
            } else {
                VPRINT(4,
                       "Appending delayed branch tagalong entry type %s (%d) for thread "
                       "%d\n",
                       trace_type_names[entry.type], entry.type, tdata->index);
            }
        }
    }
    if (!tdata->delayed_branch.empty()) {
        if (!write(tdata, tdata->delayed_branch.data(),
                   tdata->delayed_branch.data() + tdata->delayed_branch.size(),
                   tdata->delayed_branch_decode_pcs.data(),
                   tdata->delayed_branch_decode_pcs.size()))
            return false;
    }
    tdata->delayed_branch.clear();
    tdata->delayed_branch_decode_pcs.clear();
    tdata->delayed_branch_target_pcs.clear();
    tdata->delayed_branch_empty_ = true;
    return true;
}

trace_entry_t *
raw2trace_t::get_write_buffer(raw2trace_thread_data_t *tdata)
{
    return tdata->out_buf.data();
}

bool
raw2trace_t::emit_new_chunk_header(raw2trace_thread_data_t *tdata)
{
    // Re-emit the last timestamp + cpu from the prior chunk.  We don't
    // need to re-emit the top-level headers to make the chunk self-contained: we'll
    // need to read them from the first chunk to find the chunk size and we can cache
    // them there.  We only re-emit the timestamp and cpu.  On a linear read, we skip
    // over these duplicated headers.
    // We can't use get_write_buffer() because we may be in the middle of
    // processing its contents.
    std::array<trace_entry_t, WRITE_BUFFER_SIZE> local_out_buf;
    byte *buf_base = reinterpret_cast<byte *>(local_out_buf.data());
    byte *buf = buf_base;
    buf += trace_metadata_writer_t::write_marker(
        buf, TRACE_MARKER_TYPE_RECORD_ORDINAL,
        static_cast<uintptr_t>(tdata->cur_chunk_ref_count));
    log(2, "Chunk #" INT64_FORMAT_STRING " ord marker " INT64_FORMAT_STRING "\n",
        tdata->chunk_count_, tdata->cur_chunk_ref_count);
    buf +=
        trace_metadata_writer_t::write_timestamp(buf, (uintptr_t)tdata->last_timestamp_);
    buf += trace_metadata_writer_t::write_marker(buf, TRACE_MARKER_TYPE_CPU_ID,
                                                 tdata->last_cpu_);
    if ((uint)(buf - buf_base) >= WRITE_BUFFER_SIZE) {
        tdata->error = "Too many entries";
        return false;
    }
    // We write directly to avoid recursion issues; these duplicated headers do not
    // need to go into the schedule file.
    if (!tdata->out_file->write((char *)buf_base, buf - buf_base)) {
        tdata->error = "Failed to write to output file";
        return false;
    }
    // These didn't go through tdata->memref_counter but all 3 should be invisible
    // so we don't want to increment cur_chunk_ref_count.
    return true;
}

bool
raw2trace_t::open_new_chunk(raw2trace_thread_data_t *tdata)
{
    if (tdata->out_archive == nullptr) {
        tdata->error = "Archive file was not specified";
        return false;
    }

    log(1, "Creating new chunk #" INT64_FORMAT_STRING " for thread %d\n",
        tdata->chunk_count_, tdata->tid);

    if (tdata->chunk_count_ != 0) {
        // We emit a chunk footer so we can identify truncation.
        std::array<trace_entry_t, WRITE_BUFFER_SIZE> local_out_buf;
        byte *buf_base = reinterpret_cast<byte *>(local_out_buf.data());
        byte *buf = buf_base;
        buf += trace_metadata_writer_t::write_marker(
            buf, TRACE_MARKER_TYPE_CHUNK_FOOTER,
            static_cast<uintptr_t>(tdata->chunk_count_ - 1));
        if ((uint)(buf - buf_base) >= WRITE_BUFFER_SIZE) {
            tdata->error = "Too many entries";
            return false;
        }
        if (!tdata->out_file->write((char *)buf_base, buf - buf_base)) {
            tdata->error = "Failed to write to output file";
            return false;
        }
        // This didn't go through tdata->memref_counter so we manually add.
        tdata->cur_chunk_ref_count += (buf - buf_base) / sizeof(trace_entry_t);
    }

    std::ostringstream stream;
    stream << TRACE_CHUNK_PREFIX << std::setfill('0') << std::setw(4)
           << tdata->chunk_count_;
    tdata->error = tdata->out_archive->open_new_component(stream.str());
    if (!tdata->error.empty())
        return false;
    tdata->cur_chunk_instr_count = 0;
    ++tdata->chunk_count_;
    if (tdata->chunk_count_ == 1) {
        return true;
    }

    if (!emit_new_chunk_header(tdata))
        return false;

    // We need to clear the encoding cache so that each chunk is self-contained
    // and repeats all encodings used inside it.
    tdata->encoding_emitted.clear();
    tdata->last_encoding_emitted = nullptr;

    // TODO i#5538: Add a virtual-to-physical cache and clear it here.
    // We'll need to add a routine for trace_converter_t to call to query our cache --
    // or we can put the cache in trace_converter_t and have it clear the cache via
    // a new new-chunk return value from write() and append_delayed_branch().
    // Insertion of v2p markers in all but the first chunk will need to prepend
    // them to the instr after observing its memref: we may want to reserve the
    // first out_buf slot to avoid a memmove.

    return true;
}

bool
raw2trace_t::append_encoding(raw2trace_thread_data_t *tdata, app_pc pc,
                             size_t instr_length, trace_entry_t *&buf,
                             trace_entry_t *buf_start)
{
    size_t size_left = instr_length;
    size_t offs = 0;
#ifdef ARM
    // Remove any Thumb LSB.
    pc = dr_app_pc_as_load_target(DR_ISA_ARM_THUMB, pc);
#endif
    do {
        buf->type = TRACE_TYPE_ENCODING;
        buf->size =
            static_cast<unsigned short>(std::min(size_left, sizeof(buf->encoding)));
        memcpy(buf->encoding, pc + offs, buf->size);
        if (buf->size < sizeof(buf->encoding)) {
            // We don't have to set the rest to 0 but it is nice.
            memset(buf->encoding + buf->size, 0, sizeof(buf->encoding) - buf->size);
        }
        log(4, "Appended encoding entry for %p sz=%zu 0x%08x...\n", pc, buf->size,
            *(int *)buf->encoding);
        offs += buf->size;
        size_left -= buf->size;
        ++buf;
        if (static_cast<size_t>(buf - buf_start) >= WRITE_BUFFER_SIZE) {
            tdata->error = "Too many entries for write buffer";
            return false;
        }
    } while (size_left > 0);
    return true;
}

bool
raw2trace_t::insert_post_chunk_encodings(raw2trace_thread_data_t *tdata,
                                         const trace_entry_t *instr, app_pc decode_pc)
{
    trace_entry_t encodings[WRITE_BUFFER_SIZE];
    trace_entry_t *buf = encodings;
    log(4, "Adding post-chunk-boundary encoding entry for decode=%p app=%p\n", decode_pc,
        instr->addr);
    if (!append_encoding(tdata, decode_pc, instr->size, buf, encodings))
        return false;
    if (!tdata->out_file->write(reinterpret_cast<const char *>(encodings),
                                reinterpret_cast<const char *>(buf) -
                                    reinterpret_cast<const char *>(encodings))) {
        tdata->error = "Failed to write to output file";
        return false;
    }
    return true;
}

// All writes to out_file go through this function, except new chunk headers
// and footers (to do so would cause recursion; we assume those do not need
// extra processing here).
bool
raw2trace_t::write(raw2trace_thread_data_t *tdata, const trace_entry_t *start,
                   const trace_entry_t *end, app_pc *decode_pcs, size_t decode_pcs_size)
{
    if (end == start) {
        tdata->error = "Empty buffer passed to write()";
        return false;
    }
    if (tdata->rseq_buffering_enabled_) {
        for (const trace_entry_t *it = start; it < end; ++it)
            tdata->rseq_buffer_.push_back(*it);
        // Look for a runaway buffer which indicates a bug.
        // There are rseq regions with loops but they should be relatively short.
        static constexpr int MAX_REASONABLE_RSEQ_LENGTH = 4096;
        if (tdata->rseq_buffer_.size() > MAX_REASONABLE_RSEQ_LENGTH) {
            tdata->error = "Runaway rseq buffer indicates an rseq exit was missed";
            return false;
        }
        tdata->rseq_decode_pcs_.insert(tdata->rseq_decode_pcs_.end(), decode_pcs,
                                       decode_pcs + decode_pcs_size);
        return true;
    }
    if (tdata->out_archive != nullptr) {
        bool prev_was_encoding = false;
        int instr_ordinal = -1;
        for (const trace_entry_t *it = start; it < end; ++it) {
            tdata->cur_chunk_ref_count += tdata->memref_counter.entry_memref_count(it);
            // We wait until we're past the final instr to write, to ensure we
            // get all its memrefs, by not stopping until we hit an instr or an
            // encoding.  (We will put function markers for entry in the
            // prior chunk too: we live with that.)
            if ((type_is_instr(static_cast<trace_type_t>(it->type)) ||
                 it->type == TRACE_TYPE_ENCODING) &&
                tdata->cur_chunk_instr_count >= chunk_instr_count_) {
                DEBUG_ASSERT(tdata->cur_chunk_instr_count == chunk_instr_count_);
                if (!tdata->out_file->write(reinterpret_cast<const char *>(start),
                                            reinterpret_cast<const char *>(it) -
                                                reinterpret_cast<const char *>(start))) {
                    tdata->error = "Failed to write to output file";
                    return false;
                }
                if (!open_new_chunk(tdata))
                    return false;
                start = it;
                DEBUG_ASSERT(tdata->cur_chunk_instr_count == 0);
            }
            if (type_is_instr(static_cast<trace_type_t>(it->type)) &&
                // Do not count PC-only i-filtered instrs.
                it->size > 0) {
                accumulate_to_statistic(tdata,
                                        RAW2TRACE_STAT_FINAL_TRACE_INSTRUCTION_COUNT, 1);
                ++tdata->cur_chunk_instr_count;
                ++instr_ordinal;
                if (TESTANY(OFFLINE_FILE_TYPE_ENCODINGS, tdata->file_type) &&
                    // We don't want encodings for the PC-only i-filtered entries.
                    it->size > 0 && instr_ordinal >= static_cast<int>(decode_pcs_size)) {
                    tdata->error = "decode_pcs is missing entries for written "
                                   "instructions";
                    return false;
                }
            }
            // Check for missing encodings after possibly opening a new chunk.
            // There can be multiple delayed branches in the same buffer here
            // so multiple could appear on the other side of a new chunk.
            //
            // XXX i#5724: Could we add a trace_entry_t-level invariant checker to
            // identify missing post-chunk encodings?  Or should we have the reader
            // deliberately clear its encoding history on a chunk boundary, raising
            // a fatal error on a missing encoding?  For now the only complex case
            // is these already-generated records which we handle here and have a
            // unit test covering so those further checks are lower priority.
            if (TESTANY(OFFLINE_FILE_TYPE_ENCODINGS, tdata->file_type) &&
                type_is_instr(static_cast<trace_type_t>(it->type)) &&
                // We don't want encodings for the PC-only i-filtered entries.
                it->size > 0) {
                if (prev_was_encoding) {
                    // We've already emitted the encoding(s) for this instr.  But if we
                    // opened a new chunk then we've cleared the hashtable record, so
                    // re-add it here.
                    record_encoding_emitted(tdata, *(decode_pcs + instr_ordinal));
                } else if
                    // Check whether this instr's encoding has already been emitted
                    // due to multiple instances of the same delayed branch (the encoding
                    // cache was cleared in open_new_chunk()).
                    (record_encoding_emitted(tdata, *(decode_pcs + instr_ordinal))) {
                    // Write any data we were waiting until post-loop to write.
                    if (it > start &&
                        !tdata->out_file->write(
                            reinterpret_cast<const char *>(start),
                            reinterpret_cast<const char *>(it) -
                                reinterpret_cast<const char *>(start))) {
                        tdata->error = "Failed to write to output file";
                        return false;
                    }
                    if (!insert_post_chunk_encodings(tdata, it,
                                                     *(decode_pcs + instr_ordinal)))
                        return false;
                    if (!tdata->out_file->write(reinterpret_cast<const char *>(it),
                                                sizeof(*it))) {
                        tdata->error = "Failed to write to output file";
                        return false;
                    }
                    start = it + 1;
                }
            }
            if (it->type == TRACE_TYPE_ENCODING)
                prev_was_encoding = true;
            else {
                // Do not clear across an indirect branch target, to avoid a duplicate
                // encoding being emitted when the indirect branch instruction itself is
                // reached.
                if (it->type != TRACE_TYPE_MARKER ||
                    it->size != TRACE_MARKER_TYPE_BRANCH_TARGET)
                    prev_was_encoding = false;
            }
            if (it->type == TRACE_TYPE_MARKER) {
                if (it->size == TRACE_MARKER_TYPE_TIMESTAMP)
                    tdata->last_timestamp_ = it->addr;
                else if (it->size == TRACE_MARKER_TYPE_CPU_ID) {
                    if (tdata->chunk_count_ <= 0) {
                        tdata->error = "chunk_count_ should have been incremented "
                                       "already";
                        return false;
                    }
                    uint64_t instr_count =
                        (tdata->chunk_count_ - 1) * chunk_instr_count_ +
                        tdata->cur_chunk_instr_count;
                    tdata->last_cpu_ = static_cast<uint>(it->addr);
                    // Avoid identical entries, which are common with the end of the
                    // previous buffer's timestamp followed by the start of the next.
                    schedule_entry_t new_entry(tdata->tid, tdata->last_timestamp_,
                                               tdata->last_cpu_, instr_count);
                    if (tdata->sched.empty() || tdata->sched.back() != new_entry) {
                        tdata->sched.emplace_back(tdata->tid, tdata->last_timestamp_,
                                                  tdata->last_cpu_, instr_count);
                    }
                    if (tdata->cpu2sched[it->addr].empty() ||
                        tdata->cpu2sched[it->addr].back() != new_entry) {
                        tdata->cpu2sched[it->addr].emplace_back(
                            tdata->tid, tdata->last_timestamp_, tdata->last_cpu_,
                            instr_count);
                    }
                }
            }
        }
    } else {
        for (const trace_entry_t *it = start; it < end; ++it) {
            if (type_is_instr(static_cast<trace_type_t>(it->type))) {
                accumulate_to_statistic(tdata,
                                        RAW2TRACE_STAT_FINAL_TRACE_INSTRUCTION_COUNT, 1);
            }
        }
    }
    if (end > start &&
        !tdata->out_file->write(reinterpret_cast<const char *>(start),
                                reinterpret_cast<const char *>(end) -
                                    reinterpret_cast<const char *>(start))) {
        tdata->error = "Failed to write to output file";
        return false;
    }

    // If we're at the end of a block (minus its delayed branch) we need
    // to split now to avoid going too far by waiting for the next instr.
    if (tdata->cur_chunk_instr_count >= chunk_instr_count_) {
        DEBUG_ASSERT(tdata->cur_chunk_instr_count == chunk_instr_count_);
        if (!open_new_chunk(tdata))
            return false;
    }
    log(4, "Chunk instr count is now " UINT64_FORMAT_STRING "\n",
        tdata->cur_chunk_instr_count);
    return true;
}

bool
raw2trace_t::write_delayed_branches(raw2trace_thread_data_t *tdata,
                                    const trace_entry_t *start, const trace_entry_t *end,
                                    app_pc decode_pc, app_pc target_pc)
{
    int instr_count = 0;
    for (const trace_entry_t *it = start; it < end; ++it) {
        tdata->delayed_branch.push_back(*it);
        tdata->delayed_branch_empty_ = false;
        if (type_is_instr(static_cast<trace_type_t>(it->type)))
            ++instr_count;
    }
    if (instr_count > 1) {
        tdata->error = "Only one instruction per delayed branch bundle is supported";
        return false;
    }
    if (instr_count == 1) {
        if (decode_pc == nullptr) {
            tdata->error = "A delayed instruction must have a valid decode PC";
            return false;
        }
        log(4, "Remembered delayed branch decode=%p target=%p\n", decode_pc, target_pc);
        tdata->delayed_branch_decode_pcs.push_back(decode_pc);
        tdata->delayed_branch_target_pcs.push_back(target_pc);
    } else if (decode_pc != nullptr) {
        tdata->error = "Delayed non-instructions should not have a decode PC";
        return false;
    }
    return true;
}

bool
raw2trace_t::delayed_branches_exist(raw2trace_thread_data_t *tdata)
{
    return !tdata->delayed_branch_empty_;
}

bool
raw2trace_t::write_footer(raw2trace_thread_data_t *tdata)
{
    trace_entry_t entry;
    entry.type = TRACE_TYPE_FOOTER;
    entry.size = 0;
    entry.addr = 0;
    return write(tdata, &entry, &entry + 1);
}

bool
raw2trace_t::on_thread_end(raw2trace_thread_data_t *tdata)
{
    if (get_next_entry(tdata) != nullptr || !thread_file_at_eof(tdata)) {
        tdata->error = "Footer is not the final entry";
        return false;
    }
    return write_footer(tdata);
}

void
raw2trace_t::log(uint level, const char *fmt, ...)
{
    if (verbosity_ >= level) {
        va_list args;
        va_start(args, fmt);
        VPRINT_HEADER();
        vfprintf(stderr, fmt, args);
#ifdef WINDOWS
        // We fflush for Windows cygwin where stderr is not flushed.
        fflush(stderr);
#endif
        va_end(args);
    }
}

void
raw2trace_t::log_instruction(uint level, app_pc decode_pc, app_pc orig_pc)
{
    if (verbosity_ >= level) {
        disassemble_from_copy(dcontext_, decode_pc, orig_pc, STDOUT, true /*pc*/,
                              true /*bytes*/);
    }
}

void
raw2trace_t::set_last_pc_if_syscall(raw2trace_thread_data_t *tdata, app_pc value)
{
    tdata->last_pc_if_syscall_ = value;
}

app_pc
raw2trace_t::get_last_pc_if_syscall(raw2trace_thread_data_t *tdata)
{
    return tdata->last_pc_if_syscall_;
}

void
raw2trace_t::set_prev_instr_rep_string(raw2trace_thread_data_t *tdata, bool value)
{
    tdata->prev_instr_was_rep_string = value;
}

bool
raw2trace_t::was_prev_instr_rep_string(raw2trace_thread_data_t *tdata)
{
    return tdata->prev_instr_was_rep_string;
}

int
raw2trace_t::get_version(raw2trace_thread_data_t *tdata)
{
    return tdata->version;
}

size_t
raw2trace_t::get_cache_line_size(raw2trace_thread_data_t *tdata)
{
    return tdata->cache_line_size;
}

offline_file_type_t
raw2trace_t::get_file_type(raw2trace_thread_data_t *tdata)
{
    return tdata->file_type;
}

void
raw2trace_t::set_file_type(raw2trace_thread_data_t *tdata, offline_file_type_t file_type)
{
    // The file type needs to be updated during the switch to correctly process the
    // entries that follow after TRACE_MARKER_TYPE_FILTER_ENDPOINT. This does not affect
    // the written-out type.
    tdata->file_type = file_type;
}

raw2trace_t::raw2trace_t(
    const char *module_map, const std::vector<std::istream *> &thread_files,
    const std::vector<std::ostream *> &out_files,
    const std::vector<archive_ostream_t *> &out_archives, file_t encoding_file,
    std::ostream *serial_schedule_file, archive_ostream_t *cpu_schedule_file,
    void *dcontext, unsigned int verbosity, int worker_count,
    const std::string &alt_module_dir, uint64_t chunk_instr_count,
    const std::unordered_map<thread_id_t, std::istream *> &kthread_files_map,
    const std::string &kcore_path, const std::string &kallsyms_path)
    : dcontext_(dcontext == nullptr ? dr_standalone_init() : dcontext)
    , passed_dcontext_(dcontext != nullptr)
    , worker_count_(worker_count)
    , user_process_(nullptr)
    , user_process_data_(nullptr)
    , modmap_bytes_(module_map)
    , encoding_file_(encoding_file)
    , serial_schedule_file_(serial_schedule_file)
    , cpu_schedule_file_(cpu_schedule_file)
    , verbosity_(verbosity)
    , alt_module_dir_(alt_module_dir)
    , chunk_instr_count_(chunk_instr_count)
    , kthread_files_map_(kthread_files_map)
    , kcore_path_(kcore_path)
    , kallsyms_path_(kallsyms_path)
{
    // Exactly one of out_files and out_archives should be non-empty.
    // If thread_files is not empty it must match the input size.
    if ((!out_files.empty() && !out_archives.empty()) ||
        (out_files.empty() && out_archives.empty()) ||
        (!thread_files.empty() &&
         out_files.size() + out_archives.size() != thread_files.size())) {
        VPRINT(0, "Invalid input and output file lists\n");
        return;
    }
#ifdef ARM
    // We keep the mode at ARM and rely on LSB=1 offsets in the modoffs fields
    // and encoding_file to trigger Thumb decoding.
    dr_set_isa_mode(dcontext == NULL ? GLOBAL_DCONTEXT : dcontext, DR_ISA_ARM_A32, NULL);
#endif
    thread_data_.resize(thread_files.size());
    for (size_t i = 0; i < thread_data_.size(); ++i) {
        thread_data_[i] =
            std::unique_ptr<raw2trace_thread_data_t>(new raw2trace_thread_data_t);
        thread_data_[i]->index = static_cast<int>(i);
        thread_data_[i]->thread_file = thread_files[i];
        if (out_files.empty()) {
            thread_data_[i]->out_archive = out_archives[i];
            // Set out_file too for code that doesn't care which it writes to.
            thread_data_[i]->out_file = out_archives[i];
            open_new_chunk(thread_data_[i].get());
        } else {
            thread_data_[i]->out_archive = nullptr;
            thread_data_[i]->out_file = out_files[i];
        }
    }
    // Since we know the traced-thread count up front, we use a simple round-robin
    // static work assignment.  This won't be as load balanced as a dynamic work
    // queue but it is much simpler.
    if (worker_count_ < 0) {
        worker_count_ = std::thread::hardware_concurrency();
        if (worker_count_ > kDefaultJobMax)
            worker_count_ = kDefaultJobMax;
    }
    int cache_count = worker_count_;
    if (worker_count_ > 0) {
        worker_tasks_.resize(worker_count_);
        int worker = 0;
        for (size_t i = 0; i < thread_data_.size(); ++i) {
            VPRINT(2, "Worker %d assigned trace thread %zd\n", worker, i);
            worker_tasks_[worker].push_back(thread_data_[i].get());
            thread_data_[i]->worker = worker;
            worker = (worker + 1) % worker_count_;
        }
    } else
        cache_count = 1;
    decode_cache_.reserve(cache_count);
    for (int i = 0; i < cache_count; ++i)
        decode_cache_.emplace_back(cache_count);
}

raw2trace_t::~raw2trace_t()
{
    module_mapper_.reset();
    if (!passed_dcontext_)
        dr_standalone_exit();
}

bool
trace_metadata_reader_t::is_thread_start(const offline_entry_t *entry,
                                         OUT std::string *error, OUT int *version,
                                         OUT offline_file_type_t *file_type)
{
    *error = "";
    if (entry->extended.type != OFFLINE_TYPE_EXTENDED ||
        (entry->extended.ext != OFFLINE_EXT_TYPE_HEADER_DEPRECATED &&
         entry->extended.ext != OFFLINE_EXT_TYPE_HEADER)) {
        return false;
    }
    int ver;
    offline_file_type_t type;
    if (entry->extended.ext == OFFLINE_EXT_TYPE_HEADER_DEPRECATED) {
        ver = static_cast<int>(entry->extended.valueA);
        type = static_cast<offline_file_type_t>(entry->extended.valueB);
        if (ver >= OFFLINE_FILE_VERSION_HEADER_FIELDS_SWAP)
            return false;
    } else {
        ver = static_cast<int>(entry->extended.valueB);
        type = static_cast<offline_file_type_t>(entry->extended.valueA);
        if (ver < OFFLINE_FILE_VERSION_HEADER_FIELDS_SWAP)
            return false;
    }
    type = static_cast<offline_file_type_t>(static_cast<int>(type) |
                                            OFFLINE_FILE_TYPE_ENCODINGS);
    if (version != nullptr)
        *version = ver;
    if (file_type != nullptr)
        *file_type = type;
    if (ver < OFFLINE_FILE_VERSION_OLDEST_SUPPORTED || ver > OFFLINE_FILE_VERSION) {
        std::stringstream ss;
        ss << "Version mismatch: found " << ver << " but we require between "
           << OFFLINE_FILE_VERSION_OLDEST_SUPPORTED << " and " << OFFLINE_FILE_VERSION;
        *error = ss.str();
        return false;
    }
    if (TESTANY(OFFLINE_FILE_TYPE_ARCH_ALL, type) &&
        !TESTANY(build_target_arch_type(), type)) {
        std::stringstream ss;
        ss << "Architecture mismatch: trace recorded on " << trace_arch_string(type)
           << " but tools built for " << trace_arch_string(build_target_arch_type());
        *error = ss.str();
        return false;
    }
    return true;
}

std::string
trace_metadata_reader_t::check_entry_thread_start(const offline_entry_t *entry)
{
    std::string error;
    if (is_thread_start(entry, &error, nullptr, nullptr))
        return "";
    if (error.empty())
        return "Thread log file is corrupted: missing version entry";
    return error;
}

drmemtrace_status_t
drmemtrace_get_timestamp_from_offline_trace(const void *trace, size_t trace_size,
                                            OUT uint64 *timestamp)
{
    if (trace == nullptr || timestamp == nullptr)
        return DRMEMTRACE_ERROR_INVALID_PARAMETER;

    const offline_entry_t *offline_entries =
        reinterpret_cast<const offline_entry_t *>(trace);
    size_t size = trace_size / sizeof(offline_entry_t);
    if (size < 1)
        return DRMEMTRACE_ERROR_INVALID_PARAMETER;

    std::string error;
    if (!trace_metadata_reader_t::is_thread_start(offline_entries, &error, nullptr,
                                                  nullptr) &&
        !error.empty())
        return DRMEMTRACE_ERROR_INVALID_PARAMETER;
    size_t timestamp_pos = 0;
    while (timestamp_pos < size &&
           offline_entries[timestamp_pos].timestamp.type != OFFLINE_TYPE_TIMESTAMP) {
        if (timestamp_pos > 15) // Something is wrong if we've gone this far.
            return DRMEMTRACE_ERROR_INVALID_PARAMETER;
        // We only expect header-type entries.
        int type = offline_entries[timestamp_pos].tid.type;
        if (type != OFFLINE_TYPE_THREAD && type != OFFLINE_TYPE_PID &&
            type != OFFLINE_TYPE_EXTENDED)
            return DRMEMTRACE_ERROR_INVALID_PARAMETER;
        ++timestamp_pos;
    }
    if (timestamp_pos == size)
        return DRMEMTRACE_ERROR_INVALID_PARAMETER;

    *timestamp = offline_entries[timestamp_pos].timestamp.usec;
    return DRMEMTRACE_SUCCESS;
}

void
raw2trace_t::accumulate_to_statistic(raw2trace_thread_data_t *tdata,
                                     raw2trace_statistic_t stat, uint64 value)
{
    switch (stat) {
    case RAW2TRACE_STAT_COUNT_ELIDED: tdata->count_elided += value; break;
    case RAW2TRACE_STAT_DUPLICATE_SYSCALL: tdata->count_duplicate_syscall += value; break;
    case RAW2TRACE_STAT_FALSE_SYSCALL: tdata->count_false_syscall += value; break;
    case RAW2TRACE_STAT_RSEQ_ABORT: tdata->count_rseq_abort += value; break;
    case RAW2TRACE_STAT_RSEQ_SIDE_EXIT: tdata->count_rseq_side_exit += value; break;
    case RAW2TRACE_STAT_EARLIEST_TRACE_TIMESTAMP:
        tdata->earliest_trace_timestamp =
            std::min(tdata->earliest_trace_timestamp, value);
        break;
    case RAW2TRACE_STAT_LATEST_TRACE_TIMESTAMP:
        tdata->latest_trace_timestamp = std::max(tdata->latest_trace_timestamp, value);
        break;
    case RAW2TRACE_STAT_FINAL_TRACE_INSTRUCTION_COUNT:
        tdata->final_trace_instr_count += value;
        break;
    case RAW2TRACE_STAT_KERNEL_INSTR_COUNT: tdata->kernel_instr_count += value; break;
    case RAW2TRACE_STAT_SYSCALL_TRACES_DECODED:
        tdata->syscall_traces_decoded += value;
        break;
    case RAW2TRACE_STAT_MAX:
    default: DR_ASSERT(false);
    }
}

uint64
raw2trace_t::get_statistic(raw2trace_statistic_t stat)
{
    switch (stat) {
    case RAW2TRACE_STAT_COUNT_ELIDED: return count_elided_;
    case RAW2TRACE_STAT_DUPLICATE_SYSCALL: return count_duplicate_syscall_;
    case RAW2TRACE_STAT_FALSE_SYSCALL: return count_false_syscall_;
    case RAW2TRACE_STAT_RSEQ_ABORT: return count_rseq_abort_;
    case RAW2TRACE_STAT_RSEQ_SIDE_EXIT: return count_rseq_side_exit_;
    case RAW2TRACE_STAT_EARLIEST_TRACE_TIMESTAMP: return earliest_trace_timestamp_;
    case RAW2TRACE_STAT_LATEST_TRACE_TIMESTAMP: return latest_trace_timestamp_;
    case RAW2TRACE_STAT_FINAL_TRACE_INSTRUCTION_COUNT: return final_trace_instr_count_;
    case RAW2TRACE_STAT_KERNEL_INSTR_COUNT: return kernel_instr_count_;
    case RAW2TRACE_STAT_SYSCALL_TRACES_DECODED: return syscall_traces_decoded_;
    case RAW2TRACE_STAT_MAX:
    default: DR_ASSERT(false); return 0;
    }
}

bool
raw2trace_t::is_maybe_blocking_syscall(uintptr_t number)
{
#ifdef LINUX
    // Some of these can be non-blocking if certain flags were set in prior system
    // calls.  If we want to track such state it would have to be done in the tracer.
    // For our purposes of adding context switches when scheduling user-mode threads,
    // "maybe blocking" is close enough.
    //
    // TODO i#5843: This is not an exhaustive up-to-date list: there are newer variants
    // of some of these and brand-new syscalls which may block.  We need to do a full
    // audit to be comprehensive, but this should cover most cases.
    switch (number) {
#    ifdef SYS_accept
    case SYS_accept:
#    endif
    case SYS_accept4:
    case SYS_close:
#    ifdef SYS_creat
    case SYS_creat:
#    endif
    case SYS_epoll_pwait:
#    ifdef SYS_epoll_pwait2
    case SYS_epoll_pwait2:
#    endif
#    ifdef SYS_epoll_wait
    case SYS_epoll_wait:
#    endif
    case SYS_fcntl:
    case SYS_flock:
    case SYS_fsync:
    case SYS_futex:
#    ifdef SYS_getpmsg
    case SYS_getpmsg:
#    endif
    case SYS_ioctl:
    case SYS_membarrier:
    case SYS_mq_open:
    case SYS_msgrcv:
    case SYS_msgsnd:
    case SYS_msync:
    case SYS_nanosleep:
#    ifdef SYS_open
    case SYS_open:
#    endif
    case SYS_openat:
#    ifdef SYS_openat2
    case SYS_openat2:
#    endif
#    ifdef SYS_pause
    case SYS_pause:
#    endif
#    ifdef SYS_poll
    case SYS_poll:
#    endif
    case SYS_ppoll:
    case SYS_pread64:
    case SYS_preadv:
    case SYS_pselect6:
#    ifndef X64
    case SYS_pselect6_time64:
#    endif
#    ifdef SYS_putpmsg
    case SYS_putpmsg:
#    endif
    case SYS_pwrite64:
    case SYS_pwritev:
    case SYS_read:
    case SYS_readv:
    case SYS_recvfrom:
    case SYS_recvmmsg:
    case SYS_recvmsg:
    case SYS_sched_yield:
#    ifdef SYS_select
    case SYS_select:
#    endif
    case SYS_semctl:
    case SYS_semget:
#    ifdef SYS_semop
    case SYS_semop:
#    endif
    case SYS_sendmmsg:
    case SYS_sendmsg:
    case SYS_sendto:
#    ifdef SYS_wait4
    case SYS_wait4:
#    endif
#    ifdef SYS_waitid
    case SYS_waitid:
#    endif
#    ifdef SYS_waitpid
    case SYS_waitpid:
#    endif
    case SYS_write:
    case SYS_writev: return true;
    default: return false;
    }
#else
    // XXX i#5843: We only support Linux for now.  For Windows we may want to
    // link in drsyscall and add maybe-blocking info to the drsyscall database.
    return false;
#endif
}

} // namespace drmemtrace
} // namespace dynamorio<|MERGE_RESOLUTION|>--- conflicted
+++ resolved
@@ -928,7 +928,6 @@
             return false;
         }
 
-<<<<<<< HEAD
         syscall_pt_metadata_t metadata;
         if (!tdata->kthread_file->read((char *)&metadata, sizeof(metadata))) {
             tdata->error = "Unable to read the PT metadate form kernel thread log file";
@@ -938,11 +937,6 @@
         pt2ir_config_t config = {};
         config.elf_file_path = kcore_path_;
         config.init_with_syscall_pt_metadata(&metadata);
-=======
-        pt2ir_config_t config = {};
-        config.elf_file_path = kcore_path_;
-        config.init_with_metadata(&pt_metadata->metadata);
->>>>>>> 46d48498
 
         /* For stream decoding of PT data, the buffer might, in a worst-case scenario,
          * store PT data from two stream data chunks. Hence, we should set the buffer size
