/* **********************************************************
 * Copyright (c) 2016-2022 Google, Inc.  All rights reserved.
 * **********************************************************/

/*
 * Redistribution and use in source and binary forms, with or without
 * modification, are permitted provided that the following conditions are met:
 *
 * * Redistributions of source code must retain the above copyright notice,
 *   this list of conditions and the following disclaimer.
 *
 * * Redistributions in binary form must reproduce the above copyright notice,
 *   this list of conditions and the following disclaimer in the documentation
 *   and/or other materials provided with the distribution.
 *
 * * Neither the name of Google, Inc. nor the names of its contributors may be
 *   used to endorse or promote products derived from this software without
 *   specific prior written permission.
 *
 * THIS SOFTWARE IS PROVIDED BY THE COPYRIGHT HOLDERS AND CONTRIBUTORS "AS IS"
 * AND ANY EXPRESS OR IMPLIED WARRANTIES, INCLUDING, BUT NOT LIMITED TO, THE
 * IMPLIED WARRANTIES OF MERCHANTABILITY AND FITNESS FOR A PARTICULAR PURPOSE
 * ARE DISCLAIMED. IN NO EVENT SHALL VMWARE, INC. OR CONTRIBUTORS BE LIABLE
 * FOR ANY DIRECT, INDIRECT, INCIDENTAL, SPECIAL, EXEMPLARY, OR CONSEQUENTIAL
 * DAMAGES (INCLUDING, BUT NOT LIMITED TO, PROCUREMENT OF SUBSTITUTE GOODS OR
 * SERVICES; LOSS OF USE, DATA, OR PROFITS; OR BUSINESS INTERRUPTION) HOWEVER
 * CAUSED AND ON ANY THEORY OF LIABILITY, WHETHER IN CONTRACT, STRICT
 * LIABILITY, OR TORT (INCLUDING NEGLIGENCE OR OTHERWISE) ARISING IN ANY WAY
 * OUT OF THE USE OF THIS SOFTWARE, EVEN IF ADVISED OF THE POSSIBILITY OF SUCH
 * DAMAGE.
 */

/* Post-processes offline traces and converts them to the format expected
 * by the cache simulator and other analysis tools.
 */

#include "dr_api.h"
#include "drcovlib.h"
#include "raw2trace.h"
#include "instru.h"
#include "../common/memref.h"
#include "../common/trace_entry.h"
#include <algorithm>
#include <cstring>
#include <fstream>
#include <sstream>
#include <thread>
#include <vector>

// Assumes we return an error string by convention.
#define CHECK(val, msg) \
    do {                \
        if (!(val))     \
            return msg; \
    } while (0)

#define WARN(msg, ...)                                        \
    do {                                                      \
        fprintf(stderr, "WARNING: " msg "\n", ##__VA_ARGS__); \
        fflush(stderr);                                       \
    } while (0)

#define VPRINT_HEADER()                    \
    do {                                   \
        fprintf(stderr, "[drmemtrace]: "); \
    } while (0)

// We fflush for Windows cygwin where stderr is not flushed.
#define VPRINT(level, ...)                 \
    do {                                   \
        if (this->verbosity_ >= (level)) { \
            VPRINT_HEADER();               \
            fprintf(stderr, __VA_ARGS__);  \
            fflush(stderr);                \
        }                                  \
    } while (0)

static online_instru_t instru(NULL, NULL, false, NULL);

int
trace_metadata_writer_t::write_thread_exit(byte *buffer, thread_id_t tid)
{
    return instru.append_thread_exit(buffer, tid);
}
int
trace_metadata_writer_t::write_marker(byte *buffer, trace_marker_type_t type,
                                      uintptr_t val)
{
    return instru.append_marker(buffer, type, val);
}
int
trace_metadata_writer_t::write_iflush(byte *buffer, addr_t start, size_t size)
{
    return instru.append_iflush(buffer, start, size);
}
int
trace_metadata_writer_t::write_pid(byte *buffer, process_id_t pid)
{
    return instru.append_pid(buffer, pid);
}
int
trace_metadata_writer_t::write_tid(byte *buffer, thread_id_t tid)
{
    return instru.append_tid(buffer, tid);
}
int
trace_metadata_writer_t::write_timestamp(byte *buffer, uint64 timestamp)
{
    return instru.append_marker(buffer, TRACE_MARKER_TYPE_TIMESTAMP,
                                // XXX i#5634: Truncated for 32-bit, as documented.
                                (uintptr_t)timestamp);
}

/***************************************************************************
 * Module list
 */

const char *(*module_mapper_t::user_parse_)(const char *src, OUT void **data) = nullptr;
void (*module_mapper_t::user_free_)(void *data) = nullptr;
int (*module_mapper_t::user_print_)(void *data, char *dst, size_t max_len) = nullptr;
bool module_mapper_t::has_custom_data_global_ = true;

module_mapper_t::module_mapper_t(
    const char *module_map, const char *(*parse_cb)(const char *src, OUT void **data),
    std::string (*process_cb)(drmodtrack_info_t *info, void *data, void *user_data),
    void *process_cb_user_data, void (*free_cb)(void *data), uint verbosity,
    const std::string &alt_module_dir, file_t encoding_file)
    : modmap_(module_map)
    , cached_user_free_(free_cb)
    , verbosity_(verbosity)
    , alt_module_dir_(alt_module_dir)
    , encoding_file_(encoding_file)
{
    // We mutate global state because do_module_parsing() uses drmodtrack, which
    // wants global functions. The state isn't needed past do_module_parsing(), so
    // we make sure to reset it afterwards.
    DR_ASSERT(user_parse_ == nullptr);
    DR_ASSERT(user_free_ == nullptr);
    DR_ASSERT(user_print_ == nullptr);

    user_parse_ = parse_cb;
    user_process_ = process_cb;
    user_process_data_ = process_cb_user_data;
    user_free_ = free_cb;
    // has_custom_data_global_ is potentially mutated in parse_custom_module_data.
    // It is assumed to be set to 'true' initially.
    has_custom_data_global_ = true;

    if (modmap_ != nullptr)
        last_error_ = do_module_parsing();
    if (encoding_file_ != INVALID_FILE)
        last_error_ += do_encoding_parsing();

    // capture has_custom_data_global_'s value for this instance.
    has_custom_data_ = has_custom_data_global_;

    user_parse_ = nullptr;
    user_free_ = nullptr;
}

module_mapper_t::~module_mapper_t()
{
    // update user_free_
    user_free_ = cached_user_free_;
    // drmodtrack_offline_exit requires the parameter to be non-null, but we
    // may not have even initialized the modhandle yet.
    if (modhandle_ != nullptr &&
        drmodtrack_offline_exit(modhandle_) != DRCOVLIB_SUCCESS) {
        WARN("Failed to clean up module table data");
    }
    user_free_ = nullptr;
    for (std::vector<module_t>::iterator mvi = modvec_.begin(); mvi != modvec_.end();
         ++mvi) {
        if (!mvi->is_external && mvi->map_seg_base != NULL && mvi->total_map_size != 0) {
            bool ok = dr_unmap_executable_file(mvi->map_seg_base, mvi->total_map_size);
            if (!ok)
                WARN("Failed to unmap module %s", mvi->path);
        }
    }
    modhandle_ = nullptr;
    modvec_.clear();
}

std::string
raw2trace_t::handle_custom_data(const char *(*parse_cb)(const char *src, OUT void **data),
                                std::string (*process_cb)(drmodtrack_info_t *info,
                                                          void *data, void *user_data),
                                void *process_cb_user_data, void (*free_cb)(void *data))
{
    user_parse_ = parse_cb;
    user_process_ = process_cb;
    user_process_data_ = process_cb_user_data;
    user_free_ = free_cb;
    return "";
}

const char *
module_mapper_t::parse_custom_module_data(const char *src, OUT void **data)
{
    const char *buf = src;
    const char *skip_comma = strchr(buf, ',');
    // Check the version # to try and handle legacy and newer formats.
    int version = -1;
    if (skip_comma == nullptr || dr_sscanf(buf, "v#%d,", &version) != 1 ||
        version != CUSTOM_MODULE_VERSION) {
        // It's not what we expect.  We try to handle legacy formats before bailing.
        static bool warned_once;
        has_custom_data_global_ = false;
        if (!warned_once) { // Race is fine: modtrack parsing is global already.
            WARN("Incorrect module field version %d: attempting to handle legacy format",
                 version);
            warned_once = true;
        }
        // First, see if the user_parse_ is happy:
        if (user_parse_ != nullptr) {
            void *user_data;
            buf = (*user_parse_)(buf, &user_data);
            if (buf != nullptr) {
                // Assume legacy format w/ user data but none of our own.
                custom_module_data_t *custom_data = new custom_module_data_t;
                custom_data->user_data = user_data;
                custom_data->contents_size = 0;
                custom_data->contents = nullptr;
                *data = custom_data;
                return buf;
            }
        }
        // Now look for no custom field at all.
        // If the next field looks like a path, we assume it's the old format with
        // no user field and we continue w/o vdso data.
        if (buf[0] == '/' || strstr(buf, "[vdso]") == buf) {
            *data = nullptr;
            return buf;
        }
        // Else, bail.
        WARN("Unable to parse module data: custom field mismatch");
        return nullptr;
    }
    buf = skip_comma + 1;
    skip_comma = strchr(buf, ',');
    size_t size;
    if (skip_comma == nullptr || dr_sscanf(buf, "%zu,", &size) != 1)
        return nullptr; // error
    custom_module_data_t *custom_data = new custom_module_data_t;
    custom_data->contents_size = size;
    buf = skip_comma + 1;
    if (custom_data->contents_size == 0)
        custom_data->contents = nullptr;
    else {
        custom_data->contents = buf;
        buf += custom_data->contents_size;
    }
    if (user_parse_ != nullptr)
        buf = (*user_parse_)(buf, &custom_data->user_data);
    *data = custom_data;
    return buf;
}

int
module_mapper_t::print_custom_module_data(void *data, char *dst, size_t max_len)
{
    custom_module_data_t *custom_data = (custom_module_data_t *)data;
    return offline_instru_t::print_module_data_fields(
        dst, max_len, custom_data->contents, custom_data->contents_size, user_print_,
        custom_data->user_data);
}

void
module_mapper_t::free_custom_module_data(void *data)
{
    custom_module_data_t *custom_data = (custom_module_data_t *)data;
    if (user_free_ != nullptr)
        (*user_free_)(custom_data->user_data);
    delete custom_data;
}

std::string
raw2trace_t::do_module_parsing()
{
    if (!module_mapper_) {
        module_mapper_ = module_mapper_t::create(
            modmap_, user_parse_, user_process_, user_process_data_, user_free_,
            verbosity_, alt_module_dir_, encoding_file_);
    }
    return module_mapper_->get_last_error();
}

std::string
module_mapper_t::do_module_parsing()
{
    uint num_mods;
    VPRINT(1, "Reading module file from memory\n");
    if (drmodtrack_add_custom_data(nullptr, nullptr, parse_custom_module_data,
                                   free_custom_module_data) != DRCOVLIB_SUCCESS) {
        return "Failed to set up custom module parser";
    }
    if (drmodtrack_offline_read(INVALID_FILE, modmap_, NULL, &modhandle_, &num_mods) !=
        DRCOVLIB_SUCCESS)
        return "Failed to parse module file";
    modlist_.resize(num_mods);
    for (uint i = 0; i < num_mods; i++) {
        modlist_[i].struct_size = sizeof(modlist_[i]);
        if (drmodtrack_offline_lookup(modhandle_, i, &modlist_[i]) != DRCOVLIB_SUCCESS)
            return "Failed to query module file";
        if (user_process_ != nullptr) {
            custom_module_data_t *custom = (custom_module_data_t *)modlist_[i].custom;
            std::string error =
                (*user_process_)(&modlist_[i], custom->user_data, user_process_data_);
            if (!error.empty())
                return error;
        }
    }
    return "";
}

std::string
module_mapper_t::do_encoding_parsing()
{
    if (encoding_file_ == INVALID_FILE)
        return "";
    uint64 file_size;
    if (!dr_file_size(encoding_file_, &file_size))
        return "Failed to obtain size of encoding file";
    size_t map_size = (size_t)file_size;
    byte *map_start = reinterpret_cast<byte *>(
        dr_map_file(encoding_file_, &map_size, 0, NULL, DR_MEMPROT_READ, 0));
    if (map_start == nullptr || map_size < file_size)
        return "Failed to map encoding file";
    if (*reinterpret_cast<uint64_t *>(map_start) != ENCODING_FILE_VERSION)
        return "Encoding file has invalid version";
    size_t offs = sizeof(uint64_t);
    while (offs < file_size) {
        encoding_entry_t *entry = reinterpret_cast<encoding_entry_t *>(map_start + offs);
        if (entry->length < sizeof(encoding_entry_t))
            return "Encoding file is corrupted";
        if (offs + entry->length > file_size)
            return "Encoding file is truncated";
        encodings_[entry->id] = entry;
        offs += entry->length;
    }
    return "";
}

std::string
raw2trace_t::read_and_map_modules()
{
    if (!module_mapper_) {
        auto err = do_module_parsing();
        if (!err.empty())
            return err;
    }

    set_modvec_(&module_mapper_->get_loaded_modules());
    set_modmap_(module_mapper_.get());
    return module_mapper_->get_last_error();
}

// Maps each module into the address space.
// There are several types of mapping entries in the module list:
// 1) Raw bits directly stored.  It is simply pointed at.
// 2) Extra segments for a module.  A single mapping is used for all
//    segments, so extras are ignored.
// 3) A main segment.  The module's file is located by first looking in
//    the alt_module_dir_; if not found, the path present during tracing
//    is searched.
void
module_mapper_t::read_and_map_modules()
{
    if (!last_error_.empty())
        return;
    for (auto it = modlist_.begin(); it != modlist_.end(); ++it) {
        drmodtrack_info_t &info = *it;
        custom_module_data_t *custom_data = (custom_module_data_t *)info.custom;
        if (custom_data != nullptr && custom_data->contents_size > 0) {
            // XXX i#2062: We could eliminate this raw bytes in the module data in
            // favor of the new encoding file used for generated code.
            VPRINT(1, "Using module %d %s stored %zd-byte contents @" PFX "\n",
                   (int)modvec_.size(), info.path, custom_data->contents_size,
                   custom_data->contents);
            modvec_.push_back(
                module_t(info.path, info.start, (byte *)custom_data->contents, 0,
                         custom_data->contents_size, custom_data->contents_size,
                         true /*external data*/));
        } else if (strcmp(info.path, "<unknown>") == 0 ||
                   // This should only happen with legacy trace data that's missing
                   // the vdso contents.
                   (!has_custom_data_ && strcmp(info.path, "[vdso]") == 0)) {
            // We won't be able to decode.
            modvec_.push_back(module_t(info.path, info.start, NULL, 0, 0, 0));
        } else if (info.containing_index != info.index) {
            // For split segments, we assume our mapped layout matches the original.
            byte *seg_map_base = modvec_[info.containing_index].map_seg_base +
                (info.start - modvec_[info.containing_index].orig_seg_base);
            VPRINT(1, "Secondary segment: module %d seg %p-%p = %s\n",
                   (int)modvec_.size(), seg_map_base, seg_map_base + info.size,
                   info.path);
            // We did not map writable segments.  We can't easily detect an internal
            // unmapped writable segment, but for those off the end of our mapping we
            // can avoid pretending there's anything there.
            bool off_end =
                (size_t)(info.start - modvec_[info.containing_index].orig_seg_base) >=
                modvec_[info.containing_index].total_map_size;
            DR_ASSERT(off_end ||
                      info.start - modvec_[info.containing_index].orig_seg_base +
                              info.size <=
                          modvec_[info.containing_index].total_map_size);
            modvec_.push_back(module_t(
                info.path, info.start, off_end ? NULL : seg_map_base,
                off_end ? 0 : info.start - modvec_[info.containing_index].orig_seg_base,
                off_end ? 0 : info.size,
                // 0 total size indicates this is a secondary segment.
                0));
        } else {
            size_t map_size = 0;
            byte *base_pc = NULL;
            if (!alt_module_dir_.empty()) {
                // First try the specified module dir.  It takes precedence to allow
                // overriding the recorded path even when an identical-seeming path
                // exists on the processing machine (e.g., system libraries).
                // XXX: We should add a checksum on UNIX to match Windows and have
                // a sanity check on the library version.
                std::string basename(info.path);
                size_t sep_index = basename.find_last_of(DIRSEP ALT_DIRSEP);
                if (sep_index != std::string::npos)
                    basename = std::string(basename, sep_index + 1, std::string::npos);
                std::string new_path = alt_module_dir_ + DIRSEP + basename;
                VPRINT(2, "Trying to map %s\n", new_path.c_str());
                base_pc = dr_map_executable_file(new_path.c_str(),
                                                 DR_MAPEXE_SKIP_WRITABLE, &map_size);
            }
            if (base_pc == NULL) {
                // Try the recorded path.
                VPRINT(2, "Trying to map %s\n", info.path);
                base_pc =
                    dr_map_executable_file(info.path, DR_MAPEXE_SKIP_WRITABLE, &map_size);
            }
            if (base_pc == NULL) {
                // We expect to fail to map dynamorio.dll for x64 Windows as it
                // is built /fixed.  (We could try to have the map succeed w/o relocs,
                // but we expect to not care enough about code in DR).
                if (strstr(info.path, "dynamorio") != NULL)
                    modvec_.push_back(module_t(info.path, info.start, NULL, 0, 0, 0));
                else {
                    last_error_ = "Failed to map module " + std::string(info.path);
                    return;
                }
            } else {
                VPRINT(1, "Mapped module %d @%p-%p (-%p segment) = %s\n",
                       (int)modvec_.size(), base_pc, base_pc + map_size,
                       base_pc + info.size, info.path);
                // Be sure to only use the initial segment size to avoid covering
                // another mapping in a segment gap (i#4731).
                modvec_.push_back(
                    module_t(info.path, info.start, base_pc, 0, info.size, map_size));
            }
        }
    }
    VPRINT(1, "Successfully read %zu modules\n", modlist_.size());
}

std::string
raw2trace_t::do_module_parsing_and_mapping()
{
    std::string error = read_and_map_modules();
    if (!error.empty())
        return error;
    return "";
}

std::string
raw2trace_t::find_mapped_trace_address(app_pc trace_address, OUT app_pc *mapped_address)
{
    *mapped_address = module_mapper_->find_mapped_trace_address(trace_address);
    return module_mapper_->get_last_error();
}

// The output range is really a segment and not the whole module.
app_pc
module_mapper_t::find_mapped_trace_bounds(app_pc trace_address, OUT app_pc *module_start,
                                          OUT size_t *module_size)
{
    if (modvec_.empty()) {
        last_error_ = "Failed to call get_loaded_modules() first";
        return nullptr;
    }

    // For simplicity we do a linear search, caching the prior hit.
    if (trace_address >= last_orig_base_ &&
        trace_address < last_orig_base_ + last_map_size_) {
        if (module_start != nullptr)
            *module_start = last_map_base_;
        if (module_size != nullptr)
            *module_size = last_map_size_;
        return trace_address - last_orig_base_ + last_map_base_;
    }
    for (std::vector<module_t>::iterator mvi = modvec_.begin(); mvi != modvec_.end();
         ++mvi) {
        if (trace_address >= mvi->orig_seg_base &&
            trace_address < mvi->orig_seg_base + mvi->seg_size) {
            app_pc mapped_address =
                trace_address - mvi->orig_seg_base + mvi->map_seg_base;
            last_orig_base_ = mvi->orig_seg_base;
            last_map_size_ = mvi->seg_size;
            last_map_base_ = mvi->map_seg_base;
            if (module_start != nullptr)
                *module_start = last_map_base_;
            if (module_size != nullptr)
                *module_size = last_map_size_;
            return mapped_address;
        }
    }
    last_error_ = "Trace address not found";
    return nullptr;
}

app_pc
module_mapper_t::find_mapped_trace_address(app_pc trace_address)
{
    return find_mapped_trace_bounds(trace_address, nullptr, nullptr);
}

drcovlib_status_t
module_mapper_t::write_module_data(char *buf, size_t buf_size,
                                   int (*print_cb)(void *data, char *dst, size_t max_len),
                                   OUT size_t *wrote)
{
    user_print_ = print_cb;
    drcovlib_status_t res =
        drmodtrack_add_custom_data(nullptr, print_custom_module_data,
                                   parse_custom_module_data, free_custom_module_data);
    if (res == DRCOVLIB_SUCCESS) {
        res = drmodtrack_offline_write(modhandle_, buf, buf_size, wrote);
    }
    user_print_ = nullptr;
    return res;
}

/***************************************************************************
 * Top-level
 */

std::string
raw2trace_t::process_header(raw2trace_thread_data_t *tdata)
{
    int version = tdata->version < OFFLINE_FILE_VERSION_KERNEL_INT_PC
        ? TRACE_ENTRY_VERSION_NO_KERNEL_PC
        : TRACE_ENTRY_VERSION;
    trace_entry_t entry;
    entry.type = TRACE_TYPE_HEADER;
    entry.size = 0;
    entry.addr = version;
    if (!tdata->out_file->write((char *)&entry, sizeof(entry)))
        return "Failed to write header to output file";

    // First read the tid and pid entries which precede any timestamps.
    trace_header_t header = { static_cast<process_id_t>(INVALID_PROCESS_ID),
                              INVALID_THREAD_ID, 0 };
    std::string error = read_header(tdata, &header);
    if (!error.empty())
        return error;
    VPRINT(2, "File %u is thread %u\n", tdata->index, (uint)header.tid);
    VPRINT(2, "File %u is process %u\n", tdata->index, (uint)header.pid);
    thread_id_t tid = header.tid;
    tdata->tid = tid;
    tdata->cache_line_size = header.cache_line_size;
    process_id_t pid = header.pid;
    DR_ASSERT(tid != INVALID_THREAD_ID);
    DR_ASSERT(pid != (process_id_t)INVALID_PROCESS_ID);
    byte *buf_base = reinterpret_cast<byte *>(get_write_buffer(tdata));
    byte *buf = buf_base;
    // Write the version, arch, and other type flags.
    buf += instru.append_marker(buf, TRACE_MARKER_TYPE_VERSION, version);
    buf += instru.append_marker(buf, TRACE_MARKER_TYPE_FILETYPE, tdata->file_type);
    buf += trace_metadata_writer_t::write_tid(buf, tid);
    buf += trace_metadata_writer_t::write_pid(buf, pid);
    buf += trace_metadata_writer_t::write_marker(buf, TRACE_MARKER_TYPE_CACHE_LINE_SIZE,
                                                 header.cache_line_size);
    // The buffer can only hold 5 entries so write it now.
    CHECK((uint)(buf - buf_base) < WRITE_BUFFER_SIZE, "Too many entries");
    if (!tdata->out_file->write((char *)buf_base, buf - buf_base))
        return "Failed to write to output file";
    buf_base = reinterpret_cast<byte *>(get_write_buffer(tdata));
    buf = buf_base;
    // Write out further markers.
    // Even if tdata->out_archive == nullptr we write out a (0-valued) marker,
    // partly to simplify our test output.
    buf += instru.append_marker(buf, TRACE_MARKER_TYPE_CHUNK_INSTR_COUNT,
                                // i#5634: 32-bit is limited to 4G.
                                static_cast<uintptr_t>(chunk_instr_count_));
    if (header.timestamp != 0) {
        // Legacy traces have the timestamp in the header.
        buf += trace_metadata_writer_t::write_timestamp(buf, (uintptr_t)header.timestamp);
        tdata->last_timestamp_ = header.timestamp;
    }
    // We have to write this now before we append any bb entries.
    CHECK((uint)(buf - buf_base) < WRITE_BUFFER_SIZE, "Too many entries");
    if (!tdata->out_file->write((char *)buf_base, buf - buf_base))
        return "Failed to write to output file";
    return "";
}

std::string
raw2trace_t::process_next_thread_buffer(raw2trace_thread_data_t *tdata,
                                        OUT bool *end_of_record)
{
    // We now convert each offline entry into a trace_entry_t.
    // We fill in instr entries and memref type and size.
    const offline_entry_t *in_entry = get_next_entry(tdata);
    if (!tdata->saw_header) {
        // We look for the initial header here rather than the top of
        // process_thread_file() to support use cases where buffers are passed from
        // another source.
        tdata->saw_header = trace_metadata_reader_t::is_thread_start(
            in_entry, &tdata->error, &tdata->version, &tdata->file_type);
        VPRINT(2, "Trace file version is %d; type is %d\n", tdata->version,
               tdata->file_type);
        if (!tdata->error.empty())
            return tdata->error;
        // We do not complain if tdata->version >= OFFLINE_FILE_VERSION_ENCODINGS
        // and encoding_file_ == INVALID_FILE since we have several tests with
        // that setup.  We do complain during processing about unknown instructions.
        if (tdata->saw_header) {
            tdata->error = process_header(tdata);
            if (!tdata->error.empty())
                return tdata->error;
        }
        in_entry = get_next_entry(tdata);
    }
    byte *buf_base = reinterpret_cast<byte *>(get_write_buffer(tdata));
    bool last_bb_handled = true;
    for (; in_entry != nullptr; in_entry = get_next_entry(tdata)) {
        // Make a copy to avoid clobbering the entry we pass to process_offline_entry()
        // when it calls get_next_entry() on its own.
        offline_entry_t entry = *in_entry;
        if (entry.timestamp.type == OFFLINE_TYPE_TIMESTAMP) {
            VPRINT(2, "Thread %u timestamp 0x" ZHEX64_FORMAT_STRING "\n",
                   (uint)tdata->tid, (uint64)entry.timestamp.usec);
            byte *buf = buf_base +
                trace_metadata_writer_t::write_timestamp(buf_base,
                                                         (uintptr_t)entry.timestamp.usec);
            tdata->last_timestamp_ = entry.timestamp.usec;
            CHECK((uint)(buf - buf_base) < WRITE_BUFFER_SIZE, "Too many entries");
            if (!tdata->out_file->write((char *)buf_base, buf - buf_base)) {
                tdata->error = "Failed to write to output file";
                return tdata->error;
            }
            continue;
        }
        // Append delayed branches at the end or before xfer or window-change
        // markers; else, delay until we see a non-cti inside a block, to handle
        // double branches (i#5141) and to group all (non-xfer) markers with a new
        // timestamp.
        if (entry.extended.type == OFFLINE_TYPE_EXTENDED &&
            (entry.extended.ext == OFFLINE_EXT_TYPE_FOOTER ||
             (entry.extended.ext == OFFLINE_EXT_TYPE_MARKER &&
              (entry.extended.valueB == TRACE_MARKER_TYPE_KERNEL_EVENT ||
               entry.extended.valueB == TRACE_MARKER_TYPE_KERNEL_XFER ||
               (entry.extended.valueB == TRACE_MARKER_TYPE_WINDOW_ID &&
                entry.extended.valueA != tdata->last_window))))) {
            tdata->error = append_delayed_branch(tdata);
            if (!tdata->error.empty())
                return tdata->error;
        }
        if (entry.extended.ext == OFFLINE_EXT_TYPE_MARKER &&
            entry.extended.valueB == TRACE_MARKER_TYPE_WINDOW_ID)
            tdata->last_window = entry.extended.valueA;
        tdata->error = process_offline_entry(tdata, &entry, tdata->tid, end_of_record,
                                             &last_bb_handled);
        if (!tdata->error.empty())
            return tdata->error;
    }
    tdata->error = "";
    return "";
}

std::string
raw2trace_t::process_thread_file(raw2trace_thread_data_t *tdata)
{
    bool end_of_file = false;
    while (!end_of_file) {
        VPRINT(4, "About to read thread #%d==%d at pos %d\n", tdata->index,
               (uint)tdata->tid, (int)tdata->thread_file->tellg());
        tdata->error = process_next_thread_buffer(tdata, &end_of_file);
        if (!tdata->error.empty() || (!end_of_file && thread_file_at_eof(tdata))) {
            if (thread_file_at_eof(tdata)) {
                // Rather than a fatal error we try to continue to provide partial
                // results in case the disk was full or there was some other issue.
                WARN("Input file for thread %d is truncated", (uint)tdata->tid);
                offline_entry_t entry;
                entry.extended.type = OFFLINE_TYPE_EXTENDED;
                entry.extended.ext = OFFLINE_EXT_TYPE_FOOTER;
                bool last_bb_handled = true;
                tdata->error = process_offline_entry(tdata, &entry, tdata->tid,
                                                     &end_of_file, &last_bb_handled);
                CHECK(end_of_file, "Synthetic footer failed");
                if (!tdata->error.empty())
                    return tdata->error;
            } else {
                std::stringstream ss;
                ss << "Failed to process file for thread " << (uint)tdata->tid << ": "
                   << tdata->error;
                tdata->error = ss.str();
                return tdata->error;
            }
        }
    }
    // The footer is written out by on_thread_end().
    tdata->error = "";
    return "";
}

std::string
raw2trace_t::check_thread_file(std::istream *f)
{
    // Check version header.
    offline_entry_t ver_entry;
    if (!f->read((char *)&ver_entry, sizeof(ver_entry))) {
        return "Unable to read thread log file";
    }
    // Put it back.
    f->seekg(-(std::streamoff)sizeof(ver_entry), f->cur);
    return trace_metadata_reader_t::check_entry_thread_start(&ver_entry);
}

void
raw2trace_t::process_tasks(std::vector<raw2trace_thread_data_t *> *tasks)
{
    if (tasks->empty()) {
        VPRINT(1, "Worker has no tasks\n");
        return;
    }
    VPRINT(1, "Worker %d assigned %zd task(s)\n", (*tasks)[0]->worker, tasks->size());
    for (raw2trace_thread_data_t *tdata : *tasks) {
        VPRINT(1, "Worker %d starting on trace thread %d\n", tdata->worker, tdata->index);
        std::string error = process_thread_file(tdata);
        if (!error.empty()) {
            VPRINT(1, "Worker %d hit error %s on trace thread %d\n", tdata->worker,
                   error.c_str(), tdata->index);
            break;
        }
        VPRINT(1, "Worker %d finished trace thread %d\n", tdata->worker, tdata->index);
    }
}

std::string
raw2trace_t::do_conversion()
{
    std::string error = read_and_map_modules();
    if (!error.empty())
        return error;
    if (thread_data_.empty())
        return "No thread files found.";
    // XXX i#3286: Add a %-completed progress message by looking at the file sizes.
    if (worker_count_ == 0) {
        for (size_t i = 0; i < thread_data_.size(); ++i) {
            error = process_thread_file(&thread_data_[i]);
            if (!error.empty())
                return error;
            count_elided_ += thread_data_[i].count_elided;
        }
    } else {
        // The files can be converted concurrently.
        std::vector<std::thread> threads;
        VPRINT(1, "Creating %d worker threads\n", worker_count_);
        threads.reserve(worker_count_);
        for (int i = 0; i < worker_count_; ++i) {
            threads.push_back(
                std::thread(&raw2trace_t::process_tasks, this, &worker_tasks_[i]));
        }
        for (std::thread &thread : threads)
            thread.join();
        for (auto &tdata : thread_data_) {
            if (!tdata.error.empty())
                return tdata.error;
            count_elided_ += tdata.count_elided;
        }
    }
    VPRINT(1, "Reconstructed " UINT64_FORMAT_STRING " elided addresses.\n",
           count_elided_);
    VPRINT(1, "Successfully converted %zu thread files\n", thread_data_.size());
    return "";
}

raw2trace_t::block_summary_t *
raw2trace_t::lookup_block_summary(void *tls, uint64 modidx, uint64 modoffs,
                                  app_pc block_start)
{
    auto tdata = reinterpret_cast<raw2trace_thread_data_t *>(tls);
    // There is no sentinel available for modidx+modoffs so we use block_start for that.
    if (block_start == tdata->last_decode_block_start &&
        modidx == tdata->last_decode_modidx && modoffs == tdata->last_decode_modoffs) {
        VPRINT(5, "Using last block summary " PFX " for " PFX "\n",
               tdata->last_block_summary, tdata->last_decode_block_start);
        return tdata->last_block_summary;
    }
    block_summary_t *ret = decode_cache_[tdata->worker].lookup(modidx, modoffs);
    if (ret != nullptr) {
        DEBUG_ASSERT(ret->start_pc == block_start);
        tdata->last_decode_block_start = block_start;
        tdata->last_decode_modidx = modidx;
        tdata->last_decode_modoffs = modoffs;
        tdata->last_block_summary = ret;
        VPRINT(5, "Caching last block summary " PFX " for " PFX "\n",
               tdata->last_block_summary, tdata->last_decode_block_start);
    }
    return ret;
}

instr_summary_t *
raw2trace_t::lookup_instr_summary(void *tls, uint64 modidx, uint64 modoffs,
                                  app_pc block_start, int index, app_pc pc,
                                  OUT block_summary_t **block_summary)
{
    block_summary_t *block = lookup_block_summary(tls, modidx, modoffs, block_start);
    if (block_summary != nullptr)
        *block_summary = block;
    if (block == nullptr)
        return nullptr;
    DEBUG_ASSERT(index >= 0 && index < static_cast<int>(block->instrs.size()));
    if (block->instrs[index].pc() == nullptr)
        return nullptr;
    DEBUG_ASSERT(pc == block->instrs[index].pc());
    return &block->instrs[index];
}

bool
raw2trace_t::instr_summary_exists(void *tls, uint64 modidx, uint64 modoffs,
                                  app_pc block_start, int index, app_pc pc)
{
    return lookup_instr_summary(tls, modidx, modoffs, block_start, index, pc, nullptr) !=
        nullptr;
}

instr_summary_t *
raw2trace_t::create_instr_summary(void *tls, uint64 modidx, uint64 modoffs,
                                  block_summary_t *block, app_pc block_start,
                                  int instr_count, int index, INOUT app_pc *pc,
                                  app_pc orig)
{
    auto tdata = reinterpret_cast<raw2trace_thread_data_t *>(tls);
    if (block == nullptr) {
        block = new block_summary_t(block_start, instr_count);
        DEBUG_ASSERT(index >= 0 && index < static_cast<int>(block->instrs.size()));
        decode_cache_[tdata->worker].add(modidx, modoffs, block);
        VPRINT(5,
               "Created new block summary " PFX " for " PFX " modidx=" INT64_FORMAT_STRING
               " modoffs=" HEX64_FORMAT_STRING "\n",
               block, block_start, modidx, modoffs);
        tdata->last_decode_block_start = block_start;
        tdata->last_decode_modidx = modidx;
        tdata->last_decode_modoffs = modoffs;
        tdata->last_block_summary = block;
    }
    instr_summary_t *desc = &block->instrs[index];
    if (!instr_summary_t::construct(dcontext_, block_start, pc, orig, desc, verbosity_)) {
        WARN("Encountered invalid/undecodable instr @ idx=" INT64_FORMAT_STRING
             " offs=" INT64_FORMAT_STRING " %s",
             modidx, modoffs,
             modidx == PC_MODIDX_INVALID ? "<gencode>"
                                         : modvec_()[static_cast<size_t>(modidx)].path);
        return nullptr;
    }
    return desc;
}

const instr_summary_t *
raw2trace_t::get_instr_summary(void *tls, uint64 modidx, uint64 modoffs,
                               app_pc block_start, int instr_count, int index,
                               INOUT app_pc *pc, app_pc orig)
{
    block_summary_t *block;
    const instr_summary_t *ret =
        lookup_instr_summary(tls, modidx, modoffs, block_start, index, *pc, &block);
    if (ret == nullptr) {
        return create_instr_summary(tls, modidx, modoffs, block, block_start, instr_count,
                                    index, pc, orig);
    }
    *pc = ret->next_pc();
    return ret;
}

// These flags are difficult to set on construction: because one instr_t may have
// multiple flags, we'd need get_instr_summary() to take in a vector or sthg.
// Instead we set after the fact.
bool
raw2trace_t::set_instr_summary_flags(void *tls, uint64 modidx, uint64 modoffs,
                                     app_pc block_start, int instr_count, int index,
                                     app_pc pc, app_pc orig, bool write, int memop_index,
                                     bool use_remembered_base, bool remember_base)
{
    block_summary_t *block;
    instr_summary_t *desc =
        lookup_instr_summary(tls, modidx, modoffs, block_start, index, pc, &block);
    if (desc == nullptr) {
        app_pc pc_copy = pc;
        desc = create_instr_summary(tls, modidx, modoffs, block, block_start, instr_count,
                                    index, &pc_copy, orig);
    }
    if (desc == nullptr)
        return false;
    if (write)
        desc->set_mem_dest_flags(memop_index, use_remembered_base, remember_base);
    else
        desc->set_mem_src_flags(memop_index, use_remembered_base, remember_base);
    return true;
}

bool
instr_summary_t::construct(void *dcontext, app_pc block_start, INOUT app_pc *pc,
                           app_pc orig_pc, OUT instr_summary_t *desc, uint verbosity)
{
    struct instr_destroy_t {
        instr_destroy_t(void *dcontext, instr_t *instr)
            : dcontext(dcontext)
            , instr(instr)
        {
        }
        void *dcontext;
        instr_t *instr;
        ~instr_destroy_t()
        {
            instr_destroy(dcontext, instr);
        }
    };

    instr_t *instr = instr_create(dcontext);
    instr_destroy_t instr_collector(dcontext, instr);

    desc->pc_ = *pc;
    *pc = decode_from_copy(dcontext, *pc, orig_pc, instr);
    if (*pc == nullptr || !instr_valid(instr)) {
        return false;
    }
    if (verbosity > 4) {
        // This is called for look-ahead and look-behind too so we leave the
        // main instr disasm to log_instruction and have high verbosity here.
        instr_set_translation(instr, orig_pc);
        dr_fprintf(STDERR, "<caching for start=" PFX "> ", block_start);
        dr_print_instr(dcontext, STDERR, instr, "");
    }
    desc->next_pc_ = *pc;
    DEBUG_ASSERT(desc->next_pc_ > desc->pc_);
    desc->packed_ = 0;

    bool is_prefetch = instr_is_prefetch(instr);
    bool is_flush = instru_t::instr_is_flush(instr);
    bool reads_memory = instr_reads_memory(instr);
    bool writes_memory = instr_writes_memory(instr);

    if (reads_memory)
        desc->packed_ |= kReadsMemMask;
    if (writes_memory)
        desc->packed_ |= kWritesMemMask;
    if (is_prefetch)
        desc->packed_ |= kIsPrefetchMask;
    if (instru_t::instr_is_flush(instr))
        desc->packed_ |= kIsFlushMask;
    if (instr_is_cti(instr))
        desc->packed_ |= kIsCtiMask;

#ifdef AARCH64
    bool is_dc_zva = instru_t::is_aarch64_dc_zva_instr(instr);
    if (is_dc_zva)
        desc->packed_ |= kIsAarch64DcZvaMask;
#endif

#ifdef X86
    if (instr_is_scatter(instr) || instr_is_gather(instr))
        desc->packed_ |= kIsScatterOrGatherMask;
#endif
    desc->type_ = instru_t::instr_to_instr_type(instr);
    desc->prefetch_type_ = is_prefetch ? instru_t::instr_to_prefetch_type(instr) : 0;
    desc->flush_type_ = is_flush ? instru_t::instr_to_flush_type(instr) : 0;
    desc->length_ = static_cast<byte>(instr_length(dcontext, instr));

    if (reads_memory || writes_memory) {
        for (int i = 0, e = instr_num_srcs(instr); i < e; ++i) {
            opnd_t op = instr_get_src(instr, i);
            if (opnd_is_memory_reference(op))
                desc->mem_srcs_and_dests_.push_back(memref_summary_t(op));
        }
        desc->num_mem_srcs_ = static_cast<uint8_t>(desc->mem_srcs_and_dests_.size());

        for (int i = 0, e = instr_num_dsts(instr); i < e; ++i) {
            opnd_t op = instr_get_dst(instr, i);
            if (opnd_is_memory_reference(op))
                desc->mem_srcs_and_dests_.push_back(memref_summary_t(op));
        }
    }
    return true;
}

const offline_entry_t *
raw2trace_t::get_next_entry(void *tls)
{
    // We do our own buffering to avoid performance problems for some istreams where
    // seekg is slow.  We expect just 1 entry peeked and put back the vast majority of the
    // time, but we use a vector for generality.  We expect our overall performance to
    // be i/o bound (or ISA decode bound) and aren't worried about some extra copies
    // from the vector.
    auto tdata = reinterpret_cast<raw2trace_thread_data_t *>(tls);
    tdata->last_entry_is_split = false;
    if (!tdata->pre_read.empty()) {
        tdata->last_entry = tdata->pre_read[0];
        tdata->pre_read.erase(tdata->pre_read.begin(), tdata->pre_read.begin() + 1);
    } else {
        if (!tdata->thread_file->read((char *)&tdata->last_entry,
                                      sizeof(tdata->last_entry)))
            return nullptr;
    }
    VPRINT(5, "[get_next_entry]: type=%d val=" HEX64_FORMAT_STRING "\n",
           // Some compilers think .addr.type is "int" while others think it's "unsigned
           // long".  We avoid dueling warnings by casting to int.
           static_cast<int>(tdata->last_entry.addr.type),
           // Cast to long to avoid Mac warning on "long long" using "long" format.
           static_cast<uint64>(tdata->last_entry.combined_value));
    return &tdata->last_entry;
}

const offline_entry_t *
raw2trace_t::get_next_entry_keep_prior(void *tls)
{
    auto tdata = reinterpret_cast<raw2trace_thread_data_t *>(tls);
    if (tdata->last_entry_is_split) {
        // Cannot record two live split entries.
        return nullptr;
    }
    VPRINT(4, "Remembering split entry for unreading both at once\n");
    tdata->last_split_first_entry = tdata->last_entry;
    const offline_entry_t *next = get_next_entry(tls);
    // Set this *after* calling get_next_entry as it clears the field.
    tdata->last_entry_is_split = true;
    return next;
}

void
raw2trace_t::unread_last_entry(void *tls)
{
    auto tdata = reinterpret_cast<raw2trace_thread_data_t *>(tls);
    VPRINT(5, "Unreading last entry\n");
    if (tdata->last_entry_is_split) {
        VPRINT(4, "Unreading both parts of split entry at once\n");
        tdata->pre_read.push_back(tdata->last_split_first_entry);
        tdata->last_entry_is_split = false;
    }
    tdata->pre_read.push_back(tdata->last_entry);
}

bool
raw2trace_t::thread_file_at_eof(void *tls)
{
    auto tdata = reinterpret_cast<raw2trace_thread_data_t *>(tls);
    return tdata->pre_read.empty() && tdata->thread_file->eof();
}

std::string
raw2trace_t::append_delayed_branch(void *tls)
{
    auto tdata = reinterpret_cast<raw2trace_thread_data_t *>(tls);
    if (tdata->delayed_branch.empty())
        return "";
    for (const auto &entry : tdata->delayed_branch) {
        if (type_is_instr(static_cast<trace_type_t>(entry.type))) {
            VPRINT(4, "Appending delayed branch pc=" PIFX " for thread %d\n", entry.addr,
                   tdata->index);
            if (tdata->out_archive != nullptr &&
                tdata->cur_chunk_instr_count++ >= chunk_instr_count_) {
                DEBUG_ASSERT(tdata->cur_chunk_instr_count - 1 == chunk_instr_count_);
                std::string error = open_new_chunk(tdata);
                if (!error.empty())
                    return error;
            }
        } else {
            VPRINT(4, "Appending delayed branch tagalong entry type %d for thread %d\n",
                   entry.type, tdata->index);
        }
        if (!tdata->out_file->write(reinterpret_cast<const char *>(&entry),
                                    sizeof(entry)))
            return "Failed to write to output file";
    }
    tdata->delayed_branch.clear();
    return "";
}

trace_entry_t *
raw2trace_t::get_write_buffer(void *tls)
{
    auto tdata = reinterpret_cast<raw2trace_thread_data_t *>(tls);
    return tdata->out_buf.data();
}

std::string
raw2trace_t::emit_new_chunk_header(raw2trace_thread_data_t *tdata)
{
    // Re-emit the last timestamp + cpu from the prior chunk.  We don't
    // need to re-emit the top-level headers to make the chunk self-contained: we'll
    // need to read them from the first chunk to find the chunk size and we can cache
    // them there.  We only re-emit the timestamp and cpu.  On a linear read, we skip
    // over these duplicated headers.
    // We can't use get_write_buffer() because we may be in the middle of
    // processing its contents.
    std::array<trace_entry_t, WRITE_BUFFER_SIZE> local_out_buf;
    byte *buf_base = reinterpret_cast<byte *>(local_out_buf.data());
    byte *buf = buf_base;
    buf +=
        trace_metadata_writer_t::write_timestamp(buf, (uintptr_t)tdata->last_timestamp_);
    buf += trace_metadata_writer_t::write_marker(buf, TRACE_MARKER_TYPE_CPU_ID,
                                                 tdata->last_cpu_);
    CHECK((uint)(buf - buf_base) < WRITE_BUFFER_SIZE, "Too many entries");
    if (!tdata->out_file->write((char *)buf_base, buf - buf_base))
        return "Failed to write to output file";
    return "";
}

std::string
raw2trace_t::open_new_chunk(raw2trace_thread_data_t *tdata)
{
    if (tdata->out_archive == nullptr)
        return "Archive file was not specified";

    log(1, "Creating new chunk #" INT64_FORMAT_STRING "\n", tdata->chunk_count_);

    if (tdata->chunk_count_ != 0) {
        // We emit a chunk footer so we can identify truncation.
        std::array<trace_entry_t, WRITE_BUFFER_SIZE> local_out_buf;
        byte *buf_base = reinterpret_cast<byte *>(local_out_buf.data());
        byte *buf = buf_base;
        buf += trace_metadata_writer_t::write_marker(
            buf, TRACE_MARKER_TYPE_CHUNK_FOOTER,
            static_cast<uintptr_t>(tdata->chunk_count_ - 1));
        CHECK((uint)(buf - buf_base) < WRITE_BUFFER_SIZE, "Too many entries");
        if (!tdata->out_file->write((char *)buf_base, buf - buf_base))
            return "Failed to write to output file";
    }

    std::ostringstream stream;
    stream << TRACE_CHUNK_PREFIX << std::setfill('0') << std::setw(4)
           << tdata->chunk_count_;
    std::string error = tdata->out_archive->open_new_component(stream.str());
    if (!error.empty())
        return error;
    tdata->cur_chunk_instr_count = 0;
    ++tdata->chunk_count_;
    if (tdata->chunk_count_ == 1)
        return "";

    error = emit_new_chunk_header(tdata);
    if (!error.empty())
        return error;

    // TODO i#5520: Once we emit encodings, we need to clear the encoding cache
    // here so that each chunk is self-contained.

    // TODO i#5538: Add a virtual-to-physical cache and clear it here.
    // We'll need to add a routine for trace_converter_t to call to query our cache --
    // or we can put the cache in trace_converter_t and have it clear the cache via
    // a new new-chunk return value from write() and append_delayed_branch().
    // Insertion of v2p markers in all but the first chunk will need to prepend
    // them to the instr after observing its memref: we may want to reserve the
    // first out_buf slot to avoid a memmove.

    return "";
}

std::string
raw2trace_t::write(void *tls, const trace_entry_t *start, const trace_entry_t *end)
{
    auto tdata = reinterpret_cast<raw2trace_thread_data_t *>(tls);
    if (tdata->out_archive != nullptr) {
        for (const trace_entry_t *it = start; it < end; ++it) {
            if (it->type == TRACE_TYPE_MARKER) {
                if (it->size == TRACE_MARKER_TYPE_TIMESTAMP)
                    tdata->last_timestamp_ = it->addr;
                else if (it->size == TRACE_MARKER_TYPE_CPU_ID)
                    tdata->last_cpu_ = static_cast<uint>(it->addr);
                continue;
            }
            if (!type_is_instr(static_cast<trace_type_t>(it->type)))
                continue;
            // We wait until we're past the final instr to write, to ensure we
            // get all its memrefs.  (We will put function markers for entry in the
            // prior chunk too: we live with that.)
            //
            // TODO i#5538: Add instruction counts to the view tool and verify we
            // have the right precise count -- by having an option to not skip the
            // duplicated timestamp in the reader?
            if (tdata->cur_chunk_instr_count++ >= chunk_instr_count_) {
                DEBUG_ASSERT(tdata->cur_chunk_instr_count - 1 == chunk_instr_count_);
                if (!tdata->out_file->write(reinterpret_cast<const char *>(start),
                                            reinterpret_cast<const char *>(it) -
                                                reinterpret_cast<const char *>(start)))
                    return "Failed to write to output file";
                std::string error = open_new_chunk(tdata);
                if (!error.empty())
                    return error;
                start = it;
            }
        }
    }
    if (!tdata->out_file->write(reinterpret_cast<const char *>(start),
                                reinterpret_cast<const char *>(end) -
                                    reinterpret_cast<const char *>(start)))
        return "Failed to write to output file";
    return "";
}

std::string
raw2trace_t::write_delayed_branches(void *tls, const trace_entry_t *start,
                                    const trace_entry_t *end)
{
    auto tdata = reinterpret_cast<raw2trace_thread_data_t *>(tls);
    for (const trace_entry_t *it = start; it < end; ++it)
        tdata->delayed_branch.push_back(*it);
    return "";
}

std::string
raw2trace_t::write_footer(void *tls)
{
    auto tdata = reinterpret_cast<raw2trace_thread_data_t *>(tls);
    trace_entry_t entry;
    entry.type = TRACE_TYPE_FOOTER;
    entry.size = 0;
    entry.addr = 0;
    if (!tdata->out_file->write((char *)&entry, sizeof(entry)))
        return "Failed to write footer to output file";
    return "";
}

std::string
raw2trace_t::on_thread_end(void *tls)
{
    auto tdata = reinterpret_cast<raw2trace_thread_data_t *>(tls);
    if (get_next_entry(tdata) != nullptr || !thread_file_at_eof(tdata))
        return "Footer is not the final entry";
    return write_footer(tdata);
}

void
raw2trace_t::log(uint level, const char *fmt, ...)
{
    if (verbosity_ >= level) {
        va_list args;
        va_start(args, fmt);
        VPRINT_HEADER();
        vfprintf(stderr, fmt, args);
#ifdef WINDOWS
        // We fflush for Windows cygwin where stderr is not flushed.
        fflush(stderr);
#endif
        va_end(args);
    }
}

void
raw2trace_t::log_instruction(uint level, app_pc decode_pc, app_pc orig_pc)
{
    if (verbosity_ >= level) {
        disassemble_from_copy(dcontext_, decode_pc, orig_pc, STDOUT, true /*pc*/,
                              false /*bytes*/);
    }
}

void
raw2trace_t::set_prev_instr_rep_string(void *tls, bool value)
{
    auto tdata = reinterpret_cast<raw2trace_thread_data_t *>(tls);
    tdata->prev_instr_was_rep_string = value;
}

bool
raw2trace_t::was_prev_instr_rep_string(void *tls)
{
    auto tdata = reinterpret_cast<raw2trace_thread_data_t *>(tls);
    return tdata->prev_instr_was_rep_string;
}

int
raw2trace_t::get_version(void *tls)
{
    auto tdata = reinterpret_cast<raw2trace_thread_data_t *>(tls);
    return tdata->version;
}

size_t
raw2trace_t::get_cache_line_size(void *tls)
{
    auto tdata = reinterpret_cast<raw2trace_thread_data_t *>(tls);
    return tdata->cache_line_size;
}

offline_file_type_t
raw2trace_t::get_file_type(void *tls)
{
    auto tdata = reinterpret_cast<raw2trace_thread_data_t *>(tls);
    return tdata->file_type;
}

std::string
raw2trace_t::get_syscall_pt_trace_dir(void *tls)
{
    auto tdata = reinterpret_cast<raw2trace_thread_data_t *>(tls);
    return tdata->syscall_pt_trace_dir;
}

raw2trace_t::raw2trace_t(const char *module_map,
                         const std::vector<std::istream *> &thread_files,
                         const std::vector<std::ostream *> &out_files,
                         const std::vector<archive_ostream_t *> &out_archives,
                         file_t encoding_file, void *dcontext, unsigned int verbosity,
<<<<<<< HEAD
                         int worker_count, const std::string &syscall_pt_trace_dir,
                         const std::string &alt_module_dir)
=======
                         int worker_count, const std::string &alt_module_dir,
                         uint64_t chunk_instr_count)
>>>>>>> 6e69f2a9
    : trace_converter_t(dcontext)
    , worker_count_(worker_count)
    , user_process_(nullptr)
    , user_process_data_(nullptr)
    , modmap_(module_map)
    , encoding_file_(encoding_file)
    , verbosity_(verbosity)
    , syscall_pt_trace_dir_(syscall_pt_trace_dir)
    , alt_module_dir_(alt_module_dir)
    , chunk_instr_count_(chunk_instr_count)
{
    // Exactly one of out_files and out_archives should be non-empty.
    // If thread_files is not empty it must match the input size.
    if ((!out_files.empty() && !out_archives.empty()) ||
        (out_files.empty() && out_archives.empty()) ||
        (!thread_files.empty() &&
         out_files.size() + out_archives.size() != thread_files.size())) {
        VPRINT(0, "Invalid input and output file lists\n");
        return;
    }
    if (dcontext == NULL) {
#ifdef ARM
        // We keep the mode at ARM and rely on LSB=1 offsets in the modoffs fields
        // to trigger Thumb decoding.
        dr_set_isa_mode(dcontext, DR_ISA_ARM_A32, NULL);
#endif
    }
    thread_data_.resize(thread_files.size());
    for (size_t i = 0; i < thread_data_.size(); ++i) {
        thread_data_[i].index = static_cast<int>(i);
        thread_data_[i].thread_file = thread_files[i];
<<<<<<< HEAD
        thread_data_[i].out_file = out_files[i];
        thread_data_[i].syscall_pt_trace_dir = syscall_pt_trace_dir_;
=======
        if (out_files.empty()) {
            thread_data_[i].out_archive = out_archives[i];
            // Set out_file too for code that doesn't care which it writes to.
            thread_data_[i].out_file = out_archives[i];
            open_new_chunk(&thread_data_[i]);
        } else {
            thread_data_[i].out_archive = nullptr;
            thread_data_[i].out_file = out_files[i];
        }
>>>>>>> 6e69f2a9
    }
    // Since we know the traced-thread count up front, we use a simple round-robin
    // static work assigment.  This won't be as load balanced as a dynamic work
    // queue but it is much simpler.
    if (worker_count_ < 0) {
        worker_count_ = std::thread::hardware_concurrency();
        if (worker_count_ > kDefaultJobMax)
            worker_count_ = kDefaultJobMax;
    }
    int cache_count = worker_count_;
    if (worker_count_ > 0) {
        worker_tasks_.resize(worker_count_);
        int worker = 0;
        for (size_t i = 0; i < thread_data_.size(); ++i) {
            VPRINT(2, "Worker %d assigned trace thread %zd\n", worker, i);
            worker_tasks_[worker].push_back(&thread_data_[i]);
            thread_data_[i].worker = worker;
            worker = (worker + 1) % worker_count_;
        }
    } else
        cache_count = 1;
    decode_cache_.reserve(cache_count);
    for (int i = 0; i < cache_count; ++i)
        decode_cache_.emplace_back(cache_count);
}

raw2trace_t::~raw2trace_t()
{
    module_mapper_.reset();
}

bool
trace_metadata_reader_t::is_thread_start(const offline_entry_t *entry,
                                         OUT std::string *error, OUT int *version,
                                         OUT offline_file_type_t *file_type)
{
    *error = "";
    if (entry->extended.type != OFFLINE_TYPE_EXTENDED ||
        (entry->extended.ext != OFFLINE_EXT_TYPE_HEADER_DEPRECATED &&
         entry->extended.ext != OFFLINE_EXT_TYPE_HEADER)) {
        return false;
    }
    int ver;
    offline_file_type_t type;
    if (entry->extended.ext == OFFLINE_EXT_TYPE_HEADER_DEPRECATED) {
        ver = static_cast<int>(entry->extended.valueA);
        type = static_cast<offline_file_type_t>(entry->extended.valueB);
        if (ver >= OFFLINE_FILE_VERSION_HEADER_FIELDS_SWAP)
            return false;
    } else {
        ver = static_cast<int>(entry->extended.valueB);
        type = static_cast<offline_file_type_t>(entry->extended.valueA);
        if (ver < OFFLINE_FILE_VERSION_HEADER_FIELDS_SWAP)
            return false;
    }
    if (version != nullptr)
        *version = ver;
    if (file_type != nullptr)
        *file_type = type;
    if (ver < OFFLINE_FILE_VERSION_OLDEST_SUPPORTED || ver > OFFLINE_FILE_VERSION) {
        std::stringstream ss;
        ss << "Version mismatch: found " << ver << " but we require between "
           << OFFLINE_FILE_VERSION_OLDEST_SUPPORTED << " and " << OFFLINE_FILE_VERSION;
        *error = ss.str();
        return false;
    }
    if (TESTANY(OFFLINE_FILE_TYPE_ARCH_ALL, type) &&
        !TESTANY(build_target_arch_type(), type)) {
        std::stringstream ss;
        ss << "Architecture mismatch: trace recorded on " << trace_arch_string(type)
           << " but tools built for " << trace_arch_string(build_target_arch_type());
        *error = ss.str();
        return false;
    }
    return true;
}

std::string
trace_metadata_reader_t::check_entry_thread_start(const offline_entry_t *entry)
{
    std::string error;
    if (is_thread_start(entry, &error, nullptr, nullptr))
        return "";
    if (error.empty())
        return "Thread log file is corrupted: missing version entry";
    return error;
}

drmemtrace_status_t
drmemtrace_get_timestamp_from_offline_trace(const void *trace, size_t trace_size,
                                            OUT uint64 *timestamp)
{
    if (trace == nullptr || timestamp == nullptr)
        return DRMEMTRACE_ERROR_INVALID_PARAMETER;

    const offline_entry_t *offline_entries =
        reinterpret_cast<const offline_entry_t *>(trace);
    size_t size = trace_size / sizeof(offline_entry_t);
    if (size < 1)
        return DRMEMTRACE_ERROR_INVALID_PARAMETER;

    std::string error;
    if (!trace_metadata_reader_t::is_thread_start(offline_entries, &error, nullptr,
                                                  nullptr) &&
        !error.empty())
        return DRMEMTRACE_ERROR_INVALID_PARAMETER;
    size_t timestamp_pos = 0;
    while (timestamp_pos < size &&
           offline_entries[timestamp_pos].timestamp.type != OFFLINE_TYPE_TIMESTAMP) {
        if (timestamp_pos > 15) // Something is wrong if we've gone this far.
            return DRMEMTRACE_ERROR_INVALID_PARAMETER;
        // We only expect header-type entries.
        int type = offline_entries[timestamp_pos].tid.type;
        if (type != OFFLINE_TYPE_THREAD && type != OFFLINE_TYPE_PID &&
            type != OFFLINE_TYPE_EXTENDED)
            return DRMEMTRACE_ERROR_INVALID_PARAMETER;
        ++timestamp_pos;
    }
    if (timestamp_pos == size)
        return DRMEMTRACE_ERROR_INVALID_PARAMETER;

    *timestamp = offline_entries[timestamp_pos].timestamp.usec;
    return DRMEMTRACE_SUCCESS;
}

void
raw2trace_t::add_to_statistic(void *tls, raw2trace_statistic_t stat, int value)
{
    auto tdata = reinterpret_cast<raw2trace_thread_data_t *>(tls);
    switch (stat) {
    case RAW2TRACE_STAT_COUNT_ELIDED: tdata->count_elided += value; break;
    default: DR_ASSERT(false);
    }
}

uint64
raw2trace_t::get_statistic(raw2trace_statistic_t stat)
{
    switch (stat) {
    case RAW2TRACE_STAT_COUNT_ELIDED: return count_elided_;
    default: DR_ASSERT(false); return 0;
    }
}<|MERGE_RESOLUTION|>--- conflicted
+++ resolved
@@ -1308,13 +1308,8 @@
                          const std::vector<std::ostream *> &out_files,
                          const std::vector<archive_ostream_t *> &out_archives,
                          file_t encoding_file, void *dcontext, unsigned int verbosity,
-<<<<<<< HEAD
                          int worker_count, const std::string &syscall_pt_trace_dir,
-                         const std::string &alt_module_dir)
-=======
-                         int worker_count, const std::string &alt_module_dir,
-                         uint64_t chunk_instr_count)
->>>>>>> 6e69f2a9
+                         const std::string &alt_module_dir, uint64_t chunk_instr_count)
     : trace_converter_t(dcontext)
     , worker_count_(worker_count)
     , user_process_(nullptr)
@@ -1346,10 +1341,6 @@
     for (size_t i = 0; i < thread_data_.size(); ++i) {
         thread_data_[i].index = static_cast<int>(i);
         thread_data_[i].thread_file = thread_files[i];
-<<<<<<< HEAD
-        thread_data_[i].out_file = out_files[i];
-        thread_data_[i].syscall_pt_trace_dir = syscall_pt_trace_dir_;
-=======
         if (out_files.empty()) {
             thread_data_[i].out_archive = out_archives[i];
             // Set out_file too for code that doesn't care which it writes to.
@@ -1359,7 +1350,7 @@
             thread_data_[i].out_archive = nullptr;
             thread_data_[i].out_file = out_files[i];
         }
->>>>>>> 6e69f2a9
+        thread_data_[i].syscall_pt_trace_dir = syscall_pt_trace_dir_;
     }
     // Since we know the traced-thread count up front, we use a simple round-robin
     // static work assigment.  This won't be as load balanced as a dynamic work
