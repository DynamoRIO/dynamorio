--- conflicted
+++ resolved
@@ -44,11 +44,8 @@
 // To support installation of headers for analysis tools into a single
 // separate directory we omit common/ here and rely on -I.
 #include "memref.h"
-<<<<<<< HEAD
+#include "memtrace_stream.h"
 #include "trace_entry.h"
-=======
-#include "memtrace_stream.h"
->>>>>>> f1c64f6f
 #include <string>
 
 /**
@@ -187,31 +184,9 @@
         return "";
     }
     /**
-<<<<<<< HEAD
-     * Invoked once for each trace shard prior to calling parallel_shard_memref() for
-     * that shard, this allows a tool to create data local to a shard.  The \p
-     * shard_index is a unique identifier allowing shard data to be stored into a
-     * global table if desired (typically for aggregation use in print_results()).
-     * The \p worker_data is the return value of parallel_worker_init() for the
-     * worker thread who will exclusively operate on this shard.  The return value
-     * here will be passed to each invocation of parallel_shard_memref() for that
-     * same shard. The \p shard_suffix uniquely identifies the shard; it is set to
-     * the base name of file on disk that stores the shard's data.
-     */
-    virtual void *
-    parallel_shard_init_ex(int shard_index, void *worker_data,
-                           const std::string &shard_suffix)
-    {
-        /* Ignore shard_suffix by default, for backward compatibility. */
-        return parallel_shard_init(shard_index, worker_data);
-    }
-    /**
-     * Deprecated: Use parallel_shard_init_ex instead.
-=======
      * \deprecated The parallel_shard_init_stream() is what is called by the analyzer;
      * this function is only called if the default implementation of
      * parallel_shard_init_stream() is left in place and it calls this version.
->>>>>>> f1c64f6f
      */
     virtual void *
     parallel_shard_init(int shard_index, void *worker_data)
