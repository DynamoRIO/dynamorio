--- conflicted
+++ resolved
@@ -275,11 +275,8 @@
         }
         if (cur_ref_.marker.marker_type == TRACE_MARKER_TYPE_TIMESTAMP) {
             last_timestamp_instr_count_ = cur_instr_count_;
-<<<<<<< HEAD
             last_timestamp_ = cur_ref_.marker.marker_value;
-        } else if (cur_ref_.marker.marker_type == TRACE_MARKER_TYPE_CHUNK_INSTR_COUNT)
-=======
-        else if (cur_ref_.marker.marker_type == TRACE_MARKER_TYPE_VERSION)
+        } else if (cur_ref_.marker.marker_type == TRACE_MARKER_TYPE_VERSION)
             version_ = cur_ref_.marker.marker_value;
         else if (cur_ref_.marker.marker_type == TRACE_MARKER_TYPE_FILETYPE) {
             filetype_ = cur_ref_.marker.marker_value;
@@ -290,7 +287,6 @@
         else if (cur_ref_.marker.marker_type == TRACE_MARKER_TYPE_PAGE_SIZE)
             page_size_ = cur_ref_.marker.marker_value;
         else if (cur_ref_.marker.marker_type == TRACE_MARKER_TYPE_CHUNK_INSTR_COUNT)
->>>>>>> 5ef7b9e4
             chunk_instr_count_ = cur_ref_.marker.marker_value;
         break;
     default:
