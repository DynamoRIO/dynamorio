--- conflicted
+++ resolved
@@ -57,246 +57,6 @@
 namespace dynamorio {
 namespace drmemtrace {
 
-<<<<<<< HEAD
-#ifndef DR_PARAM_OUT
-#    define DR_PARAM_OUT /* just a marker */
-#endif
-
-#ifdef DEBUG
-#    define VPRINT(reader, level, ...)                            \
-        do {                                                      \
-            if ((reader)->verbosity_ >= (level)) {                \
-                fprintf(stderr, "%s ", (reader)->output_prefix_); \
-                fprintf(stderr, __VA_ARGS__);                     \
-            }                                                     \
-        } while (0)
-// clang-format off
-#    define UNUSED(x) /* nothing */
-// clang-format on
-#else
-#    define VPRINT(reader, level, ...) /* nothing */
-#    define UNUSED(x) ((void)(x))
-#endif
-
-=======
->>>>>>> 78998c22
-/**
- * Queue of #dynamorio::drmemtrace::trace_entry_t that have been read from the
- * input but are yet to be processed by the reader.
- *
- * These entries may have been:
- * - read in advance to allow us to figure out the next continuous pc in the
- *   trace.
- * - read in advance to allow the reader to figure out when a skip operation
- *   is complete (i.e., the post-skip instr entry)
- * - read in advance header markers to figure out the stream tid and pid.
- * - synthesized by the reader on a skip event (like the timestamp and cpu
- *   markers).
- */
-class entry_queue_t {
-public:
-    /**
-     * Removes all entries from the queue.
-     */
-    void
-    clear();
-    /**
-     * Returns whether the queue is empty.
-     */
-    bool
-    empty();
-    /**
-     * Returns whether the queue is non-empty and has some record that tells us
-     * the next continuous pc in the trace after the record in the front.
-     */
-    bool
-    has_record_and_next_pc_after_front();
-    /**
-     * Adds the given #dynamorio::drmemtrace::trace_entry_t to the front of the
-     * queue. This entry may have been synthesized by the reader (e.g., the timestamp
-     * and cpu entries are synthesized after a skip), or the reader may have decided
-     * it does not want to process it yet (e.g., the first instruction after a skip).
-     *
-     * If this operation changes the next pc in the trace, next_trace_pc will be updated.
-     */
-    void
-    push_front(const trace_entry_t &entry, uint64_t &next_trace_pc);
-    /**
-     * Returns the next entry from the queue in the entry arg, and the next
-     * continuous pc in the trace in the next_pc arg if it exists or zero
-     * otherwise.
-     */
-    void
-    pop_front(trace_entry_t &entry, uint64_t &next_pc);
-    /**
-     * Adds the given #dynamorio::drmemtrace::trace_entry_t that was read from
-     * the input ahead of its time to the back of the queue.
-     *
-     * Note that for trace entries that need to be added back to the queue by
-     * the #dynamorio::drmemtrace::reader_t,
-     * #dynamorio::drmemtrace::record_reader_t, or their derived classes (maybe
-     * because the entry cannot be returned just yet by the reader), the push_front
-     * API should be used, as there may be many readahead entries already
-     * in this queue.
-     */
-    void
-    push_back(const trace_entry_t &entry);
-
-    /**
-     * Returns whether the given #dynamorio::drmemtrace::trace_entry_t has a PC, and if
-     * so, sets it at the given *pc.
-     */
-    static bool
-    entry_has_pc(const trace_entry_t &entry, uint64_t *pc = nullptr);
-
-private:
-    // Trace entries queued up to be returned.
-    std::deque<trace_entry_t> entries_;
-    // PCs for the trace entries in entries_ that have a PC (see entry_has_pc()). This
-    // allows efficient lookup of the next trace pc.
-    // The elements here will be in the same order as the corresponding one in entries_,
-    // but there may not be an element here for each one in entries_.
-    std::deque<uint64_t> pcs_;
-};
-
-/**
- * Base class for #dynamorio::drmemtrace:reader_t and
- * #dynamorio::drmemtrace::record_reader_t. This contains some interfaces and
- * implementations that are shared between the two types of readers.
- *
- * This base class is intended for logic close to reading the entries, and the
- * reader interface common to the two types of readers; not so much for
- * reader-specific logic for what to do with the entries.
- *
- * TODO i#5727: Can we potentially move other logic or interface definitions here?
- */
-class reader_base_t : public memtrace_stream_t {
-public:
-    reader_base_t() = default;
-    reader_base_t(int online, int verbosity, const char *output_prefix);
-    virtual ~reader_base_t()
-    {
-    }
-
-    /**
-     * Initializes various state for the reader. E.g., subclasses should remember to
-     * set at_eof_ as required here.
-     *
-     * May block.
-     */
-    virtual bool
-    init() = 0;
-
-    bool
-    operator==(const reader_base_t &rhs) const;
-    bool
-    operator!=(const reader_base_t &rhs) const;
-
-protected:
-    /**
-     * Returns the next entry for this reader.
-     *
-     * If it returns nullptr, it will set the EOF bit to distinguish end-of-file from an
-     * error in the at_eof_ data member.
-     *
-     * Also sets the next continuous pc in the trace at the next_trace_pc_ data member.
-     *
-     * An invocation of this API may or may not cause an actual read from the underlying
-     * source using the derived class implementation of
-     * #dynamorio::drmemtrace::reader_base_t::read_next_entry().
-     */
-    trace_entry_t *
-    get_next_entry();
-
-    /**
-     * Returns whether the reader is operating in the online mode, which involves reading
-     * trace entries from an IPC pipe, as opposed to reading them from a more persistent
-     * media like a file on a disk.
-     */
-    bool
-    is_online();
-
-    /**
-     * Clears all #dynamorio::drmemtrace::trace_entry_t that are buffered in the
-     * #dynamorio::drmemtrace::entry_queue_t, either for read-ahead or deliberately using
-     * #dynamorio::drmemtrace::reader_base_t::queue_to_return_next().
-     */
-    void
-    clear_entry_queue();
-
-    /**
-     * Adds the given entries to the #dynamorio::drmemtrace::entry_queue_t to be returned
-     * from the next call to #dynamorio::drmemtrace::reader_base_t::get_next_entry()
-     * in the same order as the provided queue.
-     *
-     * If this routine is used another time, before all records from the prior invocation
-     * are passed on to the user, the records queued in the later call will be returned
-     * first.
-     */
-    void
-    queue_to_return_next(std::queue<trace_entry_t> &queue);
-
-    /**
-     * Denotes whether the reader is at EOF.
-     *
-     * This should be set to false by subclasses in init() and set back to true when
-     * actual EOF is hit.
-     *
-     * Following typical stream iterator convention, the default constructor
-     * produces an EOF object.
-     */
-    bool at_eof_ = true;
-
-    int verbosity_ = 0;
-    const char *output_prefix_ = "[reader_base_t]";
-
-    /**
-     * Used to hold the memory corresponding to #dynamorio::drmemtrace::trace_entry_t*
-     * returned by #dynamorio::drmemtrace::reader_base_t::get_next_entry() and
-     * #dynamorio::drmemtrace::reader_base_t::read_next_entry() in some cases.
-     */
-    trace_entry_t entry_copy_;
-
-    /**
-     * Holds the next continuous pc in the trace, which may either be the pc of the
-     * next instruction or the value of the next #TRACE_MARKER_TYPE_KERNEL_EVENT marker.
-     *
-     * This is set to its proper value when the
-     * #dynamorio::drmemtrace::reader_base_t::get_next_entry() API returns.
-     */
-    uint64_t next_trace_pc_ = 0;
-
-private:
-    /**
-     * This reads the next single entry from the underlying single stream of entries.
-     *
-     * If it returns nullptr, it will set the EOF bit to distinguish end-of-file from an
-     * error.
-     *
-     * This is used only by #dynamorio::drmemtrace::reader_base_t::get_next_entry(),
-     * as and when needed to access the underlying source of entries. Subclasses that
-     * need the next entry should use
-     * #dynamorio::drmemtrace::reader_base_t::get_next_entry() instead.
-     */
-    virtual trace_entry_t *
-    read_next_entry() = 0;
-
-    /**
-     * We store into this queue records already read from the input but not
-     * yet returned to the iterator. E.g., #dynamorio::drmemtrace::reader_t
-     * needs to read ahead when skipping to include the post-instr records,
-     * and #dynamorio::drmemtrace::reader_base_t may read-ahead records from
-     * the input source to discover the next continuous pc in the trace.
-     */
-    entry_queue_t queue_;
-
-    bool online_ = true;
-
-    // State of the underlying trace entry source.
-    bool at_null_internal_ = false;
-    bool at_eof_internal_ = false;
-};
-
 /**
  * Iterator over #dynamorio::drmemtrace::memref_t trace entries. This class converts a
  * trace (offline or online) into a stream of #dynamorio::drmemtrace::memref_t entries. It
@@ -305,8 +65,6 @@
  */
 class reader_t : public reader_base_t {
 public:
-<<<<<<< HEAD
-=======
     // Ensure derived classes operate as a proper C++ iterator in all circumstances.
     using iterator_category = std::input_iterator_tag;
     using difference_type = std::ptrdiff_t;
@@ -314,7 +72,6 @@
     using pointer = value_type *;
     using reference = value_type &;
 
->>>>>>> 78998c22
     reader_t()
         : reader_base_t()
     {
