/* **********************************************************
 * Copyright (c) 2016-2020 Google, Inc.  All rights reserved.
 * **********************************************************/

/*
 * Redistribution and use in source and binary forms, with or without
 * modification, are permitted provided that the following conditions are met:
 *
 * * Redistributions of source code must retain the above copyright notice,
 *   this list of conditions and the following disclaimer.
 *
 * * Redistributions in binary form must reproduce the above copyright notice,
 *   this list of conditions and the following disclaimer in the documentation
 *   and/or other materials provided with the distribution.
 *
 * * Neither the name of Google, Inc. nor the names of its contributors may be
 *   used to endorse or promote products derived from this software without
 *   specific prior written permission.
 *
 * THIS SOFTWARE IS PROVIDED BY THE COPYRIGHT HOLDERS AND CONTRIBUTORS "AS IS"
 * AND ANY EXPRESS OR IMPLIED WARRANTIES, INCLUDING, BUT NOT LIMITED TO, THE
 * IMPLIED WARRANTIES OF MERCHANTABILITY AND FITNESS FOR A PARTICULAR PURPOSE
 * ARE DISCLAIMED. IN NO EVENT SHALL VMWARE, INC. OR CONTRIBUTORS BE LIABLE
 * FOR ANY DIRECT, INDIRECT, INCIDENTAL, SPECIAL, EXEMPLARY, OR CONSEQUENTIAL
 * DAMAGES (INCLUDING, BUT NOT LIMITED TO, PROCUREMENT OF SUBSTITUTE GOODS OR
 * SERVICES; LOSS OF USE, DATA, OR PROFITS; OR BUSINESS INTERRUPTION) HOWEVER
 * CAUSED AND ON ANY THEORY OF LIABILITY, WHETHER IN CONTRACT, STRICT
 * LIABILITY, OR TORT (INCLUDING NEGLIGENCE OR OTHERWISE) ARISING IN ANY WAY
 * OUT OF THE USE OF THIS SOFTWARE, EVEN IF ADVISED OF THE POSSIBILITY OF SUCH
 * DAMAGE.
 */

/* file_reader: obtains memory streams from DR clients running in
 * application processes and presents them via an interator interface
 * to the cache simulator.
 */

#ifndef _FILE_READER_H_
#define _FILE_READER_H_ 1

#include <string.h>
#include <fstream>
#include <queue>
#include <vector>
#include "reader.h"
#include "memref.h"
#include "directory_iterator.h"
#include "trace_entry.h"

#ifndef ZHEX64_FORMAT_STRING
/* We avoid dr_defines.h to keep this code separated and simpler for using with
 * external code.
 */
#    ifdef WINDOWS
#        define ZHEX64_FORMAT_STRING "%016I64x"
#    else
#        if defined(__i386__) || defined(__arm__) || defined(__APPLE__)
#            define ZHEX64_FORMAT_STRING "%016llx"
#        else
#            define ZHEX64_FORMAT_STRING "%016lx"
#        endif
#    endif
#endif

/* We templatize on the file type itself for specializing for compression and
 * other different types.  An alternative would be to require a std::istream
 * interface and add gzip_istream_t (paralleling gzip_ostream_t used for
 * raw2trace).
 */
template <typename T> class file_reader_t : public reader_t {
public:
    file_reader_t()
    {
    }
    file_reader_t(const std::string &path, int verbosity = 0)
        : reader_t(verbosity, "[file_reader]")
        , input_path_(path)
    {
    }
    explicit file_reader_t(const std::vector<std::string> &path_list, int verbosity = 0)
        : reader_t(verbosity, "[file_reader]")
        , input_path_list_(path_list)
    {
    }
    virtual ~file_reader_t();
    bool
    init() override
    {
        at_eof_ = false;
        if (!open_input_files())
            return false;
        ++*this;
        return true;
    }

    virtual bool
    is_complete();

protected:
    bool
    read_next_thread_entry(size_t thread_index, OUT trace_entry_t *entry,
                           OUT bool *eof) override;

    virtual bool
    open_single_file(const std::string &path);

    virtual bool
    open_input_files()
    {
        if (!input_path_list_.empty()) {
            for (const std::string &path : input_path_list_) {
                if (!open_single_file(path)) {
                    ERRMSG("Failed to open %s\n", path.c_str());
                    return false;
                }
            }
        } else if (directory_iterator_t::is_directory(input_path_)) {
            VPRINT(this, 1, "Iterating directory %s\n", input_path_.c_str());
            directory_iterator_t end;
            directory_iterator_t iter(input_path_);
            if (!iter) {
                ERRMSG("Failed to list directory %s: %s", input_path_.c_str(),
                       iter.error_string().c_str());
                return false;
            }
            for (; iter != end; ++iter) {
                std::string fname = *iter;
                if (fname == "." || fname == "..")
                    continue;
                // Skip the auxiliary files.
                if (fname == DRMEMTRACE_MODULE_LIST_FILENAME ||
                    fname == DRMEMTRACE_FUNCTION_LIST_FILENAME)
                    continue;
                VPRINT(this, 2, "Found file %s\n", fname.c_str());
                if (!open_single_file(input_path_ + DIRSEP + fname)) {
                    ERRMSG("Failed to open %s\n", fname.c_str());
                    return false;
                }
            }
        } else {
            if (!open_single_file(input_path_)) {
                ERRMSG("Failed to open %s\n", input_path_.c_str());
                return false;
            }
        }
        if (input_files_.empty()) {
            ERRMSG("No thread files found.");
            return false;
        }

        thread_count_ = input_files_.size();
        queues_.resize(input_files_.size());
        tids_.resize(input_files_.size());
        timestamps_.resize(input_files_.size());
        times_.resize(input_files_.size(), 0);
        // We can't take the address of a vector<bool> element so we use a raw array.
        thread_eof_ = new bool[input_files_.size()];
        memset(thread_eof_, 0, input_files_.size() * sizeof(*thread_eof_));

        // First read the tid and pid entries which precede any timestamps_.
        // We hand out the tid to the output on every thread switch, and the pid
        // the very first time for the thread.
<<<<<<< HEAD
        trace_entry_t header, next, pid;
=======
        trace_entry_t header, next, pid = {};
>>>>>>> 8da4e78f
        for (index_ = 0; index_ < input_files_.size(); ++index_) {
            if (!read_next_thread_entry(index_, &header, &thread_eof_[index_]) ||
                header.type != TRACE_TYPE_HEADER || header.addr != TRACE_ENTRY_VERSION) {
                ERRMSG("Invalid header for input file #%zu\n", index_);
                return false;
            }
            // Read the meta entries until we hit the pid.
            while (read_next_thread_entry(index_, &next, &thread_eof_[index_])) {
                if (next.type == TRACE_TYPE_PID) {
                    // We assume the pid entry is the last, right before the timestamp.
                    pid = next;
                    break;
                } else if (next.type == TRACE_TYPE_THREAD)
                    tids_[index_] = next;
                else if (next.type == TRACE_TYPE_MARKER)
                    queues_[index_].push(next);
                else {
                    ERRMSG("Unexpected trace sequence for input file #%zu\n", index_);
                    return false;
                }
            }
            VPRINT(this, 2, "Read thread #%zd header: ver=%zu, pid=%zu, tid=%zu\n",
                   index_, header.addr, pid.addr, tids_[index_].addr);
            // The reader expects us to own the header and pass the tid as
            // the first entry.
            queues_[index_].push(tids_[index_]);
            queues_[index_].push(pid);
        }
        index_ = input_files_.size();

        return true;
    }

    trace_entry_t *
    read_next_entry() override
    {
        // We read the thread files simultaneously in lockstep and merge them into
        // a single interleaved stream in timestamp order.
        // When a thread file runs out we leave its times_[] entry as 0 and its file at
        // eof.
        while (thread_count_ > 0) {
            if (index_ >= input_files_.size()) {
                // Pick the next thread by looking for the smallest timestamp.
                uint64_t min_time = 0xffffffffffffffff;
                size_t next_index = 0;
                for (size_t i = 0; i < times_.size(); ++i) {
                    if (times_[i] == 0 && !thread_eof_[i]) {
                        if (!read_next_thread_entry(i, &timestamps_[i],
                                                    &thread_eof_[i])) {
                            ERRMSG("Failed to read from input file #%zu\n", i);
                            return nullptr;
                        }
                        if (timestamps_[i].type != TRACE_TYPE_MARKER &&
                            timestamps_[i].size != TRACE_MARKER_TYPE_TIMESTAMP) {
                            ERRMSG("Missing timestamp entry in input file #%zu\n", i);
                            return nullptr;
                        }
                        times_[i] = timestamps_[i].addr;
                        VPRINT(this, 3,
                               "Thread #%zu timestamp is @0x" ZHEX64_FORMAT_STRING "\n",
                               i, times_[i]);
                    }
                    if (times_[i] != 0 && times_[i] < min_time) {
                        min_time = times_[i];
                        next_index = i;
                    }
                }
                VPRINT(this, 2,
                       "Next thread in timestamp order is #%zu @0x" ZHEX64_FORMAT_STRING
                       "\n",
                       next_index, times_[next_index]);
                index_ = next_index;
                times_[index_] = 0; // Read from file for this thread's next timestamp.
                // If the queue is not empty, it should contain the initial tid;pid.
                if ((queues_[index_].empty() ||
                     queues_[index_].front().type != TRACE_TYPE_THREAD) &&
                    // For a single thread (or already-interleaved file) we do not need
                    // thread entries before each timestamp.
                    input_files_.size() > 1)
                    queues_[index_].push(tids_[index_]);
                queues_[index_].push(timestamps_[index_]);
            }
            if (!queues_[index_].empty()) {
                entry_copy_ = queues_[index_].front();
                queues_[index_].pop();
                return &entry_copy_;
            }
            VPRINT(this, 4, "About to read thread #%zu\n", index_);
            if (!read_next_thread_entry(index_, &entry_copy_, &thread_eof_[index_])) {
                if (thread_eof_[index_]) {
                    VPRINT(this, 2, "Thread #%zu at eof\n", index_);
                    --thread_count_;
                    if (thread_count_ == 0) {
                        VPRINT(this, 2, "All threads at eof\n");
                        at_eof_ = true;
                        break;
                    }
                    times_[index_] = 0;
                    index_ = input_files_.size(); // Request thread scan.
                    continue;
                } else {
                    ERRMSG("Failed to read from input file #%zu\n", index_);
                    return nullptr;
                }
            }
            if (entry_copy_.type == TRACE_TYPE_MARKER &&
                entry_copy_.size == TRACE_MARKER_TYPE_TIMESTAMP) {
                VPRINT(this, 3, "Thread #%zu timestamp 0x" ZHEX64_FORMAT_STRING "\n",
                       index_, (uint64_t)entry_copy_.addr);
                times_[index_] = entry_copy_.addr;
                timestamps_[index_] = entry_copy_;
                index_ = input_files_.size(); // Request thread scan.
                continue;
            }
            return &entry_copy_;
        }
        return nullptr;
    }

private:
    std::string input_path_;
    std::vector<std::string> input_path_list_;
    std::vector<T> input_files_;
    trace_entry_t entry_copy_;
    // The current thread we're processing is "index".  If it's set to input_files_.size()
    // that means we need to pick a new thread.
    size_t index_;
    size_t thread_count_;
    std::vector<std::queue<trace_entry_t>> queues_;
    std::vector<trace_entry_t> tids_;
    std::vector<trace_entry_t> timestamps_;
    std::vector<uint64_t> times_;
    bool *thread_eof_ = nullptr;
};

#endif /* _FILE_READER_H_ */<|MERGE_RESOLUTION|>--- conflicted
+++ resolved
@@ -160,11 +160,7 @@
         // First read the tid and pid entries which precede any timestamps_.
         // We hand out the tid to the output on every thread switch, and the pid
         // the very first time for the thread.
-<<<<<<< HEAD
-        trace_entry_t header, next, pid;
-=======
         trace_entry_t header, next, pid = {};
->>>>>>> 8da4e78f
         for (index_ = 0; index_ < input_files_.size(); ++index_) {
             if (!read_next_thread_entry(index_, &header, &thread_eof_[index_]) ||
                 header.type != TRACE_TYPE_HEADER || header.addr != TRACE_ENTRY_VERSION) {
