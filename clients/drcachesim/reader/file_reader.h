/* **********************************************************
 * Copyright (c) 2016-2022 Google, Inc.  All rights reserved.
 * **********************************************************/

/*
 * Redistribution and use in source and binary forms, with or without
 * modification, are permitted provided that the following conditions are met:
 *
 * * Redistributions of source code must retain the above copyright notice,
 *   this list of conditions and the following disclaimer.
 *
 * * Redistributions in binary form must reproduce the above copyright notice,
 *   this list of conditions and the following disclaimer in the documentation
 *   and/or other materials provided with the distribution.
 *
 * * Neither the name of Google, Inc. nor the names of its contributors may be
 *   used to endorse or promote products derived from this software without
 *   specific prior written permission.
 *
 * THIS SOFTWARE IS PROVIDED BY THE COPYRIGHT HOLDERS AND CONTRIBUTORS "AS IS"
 * AND ANY EXPRESS OR IMPLIED WARRANTIES, INCLUDING, BUT NOT LIMITED TO, THE
 * IMPLIED WARRANTIES OF MERCHANTABILITY AND FITNESS FOR A PARTICULAR PURPOSE
 * ARE DISCLAIMED. IN NO EVENT SHALL VMWARE, INC. OR CONTRIBUTORS BE LIABLE
 * FOR ANY DIRECT, INDIRECT, INCIDENTAL, SPECIAL, EXEMPLARY, OR CONSEQUENTIAL
 * DAMAGES (INCLUDING, BUT NOT LIMITED TO, PROCUREMENT OF SUBSTITUTE GOODS OR
 * SERVICES; LOSS OF USE, DATA, OR PROFITS; OR BUSINESS INTERRUPTION) HOWEVER
 * CAUSED AND ON ANY THEORY OF LIABILITY, WHETHER IN CONTRACT, STRICT
 * LIABILITY, OR TORT (INCLUDING NEGLIGENCE OR OTHERWISE) ARISING IN ANY WAY
 * OUT OF THE USE OF THIS SOFTWARE, EVEN IF ADVISED OF THE POSSIBILITY OF SUCH
 * DAMAGE.
 */

/* file_reader: obtains memory streams from DR clients running in
 * application processes and presents them via an interator interface
 * to the cache simulator.
 */

#ifndef _FILE_READER_H_
#define _FILE_READER_H_ 1

#include <inttypes.h>
#include <string.h>
#include <fstream>
#include <queue>
#include <vector>
#include "reader.h"
#include "memref.h"
#include "directory_iterator.h"
#include "trace_entry.h"
#include "utils.h"

#ifndef ZHEX64_FORMAT_STRING
/* We avoid dr_defines.h to keep this code separated and simpler for using with
 * external code.
 */
#    ifdef WINDOWS
#        define ZHEX64_FORMAT_STRING "%016I64x"
#    else
#        define ZHEX64_FORMAT_STRING "%" PRIx64
#    endif
#endif

/**
 * We templatize on the file type itself for specializing for compression and
 * other different types.  An alternative would be to require a std::istream
 * interface and add gzip_istream_t (paralleling gzip_ostream_t used for
 * raw2trace).
 */
template <typename T> class file_reader_t : public reader_t {
public:
    file_reader_t()
    {
        online_ = false;
    }
    file_reader_t(const std::string &path, int verbosity = 0)
        : reader_t(verbosity, "[file_reader]")
        , input_path_(path)
    {
        online_ = false;
    }
    explicit file_reader_t(const std::vector<std::string> &path_list, int verbosity = 0)
        : reader_t(verbosity, "[file_reader]")
        , input_path_list_(path_list)
    {
        online_ = false;
    }
    virtual ~file_reader_t();
    bool
    init() override
    {
        at_eof_ = false;
        if (!open_input_files())
            return false;
        ++*this;
        return true;
    }

    virtual bool
    is_complete();

<<<<<<< HEAD
    std::string
    get_stream_name() const override
    {
        size_t ind = input_path_.find_last_of(DIRSEP);
        if (ind == std::string::npos)
            return input_path_;
        return input_path_.substr(ind + 1);
=======
    reader_t &
    skip_instructions(uint64_t instruction_count) override
    {
        if (input_files_.size() > 1) {
            // TODO i#5538: For fast thread-interleaved (whether serial here or the
            // forthcoming per-cpu iteration) we need to read in the schedule file(s)
            // that raw2trace writes out so that we can compute how far to separately
            // fast-skip in each interleaved thread by calling the per-thread version.
            // We'll also need to update the memref pid+tid state since we're not
            // repeating top headers in every thread after a skip.  For now this is a
            // slow linear walk.
            return reader_t::skip_instructions(instruction_count);
        }
        // If the user asks to skip from the very start, we still need to find the chunk
        // count marker and drain the header queue.
        // TODO i#5538: Record all of the header values until the first timestamp
        // and present them as new memtrace_stream_t interfaces.
        while (chunk_instr_count_ == 0) {
            input_entry_ = read_next_entry();
            process_input_entry();
        }
        if (!queues_[0].empty())
            ERRMSG("Failed to drain header queue\n");
        bool eof = false;
        if (!skip_thread_instructions(0, instruction_count, &eof) || eof)
            at_eof_ = true;
        return *this;
>>>>>>> 608e9a38
    }

protected:
    bool
    read_next_thread_entry(size_t thread_index, OUT trace_entry_t *entry,
                           OUT bool *eof) override;

    virtual bool
    open_single_file(const std::string &path);

    virtual bool
    open_input_files()
    {
        if (!input_path_list_.empty()) {
            for (const std::string &path : input_path_list_) {
                if (!open_single_file(path)) {
                    ERRMSG("Failed to open %s\n", path.c_str());
                    return false;
                }
            }
        } else if (directory_iterator_t::is_directory(input_path_)) {
            VPRINT(this, 1, "Iterating directory %s\n", input_path_.c_str());
            directory_iterator_t end;
            directory_iterator_t iter(input_path_);
            if (!iter) {
                ERRMSG("Failed to list directory %s: %s", input_path_.c_str(),
                       iter.error_string().c_str());
                return false;
            }
            for (; iter != end; ++iter) {
                std::string fname = *iter;
                if (fname == "." || fname == ".." ||
                    starts_with(fname, DRMEMTRACE_SERIAL_SCHEDULE_FILENAME) ||
                    fname == DRMEMTRACE_CPU_SCHEDULE_FILENAME)
                    continue;
                // Skip the auxiliary files.
                if (fname == DRMEMTRACE_MODULE_LIST_FILENAME ||
                    fname == DRMEMTRACE_FUNCTION_LIST_FILENAME ||
                    fname == DRMEMTRACE_ENCODING_FILENAME)
                    continue;
                VPRINT(this, 2, "Found file %s\n", fname.c_str());
                if (!open_single_file(input_path_ + DIRSEP + fname)) {
                    ERRMSG("Failed to open %s\n", fname.c_str());
                    return false;
                }
            }
        } else {
            if (!open_single_file(input_path_)) {
                ERRMSG("Failed to open %s\n", input_path_.c_str());
                return false;
            }
        }
        if (input_files_.empty()) {
            ERRMSG("No thread files found.");
            return false;
        }

        thread_count_ = input_files_.size();
        queues_.resize(input_files_.size());
        tids_.resize(input_files_.size());
        timestamps_.resize(input_files_.size());
        times_.resize(input_files_.size(), 0);
        // We can't take the address of a vector<bool> element so we use a raw array.
        thread_eof_ = new bool[input_files_.size()];
        memset(thread_eof_, 0, input_files_.size() * sizeof(*thread_eof_));

        // First read the tid and pid entries which precede any timestamps_.
        // We hand out the tid to the output on every thread switch, and the pid
        // the very first time for the thread.
        trace_entry_t header, next, pid = {};
        for (index_ = 0; index_ < input_files_.size(); ++index_) {
            if (!read_next_thread_entry(index_, &header, &thread_eof_[index_]) ||
                header.type != TRACE_TYPE_HEADER) {
                ERRMSG("Invalid header for input file #%zu\n", index_);
                return false;
            }
            // We can handle the older version 1 as well which simply omits the
            // early marker with the arch tag, and version 2 which only differs wrt
            // TRACE_MARKER_TYPE_KERNEL_EVENT..
            if (header.addr > TRACE_ENTRY_VERSION) {
                ERRMSG(
                    "Cannot handle version #%zu (expect version <= #%u) for input file "
                    "#%zu\n",
                    header.addr, TRACE_ENTRY_VERSION, index_);
                return false;
            }
            // Read the meta entries until we hit the pid.
            while (read_next_thread_entry(index_, &next, &thread_eof_[index_])) {
                if (next.type == TRACE_TYPE_PID) {
                    // We assume the pid entry is the last, right before the timestamp.
                    pid = next;
                    break;
                } else if (next.type == TRACE_TYPE_THREAD)
                    tids_[index_] = next;
                else if (next.type == TRACE_TYPE_MARKER)
                    queues_[index_].push(next);
                else {
                    ERRMSG("Unexpected trace sequence for input file #%zu\n", index_);
                    return false;
                }
            }
            VPRINT(this, 2, "Read thread #%zd header: ver=%zu, pid=%zu, tid=%zu\n",
                   index_, header.addr, pid.addr, tids_[index_].addr);
            // The reader expects us to own the header and pass the tid as
            // the first entry.
            queues_[index_].push(tids_[index_]);
            queues_[index_].push(pid);
        }
        index_ = input_files_.size();

        return true;
    }

    trace_entry_t *
    read_next_entry() override
    {
        // We read the thread files simultaneously in lockstep and merge them into
        // a single interleaved stream in timestamp order.
        // When a thread file runs out we leave its times_[] entry as 0 and its file at
        // eof.
        while (thread_count_ > 0) {
            if (index_ >= input_files_.size()) {
                // Pick the next thread by looking for the smallest timestamp.
                uint64_t min_time = 0xffffffffffffffff;
                size_t next_index = 0;
                for (size_t i = 0; i < times_.size(); ++i) {
                    if (times_[i] == 0 && !thread_eof_[i]) {
                        if (!read_next_thread_entry(i, &timestamps_[i],
                                                    &thread_eof_[i])) {
                            ERRMSG("Failed to read from input file #%zu\n", i);
                            return nullptr;
                        }
                        if (timestamps_[i].type != TRACE_TYPE_MARKER &&
                            timestamps_[i].size != TRACE_MARKER_TYPE_TIMESTAMP) {
                            ERRMSG("Missing timestamp entry in input file #%zu\n", i);
                            return nullptr;
                        }
                        times_[i] = timestamps_[i].addr;
                        VPRINT(this, 3,
                               "Thread #%zu timestamp is @0x" ZHEX64_FORMAT_STRING "\n",
                               i, times_[i]);
                    }
                    if (times_[i] != 0 && times_[i] < min_time) {
                        min_time = times_[i];
                        next_index = i;
                    }
                }
                VPRINT(this, 2,
                       "Next thread in timestamp order is #%zu @0x" ZHEX64_FORMAT_STRING
                       "\n",
                       next_index, times_[next_index]);
                index_ = next_index;
                times_[index_] = 0; // Read from file for this thread's next timestamp.
                // If the queue is not empty, it should contain the initial tid;pid.
                if ((queues_[index_].empty() ||
                     queues_[index_].front().type != TRACE_TYPE_THREAD) &&
                    // For a single thread (or already-interleaved file) we do not need
                    // thread entries before each timestamp.
                    input_files_.size() > 1)
                    queues_[index_].push(tids_[index_]);
                queues_[index_].push(timestamps_[index_]);
            }
            if (!queues_[index_].empty()) {
                entry_copy_ = queues_[index_].front();
                queues_[index_].pop();
                return &entry_copy_;
            }
            VPRINT(this, 4, "About to read thread #%zu\n", index_);
            if (!read_next_thread_entry(index_, &entry_copy_, &thread_eof_[index_])) {
                if (thread_eof_[index_]) {
                    VPRINT(this, 2, "Thread #%zu at eof\n", index_);
                    --thread_count_;
                    if (thread_count_ == 0) {
                        VPRINT(this, 2, "All threads at eof\n");
                        at_eof_ = true;
                        break;
                    }
                    times_[index_] = 0;
                    index_ = input_files_.size(); // Request thread scan.
                    continue;
                } else {
                    ERRMSG("Failed to read from input file #%zu\n", index_);
                    return nullptr;
                }
            }
            if (entry_copy_.type == TRACE_TYPE_MARKER &&
                entry_copy_.size == TRACE_MARKER_TYPE_TIMESTAMP) {
                VPRINT(this, 3, "Thread #%zu timestamp 0x" ZHEX64_FORMAT_STRING "\n",
                       index_, (uint64_t)entry_copy_.addr);
                times_[index_] = entry_copy_.addr;
                timestamps_[index_] = entry_copy_;
                index_ = input_files_.size(); // Request thread scan.
                continue;
            }
            return &entry_copy_;
        }
        return nullptr;
    }

    virtual bool
    skip_thread_instructions(size_t thread_index, uint64_t instruction_count,
                             OUT bool *eof)
    {
        // Default implementation for file types that have no fast seeking and must do a
        // linear walk.
        uint64_t stop_count_ = cur_instr_count_ + instruction_count + 1;
        while (cur_instr_count_ < stop_count_) {
            if (!read_next_thread_entry(thread_index, &entry_copy_, eof))
                return false;
            // Update core state.
            input_entry_ = &entry_copy_;
            process_input_entry();
            // TODO i#5538: Remember the last timestamp+cpu and insert it; share
            // code with the zipfile reader.
        }
        return true;
    }

private:
    std::string input_path_;
    std::vector<std::string> input_path_list_;
    std::vector<T> input_files_;
    trace_entry_t entry_copy_;
    // The current thread we're processing is "index".  If it's set to input_files_.size()
    // that means we need to pick a new thread.
    size_t index_;
    size_t thread_count_;
    std::vector<std::queue<trace_entry_t>> queues_;
    std::vector<trace_entry_t> tids_;
    std::vector<trace_entry_t> timestamps_;
    std::vector<uint64_t> times_;
    bool *thread_eof_ = nullptr;
};

#endif /* _FILE_READER_H_ */<|MERGE_RESOLUTION|>--- conflicted
+++ resolved
@@ -98,7 +98,6 @@
     virtual bool
     is_complete();
 
-<<<<<<< HEAD
     std::string
     get_stream_name() const override
     {
@@ -106,7 +105,8 @@
         if (ind == std::string::npos)
             return input_path_;
         return input_path_.substr(ind + 1);
-=======
+    }
+
     reader_t &
     skip_instructions(uint64_t instruction_count) override
     {
@@ -134,7 +134,6 @@
         if (!skip_thread_instructions(0, instruction_count, &eof) || eof)
             at_eof_ = true;
         return *this;
->>>>>>> 608e9a38
     }
 
 protected:
