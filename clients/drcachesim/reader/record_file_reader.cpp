/* **********************************************************
 * Copyright (c) 2022 Google, Inc.  All rights reserved.
 * **********************************************************/

/*
 * Redistribution and use in source and binary forms, with or without
 * modification, are permitted provided that the following conditions are met:
 *
 * * Redistributions of source code must retain the above copyright notice,
 *   this list of conditions and the following disclaimer.
 *
 * * Redistributions in binary form must reproduce the above copyright notice,
 *   this list of conditions and the following disclaimer in the documentation
 *   and/or other materials provided with the distribution.
 *
 * * Neither the name of Google, Inc. nor the names of its contributors may be
 *   used to endorse or promote products derived from this software without
 *   specific prior written permission.
 *
 * THIS SOFTWARE IS PROVIDED BY THE COPYRIGHT HOLDERS AND CONTRIBUTORS "AS IS"
 * AND ANY EXPRESS OR IMPLIED WARRANTIES, INCLUDING, BUT NOT LIMITED TO, THE
 * IMPLIED WARRANTIES OF MERCHANTABILITY AND FITNESS FOR A PARTICULAR PURPOSE
 * ARE DISCLAIMED. IN NO EVENT SHALL VMWARE, INC. OR CONTRIBUTORS BE LIABLE
 * FOR ANY DIRECT, INDIRECT, INCIDENTAL, SPECIAL, EXEMPLARY, OR CONSEQUENTIAL
 * DAMAGES (INCLUDING, BUT NOT LIMITED TO, PROCUREMENT OF SUBSTITUTE GOODS OR
 * SERVICES; LOSS OF USE, DATA, OR PROFITS; OR BUSINESS INTERRUPTION) HOWEVER
 * CAUSED AND ON ANY THEORY OF LIABILITY, WHETHER IN CONTRACT, STRICT
 * LIABILITY, OR TORT (INCLUDING NEGLIGENCE OR OTHERWISE) ARISING IN ANY WAY
 * OUT OF THE USE OF THIS SOFTWARE, EVEN IF ADVISED OF THE POSSIBILITY OF SUCH
 * DAMAGE.
 */

#include <fstream>

#include "record_file_reader.h"
#include "trace_entry.h"

namespace dynamorio {
namespace drmemtrace {

/* clang-format off */ /* (make vera++ newline-after-type check happy) */
template <>
/* clang-format on */
record_file_reader_t<std::ifstream>::~record_file_reader_t()
{
}

template <>
bool
record_file_reader_t<std::ifstream>::open_single_file(const std::string &path)
{
    auto fstream =
        std::unique_ptr<std::ifstream>(new std::ifstream(path, std::ifstream::binary));
    if (!*fstream)
        return false;
    VPRINT(this, 1, "Opened input file %s\n", path.c_str());
    input_file_ = std::move(fstream);
    return true;
}

template <>
trace_entry_t *
record_file_reader_t<std::ifstream>::read_next_entry()
{
    if (!input_file_->read((char *)&entry_copy_, sizeof(entry_copy_))) {
        if (input_file_->eof()) {
            at_eof_ = true;
        }
        return nullptr;
    }
    VPRINT(this, 4, "Read from file: type=%s (%d), size=%d, addr=%zu\n",
<<<<<<< HEAD
           trace_type_names[cur_entry_.type], cur_entry_.type, cur_entry_.size,
           cur_entry_.addr);
    return &cur_entry_;
=======
           trace_type_names[entry_copy_.type], entry_copy_.type, entry_copy_.size,
           entry_copy_.addr);
    return &entry_copy_;
>>>>>>> 78998c22
}

} // namespace drmemtrace
} // namespace dynamorio<|MERGE_RESOLUTION|>--- conflicted
+++ resolved
@@ -69,15 +69,9 @@
         return nullptr;
     }
     VPRINT(this, 4, "Read from file: type=%s (%d), size=%d, addr=%zu\n",
-<<<<<<< HEAD
-           trace_type_names[cur_entry_.type], cur_entry_.type, cur_entry_.size,
-           cur_entry_.addr);
-    return &cur_entry_;
-=======
            trace_type_names[entry_copy_.type], entry_copy_.type, entry_copy_.size,
            entry_copy_.addr);
     return &entry_copy_;
->>>>>>> 78998c22
 }
 
 } // namespace drmemtrace
