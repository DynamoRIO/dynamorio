/* **********************************************************
 * Copyright (c) 2022 Google, Inc.  All rights reserved.
 * **********************************************************/

/*
 * Redistribution and use in source and binary forms, with or without
 * modification, are permitted provided that the following conditions are met:
 *
 * * Redistributions of source code must retain the above copyright notice,
 *   this list of conditions and the following disclaimer.
 *
 * * Redistributions in binary form must reproduce the above copyright notice,
 *   this list of conditions and the following disclaimer in the documentation
 *   and/or other materials provided with the distribution.
 *
 * * Neither the name of Google, Inc. nor the names of its contributors may be
 *   used to endorse or promote products derived from this software without
 *   specific prior written permission.
 *
 * THIS SOFTWARE IS PROVIDED BY THE COPYRIGHT HOLDERS AND CONTRIBUTORS "AS IS"
 * AND ANY EXPRESS OR IMPLIED WARRANTIES, INCLUDING, BUT NOT LIMITED TO, THE
 * IMPLIED WARRANTIES OF MERCHANTABILITY AND FITNESS FOR A PARTICULAR PURPOSE
 * ARE DISCLAIMED. IN NO EVENT SHALL VMWARE, INC. OR CONTRIBUTORS BE LIABLE
 * FOR ANY DIRECT, INDIRECT, INCIDENTAL, SPECIAL, EXEMPLARY, OR CONSEQUENTIAL
 * DAMAGES (INCLUDING, BUT NOT LIMITED TO, PROCUREMENT OF SUBSTITUTE GOODS OR
 * SERVICES; LOSS OF USE, DATA, OR PROFITS; OR BUSINESS INTERRUPTION) HOWEVER
 * CAUSED AND ON ANY THEORY OF LIABILITY, WHETHER IN CONTRACT, STRICT
 * LIABILITY, OR TORT (INCLUDING NEGLIGENCE OR OTHERWISE) ARISING IN ANY WAY
 * OUT OF THE USE OF THIS SOFTWARE, EVEN IF ADVISED OF THE POSSIBILITY OF SUCH
 * DAMAGE.
 */

/* record_reader_t and record_file_reader_t provide access to the
 * stream of trace_entry_t exactly as present in a stored offline trace.
 */

#ifndef _RECORD_FILE_READER_H_
#define _RECORD_FILE_READER_H_ 1

#include <assert.h>
#include <iterator>
#include "memtrace_stream.h"
#include "reader.h"
#include "trace_entry.h"

#define OUT /* just a marker */

#ifdef DEBUG
#    define VPRINT(reader, level, ...)                            \
        do {                                                      \
            if ((reader)->verbosity_ >= (level)) {                \
                fprintf(stderr, "%s ", (reader)->output_prefix_); \
                fprintf(stderr, __VA_ARGS__);                     \
            }                                                     \
        } while (0)
// clang-format off
#    define UNUSED(x) /* nothing */
// clang-format on
#else
#    define VPRINT(reader, level, ...) /* nothing */
#    define UNUSED(x) ((void)(x))
#endif

namespace dynamorio {
namespace drmemtrace {

/**
 * Trace reader that provides the stream of #trace_entry_t exactly as present
 * in an offline trace stored on disk. The public API is similar to #reader_t,
 * except that it is an iterator over #trace_entry_t entries instead of #memref_t.
 * This does not yet support iteration over a serialized stream of multiple traces.
 *
 * TODO i#5727: Convert #reader_t and file_reader_t into templates:
 * `reader_tmpl_t<RecordType>` and file_reader_tmpl_t<T, RecordType> where T is one of
 * gzip_reader_t, zipfile_reader_t, snappy_reader_t, std::ifstream*, and RecordType is one
 * of #memref_t, #trace_entry_t. Then, typedef the #trace_entry_t specializations as
 * record_reader_t and record_file_reader_t<T> respectively. This will allow significant
 * code reuse, particularly for serializing multiple thread traces into a single stream.
 *
 * Since the current file_reader_t is already a template on T, adding the second template
 * parameter RecordType is complex. Note that we cannot have partial specialization of
 * member functions in C++. This complicates implementation of various
 * file_reader_tmpl_t<T, RecordType> specializations for T, as we would need to duplicate
 * the implementation for each candidate of RecordType.
 *
 * We have two options:
 * 1. For each member function specialized for some T, duplicate the definition for
 *    file_reader_tmpl_t<T, #memref_t> and file_reader_tmpl_t<T, trace_entry_t>. This has
 *    the obvious disadvantage of code duplication, which can be mitigated to some
 *    extent by extracting common logic in static routines.
 * 2. For each specialization of T, create a subclass templatized on RecordType that
 *    inherits from file_reader_tmpl_t<_, RecordType>. E.g. for T = gzip_reader_t, create
 *    `class gzip_file_reader_t<RecordType>: public file_reader_tmpl_t<gzip_reader_t,
 *    RecordType>` This has the disadvantage of breaking backward-compatibility of the
 *    existing reader interface. Users that define their own readers outside DR will need
 *    to adapt to this change. The advantage of this approach is that it is somewhat
 *    cleaner to have proper classes instead of template specializations for file readers.
 *
 * We prefer Option 2, since it has higher merit.
 *
 * Currently we do not have any use-case that needs this design, but when we need to
 * support serial iteration over #trace_entry_t, we would want to do this to reuse the
 * existing multiple trace serialization code in file_reader_t. file_reader_t hides
 * some #trace_entry_t entries today (like TRACE_TYPE_THREAD, TRACE_TYPE_PID, etc); we
 * would also need to avoid doing that since record_reader_t is expected to provide
 * the exact stream of #trace_entry_t as stored on disk.
 */
class record_reader_t : public std::iterator<std::input_iterator_tag, trace_entry_t>,
                        public memtrace_stream_t {
public:
    record_reader_t(int verbosity, const char *prefix)
        : verbosity_(verbosity)
        , output_prefix_(prefix)
        , eof_(false)
    {
    }
    record_reader_t()
    {
    }
    virtual ~record_reader_t()
    {
    }
    bool
    init()
    {
        if (!open_input_file())
            return false;
        ++*this;
        return true;
    }

    const trace_entry_t &
    operator*()
    {
        return cur_entry_;
    }

    record_reader_t &
    operator++()
    {
        bool res = read_next_entry();
        assert(res || eof_);
        UNUSED(res);
        if (!eof_) {
            ++cur_ref_count_;
            if (type_is_instr(static_cast<trace_type_t>(cur_entry_.type)))
                ++cur_instr_count_;
<<<<<<< HEAD
            else if (cur_entry_.type == TRACE_TYPE_MARKER &&
                     cur_entry_.size == TRACE_MARKER_TYPE_TIMESTAMP)
                last_timestamp_ = cur_entry_.addr;
=======
            if (cur_entry_.type == TRACE_TYPE_MARKER) {
                switch (cur_entry_.size) {
                case TRACE_MARKER_TYPE_VERSION: version_ = cur_entry_.addr; break;
                case TRACE_MARKER_TYPE_FILETYPE: filetype_ = cur_entry_.addr; break;
                case TRACE_MARKER_TYPE_CACHE_LINE_SIZE:
                    cache_line_size_ = cur_entry_.addr;
                    break;
                case TRACE_MARKER_TYPE_PAGE_SIZE: page_size_ = cur_entry_.addr; break;
                case TRACE_MARKER_TYPE_CHUNK_INSTR_COUNT:
                    chunk_instr_count_ = cur_entry_.addr;
                    break;
                }
            }
>>>>>>> 5ef7b9e4
        }
        return *this;
    }

    uint64_t
    get_record_ordinal() const override
    {
        return cur_ref_count_;
    }
    uint64_t
    get_instruction_ordinal() const override
    {
        return cur_instr_count_;
    }
    uint64_t
<<<<<<< HEAD
    get_last_timestamp() const override
    {
        return last_timestamp_;
=======
    get_version() const override
    {
        return version_;
    }
    uint64_t
    get_filetype() const override
    {
        return filetype_;
    }
    uint64_t
    get_cache_line_size() const override
    {
        return cache_line_size_;
    }
    uint64_t
    get_chunk_instr_count() const override
    {
        return chunk_instr_count_;
    }
    uint64_t
    get_page_size() const override
    {
        return page_size_;
>>>>>>> 5ef7b9e4
    }

    virtual bool
    operator==(const record_reader_t &rhs) const
    {
        return BOOLS_MATCH(eof_, rhs.eof_);
    }
    virtual bool
    operator!=(const record_reader_t &rhs) const
    {
        return !BOOLS_MATCH(eof_, rhs.eof_);
    }

    virtual record_reader_t &
    skip_instructions(uint64_t instruction_count)
    {
        uint64_t stop_count = cur_instr_count_ + instruction_count + 1;
        while (cur_instr_count_ < stop_count) {
            ++(*this);
        }
        return *this;
    }

protected:
    virtual bool
    read_next_entry() = 0;
    virtual bool
    open_single_file(const std::string &input_path) = 0;
    virtual bool
    open_input_file() = 0;

    trace_entry_t cur_entry_ = {};
    int verbosity_;
    const char *output_prefix_;
    // Following typical stream iterator convention, the default constructor
    // produces an EOF object.
    bool eof_ = true;

private:
    uint64_t cur_ref_count_ = 0;
    uint64_t cur_instr_count_ = 0;
<<<<<<< HEAD
    uint64_t last_timestamp_ = 0;
=======
    // Remember top-level headers for the memtrace_stream_t interface.
    uint64_t version_ = 0;
    uint64_t filetype_ = 0;
    uint64_t cache_line_size_ = 0;
    uint64_t chunk_instr_count_ = 0;
    uint64_t page_size_ = 0;
>>>>>>> 5ef7b9e4
};

/**
 * Similar to file_reader_t, templatizes on the file type for specializing
 * for compression and different file types.
 */
template <typename T> class record_file_reader_t : public record_reader_t {
public:
    record_file_reader_t(const std::string &path, int verbosity = 0,
                         const char *prefix = "[record_file_reader_t]")
        : record_reader_t(verbosity, prefix)
        , input_path_(path)
    {
    }
    record_file_reader_t()
    {
    }
    std::string
    get_stream_name() const override
    {
        size_t ind = input_path_.find_last_of(DIRSEP);
        assert(ind != std::string::npos);
        return input_path_.substr(ind + 1);
    }
    virtual ~record_file_reader_t();

private:
    bool
    open_input_file() override
    {
        if (!input_path_.empty()) {
            if (!open_single_file(input_path_)) {
                ERRMSG("Failed to open %s\n", input_path_.c_str());
                return false;
            }
        }
        return true;
    }

    T *input_file_ = nullptr;
    std::string input_path_;

    bool
    open_single_file(const std::string &path) override;
    bool
    read_next_entry() override;
};

} // namespace drmemtrace
} // namespace dynamorio

#endif /* _RECORD_FILE_READER_H_ */<|MERGE_RESOLUTION|>--- conflicted
+++ resolved
@@ -145,12 +145,7 @@
             ++cur_ref_count_;
             if (type_is_instr(static_cast<trace_type_t>(cur_entry_.type)))
                 ++cur_instr_count_;
-<<<<<<< HEAD
-            else if (cur_entry_.type == TRACE_TYPE_MARKER &&
-                     cur_entry_.size == TRACE_MARKER_TYPE_TIMESTAMP)
-                last_timestamp_ = cur_entry_.addr;
-=======
-            if (cur_entry_.type == TRACE_TYPE_MARKER) {
+            else if (cur_entry_.type == TRACE_TYPE_MARKER) {
                 switch (cur_entry_.size) {
                 case TRACE_MARKER_TYPE_VERSION: version_ = cur_entry_.addr; break;
                 case TRACE_MARKER_TYPE_FILETYPE: filetype_ = cur_entry_.addr; break;
@@ -161,9 +156,11 @@
                 case TRACE_MARKER_TYPE_CHUNK_INSTR_COUNT:
                     chunk_instr_count_ = cur_entry_.addr;
                     break;
+                case TRACE_MARKER_TYPE_TIMESTAMP:
+                    last_timestamp_ = cur_entry_.addr;
+                    break;
                 }
             }
->>>>>>> 5ef7b9e4
         }
         return *this;
     }
@@ -179,11 +176,10 @@
         return cur_instr_count_;
     }
     uint64_t
-<<<<<<< HEAD
     get_last_timestamp() const override
     {
         return last_timestamp_;
-=======
+    }
     get_version() const override
     {
         return version_;
@@ -207,7 +203,6 @@
     get_page_size() const override
     {
         return page_size_;
->>>>>>> 5ef7b9e4
     }
 
     virtual bool
@@ -249,16 +244,14 @@
 private:
     uint64_t cur_ref_count_ = 0;
     uint64_t cur_instr_count_ = 0;
-<<<<<<< HEAD
     uint64_t last_timestamp_ = 0;
-=======
+
     // Remember top-level headers for the memtrace_stream_t interface.
     uint64_t version_ = 0;
     uint64_t filetype_ = 0;
     uint64_t cache_line_size_ = 0;
     uint64_t chunk_instr_count_ = 0;
     uint64_t page_size_ = 0;
->>>>>>> 5ef7b9e4
 };
 
 /**
