/* **********************************************************
 * Copyright (c) 2022 Google, Inc.  All rights reserved.
 * **********************************************************/

/*
 * Redistribution and use in source and binary forms, with or without
 * modification, are permitted provided that the following conditions are met:
 *
 * * Redistributions of source code must retain the above copyright notice,
 *   this list of conditions and the following disclaimer.
 *
 * * Redistributions in binary form must reproduce the above copyright notice,
 *   this list of conditions and the following disclaimer in the documentation
 *   and/or other materials provided with the distribution.
 *
 * * Neither the name of Google, Inc. nor the names of its contributors may be
 *   used to endorse or promote products derived from this software without
 *   specific prior written permission.
 *
 * THIS SOFTWARE IS PROVIDED BY THE COPYRIGHT HOLDERS AND CONTRIBUTORS "AS IS"
 * AND ANY EXPRESS OR IMPLIED WARRANTIES, INCLUDING, BUT NOT LIMITED TO, THE
 * IMPLIED WARRANTIES OF MERCHANTABILITY AND FITNESS FOR A PARTICULAR PURPOSE
 * ARE DISCLAIMED. IN NO EVENT SHALL VMWARE, INC. OR CONTRIBUTORS BE LIABLE
 * FOR ANY DIRECT, INDIRECT, INCIDENTAL, SPECIAL, EXEMPLARY, OR CONSEQUENTIAL
 * DAMAGES (INCLUDING, BUT NOT LIMITED TO, PROCUREMENT OF SUBSTITUTE GOODS OR
 * SERVICES; LOSS OF USE, DATA, OR PROFITS; OR BUSINESS INTERRUPTION) HOWEVER
 * CAUSED AND ON ANY THEORY OF LIABILITY, WHETHER IN CONTRACT, STRICT
 * LIABILITY, OR TORT (INCLUDING NEGLIGENCE OR OTHERWISE) ARISING IN ANY WAY
 * OUT OF THE USE OF THIS SOFTWARE, EVEN IF ADVISED OF THE POSSIBILITY OF SUCH
 * DAMAGE.
 */

/* pt2ir: convert a PT raw trace to DynamoRIO's IR format. */

#ifndef _PT2IR_H_
#define _PT2IR_H_ 1

/**
 * @file pt2ir.h
 * @brief Offline PT raw trace converter.
 */

#include <string>
#include <vector>
#include <iostream>
#include <fstream>
#include <memory>
#include "drir.h"

#ifndef IN
#    define IN // nothing
#endif
#ifndef OUT
#    define OUT // nothing
#endif
#ifndef INOUT
#    define INOUT // nothing
#endif

/* The auto cleanup wrapper of instrlist_t.
 * This can ensure the instance of instrlist_t is cleaned up when it is out of scope.
 */
struct instrlist_autoclean_t {
public:
    instrlist_autoclean_t(void *drcontext, instrlist_t *data)
        : drcontext(drcontext)
        , data(data)
    {
    }
    ~instrlist_autoclean_t()
    {
#ifdef DEBUG
        if (drcontext == nullptr) {
            std::cerr << "instrlist_autoclean_t: invalid drcontext" << std::endl;
            exit(1);
        }
#endif
        if (data != nullptr) {
            instrlist_clear_and_destroy(drcontext, data);
            data = nullptr;
        }
    }
    void *drcontext = nullptr;
    instrlist_t *data = nullptr;
};

/**
 * The type of pt2ir_t::convert() return value.
 */
enum pt2ir_convert_status_t {
    /** The conversion process is successful. */
    PT2IR_CONV_SUCCESS = 0,

    /** The conversion process ends with a failure to sync to the PSB packet. */
    PT2IR_CONV_ERROR_SYNC_PACKET,

    /** The conversion process ends with a failure to handle a perf event. */
    PT2IR_CONV_ERROR_HANDLE_SIDEBAND_EVENT,

    /** The conversion process ends with a failure to get the pending event. */
    PT2IR_CONV_ERROR_GET_PENDING_EVENT,

    /** The conversion process ends with a failure to set the new image. */
    PT2IR_CONV_ERROR_SET_IMAGE,

    /** The conversion process ends with a failure to decode the next intruction. */
    PT2IR_CONV_ERROR_DECODE_NEXT_INSTR,

    /**
     * The conversion process ends with a failure to convert the libipt's IR to
     * Dynamorio's IR.
     */
    PT2IR_CONV_ERROR_DR_IR_CONVERT
};

/**
 * The types of the CPU vendor.
 */
enum pt_cpu_vendor_t {
    CPU_VENDOR_UNKNOWN = 0, /**< The CPU vendor is unknown. */
    CPU_VENDOR_INTEL        /**< The CPU vendor is Intel. */
};

/**
 * The types of the CPU model.
 */
struct pt_cpu_t {
    pt_cpu_vendor_t vendor; /**< The vendor of the CPU. */
    uint16_t family;        /**< The CPU family. */
    uint8_t model;          /**< The CPU mode. */
    uint8_t stepping;       /**< The CPU stepping. */
};

/**
 * The type of PT raw trace's libipt config.
 * \note The class pt2ir_t does not want to expose libipt to the upper layer. So we
 * redefine some configurations of libipt decoder in pt_config. The libipt pt decoder
 * requires these parameters. We can get these parameters by running
 * libipt/scirpts/perf-get-opts.bash.
 */
struct pt_config_t {
    pt_cpu_t cpu; /**< The CPU identifier. */

    /** The value of cpuid[0x15].eax. It represents the CTC frequency. */
    uint32_t cpuid_0x15_eax;

    /** The value of cpuid[0x15].ebx. It represents the CTC frequency. */
    uint32_t cpuid_0x15_ebx;
    uint8_t mtc_freq; /**< The MTC frequency. */
    uint8_t nom_freq; /**< The nominal frequency. */
};

/**
 * The type of PT raw trace's libipt-sb config.
 * \note The class pt2ir_t does not want to expose libipt-sb to the upper layer too.
 * So we redefine some configurations of libipt-sb in sb_config. The libipt-sb
 * sideband session requires these parameters. We can get these parameters by running
 * libipt/scirpts/perf-get-opts.bash.
 */
struct pt_sb_config_t {
    /**
     * The value of perf_event_attr.sample_type.
     */
    uint64_t sample_type;

    /**
     * The start address of kernel. The sideband session use it to distinguish kernel
     * from user addresses: user < kernel_start < kernel.
     */
    uint64_t kernel_start;

    /**
     * The sysroot is used for remote trace decoding. If the image locates at
     * /path/to/image in remote machine, it will load it from ${sysroot}/path/to/image
     * in local machine.
     */
    std::string sysroot;

    /**
     * The time shift. It is used to synchronize trace time, and the sideband recodes
     * time.
     * \note time_shift = perf_event_mmap_page.time_shift
     */
    uint16_t time_shift;

    /**
     * The time multiplier. It is used to synchronize trace time, and the sideband
     * recodes time.
     * \note time_mult = perf_event_mmap_page.time_mult
     */
    uint32_t time_mult;

    /**
     * The time zero. It is used to synchronize trace time, and the sideband recodes
     * time.
     * \note time_zero = perf_event_mmap_page.time_zero
     */
    uint64_t time_zero;

    /* If the trace contains coarse timing information, the sideband events may be
     * applied too late to cause "no memory mmapped at this address" issue. To set the
     * tsc_offset can fix the issue.
     * \note XXX: The libipt documentation said we need to set a suitable value for
     * tsc_offset. But it didn't give a method to get a suitable value. So we may need
     * to find a way to generate the suitable tsc_offset.
     */
    uint64_t tsc_offset;
};

/**
 * The struct pt2ir_config_t is a collection of one PT trace's configurations. drpt2trace
 * and raw2trace can use it to construct pt2ir_t.
 * \note XXX: Multiple PT raw traces for a process will share one kcore dump file. We may
 * need a kernel image manager to avoid loading the same dump file many times.
 */
struct pt2ir_config_t {
public:
    /**
     * The libipt config of PT raw trace.
     */
    pt_config_t pt_config;

    /**
     * The PT raw trace file path.
     */
    std::string raw_file_path;

    /**
     * The elf file path.
     */
    std::string elf_file_path;

    /**
     * The runtime load address of the elf file.
     */
    uint64_t elf_base;

    /**
     * The libipt-sb config of PT raw trace.
     */
    pt_sb_config_t sb_config;

    /**
     * The primary sideband file path. A primary sideband file contains perf event records
     * for the traced CPU.
     */
    std::string sb_primary_file_path;

    /**
     * The secondary sideband file paths of PT raw trace. A secondary sideband file
     * contains perf event records for other CPUs on the system.
     */
    std::vector<std::string> sb_secondary_file_path_list;

    /**
     * The path of the kernel dump file. The kernel dump file is used to decode the kernel
     * PT raw trace.
     */
    std::string kcore_path;

<<<<<<< HEAD
    /**
     * The path of the kernel image file. The kernel image file is used to decode the
     * kernel PT raw trace. This file contains all code segments in kcore.
     */
    std::string kernel_image_path;

    /**
     * The path of the kernel image metadata file. The metadata file contains the metadata
     * of the code segments in kernel_image_path.
     */
    std::string kernel_image_metadata_path;

=======
>>>>>>> bd5b9116
    pt2ir_config_t()
    {
        raw_file_path = "";
        elf_file_path = "";
        elf_base = 0;
        sb_primary_file_path = "";
        sb_secondary_file_path_list.clear();
        kcore_path = "";
<<<<<<< HEAD
        kernel_image_path = "";
        kernel_image_metadata_path = "";
=======
>>>>>>> bd5b9116
        pt_config.cpu.vendor = CPU_VENDOR_UNKNOWN;
        pt_config.cpu.family = 0;
        pt_config.cpu.model = 0;
        pt_config.cpu.stepping = 0;
        pt_config.cpuid_0x15_eax = 0;
        pt_config.cpuid_0x15_ebx = 0;
        pt_config.mtc_freq = 0;
        pt_config.nom_freq = 0;
        sb_config.sample_type = 0;
        sb_config.kernel_start = 0;
        sb_config.sysroot = "";
        sb_config.time_shift = 0;
        sb_config.time_mult = 1;
        sb_config.time_zero = 0;
        sb_config.tsc_offset = 0;
    }

    /**
     * Return true if the config is successfully initialized.
     * This function is used to parse the metadata of the PT raw trace.
     */
    bool
    init_with_metadata(IN const std::string &path)
    {
        struct {
            uint16_t cpu_family;
            uint8_t cpu_model;
            uint8_t cpu_stepping;
            uint16_t time_shift;
            uint32_t time_mult;
            uint64_t time_zero;
        } __attribute__((__packed__)) metadata;

        std::ifstream f(path, std::ios::binary | std::ios::in);
        if (!f.is_open()) {
            std::cerr << "Failed to open metadata file: " << path << std::endl;
            return false;
        }
        f.read(reinterpret_cast<char *>(&metadata), sizeof(metadata));
        if (f.fail()) {
            std::cerr << "Failed to read metadata file: " << path << std::endl;
            return false;
        }
        f.close();

        pt_config.cpu.family = metadata.cpu_family;
        pt_config.cpu.model = metadata.cpu_model;
        pt_config.cpu.stepping = metadata.cpu_stepping;
        pt_config.cpu.vendor =
            pt_config.cpu.family != 0 ? CPU_VENDOR_INTEL : CPU_VENDOR_UNKNOWN;
        sb_config.time_shift = metadata.time_shift;
        sb_config.time_mult = metadata.time_mult;
        sb_config.time_zero = metadata.time_zero;

        return true;
    }
};

struct pt_config;
struct pt_image;
struct pt_image_section_cache;
struct pt_sb_pevent_config;
struct pt_sb_session;
struct pt_insn_decoder;
struct pt_ins;

/**
 * pt2ir_t is a class that can convert PT raw trace to DynamoRIO's IR.
 */
class pt2ir_t {
public:
    pt2ir_t();
    ~pt2ir_t();

    /**
     * Returns true if the pt2ir_t is successfully initialized. Returns false on failure.
     * \note Parse struct pt2ir_config_t and initialize PT instruction decoder, the
     * sideband session, and images caches.
     */
    bool
    init(IN pt2ir_config_t &pt2ir_config);

    /**
     * Returns pt2ir_convert_status_t. If the convertion is successful, the function
     * returns PT2IR_CONV_SUCCESS. Otherwise, the function returns the corresponding error
     * code.
     * \note The convert function performs two processes:
     * (1) decode the PT raw trace into libipt's IR format pt_insn;
     * (2) convert pt_insn into the DynamoRIO's IR format instr_t and append it to ilist.
     * \note The caller does not need to initialize ilist. But if the convertion is
     * successful, the caller needs to destroy the ilist.
     */
    pt2ir_convert_status_t
    convert(OUT instrlist_autoclean_t &ilist);

private:
    /* Load PT raw file to buffer. The struct pt_insn_decoder will decode this buffer to
     * libipt's IR.
     */
    bool
    load_pt_raw_file(IN std::string &path);

    /* Load the elf section in kcore to sideband session iscache and store the section
     * index to sideband kimage.
     * \note XXX: Could we not use kcore? We can store all kernel modules and the mapping
     * information.
     */
    bool
    load_kcore(IN std::string &path);

    /* Load the all code segments in kernel image to pt_insn_decoder's image cache.
     */
    bool
    load_kernel_image(IN std::string &path, IN std::string &metadata_path);

    /* Allocate a sideband decoder in the sideband session. The sideband session may
     * allocate many decoders, which mainly work on handling sideband perf records and
     * help the PT decoder switch images.
     */
    bool
    alloc_sb_pevent_decoder(IN struct pt_sb_pevent_config &config);

    /* Diagnose converting errors and output diagnostic results.
     * It will used to generate the error message during the decoding process.
     */
    void
    dx_decoding_error(IN int errcode, IN const char *errtype, IN uint64_t ip);

    /* Buffer for caching the PT raw trace. */
    std::unique_ptr<unsigned char> pt_raw_buffer_;
    size_t pt_raw_buffer_size_;

    /* The libipt instruction decoder. */
    struct pt_insn_decoder *pt_instr_decoder_;

    /* The libipt image section cache. */
    struct pt_image_section_cache *pt_iscache_;

    /* The libipt sideband session. */
    struct pt_sb_session *pt_sb_session_;
};

#endif /* _PT2IR_H_ */<|MERGE_RESOLUTION|>--- conflicted
+++ resolved
@@ -258,7 +258,6 @@
      */
     std::string kcore_path;
 
-<<<<<<< HEAD
     /**
      * The path of the kernel image file. The kernel image file is used to decode the
      * kernel PT raw trace. This file contains all code segments in kcore.
@@ -271,8 +270,6 @@
      */
     std::string kernel_image_metadata_path;
 
-=======
->>>>>>> bd5b9116
     pt2ir_config_t()
     {
         raw_file_path = "";
@@ -281,11 +278,8 @@
         sb_primary_file_path = "";
         sb_secondary_file_path_list.clear();
         kcore_path = "";
-<<<<<<< HEAD
         kernel_image_path = "";
         kernel_image_metadata_path = "";
-=======
->>>>>>> bd5b9116
         pt_config.cpu.vendor = CPU_VENDOR_UNKNOWN;
         pt_config.cpu.family = 0;
         pt_config.cpu.model = 0;
