--- conflicted
+++ resolved
@@ -60,27 +60,6 @@
  * The type of pt2ir_t::convert() return value.
  */
 enum pt2ir_convert_status_t {
-<<<<<<< HEAD
-    PT2IR_CONV_SUCCESS = 0,       /**< The conversion process is successful. */
-    PT2IR_CONV_ERROR_SYNC_PACKET, /**< The conversion process ends with a failure to sync
-                                   *   to the PSB packet.
-                                   */
-    PT2IR_CONV_ERROR_HANDLE_SIDEBAND_EVENT, /**< The conversion process ends with a
-                                             *   failure to handle a perf event.
-                                             */
-    PT2IR_CONV_ERROR_GET_PENDING_EVENT, /**< The conversion process ends with a failure to
-                                         *   get the pending event.
-                                         */
-    PT2IR_CONV_ERROR_SET_IMAGE, /**< The conversion process ends with a failure to set the
-                                 *   new image.
-                                 */
-    PT2IR_CONV_ERROR_DECODE_NEXT_INSTR, /**< The conversion process ends with a failure to
-                                         *   decode the next intruction.
-                                         */
-    PT2IR_CONV_ERROR_CONVERT /**< The conversion process ends with a failure to convert
-                              *   the libipt's IR to Dynamorio's IR.
-                              */
-=======
     /** The conversion process is successful. */
     PT2IR_CONV_SUCCESS = 0,
 
@@ -98,7 +77,6 @@
 
     /** The conversion process ends with a failure to decode the next intruction. */
     PT2IR_CONV_ERROR_DECODE_NEXT_INSTR
->>>>>>> 3696f2ec
 };
 
 /**
