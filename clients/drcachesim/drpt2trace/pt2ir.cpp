/* **********************************************************
 * Copyright (c) 2023 Google, Inc.  All rights reserved.
 * **********************************************************/

/*
 * Redistribution and use in source and binary forms, with or without
 * modification, are permitted provided that the following conditions are met:
 *
 * * Redistributions of source code must retain the above copyright notice,
 *   this list of conditions and the following disclaimer.
 *
 * * Redistributions in binary form must reproduce the above copyright notice,
 *   this list of conditions and the following disclaimer in the documentation
 *   and/or other materials provided with the distribution.
 *
 * * Neither the name of Google, Inc. nor the names of its contributors may be
 *   used to endorse or promote products derived from this software without
 *   specific prior written permission.
 *
 * THIS SOFTWARE IS PROVIDED BY THE COPYRIGHT HOLDERS AND CONTRIBUTORS "AS IS"
 * AND ANY EXPRESS OR IMPLIED WARRANTIES, INCLUDING, BUT NOT LIMITED TO, THE
 * IMPLIED WARRANTIES OF MERCHANTABILITY AND FITNESS FOR A PARTICULAR PURPOSE
 * ARE DISCLAIMED. IN NO EVENT SHALL VMWARE, INC. OR CONTRIBUTORS BE LIABLE
 * FOR ANY DIRECT, INDIRECT, INCIDENTAL, SPECIAL, EXEMPLARY, OR CONSEQUENTIAL
 * DAMAGES (INCLUDING, BUT NOT LIMITED TO, PROCUREMENT OF SUBSTITUTE GOODS OR
 * SERVICES; LOSS OF USE, DATA, OR PROFITS; OR BUSINESS INTERRUPTION) HOWEVER
 * CAUSED AND ON ANY THEORY OF LIABILITY, WHETHER IN CONTRACT, STRICT
 * LIABILITY, OR TORT (INCLUDING NEGLIGENCE OR OTHERWISE) ARISING IN ANY WAY
 * OUT OF THE USE OF THIS SOFTWARE, EVEN IF ADVISED OF THE POSSIBILITY OF SUCH
 * DAMAGE.
 */

#include <sys/stat.h>
#include <stdlib.h>
#include <iostream>
#include <string.h>
#include <errno.h>
#include <fstream>

#include "intel-pt.h"
#include "libipt-sb.h"

#include "../common/utils.h"
#include "elf_loader.h"
#include "pt2ir.h"

namespace dynamorio {
namespace drmemtrace {

#undef VPRINT_HEADER
#define VPRINT_HEADER()               \
    do {                              \
        fprintf(stderr, "drpt2ir: "); \
    } while (0)

#undef VPRINT
#define VPRINT(level, ...)                 \
    do {                                   \
        if (this->verbosity_ >= (level)) { \
            VPRINT_HEADER();               \
            fprintf(stderr, __VA_ARGS__);  \
            fflush(stderr);                \
        }                                  \
    } while (0)

#ifdef __cplusplus
extern "C" {
#endif

/* The subsequent C code is a patch for libipt. This patch introduces embedded APIs,
 * enabling pt2ir_t to manage libipt's decoder's internal data structures and to
 * facilitate stream decoding.
 */

/* An Intel PT packet decoder.
 * The type mirrors the struct pt_packet_decoder found in
 * third_party/libipt/libipt/internal/include/pt_packet_decoder.h.
 */
struct pt_packet_decoder_t {
    /* The decoder configuration. */
    struct pt_config config;

    /* The current position in the trace buffer. */
    const uint8_t *pos;

    /* The position of the last PSB packet. */
    const uint8_t *sync;
};

/* A new C API for struct pt_packet_decoder *decoder is introduced. This API permits
 * setting the current position within the decoder's trace buffer.
 */
static void
pt_pkt_decoder_set_pos(struct pt_packet_decoder *decoder, uint8_t *pos)
{
    pt_packet_decoder_t *packet_decoder = (pt_packet_decoder_t *)decoder;
    packet_decoder->pos = pos;
}

/* A new C API for struct pt_packet_decoder *decoder is introduced. This API permits
 * setting the position of the last PSB packet within the decoder's trace buffer.
 */
static void
pt_pkt_decoder_set_sync(struct pt_packet_decoder *decoder, uint8_t *sync)
{
    pt_packet_decoder_t *packet_decoder = (pt_packet_decoder_t *)decoder;
    packet_decoder->sync = sync;
}

/* A new C API for struct pt_insn_decoder *decoder is introduced. Since the first field of
 * struct pt_insn_decoder *decoder is struct pt_packet_decoder, this API casts decoder to
 * struct pt_packet_decoder to access its pt_packet_decoder component.
 */
static struct pt_packet_decoder *
pt_instr_decoder_get_pkt_decoder(struct pt_insn_decoder *decoder)
{
    struct pt_packet_decoder *packet_decoder = (struct pt_packet_decoder *)decoder;
    return packet_decoder;
}

#ifdef __cplusplus
}
#endif

pt_iscache_autoclean_t::pt_iscache_autoclean_t()
{
    iscache = pt_iscache_alloc(nullptr);
}

pt_iscache_autoclean_t::~pt_iscache_autoclean_t()
{
    if (iscache != nullptr) {
        pt_iscache_free(iscache);
        iscache = nullptr;
    }
}

pt_iscache_autoclean_t pt2ir_t::share_iscache_;

#define ERRMSG_HEADER "[drpt2ir] "

pt2ir_t::pt2ir_t()
    : pt2ir_initialized_(false)
    , pt_raw_buffer_size_(0)
    , pt_raw_buffer_data_size_(0)
    , pt_raw_buffer_lshift_offset_(0)
    , pt_instr_decoder_(nullptr)
    , pt_sb_iscache_(nullptr)
    , pt_sb_session_(nullptr)
    , pt_instr_status_(0)
    , pt_decoder_has_sync_(false)
    , pt_decoder_stop_offset_(0)
    , verbosity_(0)
{
}

pt2ir_t::~pt2ir_t()
{
    if (pt_sb_session_ != nullptr)
        pt_sb_free(pt_sb_session_);
    if (pt_sb_iscache_ != nullptr)
        pt_iscache_free(pt_sb_iscache_);
    if (pt_instr_decoder_ != nullptr)
        pt_insn_free_decoder(pt_instr_decoder_);
    pt2ir_initialized_ = false;
}

bool
pt2ir_t::init(DR_PARAM_IN pt2ir_config_t &pt2ir_config, DR_PARAM_IN int verbosity)
{
    verbosity_ = verbosity;
    if (pt2ir_initialized_) {
        VPRINT(0, "pt2ir_t is already initialized.\n");
        return false;
    }

    /* Init the configuration for the libipt instruction decoder. */
    struct pt_config pt_config;
    pt_config_init(&pt_config);

    /* Set configurations for the libipt instruction decoder. */
    pt_config.cpu.vendor =
        pt2ir_config.pt_config.cpu.vendor == CPU_VENDOR_INTEL ? pcv_intel : pcv_unknown;
    pt_config.cpu.family = pt2ir_config.pt_config.cpu.family;
    pt_config.cpu.model = pt2ir_config.pt_config.cpu.model;
    pt_config.cpu.stepping = pt2ir_config.pt_config.cpu.stepping;
    pt_config.cpuid_0x15_eax = pt2ir_config.pt_config.cpuid_0x15_eax;
    pt_config.cpuid_0x15_ebx = pt2ir_config.pt_config.cpuid_0x15_ebx;
    pt_config.nom_freq = pt2ir_config.pt_config.nom_freq;
    pt_config.mtc_freq = pt2ir_config.pt_config.mtc_freq;
    if (pt_config.cpu.vendor == pcv_intel) {
        int errcode = pt_cpu_errata(&pt_config.errata, &pt_config.cpu);
        if (errcode < 0) {
            VPRINT(0, "Failed to get cpu errata: %s.\n", pt_errstr(pt_errcode(errcode)));
            return false;
        }
    }

    pt_raw_buffer_size_ = pt2ir_config.pt_raw_buffer_size;
    pt_raw_buffer_ = std::unique_ptr<uint8_t[]>(new uint8_t[pt_raw_buffer_size_]);
    pt_config.begin = pt_raw_buffer_.get();
    pt_config.end = pt_raw_buffer_.get() + pt_raw_buffer_size_;
    pt_instr_decoder_ = pt_insn_alloc_decoder(&pt_config);
    if (pt_instr_decoder_ == nullptr) {
        VPRINT(0, "Failed to create libipt instruction decoder.\n");
        return false;
    }

    /* If an ELF file is provided, load it into the image of the instruction decoder. */
    if (!pt2ir_config.elf_file_path.empty() && share_iscache_.iscache != nullptr) {
        if (!elf_loader_t::load(pt2ir_config.elf_file_path.c_str(), pt2ir_config.elf_base,
                                share_iscache_.iscache,
                                pt_insn_get_image(pt_instr_decoder_))) {
            VPRINT(0, "Failed to load ELF file(%s) to.\n",
                   pt2ir_config.elf_file_path.c_str());
            return false;
        }
    }

    /* The following code initializes sideband decoders. However, decoding DRMEMTRACE
     * format kernel traces does not require sideband decoders.
     */

    /* Init the sideband image section cache and session. */
    pt_sb_iscache_ = pt_iscache_alloc(nullptr);
    if (pt_sb_iscache_ == nullptr) {
        VPRINT(0, "Failed to allocate sideband image section cache.\n");
        return false;
    }
    pt_sb_session_ = pt_sb_alloc(pt_sb_iscache_);
    if (pt_sb_session_ == nullptr) {
        VPRINT(0, "Failed to allocate sb session.\n");
        return false;
    }

    /* Init the configuration for libipt-sb sideband decoders. */
    struct pt_sb_pevent_config sb_pevent_config;
    memset(&sb_pevent_config, 0, sizeof(sb_pevent_config));
    sb_pevent_config.size = sizeof(sb_pevent_config);

    /* Parse the sideband perf event sample type. */
    sb_pevent_config.sample_type = pt2ir_config.sb_config.sample_type;

    /* Parse the sideband images sysroot. */
    if (!pt2ir_config.sb_config.sysroot.empty()) {
        sb_pevent_config.sysroot = pt2ir_config.sb_config.sysroot.c_str();
    } else {
        sb_pevent_config.sysroot = "";
    }

    /* Parse time synchronization related configuration. */
    sb_pevent_config.tsc_offset = pt2ir_config.sb_config.tsc_offset;
    sb_pevent_config.time_shift = pt2ir_config.sb_config.time_shift;
    sb_pevent_config.time_mult = pt2ir_config.sb_config.time_mult;
    sb_pevent_config.time_zero = pt2ir_config.sb_config.time_zero;

    /* Parse the start address of the kernel image. */
    sb_pevent_config.kernel_start = pt2ir_config.sb_config.kernel_start;

    /* Allocate sideband decoders in the sideband session. The sideband session may
     * allocate one primary decoder and many secondary decoders, which mainly work on
     * handling sideband perf records and help the PT decoder switch images.
     */
    if (!pt2ir_config.sb_primary_file_path.empty()) {
        /* Allocate the primary sideband decoder. */
        struct pt_sb_pevent_config sb_primary_config = sb_pevent_config;
        sb_primary_config.filename = pt2ir_config.sb_primary_file_path.c_str();
        sb_primary_config.primary = 1;
        sb_primary_config.begin = (size_t)0;
        sb_primary_config.end = (size_t)0;
        int errcode = pt_sb_alloc_pevent_decoder(pt_sb_session_, &sb_primary_config);
        if (errcode < 0) {
            VPRINT(0, "Failed to allocate primary sideband perf event decoder: %s.\n",
                   pt_errstr(pt_errcode(errcode)));
            return false;
        }
    }
    for (auto sb_secondary_file : pt2ir_config.sb_secondary_file_path_list) {
        if (!sb_secondary_file.empty()) {
            /* Allocate one secondary sideband decoder. */
            struct pt_sb_pevent_config sb_secondary_config = sb_pevent_config;
            sb_secondary_config.filename = sb_secondary_file.c_str();
            sb_secondary_config.primary = 0;
            sb_secondary_config.begin = (size_t)0;
            sb_secondary_config.end = (size_t)0;
            int errcode =
                pt_sb_alloc_pevent_decoder(pt_sb_session_, &sb_secondary_config);
            if (errcode < 0) {
                VPRINT(0,
                       "Failed to allocate secondary sideband perf event decoder: %s.\n",
                       pt_errstr(pt_errcode(errcode)));
                return false;
            }
        }
    }

    /* Load the elf section in kcore to sideband session iscache and store the section
     * index to sideband kimage.
     */
    if (!pt2ir_config.sb_kcore_path.empty()) {
        if (!elf_loader_t::load(pt2ir_config.sb_kcore_path.c_str(), 0, pt_sb_iscache_,
                                pt_sb_kernel_image(pt_sb_session_))) {
            VPRINT(0, "Failed to load kcore(%s) to sideband image sections cache.\n",
                   pt2ir_config.sb_kcore_path.c_str());
            return false;
        }
    }

    /* Initialize all sideband decoders. It needs to be called after all sideband decoders
     * have been allocated.
     */
    int errcode = pt_sb_init_decoders(pt_sb_session_);
    if (errcode < 0) {
        VPRINT(0, "Failed to initialize sideband session: %s.\n",
               pt_errstr(pt_errcode(errcode)));
        return false;
    }

    pt2ir_stream_mode_ = pt2ir_config.stream_mode;
    pt2ir_initialized_ = true;
    return true;
}

bool
pt2ir_t::pre_decode()
{
    ASSERT(pt_instr_decoder_ != nullptr, "");
    ASSERT(pt_raw_buffer_data_size_ > 0, "");

    struct pt_packet_decoder *pt_pkt_decoder =
        pt_instr_decoder_get_pkt_decoder(pt_instr_decoder_);
    uint64_t pt_pkt_decoder_offset = 0;
    uint64_t pt_pkt_decoder_sync_offset = 0;

    /* Backup the offset and sync offset of the decoder. */
    int errcode = pt_pkt_get_offset(pt_pkt_decoder, &pt_pkt_decoder_offset);
    if (errcode < 0) {
        VPRINT(0, "Failed to get packet decoder offset: %s.\n",
               pt_errstr(pt_errcode(errcode)));
        return false;
    }
    errcode = pt_pkt_get_sync_offset(pt_pkt_decoder, &pt_pkt_decoder_sync_offset);
    if (errcode < 0) {
        VPRINT(0, "Failed to get packet decoder sync offset: %s.\n",
               pt_errstr(pt_errcode(errcode)));
        return false;
    }

    /* Attempt to perform pre-decoding to:
     * (1) Determine the offset of the final data packet, which will serve as the stop
     * position.
     * (2) Locate the last Packet Stream Boundary (PSB) packet within the current buffer.
     * Once identified, record its offset value. This offset value will then be used as
     * the reference point for the subsequent left shift operation on the buffer.
     */
    pt_decoder_stop_offset_ = 0;
    pt_raw_buffer_lshift_offset_ = 0;
    uint64_t offset = pt_pkt_decoder_offset;
    for (;;) {
        struct pt_packet packet;
        errcode = pt_pkt_next(pt_pkt_decoder, &packet, sizeof(packet));
        if (errcode < 0) {
            VPRINT(0, "Failed to get next packet: %s.\n", pt_errstr(pt_errcode(errcode)));
            return false;
        }
        if (packet.type > ppt_pad) {
            pt_decoder_stop_offset_ = offset + packet.size;
        }
        if (packet.type == ppt_psb) {
            pt_raw_buffer_lshift_offset_ = offset;
        }

        errcode = pt_pkt_get_offset(pt_pkt_decoder, &offset);
        if (errcode < 0) {
            VPRINT(0, "Failed to get offset of packet decoder: %s.\n",
                   pt_errstr(pt_errcode(errcode)));
            return false;
        }
        if (offset >= pt_raw_buffer_data_size_) {
            break;
        }
    }
    /* Reset the packet decoder to the beginning of the trace. */
    pt_pkt_decoder_set_pos(pt_pkt_decoder, pt_raw_buffer_.get() + pt_pkt_decoder_offset);
    pt_pkt_decoder_set_sync(pt_pkt_decoder,
                            pt_raw_buffer_.get() + pt_pkt_decoder_sync_offset);

    return true;
}

bool
pt2ir_t::post_decode()
{
    ASSERT(pt_instr_decoder_ != nullptr, "");
    ASSERT(pt_raw_buffer_data_size_ > pt_raw_buffer_lshift_offset_, "");

    if (pt_raw_buffer_lshift_offset_ != 0) {
        struct pt_packet_decoder *pt_pkt_decoder =
            pt_instr_decoder_get_pkt_decoder(pt_instr_decoder_);

        /* Implement a left-shift operation on the buffer to enable continuous stream
         * decoding and to make space for new data to be appended.
         */
        pt_raw_buffer_data_size_ -= pt_raw_buffer_lshift_offset_;
        memmove(pt_raw_buffer_.get(), pt_raw_buffer_.get() + pt_raw_buffer_lshift_offset_,
                pt_raw_buffer_data_size_);
        memset(pt_raw_buffer_.get() + pt_raw_buffer_data_size_, 0,
               pt_raw_buffer_size_ - pt_raw_buffer_data_size_);

        /* Reset the decoder's offset and sync offset. */
        uint64_t decode_offset = 0;
        int errcode = pt_pkt_get_offset(pt_pkt_decoder, &decode_offset);
        if (errcode < 0) {
            VPRINT(0, "Failed to get packet decoder offset: %s.\n",
                   pt_errstr(pt_errcode(errcode)));
            return false;
        }
        pt_pkt_decoder_set_pos(pt_pkt_decoder,
                               pt_raw_buffer_.get() + decode_offset -
                                   pt_raw_buffer_lshift_offset_);
        pt_pkt_decoder_set_sync(pt_pkt_decoder, pt_raw_buffer_.get());
    }
    return true;
}

pt2ir_convert_status_t
pt2ir_t::convert(DR_PARAM_IN const uint8_t *pt_data, DR_PARAM_IN size_t pt_data_size,
                 DR_PARAM_INOUT drir_t *drir)
{
    if (!pt2ir_initialized_) {
        return PT2IR_CONV_ERROR_NOT_INITIALIZED;
    }

    if (pt_data == nullptr || pt_data_size <= 0 || drir == nullptr) {
        return PT2IR_CONV_ERROR_INVALID_INPUT;
    }

    ASSERT(pt_instr_decoder_ != nullptr, "");

    /* The PT raw trace comprises various packet types. Each packet can translate to
     * multiple instructions or none at all. Therefore, during instruction decoding,
     * libipt might process one or several packets for a single instruction. For our
     * decoding algorithm to ascertain the position of the currently decoded packet,
     * relying on the libipt's instruction decoder isn't sufficient for pinpointing the
     * exact packet position in the decoding process. Hence, we need to access the
     * libipt's packet decoder.
     */
    struct pt_packet_decoder *pt_pkt_decoder =
        pt_instr_decoder_get_pkt_decoder(pt_instr_decoder_);

    /* In non-stream mode, we reset both the decoder's offset and the sync offset before
     * decoding the subsequent complete PT data.
     */
    if (!pt2ir_stream_mode_) {
        pt_raw_buffer_data_size_ = 0;
        pt_pkt_decoder_set_pos(pt_pkt_decoder, pt_raw_buffer_.get());
        pt_pkt_decoder_set_sync(pt_pkt_decoder, nullptr);
    }

    /* Check if the raw buffer is large enough to hold the new data. */
    if (pt_raw_buffer_data_size_ + pt_data_size > pt_raw_buffer_size_) {
        return PT2IR_CONV_ERROR_RAW_TRACE_TOO_LARGE;
    }

    /* Append the new data to the buffer. */
    memcpy(pt_raw_buffer_.get() + pt_raw_buffer_data_size_, pt_data, pt_data_size);
    pt_raw_buffer_data_size_ += pt_data_size;

    /* In non-stream mode, we synchronize the decoder each time we start decoding a
     * complete PT raw trace.
     * In stream mode, synchronizing the decoder is necessary only once, prior to decoding
     * the first PT raw trace chunk.
     */
    if (!pt2ir_stream_mode_ || !pt_decoder_has_sync_) {
        /* Sync decoder to next Packet Stream Boundary (PSB) packet, and then
         * decode instructions. If there is no PSB packet, the decoder will be synced
         * to the end of the trace. If an error occurs, we will call dx_decoding_error
         * to print the error information.
         * What are PSB packets? Below answer is quoted from Intel 64 and IA-32
         * Architectures Software Developer’s Manual 32.1.1.1 Packet Summary:
         * “Packet Stream Boundary (PSB) packets: PSB packets act as ‘heartbeats’ that are
         * generated at regular intervals (e.g., every 4K trace packet bytes). These
         * packets allow the packet decoder to find the packet boundaries within the
         * output data stream; a PSB packet should be the first packet that a decoder
         * looks for when beginning to decode a trace.”
         */
        pt_instr_status_ = pt_insn_sync_forward(pt_instr_decoder_);
        if (pt_instr_status_ < 0) {
            dx_decoding_error(pt_instr_status_, "sync instruction decoder error", 0);
            return PT2IR_CONV_ERROR_SYNC_PACKET;
        }
        pt_decoder_has_sync_ = true;
    }

    if (pt2ir_stream_mode_) {
        if (!pre_decode()) {
            return PT2IR_CONV_ERROR_PRE_DECODE;
        }
    } else {
        /* Set the stop offset greater than the data size to ensure that the last
         * packet is processed.
         */
        pt_decoder_stop_offset_ = pt_raw_buffer_data_size_ + 1;
    }

    struct pt_insn insn;
    memset(&insn, 0, sizeof(insn));
    int errcode = -pte_internal;
    for (;;) {
        bool reached_end = false;
        uint64_t decode_offset = 0;
        /* Before starting to decode instructions, we need to handle the event before
         * the instruction trace. For example, if a mmap2 event happens, we need to
         * switch the cached image.
         */
        while ((pt_instr_status_ & pts_event_pending) != 0) {

            /* Check if the decoder has arrived at the stop position before decoding the
             * next event.
             */
            errcode = pt_pkt_get_offset(pt_pkt_decoder, &decode_offset);
            if (errcode < 0) {
                dx_decoding_error(errcode, "get the offset of decoder error", insn.ip);
                return PT2IR_CONV_ERROR_GET_DECODER_OFFSET;
            }
            if (decode_offset >= pt_decoder_stop_offset_) {
                reached_end = true;
                break;
            }

            struct pt_event event;
            pt_instr_status_ = pt_insn_event(pt_instr_decoder_, &event, sizeof(event));
            if (pt_instr_status_ < 0) {
                dx_decoding_error(pt_instr_status_, "get pending event error", insn.ip);
                return PT2IR_CONV_ERROR_GET_PENDING_EVENT;
            }

<<<<<<< HEAD
            /* Use a sideband session to check if pt_event is an image switch event.
             * If so, change the image in 'pt_instr_decoder_' to the target image.
             */
            struct pt_image *image = nullptr;
            int errcode =
                pt_sb_event(pt_sb_session_, &image, &event, sizeof(event), stdout, 0);
            if (errcode < 0) {
                dx_decoding_error(errcode, "handle sideband event error", insn.ip);
                return PT2IR_CONV_ERROR_HANDLE_SIDEBAND_EVENT;
            }

            /* If it is not an image switch event, the PT instruction decoder
             * will not switch their cached image.
             */
            if (image == nullptr)
                continue;

            errcode = pt_insn_set_image(pt_instr_decoder_, image);
            if (errcode < 0) {
                dx_decoding_error(errcode, "set image error", insn.ip);
                return PT2IR_CONV_ERROR_SET_IMAGE;
            }
        }

        if (reached_end) {
            break;
        }

        /* Check if the decoder has arrived at the stop position before decoding the next
         * instruction.
         */
        errcode = pt_pkt_get_offset(pt_pkt_decoder, &decode_offset);
        if (errcode < 0) {
            dx_decoding_error(errcode, "get the offset of decoder error", insn.ip);
            return PT2IR_CONV_ERROR_GET_DECODER_OFFSET;
        }
        if (decode_offset >= pt_decoder_stop_offset_) {
            break;
        }
        if ((pt_instr_status_ & pts_eos) != 0) {
            break;
        }

        /* Decode PT raw trace to pt_insn. */
        pt_instr_status_ = pt_insn_next(pt_instr_decoder_, &insn, sizeof(insn));
        if (pt_instr_status_ < 0) {
            dx_decoding_error(pt_instr_status_, "get next instruction error", insn.ip);
            return PT2IR_CONV_ERROR_DECODE_NEXT_INSTR;
        }

        /* Use drdecode to decode insn(pt_insn) to instr_t. */
        instr_t *instr = instr_create(drir.get_drcontext());
        instr_init(drir.get_drcontext(), instr);
        instr_set_isa_mode(instr, insn.mode == ptem_32bit ? DR_ISA_IA32 : DR_ISA_AMD64);
        bool instr_valid = false;
        if (decode(drir.get_drcontext(), insn.raw, instr) != nullptr)
            instr_valid = true;
        instr_set_translation(instr, (app_pc)insn.ip);
        instr_allocate_raw_bits(drir.get_drcontext(), instr, insn.size);
        /* TODO i#2103: Currently, the PT raw data may contain 'STAC' and 'CLAC'
         * instructions that are not supported by Dynamorio.
         */
        if (!instr_valid) {
            /* The decode() function will not correctly identify the raw bits for
             * invalid instruction. So we need to set the raw bits of instr manually.
             */
            instr_free_raw_bits(drir.get_drcontext(), instr);
            instr_set_raw_bits(instr, insn.raw, insn.size);
            instr_allocate_raw_bits(drir.get_drcontext(), instr, insn.size);
#ifdef DEBUG

            /* Print the invalid instruction‘s PC and raw bytes in DEBUG builds. */
            if (verbosity_ >= 1) {
                fprintf(stderr,
                        "drpt2ir: <INVALID> <raw " PFX "-" PFX " ==", (app_pc)insn.ip,
                        (app_pc)insn.ip + insn.size);
                for (int i = 0; i < insn.size; i++) {
                    fprintf(stderr, " %02x", insn.raw[i]);
=======
            /* Use drdecode to decode insn(pt_insn) to instr_t. */
            instr_t *instr = instr_create(drir->get_drcontext());
            instr_init(drir->get_drcontext(), instr);
            instr_set_isa_mode(instr,
                               insn.mode == ptem_32bit ? DR_ISA_IA32 : DR_ISA_AMD64);
            app_pc instr_ip = reinterpret_cast<app_pc>(insn.ip);
            if (decode_from_copy(drir->get_drcontext(), insn.raw, instr_ip, instr) ==
                nullptr) {
#ifdef DEBUG
                /* Print the invalid instruction‘s PC and raw bytes in DEBUG builds. */
                if (verbosity_ >= 1) {
                    fprintf(stderr,
                            "drpt2ir: <INVALID> <raw " PFX "-" PFX " ==", (app_pc)insn.ip,
                            (app_pc)insn.ip + insn.size);
                    for (int i = 0; i < insn.size; i++) {
                        fprintf(stderr, " %02x", insn.raw[i]);
                    }
                    fprintf(stderr, ">\n");
>>>>>>> 8eba754e
                }
                fprintf(stderr, ">\n");
            }
<<<<<<< HEAD
#endif
=======
            drir->append(instr, instr_ip, insn.size, insn.raw);
>>>>>>> 8eba754e
        }
        drir.append(instr);
    }

    if (pt2ir_stream_mode_) {
        if (!post_decode()) {
            return PT2IR_CONV_ERROR_POST_DECODE;
        }
    }

    return PT2IR_CONV_SUCCESS;
}

void
pt2ir_t::dx_decoding_error(DR_PARAM_IN int errcode, DR_PARAM_IN const char *errtype,
                           DR_PARAM_IN uint64_t ip)
{
    int err = -pte_internal;
    uint64_t pos = 0;

    /* Get the current position of 'pt_instr_decoder_'. It will fill the position into
     * pos. The 'pt_insn_get_offset' function is mainly used to report errors.
     */
    err = pt_insn_get_offset(pt_instr_decoder_, &pos);
    if (err < 0) {
        VPRINT(0, "Could not determine offset: %s\n", pt_errstr(pt_errcode(err)));
        VPRINT(0, "[?, " HEX64_FORMAT_STRING "] %s: %s\n", ip, errtype,
               pt_errstr(pt_errcode(errcode)));
    } else {
        VPRINT(0, "[" UINT64_FORMAT_STRING ", IP:" HEX64_FORMAT_STRING "] %s: %s\n", pos,
               ip, errtype, pt_errstr(pt_errcode(errcode)));
    }
}

} // namespace drmemtrace
} // namespace dynamorio<|MERGE_RESOLUTION|>--- conflicted
+++ resolved
@@ -535,7 +535,6 @@
                 return PT2IR_CONV_ERROR_GET_PENDING_EVENT;
             }
 
-<<<<<<< HEAD
             /* Use a sideband session to check if pt_event is an image switch event.
              * If so, change the image in 'pt_instr_decoder_' to the target image.
              */
@@ -587,26 +586,14 @@
         }
 
         /* Use drdecode to decode insn(pt_insn) to instr_t. */
-        instr_t *instr = instr_create(drir.get_drcontext());
-        instr_init(drir.get_drcontext(), instr);
-        instr_set_isa_mode(instr, insn.mode == ptem_32bit ? DR_ISA_IA32 : DR_ISA_AMD64);
-        bool instr_valid = false;
-        if (decode(drir.get_drcontext(), insn.raw, instr) != nullptr)
-            instr_valid = true;
-        instr_set_translation(instr, (app_pc)insn.ip);
-        instr_allocate_raw_bits(drir.get_drcontext(), instr, insn.size);
-        /* TODO i#2103: Currently, the PT raw data may contain 'STAC' and 'CLAC'
-         * instructions that are not supported by Dynamorio.
-         */
-        if (!instr_valid) {
-            /* The decode() function will not correctly identify the raw bits for
-             * invalid instruction. So we need to set the raw bits of instr manually.
-             */
-            instr_free_raw_bits(drir.get_drcontext(), instr);
-            instr_set_raw_bits(instr, insn.raw, insn.size);
-            instr_allocate_raw_bits(drir.get_drcontext(), instr, insn.size);
+        instr_t *instr = instr_create(drir->get_drcontext());
+        instr_init(drir->get_drcontext(), instr);
+        instr_set_isa_mode(instr,
+                           insn.mode == ptem_32bit ? DR_ISA_IA32 : DR_ISA_AMD64);
+        app_pc instr_ip = reinterpret_cast<app_pc>(insn.ip);
+        if (decode_from_copy(drir->get_drcontext(), insn.raw, instr_ip, instr) ==
+            nullptr) {
 #ifdef DEBUG
-
             /* Print the invalid instruction‘s PC and raw bytes in DEBUG builds. */
             if (verbosity_ >= 1) {
                 fprintf(stderr,
@@ -614,36 +601,12 @@
                         (app_pc)insn.ip + insn.size);
                 for (int i = 0; i < insn.size; i++) {
                     fprintf(stderr, " %02x", insn.raw[i]);
-=======
-            /* Use drdecode to decode insn(pt_insn) to instr_t. */
-            instr_t *instr = instr_create(drir->get_drcontext());
-            instr_init(drir->get_drcontext(), instr);
-            instr_set_isa_mode(instr,
-                               insn.mode == ptem_32bit ? DR_ISA_IA32 : DR_ISA_AMD64);
-            app_pc instr_ip = reinterpret_cast<app_pc>(insn.ip);
-            if (decode_from_copy(drir->get_drcontext(), insn.raw, instr_ip, instr) ==
-                nullptr) {
-#ifdef DEBUG
-                /* Print the invalid instruction‘s PC and raw bytes in DEBUG builds. */
-                if (verbosity_ >= 1) {
-                    fprintf(stderr,
-                            "drpt2ir: <INVALID> <raw " PFX "-" PFX " ==", (app_pc)insn.ip,
-                            (app_pc)insn.ip + insn.size);
-                    for (int i = 0; i < insn.size; i++) {
-                        fprintf(stderr, " %02x", insn.raw[i]);
-                    }
-                    fprintf(stderr, ">\n");
->>>>>>> 8eba754e
                 }
                 fprintf(stderr, ">\n");
             }
-<<<<<<< HEAD
 #endif
-=======
-            drir->append(instr, instr_ip, insn.size, insn.raw);
->>>>>>> 8eba754e
-        }
-        drir.append(instr);
+        }
+        drir->append(instr, instr_ip, insn.size, insn.raw);
     }
 
     if (pt2ir_stream_mode_) {
