--- conflicted
+++ resolved
@@ -3204,7 +3204,8 @@
                 TID_A, TRACE_MARKER_TYPE_CONTEXT_SWITCH_START,
                 scheduler_tmpl_t<memref_t, reader_t>::switch_type_t::SWITCH_THREAD),
             gen_instr(TID_A, /*pc=*/10),
-            gen_instr(TID_A, /*pc=*/11),
+            gen_instr_type(TRACE_TYPE_INSTR_INDIRECT_JUMP, TID_A, /*pc=*/11, /*size=*/1,
+                           /*indirect_branch_target=*/2),
             gen_marker(
                 TID_A, TRACE_MARKER_TYPE_CONTEXT_SWITCH_END,
                 scheduler_tmpl_t<memref_t, reader_t>::switch_type_t::SWITCH_THREAD),
@@ -3212,7 +3213,8 @@
                 TID_A, TRACE_MARKER_TYPE_CONTEXT_SWITCH_START,
                 scheduler_tmpl_t<memref_t, reader_t>::switch_type_t::SWITCH_PROCESS),
             gen_instr(TID_A, /*pc=*/10),
-            gen_instr(TID_A, /*pc=*/11),
+            gen_instr_type(TRACE_TYPE_INSTR_INDIRECT_JUMP, TID_A, /*pc=*/11, /*size=*/1,
+                           /*indirect_branch_target=*/2),
             gen_marker(
                 TID_A, TRACE_MARKER_TYPE_CONTEXT_SWITCH_END,
                 scheduler_tmpl_t<memref_t, reader_t>::switch_type_t::SWITCH_PROCESS),
@@ -3232,7 +3234,8 @@
                 TID_A, TRACE_MARKER_TYPE_CONTEXT_SWITCH_START,
                 scheduler_tmpl_t<memref_t, reader_t>::switch_type_t::SWITCH_THREAD),
             gen_instr(TID_A, /*pc=*/10),
-            gen_instr(TID_A, /*pc=*/12),
+            gen_instr_type(TRACE_TYPE_INSTR_INDIRECT_JUMP, TID_A, /*pc=*/12, /*size=*/1,
+                           /*indirect_branch_target=*/2),
             gen_marker(
                 TID_A, TRACE_MARKER_TYPE_CONTEXT_SWITCH_END,
                 scheduler_tmpl_t<memref_t, reader_t>::switch_type_t::SWITCH_THREAD),
@@ -3240,7 +3243,8 @@
                 TID_A, TRACE_MARKER_TYPE_CONTEXT_SWITCH_START,
                 scheduler_tmpl_t<memref_t, reader_t>::switch_type_t::SWITCH_PROCESS),
             gen_instr(TID_A, /*pc=*/10),
-            gen_instr(TID_A, /*pc=*/11),
+            gen_instr_type(TRACE_TYPE_INSTR_INDIRECT_JUMP, TID_A, /*pc=*/11, /*size=*/1,
+                           /*indirect_branch_target=*/2),
             gen_marker(
                 TID_A, TRACE_MARKER_TYPE_CONTEXT_SWITCH_END,
                 scheduler_tmpl_t<memref_t, reader_t>::switch_type_t::SWITCH_PROCESS),
@@ -3265,7 +3269,8 @@
                 TID_A, TRACE_MARKER_TYPE_CONTEXT_SWITCH_START,
                 scheduler_tmpl_t<memref_t, reader_t>::switch_type_t::SWITCH_THREAD),
             gen_instr(TID_A, /*pc=*/10),
-            gen_instr(TID_A, /*pc=*/11),
+            gen_instr_type(TRACE_TYPE_INSTR_INDIRECT_JUMP, TID_A, /*pc=*/11, /*size=*/1,
+                           /*indirect_branch_target=*/2),
             gen_marker(
                 TID_A, TRACE_MARKER_TYPE_CONTEXT_SWITCH_END,
                 scheduler_tmpl_t<memref_t, reader_t>::switch_type_t::SWITCH_THREAD),
@@ -3288,13 +3293,15 @@
             gen_marker(TID_A, TRACE_MARKER_TYPE_PAGE_SIZE, 4096),
             gen_marker(TID_A, TRACE_MARKER_TYPE_CONTEXT_SWITCH_START, 3),
             gen_instr(TID_A, /*pc=*/10),
-            gen_instr(TID_A, /*pc=*/11),
+            gen_instr_type(TRACE_TYPE_INSTR_INDIRECT_JUMP, TID_A, /*pc=*/11, /*size=*/1,
+                           /*indirect_branch_target=*/2),
             gen_marker(TID_A, TRACE_MARKER_TYPE_CONTEXT_SWITCH_END, 3),
             gen_marker(
                 TID_A, TRACE_MARKER_TYPE_CONTEXT_SWITCH_START,
                 scheduler_tmpl_t<memref_t, reader_t>::switch_type_t::SWITCH_THREAD),
             gen_instr(TID_A, /*pc=*/10),
-            gen_instr(TID_A, /*pc=*/11),
+            gen_instr_type(TRACE_TYPE_INSTR_INDIRECT_JUMP, TID_A, /*pc=*/11, /*size=*/1,
+                           /*indirect_branch_target=*/2),
             gen_marker(
                 TID_A, TRACE_MARKER_TYPE_CONTEXT_SWITCH_END,
                 scheduler_tmpl_t<memref_t, reader_t>::switch_type_t::SWITCH_THREAD),
@@ -3302,7 +3309,8 @@
                 TID_A, TRACE_MARKER_TYPE_CONTEXT_SWITCH_START,
                 scheduler_tmpl_t<memref_t, reader_t>::switch_type_t::SWITCH_PROCESS),
             gen_instr(TID_A, /*pc=*/10),
-            gen_instr(TID_A, /*pc=*/11),
+            gen_instr_type(TRACE_TYPE_INSTR_INDIRECT_JUMP, TID_A, /*pc=*/11, /*size=*/1,
+                           /*indirect_branch_target=*/2),
             gen_marker(
                 TID_A, TRACE_MARKER_TYPE_CONTEXT_SWITCH_END,
                 scheduler_tmpl_t<memref_t, reader_t>::switch_type_t::SWITCH_PROCESS),
@@ -3325,16 +3333,11 @@
                 TID_A, TRACE_MARKER_TYPE_CONTEXT_SWITCH_START,
                 scheduler_tmpl_t<memref_t, reader_t>::switch_type_t::SWITCH_THREAD),
             gen_instr(TID_A, /*pc=*/10),
-<<<<<<< HEAD
-            gen_instr(TID_A, /*pc=*/11),
+            gen_instr_type(TRACE_TYPE_INSTR_INDIRECT_JUMP, TID_A, /*pc=*/11, /*size=*/1,
+                           /*indirect_branch_target=*/2),
             gen_marker(
                 TID_A, TRACE_MARKER_TYPE_CONTEXT_SWITCH_END,
                 scheduler_tmpl_t<memref_t, reader_t>::switch_type_t::SWITCH_THREAD),
-=======
-            gen_instr_type(TRACE_TYPE_INSTR_INDIRECT_JUMP, TID_A, /*pc=*/11, /*size=*/1,
-                           /*indirect_branch_target=*/2),
-            gen_marker(TID_A, TRACE_MARKER_TYPE_CONTEXT_SWITCH_END, 0),
->>>>>>> 1d2d4175
             gen_instr(TID_A, /*pc=*/2),
             gen_exit(TID_A),
         };
@@ -3350,13 +3353,9 @@
                 TID_A, TRACE_MARKER_TYPE_CONTEXT_SWITCH_START,
                 scheduler_tmpl_t<memref_t, reader_t>::switch_type_t::SWITCH_THREAD),
             gen_instr(TID_A, /*pc=*/10),
-<<<<<<< HEAD
-            gen_instr(TID_A, /*pc=*/11),
             gen_marker(
                 TID_A, TRACE_MARKER_TYPE_CONTEXT_SWITCH_END,
                 scheduler_tmpl_t<memref_t, reader_t>::switch_type_t::SWITCH_THREAD),
-=======
-            gen_marker(TID_A, TRACE_MARKER_TYPE_CONTEXT_SWITCH_END, 0),
             gen_exit(TID_A),
         };
         if (!run_checker(memrefs, true,
@@ -3365,28 +3364,6 @@
                            /*instrs_since_last_timestamp=*/2 },
                          "Failed to catch missing switch-trace end indirect branch"))
             return false;
-    }
-    {
-        std::vector<memref_t> memrefs = {
-            gen_marker(TID_A, TRACE_MARKER_TYPE_CACHE_LINE_SIZE, 64),
-            gen_marker(TID_A, TRACE_MARKER_TYPE_PAGE_SIZE, 4096),
-            gen_instr(TID_A, /*pc=*/1),
-            gen_marker(TID_A, TRACE_MARKER_TYPE_CONTEXT_SWITCH_START, 0),
-            gen_instr(TID_A, /*pc=*/10),
-            gen_instr_type(TRACE_TYPE_INSTR_INDIRECT_JUMP, TID_A, /*pc=*/11, /*size=*/1,
-                           /*indirect_branch_target=*/2),
-            gen_marker(TID_A, TRACE_MARKER_TYPE_CONTEXT_SWITCH_END, 0),
->>>>>>> 1d2d4175
-            gen_instr(TID_A, /*pc=*/3),
-            gen_exit(TID_A),
-        };
-        if (!run_checker(memrefs, true,
-                         { "Kernel trace-end branch marker does not match next pc", TID_A,
-                           /*ref_ordinal=*/8, /*last_timestamp=*/0,
-                           /*instrs_since_last_timestamp=*/4 },
-                         "Failed to catch incorrect switch-trace end branch")) {
-            return false;
-        }
     }
     {
         std::vector<memref_t> memrefs = {
@@ -3397,16 +3374,36 @@
                 TID_A, TRACE_MARKER_TYPE_CONTEXT_SWITCH_START,
                 scheduler_tmpl_t<memref_t, reader_t>::switch_type_t::SWITCH_THREAD),
             gen_instr(TID_A, /*pc=*/10),
-<<<<<<< HEAD
-            gen_instr(TID_A, /*pc=*/12),
+            gen_instr_type(TRACE_TYPE_INSTR_INDIRECT_JUMP, TID_A, /*pc=*/11, /*size=*/1,
+                           /*indirect_branch_target=*/2),
             gen_marker(
                 TID_A, TRACE_MARKER_TYPE_CONTEXT_SWITCH_END,
                 scheduler_tmpl_t<memref_t, reader_t>::switch_type_t::SWITCH_THREAD),
-=======
+            gen_instr(TID_A, /*pc=*/3),
+            gen_exit(TID_A),
+        };
+        if (!run_checker(memrefs, true,
+                         { "Kernel trace-end branch marker does not match next pc", TID_A,
+                           /*ref_ordinal=*/8, /*last_timestamp=*/0,
+                           /*instrs_since_last_timestamp=*/4 },
+                         "Failed to catch incorrect switch-trace end branch")) {
+            return false;
+        }
+    }
+    {
+        std::vector<memref_t> memrefs = {
+            gen_marker(TID_A, TRACE_MARKER_TYPE_CACHE_LINE_SIZE, 64),
+            gen_marker(TID_A, TRACE_MARKER_TYPE_PAGE_SIZE, 4096),
+            gen_instr(TID_A, /*pc=*/1),
+            gen_marker(
+                TID_A, TRACE_MARKER_TYPE_CONTEXT_SWITCH_START,
+                scheduler_tmpl_t<memref_t, reader_t>::switch_type_t::SWITCH_THREAD),
+            gen_instr(TID_A, /*pc=*/10),
             gen_instr_type(TRACE_TYPE_INSTR_INDIRECT_JUMP, TID_A, /*pc=*/12, /*size=*/1,
                            /*indirect_branch_target=*/2),
-            gen_marker(TID_A, TRACE_MARKER_TYPE_CONTEXT_SWITCH_END, 0),
->>>>>>> 1d2d4175
+            gen_marker(
+                TID_A, TRACE_MARKER_TYPE_CONTEXT_SWITCH_END,
+                scheduler_tmpl_t<memref_t, reader_t>::switch_type_t::SWITCH_THREAD),
             gen_instr(TID_A, /*pc=*/2),
             gen_exit(TID_A),
         };
@@ -3445,17 +3442,12 @@
         std::vector<memref_t> memrefs = {
             gen_marker(TID_A, TRACE_MARKER_TYPE_CACHE_LINE_SIZE, 64),
             gen_marker(TID_A, TRACE_MARKER_TYPE_PAGE_SIZE, 4096),
-<<<<<<< HEAD
-            gen_instr(TID_A, /*pc=*/1),
+            gen_instr_type(TRACE_TYPE_INSTR_INDIRECT_JUMP, TID_A, /*pc=*/1, /*size=*/1,
+                           /*indirect_branch_target=*/2),
             gen_marker(
                 TID_A, TRACE_MARKER_TYPE_CONTEXT_SWITCH_END,
                 scheduler_tmpl_t<memref_t, reader_t>::switch_type_t::SWITCH_THREAD),
-=======
-            gen_instr_type(TRACE_TYPE_INSTR_INDIRECT_JUMP, TID_A, /*pc=*/1, /*size=*/1,
-                           /*indirect_branch_target=*/2),
-            gen_marker(TID_A, TRACE_MARKER_TYPE_CONTEXT_SWITCH_END, 0),
             gen_instr(TID_A, /*pc=*/2),
->>>>>>> 1d2d4175
             gen_exit(TID_A),
         };
         if (!run_checker(
