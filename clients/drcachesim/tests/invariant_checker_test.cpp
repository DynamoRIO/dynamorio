/* **********************************************************
 * Copyright (c) 2021-2023 Google, LLC  All rights reserved.
 * **********************************************************/

/*
 * Redistribution and use in source and binary forms, with or without
 * modification, are permitted provided that the following conditions are met:
 *
 * * Redistributions of source code must retain the above copyright notice,
 *   this list of conditions and the following disclaimer.
 *
 * * Redistributions in binary form must reproduce the above copyright notice,
 *   this list of conditions and the following disclaimer in the documentation
 *   and/or other materials provided with the distribution.
 *
 * * Neither the name of Google, Inc. nor the names of its contributors may be
 *   used to endorse or promote products derived from this software without
 *   specific prior written permission.
 *
 * THIS SOFTWARE IS PROVIDED BY THE COPYRIGHT HOLDERS AND CONTRIBUTORS "AS IS"
 * AND ANY EXPRESS OR IMPLIED WARRANTIES, INCLUDING, BUT NOT LIMITED TO, THE
 * IMPLIED WARRANTIES OF MERCHANTABILITY AND FITNESS FOR A PARTICULAR PURPOSE
 * ARE DISCLAIMED. IN NO EVENT SHALL GOOGLE, LLC OR CONTRIBUTORS BE LIABLE
 * FOR ANY DIRECT, INDIRECT, INCIDENTAL, SPECIAL, EXEMPLARY, OR CONSEQUENTIAL
 * DAMAGES (INCLUDING, BUT NOT LIMITED TO, PROCUREMENT OF SUBSTITUTE GOODS OR
 * SERVICES; LOSS OF USE, DATA, OR PROFITS; OR BUSINESS INTERRUPTION) HOWEVER
 * CAUSED AND ON ANY THEORY OF LIABILITY, WHETHER IN CONTRACT, STRICT
 * LIABILITY, OR TORT (INCLUDING NEGLIGENCE OR OTHERWISE) ARISING IN ANY WAY
 * OUT OF THE USE OF THIS SOFTWARE, EVEN IF ADVISED OF THE POSSIBILITY OF SUCH
 * DAMAGE.
 */

/* Test for checks performed by invariant_checker_t that are not tested
 * by the signal_invariants app's prefetch and handler markers.
 * This looks for precise error strings from invariant_checker.cpp: but
 * we will notice if the literals get out of sync as the test will fail.
 */

#include <fstream>
#include <iostream>
#include <vector>

#include "../tools/invariant_checker.h"
#include "../common/memref.h"
#include "memref_gen.h"

namespace dynamorio {
namespace drmemtrace {

struct error_info_t {
    std::string invariant_name;
    memref_tid_t tid;
    uint64_t ref_ordinal;
    uint64_t last_timestamp;
    uint64_t instrs_since_last_timestamp;

    bool
    operator!=(const error_info_t &rhs) const
    {
        return rhs.invariant_name != invariant_name || rhs.tid != tid ||
            rhs.ref_ordinal != ref_ordinal || rhs.last_timestamp != last_timestamp ||
            rhs.instrs_since_last_timestamp != instrs_since_last_timestamp;
    }
};

class checker_no_abort_t : public invariant_checker_t {
public:
    explicit checker_no_abort_t(bool offline)
        : invariant_checker_t(offline)
    {
    }
    checker_no_abort_t(bool offline, bool serial, std::istream *serial_schedule_file)
        : invariant_checker_t(offline, 1, "invariant_checker_test", serial_schedule_file)
        , serial_(serial)
    {
    }
    std::vector<error_info_t> errors_;

    bool
    print_results() override
    {
        if (serial_) {
            for (const auto &keyval : shard_map_) {
                parallel_shard_exit(keyval.second.get());
            }
        }
        per_shard_t global;
        check_schedule_data(&global);
        return true;
    }

protected:
    void
    report_if_false(per_shard_t *shard, bool condition,
                    const std::string &invariant_name) override
    {
        if (!condition) {
            std::cerr << "Recording |" << invariant_name << "| in T" << shard->tid_
                      << " @ ref # " << shard->ref_count_ << " ("
                      << shard->instr_count_since_last_timestamp_
                      << " instrs since timestamp " << shard->last_timestamp_ << ")\n";
            errors_.push_back({ invariant_name, shard->tid_, shard->ref_count_,
                                shard->last_timestamp_,
                                shard->instr_count_since_last_timestamp_ });
        }
    }
    bool serial_ = false;
};

/* Assumes there are at most 3 threads with tids 1, 2, and 3 in memrefs. */
static constexpr memref_tid_t TID_BASE = 1;
static constexpr memref_tid_t TID_A = TID_BASE;
static constexpr memref_tid_t TID_B = TID_BASE + 1;
static constexpr memref_tid_t TID_C = TID_BASE + 2;
bool
run_checker(const std::vector<memref_t> &memrefs, bool expect_error,
            const error_info_t &expected_error_info = {},
            const std::string &toprint_if_fail = "",
            std::istream *serial_schedule_file = nullptr)
{
    // Serial.
    {
        checker_no_abort_t checker(/*offline=*/true, /*serial=*/true,
                                   serial_schedule_file);
        for (const auto &memref : memrefs) {
            checker.process_memref(memref);
        }
        checker.print_results();
        if (expect_error) {
            if (checker.errors_.size() != 1 ||
                expected_error_info != checker.errors_[0]) {
                std::cerr << toprint_if_fail << "\n";
                return false;
            }
        } else if (!checker.errors_.empty()) {
            for (auto &error : checker.errors_) {
                std::cerr << "Unexpected error: " << error.invariant_name
                          << " at ref: " << error.ref_ordinal << "\n";
            }
            return false;
        }
    }
    // Parallel.
    {
        if (serial_schedule_file != nullptr) {
            // Reset to the start of the file.
            serial_schedule_file->clear();
            serial_schedule_file->seekg(0, std::ios::beg);
        }
        checker_no_abort_t checker(/*offline=*/true, /*serial=*/false,
                                   serial_schedule_file);
        void *shardA = nullptr, *shardB = nullptr, *shardC = nullptr;
        for (const auto &memref : memrefs) {
            switch (memref.instr.tid) {
            case TID_A:
                if (shardA == nullptr)
                    shardA = checker.parallel_shard_init(TID_A, NULL);
                checker.parallel_shard_memref(shardA, memref);
                break;
            case TID_B:
                if (shardB == nullptr)
                    shardB = checker.parallel_shard_init(TID_B, NULL);
                checker.parallel_shard_memref(shardB, memref);
                break;
            case TID_C:
                if (shardC == nullptr)
                    shardC = checker.parallel_shard_init(TID_C, NULL);
                checker.parallel_shard_memref(shardC, memref);
                break;
            default: std::cerr << "Internal test error: unknown tid\n"; return false;
            }
        }
        if (shardA != nullptr)
            checker.parallel_shard_exit(shardA);
        if (shardB != nullptr)
            checker.parallel_shard_exit(shardB);
        if (shardC != nullptr)
            checker.parallel_shard_exit(shardC);
        checker.print_results();
        if (expect_error) {
            if (checker.errors_.size() != 1 ||
                checker.errors_[0] != expected_error_info) {
                std::cerr << toprint_if_fail << "\n";
                return false;
            }
        } else if (!checker.errors_.empty()) {
            for (auto &error : checker.errors_) {
                std::cerr << "Unexpected error: " << error.invariant_name
                          << " at ref: " << error.ref_ordinal << "\n";
            }
            return false;
        }
    }
    return true;
}

bool
check_branch_target_after_branch()
{
    std::cerr << "Testing branch targets\n";
    constexpr memref_tid_t TID = 1;
    constexpr uintptr_t TIMESTAMP = 3;
    // Correct simple test.
    {
        std::vector<memref_t> memrefs = {
<<<<<<< HEAD
            gen_instr(TID, 1),     gen_branch(TID, 2),
            gen_instr(TID, 3),     gen_marker(TID + 1, TRACE_MARKER_TYPE_TIMESTAMP, 0),
            gen_instr(TID + 1, 1),
        };
        if (!run_checker(memrefs, false))
            return false;
    }
    // Correctly skip CPU ID marker.
    {
        std::vector<memref_t> memrefs = {
            gen_instr(TID, 1),
            gen_branch(TID, 2),
            gen_marker(TID, TRACE_MARKER_TYPE_TIMESTAMP, TIMESTAMP),
            gen_marker(TID, TRACE_MARKER_TYPE_CPU_ID, 1),
            gen_instr(TID, 3),
=======
            gen_marker(TID_A, TRACE_MARKER_TYPE_CACHE_LINE_SIZE, 64),
            gen_marker(TID_A, TRACE_MARKER_TYPE_PAGE_SIZE, 4096),
            gen_marker(TID_B, TRACE_MARKER_TYPE_CACHE_LINE_SIZE, 64),
            gen_marker(TID_B, TRACE_MARKER_TYPE_PAGE_SIZE, 4096),
            gen_instr(TID_A, 1),
            gen_branch(TID_A, 2),
            gen_instr(TID_A, 3),
            gen_marker(TID_B, TRACE_MARKER_TYPE_TIMESTAMP, 0),
            gen_instr(TID_B, 1),
            gen_exit(TID_A),
            gen_exit(TID_B)
>>>>>>> 2053f9fd
        };
        if (!run_checker(memrefs, false))
            return false;
    }
    // Incorrect simple test.
    {
<<<<<<< HEAD
=======
        constexpr uintptr_t TIMESTAMP = 3;
>>>>>>> 2053f9fd
        std::vector<memref_t> memrefs = {
            gen_marker(TID_A, TRACE_MARKER_TYPE_CACHE_LINE_SIZE, 64),
            gen_marker(TID_A, TRACE_MARKER_TYPE_PAGE_SIZE, 4096),
            gen_marker(TID_B, TRACE_MARKER_TYPE_CACHE_LINE_SIZE, 64),
            gen_marker(TID_B, TRACE_MARKER_TYPE_PAGE_SIZE, 4096),
            gen_instr(TID_A, 1),
            gen_branch(TID_A, 2),
            gen_marker(TID_B, TRACE_MARKER_TYPE_TIMESTAMP, TIMESTAMP),
            gen_instr(TID_B, 1),
            gen_marker(TID_A, TRACE_MARKER_TYPE_TIMESTAMP, TIMESTAMP),
            gen_instr(TID_A, 3),
            gen_exit(TID_A),
            gen_exit(TID_B)
        };
        if (!run_checker(memrefs, true,
                         { "Branch target not immediately after branch", TID_A,
                           /*ref_ordinal=*/6, /*last_timestamp=*/TIMESTAMP,
                           /*instrs_since_last_timestamp=*/1 },
                         "Failed to catch bad branch target position")) {
            return false;
        }
    }
    // Invariant relaxed for thread exit or signal.
    {
        std::vector<memref_t> memrefs = {
<<<<<<< HEAD
            gen_marker(TID + 2, TRACE_MARKER_TYPE_CACHE_LINE_SIZE, 64),
            gen_marker(TID + 2, TRACE_MARKER_TYPE_PAGE_SIZE, 4096),
            gen_branch(TID + 2, 2),
            gen_exit(TID + 2),
            gen_instr(TID, 1),
            gen_branch(TID, 2),
            gen_marker(TID, TRACE_MARKER_TYPE_KERNEL_EVENT, 3),
            gen_marker(TID + 1, TRACE_MARKER_TYPE_TIMESTAMP, 0),
            gen_instr(TID + 1, 4),
=======
            gen_marker(TID_A, TRACE_MARKER_TYPE_CACHE_LINE_SIZE, 64),
            gen_marker(TID_A, TRACE_MARKER_TYPE_PAGE_SIZE, 4096),
            gen_marker(TID_B, TRACE_MARKER_TYPE_CACHE_LINE_SIZE, 64),
            gen_marker(TID_B, TRACE_MARKER_TYPE_PAGE_SIZE, 4096),
            gen_marker(TID_C, TRACE_MARKER_TYPE_CACHE_LINE_SIZE, 64),
            gen_marker(TID_C, TRACE_MARKER_TYPE_PAGE_SIZE, 4096),
            gen_branch(TID_C, 2),
            gen_exit(TID_C),
            gen_instr(TID_A, 1),
            gen_branch(TID_A, 2),
            gen_marker(TID_A, TRACE_MARKER_TYPE_KERNEL_EVENT, 3),
            gen_marker(TID_B, TRACE_MARKER_TYPE_TIMESTAMP, 0),
            gen_instr(TID_B, 4),
            gen_exit(TID_A),
            gen_exit(TID_B)
>>>>>>> 2053f9fd
        };
        if (!run_checker(memrefs, false))
            return false;
    }
    return true;
}

bool
check_sane_control_flow()
{
    std::cerr << "Testing control flow\n";
    // Incorrect simple test.
    {
        std::vector<memref_t> memrefs = {
            gen_marker(TID_A, TRACE_MARKER_TYPE_CACHE_LINE_SIZE, 64),
            gen_marker(TID_A, TRACE_MARKER_TYPE_PAGE_SIZE, 4096), gen_instr(TID_A, 1),
            gen_instr(TID_A, 3), gen_exit(TID_A)
        };
        if (!run_checker(memrefs, true,
                         { "Non-explicit control flow has no marker", TID_A,
                           /*ref_ordinal=*/4, /*last_timestamp=*/0,
                           /*instrs_since_last_timestamp=*/2 },
                         "Failed to catch bad control flow"))
            return false;
    }
    // Incorrect test with timestamp markers.
    {
        std::vector<memref_t> memrefs = {
            gen_marker(TID_A, TRACE_MARKER_TYPE_CACHE_LINE_SIZE, 64),
            gen_marker(TID_A, TRACE_MARKER_TYPE_PAGE_SIZE, 4096),
            gen_marker(TID_A, TRACE_MARKER_TYPE_TIMESTAMP, 2),
            gen_instr(TID_A, 1),
            gen_marker(TID_A, TRACE_MARKER_TYPE_TIMESTAMP, 3),
            gen_instr(TID_A, 3),
            gen_exit(TID_A)
        };
        if (!run_checker(memrefs, true,
                         { "Non-explicit control flow has no marker", TID_A,
                           /*ref_ordinal=*/6, /*last_timestamp=*/3,
                           /*instrs_since_last_timestamp=*/1 },
                         "Failed to catch bad control flow")) {
            return false;
        }
    }
    // Correct test: branches with no encodings.
    {
        std::vector<memref_t> memrefs = {
            gen_marker(TID_A, TRACE_MARKER_TYPE_CACHE_LINE_SIZE, 64),
            gen_marker(TID_A, TRACE_MARKER_TYPE_PAGE_SIZE, 4096),
            gen_instr(TID_A, 1),
            gen_branch(TID_A, 2),
            gen_instr(TID_A, 3), // Not taken.
            gen_branch(TID_A, 4),
            gen_instr(TID_A, 101), // Taken.
            gen_instr(TID_A, 102),
            gen_exit(TID_A)
        };
        if (!run_checker(memrefs, false))
            return false;
    }
    // Tests with encodings:
    // We use these client defines which are the target and so drdecode's target arch.
#if defined(X86_64) || defined(X86_32) || defined(ARM_64)
    // XXX: We hardcode encodings here.  If we need many more we should generate them
    // from DR IR.

    // Incorrect test: branches with encodings which do not go to their targets.
    {
        instr_t *move1 = XINST_CREATE_move(GLOBAL_DCONTEXT, opnd_create_reg(REG1),
                                           opnd_create_reg(REG2));
        instr_t *move2 = XINST_CREATE_move(GLOBAL_DCONTEXT, opnd_create_reg(REG1),
                                           opnd_create_reg(REG2));
        instr_t *cond_jmp =
            XINST_CREATE_jump_cond(GLOBAL_DCONTEXT, DR_PRED_EQ, opnd_create_instr(move1));

        instrlist_t *ilist = instrlist_create(GLOBAL_DCONTEXT);
        instrlist_append(ilist, cond_jmp);
        instrlist_append(ilist, move1);
        instrlist_append(ilist, move2);

        std::vector<memref_with_IR_t> memref_instr_vec = {
            { gen_marker(TID_A, TRACE_MARKER_TYPE_FILETYPE, OFFLINE_FILE_TYPE_ENCODINGS),
              nullptr },
            { gen_marker(TID_A, TRACE_MARKER_TYPE_CACHE_LINE_SIZE, 64), nullptr },
            { gen_marker(TID_A, TRACE_MARKER_TYPE_PAGE_SIZE, 4096), nullptr },
            { gen_branch(TID_A), cond_jmp },
            { gen_instr(TID_A), move2 },
            { gen_exit(TID_A), nullptr }
        };
        static constexpr addr_t BASE_ADDR = 0xeba4ad4;
        auto memrefs = add_encodings_to_memrefs(ilist, memref_instr_vec, BASE_ADDR);
        instrlist_clear_and_destroy(GLOBAL_DCONTEXT, ilist);
        if (!run_checker(memrefs, true,
                         { "Branch does not go to the correct target", TID_A,
                           /*ref_ordinal=*/5, /*last_timestamp=*/0,
                           /*instrs_since_last_timestamp=*/2 },
                         "Failed to catch branch not going to its target")) {
            return false;
        }
    }
    // Correct test: branches with encodings which go to their targets.
    {
        instr_t *move1 = XINST_CREATE_move(GLOBAL_DCONTEXT, opnd_create_reg(REG1),
                                           opnd_create_reg(REG2));
        instr_t *move2 = XINST_CREATE_move(GLOBAL_DCONTEXT, opnd_create_reg(REG1),
                                           opnd_create_reg(REG2));
        instr_t *cond_jmp =
            XINST_CREATE_jump_cond(GLOBAL_DCONTEXT, DR_PRED_EQ, opnd_create_instr(move1));

        instrlist_t *ilist = instrlist_create(GLOBAL_DCONTEXT);
        instrlist_append(ilist, cond_jmp);
        instrlist_append(ilist, move1);
        instrlist_append(ilist, move2);

        std::vector<memref_with_IR_t> memref_instr_vec = {
            { gen_marker(TID_A, TRACE_MARKER_TYPE_FILETYPE, OFFLINE_FILE_TYPE_ENCODINGS),
              nullptr },
            { gen_marker(TID_A, TRACE_MARKER_TYPE_CACHE_LINE_SIZE, 64), nullptr },
            { gen_marker(TID_A, TRACE_MARKER_TYPE_PAGE_SIZE, 4096), nullptr },
            { gen_branch(TID_A), cond_jmp },
            { gen_instr(TID_A), move1 },
            { gen_exit(TID_A), nullptr }
        };
        static constexpr addr_t BASE_ADDR = 0xeba4ad4;
        auto memrefs = add_encodings_to_memrefs(ilist, memref_instr_vec, BASE_ADDR);
        if (!run_checker(memrefs, false)) {
            return false;
        }
    }
#endif
    // String loop.
    {
        std::vector<memref_t> memrefs = {
            gen_marker(TID_A, TRACE_MARKER_TYPE_CACHE_LINE_SIZE, 64),
            gen_marker(TID_A, TRACE_MARKER_TYPE_PAGE_SIZE, 4096),
            gen_instr_type(TRACE_TYPE_INSTR_NO_FETCH, TID_A, 1),
            gen_instr_type(TRACE_TYPE_INSTR_NO_FETCH, TID_A, 1),
            gen_instr_type(TRACE_TYPE_INSTR_NO_FETCH, TID_A, 1),
            gen_instr_type(TRACE_TYPE_INSTR_NO_FETCH, TID_A, 1),
            gen_instr(TID_A, 2),
            gen_exit(TID_A),
        };
        if (!run_checker(memrefs, false))
            return false;
    }
    // Kernel-mediated.
    {
        std::vector<memref_t> memrefs = {
            gen_marker(TID_A, TRACE_MARKER_TYPE_CACHE_LINE_SIZE, 64),
            gen_marker(TID_A, TRACE_MARKER_TYPE_PAGE_SIZE, 4096),
            gen_instr(TID_A, /*pc=*/1, /*size=*/1),
            gen_marker(TID_A, TRACE_MARKER_TYPE_KERNEL_EVENT, 2),
            gen_instr(TID_A, /*pc=*/101, /*size=*/1),
            gen_exit(TID_A),
        };
        if (!run_checker(memrefs, false))
            return false;
    }
#ifdef UNIX
    // Incorrect test (PC discontinuity): Transition from instr to kernel_xfer event
    // marker.
    {
        std::vector<memref_t> memrefs = {
            gen_marker(TID_A, TRACE_MARKER_TYPE_CACHE_LINE_SIZE, 64),
            gen_marker(TID_A, TRACE_MARKER_TYPE_PAGE_SIZE, 4096),
            gen_instr(TID_A, /*pc=*/1, /*size=*/1),
            gen_marker(TID_A, TRACE_MARKER_TYPE_KERNEL_EVENT, 3),
            gen_exit(TID_A),
        };
        if (!run_checker(
                memrefs, true,
                { "Non-explicit control flow has no marker @ kernel_event marker", TID_A,
                  /*ref_ordinal=*/4, /*last_timestamp=*/0,
                  /*instrs_since_last_timestamp=*/1 },
                "Failed to catch PC discontinuity for an instruction followed by "
                "kernel xfer marker")) {
            return false;
        }
    }
    // Correct test: Transition from instr to kernel_xfer event marker, goes to the next
    // instruction.
    {
        std::vector<memref_t> memrefs = {
            gen_marker(TID_A, TRACE_MARKER_TYPE_CACHE_LINE_SIZE, 64),
            gen_marker(TID_A, TRACE_MARKER_TYPE_PAGE_SIZE, 4096),
            gen_instr(TID_A, /*pc=*/1, /*size=*/1),
            gen_marker(TID_A, TRACE_MARKER_TYPE_KERNEL_EVENT, 2),
            gen_instr(TID_A, /*pc=*/101, /*size=*/1),
            gen_marker(TID_A, TRACE_MARKER_TYPE_KERNEL_XFER, 102),
            gen_instr(TID_A, /*pc=*/2, /*size=*/1),
            gen_exit(TID_A),
        };
        if (!run_checker(memrefs, false)) {
            return false;
        }
    }
    // Correct test: We should skip the check if there is no instruction before the
    // kernel event.
    {
        std::vector<memref_t> memrefs = {
            gen_marker(TID_A, TRACE_MARKER_TYPE_CACHE_LINE_SIZE, 64),
            gen_marker(TID_A, TRACE_MARKER_TYPE_PAGE_SIZE, 4096),
            gen_marker(TID_A, TRACE_MARKER_TYPE_KERNEL_EVENT, 3),
            gen_instr(TID_A),
            gen_exit(TID_A),
        };
        if (!run_checker(memrefs, false)) {
            return false;
        }
    }
    // Correct test: Pre-signal instr continues after signal.
    {
        std::vector<memref_t> memrefs = {
            gen_marker(TID_A, TRACE_MARKER_TYPE_CACHE_LINE_SIZE, 64),
            gen_marker(TID_A, TRACE_MARKER_TYPE_PAGE_SIZE, 4096),
            gen_instr(TID_A, /*pc=*/2, /*size=*/1),
            gen_marker(TID_A, TRACE_MARKER_TYPE_KERNEL_EVENT, 2),
            gen_instr(TID_A, /*pc=*/101, /*size=*/1),
            gen_marker(TID_A, TRACE_MARKER_TYPE_KERNEL_XFER, 102),
            gen_instr(TID_A, /*pc=*/2, /*size=*/1),
            gen_exit(TID_A),
        };
        if (!run_checker(memrefs, false)) {
            return false;
        }
    }
    // Correct test: We should not report a PC discontinuity when the previous instr is
    // of type TRACE_TYPE_INSTR_SYSENTER.
    {
        std::vector<memref_t> memrefs = {
            gen_marker(TID_A, TRACE_MARKER_TYPE_CACHE_LINE_SIZE, 64),
            gen_marker(TID_A, TRACE_MARKER_TYPE_PAGE_SIZE, 4096),
            gen_instr(TID_A, /*pc=*/5, /*size=*/1),
            gen_instr_type(TRACE_TYPE_INSTR_SYSENTER, TID_A, /*pc=*/6, /*size=*/1),
            gen_marker(TID_A, TRACE_MARKER_TYPE_TIMESTAMP, 2),
            gen_marker(TID_A, TRACE_MARKER_TYPE_CPU_ID, 3),
            gen_marker(TID_A, TRACE_MARKER_TYPE_KERNEL_EVENT, 2),
            gen_instr(TID_A, /*pc=*/101, /*size=*/1),
            gen_exit(TID_A),
        };
        if (!run_checker(memrefs, false)) {
            return false;
        }
    }
    // Correct test: RSEQ abort in last signal context.
    {
        std::vector<memref_t> memrefs = {
            gen_marker(TID_A, TRACE_MARKER_TYPE_CACHE_LINE_SIZE, 64),
            gen_marker(TID_A, TRACE_MARKER_TYPE_PAGE_SIZE, 4096),
            gen_instr(TID_A, /*pc=*/1, /*size=*/1),
            // The RSEQ_ABORT marker is always follwed by a KERNEL_EVENT marker.
            gen_marker(TID_A, TRACE_MARKER_TYPE_RSEQ_ABORT, 40),
            gen_marker(TID_A, TRACE_MARKER_TYPE_KERNEL_EVENT, 40),
            // We get a signal after the RSEQ abort.
            gen_marker(TID_A, TRACE_MARKER_TYPE_KERNEL_EVENT, 4),
            gen_exit(TID_A),
        };
        if (!run_checker(memrefs, false)) {
            return false;
        }
    }
    // Correct test: Branch before signal. This is correct only because the branch doesn't
    // have an encoding with it. This case will only occur in legacy or stripped traces.
    {
        std::vector<memref_t> memrefs = {
            gen_marker(TID_A, TRACE_MARKER_TYPE_CACHE_LINE_SIZE, 64),
            gen_marker(TID_A, TRACE_MARKER_TYPE_PAGE_SIZE, 4096),
            gen_instr(TID_A, /*pc=*/1, /*size=*/1),
            gen_branch(TID_A, 2),
            gen_marker(TID_A, TRACE_MARKER_TYPE_KERNEL_EVENT, 50),
            gen_exit(TID_A),
        };
        if (!run_checker(memrefs, false)) {
            return false;
        }
    }
    // Correct test: back-to-back signals without any intervening instruction.
    {
        std::vector<memref_t> memrefs = {
            gen_marker(TID_A, TRACE_MARKER_TYPE_CACHE_LINE_SIZE, 64),
            gen_marker(TID_A, TRACE_MARKER_TYPE_PAGE_SIZE, 4096),
            gen_instr(TID_A, /*pc=*/101, /*size=*/1),
            // First signal.
            gen_marker(TID_A, TRACE_MARKER_TYPE_KERNEL_EVENT, 102),
            gen_instr(TID_A, /*pc=*/201, /*size=*/1),
            gen_marker(TID_A, TRACE_MARKER_TYPE_KERNEL_XFER, 202),
            // Second signal.
            // The Marker value for this signal needs to be 102.
            gen_marker(TID_A, TRACE_MARKER_TYPE_KERNEL_EVENT, 102),
            gen_instr(TID_A, /*pc=*/201, /*size=*/1),
            gen_marker(TID_A, TRACE_MARKER_TYPE_KERNEL_XFER, 202),
            gen_instr(TID_A, /*pc=*/102, /*size=*/1),
            gen_exit(TID_A),
        };
        if (!run_checker(memrefs, false)) {
            return false;
        }
    }
    // Correct test: back-to-back signals after an RSEQ abort.
    {
        std::vector<memref_t> memrefs = {
            gen_marker(TID_A, TRACE_MARKER_TYPE_FILETYPE,
                       OFFLINE_FILE_TYPE_SYSCALL_NUMBERS),
            gen_marker(TID_A, TRACE_MARKER_TYPE_CACHE_LINE_SIZE, 64),
            gen_marker(TID_A, TRACE_MARKER_TYPE_PAGE_SIZE, 4096),
            gen_instr(TID_A, /*pc=*/101, /*size=*/1),
            gen_marker(TID_A, TRACE_MARKER_TYPE_RSEQ_ABORT, 102),
            // This is the signal which caused the RSEQ abort.
            gen_marker(TID_A, TRACE_MARKER_TYPE_KERNEL_EVENT, 102),
            // We get a signal after the RSEQ abort.
            gen_marker(TID_A, TRACE_MARKER_TYPE_KERNEL_EVENT, 301),
            gen_instr(TID_A, /*pc=*/201, /*size=*/1),
            gen_marker(TID_A, TRACE_MARKER_TYPE_SYSCALL, 15),
            gen_marker(TID_A, TRACE_MARKER_TYPE_KERNEL_XFER, 202),
            // The kernel event marker has the same value as the previous one.
            gen_marker(TID_A, TRACE_MARKER_TYPE_KERNEL_EVENT, 301),
            gen_instr(TID_A, /*pc=*/201, /*size=*/1),
            gen_marker(TID_A, TRACE_MARKER_TYPE_KERNEL_XFER, 202),
            gen_instr(TID_A, /*pc=*/301, /*size=*/1),
            gen_exit(TID_A),
        };
        if (!run_checker(memrefs, false)) {
            return false;
        }
    }
    // Incorrect test: back-to-back signals with an intervening instruction after an RSEQ
    // abort.
    {
        std::vector<memref_t> memrefs = {
            gen_marker(TID_A, TRACE_MARKER_TYPE_FILETYPE,
                       OFFLINE_FILE_TYPE_SYSCALL_NUMBERS),
            gen_marker(TID_A, TRACE_MARKER_TYPE_CACHE_LINE_SIZE, 64),
            gen_marker(TID_A, TRACE_MARKER_TYPE_PAGE_SIZE, 4096),
            gen_instr(TID_A, /*pc=*/101, /*size=*/1),
            gen_marker(TID_A, TRACE_MARKER_TYPE_RSEQ_ABORT, 102),
            // This is the signal which caused the RSEQ abort.
            gen_marker(TID_A, TRACE_MARKER_TYPE_KERNEL_EVENT, 102),
            // We get a signal after the RSEQ abort.
            gen_marker(TID_A, TRACE_MARKER_TYPE_KERNEL_EVENT, 301),
            gen_instr(TID_A, /*pc=*/201, /*size=*/1),
            gen_marker(TID_A, TRACE_MARKER_TYPE_SYSCALL, 15),
            gen_marker(TID_A, TRACE_MARKER_TYPE_KERNEL_XFER, 202),
            gen_instr(TID_A, /*pc=*/301, /*size=*/1),
            gen_instr(TID_A, /*pc=*/302, /*size=*/1),
            // The kernel event marker should point to the previous instruction
            // at PC 302, instead of 301.
            gen_marker(TID_A, TRACE_MARKER_TYPE_KERNEL_EVENT, 301),
            gen_exit(TID_A),
        };
        if (!run_checker(
                memrefs, true,
                { "Non-explicit control flow has no marker @ kernel_event marker", TID_A,
                  /*ref_ordinal=*/13, /*last_timestamp=*/0,
                  /*instrs_since_last_timestamp=*/4 },
                "Failed to catch PC discontinuity for an instruction followed by "
                "kernel xfer marker")) {
            return false;
        }
    }
    // Incorrect test: back-to-back signals without any intervening instruction.
    {
        std::vector<memref_t> memrefs = {
            gen_marker(TID_A, TRACE_MARKER_TYPE_CACHE_LINE_SIZE, 64),
            gen_marker(TID_A, TRACE_MARKER_TYPE_PAGE_SIZE, 4096),
            gen_instr(TID_A, /*pc=*/101, /*size=*/1),
            // First signal.
            gen_marker(TID_A, TRACE_MARKER_TYPE_KERNEL_EVENT, 102),
            gen_instr(TID_A, /*pc=*/201, /*size=*/1),
            gen_marker(TID_A, TRACE_MARKER_TYPE_KERNEL_XFER, 202),
            // Second signal.
            // There will be a PC discontinuity here since the marker value is 500, and
            // the previous PC is 101.
            gen_marker(TID_A, TRACE_MARKER_TYPE_KERNEL_EVENT, 500),
            gen_instr(TID_A, /*pc=*/201, /*size=*/1),
            gen_marker(TID_A, TRACE_MARKER_TYPE_KERNEL_XFER, 202),
            gen_exit(TID_A),
        };
        if (!run_checker(
                memrefs, true,
                { "Non-explicit control flow has no marker @ kernel_event marker", TID_A,
                  /*ref_ordinal=*/7, /*last_timestamp=*/0,
                  /*instrs_since_last_timestamp=*/2 },
                "Failed to catch PC discontinuity for back-to-back signals without any "
                "intervening instruction")) {
            return false;
        }
    }
    // Correct test: Taken branch with signal in between branch and its target.
    {
        instr_t *move = XINST_CREATE_move(GLOBAL_DCONTEXT, opnd_create_reg(REG1),
                                          opnd_create_reg(REG2));
        instr_t *cbr_to_move =
            XINST_CREATE_jump_cond(GLOBAL_DCONTEXT, DR_PRED_EQ, opnd_create_instr(move));
        instr_t *nop = XINST_CREATE_nop(GLOBAL_DCONTEXT);
        instrlist_t *ilist = instrlist_create(GLOBAL_DCONTEXT);
        instrlist_append(ilist, cbr_to_move);
        instrlist_append(ilist, nop);
        instrlist_append(ilist, move);
        static constexpr addr_t BASE_ADDR = 0x123450;
        static constexpr uintptr_t WILL_BE_REPLACED = 0;
        std::vector<memref_with_IR_t> memref_setup = {
            { gen_marker(TID_A, TRACE_MARKER_TYPE_VERSION,
                         TRACE_ENTRY_VERSION_BRANCH_INFO),
              nullptr },
            { gen_marker(TID_A, TRACE_MARKER_TYPE_FILETYPE, OFFLINE_FILE_TYPE_ENCODINGS),
              nullptr },
            { gen_marker(TID_A, TRACE_MARKER_TYPE_CACHE_LINE_SIZE, 64), nullptr },
            { gen_marker(TID_A, TRACE_MARKER_TYPE_PAGE_SIZE, 4096), nullptr },
            { gen_instr_type(TRACE_TYPE_INSTR_TAKEN_JUMP, TID_A), cbr_to_move },
            { gen_marker(TID_A, TRACE_MARKER_TYPE_KERNEL_EVENT, WILL_BE_REPLACED), move },
            /* TODO i#6316: The nop PC is incorrect. We need to add a check for equality
               beteen the KERNEL_XFER marker and the prev instr fall-through. */
            { gen_marker(TID_A, TRACE_MARKER_TYPE_KERNEL_XFER, WILL_BE_REPLACED), nop },
            { gen_instr(TID_A), move },
            { gen_exit(TID_A), nullptr },
        };
        std::vector<memref_t> memrefs =
            add_encodings_to_memrefs(ilist, memref_setup, BASE_ADDR);
        instrlist_clear_and_destroy(GLOBAL_DCONTEXT, ilist);
        if (!run_checker(memrefs, false)) {
            return false;
        }
    }
    // Incorrect test: Taken branch with signal in between branch and its target. Return
    // to the wrong place after the signal.
    {
        instr_t *move = XINST_CREATE_move(GLOBAL_DCONTEXT, opnd_create_reg(REG1),
                                          opnd_create_reg(REG2));
        instr_t *cbr_to_move =
            XINST_CREATE_jump_cond(GLOBAL_DCONTEXT, DR_PRED_EQ, opnd_create_instr(move));
        instr_t *nop = XINST_CREATE_nop(GLOBAL_DCONTEXT);
        instrlist_t *ilist = instrlist_create(GLOBAL_DCONTEXT);
        instrlist_append(ilist, cbr_to_move);
        instrlist_append(ilist, nop);
        instrlist_append(ilist, move);
        static constexpr addr_t BASE_ADDR = 0x123450;
        static constexpr uintptr_t WILL_BE_REPLACED = 0;
        std::vector<memref_with_IR_t> memref_setup = {
            { gen_marker(TID_A, TRACE_MARKER_TYPE_VERSION,
                         TRACE_ENTRY_VERSION_BRANCH_INFO),
              nullptr },
            { gen_marker(TID_A, TRACE_MARKER_TYPE_FILETYPE, OFFLINE_FILE_TYPE_ENCODINGS),
              nullptr },
            { gen_marker(TID_A, TRACE_MARKER_TYPE_CACHE_LINE_SIZE, 64), nullptr },
            { gen_marker(TID_A, TRACE_MARKER_TYPE_PAGE_SIZE, 4096), nullptr },
            { gen_instr_type(TRACE_TYPE_INSTR_TAKEN_JUMP, TID_A), cbr_to_move },
            { gen_marker(TID_A, TRACE_MARKER_TYPE_KERNEL_EVENT, WILL_BE_REPLACED), move },
            { gen_marker(TID_A, TRACE_MARKER_TYPE_KERNEL_XFER, WILL_BE_REPLACED), nop },
            { gen_instr(TID_A), nop },
            { gen_exit(TID_A), nullptr },
        };
        std::vector<memref_t> memrefs =
            add_encodings_to_memrefs(ilist, memref_setup, BASE_ADDR);
        instrlist_clear_and_destroy(GLOBAL_DCONTEXT, ilist);
        if (!run_checker(memrefs, true,
                         { "Signal handler return point incorrect", TID_A,
                           /*ref_ordinal=*/8, /*last_timestamp=*/0,
                           /*instrs_since_last_timestamp=*/2 },
                         "Failed to catch bad signal handler return")) {
            return false;
        }
    }

#endif
    return true;
}

bool
check_kernel_xfer()
{
#ifdef UNIX
    std::cerr << "Testing kernel xfers\n";
    // Return to recorded interruption point.
    {
        std::vector<memref_t> memrefs = {
            gen_marker(TID_A, TRACE_MARKER_TYPE_CACHE_LINE_SIZE, 64),
            gen_marker(TID_A, TRACE_MARKER_TYPE_PAGE_SIZE, 4096),
            gen_instr(TID_A, 1),
            gen_marker(TID_A, TRACE_MARKER_TYPE_KERNEL_EVENT, 2),
            gen_instr(TID_A, 101),
            gen_marker(TID_A, TRACE_MARKER_TYPE_KERNEL_XFER, 102),
            gen_instr(TID_A, 2),
            gen_exit(TID_A),
        };
        if (!run_checker(memrefs, false))
            return false;
    }
    // Signal before any instr in the trace.
    {
        std::vector<memref_t> memrefs = {
            gen_marker(TID_A, TRACE_MARKER_TYPE_CACHE_LINE_SIZE, 64),
            gen_marker(TID_A, TRACE_MARKER_TYPE_PAGE_SIZE, 4096),
            // No instr in the beginning here. Should skip pre-signal instr check
            // on return.
            gen_marker(TID_A, TRACE_MARKER_TYPE_KERNEL_EVENT, 2),
            gen_instr(TID_A, 101),
            gen_marker(TID_A, TRACE_MARKER_TYPE_KERNEL_XFER, 102),
            gen_instr(TID_A, 2),
            gen_exit(TID_A),
        };
        if (!run_checker(memrefs, false))
            return false;
    }
    // Nested signals without any intervening instr.
    {
        std::vector<memref_t> memrefs = {
            gen_marker(TID_A, TRACE_MARKER_TYPE_CACHE_LINE_SIZE, 64),
            gen_marker(TID_A, TRACE_MARKER_TYPE_PAGE_SIZE, 4096),
            gen_instr(TID_A, 1),
            gen_marker(TID_A, TRACE_MARKER_TYPE_KERNEL_EVENT, 2),
            // No intervening instr here. Should skip pre-signal instr check on
            // return.
            gen_marker(TID_A, TRACE_MARKER_TYPE_KERNEL_EVENT, 101),
            gen_instr(TID_A, 201),
            gen_marker(TID_A, TRACE_MARKER_TYPE_KERNEL_XFER, 202),
            gen_instr(TID_A, 101),
            gen_marker(TID_A, TRACE_MARKER_TYPE_KERNEL_XFER, 102),
            gen_instr(TID_A, 2),
            gen_exit(TID_A),
        };
        if (!run_checker(memrefs, false))
            return false;
    }
    // Nested signals without any intervening instr or initial instr.
    {
        std::vector<memref_t> memrefs = {
            gen_marker(TID_A, TRACE_MARKER_TYPE_CACHE_LINE_SIZE, 64),
            gen_marker(TID_A, TRACE_MARKER_TYPE_PAGE_SIZE, 4096),
            // No initial instr. Should skip pre-signal instr check on return.
            gen_marker(TID_A, TRACE_MARKER_TYPE_KERNEL_EVENT, 2),
            // No intervening instr here. Should skip pre-signal instr check on
            // return.
            gen_marker(TID_A, TRACE_MARKER_TYPE_KERNEL_EVENT, 101),
            gen_instr(TID_A, 201),
            gen_marker(TID_A, TRACE_MARKER_TYPE_KERNEL_XFER, 202),
            gen_instr(TID_A, 101),
            gen_marker(TID_A, TRACE_MARKER_TYPE_KERNEL_XFER, 102),
            gen_instr(TID_A, 2),
            gen_exit(TID_A),
        };
        if (!run_checker(memrefs, false))
            return false;
    }
    // Consecutive signals (that are nested at the same depth) without any
    // intervening instr between them.
    {
        std::vector<memref_t> memrefs = {
            gen_marker(TID_A, TRACE_MARKER_TYPE_CACHE_LINE_SIZE, 64),
            gen_marker(TID_A, TRACE_MARKER_TYPE_PAGE_SIZE, 4096),
            gen_instr(TID_A, 1),
            gen_marker(TID_A, TRACE_MARKER_TYPE_KERNEL_EVENT, 2),
            gen_instr(TID_A, 101),
            // First signal.
            gen_marker(TID_A, TRACE_MARKER_TYPE_KERNEL_EVENT, 102),
            gen_instr(TID_A, 201),
            gen_marker(TID_A, TRACE_MARKER_TYPE_KERNEL_XFER, 202),
            // Second signal.
            // No intervening instr here. Should use instr at pc = 101 for
            // pre-signal instr check on return.
            gen_marker(TID_A, TRACE_MARKER_TYPE_KERNEL_EVENT, 102),
            gen_instr(TID_A, 201),
            gen_marker(TID_A, TRACE_MARKER_TYPE_KERNEL_XFER, 202),
            gen_instr(TID_A, 102),
            gen_marker(TID_A, TRACE_MARKER_TYPE_KERNEL_XFER, 103),
            gen_instr(TID_A, 2),
            gen_exit(TID_A),
        };
        if (!run_checker(memrefs, false))
            return false;
    }
    // Consecutive signals (that are nested at the same depth) without any
    // intervening instr between them, and no instr before the first of them
    // and its outer signal.
    {
        std::vector<memref_t> memrefs = {
            gen_marker(TID_A, TRACE_MARKER_TYPE_CACHE_LINE_SIZE, 64),
            gen_marker(TID_A, TRACE_MARKER_TYPE_PAGE_SIZE, 4096),
            gen_instr(TID_A, 1),
            // Outer signal.
            gen_marker(TID_A, TRACE_MARKER_TYPE_KERNEL_EVENT, 2),
            // First signal.
            // No intervening instr here. Should skip pre-signal instr check
            // on return.
            gen_marker(TID_A, TRACE_MARKER_TYPE_KERNEL_EVENT, 102),
            gen_instr(TID_A, 201),
            gen_marker(TID_A, TRACE_MARKER_TYPE_KERNEL_XFER, 202),
            // Second signal.
            // No intervening instr here. Since there's no pre-signal instr
            // for the first signal as well, we did not see any instr at this
            // signal-depth. So the pre-signal check should be skipped on return
            // of this signal too.
            gen_marker(TID_A, TRACE_MARKER_TYPE_KERNEL_EVENT, 102),
            gen_instr(TID_A, 201),
            gen_marker(TID_A, TRACE_MARKER_TYPE_KERNEL_XFER, 202),
            gen_instr(TID_A, 102),
            gen_marker(TID_A, TRACE_MARKER_TYPE_KERNEL_XFER, 103),
            gen_instr(TID_A, 2),
            gen_exit(TID_A),
        };
        if (!run_checker(memrefs, false))
            return false;
    }
    // Trace starts in a signal.
    {
        std::vector<memref_t> memrefs = {
            gen_marker(TID_A, TRACE_MARKER_TYPE_CACHE_LINE_SIZE, 64),
            gen_marker(TID_A, TRACE_MARKER_TYPE_PAGE_SIZE, 4096),
            // Already inside the first signal.
            gen_instr(TID_A, 11),
            gen_marker(TID_A, TRACE_MARKER_TYPE_KERNEL_XFER, 12),
            // Should skip the pre-signal instr check and the kernel_event marker
            // equality check, since we did not see the beginning of the signal in
            // the trace.
            gen_instr(TID_A, 2),
            gen_exit(TID_A),
        };
        if (!run_checker(memrefs, false))
            return false;
    }
    // Trace starts in a signal with a back-to-back signal without any intervening
    // instr after we return from the first one.
    {
        std::vector<memref_t> memrefs = {
            gen_marker(TID_A, TRACE_MARKER_TYPE_CACHE_LINE_SIZE, 64),
            gen_marker(TID_A, TRACE_MARKER_TYPE_PAGE_SIZE, 4096),
            // Already inside the first signal.
            gen_instr(TID_A, 11),
            gen_marker(TID_A, TRACE_MARKER_TYPE_KERNEL_XFER, 12),
            // No intervening instr here. Should skip pre-signal instr check on
            // return; this is a special case as it would require *removing* the
            // pc = 11 instr from pre_signal_instr_ as it was not in this newly
            // discovered outermost scope.
            gen_marker(TID_A, TRACE_MARKER_TYPE_KERNEL_EVENT, 2),
            gen_instr(TID_A, 21),
            gen_marker(TID_A, TRACE_MARKER_TYPE_KERNEL_XFER, 22),
            gen_instr(TID_A, 2),
            gen_exit(TID_A),
        };
        if (!run_checker(memrefs, false))
            return false;
    }
    // Fail to return to recorded interruption point.
    {
        std::vector<memref_t> memrefs = {
            gen_marker(TID_A, TRACE_MARKER_TYPE_CACHE_LINE_SIZE, 64),
            gen_marker(TID_A, TRACE_MARKER_TYPE_PAGE_SIZE, 4096),
            gen_instr(TID_A, 1),
            gen_marker(TID_A, TRACE_MARKER_TYPE_KERNEL_EVENT, 2),
            gen_instr(TID_A, 101),
            gen_marker(TID_A, TRACE_MARKER_TYPE_KERNEL_XFER, 102),
            gen_instr(TID_A, 3),
            gen_exit(TID_A),
        };
        if (!run_checker(memrefs, true,
                         { "Signal handler return point incorrect", TID_A,
                           /*ref_ordinal=*/7, /*last_timestamp=*/0,
                           /*instrs_since_last_timestamp=*/3 },
                         "Failed to catch bad signal handler return"))
            return false;
    }
#endif
    return true;
}

bool
check_rseq()
{
#ifdef UNIX
    std::cerr << "Testing rseq\n";
    // Roll back rseq final instr.
    {
        std::vector<memref_t> memrefs = {
            gen_marker(TID_A, TRACE_MARKER_TYPE_CACHE_LINE_SIZE, 64),
            gen_marker(TID_A, TRACE_MARKER_TYPE_PAGE_SIZE, 4096),
            gen_marker(TID_A, TRACE_MARKER_TYPE_RSEQ_ENTRY, 3),
            gen_instr(TID_A, 1),
            // Rolled back instr at pc=2 size=1.
            // Point to the abort handler.
            gen_marker(TID_A, TRACE_MARKER_TYPE_RSEQ_ABORT, 4),
            gen_marker(TID_A, TRACE_MARKER_TYPE_KERNEL_EVENT, 4),
            gen_instr(TID_A, 4),
            gen_exit(TID_A),
        };
        if (!run_checker(memrefs, false))
            return false;
    }
    {
        std::vector<memref_t> memrefs = {
            gen_marker(TID_A, TRACE_MARKER_TYPE_CACHE_LINE_SIZE, 64),
            gen_marker(TID_A, TRACE_MARKER_TYPE_PAGE_SIZE, 4096),
            gen_marker(TID_A, TRACE_MARKER_TYPE_RSEQ_ENTRY, 3),
            gen_instr(TID_A, 1),
            gen_instr(TID_A, 2),
            // A fault in the instrumented execution.
            gen_marker(TID_A, TRACE_MARKER_TYPE_RSEQ_ABORT, 2),
            gen_marker(TID_A, TRACE_MARKER_TYPE_KERNEL_EVENT, 2),
            gen_marker(TID_A, TRACE_MARKER_TYPE_KERNEL_EVENT, 4),
            gen_instr(TID_A, 10),
            gen_marker(TID_A, TRACE_MARKER_TYPE_KERNEL_XFER, 11),
            gen_instr(TID_A, 4),
            gen_exit(TID_A),
        };
        if (!run_checker(memrefs, false))
            return false;
    }
    // Fail to roll back rseq final instr.
    {
        std::vector<memref_t> memrefs = {
            gen_marker(TID_A, TRACE_MARKER_TYPE_CACHE_LINE_SIZE, 64),
            gen_marker(TID_A, TRACE_MARKER_TYPE_PAGE_SIZE, 4096),
            gen_marker(TID_A, TRACE_MARKER_TYPE_RSEQ_ENTRY, 3),
            gen_instr(TID_A, 1),
            gen_instr(TID_A, 2),
            gen_marker(TID_A, TRACE_MARKER_TYPE_RSEQ_ABORT, 4),
            gen_marker(TID_A, TRACE_MARKER_TYPE_KERNEL_EVENT, 4),
            gen_instr(TID_A, 4),
            gen_exit(TID_A),
        };
        if (!run_checker(memrefs, true,
                         { "Rseq post-abort instruction not rolled back", TID_A,
                           /*ref_ordinal=*/6, /*last_timestamp=*/0,
                           /*instrs_since_last_timestamp=*/2 },
                         "Failed to catch bad rseq abort"))
            return false;
    }
#endif
    return true;
}

bool
check_function_markers()
{
    std::cerr << "Testing function markers\n";
    constexpr addr_t CALL_PC = 2;
    constexpr size_t CALL_SZ = 2;
    // Incorrectly between instr and memref.
    {
        std::vector<memref_t> memrefs = {
            gen_marker(TID_A, TRACE_MARKER_TYPE_CACHE_LINE_SIZE, 64),
            gen_marker(TID_A, TRACE_MARKER_TYPE_PAGE_SIZE, 4096),
            gen_instr_type(TRACE_TYPE_INSTR_DIRECT_CALL, TID_A, CALL_PC, CALL_SZ),
            gen_marker(TID_A, TRACE_MARKER_TYPE_FUNC_ID, 2),
            // There should be just one error.
            gen_marker(TID_A, TRACE_MARKER_TYPE_FUNC_RETADDR, CALL_PC + CALL_SZ),
            gen_marker(TID_A, TRACE_MARKER_TYPE_FUNC_ARG, 2),
            gen_data(TID_A, true, 42, 8),
            gen_exit(TID_A),
        };
        if (!run_checker(memrefs, true,
                         { "Function marker misplaced between instr and memref", TID_A,
                           /*ref_ordinal=*/7, /*last_timestamp=*/0,
                           /*instrs_since_last_timestamp=*/1 },
                         "Failed to catch misplaced function marker"))
            return false;
    }
    // Incorrectly not after a branch.
    {
        std::vector<memref_t> memrefs = {
            gen_marker(TID_A, TRACE_MARKER_TYPE_CACHE_LINE_SIZE, 64),
            gen_marker(TID_A, TRACE_MARKER_TYPE_PAGE_SIZE, 4096),
            gen_instr(TID_A, 1),
            gen_marker(TID_A, TRACE_MARKER_TYPE_FUNC_ID, 2),
            gen_exit(TID_A),
        };
        if (!run_checker(memrefs, true,
                         { "Function marker should be after a branch", TID_A,
                           /*ref_ordinal=*/4, /*last_timestamp=*/0,
                           /*instrs_since_last_timestamp=*/1 },
                         "Failed to catch function marker not after branch"))
            return false;
    }
    // Incorrect return address.
    {
        std::vector<memref_t> memrefs = {
            gen_marker(TID_A, TRACE_MARKER_TYPE_CACHE_LINE_SIZE, 64),
            gen_marker(TID_A, TRACE_MARKER_TYPE_PAGE_SIZE, 4096),
            gen_instr_type(TRACE_TYPE_INSTR_DIRECT_CALL, TID_A, CALL_PC, CALL_SZ),
            gen_marker(TID_A, TRACE_MARKER_TYPE_FUNC_ID, 2),
            gen_marker(TID_A, TRACE_MARKER_TYPE_FUNC_RETADDR, CALL_PC + CALL_SZ + 1),
            gen_marker(TID_A, TRACE_MARKER_TYPE_FUNC_ARG, 2),
            gen_exit(TID_A),
        };
        if (!run_checker(memrefs, true,
                         { "Function marker retaddr should match prior call", TID_A,
                           /*ref_ordinal=*/5, /*last_timestamp=*/0,
                           /*instrs_since_last_timestamp=*/1 },
                         "Failed to catch wrong function retaddr"))
            return false;
    }
    // Incorrectly not after a branch with a load in between.
    {
        std::vector<memref_t> memrefs = {
            gen_marker(TID_A, TRACE_MARKER_TYPE_CACHE_LINE_SIZE, 64),
            gen_marker(TID_A, TRACE_MARKER_TYPE_PAGE_SIZE, 4096),
            gen_instr(TID_A, 1),
            gen_data(TID_A, true, 42, 8),
            gen_marker(TID_A, TRACE_MARKER_TYPE_FUNC_ID, 2),
            gen_exit(TID_A),
        };
        if (!run_checker(memrefs, true,
                         { "Function marker should be after a branch", TID_A,
                           /*ref_ordinal=*/5, /*last_timestamp=*/0,
                           /*instrs_since_last_timestamp=*/1 },
                         "Failed to catch function marker after non-branch with load"))
            return false;
    }
    // Correctly after a branch.
    {
        std::vector<memref_t> memrefs = {
            gen_marker(TID_A, TRACE_MARKER_TYPE_CACHE_LINE_SIZE, 64),
            gen_marker(TID_A, TRACE_MARKER_TYPE_PAGE_SIZE, 4096),
            gen_instr(TID_A, 1),
            gen_instr_type(TRACE_TYPE_INSTR_DIRECT_CALL, TID_A, CALL_PC, CALL_SZ),
            gen_marker(TID_A, TRACE_MARKER_TYPE_FUNC_ID, 2),
            gen_marker(TID_A, TRACE_MARKER_TYPE_FUNC_RETADDR, CALL_PC + CALL_SZ),
            gen_marker(TID_A, TRACE_MARKER_TYPE_FUNC_ARG, 2),
            gen_exit(TID_A),
        };
        if (!run_checker(memrefs, false))
            return false;
    }
    // Correctly after a branch with memref for the branch.
    {
        std::vector<memref_t> memrefs = {
            gen_marker(TID_A, TRACE_MARKER_TYPE_CACHE_LINE_SIZE, 64),
            gen_marker(TID_A, TRACE_MARKER_TYPE_PAGE_SIZE, 4096),
            gen_instr(TID_A, 1),
            gen_instr_type(TRACE_TYPE_INSTR_DIRECT_CALL, TID_A, CALL_PC, CALL_SZ),
            gen_instr_type(TRACE_TYPE_INSTR_INDIRECT_JUMP, TID_A, 3),
            gen_data(TID_A, true, 42, 8),
            gen_marker(TID_A, TRACE_MARKER_TYPE_FUNC_ID, 2),
            gen_marker(TID_A, TRACE_MARKER_TYPE_FUNC_RETADDR, CALL_PC + CALL_SZ),
            gen_marker(TID_A, TRACE_MARKER_TYPE_FUNC_ARG, 2),
            gen_exit(TID_A),
        };
        if (!run_checker(memrefs, false))
            return false;
    }
    // Correctly at the beginning of the trace.
    {
        std::vector<memref_t> memrefs = {
            gen_marker(TID_A, TRACE_MARKER_TYPE_CACHE_LINE_SIZE, 64),
            gen_marker(TID_A, TRACE_MARKER_TYPE_PAGE_SIZE, 4096),
            gen_marker(TID_A, TRACE_MARKER_TYPE_FUNC_ID, 2),
            gen_marker(TID_A, TRACE_MARKER_TYPE_FUNC_RETADDR, CALL_PC + CALL_SZ),
            gen_marker(TID_A, TRACE_MARKER_TYPE_FUNC_ARG, 2),
            gen_instr(TID_A),
            gen_exit(TID_A),
        };
        if (!run_checker(memrefs, false))
            return false;
    }
    // Correctly skip return address check when the return address is
    // unavailable.
    {
        constexpr addr_t JUMP_PC = 2;
        constexpr size_t JUMP_SZ = 2;
        std::vector<memref_t> memrefs = {
            gen_marker(TID_A, TRACE_MARKER_TYPE_CACHE_LINE_SIZE, 64),
            gen_marker(TID_A, TRACE_MARKER_TYPE_PAGE_SIZE, 4096),
            gen_instr(TID_A, 1),
            gen_instr_type(TRACE_TYPE_INSTR_DIRECT_JUMP, TID_A, JUMP_PC, JUMP_SZ),
            gen_marker(TID_A, TRACE_MARKER_TYPE_FUNC_ID, 2),
            gen_marker(TID_A, TRACE_MARKER_TYPE_FUNC_RETADDR, /*pc=*/123456),
            gen_exit(TID_A),
        };
        if (!run_checker(memrefs, false))
            return false;
    }
    // Correctly handle nested function calls including tailcalls.
    {
        constexpr addr_t BASE_PC = 100;
        constexpr addr_t FUNC1_PC = 200;
        constexpr addr_t FUNC2_PC = 300;
        constexpr size_t INSTR_SZ = 8;
        constexpr size_t RETURN_SZ = 3;

        std::vector<memref_t> memrefs = {
            gen_marker(TID_A, TRACE_MARKER_TYPE_CACHE_LINE_SIZE, 64),
            gen_marker(TID_A, TRACE_MARKER_TYPE_PAGE_SIZE, 4096),
            // The sequence is based on the following functions:
            // BASE_PC:
            //   call FUNC1_PC
            // ..
            // FUNC1_PC:
            //   call FUNC2_PC
            //   xx
            //   jz FUNC1_PC
            // ...
            // FUNC2_PC:
            //   xx
            //   ret
            //
            // Call function 1.
            gen_instr_type(TRACE_TYPE_INSTR_DIRECT_CALL, TID_A, BASE_PC, CALL_SZ),
            gen_marker(TID_A, TRACE_MARKER_TYPE_FUNC_ID, 1),
            gen_marker(TID_A, TRACE_MARKER_TYPE_FUNC_RETADDR, BASE_PC + CALL_SZ),

            // Call function 2.
            gen_instr_type(TRACE_TYPE_INSTR_DIRECT_CALL, TID_A, FUNC1_PC, CALL_SZ),
            gen_marker(TID_A, TRACE_MARKER_TYPE_FUNC_ID, 2),
            gen_marker(TID_A, TRACE_MARKER_TYPE_FUNC_RETADDR, FUNC1_PC + CALL_SZ),

            gen_instr(TID_A, FUNC2_PC, INSTR_SZ),
            // Return from function 2.
            gen_instr_type(TRACE_TYPE_INSTR_RETURN, TID_A, FUNC2_PC + INSTR_SZ,
                           RETURN_SZ),

            gen_instr(TID_A, FUNC1_PC + CALL_SZ, INSTR_SZ),
            // A tail recursion that jumps back to the beginning of function 1.
            gen_instr_type(TRACE_TYPE_INSTR_TAKEN_JUMP, TID_A,
                           FUNC1_PC + CALL_SZ + INSTR_SZ),
            gen_marker(TID_A, TRACE_MARKER_TYPE_FUNC_ID, 1),
            // The return address should be the same as the return address of
            // the original call to function 1.
            gen_marker(TID_A, TRACE_MARKER_TYPE_FUNC_RETADDR, BASE_PC + CALL_SZ),
            gen_exit(TID_A),
        };
        if (!run_checker(memrefs, false))
            return false;
    }
    // Correctly handle kernel transfer, sigreturn, nested function calls
    // including tailcalls.
    {
        constexpr addr_t BASE_PC = 100;
        constexpr addr_t FUNC1_PC = 200;
        constexpr addr_t FUNC2_PC = 300;
        constexpr addr_t SIG_HANDLER_PC = 400;
        constexpr addr_t SYSCALL_PC = 500;
        constexpr size_t RETURN_SZ = 3;
        constexpr size_t SYSCALL_SZ = 2;

        std::vector<memref_t> memrefs = {
            gen_marker(TID_A, TRACE_MARKER_TYPE_FILETYPE,
                       OFFLINE_FILE_TYPE_SYSCALL_NUMBERS),
            gen_marker(TID_A, TRACE_MARKER_TYPE_CACHE_LINE_SIZE, 64),
            gen_marker(TID_A, TRACE_MARKER_TYPE_PAGE_SIZE, 4096),
            gen_instr(TID_A, BASE_PC, 1),
            // kernel xfer.
            gen_marker(TID_A, TRACE_MARKER_TYPE_KERNEL_EVENT, BASE_PC + 1),
            gen_marker(TID_A, TRACE_MARKER_TYPE_TIMESTAMP, 6),
            gen_marker(TID_A, TRACE_MARKER_TYPE_CPU_ID, 3),
            // Call function 1.
            gen_instr_type(TRACE_TYPE_INSTR_DIRECT_CALL, TID_A, SIG_HANDLER_PC, CALL_SZ),
            gen_marker(TID_A, TRACE_MARKER_TYPE_FUNC_ID, 1),
            gen_marker(TID_A, TRACE_MARKER_TYPE_FUNC_RETADDR, SIG_HANDLER_PC + CALL_SZ),
            // Call function 2.
            gen_instr_type(TRACE_TYPE_INSTR_DIRECT_CALL, TID_A, FUNC1_PC, CALL_SZ),
            gen_marker(TID_A, TRACE_MARKER_TYPE_FUNC_ID, 2),
            gen_marker(TID_A, TRACE_MARKER_TYPE_FUNC_RETADDR, FUNC1_PC + CALL_SZ),
            // Return from function 2.
            gen_instr_type(TRACE_TYPE_INSTR_RETURN, TID_A, FUNC2_PC, RETURN_SZ),
            // Return from function 1.
            gen_instr_type(TRACE_TYPE_INSTR_RETURN, TID_A, FUNC1_PC + CALL_SZ, RETURN_SZ),
            // Return from the signal handler.
            gen_instr_type(TRACE_TYPE_INSTR_RETURN, TID_A, SIG_HANDLER_PC + CALL_SZ,
                           RETURN_SZ),
            // Sigreturn.
            gen_instr(TID_A, SYSCALL_PC, SYSCALL_SZ),
            gen_marker(TID_A, TRACE_MARKER_TYPE_SYSCALL, 15),
            gen_marker(TID_A, TRACE_MARKER_TYPE_TIMESTAMP, 16),
            gen_marker(TID_A, TRACE_MARKER_TYPE_CPU_ID, 3),
            // Syscall xfer.
            gen_marker(TID_A, TRACE_MARKER_TYPE_KERNEL_XFER, SYSCALL_PC + SYSCALL_SZ),
            gen_marker(TID_A, TRACE_MARKER_TYPE_TIMESTAMP, 17),
            gen_marker(TID_A, TRACE_MARKER_TYPE_CPU_ID, 3),
            gen_exit(TID_A),
        };
        if (!run_checker(memrefs, false))
            return false;
    }
    // Correctly handle nested signals without any intervening instr.
    {
        constexpr addr_t BASE_PC = 100;
        constexpr addr_t SIG1_PC = 200;
        constexpr addr_t SIG2_PC = 300;
        constexpr size_t INSTR_SZ = 1;
        constexpr size_t RETURN_SZ = 3;
        constexpr size_t SYSCALL_SZ = 2;

        std::vector<memref_t> memrefs = {
            gen_marker(TID_A, TRACE_MARKER_TYPE_FILETYPE,
                       OFFLINE_FILE_TYPE_SYSCALL_NUMBERS),
            gen_marker(TID_A, TRACE_MARKER_TYPE_CACHE_LINE_SIZE, 64),
            gen_marker(TID_A, TRACE_MARKER_TYPE_PAGE_SIZE, 4096),
            gen_instr(TID_A, BASE_PC, INSTR_SZ),
            gen_marker(TID_A, TRACE_MARKER_TYPE_KERNEL_EVENT, BASE_PC + INSTR_SZ),
            // No intervening instr here. Should skip pre-signal instr check on
            // return.
            gen_marker(TID_A, TRACE_MARKER_TYPE_KERNEL_EVENT, SIG1_PC),
            gen_instr(TID_A, SIG2_PC, INSTR_SZ),
            gen_instr_type(TRACE_TYPE_INSTR_RETURN, TID_A, SIG2_PC + INSTR_SZ, RETURN_SZ),
            // Sigreturn.
            gen_instr(TID_A, SIG2_PC + INSTR_SZ + RETURN_SZ, SYSCALL_SZ),
            gen_marker(TID_A, TRACE_MARKER_TYPE_SYSCALL, 15),
            gen_marker(TID_A, TRACE_MARKER_TYPE_KERNEL_XFER,
                       SIG2_PC + INSTR_SZ + RETURN_SZ + SYSCALL_SZ),
            gen_instr(TID_A, SIG1_PC, INSTR_SZ),
            gen_instr_type(TRACE_TYPE_INSTR_RETURN, TID_A, SIG1_PC + INSTR_SZ, RETURN_SZ),
            // Sigreturn.
            gen_instr(TID_A, SIG1_PC + INSTR_SZ + RETURN_SZ, SYSCALL_SZ),
            gen_marker(TID_A, TRACE_MARKER_TYPE_SYSCALL, 15),
            gen_marker(TID_A, TRACE_MARKER_TYPE_KERNEL_XFER,
                       SIG1_PC + INSTR_SZ + RETURN_SZ + SYSCALL_SZ),
            gen_instr(TID_A, BASE_PC + INSTR_SZ, INSTR_SZ),
            gen_exit(TID_A),
        };
        if (!run_checker(memrefs, false))
            return false;
    }
    // Correctly handle consecutive signals (that are nested at the same depth) without
    // any intervening instr between them.
    {
        constexpr addr_t BASE_PC = 100;
        constexpr addr_t SIG1_PC = 200;
        constexpr addr_t SIG2_PC = 300;
        constexpr size_t INSTR_SZ = 1;
        constexpr size_t RETURN_SZ = 3;
        constexpr size_t SYSCALL_SZ = 2;

        std::vector<memref_t> memrefs = {
            gen_marker(TID_A, TRACE_MARKER_TYPE_FILETYPE,
                       OFFLINE_FILE_TYPE_SYSCALL_NUMBERS),
            gen_marker(TID_A, TRACE_MARKER_TYPE_CACHE_LINE_SIZE, 64),
            gen_marker(TID_A, TRACE_MARKER_TYPE_PAGE_SIZE, 4096),
            gen_instr(TID_A, BASE_PC, INSTR_SZ),
            gen_marker(TID_A, TRACE_MARKER_TYPE_KERNEL_EVENT, BASE_PC + INSTR_SZ),
            gen_instr(TID_A, SIG1_PC, INSTR_SZ),
            // First signal.
            gen_marker(TID_A, TRACE_MARKER_TYPE_KERNEL_EVENT, SIG1_PC + INSTR_SZ),
            gen_instr(TID_A, SIG2_PC, INSTR_SZ),
            gen_instr_type(TRACE_TYPE_INSTR_RETURN, TID_A, SIG2_PC + INSTR_SZ, RETURN_SZ),
            // Sigreturn.
            gen_instr(TID_A, SIG2_PC + INSTR_SZ + RETURN_SZ, SYSCALL_SZ),
            gen_marker(TID_A, TRACE_MARKER_TYPE_SYSCALL, 15),
            gen_marker(TID_A, TRACE_MARKER_TYPE_KERNEL_XFER,
                       SIG2_PC + INSTR_SZ + RETURN_SZ + SYSCALL_SZ),
            // Second signal.
            // No intervening instr here. Should use instr at pc = 101 for
            // pre-signal instr check on return.
            gen_marker(TID_A, TRACE_MARKER_TYPE_KERNEL_EVENT, SIG1_PC + INSTR_SZ),
            gen_instr(TID_A, SIG2_PC, INSTR_SZ),
            gen_instr_type(TRACE_TYPE_INSTR_RETURN, TID_A, SIG2_PC + INSTR_SZ, RETURN_SZ),
            // Sigreturn.
            gen_instr(TID_A, SIG2_PC + INSTR_SZ + RETURN_SZ, SYSCALL_SZ),
            gen_marker(TID_A, TRACE_MARKER_TYPE_SYSCALL, 15),
            gen_marker(TID_A, TRACE_MARKER_TYPE_KERNEL_XFER,
                       SIG2_PC + INSTR_SZ + RETURN_SZ + SYSCALL_SZ),

            gen_instr(TID_A, SIG1_PC + INSTR_SZ, INSTR_SZ),
            gen_instr_type(TRACE_TYPE_INSTR_RETURN, TID_A, SIG1_PC + INSTR_SZ * 2,
                           RETURN_SZ),
            // Sigreturn.
            gen_instr(TID_A, SIG1_PC + INSTR_SZ + RETURN_SZ, SYSCALL_SZ),
            gen_marker(TID_A, TRACE_MARKER_TYPE_SYSCALL, 15),
            gen_marker(TID_A, TRACE_MARKER_TYPE_KERNEL_XFER,
                       SIG1_PC + INSTR_SZ + INSTR_SZ),
            gen_instr(TID_A, BASE_PC + INSTR_SZ, INSTR_SZ),
            gen_exit(TID_A),
        };
        if (!run_checker(memrefs, false))
            return false;
    }
    // Correctly handle rseq abort.
    {
        constexpr addr_t BASE_PC = 100;
        constexpr addr_t FUNC_PC = 200;
        constexpr size_t INSTR_SZ = 8;
        constexpr size_t ABORT_HANDLER_OFFSET = 10;

        std::vector<memref_t> memrefs = {
            gen_marker(TID_A, TRACE_MARKER_TYPE_CACHE_LINE_SIZE, 64),
            gen_marker(TID_A, TRACE_MARKER_TYPE_PAGE_SIZE, 4096),
            // Call function 1.
            gen_instr_type(TRACE_TYPE_INSTR_DIRECT_CALL, TID_A, BASE_PC, CALL_SZ),
            gen_marker(TID_A, TRACE_MARKER_TYPE_FUNC_ID, 1),
            gen_marker(TID_A, TRACE_MARKER_TYPE_FUNC_RETADDR, BASE_PC + CALL_SZ),

            gen_instr(TID_A, FUNC_PC, INSTR_SZ),
            // Rolled back instr at pc=FUNC_PC+INSTR_SZ size=CALL_SZ.
            // Point to the abort handler.
            gen_marker(TID_A, TRACE_MARKER_TYPE_RSEQ_ABORT,
                       FUNC_PC + ABORT_HANDLER_OFFSET),
            gen_marker(TID_A, TRACE_MARKER_TYPE_KERNEL_EVENT,
                       FUNC_PC + ABORT_HANDLER_OFFSET),
            gen_instr(TID_A, FUNC_PC + ABORT_HANDLER_OFFSET, INSTR_SZ),

            // A tail recursion that jumps back to the beginning of function 1.
            gen_instr_type(TRACE_TYPE_INSTR_TAKEN_JUMP, TID_A,
                           FUNC_PC + ABORT_HANDLER_OFFSET + INSTR_SZ),
            gen_marker(TID_A, TRACE_MARKER_TYPE_FUNC_ID, 1),
            // The return address should be the same as the return address of
            // the original call to function 1.
            gen_marker(TID_A, TRACE_MARKER_TYPE_FUNC_RETADDR, BASE_PC + CALL_SZ),
            gen_exit(TID_A),
        };
        if (!run_checker(memrefs, false))
            return false;
    }
#ifdef UNIX
    // Correctly handle signal arriving between a branch instruction and the function
    // entry.
    {
        constexpr addr_t SIG_HANDLER_PC = 400;
        constexpr addr_t SYSCALL_PC = 500;
        constexpr addr_t FUNC_PC = 200;
        constexpr size_t SYSCALL_SZ = 2;
        constexpr size_t RETURN_SZ = 3;

        std::vector<memref_t> memrefs = {
            gen_marker(TID_A, TRACE_MARKER_TYPE_FILETYPE,
                       OFFLINE_FILE_TYPE_SYSCALL_NUMBERS),
            gen_marker(TID_A, TRACE_MARKER_TYPE_CACHE_LINE_SIZE, 64),
            gen_marker(TID_A, TRACE_MARKER_TYPE_PAGE_SIZE, 4096),
            gen_instr(TID_A, 1),
            gen_instr_type(TRACE_TYPE_INSTR_DIRECT_CALL, TID_A, CALL_PC, CALL_SZ),
            gen_marker(TID_A, TRACE_MARKER_TYPE_KERNEL_EVENT, FUNC_PC),
            gen_instr(TID_A, SIG_HANDLER_PC),
            // Return from the signal handler.
            gen_instr_type(TRACE_TYPE_INSTR_RETURN, TID_A, SIG_HANDLER_PC + 1, RETURN_SZ),
            // Sigreturn.
            gen_instr(TID_A, SYSCALL_PC, SYSCALL_SZ),
            gen_marker(TID_A, TRACE_MARKER_TYPE_SYSCALL, 15),
            gen_marker(TID_A, TRACE_MARKER_TYPE_TIMESTAMP, 16),
            gen_marker(TID_A, TRACE_MARKER_TYPE_CPU_ID, 3),
            // Syscall xfer.
            gen_marker(TID_A, TRACE_MARKER_TYPE_KERNEL_XFER, SYSCALL_PC + SYSCALL_SZ),
            gen_marker(TID_A, TRACE_MARKER_TYPE_TIMESTAMP, 17),
            gen_marker(TID_A, TRACE_MARKER_TYPE_CPU_ID, 3),
            gen_marker(TID_A, TRACE_MARKER_TYPE_FUNC_ID, 2),
            gen_marker(TID_A, TRACE_MARKER_TYPE_FUNC_RETADDR, CALL_PC + CALL_SZ),
            gen_exit(TID_A),
        };
        if (!run_checker(memrefs, false))
            return false;
    }
    // Correctly handle function markers without the corresponding kernel xfer
    // marker.
    {
        constexpr addr_t SIG_HANDLER_PC = 400;
        constexpr addr_t SYSCALL_PC = 500;
        constexpr size_t SYSCALL_SZ = 2;
        constexpr size_t RETURN_SZ = 3;

        std::vector<memref_t> memrefs = {
            gen_marker(TID_A, TRACE_MARKER_TYPE_FILETYPE,
                       OFFLINE_FILE_TYPE_SYSCALL_NUMBERS),
            gen_marker(TID_A, TRACE_MARKER_TYPE_CACHE_LINE_SIZE, 64),
            gen_marker(TID_A, TRACE_MARKER_TYPE_PAGE_SIZE, 4096),
            gen_instr(TID_A, SIG_HANDLER_PC),
            // Return from the signal handler.
            gen_instr_type(TRACE_TYPE_INSTR_RETURN, TID_A, SIG_HANDLER_PC + 1, RETURN_SZ),
            // Sigreturn.
            gen_instr(TID_A, SYSCALL_PC, SYSCALL_SZ),
            gen_marker(TID_A, TRACE_MARKER_TYPE_SYSCALL, 15),
            gen_marker(TID_A, TRACE_MARKER_TYPE_TIMESTAMP, 16),
            gen_marker(TID_A, TRACE_MARKER_TYPE_CPU_ID, 3),
            // Syscall xfer.
            gen_marker(TID_A, TRACE_MARKER_TYPE_KERNEL_XFER, SYSCALL_PC + SYSCALL_SZ),
            gen_marker(TID_A, TRACE_MARKER_TYPE_TIMESTAMP, 17),
            gen_marker(TID_A, TRACE_MARKER_TYPE_CPU_ID, 3),
            gen_marker(TID_A, TRACE_MARKER_TYPE_FUNC_ID, 2),
            gen_marker(TID_A, TRACE_MARKER_TYPE_FUNC_RETADDR, CALL_PC + CALL_SZ),
            gen_exit(TID_A),
        };
        if (!run_checker(memrefs, false))
            return false;
    }
    // Correctly handle signal event at the beginning of a trace before any instructions
    // were recorded.
    {
        constexpr addr_t SIG_HANDLER_PC = 400;
        constexpr addr_t SYSCALL_PC = 500;
        constexpr addr_t FUNC_PC = 200;
        constexpr size_t SYSCALL_SZ = 2;
        constexpr size_t RETURN_SZ = 3;

        std::vector<memref_t> memrefs = {
            gen_marker(TID_A, TRACE_MARKER_TYPE_FILETYPE,
                       OFFLINE_FILE_TYPE_SYSCALL_NUMBERS),
            gen_marker(TID_A, TRACE_MARKER_TYPE_CACHE_LINE_SIZE, 64),
            gen_marker(TID_A, TRACE_MARKER_TYPE_PAGE_SIZE, 4096),
            gen_marker(TID_A, TRACE_MARKER_TYPE_KERNEL_EVENT, FUNC_PC),
            gen_instr(TID_A, SIG_HANDLER_PC),
            // Return from the signal handler.
            gen_instr_type(TRACE_TYPE_INSTR_RETURN, TID_A, SIG_HANDLER_PC + 1, RETURN_SZ),
            // Sigreturn.
            gen_instr(TID_A, SYSCALL_PC, SYSCALL_SZ),
            gen_marker(TID_A, TRACE_MARKER_TYPE_SYSCALL, 15),
            gen_marker(TID_A, TRACE_MARKER_TYPE_TIMESTAMP, 16),
            gen_marker(TID_A, TRACE_MARKER_TYPE_CPU_ID, 3),
            // Syscall xfer.
            gen_marker(TID_A, TRACE_MARKER_TYPE_KERNEL_XFER, SYSCALL_PC + SYSCALL_SZ),
            gen_marker(TID_A, TRACE_MARKER_TYPE_TIMESTAMP, 17),
            gen_marker(TID_A, TRACE_MARKER_TYPE_CPU_ID, 3),
            gen_marker(TID_A, TRACE_MARKER_TYPE_FUNC_ID, 2),
            gen_marker(TID_A, TRACE_MARKER_TYPE_FUNC_RETADDR, CALL_PC + CALL_SZ),
            gen_exit(TID_A),
        };
        if (!run_checker(memrefs, false))
            return false;
    }
    // Incorrect: signal not arriving between a branch instruction and the function
    // entry should not have a function ID marker after syscall xfer.
    {
        constexpr addr_t SIG_HANDLER_PC = 400;
        constexpr addr_t SYSCALL_PC = 500;
        constexpr size_t SYSCALL_SZ = 2;
        constexpr size_t RETURN_SZ = 3;

        std::vector<memref_t> memrefs = {
            gen_marker(TID_A, TRACE_MARKER_TYPE_FILETYPE,
                       OFFLINE_FILE_TYPE_SYSCALL_NUMBERS),
            gen_marker(TID_A, TRACE_MARKER_TYPE_CACHE_LINE_SIZE, 64),
            gen_marker(TID_A, TRACE_MARKER_TYPE_PAGE_SIZE, 4096),
            gen_instr(TID_A, 1),
            gen_marker(TID_A, TRACE_MARKER_TYPE_KERNEL_EVENT, 2),
            gen_instr(TID_A, SIG_HANDLER_PC),
            // Return from the signal handler.
            gen_instr_type(TRACE_TYPE_INSTR_RETURN, TID_A, SIG_HANDLER_PC + 1, RETURN_SZ),
            // Sigreturn.
            gen_instr(TID_A, SYSCALL_PC, SYSCALL_SZ),
            gen_marker(TID_A, TRACE_MARKER_TYPE_SYSCALL, 15),
            gen_marker(TID_A, TRACE_MARKER_TYPE_TIMESTAMP, 16),
            gen_marker(TID_A, TRACE_MARKER_TYPE_CPU_ID, 3),
            // Syscall xfer.
            gen_marker(TID_A, TRACE_MARKER_TYPE_KERNEL_XFER, SYSCALL_PC + SYSCALL_SZ),
            gen_marker(TID_A, TRACE_MARKER_TYPE_TIMESTAMP, 17),
            gen_marker(TID_A, TRACE_MARKER_TYPE_CPU_ID, 3),
            // There should not be a function ID marker here.
            gen_marker(TID_A, TRACE_MARKER_TYPE_FUNC_ID, 2),
            gen_exit(TID_A),
        };
        if (!run_checker(memrefs, true,
                         { "Function marker should be after a branch", TID_A,
                           /*ref_ordinal=*/15, /*last_timestamp=*/17,
                           /*instrs_since_last_timestamp=*/0 },
                         "Failed to catch function marker not after branch"))
            return false;
    }
    // Correctly handle nested signals with the first one arriving between a branch
    // instruction and the function entry.
    {
        constexpr addr_t BASE_PC = 100;
        constexpr addr_t FUNC_PC = 200;
        constexpr addr_t SIG1_PC = 300;
        constexpr addr_t SIG2_PC = 400;
        constexpr size_t INSTR_SZ = 1;
        constexpr size_t RETURN_SZ = 3;
        constexpr size_t SYSCALL_SZ = 2;

        std::vector<memref_t> memrefs = {
            gen_marker(TID_A, TRACE_MARKER_TYPE_FILETYPE,
                       OFFLINE_FILE_TYPE_SYSCALL_NUMBERS),
            gen_marker(TID_A, TRACE_MARKER_TYPE_CACHE_LINE_SIZE, 64),
            gen_marker(TID_A, TRACE_MARKER_TYPE_PAGE_SIZE, 4096),
            gen_instr_type(TRACE_TYPE_INSTR_DIRECT_CALL, TID_A, BASE_PC, CALL_SZ),
            // First signal.
            gen_marker(TID_A, TRACE_MARKER_TYPE_KERNEL_EVENT, FUNC_PC),
            // Second signal.
            gen_marker(TID_A, TRACE_MARKER_TYPE_KERNEL_EVENT, SIG1_PC),
            gen_instr(TID_A, SIG2_PC, INSTR_SZ),
            gen_instr_type(TRACE_TYPE_INSTR_RETURN, TID_A, SIG2_PC + INSTR_SZ, RETURN_SZ),
            // Sigreturn of the second signal.
            gen_instr(TID_A, SIG2_PC + INSTR_SZ + RETURN_SZ, SYSCALL_SZ),
            gen_marker(TID_A, TRACE_MARKER_TYPE_SYSCALL, 15),
            gen_marker(TID_A, TRACE_MARKER_TYPE_KERNEL_XFER,
                       SIG2_PC + INSTR_SZ + RETURN_SZ + SYSCALL_SZ),
            gen_instr(TID_A, SIG1_PC, INSTR_SZ),
            gen_instr_type(TRACE_TYPE_INSTR_RETURN, TID_A, SIG1_PC + INSTR_SZ, RETURN_SZ),
            // Sigreturn of the first signal.
            gen_instr(TID_A, SIG1_PC + INSTR_SZ + RETURN_SZ, SYSCALL_SZ),
            gen_marker(TID_A, TRACE_MARKER_TYPE_SYSCALL, 15),
            gen_marker(TID_A, TRACE_MARKER_TYPE_KERNEL_XFER,
                       SIG1_PC + INSTR_SZ + RETURN_SZ + SYSCALL_SZ),
            // Function marker of the call before the first signal.
            gen_marker(TID_A, TRACE_MARKER_TYPE_FUNC_ID, 2),
            gen_exit(TID_A),
        };
        if (!run_checker(memrefs, false))
            return false;
    }
    // Correctly handle consecutive signals (that are nested at the same depth) without
    // any intervening instr between them.
    {
        constexpr addr_t BASE_PC = 100;
        constexpr addr_t FUNC_PC = 200;
        constexpr addr_t SIG1_PC = 300;
        constexpr addr_t SIG2_PC = 400;
        constexpr size_t INSTR_SZ = 1;
        constexpr size_t RETURN_SZ = 3;
        constexpr size_t SYSCALL_SZ = 2;

        std::vector<memref_t> memrefs = {
            gen_marker(TID_A, TRACE_MARKER_TYPE_FILETYPE,
                       OFFLINE_FILE_TYPE_SYSCALL_NUMBERS),
            gen_marker(TID_A, TRACE_MARKER_TYPE_CACHE_LINE_SIZE, 64),
            gen_marker(TID_A, TRACE_MARKER_TYPE_PAGE_SIZE, 4096),
            gen_instr_type(TRACE_TYPE_INSTR_DIRECT_CALL, TID_A, BASE_PC, CALL_SZ),
            // First signal.
            gen_marker(TID_A, TRACE_MARKER_TYPE_KERNEL_EVENT, FUNC_PC),
            gen_instr(TID_A, SIG1_PC, INSTR_SZ),
            gen_instr_type(TRACE_TYPE_INSTR_RETURN, TID_A, SIG1_PC + INSTR_SZ, RETURN_SZ),
            // Sigreturn.
            gen_instr(TID_A, SIG1_PC + INSTR_SZ + RETURN_SZ, SYSCALL_SZ),
            gen_marker(TID_A, TRACE_MARKER_TYPE_SYSCALL, 15),
            gen_marker(TID_A, TRACE_MARKER_TYPE_KERNEL_XFER,
                       SIG1_PC + INSTR_SZ + RETURN_SZ + SYSCALL_SZ),
            // Second signal with no intervening instr.
            gen_marker(TID_A, TRACE_MARKER_TYPE_KERNEL_EVENT, FUNC_PC),
            gen_instr(TID_A, SIG2_PC, INSTR_SZ),
            gen_instr_type(TRACE_TYPE_INSTR_RETURN, TID_A, SIG2_PC + INSTR_SZ, RETURN_SZ),
            // Sigreturn.
            gen_instr(TID_A, SIG2_PC + INSTR_SZ + RETURN_SZ, SYSCALL_SZ),
            gen_marker(TID_A, TRACE_MARKER_TYPE_SYSCALL, 15),
            gen_marker(TID_A, TRACE_MARKER_TYPE_KERNEL_XFER,
                       SIG2_PC + INSTR_SZ + RETURN_SZ + SYSCALL_SZ),
            // Function marker of the call before the first signal.
            gen_marker(TID_A, TRACE_MARKER_TYPE_FUNC_ID, 2),
            gen_exit(TID_A),
        };
        if (!run_checker(memrefs, false))
            return false;
    }
#endif
    return true;
}

bool
check_duplicate_syscall_with_same_pc()
{
    std::cerr << "Testing duplicate syscall\n";
    // Incorrect: syscalls with the same PC.
#if defined(X86_64) || defined(X86_32) || defined(ARM_64)
    constexpr addr_t ADDR = 0x7fcf3b9d;
    {
        std::vector<memref_t> memrefs = {
            gen_marker(TID_A, TRACE_MARKER_TYPE_CACHE_LINE_SIZE, 64),
            gen_marker(TID_A, TRACE_MARKER_TYPE_PAGE_SIZE, 4096),
            gen_marker(TID_A, TRACE_MARKER_TYPE_FILETYPE, OFFLINE_FILE_TYPE_ENCODINGS),
#    if defined(X86_64) || defined(X86_32)
            gen_instr_encoded(ADDR, { 0x0f, 0x05 }), // 0x7fcf3b9d: 0f 05 syscall
            gen_marker(TID_A, TRACE_MARKER_TYPE_TIMESTAMP, 6),
            gen_marker(TID_A, TRACE_MARKER_TYPE_CPU_ID, 3),
            gen_instr_encoded(ADDR, { 0x0f, 0x05 }), // 0x7fcf3b9d: 0f 05 syscall
#    elif defined(ARM_64)
            gen_instr_encoded(ADDR,
                              0xd4000001), // 0x7fcf3b9d: 0xd4000001 svc #0x0
            gen_marker(TID_A, TRACE_MARKER_TYPE_TIMESTAMP, 6),
            gen_marker(TID_A, TRACE_MARKER_TYPE_CPU_ID, 3),
            gen_instr_encoded(ADDR,
                              0xd4000001), // 0x7fcf3b9d: 0xd4000001 svc #0x0
#    else
        // TODO i#5871: Add AArch32 (and RISC-V) encodings.
#    endif
            gen_exit(TID_A)
        };
        if (!run_checker(memrefs, true,
                         { "Duplicate syscall instrs with the same PC", /*tid=*/1,
                           /*ref_ordinal=*/7, /*last_timestamp=*/6,
                           /*instrs_since_last_timestamp=*/1 },
                         "Failed to catch duplicate syscall instrs with the same PC"))
            return false;
    }

    // Correct: syscalls with different PCs.
    {
        std::vector<memref_t> memrefs = {
            gen_marker(TID_A, TRACE_MARKER_TYPE_CACHE_LINE_SIZE, 64),
            gen_marker(TID_A, TRACE_MARKER_TYPE_PAGE_SIZE, 4096),
            gen_marker(TID_A, TRACE_MARKER_TYPE_FILETYPE, OFFLINE_FILE_TYPE_ENCODINGS),
#    if defined(X86_64) || defined(X86_32)
            gen_instr_encoded(ADDR, { 0x0f, 0x05 }), // 0x7fcf3b9d: 0f 05 syscall
            gen_marker(TID_A, TRACE_MARKER_TYPE_TIMESTAMP, 0),
            gen_marker(TID_A, TRACE_MARKER_TYPE_CPU_ID, 3),
            gen_instr_encoded(ADDR + 2, { 0x0f, 0x05 }), // 0x7fcf3b9dd9eb: 0f 05 syscall
#    elif defined(ARM_64)
            gen_instr_encoded(ADDR, 0xd4000001,
                              TID_A), // 0x7fcf3b9d: 0xd4000001 svc #0x0
            gen_marker(TID_A, TRACE_MARKER_TYPE_TIMESTAMP, 0),
            gen_marker(TID_A, TRACE_MARKER_TYPE_CPU_ID, 3),
            gen_instr_encoded(ADDR + 4, 0xd4000001,
                              TID_A), // 0x7fcf3b9dd9eb: 0xd4000001 svc #0x0
#    else
        // TODO i#5871: Add AArch32 (and RISC-V) encodings.
#    endif
            gen_exit(TID_A)
        };
        if (!run_checker(memrefs, false)) {
            return false;
        }
    }
#endif
    return true;
}

bool
check_syscalls()
{
    // Ensure missing syscall markers (from "false syscalls") are detected.
    std::cerr << "Testing false syscalls\n";
#if defined(WINDOWS) && !defined(X64)
    // TODO i#5949: For WOW64 instr_is_syscall() always returns false, so our
    // checks do not currently work properly there.
    return true;
#else
    // XXX: Just like raw2trace_unit_tests, we need to create a syscall instruction
    // and it turns out there is no simple cross-platform way.
#    ifdef X86
    instr_t *sys = INSTR_CREATE_syscall(GLOBAL_DCONTEXT);
#    elif defined(AARCHXX)
    instr_t *sys =
        INSTR_CREATE_svc(GLOBAL_DCONTEXT, opnd_create_immed_int((sbyte)0x0, OPSZ_1));
#    elif defined(RISCV64)
    instr_t *sys = INSTR_CREATE_ecall(GLOBAL_DCONTEXT);
#    else
#        error Unsupported architecture.
#    endif
    instr_t *move1 =
        XINST_CREATE_move(GLOBAL_DCONTEXT, opnd_create_reg(REG1), opnd_create_reg(REG2));
    instrlist_t *ilist = instrlist_create(GLOBAL_DCONTEXT);
    instrlist_append(ilist, sys);
    instrlist_append(ilist, move1);
    static constexpr addr_t BASE_ADDR = 0x123450;
    static constexpr uintptr_t FILE_TYPE =
        OFFLINE_FILE_TYPE_ENCODINGS | OFFLINE_FILE_TYPE_SYSCALL_NUMBERS;
    bool res = true;
    {
        // Correct: syscall followed by marker (no timestamps; modeling versions
        // prior to TRACE_ENTRY_VERSION_FREQUENT_TIMESTAMPS).
        std::vector<memref_with_IR_t> memref_setup = {
            { gen_marker(TID_A, TRACE_MARKER_TYPE_FILETYPE, FILE_TYPE), nullptr },
            { gen_marker(TID_A, TRACE_MARKER_TYPE_CACHE_LINE_SIZE, 64), nullptr },
            { gen_marker(TID_A, TRACE_MARKER_TYPE_PAGE_SIZE, 4096), nullptr },
            { gen_instr(TID_A), sys },
            { gen_marker(TID_A, TRACE_MARKER_TYPE_SYSCALL, 42), nullptr },
            { gen_exit(TID_A), nullptr },
        };
        auto memrefs = add_encodings_to_memrefs(ilist, memref_setup, BASE_ADDR);
        if (!run_checker(memrefs, false))
            res = false;
    }
    {
        // Correct: syscall followed by marker with timestamp+cpu in between with
        // subsequent function arg markers.
        uintptr_t sys_func_id =
            static_cast<uintptr_t>(func_trace_t::TRACE_FUNC_ID_SYSCALL_BASE) + 202;
        std::vector<memref_with_IR_t> memref_setup = {
            { gen_marker(TID_A, TRACE_MARKER_TYPE_FILETYPE, FILE_TYPE), nullptr },
            { gen_marker(TID_A, TRACE_MARKER_TYPE_CACHE_LINE_SIZE, 64), nullptr },
            { gen_marker(TID_A, TRACE_MARKER_TYPE_PAGE_SIZE, 4096), nullptr },
            { gen_instr(TID_A), sys },
            { gen_marker(TID_A, TRACE_MARKER_TYPE_TIMESTAMP, 101), nullptr },
            { gen_marker(TID_A, TRACE_MARKER_TYPE_CPU_ID, 3), nullptr },
            { gen_marker(TID_A, TRACE_MARKER_TYPE_SYSCALL, 42), nullptr },
            { gen_marker(TID_A, TRACE_MARKER_TYPE_FUNC_ID, sys_func_id), nullptr },
            { gen_marker(TID_A, TRACE_MARKER_TYPE_FUNC_ARG, 0), nullptr },
            { gen_marker(TID_A, TRACE_MARKER_TYPE_FUNC_ID, sys_func_id), nullptr },
            { gen_marker(TID_A, TRACE_MARKER_TYPE_FUNC_RETVAL, 0), nullptr },
            { gen_marker(TID_A, TRACE_MARKER_TYPE_TIMESTAMP, 111), nullptr },
            { gen_marker(TID_A, TRACE_MARKER_TYPE_CPU_ID, 3), nullptr },
            { gen_instr(TID_A), move1 },
            { gen_exit(TID_A), nullptr }
        };
        auto memrefs = add_encodings_to_memrefs(ilist, memref_setup, BASE_ADDR);
        if (!run_checker(memrefs, false))
            res = false;
    }
    {
        // Correct: syscall followed by marker with timestamp+cpu in between.
        std::vector<memref_with_IR_t> memref_setup = {
            { gen_marker(TID_A, TRACE_MARKER_TYPE_FILETYPE, FILE_TYPE), nullptr },
            { gen_marker(TID_A, TRACE_MARKER_TYPE_CACHE_LINE_SIZE, 64), nullptr },
            { gen_marker(TID_A, TRACE_MARKER_TYPE_PAGE_SIZE, 4096), nullptr },
            { gen_instr(TID_A), sys },
            { gen_marker(TID_A, TRACE_MARKER_TYPE_TIMESTAMP, 101), nullptr },
            { gen_marker(TID_A, TRACE_MARKER_TYPE_CPU_ID, 3), nullptr },
            { gen_marker(TID_A, TRACE_MARKER_TYPE_SYSCALL, 42), nullptr },
            { gen_exit(TID_A), nullptr },
        };
        auto memrefs = add_encodings_to_memrefs(ilist, memref_setup, BASE_ADDR);
        if (!run_checker(memrefs, false))
            res = false;
    }
    {
        // Incorrect: syscall with no marker.
        std::vector<memref_with_IR_t> memref_setup = {
            { gen_marker(TID_A, TRACE_MARKER_TYPE_FILETYPE, FILE_TYPE), nullptr },
            { gen_marker(TID_A, TRACE_MARKER_TYPE_CACHE_LINE_SIZE, 64), nullptr },
            { gen_marker(TID_A, TRACE_MARKER_TYPE_PAGE_SIZE, 4096), nullptr },
            { gen_instr(TID_A), sys },
            { gen_instr(TID_A), move1 },
            { gen_exit(TID_A), nullptr }
        };
        auto memrefs = add_encodings_to_memrefs(ilist, memref_setup, BASE_ADDR);
        if (!run_checker(memrefs, true,
                         { "Syscall marker missing after syscall instruction", TID_A,
                           /*ref_ordinal=*/5, /*last_timestamp=*/0,
                           /*instrs_since_last_timestamp=*/2 },
                         "Failed to catch syscall without number marker")) {
            res = false;
        }
    }
    {
        // Incorrect: marker with no syscall.
        std::vector<memref_with_IR_t> memref_setup = {
            { gen_marker(TID_A, TRACE_MARKER_TYPE_FILETYPE, FILE_TYPE), nullptr },
            { gen_marker(TID_A, TRACE_MARKER_TYPE_CACHE_LINE_SIZE, 64), nullptr },
            { gen_marker(TID_A, TRACE_MARKER_TYPE_PAGE_SIZE, 4096), nullptr },
            { gen_instr(TID_A), move1 },
            { gen_marker(TID_A, TRACE_MARKER_TYPE_SYSCALL, 42), nullptr },
            { gen_exit(TID_A), nullptr },
        };
        auto memrefs = add_encodings_to_memrefs(ilist, memref_setup, BASE_ADDR);
        if (!run_checker(memrefs, true,
                         { "Syscall marker not placed after syscall instruction", TID_A,
                           /*ref_ordinal=*/5, /*last_timestamp=*/0,
                           /*instrs_since_last_timestamp=*/1 },
                         "Failed to catch misplaced syscall marker")) {
            res = false;
        }
    }
    // Ensure timestamps are where we expect them.
    std::cerr << "Testing syscall timestamps\n";
    {
        // Correct: syscall preceded by timestamp+cpu.
        std::vector<memref_with_IR_t> memref_setup = {
            { gen_marker(TID_A, TRACE_MARKER_TYPE_VERSION,
                         TRACE_ENTRY_VERSION_FREQUENT_TIMESTAMPS),
              nullptr },
            { gen_marker(TID_A, TRACE_MARKER_TYPE_FILETYPE, FILE_TYPE), nullptr },
            { gen_marker(TID_A, TRACE_MARKER_TYPE_CACHE_LINE_SIZE, 64), nullptr },
            { gen_marker(TID_A, TRACE_MARKER_TYPE_PAGE_SIZE, 4096), nullptr },
            { gen_instr(TID_A), sys },
            { gen_marker(TID_A, TRACE_MARKER_TYPE_TIMESTAMP, 101), nullptr },
            { gen_marker(TID_A, TRACE_MARKER_TYPE_CPU_ID, 3), nullptr },
            { gen_marker(TID_A, TRACE_MARKER_TYPE_SYSCALL, 42), nullptr },
            { gen_exit(TID_A), nullptr },
        };
        auto memrefs = add_encodings_to_memrefs(ilist, memref_setup, BASE_ADDR);
        if (!run_checker(memrefs, false))
            res = false;
    }
    {
        // Incorrect: syscall with no preceding timestamp+cpu.
        std::vector<memref_with_IR_t> memref_setup = {
            { gen_marker(TID_A, TRACE_MARKER_TYPE_VERSION,
                         TRACE_ENTRY_VERSION_FREQUENT_TIMESTAMPS),
              nullptr },
            { gen_marker(TID_A, TRACE_MARKER_TYPE_FILETYPE, FILE_TYPE), nullptr },
            { gen_marker(TID_A, TRACE_MARKER_TYPE_CACHE_LINE_SIZE, 64), nullptr },
            { gen_marker(TID_A, TRACE_MARKER_TYPE_PAGE_SIZE, 4096), nullptr },
            { gen_instr(TID_A), sys },
            { gen_marker(TID_A, TRACE_MARKER_TYPE_SYSCALL, 42), nullptr },
            { gen_exit(TID_A), nullptr },
        };
        auto memrefs = add_encodings_to_memrefs(ilist, memref_setup, BASE_ADDR);
        if (!run_checker(memrefs, true,
                         { "Syscall marker not preceded by timestamp + cpuid", TID_A,
                           /*ref_ordinal=*/6, /*last_timestamp=*/0,
                           /*instrs_since_last_timestamp=*/1 },
                         "Failed to catch syscall without timestamp+cpuid")) {
            res = false;
        }
    }
    {
        // Incorrect: syscall with preceding cpu but no timestamp.
        std::vector<memref_with_IR_t> memref_setup = {
            { gen_marker(TID_A, TRACE_MARKER_TYPE_VERSION,
                         TRACE_ENTRY_VERSION_FREQUENT_TIMESTAMPS),
              nullptr },
            { gen_marker(TID_A, TRACE_MARKER_TYPE_FILETYPE, FILE_TYPE), nullptr },
            { gen_marker(TID_A, TRACE_MARKER_TYPE_CACHE_LINE_SIZE, 64), nullptr },
            { gen_marker(TID_A, TRACE_MARKER_TYPE_PAGE_SIZE, 4096), nullptr },
            { gen_instr(TID_A), sys },
            { gen_marker(TID_A, TRACE_MARKER_TYPE_CPU_ID, 3), nullptr },
            { gen_marker(TID_A, TRACE_MARKER_TYPE_SYSCALL, 42), nullptr },
            { gen_exit(TID_A), nullptr },
        };
        auto memrefs = add_encodings_to_memrefs(ilist, memref_setup, BASE_ADDR);
        if (!run_checker(memrefs, true,
                         { "Syscall marker not preceded by timestamp + cpuid", TID_A,
                           /*ref_ordinal=*/7, /*last_timestamp=*/0,
                           /*instrs_since_last_timestamp=*/1 },
                         "Failed to catch syscall without timestamp")) {
            res = false;
        }
    }
    // We deliberately do not test for missing post-syscall timestamps as some syscalls
    // do not have a post-syscall event so we can't easily check that.
    instrlist_clear_and_destroy(GLOBAL_DCONTEXT, ilist);
    return res;
#endif
}

bool
check_rseq_side_exit_discontinuity()
{
    std::cerr << "Testing rseq side exits\n";
    // Incorrect test: Seemingly missing instructions in a basic block due to rseq side
    // exit.
    instr_t *store = XINST_CREATE_store(GLOBAL_DCONTEXT, OPND_CREATE_MEMPTR(REG2, 0),
                                        opnd_create_reg(REG1));
    instr_t *move1 =
        XINST_CREATE_move(GLOBAL_DCONTEXT, opnd_create_reg(REG1), opnd_create_reg(REG2));
    instr_t *move2 =
        XINST_CREATE_move(GLOBAL_DCONTEXT, opnd_create_reg(REG1), opnd_create_reg(REG2));
    instr_t *cond_jmp =
        XINST_CREATE_jump_cond(GLOBAL_DCONTEXT, DR_PRED_EQ, opnd_create_instr(move2));

    instrlist_t *ilist = instrlist_create(GLOBAL_DCONTEXT);
    instrlist_append(ilist, cond_jmp);
    instrlist_append(ilist, store);
    instrlist_append(ilist, move1);
    instrlist_append(ilist, move2);

    std::vector<memref_with_IR_t> memref_instr_vec = {
        { gen_marker(TID_A, TRACE_MARKER_TYPE_FILETYPE, OFFLINE_FILE_TYPE_ENCODINGS),
          nullptr },
        { gen_marker(TID_A, TRACE_MARKER_TYPE_CACHE_LINE_SIZE, 64), nullptr },
        { gen_marker(TID_A, TRACE_MARKER_TYPE_PAGE_SIZE, 4096), nullptr },
        // Rseq entry marker not added to make the sequence look like a legacy
        // trace.
        { gen_branch(TID_A), cond_jmp },
        { gen_instr(TID_A), store },
        { gen_data(TID_A, false, 42, 4), nullptr },
        // move1 instruction missing due to the 'side-exit' at move2 which is
        // the target of cond_jmp.
        { gen_instr(TID_A), move2 },
        { gen_exit(TID_A), nullptr }
    };

    // TODO i#6023: Use this IR based encoder in other tests as well.
    static constexpr addr_t BASE_ADDR = 0xeba4ad4;
    auto memrefs = add_encodings_to_memrefs(ilist, memref_instr_vec, BASE_ADDR);
    instrlist_clear_and_destroy(GLOBAL_DCONTEXT, ilist);
    if (!run_checker(memrefs, true,
                     { "PC discontinuity due to rseq side exit", /*tid=*/1,
                       /*ref_ordinal=*/7, /*last_timestamp=*/0,
                       /*instrs_since_last_timestamp=*/3 },
                     "Failed to catch PC discontinuity from rseq side exit")) {
        return false;
    }
    return true;
}

bool
check_schedule_file()
{
    std::cerr << "Testing schedule files\n";
    // Synthesize a serial schedule file.
    // We leave the cpu-schedule testing to the real-app tests.
    static constexpr memref_tid_t TIMESTAMP_BASE = 100;
    static constexpr int CPU_BASE = 6;
    std::string serial_fname = "tmp_inv_check_serial.bin";
    std::vector<schedule_entry_t> sched;
    sched.emplace_back(TID_A, TIMESTAMP_BASE, CPU_BASE, 0);
    // Include same-timestamp records to stress handling that.
    sched.emplace_back(TID_C, TIMESTAMP_BASE, CPU_BASE + 1, 0);
    sched.emplace_back(TID_B, TIMESTAMP_BASE, CPU_BASE + 2, 0);
    sched.emplace_back(TID_A, TIMESTAMP_BASE + 1, CPU_BASE + 1, 2);
    sched.emplace_back(TID_B, TIMESTAMP_BASE + 2, CPU_BASE, 1);
    // Include records with the same thread ID, timestamp, and CPU, but
    // different start_instruction is being used for comparison.
    sched.emplace_back(TID_C, TIMESTAMP_BASE + 3, CPU_BASE + 2, 3);
    sched.emplace_back(TID_C, TIMESTAMP_BASE + 3, CPU_BASE + 2, 4);
    {
        std::ofstream serial_file(serial_fname, std::ofstream::binary);
        if (!serial_file)
            return false;
        if (!serial_file.write(reinterpret_cast<char *>(sched.data()),
                               sched.size() * sizeof(sched[0])))
            return false;
    }
    {
        // Create a schedule that matches the file.
        std::vector<memref_t> memrefs = {
            gen_marker(TID_A, TRACE_MARKER_TYPE_CACHE_LINE_SIZE, 64),
            gen_marker(TID_A, TRACE_MARKER_TYPE_PAGE_SIZE, 4096),
            gen_marker(TID_A, TRACE_MARKER_TYPE_TIMESTAMP, TIMESTAMP_BASE),
            gen_marker(TID_A, TRACE_MARKER_TYPE_CPU_ID, CPU_BASE),
            gen_instr(TID_A, 1),
            gen_instr(TID_A, 2),
            gen_marker(TID_C, TRACE_MARKER_TYPE_CACHE_LINE_SIZE, 64),
            gen_marker(TID_C, TRACE_MARKER_TYPE_PAGE_SIZE, 4096),
            gen_marker(TID_C, TRACE_MARKER_TYPE_TIMESTAMP, TIMESTAMP_BASE),
            gen_marker(TID_C, TRACE_MARKER_TYPE_CPU_ID, CPU_BASE + 1),
            gen_instr(TID_C, 1),
            gen_instr(TID_C, 2),
            gen_instr(TID_C, 3),
            gen_marker(TID_B, TRACE_MARKER_TYPE_CACHE_LINE_SIZE, 64),
            gen_marker(TID_B, TRACE_MARKER_TYPE_PAGE_SIZE, 4096),
            gen_marker(TID_B, TRACE_MARKER_TYPE_TIMESTAMP, TIMESTAMP_BASE),
            gen_marker(TID_B, TRACE_MARKER_TYPE_CPU_ID, CPU_BASE + 2),
            gen_instr(TID_B, 1),
            gen_marker(TID_A, TRACE_MARKER_TYPE_TIMESTAMP, TIMESTAMP_BASE + 1),
            gen_marker(TID_A, TRACE_MARKER_TYPE_CPU_ID, CPU_BASE + 1),
            gen_instr(TID_A, 3),
            gen_instr(TID_A, 4),
            gen_marker(TID_B, TRACE_MARKER_TYPE_TIMESTAMP, TIMESTAMP_BASE + 2),
            gen_marker(TID_B, TRACE_MARKER_TYPE_CPU_ID, CPU_BASE),
            gen_instr(TID_B, 2),
            gen_marker(TID_C, TRACE_MARKER_TYPE_TIMESTAMP, TIMESTAMP_BASE + 3),
            gen_marker(TID_C, TRACE_MARKER_TYPE_CPU_ID, CPU_BASE + 2),
            gen_instr(TID_C, 4),
            // Markers for the second schedule entry with the same thread ID,
            // timestamp, and CPU as the previous one with a different start_instruction.
            gen_marker(TID_C, TRACE_MARKER_TYPE_TIMESTAMP, TIMESTAMP_BASE + 3),
            gen_marker(TID_C, TRACE_MARKER_TYPE_CPU_ID, CPU_BASE + 2),
            gen_exit(TID_A),
            gen_exit(TID_B),
            gen_exit(TID_C),
        };
        std::ifstream serial_read(serial_fname, std::ifstream::binary);
        if (!serial_read)
            return false;
        if (!run_checker(memrefs, false, {}, "", &serial_read))
            return false;
    }
    {
        // Create a schedule that does not match the file in record count.
        std::vector<memref_t> memrefs = {
            gen_marker(TID_A, TRACE_MARKER_TYPE_CACHE_LINE_SIZE, 64),
            gen_marker(TID_A, TRACE_MARKER_TYPE_PAGE_SIZE, 4096),
            gen_marker(TID_A, TRACE_MARKER_TYPE_TIMESTAMP, TIMESTAMP_BASE),
            gen_marker(TID_A, TRACE_MARKER_TYPE_CPU_ID, CPU_BASE),
            gen_instr(TID_A, 1),
            gen_instr(TID_A, 2),
            gen_marker(TID_C, TRACE_MARKER_TYPE_CACHE_LINE_SIZE, 64),
            gen_marker(TID_C, TRACE_MARKER_TYPE_PAGE_SIZE, 4096),
            gen_marker(TID_C, TRACE_MARKER_TYPE_TIMESTAMP, TIMESTAMP_BASE),
            gen_marker(TID_C, TRACE_MARKER_TYPE_CPU_ID, CPU_BASE + 1),
            gen_instr(TID_C, 1),
            gen_instr(TID_C, 2),
            gen_instr(TID_C, 3),
            gen_marker(TID_B, TRACE_MARKER_TYPE_CACHE_LINE_SIZE, 64),
            gen_marker(TID_B, TRACE_MARKER_TYPE_PAGE_SIZE, 4096),
            gen_marker(TID_B, TRACE_MARKER_TYPE_TIMESTAMP, TIMESTAMP_BASE),
            gen_marker(TID_B, TRACE_MARKER_TYPE_CPU_ID, CPU_BASE + 2),
            gen_instr(TID_B, 1),
            gen_marker(TID_A, TRACE_MARKER_TYPE_TIMESTAMP, TIMESTAMP_BASE + 1),
            gen_marker(TID_A, TRACE_MARKER_TYPE_CPU_ID, CPU_BASE + 1),
            gen_instr(TID_A, 3),
            gen_instr(TID_A, 4),
            gen_marker(TID_B, TRACE_MARKER_TYPE_TIMESTAMP, TIMESTAMP_BASE + 2),
            gen_marker(TID_B, TRACE_MARKER_TYPE_CPU_ID, CPU_BASE),
            gen_instr(TID_B, 2),
            // Missing the final timestamp+cpu.
            gen_exit(TID_A),
            gen_exit(TID_B),
            gen_exit(TID_C),
        };
        std::ifstream serial_read(serial_fname, std::ifstream::binary);
        if (!serial_read)
            return false;
        if (!run_checker(memrefs, true,
                         { "Serial schedule entry count does not match trace", /*tid=*/-1,
                           /*ref_ordinal=*/0, /*last_timestamp=*/0,
                           /*instrs_since_last_timestamp=*/0 },
                         "Failed to catch incorrect serial schedule count", &serial_read))
            return false;
    }
    {
        // Create a schedule that does not match the file in one record.
        std::vector<memref_t> memrefs = {
            gen_marker(TID_A, TRACE_MARKER_TYPE_CACHE_LINE_SIZE, 64),
            gen_marker(TID_A, TRACE_MARKER_TYPE_PAGE_SIZE, 4096),
            gen_marker(TID_A, TRACE_MARKER_TYPE_TIMESTAMP, TIMESTAMP_BASE),
            gen_marker(TID_A, TRACE_MARKER_TYPE_CPU_ID, CPU_BASE),
            gen_instr(TID_A, 1),
            gen_instr(TID_A, 2),
            gen_marker(TID_C, TRACE_MARKER_TYPE_CACHE_LINE_SIZE, 64),
            gen_marker(TID_C, TRACE_MARKER_TYPE_PAGE_SIZE, 4096),
            gen_marker(TID_C, TRACE_MARKER_TYPE_TIMESTAMP, TIMESTAMP_BASE),
            gen_marker(TID_C, TRACE_MARKER_TYPE_CPU_ID, CPU_BASE + 1),
            gen_instr(TID_C, 1),
            gen_instr(TID_C, 2),
            // Missing one instruction here.
            gen_marker(TID_B, TRACE_MARKER_TYPE_CACHE_LINE_SIZE, 64),
            gen_marker(TID_B, TRACE_MARKER_TYPE_PAGE_SIZE, 4096),
            gen_marker(TID_B, TRACE_MARKER_TYPE_TIMESTAMP, TIMESTAMP_BASE),
            gen_marker(TID_B, TRACE_MARKER_TYPE_CPU_ID, CPU_BASE + 2),
            gen_instr(TID_B, 1),
            gen_marker(TID_A, TRACE_MARKER_TYPE_TIMESTAMP, TIMESTAMP_BASE + 1),
            gen_marker(TID_A, TRACE_MARKER_TYPE_CPU_ID, CPU_BASE + 1),
            gen_instr(TID_A, 3),
            gen_instr(TID_A, 4),
            gen_marker(TID_B, TRACE_MARKER_TYPE_TIMESTAMP, TIMESTAMP_BASE + 2),
            gen_marker(TID_B, TRACE_MARKER_TYPE_CPU_ID, CPU_BASE),
            gen_instr(TID_B, 2),
            gen_marker(TID_C, TRACE_MARKER_TYPE_TIMESTAMP, TIMESTAMP_BASE + 3),
            gen_marker(TID_C, TRACE_MARKER_TYPE_CPU_ID, CPU_BASE + 2),
            gen_instr(TID_C, 3),
            gen_instr(TID_C, 4),
            gen_marker(TID_C, TRACE_MARKER_TYPE_TIMESTAMP, TIMESTAMP_BASE + 3),
            gen_marker(TID_C, TRACE_MARKER_TYPE_CPU_ID, CPU_BASE + 2),
            gen_exit(TID_A),
            gen_exit(TID_B),
            gen_exit(TID_C),
        };
        std::ifstream serial_read(serial_fname, std::ifstream::binary);
        if (!serial_read)
            return false;
        if (!run_checker(memrefs, true,
                         { "Serial schedule entry does not match trace", TID_C,
                           /*ref_ordinal=*/3, /*last_timestamp=*/0,
                           /*instrs_since_last_timestamp=*/0 },
                         "Failed to catch incorrect serial schedule entry", &serial_read))
            return false;
    }

    return true;
}

bool
check_branch_decoration()
{
    std::cerr << "Testing branch decoration\n";
    // Indirect branch target: correct.
    {
        std::vector<memref_t> memrefs = {
            gen_marker(TID_A, TRACE_MARKER_TYPE_CACHE_LINE_SIZE, 64),
            gen_marker(TID_A, TRACE_MARKER_TYPE_PAGE_SIZE, 4096),
            gen_marker(TID_A, TRACE_MARKER_TYPE_VERSION, TRACE_ENTRY_VERSION_BRANCH_INFO),
            gen_instr(TID_A, /*pc=*/1),
            gen_instr_type(TRACE_TYPE_INSTR_INDIRECT_CALL, TID_A, /*pc=*/2, /*size=*/1,
                           /*target=*/32),
            gen_instr(TID_A, /*pc=*/32),
            gen_exit(TID_A),
        };
        if (!run_checker(memrefs, false))
            return false;
    }
#ifdef UNIX
    // Indirect branch target with kernel event: correct.
    // We ensure the next PC is obtained from the kernel event interruption.
    {
        std::vector<memref_t> memrefs = {
            gen_marker(TID_A, TRACE_MARKER_TYPE_CACHE_LINE_SIZE, 64),
            gen_marker(TID_A, TRACE_MARKER_TYPE_PAGE_SIZE, 4096),
            gen_marker(TID_A, TRACE_MARKER_TYPE_VERSION, TRACE_ENTRY_VERSION_BRANCH_INFO),
            gen_instr(TID_A, /*pc=*/1),
            gen_instr_type(TRACE_TYPE_INSTR_INDIRECT_CALL, TID_A, /*pc=*/2, /*size=*/1,
                           /*target=*/32),
            gen_marker(TID_A, TRACE_MARKER_TYPE_KERNEL_EVENT, 32),
            gen_instr(TID_A, /*pc=*/999),
            gen_exit(TID_A),
        };
        if (!run_checker(memrefs, false))
            return false;
    }
#endif
    // Indirect branch target: incorrect zero target PC.
    {
        std::vector<memref_t> memrefs = {
            gen_marker(TID_A, TRACE_MARKER_TYPE_CACHE_LINE_SIZE, 64),
            gen_marker(TID_A, TRACE_MARKER_TYPE_PAGE_SIZE, 4096),
            gen_marker(TID_A, TRACE_MARKER_TYPE_VERSION, TRACE_ENTRY_VERSION_BRANCH_INFO),
            gen_instr(TID_A, /*pc=*/1),
            gen_instr_type(TRACE_TYPE_INSTR_INDIRECT_CALL, TID_A, /*pc=*/2, /*size=*/1,
                           /*target=*/0),
            gen_exit(TID_A),
        };
        if (!run_checker(memrefs, true,
                         { "Indirect branches must contain targets", TID_A,
                           /*ref_ordinal=*/5, /*last_timestamp=*/0,
                           /*instrs_since_last_timestamp=*/2 },
                         "Failed to catch missing indirect branch target field"))
            return false;
    }
    // Indirect branch target: incorrect target value.
    {
        std::vector<memref_t> memrefs = {
            gen_marker(TID_A, TRACE_MARKER_TYPE_CACHE_LINE_SIZE, 64),
            gen_marker(TID_A, TRACE_MARKER_TYPE_PAGE_SIZE, 4096),
            gen_marker(TID_A, TRACE_MARKER_TYPE_VERSION, TRACE_ENTRY_VERSION_BRANCH_INFO),
            gen_instr(TID_A, /*pc=*/1),
            gen_instr_type(TRACE_TYPE_INSTR_INDIRECT_CALL, TID_A, /*pc=*/2, /*size=*/1,
                           /*target=*/32),
            gen_instr(TID_A, /*pc=*/33),
            gen_exit(TID_A),
        };
        if (!run_checker(memrefs, true,
                         { "Branch does not go to the correct target", TID_A,
                           /*ref_ordinal=*/6, /*last_timestamp=*/0,
                           /*instrs_since_last_timestamp=*/3 },
                         "Failed to catch bad indirect branch target field"))
            return false;
    }
#ifdef UNIX
    // Indirect branch target with kernel event: marker value incorrect.
    {
        std::vector<memref_t> memrefs = {
            gen_marker(TID_A, TRACE_MARKER_TYPE_CACHE_LINE_SIZE, 64),
            gen_marker(TID_A, TRACE_MARKER_TYPE_PAGE_SIZE, 4096),
            gen_marker(TID_A, TRACE_MARKER_TYPE_VERSION, TRACE_ENTRY_VERSION_BRANCH_INFO),
            gen_instr(TID_A, /*pc=*/1),
            gen_instr_type(TRACE_TYPE_INSTR_INDIRECT_CALL, TID_A, /*pc=*/2, /*size=*/1,
                           /*target=*/32),
            gen_marker(TID_A, TRACE_MARKER_TYPE_KERNEL_EVENT, 999),
            gen_instr(TID_A, /*pc=*/32),
            gen_exit(TID_A),
        };
        if (!run_checker(
                memrefs, true,
                { "Branch does not go to the correct target @ kernel_event marker", TID_A,
                  /*ref_ordinal=*/6, /*last_timestamp=*/0,
                  /*instrs_since_last_timestamp=*/2 },
                "Failed to catch bad indirect branch target field")) {
            return false;
        }
    }
    // Correct test: back-to-back signals after an RSEQ abort.
    {
        std::vector<memref_t> memrefs = {
            gen_marker(TID_A, TRACE_MARKER_TYPE_FILETYPE,
                       OFFLINE_FILE_TYPE_SYSCALL_NUMBERS),
            gen_marker(TID_A, TRACE_MARKER_TYPE_CACHE_LINE_SIZE, 64),
            gen_marker(TID_A, TRACE_MARKER_TYPE_PAGE_SIZE, 4096),
            gen_marker(TID_A, TRACE_MARKER_TYPE_VERSION, TRACE_ENTRY_VERSION_BRANCH_INFO),
            gen_instr_type(TRACE_TYPE_INSTR_UNTAKEN_JUMP, TID_A, /*pc=*/101, /*size=*/1,
                           /*target=*/0),
            gen_marker(TID_A, TRACE_MARKER_TYPE_RSEQ_ABORT, 102),
            // This is the signal which caused the RSEQ abort.
            gen_marker(TID_A, TRACE_MARKER_TYPE_KERNEL_EVENT, 102),
            // We get a signal after the RSEQ abort.
            gen_marker(TID_A, TRACE_MARKER_TYPE_KERNEL_EVENT, 301),
            gen_instr(TID_A, /*pc=*/201, /*size=*/1),
            gen_marker(TID_A, TRACE_MARKER_TYPE_SYSCALL, 15),
            gen_marker(TID_A, TRACE_MARKER_TYPE_KERNEL_XFER, 202),
            // The kernel event marker has the same value as the previous one.
            gen_marker(TID_A, TRACE_MARKER_TYPE_KERNEL_EVENT, 301),
            gen_exit(TID_A),
        };
        if (!run_checker(memrefs, false)) {
            return false;
        }
    }
#endif
    // Deprecated branch type.
    {
        std::vector<memref_t> memrefs = {
            gen_marker(TID_A, TRACE_MARKER_TYPE_CACHE_LINE_SIZE, 64),
            gen_marker(TID_A, TRACE_MARKER_TYPE_PAGE_SIZE, 4096),
            gen_marker(TID_A, TRACE_MARKER_TYPE_VERSION, TRACE_ENTRY_VERSION_BRANCH_INFO),
            gen_instr(TID_A, /*pc=*/1),
            gen_instr_type(TRACE_TYPE_INSTR_CONDITIONAL_JUMP, TID_A, /*pc=*/2),
            gen_exit(TID_A),
        };
        if (!run_checker(
                memrefs, true,
                { "The CONDITIONAL_JUMP type is deprecated and should not appear", TID_A,
                  /*ref_ordinal=*/5, /*last_timestamp=*/0,
                  /*instrs_since_last_timestamp=*/2 },
                "Failed to catch deprecated branch type"))
            return false;
    }
    // Taken branch target: correct.
    {
        instr_t *move = XINST_CREATE_move(GLOBAL_DCONTEXT, opnd_create_reg(REG1),
                                          opnd_create_reg(REG2));
        instr_t *cbr_to_move =
            XINST_CREATE_jump_cond(GLOBAL_DCONTEXT, DR_PRED_EQ, opnd_create_instr(move));
        instr_t *nop = XINST_CREATE_nop(GLOBAL_DCONTEXT);
        instrlist_t *ilist = instrlist_create(GLOBAL_DCONTEXT);
        instrlist_append(ilist, cbr_to_move);
        instrlist_append(ilist, nop);
        instrlist_append(ilist, move);
        static constexpr addr_t BASE_ADDR = 0x123450;
        std::vector<memref_with_IR_t> memref_setup = {
            { gen_marker(TID_A, TRACE_MARKER_TYPE_VERSION,
                         TRACE_ENTRY_VERSION_BRANCH_INFO),
              nullptr },
            { gen_marker(TID_A, TRACE_MARKER_TYPE_FILETYPE, OFFLINE_FILE_TYPE_ENCODINGS),
              nullptr },
            { gen_marker(TID_A, TRACE_MARKER_TYPE_CACHE_LINE_SIZE, 64), nullptr },
            { gen_marker(TID_A, TRACE_MARKER_TYPE_PAGE_SIZE, 4096), nullptr },
            { gen_instr_type(TRACE_TYPE_INSTR_TAKEN_JUMP, TID_A), cbr_to_move },
            { gen_instr(TID_A), move },
            { gen_exit(TID_A), nullptr },
        };
        auto memrefs = add_encodings_to_memrefs(ilist, memref_setup, BASE_ADDR);
        instrlist_clear_and_destroy(GLOBAL_DCONTEXT, ilist);
        if (!run_checker(memrefs, false))
            return false;
    }
#ifdef UNIX
    // Taken branch target with kernel event: correct.
    {
        instr_t *move = XINST_CREATE_move(GLOBAL_DCONTEXT, opnd_create_reg(REG1),
                                          opnd_create_reg(REG2));
        instr_t *cbr_to_move =
            XINST_CREATE_jump_cond(GLOBAL_DCONTEXT, DR_PRED_EQ, opnd_create_instr(move));
        instr_t *nop = XINST_CREATE_nop(GLOBAL_DCONTEXT);
        instrlist_t *ilist = instrlist_create(GLOBAL_DCONTEXT);
        instrlist_append(ilist, cbr_to_move);
        instrlist_append(ilist, nop);
        instrlist_append(ilist, move);
        static constexpr addr_t BASE_ADDR = 0x123450;
        std::vector<memref_with_IR_t> memref_setup = {
            { gen_marker(TID_A, TRACE_MARKER_TYPE_VERSION,
                         TRACE_ENTRY_VERSION_BRANCH_INFO),
              nullptr },
            { gen_marker(TID_A, TRACE_MARKER_TYPE_FILETYPE, OFFLINE_FILE_TYPE_ENCODINGS),
              nullptr },
            { gen_marker(TID_A, TRACE_MARKER_TYPE_CACHE_LINE_SIZE, 64), nullptr },
            { gen_marker(TID_A, TRACE_MARKER_TYPE_PAGE_SIZE, 4096), nullptr },
            { gen_instr_type(TRACE_TYPE_INSTR_TAKEN_JUMP, TID_A), cbr_to_move },
            { gen_marker(TID_A, TRACE_MARKER_TYPE_KERNEL_EVENT, 0), move },
            { gen_instr(TID_A), nop },
            { gen_exit(TID_A), nullptr },
        };
        auto memrefs = add_encodings_to_memrefs(ilist, memref_setup, BASE_ADDR);
        instrlist_clear_and_destroy(GLOBAL_DCONTEXT, ilist);
        if (!run_checker(memrefs, false))
            return false;
    }
#endif
    // Taken branch target: incorrect.
    {
        instr_t *move = XINST_CREATE_move(GLOBAL_DCONTEXT, opnd_create_reg(REG1),
                                          opnd_create_reg(REG2));
        instr_t *cbr_to_move =
            XINST_CREATE_jump_cond(GLOBAL_DCONTEXT, DR_PRED_EQ, opnd_create_instr(move));
        instr_t *nop = XINST_CREATE_nop(GLOBAL_DCONTEXT);
        instrlist_t *ilist = instrlist_create(GLOBAL_DCONTEXT);
        instrlist_append(ilist, cbr_to_move);
        instrlist_append(ilist, nop);
        instrlist_append(ilist, move);
        static constexpr addr_t BASE_ADDR = 0x123450;
        std::vector<memref_with_IR_t> memref_setup = {
            { gen_marker(TID_A, TRACE_MARKER_TYPE_VERSION,
                         TRACE_ENTRY_VERSION_BRANCH_INFO),
              nullptr },
            { gen_marker(TID_A, TRACE_MARKER_TYPE_FILETYPE, OFFLINE_FILE_TYPE_ENCODINGS),
              nullptr },
            { gen_marker(TID_A, TRACE_MARKER_TYPE_CACHE_LINE_SIZE, 64), nullptr },
            { gen_marker(TID_A, TRACE_MARKER_TYPE_PAGE_SIZE, 4096), nullptr },
            { gen_instr_type(TRACE_TYPE_INSTR_TAKEN_JUMP, TID_A), cbr_to_move },
            { gen_instr(TID_A), nop },
            { gen_exit(TID_A), nullptr },
        };
        auto memrefs = add_encodings_to_memrefs(ilist, memref_setup, BASE_ADDR);
        instrlist_clear_and_destroy(GLOBAL_DCONTEXT, ilist);
        if (!run_checker(memrefs, true,
                         { "Branch does not go to the correct target", /*tid=*/1,
                           /*ref_ordinal=*/6, /*last_timestamp=*/0,
                           /*instrs_since_last_timestamp=*/2 },
                         "Failed to catch taken branch falling through"))
            return false;
    }
#ifdef UNIX
    // Taken branch target with kernel event: incorrect.
    {
        instr_t *move = XINST_CREATE_move(GLOBAL_DCONTEXT, opnd_create_reg(REG1),
                                          opnd_create_reg(REG2));
        instr_t *cbr_to_move =
            XINST_CREATE_jump_cond(GLOBAL_DCONTEXT, DR_PRED_EQ, opnd_create_instr(move));
        instr_t *nop = XINST_CREATE_nop(GLOBAL_DCONTEXT);
        instrlist_t *ilist = instrlist_create(GLOBAL_DCONTEXT);
        instrlist_append(ilist, cbr_to_move);
        instrlist_append(ilist, nop);
        instrlist_append(ilist, move);
        static constexpr addr_t BASE_ADDR = 0x123450;
        std::vector<memref_with_IR_t> memref_setup = {
            { gen_marker(TID_A, TRACE_MARKER_TYPE_VERSION,
                         TRACE_ENTRY_VERSION_BRANCH_INFO),
              nullptr },
            { gen_marker(TID_A, TRACE_MARKER_TYPE_FILETYPE, OFFLINE_FILE_TYPE_ENCODINGS),
              nullptr },
            { gen_marker(TID_A, TRACE_MARKER_TYPE_CACHE_LINE_SIZE, 64), nullptr },
            { gen_marker(TID_A, TRACE_MARKER_TYPE_PAGE_SIZE, 4096), nullptr },
            { gen_instr_type(TRACE_TYPE_INSTR_TAKEN_JUMP, TID_A), cbr_to_move },
            { gen_marker(TID_A, TRACE_MARKER_TYPE_KERNEL_EVENT, 0), nop },
            { gen_instr(TID_A), move },
            { gen_exit(TID_A), nullptr },
        };
        auto memrefs = add_encodings_to_memrefs(ilist, memref_setup, BASE_ADDR);
        instrlist_clear_and_destroy(GLOBAL_DCONTEXT, ilist);
        if (!run_checker(
                memrefs, true,
                { "Branch does not go to the correct target @ kernel_event marker",
                  /*tid=*/1,
                  /*ref_ordinal=*/6, /*last_timestamp=*/0,
                  /*instrs_since_last_timestamp=*/1 },
                "Failed to catch taken branch falling through to signal"))
            return false;
    }
#endif
    // Untaken branch target: correct.
    {
        instr_t *move = XINST_CREATE_move(GLOBAL_DCONTEXT, opnd_create_reg(REG1),
                                          opnd_create_reg(REG2));
        instr_t *cbr_to_move =
            XINST_CREATE_jump_cond(GLOBAL_DCONTEXT, DR_PRED_EQ, opnd_create_instr(move));
        instr_t *nop = XINST_CREATE_nop(GLOBAL_DCONTEXT);
        instrlist_t *ilist = instrlist_create(GLOBAL_DCONTEXT);
        instrlist_append(ilist, cbr_to_move);
        instrlist_append(ilist, nop);
        instrlist_append(ilist, move);
        static constexpr addr_t BASE_ADDR = 0x123450;
        std::vector<memref_with_IR_t> memref_setup = {
            { gen_marker(TID_A, TRACE_MARKER_TYPE_VERSION,
                         TRACE_ENTRY_VERSION_BRANCH_INFO),
              nullptr },
            { gen_marker(TID_A, TRACE_MARKER_TYPE_FILETYPE, OFFLINE_FILE_TYPE_ENCODINGS),
              nullptr },
            { gen_marker(TID_A, TRACE_MARKER_TYPE_CACHE_LINE_SIZE, 64), nullptr },
            { gen_marker(TID_A, TRACE_MARKER_TYPE_PAGE_SIZE, 4096), nullptr },
            { gen_instr_type(TRACE_TYPE_INSTR_UNTAKEN_JUMP, TID_A), cbr_to_move },
            { gen_instr(TID_A), nop },
            { gen_exit(TID_A), nullptr },
        };
        auto memrefs = add_encodings_to_memrefs(ilist, memref_setup, BASE_ADDR);
        instrlist_clear_and_destroy(GLOBAL_DCONTEXT, ilist);
        if (!run_checker(memrefs, false))
            return false;
    }
#ifdef UNIX
    // Untaken branch target with kernel event: correct.
    {
        instr_t *move = XINST_CREATE_move(GLOBAL_DCONTEXT, opnd_create_reg(REG1),
                                          opnd_create_reg(REG2));
        instr_t *cbr_to_move =
            XINST_CREATE_jump_cond(GLOBAL_DCONTEXT, DR_PRED_EQ, opnd_create_instr(move));
        instr_t *nop = XINST_CREATE_nop(GLOBAL_DCONTEXT);
        instrlist_t *ilist = instrlist_create(GLOBAL_DCONTEXT);
        instrlist_append(ilist, cbr_to_move);
        instrlist_append(ilist, nop);
        instrlist_append(ilist, move);
        static constexpr addr_t BASE_ADDR = 0x123450;
        std::vector<memref_with_IR_t> memref_setup = {
            { gen_marker(TID_A, TRACE_MARKER_TYPE_VERSION,
                         TRACE_ENTRY_VERSION_BRANCH_INFO),
              nullptr },
            { gen_marker(TID_A, TRACE_MARKER_TYPE_FILETYPE, OFFLINE_FILE_TYPE_ENCODINGS),
              nullptr },
            { gen_marker(TID_A, TRACE_MARKER_TYPE_CACHE_LINE_SIZE, 64), nullptr },
            { gen_marker(TID_A, TRACE_MARKER_TYPE_PAGE_SIZE, 4096), nullptr },
            { gen_instr_type(TRACE_TYPE_INSTR_UNTAKEN_JUMP, TID_A), cbr_to_move },
            { gen_marker(TID_A, TRACE_MARKER_TYPE_KERNEL_EVENT, 0), nop },
            { gen_instr(TID_A), move },
            { gen_exit(TID_A), nullptr },
        };
        auto memrefs = add_encodings_to_memrefs(ilist, memref_setup, BASE_ADDR);
        instrlist_clear_and_destroy(GLOBAL_DCONTEXT, ilist);
        if (!run_checker(memrefs, false))
            return false;
    }
#endif
    // Untaken branch target: incorrect.
    {
        instr_t *move = XINST_CREATE_move(GLOBAL_DCONTEXT, opnd_create_reg(REG1),
                                          opnd_create_reg(REG2));
        instr_t *cbr_to_move =
            XINST_CREATE_jump_cond(GLOBAL_DCONTEXT, DR_PRED_EQ, opnd_create_instr(move));
        instr_t *nop = XINST_CREATE_nop(GLOBAL_DCONTEXT);
        instrlist_t *ilist = instrlist_create(GLOBAL_DCONTEXT);
        instrlist_append(ilist, cbr_to_move);
        instrlist_append(ilist, nop);
        instrlist_append(ilist, move);
        static constexpr addr_t BASE_ADDR = 0x123450;
        std::vector<memref_with_IR_t> memref_setup = {
            { gen_marker(TID_A, TRACE_MARKER_TYPE_VERSION,
                         TRACE_ENTRY_VERSION_BRANCH_INFO),
              nullptr },
            { gen_marker(TID_A, TRACE_MARKER_TYPE_FILETYPE, OFFLINE_FILE_TYPE_ENCODINGS),
              nullptr },
            { gen_marker(TID_A, TRACE_MARKER_TYPE_CACHE_LINE_SIZE, 64), nullptr },
            { gen_marker(TID_A, TRACE_MARKER_TYPE_PAGE_SIZE, 4096), nullptr },
            { gen_instr_type(TRACE_TYPE_INSTR_UNTAKEN_JUMP, TID_A), cbr_to_move },
            { gen_instr(TID_A), move },
            { gen_exit(TID_A), nullptr },
        };
        auto memrefs = add_encodings_to_memrefs(ilist, memref_setup, BASE_ADDR);
        instrlist_clear_and_destroy(GLOBAL_DCONTEXT, ilist);
        if (!run_checker(memrefs, true,
                         { "Branch does not go to the correct target", TID_A,
                           /*ref_ordinal=*/6, /*last_timestamp=*/0,
                           /*instrs_since_last_timestamp=*/2 },
                         "Failed to catch untaken branch going to taken target"))
            return false;
    }
#ifdef UNIX
    // Untaken branch target with kernel event: incorrect.
    {
        instr_t *move = XINST_CREATE_move(GLOBAL_DCONTEXT, opnd_create_reg(REG1),
                                          opnd_create_reg(REG2));
        instr_t *cbr_to_move =
            XINST_CREATE_jump_cond(GLOBAL_DCONTEXT, DR_PRED_EQ, opnd_create_instr(move));
        instr_t *nop = XINST_CREATE_nop(GLOBAL_DCONTEXT);
        instrlist_t *ilist = instrlist_create(GLOBAL_DCONTEXT);
        instrlist_append(ilist, cbr_to_move);
        instrlist_append(ilist, nop);
        instrlist_append(ilist, move);
        static constexpr addr_t BASE_ADDR = 0x123450;
        std::vector<memref_with_IR_t> memref_setup = {
            { gen_marker(TID_A, TRACE_MARKER_TYPE_VERSION,
                         TRACE_ENTRY_VERSION_BRANCH_INFO),
              nullptr },
            { gen_marker(TID_A, TRACE_MARKER_TYPE_FILETYPE, OFFLINE_FILE_TYPE_ENCODINGS),
              nullptr },
            { gen_marker(TID_A, TRACE_MARKER_TYPE_CACHE_LINE_SIZE, 64), nullptr },
            { gen_marker(TID_A, TRACE_MARKER_TYPE_PAGE_SIZE, 4096), nullptr },
            { gen_instr_type(TRACE_TYPE_INSTR_UNTAKEN_JUMP, TID_A), cbr_to_move },
            { gen_marker(TID_A, TRACE_MARKER_TYPE_KERNEL_EVENT, 0), move },
            { gen_instr(TID_A), nop },
            { gen_exit(TID_A), nullptr },
        };
        auto memrefs = add_encodings_to_memrefs(ilist, memref_setup, BASE_ADDR);
        instrlist_clear_and_destroy(GLOBAL_DCONTEXT, ilist);
        if (!run_checker(
                memrefs, true,
                { "Branch does not go to the correct target @ kernel_event marker", TID_A,
                  /*ref_ordinal=*/6, /*last_timestamp=*/0,
                  /*instrs_since_last_timestamp=*/1 },
                "Failed to catch untaken branch going to taken target at signal"))
            return false;
    }
#endif
    return true;
}

bool
check_filter_endpoint()
{
    std::cerr << "Testing filter end-point marker and file type\n";
    // Matching marker and file type: correct.
    {
        std::vector<memref_t> memrefs = {
            gen_marker(TID_A, TRACE_MARKER_TYPE_CACHE_LINE_SIZE, 64),
            gen_marker(TID_A, TRACE_MARKER_TYPE_PAGE_SIZE, 4096),
            gen_marker(TID_A, TRACE_MARKER_TYPE_FILETYPE,
                       OFFLINE_FILE_TYPE_IFILTERED |
                           OFFLINE_FILE_TYPE_BIMODAL_FILTERED_WARMUP),
            gen_marker(TID_A, TRACE_MARKER_TYPE_INSTRUCTION_COUNT, 1),
            gen_marker(TID_A, TRACE_MARKER_TYPE_CACHE_LINE_SIZE, 64),
            gen_marker(TID_A, TRACE_MARKER_TYPE_PAGE_SIZE, 4096),
            gen_marker(TID_A, TRACE_MARKER_TYPE_FILTER_ENDPOINT, 0),
            gen_instr(TID_A),
            gen_exit(TID_A),
        };
        if (!run_checker(memrefs, false))
            return false;
    }
    // Missing TRACE_MARKER_TYPE_FILTER_ENDPOINT marker: incorrect.
    {
        std::vector<memref_t> memrefs = {
            gen_marker(TID_A, TRACE_MARKER_TYPE_CACHE_LINE_SIZE, 64),
            gen_marker(TID_A, TRACE_MARKER_TYPE_PAGE_SIZE, 4096),
            gen_marker(TID_A, TRACE_MARKER_TYPE_FILETYPE,
                       OFFLINE_FILE_TYPE_IFILTERED |
                           OFFLINE_FILE_TYPE_BIMODAL_FILTERED_WARMUP),
            gen_marker(TID_A, TRACE_MARKER_TYPE_INSTRUCTION_COUNT, 1),
            gen_marker(TID_A, TRACE_MARKER_TYPE_CACHE_LINE_SIZE, 64),
            gen_marker(TID_A, TRACE_MARKER_TYPE_PAGE_SIZE, 4096),
            gen_instr(TID_A),
            gen_exit(TID_A),
        };
        if (!run_checker(
                memrefs, true,
                { "Expected to find TRACE_MARKER_TYPE_FILTER_ENDPOINT for the given "
                  "file type",
                  TID_A,
                  /*ref_ordinal=*/8, /*last_timestamp=*/0,
                  /*instrs_since_last_timestamp=*/1 },
                "Failed to catch missing TRACE_MARKER_TYPE_FILTER_ENDPOINT marker"))
            return false;
    }
    // Unexpected TRACE_MARKER_TYPE_FILTER_ENDPOINT marker: incorrect.
    {
        std::vector<memref_t> memrefs = {
            gen_marker(TID_A, TRACE_MARKER_TYPE_FILETYPE, OFFLINE_FILE_TYPE_IFILTERED),
            gen_marker(TID_A, TRACE_MARKER_TYPE_INSTRUCTION_COUNT, 1),
            gen_marker(TID_A, TRACE_MARKER_TYPE_CACHE_LINE_SIZE, 64),
            gen_marker(TID_A, TRACE_MARKER_TYPE_PAGE_SIZE, 4096),
            gen_marker(TID_A, TRACE_MARKER_TYPE_FILTER_ENDPOINT, 0),
            gen_instr(TID_A),
            gen_exit(TID_A),
        };
        if (!run_checker(memrefs, true,
                         { "Found TRACE_MARKER_TYPE_FILTER_ENDPOINT without the "
                           "correct file type",
                           /*tid=*/1,
                           /*ref_ordinal=*/5, /*last_timestamp=*/0,
                           /*instrs_since_last_timestamp=*/0 },
                         "Failed to catch unexpected "
                         "TRACE_MARKER_TYPE_FILTER_ENDPOINT marker"))
            return false;
    }
    return true;
}

bool
check_timestamps_increase_monotonically(void)
{
    std::cerr << "Testing timestamp ordering\n";
    // Correct: timestamps increase monotonically.
    {
        std::vector<memref_t> memrefs = {
            gen_marker(TID_A, TRACE_MARKER_TYPE_CACHE_LINE_SIZE, 64),
            gen_marker(TID_A, TRACE_MARKER_TYPE_PAGE_SIZE, 4096),
            gen_marker(TID_A, TRACE_MARKER_TYPE_TIMESTAMP, 0),
            gen_marker(TID_A, TRACE_MARKER_TYPE_TIMESTAMP, 10),
            gen_marker(TID_A, TRACE_MARKER_TYPE_TIMESTAMP, 10),
            gen_instr(TID_A),
            gen_exit(TID_A),
        };
        if (!run_checker(memrefs, false))
            return false;
    }
    // Incorrect: timestamp does not increase monotonically.
    {
        std::vector<memref_t> memrefs = {
            gen_marker(TID_A, TRACE_MARKER_TYPE_CACHE_LINE_SIZE, 64),
            gen_marker(TID_A, TRACE_MARKER_TYPE_PAGE_SIZE, 4096),
            gen_marker(TID_A, TRACE_MARKER_TYPE_TIMESTAMP, 0),
            gen_marker(TID_A, TRACE_MARKER_TYPE_TIMESTAMP, 10),
            gen_marker(TID_A, TRACE_MARKER_TYPE_TIMESTAMP, 5),
            gen_instr(TID_A),
            gen_exit(TID_A),
        };
        if (!run_checker(memrefs, true,
                         { "Timestamp does not increase monotonically",
                           /*tid=*/1,
                           /*ref_ordinal=*/5, /*last_timestamp=*/10,
                           /*instrs_since_last_timestamp=*/0 },
                         "Failed to catch timestamps not increasing "
                         "monotonically"))
            return false;
    }
#ifdef X86_32
    // Correct: timestamp rollovers.
    {
        std::vector<memref_t> memrefs = {
            gen_marker(TID_A, TRACE_MARKER_TYPE_CACHE_LINE_SIZE, 64),
            gen_marker(TID_A, TRACE_MARKER_TYPE_PAGE_SIZE, 4096),
            gen_marker(TID_A, TRACE_MARKER_TYPE_TIMESTAMP,
                       (std::numeric_limits<uintptr_t>::max)() - 10),
            gen_marker(TID_A, TRACE_MARKER_TYPE_TIMESTAMP,
                       (std::numeric_limits<uintptr_t>::max)()),
            gen_marker(TID_A, TRACE_MARKER_TYPE_TIMESTAMP, 10),
            gen_instr(TID_A),
            gen_exit(TID_A),
        };
        if (!run_checker(memrefs, false))
            return false;
    }
#endif
    return true;
}

bool
check_read_write_records_match_operands()
{
    // Only the number of memory read and write records is checked against the
    // operands. Address and size are not used.
    std::cerr << "Testing number of memory read/write records matching operands\n";

    // Correct: number of read records matches the operand.
    {
        instr_t *load = XINST_CREATE_load(GLOBAL_DCONTEXT, opnd_create_reg(REG1),
                                          OPND_CREATE_MEMPTR(REG1, /*disp=*/0));
        instrlist_t *ilist = instrlist_create(GLOBAL_DCONTEXT);
        instrlist_append(ilist, load);

        std::vector<memref_with_IR_t> memref_instr_vec = {
            { gen_marker(TID_A, TRACE_MARKER_TYPE_FILETYPE, OFFLINE_FILE_TYPE_ENCODINGS),
              nullptr },
            { gen_marker(TID_A, TRACE_MARKER_TYPE_CACHE_LINE_SIZE, 64), nullptr },
            { gen_marker(TID_A, TRACE_MARKER_TYPE_PAGE_SIZE, 4096), nullptr },
            { gen_instr(TID_A), load },
            { gen_data(TID_A, /*load=*/true, /*addr=*/0, /*size=*/0), nullptr },
            { gen_exit(TID_A), nullptr }
        };
        static constexpr addr_t BASE_ADDR = 0xeba4ad4;
        auto memrefs = add_encodings_to_memrefs(ilist, memref_instr_vec, BASE_ADDR);
        instrlist_clear_and_destroy(GLOBAL_DCONTEXT, ilist);
        if (!run_checker(memrefs, false)) {
            return false;
        }
    }
    // Incorrect: too many read records.
    {
        instr_t *load = XINST_CREATE_load(GLOBAL_DCONTEXT, opnd_create_reg(REG1),
                                          OPND_CREATE_MEMPTR(REG1, /*disp=*/0));
        instrlist_t *ilist = instrlist_create(GLOBAL_DCONTEXT);
        instrlist_append(ilist, load);

        std::vector<memref_with_IR_t> memref_instr_vec = {
            { gen_marker(TID_A, TRACE_MARKER_TYPE_FILETYPE, OFFLINE_FILE_TYPE_ENCODINGS),
              nullptr },
            { gen_marker(TID_A, TRACE_MARKER_TYPE_CACHE_LINE_SIZE, 64), nullptr },
            { gen_marker(TID_A, TRACE_MARKER_TYPE_PAGE_SIZE, 4096), nullptr },
            { gen_instr(TID_A), load },
            { gen_data(TID_A, /*load=*/true, /*addr=*/0, /*size=*/0), nullptr },
            { gen_data(TID_A, /*load=*/true, /*addr=*/0, /*size=*/0), nullptr },
            { gen_exit(TID_A), nullptr }
        };
        static constexpr addr_t BASE_ADDR = 0xeba4ad4;
        auto memrefs = add_encodings_to_memrefs(ilist, memref_instr_vec, BASE_ADDR);
        instrlist_clear_and_destroy(GLOBAL_DCONTEXT, ilist);
        if (!run_checker(memrefs, true,
                         { "Too many read records", TID_A, /*ref_ordinal=*/6,
                           /*last_timestamp=*/0, /*instrs_since_last_timestamp=*/1 },
                         "Failed to catch too many read records"))
            return false;
    }
    // Incorrect: missing read records.
    {
        instr_t *nop = XINST_CREATE_nop(GLOBAL_DCONTEXT);
        instr_t *load = XINST_CREATE_load(GLOBAL_DCONTEXT, opnd_create_reg(REG1),
                                          OPND_CREATE_MEMPTR(REG1, /*disp=*/0));
        instrlist_t *ilist = instrlist_create(GLOBAL_DCONTEXT);
        instrlist_append(ilist, load);
        instrlist_append(ilist, nop);

        std::vector<memref_with_IR_t> memref_instr_vec = {
            { gen_marker(TID_A, TRACE_MARKER_TYPE_FILETYPE, OFFLINE_FILE_TYPE_ENCODINGS),
              nullptr },
            { gen_marker(TID_A, TRACE_MARKER_TYPE_CACHE_LINE_SIZE, 64), nullptr },
            { gen_marker(TID_A, TRACE_MARKER_TYPE_PAGE_SIZE, 4096), nullptr },
            { gen_instr(TID_A), load },
            { gen_instr(TID_A), nop },
            { gen_exit(TID_A), nullptr },
        };
        static constexpr addr_t BASE_ADDR = 0xeba4ad4;
        auto memrefs = add_encodings_to_memrefs(ilist, memref_instr_vec, BASE_ADDR);
        instrlist_clear_and_destroy(GLOBAL_DCONTEXT, ilist);
        if (!run_checker(memrefs, true,
                         { "Missing read records", TID_A, /*ref_ordinal=*/5,
                           /*last_timestamp=*/0, /*instrs_since_last_timestamp=*/2 },
                         "Failed to catch missing read records"))
            return false;
    }
    // Correct: number of write records matches the operand.
    {
        instr_t *store = XINST_CREATE_store(
            GLOBAL_DCONTEXT, OPND_CREATE_MEMPTR(REG2, /*disp=*/0), opnd_create_reg(REG1));
        instrlist_t *ilist = instrlist_create(GLOBAL_DCONTEXT);
        instrlist_append(ilist, store);

        std::vector<memref_with_IR_t> memref_instr_vec = {
            { gen_marker(TID_A, TRACE_MARKER_TYPE_FILETYPE, OFFLINE_FILE_TYPE_ENCODINGS),
              nullptr },
            { gen_marker(TID_A, TRACE_MARKER_TYPE_CACHE_LINE_SIZE, 64), nullptr },
            { gen_marker(TID_A, TRACE_MARKER_TYPE_PAGE_SIZE, 4096), nullptr },
            { gen_instr(TID_A), store },
            { gen_data(TID_A, /*load=*/false, /*addr=*/0, /*size=*/0), nullptr },
            { gen_exit(TID_A), nullptr }
        };

        static constexpr addr_t BASE_ADDR = 0xeba4ad4;
        auto memrefs = add_encodings_to_memrefs(ilist, memref_instr_vec, BASE_ADDR);
        instrlist_clear_and_destroy(GLOBAL_DCONTEXT, ilist);
        if (!run_checker(memrefs, false)) {
            return false;
        }
    }
    // Incorrect: too many write records.
    {
        instr_t *store = XINST_CREATE_store(
            GLOBAL_DCONTEXT, OPND_CREATE_MEMPTR(REG2, /*disp=*/0), opnd_create_reg(REG1));
        instrlist_t *ilist = instrlist_create(GLOBAL_DCONTEXT);
        instrlist_append(ilist, store);

        std::vector<memref_with_IR_t> memref_instr_vec = {
            { gen_marker(TID_A, TRACE_MARKER_TYPE_FILETYPE, OFFLINE_FILE_TYPE_ENCODINGS),
              nullptr },
            { gen_marker(TID_A, TRACE_MARKER_TYPE_CACHE_LINE_SIZE, 64), nullptr },
            { gen_marker(TID_A, TRACE_MARKER_TYPE_PAGE_SIZE, 4096), nullptr },
            { gen_instr(TID_A), store },
            { gen_data(TID_A, /*load=*/false, /*addr=*/0, /*size=*/0), nullptr },
            { gen_data(TID_A, /*load=*/false, /*addr=*/0, /*size=*/0), nullptr },
            { gen_exit(TID_A), nullptr }
        };

        static constexpr addr_t BASE_ADDR = 0xeba4ad4;
        auto memrefs = add_encodings_to_memrefs(ilist, memref_instr_vec, BASE_ADDR);
        instrlist_clear_and_destroy(GLOBAL_DCONTEXT, ilist);
        if (!run_checker(memrefs, true,
                         { "Too many write records", TID_A, /*ref_ordinal=*/6,
                           /*last_timestamp=*/0,
                           /*instrs_since_last_timestamp=*/1 },
                         "Failed to catch too many write records"))
            return false;
    }
    // Incorrect: missing write records.
    {
        instr_t *nop = XINST_CREATE_nop(GLOBAL_DCONTEXT);
        instr_t *store = XINST_CREATE_store(
            GLOBAL_DCONTEXT, OPND_CREATE_MEMPTR(REG2, /*disp=*/0), opnd_create_reg(REG1));
        instrlist_t *ilist = instrlist_create(GLOBAL_DCONTEXT);
        instrlist_append(ilist, store);
        instrlist_append(ilist, nop);

        std::vector<memref_with_IR_t> memref_instr_vec = {
            { gen_marker(TID_A, TRACE_MARKER_TYPE_FILETYPE, OFFLINE_FILE_TYPE_ENCODINGS),
              nullptr },
            { gen_marker(TID_A, TRACE_MARKER_TYPE_CACHE_LINE_SIZE, 64), nullptr },
            { gen_marker(TID_A, TRACE_MARKER_TYPE_PAGE_SIZE, 4096), nullptr },
            { gen_instr(TID_A), store },
            { gen_instr(TID_A), nop },
            { gen_exit(TID_A), nullptr },
        };

        static constexpr addr_t BASE_ADDR = 0xeba4ad4;
        auto memrefs = add_encodings_to_memrefs(ilist, memref_instr_vec, BASE_ADDR);
        instrlist_clear_and_destroy(GLOBAL_DCONTEXT, ilist);
        if (!run_checker(memrefs, true,
                         { "Missing write records", TID_A, /*ref_ordinal=*/5,
                           /*last_timestamp=*/0,
                           /*instrs_since_last_timestamp=*/2 },
                         "Fail to catch missing write records"))
            return false;
    }
#if defined(X86_64) || defined(X86_32)
    // Correct: number of read and write records matches the operand.
    {
        instr_t *movs = INSTR_CREATE_movs_1(GLOBAL_DCONTEXT);
        instrlist_t *ilist = instrlist_create(GLOBAL_DCONTEXT);
        instrlist_append(ilist, movs);

        std::vector<memref_with_IR_t> memref_instr_vec = {
            { gen_marker(TID_A, TRACE_MARKER_TYPE_FILETYPE, OFFLINE_FILE_TYPE_ENCODINGS),
              nullptr },
            { gen_marker(TID_A, TRACE_MARKER_TYPE_CACHE_LINE_SIZE, 64), nullptr },
            { gen_marker(TID_A, TRACE_MARKER_TYPE_PAGE_SIZE, 4096), nullptr },
            { gen_instr(TID_A), movs },
            { gen_data(TID_A, /*load=*/true, /*addr=*/0, /*size=*/0), nullptr },
            { gen_data(TID_A, /*load=*/false, /*addr=*/0, /*size=*/0), nullptr },
            { gen_exit(TID_A), nullptr }
        };

        static constexpr addr_t BASE_ADDR = 0xeba4ad4;
        auto memrefs = add_encodings_to_memrefs(ilist, memref_instr_vec, BASE_ADDR);
        instrlist_clear_and_destroy(GLOBAL_DCONTEXT, ilist);
        if (!run_checker(memrefs, false)) {
            return false;
        }
    }
    // Correct: handle cache flush operand correctly.
    {
        instr_t *clflush = INSTR_CREATE_clflush(
            GLOBAL_DCONTEXT, OPND_CREATE_MEM_clflush(REG1, REG_NULL, 0, 0));
        instrlist_t *ilist = instrlist_create(GLOBAL_DCONTEXT);
        instrlist_append(ilist, clflush);
        static constexpr addr_t BASE_ADDR = 0xeba4ad4;
        std::vector<memref_with_IR_t> memref_setup = {
            { gen_marker(TID_A, TRACE_MARKER_TYPE_FILETYPE, OFFLINE_FILE_TYPE_ENCODINGS),
              nullptr },
            { gen_marker(TID_A, TRACE_MARKER_TYPE_CACHE_LINE_SIZE, 64), nullptr },
            { gen_marker(TID_A, TRACE_MARKER_TYPE_PAGE_SIZE, 4096), nullptr },
            { gen_instr(TID_A), clflush },
            { gen_addr(TID_A, /*type=*/TRACE_TYPE_DATA_FLUSH, /*addr=*/0, /*size=*/0),
              nullptr },
            { gen_exit(TID_A), nullptr },
        };
        auto memrefs = add_encodings_to_memrefs(ilist, memref_setup, BASE_ADDR);
        instrlist_clear_and_destroy(GLOBAL_DCONTEXT, ilist);
        if (!run_checker(memrefs, false)) {
            return false;
        }
    }
    // Correct: ignore predicated operands which may not have memory access.
    {
        instr_t *nop = XINST_CREATE_nop(GLOBAL_DCONTEXT);
        instr_t *rep_movs = INSTR_CREATE_rep_movs_1(GLOBAL_DCONTEXT);
        instrlist_t *ilist = instrlist_create(GLOBAL_DCONTEXT);
        instrlist_append(ilist, rep_movs);
        instrlist_append(ilist, nop);
        static constexpr addr_t BASE_ADDR = 0xeba4ad4;
        std::vector<memref_with_IR_t> memref_setup = {
            { gen_marker(TID_A, TRACE_MARKER_TYPE_FILETYPE, OFFLINE_FILE_TYPE_ENCODINGS),
              nullptr },
            { gen_marker(TID_A, TRACE_MARKER_TYPE_CACHE_LINE_SIZE, 64), nullptr },
            { gen_marker(TID_A, TRACE_MARKER_TYPE_PAGE_SIZE, 4096), nullptr },
            { gen_instr(TID_A), rep_movs },
            { gen_instr(TID_A), nop },
            { gen_exit(TID_A), nullptr },
        };
        auto memrefs = add_encodings_to_memrefs(ilist, memref_setup, BASE_ADDR);
        instrlist_clear_and_destroy(GLOBAL_DCONTEXT, ilist);
        if (!run_checker(memrefs, false)) {
            return false;
        }
    }
    // Correct: ignore operands with opcode which do not have real memory
    // access.
    {
        instr_t *lea =
            INSTR_CREATE_lea(GLOBAL_DCONTEXT, opnd_create_reg(REG1),
                             opnd_create_base_disp(REG1, REG_NULL, 0, 1, OPSZ_lea));
        instr_t *nop = XINST_CREATE_nop(GLOBAL_DCONTEXT);
        instrlist_t *ilist = instrlist_create(GLOBAL_DCONTEXT);
        instrlist_append(ilist, lea);
        instrlist_append(ilist, nop);
        static constexpr addr_t BASE_ADDR = 0xeba4ad4;
        std::vector<memref_with_IR_t> memref_setup = {
            { gen_marker(TID_A, TRACE_MARKER_TYPE_FILETYPE, OFFLINE_FILE_TYPE_ENCODINGS),
              nullptr },
            { gen_marker(TID_A, TRACE_MARKER_TYPE_CACHE_LINE_SIZE, 64), nullptr },
            { gen_marker(TID_A, TRACE_MARKER_TYPE_PAGE_SIZE, 4096), nullptr },
            { gen_instr(TID_A), lea },
            { gen_instr(TID_A), nop },
            { gen_exit(TID_A), nullptr },
        };
        auto memrefs = add_encodings_to_memrefs(ilist, memref_setup, BASE_ADDR);
        instrlist_clear_and_destroy(GLOBAL_DCONTEXT, ilist);
        if (!run_checker(memrefs, false)) {
            return false;
        }
    }
#endif
    return true;
}

bool
check_exit_found(void)
{
    std::cerr << "Testing thread exits\n";
    // Correct: all threads have exits.
    {
        std::vector<memref_t> memrefs = {
            gen_marker(TID_A, TRACE_MARKER_TYPE_CACHE_LINE_SIZE, 64),
            gen_marker(TID_A, TRACE_MARKER_TYPE_PAGE_SIZE, 4096),
            gen_instr(TID_A),
            gen_exit(TID_A),
            gen_marker(TID_B, TRACE_MARKER_TYPE_CACHE_LINE_SIZE, 64),
            gen_marker(TID_B, TRACE_MARKER_TYPE_PAGE_SIZE, 4096),
            gen_instr(TID_B),
            gen_exit(TID_B),
            gen_marker(TID_C, TRACE_MARKER_TYPE_CACHE_LINE_SIZE, 64),
            gen_marker(TID_C, TRACE_MARKER_TYPE_PAGE_SIZE, 4096),
            gen_instr(TID_C),
            gen_exit(TID_C),
        };
        if (!run_checker(memrefs, false))
            return false;
    }
    // Incorrect: a thread is missing an exit.
    {
        std::vector<memref_t> memrefs = {
            gen_marker(TID_A, TRACE_MARKER_TYPE_CACHE_LINE_SIZE, 64),
            gen_marker(TID_A, TRACE_MARKER_TYPE_PAGE_SIZE, 4096),
            gen_instr(TID_A),
            gen_exit(TID_A),
            gen_marker(TID_B, TRACE_MARKER_TYPE_CACHE_LINE_SIZE, 64),
            gen_marker(TID_B, TRACE_MARKER_TYPE_PAGE_SIZE, 4096),
            gen_instr(TID_B),
            // Missing exit.
            gen_marker(TID_C, TRACE_MARKER_TYPE_CACHE_LINE_SIZE, 64),
            gen_marker(TID_C, TRACE_MARKER_TYPE_PAGE_SIZE, 4096),
            gen_instr(TID_C),
            gen_exit(TID_C),
        };
        if (!run_checker(memrefs, true,
                         { "Thread is missing exit", /*tid=*/TID_B,
                           /*ref_ordinal=*/3, /*last_timestamp=*/0,
                           /*instrs_since_last_timestamp=*/1 },
                         "Failed to catch missing thread exit"))
            return false;
    }
    return true;
}

bool
check_kernel_syscall_trace(void)
{
    std::cerr << "Testing kernel syscall traces\n";
#if defined(WINDOWS) && !defined(X64)
    // TODO i#5949: For WOW64 instr_is_syscall() always returns false, so our
    // checks do not currently work properly there.
    return true;
#else
    // XXX: Just like raw2trace_unit_tests, we need to create a syscall instruction
    // and it turns out there is no simple cross-platform way.
#    ifdef X86
    instr_t *sys = INSTR_CREATE_syscall(GLOBAL_DCONTEXT);
#    elif defined(AARCHXX)
    instr_t *sys =
        INSTR_CREATE_svc(GLOBAL_DCONTEXT, opnd_create_immed_int((sbyte)0x0, OPSZ_1));
#    elif defined(RISCV64)
    instr_t *sys = INSTR_CREATE_ecall(GLOBAL_DCONTEXT);
#    else
#        error Unsupported architecture.
#    endif
    instr_t *move =
        XINST_CREATE_move(GLOBAL_DCONTEXT, opnd_create_reg(REG1), opnd_create_reg(REG2));
    instr_t *load = XINST_CREATE_load(GLOBAL_DCONTEXT, opnd_create_reg(REG1),
                                      OPND_CREATE_MEMPTR(REG1, /*disp=*/0));
    instrlist_t *ilist = instrlist_create(GLOBAL_DCONTEXT);
    instrlist_append(ilist, sys);
    instrlist_append(ilist, move);
    instrlist_append(ilist, load);
    static constexpr addr_t BASE_ADDR = 0x123450;
    static constexpr uintptr_t FILE_TYPE = OFFLINE_FILE_TYPE_ENCODINGS |
        OFFLINE_FILE_TYPE_SYSCALL_NUMBERS | OFFLINE_FILE_TYPE_KERNEL_SYSCALL_INSTR_ONLY;
    bool res = true;
    {
        std::vector<memref_with_IR_t> memref_setup = {
            { gen_marker(TID_A, TRACE_MARKER_TYPE_FILETYPE, FILE_TYPE), nullptr },
            { gen_marker(TID_A, TRACE_MARKER_TYPE_CACHE_LINE_SIZE, 64), nullptr },
            { gen_marker(TID_A, TRACE_MARKER_TYPE_PAGE_SIZE, 4096), nullptr },
            { gen_instr(TID_A), sys },
            { gen_marker(TID_A, TRACE_MARKER_TYPE_SYSCALL, 42), nullptr },
            { gen_marker(TID_A, TRACE_MARKER_TYPE_SYSCALL_TRACE_START, 42), nullptr },
            { gen_instr(TID_A), move },
            { gen_marker(TID_A, TRACE_MARKER_TYPE_SYSCALL_TRACE_END, 42), nullptr },
            { gen_exit(TID_A), nullptr }
        };
        auto memrefs = add_encodings_to_memrefs(ilist, memref_setup, BASE_ADDR);
        if (!run_checker(memrefs, false))
            res = false;
    }
    {
        std::vector<memref_with_IR_t> memref_setup = {
            { gen_marker(TID_A, TRACE_MARKER_TYPE_FILETYPE, FILE_TYPE), nullptr },
            { gen_marker(TID_A, TRACE_MARKER_TYPE_CACHE_LINE_SIZE, 64), nullptr },
            { gen_marker(TID_A, TRACE_MARKER_TYPE_PAGE_SIZE, 4096), nullptr },
            { gen_instr(TID_A), sys },
            { gen_marker(TID_A, TRACE_MARKER_TYPE_SYSCALL, 42), nullptr },
            { gen_marker(TID_A, TRACE_MARKER_TYPE_SYSCALL_TRACE_START, 42), nullptr },
            { gen_instr(TID_A), move },
            { gen_instr(TID_A), load },
            // No data memref for the above load, but it should not be an invariant
            // violation because the trace type is
            // OFFLINE_FILE_TYPE_KERNEL_SYSCALL_INSTR_ONLY.
            { gen_marker(TID_A, TRACE_MARKER_TYPE_SYSCALL_TRACE_END, 42), nullptr },
            { gen_exit(TID_A), nullptr }
        };
        auto memrefs = add_encodings_to_memrefs(ilist, memref_setup, BASE_ADDR);
        if (!run_checker(memrefs, false))
            res = false;
    }
    {
        std::vector<memref_with_IR_t> memref_setup = {
            { gen_marker(TID_A, TRACE_MARKER_TYPE_FILETYPE,
                         OFFLINE_FILE_TYPE_ENCODINGS | OFFLINE_FILE_TYPE_SYSCALL_NUMBERS |
                             OFFLINE_FILE_TYPE_KERNEL_SYSCALLS),
              nullptr },
            { gen_marker(TID_A, TRACE_MARKER_TYPE_CACHE_LINE_SIZE, 64), nullptr },
            { gen_marker(TID_A, TRACE_MARKER_TYPE_PAGE_SIZE, 4096), nullptr },
            { gen_instr(TID_A), sys },
            { gen_marker(TID_A, TRACE_MARKER_TYPE_SYSCALL, 42), nullptr },
            { gen_marker(TID_A, TRACE_MARKER_TYPE_SYSCALL_TRACE_START, 42), nullptr },
            { gen_instr(TID_A), move },
            { gen_instr(TID_A), load },
            { gen_marker(TID_A, TRACE_MARKER_TYPE_SYSCALL_TRACE_END, 42), nullptr },
            { gen_exit(TID_A), nullptr }
        };
        auto memrefs = add_encodings_to_memrefs(ilist, memref_setup, BASE_ADDR);
        if (!run_checker(memrefs, true,
                         { "Missing read records",
                           /*tid=*/TID_A,
                           /*ref_ordinal=*/10, /*last_timestamp=*/0,
                           /*instrs_since_last_timestamp=*/3 },
                         "Failed to catch missing data ref"))
            res = false;
    }
    {
        std::vector<memref_with_IR_t> memref_setup = {
            { gen_marker(TID_A, TRACE_MARKER_TYPE_FILETYPE,
                         OFFLINE_FILE_TYPE_ENCODINGS | OFFLINE_FILE_TYPE_SYSCALL_NUMBERS),
              nullptr },
            { gen_marker(TID_A, TRACE_MARKER_TYPE_CACHE_LINE_SIZE, 64), nullptr },
            { gen_marker(TID_A, TRACE_MARKER_TYPE_PAGE_SIZE, 4096), nullptr },
            { gen_instr(TID_A), sys },
            { gen_marker(TID_A, TRACE_MARKER_TYPE_SYSCALL, 42), nullptr },
            { gen_marker(TID_A, TRACE_MARKER_TYPE_SYSCALL_TRACE_START, 42), nullptr },
            { gen_instr(TID_A), move },
            { gen_marker(TID_A, TRACE_MARKER_TYPE_SYSCALL_TRACE_END, 42), nullptr },
            { gen_exit(TID_A), nullptr }
        };
        auto memrefs = add_encodings_to_memrefs(ilist, memref_setup, BASE_ADDR);
        if (!run_checker(memrefs, true,
                         { "Found kernel syscall trace without corresponding file type",
                           /*tid=*/TID_A,
                           /*ref_ordinal=*/6, /*last_timestamp=*/0,
                           /*instrs_since_last_timestamp=*/1 },
                         "Failed to catch mismatching file type"))
            res = false;
    }
    {
        std::vector<memref_with_IR_t> memref_setup = {
            { gen_marker(TID_A, TRACE_MARKER_TYPE_FILETYPE, FILE_TYPE), nullptr },
            { gen_marker(TID_A, TRACE_MARKER_TYPE_CACHE_LINE_SIZE, 64), nullptr },
            { gen_marker(TID_A, TRACE_MARKER_TYPE_PAGE_SIZE, 4096), nullptr },
            { gen_instr(TID_A), sys },
            { gen_marker(TID_A, TRACE_MARKER_TYPE_SYSCALL, 42), nullptr },
            { gen_marker(TID_A, TRACE_MARKER_TYPE_SYSCALL_TRACE_START, 41), nullptr },
            { gen_instr(TID_A), move },
            { gen_marker(TID_A, TRACE_MARKER_TYPE_SYSCALL_TRACE_END, 42), nullptr },
            { gen_exit(TID_A), nullptr }
        };
        auto memrefs = add_encodings_to_memrefs(ilist, memref_setup, BASE_ADDR);
        if (!run_checker(memrefs, true,
                         { "Mismatching syscall num in trace start and syscall marker",
                           /*tid=*/TID_A,
                           /*ref_ordinal=*/6, /*last_timestamp=*/0,
                           /*instrs_since_last_timestamp=*/1 },
                         "Failed to catch mismatching trace start marker value"))
            res = false;
    }
    {
        std::vector<memref_with_IR_t> memref_setup = {
            { gen_marker(TID_A, TRACE_MARKER_TYPE_FILETYPE, FILE_TYPE), nullptr },
            { gen_marker(TID_A, TRACE_MARKER_TYPE_CACHE_LINE_SIZE, 64), nullptr },
            { gen_marker(TID_A, TRACE_MARKER_TYPE_PAGE_SIZE, 4096), nullptr },
            { gen_instr(TID_A), sys },
            { gen_marker(TID_A, TRACE_MARKER_TYPE_SYSCALL, 42), nullptr },
            { gen_marker(TID_A, TRACE_MARKER_TYPE_SYSCALL_TRACE_START, 42), nullptr },
            { gen_instr(TID_A), move },
            { gen_marker(TID_A, TRACE_MARKER_TYPE_SYSCALL_TRACE_END, 41), nullptr },
            { gen_exit(TID_A), nullptr }
        };
        auto memrefs = add_encodings_to_memrefs(ilist, memref_setup, BASE_ADDR);
        if (!run_checker(memrefs, true,
                         { "Mismatching syscall num in trace end and syscall marker",
                           /*tid=*/TID_A,
                           /*ref_ordinal=*/8, /*last_timestamp=*/0,
                           /*instrs_since_last_timestamp=*/2 },
                         "Failed to catch mismatching trace end marker value"))
            res = false;
    }
    {
        std::vector<memref_with_IR_t> memref_setup = {
            { gen_marker(TID_A, TRACE_MARKER_TYPE_FILETYPE, FILE_TYPE), nullptr },
            { gen_marker(TID_A, TRACE_MARKER_TYPE_CACHE_LINE_SIZE, 64), nullptr },
            { gen_marker(TID_A, TRACE_MARKER_TYPE_PAGE_SIZE, 4096), nullptr },
            { gen_instr(TID_A), sys },
            { gen_marker(TID_A, TRACE_MARKER_TYPE_SYSCALL, 42), nullptr },
            { gen_instr(TID_A), move },
            { gen_marker(TID_A, TRACE_MARKER_TYPE_SYSCALL_TRACE_END, 42), nullptr },
            { gen_exit(TID_A), nullptr }
        };
        auto memrefs = add_encodings_to_memrefs(ilist, memref_setup, BASE_ADDR);
        if (!run_checker(memrefs, true,
                         { "Found kernel syscall trace end without start",
                           /*tid=*/TID_A,
                           /*ref_ordinal=*/7, /*last_timestamp=*/0,
                           /*instrs_since_last_timestamp=*/2 },
                         "Failed to catch missing kernel trace start marker"))
            res = false;
    }
    {
        std::vector<memref_with_IR_t> memref_setup = {
            { gen_marker(TID_A, TRACE_MARKER_TYPE_FILETYPE, FILE_TYPE), nullptr },
            { gen_marker(TID_A, TRACE_MARKER_TYPE_CACHE_LINE_SIZE, 64), nullptr },
            { gen_marker(TID_A, TRACE_MARKER_TYPE_PAGE_SIZE, 4096), nullptr },
            { gen_instr(TID_A), sys },
            { gen_marker(TID_A, TRACE_MARKER_TYPE_SYSCALL, 42), nullptr },
            { gen_marker(TID_A, TRACE_MARKER_TYPE_CPU_ID, 11), nullptr },
            { gen_marker(TID_A, TRACE_MARKER_TYPE_SYSCALL_TRACE_START, 42), nullptr },
            { gen_instr(TID_A), move },
            { gen_marker(TID_A, TRACE_MARKER_TYPE_SYSCALL_TRACE_END, 42), nullptr },
            { gen_exit(TID_A), nullptr }
        };
        auto memrefs = add_encodings_to_memrefs(ilist, memref_setup, BASE_ADDR);
        if (!run_checker(memrefs, true,
                         { "System call trace found without prior syscall marker",
                           /*tid=*/TID_A,
                           /*ref_ordinal=*/7, /*last_timestamp=*/0,
                           /*instrs_since_last_timestamp=*/1 },
                         "Failed to catch missing prior sysnum marker"))
            res = false;
    }
    {
        std::vector<memref_with_IR_t> memref_setup = {
            { gen_marker(TID_A, TRACE_MARKER_TYPE_FILETYPE, FILE_TYPE), nullptr },
            { gen_marker(TID_A, TRACE_MARKER_TYPE_CACHE_LINE_SIZE, 64), nullptr },
            { gen_marker(TID_A, TRACE_MARKER_TYPE_PAGE_SIZE, 4096), nullptr },
            { gen_instr(TID_A), sys },
            { gen_marker(TID_A, TRACE_MARKER_TYPE_SYSCALL, 42), nullptr },
            { gen_marker(TID_A, TRACE_MARKER_TYPE_SYSCALL_TRACE_START, 42), nullptr },
            { gen_marker(TID_A, TRACE_MARKER_TYPE_SYSCALL, 42), nullptr },
            { gen_marker(TID_A, TRACE_MARKER_TYPE_SYSCALL_TRACE_START, 42), nullptr },
            { gen_instr(TID_A), move },
            { gen_marker(TID_A, TRACE_MARKER_TYPE_SYSCALL_TRACE_END, 42), nullptr },
            { gen_exit(TID_A), nullptr }
        };
        auto memrefs = add_encodings_to_memrefs(ilist, memref_setup, BASE_ADDR);
        if (!run_checker(memrefs, true,
                         { "Nested kernel syscall traces are not expected",
                           /*tid=*/TID_A,
                           /*ref_ordinal=*/8, /*last_timestamp=*/0,
                           /*instrs_since_last_timestamp=*/1 },
                         "Failed to catch nested syscall traces"))
            res = false;
    }
    return res;
#endif
}

int
test_main(int argc, const char *argv[])
{
    if (check_branch_target_after_branch() && check_sane_control_flow() &&
        check_kernel_xfer() && check_rseq() && check_function_markers() &&
        check_duplicate_syscall_with_same_pc() && check_syscalls() &&
        check_rseq_side_exit_discontinuity() && check_schedule_file() &&
        check_branch_decoration() && check_filter_endpoint() &&
        check_timestamps_increase_monotonically() &&
        check_read_write_records_match_operands() && check_exit_found() &&
        check_kernel_syscall_trace()) {
        std::cerr << "invariant_checker_test passed\n";
        return 0;
    }
    std::cerr << "invariant_checker_test FAILED\n";
    exit(1);
}

} // namespace drmemtrace
} // namespace dynamorio<|MERGE_RESOLUTION|>--- conflicted
+++ resolved
@@ -203,23 +203,6 @@
     // Correct simple test.
     {
         std::vector<memref_t> memrefs = {
-<<<<<<< HEAD
-            gen_instr(TID, 1),     gen_branch(TID, 2),
-            gen_instr(TID, 3),     gen_marker(TID + 1, TRACE_MARKER_TYPE_TIMESTAMP, 0),
-            gen_instr(TID + 1, 1),
-        };
-        if (!run_checker(memrefs, false))
-            return false;
-    }
-    // Correctly skip CPU ID marker.
-    {
-        std::vector<memref_t> memrefs = {
-            gen_instr(TID, 1),
-            gen_branch(TID, 2),
-            gen_marker(TID, TRACE_MARKER_TYPE_TIMESTAMP, TIMESTAMP),
-            gen_marker(TID, TRACE_MARKER_TYPE_CPU_ID, 1),
-            gen_instr(TID, 3),
-=======
             gen_marker(TID_A, TRACE_MARKER_TYPE_CACHE_LINE_SIZE, 64),
             gen_marker(TID_A, TRACE_MARKER_TYPE_PAGE_SIZE, 4096),
             gen_marker(TID_B, TRACE_MARKER_TYPE_CACHE_LINE_SIZE, 64),
@@ -231,17 +214,13 @@
             gen_instr(TID_B, 1),
             gen_exit(TID_A),
             gen_exit(TID_B)
->>>>>>> 2053f9fd
         };
         if (!run_checker(memrefs, false))
             return false;
     }
     // Incorrect simple test.
     {
-<<<<<<< HEAD
-=======
         constexpr uintptr_t TIMESTAMP = 3;
->>>>>>> 2053f9fd
         std::vector<memref_t> memrefs = {
             gen_marker(TID_A, TRACE_MARKER_TYPE_CACHE_LINE_SIZE, 64),
             gen_marker(TID_A, TRACE_MARKER_TYPE_PAGE_SIZE, 4096),
@@ -267,17 +246,6 @@
     // Invariant relaxed for thread exit or signal.
     {
         std::vector<memref_t> memrefs = {
-<<<<<<< HEAD
-            gen_marker(TID + 2, TRACE_MARKER_TYPE_CACHE_LINE_SIZE, 64),
-            gen_marker(TID + 2, TRACE_MARKER_TYPE_PAGE_SIZE, 4096),
-            gen_branch(TID + 2, 2),
-            gen_exit(TID + 2),
-            gen_instr(TID, 1),
-            gen_branch(TID, 2),
-            gen_marker(TID, TRACE_MARKER_TYPE_KERNEL_EVENT, 3),
-            gen_marker(TID + 1, TRACE_MARKER_TYPE_TIMESTAMP, 0),
-            gen_instr(TID + 1, 4),
-=======
             gen_marker(TID_A, TRACE_MARKER_TYPE_CACHE_LINE_SIZE, 64),
             gen_marker(TID_A, TRACE_MARKER_TYPE_PAGE_SIZE, 4096),
             gen_marker(TID_B, TRACE_MARKER_TYPE_CACHE_LINE_SIZE, 64),
@@ -293,7 +261,6 @@
             gen_instr(TID_B, 4),
             gen_exit(TID_A),
             gen_exit(TID_B)
->>>>>>> 2053f9fd
         };
         if (!run_checker(memrefs, false))
             return false;
