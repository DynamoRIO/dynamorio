--- conflicted
+++ resolved
@@ -945,13 +945,8 @@
 {
     if (check_branch_target_after_branch() && check_sane_control_flow() &&
         check_kernel_xfer() && check_rseq() && check_function_markers() &&
-<<<<<<< HEAD
-        check_duplicate_syscall_with_same_pc() && check_rseq_side_exit_discontinuity() &&
-        check_schedule_file()) {
-=======
         check_duplicate_syscall_with_same_pc() && check_false_syscalls() &&
-        check_rseq_side_exit_discontinuity()) {
->>>>>>> 0ff54dd5
+        check_rseq_side_exit_discontinuity() && check_schedule_file()) {
         std::cerr << "invariant_checker_test passed\n";
         return 0;
     }
