--- conflicted
+++ resolved
@@ -2992,11 +2992,7 @@
             gen_marker(TID_A, TRACE_MARKER_TYPE_KERNEL_EVENT, 11),
             gen_instr(TID_A, /*pc=*/101),
             gen_marker(TID_A, TRACE_MARKER_TYPE_KERNEL_XFER, 102),
-<<<<<<< HEAD
-            gen_instr_type(TRACE_TYPE_INSTR_RETURN, TID_A, /*pc=*/11),
-=======
             gen_instr_type(TRACE_TYPE_INSTR_INDIRECT_JUMP, TID_A, /*pc=*/11),
->>>>>>> 79132200
             gen_marker(TID_A, end_marker, KERNEL_TRACE_TYPE),
             gen_instr(TID_A, /*pc=*/2),
             gen_exit(TID_A),
@@ -3015,11 +3011,7 @@
             gen_marker(TID_A, start_marker, KERNEL_TRACE_TYPE),
             gen_instr(TID_A, /*pc=*/10),
             gen_marker(TID_A, TRACE_MARKER_TYPE_KERNEL_EVENT, 11),
-<<<<<<< HEAD
-            gen_instr_type(TRACE_TYPE_INSTR_RETURN, TID_A, /*pc=*/101),
-=======
             gen_instr_type(TRACE_TYPE_INSTR_INDIRECT_JUMP, TID_A, /*pc=*/101),
->>>>>>> 79132200
             gen_marker(TID_A, end_marker, KERNEL_TRACE_TYPE),
             gen_instr(TID_A, /*pc=*/2),
             gen_exit(TID_A),
@@ -3044,11 +3036,7 @@
             gen_marker(TID_A, start_marker, KERNEL_TRACE_TYPE),
             gen_instr(TID_A, /*pc=*/101),
             gen_marker(TID_A, TRACE_MARKER_TYPE_KERNEL_XFER, 102),
-<<<<<<< HEAD
-            gen_instr_type(TRACE_TYPE_INSTR_RETURN, TID_A, /*pc=*/102),
-=======
             gen_instr_type(TRACE_TYPE_INSTR_INDIRECT_JUMP, TID_A, /*pc=*/102),
->>>>>>> 79132200
             gen_marker(TID_A, end_marker, KERNEL_TRACE_TYPE),
             gen_exit(TID_A),
         };
@@ -3070,21 +3058,13 @@
             gen_instr(TID_A, /*pc=*/1),
             gen_marker(TID_A, TRACE_MARKER_TYPE_SYSCALL, KERNEL_TRACE_TYPE),
             gen_marker(TID_A, start_marker, KERNEL_TRACE_TYPE),
-<<<<<<< HEAD
-            gen_instr_type(TRACE_TYPE_INSTR_RETURN, TID_A, /*pc=*/10),
-=======
             gen_instr_type(TRACE_TYPE_INSTR_INDIRECT_JUMP, TID_A, /*pc=*/10),
->>>>>>> 79132200
             gen_marker(TID_A, end_marker, KERNEL_TRACE_TYPE),
             // Consecutive kernel trace, for a stronger test.
             gen_instr(TID_A, /*pc=*/2),
             gen_marker(TID_A, TRACE_MARKER_TYPE_SYSCALL, KERNEL_TRACE_TYPE),
             gen_marker(TID_A, start_marker, KERNEL_TRACE_TYPE),
-<<<<<<< HEAD
-            gen_instr_type(TRACE_TYPE_INSTR_RETURN, TID_A, /*pc=*/10),
-=======
             gen_instr_type(TRACE_TYPE_INSTR_INDIRECT_JUMP, TID_A, /*pc=*/10),
->>>>>>> 79132200
             gen_marker(TID_A, end_marker, KERNEL_TRACE_TYPE),
             // The value of the kernel_event marker is set to pc=3, which is the next
             // instruction in the outer-most trace context (the context outside the
@@ -3107,21 +3087,13 @@
             gen_instr(TID_A, /*pc=*/1),
             gen_marker(TID_A, TRACE_MARKER_TYPE_SYSCALL, KERNEL_TRACE_TYPE),
             gen_marker(TID_A, start_marker, KERNEL_TRACE_TYPE),
-<<<<<<< HEAD
-            gen_instr_type(TRACE_TYPE_INSTR_RETURN, TID_A, /*pc=*/10),
-=======
             gen_instr_type(TRACE_TYPE_INSTR_INDIRECT_JUMP, TID_A, /*pc=*/10),
->>>>>>> 79132200
             gen_marker(TID_A, end_marker, KERNEL_TRACE_TYPE),
             // Consecutive kernel trace, for a stronger test.
             gen_instr(TID_A, /*pc=*/2),
             gen_marker(TID_A, TRACE_MARKER_TYPE_SYSCALL, KERNEL_TRACE_TYPE),
             gen_marker(TID_A, start_marker, KERNEL_TRACE_TYPE),
-<<<<<<< HEAD
-            gen_instr_type(TRACE_TYPE_INSTR_RETURN, TID_A, /*pc=*/10),
-=======
             gen_instr_type(TRACE_TYPE_INSTR_INDIRECT_JUMP, TID_A, /*pc=*/10),
->>>>>>> 79132200
             gen_marker(TID_A, end_marker, KERNEL_TRACE_TYPE),
             // The value of the kernel_event marker is incorrectly set to pc=11,
             // which is actually the next instruction in the kernel trace.
@@ -3166,11 +3138,7 @@
                            INTERRUPT_HANDLER_LAST_PC),
             gen_marker(TID_A, TRACE_MARKER_TYPE_KERNEL_XFER,
                        INTERRUPT_HANDLER_LAST_PC + 1),
-<<<<<<< HEAD
-            gen_instr_type(TRACE_TYPE_INSTR_RETURN, TID_A, SYSCALL_LAST_PC),
-=======
             gen_instr_type(TRACE_TYPE_INSTR_INDIRECT_JUMP, TID_A, SYSCALL_LAST_PC),
->>>>>>> 79132200
             gen_marker(TID_A, end_marker, KERNEL_TRACE_TYPE),
             // For tail calls, we see function markers following a non-call instr.
             gen_instr_type(TRACE_TYPE_INSTR_DIRECT_JUMP, TID_A, FUNC_PC + 1),
@@ -3354,11 +3322,7 @@
             // add_encodings_to_memrefs removes this from the memref list and adds it
             // to memref_t.instr.indirect_branch_target instead for the following instr.
             { gen_marker(TID_A, TRACE_MARKER_TYPE_BRANCH_TARGET, 0), post_sys },
-<<<<<<< HEAD
-            { gen_instr_type(TRACE_TYPE_INSTR_RETURN, TID_A), sys_return },
-=======
             { gen_instr_type(TRACE_TYPE_INSTR_INDIRECT_JUMP, TID_A), sys_return },
->>>>>>> 79132200
             { gen_marker(TID_A, TRACE_MARKER_TYPE_SYSCALL_TRACE_END, 42), nullptr },
             { gen_instr(TID_A), post_sys },
             { gen_exit(TID_A), nullptr }
@@ -3384,11 +3348,7 @@
             { gen_instr(TID_A), load },
             { gen_data(TID_A, /*load=*/true, /*addr=*/0x1234, /*size=*/4), nullptr },
             // Missing TRACE_MARKER_TYPE_BRANCH_TARGET marker.
-<<<<<<< HEAD
-            { gen_instr_type(TRACE_TYPE_INSTR_RETURN, TID_A), sys_return },
-=======
             { gen_instr_type(TRACE_TYPE_INSTR_INDIRECT_JUMP, TID_A), sys_return },
->>>>>>> 79132200
             { gen_marker(TID_A, TRACE_MARKER_TYPE_SYSCALL_TRACE_END, 42), nullptr },
             { gen_instr(TID_A), post_sys },
             { gen_exit(TID_A), nullptr }
@@ -3421,15 +3381,9 @@
             { gen_data(TID_A, /*load=*/true, /*addr=*/0x1234, /*size=*/4), nullptr },
             // add_encodings_to_memrefs removes this from the memref list and adds it
             // to memref_t.instr.indirect_branch_target instead for the following instr.
-<<<<<<< HEAD
-            // Specifies incorrect branch target.
-            { gen_marker(TID_A, TRACE_MARKER_TYPE_BRANCH_TARGET, 0), move },
-            { gen_instr_type(TRACE_TYPE_INSTR_RETURN, TID_A), sys_return },
-=======
             // Specifies incorrect branch target instr.
             { gen_marker(TID_A, TRACE_MARKER_TYPE_BRANCH_TARGET, 0), move },
             { gen_instr_type(TRACE_TYPE_INSTR_INDIRECT_JUMP, TID_A), sys_return },
->>>>>>> 79132200
             { gen_marker(TID_A, TRACE_MARKER_TYPE_SYSCALL_TRACE_END, 42), nullptr },
             { gen_instr(TID_A), post_sys },
             { gen_exit(TID_A), nullptr }
@@ -3437,11 +3391,7 @@
         auto memrefs = add_encodings_to_memrefs(ilist, memref_setup, BASE_ADDR);
         if (!run_checker(
                 memrefs, true,
-<<<<<<< HEAD
-                { "Syscall trace template return branch marker incorrect",
-=======
                 { "Syscall trace-end branch marker incorrect",
->>>>>>> 79132200
                   /*tid=*/TID_A,
                   /*ref_ordinal=*/13, /*last_timestamp=*/0,
                   /*instrs_since_last_timestamp=*/5 },
@@ -3470,11 +3420,7 @@
             // Specifies a seemingly correct branch target because it is same as the
             // post-syscall-trace move instruction.
             { gen_marker(TID_A, TRACE_MARKER_TYPE_BRANCH_TARGET, 0), move },
-<<<<<<< HEAD
-            { gen_instr_type(TRACE_TYPE_INSTR_RETURN, TID_A), sys_return },
-=======
             { gen_instr_type(TRACE_TYPE_INSTR_INDIRECT_JUMP, TID_A), sys_return },
->>>>>>> 79132200
             { gen_marker(TID_A, TRACE_MARKER_TYPE_SYSCALL_TRACE_END, 42), nullptr },
             // PC discontinuity vs the pre-syscall instr.
             { gen_instr(TID_A), move },
@@ -3511,11 +3457,7 @@
             // add_encodings_to_memrefs removes this from the memref list and adds it
             // to memref_t.instr.indirect_branch_target instead for the following instr.
             { gen_marker(TID_A, TRACE_MARKER_TYPE_BRANCH_TARGET, 0), post_sys },
-<<<<<<< HEAD
-            { gen_instr_type(TRACE_TYPE_INSTR_RETURN, TID_A), sys_return },
-=======
             { gen_instr_type(TRACE_TYPE_INSTR_INDIRECT_JUMP, TID_A), sys_return },
->>>>>>> 79132200
             { gen_marker(TID_A, TRACE_MARKER_TYPE_SYSCALL_TRACE_END, 42), nullptr },
             { gen_marker(TID_A, TRACE_MARKER_TYPE_KERNEL_EVENT, 0), post_sys },
             { gen_instr(TID_A), move },
@@ -3546,15 +3488,10 @@
             { gen_data(TID_A, /*load=*/true, /*addr=*/0x1234, /*size=*/4), nullptr },
             // add_encodings_to_memrefs removes this from the memref list and adds it
             // to memref_t.instr.indirect_branch_target instead for the following instr.
-<<<<<<< HEAD
-            { gen_marker(TID_A, TRACE_MARKER_TYPE_BRANCH_TARGET, 0), post_sys },
-            { gen_instr_type(TRACE_TYPE_INSTR_RETURN, TID_A), sys_return },
-=======
             // Specifies incorrect branch target instr, which is not the same as what
             // the next kernel_event marker holds.
             { gen_marker(TID_A, TRACE_MARKER_TYPE_BRANCH_TARGET, 0), post_sys },
             { gen_instr_type(TRACE_TYPE_INSTR_INDIRECT_JUMP, TID_A), sys_return },
->>>>>>> 79132200
             { gen_marker(TID_A, TRACE_MARKER_TYPE_SYSCALL_TRACE_END, 42), nullptr },
             { gen_marker(TID_A, TRACE_MARKER_TYPE_KERNEL_EVENT, 0), load },
             { gen_instr(TID_A), move },
@@ -3565,11 +3502,7 @@
         };
         auto memrefs = add_encodings_to_memrefs(ilist, memref_setup, BASE_ADDR);
         if (!run_checker(memrefs, true,
-<<<<<<< HEAD
-                         { "Syscall trace template return branch marker incorrect @ "
-=======
                          { "Syscall trace-end branch marker incorrect @ "
->>>>>>> 79132200
                            "kernel_event marker",
                            /*tid=*/TID_A,
                            /*ref_ordinal=*/13, /*last_timestamp=*/0,
@@ -3598,11 +3531,7 @@
             // add_encodings_to_memrefs removes this from the memref list and adds it
             // to memref_t.instr.indirect_branch_target instead for the following instr.
             { gen_marker(TID_A, TRACE_MARKER_TYPE_BRANCH_TARGET, 0), post_sys },
-<<<<<<< HEAD
-            { gen_instr_type(TRACE_TYPE_INSTR_RETURN, TID_A), sys_return },
-=======
             { gen_instr_type(TRACE_TYPE_INSTR_INDIRECT_JUMP, TID_A), sys_return },
->>>>>>> 79132200
             { gen_marker(TID_A, TRACE_MARKER_TYPE_SYSCALL_TRACE_END, 42), nullptr },
             { gen_marker(TID_A, TRACE_MARKER_TYPE_KERNEL_EVENT, 0), post_sys },
             { gen_instr(TID_A), move },
@@ -3639,11 +3568,7 @@
             // add_encodings_to_memrefs removes this from the memref list and adds it
             // to memref_t.instr.indirect_branch_target instead for the following instr.
             { gen_marker(TID_A, TRACE_MARKER_TYPE_BRANCH_TARGET, 0), post_sys },
-<<<<<<< HEAD
-            { gen_instr_type(TRACE_TYPE_INSTR_RETURN, TID_A), sys_return },
-=======
             { gen_instr_type(TRACE_TYPE_INSTR_INDIRECT_JUMP, TID_A), sys_return },
->>>>>>> 79132200
             // No data memref for the above load, but it should not be an invariant
             // violation because the trace type is
             // OFFLINE_FILE_TYPE_KERNEL_SYSCALL_INSTR_ONLY.
@@ -3657,20 +3582,12 @@
     }
 #    ifdef UNIX
     // Signal return immediately after syscall trace.
-<<<<<<< HEAD
-    // This case shouldn't be possible because there must be a sigreturn before the
-    // signal returns, and we don't currently inject sigreturn traces. This is relevant
-    // to test because this is an example where our heuristic to set the syscall-trace-end
-    // TRACE_MARKER_TYPE_BRANCH_TARGET to the fallthrough of the prior syscall doesn't
-    // work.
-=======
     // This case shouldn't be possible because there must be an instr for sigreturn before
     // the signal returns, and we don't currently inject sigreturn traces. This is
     // relevant to test because this is an example where our heuristic to set the
     // syscall-trace-end TRACE_MARKER_TYPE_BRANCH_TARGET to the fallthrough of the prior
     // syscall doesn't work. This will need to be handled if we ever want to inject a
     // syscall trace for sigreturn or other control-transferring syscalls.
->>>>>>> 79132200
     {
         std::vector<memref_with_IR_t> memref_setup = {
             { gen_marker(TID_A, TRACE_MARKER_TYPE_VERSION,
@@ -3689,11 +3606,7 @@
             // add_encodings_to_memrefs removes this from the memref list and adds it
             // to memref_t.instr.indirect_branch_target instead for the following instr.
             { gen_marker(TID_A, TRACE_MARKER_TYPE_BRANCH_TARGET, 0), post_sys },
-<<<<<<< HEAD
-            { gen_instr_type(TRACE_TYPE_INSTR_RETURN, TID_A), sys_return },
-=======
             { gen_instr_type(TRACE_TYPE_INSTR_INDIRECT_JUMP, TID_A), sys_return },
->>>>>>> 79132200
             { gen_marker(TID_A, TRACE_MARKER_TYPE_SYSCALL_TRACE_END, 42), nullptr },
             { gen_marker(TID_A, TRACE_MARKER_TYPE_KERNEL_XFER, 42), nullptr },
             { gen_exit(TID_A), nullptr }
@@ -3725,11 +3638,7 @@
             { gen_instr(TID_A), move },
             { gen_instr(TID_A), load },
             { gen_data(TID_A, /*load=*/true, /*addr=*/0x1234, /*size=*/4), nullptr },
-<<<<<<< HEAD
-            { gen_instr_type(TRACE_TYPE_INSTR_RETURN, TID_A), sys_return },
-=======
             { gen_instr_type(TRACE_TYPE_INSTR_INDIRECT_JUMP, TID_A), sys_return },
->>>>>>> 79132200
             { gen_marker(TID_A, TRACE_MARKER_TYPE_SYSCALL_TRACE_END, 42), nullptr },
             { gen_instr(TID_A), post_sys },
             { gen_exit(TID_A), nullptr }
@@ -3753,11 +3662,7 @@
             { gen_instr(TID_A), move },
             { gen_instr(TID_A), load },
             { gen_data(TID_A, /*load=*/true, /*addr=*/0x1234, /*size=*/4), nullptr },
-<<<<<<< HEAD
-            { gen_instr_type(TRACE_TYPE_INSTR_RETURN, TID_A), sys_return },
-=======
             { gen_instr_type(TRACE_TYPE_INSTR_INDIRECT_JUMP, TID_A), sys_return },
->>>>>>> 79132200
             { gen_marker(TID_A, TRACE_MARKER_TYPE_SYSCALL_TRACE_END, 42), nullptr },
             // Another trace for the same system call instr.
             { gen_marker(TID_A, TRACE_MARKER_TYPE_SYSCALL, 42), nullptr },
@@ -3765,11 +3670,7 @@
             { gen_instr(TID_A), move },
             { gen_instr(TID_A), load },
             { gen_data(TID_A, /*load=*/true, /*addr=*/0x1234, /*size=*/4), nullptr },
-<<<<<<< HEAD
-            { gen_instr_type(TRACE_TYPE_INSTR_RETURN, TID_A), sys_return },
-=======
             { gen_instr_type(TRACE_TYPE_INSTR_INDIRECT_JUMP, TID_A), sys_return },
->>>>>>> 79132200
             { gen_marker(TID_A, TRACE_MARKER_TYPE_SYSCALL_TRACE_END, 42), nullptr },
             { gen_instr(TID_A), post_sys },
             { gen_exit(TID_A), nullptr }
@@ -3807,11 +3708,7 @@
         };
         auto memrefs = add_encodings_to_memrefs(ilist, memref_setup, BASE_ADDR);
         if (!run_checker(memrefs, true,
-<<<<<<< HEAD
-                         { "System call trace template ends with unexpected instr",
-=======
                          { "System call trace does not end with indirect branch",
->>>>>>> 79132200
                            /*tid=*/TID_A,
                            /*ref_ordinal=*/10, /*last_timestamp=*/0,
                            /*instrs_since_last_timestamp=*/3 },
@@ -3830,11 +3727,7 @@
             { gen_marker(TID_A, TRACE_MARKER_TYPE_SYSCALL_TRACE_START, 42), nullptr },
             { gen_instr(TID_A), move },
             { gen_instr(TID_A), load },
-<<<<<<< HEAD
-            { gen_instr_type(TRACE_TYPE_INSTR_RETURN, TID_A), sys_return },
-=======
             { gen_instr_type(TRACE_TYPE_INSTR_INDIRECT_JUMP, TID_A), sys_return },
->>>>>>> 79132200
             { gen_marker(TID_A, TRACE_MARKER_TYPE_SYSCALL_TRACE_END, 42), nullptr },
             { gen_exit(TID_A), nullptr }
         };
@@ -3860,11 +3753,7 @@
             { gen_instr(TID_A), move },
             { gen_instr(TID_A), load },
             { gen_data(TID_A, /*load=*/true, /*addr=*/0x1234, /*size=*/4), nullptr },
-<<<<<<< HEAD
-            { gen_instr_type(TRACE_TYPE_INSTR_RETURN, TID_A), sys_return },
-=======
             { gen_instr_type(TRACE_TYPE_INSTR_INDIRECT_JUMP, TID_A), sys_return },
->>>>>>> 79132200
             { gen_marker(TID_A, TRACE_MARKER_TYPE_SYSCALL_TRACE_END, 42), nullptr },
             { gen_exit(TID_A), nullptr }
         };
@@ -3893,11 +3782,7 @@
             { gen_instr(TID_A), move },
             { gen_instr(TID_A), load },
             { gen_data(TID_A, /*load=*/true, /*addr=*/0x1234, /*size=*/4), nullptr },
-<<<<<<< HEAD
-            { gen_instr_type(TRACE_TYPE_INSTR_RETURN, TID_A), sys_return },
-=======
             { gen_instr_type(TRACE_TYPE_INSTR_INDIRECT_JUMP, TID_A), sys_return },
->>>>>>> 79132200
             { gen_marker(TID_A, TRACE_MARKER_TYPE_SYSCALL_TRACE_END, 42), nullptr },
             { gen_exit(TID_A), nullptr }
         };
@@ -3920,11 +3805,7 @@
             { gen_marker(TID_A, TRACE_MARKER_TYPE_SYSCALL_TRACE_START, 42), nullptr },
             { gen_instr(TID_A), move },
             { gen_instr(TID_A), load },
-<<<<<<< HEAD
-            { gen_instr_type(TRACE_TYPE_INSTR_RETURN, TID_A), sys_return },
-=======
             { gen_instr_type(TRACE_TYPE_INSTR_INDIRECT_JUMP, TID_A), sys_return },
->>>>>>> 79132200
             { gen_marker(TID_A, TRACE_MARKER_TYPE_SYSCALL_TRACE_END, 41), nullptr },
             { gen_exit(TID_A), nullptr }
         };
@@ -3975,11 +3856,7 @@
             { gen_instr(TID_A), move },
             { gen_instr(TID_A), load },
             { gen_data(TID_A, /*load=*/true, /*addr=*/0x1234, /*size=*/4), nullptr },
-<<<<<<< HEAD
-            { gen_instr_type(TRACE_TYPE_INSTR_RETURN, TID_A), sys_return },
-=======
             { gen_instr_type(TRACE_TYPE_INSTR_INDIRECT_JUMP, TID_A), sys_return },
->>>>>>> 79132200
             { gen_marker(TID_A, TRACE_MARKER_TYPE_SYSCALL_TRACE_END, 42), nullptr },
             { gen_exit(TID_A), nullptr }
         };
@@ -4006,11 +3883,7 @@
             { gen_marker(TID_A, TRACE_MARKER_TYPE_SYSCALL_TRACE_START, 42), nullptr },
             { gen_instr(TID_A), move },
             { gen_instr(TID_A), load },
-<<<<<<< HEAD
-            { gen_instr_type(TRACE_TYPE_INSTR_RETURN, TID_A), sys_return },
-=======
             { gen_instr_type(TRACE_TYPE_INSTR_INDIRECT_JUMP, TID_A), sys_return },
->>>>>>> 79132200
             { gen_marker(TID_A, TRACE_MARKER_TYPE_SYSCALL_TRACE_END, 42), nullptr },
             { gen_exit(TID_A), nullptr }
         };
@@ -4030,11 +3903,7 @@
             { gen_marker(TID_A, TRACE_MARKER_TYPE_SYSCALL_TRACE_START, 42), nullptr },
             { gen_instr(TID_A), move },
             { gen_instr(TID_A), load },
-<<<<<<< HEAD
-            { gen_instr_type(TRACE_TYPE_INSTR_RETURN, TID_A), sys_return },
-=======
             { gen_instr_type(TRACE_TYPE_INSTR_INDIRECT_JUMP, TID_A), sys_return },
->>>>>>> 79132200
             { gen_marker(TID_A, TRACE_MARKER_TYPE_SYSCALL_TRACE_END, 42), nullptr },
             { gen_exit(TID_A), nullptr }
         };
@@ -4152,11 +4021,7 @@
                 // Missing nop3. Acceptable because of the prior hlt.
                 { gen_instr(TID_A), prefetch },
                 // Missing reads. Acceptable because of the prior prefetch.
-<<<<<<< HEAD
-                { gen_instr_type(TRACE_TYPE_INSTR_RETURN, TID_A), sysret },
-=======
                 { gen_instr_type(TRACE_TYPE_INSTR_INDIRECT_JUMP, TID_A), sysret },
->>>>>>> 79132200
                 { gen_marker(TID_A, TRACE_MARKER_TYPE_SYSCALL_TRACE_END, 42), nullptr },
                 // Continues after sys1.
                 { gen_instr(TID_A), nop5 },
@@ -4215,11 +4080,7 @@
                 gen_instr(TID_A),
                 gen_marker(TID_A, TRACE_MARKER_TYPE_SYSCALL, 42),
                 gen_marker(TID_A, TRACE_MARKER_TYPE_SYSCALL_TRACE_START, 42),
-<<<<<<< HEAD
-                gen_instr_type(TRACE_TYPE_INSTR_RETURN, TID_A),
-=======
                 gen_instr_type(TRACE_TYPE_INSTR_INDIRECT_JUMP, TID_A),
->>>>>>> 79132200
                 gen_marker(TID_A, TRACE_MARKER_TYPE_SYSCALL_TRACE_END, 42),
                 gen_exit(TID_A),
             };
