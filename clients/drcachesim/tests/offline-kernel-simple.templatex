Hello, world!
Basic counts tool results:
Total counts:
 .* total \(fetched\) instructions
 .* total unique \(fetched\) instructions
 .* total non-fetched instructions
 *[1-9][0-9]* total userspace instructions
 *[1-9][0-9]* total kernel instructions
<<<<<<< HEAD
 .* total prefetches
 .* total data loads
 .* total data stores
 .* total icache flushes
 .* total dcache flushes
 .* total threads
 .* total scheduling markers
 .* total transfer markers
 .* total function id markers
 .* total function return address markers
 .* total function argument markers
 .* total function return value markers
 .* total physical address \+ virtual address marker pairs
 .* total physical address unavailable markers
 .* total system call number markers
 .* total blocking system call markers
 .* total other markers
 .* total encodings
=======
.*
>>>>>>> 46d48498
Thread .* counts:
 .* \(fetched\) instructions
 .* unique \(fetched\) instructions
 .* non-fetched instructions
 *[1-9][0-9]* userspace instructions
 *[1-9][0-9]* kernel instructions
<<<<<<< HEAD
 .* prefetches
 .* data loads
 .* data stores
 .* icache flushes
 .* dcache flushes
 .* scheduling markers
 .* transfer markers
 .* function id markers
 .* function return address markers
 .* function argument markers
 .* function return value markers
 .* physical address \+ virtual address marker pairs
 .* physical address unavailable markers
 .* system call number markers
 .* blocking system call markers
 .* other markers
 .* encodings
=======
.*
>>>>>>> 46d48498
<|MERGE_RESOLUTION|>--- conflicted
+++ resolved
@@ -6,52 +6,11 @@
  .* total non-fetched instructions
  *[1-9][0-9]* total userspace instructions
  *[1-9][0-9]* total kernel instructions
-<<<<<<< HEAD
- .* total prefetches
- .* total data loads
- .* total data stores
- .* total icache flushes
- .* total dcache flushes
- .* total threads
- .* total scheduling markers
- .* total transfer markers
- .* total function id markers
- .* total function return address markers
- .* total function argument markers
- .* total function return value markers
- .* total physical address \+ virtual address marker pairs
- .* total physical address unavailable markers
- .* total system call number markers
- .* total blocking system call markers
- .* total other markers
- .* total encodings
-=======
 .*
->>>>>>> 46d48498
 Thread .* counts:
  .* \(fetched\) instructions
  .* unique \(fetched\) instructions
  .* non-fetched instructions
  *[1-9][0-9]* userspace instructions
  *[1-9][0-9]* kernel instructions
-<<<<<<< HEAD
- .* prefetches
- .* data loads
- .* data stores
- .* icache flushes
- .* dcache flushes
- .* scheduling markers
- .* transfer markers
- .* function id markers
- .* function return address markers
- .* function argument markers
- .* function return value markers
- .* physical address \+ virtual address marker pairs
- .* physical address unavailable markers
- .* system call number markers
- .* blocking system call markers
- .* other markers
- .* encodings
-=======
-.*
->>>>>>> 46d48498
+.*