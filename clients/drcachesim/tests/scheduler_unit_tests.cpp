/* **********************************************************
 * Copyright (c) 2016-2024 Google, Inc.  All rights reserved.
 * **********************************************************/

/*
 * Redistribution and use in source and binary forms, with or without
 * modification, are permitted provided that the following conditions are met:
 *
 * * Redistributions of source code must retain the above copyright notice,
 *   this list of conditions and the following disclaimer.
 *
 * * Redistributions in binary form must reproduce the above copyright notice,
 *   this list of conditions and the following disclaimer in the documentation
 *   and/or other materials provided with the distribution.
 *
 * * Neither the name of Google, Inc. nor the names of its contributors may be
 *   used to endorse or promote products derived from this software without
 *   specific prior written permission.
 *
 * THIS SOFTWARE IS PROVIDED BY THE COPYRIGHT HOLDERS AND CONTRIBUTORS "AS IS"
 * AND ANY EXPRESS OR IMPLIED WARRANTIES, INCLUDING, BUT NOT LIMITED TO, THE
 * IMPLIED WARRANTIES OF MERCHANTABILITY AND FITNESS FOR A PARTICULAR PURPOSE
 * ARE DISCLAIMED. IN NO EVENT SHALL GOOGLE, INC. OR CONTRIBUTORS BE LIABLE
 * FOR ANY DIRECT, INDIRECT, INCIDENTAL, SPECIAL, EXEMPLARY, OR CONSEQUENTIAL
 * DAMAGES (INCLUDING, BUT NOT LIMITED TO, PROCUREMENT OF SUBSTITUTE GOODS OR
 * SERVICES; LOSS OF USE, DATA, OR PROFITS; OR BUSINESS INTERRUPTION) HOWEVER
 * CAUSED AND ON ANY THEORY OF LIABILITY, WHETHER IN CONTRACT, STRICT
 * LIABILITY, OR TORT (INCLUDING NEGLIGENCE OR OTHERWISE) ARISING IN ANY WAY
 * OUT OF THE USE OF THIS SOFTWARE, EVEN IF ADVISED OF THE POSSIBILITY OF SUCH
 * DAMAGE.
 */

#define NOMINMAX // Avoid windows.h messing up std::min.
#undef NDEBUG
#include <assert.h>
#include <algorithm>
#include <cctype>
#include <cstddef>
#include <cstring>
#include <iostream>
#include <random>
#include <set>
#include <string>
#include <thread>
#include <unordered_set>
#include <vector>
#include <utility>

#include "dr_api.h"
#include "scheduler.h"
#include "scheduler_impl.h"
#include "mock_reader.h"
#include "memref.h"
#include "trace_entry.h"
#ifdef HAS_ZIP
#    include "zipfile_istream.h"
#    include "zipfile_ostream.h"
#endif

namespace dynamorio {
namespace drmemtrace {

using ::dynamorio::drmemtrace::memtrace_stream_t;

#if (defined(X86_64) || defined(ARM_64)) && defined(HAS_ZIP)
struct trace_position_t {
    trace_position_t(uint64_t record, uint64_t instr, uint64_t timestamp)
        : record_ordinal(record)
        , instruction_ordinal(instr)
        , last_timestamp(timestamp)
    {
    }
    bool
    operator==(const trace_position_t &rhs)
    {
        return record_ordinal == rhs.record_ordinal &&
            instruction_ordinal == rhs.instruction_ordinal &&
            last_timestamp == rhs.last_timestamp;
    }
    uint64_t record_ordinal;
    uint64_t instruction_ordinal;
    uint64_t last_timestamp;
};

struct context_switch_t {
    context_switch_t(memref_tid_t prev_tid, memref_tid_t new_tid, trace_position_t output,
                     trace_position_t prev, trace_position_t next)
        : prev_tid(prev_tid)
        , new_tid(new_tid)
        , output_position(output)
        , prev_input_position(prev)
        , new_input_position(next)
    {
    }
    bool
    operator==(const context_switch_t &rhs)
    {
        return prev_tid == rhs.prev_tid && new_tid == rhs.new_tid &&
            output_position == rhs.output_position &&
            prev_input_position == rhs.prev_input_position &&
            new_input_position == rhs.new_input_position;
    }
    memref_tid_t prev_tid;
    memref_tid_t new_tid;
    trace_position_t output_position;
    trace_position_t prev_input_position;
    trace_position_t new_input_position;
};

static std::ostream &
operator<<(std::ostream &o, const trace_position_t &tp)
{
    // We are deliberately terse to keep the output on one line.
    return o << "<" << tp.record_ordinal << "," << tp.instruction_ordinal << ","
             << tp.last_timestamp << ">";
}

static std::ostream &
operator<<(std::ostream &o, const context_switch_t &cs)
{
    if (cs.prev_tid == INVALID_THREAD_ID) {
        // Initial thread: omit the transition and all the positions.
        return o << cs.new_tid;
    }
    return o << cs.prev_tid << " => " << cs.new_tid << " @ " << cs.output_position << " ("
             << cs.prev_input_position << " => " << cs.new_input_position << ")";
}
#endif /* (defined(X86_64) || defined(ARM_64)) && defined(HAS_ZIP) */

static bool
memref_is_nop_instr(memref_t &record)
{
    if (!type_is_instr(record.instr.type))
        return false;
    instr_noalloc_t noalloc;
    instr_noalloc_init(GLOBAL_DCONTEXT, &noalloc);
    instr_t *instr = instr_from_noalloc(&noalloc);
    app_pc pc =
        decode(GLOBAL_DCONTEXT, reinterpret_cast<app_pc>(record.instr.encoding), instr);
    return pc != nullptr && instr_is_nop(instr);
}

static void
verify_scheduler_stats(scheduler_t::stream_t *stream, int64_t switch_input_to_input,
                       int64_t switch_input_to_idle, int64_t switch_idle_to_input,
                       int64_t switch_nop, int64_t preempts, int64_t direct_attempts,
                       int64_t direct_successes, int64_t migrations)
{
    // We assume our counts fit in the get_schedule_statistic()'s double's 54-bit
    // mantissa and thus we can safely use "==".
    assert(stream->get_schedule_statistic(
               memtrace_stream_t::SCHED_STAT_SWITCH_INPUT_TO_INPUT) ==
           switch_input_to_input);
    assert(stream->get_schedule_statistic(
               memtrace_stream_t::SCHED_STAT_SWITCH_INPUT_TO_IDLE) ==
           switch_input_to_idle);
    assert(stream->get_schedule_statistic(
               memtrace_stream_t::SCHED_STAT_SWITCH_IDLE_TO_INPUT) ==
           switch_idle_to_input);
    assert(stream->get_schedule_statistic(memtrace_stream_t::SCHED_STAT_SWITCH_NOP) ==
           switch_nop);
    assert(stream->get_schedule_statistic(
               memtrace_stream_t::SCHED_STAT_QUANTUM_PREEMPTS) == preempts);
    assert(stream->get_schedule_statistic(
               memtrace_stream_t::SCHED_STAT_DIRECT_SWITCH_ATTEMPTS) == direct_attempts);
    assert(stream->get_schedule_statistic(
               memtrace_stream_t::SCHED_STAT_DIRECT_SWITCH_SUCCESSES) ==
           direct_successes);
    assert(stream->get_schedule_statistic(memtrace_stream_t::SCHED_STAT_MIGRATIONS) ==
           migrations);
}

// Returns a vector of strings, one per output, where each string has one char per input
// showing the order of inputs scheduled onto that output.
// Assumes the input threads are all tid_base plus an offset < 26.
// When send_time=true, the record count is passed to the scheduler as the current
// time, to avoid relying on wall-clock time.  For this use case of send_time=true,
// typically time_units_per_us should be set to 1 to avoid any scaling of the record
// count for simpler small tests.
static std::vector<std::string>
run_lockstep_simulation(scheduler_t &scheduler, int num_outputs, memref_tid_t tid_base,
                        bool send_time = false, bool print_markers = true)
{
    // Walk the outputs in lockstep for crude but deterministic concurrency.
    std::vector<scheduler_t::stream_t *> outputs(num_outputs, nullptr);
    std::vector<bool> eof(num_outputs, false);
    for (int i = 0; i < num_outputs; i++)
        outputs[i] = scheduler.get_stream(i);
    int num_eof = 0;
    int64_t meta_records = 0;
    // Record the threads, one char each.
    std::vector<std::string> sched_as_string(num_outputs);
    static constexpr char THREAD_LETTER_START = 'A';
    static constexpr char WAIT_SYMBOL = '-';
    static constexpr char IDLE_SYMBOL = '_';
    static constexpr char NON_INSTR_SYMBOL = '.';
    while (num_eof < num_outputs) {
        for (int i = 0; i < num_outputs; i++) {
            if (eof[i])
                continue;
            memref_t memref;
            scheduler_t::stream_status_t status;
            if (send_time) {
                // We assume IPC=1 and so send the instruction count (+1 to avoid an
                // invalid time of 0) which allows apples-to-apples comparisons with
                // instruction quanta.  This is a per-output time which technically
                // violates the globally-increasing requirement, so this will not work
                // perfectly with i/o waits, but should work fine for basic tests.
                // We add the wait and idle records to make progress with idle time.
                status = outputs[i]->next_record(
                    memref, outputs[i]->get_instruction_ordinal() + 1 + meta_records);
            } else {
                status = outputs[i]->next_record(memref);
            }
            if (status == scheduler_t::STATUS_EOF) {
                ++num_eof;
                eof[i] = true;
                continue;
            }
            if (status == scheduler_t::STATUS_WAIT) {
                sched_as_string[i] += WAIT_SYMBOL;
                ++meta_records;
                continue;
            }
            if (status == scheduler_t::STATUS_IDLE) {
                sched_as_string[i] += IDLE_SYMBOL;
                ++meta_records;
                continue;
            }
            assert(status == scheduler_t::STATUS_OK);
            if (type_is_instr(memref.instr.type)) {
                sched_as_string[i] +=
                    THREAD_LETTER_START + static_cast<char>(memref.instr.tid - tid_base);
            } else {
                // While this makes the string longer, it is just too confusing
                // with the same letter seemingly on 2 cores at once without these
                // fillers to line everything up in time.
                sched_as_string[i] += NON_INSTR_SYMBOL;
            }
            assert(outputs[i]->get_shard_index() ==
                   outputs[i]->get_output_stream_ordinal());
        }
    }
    // Ensure we never see the same output on multiple cores in the same timestep.
    size_t max_size = 0;
    for (int i = 0; i < num_outputs; ++i)
        max_size = std::max(max_size, sched_as_string[i].size());
    for (int step = 0; step < static_cast<int>(max_size); ++step) {
        std::set<char> inputs;
        for (int out = 0; out < num_outputs; ++out) {
            if (static_cast<int>(sched_as_string[out].size()) <= step)
                continue;
            if (sched_as_string[out][step] < 'A' || sched_as_string[out][step] > 'Z')
                continue;
            assert(inputs.find(sched_as_string[out][step]) == inputs.end());
            inputs.insert(sched_as_string[out][step]);
        }
    }
    if (!print_markers) {
        // We kept the dots internally for our same-timestep check above.
        for (int i = 0; i < num_outputs; ++i) {
            sched_as_string[i].erase(std::remove(sched_as_string[i].begin(),
                                                 sched_as_string[i].end(),
                                                 NON_INSTR_SYMBOL),
                                     sched_as_string[i].end());
        }
    }
    return sched_as_string;
}

static void
test_serial()
{
    std::cerr << "\n----------------\nTesting serial\n";
    static constexpr memref_tid_t TID_A = 42;
    static constexpr memref_tid_t TID_B = 99;
    std::vector<trace_entry_t> refs_A = {
        /* clang-format off */
        make_thread(TID_A),
        make_pid(1),
        // Include a header to test the scheduler queuing it.
        make_version(4),
        // Each timestamp is followed by an instr whose PC==time.
        make_timestamp(10),
        make_instr(10),
        make_timestamp(30),
        make_instr(30),
        make_timestamp(50),
        make_instr(50),
        make_exit(TID_A),
        /* clang-format on */
    };
    std::vector<trace_entry_t> refs_B = {
        /* clang-format off */
        make_thread(TID_B),
        make_pid(1),
        make_version(4),
        make_timestamp(20),
        make_instr(20),
        make_timestamp(40),
        make_instr(40),
        make_timestamp(60),
        make_instr(60),
        make_exit(TID_B),
        /* clang-format on */
    };
    std::vector<scheduler_t::input_reader_t> readers;
    readers.emplace_back(std::unique_ptr<mock_reader_t>(new mock_reader_t(refs_A)),
                         std::unique_ptr<mock_reader_t>(new mock_reader_t()), TID_A);
    readers.emplace_back(std::unique_ptr<mock_reader_t>(new mock_reader_t(refs_B)),
                         std::unique_ptr<mock_reader_t>(new mock_reader_t()), TID_B);
    scheduler_t scheduler;
    std::vector<scheduler_t::input_workload_t> sched_inputs;
    sched_inputs.emplace_back(std::move(readers));
    if (scheduler.init(sched_inputs, 1,
                       scheduler_t::make_scheduler_serial_options(/*verbosity=*/4)) !=
        scheduler_t::STATUS_SUCCESS)
        assert(false);
    auto *stream = scheduler.get_stream(0);
    memref_t memref;
    uint64_t last_timestamp = 0;
    memref_tid_t last_timestamp_tid = INVALID_THREAD_ID;
    for (scheduler_t::stream_status_t status = stream->next_record(memref);
         status != scheduler_t::STATUS_EOF; status = stream->next_record(memref)) {
        assert(status == scheduler_t::STATUS_OK);
        // There is just one workload so we expect to always see 0 as the ordinal.
        assert(stream->get_input_workload_ordinal() == 0);
        if (memref.marker.type == TRACE_TYPE_MARKER &&
            memref.marker.marker_type == TRACE_MARKER_TYPE_TIMESTAMP) {
            assert(memref.marker.marker_value > last_timestamp);
            last_timestamp = memref.marker.marker_value;
            // In our test case we have alternating threads.
            assert(last_timestamp_tid != memref.marker.tid);
            last_timestamp_tid = memref.marker.tid;
        }
    }
}

static void
test_parallel()
{
    std::cerr << "\n----------------\nTesting parallel\n";
    std::vector<trace_entry_t> input_sequence = {
        make_thread(1),
        make_pid(1),
        make_instr(42),
        make_exit(1),
    };
    static constexpr int NUM_INPUTS = 3;
    static constexpr int NUM_OUTPUTS = 2;
    std::vector<trace_entry_t> inputs[NUM_INPUTS];
    std::vector<scheduler_t::input_workload_t> sched_inputs;
    for (int i = 0; i < NUM_INPUTS; i++) {
        memref_tid_t tid = 100 + i;
        inputs[i] = input_sequence;
        for (auto &record : inputs[i]) {
            if (record.type == TRACE_TYPE_THREAD || record.type == TRACE_TYPE_THREAD_EXIT)
                record.addr = static_cast<addr_t>(tid);
        }
        std::vector<scheduler_t::input_reader_t> readers;
        readers.emplace_back(std::unique_ptr<mock_reader_t>(new mock_reader_t(inputs[i])),
                             std::unique_ptr<mock_reader_t>(new mock_reader_t()), tid);
        sched_inputs.emplace_back(std::move(readers));
    }
    scheduler_t scheduler;
    if (scheduler.init(sched_inputs, NUM_OUTPUTS,
                       scheduler_t::make_scheduler_parallel_options(/*verbosity=*/4)) !=
        scheduler_t::STATUS_SUCCESS)
        assert(false);
    std::unordered_map<memref_tid_t, int> tid2stream;
    int count = 0;
    for (int i = 0; i < NUM_OUTPUTS; i++) {
        auto *stream = scheduler.get_stream(i);
        memref_t memref;
        for (scheduler_t::stream_status_t status = stream->next_record(memref);
             status != scheduler_t::STATUS_EOF; status = stream->next_record(memref)) {
            assert(status == scheduler_t::STATUS_OK);
            ++count;
            // Ensure one input thread is only in one output stream.
            if (tid2stream.find(memref.instr.tid) == tid2stream.end())
                tid2stream[memref.instr.tid] = i;
            else
                assert(tid2stream[memref.instr.tid] == i);
            // Ensure the ordinals do not accumulate across inputs.
            assert(stream->get_record_ordinal() ==
                       scheduler
                           .get_input_stream_interface(stream->get_input_stream_ordinal())
                           ->get_record_ordinal() ||
                   // Relax for early on where the scheduler has read ahead.
                   stream->get_last_timestamp() == 0);
            assert(
                stream->get_instruction_ordinal() ==
                scheduler.get_input_stream_interface(stream->get_input_stream_ordinal())
                    ->get_instruction_ordinal());
            // Test other queries in parallel mode.
            assert(stream->get_tid() == memref.instr.tid);
            assert(stream->get_shard_index() == stream->get_input_stream_ordinal());
        }
    }
    // We expect just 2 records (instr and exit) for each.
    assert(count == 2 * NUM_INPUTS);
}

static void
test_invalid_regions()
{
    std::vector<scheduler_t::input_reader_t> readers;
    readers.emplace_back(std::unique_ptr<mock_reader_t>(new mock_reader_t()),
                         std::unique_ptr<mock_reader_t>(new mock_reader_t()), 1);
    std::vector<scheduler_t::range_t> regions;
    // Instr counts are 1-based so 0 is an invalid start.
    regions.emplace_back(0, 2);
    scheduler_t scheduler;
    std::vector<scheduler_t::input_workload_t> sched_inputs;
    sched_inputs.emplace_back(std::move(readers));
    sched_inputs[0].thread_modifiers.push_back(scheduler_t::input_thread_info_t(regions));
    assert(
        scheduler.init(sched_inputs, 1, scheduler_t::make_scheduler_serial_options()) ==
        scheduler_t::STATUS_ERROR_INVALID_PARAMETER);

    // Test stop > start.
    sched_inputs[0].thread_modifiers[0].regions_of_interest[0].start_instruction = 2;
    sched_inputs[0].thread_modifiers[0].regions_of_interest[0].stop_instruction = 1;
    assert(
        scheduler.init(sched_inputs, 1, scheduler_t::make_scheduler_serial_options()) ==
        scheduler_t::STATUS_ERROR_INVALID_PARAMETER);

    // Test overlapping regions.
    sched_inputs[0].thread_modifiers[0].regions_of_interest[0].start_instruction = 2;
    sched_inputs[0].thread_modifiers[0].regions_of_interest[0].stop_instruction = 10;
    sched_inputs[0].thread_modifiers[0].regions_of_interest.emplace_back(10, 20);
    assert(
        scheduler.init(sched_inputs, 1, scheduler_t::make_scheduler_serial_options()) ==
        scheduler_t::STATUS_ERROR_INVALID_PARAMETER);
    sched_inputs[0].thread_modifiers[0].regions_of_interest[0].start_instruction = 2;
    sched_inputs[0].thread_modifiers[0].regions_of_interest[0].stop_instruction = 10;
    sched_inputs[0].thread_modifiers[0].regions_of_interest[1].start_instruction = 4;
    sched_inputs[0].thread_modifiers[0].regions_of_interest[1].stop_instruction = 12;
    assert(
        scheduler.init(sched_inputs, 1, scheduler_t::make_scheduler_serial_options()) ==
        scheduler_t::STATUS_ERROR_INVALID_PARAMETER);
}

static void
test_legacy_fields()
{
    std::cerr << "\n----------------\nTesting legacy fields\n";
    static constexpr int NUM_INPUTS = 7;
    static constexpr int NUM_OUTPUTS = 2;
    static constexpr int NUM_INSTRS = 9;
    static constexpr int QUANTUM_DURATION = 3;
    // We do not want to block for very long.
    static constexpr uint64_t BLOCK_LATENCY = 200;
    static constexpr uint64_t BLOCK_THRESHOLD = 100;
    static constexpr double BLOCK_SCALE = 0.01;
    static constexpr uint64_t BLOCK_MAX = 50;
    static constexpr memref_tid_t TID_BASE = 100;
    static constexpr uint64_t START_TIME = 20;
    std::vector<trace_entry_t> inputs[NUM_INPUTS];
    for (int i = 0; i < NUM_INPUTS; i++) {
        memref_tid_t tid = TID_BASE + i;
        inputs[i].push_back(make_thread(tid));
        inputs[i].push_back(make_pid(1));
        inputs[i].push_back(make_version(TRACE_ENTRY_VERSION));
        inputs[i].push_back(make_timestamp(START_TIME)); // All the same time priority.
        for (int j = 0; j < NUM_INSTRS; j++) {
            inputs[i].push_back(make_instr(42 + j * 4));
            // Including blocking syscalls.
            if ((i == 0 || i == 1) && j == 1) {
                inputs[i].push_back(make_timestamp(START_TIME * 2));
                inputs[i].push_back(make_marker(TRACE_MARKER_TYPE_SYSCALL, 42));
                inputs[i].push_back(
                    make_marker(TRACE_MARKER_TYPE_MAYBE_BLOCKING_SYSCALL, 0));
                inputs[i].push_back(make_timestamp(START_TIME * 2 + BLOCK_LATENCY));
            }
        }
        inputs[i].push_back(make_exit(tid));
    }
    {
        // Test invalid quantum.
        std::vector<scheduler_t::input_workload_t> sched_inputs;
        std::vector<scheduler_t::input_reader_t> readers;
        readers.emplace_back(std::unique_ptr<mock_reader_t>(new mock_reader_t(inputs[0])),
                             std::unique_ptr<mock_reader_t>(new mock_reader_t()),
                             TID_BASE);
        sched_inputs.emplace_back(std::move(readers));
        scheduler_t::scheduler_options_t sched_ops(scheduler_t::MAP_TO_ANY_OUTPUT,
                                                   scheduler_t::DEPENDENCY_IGNORE,
                                                   scheduler_t::SCHEDULER_DEFAULTS);
        sched_ops.quantum_unit = scheduler_t::QUANTUM_TIME;
        sched_ops.quantum_duration = QUANTUM_DURATION;
        scheduler_t scheduler;
        assert(scheduler.init(sched_inputs, NUM_OUTPUTS, std::move(sched_ops)) ==
               scheduler_t::STATUS_ERROR_INVALID_PARAMETER);
    }
    {
        // Test invalid block scale.
        std::vector<scheduler_t::input_workload_t> sched_inputs;
        std::vector<scheduler_t::input_reader_t> readers;
        readers.emplace_back(std::unique_ptr<mock_reader_t>(new mock_reader_t(inputs[0])),
                             std::unique_ptr<mock_reader_t>(new mock_reader_t()),
                             TID_BASE);
        sched_inputs.emplace_back(std::move(readers));
        scheduler_t::scheduler_options_t sched_ops(scheduler_t::MAP_TO_ANY_OUTPUT,
                                                   scheduler_t::DEPENDENCY_IGNORE,
                                                   scheduler_t::SCHEDULER_DEFAULTS);
        sched_ops.block_time_scale = BLOCK_SCALE;
        scheduler_t scheduler;
        assert(scheduler.init(sched_inputs, NUM_OUTPUTS, std::move(sched_ops)) ==
               scheduler_t::STATUS_ERROR_INVALID_PARAMETER);
    }
    {
        // Test invalid block max.
        std::vector<scheduler_t::input_workload_t> sched_inputs;
        std::vector<scheduler_t::input_reader_t> readers;
        readers.emplace_back(std::unique_ptr<mock_reader_t>(new mock_reader_t(inputs[0])),
                             std::unique_ptr<mock_reader_t>(new mock_reader_t()),
                             TID_BASE);
        sched_inputs.emplace_back(std::move(readers));
        scheduler_t::scheduler_options_t sched_ops(scheduler_t::MAP_TO_ANY_OUTPUT,
                                                   scheduler_t::DEPENDENCY_IGNORE,
                                                   scheduler_t::SCHEDULER_DEFAULTS);
        sched_ops.block_time_max = BLOCK_MAX;
        scheduler_t scheduler;
        assert(scheduler.init(sched_inputs, NUM_OUTPUTS, std::move(sched_ops)) ==
               scheduler_t::STATUS_ERROR_INVALID_PARAMETER);
    }
    {
        // Test valid legacy fields.
        std::vector<scheduler_t::input_workload_t> sched_inputs;
        for (int i = 0; i < NUM_INPUTS; i++) {
            std::vector<scheduler_t::input_reader_t> readers;
            readers.emplace_back(
                std::unique_ptr<mock_reader_t>(new mock_reader_t(inputs[i])),
                std::unique_ptr<mock_reader_t>(new mock_reader_t()), TID_BASE + i);
            sched_inputs.emplace_back(std::move(readers));
        }
        scheduler_t::scheduler_options_t sched_ops(scheduler_t::MAP_TO_ANY_OUTPUT,
                                                   scheduler_t::DEPENDENCY_IGNORE,
                                                   scheduler_t::SCHEDULER_DEFAULTS,
                                                   /*verbosity=*/4);
        // Simulate binary compatibility with a legacy struct.
        sched_ops.struct_size =
            offsetof(scheduler_t::scheduler_options_t, time_units_per_us);
        sched_ops.quantum_duration_us = QUANTUM_DURATION;
        // This was tuned with a 100us threshold: so avoid scheduler.h defaults
        // changes from affecting our output.
        sched_ops.blocking_switch_threshold = BLOCK_THRESHOLD;
        sched_ops.block_time_scale = BLOCK_SCALE;
        sched_ops.block_time_max = BLOCK_MAX;
        // To do our test we use instrs-as-time for deterministic block times.
        sched_ops.quantum_unit = scheduler_t::QUANTUM_TIME;
        sched_ops.time_units_per_us = 1.;
        scheduler_t scheduler;
        if (scheduler.init(sched_inputs, NUM_OUTPUTS, std::move(sched_ops)) !=
            scheduler_t::STATUS_SUCCESS)
            assert(false);
        std::vector<std::string> sched_as_string =
            run_lockstep_simulation(scheduler, NUM_OUTPUTS, TID_BASE, /*send_time=*/true);
        // Hardcoding here for the 2 outputs and 7 inputs.
        // We expect 3 letter sequences (our quantum) alternating every-other as each
        // core alternates. The dots are markers and thread exits.
        // A and B have a voluntary switch after their 1st 2 letters, but we expect
        // the usage to persist to their next scheduling which should only have
        // a single letter.
        static const char *const CORE0_SCHED_STRING =
            "..AA......CCC..EEE..GGGACCCEEEGGGAAACCC.EEGGAAE.G.A.";
        static const char *const CORE1_SCHED_STRING =
            "..BB......DDD..FFFBDDDFFFBBBDDD.FFF.BBB.____________";
        for (int i = 0; i < NUM_OUTPUTS; i++) {
            std::cerr << "cpu #" << i << " schedule: " << sched_as_string[i] << "\n";
        }
        assert(sched_as_string[0] == CORE0_SCHED_STRING);
        assert(sched_as_string[1] == CORE1_SCHED_STRING);
    }
}

static void
test_param_checks()
{
    test_invalid_regions();
    test_legacy_fields();
}

// Tests regions without timestamps for a simple, direct test.
static void
test_regions_bare()
{
    std::cerr << "\n----------------\nTesting bare regions\n";
    std::vector<trace_entry_t> memrefs = {
        /* clang-format off */
        make_thread(1),
        make_pid(1),
        make_marker(TRACE_MARKER_TYPE_CACHE_LINE_SIZE, 64),
        make_instr(1),
        make_instr(2), // Region 1 is just this instr.
        make_instr(3),
        make_instr(4), // Region 2 is just this instr.
        make_instr(5), // Region 3 is just this instr.
        make_instr(6),
        make_instr(7),
        make_instr(8), // Region 4 starts here.
        make_instr(9), // Region 4 ends here.
        make_instr(10),
        make_exit(1),
        /* clang-format on */
    };
    std::vector<scheduler_t::input_reader_t> readers;
    readers.emplace_back(std::unique_ptr<mock_reader_t>(new mock_reader_t(memrefs)),
                         std::unique_ptr<mock_reader_t>(new mock_reader_t()), 1);

    std::vector<scheduler_t::range_t> regions;
    // Instr counts are 1-based.
    regions.emplace_back(2, 2);
    regions.emplace_back(4, 4);
    regions.emplace_back(5, 5);
    regions.emplace_back(8, 9);

    scheduler_t scheduler;
    std::vector<scheduler_t::input_workload_t> sched_inputs;
    sched_inputs.emplace_back(std::move(readers));
    sched_inputs[0].thread_modifiers.push_back(scheduler_t::input_thread_info_t(regions));
    // Without timestmaps we can't use the serial options.
    if (scheduler.init(sched_inputs, 1,
                       scheduler_t::scheduler_options_t(
                           scheduler_t::MAP_TO_ANY_OUTPUT, scheduler_t::DEPENDENCY_IGNORE,
                           scheduler_t::SCHEDULER_DEFAULTS,
                           /*verbosity=*/4)) != scheduler_t::STATUS_SUCCESS)
        assert(false);
    int ordinal = 0;
    auto *stream = scheduler.get_stream(0);
    memref_t memref;
    for (scheduler_t::stream_status_t status = stream->next_record(memref);
         status != scheduler_t::STATUS_EOF; status = stream->next_record(memref)) {
        assert(status == scheduler_t::STATUS_OK);
        switch (ordinal) {
        case 0:
            assert(type_is_instr(memref.instr.type));
            assert(memref.instr.addr == 2);
            break;
        case 1:
            assert(memref.marker.type == TRACE_TYPE_MARKER);
            assert(memref.marker.marker_type == TRACE_MARKER_TYPE_WINDOW_ID);
            assert(memref.marker.marker_value == 1);
            break;
        case 2:
            assert(type_is_instr(memref.instr.type));
            assert(memref.instr.addr == 4);
            break;
        case 3:
            assert(memref.marker.type == TRACE_TYPE_MARKER);
            assert(memref.marker.marker_type == TRACE_MARKER_TYPE_WINDOW_ID);
            assert(memref.marker.marker_value == 2);
            break;
        case 4:
            assert(type_is_instr(memref.instr.type));
            assert(memref.instr.addr == 5);
            break;
        case 5:
            assert(memref.marker.type == TRACE_TYPE_MARKER);
            assert(memref.marker.marker_type == TRACE_MARKER_TYPE_WINDOW_ID);
            assert(memref.marker.marker_value == 3);
            break;
        case 6:
            assert(type_is_instr(memref.instr.type));
            assert(memref.instr.addr == 8);
            break;
        case 7:
            assert(type_is_instr(memref.instr.type));
            assert(memref.instr.addr == 9);
            break;
        default: assert(ordinal == 8); assert(memref.exit.type == TRACE_TYPE_THREAD_EXIT);
        }
        ++ordinal;
    }
    assert(ordinal == 9);
}

// Tests regions without timestamps with an instr at the very front of the trace.
static void
test_regions_bare_no_marker()
{
    std::cerr << "\n----------------\nTesting bare regions with no marker\n";
    std::vector<trace_entry_t> memrefs = {
        /* clang-format off */
        make_thread(1),
        make_pid(1),
        make_marker(TRACE_MARKER_TYPE_PAGE_SIZE, 4096),
        // This would not happen in a real trace, only in tests.  But it does
        // match a dynamic skip from the middle when an instruction has already
        // been read but not yet passed to the output stream.
        make_instr(1),
        make_instr(2), // The region skips the 1st instr.
        make_instr(3),
        make_instr(4),
        make_exit(1),
        /* clang-format on */
    };
    std::vector<scheduler_t::input_reader_t> readers;
    readers.emplace_back(std::unique_ptr<mock_reader_t>(new mock_reader_t(memrefs)),
                         std::unique_ptr<mock_reader_t>(new mock_reader_t()), 1);

    std::vector<scheduler_t::range_t> regions;
    // Instr counts are 1-based.
    regions.emplace_back(2, 0);

    scheduler_t scheduler;
    std::vector<scheduler_t::input_workload_t> sched_inputs;
    sched_inputs.emplace_back(std::move(readers));
    sched_inputs[0].thread_modifiers.push_back(scheduler_t::input_thread_info_t(regions));
    // Without timestmaps we can't use the serial options.
    if (scheduler.init(sched_inputs, 1,
                       scheduler_t::scheduler_options_t(
                           scheduler_t::MAP_TO_ANY_OUTPUT, scheduler_t::DEPENDENCY_IGNORE,
                           scheduler_t::SCHEDULER_DEFAULTS,
                           /*verbosity=*/4)) != scheduler_t::STATUS_SUCCESS)
        assert(false);
    int ordinal = 0;
    auto *stream = scheduler.get_stream(0);
    memref_t memref;
    for (scheduler_t::stream_status_t status = stream->next_record(memref);
         status != scheduler_t::STATUS_EOF; status = stream->next_record(memref)) {
        assert(status == scheduler_t::STATUS_OK);
        switch (ordinal) {
        case 0:
            assert(type_is_instr(memref.instr.type));
            assert(memref.instr.addr == 2);
            break;
        case 1:
            assert(type_is_instr(memref.instr.type));
            assert(memref.instr.addr == 3);
            break;
        case 2:
            assert(type_is_instr(memref.instr.type));
            assert(memref.instr.addr == 4);
            break;
        default: assert(ordinal == 3); assert(memref.exit.type == TRACE_TYPE_THREAD_EXIT);
        }
        ++ordinal;
    }
    assert(ordinal == 4);
}

static void
test_regions_timestamps()
{
    std::cerr << "\n----------------\nTesting regions\n";
    std::vector<trace_entry_t> memrefs = {
        /* clang-format off */
        make_thread(1),
        make_pid(1),
        make_marker(TRACE_MARKER_TYPE_PAGE_SIZE, 4096),
        make_timestamp(10),
        make_marker(TRACE_MARKER_TYPE_CPU_ID, 1),
        make_instr(1),
        make_instr(2), // Region 1 is just this instr.
        make_instr(3),
        make_timestamp(20),
        make_marker(TRACE_MARKER_TYPE_CPU_ID, 2),
        make_timestamp(30),
        make_marker(TRACE_MARKER_TYPE_CPU_ID, 3),
        make_instr(4),
        make_timestamp(40),
        make_marker(TRACE_MARKER_TYPE_CPU_ID, 4),
        make_instr(5),
        make_instr(6), // Region 2 starts here.
        make_timestamp(50),
        make_marker(TRACE_MARKER_TYPE_CPU_ID, 5),
        make_instr(7), // Region 2 ends here.
        make_instr(8),
        make_exit(1),
        /* clang-format on */
    };
    std::vector<scheduler_t::input_reader_t> readers;
    readers.emplace_back(std::unique_ptr<mock_reader_t>(new mock_reader_t(memrefs)),
                         std::unique_ptr<mock_reader_t>(new mock_reader_t()), 1);

    std::vector<scheduler_t::range_t> regions;
    // Instr counts are 1-based.
    regions.emplace_back(2, 2);
    regions.emplace_back(6, 7);

    scheduler_t scheduler;
    std::vector<scheduler_t::input_workload_t> sched_inputs;
    sched_inputs.emplace_back(std::move(readers));
    sched_inputs[0].thread_modifiers.push_back(scheduler_t::input_thread_info_t(regions));
    if (scheduler.init(sched_inputs, 1,
                       scheduler_t::make_scheduler_serial_options(/*verbosity=*/4)) !=
        scheduler_t::STATUS_SUCCESS)
        assert(false);
    int ordinal = 0;
    auto *stream = scheduler.get_stream(0);
    memref_t memref;
    for (scheduler_t::stream_status_t status = stream->next_record(memref);
         status != scheduler_t::STATUS_EOF; status = stream->next_record(memref)) {
        assert(status == scheduler_t::STATUS_OK);
        switch (ordinal) {
        case 0:
            assert(memref.marker.type == TRACE_TYPE_MARKER);
            assert(memref.marker.marker_type == TRACE_MARKER_TYPE_TIMESTAMP);
            assert(memref.marker.marker_value == 10);
            break;
        case 1:
            assert(memref.marker.type == TRACE_TYPE_MARKER);
            assert(memref.marker.marker_type == TRACE_MARKER_TYPE_CPU_ID);
            assert(memref.marker.marker_value == 1);
            break;
        case 2:
            assert(type_is_instr(memref.instr.type));
            assert(memref.instr.addr == 2);
            break;
        case 3:
            assert(memref.marker.type == TRACE_TYPE_MARKER);
            assert(memref.marker.marker_type == TRACE_MARKER_TYPE_WINDOW_ID);
            assert(memref.marker.marker_value == 1);
            break;
        case 4:
            assert(memref.marker.type == TRACE_TYPE_MARKER);
            assert(memref.marker.marker_type == TRACE_MARKER_TYPE_TIMESTAMP);
            assert(memref.marker.marker_value == 40);
            break;
        case 5:
            assert(memref.marker.type == TRACE_TYPE_MARKER);
            assert(memref.marker.marker_type == TRACE_MARKER_TYPE_CPU_ID);
            assert(memref.marker.marker_value == 4);
            break;
        case 6:
            assert(type_is_instr(memref.instr.type));
            assert(memref.instr.addr == 6);
            break;
        case 7:
            assert(memref.marker.type == TRACE_TYPE_MARKER);
            assert(memref.marker.marker_type == TRACE_MARKER_TYPE_TIMESTAMP);
            assert(memref.marker.marker_value == 50);
            break;
        case 8:
            assert(memref.marker.type == TRACE_TYPE_MARKER);
            assert(memref.marker.marker_type == TRACE_MARKER_TYPE_CPU_ID);
            assert(memref.marker.marker_value == 5);
            break;
        case 9:
            assert(type_is_instr(memref.instr.type));
            assert(memref.instr.addr == 7);
            break;
        default:
            assert(ordinal == 10);
            assert(memref.exit.type == TRACE_TYPE_THREAD_EXIT);
        }
        ++ordinal;
    }
    assert(ordinal == 11);
}

static void
test_regions_start()
{
    std::cerr << "\n----------------\nTesting region at start\n";
    std::vector<trace_entry_t> memrefs = {
        /* clang-format off */
        make_thread(1),
        make_pid(1),
        make_marker(TRACE_MARKER_TYPE_PAGE_SIZE, 4096),
        make_timestamp(10),
        make_marker(TRACE_MARKER_TYPE_CPU_ID, 1),
        make_instr(1), // Region 1 starts at the start.
        make_instr(2),
        make_exit(1),
        /* clang-format on */
    };
    std::vector<scheduler_t::input_reader_t> readers;
    readers.emplace_back(std::unique_ptr<mock_reader_t>(new mock_reader_t(memrefs)),
                         std::unique_ptr<mock_reader_t>(new mock_reader_t()), 1);

    std::vector<scheduler_t::range_t> regions;
    // Instr counts are 1-based.
    regions.emplace_back(1, 0);

    scheduler_t scheduler;
    std::vector<scheduler_t::input_workload_t> sched_inputs;
    sched_inputs.emplace_back(std::move(readers));
    sched_inputs[0].thread_modifiers.push_back(scheduler_t::input_thread_info_t(regions));
    if (scheduler.init(sched_inputs, 1,
                       scheduler_t::make_scheduler_serial_options(/*verbosity=*/5)) !=
        scheduler_t::STATUS_SUCCESS)
        assert(false);
    int ordinal = 0;
    auto *stream = scheduler.get_stream(0);
    memref_t memref;
    for (scheduler_t::stream_status_t status = stream->next_record(memref);
         status != scheduler_t::STATUS_EOF; status = stream->next_record(memref)) {
        assert(status == scheduler_t::STATUS_OK);
        // Because we skipped, even if not very far, we do not see the page marker.
        switch (ordinal) {
        case 0:
            assert(memref.marker.type == TRACE_TYPE_MARKER);
            assert(memref.marker.marker_type == TRACE_MARKER_TYPE_TIMESTAMP);
            break;
        case 1:
            assert(memref.marker.type == TRACE_TYPE_MARKER);
            assert(memref.marker.marker_type == TRACE_MARKER_TYPE_CPU_ID);
            break;
        case 2:
            assert(type_is_instr(memref.instr.type));
            assert(memref.instr.addr == 1);
            break;
        case 3:
            assert(type_is_instr(memref.instr.type));
            assert(memref.instr.addr == 2);
            break;
        default: assert(ordinal == 4); assert(memref.exit.type == TRACE_TYPE_THREAD_EXIT);
        }
        ++ordinal;
    }
    assert(ordinal == 5);
}

static void
test_regions_too_far()
{
    std::cerr << "\n----------------\nTesting region going too far\n";
    std::vector<trace_entry_t> memrefs = {
        /* clang-format off */
        make_thread(1),
        make_pid(1),
        make_marker(TRACE_MARKER_TYPE_PAGE_SIZE, 4096),
        make_timestamp(10),
        make_marker(TRACE_MARKER_TYPE_CPU_ID, 1),
        make_instr(1),
        make_instr(2),
        make_exit(1),
        make_footer(),
        /* clang-format on */
    };
    std::vector<scheduler_t::input_reader_t> readers;
    readers.emplace_back(std::unique_ptr<mock_reader_t>(new mock_reader_t(memrefs)),
                         std::unique_ptr<mock_reader_t>(new mock_reader_t()), 1);

    std::vector<scheduler_t::range_t> regions;
    // Start beyond the last instruction.
    regions.emplace_back(3, 0);

    scheduler_t scheduler;
    std::vector<scheduler_t::input_workload_t> sched_inputs;
    sched_inputs.emplace_back(std::move(readers));
    sched_inputs[0].thread_modifiers.push_back(scheduler_t::input_thread_info_t(regions));
    auto status = scheduler.init(
        sched_inputs, 1, scheduler_t::make_scheduler_serial_options(/*verbosity=*/4));
    assert(status == scheduler_t::STATUS_ERROR_RANGE_INVALID);
}

static void
test_regions()
{
    test_regions_timestamps();
    test_regions_bare();
    test_regions_bare_no_marker();
    test_regions_start();
    test_regions_too_far();
}

static void
test_only_threads()
{
    std::cerr << "\n----------------\nTesting thread filters\n";
    // Test with synthetic streams and readers.
    // The test_real_file_queries_and_filters() tests real files.
    static constexpr memref_tid_t TID_A = 42;
    static constexpr memref_tid_t TID_B = 99;
    static constexpr memref_tid_t TID_C = 7;
    std::vector<trace_entry_t> refs_A = {
        make_thread(TID_A),
        make_pid(1),
        make_instr(50),
        make_exit(TID_A),
    };
    std::vector<trace_entry_t> refs_B = {
        make_thread(TID_B),
        make_pid(1),
        make_instr(60),
        make_exit(TID_B),
    };
    std::vector<trace_entry_t> refs_C = {
        make_thread(TID_C),
        make_pid(1),
        make_instr(60),
        make_exit(TID_C),
    };
    auto create_readers = [&]() {
        std::vector<scheduler_t::input_reader_t> readers;
        readers.emplace_back(std::unique_ptr<mock_reader_t>(new mock_reader_t(refs_A)),
                             std::unique_ptr<mock_reader_t>(new mock_reader_t()), TID_A);
        readers.emplace_back(std::unique_ptr<mock_reader_t>(new mock_reader_t(refs_B)),
                             std::unique_ptr<mock_reader_t>(new mock_reader_t()), TID_B);
        readers.emplace_back(std::unique_ptr<mock_reader_t>(new mock_reader_t(refs_C)),
                             std::unique_ptr<mock_reader_t>(new mock_reader_t()), TID_C);
        return readers;
    };

    {
        // Test valid only_threads.
        std::vector<scheduler_t::input_reader_t> readers = create_readers();
        scheduler_t scheduler;
        std::vector<scheduler_t::input_workload_t> sched_inputs;
        sched_inputs.emplace_back(std::move(readers));
        sched_inputs[0].only_threads.insert(TID_B);
        if (scheduler.init(sched_inputs, 1,
                           scheduler_t::make_scheduler_serial_options(/*verbosity=*/4)) !=
            scheduler_t::STATUS_SUCCESS)
            assert(false);
        auto *stream = scheduler.get_stream(0);
        memref_t memref;
        bool read_something = false;
        for (scheduler_t::stream_status_t status = stream->next_record(memref);
             status != scheduler_t::STATUS_EOF; status = stream->next_record(memref)) {
            assert(status == scheduler_t::STATUS_OK);
            assert(memref.instr.tid == TID_B);
            read_something = true;
        }
        assert(read_something);
    }
    {
        // Test invalid only_threads.
        std::vector<scheduler_t::input_reader_t> readers = create_readers();
        scheduler_t scheduler;
        std::vector<scheduler_t::input_workload_t> sched_inputs;
        sched_inputs.emplace_back(std::move(readers));
        sched_inputs[0].only_threads = { TID_A, TID_B + 1, TID_C };
        if (scheduler.init(sched_inputs, 1,
                           scheduler_t::make_scheduler_serial_options(/*verbosity=*/4)) !=
            scheduler_t::STATUS_ERROR_INVALID_PARAMETER)
            assert(false);
    }
    {
        // Test valid only_shards.
        std::vector<scheduler_t::input_reader_t> readers = create_readers();
        scheduler_t scheduler;
        std::vector<scheduler_t::input_workload_t> sched_inputs;
        sched_inputs.emplace_back(std::move(readers));
        sched_inputs[0].only_shards = { 0, 2 };
        if (scheduler.init(sched_inputs, 1,
                           scheduler_t::make_scheduler_parallel_options(
                               /*verbosity=*/4)) != scheduler_t::STATUS_SUCCESS)
            assert(false);
        auto *stream = scheduler.get_stream(0);
        memref_t memref;
        for (scheduler_t::stream_status_t status = stream->next_record(memref);
             status != scheduler_t::STATUS_EOF; status = stream->next_record(memref)) {
            assert(status == scheduler_t::STATUS_OK);
            assert(memref.instr.tid == TID_A || memref.instr.tid == TID_C);
        }
    }
    {
        // Test too-large only_shards.
        std::vector<scheduler_t::input_reader_t> readers = create_readers();
        scheduler_t scheduler;
        std::vector<scheduler_t::input_workload_t> sched_inputs;
        sched_inputs.emplace_back(std::move(readers));
        sched_inputs[0].only_shards = { 1, 3 };
        if (scheduler.init(sched_inputs, 1,
                           scheduler_t::make_scheduler_serial_options(/*verbosity=*/4)) !=
            scheduler_t::STATUS_ERROR_INVALID_PARAMETER)
            assert(false);
    }
    {
        // Test too-small only_shards.
        std::vector<scheduler_t::input_reader_t> readers = create_readers();
        scheduler_t scheduler;
        std::vector<scheduler_t::input_workload_t> sched_inputs;
        sched_inputs.emplace_back(std::move(readers));
        sched_inputs[0].only_shards = { 0, -1, 2 };
        if (scheduler.init(sched_inputs, 1,
                           scheduler_t::make_scheduler_serial_options(/*verbosity=*/4)) !=
            scheduler_t::STATUS_ERROR_INVALID_PARAMETER)
            assert(false);
    }
    {
        // Test starts-idle with only_shards.
        std::vector<trace_entry_t> refs_D = {
            make_version(TRACE_ENTRY_VERSION),
            make_thread(IDLE_THREAD_ID),
            make_pid(INVALID_PID),
            make_timestamp(static_cast<uint64_t>(-1)),
            make_marker(TRACE_MARKER_TYPE_CPU_ID, static_cast<uintptr_t>(-1)),
            make_marker(TRACE_MARKER_TYPE_CORE_IDLE, 0),
            make_marker(TRACE_MARKER_TYPE_CORE_IDLE, 0),
            make_marker(TRACE_MARKER_TYPE_CORE_IDLE, 0),
            make_footer(),
        };
        std::vector<scheduler_t::input_reader_t> readers;
        readers.emplace_back(std::unique_ptr<mock_reader_t>(new mock_reader_t(refs_A)),
                             std::unique_ptr<mock_reader_t>(new mock_reader_t()), TID_A);
        readers.emplace_back(std::unique_ptr<mock_reader_t>(new mock_reader_t(refs_B)),
                             std::unique_ptr<mock_reader_t>(new mock_reader_t()), TID_B);
        readers.emplace_back(std::unique_ptr<mock_reader_t>(new mock_reader_t(refs_D)),
                             std::unique_ptr<mock_reader_t>(new mock_reader_t()), TID_C);
        scheduler_t scheduler;
        std::vector<scheduler_t::input_workload_t> sched_inputs;
        sched_inputs.emplace_back(std::move(readers));
        sched_inputs[0].only_shards = { 0, 2 };
        if (scheduler.init(sched_inputs, 1,
                           scheduler_t::make_scheduler_parallel_options(
                               /*verbosity=*/4)) != scheduler_t::STATUS_SUCCESS)
            assert(false);
        auto *stream = scheduler.get_stream(0);
        memref_t memref;
        int idle_count = 0;
        for (scheduler_t::stream_status_t status = stream->next_record(memref);
             status != scheduler_t::STATUS_EOF; status = stream->next_record(memref)) {
            assert(status == scheduler_t::STATUS_OK);
            assert(memref.instr.tid == TID_A || memref.instr.tid == IDLE_THREAD_ID ||
                   // In 32-bit the -1 is unsigned so the 64-bit .tid field is not
                   // sign-extended.
                   static_cast<uint64_t>(memref.instr.tid) ==
                       static_cast<addr_t>(IDLE_THREAD_ID) ||
                   memref.instr.tid == INVALID_THREAD_ID);
            if (memref.marker.type == TRACE_TYPE_MARKER &&
                memref.marker.marker_type == TRACE_MARKER_TYPE_CORE_IDLE)
                ++idle_count;
        }
        assert(idle_count == 3);
    }
}

static void
test_real_file_queries_and_filters(const char *testdir)
{
    std::cerr << "\n----------------\nTesting real files\n";
    // Test with real files as that is a separate code path in the scheduler.
    // Since 32-bit memref_t is a different size we limit these to 64-bit builds.
#if (defined(X86_64) || defined(ARM_64)) && defined(HAS_ZIP) && defined(HAS_SNAPPY)
    std::string trace1 = std::string(testdir) + "/drmemtrace.chase-snappy.x64.tracedir";
    // This trace has 2 threads: we pick the smallest one.
    static constexpr memref_tid_t TID_1_A = 23699;
    std::string trace2 = std::string(testdir) + "/drmemtrace.threadsig.x64.tracedir";
    // This trace has many threads: we pick 2 of the smallest.
    static constexpr memref_tid_t TID_2_A = 1257604;
    static constexpr memref_tid_t TID_2_B = 1257602;
    scheduler_t scheduler;
    std::vector<scheduler_t::input_workload_t> sched_inputs;
    sched_inputs.emplace_back(trace1);
    sched_inputs[0].only_threads.insert(TID_1_A);
    sched_inputs.emplace_back(trace2);
    sched_inputs[1].only_threads.insert(TID_2_A);
    sched_inputs[1].only_threads.insert(TID_2_B);
    if (scheduler.init(sched_inputs, 1,
                       scheduler_t::make_scheduler_serial_options(/*verbosity=*/1)) !=
        scheduler_t::STATUS_SUCCESS)
        assert(false);
    auto *stream = scheduler.get_stream(0);
    memref_t memref;
    int max_workload_index = 0;
    int max_input_index = 0;
    std::set<memref_tid_t> tids_seen;
    for (scheduler_t::stream_status_t status = stream->next_record(memref);
         status != scheduler_t::STATUS_EOF; status = stream->next_record(memref)) {
        assert(status == scheduler_t::STATUS_OK);
        assert(memref.instr.tid == TID_1_A || memref.instr.tid == TID_2_A ||
               memref.instr.tid == TID_2_B);
        tids_seen.insert(memref.instr.tid);
        if (stream->get_input_workload_ordinal() > max_workload_index)
            max_workload_index = stream->get_input_workload_ordinal();
        if (stream->get_input_stream_ordinal() > max_input_index)
            max_input_index = stream->get_input_stream_ordinal();
        if (stream->get_input_stream_ordinal() == 0)
            assert(stream->get_input_workload_ordinal() == 0);
        else
            assert(stream->get_input_workload_ordinal() == 1);
        // Interface sanity checks for the memtrace_stream_t versions.
        assert(stream->get_workload_id() == stream->get_input_workload_ordinal());
        assert(stream->get_input_id() == stream->get_input_stream_ordinal());
        assert(stream->get_input_interface() ==
               scheduler.get_input_stream_interface(stream->get_input_stream_ordinal()));
        assert(stream->get_tid() == memref.instr.tid);
        assert(stream->get_shard_index() == stream->get_input_stream_ordinal());
    }
    // Ensure 2 input workloads with 3 streams with proper names.
    assert(max_workload_index == 1);
    assert(max_input_index == 2);
    assert(scheduler.get_input_stream_count() == 3);
    assert(scheduler.get_input_stream_name(0) ==
           "chase.20190225.185346.23699.memtrace.sz");
    // These could be in any order (dir listing determines that).
    assert(scheduler.get_input_stream_name(1) ==
               "drmemtrace.threadsig.1257604.1983.trace.zip" ||
           scheduler.get_input_stream_name(1) ==
               "drmemtrace.threadsig.1257602.1021.trace.zip");
    assert(scheduler.get_input_stream_name(2) ==
               "drmemtrace.threadsig.1257604.1983.trace.zip" ||
           scheduler.get_input_stream_name(2) ==
               "drmemtrace.threadsig.1257602.1021.trace.zip");
    // Ensure all tids were seen.
    assert(tids_seen.size() == 3);
    assert(tids_seen.find(TID_1_A) != tids_seen.end() &&
           tids_seen.find(TID_2_A) != tids_seen.end() &&
           tids_seen.find(TID_2_B) != tids_seen.end());
#endif
}

static void
test_synthetic()
{
    std::cerr << "\n----------------\nTesting synthetic\n";
    static constexpr int NUM_INPUTS = 7;
    static constexpr int NUM_OUTPUTS = 2;
    static constexpr int NUM_INSTRS = 9;
    static constexpr int QUANTUM_DURATION = 3;
    // We do not want to block for very long.
    static constexpr double BLOCK_SCALE = 0.01;
    static constexpr uint64_t BLOCK_THRESHOLD = 100;
    static constexpr memref_tid_t TID_BASE = 100;
    std::vector<trace_entry_t> inputs[NUM_INPUTS];
    for (int i = 0; i < NUM_INPUTS; i++) {
        memref_tid_t tid = TID_BASE + i;
        inputs[i].push_back(make_thread(tid));
        inputs[i].push_back(make_pid(1));
        inputs[i].push_back(make_version(TRACE_ENTRY_VERSION));
        inputs[i].push_back(make_timestamp(10)); // All the same time priority.
        for (int j = 0; j < NUM_INSTRS; j++) {
            inputs[i].push_back(make_instr(42 + j * 4));
            // Test accumulation of usage across voluntary switches.
            if ((i == 0 || i == 1) && j == 1) {
                inputs[i].push_back(make_timestamp(20));
                inputs[i].push_back(make_marker(TRACE_MARKER_TYPE_SYSCALL, 42));
                inputs[i].push_back(
                    make_marker(TRACE_MARKER_TYPE_MAYBE_BLOCKING_SYSCALL, 0));
                inputs[i].push_back(make_timestamp(120));
            }
        }
        inputs[i].push_back(make_exit(tid));
    }
    // Hardcoding here for the 2 outputs and 7 inputs.
    // We make assumptions on the scheduler's initial runqueue assignment
    // being round-robin, resulting in 4 on core0 (odd parity letters) and 3 on
    // core1 (even parity letters).
    // We expect 3 letter sequences (our quantum).
    // The dots are markers and thread exits.
    // A and B have a voluntary switch after their 1st 2 letters, but we expect
    // their cpu usage to persist to their next scheduling which should only have
    // a single letter.
    // Since core0 has an extra input, core1 finishes its runqueue first and then
    // steals G from core0 (migration threshold is 0) and finishes it off.
    static const char *const CORE0_SCHED_STRING =
        "..AA......CCC..EEE..GGGACCCEEEGGGAAACCC.EEE.AAA.";
    static const char *const CORE1_SCHED_STRING =
        "..BB......DDD..FFFBDDDFFFBBBDDD.FFF.BBB.GGG.____";
    {
        // Test instruction quanta.
        std::vector<scheduler_t::input_workload_t> sched_inputs;
        for (int i = 0; i < NUM_INPUTS; i++) {
            std::vector<scheduler_t::input_reader_t> readers;
            readers.emplace_back(
                std::unique_ptr<mock_reader_t>(new mock_reader_t(inputs[i])),
                std::unique_ptr<mock_reader_t>(new mock_reader_t()), TID_BASE + i);
            sched_inputs.emplace_back(std::move(readers));
        }
        scheduler_t::scheduler_options_t sched_ops(scheduler_t::MAP_TO_ANY_OUTPUT,
                                                   scheduler_t::DEPENDENCY_IGNORE,
                                                   scheduler_t::SCHEDULER_DEFAULTS,
                                                   /*verbosity=*/3);
        sched_ops.quantum_duration_instrs = QUANTUM_DURATION;
        // This was tuned with a 100us threshold: so avoid scheduler.h defaults
        // changes from affecting our output.
        sched_ops.blocking_switch_threshold = BLOCK_THRESHOLD;
        sched_ops.block_time_multiplier = BLOCK_SCALE;
        sched_ops.time_units_per_us = 1.;
        // Migration is measured in wall-clock-time for instr quanta
        // so avoid non-determinism by having no threshold.
        sched_ops.migration_threshold_us = 0;
        scheduler_t scheduler;
        if (scheduler.init(sched_inputs, NUM_OUTPUTS, std::move(sched_ops)) !=
            scheduler_t::STATUS_SUCCESS)
            assert(false);
        std::vector<std::string> sched_as_string =
            run_lockstep_simulation(scheduler, NUM_OUTPUTS, TID_BASE);
        for (int i = 0; i < NUM_OUTPUTS; i++) {
            std::cerr << "cpu #" << i << " schedule: " << sched_as_string[i] << "\n";
        }
        // Check scheduler stats.  # switches is the # of letter transitions; # preempts
        // is the instances where the same letter appears 3 times without another letter
        // appearing in between (and ignoring the last letter for an input: EOF doesn't
        // count as a preempt).
        verify_scheduler_stats(scheduler.get_stream(0), /*switch_input_to_input=*/11,
                               /*switch_input_to_idle=*/0, /*switch_idle_to_input=*/0,
                               /*switch_nop=*/0, /*preempts=*/8, /*direct_attempts=*/0,
                               /*direct_successes=*/0, /*migrations=*/1);
        verify_scheduler_stats(scheduler.get_stream(1), /*switch_input_to_input=*/10,
                               /*switch_input_to_idle=*/1, /*switch_idle_to_input=*/0,
                               /*switch_nop=*/0, /*preempts=*/6, /*direct_attempts=*/0,
                               /*direct_successes=*/0, /*migrations=*/0);
        assert(scheduler.get_stream(0)->get_schedule_statistic(
                   memtrace_stream_t::SCHED_STAT_RUNQUEUE_STEALS) == 0);
        assert(scheduler.get_stream(1)->get_schedule_statistic(
                   memtrace_stream_t::SCHED_STAT_RUNQUEUE_STEALS) == 1);
#ifndef WIN32
        // XXX: Windows microseconds on test VMs are very coarse and stay the same
        // for long periods.  Instruction quanta use wall-clock idle times, so
        // the result is extreme variations here.  We try to adjust by handling
        // any schedule with singleton 'A' and 'B', but in some cases on Windows
        // we see the A and B delayed all the way to the very end where they
        // are adjacent to their own letters.  We just give up on checking the
        // precise output for this test on Windows.
        if (sched_as_string[0] != CORE0_SCHED_STRING ||
            sched_as_string[1] != CORE1_SCHED_STRING) {
            bool found_single_A = false, found_single_B = false;
            for (int cpu = 0; cpu < NUM_OUTPUTS; ++cpu) {
                for (size_t i = 1; i < sched_as_string[cpu].size() - 1; ++i) {
                    if (sched_as_string[cpu][i] == 'A' &&
                        sched_as_string[cpu][i - 1] != 'A' &&
                        sched_as_string[cpu][i + 1] != 'A')
                        found_single_A = true;
                    if (sched_as_string[cpu][i] == 'B' &&
                        sched_as_string[cpu][i - 1] != 'B' &&
                        sched_as_string[cpu][i + 1] != 'B')
                        found_single_B = true;
                }
            }
            assert(found_single_A && found_single_B);
        }
#endif
    }
    {
        // Test time quanta.
        std::vector<scheduler_t::input_workload_t> sched_inputs;
        for (int i = 0; i < NUM_INPUTS; i++) {
            std::vector<scheduler_t::input_reader_t> readers;
            readers.emplace_back(
                std::unique_ptr<mock_reader_t>(new mock_reader_t(inputs[i])),
                std::unique_ptr<mock_reader_t>(new mock_reader_t()), TID_BASE + i);
            sched_inputs.emplace_back(std::move(readers));
        }
        scheduler_t::scheduler_options_t sched_ops(scheduler_t::MAP_TO_ANY_OUTPUT,
                                                   scheduler_t::DEPENDENCY_IGNORE,
                                                   scheduler_t::SCHEDULER_DEFAULTS,
                                                   /*verbosity=*/3);
        sched_ops.quantum_unit = scheduler_t::QUANTUM_TIME;
        sched_ops.time_units_per_us = 1.;
        // This was tuned with a 100us threshold: so avoid scheduler.h defaults
        // changes from affecting our output.
        sched_ops.blocking_switch_threshold = BLOCK_THRESHOLD;
        sched_ops.quantum_duration_us = QUANTUM_DURATION;
        sched_ops.block_time_multiplier = BLOCK_SCALE;
        sched_ops.migration_threshold_us = 0;
        scheduler_t scheduler;
        if (scheduler.init(sched_inputs, NUM_OUTPUTS, std::move(sched_ops)) !=
            scheduler_t::STATUS_SUCCESS)
            assert(false);
        std::vector<std::string> sched_as_string =
            run_lockstep_simulation(scheduler, NUM_OUTPUTS, TID_BASE, /*send_time=*/true);
        for (int i = 0; i < NUM_OUTPUTS; i++) {
            std::cerr << "cpu #" << i << " schedule: " << sched_as_string[i] << "\n";
        }
        assert(sched_as_string[0] == CORE0_SCHED_STRING);
        assert(sched_as_string[1] == CORE1_SCHED_STRING);
    }
}

static void
test_synthetic_time_quanta()
{
    std::cerr << "\n----------------\nTesting time quanta\n";
#ifdef HAS_ZIP
    static constexpr memref_tid_t TID_BASE = 42;
    static constexpr memref_tid_t TID_A = TID_BASE;
    static constexpr memref_tid_t TID_B = TID_A + 1;
    static constexpr memref_tid_t TID_C = TID_A + 2;
    static constexpr int NUM_OUTPUTS = 2;
    static constexpr int NUM_INPUTS = 3;
    static constexpr uint64_t BLOCK_THRESHOLD = 100;
    static constexpr int PRE_BLOCK_TIME = 20;
    static constexpr int POST_BLOCK_TIME = 220;
    std::vector<trace_entry_t> refs[NUM_INPUTS];
    for (int i = 0; i < NUM_INPUTS; ++i) {
        refs[i].push_back(make_thread(TID_BASE + i));
        refs[i].push_back(make_pid(1));
        refs[i].push_back(make_version(TRACE_ENTRY_VERSION));
        refs[i].push_back(make_timestamp(10));
        refs[i].push_back(make_instr(10));
        refs[i].push_back(make_instr(30));
        if (i == 0) {
            refs[i].push_back(make_timestamp(PRE_BLOCK_TIME));
            refs[i].push_back(make_marker(TRACE_MARKER_TYPE_SYSCALL, 42));
            refs[i].push_back(make_marker(TRACE_MARKER_TYPE_MAYBE_BLOCKING_SYSCALL, 0));
            refs[i].push_back(make_timestamp(POST_BLOCK_TIME));
        }
        refs[i].push_back(make_instr(50));
        refs[i].push_back(make_exit(TID_BASE + i));
    }
    std::string record_fname = "tmp_test_replay_time.zip";
    {
        // Record.
        std::vector<scheduler_t::input_reader_t> readers;
        for (int i = 0; i < NUM_INPUTS; ++i) {
            readers.emplace_back(
                std::unique_ptr<mock_reader_t>(new mock_reader_t(refs[i])),
                std::unique_ptr<mock_reader_t>(new mock_reader_t()), TID_BASE + i);
        }
        scheduler_t scheduler;
        std::vector<scheduler_t::input_workload_t> sched_inputs;
        sched_inputs.emplace_back(std::move(readers));
        scheduler_t::scheduler_options_t sched_ops(scheduler_t::MAP_TO_ANY_OUTPUT,
                                                   scheduler_t::DEPENDENCY_IGNORE,
                                                   scheduler_t::SCHEDULER_DEFAULTS,
                                                   /*verbosity=*/4);
        sched_ops.quantum_unit = scheduler_t::QUANTUM_TIME;
        sched_ops.time_units_per_us = 1.;
        sched_ops.quantum_duration_us = 3;
        // This was tuned with a 100us threshold: so avoid scheduler.h defaults
        // changes from affecting our output.
        sched_ops.blocking_switch_threshold = BLOCK_THRESHOLD;
        // Ensure it waits 10 steps.
        sched_ops.block_time_multiplier = 10. / (POST_BLOCK_TIME - PRE_BLOCK_TIME);
        // Ensure steals happen in this short test.
        sched_ops.migration_threshold_us = 0;
        zipfile_ostream_t outfile(record_fname);
        sched_ops.schedule_record_ostream = &outfile;
        if (scheduler.init(sched_inputs, NUM_OUTPUTS, std::move(sched_ops)) !=
            scheduler_t::STATUS_SUCCESS)
            assert(false);
        auto check_next = [](scheduler_t::stream_t *stream, uint64_t time,
                             scheduler_t::stream_status_t expect_status,
                             memref_tid_t expect_tid = INVALID_THREAD_ID,
                             trace_type_t expect_type = TRACE_TYPE_READ) {
            memref_t memref;
            scheduler_t::stream_status_t status = stream->next_record(memref, time);
            if (status != expect_status) {
                std::cerr << "Expected status " << expect_status << " != " << status
                          << " at time " << time << "\n";
                assert(false);
            }
            if (status == scheduler_t::STATUS_OK) {
                if (memref.marker.tid != expect_tid) {
                    std::cerr << "Expected tid " << expect_tid
                              << " != " << memref.marker.tid << " at time " << time
                              << "\n";
                    assert(false);
                }
                if (memref.marker.type != expect_type) {
                    std::cerr << "Expected type " << expect_type
                              << " != " << memref.marker.type << " at time " << time
                              << "\n";
                    assert(false);
                }
            }
        };
        uint64_t time = 1;
        auto *cpu0 = scheduler.get_stream(0);
        auto *cpu1 = scheduler.get_stream(1);
        // Advance cpu0 to its 1st instr at time 2.
        check_next(cpu0, time, scheduler_t::STATUS_OK, TID_A, TRACE_TYPE_MARKER);
        check_next(cpu0, time, scheduler_t::STATUS_OK, TID_A, TRACE_TYPE_MARKER);
        check_next(cpu0, ++time, scheduler_t::STATUS_OK, TID_A, TRACE_TYPE_INSTR);
        // Advance cpu1 to its 1st instr at time 3.
        check_next(cpu1, time, scheduler_t::STATUS_OK, TID_B, TRACE_TYPE_MARKER);
        check_next(cpu1, time, scheduler_t::STATUS_OK, TID_B, TRACE_TYPE_MARKER);
        check_next(cpu1, ++time, scheduler_t::STATUS_OK, TID_B, TRACE_TYPE_INSTR);
        // Advance cpu0 which with ++ is at its quantum end at time 4 and picks up TID_C.
        check_next(cpu0, ++time, scheduler_t::STATUS_OK, TID_C, TRACE_TYPE_MARKER);
        check_next(cpu0, time, scheduler_t::STATUS_OK, TID_C, TRACE_TYPE_MARKER);
        check_next(cpu0, ++time, scheduler_t::STATUS_OK, TID_C, TRACE_TYPE_INSTR);
        // Advance cpu1 which is now at its quantum end at time 6 and should switch.
        // However, there's no one else in cpu1's runqueue, so it proceeds with TID_B.
        check_next(cpu1, ++time, scheduler_t::STATUS_OK, TID_B, TRACE_TYPE_INSTR);
        check_next(cpu1, ++time, scheduler_t::STATUS_OK, TID_B, TRACE_TYPE_INSTR);
        check_next(cpu1, time, scheduler_t::STATUS_OK, TID_B, TRACE_TYPE_THREAD_EXIT);
        // cpu1 should now steal TID_A from cpu0.
        check_next(cpu1, ++time, scheduler_t::STATUS_OK, TID_A, TRACE_TYPE_INSTR);
        check_next(cpu1, time, scheduler_t::STATUS_OK, TID_A, TRACE_TYPE_MARKER);
        check_next(cpu1, time, scheduler_t::STATUS_OK, TID_A, TRACE_TYPE_MARKER);
        check_next(cpu1, time, scheduler_t::STATUS_OK, TID_A, TRACE_TYPE_MARKER);
        check_next(cpu1, time, scheduler_t::STATUS_OK, TID_A, TRACE_TYPE_MARKER);
        // We just hit a blocking syscall in A but there is nothing else to run.
        check_next(cpu1, ++time, scheduler_t::STATUS_IDLE);
        // Finish off C on cpu 0.  This hits a quantum end but there's no one else.
        check_next(cpu0, ++time, scheduler_t::STATUS_OK, TID_C, TRACE_TYPE_INSTR);
        check_next(cpu0, ++time, scheduler_t::STATUS_OK, TID_C, TRACE_TYPE_INSTR);
        check_next(cpu0, time, scheduler_t::STATUS_OK, TID_C, TRACE_TYPE_THREAD_EXIT);
        // Both cpus wait until A is unblocked.
        check_next(cpu1, ++time, scheduler_t::STATUS_IDLE);
        check_next(cpu0, ++time, scheduler_t::STATUS_IDLE);
        check_next(cpu1, ++time, scheduler_t::STATUS_IDLE);
        check_next(cpu0, ++time, scheduler_t::STATUS_IDLE);
        check_next(cpu1, ++time, scheduler_t::STATUS_IDLE);
        check_next(cpu0, ++time, scheduler_t::STATUS_IDLE);
        check_next(cpu1, ++time, scheduler_t::STATUS_IDLE);
        check_next(cpu1, ++time, scheduler_t::STATUS_OK, TID_A, TRACE_TYPE_INSTR);
        check_next(cpu1, time, scheduler_t::STATUS_OK, TID_A, TRACE_TYPE_THREAD_EXIT);
        check_next(cpu1, ++time, scheduler_t::STATUS_EOF);
        check_next(cpu0, ++time, scheduler_t::STATUS_EOF);
        if (scheduler.write_recorded_schedule() != scheduler_t::STATUS_SUCCESS)
            assert(false);
        // Check scheduler stats.  2 nops (quantum end but no one else); 1 migration
        // (the steal).
        verify_scheduler_stats(scheduler.get_stream(0), /*switch_input_to_input=*/1,
                               /*switch_input_to_idle=*/1, /*switch_idle_to_input=*/0,
                               /*switch_nop=*/1, /*preempts=*/2, /*direct_attempts=*/0,
                               /*direct_successes=*/0, /*migrations=*/1);
        verify_scheduler_stats(scheduler.get_stream(1), /*switch_input_to_input=*/1,
                               /*switch_input_to_idle=*/1, /*switch_idle_to_input=*/1,
                               /*switch_nop=*/1, /*preempts=*/1, /*direct_attempts=*/0,
                               /*direct_successes=*/0, /*migrations=*/0);
    }
    {
        replay_file_checker_t checker;
        zipfile_istream_t infile(record_fname);
        std::string res = checker.check(&infile);
        if (!res.empty())
            std::cerr << "replay file checker failed: " << res;
        assert(res.empty());
    }
    {
        // Replay.
        std::vector<scheduler_t::input_reader_t> readers;
        for (int i = 0; i < NUM_INPUTS; ++i) {
            readers.emplace_back(
                std::unique_ptr<mock_reader_t>(new mock_reader_t(refs[i])),
                std::unique_ptr<mock_reader_t>(new mock_reader_t()), TID_BASE + i);
        }
        scheduler_t scheduler;
        std::vector<scheduler_t::input_workload_t> sched_inputs;
        sched_inputs.emplace_back(std::move(readers));
        scheduler_t::scheduler_options_t sched_ops(scheduler_t::MAP_AS_PREVIOUSLY,
                                                   scheduler_t::DEPENDENCY_IGNORE,
                                                   scheduler_t::SCHEDULER_DEFAULTS,
                                                   /*verbosity=*/4);
        zipfile_istream_t infile(record_fname);
        sched_ops.schedule_replay_istream = &infile;
        if (scheduler.init(sched_inputs, NUM_OUTPUTS, std::move(sched_ops)) !=
            scheduler_t::STATUS_SUCCESS)
            assert(false);
        std::vector<std::string> sched_as_string =
            run_lockstep_simulation(scheduler, NUM_OUTPUTS, TID_A);
        for (int i = 0; i < NUM_OUTPUTS; i++) {
            std::cerr << "cpu #" << i << " schedule: " << sched_as_string[i] << "\n";
        }
        // For replay the scheduler has to use wall-clock instead of passed-in time,
        // so the idle portions at the end here can have variable idle and wait
        // record counts.  We thus just check the start.
        assert(sched_as_string[0].substr(0, 10) == "..A..CCC._");
        assert(sched_as_string[1].substr(0, 12) == "..BBB.A...._");
    }
#endif
}

static void
test_synthetic_with_timestamps()
{
    std::cerr << "\n----------------\nTesting synthetic with timestamps\n";
    static constexpr int NUM_WORKLOADS = 3;
    static constexpr int NUM_INPUTS_PER_WORKLOAD = 3;
    static constexpr int NUM_OUTPUTS = 2;
    static constexpr int NUM_INSTRS = 9;
    static constexpr memref_tid_t TID_BASE = 100;
    std::vector<scheduler_t::input_workload_t> sched_inputs;
    for (int workload_idx = 0; workload_idx < NUM_WORKLOADS; workload_idx++) {
        std::vector<scheduler_t::input_reader_t> readers;
        for (int input_idx = 0; input_idx < NUM_INPUTS_PER_WORKLOAD; input_idx++) {
            memref_tid_t tid =
                TID_BASE + workload_idx * NUM_INPUTS_PER_WORKLOAD + input_idx;
            std::vector<trace_entry_t> inputs;
            inputs.push_back(make_thread(tid));
            inputs.push_back(make_pid(1));
            for (int instr_idx = 0; instr_idx < NUM_INSTRS; instr_idx++) {
                // Sprinkle timestamps every other instruction.
                if (instr_idx % 2 == 0) {
                    // We have different base timestamps per workload, and we have the
                    // later-ordered inputs in each with the earlier timestamps to
                    // better test scheduler ordering.
                    inputs.push_back(make_timestamp(
                        1000 * workload_idx +
                        100 * (NUM_INPUTS_PER_WORKLOAD - input_idx) + 10 * instr_idx));
                }
                inputs.push_back(make_instr(42 + instr_idx * 4));
            }
            inputs.push_back(make_exit(tid));
            readers.emplace_back(
                std::unique_ptr<mock_reader_t>(new mock_reader_t(inputs)),
                std::unique_ptr<mock_reader_t>(new mock_reader_t()), tid);
        }
        sched_inputs.emplace_back(std::move(readers));
    }
    // We have one input with lower timestamps than everyone, to
    // test that it never gets switched out.
    memref_tid_t tid = TID_BASE + NUM_WORKLOADS * NUM_INPUTS_PER_WORKLOAD;
    std::vector<trace_entry_t> inputs;
    inputs.push_back(make_thread(tid));
    inputs.push_back(make_pid(1));
    for (int instr_idx = 0; instr_idx < NUM_INSTRS; instr_idx++) {
        if (instr_idx % 2 == 0)
            inputs.push_back(make_timestamp(1 + instr_idx));
        inputs.push_back(make_instr(42 + instr_idx * 4));
    }
    inputs.push_back(make_exit(tid));
    std::vector<scheduler_t::input_reader_t> readers;
    readers.emplace_back(std::unique_ptr<mock_reader_t>(new mock_reader_t(inputs)),
                         std::unique_ptr<mock_reader_t>(new mock_reader_t()), tid);
    sched_inputs.emplace_back(std::move(readers));

    scheduler_t::scheduler_options_t sched_ops(scheduler_t::MAP_TO_ANY_OUTPUT,
                                               scheduler_t::DEPENDENCY_TIMESTAMPS,
                                               scheduler_t::SCHEDULER_DEFAULTS,
                                               /*verbosity=*/3);
    sched_ops.quantum_duration_instrs = 3;
    // Test dropping a final "_" from core0.
    sched_ops.exit_if_fraction_inputs_left = 0.1;
    scheduler_t scheduler;
    if (scheduler.init(sched_inputs, NUM_OUTPUTS, std::move(sched_ops)) !=
        scheduler_t::STATUS_SUCCESS)
        assert(false);
    std::vector<std::string> sched_as_string =
        run_lockstep_simulation(scheduler, NUM_OUTPUTS, TID_BASE);
    for (int i = 0; i < NUM_OUTPUTS; i++) {
        std::cerr << "cpu #" << i << " schedule: " << sched_as_string[i] << "\n";
    }
    // Hardcoding here for the 3x3+1 inputs where the inverted timestamps mean the
    // priorities are {C,B,A},{F,E,D},{I,H,G},{J} within the workloads.  Across
    // workloads we should start with {C,F,I,J} and then move on to {B,E,H} and finish
    // with {A,D,G}.  The scheduler's initial round-robin-in-priority-order allocation
    // to runqueues means it will alternate in the priority order C,F,I,J,B,E,H,A,D,G:
    // thus core0 has C,I,B,H,D and core1 has F,J,E,A,G.
    // We should interleave within each group -- except once we reach J
    // we should completely finish it.  There should be no migrations.
    assert(sched_as_string[0] ==
           ".CC.C.II.IC.CC.I.II.CC.C.II.I..BB.B.HH.HB.BB.H.HH.BB.B.HH.H..DD.DD.DD.DD.D.");
    assert(sched_as_string[1] ==
           ".FF.F.JJ.JJ.JJ.JJ.J.F.FF.FF.F..EE.EE.EE.EE.E..AA.A.GG.GA.AA.G.GG.AA.A.GG.G.");
    // Check scheduler stats.  # switches is the # of letter transitions; # preempts
    // is the instances where the same letter appears 3 times without another letter
    // appearing in between (and ignoring the last letter for an input: EOF doesn't
    // count as a preempt).
    verify_scheduler_stats(scheduler.get_stream(0), /*switch_input_to_input=*/12,
                           /*switch_input_to_idle=*/0, /*switch_idle_to_input=*/0,
                           /*switch_nop=*/2, /*preempts=*/10, /*direct_attempts=*/0,
                           /*direct_successes=*/0, /*migrations=*/0);
    verify_scheduler_stats(scheduler.get_stream(1), /*switch_input_to_input=*/9,
                           /*switch_input_to_idle=*/0, /*switch_idle_to_input=*/0,
                           /*switch_nop=*/5, /*preempts=*/10, /*direct_attempts=*/0,
                           /*direct_successes=*/0, /*migrations=*/0);
}

static void
test_synthetic_with_priorities()
{
    std::cerr << "\n----------------\nTesting synthetic with priorities\n";
    static constexpr int NUM_WORKLOADS = 3;
    static constexpr int NUM_INPUTS_PER_WORKLOAD = 3;
    static constexpr int NUM_OUTPUTS = 2;
    static constexpr int NUM_INSTRS = 9;
    static constexpr memref_tid_t TID_BASE = 100;
    std::vector<scheduler_t::input_workload_t> sched_inputs;
    auto get_tid = [&](int workload_idx, int input_idx) {
        return TID_BASE + workload_idx * NUM_INPUTS_PER_WORKLOAD + input_idx;
    };
    for (int workload_idx = 0; workload_idx < NUM_WORKLOADS; workload_idx++) {
        std::vector<scheduler_t::input_reader_t> readers;
        for (int input_idx = 0; input_idx < NUM_INPUTS_PER_WORKLOAD; input_idx++) {
            memref_tid_t tid = get_tid(workload_idx, input_idx);
            std::vector<trace_entry_t> inputs;
            inputs.push_back(make_thread(tid));
            inputs.push_back(make_pid(1));
            for (int instr_idx = 0; instr_idx < NUM_INSTRS; instr_idx++) {
                // Sprinkle timestamps every other instruction.
                if (instr_idx % 2 == 0) {
                    // We have different base timestamps per workload, and we have the
                    // later-ordered inputs in each with the earlier timestamps to
                    // better test scheduler ordering.
                    inputs.push_back(make_timestamp(
                        1000 * workload_idx +
                        100 * (NUM_INPUTS_PER_WORKLOAD - input_idx) + 10 * instr_idx));
                }
                inputs.push_back(make_instr(42 + instr_idx * 4));
            }
            inputs.push_back(make_exit(tid));
            readers.emplace_back(
                std::unique_ptr<mock_reader_t>(new mock_reader_t(inputs)),
                std::unique_ptr<mock_reader_t>(new mock_reader_t()), tid);
        }
        sched_inputs.emplace_back(std::move(readers));
        // Set some different priorities for the middle threads.
        // The others retain the default 0 priority.
        sched_inputs.back().thread_modifiers.emplace_back(
            get_tid(workload_idx, /*input_idx=*/1), /*priority=*/1);
    }
    // We have one input with lower timestamps than everyone, to test that it never gets
    // switched out once we get to it among the default-priority inputs.
    memref_tid_t tid = TID_BASE + NUM_WORKLOADS * NUM_INPUTS_PER_WORKLOAD;
    std::vector<trace_entry_t> inputs;
    inputs.push_back(make_thread(tid));
    inputs.push_back(make_pid(1));
    for (int instr_idx = 0; instr_idx < NUM_INSTRS; instr_idx++) {
        if (instr_idx % 2 == 0)
            inputs.push_back(make_timestamp(1 + instr_idx));
        inputs.push_back(make_instr(42 + instr_idx * 4));
    }
    inputs.push_back(make_exit(tid));
    std::vector<scheduler_t::input_reader_t> readers;
    readers.emplace_back(std::unique_ptr<mock_reader_t>(new mock_reader_t(inputs)),
                         std::unique_ptr<mock_reader_t>(new mock_reader_t()), tid);
    sched_inputs.emplace_back(std::move(readers));

    scheduler_t::scheduler_options_t sched_ops(scheduler_t::MAP_TO_ANY_OUTPUT,
                                               scheduler_t::DEPENDENCY_TIMESTAMPS,
                                               scheduler_t::SCHEDULER_DEFAULTS,
                                               /*verbosity=*/3);
    sched_ops.quantum_duration_instrs = 3;
    // Test dropping a final "_" from core0.
    sched_ops.exit_if_fraction_inputs_left = 0.1;
    scheduler_t scheduler;
    if (scheduler.init(sched_inputs, NUM_OUTPUTS, std::move(sched_ops)) !=
        scheduler_t::STATUS_SUCCESS)
        assert(false);
    std::vector<std::string> sched_as_string =
        run_lockstep_simulation(scheduler, NUM_OUTPUTS, TID_BASE);
    for (int i = 0; i < NUM_OUTPUTS; i++) {
        std::cerr << "cpu #" << i << " schedule: " << sched_as_string[i] << "\n";
    }
    // See the test_synthetic_with_timestamps() test which has our base sequence.
    // We've elevated B, E, and H to higher priorities so they go
    // first.  J remains uninterrupted due to lower timestamps.
    assert(sched_as_string[0] ==
           ".BB.B.HH.HB.BB.H.HH.BB.B.HH.H..FF.F.JJ.JJ.JJ.JJ.J.F.FF.FF.F..DD.DD.DD.DD.D.");
    assert(sched_as_string[1] ==
           ".EE.EE.EE.EE.E..CC.C.II.IC.CC.I.II.CC.C.II.I..AA.A.GG.GA.AA.G.GG.AA.A.GG.G.");
    // Check scheduler stats.  # switches is the # of letter transitions; # preempts
    // is the instances where the same letter appears 3 times without another letter
    // appearing in between (and ignoring the last letter for an input: EOF doesn't
    // count as a preempt).
    verify_scheduler_stats(scheduler.get_stream(0), /*switch_input_to_input=*/9,
                           /*switch_input_to_idle=*/0, /*switch_idle_to_input=*/0,
                           /*switch_nop=*/5, /*preempts=*/10, /*direct_attempts=*/0,
                           /*direct_successes=*/0, /*migrations=*/0);
    verify_scheduler_stats(scheduler.get_stream(1), /*switch_input_to_input=*/12,
                           /*switch_input_to_idle=*/0, /*switch_idle_to_input=*/0,
                           /*switch_nop=*/2, /*preempts=*/10, /*direct_attempts=*/0,
                           /*direct_successes=*/0, /*migrations=*/0);
}

static void
test_synthetic_with_bindings_time(bool time_deps)
{
    std::cerr << "\n----------------\nTesting synthetic with bindings (deps=" << time_deps
              << ")\n";
    static constexpr int NUM_WORKLOADS = 3;
    static constexpr int NUM_INPUTS_PER_WORKLOAD = 3;
    static constexpr int NUM_OUTPUTS = 5;
    static constexpr int NUM_INSTRS = 9;
    static constexpr memref_tid_t TID_BASE = 100;
    std::vector<scheduler_t::input_workload_t> sched_inputs;
    auto get_tid = [&](int workload_idx, int input_idx) {
        return TID_BASE + workload_idx * NUM_INPUTS_PER_WORKLOAD + input_idx;
    };
    for (int workload_idx = 0; workload_idx < NUM_WORKLOADS; workload_idx++) {
        std::vector<scheduler_t::input_reader_t> readers;
        for (int input_idx = 0; input_idx < NUM_INPUTS_PER_WORKLOAD; input_idx++) {
            memref_tid_t tid = get_tid(workload_idx, input_idx);
            std::vector<trace_entry_t> inputs;
            inputs.push_back(make_thread(tid));
            inputs.push_back(make_pid(1));
            for (int instr_idx = 0; instr_idx < NUM_INSTRS; instr_idx++) {
                // Include timestamps but keep each workload with the same time to
                // avoid complicating the test.
                if (instr_idx % 2 == 0) {
                    inputs.push_back(make_timestamp(10 * (instr_idx + 1)));
                }
                inputs.push_back(make_instr(42 + instr_idx * 4));
            }
            inputs.push_back(make_exit(tid));
            readers.emplace_back(
                std::unique_ptr<mock_reader_t>(new mock_reader_t(inputs)),
                std::unique_ptr<mock_reader_t>(new mock_reader_t()), tid);
        }
        sched_inputs.emplace_back(std::move(readers));
        // We do a static partitionining of the cores for our workloads with one
        // of them overlapping the others.
        std::set<scheduler_t::output_ordinal_t> cores;
        switch (workload_idx) {
        case 0: cores.insert({ 2, 4 }); break;
        case 1: cores.insert({ 0, 1 }); break;
        case 2: cores.insert({ 1, 2, 3 }); break;
        default: assert(false);
        }
        sched_inputs.back().thread_modifiers.emplace_back(cores);
    }
    scheduler_t::scheduler_options_t sched_ops(
        scheduler_t::MAP_TO_ANY_OUTPUT,
        // We expect the same output with time deps.  We include it as a regression
        // test for i#6874 which caused threads to start out on cores not on their
        // binding lists, which fails the schedule string checks below.
        time_deps ? scheduler_t::DEPENDENCY_TIMESTAMPS : scheduler_t::DEPENDENCY_IGNORE,
        scheduler_t::SCHEDULER_DEFAULTS,
        /*verbosity=*/3);
    sched_ops.quantum_duration_instrs = 3;
    // Migration is measured in wall-clock-time for instr quanta
    // so avoid non-determinism by having no threshold.
    sched_ops.migration_threshold_us = 0;
    scheduler_t scheduler;
    if (scheduler.init(sched_inputs, NUM_OUTPUTS, std::move(sched_ops)) !=
        scheduler_t::STATUS_SUCCESS)
        assert(false);
    std::vector<std::string> sched_as_string =
        run_lockstep_simulation(scheduler, NUM_OUTPUTS, TID_BASE);
    for (int i = 0; i < NUM_OUTPUTS; i++) {
        std::cerr << "cpu #" << i << " schedule: " << sched_as_string[i] << "\n";
    }
    // We have {A,B,C} on {2,4}, {D,E,F} on {0,1}, and {G,H,I} on {1,2,3}.
    // We should *not* see cores stealing inputs that can't run on them: so we
    // should see tail idle time.  We should see allowed steals with no migration
    // threshold.
    assert(sched_as_string[0] == ".DD.D.EE.E.FF.FD.DD.E.EE.F.FF.EE.E.FF.F.");
    assert(sched_as_string[1] == ".GG.G.HH.HG.GG.H.HH.HH.H.DD.D.__________");
    assert(sched_as_string[2] == ".AA.A.BB.BA.AA.B.BB.BB.B._______________");
    assert(sched_as_string[3] == ".II.II.II.II.I.GG.G.____________________");
    assert(sched_as_string[4] == ".CC.CC.CC.CC.C.AA.A.____________________");
}

static void
test_synthetic_with_bindings_more_out()
{
    std::cerr << "\n----------------\nTesting synthetic with bindings and #out>#in\n";
    static constexpr int NUM_INPUTS = 3;
    static constexpr int NUM_OUTPUTS = 4;
    static constexpr int NUM_INSTRS = 9;
    static constexpr memref_tid_t TID_BASE = 100;
    std::vector<scheduler_t::input_workload_t> sched_inputs;
    for (int input_idx = 0; input_idx < NUM_INPUTS; input_idx++) {
        std::vector<scheduler_t::input_reader_t> readers;
        memref_tid_t tid = TID_BASE + input_idx;
        std::vector<trace_entry_t> inputs;
        inputs.push_back(make_thread(tid));
        inputs.push_back(make_pid(1));
        inputs.push_back(make_timestamp(10 + input_idx));
        for (int instr_idx = 0; instr_idx < NUM_INSTRS; instr_idx++) {
            inputs.push_back(make_instr(42 + instr_idx * 4));
        }
        inputs.push_back(make_exit(tid));
        readers.emplace_back(std::unique_ptr<mock_reader_t>(new mock_reader_t(inputs)),
                             std::unique_ptr<mock_reader_t>(new mock_reader_t()), tid);
        sched_inputs.emplace_back(std::move(readers));
        // Bind the 1st 2 inputs to the same core to ensure the 3rd
        // input gets scheduled even after an initially-unscheduled input.
        if (input_idx < 2) {
            std::set<scheduler_t::output_ordinal_t> cores;
            cores.insert(0);
            scheduler_t::input_thread_info_t info(tid, cores);
            sched_inputs.back().thread_modifiers.emplace_back(info);
        }
    }
    scheduler_t::scheduler_options_t sched_ops(scheduler_t::MAP_TO_ANY_OUTPUT,
                                               scheduler_t::DEPENDENCY_IGNORE,
                                               scheduler_t::SCHEDULER_DEFAULTS,
                                               /*verbosity=*/3);
    sched_ops.quantum_duration_instrs = 3;
    scheduler_t scheduler;
    if (scheduler.init(sched_inputs, NUM_OUTPUTS, std::move(sched_ops)) !=
        scheduler_t::STATUS_SUCCESS)
        assert(false);
    std::vector<std::string> sched_as_string =
        run_lockstep_simulation(scheduler, NUM_OUTPUTS, TID_BASE);
    for (int i = 0; i < NUM_OUTPUTS; i++) {
        std::cerr << "cpu #" << i << " schedule: " << sched_as_string[i] << "\n";
    }
    // We have {A,B} on 0 and C anywhere.
    assert(sched_as_string[0] == ".AAA.BBBAAABBBAAA.BBB.");
    assert(sched_as_string[1] == ".CCCCCCCCC.___________");
    assert(sched_as_string[2] == "______________________");
    assert(sched_as_string[3] == "______________________");
}

static void
test_synthetic_with_bindings_weighted()
{
    std::cerr << "\n----------------\nTesting synthetic with bindings and diff stamps\n";
    static constexpr int NUM_WORKLOADS = 3;
    static constexpr int NUM_INPUTS_PER_WORKLOAD = 3;
    static constexpr int NUM_OUTPUTS = 5;
    static constexpr int NUM_INSTRS = 9;
    static constexpr memref_tid_t TID_BASE = 100;
    std::vector<scheduler_t::input_workload_t> sched_inputs;
    auto get_tid = [&](int workload_idx, int input_idx) {
        return TID_BASE + workload_idx * NUM_INPUTS_PER_WORKLOAD + input_idx;
    };
    for (int workload_idx = 0; workload_idx < NUM_WORKLOADS; workload_idx++) {
        std::vector<scheduler_t::input_reader_t> readers;
        for (int input_idx = 0; input_idx < NUM_INPUTS_PER_WORKLOAD; input_idx++) {
            memref_tid_t tid = get_tid(workload_idx, input_idx);
            std::vector<trace_entry_t> inputs;
            inputs.push_back(make_thread(tid));
            inputs.push_back(make_pid(1));
            for (int instr_idx = 0; instr_idx < NUM_INSTRS; instr_idx++) {
                // Use the same inverted timestamps as test_synthetic_with_timestamps()
                // to cover different code paths; in particular it has a case where
                // the last entry in the queue is the only one that fits on an output.
                if (instr_idx % 2 == 0) {
                    inputs.push_back(make_timestamp(
                        1000 * workload_idx +
                        100 * (NUM_INPUTS_PER_WORKLOAD - input_idx) + 10 * instr_idx));
                }
                inputs.push_back(make_instr(42 + instr_idx * 4));
            }
            inputs.push_back(make_exit(tid));
            readers.emplace_back(
                std::unique_ptr<mock_reader_t>(new mock_reader_t(inputs)),
                std::unique_ptr<mock_reader_t>(new mock_reader_t()), tid);
        }
        sched_inputs.emplace_back(std::move(readers));
        // We do a static partitionining of the cores for our workloads with one
        // of them overlapping the others.
        std::set<scheduler_t::output_ordinal_t> cores;
        switch (workload_idx) {
        case 0: cores.insert({ 2, 4 }); break;
        case 1: cores.insert({ 0, 1 }); break;
        case 2: cores.insert({ 1, 2, 3 }); break;
        default: assert(false);
        }
        sched_inputs.back().thread_modifiers.emplace_back(cores);
    }

    scheduler_t::scheduler_options_t sched_ops(scheduler_t::MAP_TO_ANY_OUTPUT,
                                               scheduler_t::DEPENDENCY_TIMESTAMPS,
                                               scheduler_t::SCHEDULER_DEFAULTS,
                                               /*verbosity=*/3);
    sched_ops.quantum_duration_instrs = 3;
    scheduler_t scheduler;
    if (scheduler.init(sched_inputs, NUM_OUTPUTS, std::move(sched_ops)) !=
        scheduler_t::STATUS_SUCCESS)
        assert(false);
    std::vector<std::string> sched_as_string =
        run_lockstep_simulation(scheduler, NUM_OUTPUTS, TID_BASE);
    for (int i = 0; i < NUM_OUTPUTS; i++) {
        std::cerr << "cpu #" << i << " schedule: " << sched_as_string[i] << "\n";
    }
    // We have {A,B,C} on {2,4}, {D,E,F} on {0,1}, and {G,H,I} on {1,2,3}:
    assert(sched_as_string[0] == ".FF.FF.FF.FF.F..EE.EE.EE.EE.E..DD.DD.DD.DD.D.");
    assert(sched_as_string[1] == ".II.II.II.II.I..HH.HH.HH.HH.H._______________");
    assert(sched_as_string[2] == ".CC.CC.CC.CC.C..BB.BB.BB.BB.B._______________");
    assert(sched_as_string[3] == ".GG.GG.GG.GG.G.______________________________");
    assert(sched_as_string[4] == ".AA.AA.AA.AA.A.______________________________");
}

static void
test_synthetic_with_bindings()
{
    test_synthetic_with_bindings_time(/*time_deps=*/true);
    test_synthetic_with_bindings_time(/*time_deps=*/false);
    test_synthetic_with_bindings_more_out();
    test_synthetic_with_bindings_weighted();
}

static void
test_synthetic_with_syscalls_multiple()
{
    std::cerr << "\n----------------\nTesting synthetic with blocking syscalls\n";
    static constexpr int NUM_WORKLOADS = 3;
    static constexpr int NUM_INPUTS_PER_WORKLOAD = 3;
    static constexpr int NUM_OUTPUTS = 2;
    static constexpr int NUM_INSTRS = 9;
    static constexpr memref_tid_t TID_BASE = 100;
    static constexpr int BLOCK_LATENCY = 100;
    static constexpr double BLOCK_SCALE = 1. / (BLOCK_LATENCY);
    std::vector<scheduler_t::input_workload_t> sched_inputs;
    auto get_tid = [&](int workload_idx, int input_idx) {
        return TID_BASE + workload_idx * NUM_INPUTS_PER_WORKLOAD + input_idx;
    };
    for (int workload_idx = 0; workload_idx < NUM_WORKLOADS; workload_idx++) {
        std::vector<scheduler_t::input_reader_t> readers;
        for (int input_idx = 0; input_idx < NUM_INPUTS_PER_WORKLOAD; input_idx++) {
            memref_tid_t tid = get_tid(workload_idx, input_idx);
            std::vector<trace_entry_t> inputs;
            inputs.push_back(make_thread(tid));
            inputs.push_back(make_pid(1));
            inputs.push_back(make_version(TRACE_ENTRY_VERSION));
            uint64_t stamp =
                10000 * workload_idx + 1000 * (NUM_INPUTS_PER_WORKLOAD - input_idx);
            for (int instr_idx = 0; instr_idx < NUM_INSTRS; instr_idx++) {
                // Sprinkle timestamps every other instruction.  We use a similar
                // priority scheme as test_synthetic_with_priorities() but we leave
                // room for blocking syscall timestamp gaps.
                if (instr_idx % 2 == 0 &&
                    (inputs.back().type != TRACE_TYPE_MARKER ||
                     inputs.back().size != TRACE_MARKER_TYPE_TIMESTAMP)) {
                    inputs.push_back(make_timestamp(stamp));
                }
                inputs.push_back(make_instr(42 + instr_idx * 4));
                // Insert some blocking syscalls in the high-priority (see below)
                // middle threads.
                if (input_idx == 1 && instr_idx % (workload_idx + 1) == workload_idx) {
                    inputs.push_back(make_timestamp(stamp + 10));
                    inputs.push_back(make_marker(TRACE_MARKER_TYPE_SYSCALL, 42));
                    inputs.push_back(
                        make_marker(TRACE_MARKER_TYPE_MAYBE_BLOCKING_SYSCALL, 0));
                    // Blocked for 10 time units with our BLOCK_SCALE.
                    inputs.push_back(make_timestamp(stamp + 10 + 10 * BLOCK_LATENCY));
                } else {
                    // Insert meta records to keep the locksteps lined up.
                    inputs.push_back(make_marker(TRACE_MARKER_TYPE_CPU_ID, 0));
                    inputs.push_back(make_marker(TRACE_MARKER_TYPE_CPU_ID, 0));
                    inputs.push_back(make_marker(TRACE_MARKER_TYPE_CPU_ID, 0));
                    inputs.push_back(make_marker(TRACE_MARKER_TYPE_CPU_ID, 0));
                }
                stamp += 10;
            }
            inputs.push_back(make_exit(tid));
            readers.emplace_back(
                std::unique_ptr<mock_reader_t>(new mock_reader_t(inputs)),
                std::unique_ptr<mock_reader_t>(new mock_reader_t()), tid);
        }
        sched_inputs.emplace_back(std::move(readers));
        // Set some different priorities for the middle threads.
        // The others retain the default 0 priority.
        sched_inputs.back().thread_modifiers.emplace_back(
            get_tid(workload_idx, /*input_idx=*/1), /*priority=*/1);
    }
    // We have one input 'J' with lower timestamps than everyone, to test that it never
    // gets switched out once we get to it among the default-priority inputs.
    memref_tid_t tid = TID_BASE + NUM_WORKLOADS * NUM_INPUTS_PER_WORKLOAD;
    std::vector<trace_entry_t> inputs;
    inputs.push_back(make_thread(tid));
    inputs.push_back(make_pid(1));
    for (int instr_idx = 0; instr_idx < NUM_INSTRS; instr_idx++) {
        if (instr_idx % 2 == 0)
            inputs.push_back(make_timestamp(1 + instr_idx));
        inputs.push_back(make_instr(42 + instr_idx * 4));
    }
    inputs.push_back(make_exit(tid));
    std::vector<scheduler_t::input_reader_t> readers;
    readers.emplace_back(std::unique_ptr<mock_reader_t>(new mock_reader_t(inputs)),
                         std::unique_ptr<mock_reader_t>(new mock_reader_t()), tid);
    sched_inputs.emplace_back(std::move(readers));

    scheduler_t::scheduler_options_t sched_ops(scheduler_t::MAP_TO_ANY_OUTPUT,
                                               scheduler_t::DEPENDENCY_TIMESTAMPS,
                                               scheduler_t::SCHEDULER_DEFAULTS,
                                               /*verbosity=*/3);
    sched_ops.quantum_duration_us = 3;
    // We use our mock's time==instruction count for a deterministic result.
    sched_ops.quantum_unit = scheduler_t::QUANTUM_TIME;
    sched_ops.time_units_per_us = 1.;
    sched_ops.blocking_switch_threshold = BLOCK_LATENCY;
    sched_ops.block_time_multiplier = BLOCK_SCALE;
    // Test dropping a bunch of final "_" from core1.
    sched_ops.exit_if_fraction_inputs_left = 0.1;
    scheduler_t scheduler;
    if (scheduler.init(sched_inputs, NUM_OUTPUTS, std::move(sched_ops)) !=
        scheduler_t::STATUS_SUCCESS)
        assert(false);
    // We omit the "." marker chars to keep the strings short enough to be readable.
    std::vector<std::string> sched_as_string = run_lockstep_simulation(
        scheduler, NUM_OUTPUTS, TID_BASE, /*send_time=*/true, /*print_markers=*/false);
    for (int i = 0; i < NUM_OUTPUTS; i++) {
        std::cerr << "cpu #" << i << " schedule: " << sched_as_string[i] << "\n";
    }
    // See the test_synthetic_with_priorities() test which has our base sequence.
    // But now B hits a syscall every instr, and E every other instr, so neither
    // reaches its 3-instr quantum.  (H's syscalls are every 3rd instr coinciding with its
    // quantum.)  Furthermore, B, E, and H are blocked long enough that we see
    // the lower-priority C and F getting scheduled.  We end up with idle cores
    // while we wait for B.
    // We've omitted the "." marker records so these are not precisely simultaneous,
    // so the view here may show 2 on the same core at once: but we check for that
    // with the "." in run_lockstep_simulation().  The omitted "." markers also
    // explains why the two strings are different lengths.
    assert(sched_as_string[0] ==
           "BHHHFFFJJJJJJBHHHJJJFFFFFFBHHHDDDDDDDDDB__________B__________B__________B____"
           "______B__________B");
    assert(sched_as_string[1] == "EECCCIIICCCIIIEECCCIIIAAAGGGEEAAAGGEEGAAEGGAG");
    // Check scheduler stats.  # switches is the # of letter transitions; # preempts
    // is the instances where the same letter appears 3 times without another letter
    // appearing in between (and ignoring the last letter for an input: EOF doesn't
    // count as a preempt).
    verify_scheduler_stats(scheduler.get_stream(0), /*switch_input_to_input=*/11,
                           /*switch_input_to_idle=*/5, /*switch_idle_to_input=*/5,
                           /*switch_nop=*/4, /*preempts=*/10, /*direct_attempts=*/0,
                           /*direct_successes=*/0, /*migrations=*/0);
    verify_scheduler_stats(scheduler.get_stream(1), /*switch_input_to_input=*/19,
                           /*switch_input_to_idle=*/0, /*switch_idle_to_input=*/0,
                           /*switch_nop=*/3, /*preempts=*/16, /*direct_attempts=*/0,
                           /*direct_successes=*/0, /*migrations=*/0);
}

static void
test_synthetic_with_syscalls_single()
{
    std::cerr
        << "\n----------------\nTesting synthetic single-input with blocking syscalls\n";
    // We just want to make sure that if there's only one input at a blocking
    // syscall it will get scheduled and we won't just hang.
    static constexpr int NUM_WORKLOADS = 1;
    static constexpr int NUM_INPUTS_PER_WORKLOAD = 1;
    static constexpr int NUM_OUTPUTS = 2;
    static constexpr int NUM_INSTRS = 9;
    static constexpr memref_tid_t TID_BASE = 100;
    static constexpr int BLOCK_LATENCY = 100;
    static constexpr double BLOCK_SCALE = 1. / (BLOCK_LATENCY);
    std::vector<scheduler_t::input_workload_t> sched_inputs;
    auto get_tid = [&](int workload_idx, int input_idx) {
        return TID_BASE + workload_idx * NUM_INPUTS_PER_WORKLOAD + input_idx;
    };
    for (int workload_idx = 0; workload_idx < NUM_WORKLOADS; workload_idx++) {
        std::vector<scheduler_t::input_reader_t> readers;
        for (int input_idx = 0; input_idx < NUM_INPUTS_PER_WORKLOAD; input_idx++) {
            memref_tid_t tid = get_tid(workload_idx, input_idx);
            std::vector<trace_entry_t> inputs;
            inputs.push_back(make_thread(tid));
            inputs.push_back(make_pid(1));
            inputs.push_back(make_version(TRACE_ENTRY_VERSION));
            uint64_t stamp =
                10000 * workload_idx + 1000 * (NUM_INPUTS_PER_WORKLOAD - input_idx);
            for (int instr_idx = 0; instr_idx < NUM_INSTRS; instr_idx++) {
                // Sprinkle timestamps every other instruction.  We use a similar
                // priority scheme as test_synthetic_with_priorities() but we leave
                // room for blocking syscall timestamp gaps.
                if (instr_idx % 2 == 0 &&
                    (inputs.back().type != TRACE_TYPE_MARKER ||
                     inputs.back().size != TRACE_MARKER_TYPE_TIMESTAMP)) {
                    inputs.push_back(make_timestamp(stamp));
                }
                inputs.push_back(make_instr(42 + instr_idx * 4));
                // Insert some blocking syscalls.
                if (instr_idx % 3 == 1) {
                    inputs.push_back(make_timestamp(stamp + 10));
                    inputs.push_back(make_marker(TRACE_MARKER_TYPE_SYSCALL, 42));
                    inputs.push_back(
                        make_marker(TRACE_MARKER_TYPE_MAYBE_BLOCKING_SYSCALL, 0));
                    // Blocked for 3 time units.
                    inputs.push_back(make_timestamp(stamp + 10 + 3 * BLOCK_LATENCY));
                } else {
                    // Insert meta records to keep the locksteps lined up.
                    inputs.push_back(make_marker(TRACE_MARKER_TYPE_CPU_ID, 0));
                    inputs.push_back(make_marker(TRACE_MARKER_TYPE_CPU_ID, 0));
                    inputs.push_back(make_marker(TRACE_MARKER_TYPE_CPU_ID, 0));
                    inputs.push_back(make_marker(TRACE_MARKER_TYPE_CPU_ID, 0));
                }
                stamp += 10;
            }
            inputs.push_back(make_exit(tid));
            readers.emplace_back(
                std::unique_ptr<mock_reader_t>(new mock_reader_t(inputs)),
                std::unique_ptr<mock_reader_t>(new mock_reader_t()), tid);
        }
        sched_inputs.emplace_back(std::move(readers));
    }
    scheduler_t::scheduler_options_t sched_ops(scheduler_t::MAP_TO_ANY_OUTPUT,
                                               scheduler_t::DEPENDENCY_TIMESTAMPS,
                                               scheduler_t::SCHEDULER_DEFAULTS,
                                               /*verbosity=*/4);
    sched_ops.quantum_duration_us = 3;
    // We use our mock's time==instruction count for a deterministic result.
    sched_ops.quantum_unit = scheduler_t::QUANTUM_TIME;
    sched_ops.time_units_per_us = 1.;
    sched_ops.blocking_switch_threshold = BLOCK_LATENCY;
    sched_ops.block_time_multiplier = BLOCK_SCALE;
    scheduler_t scheduler;
    if (scheduler.init(sched_inputs, NUM_OUTPUTS, std::move(sched_ops)) !=
        scheduler_t::STATUS_SUCCESS)
        assert(false);
    std::vector<std::string> sched_as_string =
        run_lockstep_simulation(scheduler, NUM_OUTPUTS, TID_BASE, /*send_time=*/true);
    for (int i = 0; i < NUM_OUTPUTS; i++) {
        std::cerr << "cpu #" << i << " schedule: " << sched_as_string[i] << "\n";
    }
    // We expect an idle CPU every 3 instrs but starting at the 2nd (1-based % 3).
    // With per-output runqueues, cpu1 is idle the whole time.
    assert(sched_as_string[0] ==
           "..A....A....__A....A.....A....__A.....A....A....__A.....");
    assert(sched_as_string[1] ==
           "________________________________________________________");
}

static bool
check_ref(std::vector<memref_t> &refs, int &idx, memref_tid_t expected_tid,
          trace_type_t expected_type,
          trace_marker_type_t expected_marker = TRACE_MARKER_TYPE_RESERVED_END,
          uintptr_t expected_marker_value = 0)
{
    if (expected_tid != refs[idx].instr.tid || expected_type != refs[idx].instr.type) {
        std::cerr << "Record " << idx << " has tid " << refs[idx].instr.tid
                  << " and type " << refs[idx].instr.type << " != expected tid "
                  << expected_tid << " and expected type " << expected_type << "\n";
        return false;
    }
    if (expected_type == TRACE_TYPE_MARKER) {
        if (expected_marker != refs[idx].marker.marker_type) {
            std::cerr << "Record " << idx << " has marker type "
                      << refs[idx].marker.marker_type << " but expected "
                      << expected_marker << "\n";
            return false;
        }
        if (expected_marker_value != 0 &&
            expected_marker_value != refs[idx].marker.marker_value) {
            std::cerr << "Record " << idx << " has marker value "
                      << refs[idx].marker.marker_value << " but expected "
                      << expected_marker_value << "\n";
            return false;
        }
    }
    ++idx;
    return true;
}

static void
test_synthetic_with_syscalls_precise()
{
    std::cerr << "\n----------------\nTesting blocking syscall precise switch points\n";
    static constexpr memref_tid_t TID_A = 42;
    static constexpr memref_tid_t TID_B = 99;
    static constexpr int SYSNUM = 202;
    static constexpr uint64_t INITIAL_TIMESTAMP = 20;
    static constexpr uint64_t PRE_SYS_TIMESTAMP = 120;
    static constexpr uint64_t BLOCK_THRESHOLD = 500;
    std::vector<trace_entry_t> refs_A = {
        /* clang-format off */
        make_thread(TID_A),
        make_pid(1),
        make_version(TRACE_ENTRY_VERSION),
        make_timestamp(INITIAL_TIMESTAMP),
        make_instr(10),
        make_timestamp(PRE_SYS_TIMESTAMP),
        make_marker(TRACE_MARKER_TYPE_SYSCALL, SYSNUM),
        make_marker(TRACE_MARKER_TYPE_MAYBE_BLOCKING_SYSCALL, 0),
        make_marker(TRACE_MARKER_TYPE_FUNC_ID, 100),
        make_marker(TRACE_MARKER_TYPE_FUNC_ARG, 42),
        make_timestamp(PRE_SYS_TIMESTAMP + BLOCK_THRESHOLD),
        make_marker(TRACE_MARKER_TYPE_CPU_ID, 1),
        make_marker(TRACE_MARKER_TYPE_FUNC_ID, 100),
        make_marker(TRACE_MARKER_TYPE_FUNC_RETVAL, 0),
        make_instr(12),
        make_exit(TID_A),
        /* clang-format on */
    };
    std::vector<trace_entry_t> refs_B = {
        /* clang-format off */
        make_thread(TID_B),
        make_pid(1),
        make_version(TRACE_ENTRY_VERSION),
        make_timestamp(120),
        make_instr(20),
        make_instr(21),
        make_exit(TID_B),
        /* clang-format on */
    };
    std::vector<scheduler_t::input_reader_t> readers;
    readers.emplace_back(std::unique_ptr<mock_reader_t>(new mock_reader_t(refs_A)),
                         std::unique_ptr<mock_reader_t>(new mock_reader_t()), TID_A);
    readers.emplace_back(std::unique_ptr<mock_reader_t>(new mock_reader_t(refs_B)),
                         std::unique_ptr<mock_reader_t>(new mock_reader_t()), TID_B);
    std::vector<scheduler_t::input_workload_t> sched_inputs;
    sched_inputs.emplace_back(std::move(readers));
    scheduler_t::scheduler_options_t sched_ops(scheduler_t::MAP_TO_ANY_OUTPUT,
                                               scheduler_t::DEPENDENCY_TIMESTAMPS,
                                               scheduler_t::SCHEDULER_DEFAULTS,
                                               /*verbosity=*/3);
    sched_ops.blocking_switch_threshold = BLOCK_THRESHOLD;
    scheduler_t scheduler;
    if (scheduler.init(sched_inputs, 1, std::move(sched_ops)) !=
        scheduler_t::STATUS_SUCCESS)
        assert(false);
    auto *stream = scheduler.get_stream(0);
    memref_t memref;
    std::vector<memref_t> refs;
    for (scheduler_t::stream_status_t status = stream->next_record(memref);
         status != scheduler_t::STATUS_EOF; status = stream->next_record(memref)) {
        if (status == scheduler_t::STATUS_WAIT || status == scheduler_t::STATUS_IDLE)
            continue;
        assert(status == scheduler_t::STATUS_OK);
        refs.push_back(memref);
    }
    int idx = 0;
    bool res = true;
    res = res &&
        check_ref(refs, idx, TID_A, TRACE_TYPE_MARKER, TRACE_MARKER_TYPE_VERSION) &&
        check_ref(refs, idx, TID_A, TRACE_TYPE_MARKER, TRACE_MARKER_TYPE_TIMESTAMP) &&
        check_ref(refs, idx, TID_A, TRACE_TYPE_INSTR) &&
        check_ref(refs, idx, TID_A, TRACE_TYPE_MARKER, TRACE_MARKER_TYPE_TIMESTAMP) &&
        check_ref(refs, idx, TID_A, TRACE_TYPE_MARKER, TRACE_MARKER_TYPE_SYSCALL) &&
        check_ref(refs, idx, TID_A, TRACE_TYPE_MARKER,
                  TRACE_MARKER_TYPE_MAYBE_BLOCKING_SYSCALL) &&
        check_ref(refs, idx, TID_A, TRACE_TYPE_MARKER, TRACE_MARKER_TYPE_FUNC_ID) &&
        check_ref(refs, idx, TID_A, TRACE_TYPE_MARKER, TRACE_MARKER_TYPE_FUNC_ARG) &&
        check_ref(refs, idx, TID_A, TRACE_TYPE_MARKER, TRACE_MARKER_TYPE_TIMESTAMP) &&
        check_ref(refs, idx, TID_A, TRACE_TYPE_MARKER, TRACE_MARKER_TYPE_CPU_ID) &&
        check_ref(refs, idx, TID_A, TRACE_TYPE_MARKER, TRACE_MARKER_TYPE_FUNC_ID) &&
        check_ref(refs, idx, TID_A, TRACE_TYPE_MARKER, TRACE_MARKER_TYPE_FUNC_RETVAL) &&
        // Shouldn't switch until after all the syscall's markers.
        check_ref(refs, idx, TID_B, TRACE_TYPE_MARKER, TRACE_MARKER_TYPE_VERSION) &&
        check_ref(refs, idx, TID_B, TRACE_TYPE_MARKER, TRACE_MARKER_TYPE_TIMESTAMP) &&
        check_ref(refs, idx, TID_B, TRACE_TYPE_INSTR) &&
        check_ref(refs, idx, TID_B, TRACE_TYPE_INSTR) &&
        check_ref(refs, idx, TID_B, TRACE_TYPE_THREAD_EXIT) &&
        check_ref(refs, idx, TID_A, TRACE_TYPE_INSTR) &&
        check_ref(refs, idx, TID_A, TRACE_TYPE_THREAD_EXIT);
    assert(res);
}

static void
test_synthetic_with_syscalls_latencies()
{
    std::cerr << "\n----------------\nTesting syscall latency switches\n";
    static constexpr memref_tid_t TID_A = 42;
    static constexpr memref_tid_t TID_B = 99;
    static constexpr int SYSNUM = 202;
    static constexpr int BLOCK_LATENCY = 100;
    static constexpr double BLOCK_SCALE = 1. / (BLOCK_LATENCY);
    std::vector<trace_entry_t> refs_A = {
        /* clang-format off */
        make_thread(TID_A),
        make_pid(1),
        make_version(TRACE_ENTRY_VERSION),
        make_timestamp(20),
        make_instr(10),
        // Test 0 latency.
        make_timestamp(120),
        make_marker(TRACE_MARKER_TYPE_SYSCALL, SYSNUM),
        make_timestamp(120),
        make_instr(10),
        // Test large but too-short latency.
        make_timestamp(200),
        make_marker(TRACE_MARKER_TYPE_SYSCALL, SYSNUM),
        make_timestamp(699),
        make_instr(10),
        // Test just large enough latency, with func markers in between.
        make_timestamp(1000),
        make_marker(TRACE_MARKER_TYPE_SYSCALL, SYSNUM),
        make_marker(TRACE_MARKER_TYPE_MAYBE_BLOCKING_SYSCALL, 0),
        make_marker(TRACE_MARKER_TYPE_FUNC_ID, 100),
        make_marker(TRACE_MARKER_TYPE_FUNC_ARG, 42),
        make_timestamp(1000 + BLOCK_LATENCY),
        make_marker(TRACE_MARKER_TYPE_CPU_ID, 1),
        make_marker(TRACE_MARKER_TYPE_FUNC_ID, 100),
        make_marker(TRACE_MARKER_TYPE_FUNC_RETVAL, 0),
        make_instr(12),
        make_exit(TID_A),
        /* clang-format on */
    };
    std::vector<trace_entry_t> refs_B = {
        /* clang-format off */
        make_thread(TID_B),
        make_pid(1),
        make_version(TRACE_ENTRY_VERSION),
        make_timestamp(2000),
        make_instr(20),
        make_instr(21),
        make_exit(TID_B),
        /* clang-format on */
    };
    std::vector<scheduler_t::input_reader_t> readers;
    readers.emplace_back(std::unique_ptr<mock_reader_t>(new mock_reader_t(refs_A)),
                         std::unique_ptr<mock_reader_t>(new mock_reader_t()), TID_A);
    readers.emplace_back(std::unique_ptr<mock_reader_t>(new mock_reader_t(refs_B)),
                         std::unique_ptr<mock_reader_t>(new mock_reader_t()), TID_B);
    std::vector<scheduler_t::input_workload_t> sched_inputs;
    sched_inputs.emplace_back(std::move(readers));
    scheduler_t::scheduler_options_t sched_ops(scheduler_t::MAP_TO_ANY_OUTPUT,
                                               scheduler_t::DEPENDENCY_TIMESTAMPS,
                                               scheduler_t::SCHEDULER_DEFAULTS,
                                               /*verbosity=*/3);
    // We use a mock time for a deterministic result.
    sched_ops.quantum_unit = scheduler_t::QUANTUM_TIME;
    sched_ops.time_units_per_us = 1.;
    sched_ops.blocking_switch_threshold = BLOCK_LATENCY;
    sched_ops.block_time_multiplier = BLOCK_SCALE;
    scheduler_t scheduler;
    if (scheduler.init(sched_inputs, 1, std::move(sched_ops)) !=
        scheduler_t::STATUS_SUCCESS)
        assert(false);
    auto *stream = scheduler.get_stream(0);
    memref_t memref;
    std::vector<memref_t> refs;
    int step = 0;
    for (scheduler_t::stream_status_t status = stream->next_record(memref, ++step);
         status != scheduler_t::STATUS_EOF;
         status = stream->next_record(memref, ++step)) {
        if (status == scheduler_t::STATUS_WAIT)
            continue;
        assert(status == scheduler_t::STATUS_OK);
        refs.push_back(memref);
    }
    int idx = 0;
    bool res = true;
    res = res &&
        check_ref(refs, idx, TID_A, TRACE_TYPE_MARKER, TRACE_MARKER_TYPE_VERSION) &&
        check_ref(refs, idx, TID_A, TRACE_TYPE_MARKER, TRACE_MARKER_TYPE_TIMESTAMP) &&
        check_ref(refs, idx, TID_A, TRACE_TYPE_INSTR) &&
        check_ref(refs, idx, TID_A, TRACE_TYPE_MARKER, TRACE_MARKER_TYPE_TIMESTAMP) &&
        check_ref(refs, idx, TID_A, TRACE_TYPE_MARKER, TRACE_MARKER_TYPE_SYSCALL) &&
        check_ref(refs, idx, TID_A, TRACE_TYPE_MARKER, TRACE_MARKER_TYPE_TIMESTAMP) &&
        check_ref(refs, idx, TID_A, TRACE_TYPE_INSTR) &&
        check_ref(refs, idx, TID_A, TRACE_TYPE_MARKER, TRACE_MARKER_TYPE_TIMESTAMP) &&
        check_ref(refs, idx, TID_A, TRACE_TYPE_MARKER, TRACE_MARKER_TYPE_SYSCALL) &&
        check_ref(refs, idx, TID_A, TRACE_TYPE_MARKER, TRACE_MARKER_TYPE_TIMESTAMP) &&
        check_ref(refs, idx, TID_A, TRACE_TYPE_INSTR) &&
        check_ref(refs, idx, TID_A, TRACE_TYPE_MARKER, TRACE_MARKER_TYPE_TIMESTAMP) &&
        check_ref(refs, idx, TID_A, TRACE_TYPE_MARKER, TRACE_MARKER_TYPE_SYSCALL) &&
        check_ref(refs, idx, TID_A, TRACE_TYPE_MARKER,
                  TRACE_MARKER_TYPE_MAYBE_BLOCKING_SYSCALL) &&
        check_ref(refs, idx, TID_A, TRACE_TYPE_MARKER, TRACE_MARKER_TYPE_FUNC_ID) &&
        check_ref(refs, idx, TID_A, TRACE_TYPE_MARKER, TRACE_MARKER_TYPE_FUNC_ARG) &&
        check_ref(refs, idx, TID_A, TRACE_TYPE_MARKER, TRACE_MARKER_TYPE_TIMESTAMP) &&
        check_ref(refs, idx, TID_A, TRACE_TYPE_MARKER, TRACE_MARKER_TYPE_CPU_ID) &&
        check_ref(refs, idx, TID_A, TRACE_TYPE_MARKER, TRACE_MARKER_TYPE_FUNC_ID) &&
        check_ref(refs, idx, TID_A, TRACE_TYPE_MARKER, TRACE_MARKER_TYPE_FUNC_RETVAL) &&
        // Shouldn't switch until after all the syscall's markers.
        check_ref(refs, idx, TID_B, TRACE_TYPE_MARKER, TRACE_MARKER_TYPE_VERSION) &&
        check_ref(refs, idx, TID_B, TRACE_TYPE_MARKER, TRACE_MARKER_TYPE_TIMESTAMP) &&
        check_ref(refs, idx, TID_B, TRACE_TYPE_INSTR) &&
        check_ref(refs, idx, TID_B, TRACE_TYPE_INSTR) &&
        check_ref(refs, idx, TID_B, TRACE_TYPE_THREAD_EXIT) &&
        check_ref(refs, idx, TID_A, TRACE_TYPE_INSTR) &&
        check_ref(refs, idx, TID_A, TRACE_TYPE_THREAD_EXIT);
    assert(res);
}

static void
test_synthetic_with_syscalls_idle()
{
    std::cerr << "\n----------------\nTesting syscall idle time duration\n";
    // We test that a blocked input is put to the back of the queue on each retry.
    static constexpr int NUM_INPUTS = 4;
    static constexpr int NUM_OUTPUTS = 1;
    static constexpr int NUM_INSTRS = 12;
    static constexpr memref_tid_t TID_BASE = 100;
    static constexpr int BLOCK_LATENCY = 100;
    static constexpr double BLOCK_SCALE = 1. / (BLOCK_LATENCY);
    static constexpr int BLOCK_UNITS = 27;
    std::vector<scheduler_t::input_workload_t> sched_inputs;
    std::vector<scheduler_t::input_reader_t> readers;
    for (int input_idx = 0; input_idx < NUM_INPUTS; input_idx++) {
        memref_tid_t tid = TID_BASE + input_idx;
        std::vector<trace_entry_t> inputs;
        inputs.push_back(make_thread(tid));
        inputs.push_back(make_pid(1));
        inputs.push_back(make_version(TRACE_ENTRY_VERSION));
        uint64_t stamp = 10000 * NUM_INPUTS;
        inputs.push_back(make_timestamp(stamp));
        for (int instr_idx = 0; instr_idx < NUM_INSTRS; instr_idx++) {
            inputs.push_back(make_instr(42 + instr_idx * 4));
            if (instr_idx == 1) {
                // Insert a blocking syscall in one input.
                if (input_idx == 0) {
                    inputs.push_back(make_timestamp(stamp + 10));
                    inputs.push_back(make_marker(TRACE_MARKER_TYPE_SYSCALL, 42));
                    inputs.push_back(
                        make_marker(TRACE_MARKER_TYPE_MAYBE_BLOCKING_SYSCALL, 0));
                    // Blocked for BLOCK_UNITS time units with BLOCK_SCALE, but
                    // after each queue rejection it should go to the back of
                    // the queue and all the other inputs should be selected
                    // before another retry.
                    inputs.push_back(
                        make_timestamp(stamp + 10 + BLOCK_UNITS * BLOCK_LATENCY));
                } else {
                    // Insert a timestamp to match the blocked input so the inputs
                    // are all at equal priority in the queue.
                    inputs.push_back(
                        make_timestamp(stamp + 10 + BLOCK_UNITS * BLOCK_LATENCY));
                }
            }
        }
        inputs.push_back(make_exit(tid));
        readers.emplace_back(std::unique_ptr<mock_reader_t>(new mock_reader_t(inputs)),
                             std::unique_ptr<mock_reader_t>(new mock_reader_t()), tid);
    }
    sched_inputs.emplace_back(std::move(readers));
    scheduler_t::scheduler_options_t sched_ops(scheduler_t::MAP_TO_ANY_OUTPUT,
                                               scheduler_t::DEPENDENCY_TIMESTAMPS,
                                               scheduler_t::SCHEDULER_DEFAULTS,
                                               /*verbosity=*/3);
    sched_ops.quantum_duration_us = 3;
    // We use a mock time for a deterministic result.
    sched_ops.quantum_unit = scheduler_t::QUANTUM_TIME;
    sched_ops.time_units_per_us = 1.;
    sched_ops.blocking_switch_threshold = BLOCK_LATENCY;
    sched_ops.block_time_multiplier = BLOCK_SCALE;
    scheduler_t scheduler;
    if (scheduler.init(sched_inputs, NUM_OUTPUTS, std::move(sched_ops)) !=
        scheduler_t::STATUS_SUCCESS)
        assert(false);
    std::vector<std::string> sched_as_string =
        run_lockstep_simulation(scheduler, NUM_OUTPUTS, TID_BASE, /*send_time=*/true);
    for (int i = 0; i < NUM_OUTPUTS; i++) {
        std::cerr << "cpu #" << i << " schedule: " << sched_as_string[i] << "\n";
    }
    // The timestamps provide the ABCD ordering, but A's blocking syscall after its
    // 2nd instr makes it delayed for 3 full queue cycles of BBBCCCDDD (27 instrs,
    // which is BLOCK_UNITS): A's is finally schedulable after the 3rd, when it just gets
    // 1 instruction in before its (accumulated) count equals the quantum.
    assert(sched_as_string[0] ==
           "..AA......BB.B..CC.C..DD.DBBBCCCDDDBBBCCCDDDABBB.CCC.DDD.AAAAAAAAA.");
}

static void
test_synthetic_with_syscalls()
{
    test_synthetic_with_syscalls_multiple();
    test_synthetic_with_syscalls_single();
    test_synthetic_with_syscalls_precise();
    test_synthetic_with_syscalls_latencies();
    test_synthetic_with_syscalls_idle();
}

#if (defined(X86_64) || defined(ARM_64)) && defined(HAS_ZIP)
static void
simulate_core(scheduler_t::stream_t *stream)
{
    memref_t record;
    for (scheduler_t::stream_status_t status = stream->next_record(record);
         status != scheduler_t::STATUS_EOF; status = stream->next_record(record)) {
        if (status == scheduler_t::STATUS_WAIT || status == scheduler_t::STATUS_IDLE) {
            std::this_thread::yield();
            continue;
        }
        assert(status == scheduler_t::STATUS_OK);
    }
}
#endif

static void
test_synthetic_multi_threaded(const char *testdir)
{
    std::cerr << "\n----------------\nTesting synthetic multi-threaded\n";
    // We want a larger input trace to better stress synchronization across
    // output threads.
#if (defined(X86_64) || defined(ARM_64)) && defined(HAS_ZIP)
    std::string path = std::string(testdir) + "/drmemtrace.threadsig.x64.tracedir";
    scheduler_t scheduler;
    std::vector<scheduler_t::input_workload_t> sched_inputs;
    sched_inputs.emplace_back(path);
    scheduler_t::scheduler_options_t sched_ops(scheduler_t::MAP_TO_ANY_OUTPUT,
                                               scheduler_t::DEPENDENCY_TIMESTAMPS,
                                               scheduler_t::SCHEDULER_DEFAULTS,
                                               /*verbosity=*/2);
    static constexpr int NUM_OUTPUTS = 4;
    static constexpr int QUANTUM_DURATION = 2000;
    sched_ops.quantum_duration_instrs = QUANTUM_DURATION;
    if (scheduler.init(sched_inputs, NUM_OUTPUTS, std::move(sched_ops)) !=
        scheduler_t::STATUS_SUCCESS)
        assert(false);
    std::vector<std::thread> threads;
    threads.reserve(NUM_OUTPUTS);
    for (int i = 0; i < NUM_OUTPUTS; ++i) {
        threads.emplace_back(std::thread(&simulate_core, scheduler.get_stream(i)));
    }
    for (std::thread &thread : threads)
        thread.join();
#endif
}

static void
test_speculation()
{
    std::cerr << "\n----------------\nTesting speculation\n";
    std::vector<trace_entry_t> memrefs = {
        /* clang-format off */
        make_thread(1),
        make_pid(1),
        make_marker(TRACE_MARKER_TYPE_PAGE_SIZE, 4096),
        make_timestamp(10),
        make_marker(TRACE_MARKER_TYPE_CPU_ID, 1),
        // Conditional branch.
        make_instr(1, TRACE_TYPE_INSTR_CONDITIONAL_JUMP),
        // It fell through in the trace.
        make_instr(2),
        // Another conditional branch.
        make_instr(3, TRACE_TYPE_INSTR_CONDITIONAL_JUMP),
        // It fell through in the trace.
        make_instr(4),
        make_instr(5),
        make_exit(1),
        /* clang-format on */
    };
    std::vector<scheduler_t::input_reader_t> readers;
    readers.emplace_back(std::unique_ptr<mock_reader_t>(new mock_reader_t(memrefs)),
                         std::unique_ptr<mock_reader_t>(new mock_reader_t()), 1);

    scheduler_t scheduler;
    std::vector<scheduler_t::input_workload_t> sched_inputs;
    sched_inputs.emplace_back(std::move(readers));
    scheduler_t::scheduler_options_t sched_ops =
        scheduler_t::make_scheduler_serial_options(/*verbosity=*/4);
    sched_ops.flags = static_cast<scheduler_t::scheduler_flags_t>(
        static_cast<int>(sched_ops.flags) |
        static_cast<int>(scheduler_t::SCHEDULER_SPECULATE_NOPS));
    if (scheduler.init(sched_inputs, 1, std::move(sched_ops)) !=
        scheduler_t::STATUS_SUCCESS)
        assert(false);
    int ordinal = 0;
    auto *stream = scheduler.get_stream(0);
    memref_t memref;
    for (scheduler_t::stream_status_t status = stream->next_record(memref);
         status != scheduler_t::STATUS_EOF; status = stream->next_record(memref)) {
        assert(status == scheduler_t::STATUS_OK);
        switch (ordinal) {
        case 0:
            assert(memref.marker.type == TRACE_TYPE_MARKER);
            assert(memref.marker.marker_type == TRACE_MARKER_TYPE_PAGE_SIZE);
            break;
        case 1:
            assert(memref.marker.type == TRACE_TYPE_MARKER);
            assert(memref.marker.marker_type == TRACE_MARKER_TYPE_TIMESTAMP);
            break;
        case 2:
            assert(memref.marker.type == TRACE_TYPE_MARKER);
            assert(memref.marker.marker_type == TRACE_MARKER_TYPE_CPU_ID);
            break;
        case 3:
            assert(type_is_instr(memref.instr.type));
            assert(memref.instr.addr == 1);
            break;
        case 4:
            assert(type_is_instr(memref.instr.type));
            assert(memref.instr.addr == 2);
            // We realize now that we mispredicted that the branch would be taken.
            // We ask to queue this record for post-speculation.
            status = stream->start_speculation(100, true);
            assert(status == scheduler_t::STATUS_OK);
            // Ensure unread_last_record() fails during speculation.
            assert(stream->unread_last_record() == scheduler_t::STATUS_INVALID);
            break;
        case 5:
            // We should now see nops from the speculator.
            assert(type_is_instr(memref.instr.type));
            assert(memref.instr.addr == 100);
            assert(memref_is_nop_instr(memref));
            break;
        case 6:
            // Another nop before we abandon this path.
            assert(type_is_instr(memref.instr.type));
            assert(memref_is_nop_instr(memref));
#ifdef AARCH64
            assert(memref.instr.addr == 104);
#elif defined(X86_64) || defined(X86_32)
            assert(memref.instr.addr == 101);
#elif defined(ARM)
            assert(memref.instr.addr == 102 || memref.instr.addr == 104);
#endif
            status = stream->stop_speculation();
            assert(status == scheduler_t::STATUS_OK);
            break;
        case 7:
            // Back to the trace, to the queued record
            assert(type_is_instr(memref.instr.type));
            assert(memref.instr.addr == 2);
            break;
        case 8:
            assert(type_is_instr(memref.instr.type));
            assert(memref.instr.addr == 3);
            break;
        case 9:
            assert(type_is_instr(memref.instr.type));
            assert(memref.instr.addr == 4);
            // We realize now that we mispredicted that the branch would be taken.
            // This time we do *not* ask to queue this record for post-speculation.
            status = stream->start_speculation(200, false);
            assert(status == scheduler_t::STATUS_OK);
            break;
        case 10:
            // We should now see nops from the speculator.
            assert(type_is_instr(memref.instr.type));
            assert(memref_is_nop_instr(memref));
            assert(memref.instr.addr == 200);
            // Test a nested start_speculation().
            status = stream->start_speculation(300, false);
            assert(status == scheduler_t::STATUS_OK);
            // Ensure unread_last_record() fails during nested speculation.
            assert(stream->unread_last_record() == scheduler_t::STATUS_INVALID);
            break;
        case 11:
            assert(type_is_instr(memref.instr.type));
            assert(memref_is_nop_instr(memref));
            assert(memref.instr.addr == 300);
            status = stream->stop_speculation();
            assert(status == scheduler_t::STATUS_OK);
            break;
        case 12:
            // Back to the outer speculation layer's next PC.
            assert(type_is_instr(memref.instr.type));
            assert(memref_is_nop_instr(memref));
#ifdef AARCH64
            assert(memref.instr.addr == 204);
#elif defined(X86_64) || defined(X86_32)
            assert(memref.instr.addr == 201);
#elif defined(ARM)
            assert(memref.instr.addr == 202 || memref.instr.addr == 204);
#endif
            // Test a nested start_speculation(), saving the current record.
            status = stream->start_speculation(400, true);
            assert(status == scheduler_t::STATUS_OK);
            break;
        case 13:
            assert(type_is_instr(memref.instr.type));
            assert(memref_is_nop_instr(memref));
            assert(memref.instr.addr == 400);
            status = stream->stop_speculation();
            assert(status == scheduler_t::STATUS_OK);
            break;
        case 14:
            // Back to the outer speculation layer's prior PC.
            assert(type_is_instr(memref.instr.type));
            assert(memref_is_nop_instr(memref));
#ifdef AARCH64
            assert(memref.instr.addr == 204);
#elif defined(X86_64) || defined(X86_32)
            assert(memref.instr.addr == 201);
#elif defined(ARM)
            assert(memref.instr.addr == 202 || memref.instr.addr == 204);
#endif
            status = stream->stop_speculation();
            assert(status == scheduler_t::STATUS_OK);
            break;
        case 15:
            // Back to the trace, but skipping what we already read.
            assert(type_is_instr(memref.instr.type));
            assert(memref.instr.addr == 5);
            break;
        default:
            assert(ordinal == 16);
            assert(memref.exit.type == TRACE_TYPE_THREAD_EXIT);
        }
        ++ordinal;
    }
    assert(ordinal == 17);
}

static void
test_replay()
{
#ifdef HAS_ZIP
    std::cerr << "\n----------------\nTesting replay\n";
    static constexpr int NUM_INPUTS = 7;
    static constexpr int NUM_OUTPUTS = 2;
    static constexpr int NUM_INSTRS = 9;
    static constexpr int QUANTUM_INSTRS = 3;
    // For our 2 outputs and 7 inputs:
    // We expect 3 letter sequences (our quantum) alternating every-other with
    // odd parity letters on core0 (A,C,E,G) and even parity on core1 (B,D,F).
    // With a smaller runqueue, the 2nd core finishes early and steals E.
    static const char *const CORE0_SCHED_STRING = "AAACCCEEEGGGAAACCCEEEGGGAAA.CCC.GGG.";
    static const char *const CORE1_SCHED_STRING = "BBBDDDFFFBBBDDDFFFBBB.DDD.FFF.EEE.__";

    static constexpr memref_tid_t TID_BASE = 100;
    std::vector<trace_entry_t> inputs[NUM_INPUTS];
    for (int i = 0; i < NUM_INPUTS; i++) {
        memref_tid_t tid = TID_BASE + i;
        inputs[i].push_back(make_thread(tid));
        inputs[i].push_back(make_pid(1));
        for (int j = 0; j < NUM_INSTRS; j++)
            inputs[i].push_back(make_instr(42 + j * 4));
        inputs[i].push_back(make_exit(tid));
    }
    std::string record_fname = "tmp_test_replay_record.zip";

    // Record.
    {
        std::vector<scheduler_t::input_workload_t> sched_inputs;
        for (int i = 0; i < NUM_INPUTS; i++) {
            memref_tid_t tid = TID_BASE + i;
            std::vector<scheduler_t::input_reader_t> readers;
            readers.emplace_back(
                std::unique_ptr<mock_reader_t>(new mock_reader_t(inputs[i])),
                std::unique_ptr<mock_reader_t>(new mock_reader_t()), tid);
            sched_inputs.emplace_back(std::move(readers));
        }
        scheduler_t::scheduler_options_t sched_ops(scheduler_t::MAP_TO_ANY_OUTPUT,
                                                   scheduler_t::DEPENDENCY_IGNORE,
                                                   scheduler_t::SCHEDULER_DEFAULTS,
                                                   /*verbosity=*/3);
        sched_ops.quantum_duration_instrs = QUANTUM_INSTRS;
        // Migration is measured in wall-clock-time for instr quanta
        // so avoid non-determinism by having no threshold.
        sched_ops.migration_threshold_us = 0;

        zipfile_ostream_t outfile(record_fname);
        sched_ops.schedule_record_ostream = &outfile;

        scheduler_t scheduler;
        if (scheduler.init(sched_inputs, NUM_OUTPUTS, std::move(sched_ops)) !=
            scheduler_t::STATUS_SUCCESS)
            assert(false);
        std::vector<std::string> sched_as_string =
            run_lockstep_simulation(scheduler, NUM_OUTPUTS, TID_BASE);
        for (int i = 0; i < NUM_OUTPUTS; i++) {
            std::cerr << "cpu #" << i << " schedule: " << sched_as_string[i] << "\n";
        }
        assert(sched_as_string[0] == CORE0_SCHED_STRING);
        assert(sched_as_string[1] == CORE1_SCHED_STRING);
        if (scheduler.write_recorded_schedule() != scheduler_t::STATUS_SUCCESS)
            assert(false);
    }
    {
        replay_file_checker_t checker;
        zipfile_istream_t infile(record_fname);
        std::string res = checker.check(&infile);
        if (!res.empty())
            std::cerr << "replay file checker failed: " << res;
        assert(res.empty());
    }
    // Now replay the schedule several times to ensure repeatability.
    for (int outer = 0; outer < 5; ++outer) {
        std::vector<scheduler_t::input_workload_t> sched_inputs;
        for (int i = 0; i < NUM_INPUTS; i++) {
            memref_tid_t tid = TID_BASE + i;
            std::vector<scheduler_t::input_reader_t> readers;
            readers.emplace_back(
                std::unique_ptr<mock_reader_t>(new mock_reader_t(inputs[i])),
                std::unique_ptr<mock_reader_t>(new mock_reader_t()), tid);
            sched_inputs.emplace_back(std::move(readers));
        }
        scheduler_t::scheduler_options_t sched_ops(scheduler_t::MAP_AS_PREVIOUSLY,
                                                   scheduler_t::DEPENDENCY_IGNORE,
                                                   scheduler_t::SCHEDULER_DEFAULTS,
                                                   /*verbosity=*/2);
        zipfile_istream_t infile(record_fname);
        sched_ops.schedule_replay_istream = &infile;

        scheduler_t scheduler;
        if (scheduler.init(sched_inputs, NUM_OUTPUTS, std::move(sched_ops)) !=
            scheduler_t::STATUS_SUCCESS)
            assert(false);
        std::vector<std::string> sched_as_string =
            run_lockstep_simulation(scheduler, NUM_OUTPUTS, TID_BASE);
        for (int i = 0; i < NUM_OUTPUTS; i++) {
            std::cerr << "cpu #" << i << " schedule: " << sched_as_string[i] << "\n";
        }
        assert(sched_as_string[0] == CORE0_SCHED_STRING);
        assert(sched_as_string[1] == CORE1_SCHED_STRING);
    }
#endif // HAS_ZIP
}

#if (defined(X86_64) || defined(ARM_64)) && defined(HAS_ZIP)
static void
simulate_core_and_record_schedule(scheduler_t::stream_t *stream,
                                  const scheduler_t &scheduler,
                                  std::vector<context_switch_t> &thread_sequence)
{
    memref_t record;
    memref_tid_t prev_tid = INVALID_THREAD_ID;
    memtrace_stream_t *prev_stream = nullptr;
    for (scheduler_t::stream_status_t status = stream->next_record(record);
         status != scheduler_t::STATUS_EOF; status = stream->next_record(record)) {
        if (status == scheduler_t::STATUS_WAIT || status == scheduler_t::STATUS_IDLE) {
            std::this_thread::yield();
            continue;
        }
        assert(status == scheduler_t::STATUS_OK);
        if (record.instr.tid != prev_tid && prev_tid != INVALID_THREAD_ID) {
            auto *new_stream =
                scheduler.get_input_stream_interface(stream->get_input_stream_ordinal());
            assert(new_stream != nullptr);
            assert(prev_stream != nullptr);
            thread_sequence.emplace_back(
                prev_tid, record.instr.tid,
                trace_position_t(stream->get_record_ordinal(),
                                 stream->get_instruction_ordinal(),
                                 stream->get_last_timestamp()),
                trace_position_t(prev_stream->get_record_ordinal(),
                                 prev_stream->get_instruction_ordinal(),
                                 prev_stream->get_last_timestamp()),
                trace_position_t(new_stream->get_record_ordinal(),
                                 new_stream->get_instruction_ordinal(),
                                 new_stream->get_last_timestamp()));
        }
        prev_tid = record.instr.tid;
        prev_stream =
            scheduler.get_input_stream_interface(stream->get_input_stream_ordinal());
    }
    if (thread_sequence.empty()) {
        // Create a single-thread entry.
        thread_sequence.emplace_back(INVALID_THREAD_ID, prev_tid,
                                     trace_position_t(0, 0, 0), trace_position_t(0, 0, 0),
                                     trace_position_t(0, 0, 0));
    }
}
#endif

static void
test_replay_multi_threaded(const char *testdir)
{
    std::cerr << "\n----------------\nTesting synthetic multi-threaded replay\n";
    // We want a larger input trace to better stress the scheduler.
#if (defined(X86_64) || defined(ARM_64)) && defined(HAS_ZIP)
    std::string path = std::string(testdir) + "/drmemtrace.threadsig.x64.tracedir";
    std::string record_fname = "tmp_test_replay_multi_record.zip";
    static constexpr int NUM_OUTPUTS = 4;
    std::vector<std::vector<context_switch_t>> thread_sequence(NUM_OUTPUTS);
    {
        // Record.
        scheduler_t scheduler;
        std::vector<scheduler_t::input_workload_t> sched_inputs;
        sched_inputs.emplace_back(path);
        scheduler_t::scheduler_options_t sched_ops(scheduler_t::MAP_TO_ANY_OUTPUT,
                                                   scheduler_t::DEPENDENCY_TIMESTAMPS,
                                                   scheduler_t::SCHEDULER_DEFAULTS,
                                                   /*verbosity=*/1);
        zipfile_ostream_t outfile(record_fname);
        sched_ops.schedule_record_ostream = &outfile;
        static constexpr int QUANTUM_DURATION = 2000;
        sched_ops.quantum_duration_instrs = QUANTUM_DURATION;
        if (scheduler.init(sched_inputs, NUM_OUTPUTS, std::move(sched_ops)) !=
            scheduler_t::STATUS_SUCCESS)
            assert(false);
        std::vector<std::thread> threads;
        threads.reserve(NUM_OUTPUTS);
        for (int i = 0; i < NUM_OUTPUTS; ++i) {
            threads.emplace_back(std::thread(&simulate_core_and_record_schedule,
                                             scheduler.get_stream(i), std::ref(scheduler),
                                             std::ref(thread_sequence[i])));
        }
        for (std::thread &thread : threads)
            thread.join();
        if (scheduler.write_recorded_schedule() != scheduler_t::STATUS_SUCCESS)
            assert(false);
    }
    {
        replay_file_checker_t checker;
        zipfile_istream_t infile(record_fname);
        std::string res = checker.check(&infile);
        if (!res.empty())
            std::cerr << "replay file checker failed: " << res;
        assert(res.empty());
    }
    {
        // Replay.
        scheduler_t scheduler;
        std::vector<scheduler_t::input_workload_t> sched_inputs;
        sched_inputs.emplace_back(path);
        scheduler_t::scheduler_options_t sched_ops(scheduler_t::MAP_AS_PREVIOUSLY,
                                                   scheduler_t::DEPENDENCY_TIMESTAMPS,
                                                   scheduler_t::SCHEDULER_DEFAULTS,
                                                   /*verbosity=*/1);
        zipfile_istream_t infile(record_fname);
        sched_ops.schedule_replay_istream = &infile;
        if (scheduler.init(sched_inputs, NUM_OUTPUTS, std::move(sched_ops)) !=
            scheduler_t::STATUS_SUCCESS)
            assert(false);
        std::vector<std::vector<context_switch_t>> replay_sequence(NUM_OUTPUTS);
        std::vector<std::thread> threads;
        threads.reserve(NUM_OUTPUTS);
        for (int i = 0; i < NUM_OUTPUTS; ++i) {
            threads.emplace_back(std::thread(&simulate_core_and_record_schedule,
                                             scheduler.get_stream(i), std::ref(scheduler),
                                             std::ref(replay_sequence[i])));
        }
        for (std::thread &thread : threads)
            thread.join();
        std::cerr << "Recorded:\n";
        for (int i = 0; i < NUM_OUTPUTS; ++i) {
            std::cerr << "Core #" << i << ": ";
            for (const auto &cs : thread_sequence[i])
                std::cerr << "  " << cs << "\n";
            std::cerr << "\n";
        }
        std::cerr << "Replayed:\n";
        for (int i = 0; i < NUM_OUTPUTS; ++i) {
            std::cerr << "Core #" << i << ": ";
            for (const auto &cs : replay_sequence[i])
                std::cerr << "  " << cs << "\n";
            std::cerr << "\n";
        }
        for (int i = 0; i < NUM_OUTPUTS; ++i) {
            assert(thread_sequence[i].size() == replay_sequence[i].size());
            for (size_t j = 0; j < thread_sequence[i].size(); ++j) {
                assert(thread_sequence[i][j] == replay_sequence[i][j]);
            }
        }
    }
#endif
}

#ifdef HAS_ZIP
// We subclass scheduler_impl_t to access its record struct and functions.
// First we fill in pure-virtuals to share with a similar class below:
class test_scheduler_base_t : public scheduler_impl_t {
public:
    scheduler_status_t
    set_initial_schedule(
        std::unordered_map<int, std::vector<int>> &workload2inputs) override
    {
        return sched_type_t::STATUS_ERROR_NOT_IMPLEMENTED;
    }
    stream_status_t
    pick_next_input_for_mode(output_ordinal_t output, uint64_t blocked_time,
                             input_ordinal_t prev_index, input_ordinal_t &index) override
    {
        return sched_type_t::STATUS_NOT_IMPLEMENTED;
    }
    stream_status_t
    check_for_input_switch(output_ordinal_t output, memref_t &record, input_info_t *input,
                           uint64_t cur_time, bool &need_new_input, bool &preempt,
                           uint64_t &blocked_time) override
    {
        return sched_type_t::STATUS_NOT_IMPLEMENTED;
    }
<<<<<<< HEAD
    stream_status_t
    eof_or_idle_for_mode(output_ordinal_t output, input_ordinal_t prev_input) override
    {
        return sched_type_t::STATUS_NOT_IMPLEMENTED;
    }
=======
>>>>>>> 9388e310
};
class test_scheduler_t : public test_scheduler_base_t {
public:
    void
    write_test_schedule(std::string record_fname)
    {
        // This is hardcoded for 4 inputs and 2 outputs and a 3-instruction
        // scheduling quantum.
        // The 1st output's consumer was very slow and only managed 2 segments.
        scheduler_t scheduler;
        std::vector<scheduler_impl_t::schedule_record_t> sched0;
        sched0.emplace_back(scheduler_impl_t::schedule_record_t::VERSION, 0, 0, 0, 0);
        sched0.emplace_back(scheduler_impl_t::schedule_record_t::DEFAULT, 0, 0, 4, 11);
        // There is a huge time gap here.
        sched0.emplace_back(scheduler_impl_t::schedule_record_t::DEFAULT, 2, 7,
                            0xffffffffffffffffUL, 91);
        sched0.emplace_back(scheduler_impl_t::schedule_record_t::FOOTER, 0, 0, 0, 0);
        std::vector<schedule_record_t> sched1;
        sched1.emplace_back(scheduler_impl_t::schedule_record_t::VERSION, 0, 0, 0, 0);
        sched1.emplace_back(scheduler_impl_t::schedule_record_t::DEFAULT, 1, 0, 4, 10);
        sched1.emplace_back(scheduler_impl_t::schedule_record_t::DEFAULT, 2, 0, 4, 20);
        // Input 2 advances early so core 0 is no longer waiting on it but only
        // the timestamp.
        sched1.emplace_back(scheduler_impl_t::schedule_record_t::DEFAULT, 2, 4, 7, 60);
        sched1.emplace_back(scheduler_impl_t::schedule_record_t::DEFAULT, 3, 0, 4, 30);
        sched1.emplace_back(scheduler_impl_t::schedule_record_t::DEFAULT, 0, 4, 7, 40);
        sched1.emplace_back(scheduler_impl_t::schedule_record_t::DEFAULT, 1, 4, 7, 50);
        sched1.emplace_back(scheduler_impl_t::schedule_record_t::DEFAULT, 3, 4, 7, 70);
        sched1.emplace_back(scheduler_impl_t::schedule_record_t::DEFAULT, 0, 7,
                            0xffffffffffffffffUL, 80);
        sched1.emplace_back(scheduler_impl_t::schedule_record_t::DEFAULT, 1, 7,
                            0xffffffffffffffffUL, 90);
        sched1.emplace_back(scheduler_impl_t::schedule_record_t::DEFAULT, 3, 7,
                            0xffffffffffffffffUL, 110);
        sched1.emplace_back(scheduler_impl_t::schedule_record_t::FOOTER, 0, 0, 0, 0);
        zipfile_ostream_t outfile(record_fname);
        std::string err = outfile.open_new_component(recorded_schedule_component_name(0));
        assert(err.empty());
        if (!outfile.write(reinterpret_cast<char *>(sched0.data()),
                           sched0.size() * sizeof(sched0[0])))
            assert(false);
        err = outfile.open_new_component(recorded_schedule_component_name(1));
        assert(err.empty());
        if (!outfile.write(reinterpret_cast<char *>(sched1.data()),
                           sched1.size() * sizeof(sched1[0])))
            assert(false);
    }
};
#endif

static void
test_replay_timestamps()
{
#ifdef HAS_ZIP
    std::cerr << "\n----------------\nTesting replay timestamp ordering\n";
    static constexpr int NUM_INPUTS = 4;
    static constexpr int NUM_OUTPUTS = 2;
    static constexpr int NUM_INSTRS = 9;
    static constexpr memref_tid_t TID_BASE = 100;
    std::vector<trace_entry_t> inputs[NUM_INPUTS];
    for (int i = 0; i < NUM_INPUTS; i++) {
        memref_tid_t tid = TID_BASE + i;
        inputs[i].push_back(make_thread(tid));
        inputs[i].push_back(make_pid(1));
        // We need a timestamp so the scheduler will find one for initial
        // input processing.  We do not try to duplicate the timestamp
        // sequences in the stored file and just use a dummy timestamp here.
        inputs[i].push_back(make_timestamp(10 + i));
        for (int j = 0; j < NUM_INSTRS; j++)
            inputs[i].push_back(make_instr(42 + j * 4));
        inputs[i].push_back(make_exit(tid));
    }

    // Create a record file with timestamps requiring waiting.
    // We cooperate with the test_scheduler_t class which constructs this schedule:
    static const char *const CORE0_SCHED_STRING = ".AAA-------------------------CCC.____";
    static const char *const CORE1_SCHED_STRING = ".BBB.CCCCCC.DDDAAABBBDDDAAA.BBB.DDD.";
    std::string record_fname = "tmp_test_replay_timestamp.zip";
    test_scheduler_t test_scheduler;
    test_scheduler.write_test_schedule(record_fname);

    // Replay the recorded schedule.
    std::vector<scheduler_t::input_workload_t> sched_inputs;
    for (int i = 0; i < NUM_INPUTS; i++) {
        memref_tid_t tid = TID_BASE + i;
        std::vector<scheduler_t::input_reader_t> readers;
        readers.emplace_back(std::unique_ptr<mock_reader_t>(new mock_reader_t(inputs[i])),
                             std::unique_ptr<mock_reader_t>(new mock_reader_t()), tid);
        sched_inputs.emplace_back(std::move(readers));
    }
    scheduler_t::scheduler_options_t sched_ops(scheduler_t::MAP_AS_PREVIOUSLY,
                                               scheduler_t::DEPENDENCY_TIMESTAMPS,
                                               scheduler_t::SCHEDULER_DEFAULTS,
                                               /*verbosity=*/4);
    zipfile_istream_t infile(record_fname);
    sched_ops.schedule_replay_istream = &infile;
    scheduler_t scheduler;
    if (scheduler.init(sched_inputs, NUM_OUTPUTS, std::move(sched_ops)) !=
        scheduler_t::STATUS_SUCCESS)
        assert(false);
    std::vector<std::string> sched_as_string =
        run_lockstep_simulation(scheduler, NUM_OUTPUTS, TID_BASE);
    for (int i = 0; i < NUM_OUTPUTS; i++) {
        std::cerr << "cpu #" << i << " schedule: " << sched_as_string[i] << "\n";
    }
    assert(sched_as_string[0] == CORE0_SCHED_STRING);
    assert(sched_as_string[1] == CORE1_SCHED_STRING);
#endif // HAS_ZIP
}

#ifdef HAS_ZIP
// We subclass scheduler_impl_t to access its record struct and functions.
<<<<<<< HEAD
// We subclass scheduler_impl_t to access its record struct and functions.
=======
>>>>>>> 9388e310
class test_noeof_scheduler_t : public test_scheduler_base_t {
public:
    void
    write_test_schedule(std::string record_fname)
    {
        // We duplicate test_scheduler_t but we have one input ending early before
        // eof.
        scheduler_t scheduler;
        std::vector<scheduler_impl_t::schedule_record_t> sched0;
        sched0.emplace_back(scheduler_impl_t::schedule_record_t::VERSION, 0, 0, 0, 0);
        sched0.emplace_back(scheduler_impl_t::schedule_record_t::DEFAULT, 0, 0, 4, 11);
        // There is a huge time gap here.
        // Max numeric value means continue until EOF.
        sched0.emplace_back(scheduler_impl_t::schedule_record_t::DEFAULT, 2, 7,
                            0xffffffffffffffffUL, 91);
        sched0.emplace_back(scheduler_impl_t::schedule_record_t::FOOTER, 0, 0, 0, 0);
        std::vector<schedule_record_t> sched1;
        sched1.emplace_back(scheduler_impl_t::schedule_record_t::VERSION, 0, 0, 0, 0);
        sched1.emplace_back(scheduler_impl_t::schedule_record_t::DEFAULT, 1, 0, 4, 10);
        sched1.emplace_back(scheduler_impl_t::schedule_record_t::DEFAULT, 2, 0, 4, 20);
        // Input 2 advances early so core 0 is no longer waiting on it but only
        // the timestamp.
        sched1.emplace_back(scheduler_impl_t::schedule_record_t::DEFAULT, 2, 4, 7, 60);
        sched1.emplace_back(scheduler_impl_t::schedule_record_t::DEFAULT, 3, 0, 4, 30);
        sched1.emplace_back(scheduler_impl_t::schedule_record_t::DEFAULT, 0, 4, 7, 40);
        sched1.emplace_back(scheduler_impl_t::schedule_record_t::DEFAULT, 1, 4, 7, 50);
        sched1.emplace_back(scheduler_impl_t::schedule_record_t::DEFAULT, 3, 4, 7, 70);
        sched1.emplace_back(scheduler_impl_t::schedule_record_t::DEFAULT, 0, 7,
                            0xffffffffffffffffUL, 80);
        sched1.emplace_back(scheduler_impl_t::schedule_record_t::DEFAULT, 1, 7,
                            0xffffffffffffffffUL, 90);
        // Input 3 never reaches EOF (end is exclusive: so it stops at 8 with the
        // real end at 9).
        sched1.emplace_back(scheduler_impl_t::schedule_record_t::DEFAULT, 3, 7, 9, 110);
        sched1.emplace_back(scheduler_impl_t::schedule_record_t::FOOTER, 0, 0, 0, 0);
        zipfile_ostream_t outfile(record_fname);
        std::string err = outfile.open_new_component(recorded_schedule_component_name(0));
        assert(err.empty());
        if (!outfile.write(reinterpret_cast<char *>(sched0.data()),
                           sched0.size() * sizeof(sched0[0])))
            assert(false);
        err = outfile.open_new_component(recorded_schedule_component_name(1));
        assert(err.empty());
        if (!outfile.write(reinterpret_cast<char *>(sched1.data()),
                           sched1.size() * sizeof(sched1[0])))
            assert(false);
    }
};
#endif

static void
test_replay_noeof()
{
#ifdef HAS_ZIP
    std::cerr << "\n----------------\nTesting replay with no eof\n";
    static constexpr int NUM_INPUTS = 4;
    static constexpr int NUM_OUTPUTS = 2;
    static constexpr int NUM_INSTRS = 9;
    static constexpr memref_tid_t TID_BASE = 100;
    std::vector<trace_entry_t> inputs[NUM_INPUTS];
    for (int i = 0; i < NUM_INPUTS; i++) {
        memref_tid_t tid = TID_BASE + i;
        inputs[i].push_back(make_thread(tid));
        inputs[i].push_back(make_pid(1));
        // We need a timestamp so the scheduler will find one for initial
        // input processing.  We do not try to duplicate the timestamp
        // sequences in the stored file and just use a dummy timestamp here.
        inputs[i].push_back(make_timestamp(10 + i));
        for (int j = 0; j < NUM_INSTRS; j++)
            inputs[i].push_back(make_instr(42 + j * 4));
        inputs[i].push_back(make_exit(tid));
    }

    // Create a record file with timestamps requiring waiting.
    // We cooperate with the test_noeof_scheduler_t class which constructs this schedule:
    static const char *const CORE0_SCHED_STRING = ".AAA-------------------------CCC.__";
    static const char *const CORE1_SCHED_STRING = ".BBB.CCCCCC.DDDAAABBBDDDAAA.BBB.DD";
    std::string record_fname = "tmp_test_replay_noeof_timestamp.zip";
    test_noeof_scheduler_t test_scheduler;
    test_scheduler.write_test_schedule(record_fname);

    // Replay the recorded schedule.
    std::vector<scheduler_t::input_workload_t> sched_inputs;
    for (int i = 0; i < NUM_INPUTS; i++) {
        memref_tid_t tid = TID_BASE + i;
        std::vector<scheduler_t::input_reader_t> readers;
        readers.emplace_back(std::unique_ptr<mock_reader_t>(new mock_reader_t(inputs[i])),
                             std::unique_ptr<mock_reader_t>(new mock_reader_t()), tid);
        sched_inputs.emplace_back(std::move(readers));
    }
    scheduler_t::scheduler_options_t sched_ops(scheduler_t::MAP_AS_PREVIOUSLY,
                                               scheduler_t::DEPENDENCY_TIMESTAMPS,
                                               scheduler_t::SCHEDULER_DEFAULTS,
                                               /*verbosity=*/4);
    zipfile_istream_t infile(record_fname);
    sched_ops.schedule_replay_istream = &infile;
    scheduler_t scheduler;
    if (scheduler.init(sched_inputs, NUM_OUTPUTS, std::move(sched_ops)) !=
        scheduler_t::STATUS_SUCCESS)
        assert(false);
    std::vector<std::string> sched_as_string =
        run_lockstep_simulation(scheduler, NUM_OUTPUTS, TID_BASE);
    for (int i = 0; i < NUM_OUTPUTS; i++) {
        std::cerr << "cpu #" << i << " schedule: " << sched_as_string[i] << "\n";
    }
    assert(sched_as_string[0] == CORE0_SCHED_STRING);
    assert(sched_as_string[1] == CORE1_SCHED_STRING);
#endif // HAS_ZIP
}

static void
test_replay_skip()
{
#ifdef HAS_ZIP
    std::cerr << "\n----------------\nTesting replay of skips\n";
    std::vector<trace_entry_t> memrefs = {
        /* clang-format off */
        make_thread(1),
        make_pid(1),
        make_marker(TRACE_MARKER_TYPE_PAGE_SIZE, 4096),
        make_timestamp(10),
        make_marker(TRACE_MARKER_TYPE_CPU_ID, 1),
        make_instr(1),
        make_instr(2), // Region 1 is just this instr.
        make_instr(3),
        make_timestamp(20),
        make_marker(TRACE_MARKER_TYPE_CPU_ID, 2),
        make_timestamp(30),
        make_marker(TRACE_MARKER_TYPE_CPU_ID, 3),
        make_instr(4),
        make_timestamp(40),
        make_marker(TRACE_MARKER_TYPE_CPU_ID, 4),
        make_instr(5),
        make_instr(6), // Region 2 starts here.
        make_timestamp(50),
        make_marker(TRACE_MARKER_TYPE_CPU_ID, 5),
        make_instr(7), // Region 2 ends here.
        make_instr(8),
        make_exit(1),
        /* clang-format on */
    };

    std::vector<scheduler_t::range_t> regions;
    // Instr counts are 1-based.
    regions.emplace_back(2, 2);
    regions.emplace_back(6, 7);

    std::string record_fname = "tmp_test_replay_skip.zip";

    {
        // Record.
        std::vector<scheduler_t::input_reader_t> readers;
        readers.emplace_back(std::unique_ptr<mock_reader_t>(new mock_reader_t(memrefs)),
                             std::unique_ptr<mock_reader_t>(new mock_reader_t()), 1);
        std::vector<scheduler_t::input_workload_t> sched_inputs;
        sched_inputs.emplace_back(std::move(readers));
        sched_inputs[0].thread_modifiers.push_back(
            scheduler_t::input_thread_info_t(regions));
        scheduler_t scheduler;
        scheduler_t::scheduler_options_t sched_ops(scheduler_t::MAP_TO_ANY_OUTPUT,
                                                   scheduler_t::DEPENDENCY_TIMESTAMPS,
                                                   scheduler_t::SCHEDULER_DEFAULTS,
                                                   /*verbosity=*/4);
        zipfile_ostream_t outfile(record_fname);
        sched_ops.schedule_record_ostream = &outfile;
        if (scheduler.init(sched_inputs, 1, std::move(sched_ops)) !=
            scheduler_t::STATUS_SUCCESS)
            assert(false);
        auto *stream = scheduler.get_stream(0);
        memref_t memref;
        for (scheduler_t::stream_status_t status = stream->next_record(memref);
             status != scheduler_t::STATUS_EOF; status = stream->next_record(memref)) {
            assert(status == scheduler_t::STATUS_OK);
        }
        if (scheduler.write_recorded_schedule() != scheduler_t::STATUS_SUCCESS)
            assert(false);
    }
    {
        replay_file_checker_t checker;
        zipfile_istream_t infile(record_fname);
        std::string res = checker.check(&infile);
        if (!res.empty())
            std::cerr << "replay file checker failed: " << res;
        assert(res.empty());
    }
    {
        // Replay.
        std::vector<scheduler_t::input_reader_t> readers;
        readers.emplace_back(std::unique_ptr<mock_reader_t>(new mock_reader_t(memrefs)),
                             std::unique_ptr<mock_reader_t>(new mock_reader_t()), 1);
        std::vector<scheduler_t::input_workload_t> sched_inputs;
        sched_inputs.emplace_back(std::move(readers));
        sched_inputs[0].thread_modifiers.push_back(
            scheduler_t::input_thread_info_t(regions));
        scheduler_t scheduler;
        scheduler_t::scheduler_options_t sched_ops(scheduler_t::MAP_AS_PREVIOUSLY,
                                                   scheduler_t::DEPENDENCY_TIMESTAMPS,
                                                   scheduler_t::SCHEDULER_DEFAULTS,
                                                   /*verbosity=*/4);
        zipfile_istream_t infile(record_fname);
        sched_ops.schedule_replay_istream = &infile;
        if (scheduler.init(sched_inputs, 1, std::move(sched_ops)) !=
            scheduler_t::STATUS_SUCCESS)
            assert(false);
        int ordinal = 0;
        auto *stream = scheduler.get_stream(0);
        memref_t memref;
        for (scheduler_t::stream_status_t status = stream->next_record(memref);
             status != scheduler_t::STATUS_EOF; status = stream->next_record(memref)) {
            assert(status == scheduler_t::STATUS_OK);
            switch (ordinal) {
            case 0:
                assert(memref.marker.type == TRACE_TYPE_MARKER);
                assert(memref.marker.marker_type == TRACE_MARKER_TYPE_TIMESTAMP);
                assert(memref.marker.marker_value == 10);
                break;
            case 1:
                assert(memref.marker.type == TRACE_TYPE_MARKER);
                assert(memref.marker.marker_type == TRACE_MARKER_TYPE_CPU_ID);
                // The value should be replaced by the shard id == 0.
                assert(memref.marker.marker_value == 0);
                break;
            case 2:
                assert(type_is_instr(memref.instr.type));
                assert(memref.instr.addr == 2);
                break;
            case 3:
                assert(memref.marker.type == TRACE_TYPE_MARKER);
                assert(memref.marker.marker_type == TRACE_MARKER_TYPE_WINDOW_ID);
                assert(memref.marker.marker_value == 1);
                break;
            case 4:
                assert(memref.marker.type == TRACE_TYPE_MARKER);
                assert(memref.marker.marker_type == TRACE_MARKER_TYPE_TIMESTAMP);
                // The value should be replaced by a synthetic value: the initial (10)
                // won't have advanced to the next microsecond.
                assert(memref.marker.marker_value == 10);
                break;
            case 5:
                assert(memref.marker.type == TRACE_TYPE_MARKER);
                assert(memref.marker.marker_type == TRACE_MARKER_TYPE_CPU_ID);
                assert(memref.marker.marker_value == 0);
                break;
            case 6:
                assert(type_is_instr(memref.instr.type));
                assert(memref.instr.addr == 6);
                break;
            case 7:
                assert(memref.marker.type == TRACE_TYPE_MARKER);
                assert(memref.marker.marker_type == TRACE_MARKER_TYPE_TIMESTAMP);
                assert(memref.marker.marker_value == 10);
                break;
            case 8:
                assert(memref.marker.type == TRACE_TYPE_MARKER);
                assert(memref.marker.marker_type == TRACE_MARKER_TYPE_CPU_ID);
                assert(memref.marker.marker_value == 0);
                break;
            case 9:
                assert(type_is_instr(memref.instr.type));
                assert(memref.instr.addr == 7);
                break;
            default:
                assert(ordinal == 10);
                assert(memref.exit.type == TRACE_TYPE_THREAD_EXIT);
            }
            ++ordinal;
        }
        assert(ordinal == 11);
    }
#endif
}

static void
test_replay_limit()
{
#ifdef HAS_ZIP
    std::cerr << "\n----------------\nTesting replay of ROI-limited inputs\n";

    std::vector<trace_entry_t> input_sequence;
    input_sequence.push_back(make_thread(/*tid=*/1));
    input_sequence.push_back(make_pid(/*pid=*/1));
    input_sequence.push_back(make_marker(TRACE_MARKER_TYPE_PAGE_SIZE, 4096));
    input_sequence.push_back(make_timestamp(10));
    input_sequence.push_back(make_marker(TRACE_MARKER_TYPE_CPU_ID, 1));
    static constexpr int NUM_INSTRS = 1000;
    for (int i = 0; i < NUM_INSTRS; ++i) {
        input_sequence.push_back(make_instr(/*pc=*/i));
    }
    input_sequence.push_back(make_exit(/*tid=*/1));

    std::vector<scheduler_t::range_t> regions;
    // Instr counts are 1-based.  We stop just before the end, which has hit corner
    // cases in the past (i#6336).
    regions.emplace_back(1, NUM_INSTRS - 10);

    static constexpr int NUM_INPUTS = 3;
    static constexpr int NUM_OUTPUTS = 2;
    static constexpr int BASE_TID = 100;
    std::vector<trace_entry_t> inputs[NUM_INPUTS];
    for (int i = 0; i < NUM_INPUTS; i++) {
        inputs[i] = input_sequence;
        for (auto &record : inputs[i]) {
            if (record.type == TRACE_TYPE_THREAD || record.type == TRACE_TYPE_THREAD_EXIT)
                record.addr = static_cast<addr_t>(BASE_TID + i);
        }
    }

    std::string record_fname = "tmp_test_replay_limit.zip";
    std::vector<uint64_t> record_instr_count(NUM_OUTPUTS, 0);
    std::vector<std::string> record_schedule(NUM_OUTPUTS, "");

    auto simulate_core = [](scheduler_t::stream_t *stream, uint64_t *count,
                            std::string *schedule) {
        memref_t memref;
        for (scheduler_t::stream_status_t status = stream->next_record(memref);
             status != scheduler_t::STATUS_EOF; status = stream->next_record(memref)) {
            if (status == scheduler_t::STATUS_WAIT ||
                status == scheduler_t::STATUS_IDLE) {
                std::this_thread::yield();
                continue;
            }
            assert(status == scheduler_t::STATUS_OK);
            if (type_is_instr(memref.instr.type)) {
                ++(*count);
                *schedule += 'A' + static_cast<char>(memref.instr.tid - BASE_TID);
            }
        }
    };

    // First, test without interleaving (because the default quantum is long).
    // This triggers clear bugs like failing to run one entire input as its
    // reader is not initialized.
    std::cerr << "==== Record-replay with no interleaving ====\n";
    {
        // Record.
        std::vector<scheduler_t::input_workload_t> sched_inputs;
        for (int i = 0; i < NUM_INPUTS; i++) {
            std::vector<scheduler_t::input_reader_t> readers;
            readers.emplace_back(
                std::unique_ptr<mock_reader_t>(new mock_reader_t(inputs[i])),
                std::unique_ptr<mock_reader_t>(new mock_reader_t()), BASE_TID + i);
            sched_inputs.emplace_back(std::move(readers));
            sched_inputs.back().thread_modifiers.push_back(
                scheduler_t::input_thread_info_t(regions));
        }
        scheduler_t scheduler;
        scheduler_t::scheduler_options_t sched_ops(scheduler_t::MAP_TO_ANY_OUTPUT,
                                                   scheduler_t::DEPENDENCY_IGNORE,
                                                   scheduler_t::SCHEDULER_DEFAULTS,
                                                   /*verbosity=*/2);
        zipfile_ostream_t outfile(record_fname);
        sched_ops.schedule_record_ostream = &outfile;
        if (scheduler.init(sched_inputs, NUM_OUTPUTS, std::move(sched_ops)) !=
            scheduler_t::STATUS_SUCCESS)
            assert(false);
        std::vector<std::thread> threads;
        threads.reserve(NUM_OUTPUTS);
        for (int i = 0; i < NUM_OUTPUTS; ++i) {
            threads.emplace_back(std::thread(simulate_core, scheduler.get_stream(i),
                                             &record_instr_count[i],
                                             &record_schedule[i]));
        }
        for (std::thread &thread : threads)
            thread.join();
        if (scheduler.write_recorded_schedule() != scheduler_t::STATUS_SUCCESS)
            assert(false);
    }
    {
        replay_file_checker_t checker;
        zipfile_istream_t infile(record_fname);
        std::string res = checker.check(&infile);
        if (!res.empty())
            std::cerr << "replay file checker failed: " << res;
        assert(res.empty());
        for (int i = 0; i < NUM_OUTPUTS; ++i) {
            std::cerr << "Output #" << i << " schedule: " << record_schedule[i] << "\n";
        }
    }
    // We create a function here as it is identical for the second test case below.
    auto replay_func = [&]() {
        std::cerr << "== Replay. ==\n";
        std::vector<scheduler_t::input_workload_t> sched_inputs;
        for (int i = 0; i < NUM_INPUTS; i++) {
            std::vector<scheduler_t::input_reader_t> readers;
            readers.emplace_back(
                std::unique_ptr<mock_reader_t>(new mock_reader_t(inputs[i])),
                std::unique_ptr<mock_reader_t>(new mock_reader_t()), BASE_TID + i);
            sched_inputs.emplace_back(std::move(readers));
            sched_inputs.back().thread_modifiers.push_back(
                scheduler_t::input_thread_info_t(regions));
        }
        scheduler_t scheduler;
        scheduler_t::scheduler_options_t sched_ops(scheduler_t::MAP_AS_PREVIOUSLY,
                                                   scheduler_t::DEPENDENCY_IGNORE,
                                                   scheduler_t::SCHEDULER_DEFAULTS,
                                                   /*verbosity=*/2);
        zipfile_istream_t infile(record_fname);
        sched_ops.schedule_replay_istream = &infile;
        if (scheduler.init(sched_inputs, NUM_OUTPUTS, std::move(sched_ops)) !=
            scheduler_t::STATUS_SUCCESS)
            assert(false);
        std::vector<uint64_t> replay_instr_count(NUM_OUTPUTS, 0);
        std::vector<std::string> replay_schedule(NUM_OUTPUTS);
        std::vector<std::thread> threads;
        threads.reserve(NUM_OUTPUTS);
        for (int i = 0; i < NUM_OUTPUTS; ++i) {
            threads.emplace_back(std::thread(simulate_core, scheduler.get_stream(i),
                                             &replay_instr_count[i],
                                             &replay_schedule[i]));
        }
        for (std::thread &thread : threads)
            thread.join();
        for (int i = 0; i < NUM_OUTPUTS; ++i) {
            std::cerr << "Output #" << i << " recorded " << record_instr_count[i]
                      << " instrs vs replay " << replay_instr_count[i] << " instrs\n";
            assert(replay_instr_count[i] == record_instr_count[i]);
            std::cerr << "Output #" << i << " schedule: " << replay_schedule[i] << "\n";
            assert(replay_schedule[i] == record_schedule[i]);
        }
    };
    // Replay.
    replay_func();

    // Now use a smaller quantum with interleaving.
    std::cerr << "==== Record-replay with smaller quantum ====\n";
    record_instr_count = std::vector<uint64_t>(NUM_OUTPUTS, 0);
    record_schedule = std::vector<std::string>(NUM_OUTPUTS);
    {
        // Record.
        std::vector<scheduler_t::input_workload_t> sched_inputs;
        for (int i = 0; i < NUM_INPUTS; i++) {
            std::vector<scheduler_t::input_reader_t> readers;
            readers.emplace_back(
                std::unique_ptr<mock_reader_t>(new mock_reader_t(inputs[i])),
                std::unique_ptr<mock_reader_t>(new mock_reader_t()), BASE_TID + i);
            sched_inputs.emplace_back(std::move(readers));
            sched_inputs.back().thread_modifiers.push_back(
                scheduler_t::input_thread_info_t(regions));
        }
        scheduler_t scheduler;
        scheduler_t::scheduler_options_t sched_ops(scheduler_t::MAP_TO_ANY_OUTPUT,
                                                   scheduler_t::DEPENDENCY_IGNORE,
                                                   scheduler_t::SCHEDULER_DEFAULTS,
                                                   /*verbosity=*/2);
        zipfile_ostream_t outfile(record_fname);
        sched_ops.schedule_record_ostream = &outfile;
        sched_ops.quantum_duration_instrs = NUM_INSTRS / 10;
        if (scheduler.init(sched_inputs, NUM_OUTPUTS, std::move(sched_ops)) !=
            scheduler_t::STATUS_SUCCESS)
            assert(false);
        std::vector<std::thread> threads;
        threads.reserve(NUM_OUTPUTS);
        for (int i = 0; i < NUM_OUTPUTS; ++i) {
            threads.emplace_back(std::thread(simulate_core, scheduler.get_stream(i),
                                             &record_instr_count[i],
                                             &record_schedule[i]));
        }
        for (std::thread &thread : threads)
            thread.join();
        if (scheduler.write_recorded_schedule() != scheduler_t::STATUS_SUCCESS)
            assert(false);
    }
    {
        replay_file_checker_t checker;
        zipfile_istream_t infile(record_fname);
        std::string res = checker.check(&infile);
        if (!res.empty())
            std::cerr << "replay file checker failed: " << res;
        assert(res.empty());
        int switches = 0;
        for (int i = 0; i < NUM_OUTPUTS; ++i) {
            std::cerr << "Output #" << i << " schedule: " << record_schedule[i] << "\n";
            for (size_t pos = 1; pos < record_schedule[i].size(); ++pos) {
                if (record_schedule[i][pos] != record_schedule[i][pos - 1])
                    ++switches;
            }
        }
        // The schedule varies by machine load and other factors so we don't
        // check for any precise ordering.
        // We do ensure we saw interleaving on at least one output.
        assert(switches > 0);
    }
    // Replay.
    replay_func();
#endif
}

static void
test_replay_as_traced()
{
#ifdef HAS_ZIP
    std::cerr << "\n----------------\nTesting replay as-traced\n";

    static constexpr int NUM_INPUTS = 5;
    static constexpr int NUM_OUTPUTS = 2;
    static constexpr int NUM_INSTRS = 9;
    static constexpr memref_tid_t TID_BASE = 100;
    static constexpr int CPU0 = 6;
    static constexpr int CPU1 = 9;
    std::vector<trace_entry_t> inputs[NUM_INPUTS];
    for (int i = 0; i < NUM_INPUTS; i++) {
        memref_tid_t tid = TID_BASE + i;
        inputs[i].push_back(make_thread(tid));
        inputs[i].push_back(make_pid(1));
        // The last input will be earlier than all others. It will execute
        // 3 instrs on each core. This is to test the case when an output
        // begins in the wait state.
        for (int j = 0; j < (i == NUM_INPUTS - 1 ? 6 : NUM_INSTRS); j++)
            inputs[i].push_back(make_instr(42 + j * 4));
        inputs[i].push_back(make_exit(tid));
    }

    // Synthesize a cpu-schedule file.
    std::string cpu_fname = "tmp_test_cpu_as_traced.zip";
    static const char *const CORE0_SCHED_STRING = "EEE-AAA-CCCAAACCCBBB.DDD.___";
    static const char *const CORE1_SCHED_STRING = "---EEE.BBBDDDBBBDDDAAA.CCC.";
    {
        std::vector<schedule_entry_t> sched0;
        sched0.emplace_back(TID_BASE + 4, 10, CPU0, 0);
        sched0.emplace_back(TID_BASE, 101, CPU0, 0);
        sched0.emplace_back(TID_BASE + 2, 103, CPU0, 0);
        sched0.emplace_back(TID_BASE, 105, CPU0, 4);
        sched0.emplace_back(TID_BASE + 2, 107, CPU0, 4);
        sched0.emplace_back(TID_BASE + 1, 109, CPU0, 7);
        sched0.emplace_back(TID_BASE + 3, 111, CPU0, 7);
        std::vector<schedule_entry_t> sched1;
        sched1.emplace_back(TID_BASE + 4, 20, CPU1, 4);
        sched1.emplace_back(TID_BASE + 1, 102, CPU1, 0);
        sched1.emplace_back(TID_BASE + 3, 104, CPU1, 0);
        sched1.emplace_back(TID_BASE + 1, 106, CPU1, 4);
        sched1.emplace_back(TID_BASE + 3, 108, CPU1, 4);
        sched1.emplace_back(TID_BASE, 110, CPU1, 7);
        sched1.emplace_back(TID_BASE + 2, 112, CPU1, 7);
        std::ostringstream cpu0_string;
        cpu0_string << CPU0;
        std::ostringstream cpu1_string;
        cpu1_string << CPU1;
        zipfile_ostream_t outfile(cpu_fname);
        std::string err = outfile.open_new_component(cpu0_string.str());
        assert(err.empty());
        if (!outfile.write(reinterpret_cast<char *>(sched0.data()),
                           sched0.size() * sizeof(sched0[0])))
            assert(false);
        err = outfile.open_new_component(cpu1_string.str());
        assert(err.empty());
        if (!outfile.write(reinterpret_cast<char *>(sched1.data()),
                           sched1.size() * sizeof(sched1[0])))
            assert(false);
    }

    // Replay the recorded schedule.
    std::vector<scheduler_t::input_workload_t> sched_inputs;
    for (int i = 0; i < NUM_INPUTS; i++) {
        memref_tid_t tid = TID_BASE + i;
        std::vector<scheduler_t::input_reader_t> readers;
        readers.emplace_back(std::unique_ptr<mock_reader_t>(new mock_reader_t(inputs[i])),
                             std::unique_ptr<mock_reader_t>(new mock_reader_t()), tid);
        sched_inputs.emplace_back(std::move(readers));
    }
    scheduler_t::scheduler_options_t sched_ops(scheduler_t::MAP_TO_RECORDED_OUTPUT,
                                               scheduler_t::DEPENDENCY_TIMESTAMPS,
                                               scheduler_t::SCHEDULER_DEFAULTS,
                                               /*verbosity=*/3);
    zipfile_istream_t infile(cpu_fname);
    sched_ops.replay_as_traced_istream = &infile;
    scheduler_t scheduler;
    if (scheduler.init(sched_inputs, NUM_OUTPUTS, std::move(sched_ops)) !=
        scheduler_t::STATUS_SUCCESS)
        assert(false);
    // Test that we can find the mappings from as-traced cpuid to output stream,
    // even before calling next_record().
    for (int i = 0; i < NUM_OUTPUTS; i++) {
        int64_t cpu = scheduler.get_stream(i)->get_output_cpuid();
        assert(cpu >= 0);
        if (i == 0)
            assert(cpu == CPU0);
        else
            assert(cpu == CPU1);
        assert(scheduler.get_output_cpuid(i) == cpu);
    }
    std::vector<std::string> sched_as_string =
        run_lockstep_simulation(scheduler, NUM_OUTPUTS, TID_BASE);
    for (int i = 0; i < NUM_OUTPUTS; i++) {
        std::cerr << "cpu #" << i << " schedule: " << sched_as_string[i] << "\n";
    }
    assert(sched_as_string[0] == CORE0_SCHED_STRING);
    assert(sched_as_string[1] == CORE1_SCHED_STRING);
#endif
}

static void
test_replay_as_traced_i6107_workaround()
{
#ifdef HAS_ZIP
    std::cerr << "\n----------------\nTesting replay as-traced i#6107 workaround\n";

    // The i#6107 workaround applies to 10M-insruction chunks.
    static constexpr int NUM_INPUTS = 2;
    static constexpr int NUM_OUTPUTS = 1;
    static constexpr int CHUNK_NUM_INSTRS = 10 * 1000 * 1000;
    static constexpr int SCHED_STEP_INSTRS = 1000 * 1000;
    static constexpr memref_tid_t TID_BASE = 100;
    static constexpr uint64_t TIMESTAMP_BASE = 100;
    static constexpr int CPU = 6;

    std::vector<trace_entry_t> inputs[NUM_INPUTS];
    for (int input_idx = 0; input_idx < NUM_INPUTS; input_idx++) {
        memref_tid_t tid = TID_BASE + input_idx;
        inputs[input_idx].push_back(make_thread(tid));
        inputs[input_idx].push_back(make_pid(1));
        for (int step_idx = 0; step_idx <= CHUNK_NUM_INSTRS / SCHED_STEP_INSTRS;
             ++step_idx) {
            inputs[input_idx].push_back(make_timestamp(101 + step_idx));
            for (int instr_idx = 0; instr_idx < SCHED_STEP_INSTRS; ++instr_idx) {
                inputs[input_idx].push_back(make_instr(42 + instr_idx));
            }
        }
        inputs[input_idx].push_back(make_exit(tid));
    }

    // Synthesize a cpu-schedule file with the i#6107 bug.
    // Interleave the two inputs to test handling that.
    std::string cpu_fname = "tmp_test_cpu_i6107.zip";
    {
        std::vector<schedule_entry_t> sched;
        for (int step_idx = 0; step_idx <= CHUNK_NUM_INSTRS / SCHED_STEP_INSTRS;
             ++step_idx) {
            for (int input_idx = 0; input_idx < NUM_INPUTS; input_idx++) {
                sched.emplace_back(TID_BASE + input_idx, TIMESTAMP_BASE + step_idx, CPU,
                                   // The bug has modulo chunk count as the count.
                                   step_idx * SCHED_STEP_INSTRS % CHUNK_NUM_INSTRS);
            }
        }
        std::ostringstream cpu_string;
        cpu_string << CPU;
        zipfile_ostream_t outfile(cpu_fname);
        std::string err = outfile.open_new_component(cpu_string.str());
        assert(err.empty());
        if (!outfile.write(reinterpret_cast<char *>(sched.data()),
                           sched.size() * sizeof(sched[0])))
            assert(false);
    }

    // Replay the recorded schedule.
    std::vector<scheduler_t::input_workload_t> sched_inputs;
    for (int input_idx = 0; input_idx < NUM_INPUTS; input_idx++) {
        memref_tid_t tid = TID_BASE + input_idx;
        std::vector<scheduler_t::input_reader_t> readers;
        readers.emplace_back(
            std::unique_ptr<mock_reader_t>(new mock_reader_t(inputs[input_idx])),
            std::unique_ptr<mock_reader_t>(new mock_reader_t()), tid);
        sched_inputs.emplace_back(std::move(readers));
    }
    scheduler_t::scheduler_options_t sched_ops(scheduler_t::MAP_TO_RECORDED_OUTPUT,
                                               scheduler_t::DEPENDENCY_TIMESTAMPS,
                                               scheduler_t::SCHEDULER_DEFAULTS,
                                               /*verbosity=*/2);
    zipfile_istream_t infile(cpu_fname);
    sched_ops.replay_as_traced_istream = &infile;
    scheduler_t scheduler;
    if (scheduler.init(sched_inputs, NUM_OUTPUTS, std::move(sched_ops)) !=
        scheduler_t::STATUS_SUCCESS)
        assert(false);
    // Since it initialized we didn't get an invalid schedule order.
    // Make sure the stream works too.
    auto *stream = scheduler.get_stream(0);
    memref_t memref;
    for (scheduler_t::stream_status_t status = stream->next_record(memref);
         status != scheduler_t::STATUS_EOF; status = stream->next_record(memref)) {
        assert(status == scheduler_t::STATUS_OK);
    }
#endif
}

static void
test_replay_as_traced_dup_start()
{
#ifdef HAS_ZIP
    // Test what i#6712 fixes: duplicate start entries.
    std::cerr << "\n----------------\nTesting replay as-traced dup starts\n";

    static constexpr int NUM_INPUTS = 3;
    static constexpr int NUM_OUTPUTS = 2;
    static constexpr int NUM_INSTRS = 6;
    static constexpr memref_tid_t TID_A = 100;
    static constexpr memref_tid_t TID_B = TID_A + 1;
    static constexpr memref_tid_t TID_C = TID_A + 2;
    static constexpr int CPU_0 = 6;
    static constexpr int CPU_1 = 7;
    static constexpr uint64_t TIMESTAMP_BASE = 100;

    std::vector<trace_entry_t> inputs[NUM_INPUTS];
    for (int input_idx = 0; input_idx < NUM_INPUTS; input_idx++) {
        memref_tid_t tid = TID_A + input_idx;
        inputs[input_idx].push_back(make_thread(tid));
        inputs[input_idx].push_back(make_pid(1));
        // These timestamps do not line up with the schedule file but
        // that does not cause problems and leaving it this way
        // simplifies the testdata construction.
        inputs[input_idx].push_back(make_timestamp(TIMESTAMP_BASE));
        for (int instr_idx = 0; instr_idx < NUM_INSTRS; ++instr_idx) {
            inputs[input_idx].push_back(make_instr(42 + instr_idx));
        }
        inputs[input_idx].push_back(make_exit(tid));
    }

    // Synthesize a cpu-schedule file with duplicate starts.
    std::string cpu_fname = "tmp_test_cpu_i6712.zip";
    {
        zipfile_ostream_t outfile(cpu_fname);
        {
            std::vector<schedule_entry_t> sched;
            sched.emplace_back(TID_A, TIMESTAMP_BASE, CPU_0, 0);
            sched.emplace_back(TID_B, TIMESTAMP_BASE + 2, CPU_0, 0);
            // Simple dup start: non-consecutive but in same output.
            sched.emplace_back(TID_A, TIMESTAMP_BASE + 4, CPU_0, 0);
            sched.emplace_back(TID_B, TIMESTAMP_BASE + 5, CPU_0, 4);
            std::ostringstream cpu_string;
            cpu_string << CPU_0;
            std::string err = outfile.open_new_component(cpu_string.str());
            assert(err.empty());
            if (!outfile.write(reinterpret_cast<char *>(sched.data()),
                               sched.size() * sizeof(sched[0])))
                assert(false);
        }
        {
            std::vector<schedule_entry_t> sched;
            // More complex dup start across outputs.
            sched.emplace_back(TID_B, TIMESTAMP_BASE + 1, CPU_1, 0);
            sched.emplace_back(TID_C, TIMESTAMP_BASE + 3, CPU_1, 0);
            sched.emplace_back(TID_A, TIMESTAMP_BASE + 6, CPU_1, 4);
            std::ostringstream cpu_string;
            cpu_string << CPU_1;
            std::string err = outfile.open_new_component(cpu_string.str());
            assert(err.empty());
            if (!outfile.write(reinterpret_cast<char *>(sched.data()),
                               sched.size() * sizeof(sched[0])))
                assert(false);
        }
    }

    // Replay the recorded schedule.
    std::vector<scheduler_t::input_workload_t> sched_inputs;
    for (int input_idx = 0; input_idx < NUM_INPUTS; input_idx++) {
        memref_tid_t tid = TID_A + input_idx;
        std::vector<scheduler_t::input_reader_t> readers;
        readers.emplace_back(
            std::unique_ptr<mock_reader_t>(new mock_reader_t(inputs[input_idx])),
            std::unique_ptr<mock_reader_t>(new mock_reader_t()), tid);
        sched_inputs.emplace_back(std::move(readers));
    }
    scheduler_t::scheduler_options_t sched_ops(scheduler_t::MAP_TO_RECORDED_OUTPUT,
                                               scheduler_t::DEPENDENCY_TIMESTAMPS,
                                               scheduler_t::SCHEDULER_DEFAULTS,
                                               /*verbosity=*/4);
    zipfile_istream_t infile(cpu_fname);
    sched_ops.replay_as_traced_istream = &infile;
    scheduler_t scheduler;
    if (scheduler.init(sched_inputs, NUM_OUTPUTS, std::move(sched_ops)) !=
        scheduler_t::STATUS_SUCCESS)
        assert(false);
    auto *stream0 = scheduler.get_stream(0);
    auto *stream1 = scheduler.get_stream(1);
    auto check_next = [](scheduler_t::stream_t *stream,
                         scheduler_t::stream_status_t expect_status,
                         memref_tid_t expect_tid = INVALID_THREAD_ID,
                         trace_type_t expect_type = TRACE_TYPE_READ) {
        memref_t memref;
        scheduler_t::stream_status_t status = stream->next_record(memref);
        if (status != expect_status) {
            std::cerr << "Expected status " << expect_status << " != " << status << "\n";
            assert(false);
        }
        if (status == scheduler_t::STATUS_OK) {
            if (memref.marker.tid != expect_tid) {
                std::cerr << "Expected tid " << expect_tid << " != " << memref.marker.tid
                          << "\n";
                assert(false);
            }
            if (memref.marker.type != expect_type) {
                std::cerr << "Expected type " << expect_type
                          << " != " << memref.marker.type << "\n";
                assert(false);
            }
        }
    };
    // We expect the 1st of the start-at-0 TID_A to be deleted; so we should
    // start with TID_B (the 2nd of the start-at-0 TID_B).
    check_next(stream0, scheduler_t::STATUS_OK, TID_B, TRACE_TYPE_MARKER);
    check_next(stream0, scheduler_t::STATUS_OK, TID_B, TRACE_TYPE_INSTR);
    check_next(stream0, scheduler_t::STATUS_OK, TID_B, TRACE_TYPE_INSTR);
    check_next(stream0, scheduler_t::STATUS_OK, TID_B, TRACE_TYPE_INSTR);
    // We should have removed the 1st start-at-0  B and start with C
    // on cpu 1.
    check_next(stream1, scheduler_t::STATUS_OK, TID_C, TRACE_TYPE_MARKER);
    check_next(stream1, scheduler_t::STATUS_OK, TID_C, TRACE_TYPE_INSTR);
    check_next(stream1, scheduler_t::STATUS_OK, TID_C, TRACE_TYPE_INSTR);
    check_next(stream1, scheduler_t::STATUS_OK, TID_C, TRACE_TYPE_INSTR);
    check_next(stream1, scheduler_t::STATUS_OK, TID_C, TRACE_TYPE_INSTR);
    check_next(stream1, scheduler_t::STATUS_OK, TID_C, TRACE_TYPE_INSTR);
    check_next(stream1, scheduler_t::STATUS_OK, TID_C, TRACE_TYPE_INSTR);
    check_next(stream1, scheduler_t::STATUS_OK, TID_C, TRACE_TYPE_THREAD_EXIT);
    // Now cpu 0 should run A.
    check_next(stream0, scheduler_t::STATUS_OK, TID_A, TRACE_TYPE_MARKER);
    check_next(stream0, scheduler_t::STATUS_OK, TID_A, TRACE_TYPE_INSTR);
    check_next(stream0, scheduler_t::STATUS_OK, TID_A, TRACE_TYPE_INSTR);
    check_next(stream0, scheduler_t::STATUS_OK, TID_A, TRACE_TYPE_INSTR);
    // Cpu 0 now finishes with B.
    check_next(stream0, scheduler_t::STATUS_OK, TID_B, TRACE_TYPE_INSTR);
    check_next(stream0, scheduler_t::STATUS_OK, TID_B, TRACE_TYPE_INSTR);
    check_next(stream0, scheduler_t::STATUS_OK, TID_B, TRACE_TYPE_INSTR);
    check_next(stream0, scheduler_t::STATUS_OK, TID_B, TRACE_TYPE_THREAD_EXIT);
    check_next(stream0, scheduler_t::STATUS_IDLE);
    // Cpu 1 now finishes with A.
    check_next(stream1, scheduler_t::STATUS_OK, TID_A, TRACE_TYPE_INSTR);
    check_next(stream1, scheduler_t::STATUS_OK, TID_A, TRACE_TYPE_INSTR);
    check_next(stream1, scheduler_t::STATUS_OK, TID_A, TRACE_TYPE_INSTR);
    check_next(stream1, scheduler_t::STATUS_OK, TID_A, TRACE_TYPE_THREAD_EXIT);
    check_next(stream1, scheduler_t::STATUS_EOF);
    // Finalize.
    check_next(stream0, scheduler_t::STATUS_EOF);
#endif
}

static void
test_replay_as_traced_sort()
{
#ifdef HAS_ZIP
    // Test that outputs have the cpuids in sorted order.
    std::cerr << "\n----------------\nTesting replay as-traced sorting\n";

    static constexpr int NUM_INPUTS = 4;
    static constexpr int NUM_OUTPUTS = NUM_INPUTS; // Required to be equal.
    static constexpr int NUM_INSTRS = 2;
    static constexpr memref_tid_t TID_BASE = 100;
    static constexpr addr_t PC_BASE = 1000;
    // Our unsorted cpuid order in the file.
    static const std::vector<int> CPUIDS = { 42, 7, 56, 3 };
    // Index into CPUIDS if sorted.
    static const std::vector<int> INDICES = { 3, 1, 0, 2 };
    static constexpr uint64_t TIMESTAMP_BASE = 100;

    std::vector<trace_entry_t> inputs[NUM_INPUTS];
    for (int input_idx = 0; input_idx < NUM_INPUTS; input_idx++) {
        memref_tid_t tid = TID_BASE + input_idx;
        inputs[input_idx].push_back(make_thread(tid));
        inputs[input_idx].push_back(make_pid(1));
        // These timestamps do not line up with the schedule file but
        // that does not cause problems and leaving it this way
        // simplifies the testdata construction.
        inputs[input_idx].push_back(make_timestamp(TIMESTAMP_BASE));
        inputs[input_idx].push_back(
            make_marker(TRACE_MARKER_TYPE_CPU_ID, CPUIDS[input_idx]));
        for (int instr_idx = 0; instr_idx < NUM_INSTRS; ++instr_idx) {
            inputs[input_idx].push_back(make_instr(PC_BASE + instr_idx));
        }
        inputs[input_idx].push_back(make_exit(tid));
    }

    // Synthesize a cpu-schedule file with unsorted entries (see CPUIDS above).
    std::string cpu_fname = "tmp_test_cpu_i6721.zip";
    {
        zipfile_ostream_t outfile(cpu_fname);
        for (int i = 0; i < NUM_OUTPUTS; ++i) {
            std::vector<schedule_entry_t> sched;
            sched.emplace_back(TID_BASE + i, TIMESTAMP_BASE, CPUIDS[i], 0);
            std::ostringstream cpu_string;
            cpu_string << CPUIDS[i];
            std::string err = outfile.open_new_component(cpu_string.str());
            assert(err.empty());
            if (!outfile.write(reinterpret_cast<char *>(sched.data()),
                               sched.size() * sizeof(sched[0])))
                assert(false);
        }
    }

    // Replay the recorded schedule.
    std::vector<scheduler_t::input_workload_t> sched_inputs;
    for (int i = 0; i < NUM_INPUTS; i++) {
        memref_tid_t tid = TID_BASE + i;
        std::vector<scheduler_t::input_reader_t> readers;
        readers.emplace_back(std::unique_ptr<mock_reader_t>(new mock_reader_t(inputs[i])),
                             std::unique_ptr<mock_reader_t>(new mock_reader_t()), tid);
        sched_inputs.emplace_back(std::move(readers));
    }
    scheduler_t::scheduler_options_t sched_ops(scheduler_t::MAP_TO_RECORDED_OUTPUT,
                                               scheduler_t::DEPENDENCY_TIMESTAMPS,
                                               scheduler_t::SCHEDULER_DEFAULTS,
                                               /*verbosity=*/4);
    zipfile_istream_t infile(cpu_fname);
    sched_ops.replay_as_traced_istream = &infile;
    scheduler_t scheduler;
    if (scheduler.init(sched_inputs, NUM_OUTPUTS, std::move(sched_ops)) !=
        scheduler_t::STATUS_SUCCESS)
        assert(false);
    for (int i = 0; i < NUM_OUTPUTS; ++i) {
        auto *stream = scheduler.get_stream(i);
        memref_t memref;
        scheduler_t::stream_status_t status = stream->next_record(memref);
        if (status == scheduler_t::STATUS_OK) {
            assert(memref.marker.tid == TID_BASE + INDICES[i]);
            if (memref.marker.type == TRACE_TYPE_MARKER &&
                memref.marker.marker_type == TRACE_MARKER_TYPE_CPU_ID) {
                assert(static_cast<int>(memref.marker.marker_value) ==
                       CPUIDS[INDICES[i]]);
            }
        } else
            assert(status == scheduler_t::STATUS_EOF);
    }
#endif
}

static void
test_replay_as_traced_from_file(const char *testdir)
{
#if (defined(X86_64) || defined(ARM_64)) && defined(HAS_ZIP)
    std::cerr << "\n----------------\nTesting replay as-traced from a file\n";
    std::string path = std::string(testdir) + "/drmemtrace.threadsig.x64.tracedir";
    std::string cpu_file =
        std::string(testdir) + "/drmemtrace.threadsig.x64.tracedir/cpu_schedule.bin.zip";
    // This checked-in trace has 8 threads on 7 cores.  It doesn't have
    // much thread migration but our synthetic test above covers that.
    // The outputs use the stored cores sorted by cpuid.
    static const char *const SCHED_STRING =
        "Core #0: 1257602 \nCore #1: 1257600 \n"
        "Core #2: 1257599 => 1257604 @ <366987,87875,13331862029895453> "
        // The ordinal is really 1 ("<1,0,0>") but with the scheduler's readahead we have
        // more records and a timestamp; easier to just check for that as trying to avoid
        // readahead causes other problems.  Maybe the scheduler should have mediator
        // getters for the record and timestamp that hide the readahead.
        "(<366986,87875,13331862029895453> => <6,0,13331862029900572>) \n"
        "Core #3: 1257596 \nCore #4: 1257603 \nCore #5: 1257601 \nCore #6: 1257598 \n";
    static constexpr int NUM_OUTPUTS = 7; // Matches the actual trace's core footprint.
    scheduler_t scheduler;
    std::vector<scheduler_t::input_workload_t> sched_inputs;
    sched_inputs.emplace_back(path);
    scheduler_t::scheduler_options_t sched_ops(scheduler_t::MAP_TO_RECORDED_OUTPUT,
                                               scheduler_t::DEPENDENCY_TIMESTAMPS,
                                               scheduler_t::SCHEDULER_DEFAULTS,
                                               /*verbosity=*/2);
    std::cerr << "Reading cpu file " << cpu_file << "\n";
    zipfile_istream_t infile(cpu_file);
    sched_ops.replay_as_traced_istream = &infile;
    if (scheduler.init(sched_inputs, NUM_OUTPUTS, std::move(sched_ops)) !=
        scheduler_t::STATUS_SUCCESS)
        assert(false);
    std::vector<std::vector<context_switch_t>> replay_sequence(NUM_OUTPUTS);
    std::vector<std::thread> threads;
    threads.reserve(NUM_OUTPUTS);
    for (int i = 0; i < NUM_OUTPUTS; ++i) {
        threads.emplace_back(std::thread(&simulate_core_and_record_schedule,
                                         scheduler.get_stream(i), std::ref(scheduler),
                                         std::ref(replay_sequence[i])));
    }
    for (std::thread &thread : threads)
        thread.join();
    std::ostringstream replay_string;
    for (int i = 0; i < NUM_OUTPUTS; ++i) {
        replay_string << "Core #" << i << ": ";
        for (const auto &cs : replay_sequence[i])
            replay_string << cs << " ";
        replay_string << "\n";
    }
    std::cerr << "As-traced from file:\n"
              << SCHED_STRING << "Versus replay:\n"
              << replay_string.str();
    assert(replay_string.str() == SCHED_STRING);
#endif
}

static void
test_times_of_interest()
{
#ifdef HAS_ZIP
    std::cerr << "\n----------------\nTesting times of interest\n";

    static constexpr int NUM_INPUTS = 3;
    static constexpr int NUM_OUTPUTS = 1;
    static constexpr int NUM_TIMESTAMPS = 3;
    static constexpr int NUM_INSTRS_PER_TIMESTAMP = 3;
    static constexpr memref_tid_t TID_BASE = 100;
    static constexpr addr_t PC_BASE = 42;
    static constexpr int CPU0 = 6;
    static constexpr int CPU1 = 9;
    std::vector<trace_entry_t> inputs[NUM_INPUTS];
    for (int i = 0; i < NUM_INPUTS; ++i) {
        memref_tid_t tid = TID_BASE + i;
        inputs[i].push_back(make_thread(tid));
        inputs[i].push_back(make_pid(1));
        for (int j = 0; j < NUM_TIMESTAMPS; ++j) {
            uint64_t timestamp = i == 2 ? (1 + 5 * (j + 1)) : (10 * (j + 1) + 10 * i);
            inputs[i].push_back(make_timestamp(timestamp));
            for (int k = 0; k < NUM_INSTRS_PER_TIMESTAMP; ++k) {
                inputs[i].push_back(make_instr(PC_BASE + 1 /*1-based ranges*/ +
                                               j * NUM_INSTRS_PER_TIMESTAMP + k));
            }
        }
        inputs[i].push_back(make_exit(tid));
    }

    // Synthesize a cpu-schedule file.
    std::string cpu_fname = "tmp_test_times_of_interest.zip";
    {
        std::vector<schedule_entry_t> sched0;
        std::vector<schedule_entry_t> sched1;
        // We do not bother to interleave to make it easier to see the sequence
        // in this test.
        // Thread A.
        sched0.emplace_back(TID_BASE + 0, 10, CPU0, 0);
        sched0.emplace_back(TID_BASE + 0, 20, CPU0, 4);
        sched0.emplace_back(TID_BASE + 0, 30, CPU0, 7);
        // Thread B.
        sched0.emplace_back(TID_BASE + 1, 20, CPU0, 0);
        sched0.emplace_back(TID_BASE + 1, 30, CPU0, 4);
        sched0.emplace_back(TID_BASE + 1, 40, CPU0, 7);
        // Thread C.
        sched1.emplace_back(TID_BASE + 2, 6, CPU1, 0);
        sched1.emplace_back(TID_BASE + 2, 11, CPU1, 4);
        sched1.emplace_back(TID_BASE + 2, 16, CPU1, 7);
        std::ostringstream cpu0_string;
        cpu0_string << CPU0;
        std::ostringstream cpu1_string;
        cpu1_string << CPU1;
        zipfile_ostream_t outfile(cpu_fname);
        std::string err = outfile.open_new_component(cpu0_string.str());
        assert(err.empty());
        if (!outfile.write(reinterpret_cast<char *>(sched0.data()),
                           sched0.size() * sizeof(sched0[0])))
            assert(false);
        err = outfile.open_new_component(cpu1_string.str());
        assert(err.empty());
        if (!outfile.write(reinterpret_cast<char *>(sched1.data()),
                           sched1.size() * sizeof(sched1[0])))
            assert(false);
    }

    {
        // Test an erroneous range request with no gap.
        std::vector<scheduler_t::input_workload_t> sched_inputs;
        std::vector<scheduler_t::input_reader_t> readers;
        for (int i = 0; i < NUM_INPUTS; i++) {
            memref_tid_t tid = TID_BASE + i;
            readers.emplace_back(
                std::unique_ptr<mock_reader_t>(new mock_reader_t(inputs[i])),
                std::unique_ptr<mock_reader_t>(new mock_reader_t()), tid);
        }
        sched_inputs.emplace_back(std::move(readers));
        // Pick times that have adjacent corresponding instructions: 30 and 32
        // have a time gap but no instruction gap.
        sched_inputs.back().times_of_interest = { { 25, 30 }, { 32, 33 } };
        scheduler_t::scheduler_options_t sched_ops(scheduler_t::MAP_TO_ANY_OUTPUT,
                                                   scheduler_t::DEPENDENCY_TIMESTAMPS,
                                                   scheduler_t::SCHEDULER_DEFAULTS,
                                                   /*verbosity=*/3);
        zipfile_istream_t infile(cpu_fname);
        sched_ops.replay_as_traced_istream = &infile;
        scheduler_t scheduler;
        assert(scheduler.init(sched_inputs, NUM_OUTPUTS, std::move(sched_ops)) ==
               scheduler_t::STATUS_ERROR_INVALID_PARAMETER);
    }
    {
        // Test a valid range request.
        std::vector<scheduler_t::input_workload_t> sched_inputs;
        std::vector<scheduler_t::input_reader_t> readers;
        for (int i = 0; i < NUM_INPUTS; i++) {
            memref_tid_t tid = TID_BASE + i;
            readers.emplace_back(
                std::unique_ptr<mock_reader_t>(new mock_reader_t(inputs[i])),
                std::unique_ptr<mock_reader_t>(new mock_reader_t()), tid);
        }
        sched_inputs.emplace_back(std::move(readers));
        sched_inputs.back().times_of_interest = { { 25, 30 }, { 38, 39 } };
        scheduler_t::scheduler_options_t sched_ops(scheduler_t::MAP_TO_ANY_OUTPUT,
                                                   scheduler_t::DEPENDENCY_TIMESTAMPS,
                                                   scheduler_t::SCHEDULER_DEFAULTS,
                                                   /*verbosity=*/3);
        zipfile_istream_t infile(cpu_fname);
        sched_ops.replay_as_traced_istream = &infile;
        scheduler_t scheduler;
        if (scheduler.init(sched_inputs, NUM_OUTPUTS, std::move(sched_ops)) !=
            scheduler_t::STATUS_SUCCESS) {
            std::cerr << scheduler.get_error_string() << "\n";
            assert(false);
        }
        auto *stream0 = scheduler.get_stream(0);
        auto check_next = [](scheduler_t::stream_t *stream, memref_tid_t expect_tid,
                             trace_type_t expect_type, addr_t expect_addr = 0) {
            memref_t record;
            scheduler_t::stream_status_t status = stream->next_record(record);
            assert(status == scheduler_t::STATUS_OK);
            assert(record.instr.tid == expect_tid);
            if (record.instr.type != expect_type) {
                std::cerr << "Expected type " << expect_type
                          << " != " << record.instr.type << "\n";
                assert(false);
            }
            if (expect_addr != 0 && record.instr.addr != expect_addr) {
                std::cerr << "Expected addr " << expect_addr
                          << " != " << record.instr.addr << "\n";
                assert(false);
            }
        };
        // Range is 5 until the end.
        check_next(stream0, TID_BASE + 0, TRACE_TYPE_INSTR, PC_BASE + 5);
        check_next(stream0, TID_BASE + 0, TRACE_TYPE_INSTR, PC_BASE + 6);
        check_next(stream0, TID_BASE + 0, TRACE_TYPE_MARKER);
        check_next(stream0, TID_BASE + 0, TRACE_TYPE_INSTR, PC_BASE + 7);
        check_next(stream0, TID_BASE + 0, TRACE_TYPE_INSTR, PC_BASE + 8);
        check_next(stream0, TID_BASE + 0, TRACE_TYPE_INSTR, PC_BASE + 9);
        check_next(stream0, TID_BASE + 0, TRACE_TYPE_THREAD_EXIT);
        // Two ranges: 2-4 and 6-7.
        check_next(stream0, TID_BASE + 1, TRACE_TYPE_INSTR, PC_BASE + 2);
        check_next(stream0, TID_BASE + 1, TRACE_TYPE_INSTR, PC_BASE + 3);
        check_next(stream0, TID_BASE + 1, TRACE_TYPE_MARKER);
        check_next(stream0, TID_BASE + 1, TRACE_TYPE_INSTR, PC_BASE + 4);
        // Window id marker in between.
        check_next(stream0, TID_BASE + 1, TRACE_TYPE_MARKER);
        check_next(stream0, TID_BASE + 1, TRACE_TYPE_INSTR, PC_BASE + 6);
        check_next(stream0, TID_BASE + 1, TRACE_TYPE_MARKER);
        check_next(stream0, TID_BASE + 1, TRACE_TYPE_INSTR, PC_BASE + 7);
        check_next(stream0, TID_BASE + 1, TRACE_TYPE_THREAD_EXIT);
        memref_t record;
        assert(stream0->next_record(record) == scheduler_t::STATUS_EOF);
    }
#endif
}

static void
test_inactive()
{
#ifdef HAS_ZIP
    std::cerr << "\n----------------\nTesting inactive cores\n";
    static constexpr memref_tid_t TID_A = 42;
    static constexpr memref_tid_t TID_B = TID_A + 1;
    static constexpr int NUM_OUTPUTS = 2;
    std::vector<trace_entry_t> refs_A = {
        /* clang-format off */
        make_thread(TID_A),
        make_pid(1),
        make_version(TRACE_ENTRY_VERSION),
        make_timestamp(10),
        make_instr(10),
        make_instr(30),
        make_instr(50),
        make_exit(TID_A),
        /* clang-format on */
    };
    std::vector<trace_entry_t> refs_B = {
        /* clang-format off */
        make_thread(TID_B),
        make_pid(1),
        make_version(TRACE_ENTRY_VERSION),
        make_timestamp(20),
        make_instr(20),
        make_instr(40),
        make_instr(60),
        make_instr(80),
        make_exit(TID_B),
        /* clang-format on */
    };
    std::string record_fname = "tmp_test_replay_inactive.zip";
    {
        // Record.
        std::vector<scheduler_t::input_reader_t> readers;
        readers.emplace_back(std::unique_ptr<mock_reader_t>(new mock_reader_t(refs_A)),
                             std::unique_ptr<mock_reader_t>(new mock_reader_t()), TID_A);
        readers.emplace_back(std::unique_ptr<mock_reader_t>(new mock_reader_t(refs_B)),
                             std::unique_ptr<mock_reader_t>(new mock_reader_t()), TID_B);
        scheduler_t scheduler;
        std::vector<scheduler_t::input_workload_t> sched_inputs;
        sched_inputs.emplace_back(std::move(readers));
        scheduler_t::scheduler_options_t sched_ops(scheduler_t::MAP_TO_ANY_OUTPUT,
                                                   scheduler_t::DEPENDENCY_IGNORE,
                                                   scheduler_t::SCHEDULER_DEFAULTS,
                                                   /*verbosity=*/4);
        sched_ops.quantum_duration_instrs = 2;
        zipfile_ostream_t outfile(record_fname);
        sched_ops.schedule_record_ostream = &outfile;
        if (scheduler.init(sched_inputs, NUM_OUTPUTS, std::move(sched_ops)) !=
            scheduler_t::STATUS_SUCCESS)
            assert(false);
        auto *stream0 = scheduler.get_stream(0);
        auto *stream1 = scheduler.get_stream(1);
        auto check_next = [](scheduler_t::stream_t *stream,
                             scheduler_t::stream_status_t expect_status,
                             memref_tid_t expect_tid = INVALID_THREAD_ID,
                             trace_type_t expect_type = TRACE_TYPE_READ) {
            memref_t memref;
            scheduler_t::stream_status_t status = stream->next_record(memref);
            assert(status == expect_status);
            if (status == scheduler_t::STATUS_OK) {
                if (memref.marker.tid != expect_tid) {
                    std::cerr << "Expected tid " << expect_tid
                              << " != " << memref.marker.tid << "\n";
                    assert(false);
                }
                if (memref.marker.type != expect_type) {
                    std::cerr << "Expected type " << expect_type
                              << " != " << memref.marker.type << "\n";
                    assert(false);
                }
            }
        };
        scheduler_t::stream_status_t status;
        // Unreading before reading should fail.
        status = stream0->unread_last_record();
        assert(status == scheduler_t::STATUS_INVALID);
        // Advance cpu0 to its 1st instr.
        check_next(stream0, scheduler_t::STATUS_OK, TID_A, TRACE_TYPE_MARKER);
        check_next(stream0, scheduler_t::STATUS_OK, TID_A, TRACE_TYPE_MARKER);
        check_next(stream0, scheduler_t::STATUS_OK, TID_A, TRACE_TYPE_INSTR);
        // Test unreading and re-reading.
        uint64_t ref_ord = stream0->get_record_ordinal();
        uint64_t instr_ord = stream0->get_instruction_ordinal();
        status = stream0->unread_last_record();
        assert(status == scheduler_t::STATUS_OK);
        assert(stream0->get_record_ordinal() == ref_ord - 1);
        assert(stream0->get_instruction_ordinal() == instr_ord - 1);
        // Speculation with queuing right after unread should fail.
        assert(stream0->start_speculation(300, true) == scheduler_t::STATUS_INVALID);
        check_next(stream0, scheduler_t::STATUS_OK, TID_A, TRACE_TYPE_INSTR);
        assert(stream0->get_record_ordinal() == ref_ord);
        assert(stream0->get_instruction_ordinal() == instr_ord);
        // Advance cpu1 to its 1st instr.
        check_next(stream1, scheduler_t::STATUS_OK, TID_B, TRACE_TYPE_MARKER);
        check_next(stream1, scheduler_t::STATUS_OK, TID_B, TRACE_TYPE_MARKER);
        check_next(stream1, scheduler_t::STATUS_OK, TID_B, TRACE_TYPE_INSTR);
        // Read one further than we want to process and then put it back.
        check_next(stream1, scheduler_t::STATUS_OK, TID_B, TRACE_TYPE_INSTR);
        status = stream1->unread_last_record();
        assert(status == scheduler_t::STATUS_OK);
        // Consecutive unread should fail.
        status = stream1->unread_last_record();
        assert(status == scheduler_t::STATUS_INVALID);
        // Make cpu1 inactive.
        status = stream1->set_active(false);
        assert(status == scheduler_t::STATUS_OK);
        check_next(stream1, scheduler_t::STATUS_IDLE);
        // Test making cpu1 inactive while it's already inactive.
        status = stream1->set_active(false);
        assert(status == scheduler_t::STATUS_OK);
        check_next(stream1, scheduler_t::STATUS_IDLE);
        // Advance cpu0 to its quantum end.
        check_next(stream0, scheduler_t::STATUS_OK, TID_A, TRACE_TYPE_INSTR);
        // Ensure cpu0 now picks up the input that was on cpu1.
        // This is also the record we un-read earlier.
        check_next(stream0, scheduler_t::STATUS_OK, TID_B, TRACE_TYPE_INSTR);
        // End of quantum.
        check_next(stream0, scheduler_t::STATUS_OK, TID_A, TRACE_TYPE_INSTR);
        // Make cpu1 active and then cpu0 inactive.
        status = stream1->set_active(true);
        assert(status == scheduler_t::STATUS_OK);
        status = stream0->set_active(false);
        assert(status == scheduler_t::STATUS_OK);
        check_next(stream0, scheduler_t::STATUS_IDLE);
        // Now cpu1 should finish things.
        check_next(stream1, scheduler_t::STATUS_OK, TID_A, TRACE_TYPE_THREAD_EXIT);
        check_next(stream1, scheduler_t::STATUS_OK, TID_B, TRACE_TYPE_INSTR);
        check_next(stream1, scheduler_t::STATUS_OK, TID_B, TRACE_TYPE_INSTR);
        check_next(stream1, scheduler_t::STATUS_OK, TID_B, TRACE_TYPE_THREAD_EXIT);
        check_next(stream1, scheduler_t::STATUS_EOF);
        if (scheduler.write_recorded_schedule() != scheduler_t::STATUS_SUCCESS)
            assert(false);
    }
    {
        replay_file_checker_t checker;
        zipfile_istream_t infile(record_fname);
        std::string res = checker.check(&infile);
        if (!res.empty())
            std::cerr << "replay file checker failed: " << res;
        assert(res.empty());
    }
    {
        // Replay.
        std::vector<scheduler_t::input_reader_t> readers;
        readers.emplace_back(std::unique_ptr<mock_reader_t>(new mock_reader_t(refs_A)),
                             std::unique_ptr<mock_reader_t>(new mock_reader_t()), TID_A);
        readers.emplace_back(std::unique_ptr<mock_reader_t>(new mock_reader_t(refs_B)),
                             std::unique_ptr<mock_reader_t>(new mock_reader_t()), TID_B);
        scheduler_t scheduler;
        std::vector<scheduler_t::input_workload_t> sched_inputs;
        sched_inputs.emplace_back(std::move(readers));
        scheduler_t::scheduler_options_t sched_ops(scheduler_t::MAP_AS_PREVIOUSLY,
                                                   scheduler_t::DEPENDENCY_IGNORE,
                                                   scheduler_t::SCHEDULER_DEFAULTS,
                                                   /*verbosity=*/4);
        zipfile_istream_t infile(record_fname);
        sched_ops.schedule_replay_istream = &infile;
        if (scheduler.init(sched_inputs, NUM_OUTPUTS, std::move(sched_ops)) !=
            scheduler_t::STATUS_SUCCESS)
            assert(false);
        std::vector<std::string> sched_as_string =
            run_lockstep_simulation(scheduler, NUM_OUTPUTS, TID_A);
        for (int i = 0; i < NUM_OUTPUTS; i++) {
            std::cerr << "cpu #" << i << " schedule: " << sched_as_string[i] << "\n";
        }
        assert(sched_as_string[0] == "..AAB.___");
        assert(sched_as_string[1] == "..B-ABB.");
    }
#endif // HAS_ZIP
}

static void
test_direct_switch()
{
    std::cerr << "\n----------------\nTesting direct switches\n";
    // This tests just direct switches with no unscheduled inputs or related
    // switch requests.
    // We have just 1 output to better control the order and avoid flakiness.
    static constexpr int NUM_OUTPUTS = 1;
    static constexpr int QUANTUM_DURATION = 100; // Never reached.
    static constexpr int BLOCK_LATENCY = 100;
    static constexpr int SWITCH_TIMEOUT = 2000;
    static constexpr double BLOCK_SCALE = 1. / (BLOCK_LATENCY);
    static constexpr memref_tid_t TID_BASE = 100;
    static constexpr memref_tid_t TID_A = TID_BASE + 0;
    static constexpr memref_tid_t TID_B = TID_BASE + 1;
    static constexpr memref_tid_t TID_C = TID_BASE + 2;
    std::vector<trace_entry_t> refs_A = {
        make_thread(TID_A),
        make_pid(1),
        make_version(TRACE_ENTRY_VERSION),
        // A has the earliest timestamp and starts.
        make_timestamp(1001),
        make_marker(TRACE_MARKER_TYPE_CPU_ID, 0),
        make_instr(/*pc=*/101),
        make_instr(/*pc=*/102),
        make_timestamp(1002),
        make_marker(TRACE_MARKER_TYPE_CPU_ID, 0),
        make_marker(TRACE_MARKER_TYPE_SYSCALL, 999),
        make_marker(TRACE_MARKER_TYPE_MAYBE_BLOCKING_SYSCALL, 0),
        // This test focuses on direct only with nothing "unscheduled";
        // thus, we always provide a timeout to avoid going unscheduled.
        make_marker(TRACE_MARKER_TYPE_SYSCALL_ARG_TIMEOUT, SWITCH_TIMEOUT),
        make_marker(TRACE_MARKER_TYPE_DIRECT_THREAD_SWITCH, TID_C),
        make_timestamp(4001),
        make_instr(/*pc=*/401),
        make_exit(TID_A),
    };
    std::vector<trace_entry_t> refs_B = {
        make_thread(TID_B),
        make_pid(1),
        make_version(TRACE_ENTRY_VERSION),
        // B would go next by timestamp, so this is a good test of direct switches.
        make_timestamp(2001),
        make_marker(TRACE_MARKER_TYPE_CPU_ID, 0),
        make_instr(/*pc=*/201),
        make_instr(/*pc=*/202),
        make_instr(/*pc=*/203),
        make_instr(/*pc=*/204),
        make_exit(TID_B),
    };
    std::vector<trace_entry_t> refs_C = {
        make_thread(TID_C),
        make_pid(1),
        make_version(TRACE_ENTRY_VERSION),
        make_timestamp(3001),
        make_marker(TRACE_MARKER_TYPE_CPU_ID, 0),
        make_instr(/*pc=*/301),
        make_instr(/*pc=*/302),
        make_timestamp(3002),
        make_marker(TRACE_MARKER_TYPE_CPU_ID, 0),
        make_marker(TRACE_MARKER_TYPE_SYSCALL, 999),
        make_marker(TRACE_MARKER_TYPE_MAYBE_BLOCKING_SYSCALL, 0),
        // This test focuses on direct only with nothing "unscheduled";
        // thus, we always provide a timeout to avoid going unscheduled.
        make_marker(TRACE_MARKER_TYPE_SYSCALL_ARG_TIMEOUT, SWITCH_TIMEOUT),
        make_marker(TRACE_MARKER_TYPE_DIRECT_THREAD_SWITCH, TID_A),
        make_timestamp(5001),
        make_instr(/*pc=*/501),
        // Test a non-existent target: should be ignored, but not crash.
        make_marker(TRACE_MARKER_TYPE_MAYBE_BLOCKING_SYSCALL, 0),
        // This test focuses on direct only with nothing "unscheduled".
        make_marker(TRACE_MARKER_TYPE_SYSCALL_ARG_TIMEOUT, SWITCH_TIMEOUT),
        make_marker(TRACE_MARKER_TYPE_DIRECT_THREAD_SWITCH, TID_BASE + 3),
        make_exit(TID_C),
    };
    {
        // Test the defaults with direct switches enabled.
        std::vector<scheduler_t::input_reader_t> readers;
        readers.emplace_back(std::unique_ptr<mock_reader_t>(new mock_reader_t(refs_A)),
                             std::unique_ptr<mock_reader_t>(new mock_reader_t()), TID_A);
        readers.emplace_back(std::unique_ptr<mock_reader_t>(new mock_reader_t(refs_B)),
                             std::unique_ptr<mock_reader_t>(new mock_reader_t()), TID_B);
        readers.emplace_back(std::unique_ptr<mock_reader_t>(new mock_reader_t(refs_C)),
                             std::unique_ptr<mock_reader_t>(new mock_reader_t()), TID_C);
        // The string constructor writes "." for markers.
        // We expect A's first switch to be to C even though B has an earlier timestamp.
        // We expect C's direct switch to A to proceed immediately even though A still
        // has significant blocked time left.  But then after B is scheduled and finishes,
        // we still have to wait for C's block time so we see idle underscores:
        static const char *const CORE0_SCHED_STRING =
            "...AA..........CC.......A....BBBB._______________C....";
        std::vector<scheduler_t::input_workload_t> sched_inputs;
        sched_inputs.emplace_back(std::move(readers));
        scheduler_t::scheduler_options_t sched_ops(scheduler_t::MAP_TO_ANY_OUTPUT,
                                                   scheduler_t::DEPENDENCY_TIMESTAMPS,
                                                   scheduler_t::SCHEDULER_DEFAULTS,
                                                   /*verbosity=*/3);
        sched_ops.quantum_duration_us = QUANTUM_DURATION;
        // We use our mock's time==instruction count for a deterministic result.
        sched_ops.quantum_unit = scheduler_t::QUANTUM_TIME;
        sched_ops.time_units_per_us = 1.;
        sched_ops.blocking_switch_threshold = BLOCK_LATENCY;
        sched_ops.block_time_multiplier = BLOCK_SCALE;
        scheduler_t scheduler;
        if (scheduler.init(sched_inputs, NUM_OUTPUTS, std::move(sched_ops)) !=
            scheduler_t::STATUS_SUCCESS)
            assert(false);
        std::vector<std::string> sched_as_string =
            run_lockstep_simulation(scheduler, NUM_OUTPUTS, TID_BASE, /*send_time=*/true);
        for (int i = 0; i < NUM_OUTPUTS; i++) {
            std::cerr << "cpu #" << i << " schedule: " << sched_as_string[i] << "\n";
        }
        assert(sched_as_string[0] == CORE0_SCHED_STRING);
        verify_scheduler_stats(scheduler.get_stream(0), /*switch_input_to_input=*/3,
                               /*switch_input_to_idle=*/1, /*switch_idle_to_input=*/1,
                               /*switch_nop=*/0, /*preempts=*/0, /*direct_attempts=*/3,
                               /*direct_successes=*/2, /*migrations=*/0);
    }
    {
        // Test disabling direct switches.
        std::vector<scheduler_t::input_reader_t> readers;
        readers.emplace_back(std::unique_ptr<mock_reader_t>(new mock_reader_t(refs_A)),
                             std::unique_ptr<mock_reader_t>(new mock_reader_t()), TID_A);
        readers.emplace_back(std::unique_ptr<mock_reader_t>(new mock_reader_t(refs_B)),
                             std::unique_ptr<mock_reader_t>(new mock_reader_t()), TID_B);
        readers.emplace_back(std::unique_ptr<mock_reader_t>(new mock_reader_t(refs_C)),
                             std::unique_ptr<mock_reader_t>(new mock_reader_t()), TID_C);
        // The string constructor writes "." for markers.
        // We expect A's first switch to be to B with an earlier timestamp.
        // We expect C's direct switch to A to not happen until A's blocked time ends.
        static const char *const CORE0_SCHED_STRING =
            "...AA..........BBBB....CC.......___________________C....___A.";
        std::vector<scheduler_t::input_workload_t> sched_inputs;
        sched_inputs.emplace_back(std::move(readers));
        scheduler_t::scheduler_options_t sched_ops(scheduler_t::MAP_TO_ANY_OUTPUT,
                                                   scheduler_t::DEPENDENCY_TIMESTAMPS,
                                                   scheduler_t::SCHEDULER_DEFAULTS,
                                                   /*verbosity=*/3);
        sched_ops.quantum_duration_us = QUANTUM_DURATION;
        // We use our mock's time==instruction count for a deterministic result.
        sched_ops.quantum_unit = scheduler_t::QUANTUM_TIME;
        sched_ops.time_units_per_us = 1.;
        sched_ops.blocking_switch_threshold = BLOCK_LATENCY;
        sched_ops.block_time_multiplier = BLOCK_SCALE;
        sched_ops.honor_direct_switches = false;
        scheduler_t scheduler;
        if (scheduler.init(sched_inputs, NUM_OUTPUTS, std::move(sched_ops)) !=
            scheduler_t::STATUS_SUCCESS)
            assert(false);
        std::vector<std::string> sched_as_string =
            run_lockstep_simulation(scheduler, NUM_OUTPUTS, TID_BASE, /*send_time=*/true);
        for (int i = 0; i < NUM_OUTPUTS; i++) {
            std::cerr << "cpu #" << i << " schedule: " << sched_as_string[i] << "\n";
        }
        assert(sched_as_string[0] == CORE0_SCHED_STRING);
        verify_scheduler_stats(scheduler.get_stream(0), /*switch_input_to_input=*/2,
                               /*switch_input_to_idle=*/2, /*switch_idle_to_input=*/2,
                               /*switch_nop=*/0, /*preempts=*/0, /*direct_attempts=*/0,
                               /*direct_successes=*/0, /*migrations=*/0);
    }
}

static void
test_unscheduled_base()
{
    std::cerr << "\n----------------\nTesting unscheduled inputs\n";
    // We have just 1 output to better control the order and avoid flakiness.
    static constexpr int NUM_OUTPUTS = 1;
    static constexpr int QUANTUM_DURATION = 100; // Never reached.
    static constexpr int BLOCK_LATENCY = 100;
    static constexpr double BLOCK_SCALE = 1. / (BLOCK_LATENCY);
    static constexpr int SWITCH_TIMEOUT = 1000;
    static constexpr memref_tid_t TID_BASE = 100;
    static constexpr memref_tid_t TID_A = TID_BASE + 0;
    static constexpr memref_tid_t TID_B = TID_BASE + 1;
    static constexpr memref_tid_t TID_C = TID_BASE + 2;
    std::vector<trace_entry_t> refs_A = {
        make_thread(TID_A),
        make_pid(1),
        make_version(TRACE_ENTRY_VERSION),
        // A has the earliest timestamp and starts.
        make_timestamp(1001),
        make_marker(TRACE_MARKER_TYPE_CPU_ID, 0),
        make_instr(/*pc=*/101),
        make_instr(/*pc=*/102),
        make_timestamp(1002),
        make_marker(TRACE_MARKER_TYPE_CPU_ID, 0),
        make_marker(TRACE_MARKER_TYPE_SYSCALL, 999),
        make_marker(TRACE_MARKER_TYPE_MAYBE_BLOCKING_SYSCALL, 0),
        // Test going unscheduled with no timeout.
        make_marker(TRACE_MARKER_TYPE_SYSCALL_UNSCHEDULE, 0),
        make_timestamp(4202),
        // B makes us scheduled again.
        make_instr(/*pc=*/103),
        make_marker(TRACE_MARKER_TYPE_CPU_ID, 0),
        make_marker(TRACE_MARKER_TYPE_SYSCALL, 999),
        make_marker(TRACE_MARKER_TYPE_MAYBE_BLOCKING_SYSCALL, 0),
        // Switch to B to test a direct switch to unscheduled.
        make_marker(TRACE_MARKER_TYPE_SYSCALL_ARG_TIMEOUT, SWITCH_TIMEOUT),
        make_marker(TRACE_MARKER_TYPE_DIRECT_THREAD_SWITCH, TID_B),
        make_timestamp(4402),
        make_instr(/*pc=*/401),
        make_exit(TID_A),
    };
    std::vector<trace_entry_t> refs_B = {
        make_thread(TID_B),
        make_pid(1),
        make_version(TRACE_ENTRY_VERSION),
        // B runs next by timestamp.
        make_timestamp(2001),
        make_marker(TRACE_MARKER_TYPE_CPU_ID, 0),
        make_instr(/*pc=*/200),
        // B goes unscheduled with a timeout.
        make_marker(TRACE_MARKER_TYPE_SYSCALL, 999),
        make_marker(TRACE_MARKER_TYPE_MAYBE_BLOCKING_SYSCALL, 0),
        make_marker(TRACE_MARKER_TYPE_SYSCALL_ARG_TIMEOUT, SWITCH_TIMEOUT),
        make_marker(TRACE_MARKER_TYPE_SYSCALL_UNSCHEDULE, 0),
        // C will run at this point.
        // Then, C blocks and our timeout lapses and we run again.
        make_timestamp(4001),
        make_instr(/*pc=*/201),
        // B tells C to not go unscheduled later.
        make_timestamp(4002),
        make_marker(TRACE_MARKER_TYPE_CPU_ID, 0),
        make_marker(TRACE_MARKER_TYPE_SYSCALL, 999),
        make_marker(TRACE_MARKER_TYPE_MAYBE_BLOCKING_SYSCALL, 0),
        make_marker(TRACE_MARKER_TYPE_SYSCALL_SCHEDULE, TID_C),
        make_timestamp(4004),
        make_instr(/*pc=*/202),
        // B makes A no longer unscheduled.
        make_timestamp(4006),
        make_marker(TRACE_MARKER_TYPE_CPU_ID, 0),
        make_marker(TRACE_MARKER_TYPE_SYSCALL, 999),
        make_marker(TRACE_MARKER_TYPE_MAYBE_BLOCKING_SYSCALL, 0),
        make_marker(TRACE_MARKER_TYPE_SYSCALL_SCHEDULE, TID_A),
        make_timestamp(4011),
        make_instr(/*pc=*/202),
        // B now goes unscheduled with no timeout.
        make_marker(TRACE_MARKER_TYPE_CPU_ID, 0),
        make_marker(TRACE_MARKER_TYPE_SYSCALL, 999),
        make_marker(TRACE_MARKER_TYPE_MAYBE_BLOCKING_SYSCALL, 0),
        make_marker(TRACE_MARKER_TYPE_SYSCALL_UNSCHEDULE, 0),
        // A switches to us.
        make_instr(/*pc=*/203),
        make_instr(/*pc=*/204),
        make_instr(/*pc=*/205),
        make_instr(/*pc=*/206),
        make_exit(TID_B),
    };
    std::vector<trace_entry_t> refs_C = {
        make_thread(TID_C),
        make_pid(1),
        make_version(TRACE_ENTRY_VERSION),
        // C goes 3rd by timestamp.
        make_timestamp(3001),
        make_marker(TRACE_MARKER_TYPE_CPU_ID, 0),
        make_instr(/*pc=*/301),
        make_instr(/*pc=*/302),
        make_timestamp(3002),
        make_marker(TRACE_MARKER_TYPE_CPU_ID, 0),
        // C makes a long-latency blocking syscall, testing whether
        // A is still unscheduled.
        // We also test _SCHEDULE avoiding a future unschedule when C
        // unblocks.
        make_marker(TRACE_MARKER_TYPE_SYSCALL, 999),
        make_marker(TRACE_MARKER_TYPE_MAYBE_BLOCKING_SYSCALL, 0),
        make_timestamp(7002),
        make_instr(/*pc=*/501),
        // C asks to go unscheduled with no timeout, but a prior _SCHEDULE
        // means it just continues.
        make_timestamp(7004),
        make_marker(TRACE_MARKER_TYPE_CPU_ID, 0),
        make_marker(TRACE_MARKER_TYPE_SYSCALL, 999),
        make_marker(TRACE_MARKER_TYPE_MAYBE_BLOCKING_SYSCALL, 0),
        make_marker(TRACE_MARKER_TYPE_SYSCALL_UNSCHEDULE, 0),
        make_timestamp(7008),
        make_instr(/*pc=*/502),
        make_exit(TID_C),
    };
    {
        // Test the defaults with direct switches enabled.
        std::vector<scheduler_t::input_reader_t> readers;
        readers.emplace_back(std::unique_ptr<mock_reader_t>(new mock_reader_t(refs_A)),
                             std::unique_ptr<mock_reader_t>(new mock_reader_t()), TID_A);
        readers.emplace_back(std::unique_ptr<mock_reader_t>(new mock_reader_t(refs_B)),
                             std::unique_ptr<mock_reader_t>(new mock_reader_t()), TID_B);
        readers.emplace_back(std::unique_ptr<mock_reader_t>(new mock_reader_t(refs_C)),
                             std::unique_ptr<mock_reader_t>(new mock_reader_t()), TID_C);
        // The string constructor writes "." for markers.
        // Matching the comments above, we expect A to go unscheduled;
        // Then B runs and goes unscheduled-with-timeout; C takes over and blocks.
        // We then have _=idle confirming A is unscheduled and B blocked.
        // B then runs and makes A schedulable before going unscheduled.
        // A then runs and switches back to B with a timeout.  B exits; A's timeout
        // has lapsed so it runs; finally we wait idle for C's long block to finish,
        // after which C runs and *does not unschedule* b/c of B's prior request.
        static const char *const CORE0_SCHED_STRING =
            "...AA.........B........CC.....________B......B......B....A......BBBB.______"
            "A._________________C......C.";

        std::vector<scheduler_t::input_workload_t> sched_inputs;
        sched_inputs.emplace_back(std::move(readers));
        scheduler_t::scheduler_options_t sched_ops(scheduler_t::MAP_TO_ANY_OUTPUT,
                                                   scheduler_t::DEPENDENCY_TIMESTAMPS,
                                                   scheduler_t::SCHEDULER_DEFAULTS,
                                                   /*verbosity=*/3);
        sched_ops.quantum_duration_us = QUANTUM_DURATION;
        // We use our mock's time==instruction count for a deterministic result.
        sched_ops.quantum_unit = scheduler_t::QUANTUM_TIME;
        sched_ops.time_units_per_us = 1.;
        sched_ops.blocking_switch_threshold = BLOCK_LATENCY;
        sched_ops.block_time_multiplier = BLOCK_SCALE;
        scheduler_t scheduler;
        if (scheduler.init(sched_inputs, NUM_OUTPUTS, std::move(sched_ops)) !=
            scheduler_t::STATUS_SUCCESS)
            assert(false);
        std::vector<std::string> sched_as_string =
            run_lockstep_simulation(scheduler, NUM_OUTPUTS, TID_BASE, /*send_time=*/true);
        for (int i = 0; i < NUM_OUTPUTS; i++) {
            std::cerr << "cpu #" << i << " schedule: " << sched_as_string[i] << "\n";
        }
        assert(sched_as_string[0] == CORE0_SCHED_STRING);
    }
    {
        // Test disabling direct switches.
        std::vector<scheduler_t::input_reader_t> readers;
        readers.emplace_back(std::unique_ptr<mock_reader_t>(new mock_reader_t(refs_A)),
                             std::unique_ptr<mock_reader_t>(new mock_reader_t()), TID_A);
        readers.emplace_back(std::unique_ptr<mock_reader_t>(new mock_reader_t(refs_B)),
                             std::unique_ptr<mock_reader_t>(new mock_reader_t()), TID_B);
        readers.emplace_back(std::unique_ptr<mock_reader_t>(new mock_reader_t(refs_C)),
                             std::unique_ptr<mock_reader_t>(new mock_reader_t()), TID_C);
        // The syscall latencies make this schedule not all that different: we just
        // finish B instead of switching to A toward the end.
        static const char *const CORE0_SCHED_STRING =
            "...AA.........B........CC.....__________________B......B......B....BBBB.____"
            "A......__A._______C......C.";

        std::vector<scheduler_t::input_workload_t> sched_inputs;
        sched_inputs.emplace_back(std::move(readers));
        scheduler_t::scheduler_options_t sched_ops(scheduler_t::MAP_TO_ANY_OUTPUT,
                                                   scheduler_t::DEPENDENCY_TIMESTAMPS,
                                                   scheduler_t::SCHEDULER_DEFAULTS,
                                                   /*verbosity=*/3);
        sched_ops.quantum_duration_us = QUANTUM_DURATION;
        // We use our mock's time==instruction count for a deterministic result.
        sched_ops.quantum_unit = scheduler_t::QUANTUM_TIME;
        sched_ops.time_units_per_us = 1.;
        sched_ops.blocking_switch_threshold = BLOCK_LATENCY;
        sched_ops.block_time_multiplier = BLOCK_SCALE;
        sched_ops.honor_direct_switches = false;
        scheduler_t scheduler;
        if (scheduler.init(sched_inputs, NUM_OUTPUTS, std::move(sched_ops)) !=
            scheduler_t::STATUS_SUCCESS)
            assert(false);
        std::vector<std::string> sched_as_string =
            run_lockstep_simulation(scheduler, NUM_OUTPUTS, TID_BASE, /*send_time=*/true);
        for (int i = 0; i < NUM_OUTPUTS; i++) {
            std::cerr << "cpu #" << i << " schedule: " << sched_as_string[i] << "\n";
        }
        assert(sched_as_string[0] == CORE0_SCHED_STRING);
    }
}

static void
test_unscheduled_fallback()
{
    std::cerr << "\n----------------\nTesting unscheduled hang workarounds\n";
    // We have just 1 output to better control the order and avoid flakiness.
    static constexpr int NUM_OUTPUTS = 1;
    static constexpr int QUANTUM_DURATION = 100; // Never reached.
    static constexpr int BLOCK_LATENCY = 100;
    static constexpr double BLOCK_SCALE = 1. / (BLOCK_LATENCY);
    static constexpr uint64_t BLOCK_TIME_MAX = 500;
    static constexpr int SWITCH_TIMEOUT = 2000;
    static constexpr memref_tid_t TID_BASE = 100;
    static constexpr memref_tid_t TID_A = TID_BASE + 0;
    static constexpr memref_tid_t TID_B = TID_BASE + 1;
    static constexpr memref_tid_t TID_C = TID_BASE + 2;
    std::vector<trace_entry_t> refs_A = {
        make_thread(TID_A),
        make_pid(1),
        make_version(TRACE_ENTRY_VERSION),
        // A has the earliest timestamp and starts.
        make_timestamp(1001),
        make_marker(TRACE_MARKER_TYPE_CPU_ID, 0),
        make_instr(/*pc=*/101),
        make_instr(/*pc=*/102),
        make_timestamp(1002),
        make_marker(TRACE_MARKER_TYPE_CPU_ID, 0),
        make_marker(TRACE_MARKER_TYPE_SYSCALL, 999),
        make_marker(TRACE_MARKER_TYPE_MAYBE_BLOCKING_SYSCALL, 0),
        // Test going unscheduled with no timeout.
        make_marker(TRACE_MARKER_TYPE_SYSCALL_UNSCHEDULE, 0),
        make_timestamp(4202),
        // B makes us scheduled again.
        make_instr(/*pc=*/102),
        make_marker(TRACE_MARKER_TYPE_CPU_ID, 0),
        make_marker(TRACE_MARKER_TYPE_SYSCALL, 999),
        make_marker(TRACE_MARKER_TYPE_MAYBE_BLOCKING_SYSCALL, 0),
        // Switch to a missing thread to leave us unscheduled; B also went
        // unscheduled, leaving nothing scheduled, to test hang workarounds.
        make_marker(TRACE_MARKER_TYPE_DIRECT_THREAD_SWITCH, TID_BASE + 4),
        make_timestamp(4402),
        // We won't get here until the no-scheduled-input hang workaround.
        make_instr(/*pc=*/401),
        make_exit(TID_A),
    };
    std::vector<trace_entry_t> refs_B = {
        make_thread(TID_B),
        make_pid(1),
        make_version(TRACE_ENTRY_VERSION),
        // B runs next by timestamp.
        make_timestamp(2001),
        make_marker(TRACE_MARKER_TYPE_CPU_ID, 0),
        make_instr(/*pc=*/200),
        // B goes unscheduled with a timeout.
        make_marker(TRACE_MARKER_TYPE_SYSCALL, 999),
        make_marker(TRACE_MARKER_TYPE_MAYBE_BLOCKING_SYSCALL, 0),
        make_marker(TRACE_MARKER_TYPE_SYSCALL_ARG_TIMEOUT, SWITCH_TIMEOUT),
        make_marker(TRACE_MARKER_TYPE_SYSCALL_UNSCHEDULE, 0),
        // C will run at this point.
        // Then, C blocks and our timeout lapses and we run again.
        make_timestamp(4001),
        make_instr(/*pc=*/201),
        make_marker(TRACE_MARKER_TYPE_CPU_ID, 0),
        // B makes A no longer unscheduled.
        make_marker(TRACE_MARKER_TYPE_SYSCALL, 999),
        make_marker(TRACE_MARKER_TYPE_MAYBE_BLOCKING_SYSCALL, 0),
        make_marker(TRACE_MARKER_TYPE_SYSCALL_ARG_TIMEOUT, SWITCH_TIMEOUT),
        make_marker(TRACE_MARKER_TYPE_SYSCALL_SCHEDULE, TID_A),
        make_timestamp(4011),
        make_instr(/*pc=*/202),
        // B now goes unscheduled with no timeout.
        make_marker(TRACE_MARKER_TYPE_CPU_ID, 0),
        make_marker(TRACE_MARKER_TYPE_SYSCALL, 999),
        make_marker(TRACE_MARKER_TYPE_MAYBE_BLOCKING_SYSCALL, 0),
        make_marker(TRACE_MARKER_TYPE_SYSCALL_UNSCHEDULE, 0),
        // We won't get here until the hang workaround.
        make_instr(/*pc=*/203),
        make_instr(/*pc=*/204),
        make_instr(/*pc=*/205),
        make_instr(/*pc=*/206),
        make_exit(TID_B),
    };
    std::vector<trace_entry_t> refs_C = {
        make_thread(TID_C),
        make_pid(1),
        make_version(TRACE_ENTRY_VERSION),
        // C goes 3rd by timestamp.
        make_timestamp(3001),
        make_marker(TRACE_MARKER_TYPE_CPU_ID, 0),
        make_instr(/*pc=*/301),
        make_instr(/*pc=*/302),
        make_timestamp(3002),
        make_marker(TRACE_MARKER_TYPE_CPU_ID, 0),
        // C makes a long-latency blocking syscall, testing whether
        // A is still unscheduled.
        make_marker(TRACE_MARKER_TYPE_SYSCALL, 999),
        make_marker(TRACE_MARKER_TYPE_MAYBE_BLOCKING_SYSCALL, 0),
        make_timestamp(7002),
        make_instr(/*pc=*/501),
        make_exit(TID_C),
    };
    {
        // Test with direct switches enabled and infinite timeouts.
        std::vector<scheduler_t::input_reader_t> readers;
        readers.emplace_back(std::unique_ptr<mock_reader_t>(new mock_reader_t(refs_A)),
                             std::unique_ptr<mock_reader_t>(new mock_reader_t()), TID_A);
        readers.emplace_back(std::unique_ptr<mock_reader_t>(new mock_reader_t(refs_B)),
                             std::unique_ptr<mock_reader_t>(new mock_reader_t()), TID_B);
        readers.emplace_back(std::unique_ptr<mock_reader_t>(new mock_reader_t(refs_C)),
                             std::unique_ptr<mock_reader_t>(new mock_reader_t()), TID_C);
        // This looks like the schedule in test_unscheduled() up until "..A.." when
        // we have an idle period equal to the rebalance_period from the start
        // (so BLOCK_TIME_MAX minus what was run).
        static const char *const CORE0_SCHED_STRING =
            "...AA.........B........CC.....__________________B......B....A.....__________"
            "_________C._________________________________________________________________"
            "____________________________________________________________________________"
            "____________________________________________________________________________"
            "____________________________________________________________________________"
            "____________________________________________________________________________"
            "____________________________________________________________________________"
            "___________BBBB.A.";

        std::vector<scheduler_t::input_workload_t> sched_inputs;
        sched_inputs.emplace_back(std::move(readers));
        scheduler_t::scheduler_options_t sched_ops(scheduler_t::MAP_TO_ANY_OUTPUT,
                                                   scheduler_t::DEPENDENCY_TIMESTAMPS,
                                                   scheduler_t::SCHEDULER_DEFAULTS,
                                                   /*verbosity=*/3);
        sched_ops.quantum_duration_us = QUANTUM_DURATION;
        // We use our mock's time==instruction count for a deterministic result.
        sched_ops.quantum_unit = scheduler_t::QUANTUM_TIME;
        sched_ops.time_units_per_us = 1.;
        sched_ops.blocking_switch_threshold = BLOCK_LATENCY;
        sched_ops.block_time_multiplier = BLOCK_SCALE;
        sched_ops.block_time_max_us = BLOCK_TIME_MAX;
        sched_ops.rebalance_period_us = BLOCK_TIME_MAX;
        sched_ops.honor_infinite_timeouts = true;
        scheduler_t scheduler;
        if (scheduler.init(sched_inputs, NUM_OUTPUTS, std::move(sched_ops)) !=
            scheduler_t::STATUS_SUCCESS)
            assert(false);
        std::vector<std::string> sched_as_string =
            run_lockstep_simulation(scheduler, NUM_OUTPUTS, TID_BASE, /*send_time=*/true);
        for (int i = 0; i < NUM_OUTPUTS; i++) {
            std::cerr << "cpu #" << i << " schedule: " << sched_as_string[i] << "\n";
        }
        assert(sched_as_string[0] == CORE0_SCHED_STRING);
    }
    {
        // Test disabling infinite timeouts.
        std::vector<scheduler_t::input_reader_t> readers;
        readers.emplace_back(std::unique_ptr<mock_reader_t>(new mock_reader_t(refs_A)),
                             std::unique_ptr<mock_reader_t>(new mock_reader_t()), TID_A);
        readers.emplace_back(std::unique_ptr<mock_reader_t>(new mock_reader_t(refs_B)),
                             std::unique_ptr<mock_reader_t>(new mock_reader_t()), TID_B);
        readers.emplace_back(std::unique_ptr<mock_reader_t>(new mock_reader_t(refs_C)),
                             std::unique_ptr<mock_reader_t>(new mock_reader_t()), TID_C);
        // Here we see much shorter idle time before A and B finish.
        static const char *const CORE0_SCHED_STRING =
            "...AA.........B........CC.....__A....._____A._________B......B...._____BBBB."
            "___________C.";

        std::vector<scheduler_t::input_workload_t> sched_inputs;
        sched_inputs.emplace_back(std::move(readers));
        scheduler_t::scheduler_options_t sched_ops(scheduler_t::MAP_TO_ANY_OUTPUT,
                                                   scheduler_t::DEPENDENCY_TIMESTAMPS,
                                                   scheduler_t::SCHEDULER_DEFAULTS,
                                                   /*verbosity=*/3);
        sched_ops.quantum_duration_us = QUANTUM_DURATION;
        // We use our mock's time==instruction count for a deterministic result.
        sched_ops.quantum_unit = scheduler_t::QUANTUM_TIME;
        sched_ops.time_units_per_us = 1.;
        sched_ops.blocking_switch_threshold = BLOCK_LATENCY;
        sched_ops.block_time_multiplier = BLOCK_SCALE;
        sched_ops.block_time_max_us = BLOCK_TIME_MAX;
        sched_ops.rebalance_period_us = BLOCK_TIME_MAX;
        sched_ops.honor_infinite_timeouts = false;
        scheduler_t scheduler;
        if (scheduler.init(sched_inputs, NUM_OUTPUTS, std::move(sched_ops)) !=
            scheduler_t::STATUS_SUCCESS)
            assert(false);
        std::vector<std::string> sched_as_string =
            run_lockstep_simulation(scheduler, NUM_OUTPUTS, TID_BASE, /*send_time=*/true);
        for (int i = 0; i < NUM_OUTPUTS; i++) {
            std::cerr << "cpu #" << i << " schedule: " << sched_as_string[i] << "\n";
        }
        assert(sched_as_string[0] == CORE0_SCHED_STRING);
    }
    {
        // Test disabling direct switches.
        std::vector<scheduler_t::input_reader_t> readers;
        readers.emplace_back(std::unique_ptr<mock_reader_t>(new mock_reader_t(refs_A)),
                             std::unique_ptr<mock_reader_t>(new mock_reader_t()), TID_A);
        readers.emplace_back(std::unique_ptr<mock_reader_t>(new mock_reader_t(refs_B)),
                             std::unique_ptr<mock_reader_t>(new mock_reader_t()), TID_B);
        readers.emplace_back(std::unique_ptr<mock_reader_t>(new mock_reader_t(refs_C)),
                             std::unique_ptr<mock_reader_t>(new mock_reader_t()), TID_C);
        // This result is identical to the one in test_unscheduled().
        static const char *const CORE0_SCHED_STRING =
            "...AA.........B........CC.....__________________B......B....BBBB._____A....."
            "__A._______C.";

        std::vector<scheduler_t::input_workload_t> sched_inputs;
        sched_inputs.emplace_back(std::move(readers));
        scheduler_t::scheduler_options_t sched_ops(scheduler_t::MAP_TO_ANY_OUTPUT,
                                                   scheduler_t::DEPENDENCY_TIMESTAMPS,
                                                   scheduler_t::SCHEDULER_DEFAULTS,
                                                   /*verbosity=*/3);
        sched_ops.quantum_duration_us = QUANTUM_DURATION;
        // We use our mock's time==instruction count for a deterministic result.
        sched_ops.quantum_unit = scheduler_t::QUANTUM_TIME;
        sched_ops.time_units_per_us = 1.;
        sched_ops.blocking_switch_threshold = BLOCK_LATENCY;
        sched_ops.block_time_multiplier = BLOCK_SCALE;
        sched_ops.block_time_max_us = BLOCK_TIME_MAX;
        sched_ops.rebalance_period_us = BLOCK_TIME_MAX;
        sched_ops.honor_direct_switches = false;
        scheduler_t scheduler;
        if (scheduler.init(sched_inputs, NUM_OUTPUTS, std::move(sched_ops)) !=
            scheduler_t::STATUS_SUCCESS)
            assert(false);
        std::vector<std::string> sched_as_string =
            run_lockstep_simulation(scheduler, NUM_OUTPUTS, TID_BASE, /*send_time=*/true);
        for (int i = 0; i < NUM_OUTPUTS; i++) {
            std::cerr << "cpu #" << i << " schedule: " << sched_as_string[i] << "\n";
        }
        assert(sched_as_string[0] == CORE0_SCHED_STRING);
    }
}

static void
test_unscheduled_initially()
{
    std::cerr << "\n----------------\nTesting initially-unscheduled threads\n";
    static constexpr int NUM_OUTPUTS = 1;
    static constexpr int BLOCK_LATENCY = 100;
    static constexpr double BLOCK_SCALE = 1. / (BLOCK_LATENCY);
    static constexpr uint64_t BLOCK_TIME_MAX = 500;
    static constexpr memref_tid_t TID_BASE = 100;
    static constexpr memref_tid_t TID_A = TID_BASE + 0;
    static constexpr memref_tid_t TID_B = TID_BASE + 1;
    std::vector<trace_entry_t> refs_A = {
        make_thread(TID_A),
        make_pid(1),
        make_version(TRACE_ENTRY_VERSION),
        // A has the earliest timestamp and would start.
        make_timestamp(1001),
        make_marker(TRACE_MARKER_TYPE_CPU_ID, 0),
        // A starts out unscheduled though.
        make_marker(TRACE_MARKER_TYPE_SYSCALL_UNSCHEDULE, 0),
        make_timestamp(4202),
        // B makes us scheduled again.
        make_instr(/*pc=*/102),
        make_exit(TID_A),
    };
    std::vector<trace_entry_t> refs_B = {
        make_thread(TID_B),
        make_pid(1),
        make_version(TRACE_ENTRY_VERSION),
        // B runs 2nd by timestamp.
        make_timestamp(3001),
        make_marker(TRACE_MARKER_TYPE_CPU_ID, 0),
        make_instr(/*pc=*/200),
        make_timestamp(3002),
        make_marker(TRACE_MARKER_TYPE_CPU_ID, 0),
        // B makes a long-latency blocking syscall, testing whether
        // A is really unscheduled.
        make_marker(TRACE_MARKER_TYPE_SYSCALL, 999),
        make_marker(TRACE_MARKER_TYPE_MAYBE_BLOCKING_SYSCALL, 0),
        make_timestamp(7002),
        make_instr(/*pc=*/201),
        // B makes A no longer unscheduled.
        make_marker(TRACE_MARKER_TYPE_SYSCALL, 999),
        make_marker(TRACE_MARKER_TYPE_MAYBE_BLOCKING_SYSCALL, 0),
        make_marker(TRACE_MARKER_TYPE_SYSCALL_SCHEDULE, TID_A),
        make_timestamp(7021),
        make_instr(/*pc=*/202),
        make_exit(TID_B),
    };
    {
        // Test with infinite timeouts and direct switches enabled.
        std::vector<scheduler_t::input_reader_t> readers;
        readers.emplace_back(std::unique_ptr<mock_reader_t>(new mock_reader_t(refs_A)),
                             std::unique_ptr<mock_reader_t>(new mock_reader_t()), TID_A);
        readers.emplace_back(std::unique_ptr<mock_reader_t>(new mock_reader_t(refs_B)),
                             std::unique_ptr<mock_reader_t>(new mock_reader_t()), TID_B);
        // We have an idle period while B is blocked and A unscheduled.
        static const char *const CORE0_SCHED_STRING =
            "...B.....________________________________________B....B......A.";

        std::vector<scheduler_t::input_workload_t> sched_inputs;
        sched_inputs.emplace_back(std::move(readers));
        scheduler_t::scheduler_options_t sched_ops(scheduler_t::MAP_TO_ANY_OUTPUT,
                                                   scheduler_t::DEPENDENCY_TIMESTAMPS,
                                                   scheduler_t::SCHEDULER_DEFAULTS,
                                                   /*verbosity=*/3);
        sched_ops.quantum_unit = scheduler_t::QUANTUM_TIME;
        sched_ops.time_units_per_us = 1.;
        sched_ops.blocking_switch_threshold = BLOCK_LATENCY;
        sched_ops.block_time_multiplier = BLOCK_SCALE;
        sched_ops.block_time_max_us = BLOCK_TIME_MAX;
        sched_ops.honor_infinite_timeouts = true;
        scheduler_t scheduler;
        if (scheduler.init(sched_inputs, NUM_OUTPUTS, std::move(sched_ops)) !=
            scheduler_t::STATUS_SUCCESS)
            assert(false);
        std::vector<std::string> sched_as_string =
            run_lockstep_simulation(scheduler, NUM_OUTPUTS, TID_BASE, /*send_time=*/true);
        for (int i = 0; i < NUM_OUTPUTS; i++) {
            std::cerr << "cpu #" << i << " schedule: " << sched_as_string[i] << "\n";
        }
        assert(sched_as_string[0] == CORE0_SCHED_STRING);
    }
    {
        // Test without infinite timeouts.
        std::vector<scheduler_t::input_reader_t> readers;
        readers.emplace_back(std::unique_ptr<mock_reader_t>(new mock_reader_t(refs_A)),
                             std::unique_ptr<mock_reader_t>(new mock_reader_t()), TID_A);
        readers.emplace_back(std::unique_ptr<mock_reader_t>(new mock_reader_t(refs_B)),
                             std::unique_ptr<mock_reader_t>(new mock_reader_t()), TID_B);
        // We have a medium idle period before A becomes schedulable.
        static const char *const CORE0_SCHED_STRING =
            "...B....._____.....A.__________________________________B....B.";

        std::vector<scheduler_t::input_workload_t> sched_inputs;
        sched_inputs.emplace_back(std::move(readers));
        scheduler_t::scheduler_options_t sched_ops(scheduler_t::MAP_TO_ANY_OUTPUT,
                                                   scheduler_t::DEPENDENCY_TIMESTAMPS,
                                                   scheduler_t::SCHEDULER_DEFAULTS,
                                                   /*verbosity=*/3);
        sched_ops.quantum_unit = scheduler_t::QUANTUM_TIME;
        sched_ops.time_units_per_us = 1.;
        sched_ops.blocking_switch_threshold = BLOCK_LATENCY;
        sched_ops.block_time_multiplier = BLOCK_SCALE;
        sched_ops.block_time_max_us = BLOCK_TIME_MAX;
        sched_ops.honor_infinite_timeouts = false;
        scheduler_t scheduler;
        if (scheduler.init(sched_inputs, NUM_OUTPUTS, std::move(sched_ops)) !=
            scheduler_t::STATUS_SUCCESS)
            assert(false);
        std::vector<std::string> sched_as_string =
            run_lockstep_simulation(scheduler, NUM_OUTPUTS, TID_BASE, /*send_time=*/true);
        for (int i = 0; i < NUM_OUTPUTS; i++) {
            std::cerr << "cpu #" << i << " schedule: " << sched_as_string[i] << "\n";
        }
        assert(sched_as_string[0] == CORE0_SCHED_STRING);
    }
    {
        // Test disabling direct switches.
        std::vector<scheduler_t::input_reader_t> readers;
        readers.emplace_back(std::unique_ptr<mock_reader_t>(new mock_reader_t(refs_A)),
                             std::unique_ptr<mock_reader_t>(new mock_reader_t()), TID_A);
        readers.emplace_back(std::unique_ptr<mock_reader_t>(new mock_reader_t(refs_B)),
                             std::unique_ptr<mock_reader_t>(new mock_reader_t()), TID_B);
        // A runs first as it being unscheduled is ignored.
        static const char *const CORE0_SCHED_STRING =
            ".....A....B.....________________________________________B....B.";

        std::vector<scheduler_t::input_workload_t> sched_inputs;
        sched_inputs.emplace_back(std::move(readers));
        scheduler_t::scheduler_options_t sched_ops(scheduler_t::MAP_TO_ANY_OUTPUT,
                                                   scheduler_t::DEPENDENCY_TIMESTAMPS,
                                                   scheduler_t::SCHEDULER_DEFAULTS,
                                                   /*verbosity=*/3);
        // We use our mock's time==instruction count for a deterministic result.
        sched_ops.quantum_unit = scheduler_t::QUANTUM_TIME;
        sched_ops.time_units_per_us = 1.;
        sched_ops.blocking_switch_threshold = BLOCK_LATENCY;
        sched_ops.block_time_multiplier = BLOCK_SCALE;
        sched_ops.block_time_max_us = BLOCK_TIME_MAX;
        sched_ops.honor_direct_switches = false;
        scheduler_t scheduler;
        if (scheduler.init(sched_inputs, NUM_OUTPUTS, std::move(sched_ops)) !=
            scheduler_t::STATUS_SUCCESS)
            assert(false);
        std::vector<std::string> sched_as_string =
            run_lockstep_simulation(scheduler, NUM_OUTPUTS, TID_BASE, /*send_time=*/true);
        for (int i = 0; i < NUM_OUTPUTS; i++) {
            std::cerr << "cpu #" << i << " schedule: " << sched_as_string[i] << "\n";
        }
        assert(sched_as_string[0] == CORE0_SCHED_STRING);
    }
}

static void
test_unscheduled_initially_roi()
{
#ifdef HAS_ZIP
    std::cerr
        << "\n----------------\nTesting initially-unscheduled + time deps with ROI\n";
    static constexpr int NUM_OUTPUTS = 1;
    static constexpr memref_tid_t TID_BASE = 100;
    static constexpr memref_tid_t TID_A = TID_BASE + 0;
    static constexpr memref_tid_t TID_B = TID_BASE + 1;
    std::vector<trace_entry_t> refs_A = {
        make_thread(TID_A),
        make_pid(1),
        make_version(TRACE_ENTRY_VERSION),
        make_timestamp(1001),
        make_marker(TRACE_MARKER_TYPE_CPU_ID, 0),
        // A starts out unscheduled but we skip that.
        // (In a real trace some other thread would have to wake up A:
        // we omit that here to keep the test small.)
        make_marker(TRACE_MARKER_TYPE_SYSCALL_UNSCHEDULE, 0),
        make_timestamp(4202),
        make_marker(TRACE_MARKER_TYPE_CPU_ID, 0),
        make_instr(/*pc=*/101),
        // We don't actually start until here.
        make_instr(/*pc=*/102),
        make_instr(/*pc=*/103),
        make_exit(TID_A),
    };
    std::vector<trace_entry_t> refs_B = {
        make_thread(TID_B),
        make_pid(1),
        make_version(TRACE_ENTRY_VERSION),
        make_timestamp(3001),
        make_marker(TRACE_MARKER_TYPE_CPU_ID, 0),
        make_instr(/*pc=*/201),
        make_timestamp(4001),
        make_marker(TRACE_MARKER_TYPE_CPU_ID, 0),
        make_instr(/*pc=*/202),
        // B starts here, with a lower last timestamp than A.
        make_instr(/*pc=*/203),
        make_instr(/*pc=*/204),
        make_exit(TID_B),
    };
    // Instr counts are 1-based.
    std::vector<scheduler_t::range_t> regions_A;
    regions_A.emplace_back(2, 0);
    std::vector<scheduler_t::range_t> regions_B;
    regions_B.emplace_back(3, 0);
    // B should run first due to the lower timestamp at its ROI despite A's
    // start-of-trace timestamp being lower.
    static const char *const CORE0_SCHED_STRING = "..BB...AA.";

    std::string record_fname = "tmp_test_unsched_ROI.zip";
    {
        // Record.
        std::vector<scheduler_t::input_reader_t> readers;
        readers.emplace_back(std::unique_ptr<mock_reader_t>(new mock_reader_t(refs_A)),
                             std::unique_ptr<mock_reader_t>(new mock_reader_t()), TID_A);
        readers.emplace_back(std::unique_ptr<mock_reader_t>(new mock_reader_t(refs_B)),
                             std::unique_ptr<mock_reader_t>(new mock_reader_t()), TID_B);
        std::vector<scheduler_t::input_workload_t> sched_inputs;
        sched_inputs.emplace_back(std::move(readers));
        sched_inputs.back().thread_modifiers.push_back(
            scheduler_t::input_thread_info_t(TID_A, regions_A));
        sched_inputs.back().thread_modifiers.push_back(
            scheduler_t::input_thread_info_t(TID_B, regions_B));
        scheduler_t::scheduler_options_t sched_ops(scheduler_t::MAP_TO_ANY_OUTPUT,
                                                   scheduler_t::DEPENDENCY_TIMESTAMPS,
                                                   scheduler_t::SCHEDULER_DEFAULTS,
                                                   /*verbosity=*/4);
        zipfile_ostream_t outfile(record_fname);
        sched_ops.schedule_record_ostream = &outfile;
        scheduler_t scheduler;
        if (scheduler.init(sched_inputs, NUM_OUTPUTS, std::move(sched_ops)) !=
            scheduler_t::STATUS_SUCCESS)
            assert(false);
        std::vector<std::string> sched_as_string =
            run_lockstep_simulation(scheduler, NUM_OUTPUTS, TID_BASE, /*send_time=*/true);
        for (int i = 0; i < NUM_OUTPUTS; i++) {
            std::cerr << "cpu #" << i << " schedule: " << sched_as_string[i] << "\n";
        }
        assert(sched_as_string[0] == CORE0_SCHED_STRING);
        if (scheduler.write_recorded_schedule() != scheduler_t::STATUS_SUCCESS)
            assert(false);
    }
    {
        replay_file_checker_t checker;
        zipfile_istream_t infile(record_fname);
        std::string res = checker.check(&infile);
        if (!res.empty())
            std::cerr << "replay file checker failed: " << res;
        assert(res.empty());
    }
    {
        // Test replay as it has complexities with skip records.
        std::vector<scheduler_t::input_reader_t> readers;
        readers.emplace_back(std::unique_ptr<mock_reader_t>(new mock_reader_t(refs_A)),
                             std::unique_ptr<mock_reader_t>(new mock_reader_t()), TID_A);
        readers.emplace_back(std::unique_ptr<mock_reader_t>(new mock_reader_t(refs_B)),
                             std::unique_ptr<mock_reader_t>(new mock_reader_t()), TID_B);
        std::vector<scheduler_t::input_workload_t> sched_inputs;
        sched_inputs.emplace_back(std::move(readers));
        // The regions are ignored on replay so we do not specify them.
        scheduler_t::scheduler_options_t sched_ops(scheduler_t::MAP_AS_PREVIOUSLY,
                                                   scheduler_t::DEPENDENCY_TIMESTAMPS,
                                                   scheduler_t::SCHEDULER_DEFAULTS,
                                                   /*verbosity=*/4);
        zipfile_istream_t infile(record_fname);
        sched_ops.schedule_replay_istream = &infile;
        scheduler_t scheduler;
        if (scheduler.init(sched_inputs, NUM_OUTPUTS, std::move(sched_ops)) !=
            scheduler_t::STATUS_SUCCESS)
            assert(false);
        std::vector<std::string> sched_as_string =
            run_lockstep_simulation(scheduler, NUM_OUTPUTS, TID_BASE, /*send_time=*/true);
        for (int i = 0; i < NUM_OUTPUTS; i++) {
            std::cerr << "cpu #" << i << " schedule: " << sched_as_string[i] << "\n";
        }
        assert(sched_as_string[0] == CORE0_SCHED_STRING);
    }
#endif
}

static void
test_unscheduled_small_timeout()
{
    // Test that a small timeout scaled to 0 does not turn into an infinite timeout.
    std::cerr << "\n----------------\nTesting unscheduled input with small timeout\n";
    static constexpr int NUM_OUTPUTS = 1;
    // 4*0.1 rounds to 0 (the scheduler's cast rounds any fraction down).
    static constexpr int UNSCHEDULE_TIMEOUT = 4;
    static constexpr double BLOCK_SCALE = 0.1;
    static constexpr memref_tid_t TID_A = 100;
    std::vector<trace_entry_t> refs_A = {
        make_thread(TID_A),
        make_pid(1),
        make_version(TRACE_ENTRY_VERSION),
        make_timestamp(1001),
        make_marker(TRACE_MARKER_TYPE_CPU_ID, 0),
        make_instr(/*pc=*/101),
        make_timestamp(1002),
        make_marker(TRACE_MARKER_TYPE_CPU_ID, 0),
        make_marker(TRACE_MARKER_TYPE_SYSCALL, 999),
        make_marker(TRACE_MARKER_TYPE_MAYBE_BLOCKING_SYSCALL, 0),
        make_marker(TRACE_MARKER_TYPE_SYSCALL_ARG_TIMEOUT, UNSCHEDULE_TIMEOUT),
        make_marker(TRACE_MARKER_TYPE_SYSCALL_UNSCHEDULE, 0),
        make_timestamp(2002),
        make_instr(/*pc=*/102),
        make_exit(TID_A),
    };
    {
        std::vector<scheduler_t::input_reader_t> readers;
        readers.emplace_back(std::unique_ptr<mock_reader_t>(new mock_reader_t(refs_A)),
                             std::unique_ptr<mock_reader_t>(new mock_reader_t()), TID_A);
        static const char *const CORE0_SCHED_STRING = "...A......._A.";

        std::vector<scheduler_t::input_workload_t> sched_inputs;
        sched_inputs.emplace_back(std::move(readers));
        scheduler_t::scheduler_options_t sched_ops(scheduler_t::MAP_TO_ANY_OUTPUT,
                                                   scheduler_t::DEPENDENCY_TIMESTAMPS,
                                                   scheduler_t::SCHEDULER_DEFAULTS,
                                                   /*verbosity=*/3);
        // We use our mock's time==instruction count for a deterministic result.
        sched_ops.quantum_unit = scheduler_t::QUANTUM_TIME;
        sched_ops.time_units_per_us = 1.;
        sched_ops.block_time_multiplier = BLOCK_SCALE;
        scheduler_t scheduler;
        if (scheduler.init(sched_inputs, NUM_OUTPUTS, std::move(sched_ops)) !=
            scheduler_t::STATUS_SUCCESS)
            assert(false);
        std::vector<std::string> sched_as_string =
            run_lockstep_simulation(scheduler, NUM_OUTPUTS, TID_A, /*send_time=*/true);
        for (int i = 0; i < NUM_OUTPUTS; i++) {
            std::cerr << "cpu #" << i << " schedule: " << sched_as_string[i] << "\n";
        }
        assert(sched_as_string[0] == CORE0_SCHED_STRING);
    }
}

static void
test_unscheduled_no_alternative()
{
    // Test that an unscheduled 0-timeout input is not incorrectly executed if
    // there is nothing else to run (i#6959).
    std::cerr << "\n----------------\nTesting unscheduled no alternative (i#6959)\n";
    static constexpr int NUM_OUTPUTS = 1;
    static constexpr uint64_t REBALANCE_PERIOD_US = 50;
    static constexpr uint64_t BLOCK_TIME_MAX = 200;
    static constexpr memref_tid_t TID_A = 100;
    std::vector<trace_entry_t> refs_A = {
        make_thread(TID_A),
        make_pid(1),
        make_version(TRACE_ENTRY_VERSION),
        make_timestamp(1001),
        make_marker(TRACE_MARKER_TYPE_CPU_ID, 0),
        make_instr(/*pc=*/101),
        make_timestamp(1002),
        make_marker(TRACE_MARKER_TYPE_CPU_ID, 0),
        make_marker(TRACE_MARKER_TYPE_SYSCALL, 999),
        make_marker(TRACE_MARKER_TYPE_MAYBE_BLOCKING_SYSCALL, 0),
        // No timeout means infinite (until the fallback kicks in).
        make_marker(TRACE_MARKER_TYPE_SYSCALL_UNSCHEDULE, 0),
        make_timestamp(2002),
        make_instr(/*pc=*/102),
        make_exit(TID_A),
    };
    {
        // Test infinite timeouts.
        std::vector<scheduler_t::input_reader_t> readers;
        readers.emplace_back(std::unique_ptr<mock_reader_t>(new mock_reader_t(refs_A)),
                             std::unique_ptr<mock_reader_t>(new mock_reader_t()), TID_A);
        static const char *const CORE0_SCHED_STRING =
            "...A......__________________________________________________A.";

        std::vector<scheduler_t::input_workload_t> sched_inputs;
        sched_inputs.emplace_back(std::move(readers));
        scheduler_t::scheduler_options_t sched_ops(scheduler_t::MAP_TO_ANY_OUTPUT,
                                                   scheduler_t::DEPENDENCY_TIMESTAMPS,
                                                   scheduler_t::SCHEDULER_DEFAULTS,
                                                   /*verbosity=*/3);
        // We use our mock's time==instruction count for a deterministic result.
        sched_ops.quantum_unit = scheduler_t::QUANTUM_TIME;
        sched_ops.time_units_per_us = 1.;
        sched_ops.rebalance_period_us = REBALANCE_PERIOD_US;
        sched_ops.block_time_max_us = BLOCK_TIME_MAX;
        sched_ops.honor_infinite_timeouts = true;
        scheduler_t scheduler;
        if (scheduler.init(sched_inputs, NUM_OUTPUTS, std::move(sched_ops)) !=
            scheduler_t::STATUS_SUCCESS)
            assert(false);
        std::vector<std::string> sched_as_string =
            run_lockstep_simulation(scheduler, NUM_OUTPUTS, TID_A, /*send_time=*/true);
        for (int i = 0; i < NUM_OUTPUTS; i++) {
            std::cerr << "cpu #" << i << " schedule: " << sched_as_string[i] << "\n";
        }
        assert(sched_as_string[0] == CORE0_SCHED_STRING);
    }
    {
        // Test finite timeouts.
        std::vector<scheduler_t::input_reader_t> readers;
        readers.emplace_back(std::unique_ptr<mock_reader_t>(new mock_reader_t(refs_A)),
                             std::unique_ptr<mock_reader_t>(new mock_reader_t()), TID_A);
        static const char *const CORE0_SCHED_STRING = "...A......____________________A.";

        std::vector<scheduler_t::input_workload_t> sched_inputs;
        sched_inputs.emplace_back(std::move(readers));
        scheduler_t::scheduler_options_t sched_ops(scheduler_t::MAP_TO_ANY_OUTPUT,
                                                   scheduler_t::DEPENDENCY_TIMESTAMPS,
                                                   scheduler_t::SCHEDULER_DEFAULTS,
                                                   /*verbosity=*/3);
        // We use our mock's time==instruction count for a deterministic result.
        sched_ops.quantum_unit = scheduler_t::QUANTUM_TIME;
        sched_ops.time_units_per_us = 1.;
        sched_ops.rebalance_period_us = REBALANCE_PERIOD_US;
        sched_ops.block_time_max_us = BLOCK_TIME_MAX;
        sched_ops.honor_infinite_timeouts = false;
        scheduler_t scheduler;
        if (scheduler.init(sched_inputs, NUM_OUTPUTS, std::move(sched_ops)) !=
            scheduler_t::STATUS_SUCCESS)
            assert(false);
        std::vector<std::string> sched_as_string =
            run_lockstep_simulation(scheduler, NUM_OUTPUTS, TID_A, /*send_time=*/true);
        for (int i = 0; i < NUM_OUTPUTS; i++) {
            std::cerr << "cpu #" << i << " schedule: " << sched_as_string[i] << "\n";
        }
        assert(sched_as_string[0] == CORE0_SCHED_STRING);
    }
}

static void
test_unscheduled()
{
    test_unscheduled_base();
    test_unscheduled_fallback();
    test_unscheduled_initially();
    test_unscheduled_initially_roi();
    test_unscheduled_small_timeout();
    test_unscheduled_no_alternative();
}

static void
test_kernel_switch_sequences()
{
    std::cerr << "\n----------------\nTesting kernel switch sequences\n";
    static constexpr memref_tid_t TID_IN_SWITCHES = 1;
    static constexpr addr_t PROCESS_SWITCH_PC_START = 0xfeed101;
    static constexpr addr_t THREAD_SWITCH_PC_START = 0xcafe101;
    static constexpr uint64_t PROCESS_SWITCH_TIMESTAMP = 12345678;
    static constexpr uint64_t THREAD_SWITCH_TIMESTAMP = 87654321;
    std::vector<trace_entry_t> switch_sequence = {
        /* clang-format off */
        make_header(TRACE_ENTRY_VERSION),
        make_thread(TID_IN_SWITCHES),
        make_pid(TID_IN_SWITCHES),
        make_version(TRACE_ENTRY_VERSION),
        make_marker(TRACE_MARKER_TYPE_CONTEXT_SWITCH_START, scheduler_t::SWITCH_PROCESS),
        make_timestamp(PROCESS_SWITCH_TIMESTAMP),
        make_instr(PROCESS_SWITCH_PC_START),
        make_instr(PROCESS_SWITCH_PC_START + 1),
        make_marker(TRACE_MARKER_TYPE_CONTEXT_SWITCH_END, scheduler_t::SWITCH_PROCESS),
        make_exit(TID_IN_SWITCHES),
        make_footer(),
        // Test a complete trace after the first one, which is how we plan to store
        // these in an archive file.
        make_header(TRACE_ENTRY_VERSION),
        make_thread(TID_IN_SWITCHES),
        make_pid(TID_IN_SWITCHES),
        make_version(TRACE_ENTRY_VERSION),
        make_marker(TRACE_MARKER_TYPE_CONTEXT_SWITCH_START, scheduler_t::SWITCH_THREAD),
        make_timestamp(THREAD_SWITCH_TIMESTAMP),
        make_instr(THREAD_SWITCH_PC_START),
        make_instr(THREAD_SWITCH_PC_START+1),
        make_marker(TRACE_MARKER_TYPE_CONTEXT_SWITCH_END, scheduler_t::SWITCH_THREAD),
        make_exit(TID_IN_SWITCHES),
        make_footer(),
        /* clang-format on */
    };
    auto switch_reader =
        std::unique_ptr<mock_reader_t>(new mock_reader_t(switch_sequence));
    auto switch_reader_end = std::unique_ptr<mock_reader_t>(new mock_reader_t());
    static constexpr int NUM_WORKLOADS = 3;
    static constexpr int NUM_INPUTS_PER_WORKLOAD = 3;
    static constexpr int NUM_OUTPUTS = 2;
    static constexpr int NUM_INSTRS = 9;
    static constexpr int INSTR_QUANTUM = 3;
    static constexpr uint64_t TIMESTAMP = 44226688;
    static constexpr memref_tid_t TID_BASE = 100;
    std::vector<scheduler_t::input_workload_t> sched_inputs;
    for (int workload_idx = 0; workload_idx < NUM_WORKLOADS; workload_idx++) {
        std::vector<scheduler_t::input_reader_t> readers;
        for (int input_idx = 0; input_idx < NUM_INPUTS_PER_WORKLOAD; input_idx++) {
            std::vector<trace_entry_t> inputs;
            inputs.push_back(make_header(TRACE_ENTRY_VERSION));
            memref_tid_t tid =
                TID_BASE + workload_idx * NUM_INPUTS_PER_WORKLOAD + input_idx;
            inputs.push_back(make_thread(tid));
            inputs.push_back(make_pid(1));
            inputs.push_back(make_version(TRACE_ENTRY_VERSION));
            inputs.push_back(make_timestamp(TIMESTAMP));
            for (int instr_idx = 0; instr_idx < NUM_INSTRS; instr_idx++) {
                inputs.push_back(make_instr(42 + instr_idx * 4));
            }
            inputs.push_back(make_exit(tid));
            readers.emplace_back(
                std::unique_ptr<mock_reader_t>(new mock_reader_t(inputs)),
                std::unique_ptr<mock_reader_t>(new mock_reader_t()), tid);
        }
        sched_inputs.emplace_back(std::move(readers));
    }
    scheduler_t::scheduler_options_t sched_ops(scheduler_t::MAP_TO_ANY_OUTPUT,
                                               scheduler_t::DEPENDENCY_TIMESTAMPS,
                                               scheduler_t::SCHEDULER_DEFAULTS,
                                               /*verbosity=*/3);
    sched_ops.quantum_duration_instrs = INSTR_QUANTUM;
    sched_ops.kernel_switch_reader = std::move(switch_reader);
    sched_ops.kernel_switch_reader_end = std::move(switch_reader_end);
    scheduler_t scheduler;
    if (scheduler.init(sched_inputs, NUM_OUTPUTS, std::move(sched_ops)) !=
        scheduler_t::STATUS_SUCCESS)
        assert(false);

    // We have a custom version of run_lockstep_simulation here for more precise
    // testing of the markers and instructions and interfaces.
    // We record the entire sequence for a detailed check of some records, along with
    // a character representation for a higher-level view of the whole sequence.
    std::vector<scheduler_t::stream_t *> outputs(NUM_OUTPUTS, nullptr);
    std::vector<bool> eof(NUM_OUTPUTS, false);
    for (int i = 0; i < NUM_OUTPUTS; i++)
        outputs[i] = scheduler.get_stream(i);
    int num_eof = 0;
    std::vector<std::vector<memref_t>> refs(NUM_OUTPUTS);
    std::vector<std::string> sched_as_string(NUM_OUTPUTS);
    std::vector<memref_tid_t> prev_tid(NUM_OUTPUTS, INVALID_THREAD_ID);
    std::vector<bool> in_switch(NUM_OUTPUTS, false);
    std::vector<uint64> prev_in_ord(NUM_OUTPUTS, 0);
    std::vector<uint64> prev_out_ord(NUM_OUTPUTS, 0);
    while (num_eof < NUM_OUTPUTS) {
        for (int i = 0; i < NUM_OUTPUTS; i++) {
            if (eof[i])
                continue;
            memref_t memref;
            scheduler_t::stream_status_t status = outputs[i]->next_record(memref);
            if (status == scheduler_t::STATUS_EOF) {
                ++num_eof;
                eof[i] = true;
                continue;
            }
            if (status == scheduler_t::STATUS_IDLE) {
                sched_as_string[i] += '_';
                continue;
            }
            assert(status == scheduler_t::STATUS_OK);
            refs[i].push_back(memref);
            if (memref.instr.tid != prev_tid[i]) {
                if (!sched_as_string[i].empty())
                    sched_as_string[i] += ',';
                sched_as_string[i] +=
                    'A' + static_cast<char>(memref.instr.tid - TID_BASE);
            }
            if (memref.marker.type == TRACE_TYPE_MARKER &&
                memref.marker.marker_type == TRACE_MARKER_TYPE_CONTEXT_SWITCH_START)
                in_switch[i] = true;
            if (in_switch[i]) {
                // Test that switch code is marked synthetic.
                assert(outputs[i]->is_record_synthetic());
                // Test that switch code doesn't count toward input ordinals, but
                // does toward output ordinals.
                assert(outputs[i]->get_input_interface()->get_record_ordinal() ==
                           prev_in_ord[i] ||
                       // Won't match if we just switched inputs.
                       (memref.marker.type == TRACE_TYPE_MARKER &&
                        memref.marker.marker_type ==
                            TRACE_MARKER_TYPE_CONTEXT_SWITCH_START));
                assert(outputs[i]->get_record_ordinal() > prev_out_ord[i]);
            } else
                assert(!outputs[i]->is_record_synthetic());
            if (type_is_instr(memref.instr.type))
                sched_as_string[i] += 'i';
            else if (memref.marker.type == TRACE_TYPE_MARKER) {
                switch (memref.marker.marker_type) {
                case TRACE_MARKER_TYPE_VERSION: sched_as_string[i] += 'v'; break;
                case TRACE_MARKER_TYPE_TIMESTAMP: sched_as_string[i] += '0'; break;
                case TRACE_MARKER_TYPE_CONTEXT_SWITCH_END:
                    in_switch[i] = false;
                    ANNOTATE_FALLTHROUGH;
                case TRACE_MARKER_TYPE_CONTEXT_SWITCH_START:
                    if (memref.marker.marker_value == scheduler_t::SWITCH_PROCESS)
                        sched_as_string[i] += 'p';
                    else if (memref.marker.marker_value == scheduler_t::SWITCH_THREAD)
                        sched_as_string[i] += 't';
                    else
                        assert(false && "unknown context switch type");
                    break;
                default: sched_as_string[i] += '?'; break;
                }
            }
            prev_tid[i] = memref.instr.tid;
            prev_in_ord[i] = outputs[i]->get_input_interface()->get_record_ordinal();
            prev_out_ord[i] = outputs[i]->get_record_ordinal();
        }
    }
    // Check the high-level strings.
    for (int i = 0; i < NUM_OUTPUTS; i++) {
        std::cerr << "cpu #" << i << " schedule: " << sched_as_string[i] << "\n";
    }
    assert(sched_as_string[0] ==
           "Av0iii,Ct0iitv0iii,Ep0iipv0iii,Gp0iipv0iii,It0iitv0iii,Ap0iipiii,Ct0iitiii,"
           "Ep0iipiii,Gp0iipiii,It0iitiii,Ap0iipiii,Ct0iitiii,Ep0iipiii,Gp0iipiii,"
           "It0iitiii");
    assert(
        sched_as_string[1] ==
        "Bv0iii,Dp0iipv0iii,Ft0iitv0iii,Hp0iipv0iii,Bp0iipiii,Dp0iipiii,Ft0iitiii,"
        "Hp0iipiii,Bp0iipiii,Dp0iipiii,Ft0iitiii,Hp0iipiii___________________________");

    // Zoom in and check the first sequence record by record with value checks.
    int idx = 0;
    bool res = true;
    res = res &&
        check_ref(refs[0], idx, TID_BASE, TRACE_TYPE_MARKER, TRACE_MARKER_TYPE_VERSION) &&
        check_ref(refs[0], idx, TID_BASE, TRACE_TYPE_MARKER, TRACE_MARKER_TYPE_TIMESTAMP,
                  TIMESTAMP) &&
        check_ref(refs[0], idx, TID_BASE, TRACE_TYPE_INSTR) &&
        check_ref(refs[0], idx, TID_BASE, TRACE_TYPE_INSTR) &&
        check_ref(refs[0], idx, TID_BASE, TRACE_TYPE_INSTR) &&
        // Thread switch.
        check_ref(refs[0], idx, TID_BASE + 2, TRACE_TYPE_MARKER,
                  TRACE_MARKER_TYPE_CONTEXT_SWITCH_START, scheduler_t::SWITCH_THREAD) &&
        check_ref(refs[0], idx, TID_BASE + 2, TRACE_TYPE_MARKER,
                  TRACE_MARKER_TYPE_TIMESTAMP, THREAD_SWITCH_TIMESTAMP) &&
        check_ref(refs[0], idx, TID_BASE + 2, TRACE_TYPE_INSTR) &&
        check_ref(refs[0], idx, TID_BASE + 2, TRACE_TYPE_INSTR) &&
        check_ref(refs[0], idx, TID_BASE + 2, TRACE_TYPE_MARKER,
                  TRACE_MARKER_TYPE_CONTEXT_SWITCH_END, scheduler_t::SWITCH_THREAD) &&
        // We now see the headers for this thread.
        check_ref(refs[0], idx, TID_BASE + 2, TRACE_TYPE_MARKER,
                  TRACE_MARKER_TYPE_VERSION) &&
        check_ref(refs[0], idx, TID_BASE + 2, TRACE_TYPE_MARKER,
                  TRACE_MARKER_TYPE_TIMESTAMP, TIMESTAMP) &&
        // The 3-instr quantum should not count the 2 switch instrs.
        check_ref(refs[0], idx, TID_BASE + 2, TRACE_TYPE_INSTR) &&
        check_ref(refs[0], idx, TID_BASE + 2, TRACE_TYPE_INSTR) &&
        check_ref(refs[0], idx, TID_BASE + 2, TRACE_TYPE_INSTR) &&
        // Process switch.
        check_ref(refs[0], idx, TID_BASE + 4, TRACE_TYPE_MARKER,
                  TRACE_MARKER_TYPE_CONTEXT_SWITCH_START, scheduler_t::SWITCH_PROCESS) &&
        check_ref(refs[0], idx, TID_BASE + 4, TRACE_TYPE_MARKER,
                  TRACE_MARKER_TYPE_TIMESTAMP, PROCESS_SWITCH_TIMESTAMP) &&
        check_ref(refs[0], idx, TID_BASE + 4, TRACE_TYPE_INSTR) &&
        check_ref(refs[0], idx, TID_BASE + 4, TRACE_TYPE_INSTR) &&
        check_ref(refs[0], idx, TID_BASE + 4, TRACE_TYPE_MARKER,
                  TRACE_MARKER_TYPE_CONTEXT_SWITCH_END, scheduler_t::SWITCH_PROCESS) &&
        // We now see the headers for this thread.
        check_ref(refs[0], idx, TID_BASE + 4, TRACE_TYPE_MARKER,
                  TRACE_MARKER_TYPE_VERSION) &&
        check_ref(refs[0], idx, TID_BASE + 4, TRACE_TYPE_MARKER,
                  TRACE_MARKER_TYPE_TIMESTAMP, TIMESTAMP) &&
        // The 3-instr quantum should not count the 2 switch instrs.
        check_ref(refs[0], idx, TID_BASE + 4, TRACE_TYPE_INSTR) &&
        check_ref(refs[0], idx, TID_BASE + 4, TRACE_TYPE_INSTR) &&
        check_ref(refs[0], idx, TID_BASE + 4, TRACE_TYPE_INSTR);

    {
        // Test a bad input sequence.
        std::vector<trace_entry_t> bad_switch_sequence = {
            /* clang-format off */
        make_header(TRACE_ENTRY_VERSION),
        make_thread(TID_IN_SWITCHES),
        make_pid(TID_IN_SWITCHES),
        make_marker(TRACE_MARKER_TYPE_CONTEXT_SWITCH_START, scheduler_t::SWITCH_PROCESS),
        make_instr(PROCESS_SWITCH_PC_START),
        make_marker(TRACE_MARKER_TYPE_CONTEXT_SWITCH_END, scheduler_t::SWITCH_PROCESS),
        make_footer(),
        make_header(TRACE_ENTRY_VERSION),
        make_thread(TID_IN_SWITCHES),
        make_pid(TID_IN_SWITCHES),
        // Error: duplicate type.
        make_marker(TRACE_MARKER_TYPE_CONTEXT_SWITCH_START, scheduler_t::SWITCH_PROCESS),
        make_instr(PROCESS_SWITCH_PC_START),
        make_marker(TRACE_MARKER_TYPE_CONTEXT_SWITCH_END, scheduler_t::SWITCH_PROCESS),
        make_footer(),
            /* clang-format on */
        };
        auto bad_switch_reader =
            std::unique_ptr<mock_reader_t>(new mock_reader_t(bad_switch_sequence));
        auto bad_switch_reader_end = std::unique_ptr<mock_reader_t>(new mock_reader_t());
        std::vector<scheduler_t::input_workload_t> test_sched_inputs;
        std::vector<scheduler_t::input_reader_t> readers;
        std::vector<trace_entry_t> inputs;
        inputs.push_back(make_header(TRACE_ENTRY_VERSION));
        readers.emplace_back(std::unique_ptr<mock_reader_t>(new mock_reader_t(inputs)),
                             std::unique_ptr<mock_reader_t>(new mock_reader_t()),
                             TID_BASE);
        test_sched_inputs.emplace_back(std::move(readers));
        scheduler_t::scheduler_options_t test_sched_ops(
            scheduler_t::MAP_TO_ANY_OUTPUT, scheduler_t::DEPENDENCY_TIMESTAMPS,
            scheduler_t::SCHEDULER_DEFAULTS);
        test_sched_ops.kernel_switch_reader = std::move(bad_switch_reader);
        test_sched_ops.kernel_switch_reader_end = std::move(bad_switch_reader_end);
        scheduler_t test_scheduler;
        if (test_scheduler.init(test_sched_inputs, NUM_OUTPUTS,
                                std::move(test_sched_ops)) !=
            scheduler_t::STATUS_ERROR_INVALID_PARAMETER)
            assert(false);
    }
}

void
test_random_schedule()
{
    std::cerr << "\n----------------\nTesting random scheduling\n";
    static constexpr int NUM_INPUTS = 7;
    static constexpr int NUM_OUTPUTS = 2;
    static constexpr int NUM_INSTRS = 9;
    static constexpr int QUANTUM_DURATION = 3;
    static constexpr int ITERS = 9;
    static constexpr memref_tid_t TID_BASE = 100;
    std::vector<trace_entry_t> inputs[NUM_INPUTS];
    for (int i = 0; i < NUM_INPUTS; i++) {
        memref_tid_t tid = TID_BASE + i;
        inputs[i].push_back(make_thread(tid));
        inputs[i].push_back(make_pid(1));
        inputs[i].push_back(make_version(TRACE_ENTRY_VERSION));
        inputs[i].push_back(make_timestamp(10)); // All the same time priority.
        for (int j = 0; j < NUM_INSTRS; j++) {
            inputs[i].push_back(make_instr(42 + j * 4));
        }
        inputs[i].push_back(make_exit(tid));
    }
    std::vector<std::set<std::string>> scheds_by_cpu(NUM_OUTPUTS);
    for (int iter = 0; iter < ITERS; ++iter) {
        std::vector<scheduler_t::input_workload_t> sched_inputs;
        for (int i = 0; i < NUM_INPUTS; i++) {
            std::vector<scheduler_t::input_reader_t> readers;
            readers.emplace_back(
                std::unique_ptr<mock_reader_t>(new mock_reader_t(inputs[i])),
                std::unique_ptr<mock_reader_t>(new mock_reader_t()), TID_BASE + i);
            sched_inputs.emplace_back(std::move(readers));
        }
        scheduler_t::scheduler_options_t sched_ops(scheduler_t::MAP_TO_ANY_OUTPUT,
                                                   scheduler_t::DEPENDENCY_IGNORE,
                                                   scheduler_t::SCHEDULER_DEFAULTS,
                                                   /*verbosity=*/3);
        sched_ops.randomize_next_input = true;
        sched_ops.quantum_duration_instrs = QUANTUM_DURATION;
        scheduler_t scheduler;
        if (scheduler.init(sched_inputs, NUM_OUTPUTS, std::move(sched_ops)) !=
            scheduler_t::STATUS_SUCCESS)
            assert(false);
        std::vector<std::string> sched_as_string =
            run_lockstep_simulation(scheduler, NUM_OUTPUTS, TID_BASE);
        for (int i = 0; i < NUM_OUTPUTS; i++) {
            std::cerr << "cpu #" << i << " schedule: " << sched_as_string[i] << "\n";
            scheds_by_cpu[i].insert(sched_as_string[i]);
        }
    }
    // With non-determinism it's hard to have a precise test.
    // We assume most runs should be different: at least half of them (probably
    // more but let's not make this into a flaky test).
    for (int i = 0; i < NUM_OUTPUTS; i++) {
        assert(scheds_by_cpu[i].size() >= ITERS / 2);
    }
}

static void
test_record_scheduler()
{
    // Test record_scheduler_t switches, which operate differently:
    // they have to deal with encoding records preceding instructions,
    // and they have to insert tid,pid records.
    std::cerr << "\n----------------\nTesting record_scheduler_t\n";
    static constexpr memref_tid_t TID_A = 42;
    static constexpr memref_tid_t TID_B = TID_A + 1;
    static constexpr memref_tid_t PID_A = 142;
    static constexpr memref_tid_t PID_B = PID_A + 1;
    static constexpr int NUM_OUTPUTS = 1;
    static constexpr addr_t ENCODING_SIZE = 2;
    static constexpr addr_t ENCODING_IGNORE = 0xfeed;
    static constexpr uint64_t INITIAL_TIMESTAMP_A = 10;
    static constexpr uint64_t INITIAL_TIMESTAMP_B = 20;
    static constexpr uint64_t PRE_SYS_TIMESTAMP = 20;
    static constexpr uint64_t BLOCK_THRESHOLD = 500;
    std::vector<trace_entry_t> refs_A = {
        /* clang-format off */
        make_thread(TID_A),
        make_pid(PID_A),
        make_version(TRACE_ENTRY_VERSION),
        make_timestamp(INITIAL_TIMESTAMP_A),
        make_encoding(ENCODING_SIZE, ENCODING_IGNORE),
        make_instr(10),
        make_timestamp(PRE_SYS_TIMESTAMP),
        make_marker(TRACE_MARKER_TYPE_SYSCALL, 42),
        make_marker(TRACE_MARKER_TYPE_MAYBE_BLOCKING_SYSCALL, 0),
        make_timestamp(PRE_SYS_TIMESTAMP + BLOCK_THRESHOLD),
        make_encoding(ENCODING_SIZE, ENCODING_IGNORE),
        make_instr(30),
        make_encoding(ENCODING_SIZE, ENCODING_IGNORE),
        make_instr(50),
        make_exit(TID_A),
        /* clang-format on */
    };
    std::vector<trace_entry_t> refs_B = {
        /* clang-format off */
        make_thread(TID_B),
        make_pid(PID_B),
        make_version(TRACE_ENTRY_VERSION),
        make_timestamp(INITIAL_TIMESTAMP_B),
        make_encoding(ENCODING_SIZE, ENCODING_IGNORE),
        make_instr(20),
        make_encoding(ENCODING_SIZE, ENCODING_IGNORE),
        make_instr(40),
        make_encoding(ENCODING_SIZE, ENCODING_IGNORE),
        // Test a target marker between the encoding and the instr.
        make_marker(TRACE_MARKER_TYPE_BRANCH_TARGET, 42),
        make_instr(60),
        // No encoding for repeated instr.
        make_instr(20),
        make_exit(TID_B),
        /* clang-format on */
    };
    std::vector<record_scheduler_t::input_reader_t> readers;
    readers.emplace_back(
        std::unique_ptr<mock_record_reader_t>(new mock_record_reader_t(refs_A)),
        std::unique_ptr<mock_record_reader_t>(new mock_record_reader_t()), TID_A);
    readers.emplace_back(
        std::unique_ptr<mock_record_reader_t>(new mock_record_reader_t(refs_B)),
        std::unique_ptr<mock_record_reader_t>(new mock_record_reader_t()), TID_B);
    record_scheduler_t scheduler;
    std::vector<record_scheduler_t::input_workload_t> sched_inputs;
    sched_inputs.emplace_back(std::move(readers));
    record_scheduler_t::scheduler_options_t sched_ops(
        record_scheduler_t::MAP_TO_ANY_OUTPUT, record_scheduler_t::DEPENDENCY_IGNORE,
        record_scheduler_t::SCHEDULER_DEFAULTS,
        /*verbosity=*/4);
    sched_ops.quantum_duration_instrs = 2;
    sched_ops.block_time_multiplier = 0.001; // Do not stay blocked.
    sched_ops.blocking_switch_threshold = BLOCK_THRESHOLD;
    if (scheduler.init(sched_inputs, NUM_OUTPUTS, std::move(sched_ops)) !=
        record_scheduler_t::STATUS_SUCCESS)
        assert(false);
    auto *stream0 = scheduler.get_stream(0);
    auto check_next = [](record_scheduler_t::stream_t *stream,
                         record_scheduler_t::stream_status_t expect_status,
                         trace_type_t expect_type = TRACE_TYPE_MARKER,
                         addr_t expect_addr = 0) {
        trace_entry_t record;
        record_scheduler_t::stream_status_t status = stream->next_record(record);
        assert(status == expect_status);
        if (status == record_scheduler_t::STATUS_OK) {
            if (record.type != expect_type) {
                std::cerr << "Expected type " << expect_type << " != " << record.type
                          << "\n";
                assert(false);
            }
            if (expect_addr != 0 && record.addr != expect_addr) {
                std::cerr << "Expected addr " << expect_addr << " != " << record.addr
                          << "\n";
                assert(false);
            }
        }
    };
    // Advance cpu0 on TID_A to its 1st context switch.
    check_next(stream0, record_scheduler_t::STATUS_OK, TRACE_TYPE_THREAD, TID_A);
    check_next(stream0, record_scheduler_t::STATUS_OK, TRACE_TYPE_PID, PID_A);
    check_next(stream0, record_scheduler_t::STATUS_OK, TRACE_TYPE_MARKER);
    check_next(stream0, record_scheduler_t::STATUS_OK, TRACE_TYPE_MARKER);
    // Test ordinals.
    assert(stream0->get_instruction_ordinal() == 0);
    assert(stream0->get_input_interface()->get_instruction_ordinal() == 0);
    check_next(stream0, record_scheduler_t::STATUS_OK, TRACE_TYPE_ENCODING);
    // The encoding should have incremented the ordinal.
    assert(stream0->get_instruction_ordinal() == 1);
    assert(stream0->get_input_interface()->get_instruction_ordinal() == 1);
    check_next(stream0, record_scheduler_t::STATUS_OK, TRACE_TYPE_INSTR);
    // The instr should not have further incremented it.
    assert(stream0->get_instruction_ordinal() == 1);
    assert(stream0->get_input_interface()->get_instruction_ordinal() == 1);
    check_next(stream0, record_scheduler_t::STATUS_OK, TRACE_TYPE_MARKER);
    check_next(stream0, record_scheduler_t::STATUS_OK, TRACE_TYPE_MARKER);
    check_next(stream0, record_scheduler_t::STATUS_OK, TRACE_TYPE_MARKER);
    check_next(stream0, record_scheduler_t::STATUS_OK, TRACE_TYPE_MARKER);
    // Ensure the context switch is *before* the encoding.
    // Advance cpu0 on TID_B to its 1st context switch.
    check_next(stream0, record_scheduler_t::STATUS_OK, TRACE_TYPE_THREAD, TID_B);
    check_next(stream0, record_scheduler_t::STATUS_OK, TRACE_TYPE_PID, PID_B);
    check_next(stream0, record_scheduler_t::STATUS_OK, TRACE_TYPE_MARKER);
    check_next(stream0, record_scheduler_t::STATUS_OK, TRACE_TYPE_MARKER);
    check_next(stream0, record_scheduler_t::STATUS_OK, TRACE_TYPE_ENCODING);
    check_next(stream0, record_scheduler_t::STATUS_OK, TRACE_TYPE_INSTR);
    check_next(stream0, record_scheduler_t::STATUS_OK, TRACE_TYPE_ENCODING);
    check_next(stream0, record_scheduler_t::STATUS_OK, TRACE_TYPE_INSTR);
    // Ensure the switch is *before* the encoding and target marker.
    assert(stream0->get_input_interface()->get_instruction_ordinal() == 2);
    check_next(stream0, record_scheduler_t::STATUS_OK, TRACE_TYPE_THREAD, TID_A);
    check_next(stream0, record_scheduler_t::STATUS_OK, TRACE_TYPE_PID, PID_A);
    check_next(stream0, record_scheduler_t::STATUS_OK, TRACE_TYPE_ENCODING);
    check_next(stream0, record_scheduler_t::STATUS_OK, TRACE_TYPE_INSTR);
    check_next(stream0, record_scheduler_t::STATUS_OK, TRACE_TYPE_THREAD, TID_B);
    check_next(stream0, record_scheduler_t::STATUS_OK, TRACE_TYPE_PID, PID_B);
    check_next(stream0, record_scheduler_t::STATUS_OK, TRACE_TYPE_ENCODING);
    assert(stream0->get_instruction_ordinal() == 5);
    assert(stream0->get_input_interface()->get_instruction_ordinal() == 3);
    check_next(stream0, record_scheduler_t::STATUS_OK, TRACE_TYPE_MARKER);
    assert(stream0->get_instruction_ordinal() == 5);
    assert(stream0->get_input_interface()->get_instruction_ordinal() == 3);
    check_next(stream0, record_scheduler_t::STATUS_OK, TRACE_TYPE_INSTR);
    // Should still be at the same count after the encoding, marker, and instr.
    assert(stream0->get_instruction_ordinal() == 5);
    assert(stream0->get_input_interface()->get_instruction_ordinal() == 3);
    check_next(stream0, record_scheduler_t::STATUS_OK, TRACE_TYPE_INSTR);
    assert(stream0->get_instruction_ordinal() == 6);
    assert(stream0->get_input_interface()->get_instruction_ordinal() == 4);
    check_next(stream0, record_scheduler_t::STATUS_OK, TRACE_TYPE_THREAD_EXIT);
    check_next(stream0, record_scheduler_t::STATUS_OK, TRACE_TYPE_THREAD, TID_A);
    check_next(stream0, record_scheduler_t::STATUS_OK, TRACE_TYPE_PID, PID_A);
    check_next(stream0, record_scheduler_t::STATUS_OK, TRACE_TYPE_ENCODING);
    check_next(stream0, record_scheduler_t::STATUS_OK, TRACE_TYPE_INSTR);
    check_next(stream0, record_scheduler_t::STATUS_OK, TRACE_TYPE_THREAD_EXIT);
    check_next(stream0, record_scheduler_t::STATUS_EOF);
}

static void
test_rebalancing()
{
    std::cerr << "\n----------------\nTesting rebalancing\n";
    // We want to get the cores into an unbalanced state.
    // The scheduler will start out with round-robin even assignment.
    // We use "unschedule" and "direct switch" operations to get all
    // inputs onto one core.
    static constexpr int NUM_OUTPUTS = 8;
    static constexpr int NUM_INPUTS_UNSCHED = 24;
    static constexpr int BLOCK_LATENCY = 100;
    static constexpr double BLOCK_SCALE = 1. / (BLOCK_LATENCY);
    static constexpr int QUANTUM_DURATION = 3 * NUM_OUTPUTS;
    static constexpr int NUM_INSTRS = QUANTUM_DURATION * 3;
    static constexpr int REBALANCE_PERIOD = NUM_OUTPUTS * 20 * NUM_INPUTS_UNSCHED;
    static constexpr int MIGRATION_THRESHOLD = QUANTUM_DURATION;
    // Keep unscheduled for longer.
    static constexpr uint64_t BLOCK_TIME_MAX = 250000;
    static constexpr memref_tid_t TID_BASE = 100;
    static constexpr memref_tid_t TID_A = TID_BASE + 0;
    static constexpr memref_tid_t TID_B = TID_BASE + 1;
    static constexpr uint64_t TIMESTAMP_START_INSTRS = 9999;

    std::vector<trace_entry_t> refs_controller;
    refs_controller.push_back(make_thread(TID_A));
    refs_controller.push_back(make_pid(1));
    refs_controller.push_back(make_version(TRACE_ENTRY_VERSION));
    refs_controller.push_back(make_timestamp(1001));
    refs_controller.push_back(make_marker(TRACE_MARKER_TYPE_CPU_ID, 0));
    // Our controller switches to the first thread, who then switches to
    // the next, etc.
    refs_controller.push_back(make_instr(/*pc=*/101));
    refs_controller.push_back(make_instr(/*pc=*/102));
    refs_controller.push_back(make_timestamp(1101));
    refs_controller.push_back(make_marker(TRACE_MARKER_TYPE_CPU_ID, 0));
    refs_controller.push_back(make_marker(TRACE_MARKER_TYPE_SYSCALL, 999));
    refs_controller.push_back(
        make_marker(TRACE_MARKER_TYPE_SYSCALL_ARG_TIMEOUT, BLOCK_LATENCY));
    refs_controller.push_back(make_marker(TRACE_MARKER_TYPE_DIRECT_THREAD_SWITCH, TID_B));
    refs_controller.push_back(make_timestamp(1201));
    refs_controller.push_back(make_marker(TRACE_MARKER_TYPE_CPU_ID, 0));
    refs_controller.push_back(make_instr(/*pc=*/401));
    refs_controller.push_back(make_exit(TID_A));
    // Our unsched threads all start unscheduled.
    std::vector<std::vector<trace_entry_t>> refs_unsched(NUM_INPUTS_UNSCHED);
    for (int i = 0; i < NUM_INPUTS_UNSCHED; ++i) {
        refs_unsched[i].push_back(make_thread(TID_B + i));
        refs_unsched[i].push_back(make_pid(1));
        refs_unsched[i].push_back(make_version(TRACE_ENTRY_VERSION));
        refs_unsched[i].push_back(make_timestamp(2001));
        refs_unsched[i].push_back(make_marker(TRACE_MARKER_TYPE_CPU_ID, 0));
        // B starts unscheduled with no timeout.
        refs_unsched[i].push_back(make_marker(TRACE_MARKER_TYPE_SYSCALL, 999));
        refs_unsched[i].push_back(
            make_marker(TRACE_MARKER_TYPE_MAYBE_BLOCKING_SYSCALL, 0));
        refs_unsched[i].push_back(make_marker(TRACE_MARKER_TYPE_SYSCALL_UNSCHEDULE, 0));
        refs_unsched[i].push_back(make_timestamp(3001));
        refs_unsched[i].push_back(make_marker(TRACE_MARKER_TYPE_CPU_ID, 0));
        // Once scheduled, wake up the next thread.
        refs_unsched[i].push_back(make_timestamp(1101 + 100 * i));
        refs_unsched[i].push_back(make_marker(TRACE_MARKER_TYPE_CPU_ID, 0));
        refs_unsched[i].push_back(make_marker(TRACE_MARKER_TYPE_SYSCALL, 999));
        refs_unsched[i].push_back(
            make_marker(TRACE_MARKER_TYPE_SYSCALL_ARG_TIMEOUT, BLOCK_LATENCY));
        refs_unsched[i].push_back(
            make_marker(TRACE_MARKER_TYPE_DIRECT_THREAD_SWITCH, TID_B + i + 1));
        // Give everyone the same timestamp so we alternate on preempts.
        refs_unsched[i].push_back(make_timestamp(TIMESTAMP_START_INSTRS));
        refs_unsched[i].push_back(make_marker(TRACE_MARKER_TYPE_CPU_ID, 0));
        // Now run a bunch of instrs so we'll reach our rebalancing period.
        for (int instrs = 0; instrs < NUM_INSTRS; ++instrs) {
            refs_unsched[i].push_back(make_instr(/*pc=*/200 + instrs));
        }
        refs_unsched[i].push_back(make_exit(TID_B + i));
    }
    std::vector<scheduler_t::input_reader_t> readers;
    readers.emplace_back(
        std::unique_ptr<mock_reader_t>(new mock_reader_t(refs_controller)),
        std::unique_ptr<mock_reader_t>(new mock_reader_t()), TID_A);
    for (int i = 0; i < NUM_INPUTS_UNSCHED; ++i) {
        readers.emplace_back(
            std::unique_ptr<mock_reader_t>(new mock_reader_t(refs_unsched[i])),
            std::unique_ptr<mock_reader_t>(new mock_reader_t()), TID_B + i);
    }

    std::vector<scheduler_t::input_workload_t> sched_inputs;
    sched_inputs.emplace_back(std::move(readers));
    scheduler_t::scheduler_options_t sched_ops(scheduler_t::MAP_TO_ANY_OUTPUT,
                                               scheduler_t::DEPENDENCY_TIMESTAMPS,
                                               scheduler_t::SCHEDULER_DEFAULTS,
                                               /*verbosity=*/3);
    // We use our mock's time==instruction count for a deterministic result.
    sched_ops.quantum_unit = scheduler_t::QUANTUM_TIME;
    sched_ops.time_units_per_us = 1.;
    sched_ops.quantum_duration_us = QUANTUM_DURATION;
    sched_ops.block_time_multiplier = BLOCK_SCALE;
    sched_ops.migration_threshold_us = MIGRATION_THRESHOLD;
    sched_ops.rebalance_period_us = REBALANCE_PERIOD;
    sched_ops.block_time_max_us = BLOCK_TIME_MAX;
    scheduler_t scheduler;
    if (scheduler.init(sched_inputs, NUM_OUTPUTS, std::move(sched_ops)) !=
        scheduler_t::STATUS_SUCCESS)
        assert(false);
    std::vector<std::string> sched_as_string =
        run_lockstep_simulation(scheduler, NUM_OUTPUTS, TID_BASE, /*send_time=*/true);
    // We should see a lot of migrations away from output 0: we should see the
    // per-output average per other output, minus the live input.
    assert(scheduler.get_stream(0)->get_schedule_statistic(
               memtrace_stream_t::SCHED_STAT_MIGRATIONS) >=
           (NUM_INPUTS_UNSCHED / NUM_OUTPUTS) * (NUM_OUTPUTS - 1) - 1);
    for (int i = 0; i < NUM_OUTPUTS; i++) {
        std::cerr << "cpu #" << i << " schedule: " << sched_as_string[i] << "\n";
        // Ensure we see multiple inputs on each output.
        std::unordered_set<char> inputs;
        for (char c : sched_as_string[i]) {
            if (std::isalpha(c))
                inputs.insert(c);
        }
        assert(inputs.size() >= (NUM_INPUTS_UNSCHED / NUM_OUTPUTS) - 1);
    }
}

static void
test_initial_migrate()
{
    std::cerr << "\n----------------\nTesting initial migrations\n";
    // We want to ensures migration thresholds are applied to never-executed inputs.
    static constexpr int NUM_OUTPUTS = 2;
    static constexpr memref_tid_t TID_BASE = 100;
    static constexpr memref_tid_t TID_A = TID_BASE + 0;
    static constexpr memref_tid_t TID_B = TID_BASE + 1;
    static constexpr memref_tid_t TID_C = TID_BASE + 2;
    static constexpr uint64_t TIMESTAMP_START = 10;

    // We have 3 inputs and 2 outputs. We expect a round-robin initial assignment
    // to put A and C on output #0 and B on #1.
    // B will finish #1 and then try to steal C from A but should fail if initial
    // migrations have to wait for the threshold as though the input just ran
    // right before the trace started, which is how we treat them now.
    std::vector<trace_entry_t> refs_A = {
        /* clang-format off */
        make_thread(TID_A),
        make_pid(1),
        make_version(4),
        make_timestamp(TIMESTAMP_START),
        make_marker(TRACE_MARKER_TYPE_CPU_ID, 0),
        make_instr(10),
        make_instr(11),
        make_instr(12),
        make_instr(13),
        make_instr(14),
        make_instr(15),
        make_exit(TID_A),
        /* clang-format on */
    };
    std::vector<trace_entry_t> refs_B = {
        /* clang-format off */
        make_thread(TID_B),
        make_pid(1),
        make_version(4),
        make_timestamp(TIMESTAMP_START),
        make_marker(TRACE_MARKER_TYPE_CPU_ID, 0),
        make_instr(20),
        make_exit(TID_B),
        /* clang-format on */
    };
    std::vector<trace_entry_t> refs_C = {
        /* clang-format off */
        make_thread(TID_C),
        make_pid(1),
        make_version(4),
        make_timestamp(TIMESTAMP_START + 10),
        make_marker(TRACE_MARKER_TYPE_CPU_ID, 0),
        make_instr(30),
        make_instr(31),
        make_instr(32),
        make_exit(TID_C),
        /* clang-format on */
    };

    std::vector<scheduler_t::input_reader_t> readers;
    readers.emplace_back(std::unique_ptr<mock_reader_t>(new mock_reader_t(refs_A)),
                         std::unique_ptr<mock_reader_t>(new mock_reader_t()), TID_A);
    readers.emplace_back(std::unique_ptr<mock_reader_t>(new mock_reader_t(refs_B)),
                         std::unique_ptr<mock_reader_t>(new mock_reader_t()), TID_B);
    readers.emplace_back(std::unique_ptr<mock_reader_t>(new mock_reader_t(refs_C)),
                         std::unique_ptr<mock_reader_t>(new mock_reader_t()), TID_C);
    std::vector<scheduler_t::input_workload_t> sched_inputs;
    sched_inputs.emplace_back(std::move(readers));
    scheduler_t::scheduler_options_t sched_ops(scheduler_t::MAP_TO_ANY_OUTPUT,
                                               scheduler_t::DEPENDENCY_TIMESTAMPS,
                                               scheduler_t::SCHEDULER_DEFAULTS,
                                               /*verbosity=*/3);
    scheduler_t scheduler;
    if (scheduler.init(sched_inputs, NUM_OUTPUTS, std::move(sched_ops)) !=
        scheduler_t::STATUS_SUCCESS)
        assert(false);
    std::vector<std::string> sched_as_string =
        run_lockstep_simulation(scheduler, NUM_OUTPUTS, TID_BASE, /*send_time=*/true);
    // We should see zero migrations since output #1 failed to steal C from output #0.
    static const char *const CORE0_SCHED_STRING = "...AAAAAA....CCC.";
    static const char *const CORE1_SCHED_STRING = "...B.____________";
    for (int i = 0; i < NUM_OUTPUTS; i++) {
        assert(scheduler.get_stream(i)->get_schedule_statistic(
                   memtrace_stream_t::SCHED_STAT_MIGRATIONS) == 0);
        std::cerr << "cpu #" << i << " schedule: " << sched_as_string[i] << "\n";
    }
    assert(sched_as_string[0] == CORE0_SCHED_STRING);
    assert(sched_as_string[1] == CORE1_SCHED_STRING);
}

static void
test_exit_early()
{
    std::cerr << "\n----------------\nTesting exiting early\n";
    static constexpr int NUM_INPUTS = 12;
    static constexpr int NUM_OUTPUTS = 2;
    static constexpr int NUM_INSTRS = 9;
    static constexpr int QUANTUM_DURATION = 3;
    static constexpr memref_tid_t TID_BASE = 100;
    static constexpr uint64_t TIMESTAMP = 101;
    static constexpr uint64_t BLOCK_LATENCY = 1500;
    std::vector<trace_entry_t> inputs[NUM_INPUTS];
    for (int i = 0; i < NUM_INPUTS; i++) {
        memref_tid_t tid = TID_BASE + i;
        inputs[i].push_back(make_thread(tid));
        inputs[i].push_back(make_pid(1));
        inputs[i].push_back(make_version(TRACE_ENTRY_VERSION));
        inputs[i].push_back(make_timestamp(TIMESTAMP)); // All the same time priority.
        for (int j = 0; j < NUM_INSTRS; j++) {
            inputs[i].push_back(make_instr(42 + j * 4));
            // One input has a long blocking syscall toward the end.
            if (i == 0 && j == NUM_INSTRS - 2) {
                inputs[i].push_back(make_timestamp(TIMESTAMP));
                inputs[i].push_back(make_marker(TRACE_MARKER_TYPE_SYSCALL, 42));
                inputs[i].push_back(
                    make_marker(TRACE_MARKER_TYPE_MAYBE_BLOCKING_SYSCALL, 0));
                inputs[i].push_back(make_timestamp(TIMESTAMP + BLOCK_LATENCY));
            }
        }
        inputs[i].push_back(make_exit(tid));
    }
    {
        // Run without any early exit.
        std::vector<scheduler_t::input_workload_t> sched_inputs;
        for (int i = 0; i < NUM_INPUTS; i++) {
            std::vector<scheduler_t::input_reader_t> readers;
            readers.emplace_back(
                std::unique_ptr<mock_reader_t>(new mock_reader_t(inputs[i])),
                std::unique_ptr<mock_reader_t>(new mock_reader_t()), TID_BASE + i);
            sched_inputs.emplace_back(std::move(readers));
        }
        scheduler_t::scheduler_options_t sched_ops(scheduler_t::MAP_TO_ANY_OUTPUT,
                                                   scheduler_t::DEPENDENCY_IGNORE,
                                                   scheduler_t::SCHEDULER_DEFAULTS,
                                                   /*verbosity=*/2);
        // We use our mock's time==instruction count for a deterministic result.
        sched_ops.time_units_per_us = 1.;
        sched_ops.quantum_duration_instrs = QUANTUM_DURATION;
        sched_ops.blocking_switch_threshold = BLOCK_LATENCY;
        sched_ops.exit_if_fraction_inputs_left = 0.;
        scheduler_t scheduler;
        if (scheduler.init(sched_inputs, NUM_OUTPUTS, std::move(sched_ops)) !=
            scheduler_t::STATUS_SUCCESS)
            assert(false);
        std::vector<std::string> sched_as_string =
            run_lockstep_simulation(scheduler, NUM_OUTPUTS, TID_BASE, /*send_time=*/true);
        for (int i = 0; i < NUM_OUTPUTS; i++) {
            std::cerr << "cpu #" << i << " schedule: " << sched_as_string[i] << "\n";
        }
        // We have a long idle wait just to execute A's final instruction.
        static const char *const CORE0_SCHED_STRING =
            "..AAA..CCC..EEE..GGG..III..KKKAAACCCEEEGGGIIIKKKAA....CCC.EEE.GGG.III.KKK.__"
            "_________________________________________________________________A.";
        static const char *const CORE1_SCHED_STRING =
            "..BBB..DDD..FFF..HHH..JJJ..LLLBBBDDDFFFHHHJJJLLLBBB.DDD.FFF.HHH.JJJ.LLL.____"
            "___________________________________________________________________";
        assert(sched_as_string[0] == CORE0_SCHED_STRING);
        assert(sched_as_string[1] == CORE1_SCHED_STRING);
    }
    {
        // Run with any early exit.
        std::vector<scheduler_t::input_workload_t> sched_inputs;
        for (int i = 0; i < NUM_INPUTS; i++) {
            std::vector<scheduler_t::input_reader_t> readers;
            readers.emplace_back(
                std::unique_ptr<mock_reader_t>(new mock_reader_t(inputs[i])),
                std::unique_ptr<mock_reader_t>(new mock_reader_t()), TID_BASE + i);
            sched_inputs.emplace_back(std::move(readers));
        }
        scheduler_t::scheduler_options_t sched_ops(scheduler_t::MAP_TO_ANY_OUTPUT,
                                                   scheduler_t::DEPENDENCY_IGNORE,
                                                   scheduler_t::SCHEDULER_DEFAULTS,
                                                   /*verbosity=*/2);
        // We use our mock's time==instruction count for a deterministic result.
        sched_ops.time_units_per_us = 1.;
        sched_ops.quantum_duration_instrs = QUANTUM_DURATION;
        sched_ops.blocking_switch_threshold = BLOCK_LATENCY;
        // NUM_INPUTS=11 * 0.1 = 1.1 so we'll exit with 1 input left.
        sched_ops.exit_if_fraction_inputs_left = 0.1;
        scheduler_t scheduler;
        if (scheduler.init(sched_inputs, NUM_OUTPUTS, std::move(sched_ops)) !=
            scheduler_t::STATUS_SUCCESS)
            assert(false);
        std::vector<std::string> sched_as_string =
            run_lockstep_simulation(scheduler, NUM_OUTPUTS, TID_BASE, /*send_time=*/true);
        for (int i = 0; i < NUM_OUTPUTS; i++) {
            std::cerr << "cpu #" << i << " schedule: " << sched_as_string[i] << "\n";
        }
        // Now we exit after K and never execute the 9th A.
        static const char *const CORE0_SCHED_STRING =
            "..AAA..CCC..EEE..GGG..III..KKKAAACCCEEEGGGIIIKKKAA....CCC.EEE.GGG.III.KKK.";
        static const char *const CORE1_SCHED_STRING =
            "..BBB..DDD..FFF..HHH..JJJ..LLLBBBDDDFFFHHHJJJLLLBBB.DDD.FFF.HHH.JJJ.LLL.__";
        assert(sched_as_string[0] == CORE0_SCHED_STRING);
        assert(sched_as_string[1] == CORE1_SCHED_STRING);
    }
}

static void
test_marker_updates()
{
    std::cerr << "\n----------------\nTesting marker updates\n";
    static constexpr int NUM_INPUTS = 5;
    static constexpr int NUM_OUTPUTS = 3;
    // We need at least enough instrs to cover INSTRS_PER_US==2000.
    static constexpr int NUM_INSTRS = 10000;
    static constexpr memref_tid_t TID_BASE = 100;
    static constexpr uint64_t TIMESTAMP_BASE = 12340000;

    std::vector<trace_entry_t> inputs[NUM_INPUTS];

    std::minstd_rand rand_gen;
    rand_gen.seed(static_cast<int>(reinterpret_cast<int64_t>(&inputs[0])));

    for (int i = 0; i < NUM_INPUTS; i++) {
        memref_tid_t tid = TID_BASE + i;
        inputs[i].push_back(make_thread(tid));
        inputs[i].push_back(make_pid(1));
        inputs[i].push_back(make_version(TRACE_ENTRY_VERSION));
        // Add a randomly-increasing-value timestamp.
        uint64_t cur_timestamp = TIMESTAMP_BASE;
        cur_timestamp += rand_gen();
        inputs[i].push_back(make_timestamp(cur_timestamp));
        // Add a cpuid with a random value.
        inputs[i].push_back(make_marker(TRACE_MARKER_TYPE_CPU_ID, rand_gen()));
        for (int j = 0; j < NUM_INSTRS; j++) {
            inputs[i].push_back(make_instr(42 + j * 4));
            // Add a randomly-increasing-value timestamp.
            cur_timestamp += rand_gen();
            inputs[i].push_back(make_timestamp(cur_timestamp));
            // Add a cpuid with a random value.
            inputs[i].push_back(make_marker(TRACE_MARKER_TYPE_CPU_ID, rand_gen()));
        }
        inputs[i].push_back(make_exit(tid));
    }
    std::vector<scheduler_t::input_workload_t> sched_inputs;
    for (int i = 0; i < NUM_INPUTS; i++) {
        std::vector<scheduler_t::input_reader_t> readers;
        readers.emplace_back(std::unique_ptr<mock_reader_t>(new mock_reader_t(inputs[i])),
                             std::unique_ptr<mock_reader_t>(new mock_reader_t()),
                             TID_BASE + i);
        sched_inputs.emplace_back(std::move(readers));
    }
    scheduler_t::scheduler_options_t sched_ops(scheduler_t::MAP_TO_ANY_OUTPUT,
                                               scheduler_t::DEPENDENCY_IGNORE,
                                               scheduler_t::SCHEDULER_DEFAULTS,
                                               /*verbosity=*/2);
    scheduler_t scheduler;
    if (scheduler.init(sched_inputs, NUM_OUTPUTS, std::move(sched_ops)) !=
        scheduler_t::STATUS_SUCCESS)
        assert(false);
    std::vector<scheduler_t::stream_t *> outputs(NUM_OUTPUTS, nullptr);
    std::vector<uintptr_t> last_timestamp(NUM_OUTPUTS, 0);
    std::vector<bool> eof(NUM_OUTPUTS, false);
    for (int i = 0; i < NUM_OUTPUTS; i++)
        outputs[i] = scheduler.get_stream(i);
    int num_eof = 0;
    while (num_eof < NUM_OUTPUTS) {
        for (int i = 0; i < NUM_OUTPUTS; i++) {
            if (eof[i])
                continue;
            memref_t memref;
            scheduler_t::stream_status_t status = outputs[i]->next_record(memref);
            if (status == scheduler_t::STATUS_EOF) {
                ++num_eof;
                eof[i] = true;
                continue;
            }
            if (status == scheduler_t::STATUS_IDLE)
                continue;
            assert(status == scheduler_t::STATUS_OK);
            if (memref.marker.type != TRACE_TYPE_MARKER)
                continue;
            // Make sure the random values have some order now, satisfying invariants.
            if (memref.marker.marker_type == TRACE_MARKER_TYPE_TIMESTAMP) {
                assert(memref.marker.marker_value >= last_timestamp[i]);
                last_timestamp[i] = memref.marker.marker_value;
            } else if (memref.marker.marker_type == TRACE_MARKER_TYPE_CPU_ID) {
                assert(memref.marker.marker_value ==
                       static_cast<uintptr_t>(outputs[i]->get_shard_index()));
            }
        }
    }
    // Ensure we didn't short-circuit or exit early.
    uint64_t instrs_seen = 0;
    for (int i = 0; i < NUM_OUTPUTS; i++)
        instrs_seen += outputs[i]->get_instruction_ordinal();
    assert(instrs_seen == NUM_INPUTS * NUM_INSTRS);
}

int
test_main(int argc, const char *argv[])
{
    // Takes in a path to the tests/ src dir.
    assert(argc == 2);
    // Avoid races with lazy drdecode init (b/279350357).
    dr_standalone_init();

    test_serial();
    test_parallel();
    test_param_checks();
    test_regions();
    test_only_threads();
    test_real_file_queries_and_filters(argv[1]);
    test_synthetic();
    test_synthetic_time_quanta();
    test_synthetic_with_timestamps();
    test_synthetic_with_priorities();
    test_synthetic_with_bindings();
    test_synthetic_with_syscalls();
    test_synthetic_multi_threaded(argv[1]);
    test_speculation();
    test_replay();
    test_replay_multi_threaded(argv[1]);
    test_replay_timestamps();
    test_replay_noeof();
    test_replay_skip();
    test_replay_limit();
    test_replay_as_traced_from_file(argv[1]);
    test_replay_as_traced();
    test_replay_as_traced_i6107_workaround();
    test_replay_as_traced_dup_start();
    test_replay_as_traced_sort();
    test_times_of_interest();
    test_inactive();
    test_direct_switch();
    test_unscheduled();
    test_kernel_switch_sequences();
    test_random_schedule();
    test_record_scheduler();
    test_rebalancing();
    test_initial_migrate();
    test_exit_early();
    test_marker_updates();

    dr_standalone_exit();
    return 0;
}

} // namespace drmemtrace
} // namespace dynamorio<|MERGE_RESOLUTION|>--- conflicted
+++ resolved
@@ -2988,14 +2988,11 @@
     {
         return sched_type_t::STATUS_NOT_IMPLEMENTED;
     }
-<<<<<<< HEAD
     stream_status_t
     eof_or_idle_for_mode(output_ordinal_t output, input_ordinal_t prev_input) override
     {
         return sched_type_t::STATUS_NOT_IMPLEMENTED;
     }
-=======
->>>>>>> 9388e310
 };
 class test_scheduler_t : public test_scheduler_base_t {
 public:
@@ -3108,10 +3105,6 @@
 
 #ifdef HAS_ZIP
 // We subclass scheduler_impl_t to access its record struct and functions.
-<<<<<<< HEAD
-// We subclass scheduler_impl_t to access its record struct and functions.
-=======
->>>>>>> 9388e310
 class test_noeof_scheduler_t : public test_scheduler_base_t {
 public:
     void
