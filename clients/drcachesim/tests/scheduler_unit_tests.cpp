--- conflicted
+++ resolved
@@ -2395,146 +2395,6 @@
               << replay_string.str();
     assert(replay_string.str() == SCHED_STRING);
 #endif
-}
-
-<<<<<<< HEAD
-static void
-test_replay_indirect_marker()
-{
-    // Test that context switches on instruction boundaries back up to
-    // any indirect branch marker prior to a target instruction.
-#ifdef HAS_ZIP
-    std::cerr << "\n----------------\nTesting replay indirect branch markers\n";
-    static constexpr memref_tid_t TID_A = 42;
-    static constexpr memref_tid_t TID_B = 99;
-    static constexpr int SYSNUM = 202;
-    std::vector<trace_entry_t> refs_A = {
-        /* clang-format off */
-        make_thread(TID_A),
-        make_pid(1),
-        make_version(TRACE_ENTRY_VERSION),
-        make_timestamp(20),
-        make_instr(10),
-        make_marker(TRACE_MARKER_TYPE_SYSCALL, SYSNUM),
-        make_marker(TRACE_MARKER_TYPE_MAYBE_BLOCKING_SYSCALL, 0),
-        make_marker(TRACE_MARKER_TYPE_FUNC_ID, 100),
-        make_marker(TRACE_MARKER_TYPE_FUNC_ARG, 42),
-        make_timestamp(50),
-        make_marker(TRACE_MARKER_TYPE_CPU_ID, 1),
-        make_marker(TRACE_MARKER_TYPE_FUNC_ID, 100),
-        make_marker(TRACE_MARKER_TYPE_FUNC_RETVAL, 0),
-        // This is what we're testing: that the recorded instr ordinal of
-        // the branch backs up one to include the target marker.
-        make_marker(TRACE_MARKER_TYPE_BRANCH_TARGET, 20),
-        make_instr(11, TRACE_TYPE_INSTR_INDIRECT_JUMP),
-        make_instr(20),
-        make_exit(TID_A),
-        /* clang-format on */
-    };
-    std::vector<trace_entry_t> refs_B = {
-        /* clang-format off */
-        make_thread(TID_B),
-        make_pid(1),
-        make_version(TRACE_ENTRY_VERSION),
-        make_timestamp(120),
-        make_instr(20),
-        make_instr(21),
-        make_exit(TID_B),
-        /* clang-format on */
-    };
-    // The expected schedule.
-    auto check_schedule = [](std::vector<memref_t> refs) {
-        int idx = 0;
-        bool res = true;
-        res = res &&
-            check_ref(refs, idx, TID_A, TRACE_TYPE_MARKER, TRACE_MARKER_TYPE_VERSION) &&
-            check_ref(refs, idx, TID_A, TRACE_TYPE_MARKER, TRACE_MARKER_TYPE_TIMESTAMP) &&
-            check_ref(refs, idx, TID_A, TRACE_TYPE_INSTR) &&
-            check_ref(refs, idx, TID_A, TRACE_TYPE_MARKER, TRACE_MARKER_TYPE_SYSCALL) &&
-            check_ref(refs, idx, TID_A, TRACE_TYPE_MARKER,
-                      TRACE_MARKER_TYPE_MAYBE_BLOCKING_SYSCALL) &&
-            check_ref(refs, idx, TID_A, TRACE_TYPE_MARKER, TRACE_MARKER_TYPE_FUNC_ID) &&
-            check_ref(refs, idx, TID_A, TRACE_TYPE_MARKER, TRACE_MARKER_TYPE_FUNC_ARG) &&
-            check_ref(refs, idx, TID_A, TRACE_TYPE_MARKER, TRACE_MARKER_TYPE_TIMESTAMP) &&
-            check_ref(refs, idx, TID_A, TRACE_TYPE_MARKER, TRACE_MARKER_TYPE_CPU_ID) &&
-            check_ref(refs, idx, TID_A, TRACE_TYPE_MARKER, TRACE_MARKER_TYPE_FUNC_ID) &&
-            check_ref(refs, idx, TID_A, TRACE_TYPE_MARKER,
-                      TRACE_MARKER_TYPE_FUNC_RETVAL) &&
-            check_ref(refs, idx, TID_B, TRACE_TYPE_MARKER, TRACE_MARKER_TYPE_VERSION) &&
-            check_ref(refs, idx, TID_B, TRACE_TYPE_MARKER, TRACE_MARKER_TYPE_TIMESTAMP) &&
-            check_ref(refs, idx, TID_B, TRACE_TYPE_INSTR) &&
-            check_ref(refs, idx, TID_B, TRACE_TYPE_INSTR) &&
-            check_ref(refs, idx, TID_B, TRACE_TYPE_THREAD_EXIT) &&
-            // When we switch back we should be at the target marker and not all
-            // the way to the indirect branch itself.
-            check_ref(refs, idx, TID_A, TRACE_TYPE_MARKER,
-                      TRACE_MARKER_TYPE_BRANCH_TARGET) &&
-            check_ref(refs, idx, TID_A, TRACE_TYPE_INSTR_INDIRECT_JUMP) &&
-            check_ref(refs, idx, TID_A, TRACE_TYPE_INSTR) &&
-            check_ref(refs, idx, TID_A, TRACE_TYPE_THREAD_EXIT);
-        assert(res);
-    };
-
-    std::string record_fname = "tmp_test_ind_br_replay.zip";
-    // Record.
-    {
-        std::vector<scheduler_t::input_reader_t> readers;
-        readers.emplace_back(std::unique_ptr<mock_reader_t>(new mock_reader_t(refs_A)),
-                             std::unique_ptr<mock_reader_t>(new mock_reader_t()), TID_A);
-        readers.emplace_back(std::unique_ptr<mock_reader_t>(new mock_reader_t(refs_B)),
-                             std::unique_ptr<mock_reader_t>(new mock_reader_t()), TID_B);
-        std::vector<scheduler_t::input_workload_t> sched_inputs;
-        sched_inputs.emplace_back(std::move(readers));
-        scheduler_t::scheduler_options_t sched_ops(scheduler_t::MAP_TO_ANY_OUTPUT,
-                                                   scheduler_t::DEPENDENCY_TIMESTAMPS,
-                                                   scheduler_t::SCHEDULER_DEFAULTS,
-                                                   /*verbosity=*/4);
-        zipfile_ostream_t outfile(record_fname);
-        sched_ops.schedule_record_ostream = &outfile;
-        scheduler_t scheduler;
-        if (scheduler.init(sched_inputs, 1, sched_ops) != scheduler_t::STATUS_SUCCESS)
-            assert(false);
-        auto *stream = scheduler.get_stream(0);
-        memref_t memref;
-        std::vector<memref_t> refs;
-        for (scheduler_t::stream_status_t status = stream->next_record(memref);
-             status != scheduler_t::STATUS_EOF; status = stream->next_record(memref)) {
-            assert(status == scheduler_t::STATUS_OK);
-            refs.push_back(memref);
-        }
-        if (scheduler.write_recorded_schedule() != scheduler_t::STATUS_SUCCESS)
-            assert(false);
-        check_schedule(refs);
-    }
-    // Replay.
-    {
-        std::vector<scheduler_t::input_reader_t> readers;
-        readers.emplace_back(std::unique_ptr<mock_reader_t>(new mock_reader_t(refs_A)),
-                             std::unique_ptr<mock_reader_t>(new mock_reader_t()), TID_A);
-        readers.emplace_back(std::unique_ptr<mock_reader_t>(new mock_reader_t(refs_B)),
-                             std::unique_ptr<mock_reader_t>(new mock_reader_t()), TID_B);
-        std::vector<scheduler_t::input_workload_t> sched_inputs;
-        sched_inputs.emplace_back(std::move(readers));
-        scheduler_t::scheduler_options_t sched_ops(scheduler_t::MAP_AS_PREVIOUSLY,
-                                                   scheduler_t::DEPENDENCY_TIMESTAMPS,
-                                                   scheduler_t::SCHEDULER_DEFAULTS,
-                                                   /*verbosity=*/4);
-        zipfile_istream_t infile(record_fname);
-        sched_ops.schedule_replay_istream = &infile;
-        scheduler_t scheduler;
-        if (scheduler.init(sched_inputs, 1, sched_ops) != scheduler_t::STATUS_SUCCESS)
-            assert(false);
-        auto *stream = scheduler.get_stream(0);
-        memref_t memref;
-        std::vector<memref_t> refs;
-        for (scheduler_t::stream_status_t status = stream->next_record(memref);
-             status != scheduler_t::STATUS_EOF; status = stream->next_record(memref)) {
-            assert(status == scheduler_t::STATUS_OK);
-            refs.push_back(memref);
-        }
-        check_schedule(refs);
-    }
-#endif // HAS_ZIP
 }
 
 static void
@@ -2678,8 +2538,6 @@
 #endif // HAS_ZIP
 }
 
-=======
->>>>>>> 267ac80e
 int
 test_main(int argc, const char *argv[])
 {
@@ -2709,11 +2567,7 @@
     test_replay_as_traced_from_file(argv[1]);
     test_replay_as_traced();
     test_replay_as_traced_i6107_workaround();
-<<<<<<< HEAD
-    test_replay_indirect_marker();
     test_inactive();
-=======
->>>>>>> 267ac80e
 
     dr_standalone_exit();
     return 0;
