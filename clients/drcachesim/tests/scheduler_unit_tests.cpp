--- conflicted
+++ resolved
@@ -34,10 +34,7 @@
 #undef NDEBUG
 #include <assert.h>
 #include <algorithm>
-<<<<<<< HEAD
 #include <cctype>
-=======
->>>>>>> 3cda8c8f
 #include <cstddef>
 #include <cstring>
 #include <iostream>
@@ -171,12 +168,6 @@
            migrations);
 }
 
-<<<<<<< HEAD
-// Returns a string with one char per input.
-// Assumes the input threads are all tid_base plus an offset < 26.
-// When send_time=true, typically time_units_per_us should be set to 1 to then have
-// instruction count for all timing measures.
-=======
 // Returns a vector of strings, one per output, where each string has one char per input
 // showing the order of inputs scheduled onto that output.
 // Assumes the input threads are all tid_base plus an offset < 26.
@@ -184,7 +175,6 @@
 // time, to avoid relying on wall-clock time.  For this use case of send_time=true,
 // typically time_units_per_us should be set to 1 to avoid any scaling of the record
 // count for simpler small tests.
->>>>>>> 3cda8c8f
 static std::vector<std::string>
 run_lockstep_simulation(scheduler_t &scheduler, int num_outputs, memref_tid_t tid_base,
                         bool send_time = false, bool print_markers = true)
@@ -568,15 +558,9 @@
         // the usage to persist to their next scheduling which should only have
         // a single letter.
         static const char *const CORE0_SCHED_STRING =
-<<<<<<< HEAD
             "..AA......CCC..EEE..GGGACCCEEEGGGAAACCC.EEGGAAE.G.A.";
         static const char *const CORE1_SCHED_STRING =
             "..BB......DDD..FFFBDDDFFFBBBDDD.FFF.BBB.____________";
-=======
-            "..AA......CCC..EEE..GGGDDDFFFBBBCCC.EEE.AAA.GGG.";
-        static const char *const CORE1_SCHED_STRING =
-            "..BB......DDD..FFFABCCCEEEAAAGGGDDD.FFF.BBB.____";
->>>>>>> 3cda8c8f
         for (int i = 0; i < NUM_OUTPUTS; i++) {
             std::cerr << "cpu #" << i << " schedule: " << sched_as_string[i] << "\n";
         }
@@ -1269,12 +1253,9 @@
         sched_ops.quantum_duration_instrs = QUANTUM_DURATION;
         sched_ops.block_time_multiplier = BLOCK_SCALE;
         sched_ops.time_units_per_us = 1.;
-<<<<<<< HEAD
         // Migration is measured in wall-clock-time for instr quanta
         // so avoid non-determinism by having no threshold.
         sched_ops.migration_threshold_us = 0;
-=======
->>>>>>> 3cda8c8f
         scheduler_t scheduler;
         if (scheduler.init(sched_inputs, NUM_OUTPUTS, std::move(sched_ops)) !=
             scheduler_t::STATUS_SUCCESS)
@@ -1345,10 +1326,7 @@
         sched_ops.time_units_per_us = 1.;
         sched_ops.quantum_duration_us = QUANTUM_DURATION;
         sched_ops.block_time_multiplier = BLOCK_SCALE;
-<<<<<<< HEAD
         sched_ops.migration_threshold_us = 0;
-=======
->>>>>>> 3cda8c8f
         scheduler_t scheduler;
         if (scheduler.init(sched_inputs, NUM_OUTPUTS, std::move(sched_ops)) !=
             scheduler_t::STATUS_SUCCESS)
@@ -1414,11 +1392,8 @@
         sched_ops.quantum_duration_us = 3;
         // Ensure it waits 10 steps.
         sched_ops.block_time_multiplier = 10. / (POST_BLOCK_TIME - PRE_BLOCK_TIME);
-<<<<<<< HEAD
         // Ensure steals happen in this short test.
         sched_ops.migration_threshold_us = 0;
-=======
->>>>>>> 3cda8c8f
         zipfile_ostream_t outfile(record_fname);
         sched_ops.schedule_record_ostream = &outfile;
         if (scheduler.init(sched_inputs, NUM_OUTPUTS, std::move(sched_ops)) !=
@@ -1795,12 +1770,9 @@
         scheduler_t::SCHEDULER_DEFAULTS,
         /*verbosity=*/3);
     sched_ops.quantum_duration_instrs = 3;
-<<<<<<< HEAD
     // Migration is measured in wall-clock-time for instr quanta
     // so avoid non-determinism by having no threshold.
     sched_ops.migration_threshold_us = 0;
-=======
->>>>>>> 3cda8c8f
     scheduler_t scheduler;
     if (scheduler.init(sched_inputs, NUM_OUTPUTS, std::move(sched_ops)) !=
         scheduler_t::STATUS_SUCCESS)
@@ -2766,12 +2738,9 @@
                                                    scheduler_t::SCHEDULER_DEFAULTS,
                                                    /*verbosity=*/3);
         sched_ops.quantum_duration_instrs = QUANTUM_INSTRS;
-<<<<<<< HEAD
         // Migration is measured in wall-clock-time for instr quanta
         // so avoid non-determinism by having no threshold.
         sched_ops.migration_threshold_us = 0;
-=======
->>>>>>> 3cda8c8f
 
         zipfile_ostream_t outfile(record_fname);
         sched_ops.schedule_record_ostream = &outfile;
@@ -4882,10 +4851,7 @@
         sched_ops.blocking_switch_threshold = BLOCK_LATENCY;
         sched_ops.block_time_multiplier = BLOCK_SCALE;
         sched_ops.block_time_max_us = BLOCK_TIME_MAX;
-<<<<<<< HEAD
         sched_ops.rebalance_period_us = BLOCK_TIME_MAX;
-=======
->>>>>>> 3cda8c8f
         scheduler_t scheduler;
         if (scheduler.init(sched_inputs, NUM_OUTPUTS, std::move(sched_ops)) !=
             scheduler_t::STATUS_SUCCESS)
@@ -4924,10 +4890,7 @@
         sched_ops.blocking_switch_threshold = BLOCK_LATENCY;
         sched_ops.block_time_multiplier = BLOCK_SCALE;
         sched_ops.block_time_max_us = BLOCK_TIME_MAX;
-<<<<<<< HEAD
         sched_ops.rebalance_period_us = BLOCK_TIME_MAX;
-=======
->>>>>>> 3cda8c8f
         sched_ops.honor_direct_switches = false;
         scheduler_t scheduler;
         if (scheduler.init(sched_inputs, NUM_OUTPUTS, std::move(sched_ops)) !=
@@ -5256,11 +5219,7 @@
     scheduler_t::scheduler_options_t sched_ops(scheduler_t::MAP_TO_ANY_OUTPUT,
                                                scheduler_t::DEPENDENCY_TIMESTAMPS,
                                                scheduler_t::SCHEDULER_DEFAULTS,
-<<<<<<< HEAD
                                                /*verbosity=*/3);
-=======
-                                               /*verbosity=*/4);
->>>>>>> 3cda8c8f
     sched_ops.quantum_duration_instrs = INSTR_QUANTUM;
     sched_ops.kernel_switch_reader = std::move(switch_reader);
     sched_ops.kernel_switch_reader_end = std::move(switch_reader_end);
@@ -5825,10 +5784,7 @@
     test_kernel_switch_sequences();
     test_random_schedule();
     test_record_scheduler();
-<<<<<<< HEAD
     test_rebalancing();
-=======
->>>>>>> 3cda8c8f
 
     dr_standalone_exit();
     return 0;
