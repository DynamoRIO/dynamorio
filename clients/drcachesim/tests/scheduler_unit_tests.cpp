/* **********************************************************
 * Copyright (c) 2016-2024 Google, Inc.  All rights reserved.
 * **********************************************************/

/*
 * Redistribution and use in source and binary forms, with or without
 * modification, are permitted provided that the following conditions are met:
 *
 * * Redistributions of source code must retain the above copyright notice,
 *   this list of conditions and the following disclaimer.
 *
 * * Redistributions in binary form must reproduce the above copyright notice,
 *   this list of conditions and the following disclaimer in the documentation
 *   and/or other materials provided with the distribution.
 *
 * * Neither the name of Google, Inc. nor the names of its contributors may be
 *   used to endorse or promote products derived from this software without
 *   specific prior written permission.
 *
 * THIS SOFTWARE IS PROVIDED BY THE COPYRIGHT HOLDERS AND CONTRIBUTORS "AS IS"
 * AND ANY EXPRESS OR IMPLIED WARRANTIES, INCLUDING, BUT NOT LIMITED TO, THE
 * IMPLIED WARRANTIES OF MERCHANTABILITY AND FITNESS FOR A PARTICULAR PURPOSE
 * ARE DISCLAIMED. IN NO EVENT SHALL GOOGLE, INC. OR CONTRIBUTORS BE LIABLE
 * FOR ANY DIRECT, INDIRECT, INCIDENTAL, SPECIAL, EXEMPLARY, OR CONSEQUENTIAL
 * DAMAGES (INCLUDING, BUT NOT LIMITED TO, PROCUREMENT OF SUBSTITUTE GOODS OR
 * SERVICES; LOSS OF USE, DATA, OR PROFITS; OR BUSINESS INTERRUPTION) HOWEVER
 * CAUSED AND ON ANY THEORY OF LIABILITY, WHETHER IN CONTRACT, STRICT
 * LIABILITY, OR TORT (INCLUDING NEGLIGENCE OR OTHERWISE) ARISING IN ANY WAY
 * OUT OF THE USE OF THIS SOFTWARE, EVEN IF ADVISED OF THE POSSIBILITY OF SUCH
 * DAMAGE.
 */

#define NOMINMAX // Avoid windows.h messing up std::min.
#undef NDEBUG
#include <assert.h>
#include <algorithm>
#include <cctype>
#include <cstddef>
#include <cstring>
#include <iostream>
#include <set>
#include <string>
#include <thread>
#include <unordered_set>
#include <vector>
#include <utility>

#include "dr_api.h"
#include "scheduler.h"
#include "mock_reader.h"
#include "memref.h"
#include "trace_entry.h"
#ifdef HAS_ZIP
#    include "zipfile_istream.h"
#    include "zipfile_ostream.h"
#endif

namespace dynamorio {
namespace drmemtrace {

using ::dynamorio::drmemtrace::memtrace_stream_t;

#if (defined(X86_64) || defined(ARM_64)) && defined(HAS_ZIP)
struct trace_position_t {
    trace_position_t(uint64_t record, uint64_t instr, uint64_t timestamp)
        : record_ordinal(record)
        , instruction_ordinal(instr)
        , last_timestamp(timestamp)
    {
    }
    bool
    operator==(const trace_position_t &rhs)
    {
        return record_ordinal == rhs.record_ordinal &&
            instruction_ordinal == rhs.instruction_ordinal &&
            last_timestamp == rhs.last_timestamp;
    }
    uint64_t record_ordinal;
    uint64_t instruction_ordinal;
    uint64_t last_timestamp;
};

struct context_switch_t {
    context_switch_t(memref_tid_t prev_tid, memref_tid_t new_tid, trace_position_t output,
                     trace_position_t prev, trace_position_t next)
        : prev_tid(prev_tid)
        , new_tid(new_tid)
        , output_position(output)
        , prev_input_position(prev)
        , new_input_position(next)
    {
    }
    bool
    operator==(const context_switch_t &rhs)
    {
        return prev_tid == rhs.prev_tid && new_tid == rhs.new_tid &&
            output_position == rhs.output_position &&
            prev_input_position == rhs.prev_input_position &&
            new_input_position == rhs.new_input_position;
    }
    memref_tid_t prev_tid;
    memref_tid_t new_tid;
    trace_position_t output_position;
    trace_position_t prev_input_position;
    trace_position_t new_input_position;
};

static std::ostream &
operator<<(std::ostream &o, const trace_position_t &tp)
{
    // We are deliberately terse to keep the output on one line.
    return o << "<" << tp.record_ordinal << "," << tp.instruction_ordinal << ","
             << tp.last_timestamp << ">";
}

static std::ostream &
operator<<(std::ostream &o, const context_switch_t &cs)
{
    if (cs.prev_tid == INVALID_THREAD_ID) {
        // Initial thread: omit the transition and all the positions.
        return o << cs.new_tid;
    }
    return o << cs.prev_tid << " => " << cs.new_tid << " @ " << cs.output_position << " ("
             << cs.prev_input_position << " => " << cs.new_input_position << ")";
}
#endif /* (defined(X86_64) || defined(ARM_64)) && defined(HAS_ZIP) */

static bool
memref_is_nop_instr(memref_t &record)
{
    if (!type_is_instr(record.instr.type))
        return false;
    instr_noalloc_t noalloc;
    instr_noalloc_init(GLOBAL_DCONTEXT, &noalloc);
    instr_t *instr = instr_from_noalloc(&noalloc);
    app_pc pc =
        decode(GLOBAL_DCONTEXT, reinterpret_cast<app_pc>(record.instr.encoding), instr);
    return pc != nullptr && instr_is_nop(instr);
}

static void
verify_scheduler_stats(scheduler_t::stream_t *stream, int64_t switch_input_to_input,
                       int64_t switch_input_to_idle, int64_t switch_idle_to_input,
                       int64_t switch_nop, int64_t preempts, int64_t direct_attempts,
                       int64_t direct_successes, int64_t migrations)
{
    // We assume our counts fit in the get_schedule_statistic()'s double's 54-bit
    // mantissa and thus we can safely use "==".
    assert(stream->get_schedule_statistic(
               memtrace_stream_t::SCHED_STAT_SWITCH_INPUT_TO_INPUT) ==
           switch_input_to_input);
    assert(stream->get_schedule_statistic(
               memtrace_stream_t::SCHED_STAT_SWITCH_INPUT_TO_IDLE) ==
           switch_input_to_idle);
    assert(stream->get_schedule_statistic(
               memtrace_stream_t::SCHED_STAT_SWITCH_IDLE_TO_INPUT) ==
           switch_idle_to_input);
    assert(stream->get_schedule_statistic(memtrace_stream_t::SCHED_STAT_SWITCH_NOP) ==
           switch_nop);
    assert(stream->get_schedule_statistic(
               memtrace_stream_t::SCHED_STAT_QUANTUM_PREEMPTS) == preempts);
    assert(stream->get_schedule_statistic(
               memtrace_stream_t::SCHED_STAT_DIRECT_SWITCH_ATTEMPTS) == direct_attempts);
    assert(stream->get_schedule_statistic(
               memtrace_stream_t::SCHED_STAT_DIRECT_SWITCH_SUCCESSES) ==
           direct_successes);
    assert(stream->get_schedule_statistic(memtrace_stream_t::SCHED_STAT_MIGRATIONS) ==
           migrations);
}

// Returns a vector of strings, one per output, where each string has one char per input
// showing the order of inputs scheduled onto that output.
// Assumes the input threads are all tid_base plus an offset < 26.
// When send_time=true, the record count is passed to the scheduler as the current
// time, to avoid relying on wall-clock time.  For this use case of send_time=true,
// typically time_units_per_us should be set to 1 to avoid any scaling of the record
// count for simpler small tests.
static std::vector<std::string>
run_lockstep_simulation(scheduler_t &scheduler, int num_outputs, memref_tid_t tid_base,
                        bool send_time = false, bool print_markers = true)
{
    // Walk the outputs in lockstep for crude but deterministic concurrency.
    std::vector<scheduler_t::stream_t *> outputs(num_outputs, nullptr);
    std::vector<bool> eof(num_outputs, false);
    for (int i = 0; i < num_outputs; i++)
        outputs[i] = scheduler.get_stream(i);
    int num_eof = 0;
    int64_t meta_records = 0;
    // Record the threads, one char each.
    std::vector<std::string> sched_as_string(num_outputs);
    static constexpr char THREAD_LETTER_START = 'A';
    static constexpr char WAIT_SYMBOL = '-';
    static constexpr char IDLE_SYMBOL = '_';
    static constexpr char NON_INSTR_SYMBOL = '.';
    while (num_eof < num_outputs) {
        for (int i = 0; i < num_outputs; i++) {
            if (eof[i])
                continue;
            memref_t memref;
            scheduler_t::stream_status_t status;
            if (send_time) {
                // We assume IPC=1 and so send the instruction count (+1 to avoid an
                // invalid time of 0) which allows apples-to-apples comparisons with
                // instruction quanta.  This is a per-output time which technically
                // violates the globally-increasing requirement, so this will not work
                // perfectly with i/o waits, but should work fine for basic tests.
                // We add the wait and idle records to make progress with idle time.
                status = outputs[i]->next_record(
                    memref, outputs[i]->get_instruction_ordinal() + 1 + meta_records);
            } else {
                status = outputs[i]->next_record(memref);
            }
            if (status == scheduler_t::STATUS_EOF) {
                ++num_eof;
                eof[i] = true;
                continue;
            }
            if (status == scheduler_t::STATUS_WAIT) {
                sched_as_string[i] += WAIT_SYMBOL;
                ++meta_records;
                continue;
            }
            if (status == scheduler_t::STATUS_IDLE) {
                sched_as_string[i] += IDLE_SYMBOL;
                ++meta_records;
                continue;
            }
            assert(status == scheduler_t::STATUS_OK);
            if (type_is_instr(memref.instr.type)) {
                sched_as_string[i] +=
                    THREAD_LETTER_START + static_cast<char>(memref.instr.tid - tid_base);
            } else {
                // While this makes the string longer, it is just too confusing
                // with the same letter seemingly on 2 cores at once without these
                // fillers to line everything up in time.
                sched_as_string[i] += NON_INSTR_SYMBOL;
            }
            assert(outputs[i]->get_shard_index() ==
                   outputs[i]->get_output_stream_ordinal());
        }
    }
    // Ensure we never see the same output on multiple cores in the same timestep.
    size_t max_size = 0;
    for (int i = 0; i < num_outputs; ++i)
        max_size = std::max(max_size, sched_as_string[i].size());
    for (int step = 0; step < static_cast<int>(max_size); ++step) {
        std::set<char> inputs;
        for (int out = 0; out < num_outputs; ++out) {
            if (static_cast<int>(sched_as_string[out].size()) <= step)
                continue;
            if (sched_as_string[out][step] < 'A' || sched_as_string[out][step] > 'Z')
                continue;
            assert(inputs.find(sched_as_string[out][step]) == inputs.end());
            inputs.insert(sched_as_string[out][step]);
        }
    }
    if (!print_markers) {
        // We kept the dots internally for our same-timestep check above.
        for (int i = 0; i < num_outputs; ++i) {
            sched_as_string[i].erase(std::remove(sched_as_string[i].begin(),
                                                 sched_as_string[i].end(),
                                                 NON_INSTR_SYMBOL),
                                     sched_as_string[i].end());
        }
    }
    return sched_as_string;
}

static void
test_serial()
{
    std::cerr << "\n----------------\nTesting serial\n";
    static constexpr memref_tid_t TID_A = 42;
    static constexpr memref_tid_t TID_B = 99;
    std::vector<trace_entry_t> refs_A = {
        /* clang-format off */
        make_thread(TID_A),
        make_pid(1),
        // Include a header to test the scheduler queuing it.
        make_version(4),
        // Each timestamp is followed by an instr whose PC==time.
        make_timestamp(10),
        make_instr(10),
        make_timestamp(30),
        make_instr(30),
        make_timestamp(50),
        make_instr(50),
        make_exit(TID_A),
        /* clang-format on */
    };
    std::vector<trace_entry_t> refs_B = {
        /* clang-format off */
        make_thread(TID_B),
        make_pid(1),
        make_version(4),
        make_timestamp(20),
        make_instr(20),
        make_timestamp(40),
        make_instr(40),
        make_timestamp(60),
        make_instr(60),
        make_exit(TID_B),
        /* clang-format on */
    };
    std::vector<scheduler_t::input_reader_t> readers;
    readers.emplace_back(std::unique_ptr<mock_reader_t>(new mock_reader_t(refs_A)),
                         std::unique_ptr<mock_reader_t>(new mock_reader_t()), TID_A);
    readers.emplace_back(std::unique_ptr<mock_reader_t>(new mock_reader_t(refs_B)),
                         std::unique_ptr<mock_reader_t>(new mock_reader_t()), TID_B);
    scheduler_t scheduler;
    std::vector<scheduler_t::input_workload_t> sched_inputs;
    sched_inputs.emplace_back(std::move(readers));
    if (scheduler.init(sched_inputs, 1,
                       scheduler_t::make_scheduler_serial_options(/*verbosity=*/4)) !=
        scheduler_t::STATUS_SUCCESS)
        assert(false);
    auto *stream = scheduler.get_stream(0);
    memref_t memref;
    uint64_t last_timestamp = 0;
    memref_tid_t last_timestamp_tid = INVALID_THREAD_ID;
    for (scheduler_t::stream_status_t status = stream->next_record(memref);
         status != scheduler_t::STATUS_EOF; status = stream->next_record(memref)) {
        assert(status == scheduler_t::STATUS_OK);
        // There is just one workload so we expect to always see 0 as the ordinal.
        assert(stream->get_input_workload_ordinal() == 0);
        if (memref.marker.type == TRACE_TYPE_MARKER &&
            memref.marker.marker_type == TRACE_MARKER_TYPE_TIMESTAMP) {
            assert(memref.marker.marker_value > last_timestamp);
            last_timestamp = memref.marker.marker_value;
            // In our test case we have alternating threads.
            assert(last_timestamp_tid != memref.marker.tid);
            last_timestamp_tid = memref.marker.tid;
        }
    }
}

static void
test_parallel()
{
    std::cerr << "\n----------------\nTesting parallel\n";
    std::vector<trace_entry_t> input_sequence = {
        make_thread(1),
        make_pid(1),
        make_instr(42),
        make_exit(1),
    };
    static constexpr int NUM_INPUTS = 3;
    static constexpr int NUM_OUTPUTS = 2;
    std::vector<trace_entry_t> inputs[NUM_INPUTS];
    std::vector<scheduler_t::input_workload_t> sched_inputs;
    for (int i = 0; i < NUM_INPUTS; i++) {
        memref_tid_t tid = 100 + i;
        inputs[i] = input_sequence;
        for (auto &record : inputs[i]) {
            if (record.type == TRACE_TYPE_THREAD || record.type == TRACE_TYPE_THREAD_EXIT)
                record.addr = static_cast<addr_t>(tid);
        }
        std::vector<scheduler_t::input_reader_t> readers;
        readers.emplace_back(std::unique_ptr<mock_reader_t>(new mock_reader_t(inputs[i])),
                             std::unique_ptr<mock_reader_t>(new mock_reader_t()), tid);
        sched_inputs.emplace_back(std::move(readers));
    }
    scheduler_t scheduler;
    if (scheduler.init(sched_inputs, NUM_OUTPUTS,
                       scheduler_t::make_scheduler_parallel_options(/*verbosity=*/4)) !=
        scheduler_t::STATUS_SUCCESS)
        assert(false);
    std::unordered_map<memref_tid_t, int> tid2stream;
    int count = 0;
    for (int i = 0; i < NUM_OUTPUTS; i++) {
        auto *stream = scheduler.get_stream(i);
        memref_t memref;
        for (scheduler_t::stream_status_t status = stream->next_record(memref);
             status != scheduler_t::STATUS_EOF; status = stream->next_record(memref)) {
            assert(status == scheduler_t::STATUS_OK);
            ++count;
            // Ensure one input thread is only in one output stream.
            if (tid2stream.find(memref.instr.tid) == tid2stream.end())
                tid2stream[memref.instr.tid] = i;
            else
                assert(tid2stream[memref.instr.tid] == i);
            // Ensure the ordinals do not accumulate across inputs.
            assert(stream->get_record_ordinal() ==
                       scheduler
                           .get_input_stream_interface(stream->get_input_stream_ordinal())
                           ->get_record_ordinal() ||
                   // Relax for early on where the scheduler has read ahead.
                   stream->get_last_timestamp() == 0);
            assert(
                stream->get_instruction_ordinal() ==
                scheduler.get_input_stream_interface(stream->get_input_stream_ordinal())
                    ->get_instruction_ordinal());
            // Test other queries in parallel mode.
            assert(stream->get_tid() == memref.instr.tid);
            assert(stream->get_shard_index() == stream->get_input_stream_ordinal());
        }
    }
    // We expect just 2 records (instr and exit) for each.
    assert(count == 2 * NUM_INPUTS);
}

static void
test_invalid_regions()
{
    std::vector<scheduler_t::input_reader_t> readers;
    readers.emplace_back(std::unique_ptr<mock_reader_t>(new mock_reader_t()),
                         std::unique_ptr<mock_reader_t>(new mock_reader_t()), 1);
    std::vector<scheduler_t::range_t> regions;
    // Instr counts are 1-based so 0 is an invalid start.
    regions.emplace_back(0, 2);
    scheduler_t scheduler;
    std::vector<scheduler_t::input_workload_t> sched_inputs;
    sched_inputs.emplace_back(std::move(readers));
    sched_inputs[0].thread_modifiers.push_back(scheduler_t::input_thread_info_t(regions));
    assert(
        scheduler.init(sched_inputs, 1, scheduler_t::make_scheduler_serial_options()) ==
        scheduler_t::STATUS_ERROR_INVALID_PARAMETER);

    // Test stop > start.
    sched_inputs[0].thread_modifiers[0].regions_of_interest[0].start_instruction = 2;
    sched_inputs[0].thread_modifiers[0].regions_of_interest[0].stop_instruction = 1;
    assert(
        scheduler.init(sched_inputs, 1, scheduler_t::make_scheduler_serial_options()) ==
        scheduler_t::STATUS_ERROR_INVALID_PARAMETER);

    // Test overlapping regions.
    sched_inputs[0].thread_modifiers[0].regions_of_interest[0].start_instruction = 2;
    sched_inputs[0].thread_modifiers[0].regions_of_interest[0].stop_instruction = 10;
    sched_inputs[0].thread_modifiers[0].regions_of_interest.emplace_back(10, 20);
    assert(
        scheduler.init(sched_inputs, 1, scheduler_t::make_scheduler_serial_options()) ==
        scheduler_t::STATUS_ERROR_INVALID_PARAMETER);
    sched_inputs[0].thread_modifiers[0].regions_of_interest[0].start_instruction = 2;
    sched_inputs[0].thread_modifiers[0].regions_of_interest[0].stop_instruction = 10;
    sched_inputs[0].thread_modifiers[0].regions_of_interest[1].start_instruction = 4;
    sched_inputs[0].thread_modifiers[0].regions_of_interest[1].stop_instruction = 12;
    assert(
        scheduler.init(sched_inputs, 1, scheduler_t::make_scheduler_serial_options()) ==
        scheduler_t::STATUS_ERROR_INVALID_PARAMETER);
}

static void
test_legacy_fields()
{
    std::cerr << "\n----------------\nTesting legacy fields\n";
    static constexpr int NUM_INPUTS = 7;
    static constexpr int NUM_OUTPUTS = 2;
    static constexpr int NUM_INSTRS = 9;
    static constexpr int QUANTUM_DURATION = 3;
    // We do not want to block for very long.
    static constexpr uint64_t BLOCK_LATENCY = 200;
    static constexpr uint64_t BLOCK_THRESHOLD = 100;
    static constexpr double BLOCK_SCALE = 0.01;
    static constexpr uint64_t BLOCK_MAX = 50;
    static constexpr memref_tid_t TID_BASE = 100;
    static constexpr uint64_t START_TIME = 20;
    std::vector<trace_entry_t> inputs[NUM_INPUTS];
    for (int i = 0; i < NUM_INPUTS; i++) {
        memref_tid_t tid = TID_BASE + i;
        inputs[i].push_back(make_thread(tid));
        inputs[i].push_back(make_pid(1));
        inputs[i].push_back(make_version(TRACE_ENTRY_VERSION));
        inputs[i].push_back(make_timestamp(START_TIME)); // All the same time priority.
        for (int j = 0; j < NUM_INSTRS; j++) {
            inputs[i].push_back(make_instr(42 + j * 4));
            // Including blocking syscalls.
            if ((i == 0 || i == 1) && j == 1) {
                inputs[i].push_back(make_timestamp(START_TIME * 2));
                inputs[i].push_back(make_marker(TRACE_MARKER_TYPE_SYSCALL, 42));
                inputs[i].push_back(
                    make_marker(TRACE_MARKER_TYPE_MAYBE_BLOCKING_SYSCALL, 0));
                inputs[i].push_back(make_timestamp(START_TIME * 2 + BLOCK_LATENCY));
            }
        }
        inputs[i].push_back(make_exit(tid));
    }
    {
        // Test invalid quantum.
        std::vector<scheduler_t::input_workload_t> sched_inputs;
        std::vector<scheduler_t::input_reader_t> readers;
        readers.emplace_back(std::unique_ptr<mock_reader_t>(new mock_reader_t(inputs[0])),
                             std::unique_ptr<mock_reader_t>(new mock_reader_t()),
                             TID_BASE);
        sched_inputs.emplace_back(std::move(readers));
        scheduler_t::scheduler_options_t sched_ops(scheduler_t::MAP_TO_ANY_OUTPUT,
                                                   scheduler_t::DEPENDENCY_IGNORE,
                                                   scheduler_t::SCHEDULER_DEFAULTS);
        sched_ops.quantum_unit = scheduler_t::QUANTUM_TIME;
        sched_ops.quantum_duration = QUANTUM_DURATION;
        scheduler_t scheduler;
        assert(scheduler.init(sched_inputs, NUM_OUTPUTS, std::move(sched_ops)) ==
               scheduler_t::STATUS_ERROR_INVALID_PARAMETER);
    }
    {
        // Test invalid block scale.
        std::vector<scheduler_t::input_workload_t> sched_inputs;
        std::vector<scheduler_t::input_reader_t> readers;
        readers.emplace_back(std::unique_ptr<mock_reader_t>(new mock_reader_t(inputs[0])),
                             std::unique_ptr<mock_reader_t>(new mock_reader_t()),
                             TID_BASE);
        sched_inputs.emplace_back(std::move(readers));
        scheduler_t::scheduler_options_t sched_ops(scheduler_t::MAP_TO_ANY_OUTPUT,
                                                   scheduler_t::DEPENDENCY_IGNORE,
                                                   scheduler_t::SCHEDULER_DEFAULTS);
        sched_ops.block_time_scale = BLOCK_SCALE;
        scheduler_t scheduler;
        assert(scheduler.init(sched_inputs, NUM_OUTPUTS, std::move(sched_ops)) ==
               scheduler_t::STATUS_ERROR_INVALID_PARAMETER);
    }
    {
        // Test invalid block max.
        std::vector<scheduler_t::input_workload_t> sched_inputs;
        std::vector<scheduler_t::input_reader_t> readers;
        readers.emplace_back(std::unique_ptr<mock_reader_t>(new mock_reader_t(inputs[0])),
                             std::unique_ptr<mock_reader_t>(new mock_reader_t()),
                             TID_BASE);
        sched_inputs.emplace_back(std::move(readers));
        scheduler_t::scheduler_options_t sched_ops(scheduler_t::MAP_TO_ANY_OUTPUT,
                                                   scheduler_t::DEPENDENCY_IGNORE,
                                                   scheduler_t::SCHEDULER_DEFAULTS);
        sched_ops.block_time_max = BLOCK_MAX;
        scheduler_t scheduler;
        assert(scheduler.init(sched_inputs, NUM_OUTPUTS, std::move(sched_ops)) ==
               scheduler_t::STATUS_ERROR_INVALID_PARAMETER);
    }
    {
        // Test valid legacy fields.
        std::vector<scheduler_t::input_workload_t> sched_inputs;
        for (int i = 0; i < NUM_INPUTS; i++) {
            std::vector<scheduler_t::input_reader_t> readers;
            readers.emplace_back(
                std::unique_ptr<mock_reader_t>(new mock_reader_t(inputs[i])),
                std::unique_ptr<mock_reader_t>(new mock_reader_t()), TID_BASE + i);
            sched_inputs.emplace_back(std::move(readers));
        }
        scheduler_t::scheduler_options_t sched_ops(scheduler_t::MAP_TO_ANY_OUTPUT,
                                                   scheduler_t::DEPENDENCY_IGNORE,
                                                   scheduler_t::SCHEDULER_DEFAULTS,
                                                   /*verbosity=*/4);
        // Simulate binary compatibility with a legacy struct.
        sched_ops.struct_size =
            offsetof(scheduler_t::scheduler_options_t, time_units_per_us);
        sched_ops.quantum_duration_us = QUANTUM_DURATION;
        // This was tuned with a 100us threshold: so avoid scheduler.h defaults
        // changes from affecting our output.
        sched_ops.blocking_switch_threshold = BLOCK_THRESHOLD;
        sched_ops.block_time_scale = BLOCK_SCALE;
        sched_ops.block_time_max = BLOCK_MAX;
        // To do our test we use instrs-as-time for deterministic block times.
        sched_ops.quantum_unit = scheduler_t::QUANTUM_TIME;
        sched_ops.time_units_per_us = 1.;
        scheduler_t scheduler;
        if (scheduler.init(sched_inputs, NUM_OUTPUTS, std::move(sched_ops)) !=
            scheduler_t::STATUS_SUCCESS)
            assert(false);
        std::vector<std::string> sched_as_string =
            run_lockstep_simulation(scheduler, NUM_OUTPUTS, TID_BASE, /*send_time=*/true);
        // Hardcoding here for the 2 outputs and 7 inputs.
        // We expect 3 letter sequences (our quantum) alternating every-other as each
        // core alternates. The dots are markers and thread exits.
        // A and B have a voluntary switch after their 1st 2 letters, but we expect
        // the usage to persist to their next scheduling which should only have
        // a single letter.
        static const char *const CORE0_SCHED_STRING =
            "..AA......CCC..EEE..GGGACCCEEEGGGAAACCC.EEGGAAE.G.A.";
        static const char *const CORE1_SCHED_STRING =
            "..BB......DDD..FFFBDDDFFFBBBDDD.FFF.BBB.____________";
        for (int i = 0; i < NUM_OUTPUTS; i++) {
            std::cerr << "cpu #" << i << " schedule: " << sched_as_string[i] << "\n";
        }
        assert(sched_as_string[0] == CORE0_SCHED_STRING);
        assert(sched_as_string[1] == CORE1_SCHED_STRING);
    }
}

static void
test_param_checks()
{
    test_invalid_regions();
    test_legacy_fields();
}

// Tests regions without timestamps for a simple, direct test.
static void
test_regions_bare()
{
    std::cerr << "\n----------------\nTesting bare regions\n";
    std::vector<trace_entry_t> memrefs = {
        /* clang-format off */
        make_thread(1),
        make_pid(1),
        make_marker(TRACE_MARKER_TYPE_CACHE_LINE_SIZE, 64),
        make_instr(1),
        make_instr(2), // Region 1 is just this instr.
        make_instr(3),
        make_instr(4), // Region 2 is just this instr.
        make_instr(5), // Region 3 is just this instr.
        make_instr(6),
        make_instr(7),
        make_instr(8), // Region 4 starts here.
        make_instr(9), // Region 4 ends here.
        make_instr(10),
        make_exit(1),
        /* clang-format on */
    };
    std::vector<scheduler_t::input_reader_t> readers;
    readers.emplace_back(std::unique_ptr<mock_reader_t>(new mock_reader_t(memrefs)),
                         std::unique_ptr<mock_reader_t>(new mock_reader_t()), 1);

    std::vector<scheduler_t::range_t> regions;
    // Instr counts are 1-based.
    regions.emplace_back(2, 2);
    regions.emplace_back(4, 4);
    regions.emplace_back(5, 5);
    regions.emplace_back(8, 9);

    scheduler_t scheduler;
    std::vector<scheduler_t::input_workload_t> sched_inputs;
    sched_inputs.emplace_back(std::move(readers));
    sched_inputs[0].thread_modifiers.push_back(scheduler_t::input_thread_info_t(regions));
    // Without timestmaps we can't use the serial options.
    if (scheduler.init(sched_inputs, 1,
                       scheduler_t::scheduler_options_t(
                           scheduler_t::MAP_TO_ANY_OUTPUT, scheduler_t::DEPENDENCY_IGNORE,
                           scheduler_t::SCHEDULER_DEFAULTS,
                           /*verbosity=*/4)) != scheduler_t::STATUS_SUCCESS)
        assert(false);
    int ordinal = 0;
    auto *stream = scheduler.get_stream(0);
    memref_t memref;
    for (scheduler_t::stream_status_t status = stream->next_record(memref);
         status != scheduler_t::STATUS_EOF; status = stream->next_record(memref)) {
        assert(status == scheduler_t::STATUS_OK);
        switch (ordinal) {
        case 0:
            assert(type_is_instr(memref.instr.type));
            assert(memref.instr.addr == 2);
            break;
        case 1:
            assert(memref.marker.type == TRACE_TYPE_MARKER);
            assert(memref.marker.marker_type == TRACE_MARKER_TYPE_WINDOW_ID);
            assert(memref.marker.marker_value == 1);
            break;
        case 2:
            assert(type_is_instr(memref.instr.type));
            assert(memref.instr.addr == 4);
            break;
        case 3:
            assert(memref.marker.type == TRACE_TYPE_MARKER);
            assert(memref.marker.marker_type == TRACE_MARKER_TYPE_WINDOW_ID);
            assert(memref.marker.marker_value == 2);
            break;
        case 4:
            assert(type_is_instr(memref.instr.type));
            assert(memref.instr.addr == 5);
            break;
        case 5:
            assert(memref.marker.type == TRACE_TYPE_MARKER);
            assert(memref.marker.marker_type == TRACE_MARKER_TYPE_WINDOW_ID);
            assert(memref.marker.marker_value == 3);
            break;
        case 6:
            assert(type_is_instr(memref.instr.type));
            assert(memref.instr.addr == 8);
            break;
        case 7:
            assert(type_is_instr(memref.instr.type));
            assert(memref.instr.addr == 9);
            break;
        default: assert(ordinal == 8); assert(memref.exit.type == TRACE_TYPE_THREAD_EXIT);
        }
        ++ordinal;
    }
    assert(ordinal == 9);
}

// Tests regions without timestamps with an instr at the very front of the trace.
static void
test_regions_bare_no_marker()
{
    std::cerr << "\n----------------\nTesting bare regions with no marker\n";
    std::vector<trace_entry_t> memrefs = {
        /* clang-format off */
        make_thread(1),
        make_pid(1),
        make_marker(TRACE_MARKER_TYPE_PAGE_SIZE, 4096),
        // This would not happen in a real trace, only in tests.  But it does
        // match a dynamic skip from the middle when an instruction has already
        // been read but not yet passed to the output stream.
        make_instr(1),
        make_instr(2), // The region skips the 1st instr.
        make_instr(3),
        make_instr(4),
        make_exit(1),
        /* clang-format on */
    };
    std::vector<scheduler_t::input_reader_t> readers;
    readers.emplace_back(std::unique_ptr<mock_reader_t>(new mock_reader_t(memrefs)),
                         std::unique_ptr<mock_reader_t>(new mock_reader_t()), 1);

    std::vector<scheduler_t::range_t> regions;
    // Instr counts are 1-based.
    regions.emplace_back(2, 0);

    scheduler_t scheduler;
    std::vector<scheduler_t::input_workload_t> sched_inputs;
    sched_inputs.emplace_back(std::move(readers));
    sched_inputs[0].thread_modifiers.push_back(scheduler_t::input_thread_info_t(regions));
    // Without timestmaps we can't use the serial options.
    if (scheduler.init(sched_inputs, 1,
                       scheduler_t::scheduler_options_t(
                           scheduler_t::MAP_TO_ANY_OUTPUT, scheduler_t::DEPENDENCY_IGNORE,
                           scheduler_t::SCHEDULER_DEFAULTS,
                           /*verbosity=*/4)) != scheduler_t::STATUS_SUCCESS)
        assert(false);
    int ordinal = 0;
    auto *stream = scheduler.get_stream(0);
    memref_t memref;
    for (scheduler_t::stream_status_t status = stream->next_record(memref);
         status != scheduler_t::STATUS_EOF; status = stream->next_record(memref)) {
        assert(status == scheduler_t::STATUS_OK);
        switch (ordinal) {
        case 0:
            assert(type_is_instr(memref.instr.type));
            assert(memref.instr.addr == 2);
            break;
        case 1:
            assert(type_is_instr(memref.instr.type));
            assert(memref.instr.addr == 3);
            break;
        case 2:
            assert(type_is_instr(memref.instr.type));
            assert(memref.instr.addr == 4);
            break;
        default: assert(ordinal == 3); assert(memref.exit.type == TRACE_TYPE_THREAD_EXIT);
        }
        ++ordinal;
    }
    assert(ordinal == 4);
}

static void
test_regions_timestamps()
{
    std::cerr << "\n----------------\nTesting regions\n";
    std::vector<trace_entry_t> memrefs = {
        /* clang-format off */
        make_thread(1),
        make_pid(1),
        make_marker(TRACE_MARKER_TYPE_PAGE_SIZE, 4096),
        make_timestamp(10),
        make_marker(TRACE_MARKER_TYPE_CPU_ID, 1),
        make_instr(1),
        make_instr(2), // Region 1 is just this instr.
        make_instr(3),
        make_timestamp(20),
        make_marker(TRACE_MARKER_TYPE_CPU_ID, 2),
        make_timestamp(30),
        make_marker(TRACE_MARKER_TYPE_CPU_ID, 3),
        make_instr(4),
        make_timestamp(40),
        make_marker(TRACE_MARKER_TYPE_CPU_ID, 4),
        make_instr(5),
        make_instr(6), // Region 2 starts here.
        make_timestamp(50),
        make_marker(TRACE_MARKER_TYPE_CPU_ID, 5),
        make_instr(7), // Region 2 ends here.
        make_instr(8),
        make_exit(1),
        /* clang-format on */
    };
    std::vector<scheduler_t::input_reader_t> readers;
    readers.emplace_back(std::unique_ptr<mock_reader_t>(new mock_reader_t(memrefs)),
                         std::unique_ptr<mock_reader_t>(new mock_reader_t()), 1);

    std::vector<scheduler_t::range_t> regions;
    // Instr counts are 1-based.
    regions.emplace_back(2, 2);
    regions.emplace_back(6, 7);

    scheduler_t scheduler;
    std::vector<scheduler_t::input_workload_t> sched_inputs;
    sched_inputs.emplace_back(std::move(readers));
    sched_inputs[0].thread_modifiers.push_back(scheduler_t::input_thread_info_t(regions));
    if (scheduler.init(sched_inputs, 1,
                       scheduler_t::make_scheduler_serial_options(/*verbosity=*/4)) !=
        scheduler_t::STATUS_SUCCESS)
        assert(false);
    int ordinal = 0;
    auto *stream = scheduler.get_stream(0);
    memref_t memref;
    for (scheduler_t::stream_status_t status = stream->next_record(memref);
         status != scheduler_t::STATUS_EOF; status = stream->next_record(memref)) {
        assert(status == scheduler_t::STATUS_OK);
        switch (ordinal) {
        case 0:
            assert(memref.marker.type == TRACE_TYPE_MARKER);
            assert(memref.marker.marker_type == TRACE_MARKER_TYPE_TIMESTAMP);
            assert(memref.marker.marker_value == 10);
            break;
        case 1:
            assert(memref.marker.type == TRACE_TYPE_MARKER);
            assert(memref.marker.marker_type == TRACE_MARKER_TYPE_CPU_ID);
            assert(memref.marker.marker_value == 1);
            break;
        case 2:
            assert(type_is_instr(memref.instr.type));
            assert(memref.instr.addr == 2);
            break;
        case 3:
            assert(memref.marker.type == TRACE_TYPE_MARKER);
            assert(memref.marker.marker_type == TRACE_MARKER_TYPE_WINDOW_ID);
            assert(memref.marker.marker_value == 1);
            break;
        case 4:
            assert(memref.marker.type == TRACE_TYPE_MARKER);
            assert(memref.marker.marker_type == TRACE_MARKER_TYPE_TIMESTAMP);
            assert(memref.marker.marker_value == 40);
            break;
        case 5:
            assert(memref.marker.type == TRACE_TYPE_MARKER);
            assert(memref.marker.marker_type == TRACE_MARKER_TYPE_CPU_ID);
            assert(memref.marker.marker_value == 4);
            break;
        case 6:
            assert(type_is_instr(memref.instr.type));
            assert(memref.instr.addr == 6);
            break;
        case 7:
            assert(memref.marker.type == TRACE_TYPE_MARKER);
            assert(memref.marker.marker_type == TRACE_MARKER_TYPE_TIMESTAMP);
            assert(memref.marker.marker_value == 50);
            break;
        case 8:
            assert(memref.marker.type == TRACE_TYPE_MARKER);
            assert(memref.marker.marker_type == TRACE_MARKER_TYPE_CPU_ID);
            assert(memref.marker.marker_value == 5);
            break;
        case 9:
            assert(type_is_instr(memref.instr.type));
            assert(memref.instr.addr == 7);
            break;
        default:
            assert(ordinal == 10);
            assert(memref.exit.type == TRACE_TYPE_THREAD_EXIT);
        }
        ++ordinal;
    }
    assert(ordinal == 11);
}

static void
test_regions_start()
{
    std::cerr << "\n----------------\nTesting region at start\n";
    std::vector<trace_entry_t> memrefs = {
        /* clang-format off */
        make_thread(1),
        make_pid(1),
        make_marker(TRACE_MARKER_TYPE_PAGE_SIZE, 4096),
        make_timestamp(10),
        make_marker(TRACE_MARKER_TYPE_CPU_ID, 1),
        make_instr(1), // Region 1 starts at the start.
        make_instr(2),
        make_exit(1),
        /* clang-format on */
    };
    std::vector<scheduler_t::input_reader_t> readers;
    readers.emplace_back(std::unique_ptr<mock_reader_t>(new mock_reader_t(memrefs)),
                         std::unique_ptr<mock_reader_t>(new mock_reader_t()), 1);

    std::vector<scheduler_t::range_t> regions;
    // Instr counts are 1-based.
    regions.emplace_back(1, 0);

    scheduler_t scheduler;
    std::vector<scheduler_t::input_workload_t> sched_inputs;
    sched_inputs.emplace_back(std::move(readers));
    sched_inputs[0].thread_modifiers.push_back(scheduler_t::input_thread_info_t(regions));
    if (scheduler.init(sched_inputs, 1,
                       scheduler_t::make_scheduler_serial_options(/*verbosity=*/5)) !=
        scheduler_t::STATUS_SUCCESS)
        assert(false);
    int ordinal = 0;
    auto *stream = scheduler.get_stream(0);
    memref_t memref;
    for (scheduler_t::stream_status_t status = stream->next_record(memref);
         status != scheduler_t::STATUS_EOF; status = stream->next_record(memref)) {
        assert(status == scheduler_t::STATUS_OK);
        // Because we skipped, even if not very far, we do not see the page marker.
        switch (ordinal) {
        case 0:
            assert(memref.marker.type == TRACE_TYPE_MARKER);
            assert(memref.marker.marker_type == TRACE_MARKER_TYPE_TIMESTAMP);
            break;
        case 1:
            assert(memref.marker.type == TRACE_TYPE_MARKER);
            assert(memref.marker.marker_type == TRACE_MARKER_TYPE_CPU_ID);
            break;
        case 2:
            assert(type_is_instr(memref.instr.type));
            assert(memref.instr.addr == 1);
            break;
        case 3:
            assert(type_is_instr(memref.instr.type));
            assert(memref.instr.addr == 2);
            break;
        default: assert(ordinal == 4); assert(memref.exit.type == TRACE_TYPE_THREAD_EXIT);
        }
        ++ordinal;
    }
    assert(ordinal == 5);
}

static void
test_regions_too_far()
{
    std::cerr << "\n----------------\nTesting region going too far\n";
    std::vector<trace_entry_t> memrefs = {
        /* clang-format off */
        make_thread(1),
        make_pid(1),
        make_marker(TRACE_MARKER_TYPE_PAGE_SIZE, 4096),
        make_timestamp(10),
        make_marker(TRACE_MARKER_TYPE_CPU_ID, 1),
        make_instr(1),
        make_instr(2),
        make_exit(1),
        make_footer(),
        /* clang-format on */
    };
    std::vector<scheduler_t::input_reader_t> readers;
    readers.emplace_back(std::unique_ptr<mock_reader_t>(new mock_reader_t(memrefs)),
                         std::unique_ptr<mock_reader_t>(new mock_reader_t()), 1);

    std::vector<scheduler_t::range_t> regions;
    // Start beyond the last instruction.
    regions.emplace_back(3, 0);

    scheduler_t scheduler;
    std::vector<scheduler_t::input_workload_t> sched_inputs;
    sched_inputs.emplace_back(std::move(readers));
    sched_inputs[0].thread_modifiers.push_back(scheduler_t::input_thread_info_t(regions));
    auto status = scheduler.init(
        sched_inputs, 1, scheduler_t::make_scheduler_serial_options(/*verbosity=*/4));
    assert(status == scheduler_t::STATUS_ERROR_RANGE_INVALID);
}

static void
test_regions()
{
    test_regions_timestamps();
    test_regions_bare();
    test_regions_bare_no_marker();
    test_regions_start();
    test_regions_too_far();
}

static void
test_only_threads()
{
    std::cerr << "\n----------------\nTesting thread filters\n";
    // Test with synthetic streams and readers.
    // The test_real_file_queries_and_filters() tests real files.
    static constexpr memref_tid_t TID_A = 42;
    static constexpr memref_tid_t TID_B = 99;
    static constexpr memref_tid_t TID_C = 7;
    std::vector<trace_entry_t> refs_A = {
        make_thread(TID_A),
        make_pid(1),
        make_instr(50),
        make_exit(TID_A),
    };
    std::vector<trace_entry_t> refs_B = {
        make_thread(TID_B),
        make_pid(1),
        make_instr(60),
        make_exit(TID_B),
    };
    std::vector<trace_entry_t> refs_C = {
        make_thread(TID_C),
        make_pid(1),
        make_instr(60),
        make_exit(TID_C),
    };
    auto create_readers = [&]() {
        std::vector<scheduler_t::input_reader_t> readers;
        readers.emplace_back(std::unique_ptr<mock_reader_t>(new mock_reader_t(refs_A)),
                             std::unique_ptr<mock_reader_t>(new mock_reader_t()), TID_A);
        readers.emplace_back(std::unique_ptr<mock_reader_t>(new mock_reader_t(refs_B)),
                             std::unique_ptr<mock_reader_t>(new mock_reader_t()), TID_B);
        readers.emplace_back(std::unique_ptr<mock_reader_t>(new mock_reader_t(refs_C)),
                             std::unique_ptr<mock_reader_t>(new mock_reader_t()), TID_C);
        return readers;
    };

    {
        // Test valid only_threads.
        std::vector<scheduler_t::input_reader_t> readers = create_readers();
        scheduler_t scheduler;
        std::vector<scheduler_t::input_workload_t> sched_inputs;
        sched_inputs.emplace_back(std::move(readers));
        sched_inputs[0].only_threads.insert(TID_B);
        if (scheduler.init(sched_inputs, 1,
                           scheduler_t::make_scheduler_serial_options(/*verbosity=*/4)) !=
            scheduler_t::STATUS_SUCCESS)
            assert(false);
        auto *stream = scheduler.get_stream(0);
        memref_t memref;
        bool read_something = false;
        for (scheduler_t::stream_status_t status = stream->next_record(memref);
             status != scheduler_t::STATUS_EOF; status = stream->next_record(memref)) {
            assert(status == scheduler_t::STATUS_OK);
            assert(memref.instr.tid == TID_B);
            read_something = true;
        }
        assert(read_something);
    }
    {
        // Test invalid only_threads.
        std::vector<scheduler_t::input_reader_t> readers = create_readers();
        scheduler_t scheduler;
        std::vector<scheduler_t::input_workload_t> sched_inputs;
        sched_inputs.emplace_back(std::move(readers));
        sched_inputs[0].only_threads = { TID_A, TID_B + 1, TID_C };
        if (scheduler.init(sched_inputs, 1,
                           scheduler_t::make_scheduler_serial_options(/*verbosity=*/4)) !=
            scheduler_t::STATUS_ERROR_INVALID_PARAMETER)
            assert(false);
    }
    {
        // Test valid only_shards.
        std::vector<scheduler_t::input_reader_t> readers = create_readers();
        scheduler_t scheduler;
        std::vector<scheduler_t::input_workload_t> sched_inputs;
        sched_inputs.emplace_back(std::move(readers));
        sched_inputs[0].only_shards = { 0, 2 };
        if (scheduler.init(sched_inputs, 1,
                           scheduler_t::make_scheduler_parallel_options(
                               /*verbosity=*/4)) != scheduler_t::STATUS_SUCCESS)
            assert(false);
        auto *stream = scheduler.get_stream(0);
        memref_t memref;
        for (scheduler_t::stream_status_t status = stream->next_record(memref);
             status != scheduler_t::STATUS_EOF; status = stream->next_record(memref)) {
            assert(status == scheduler_t::STATUS_OK);
            assert(memref.instr.tid == TID_A || memref.instr.tid == TID_C);
        }
    }
    {
        // Test too-large only_shards.
        std::vector<scheduler_t::input_reader_t> readers = create_readers();
        scheduler_t scheduler;
        std::vector<scheduler_t::input_workload_t> sched_inputs;
        sched_inputs.emplace_back(std::move(readers));
        sched_inputs[0].only_shards = { 1, 3 };
        if (scheduler.init(sched_inputs, 1,
                           scheduler_t::make_scheduler_serial_options(/*verbosity=*/4)) !=
            scheduler_t::STATUS_ERROR_INVALID_PARAMETER)
            assert(false);
    }
    {
        // Test too-small only_shards.
        std::vector<scheduler_t::input_reader_t> readers = create_readers();
        scheduler_t scheduler;
        std::vector<scheduler_t::input_workload_t> sched_inputs;
        sched_inputs.emplace_back(std::move(readers));
        sched_inputs[0].only_shards = { 0, -1, 2 };
        if (scheduler.init(sched_inputs, 1,
                           scheduler_t::make_scheduler_serial_options(/*verbosity=*/4)) !=
            scheduler_t::STATUS_ERROR_INVALID_PARAMETER)
            assert(false);
    }
    {
        // Test starts-idle with only_shards.
        std::vector<trace_entry_t> refs_D = {
            make_version(TRACE_ENTRY_VERSION),
            make_thread(IDLE_THREAD_ID),
            make_pid(INVALID_PID),
            make_timestamp(static_cast<uint64_t>(-1)),
            make_marker(TRACE_MARKER_TYPE_CPU_ID, static_cast<uintptr_t>(-1)),
            make_marker(TRACE_MARKER_TYPE_CORE_IDLE, 0),
            make_marker(TRACE_MARKER_TYPE_CORE_IDLE, 0),
            make_marker(TRACE_MARKER_TYPE_CORE_IDLE, 0),
            make_footer(),
        };
        std::vector<scheduler_t::input_reader_t> readers;
        readers.emplace_back(std::unique_ptr<mock_reader_t>(new mock_reader_t(refs_A)),
                             std::unique_ptr<mock_reader_t>(new mock_reader_t()), TID_A);
        readers.emplace_back(std::unique_ptr<mock_reader_t>(new mock_reader_t(refs_B)),
                             std::unique_ptr<mock_reader_t>(new mock_reader_t()), TID_B);
        readers.emplace_back(std::unique_ptr<mock_reader_t>(new mock_reader_t(refs_D)),
                             std::unique_ptr<mock_reader_t>(new mock_reader_t()), TID_C);
        scheduler_t scheduler;
        std::vector<scheduler_t::input_workload_t> sched_inputs;
        sched_inputs.emplace_back(std::move(readers));
        sched_inputs[0].only_shards = { 0, 2 };
        if (scheduler.init(sched_inputs, 1,
                           scheduler_t::make_scheduler_parallel_options(
                               /*verbosity=*/4)) != scheduler_t::STATUS_SUCCESS)
            assert(false);
        auto *stream = scheduler.get_stream(0);
        memref_t memref;
        int idle_count = 0;
        for (scheduler_t::stream_status_t status = stream->next_record(memref);
             status != scheduler_t::STATUS_EOF; status = stream->next_record(memref)) {
            assert(status == scheduler_t::STATUS_OK);
            assert(memref.instr.tid == TID_A || memref.instr.tid == IDLE_THREAD_ID ||
                   // In 32-bit the -1 is unsigned so the 64-bit .tid field is not
                   // sign-extended.
                   static_cast<uint64_t>(memref.instr.tid) ==
                       static_cast<addr_t>(IDLE_THREAD_ID) ||
                   memref.instr.tid == INVALID_THREAD_ID);
            if (memref.marker.type == TRACE_TYPE_MARKER &&
                memref.marker.marker_type == TRACE_MARKER_TYPE_CORE_IDLE)
                ++idle_count;
        }
        assert(idle_count == 3);
    }
}

static void
test_real_file_queries_and_filters(const char *testdir)
{
    std::cerr << "\n----------------\nTesting real files\n";
    // Test with real files as that is a separate code path in the scheduler.
    // Since 32-bit memref_t is a different size we limit these to 64-bit builds.
#if (defined(X86_64) || defined(ARM_64)) && defined(HAS_ZIP) && defined(HAS_SNAPPY)
    std::string trace1 = std::string(testdir) + "/drmemtrace.chase-snappy.x64.tracedir";
    // This trace has 2 threads: we pick the smallest one.
    static constexpr memref_tid_t TID_1_A = 23699;
    std::string trace2 = std::string(testdir) + "/drmemtrace.threadsig.x64.tracedir";
    // This trace has many threads: we pick 2 of the smallest.
    static constexpr memref_tid_t TID_2_A = 1257604;
    static constexpr memref_tid_t TID_2_B = 1257602;
    scheduler_t scheduler;
    std::vector<scheduler_t::input_workload_t> sched_inputs;
    sched_inputs.emplace_back(trace1);
    sched_inputs[0].only_threads.insert(TID_1_A);
    sched_inputs.emplace_back(trace2);
    sched_inputs[1].only_threads.insert(TID_2_A);
    sched_inputs[1].only_threads.insert(TID_2_B);
    if (scheduler.init(sched_inputs, 1,
                       scheduler_t::make_scheduler_serial_options(/*verbosity=*/1)) !=
        scheduler_t::STATUS_SUCCESS)
        assert(false);
    auto *stream = scheduler.get_stream(0);
    memref_t memref;
    int max_workload_index = 0;
    int max_input_index = 0;
    std::set<memref_tid_t> tids_seen;
    for (scheduler_t::stream_status_t status = stream->next_record(memref);
         status != scheduler_t::STATUS_EOF; status = stream->next_record(memref)) {
        assert(status == scheduler_t::STATUS_OK);
        assert(memref.instr.tid == TID_1_A || memref.instr.tid == TID_2_A ||
               memref.instr.tid == TID_2_B);
        tids_seen.insert(memref.instr.tid);
        if (stream->get_input_workload_ordinal() > max_workload_index)
            max_workload_index = stream->get_input_workload_ordinal();
        if (stream->get_input_stream_ordinal() > max_input_index)
            max_input_index = stream->get_input_stream_ordinal();
        if (stream->get_input_stream_ordinal() == 0)
            assert(stream->get_input_workload_ordinal() == 0);
        else
            assert(stream->get_input_workload_ordinal() == 1);
        // Interface sanity checks for the memtrace_stream_t versions.
        assert(stream->get_workload_id() == stream->get_input_workload_ordinal());
        assert(stream->get_input_id() == stream->get_input_stream_ordinal());
        assert(stream->get_input_interface() ==
               scheduler.get_input_stream_interface(stream->get_input_stream_ordinal()));
        assert(stream->get_tid() == memref.instr.tid);
        assert(stream->get_shard_index() == stream->get_input_stream_ordinal());
    }
    // Ensure 2 input workloads with 3 streams with proper names.
    assert(max_workload_index == 1);
    assert(max_input_index == 2);
    assert(scheduler.get_input_stream_count() == 3);
    assert(scheduler.get_input_stream_name(0) ==
           "chase.20190225.185346.23699.memtrace.sz");
    // These could be in any order (dir listing determines that).
    assert(scheduler.get_input_stream_name(1) ==
               "drmemtrace.threadsig.1257604.1983.trace.zip" ||
           scheduler.get_input_stream_name(1) ==
               "drmemtrace.threadsig.1257602.1021.trace.zip");
    assert(scheduler.get_input_stream_name(2) ==
               "drmemtrace.threadsig.1257604.1983.trace.zip" ||
           scheduler.get_input_stream_name(2) ==
               "drmemtrace.threadsig.1257602.1021.trace.zip");
    // Ensure all tids were seen.
    assert(tids_seen.size() == 3);
    assert(tids_seen.find(TID_1_A) != tids_seen.end() &&
           tids_seen.find(TID_2_A) != tids_seen.end() &&
           tids_seen.find(TID_2_B) != tids_seen.end());
#endif
}

static void
test_synthetic()
{
    std::cerr << "\n----------------\nTesting synthetic\n";
    static constexpr int NUM_INPUTS = 7;
    static constexpr int NUM_OUTPUTS = 2;
    static constexpr int NUM_INSTRS = 9;
    static constexpr int QUANTUM_DURATION = 3;
    // We do not want to block for very long.
    static constexpr double BLOCK_SCALE = 0.01;
    static constexpr uint64_t BLOCK_THRESHOLD = 100;
    static constexpr memref_tid_t TID_BASE = 100;
    std::vector<trace_entry_t> inputs[NUM_INPUTS];
    for (int i = 0; i < NUM_INPUTS; i++) {
        memref_tid_t tid = TID_BASE + i;
        inputs[i].push_back(make_thread(tid));
        inputs[i].push_back(make_pid(1));
        inputs[i].push_back(make_version(TRACE_ENTRY_VERSION));
        inputs[i].push_back(make_timestamp(10)); // All the same time priority.
        for (int j = 0; j < NUM_INSTRS; j++) {
            inputs[i].push_back(make_instr(42 + j * 4));
            // Test accumulation of usage across voluntary switches.
            if ((i == 0 || i == 1) && j == 1) {
                inputs[i].push_back(make_timestamp(20));
                inputs[i].push_back(make_marker(TRACE_MARKER_TYPE_SYSCALL, 42));
                inputs[i].push_back(
                    make_marker(TRACE_MARKER_TYPE_MAYBE_BLOCKING_SYSCALL, 0));
                inputs[i].push_back(make_timestamp(120));
            }
        }
        inputs[i].push_back(make_exit(tid));
    }
    // Hardcoding here for the 2 outputs and 7 inputs.
    // We make assumptions on the scheduler's initial runqueue assignment
    // being round-robin, resulting in 4 on core0 (odd parity letters) and 3 on
    // core1 (even parity letters).
    // We expect 3 letter sequences (our quantum).
    // The dots are markers and thread exits.
    // A and B have a voluntary switch after their 1st 2 letters, but we expect
    // their cpu usage to persist to their next scheduling which should only have
    // a single letter.
    // Since core0 has an extra input, core1 finishes its runqueue first and then
    // steals G from core0 (migration threshold is 0) and finishes it off.
    static const char *const CORE0_SCHED_STRING =
        "..AA......CCC..EEE..GGGACCCEEEGGGAAACCC.EEE.AAA.";
    static const char *const CORE1_SCHED_STRING =
        "..BB......DDD..FFFBDDDFFFBBBDDD.FFF.BBB.GGG.____";
    {
        // Test instruction quanta.
        std::vector<scheduler_t::input_workload_t> sched_inputs;
        for (int i = 0; i < NUM_INPUTS; i++) {
            std::vector<scheduler_t::input_reader_t> readers;
            readers.emplace_back(
                std::unique_ptr<mock_reader_t>(new mock_reader_t(inputs[i])),
                std::unique_ptr<mock_reader_t>(new mock_reader_t()), TID_BASE + i);
            sched_inputs.emplace_back(std::move(readers));
        }
        scheduler_t::scheduler_options_t sched_ops(scheduler_t::MAP_TO_ANY_OUTPUT,
                                                   scheduler_t::DEPENDENCY_IGNORE,
                                                   scheduler_t::SCHEDULER_DEFAULTS,
                                                   /*verbosity=*/3);
        sched_ops.quantum_duration_instrs = QUANTUM_DURATION;
        // This was tuned with a 100us threshold: so avoid scheduler.h defaults
        // changes from affecting our output.
        sched_ops.blocking_switch_threshold = BLOCK_THRESHOLD;
        sched_ops.block_time_multiplier = BLOCK_SCALE;
        sched_ops.time_units_per_us = 1.;
        // Migration is measured in wall-clock-time for instr quanta
        // so avoid non-determinism by having no threshold.
        sched_ops.migration_threshold_us = 0;
        scheduler_t scheduler;
        if (scheduler.init(sched_inputs, NUM_OUTPUTS, std::move(sched_ops)) !=
            scheduler_t::STATUS_SUCCESS)
            assert(false);
        std::vector<std::string> sched_as_string =
            run_lockstep_simulation(scheduler, NUM_OUTPUTS, TID_BASE);
        for (int i = 0; i < NUM_OUTPUTS; i++) {
            std::cerr << "cpu #" << i << " schedule: " << sched_as_string[i] << "\n";
        }
        // Check scheduler stats.  # switches is the # of letter transitions; # preempts
        // is the instances where the same letter appears 3 times without another letter
        // appearing in between (and ignoring the last letter for an input: EOF doesn't
        // count as a preempt).
        verify_scheduler_stats(scheduler.get_stream(0), /*switch_input_to_input=*/11,
                               /*switch_input_to_idle=*/0, /*switch_idle_to_input=*/0,
                               /*switch_nop=*/0, /*preempts=*/8, /*direct_attempts=*/0,
                               /*direct_successes=*/0, /*migrations=*/1);
        verify_scheduler_stats(scheduler.get_stream(1), /*switch_input_to_input=*/10,
                               /*switch_input_to_idle=*/1, /*switch_idle_to_input=*/0,
                               /*switch_nop=*/0, /*preempts=*/6, /*direct_attempts=*/0,
                               /*direct_successes=*/0, /*migrations=*/0);
        assert(scheduler.get_stream(0)->get_schedule_statistic(
                   memtrace_stream_t::SCHED_STAT_RUNQUEUE_STEALS) == 0);
        assert(scheduler.get_stream(1)->get_schedule_statistic(
                   memtrace_stream_t::SCHED_STAT_RUNQUEUE_STEALS) == 1);
#ifndef WIN32
        // XXX: Windows microseconds on test VMs are very coarse and stay the same
        // for long periods.  Instruction quanta use wall-clock idle times, so
        // the result is extreme variations here.  We try to adjust by handling
        // any schedule with singleton 'A' and 'B', but in some cases on Windows
        // we see the A and B delayed all the way to the very end where they
        // are adjacent to their own letters.  We just give up on checking the
        // precise output for this test on Windows.
        if (sched_as_string[0] != CORE0_SCHED_STRING ||
            sched_as_string[1] != CORE1_SCHED_STRING) {
            bool found_single_A = false, found_single_B = false;
            for (int cpu = 0; cpu < NUM_OUTPUTS; ++cpu) {
                for (size_t i = 1; i < sched_as_string[cpu].size() - 1; ++i) {
                    if (sched_as_string[cpu][i] == 'A' &&
                        sched_as_string[cpu][i - 1] != 'A' &&
                        sched_as_string[cpu][i + 1] != 'A')
                        found_single_A = true;
                    if (sched_as_string[cpu][i] == 'B' &&
                        sched_as_string[cpu][i - 1] != 'B' &&
                        sched_as_string[cpu][i + 1] != 'B')
                        found_single_B = true;
                }
            }
            assert(found_single_A && found_single_B);
        }
#endif
    }
    {
        // Test time quanta.
        std::vector<scheduler_t::input_workload_t> sched_inputs;
        for (int i = 0; i < NUM_INPUTS; i++) {
            std::vector<scheduler_t::input_reader_t> readers;
            readers.emplace_back(
                std::unique_ptr<mock_reader_t>(new mock_reader_t(inputs[i])),
                std::unique_ptr<mock_reader_t>(new mock_reader_t()), TID_BASE + i);
            sched_inputs.emplace_back(std::move(readers));
        }
        scheduler_t::scheduler_options_t sched_ops(scheduler_t::MAP_TO_ANY_OUTPUT,
                                                   scheduler_t::DEPENDENCY_IGNORE,
                                                   scheduler_t::SCHEDULER_DEFAULTS,
                                                   /*verbosity=*/3);
        sched_ops.quantum_unit = scheduler_t::QUANTUM_TIME;
        sched_ops.time_units_per_us = 1.;
        // This was tuned with a 100us threshold: so avoid scheduler.h defaults
        // changes from affecting our output.
        sched_ops.blocking_switch_threshold = BLOCK_THRESHOLD;
        sched_ops.quantum_duration_us = QUANTUM_DURATION;
        sched_ops.block_time_multiplier = BLOCK_SCALE;
        sched_ops.migration_threshold_us = 0;
        scheduler_t scheduler;
        if (scheduler.init(sched_inputs, NUM_OUTPUTS, std::move(sched_ops)) !=
            scheduler_t::STATUS_SUCCESS)
            assert(false);
        std::vector<std::string> sched_as_string =
            run_lockstep_simulation(scheduler, NUM_OUTPUTS, TID_BASE, /*send_time=*/true);
        for (int i = 0; i < NUM_OUTPUTS; i++) {
            std::cerr << "cpu #" << i << " schedule: " << sched_as_string[i] << "\n";
        }
        assert(sched_as_string[0] == CORE0_SCHED_STRING);
        assert(sched_as_string[1] == CORE1_SCHED_STRING);
    }
}

static void
test_synthetic_time_quanta()
{
    std::cerr << "\n----------------\nTesting time quanta\n";
#ifdef HAS_ZIP
    static constexpr memref_tid_t TID_BASE = 42;
    static constexpr memref_tid_t TID_A = TID_BASE;
    static constexpr memref_tid_t TID_B = TID_A + 1;
    static constexpr memref_tid_t TID_C = TID_A + 2;
    static constexpr int NUM_OUTPUTS = 2;
    static constexpr int NUM_INPUTS = 3;
    static constexpr uint64_t BLOCK_THRESHOLD = 100;
    static constexpr int PRE_BLOCK_TIME = 20;
    static constexpr int POST_BLOCK_TIME = 220;
    std::vector<trace_entry_t> refs[NUM_INPUTS];
    for (int i = 0; i < NUM_INPUTS; ++i) {
        refs[i].push_back(make_thread(TID_BASE + i));
        refs[i].push_back(make_pid(1));
        refs[i].push_back(make_version(TRACE_ENTRY_VERSION));
        refs[i].push_back(make_timestamp(10));
        refs[i].push_back(make_instr(10));
        refs[i].push_back(make_instr(30));
        if (i == 0) {
            refs[i].push_back(make_timestamp(PRE_BLOCK_TIME));
            refs[i].push_back(make_marker(TRACE_MARKER_TYPE_SYSCALL, 42));
            refs[i].push_back(make_marker(TRACE_MARKER_TYPE_MAYBE_BLOCKING_SYSCALL, 0));
            refs[i].push_back(make_timestamp(POST_BLOCK_TIME));
        }
        refs[i].push_back(make_instr(50));
        refs[i].push_back(make_exit(TID_BASE + i));
    }
    std::string record_fname = "tmp_test_replay_time.zip";
    {
        // Record.
        std::vector<scheduler_t::input_reader_t> readers;
        for (int i = 0; i < NUM_INPUTS; ++i) {
            readers.emplace_back(
                std::unique_ptr<mock_reader_t>(new mock_reader_t(refs[i])),
                std::unique_ptr<mock_reader_t>(new mock_reader_t()), TID_BASE + i);
        }
        scheduler_t scheduler;
        std::vector<scheduler_t::input_workload_t> sched_inputs;
        sched_inputs.emplace_back(std::move(readers));
        scheduler_t::scheduler_options_t sched_ops(scheduler_t::MAP_TO_ANY_OUTPUT,
                                                   scheduler_t::DEPENDENCY_IGNORE,
                                                   scheduler_t::SCHEDULER_DEFAULTS,
                                                   /*verbosity=*/4);
        sched_ops.quantum_unit = scheduler_t::QUANTUM_TIME;
        sched_ops.time_units_per_us = 1.;
        sched_ops.quantum_duration_us = 3;
        // This was tuned with a 100us threshold: so avoid scheduler.h defaults
        // changes from affecting our output.
        sched_ops.blocking_switch_threshold = BLOCK_THRESHOLD;
        // Ensure it waits 10 steps.
        sched_ops.block_time_multiplier = 10. / (POST_BLOCK_TIME - PRE_BLOCK_TIME);
        // Ensure steals happen in this short test.
        sched_ops.migration_threshold_us = 0;
        zipfile_ostream_t outfile(record_fname);
        sched_ops.schedule_record_ostream = &outfile;
        if (scheduler.init(sched_inputs, NUM_OUTPUTS, std::move(sched_ops)) !=
            scheduler_t::STATUS_SUCCESS)
            assert(false);
        auto check_next = [](scheduler_t::stream_t *stream, uint64_t time,
                             scheduler_t::stream_status_t expect_status,
                             memref_tid_t expect_tid = INVALID_THREAD_ID,
                             trace_type_t expect_type = TRACE_TYPE_READ) {
            memref_t memref;
            scheduler_t::stream_status_t status = stream->next_record(memref, time);
            if (status != expect_status) {
                std::cerr << "Expected status " << expect_status << " != " << status
                          << " at time " << time << "\n";
                assert(false);
            }
            if (status == scheduler_t::STATUS_OK) {
                if (memref.marker.tid != expect_tid) {
                    std::cerr << "Expected tid " << expect_tid
                              << " != " << memref.marker.tid << " at time " << time
                              << "\n";
                    assert(false);
                }
                if (memref.marker.type != expect_type) {
                    std::cerr << "Expected type " << expect_type
                              << " != " << memref.marker.type << " at time " << time
                              << "\n";
                    assert(false);
                }
            }
        };
        uint64_t time = 1;
        auto *cpu0 = scheduler.get_stream(0);
        auto *cpu1 = scheduler.get_stream(1);
        // Advance cpu0 to its 1st instr at time 2.
        check_next(cpu0, time, scheduler_t::STATUS_OK, TID_A, TRACE_TYPE_MARKER);
        check_next(cpu0, time, scheduler_t::STATUS_OK, TID_A, TRACE_TYPE_MARKER);
        check_next(cpu0, ++time, scheduler_t::STATUS_OK, TID_A, TRACE_TYPE_INSTR);
        // Advance cpu1 to its 1st instr at time 3.
        check_next(cpu1, time, scheduler_t::STATUS_OK, TID_B, TRACE_TYPE_MARKER);
        check_next(cpu1, time, scheduler_t::STATUS_OK, TID_B, TRACE_TYPE_MARKER);
        check_next(cpu1, ++time, scheduler_t::STATUS_OK, TID_B, TRACE_TYPE_INSTR);
        // Advance cpu0 which with ++ is at its quantum end at time 4 and picks up TID_C.
        check_next(cpu0, ++time, scheduler_t::STATUS_OK, TID_C, TRACE_TYPE_MARKER);
        check_next(cpu0, time, scheduler_t::STATUS_OK, TID_C, TRACE_TYPE_MARKER);
        check_next(cpu0, ++time, scheduler_t::STATUS_OK, TID_C, TRACE_TYPE_INSTR);
        // Advance cpu1 which is now at its quantum end at time 6 and should switch.
        // However, there's no one else in cpu1's runqueue, so it proceeds with TID_B.
        check_next(cpu1, ++time, scheduler_t::STATUS_OK, TID_B, TRACE_TYPE_INSTR);
        check_next(cpu1, ++time, scheduler_t::STATUS_OK, TID_B, TRACE_TYPE_INSTR);
        check_next(cpu1, time, scheduler_t::STATUS_OK, TID_B, TRACE_TYPE_THREAD_EXIT);
        // cpu1 should now steal TID_A from cpu0.
        check_next(cpu1, ++time, scheduler_t::STATUS_OK, TID_A, TRACE_TYPE_INSTR);
        check_next(cpu1, time, scheduler_t::STATUS_OK, TID_A, TRACE_TYPE_MARKER);
        check_next(cpu1, time, scheduler_t::STATUS_OK, TID_A, TRACE_TYPE_MARKER);
        check_next(cpu1, time, scheduler_t::STATUS_OK, TID_A, TRACE_TYPE_MARKER);
        check_next(cpu1, time, scheduler_t::STATUS_OK, TID_A, TRACE_TYPE_MARKER);
        // We just hit a blocking syscall in A but there is nothing else to run.
        check_next(cpu1, ++time, scheduler_t::STATUS_IDLE);
        // Finish off C on cpu 0.  This hits a quantum end but there's no one else.
        check_next(cpu0, ++time, scheduler_t::STATUS_OK, TID_C, TRACE_TYPE_INSTR);
        check_next(cpu0, ++time, scheduler_t::STATUS_OK, TID_C, TRACE_TYPE_INSTR);
        check_next(cpu0, time, scheduler_t::STATUS_OK, TID_C, TRACE_TYPE_THREAD_EXIT);
        // Both cpus wait until A is unblocked.
        check_next(cpu1, ++time, scheduler_t::STATUS_IDLE);
        check_next(cpu0, ++time, scheduler_t::STATUS_IDLE);
        check_next(cpu1, ++time, scheduler_t::STATUS_IDLE);
        check_next(cpu0, ++time, scheduler_t::STATUS_IDLE);
        check_next(cpu1, ++time, scheduler_t::STATUS_IDLE);
        check_next(cpu0, ++time, scheduler_t::STATUS_IDLE);
        check_next(cpu1, ++time, scheduler_t::STATUS_IDLE);
        check_next(cpu1, ++time, scheduler_t::STATUS_OK, TID_A, TRACE_TYPE_INSTR);
        check_next(cpu1, time, scheduler_t::STATUS_OK, TID_A, TRACE_TYPE_THREAD_EXIT);
        check_next(cpu1, ++time, scheduler_t::STATUS_EOF);
        check_next(cpu0, ++time, scheduler_t::STATUS_EOF);
        if (scheduler.write_recorded_schedule() != scheduler_t::STATUS_SUCCESS)
            assert(false);
        // Check scheduler stats.  2 nops (quantum end but no one else); 1 migration
        // (the steal).
        verify_scheduler_stats(scheduler.get_stream(0), /*switch_input_to_input=*/1,
                               /*switch_input_to_idle=*/1, /*switch_idle_to_input=*/0,
                               /*switch_nop=*/1, /*preempts=*/2, /*direct_attempts=*/0,
                               /*direct_successes=*/0, /*migrations=*/1);
        verify_scheduler_stats(scheduler.get_stream(1), /*switch_input_to_input=*/1,
                               /*switch_input_to_idle=*/1, /*switch_idle_to_input=*/1,
                               /*switch_nop=*/1, /*preempts=*/1, /*direct_attempts=*/0,
                               /*direct_successes=*/0, /*migrations=*/0);
    }
    {
        replay_file_checker_t checker;
        zipfile_istream_t infile(record_fname);
        std::string res = checker.check(&infile);
        if (!res.empty())
            std::cerr << "replay file checker failed: " << res;
        assert(res.empty());
    }
    {
        // Replay.
        std::vector<scheduler_t::input_reader_t> readers;
        for (int i = 0; i < NUM_INPUTS; ++i) {
            readers.emplace_back(
                std::unique_ptr<mock_reader_t>(new mock_reader_t(refs[i])),
                std::unique_ptr<mock_reader_t>(new mock_reader_t()), TID_BASE + i);
        }
        scheduler_t scheduler;
        std::vector<scheduler_t::input_workload_t> sched_inputs;
        sched_inputs.emplace_back(std::move(readers));
        scheduler_t::scheduler_options_t sched_ops(scheduler_t::MAP_AS_PREVIOUSLY,
                                                   scheduler_t::DEPENDENCY_IGNORE,
                                                   scheduler_t::SCHEDULER_DEFAULTS,
                                                   /*verbosity=*/4);
        zipfile_istream_t infile(record_fname);
        sched_ops.schedule_replay_istream = &infile;
        if (scheduler.init(sched_inputs, NUM_OUTPUTS, std::move(sched_ops)) !=
            scheduler_t::STATUS_SUCCESS)
            assert(false);
        std::vector<std::string> sched_as_string =
            run_lockstep_simulation(scheduler, NUM_OUTPUTS, TID_A);
        for (int i = 0; i < NUM_OUTPUTS; i++) {
            std::cerr << "cpu #" << i << " schedule: " << sched_as_string[i] << "\n";
        }
        // For replay the scheduler has to use wall-clock instead of passed-in time,
        // so the idle portions at the end here can have variable idle and wait
        // record counts.  We thus just check the start.
        assert(sched_as_string[0].substr(0, 10) == "..A..CCC._");
        assert(sched_as_string[1].substr(0, 12) == "..BBB.A...._");
    }
#endif
}

static void
test_synthetic_with_timestamps()
{
    std::cerr << "\n----------------\nTesting synthetic with timestamps\n";
    static constexpr int NUM_WORKLOADS = 3;
    static constexpr int NUM_INPUTS_PER_WORKLOAD = 3;
    static constexpr int NUM_OUTPUTS = 2;
    static constexpr int NUM_INSTRS = 9;
    static constexpr memref_tid_t TID_BASE = 100;
    std::vector<scheduler_t::input_workload_t> sched_inputs;
    for (int workload_idx = 0; workload_idx < NUM_WORKLOADS; workload_idx++) {
        std::vector<scheduler_t::input_reader_t> readers;
        for (int input_idx = 0; input_idx < NUM_INPUTS_PER_WORKLOAD; input_idx++) {
            memref_tid_t tid =
                TID_BASE + workload_idx * NUM_INPUTS_PER_WORKLOAD + input_idx;
            std::vector<trace_entry_t> inputs;
            inputs.push_back(make_thread(tid));
            inputs.push_back(make_pid(1));
            for (int instr_idx = 0; instr_idx < NUM_INSTRS; instr_idx++) {
                // Sprinkle timestamps every other instruction.
                if (instr_idx % 2 == 0) {
                    // We have different base timestamps per workload, and we have the
                    // later-ordered inputs in each with the earlier timestamps to
                    // better test scheduler ordering.
                    inputs.push_back(make_timestamp(
                        1000 * workload_idx +
                        100 * (NUM_INPUTS_PER_WORKLOAD - input_idx) + 10 * instr_idx));
                }
                inputs.push_back(make_instr(42 + instr_idx * 4));
            }
            inputs.push_back(make_exit(tid));
            readers.emplace_back(
                std::unique_ptr<mock_reader_t>(new mock_reader_t(inputs)),
                std::unique_ptr<mock_reader_t>(new mock_reader_t()), tid);
        }
        sched_inputs.emplace_back(std::move(readers));
    }
    // We have one input with lower timestamps than everyone, to
    // test that it never gets switched out.
    memref_tid_t tid = TID_BASE + NUM_WORKLOADS * NUM_INPUTS_PER_WORKLOAD;
    std::vector<trace_entry_t> inputs;
    inputs.push_back(make_thread(tid));
    inputs.push_back(make_pid(1));
    for (int instr_idx = 0; instr_idx < NUM_INSTRS; instr_idx++) {
        if (instr_idx % 2 == 0)
            inputs.push_back(make_timestamp(1 + instr_idx));
        inputs.push_back(make_instr(42 + instr_idx * 4));
    }
    inputs.push_back(make_exit(tid));
    std::vector<scheduler_t::input_reader_t> readers;
    readers.emplace_back(std::unique_ptr<mock_reader_t>(new mock_reader_t(inputs)),
                         std::unique_ptr<mock_reader_t>(new mock_reader_t()), tid);
    sched_inputs.emplace_back(std::move(readers));

    scheduler_t::scheduler_options_t sched_ops(scheduler_t::MAP_TO_ANY_OUTPUT,
                                               scheduler_t::DEPENDENCY_TIMESTAMPS,
                                               scheduler_t::SCHEDULER_DEFAULTS,
                                               /*verbosity=*/3);
    sched_ops.quantum_duration_instrs = 3;
    scheduler_t scheduler;
    if (scheduler.init(sched_inputs, NUM_OUTPUTS, std::move(sched_ops)) !=
        scheduler_t::STATUS_SUCCESS)
        assert(false);
    std::vector<std::string> sched_as_string =
        run_lockstep_simulation(scheduler, NUM_OUTPUTS, TID_BASE);
    for (int i = 0; i < NUM_OUTPUTS; i++) {
        std::cerr << "cpu #" << i << " schedule: " << sched_as_string[i] << "\n";
    }
    // Hardcoding here for the 3x3+1 inputs where the inverted timestamps mean the
    // priorities are {C,B,A},{F,E,D},{I,H,G},{J} within the workloads.  Across
    // workloads we should start with {C,F,I,J} and then move on to {B,E,H} and finish
    // with {A,D,G}.  The scheduler's initial round-robin-in-priority-order allocation
    // to runqueues means it will alternate in the priority order C,F,I,J,B,E,H,A,D,G:
    // thus core0 has C,I,B,H,D and core1 has F,J,E,A,G.
    // We should interleave within each group -- except once we reach J
    // we should completely finish it.  There should be no migrations.
    assert(
        sched_as_string[0] ==
        ".CC.C.II.IC.CC.I.II.CC.C.II.I..BB.B.HH.HB.BB.H.HH.BB.B.HH.H..DD.DD.DD.DD.D._");
    assert(sched_as_string[1] ==
           ".FF.F.JJ.JJ.JJ.JJ.J.F.FF.FF.F..EE.EE.EE.EE.E..AA.A.GG.GA.AA.G.GG.AA.A.GG.G.");
    // Check scheduler stats.  # switches is the # of letter transitions; # preempts
    // is the instances where the same letter appears 3 times without another letter
    // appearing in between (and ignoring the last letter for an input: EOF doesn't
    // count as a preempt).
    verify_scheduler_stats(scheduler.get_stream(0), /*switch_input_to_input=*/12,
                           /*switch_input_to_idle=*/1, /*switch_idle_to_input=*/0,
                           /*switch_nop=*/2, /*preempts=*/10, /*direct_attempts=*/0,
                           /*direct_successes=*/0, /*migrations=*/0);
    verify_scheduler_stats(scheduler.get_stream(1), /*switch_input_to_input=*/9,
                           /*switch_input_to_idle=*/0, /*switch_idle_to_input=*/0,
                           /*switch_nop=*/5, /*preempts=*/10, /*direct_attempts=*/0,
                           /*direct_successes=*/0, /*migrations=*/0);
}

static void
test_synthetic_with_priorities()
{
    std::cerr << "\n----------------\nTesting synthetic with priorities\n";
    static constexpr int NUM_WORKLOADS = 3;
    static constexpr int NUM_INPUTS_PER_WORKLOAD = 3;
    static constexpr int NUM_OUTPUTS = 2;
    static constexpr int NUM_INSTRS = 9;
    static constexpr memref_tid_t TID_BASE = 100;
    std::vector<scheduler_t::input_workload_t> sched_inputs;
    auto get_tid = [&](int workload_idx, int input_idx) {
        return TID_BASE + workload_idx * NUM_INPUTS_PER_WORKLOAD + input_idx;
    };
    for (int workload_idx = 0; workload_idx < NUM_WORKLOADS; workload_idx++) {
        std::vector<scheduler_t::input_reader_t> readers;
        for (int input_idx = 0; input_idx < NUM_INPUTS_PER_WORKLOAD; input_idx++) {
            memref_tid_t tid = get_tid(workload_idx, input_idx);
            std::vector<trace_entry_t> inputs;
            inputs.push_back(make_thread(tid));
            inputs.push_back(make_pid(1));
            for (int instr_idx = 0; instr_idx < NUM_INSTRS; instr_idx++) {
                // Sprinkle timestamps every other instruction.
                if (instr_idx % 2 == 0) {
                    // We have different base timestamps per workload, and we have the
                    // later-ordered inputs in each with the earlier timestamps to
                    // better test scheduler ordering.
                    inputs.push_back(make_timestamp(
                        1000 * workload_idx +
                        100 * (NUM_INPUTS_PER_WORKLOAD - input_idx) + 10 * instr_idx));
                }
                inputs.push_back(make_instr(42 + instr_idx * 4));
            }
            inputs.push_back(make_exit(tid));
            readers.emplace_back(
                std::unique_ptr<mock_reader_t>(new mock_reader_t(inputs)),
                std::unique_ptr<mock_reader_t>(new mock_reader_t()), tid);
        }
        sched_inputs.emplace_back(std::move(readers));
        // Set some different priorities for the middle threads.
        // The others retain the default 0 priority.
        sched_inputs.back().thread_modifiers.emplace_back(
            get_tid(workload_idx, /*input_idx=*/1), /*priority=*/1);
    }
    // We have one input with lower timestamps than everyone, to test that it never gets
    // switched out once we get to it among the default-priority inputs.
    memref_tid_t tid = TID_BASE + NUM_WORKLOADS * NUM_INPUTS_PER_WORKLOAD;
    std::vector<trace_entry_t> inputs;
    inputs.push_back(make_thread(tid));
    inputs.push_back(make_pid(1));
    for (int instr_idx = 0; instr_idx < NUM_INSTRS; instr_idx++) {
        if (instr_idx % 2 == 0)
            inputs.push_back(make_timestamp(1 + instr_idx));
        inputs.push_back(make_instr(42 + instr_idx * 4));
    }
    inputs.push_back(make_exit(tid));
    std::vector<scheduler_t::input_reader_t> readers;
    readers.emplace_back(std::unique_ptr<mock_reader_t>(new mock_reader_t(inputs)),
                         std::unique_ptr<mock_reader_t>(new mock_reader_t()), tid);
    sched_inputs.emplace_back(std::move(readers));

    scheduler_t::scheduler_options_t sched_ops(scheduler_t::MAP_TO_ANY_OUTPUT,
                                               scheduler_t::DEPENDENCY_TIMESTAMPS,
                                               scheduler_t::SCHEDULER_DEFAULTS,
                                               /*verbosity=*/3);
    sched_ops.quantum_duration_instrs = 3;
    scheduler_t scheduler;
    if (scheduler.init(sched_inputs, NUM_OUTPUTS, std::move(sched_ops)) !=
        scheduler_t::STATUS_SUCCESS)
        assert(false);
    std::vector<std::string> sched_as_string =
        run_lockstep_simulation(scheduler, NUM_OUTPUTS, TID_BASE);
    for (int i = 0; i < NUM_OUTPUTS; i++) {
        std::cerr << "cpu #" << i << " schedule: " << sched_as_string[i] << "\n";
    }
    // See the test_synthetic_with_timestamps() test which has our base sequence.
    // We've elevated B, E, and H to higher priorities so they go
    // first.  J remains uninterrupted due to lower timestamps.
    assert(
        sched_as_string[0] ==
        ".BB.B.HH.HB.BB.H.HH.BB.B.HH.H..FF.F.JJ.JJ.JJ.JJ.J.F.FF.FF.F..DD.DD.DD.DD.D._");
    assert(sched_as_string[1] ==
           ".EE.EE.EE.EE.E..CC.C.II.IC.CC.I.II.CC.C.II.I..AA.A.GG.GA.AA.G.GG.AA.A.GG.G.");
    // Check scheduler stats.  # switches is the # of letter transitions; # preempts
    // is the instances where the same letter appears 3 times without another letter
    // appearing in between (and ignoring the last letter for an input: EOF doesn't
    // count as a preempt).
    verify_scheduler_stats(scheduler.get_stream(0), /*switch_input_to_input=*/9,
                           /*switch_input_to_idle=*/1, /*switch_idle_to_input=*/0,
                           /*switch_nop=*/5, /*preempts=*/10, /*direct_attempts=*/0,
                           /*direct_successes=*/0, /*migrations=*/0);
    verify_scheduler_stats(scheduler.get_stream(1), /*switch_input_to_input=*/12,
                           /*switch_input_to_idle=*/0, /*switch_idle_to_input=*/0,
                           /*switch_nop=*/2, /*preempts=*/10, /*direct_attempts=*/0,
                           /*direct_successes=*/0, /*migrations=*/0);
}

static void
test_synthetic_with_bindings_time(bool time_deps)
{
    std::cerr << "\n----------------\nTesting synthetic with bindings (deps=" << time_deps
              << ")\n";
    static constexpr int NUM_WORKLOADS = 3;
    static constexpr int NUM_INPUTS_PER_WORKLOAD = 3;
    static constexpr int NUM_OUTPUTS = 5;
    static constexpr int NUM_INSTRS = 9;
    static constexpr memref_tid_t TID_BASE = 100;
    std::vector<scheduler_t::input_workload_t> sched_inputs;
    auto get_tid = [&](int workload_idx, int input_idx) {
        return TID_BASE + workload_idx * NUM_INPUTS_PER_WORKLOAD + input_idx;
    };
    for (int workload_idx = 0; workload_idx < NUM_WORKLOADS; workload_idx++) {
        std::vector<scheduler_t::input_reader_t> readers;
        for (int input_idx = 0; input_idx < NUM_INPUTS_PER_WORKLOAD; input_idx++) {
            memref_tid_t tid = get_tid(workload_idx, input_idx);
            std::vector<trace_entry_t> inputs;
            inputs.push_back(make_thread(tid));
            inputs.push_back(make_pid(1));
            for (int instr_idx = 0; instr_idx < NUM_INSTRS; instr_idx++) {
                // Include timestamps but keep each workload with the same time to
                // avoid complicating the test.
                if (instr_idx % 2 == 0) {
                    inputs.push_back(make_timestamp(10 * (instr_idx + 1)));
                }
                inputs.push_back(make_instr(42 + instr_idx * 4));
            }
            inputs.push_back(make_exit(tid));
            readers.emplace_back(
                std::unique_ptr<mock_reader_t>(new mock_reader_t(inputs)),
                std::unique_ptr<mock_reader_t>(new mock_reader_t()), tid);
        }
        sched_inputs.emplace_back(std::move(readers));
        // We do a static partitionining of the cores for our workloads with one
        // of them overlapping the others.
        std::set<scheduler_t::output_ordinal_t> cores;
        switch (workload_idx) {
        case 0: cores.insert({ 2, 4 }); break;
        case 1: cores.insert({ 0, 1 }); break;
        case 2: cores.insert({ 1, 2, 3 }); break;
        default: assert(false);
        }
        sched_inputs.back().thread_modifiers.emplace_back(cores);
    }
    scheduler_t::scheduler_options_t sched_ops(
        scheduler_t::MAP_TO_ANY_OUTPUT,
        // We expect the same output with time deps.  We include it as a regression
        // test for i#6874 which caused threads to start out on cores not on their
        // binding lists, which fails the schedule string checks below.
        time_deps ? scheduler_t::DEPENDENCY_TIMESTAMPS : scheduler_t::DEPENDENCY_IGNORE,
        scheduler_t::SCHEDULER_DEFAULTS,
        /*verbosity=*/3);
    sched_ops.quantum_duration_instrs = 3;
    // Migration is measured in wall-clock-time for instr quanta
    // so avoid non-determinism by having no threshold.
    sched_ops.migration_threshold_us = 0;
    scheduler_t scheduler;
    if (scheduler.init(sched_inputs, NUM_OUTPUTS, std::move(sched_ops)) !=
        scheduler_t::STATUS_SUCCESS)
        assert(false);
    std::vector<std::string> sched_as_string =
        run_lockstep_simulation(scheduler, NUM_OUTPUTS, TID_BASE);
    for (int i = 0; i < NUM_OUTPUTS; i++) {
        std::cerr << "cpu #" << i << " schedule: " << sched_as_string[i] << "\n";
    }
    // We have {A,B,C} on {2,4}, {D,E,F} on {0,1}, and {G,H,I} on {1,2,3}.
    // We should *not* see cores stealing inputs that can't run on them: so we
    // should see tail idle time.  We should see allowed steals with no migration
    // threshold.
    assert(sched_as_string[0] == ".DD.D.EE.E.FF.FD.DD.E.EE.F.FF.EE.E.FF.F.");
    assert(sched_as_string[1] == ".GG.G.HH.HG.GG.H.HH.HH.H.DD.D.__________");
    assert(sched_as_string[2] == ".AA.A.BB.BA.AA.B.BB.BB.B._______________");
    assert(sched_as_string[3] == ".II.II.II.II.I.GG.G.____________________");
    assert(sched_as_string[4] == ".CC.CC.CC.CC.C.AA.A.____________________");
}

static void
test_synthetic_with_bindings_more_out()
{
    std::cerr << "\n----------------\nTesting synthetic with bindings and #out>#in\n";
    static constexpr int NUM_INPUTS = 3;
    static constexpr int NUM_OUTPUTS = 4;
    static constexpr int NUM_INSTRS = 9;
    static constexpr memref_tid_t TID_BASE = 100;
    std::vector<scheduler_t::input_workload_t> sched_inputs;
    for (int input_idx = 0; input_idx < NUM_INPUTS; input_idx++) {
        std::vector<scheduler_t::input_reader_t> readers;
        memref_tid_t tid = TID_BASE + input_idx;
        std::vector<trace_entry_t> inputs;
        inputs.push_back(make_thread(tid));
        inputs.push_back(make_pid(1));
        inputs.push_back(make_timestamp(10 + input_idx));
        for (int instr_idx = 0; instr_idx < NUM_INSTRS; instr_idx++) {
            inputs.push_back(make_instr(42 + instr_idx * 4));
        }
        inputs.push_back(make_exit(tid));
        readers.emplace_back(std::unique_ptr<mock_reader_t>(new mock_reader_t(inputs)),
                             std::unique_ptr<mock_reader_t>(new mock_reader_t()), tid);
        sched_inputs.emplace_back(std::move(readers));
        // Bind the 1st 2 inputs to the same core to ensure the 3rd
        // input gets scheduled even after an initially-unscheduled input.
        if (input_idx < 2) {
            std::set<scheduler_t::output_ordinal_t> cores;
            cores.insert(0);
            scheduler_t::input_thread_info_t info(tid, cores);
            sched_inputs.back().thread_modifiers.emplace_back(info);
        }
    }
    scheduler_t::scheduler_options_t sched_ops(scheduler_t::MAP_TO_ANY_OUTPUT,
                                               scheduler_t::DEPENDENCY_IGNORE,
                                               scheduler_t::SCHEDULER_DEFAULTS,
                                               /*verbosity=*/3);
    sched_ops.quantum_duration_instrs = 3;
    scheduler_t scheduler;
    if (scheduler.init(sched_inputs, NUM_OUTPUTS, std::move(sched_ops)) !=
        scheduler_t::STATUS_SUCCESS)
        assert(false);
    std::vector<std::string> sched_as_string =
        run_lockstep_simulation(scheduler, NUM_OUTPUTS, TID_BASE);
    for (int i = 0; i < NUM_OUTPUTS; i++) {
        std::cerr << "cpu #" << i << " schedule: " << sched_as_string[i] << "\n";
    }
    // We have {A,B} on 0 and C anywhere.
    assert(sched_as_string[0] == ".AAA.BBBAAABBBAAA.BBB.");
    assert(sched_as_string[1] == ".CCCCCCCCC.___________");
    assert(sched_as_string[2] == "______________________");
    assert(sched_as_string[3] == "______________________");
}

static void
test_synthetic_with_bindings_weighted()
{
    std::cerr << "\n----------------\nTesting synthetic with bindings and diff stamps\n";
    static constexpr int NUM_WORKLOADS = 3;
    static constexpr int NUM_INPUTS_PER_WORKLOAD = 3;
    static constexpr int NUM_OUTPUTS = 5;
    static constexpr int NUM_INSTRS = 9;
    static constexpr memref_tid_t TID_BASE = 100;
    std::vector<scheduler_t::input_workload_t> sched_inputs;
    auto get_tid = [&](int workload_idx, int input_idx) {
        return TID_BASE + workload_idx * NUM_INPUTS_PER_WORKLOAD + input_idx;
    };
    for (int workload_idx = 0; workload_idx < NUM_WORKLOADS; workload_idx++) {
        std::vector<scheduler_t::input_reader_t> readers;
        for (int input_idx = 0; input_idx < NUM_INPUTS_PER_WORKLOAD; input_idx++) {
            memref_tid_t tid = get_tid(workload_idx, input_idx);
            std::vector<trace_entry_t> inputs;
            inputs.push_back(make_thread(tid));
            inputs.push_back(make_pid(1));
            for (int instr_idx = 0; instr_idx < NUM_INSTRS; instr_idx++) {
                // Use the same inverted timestamps as test_synthetic_with_timestamps()
                // to cover different code paths; in particular it has a case where
                // the last entry in the queue is the only one that fits on an output.
                if (instr_idx % 2 == 0) {
                    inputs.push_back(make_timestamp(
                        1000 * workload_idx +
                        100 * (NUM_INPUTS_PER_WORKLOAD - input_idx) + 10 * instr_idx));
                }
                inputs.push_back(make_instr(42 + instr_idx * 4));
            }
            inputs.push_back(make_exit(tid));
            readers.emplace_back(
                std::unique_ptr<mock_reader_t>(new mock_reader_t(inputs)),
                std::unique_ptr<mock_reader_t>(new mock_reader_t()), tid);
        }
        sched_inputs.emplace_back(std::move(readers));
        // We do a static partitionining of the cores for our workloads with one
        // of them overlapping the others.
        std::set<scheduler_t::output_ordinal_t> cores;
        switch (workload_idx) {
        case 0: cores.insert({ 2, 4 }); break;
        case 1: cores.insert({ 0, 1 }); break;
        case 2: cores.insert({ 1, 2, 3 }); break;
        default: assert(false);
        }
        sched_inputs.back().thread_modifiers.emplace_back(cores);
    }

    scheduler_t::scheduler_options_t sched_ops(scheduler_t::MAP_TO_ANY_OUTPUT,
                                               scheduler_t::DEPENDENCY_TIMESTAMPS,
                                               scheduler_t::SCHEDULER_DEFAULTS,
                                               /*verbosity=*/3);
    sched_ops.quantum_duration_instrs = 3;
    scheduler_t scheduler;
    if (scheduler.init(sched_inputs, NUM_OUTPUTS, std::move(sched_ops)) !=
        scheduler_t::STATUS_SUCCESS)
        assert(false);
    std::vector<std::string> sched_as_string =
        run_lockstep_simulation(scheduler, NUM_OUTPUTS, TID_BASE);
    for (int i = 0; i < NUM_OUTPUTS; i++) {
        std::cerr << "cpu #" << i << " schedule: " << sched_as_string[i] << "\n";
    }
    // We have {A,B,C} on {2,4}, {D,E,F} on {0,1}, and {G,H,I} on {1,2,3}:
    assert(sched_as_string[0] == ".FF.FF.FF.FF.F..EE.EE.EE.EE.E..DD.DD.DD.DD.D.");
    assert(sched_as_string[1] == ".II.II.II.II.I..HH.HH.HH.HH.H._______________");
    assert(sched_as_string[2] == ".CC.CC.CC.CC.C..BB.BB.BB.BB.B._______________");
    assert(sched_as_string[3] == ".GG.GG.GG.GG.G.______________________________");
    assert(sched_as_string[4] == ".AA.AA.AA.AA.A.______________________________");
}

static void
test_synthetic_with_bindings()
{
    test_synthetic_with_bindings_time(/*time_deps=*/true);
    test_synthetic_with_bindings_time(/*time_deps=*/false);
    test_synthetic_with_bindings_more_out();
    test_synthetic_with_bindings_weighted();
}

static void
test_synthetic_with_syscalls_multiple()
{
    std::cerr << "\n----------------\nTesting synthetic with blocking syscalls\n";
    static constexpr int NUM_WORKLOADS = 3;
    static constexpr int NUM_INPUTS_PER_WORKLOAD = 3;
    static constexpr int NUM_OUTPUTS = 2;
    static constexpr int NUM_INSTRS = 9;
    static constexpr memref_tid_t TID_BASE = 100;
    static constexpr int BLOCK_LATENCY = 100;
    static constexpr double BLOCK_SCALE = 1. / (BLOCK_LATENCY);
    std::vector<scheduler_t::input_workload_t> sched_inputs;
    auto get_tid = [&](int workload_idx, int input_idx) {
        return TID_BASE + workload_idx * NUM_INPUTS_PER_WORKLOAD + input_idx;
    };
    for (int workload_idx = 0; workload_idx < NUM_WORKLOADS; workload_idx++) {
        std::vector<scheduler_t::input_reader_t> readers;
        for (int input_idx = 0; input_idx < NUM_INPUTS_PER_WORKLOAD; input_idx++) {
            memref_tid_t tid = get_tid(workload_idx, input_idx);
            std::vector<trace_entry_t> inputs;
            inputs.push_back(make_thread(tid));
            inputs.push_back(make_pid(1));
            inputs.push_back(make_version(TRACE_ENTRY_VERSION));
            uint64_t stamp =
                10000 * workload_idx + 1000 * (NUM_INPUTS_PER_WORKLOAD - input_idx);
            for (int instr_idx = 0; instr_idx < NUM_INSTRS; instr_idx++) {
                // Sprinkle timestamps every other instruction.  We use a similar
                // priority scheme as test_synthetic_with_priorities() but we leave
                // room for blocking syscall timestamp gaps.
                if (instr_idx % 2 == 0 &&
                    (inputs.back().type != TRACE_TYPE_MARKER ||
                     inputs.back().size != TRACE_MARKER_TYPE_TIMESTAMP)) {
                    inputs.push_back(make_timestamp(stamp));
                }
                inputs.push_back(make_instr(42 + instr_idx * 4));
                // Insert some blocking syscalls in the high-priority (see below)
                // middle threads.
                if (input_idx == 1 && instr_idx % (workload_idx + 1) == workload_idx) {
                    inputs.push_back(make_timestamp(stamp + 10));
                    inputs.push_back(make_marker(TRACE_MARKER_TYPE_SYSCALL, 42));
                    inputs.push_back(
                        make_marker(TRACE_MARKER_TYPE_MAYBE_BLOCKING_SYSCALL, 0));
                    // Blocked for 10 time units with our BLOCK_SCALE.
                    inputs.push_back(make_timestamp(stamp + 10 + 10 * BLOCK_LATENCY));
                } else {
                    // Insert meta records to keep the locksteps lined up.
                    inputs.push_back(make_marker(TRACE_MARKER_TYPE_CPU_ID, 0));
                    inputs.push_back(make_marker(TRACE_MARKER_TYPE_CPU_ID, 0));
                    inputs.push_back(make_marker(TRACE_MARKER_TYPE_CPU_ID, 0));
                    inputs.push_back(make_marker(TRACE_MARKER_TYPE_CPU_ID, 0));
                }
                stamp += 10;
            }
            inputs.push_back(make_exit(tid));
            readers.emplace_back(
                std::unique_ptr<mock_reader_t>(new mock_reader_t(inputs)),
                std::unique_ptr<mock_reader_t>(new mock_reader_t()), tid);
        }
        sched_inputs.emplace_back(std::move(readers));
        // Set some different priorities for the middle threads.
        // The others retain the default 0 priority.
        sched_inputs.back().thread_modifiers.emplace_back(
            get_tid(workload_idx, /*input_idx=*/1), /*priority=*/1);
    }
    // We have one input 'J' with lower timestamps than everyone, to test that it never
    // gets switched out once we get to it among the default-priority inputs.
    memref_tid_t tid = TID_BASE + NUM_WORKLOADS * NUM_INPUTS_PER_WORKLOAD;
    std::vector<trace_entry_t> inputs;
    inputs.push_back(make_thread(tid));
    inputs.push_back(make_pid(1));
    for (int instr_idx = 0; instr_idx < NUM_INSTRS; instr_idx++) {
        if (instr_idx % 2 == 0)
            inputs.push_back(make_timestamp(1 + instr_idx));
        inputs.push_back(make_instr(42 + instr_idx * 4));
    }
    inputs.push_back(make_exit(tid));
    std::vector<scheduler_t::input_reader_t> readers;
    readers.emplace_back(std::unique_ptr<mock_reader_t>(new mock_reader_t(inputs)),
                         std::unique_ptr<mock_reader_t>(new mock_reader_t()), tid);
    sched_inputs.emplace_back(std::move(readers));

    scheduler_t::scheduler_options_t sched_ops(scheduler_t::MAP_TO_ANY_OUTPUT,
                                               scheduler_t::DEPENDENCY_TIMESTAMPS,
                                               scheduler_t::SCHEDULER_DEFAULTS,
                                               /*verbosity=*/3);
    sched_ops.quantum_duration_us = 3;
    // We use our mock's time==instruction count for a deterministic result.
    sched_ops.quantum_unit = scheduler_t::QUANTUM_TIME;
    sched_ops.time_units_per_us = 1.;
    sched_ops.blocking_switch_threshold = BLOCK_LATENCY;
    sched_ops.block_time_multiplier = BLOCK_SCALE;
    scheduler_t scheduler;
    if (scheduler.init(sched_inputs, NUM_OUTPUTS, std::move(sched_ops)) !=
        scheduler_t::STATUS_SUCCESS)
        assert(false);
    // We omit the "." marker chars to keep the strings short enough to be readable.
    std::vector<std::string> sched_as_string = run_lockstep_simulation(
        scheduler, NUM_OUTPUTS, TID_BASE, /*send_time=*/true, /*print_markers=*/false);
    for (int i = 0; i < NUM_OUTPUTS; i++) {
        std::cerr << "cpu #" << i << " schedule: " << sched_as_string[i] << "\n";
    }
    // See the test_synthetic_with_priorities() test which has our base sequence.
    // But now B hits a syscall every instr, and E every other instr, so neither
    // reaches its 3-instr quantum.  (H's syscalls are every 3rd instr coinciding with its
    // quantum.)  Furthermore, B, E, and H are blocked long enough that we see
    // the lower-priority C and F getting scheduled.  We end up with idle cores
    // while we wait for B.
    // We've omitted the "." marker records so these are not precisely simultaneous,
    // so the view here may show 2 on the same core at once: but we check for that
    // with the "." in run_lockstep_simulation().  The omitted "." markers also
    // explains why the two strings are different lengths.
    assert(sched_as_string[0] ==
           "BHHHFFFJJJJJJBHHHJJJFFFFFFBHHHDDDDDDDDDB__________B__________B__________B____"
           "______B_______B");
    assert(sched_as_string[1] ==
           "EECCCIIICCCIIIEECCCIIIAAAGGGEEAAAGGEEGAAEGGAG_________");
    // Check scheduler stats.  # switches is the # of letter transitions; # preempts
    // is the instances where the same letter appears 3 times without another letter
    // appearing in between (and ignoring the last letter for an input: EOF doesn't
    // count as a preempt).
    verify_scheduler_stats(scheduler.get_stream(0), /*switch_input_to_input=*/11,
                           /*switch_input_to_idle=*/5, /*switch_idle_to_input=*/5,
                           /*switch_nop=*/4, /*preempts=*/10, /*direct_attempts=*/0,
                           /*direct_successes=*/0, /*migrations=*/0);
    verify_scheduler_stats(scheduler.get_stream(1), /*switch_input_to_input=*/19,
                           /*switch_input_to_idle=*/1, /*switch_idle_to_input=*/0,
                           /*switch_nop=*/3, /*preempts=*/16, /*direct_attempts=*/0,
                           /*direct_successes=*/0, /*migrations=*/0);
}

static void
test_synthetic_with_syscalls_single()
{
    std::cerr
        << "\n----------------\nTesting synthetic single-input with blocking syscalls\n";
    // We just want to make sure that if there's only one input at a blocking
    // syscall it will get scheduled and we won't just hang.
    static constexpr int NUM_WORKLOADS = 1;
    static constexpr int NUM_INPUTS_PER_WORKLOAD = 1;
    static constexpr int NUM_OUTPUTS = 2;
    static constexpr int NUM_INSTRS = 9;
    static constexpr memref_tid_t TID_BASE = 100;
    static constexpr int BLOCK_LATENCY = 100;
    static constexpr double BLOCK_SCALE = 1. / (BLOCK_LATENCY);
    std::vector<scheduler_t::input_workload_t> sched_inputs;
    auto get_tid = [&](int workload_idx, int input_idx) {
        return TID_BASE + workload_idx * NUM_INPUTS_PER_WORKLOAD + input_idx;
    };
    for (int workload_idx = 0; workload_idx < NUM_WORKLOADS; workload_idx++) {
        std::vector<scheduler_t::input_reader_t> readers;
        for (int input_idx = 0; input_idx < NUM_INPUTS_PER_WORKLOAD; input_idx++) {
            memref_tid_t tid = get_tid(workload_idx, input_idx);
            std::vector<trace_entry_t> inputs;
            inputs.push_back(make_thread(tid));
            inputs.push_back(make_pid(1));
            inputs.push_back(make_version(TRACE_ENTRY_VERSION));
            uint64_t stamp =
                10000 * workload_idx + 1000 * (NUM_INPUTS_PER_WORKLOAD - input_idx);
            for (int instr_idx = 0; instr_idx < NUM_INSTRS; instr_idx++) {
                // Sprinkle timestamps every other instruction.  We use a similar
                // priority scheme as test_synthetic_with_priorities() but we leave
                // room for blocking syscall timestamp gaps.
                if (instr_idx % 2 == 0 &&
                    (inputs.back().type != TRACE_TYPE_MARKER ||
                     inputs.back().size != TRACE_MARKER_TYPE_TIMESTAMP)) {
                    inputs.push_back(make_timestamp(stamp));
                }
                inputs.push_back(make_instr(42 + instr_idx * 4));
                // Insert some blocking syscalls.
                if (instr_idx % 3 == 1) {
                    inputs.push_back(make_timestamp(stamp + 10));
                    inputs.push_back(make_marker(TRACE_MARKER_TYPE_SYSCALL, 42));
                    inputs.push_back(
                        make_marker(TRACE_MARKER_TYPE_MAYBE_BLOCKING_SYSCALL, 0));
                    // Blocked for 3 time units.
                    inputs.push_back(make_timestamp(stamp + 10 + 3 * BLOCK_LATENCY));
                } else {
                    // Insert meta records to keep the locksteps lined up.
                    inputs.push_back(make_marker(TRACE_MARKER_TYPE_CPU_ID, 0));
                    inputs.push_back(make_marker(TRACE_MARKER_TYPE_CPU_ID, 0));
                    inputs.push_back(make_marker(TRACE_MARKER_TYPE_CPU_ID, 0));
                    inputs.push_back(make_marker(TRACE_MARKER_TYPE_CPU_ID, 0));
                }
                stamp += 10;
            }
            inputs.push_back(make_exit(tid));
            readers.emplace_back(
                std::unique_ptr<mock_reader_t>(new mock_reader_t(inputs)),
                std::unique_ptr<mock_reader_t>(new mock_reader_t()), tid);
        }
        sched_inputs.emplace_back(std::move(readers));
    }
    scheduler_t::scheduler_options_t sched_ops(scheduler_t::MAP_TO_ANY_OUTPUT,
                                               scheduler_t::DEPENDENCY_TIMESTAMPS,
                                               scheduler_t::SCHEDULER_DEFAULTS,
                                               /*verbosity=*/4);
    sched_ops.quantum_duration_us = 3;
    // We use our mock's time==instruction count for a deterministic result.
    sched_ops.quantum_unit = scheduler_t::QUANTUM_TIME;
    sched_ops.time_units_per_us = 1.;
    sched_ops.blocking_switch_threshold = BLOCK_LATENCY;
    sched_ops.block_time_multiplier = BLOCK_SCALE;
    scheduler_t scheduler;
    if (scheduler.init(sched_inputs, NUM_OUTPUTS, std::move(sched_ops)) !=
        scheduler_t::STATUS_SUCCESS)
        assert(false);
    std::vector<std::string> sched_as_string =
        run_lockstep_simulation(scheduler, NUM_OUTPUTS, TID_BASE, /*send_time=*/true);
    for (int i = 0; i < NUM_OUTPUTS; i++) {
        std::cerr << "cpu #" << i << " schedule: " << sched_as_string[i] << "\n";
    }
    // We expect an idle CPU every 3 instrs but starting at the 2nd (1-based % 3).
    // With per-output runqueues, cpu1 is idle the whole time.
    assert(sched_as_string[0] ==
           "..A....A....__A....A.....A....__A.....A....A....__A.....");
    assert(sched_as_string[1] ==
           "________________________________________________________");
}

static bool
check_ref(std::vector<memref_t> &refs, int &idx, memref_tid_t expected_tid,
          trace_type_t expected_type,
          trace_marker_type_t expected_marker = TRACE_MARKER_TYPE_RESERVED_END,
          uintptr_t expected_marker_value = 0)
{
    if (expected_tid != refs[idx].instr.tid || expected_type != refs[idx].instr.type) {
        std::cerr << "Record " << idx << " has tid " << refs[idx].instr.tid
                  << " and type " << refs[idx].instr.type << " != expected tid "
                  << expected_tid << " and expected type " << expected_type << "\n";
        return false;
    }
    if (expected_type == TRACE_TYPE_MARKER) {
        if (expected_marker != refs[idx].marker.marker_type) {
            std::cerr << "Record " << idx << " has marker type "
                      << refs[idx].marker.marker_type << " but expected "
                      << expected_marker << "\n";
            return false;
        }
        if (expected_marker_value != 0 &&
            expected_marker_value != refs[idx].marker.marker_value) {
            std::cerr << "Record " << idx << " has marker value "
                      << refs[idx].marker.marker_value << " but expected "
                      << expected_marker_value << "\n";
            return false;
        }
    }
    ++idx;
    return true;
}

static void
test_synthetic_with_syscalls_precise()
{
    std::cerr << "\n----------------\nTesting blocking syscall precise switch points\n";
    static constexpr memref_tid_t TID_A = 42;
    static constexpr memref_tid_t TID_B = 99;
    static constexpr int SYSNUM = 202;
    static constexpr uint64_t INITIAL_TIMESTAMP = 20;
    static constexpr uint64_t PRE_SYS_TIMESTAMP = 120;
    static constexpr uint64_t BLOCK_THRESHOLD = 500;
    std::vector<trace_entry_t> refs_A = {
        /* clang-format off */
        make_thread(TID_A),
        make_pid(1),
        make_version(TRACE_ENTRY_VERSION),
        make_timestamp(INITIAL_TIMESTAMP),
        make_instr(10),
        make_timestamp(PRE_SYS_TIMESTAMP),
        make_marker(TRACE_MARKER_TYPE_SYSCALL, SYSNUM),
        make_marker(TRACE_MARKER_TYPE_MAYBE_BLOCKING_SYSCALL, 0),
        make_marker(TRACE_MARKER_TYPE_FUNC_ID, 100),
        make_marker(TRACE_MARKER_TYPE_FUNC_ARG, 42),
        make_timestamp(PRE_SYS_TIMESTAMP + BLOCK_THRESHOLD),
        make_marker(TRACE_MARKER_TYPE_CPU_ID, 1),
        make_marker(TRACE_MARKER_TYPE_FUNC_ID, 100),
        make_marker(TRACE_MARKER_TYPE_FUNC_RETVAL, 0),
        make_instr(12),
        make_exit(TID_A),
        /* clang-format on */
    };
    std::vector<trace_entry_t> refs_B = {
        /* clang-format off */
        make_thread(TID_B),
        make_pid(1),
        make_version(TRACE_ENTRY_VERSION),
        make_timestamp(120),
        make_instr(20),
        make_instr(21),
        make_exit(TID_B),
        /* clang-format on */
    };
    std::vector<scheduler_t::input_reader_t> readers;
    readers.emplace_back(std::unique_ptr<mock_reader_t>(new mock_reader_t(refs_A)),
                         std::unique_ptr<mock_reader_t>(new mock_reader_t()), TID_A);
    readers.emplace_back(std::unique_ptr<mock_reader_t>(new mock_reader_t(refs_B)),
                         std::unique_ptr<mock_reader_t>(new mock_reader_t()), TID_B);
    std::vector<scheduler_t::input_workload_t> sched_inputs;
    sched_inputs.emplace_back(std::move(readers));
    scheduler_t::scheduler_options_t sched_ops(scheduler_t::MAP_TO_ANY_OUTPUT,
                                               scheduler_t::DEPENDENCY_TIMESTAMPS,
                                               scheduler_t::SCHEDULER_DEFAULTS,
                                               /*verbosity=*/4);
    sched_ops.blocking_switch_threshold = BLOCK_THRESHOLD;
    scheduler_t scheduler;
    if (scheduler.init(sched_inputs, 1, std::move(sched_ops)) !=
        scheduler_t::STATUS_SUCCESS)
        assert(false);
    auto *stream = scheduler.get_stream(0);
    memref_t memref;
    std::vector<memref_t> refs;
    for (scheduler_t::stream_status_t status = stream->next_record(memref);
         status != scheduler_t::STATUS_EOF; status = stream->next_record(memref)) {
        if (status == scheduler_t::STATUS_WAIT || status == scheduler_t::STATUS_IDLE)
            continue;
        assert(status == scheduler_t::STATUS_OK);
        refs.push_back(memref);
    }
    int idx = 0;
    bool res = true;
    res = res &&
        check_ref(refs, idx, TID_A, TRACE_TYPE_MARKER, TRACE_MARKER_TYPE_VERSION) &&
        check_ref(refs, idx, TID_A, TRACE_TYPE_MARKER, TRACE_MARKER_TYPE_TIMESTAMP) &&
        check_ref(refs, idx, TID_A, TRACE_TYPE_INSTR) &&
        check_ref(refs, idx, TID_A, TRACE_TYPE_MARKER, TRACE_MARKER_TYPE_TIMESTAMP) &&
        check_ref(refs, idx, TID_A, TRACE_TYPE_MARKER, TRACE_MARKER_TYPE_SYSCALL) &&
        check_ref(refs, idx, TID_A, TRACE_TYPE_MARKER,
                  TRACE_MARKER_TYPE_MAYBE_BLOCKING_SYSCALL) &&
        check_ref(refs, idx, TID_A, TRACE_TYPE_MARKER, TRACE_MARKER_TYPE_FUNC_ID) &&
        check_ref(refs, idx, TID_A, TRACE_TYPE_MARKER, TRACE_MARKER_TYPE_FUNC_ARG) &&
        check_ref(refs, idx, TID_A, TRACE_TYPE_MARKER, TRACE_MARKER_TYPE_TIMESTAMP) &&
        check_ref(refs, idx, TID_A, TRACE_TYPE_MARKER, TRACE_MARKER_TYPE_CPU_ID) &&
        check_ref(refs, idx, TID_A, TRACE_TYPE_MARKER, TRACE_MARKER_TYPE_FUNC_ID) &&
        check_ref(refs, idx, TID_A, TRACE_TYPE_MARKER, TRACE_MARKER_TYPE_FUNC_RETVAL) &&
        // Shouldn't switch until after all the syscall's markers.
        check_ref(refs, idx, TID_B, TRACE_TYPE_MARKER, TRACE_MARKER_TYPE_VERSION) &&
        check_ref(refs, idx, TID_B, TRACE_TYPE_MARKER, TRACE_MARKER_TYPE_TIMESTAMP) &&
        check_ref(refs, idx, TID_B, TRACE_TYPE_INSTR) &&
        check_ref(refs, idx, TID_B, TRACE_TYPE_INSTR) &&
        check_ref(refs, idx, TID_B, TRACE_TYPE_THREAD_EXIT) &&
        check_ref(refs, idx, TID_A, TRACE_TYPE_INSTR) &&
        check_ref(refs, idx, TID_A, TRACE_TYPE_THREAD_EXIT);
    assert(res);
}

static void
test_synthetic_with_syscalls_latencies()
{
    std::cerr << "\n----------------\nTesting syscall latency switches\n";
    static constexpr memref_tid_t TID_A = 42;
    static constexpr memref_tid_t TID_B = 99;
    static constexpr int SYSNUM = 202;
    static constexpr int BLOCK_LATENCY = 100;
    static constexpr double BLOCK_SCALE = 1. / (BLOCK_LATENCY);
    std::vector<trace_entry_t> refs_A = {
        /* clang-format off */
        make_thread(TID_A),
        make_pid(1),
        make_version(TRACE_ENTRY_VERSION),
        make_timestamp(20),
        make_instr(10),
        // Test 0 latency.
        make_timestamp(120),
        make_marker(TRACE_MARKER_TYPE_SYSCALL, SYSNUM),
        make_timestamp(120),
        make_instr(10),
        // Test large but too-short latency.
        make_timestamp(200),
        make_marker(TRACE_MARKER_TYPE_SYSCALL, SYSNUM),
        make_timestamp(699),
        make_instr(10),
        // Test just large enough latency, with func markers in between.
        make_timestamp(1000),
        make_marker(TRACE_MARKER_TYPE_SYSCALL, SYSNUM),
        make_marker(TRACE_MARKER_TYPE_MAYBE_BLOCKING_SYSCALL, 0),
        make_marker(TRACE_MARKER_TYPE_FUNC_ID, 100),
        make_marker(TRACE_MARKER_TYPE_FUNC_ARG, 42),
        make_timestamp(1000 + BLOCK_LATENCY),
        make_marker(TRACE_MARKER_TYPE_CPU_ID, 1),
        make_marker(TRACE_MARKER_TYPE_FUNC_ID, 100),
        make_marker(TRACE_MARKER_TYPE_FUNC_RETVAL, 0),
        make_instr(12),
        make_exit(TID_A),
        /* clang-format on */
    };
    std::vector<trace_entry_t> refs_B = {
        /* clang-format off */
        make_thread(TID_B),
        make_pid(1),
        make_version(TRACE_ENTRY_VERSION),
        make_timestamp(2000),
        make_instr(20),
        make_instr(21),
        make_exit(TID_B),
        /* clang-format on */
    };
    std::vector<scheduler_t::input_reader_t> readers;
    readers.emplace_back(std::unique_ptr<mock_reader_t>(new mock_reader_t(refs_A)),
                         std::unique_ptr<mock_reader_t>(new mock_reader_t()), TID_A);
    readers.emplace_back(std::unique_ptr<mock_reader_t>(new mock_reader_t(refs_B)),
                         std::unique_ptr<mock_reader_t>(new mock_reader_t()), TID_B);
    std::vector<scheduler_t::input_workload_t> sched_inputs;
    sched_inputs.emplace_back(std::move(readers));
    scheduler_t::scheduler_options_t sched_ops(scheduler_t::MAP_TO_ANY_OUTPUT,
                                               scheduler_t::DEPENDENCY_TIMESTAMPS,
                                               scheduler_t::SCHEDULER_DEFAULTS,
                                               /*verbosity=*/4);
    // We use a mock time for a deterministic result.
    sched_ops.quantum_unit = scheduler_t::QUANTUM_TIME;
    sched_ops.time_units_per_us = 1.;
    sched_ops.blocking_switch_threshold = BLOCK_LATENCY;
    sched_ops.block_time_multiplier = BLOCK_SCALE;
    scheduler_t scheduler;
    if (scheduler.init(sched_inputs, 1, std::move(sched_ops)) !=
        scheduler_t::STATUS_SUCCESS)
        assert(false);
    auto *stream = scheduler.get_stream(0);
    memref_t memref;
    std::vector<memref_t> refs;
    int step = 0;
    for (scheduler_t::stream_status_t status = stream->next_record(memref, ++step);
         status != scheduler_t::STATUS_EOF;
         status = stream->next_record(memref, ++step)) {
        if (status == scheduler_t::STATUS_WAIT)
            continue;
        assert(status == scheduler_t::STATUS_OK);
        refs.push_back(memref);
    }
    int idx = 0;
    bool res = true;
    res = res &&
        check_ref(refs, idx, TID_A, TRACE_TYPE_MARKER, TRACE_MARKER_TYPE_VERSION) &&
        check_ref(refs, idx, TID_A, TRACE_TYPE_MARKER, TRACE_MARKER_TYPE_TIMESTAMP) &&
        check_ref(refs, idx, TID_A, TRACE_TYPE_INSTR) &&
        check_ref(refs, idx, TID_A, TRACE_TYPE_MARKER, TRACE_MARKER_TYPE_TIMESTAMP) &&
        check_ref(refs, idx, TID_A, TRACE_TYPE_MARKER, TRACE_MARKER_TYPE_SYSCALL) &&
        check_ref(refs, idx, TID_A, TRACE_TYPE_MARKER, TRACE_MARKER_TYPE_TIMESTAMP) &&
        check_ref(refs, idx, TID_A, TRACE_TYPE_INSTR) &&
        check_ref(refs, idx, TID_A, TRACE_TYPE_MARKER, TRACE_MARKER_TYPE_TIMESTAMP) &&
        check_ref(refs, idx, TID_A, TRACE_TYPE_MARKER, TRACE_MARKER_TYPE_SYSCALL) &&
        check_ref(refs, idx, TID_A, TRACE_TYPE_MARKER, TRACE_MARKER_TYPE_TIMESTAMP) &&
        check_ref(refs, idx, TID_A, TRACE_TYPE_INSTR) &&
        check_ref(refs, idx, TID_A, TRACE_TYPE_MARKER, TRACE_MARKER_TYPE_TIMESTAMP) &&
        check_ref(refs, idx, TID_A, TRACE_TYPE_MARKER, TRACE_MARKER_TYPE_SYSCALL) &&
        check_ref(refs, idx, TID_A, TRACE_TYPE_MARKER,
                  TRACE_MARKER_TYPE_MAYBE_BLOCKING_SYSCALL) &&
        check_ref(refs, idx, TID_A, TRACE_TYPE_MARKER, TRACE_MARKER_TYPE_FUNC_ID) &&
        check_ref(refs, idx, TID_A, TRACE_TYPE_MARKER, TRACE_MARKER_TYPE_FUNC_ARG) &&
        check_ref(refs, idx, TID_A, TRACE_TYPE_MARKER, TRACE_MARKER_TYPE_TIMESTAMP) &&
        check_ref(refs, idx, TID_A, TRACE_TYPE_MARKER, TRACE_MARKER_TYPE_CPU_ID) &&
        check_ref(refs, idx, TID_A, TRACE_TYPE_MARKER, TRACE_MARKER_TYPE_FUNC_ID) &&
        check_ref(refs, idx, TID_A, TRACE_TYPE_MARKER, TRACE_MARKER_TYPE_FUNC_RETVAL) &&
        // Shouldn't switch until after all the syscall's markers.
        check_ref(refs, idx, TID_B, TRACE_TYPE_MARKER, TRACE_MARKER_TYPE_VERSION) &&
        check_ref(refs, idx, TID_B, TRACE_TYPE_MARKER, TRACE_MARKER_TYPE_TIMESTAMP) &&
        check_ref(refs, idx, TID_B, TRACE_TYPE_INSTR) &&
        check_ref(refs, idx, TID_B, TRACE_TYPE_INSTR) &&
        check_ref(refs, idx, TID_B, TRACE_TYPE_THREAD_EXIT) &&
        check_ref(refs, idx, TID_A, TRACE_TYPE_INSTR) &&
        check_ref(refs, idx, TID_A, TRACE_TYPE_THREAD_EXIT);
    assert(res);
}

static void
test_synthetic_with_syscalls_idle()
{
    std::cerr << "\n----------------\nTesting syscall idle time duration\n";
    // We test that a blocked input is put to the back of the queue on each retry.
    static constexpr int NUM_INPUTS = 4;
    static constexpr int NUM_OUTPUTS = 1;
    static constexpr int NUM_INSTRS = 12;
    static constexpr memref_tid_t TID_BASE = 100;
    static constexpr int BLOCK_LATENCY = 100;
    static constexpr double BLOCK_SCALE = 1. / (BLOCK_LATENCY);
    static constexpr int BLOCK_UNITS = 27;
    std::vector<scheduler_t::input_workload_t> sched_inputs;
    std::vector<scheduler_t::input_reader_t> readers;
    for (int input_idx = 0; input_idx < NUM_INPUTS; input_idx++) {
        memref_tid_t tid = TID_BASE + input_idx;
        std::vector<trace_entry_t> inputs;
        inputs.push_back(make_thread(tid));
        inputs.push_back(make_pid(1));
        inputs.push_back(make_version(TRACE_ENTRY_VERSION));
        uint64_t stamp = 10000 * NUM_INPUTS;
        inputs.push_back(make_timestamp(stamp));
        for (int instr_idx = 0; instr_idx < NUM_INSTRS; instr_idx++) {
            inputs.push_back(make_instr(42 + instr_idx * 4));
            if (instr_idx == 1) {
                // Insert a blocking syscall in one input.
                if (input_idx == 0) {
                    inputs.push_back(make_timestamp(stamp + 10));
                    inputs.push_back(make_marker(TRACE_MARKER_TYPE_SYSCALL, 42));
                    inputs.push_back(
                        make_marker(TRACE_MARKER_TYPE_MAYBE_BLOCKING_SYSCALL, 0));
                    // Blocked for BLOCK_UNITS time units with BLOCK_SCALE, but
                    // after each queue rejection it should go to the back of
                    // the queue and all the other inputs should be selected
                    // before another retry.
                    inputs.push_back(
                        make_timestamp(stamp + 10 + BLOCK_UNITS * BLOCK_LATENCY));
                } else {
                    // Insert a timestamp to match the blocked input so the inputs
                    // are all at equal priority in the queue.
                    inputs.push_back(
                        make_timestamp(stamp + 10 + BLOCK_UNITS * BLOCK_LATENCY));
                }
            }
        }
        inputs.push_back(make_exit(tid));
        readers.emplace_back(std::unique_ptr<mock_reader_t>(new mock_reader_t(inputs)),
                             std::unique_ptr<mock_reader_t>(new mock_reader_t()), tid);
    }
    sched_inputs.emplace_back(std::move(readers));
    scheduler_t::scheduler_options_t sched_ops(scheduler_t::MAP_TO_ANY_OUTPUT,
                                               scheduler_t::DEPENDENCY_TIMESTAMPS,
                                               scheduler_t::SCHEDULER_DEFAULTS,
                                               /*verbosity=*/3);
    sched_ops.quantum_duration_us = 3;
    // We use a mock time for a deterministic result.
    sched_ops.quantum_unit = scheduler_t::QUANTUM_TIME;
    sched_ops.time_units_per_us = 1.;
    sched_ops.blocking_switch_threshold = BLOCK_LATENCY;
    sched_ops.block_time_multiplier = BLOCK_SCALE;
    scheduler_t scheduler;
    if (scheduler.init(sched_inputs, NUM_OUTPUTS, std::move(sched_ops)) !=
        scheduler_t::STATUS_SUCCESS)
        assert(false);
    std::vector<std::string> sched_as_string =
        run_lockstep_simulation(scheduler, NUM_OUTPUTS, TID_BASE, /*send_time=*/true);
    for (int i = 0; i < NUM_OUTPUTS; i++) {
        std::cerr << "cpu #" << i << " schedule: " << sched_as_string[i] << "\n";
    }
    // The timestamps provide the ABCD ordering, but A's blocking syscall after its
    // 2nd instr makes it delayed for 3 full queue cycles of BBBCCCDDD (27 instrs,
    // which is BLOCK_UNITS): A's is finally schedulable after the 3rd, when it just gets
    // 1 instruction in before its (accumulated) count equals the quantum.
    assert(sched_as_string[0] ==
           "..AA......BB.B..CC.C..DD.DBBBCCCDDDBBBCCCDDDABBB.CCC.DDD.AAAAAAAAA.");
}

static void
test_synthetic_with_syscalls()
{
    test_synthetic_with_syscalls_multiple();
    test_synthetic_with_syscalls_single();
    test_synthetic_with_syscalls_precise();
    test_synthetic_with_syscalls_latencies();
    test_synthetic_with_syscalls_idle();
}

#if (defined(X86_64) || defined(ARM_64)) && defined(HAS_ZIP)
static void
simulate_core(scheduler_t::stream_t *stream)
{
    memref_t record;
    for (scheduler_t::stream_status_t status = stream->next_record(record);
         status != scheduler_t::STATUS_EOF; status = stream->next_record(record)) {
        if (status == scheduler_t::STATUS_WAIT || status == scheduler_t::STATUS_IDLE) {
            std::this_thread::yield();
            continue;
        }
        assert(status == scheduler_t::STATUS_OK);
    }
}
#endif

static void
test_synthetic_multi_threaded(const char *testdir)
{
    std::cerr << "\n----------------\nTesting synthetic multi-threaded\n";
    // We want a larger input trace to better stress synchronization across
    // output threads.
#if (defined(X86_64) || defined(ARM_64)) && defined(HAS_ZIP)
    std::string path = std::string(testdir) + "/drmemtrace.threadsig.x64.tracedir";
    scheduler_t scheduler;
    std::vector<scheduler_t::input_workload_t> sched_inputs;
    sched_inputs.emplace_back(path);
    scheduler_t::scheduler_options_t sched_ops(scheduler_t::MAP_TO_ANY_OUTPUT,
                                               scheduler_t::DEPENDENCY_TIMESTAMPS,
                                               scheduler_t::SCHEDULER_DEFAULTS,
                                               /*verbosity=*/2);
    static constexpr int NUM_OUTPUTS = 4;
    static constexpr int QUANTUM_DURATION = 2000;
    sched_ops.quantum_duration_instrs = QUANTUM_DURATION;
    if (scheduler.init(sched_inputs, NUM_OUTPUTS, std::move(sched_ops)) !=
        scheduler_t::STATUS_SUCCESS)
        assert(false);
    std::vector<std::thread> threads;
    threads.reserve(NUM_OUTPUTS);
    for (int i = 0; i < NUM_OUTPUTS; ++i) {
        threads.emplace_back(std::thread(&simulate_core, scheduler.get_stream(i)));
    }
    for (std::thread &thread : threads)
        thread.join();
#endif
}

static void
test_speculation()
{
    std::cerr << "\n----------------\nTesting speculation\n";
    std::vector<trace_entry_t> memrefs = {
        /* clang-format off */
        make_thread(1),
        make_pid(1),
        make_marker(TRACE_MARKER_TYPE_PAGE_SIZE, 4096),
        make_timestamp(10),
        make_marker(TRACE_MARKER_TYPE_CPU_ID, 1),
        // Conditional branch.
        make_instr(1, TRACE_TYPE_INSTR_CONDITIONAL_JUMP),
        // It fell through in the trace.
        make_instr(2),
        // Another conditional branch.
        make_instr(3, TRACE_TYPE_INSTR_CONDITIONAL_JUMP),
        // It fell through in the trace.
        make_instr(4),
        make_instr(5),
        make_exit(1),
        /* clang-format on */
    };
    std::vector<scheduler_t::input_reader_t> readers;
    readers.emplace_back(std::unique_ptr<mock_reader_t>(new mock_reader_t(memrefs)),
                         std::unique_ptr<mock_reader_t>(new mock_reader_t()), 1);

    scheduler_t scheduler;
    std::vector<scheduler_t::input_workload_t> sched_inputs;
    sched_inputs.emplace_back(std::move(readers));
    scheduler_t::scheduler_options_t sched_ops =
        scheduler_t::make_scheduler_serial_options(/*verbosity=*/4);
    sched_ops.flags = static_cast<scheduler_t::scheduler_flags_t>(
        static_cast<int>(sched_ops.flags) |
        static_cast<int>(scheduler_t::SCHEDULER_SPECULATE_NOPS));
    if (scheduler.init(sched_inputs, 1, std::move(sched_ops)) !=
        scheduler_t::STATUS_SUCCESS)
        assert(false);
    int ordinal = 0;
    auto *stream = scheduler.get_stream(0);
    memref_t memref;
    for (scheduler_t::stream_status_t status = stream->next_record(memref);
         status != scheduler_t::STATUS_EOF; status = stream->next_record(memref)) {
        assert(status == scheduler_t::STATUS_OK);
        switch (ordinal) {
        case 0:
            assert(memref.marker.type == TRACE_TYPE_MARKER);
            assert(memref.marker.marker_type == TRACE_MARKER_TYPE_PAGE_SIZE);
            break;
        case 1:
            assert(memref.marker.type == TRACE_TYPE_MARKER);
            assert(memref.marker.marker_type == TRACE_MARKER_TYPE_TIMESTAMP);
            break;
        case 2:
            assert(memref.marker.type == TRACE_TYPE_MARKER);
            assert(memref.marker.marker_type == TRACE_MARKER_TYPE_CPU_ID);
            break;
        case 3:
            assert(type_is_instr(memref.instr.type));
            assert(memref.instr.addr == 1);
            break;
        case 4:
            assert(type_is_instr(memref.instr.type));
            assert(memref.instr.addr == 2);
            // We realize now that we mispredicted that the branch would be taken.
            // We ask to queue this record for post-speculation.
            status = stream->start_speculation(100, true);
            assert(status == scheduler_t::STATUS_OK);
            // Ensure unread_last_record() fails during speculation.
            assert(stream->unread_last_record() == scheduler_t::STATUS_INVALID);
            break;
        case 5:
            // We should now see nops from the speculator.
            assert(type_is_instr(memref.instr.type));
            assert(memref.instr.addr == 100);
            assert(memref_is_nop_instr(memref));
            break;
        case 6:
            // Another nop before we abandon this path.
            assert(type_is_instr(memref.instr.type));
            assert(memref_is_nop_instr(memref));
#ifdef AARCH64
            assert(memref.instr.addr == 104);
#elif defined(X86_64) || defined(X86_32)
            assert(memref.instr.addr == 101);
#elif defined(ARM)
            assert(memref.instr.addr == 102 || memref.instr.addr == 104);
#endif
            status = stream->stop_speculation();
            assert(status == scheduler_t::STATUS_OK);
            break;
        case 7:
            // Back to the trace, to the queued record
            assert(type_is_instr(memref.instr.type));
            assert(memref.instr.addr == 2);
            break;
        case 8:
            assert(type_is_instr(memref.instr.type));
            assert(memref.instr.addr == 3);
            break;
        case 9:
            assert(type_is_instr(memref.instr.type));
            assert(memref.instr.addr == 4);
            // We realize now that we mispredicted that the branch would be taken.
            // This time we do *not* ask to queue this record for post-speculation.
            status = stream->start_speculation(200, false);
            assert(status == scheduler_t::STATUS_OK);
            break;
        case 10:
            // We should now see nops from the speculator.
            assert(type_is_instr(memref.instr.type));
            assert(memref_is_nop_instr(memref));
            assert(memref.instr.addr == 200);
            // Test a nested start_speculation().
            status = stream->start_speculation(300, false);
            assert(status == scheduler_t::STATUS_OK);
            // Ensure unread_last_record() fails during nested speculation.
            assert(stream->unread_last_record() == scheduler_t::STATUS_INVALID);
            break;
        case 11:
            assert(type_is_instr(memref.instr.type));
            assert(memref_is_nop_instr(memref));
            assert(memref.instr.addr == 300);
            status = stream->stop_speculation();
            assert(status == scheduler_t::STATUS_OK);
            break;
        case 12:
            // Back to the outer speculation layer's next PC.
            assert(type_is_instr(memref.instr.type));
            assert(memref_is_nop_instr(memref));
#ifdef AARCH64
            assert(memref.instr.addr == 204);
#elif defined(X86_64) || defined(X86_32)
            assert(memref.instr.addr == 201);
#elif defined(ARM)
            assert(memref.instr.addr == 202 || memref.instr.addr == 204);
#endif
            // Test a nested start_speculation(), saving the current record.
            status = stream->start_speculation(400, true);
            assert(status == scheduler_t::STATUS_OK);
            break;
        case 13:
            assert(type_is_instr(memref.instr.type));
            assert(memref_is_nop_instr(memref));
            assert(memref.instr.addr == 400);
            status = stream->stop_speculation();
            assert(status == scheduler_t::STATUS_OK);
            break;
        case 14:
            // Back to the outer speculation layer's prior PC.
            assert(type_is_instr(memref.instr.type));
            assert(memref_is_nop_instr(memref));
#ifdef AARCH64
            assert(memref.instr.addr == 204);
#elif defined(X86_64) || defined(X86_32)
            assert(memref.instr.addr == 201);
#elif defined(ARM)
            assert(memref.instr.addr == 202 || memref.instr.addr == 204);
#endif
            status = stream->stop_speculation();
            assert(status == scheduler_t::STATUS_OK);
            break;
        case 15:
            // Back to the trace, but skipping what we already read.
            assert(type_is_instr(memref.instr.type));
            assert(memref.instr.addr == 5);
            break;
        default:
            assert(ordinal == 16);
            assert(memref.exit.type == TRACE_TYPE_THREAD_EXIT);
        }
        ++ordinal;
    }
    assert(ordinal == 17);
}

static void
test_replay()
{
#ifdef HAS_ZIP
    std::cerr << "\n----------------\nTesting replay\n";
    static constexpr int NUM_INPUTS = 7;
    static constexpr int NUM_OUTPUTS = 2;
    static constexpr int NUM_INSTRS = 9;
    static constexpr int QUANTUM_INSTRS = 3;
    // For our 2 outputs and 7 inputs:
    // We expect 3 letter sequences (our quantum) alternating every-other with
    // odd parity letters on core0 (A,C,E,G) and even parity on core1 (B,D,F).
    // With a smaller runqueue, the 2nd core finishes early and steals E.
    static const char *const CORE0_SCHED_STRING = "AAACCCEEEGGGAAACCCEEEGGGAAA.CCC.GGG.";
    static const char *const CORE1_SCHED_STRING = "BBBDDDFFFBBBDDDFFFBBB.DDD.FFF.EEE.__";

    static constexpr memref_tid_t TID_BASE = 100;
    std::vector<trace_entry_t> inputs[NUM_INPUTS];
    for (int i = 0; i < NUM_INPUTS; i++) {
        memref_tid_t tid = TID_BASE + i;
        inputs[i].push_back(make_thread(tid));
        inputs[i].push_back(make_pid(1));
        for (int j = 0; j < NUM_INSTRS; j++)
            inputs[i].push_back(make_instr(42 + j * 4));
        inputs[i].push_back(make_exit(tid));
    }
    std::string record_fname = "tmp_test_replay_record.zip";

    // Record.
    {
        std::vector<scheduler_t::input_workload_t> sched_inputs;
        for (int i = 0; i < NUM_INPUTS; i++) {
            memref_tid_t tid = TID_BASE + i;
            std::vector<scheduler_t::input_reader_t> readers;
            readers.emplace_back(
                std::unique_ptr<mock_reader_t>(new mock_reader_t(inputs[i])),
                std::unique_ptr<mock_reader_t>(new mock_reader_t()), tid);
            sched_inputs.emplace_back(std::move(readers));
        }
        scheduler_t::scheduler_options_t sched_ops(scheduler_t::MAP_TO_ANY_OUTPUT,
                                                   scheduler_t::DEPENDENCY_IGNORE,
                                                   scheduler_t::SCHEDULER_DEFAULTS,
                                                   /*verbosity=*/3);
        sched_ops.quantum_duration_instrs = QUANTUM_INSTRS;
        // Migration is measured in wall-clock-time for instr quanta
        // so avoid non-determinism by having no threshold.
        sched_ops.migration_threshold_us = 0;

        zipfile_ostream_t outfile(record_fname);
        sched_ops.schedule_record_ostream = &outfile;

        scheduler_t scheduler;
        if (scheduler.init(sched_inputs, NUM_OUTPUTS, std::move(sched_ops)) !=
            scheduler_t::STATUS_SUCCESS)
            assert(false);
        std::vector<std::string> sched_as_string =
            run_lockstep_simulation(scheduler, NUM_OUTPUTS, TID_BASE);
        for (int i = 0; i < NUM_OUTPUTS; i++) {
            std::cerr << "cpu #" << i << " schedule: " << sched_as_string[i] << "\n";
        }
        assert(sched_as_string[0] == CORE0_SCHED_STRING);
        assert(sched_as_string[1] == CORE1_SCHED_STRING);
        if (scheduler.write_recorded_schedule() != scheduler_t::STATUS_SUCCESS)
            assert(false);
    }
    {
        replay_file_checker_t checker;
        zipfile_istream_t infile(record_fname);
        std::string res = checker.check(&infile);
        if (!res.empty())
            std::cerr << "replay file checker failed: " << res;
        assert(res.empty());
    }
    // Now replay the schedule several times to ensure repeatability.
    for (int outer = 0; outer < 5; ++outer) {
        std::vector<scheduler_t::input_workload_t> sched_inputs;
        for (int i = 0; i < NUM_INPUTS; i++) {
            memref_tid_t tid = TID_BASE + i;
            std::vector<scheduler_t::input_reader_t> readers;
            readers.emplace_back(
                std::unique_ptr<mock_reader_t>(new mock_reader_t(inputs[i])),
                std::unique_ptr<mock_reader_t>(new mock_reader_t()), tid);
            sched_inputs.emplace_back(std::move(readers));
        }
        scheduler_t::scheduler_options_t sched_ops(scheduler_t::MAP_AS_PREVIOUSLY,
                                                   scheduler_t::DEPENDENCY_IGNORE,
                                                   scheduler_t::SCHEDULER_DEFAULTS,
                                                   /*verbosity=*/2);
        zipfile_istream_t infile(record_fname);
        sched_ops.schedule_replay_istream = &infile;

        scheduler_t scheduler;
        if (scheduler.init(sched_inputs, NUM_OUTPUTS, std::move(sched_ops)) !=
            scheduler_t::STATUS_SUCCESS)
            assert(false);
        std::vector<std::string> sched_as_string =
            run_lockstep_simulation(scheduler, NUM_OUTPUTS, TID_BASE);
        for (int i = 0; i < NUM_OUTPUTS; i++) {
            std::cerr << "cpu #" << i << " schedule: " << sched_as_string[i] << "\n";
        }
        assert(sched_as_string[0] == CORE0_SCHED_STRING);
        assert(sched_as_string[1] == CORE1_SCHED_STRING);
    }
#endif // HAS_ZIP
}

#if (defined(X86_64) || defined(ARM_64)) && defined(HAS_ZIP)
static void
simulate_core_and_record_schedule(scheduler_t::stream_t *stream,
                                  const scheduler_t &scheduler,
                                  std::vector<context_switch_t> &thread_sequence)
{
    memref_t record;
    memref_tid_t prev_tid = INVALID_THREAD_ID;
    memtrace_stream_t *prev_stream = nullptr;
    for (scheduler_t::stream_status_t status = stream->next_record(record);
         status != scheduler_t::STATUS_EOF; status = stream->next_record(record)) {
        if (status == scheduler_t::STATUS_WAIT || status == scheduler_t::STATUS_IDLE) {
            std::this_thread::yield();
            continue;
        }
        assert(status == scheduler_t::STATUS_OK);
        if (record.instr.tid != prev_tid && prev_tid != INVALID_THREAD_ID) {
            auto *new_stream =
                scheduler.get_input_stream_interface(stream->get_input_stream_ordinal());
            assert(new_stream != nullptr);
            assert(prev_stream != nullptr);
            thread_sequence.emplace_back(
                prev_tid, record.instr.tid,
                trace_position_t(stream->get_record_ordinal(),
                                 stream->get_instruction_ordinal(),
                                 stream->get_last_timestamp()),
                trace_position_t(prev_stream->get_record_ordinal(),
                                 prev_stream->get_instruction_ordinal(),
                                 prev_stream->get_last_timestamp()),
                trace_position_t(new_stream->get_record_ordinal(),
                                 new_stream->get_instruction_ordinal(),
                                 new_stream->get_last_timestamp()));
        }
        prev_tid = record.instr.tid;
        prev_stream =
            scheduler.get_input_stream_interface(stream->get_input_stream_ordinal());
    }
    if (thread_sequence.empty()) {
        // Create a single-thread entry.
        thread_sequence.emplace_back(INVALID_THREAD_ID, prev_tid,
                                     trace_position_t(0, 0, 0), trace_position_t(0, 0, 0),
                                     trace_position_t(0, 0, 0));
    }
}
#endif

static void
test_replay_multi_threaded(const char *testdir)
{
    std::cerr << "\n----------------\nTesting synthetic multi-threaded replay\n";
    // We want a larger input trace to better stress the scheduler.
#if (defined(X86_64) || defined(ARM_64)) && defined(HAS_ZIP)
    std::string path = std::string(testdir) + "/drmemtrace.threadsig.x64.tracedir";
    std::string record_fname = "tmp_test_replay_multi_record.zip";
    static constexpr int NUM_OUTPUTS = 4;
    std::vector<std::vector<context_switch_t>> thread_sequence(NUM_OUTPUTS);
    {
        // Record.
        scheduler_t scheduler;
        std::vector<scheduler_t::input_workload_t> sched_inputs;
        sched_inputs.emplace_back(path);
        scheduler_t::scheduler_options_t sched_ops(scheduler_t::MAP_TO_ANY_OUTPUT,
                                                   scheduler_t::DEPENDENCY_TIMESTAMPS,
                                                   scheduler_t::SCHEDULER_DEFAULTS,
                                                   /*verbosity=*/1);
        zipfile_ostream_t outfile(record_fname);
        sched_ops.schedule_record_ostream = &outfile;
        static constexpr int QUANTUM_DURATION = 2000;
        sched_ops.quantum_duration_instrs = QUANTUM_DURATION;
        if (scheduler.init(sched_inputs, NUM_OUTPUTS, std::move(sched_ops)) !=
            scheduler_t::STATUS_SUCCESS)
            assert(false);
        std::vector<std::thread> threads;
        threads.reserve(NUM_OUTPUTS);
        for (int i = 0; i < NUM_OUTPUTS; ++i) {
            threads.emplace_back(std::thread(&simulate_core_and_record_schedule,
                                             scheduler.get_stream(i), std::ref(scheduler),
                                             std::ref(thread_sequence[i])));
        }
        for (std::thread &thread : threads)
            thread.join();
        if (scheduler.write_recorded_schedule() != scheduler_t::STATUS_SUCCESS)
            assert(false);
    }
    {
        replay_file_checker_t checker;
        zipfile_istream_t infile(record_fname);
        std::string res = checker.check(&infile);
        if (!res.empty())
            std::cerr << "replay file checker failed: " << res;
        assert(res.empty());
    }
    {
        // Replay.
        scheduler_t scheduler;
        std::vector<scheduler_t::input_workload_t> sched_inputs;
        sched_inputs.emplace_back(path);
        scheduler_t::scheduler_options_t sched_ops(scheduler_t::MAP_AS_PREVIOUSLY,
                                                   scheduler_t::DEPENDENCY_TIMESTAMPS,
                                                   scheduler_t::SCHEDULER_DEFAULTS,
                                                   /*verbosity=*/1);
        zipfile_istream_t infile(record_fname);
        sched_ops.schedule_replay_istream = &infile;
        if (scheduler.init(sched_inputs, NUM_OUTPUTS, std::move(sched_ops)) !=
            scheduler_t::STATUS_SUCCESS)
            assert(false);
        std::vector<std::vector<context_switch_t>> replay_sequence(NUM_OUTPUTS);
        std::vector<std::thread> threads;
        threads.reserve(NUM_OUTPUTS);
        for (int i = 0; i < NUM_OUTPUTS; ++i) {
            threads.emplace_back(std::thread(&simulate_core_and_record_schedule,
                                             scheduler.get_stream(i), std::ref(scheduler),
                                             std::ref(replay_sequence[i])));
        }
        for (std::thread &thread : threads)
            thread.join();
        std::cerr << "Recorded:\n";
        for (int i = 0; i < NUM_OUTPUTS; ++i) {
            std::cerr << "Core #" << i << ": ";
            for (const auto &cs : thread_sequence[i])
                std::cerr << "  " << cs << "\n";
            std::cerr << "\n";
        }
        std::cerr << "Replayed:\n";
        for (int i = 0; i < NUM_OUTPUTS; ++i) {
            std::cerr << "Core #" << i << ": ";
            for (const auto &cs : replay_sequence[i])
                std::cerr << "  " << cs << "\n";
            std::cerr << "\n";
        }
        for (int i = 0; i < NUM_OUTPUTS; ++i) {
            assert(thread_sequence[i].size() == replay_sequence[i].size());
            for (size_t j = 0; j < thread_sequence[i].size(); ++j) {
                assert(thread_sequence[i][j] == replay_sequence[i][j]);
            }
        }
    }
#endif
}

#ifdef HAS_ZIP
// We subclass scheduler_t to access its record struct and functions.
class test_scheduler_t : public scheduler_t {
public:
    void
    write_test_schedule(std::string record_fname)
    {
        // This is hardcoded for 4 inputs and 2 outputs and a 3-instruction
        // scheduling quantum.
        // The 1st output's consumer was very slow and only managed 2 segments.
        scheduler_t scheduler;
        std::vector<schedule_record_t> sched0;
        sched0.emplace_back(scheduler_t::schedule_record_t::VERSION, 0, 0, 0, 0);
        sched0.emplace_back(scheduler_t::schedule_record_t::DEFAULT, 0, 0, 4, 11);
        // There is a huge time gap here.
        sched0.emplace_back(scheduler_t::schedule_record_t::DEFAULT, 2, 7,
                            0xffffffffffffffffUL, 91);
        sched0.emplace_back(scheduler_t::schedule_record_t::FOOTER, 0, 0, 0, 0);
        std::vector<schedule_record_t> sched1;
        sched1.emplace_back(scheduler_t::schedule_record_t::VERSION, 0, 0, 0, 0);
        sched1.emplace_back(scheduler_t::schedule_record_t::DEFAULT, 1, 0, 4, 10);
        sched1.emplace_back(scheduler_t::schedule_record_t::DEFAULT, 2, 0, 4, 20);
        // Input 2 advances early so core 0 is no longer waiting on it but only
        // the timestamp.
        sched1.emplace_back(scheduler_t::schedule_record_t::DEFAULT, 2, 4, 7, 60);
        sched1.emplace_back(scheduler_t::schedule_record_t::DEFAULT, 3, 0, 4, 30);
        sched1.emplace_back(scheduler_t::schedule_record_t::DEFAULT, 0, 4, 7, 40);
        sched1.emplace_back(scheduler_t::schedule_record_t::DEFAULT, 1, 4, 7, 50);
        sched1.emplace_back(scheduler_t::schedule_record_t::DEFAULT, 3, 4, 7, 70);
        sched1.emplace_back(scheduler_t::schedule_record_t::DEFAULT, 0, 7,
                            0xffffffffffffffffUL, 80);
        sched1.emplace_back(scheduler_t::schedule_record_t::DEFAULT, 1, 7,
                            0xffffffffffffffffUL, 90);
        sched1.emplace_back(scheduler_t::schedule_record_t::DEFAULT, 3, 7,
                            0xffffffffffffffffUL, 110);
        sched1.emplace_back(scheduler_t::schedule_record_t::FOOTER, 0, 0, 0, 0);
        zipfile_ostream_t outfile(record_fname);
        std::string err = outfile.open_new_component(recorded_schedule_component_name(0));
        assert(err.empty());
        if (!outfile.write(reinterpret_cast<char *>(sched0.data()),
                           sched0.size() * sizeof(sched0[0])))
            assert(false);
        err = outfile.open_new_component(recorded_schedule_component_name(1));
        assert(err.empty());
        if (!outfile.write(reinterpret_cast<char *>(sched1.data()),
                           sched1.size() * sizeof(sched1[0])))
            assert(false);
    }
};
#endif

static void
test_replay_timestamps()
{
#ifdef HAS_ZIP
    std::cerr << "\n----------------\nTesting replay timestamp ordering\n";
    static constexpr int NUM_INPUTS = 4;
    static constexpr int NUM_OUTPUTS = 2;
    static constexpr int NUM_INSTRS = 9;
    static constexpr memref_tid_t TID_BASE = 100;
    std::vector<trace_entry_t> inputs[NUM_INPUTS];
    for (int i = 0; i < NUM_INPUTS; i++) {
        memref_tid_t tid = TID_BASE + i;
        inputs[i].push_back(make_thread(tid));
        inputs[i].push_back(make_pid(1));
        // We need a timestamp so the scheduler will find one for initial
        // input processing.  We do not try to duplicate the timestamp
        // sequences in the stored file and just use a dummy timestamp here.
        inputs[i].push_back(make_timestamp(10 + i));
        for (int j = 0; j < NUM_INSTRS; j++)
            inputs[i].push_back(make_instr(42 + j * 4));
        inputs[i].push_back(make_exit(tid));
    }

    // Create a record file with timestamps requiring waiting.
    // We cooperate with the test_scheduler_t class which constructs this schedule:
    static const char *const CORE0_SCHED_STRING = ".AAA-------------------------CCC.____";
    static const char *const CORE1_SCHED_STRING = ".BBB.CCCCCC.DDDAAABBBDDDAAA.BBB.DDD.";
    std::string record_fname = "tmp_test_replay_timestamp.zip";
    test_scheduler_t test_scheduler;
    test_scheduler.write_test_schedule(record_fname);

    // Replay the recorded schedule.
    std::vector<scheduler_t::input_workload_t> sched_inputs;
    for (int i = 0; i < NUM_INPUTS; i++) {
        memref_tid_t tid = TID_BASE + i;
        std::vector<scheduler_t::input_reader_t> readers;
        readers.emplace_back(std::unique_ptr<mock_reader_t>(new mock_reader_t(inputs[i])),
                             std::unique_ptr<mock_reader_t>(new mock_reader_t()), tid);
        sched_inputs.emplace_back(std::move(readers));
    }
    scheduler_t::scheduler_options_t sched_ops(scheduler_t::MAP_AS_PREVIOUSLY,
                                               scheduler_t::DEPENDENCY_TIMESTAMPS,
                                               scheduler_t::SCHEDULER_DEFAULTS,
                                               /*verbosity=*/4);
    zipfile_istream_t infile(record_fname);
    sched_ops.schedule_replay_istream = &infile;
    scheduler_t scheduler;
    if (scheduler.init(sched_inputs, NUM_OUTPUTS, std::move(sched_ops)) !=
        scheduler_t::STATUS_SUCCESS)
        assert(false);
    std::vector<std::string> sched_as_string =
        run_lockstep_simulation(scheduler, NUM_OUTPUTS, TID_BASE);
    for (int i = 0; i < NUM_OUTPUTS; i++) {
        std::cerr << "cpu #" << i << " schedule: " << sched_as_string[i] << "\n";
    }
    assert(sched_as_string[0] == CORE0_SCHED_STRING);
    assert(sched_as_string[1] == CORE1_SCHED_STRING);
#endif // HAS_ZIP
}

#ifdef HAS_ZIP
// We subclass scheduler_t to access its record struct and functions.
class test_noeof_scheduler_t : public scheduler_t {
public:
    void
    write_test_schedule(std::string record_fname)
    {
        // We duplicate test_scheduler_t but we have one input ending early before
        // eof.
        scheduler_t scheduler;
        std::vector<schedule_record_t> sched0;
        sched0.emplace_back(scheduler_t::schedule_record_t::VERSION, 0, 0, 0, 0);
        sched0.emplace_back(scheduler_t::schedule_record_t::DEFAULT, 0, 0, 4, 11);
        // There is a huge time gap here.
        // Max numeric value means continue until EOF.
        sched0.emplace_back(scheduler_t::schedule_record_t::DEFAULT, 2, 7,
                            0xffffffffffffffffUL, 91);
        sched0.emplace_back(scheduler_t::schedule_record_t::FOOTER, 0, 0, 0, 0);
        std::vector<schedule_record_t> sched1;
        sched1.emplace_back(scheduler_t::schedule_record_t::VERSION, 0, 0, 0, 0);
        sched1.emplace_back(scheduler_t::schedule_record_t::DEFAULT, 1, 0, 4, 10);
        sched1.emplace_back(scheduler_t::schedule_record_t::DEFAULT, 2, 0, 4, 20);
        // Input 2 advances early so core 0 is no longer waiting on it but only
        // the timestamp.
        sched1.emplace_back(scheduler_t::schedule_record_t::DEFAULT, 2, 4, 7, 60);
        sched1.emplace_back(scheduler_t::schedule_record_t::DEFAULT, 3, 0, 4, 30);
        sched1.emplace_back(scheduler_t::schedule_record_t::DEFAULT, 0, 4, 7, 40);
        sched1.emplace_back(scheduler_t::schedule_record_t::DEFAULT, 1, 4, 7, 50);
        sched1.emplace_back(scheduler_t::schedule_record_t::DEFAULT, 3, 4, 7, 70);
        sched1.emplace_back(scheduler_t::schedule_record_t::DEFAULT, 0, 7,
                            0xffffffffffffffffUL, 80);
        sched1.emplace_back(scheduler_t::schedule_record_t::DEFAULT, 1, 7,
                            0xffffffffffffffffUL, 90);
        // Input 3 never reaches EOF (end is exclusive: so it stops at 8 with the
        // real end at 9).
        sched1.emplace_back(scheduler_t::schedule_record_t::DEFAULT, 3, 7, 9, 110);
        sched1.emplace_back(scheduler_t::schedule_record_t::FOOTER, 0, 0, 0, 0);
        zipfile_ostream_t outfile(record_fname);
        std::string err = outfile.open_new_component(recorded_schedule_component_name(0));
        assert(err.empty());
        if (!outfile.write(reinterpret_cast<char *>(sched0.data()),
                           sched0.size() * sizeof(sched0[0])))
            assert(false);
        err = outfile.open_new_component(recorded_schedule_component_name(1));
        assert(err.empty());
        if (!outfile.write(reinterpret_cast<char *>(sched1.data()),
                           sched1.size() * sizeof(sched1[0])))
            assert(false);
    }
};
#endif

static void
test_replay_noeof()
{
#ifdef HAS_ZIP
    std::cerr << "\n----------------\nTesting replay with no eof\n";
    static constexpr int NUM_INPUTS = 4;
    static constexpr int NUM_OUTPUTS = 2;
    static constexpr int NUM_INSTRS = 9;
    static constexpr memref_tid_t TID_BASE = 100;
    std::vector<trace_entry_t> inputs[NUM_INPUTS];
    for (int i = 0; i < NUM_INPUTS; i++) {
        memref_tid_t tid = TID_BASE + i;
        inputs[i].push_back(make_thread(tid));
        inputs[i].push_back(make_pid(1));
        // We need a timestamp so the scheduler will find one for initial
        // input processing.  We do not try to duplicate the timestamp
        // sequences in the stored file and just use a dummy timestamp here.
        inputs[i].push_back(make_timestamp(10 + i));
        for (int j = 0; j < NUM_INSTRS; j++)
            inputs[i].push_back(make_instr(42 + j * 4));
        inputs[i].push_back(make_exit(tid));
    }

    // Create a record file with timestamps requiring waiting.
    // We cooperate with the test_noeof_scheduler_t class which constructs this schedule:
    static const char *const CORE0_SCHED_STRING = ".AAA-------------------------CCC.__";
    static const char *const CORE1_SCHED_STRING = ".BBB.CCCCCC.DDDAAABBBDDDAAA.BBB.DD";
    std::string record_fname = "tmp_test_replay_noeof_timestamp.zip";
    test_noeof_scheduler_t test_scheduler;
    test_scheduler.write_test_schedule(record_fname);

    // Replay the recorded schedule.
    std::vector<scheduler_t::input_workload_t> sched_inputs;
    for (int i = 0; i < NUM_INPUTS; i++) {
        memref_tid_t tid = TID_BASE + i;
        std::vector<scheduler_t::input_reader_t> readers;
        readers.emplace_back(std::unique_ptr<mock_reader_t>(new mock_reader_t(inputs[i])),
                             std::unique_ptr<mock_reader_t>(new mock_reader_t()), tid);
        sched_inputs.emplace_back(std::move(readers));
    }
    scheduler_t::scheduler_options_t sched_ops(scheduler_t::MAP_AS_PREVIOUSLY,
                                               scheduler_t::DEPENDENCY_TIMESTAMPS,
                                               scheduler_t::SCHEDULER_DEFAULTS,
                                               /*verbosity=*/4);
    zipfile_istream_t infile(record_fname);
    sched_ops.schedule_replay_istream = &infile;
    scheduler_t scheduler;
    if (scheduler.init(sched_inputs, NUM_OUTPUTS, std::move(sched_ops)) !=
        scheduler_t::STATUS_SUCCESS)
        assert(false);
    std::vector<std::string> sched_as_string =
        run_lockstep_simulation(scheduler, NUM_OUTPUTS, TID_BASE);
    for (int i = 0; i < NUM_OUTPUTS; i++) {
        std::cerr << "cpu #" << i << " schedule: " << sched_as_string[i] << "\n";
    }
    assert(sched_as_string[0] == CORE0_SCHED_STRING);
    assert(sched_as_string[1] == CORE1_SCHED_STRING);
#endif // HAS_ZIP
}

static void
test_replay_skip()
{
#ifdef HAS_ZIP
    std::cerr << "\n----------------\nTesting replay of skips\n";
    std::vector<trace_entry_t> memrefs = {
        /* clang-format off */
        make_thread(1),
        make_pid(1),
        make_marker(TRACE_MARKER_TYPE_PAGE_SIZE, 4096),
        make_timestamp(10),
        make_marker(TRACE_MARKER_TYPE_CPU_ID, 1),
        make_instr(1),
        make_instr(2), // Region 1 is just this instr.
        make_instr(3),
        make_timestamp(20),
        make_marker(TRACE_MARKER_TYPE_CPU_ID, 2),
        make_timestamp(30),
        make_marker(TRACE_MARKER_TYPE_CPU_ID, 3),
        make_instr(4),
        make_timestamp(40),
        make_marker(TRACE_MARKER_TYPE_CPU_ID, 4),
        make_instr(5),
        make_instr(6), // Region 2 starts here.
        make_timestamp(50),
        make_marker(TRACE_MARKER_TYPE_CPU_ID, 5),
        make_instr(7), // Region 2 ends here.
        make_instr(8),
        make_exit(1),
        /* clang-format on */
    };

    std::vector<scheduler_t::range_t> regions;
    // Instr counts are 1-based.
    regions.emplace_back(2, 2);
    regions.emplace_back(6, 7);

    std::string record_fname = "tmp_test_replay_skip.zip";

    {
        // Record.
        std::vector<scheduler_t::input_reader_t> readers;
        readers.emplace_back(std::unique_ptr<mock_reader_t>(new mock_reader_t(memrefs)),
                             std::unique_ptr<mock_reader_t>(new mock_reader_t()), 1);
        std::vector<scheduler_t::input_workload_t> sched_inputs;
        sched_inputs.emplace_back(std::move(readers));
        sched_inputs[0].thread_modifiers.push_back(
            scheduler_t::input_thread_info_t(regions));
        scheduler_t scheduler;
        scheduler_t::scheduler_options_t sched_ops(scheduler_t::MAP_TO_ANY_OUTPUT,
                                                   scheduler_t::DEPENDENCY_TIMESTAMPS,
                                                   scheduler_t::SCHEDULER_DEFAULTS,
                                                   /*verbosity=*/4);
        zipfile_ostream_t outfile(record_fname);
        sched_ops.schedule_record_ostream = &outfile;
        if (scheduler.init(sched_inputs, 1, std::move(sched_ops)) !=
            scheduler_t::STATUS_SUCCESS)
            assert(false);
        auto *stream = scheduler.get_stream(0);
        memref_t memref;
        for (scheduler_t::stream_status_t status = stream->next_record(memref);
             status != scheduler_t::STATUS_EOF; status = stream->next_record(memref)) {
            assert(status == scheduler_t::STATUS_OK);
        }
        if (scheduler.write_recorded_schedule() != scheduler_t::STATUS_SUCCESS)
            assert(false);
    }
    {
        replay_file_checker_t checker;
        zipfile_istream_t infile(record_fname);
        std::string res = checker.check(&infile);
        if (!res.empty())
            std::cerr << "replay file checker failed: " << res;
        assert(res.empty());
    }
    {
        // Replay.
        std::vector<scheduler_t::input_reader_t> readers;
        readers.emplace_back(std::unique_ptr<mock_reader_t>(new mock_reader_t(memrefs)),
                             std::unique_ptr<mock_reader_t>(new mock_reader_t()), 1);
        std::vector<scheduler_t::input_workload_t> sched_inputs;
        sched_inputs.emplace_back(std::move(readers));
        sched_inputs[0].thread_modifiers.push_back(
            scheduler_t::input_thread_info_t(regions));
        scheduler_t scheduler;
        scheduler_t::scheduler_options_t sched_ops(scheduler_t::MAP_AS_PREVIOUSLY,
                                                   scheduler_t::DEPENDENCY_TIMESTAMPS,
                                                   scheduler_t::SCHEDULER_DEFAULTS,
                                                   /*verbosity=*/4);
        zipfile_istream_t infile(record_fname);
        sched_ops.schedule_replay_istream = &infile;
        if (scheduler.init(sched_inputs, 1, std::move(sched_ops)) !=
            scheduler_t::STATUS_SUCCESS)
            assert(false);
        int ordinal = 0;
        auto *stream = scheduler.get_stream(0);
        memref_t memref;
        for (scheduler_t::stream_status_t status = stream->next_record(memref);
             status != scheduler_t::STATUS_EOF; status = stream->next_record(memref)) {
            assert(status == scheduler_t::STATUS_OK);
            switch (ordinal) {
            case 0:
                assert(memref.marker.type == TRACE_TYPE_MARKER);
                assert(memref.marker.marker_type == TRACE_MARKER_TYPE_TIMESTAMP);
                assert(memref.marker.marker_value == 10);
                break;
            case 1:
                assert(memref.marker.type == TRACE_TYPE_MARKER);
                assert(memref.marker.marker_type == TRACE_MARKER_TYPE_CPU_ID);
                assert(memref.marker.marker_value == 1);
                break;
            case 2:
                assert(type_is_instr(memref.instr.type));
                assert(memref.instr.addr == 2);
                break;
            case 3:
                assert(memref.marker.type == TRACE_TYPE_MARKER);
                assert(memref.marker.marker_type == TRACE_MARKER_TYPE_WINDOW_ID);
                assert(memref.marker.marker_value == 1);
                break;
            case 4:
                assert(memref.marker.type == TRACE_TYPE_MARKER);
                assert(memref.marker.marker_type == TRACE_MARKER_TYPE_TIMESTAMP);
                assert(memref.marker.marker_value == 40);
                break;
            case 5:
                assert(memref.marker.type == TRACE_TYPE_MARKER);
                assert(memref.marker.marker_type == TRACE_MARKER_TYPE_CPU_ID);
                assert(memref.marker.marker_value == 4);
                break;
            case 6:
                assert(type_is_instr(memref.instr.type));
                assert(memref.instr.addr == 6);
                break;
            case 7:
                assert(memref.marker.type == TRACE_TYPE_MARKER);
                assert(memref.marker.marker_type == TRACE_MARKER_TYPE_TIMESTAMP);
                assert(memref.marker.marker_value == 50);
                break;
            case 8:
                assert(memref.marker.type == TRACE_TYPE_MARKER);
                assert(memref.marker.marker_type == TRACE_MARKER_TYPE_CPU_ID);
                assert(memref.marker.marker_value == 5);
                break;
            case 9:
                assert(type_is_instr(memref.instr.type));
                assert(memref.instr.addr == 7);
                break;
            default:
                assert(ordinal == 10);
                assert(memref.exit.type == TRACE_TYPE_THREAD_EXIT);
            }
            ++ordinal;
        }
        assert(ordinal == 11);
    }
#endif
}

static void
test_replay_limit()
{
#ifdef HAS_ZIP
    std::cerr << "\n----------------\nTesting replay of ROI-limited inputs\n";

    std::vector<trace_entry_t> input_sequence;
    input_sequence.push_back(make_thread(/*tid=*/1));
    input_sequence.push_back(make_pid(/*pid=*/1));
    input_sequence.push_back(make_marker(TRACE_MARKER_TYPE_PAGE_SIZE, 4096));
    input_sequence.push_back(make_timestamp(10));
    input_sequence.push_back(make_marker(TRACE_MARKER_TYPE_CPU_ID, 1));
    static constexpr int NUM_INSTRS = 1000;
    for (int i = 0; i < NUM_INSTRS; ++i) {
        input_sequence.push_back(make_instr(/*pc=*/i));
    }
    input_sequence.push_back(make_exit(/*tid=*/1));

    std::vector<scheduler_t::range_t> regions;
    // Instr counts are 1-based.  We stop just before the end, which has hit corner
    // cases in the past (i#6336).
    regions.emplace_back(1, NUM_INSTRS - 10);

    static constexpr int NUM_INPUTS = 3;
    static constexpr int NUM_OUTPUTS = 2;
    static constexpr int BASE_TID = 100;
    std::vector<trace_entry_t> inputs[NUM_INPUTS];
    for (int i = 0; i < NUM_INPUTS; i++) {
        inputs[i] = input_sequence;
        for (auto &record : inputs[i]) {
            if (record.type == TRACE_TYPE_THREAD || record.type == TRACE_TYPE_THREAD_EXIT)
                record.addr = static_cast<addr_t>(BASE_TID + i);
        }
    }

    std::string record_fname = "tmp_test_replay_limit.zip";
    std::vector<uint64_t> record_instr_count(NUM_OUTPUTS, 0);
    std::vector<std::string> record_schedule(NUM_OUTPUTS, "");

    auto simulate_core = [](scheduler_t::stream_t *stream, uint64_t *count,
                            std::string *schedule) {
        memref_t memref;
        for (scheduler_t::stream_status_t status = stream->next_record(memref);
             status != scheduler_t::STATUS_EOF; status = stream->next_record(memref)) {
            if (status == scheduler_t::STATUS_WAIT ||
                status == scheduler_t::STATUS_IDLE) {
                std::this_thread::yield();
                continue;
            }
            assert(status == scheduler_t::STATUS_OK);
            if (type_is_instr(memref.instr.type)) {
                ++(*count);
                *schedule += 'A' + static_cast<char>(memref.instr.tid - BASE_TID);
            }
        }
    };

    // First, test without interleaving (because the default quantum is long).
    // This triggers clear bugs like failing to run one entire input as its
    // reader is not initialized.
    std::cerr << "==== Record-replay with no interleaving ====\n";
    {
        // Record.
        std::vector<scheduler_t::input_workload_t> sched_inputs;
        for (int i = 0; i < NUM_INPUTS; i++) {
            std::vector<scheduler_t::input_reader_t> readers;
            readers.emplace_back(
                std::unique_ptr<mock_reader_t>(new mock_reader_t(inputs[i])),
                std::unique_ptr<mock_reader_t>(new mock_reader_t()), BASE_TID + i);
            sched_inputs.emplace_back(std::move(readers));
            sched_inputs.back().thread_modifiers.push_back(
                scheduler_t::input_thread_info_t(regions));
        }
        scheduler_t scheduler;
        scheduler_t::scheduler_options_t sched_ops(scheduler_t::MAP_TO_ANY_OUTPUT,
                                                   scheduler_t::DEPENDENCY_IGNORE,
                                                   scheduler_t::SCHEDULER_DEFAULTS,
                                                   /*verbosity=*/2);
        zipfile_ostream_t outfile(record_fname);
        sched_ops.schedule_record_ostream = &outfile;
        if (scheduler.init(sched_inputs, NUM_OUTPUTS, std::move(sched_ops)) !=
            scheduler_t::STATUS_SUCCESS)
            assert(false);
        std::vector<std::thread> threads;
        threads.reserve(NUM_OUTPUTS);
        for (int i = 0; i < NUM_OUTPUTS; ++i) {
            threads.emplace_back(std::thread(simulate_core, scheduler.get_stream(i),
                                             &record_instr_count[i],
                                             &record_schedule[i]));
        }
        for (std::thread &thread : threads)
            thread.join();
        if (scheduler.write_recorded_schedule() != scheduler_t::STATUS_SUCCESS)
            assert(false);
    }
    {
        replay_file_checker_t checker;
        zipfile_istream_t infile(record_fname);
        std::string res = checker.check(&infile);
        if (!res.empty())
            std::cerr << "replay file checker failed: " << res;
        assert(res.empty());
        for (int i = 0; i < NUM_OUTPUTS; ++i) {
            std::cerr << "Output #" << i << " schedule: " << record_schedule[i] << "\n";
        }
    }
    // We create a function here as it is identical for the second test case below.
    auto replay_func = [&]() {
        std::cerr << "== Replay. ==\n";
        std::vector<scheduler_t::input_workload_t> sched_inputs;
        for (int i = 0; i < NUM_INPUTS; i++) {
            std::vector<scheduler_t::input_reader_t> readers;
            readers.emplace_back(
                std::unique_ptr<mock_reader_t>(new mock_reader_t(inputs[i])),
                std::unique_ptr<mock_reader_t>(new mock_reader_t()), BASE_TID + i);
            sched_inputs.emplace_back(std::move(readers));
            sched_inputs.back().thread_modifiers.push_back(
                scheduler_t::input_thread_info_t(regions));
        }
        scheduler_t scheduler;
        scheduler_t::scheduler_options_t sched_ops(scheduler_t::MAP_AS_PREVIOUSLY,
                                                   scheduler_t::DEPENDENCY_IGNORE,
                                                   scheduler_t::SCHEDULER_DEFAULTS,
                                                   /*verbosity=*/2);
        zipfile_istream_t infile(record_fname);
        sched_ops.schedule_replay_istream = &infile;
        if (scheduler.init(sched_inputs, NUM_OUTPUTS, std::move(sched_ops)) !=
            scheduler_t::STATUS_SUCCESS)
            assert(false);
        std::vector<uint64_t> replay_instr_count(NUM_OUTPUTS, 0);
        std::vector<std::string> replay_schedule(NUM_OUTPUTS);
        std::vector<std::thread> threads;
        threads.reserve(NUM_OUTPUTS);
        for (int i = 0; i < NUM_OUTPUTS; ++i) {
            threads.emplace_back(std::thread(simulate_core, scheduler.get_stream(i),
                                             &replay_instr_count[i],
                                             &replay_schedule[i]));
        }
        for (std::thread &thread : threads)
            thread.join();
        for (int i = 0; i < NUM_OUTPUTS; ++i) {
            std::cerr << "Output #" << i << " recorded " << record_instr_count[i]
                      << " instrs vs replay " << replay_instr_count[i] << " instrs\n";
            assert(replay_instr_count[i] == record_instr_count[i]);
            std::cerr << "Output #" << i << " schedule: " << replay_schedule[i] << "\n";
            assert(replay_schedule[i] == record_schedule[i]);
        }
    };
    // Replay.
    replay_func();

    // Now use a smaller quantum with interleaving.
    std::cerr << "==== Record-replay with smaller quantum ====\n";
    record_instr_count = std::vector<uint64_t>(NUM_OUTPUTS, 0);
    record_schedule = std::vector<std::string>(NUM_OUTPUTS);
    {
        // Record.
        std::vector<scheduler_t::input_workload_t> sched_inputs;
        for (int i = 0; i < NUM_INPUTS; i++) {
            std::vector<scheduler_t::input_reader_t> readers;
            readers.emplace_back(
                std::unique_ptr<mock_reader_t>(new mock_reader_t(inputs[i])),
                std::unique_ptr<mock_reader_t>(new mock_reader_t()), BASE_TID + i);
            sched_inputs.emplace_back(std::move(readers));
            sched_inputs.back().thread_modifiers.push_back(
                scheduler_t::input_thread_info_t(regions));
        }
        scheduler_t scheduler;
        scheduler_t::scheduler_options_t sched_ops(scheduler_t::MAP_TO_ANY_OUTPUT,
                                                   scheduler_t::DEPENDENCY_IGNORE,
                                                   scheduler_t::SCHEDULER_DEFAULTS,
                                                   /*verbosity=*/2);
        zipfile_ostream_t outfile(record_fname);
        sched_ops.schedule_record_ostream = &outfile;
        sched_ops.quantum_duration_instrs = NUM_INSTRS / 10;
        if (scheduler.init(sched_inputs, NUM_OUTPUTS, std::move(sched_ops)) !=
            scheduler_t::STATUS_SUCCESS)
            assert(false);
        std::vector<std::thread> threads;
        threads.reserve(NUM_OUTPUTS);
        for (int i = 0; i < NUM_OUTPUTS; ++i) {
            threads.emplace_back(std::thread(simulate_core, scheduler.get_stream(i),
                                             &record_instr_count[i],
                                             &record_schedule[i]));
        }
        for (std::thread &thread : threads)
            thread.join();
        if (scheduler.write_recorded_schedule() != scheduler_t::STATUS_SUCCESS)
            assert(false);
    }
    {
        replay_file_checker_t checker;
        zipfile_istream_t infile(record_fname);
        std::string res = checker.check(&infile);
        if (!res.empty())
            std::cerr << "replay file checker failed: " << res;
        assert(res.empty());
        int switches = 0;
        for (int i = 0; i < NUM_OUTPUTS; ++i) {
            std::cerr << "Output #" << i << " schedule: " << record_schedule[i] << "\n";
            for (size_t pos = 1; pos < record_schedule[i].size(); ++pos) {
                if (record_schedule[i][pos] != record_schedule[i][pos - 1])
                    ++switches;
            }
        }
        // The schedule varies by machine load and other factors so we don't
        // check for any precise ordering.
        // We do ensure we saw interleaving on at least one output.
        assert(switches > 0);
    }
    // Replay.
    replay_func();
#endif
}

static void
test_replay_as_traced()
{
#ifdef HAS_ZIP
    std::cerr << "\n----------------\nTesting replay as-traced\n";

    static constexpr int NUM_INPUTS = 5;
    static constexpr int NUM_OUTPUTS = 2;
    static constexpr int NUM_INSTRS = 9;
    static constexpr memref_tid_t TID_BASE = 100;
    static constexpr int CPU0 = 6;
    static constexpr int CPU1 = 9;
    std::vector<trace_entry_t> inputs[NUM_INPUTS];
    for (int i = 0; i < NUM_INPUTS; i++) {
        memref_tid_t tid = TID_BASE + i;
        inputs[i].push_back(make_thread(tid));
        inputs[i].push_back(make_pid(1));
        // The last input will be earlier than all others. It will execute
        // 3 instrs on each core. This is to test the case when an output
        // begins in the wait state.
        for (int j = 0; j < (i == NUM_INPUTS - 1 ? 6 : NUM_INSTRS); j++)
            inputs[i].push_back(make_instr(42 + j * 4));
        inputs[i].push_back(make_exit(tid));
    }

    // Synthesize a cpu-schedule file.
    std::string cpu_fname = "tmp_test_cpu_as_traced.zip";
    static const char *const CORE0_SCHED_STRING = "EEE-AAA-CCCAAACCCBBB.DDD.___";
    static const char *const CORE1_SCHED_STRING = "---EEE.BBBDDDBBBDDDAAA.CCC.";
    {
        std::vector<schedule_entry_t> sched0;
        sched0.emplace_back(TID_BASE + 4, 10, CPU0, 0);
        sched0.emplace_back(TID_BASE, 101, CPU0, 0);
        sched0.emplace_back(TID_BASE + 2, 103, CPU0, 0);
        sched0.emplace_back(TID_BASE, 105, CPU0, 4);
        sched0.emplace_back(TID_BASE + 2, 107, CPU0, 4);
        sched0.emplace_back(TID_BASE + 1, 109, CPU0, 7);
        sched0.emplace_back(TID_BASE + 3, 111, CPU0, 7);
        std::vector<schedule_entry_t> sched1;
        sched1.emplace_back(TID_BASE + 4, 20, CPU1, 4);
        sched1.emplace_back(TID_BASE + 1, 102, CPU1, 0);
        sched1.emplace_back(TID_BASE + 3, 104, CPU1, 0);
        sched1.emplace_back(TID_BASE + 1, 106, CPU1, 4);
        sched1.emplace_back(TID_BASE + 3, 108, CPU1, 4);
        sched1.emplace_back(TID_BASE, 110, CPU1, 7);
        sched1.emplace_back(TID_BASE + 2, 112, CPU1, 7);
        std::ostringstream cpu0_string;
        cpu0_string << CPU0;
        std::ostringstream cpu1_string;
        cpu1_string << CPU1;
        zipfile_ostream_t outfile(cpu_fname);
        std::string err = outfile.open_new_component(cpu0_string.str());
        assert(err.empty());
        if (!outfile.write(reinterpret_cast<char *>(sched0.data()),
                           sched0.size() * sizeof(sched0[0])))
            assert(false);
        err = outfile.open_new_component(cpu1_string.str());
        assert(err.empty());
        if (!outfile.write(reinterpret_cast<char *>(sched1.data()),
                           sched1.size() * sizeof(sched1[0])))
            assert(false);
    }

    // Replay the recorded schedule.
    std::vector<scheduler_t::input_workload_t> sched_inputs;
    for (int i = 0; i < NUM_INPUTS; i++) {
        memref_tid_t tid = TID_BASE + i;
        std::vector<scheduler_t::input_reader_t> readers;
        readers.emplace_back(std::unique_ptr<mock_reader_t>(new mock_reader_t(inputs[i])),
                             std::unique_ptr<mock_reader_t>(new mock_reader_t()), tid);
        sched_inputs.emplace_back(std::move(readers));
    }
    scheduler_t::scheduler_options_t sched_ops(scheduler_t::MAP_TO_RECORDED_OUTPUT,
                                               scheduler_t::DEPENDENCY_TIMESTAMPS,
                                               scheduler_t::SCHEDULER_DEFAULTS,
                                               /*verbosity=*/3);
    zipfile_istream_t infile(cpu_fname);
    sched_ops.replay_as_traced_istream = &infile;
    scheduler_t scheduler;
    if (scheduler.init(sched_inputs, NUM_OUTPUTS, std::move(sched_ops)) !=
        scheduler_t::STATUS_SUCCESS)
        assert(false);
    // Test that we can find the mappings from as-traced cpuid to output stream,
    // even before calling next_record().
    for (int i = 0; i < NUM_OUTPUTS; i++) {
        int64_t cpu = scheduler.get_stream(i)->get_output_cpuid();
        assert(cpu >= 0);
        if (i == 0)
            assert(cpu == CPU0);
        else
            assert(cpu == CPU1);
        assert(scheduler.get_output_cpuid(i) == cpu);
    }
    std::vector<std::string> sched_as_string =
        run_lockstep_simulation(scheduler, NUM_OUTPUTS, TID_BASE);
    for (int i = 0; i < NUM_OUTPUTS; i++) {
        std::cerr << "cpu #" << i << " schedule: " << sched_as_string[i] << "\n";
    }
    assert(sched_as_string[0] == CORE0_SCHED_STRING);
    assert(sched_as_string[1] == CORE1_SCHED_STRING);
#endif
}

static void
test_replay_as_traced_i6107_workaround()
{
#ifdef HAS_ZIP
    std::cerr << "\n----------------\nTesting replay as-traced i#6107 workaround\n";

    // The i#6107 workaround applies to 10M-insruction chunks.
    static constexpr int NUM_INPUTS = 2;
    static constexpr int NUM_OUTPUTS = 1;
    static constexpr int CHUNK_NUM_INSTRS = 10 * 1000 * 1000;
    static constexpr int SCHED_STEP_INSTRS = 1000 * 1000;
    static constexpr memref_tid_t TID_BASE = 100;
    static constexpr uint64_t TIMESTAMP_BASE = 100;
    static constexpr int CPU = 6;

    std::vector<trace_entry_t> inputs[NUM_INPUTS];
    for (int input_idx = 0; input_idx < NUM_INPUTS; input_idx++) {
        memref_tid_t tid = TID_BASE + input_idx;
        inputs[input_idx].push_back(make_thread(tid));
        inputs[input_idx].push_back(make_pid(1));
        for (int step_idx = 0; step_idx <= CHUNK_NUM_INSTRS / SCHED_STEP_INSTRS;
             ++step_idx) {
            inputs[input_idx].push_back(make_timestamp(101 + step_idx));
            for (int instr_idx = 0; instr_idx < SCHED_STEP_INSTRS; ++instr_idx) {
                inputs[input_idx].push_back(make_instr(42 + instr_idx));
            }
        }
        inputs[input_idx].push_back(make_exit(tid));
    }

    // Synthesize a cpu-schedule file with the i#6107 bug.
    // Interleave the two inputs to test handling that.
    std::string cpu_fname = "tmp_test_cpu_i6107.zip";
    {
        std::vector<schedule_entry_t> sched;
        for (int step_idx = 0; step_idx <= CHUNK_NUM_INSTRS / SCHED_STEP_INSTRS;
             ++step_idx) {
            for (int input_idx = 0; input_idx < NUM_INPUTS; input_idx++) {
                sched.emplace_back(TID_BASE + input_idx, TIMESTAMP_BASE + step_idx, CPU,
                                   // The bug has modulo chunk count as the count.
                                   step_idx * SCHED_STEP_INSTRS % CHUNK_NUM_INSTRS);
            }
        }
        std::ostringstream cpu_string;
        cpu_string << CPU;
        zipfile_ostream_t outfile(cpu_fname);
        std::string err = outfile.open_new_component(cpu_string.str());
        assert(err.empty());
        if (!outfile.write(reinterpret_cast<char *>(sched.data()),
                           sched.size() * sizeof(sched[0])))
            assert(false);
    }

    // Replay the recorded schedule.
    std::vector<scheduler_t::input_workload_t> sched_inputs;
    for (int input_idx = 0; input_idx < NUM_INPUTS; input_idx++) {
        memref_tid_t tid = TID_BASE + input_idx;
        std::vector<scheduler_t::input_reader_t> readers;
        readers.emplace_back(
            std::unique_ptr<mock_reader_t>(new mock_reader_t(inputs[input_idx])),
            std::unique_ptr<mock_reader_t>(new mock_reader_t()), tid);
        sched_inputs.emplace_back(std::move(readers));
    }
    scheduler_t::scheduler_options_t sched_ops(scheduler_t::MAP_TO_RECORDED_OUTPUT,
                                               scheduler_t::DEPENDENCY_TIMESTAMPS,
                                               scheduler_t::SCHEDULER_DEFAULTS,
                                               /*verbosity=*/2);
    zipfile_istream_t infile(cpu_fname);
    sched_ops.replay_as_traced_istream = &infile;
    scheduler_t scheduler;
    if (scheduler.init(sched_inputs, NUM_OUTPUTS, std::move(sched_ops)) !=
        scheduler_t::STATUS_SUCCESS)
        assert(false);
    // Since it initialized we didn't get an invalid schedule order.
    // Make sure the stream works too.
    auto *stream = scheduler.get_stream(0);
    memref_t memref;
    for (scheduler_t::stream_status_t status = stream->next_record(memref);
         status != scheduler_t::STATUS_EOF; status = stream->next_record(memref)) {
        assert(status == scheduler_t::STATUS_OK);
    }
#endif
}

static void
test_replay_as_traced_dup_start()
{
#ifdef HAS_ZIP
    // Test what i#6712 fixes: duplicate start entries.
    std::cerr << "\n----------------\nTesting replay as-traced dup starts\n";

    static constexpr int NUM_INPUTS = 3;
    static constexpr int NUM_OUTPUTS = 2;
    static constexpr int NUM_INSTRS = 6;
    static constexpr memref_tid_t TID_A = 100;
    static constexpr memref_tid_t TID_B = TID_A + 1;
    static constexpr memref_tid_t TID_C = TID_A + 2;
    static constexpr int CPU_0 = 6;
    static constexpr int CPU_1 = 7;
    static constexpr uint64_t TIMESTAMP_BASE = 100;

    std::vector<trace_entry_t> inputs[NUM_INPUTS];
    for (int input_idx = 0; input_idx < NUM_INPUTS; input_idx++) {
        memref_tid_t tid = TID_A + input_idx;
        inputs[input_idx].push_back(make_thread(tid));
        inputs[input_idx].push_back(make_pid(1));
        // These timestamps do not line up with the schedule file but
        // that does not cause problems and leaving it this way
        // simplifies the testdata construction.
        inputs[input_idx].push_back(make_timestamp(TIMESTAMP_BASE));
        for (int instr_idx = 0; instr_idx < NUM_INSTRS; ++instr_idx) {
            inputs[input_idx].push_back(make_instr(42 + instr_idx));
        }
        inputs[input_idx].push_back(make_exit(tid));
    }

    // Synthesize a cpu-schedule file with duplicate starts.
    std::string cpu_fname = "tmp_test_cpu_i6712.zip";
    {
        zipfile_ostream_t outfile(cpu_fname);
        {
            std::vector<schedule_entry_t> sched;
            sched.emplace_back(TID_A, TIMESTAMP_BASE, CPU_0, 0);
            sched.emplace_back(TID_B, TIMESTAMP_BASE + 2, CPU_0, 0);
            // Simple dup start: non-consecutive but in same output.
            sched.emplace_back(TID_A, TIMESTAMP_BASE + 4, CPU_0, 0);
            sched.emplace_back(TID_B, TIMESTAMP_BASE + 5, CPU_0, 4);
            std::ostringstream cpu_string;
            cpu_string << CPU_0;
            std::string err = outfile.open_new_component(cpu_string.str());
            assert(err.empty());
            if (!outfile.write(reinterpret_cast<char *>(sched.data()),
                               sched.size() * sizeof(sched[0])))
                assert(false);
        }
        {
            std::vector<schedule_entry_t> sched;
            // More complex dup start across outputs.
            sched.emplace_back(TID_B, TIMESTAMP_BASE + 1, CPU_1, 0);
            sched.emplace_back(TID_C, TIMESTAMP_BASE + 3, CPU_1, 0);
            sched.emplace_back(TID_A, TIMESTAMP_BASE + 6, CPU_1, 4);
            std::ostringstream cpu_string;
            cpu_string << CPU_1;
            std::string err = outfile.open_new_component(cpu_string.str());
            assert(err.empty());
            if (!outfile.write(reinterpret_cast<char *>(sched.data()),
                               sched.size() * sizeof(sched[0])))
                assert(false);
        }
    }

    // Replay the recorded schedule.
    std::vector<scheduler_t::input_workload_t> sched_inputs;
    for (int input_idx = 0; input_idx < NUM_INPUTS; input_idx++) {
        memref_tid_t tid = TID_A + input_idx;
        std::vector<scheduler_t::input_reader_t> readers;
        readers.emplace_back(
            std::unique_ptr<mock_reader_t>(new mock_reader_t(inputs[input_idx])),
            std::unique_ptr<mock_reader_t>(new mock_reader_t()), tid);
        sched_inputs.emplace_back(std::move(readers));
    }
    scheduler_t::scheduler_options_t sched_ops(scheduler_t::MAP_TO_RECORDED_OUTPUT,
                                               scheduler_t::DEPENDENCY_TIMESTAMPS,
                                               scheduler_t::SCHEDULER_DEFAULTS,
                                               /*verbosity=*/4);
    zipfile_istream_t infile(cpu_fname);
    sched_ops.replay_as_traced_istream = &infile;
    scheduler_t scheduler;
    if (scheduler.init(sched_inputs, NUM_OUTPUTS, std::move(sched_ops)) !=
        scheduler_t::STATUS_SUCCESS)
        assert(false);
    auto *stream0 = scheduler.get_stream(0);
    auto *stream1 = scheduler.get_stream(1);
    auto check_next = [](scheduler_t::stream_t *stream,
                         scheduler_t::stream_status_t expect_status,
                         memref_tid_t expect_tid = INVALID_THREAD_ID,
                         trace_type_t expect_type = TRACE_TYPE_READ) {
        memref_t memref;
        scheduler_t::stream_status_t status = stream->next_record(memref);
        if (status != expect_status) {
            std::cerr << "Expected status " << expect_status << " != " << status << "\n";
            assert(false);
        }
        if (status == scheduler_t::STATUS_OK) {
            if (memref.marker.tid != expect_tid) {
                std::cerr << "Expected tid " << expect_tid << " != " << memref.marker.tid
                          << "\n";
                assert(false);
            }
            if (memref.marker.type != expect_type) {
                std::cerr << "Expected type " << expect_type
                          << " != " << memref.marker.type << "\n";
                assert(false);
            }
        }
    };
    // We expect the 1st of the start-at-0 TID_A to be deleted; so we should
    // start with TID_B (the 2nd of the start-at-0 TID_B).
    check_next(stream0, scheduler_t::STATUS_OK, TID_B, TRACE_TYPE_MARKER);
    check_next(stream0, scheduler_t::STATUS_OK, TID_B, TRACE_TYPE_INSTR);
    check_next(stream0, scheduler_t::STATUS_OK, TID_B, TRACE_TYPE_INSTR);
    check_next(stream0, scheduler_t::STATUS_OK, TID_B, TRACE_TYPE_INSTR);
    // We should have removed the 1st start-at-0  B and start with C
    // on cpu 1.
    check_next(stream1, scheduler_t::STATUS_OK, TID_C, TRACE_TYPE_MARKER);
    check_next(stream1, scheduler_t::STATUS_OK, TID_C, TRACE_TYPE_INSTR);
    check_next(stream1, scheduler_t::STATUS_OK, TID_C, TRACE_TYPE_INSTR);
    check_next(stream1, scheduler_t::STATUS_OK, TID_C, TRACE_TYPE_INSTR);
    check_next(stream1, scheduler_t::STATUS_OK, TID_C, TRACE_TYPE_INSTR);
    check_next(stream1, scheduler_t::STATUS_OK, TID_C, TRACE_TYPE_INSTR);
    check_next(stream1, scheduler_t::STATUS_OK, TID_C, TRACE_TYPE_INSTR);
    check_next(stream1, scheduler_t::STATUS_OK, TID_C, TRACE_TYPE_THREAD_EXIT);
    // Now cpu 0 should run A.
    check_next(stream0, scheduler_t::STATUS_OK, TID_A, TRACE_TYPE_MARKER);
    check_next(stream0, scheduler_t::STATUS_OK, TID_A, TRACE_TYPE_INSTR);
    check_next(stream0, scheduler_t::STATUS_OK, TID_A, TRACE_TYPE_INSTR);
    check_next(stream0, scheduler_t::STATUS_OK, TID_A, TRACE_TYPE_INSTR);
    // Cpu 0 now finishes with B.
    check_next(stream0, scheduler_t::STATUS_OK, TID_B, TRACE_TYPE_INSTR);
    check_next(stream0, scheduler_t::STATUS_OK, TID_B, TRACE_TYPE_INSTR);
    check_next(stream0, scheduler_t::STATUS_OK, TID_B, TRACE_TYPE_INSTR);
    check_next(stream0, scheduler_t::STATUS_OK, TID_B, TRACE_TYPE_THREAD_EXIT);
    check_next(stream0, scheduler_t::STATUS_IDLE);
    // Cpu 1 now finishes with A.
    check_next(stream1, scheduler_t::STATUS_OK, TID_A, TRACE_TYPE_INSTR);
    check_next(stream1, scheduler_t::STATUS_OK, TID_A, TRACE_TYPE_INSTR);
    check_next(stream1, scheduler_t::STATUS_OK, TID_A, TRACE_TYPE_INSTR);
    check_next(stream1, scheduler_t::STATUS_OK, TID_A, TRACE_TYPE_THREAD_EXIT);
    check_next(stream1, scheduler_t::STATUS_EOF);
    // Finalize.
    check_next(stream0, scheduler_t::STATUS_EOF);
#endif
}

static void
test_replay_as_traced_sort()
{
#ifdef HAS_ZIP
    // Test that outputs have the cpuids in sorted order.
    std::cerr << "\n----------------\nTesting replay as-traced sorting\n";

    static constexpr int NUM_INPUTS = 4;
    static constexpr int NUM_OUTPUTS = NUM_INPUTS; // Required to be equal.
    static constexpr int NUM_INSTRS = 2;
    static constexpr memref_tid_t TID_BASE = 100;
    static constexpr addr_t PC_BASE = 1000;
    // Our unsorted cpuid order in the file.
    static const std::vector<int> CPUIDS = { 42, 7, 56, 3 };
    // Index into CPUIDS if sorted.
    static const std::vector<int> INDICES = { 3, 1, 0, 2 };
    static constexpr uint64_t TIMESTAMP_BASE = 100;

    std::vector<trace_entry_t> inputs[NUM_INPUTS];
    for (int input_idx = 0; input_idx < NUM_INPUTS; input_idx++) {
        memref_tid_t tid = TID_BASE + input_idx;
        inputs[input_idx].push_back(make_thread(tid));
        inputs[input_idx].push_back(make_pid(1));
        // These timestamps do not line up with the schedule file but
        // that does not cause problems and leaving it this way
        // simplifies the testdata construction.
        inputs[input_idx].push_back(make_timestamp(TIMESTAMP_BASE));
        inputs[input_idx].push_back(
            make_marker(TRACE_MARKER_TYPE_CPU_ID, CPUIDS[input_idx]));
        for (int instr_idx = 0; instr_idx < NUM_INSTRS; ++instr_idx) {
            inputs[input_idx].push_back(make_instr(PC_BASE + instr_idx));
        }
        inputs[input_idx].push_back(make_exit(tid));
    }

    // Synthesize a cpu-schedule file with unsorted entries (see CPUIDS above).
    std::string cpu_fname = "tmp_test_cpu_i6721.zip";
    {
        zipfile_ostream_t outfile(cpu_fname);
        for (int i = 0; i < NUM_OUTPUTS; ++i) {
            std::vector<schedule_entry_t> sched;
            sched.emplace_back(TID_BASE + i, TIMESTAMP_BASE, CPUIDS[i], 0);
            std::ostringstream cpu_string;
            cpu_string << CPUIDS[i];
            std::string err = outfile.open_new_component(cpu_string.str());
            assert(err.empty());
            if (!outfile.write(reinterpret_cast<char *>(sched.data()),
                               sched.size() * sizeof(sched[0])))
                assert(false);
        }
    }

    // Replay the recorded schedule.
    std::vector<scheduler_t::input_workload_t> sched_inputs;
    for (int i = 0; i < NUM_INPUTS; i++) {
        memref_tid_t tid = TID_BASE + i;
        std::vector<scheduler_t::input_reader_t> readers;
        readers.emplace_back(std::unique_ptr<mock_reader_t>(new mock_reader_t(inputs[i])),
                             std::unique_ptr<mock_reader_t>(new mock_reader_t()), tid);
        sched_inputs.emplace_back(std::move(readers));
    }
    scheduler_t::scheduler_options_t sched_ops(scheduler_t::MAP_TO_RECORDED_OUTPUT,
                                               scheduler_t::DEPENDENCY_TIMESTAMPS,
                                               scheduler_t::SCHEDULER_DEFAULTS,
                                               /*verbosity=*/4);
    zipfile_istream_t infile(cpu_fname);
    sched_ops.replay_as_traced_istream = &infile;
    scheduler_t scheduler;
    if (scheduler.init(sched_inputs, NUM_OUTPUTS, std::move(sched_ops)) !=
        scheduler_t::STATUS_SUCCESS)
        assert(false);
    for (int i = 0; i < NUM_OUTPUTS; ++i) {
        auto *stream = scheduler.get_stream(i);
        memref_t memref;
        scheduler_t::stream_status_t status = stream->next_record(memref);
        if (status == scheduler_t::STATUS_OK) {
            assert(memref.marker.tid == TID_BASE + INDICES[i]);
            if (memref.marker.type == TRACE_TYPE_MARKER &&
                memref.marker.marker_type == TRACE_MARKER_TYPE_CPU_ID) {
                assert(static_cast<int>(memref.marker.marker_value) ==
                       CPUIDS[INDICES[i]]);
            }
        } else
            assert(status == scheduler_t::STATUS_EOF);
    }
#endif
}

static void
test_replay_as_traced_from_file(const char *testdir)
{
#if (defined(X86_64) || defined(ARM_64)) && defined(HAS_ZIP)
    std::cerr << "\n----------------\nTesting replay as-traced from a file\n";
    std::string path = std::string(testdir) + "/drmemtrace.threadsig.x64.tracedir";
    std::string cpu_file =
        std::string(testdir) + "/drmemtrace.threadsig.x64.tracedir/cpu_schedule.bin.zip";
    // This checked-in trace has 8 threads on 7 cores.  It doesn't have
    // much thread migration but our synthetic test above covers that.
    // The outputs use the stored cores sorted by cpuid.
    static const char *const SCHED_STRING =
        "Core #0: 1257602 \nCore #1: 1257600 \n"
        "Core #2: 1257599 => 1257604 @ <366987,87875,13331862029895453> "
        // The ordinal is really 1 ("<1,0,0>") but with the scheduler's readahead we have
        // more records and a timestamp; easier to just check for that as trying to avoid
        // readahead causes other problems.  Maybe the scheduler should have mediator
        // getters for the record and timestamp that hide the readahead.
        "(<366986,87875,13331862029895453> => <6,0,13331862029900572>) \n"
        "Core #3: 1257596 \nCore #4: 1257603 \nCore #5: 1257601 \nCore #6: 1257598 \n";
    static constexpr int NUM_OUTPUTS = 7; // Matches the actual trace's core footprint.
    scheduler_t scheduler;
    std::vector<scheduler_t::input_workload_t> sched_inputs;
    sched_inputs.emplace_back(path);
    scheduler_t::scheduler_options_t sched_ops(scheduler_t::MAP_TO_RECORDED_OUTPUT,
                                               scheduler_t::DEPENDENCY_TIMESTAMPS,
                                               scheduler_t::SCHEDULER_DEFAULTS,
                                               /*verbosity=*/2);
    std::cerr << "Reading cpu file " << cpu_file << "\n";
    zipfile_istream_t infile(cpu_file);
    sched_ops.replay_as_traced_istream = &infile;
    if (scheduler.init(sched_inputs, NUM_OUTPUTS, std::move(sched_ops)) !=
        scheduler_t::STATUS_SUCCESS)
        assert(false);
    std::vector<std::vector<context_switch_t>> replay_sequence(NUM_OUTPUTS);
    std::vector<std::thread> threads;
    threads.reserve(NUM_OUTPUTS);
    for (int i = 0; i < NUM_OUTPUTS; ++i) {
        threads.emplace_back(std::thread(&simulate_core_and_record_schedule,
                                         scheduler.get_stream(i), std::ref(scheduler),
                                         std::ref(replay_sequence[i])));
    }
    for (std::thread &thread : threads)
        thread.join();
    std::ostringstream replay_string;
    for (int i = 0; i < NUM_OUTPUTS; ++i) {
        replay_string << "Core #" << i << ": ";
        for (const auto &cs : replay_sequence[i])
            replay_string << cs << " ";
        replay_string << "\n";
    }
    std::cerr << "As-traced from file:\n"
              << SCHED_STRING << "Versus replay:\n"
              << replay_string.str();
    assert(replay_string.str() == SCHED_STRING);
#endif
}

static void
test_times_of_interest()
{
#ifdef HAS_ZIP
    std::cerr << "\n----------------\nTesting times of interest\n";

    static constexpr int NUM_INPUTS = 3;
    static constexpr int NUM_OUTPUTS = 1;
    static constexpr int NUM_TIMESTAMPS = 3;
    static constexpr int NUM_INSTRS_PER_TIMESTAMP = 3;
    static constexpr memref_tid_t TID_BASE = 100;
    static constexpr addr_t PC_BASE = 42;
    static constexpr int CPU0 = 6;
    static constexpr int CPU1 = 9;
    std::vector<trace_entry_t> inputs[NUM_INPUTS];
    for (int i = 0; i < NUM_INPUTS; ++i) {
        memref_tid_t tid = TID_BASE + i;
        inputs[i].push_back(make_thread(tid));
        inputs[i].push_back(make_pid(1));
        for (int j = 0; j < NUM_TIMESTAMPS; ++j) {
            uint64_t timestamp = i == 2 ? (1 + 5 * (j + 1)) : (10 * (j + 1) + 10 * i);
            inputs[i].push_back(make_timestamp(timestamp));
            for (int k = 0; k < NUM_INSTRS_PER_TIMESTAMP; ++k) {
                inputs[i].push_back(make_instr(PC_BASE + 1 /*1-based ranges*/ +
                                               j * NUM_INSTRS_PER_TIMESTAMP + k));
            }
        }
        inputs[i].push_back(make_exit(tid));
    }

    // Synthesize a cpu-schedule file.
    std::string cpu_fname = "tmp_test_times_of_interest.zip";
    {
        std::vector<schedule_entry_t> sched0;
        std::vector<schedule_entry_t> sched1;
        // We do not bother to interleave to make it easier to see the sequence
        // in this test.
        // Thread A.
        sched0.emplace_back(TID_BASE + 0, 10, CPU0, 0);
        sched0.emplace_back(TID_BASE + 0, 20, CPU0, 4);
        sched0.emplace_back(TID_BASE + 0, 30, CPU0, 7);
        // Thread B.
        sched0.emplace_back(TID_BASE + 1, 20, CPU0, 0);
        sched0.emplace_back(TID_BASE + 1, 30, CPU0, 4);
        sched0.emplace_back(TID_BASE + 1, 40, CPU0, 7);
        // Thread C.
        sched1.emplace_back(TID_BASE + 2, 6, CPU1, 0);
        sched1.emplace_back(TID_BASE + 2, 11, CPU1, 4);
        sched1.emplace_back(TID_BASE + 2, 16, CPU1, 7);
        std::ostringstream cpu0_string;
        cpu0_string << CPU0;
        std::ostringstream cpu1_string;
        cpu1_string << CPU1;
        zipfile_ostream_t outfile(cpu_fname);
        std::string err = outfile.open_new_component(cpu0_string.str());
        assert(err.empty());
        if (!outfile.write(reinterpret_cast<char *>(sched0.data()),
                           sched0.size() * sizeof(sched0[0])))
            assert(false);
        err = outfile.open_new_component(cpu1_string.str());
        assert(err.empty());
        if (!outfile.write(reinterpret_cast<char *>(sched1.data()),
                           sched1.size() * sizeof(sched1[0])))
            assert(false);
    }

    {
        // Test an erroneous range request with no gap.
        std::vector<scheduler_t::input_workload_t> sched_inputs;
        std::vector<scheduler_t::input_reader_t> readers;
        for (int i = 0; i < NUM_INPUTS; i++) {
            memref_tid_t tid = TID_BASE + i;
            readers.emplace_back(
                std::unique_ptr<mock_reader_t>(new mock_reader_t(inputs[i])),
                std::unique_ptr<mock_reader_t>(new mock_reader_t()), tid);
        }
        sched_inputs.emplace_back(std::move(readers));
        // Pick times that have adjacent corresponding instructions: 30 and 32
        // have a time gap but no instruction gap.
        sched_inputs.back().times_of_interest = { { 25, 30 }, { 32, 33 } };
        scheduler_t::scheduler_options_t sched_ops(scheduler_t::MAP_TO_ANY_OUTPUT,
                                                   scheduler_t::DEPENDENCY_TIMESTAMPS,
                                                   scheduler_t::SCHEDULER_DEFAULTS,
                                                   /*verbosity=*/3);
        zipfile_istream_t infile(cpu_fname);
        sched_ops.replay_as_traced_istream = &infile;
        scheduler_t scheduler;
        assert(scheduler.init(sched_inputs, NUM_OUTPUTS, std::move(sched_ops)) ==
               scheduler_t::STATUS_ERROR_INVALID_PARAMETER);
    }
    {
        // Test a valid range request.
        std::vector<scheduler_t::input_workload_t> sched_inputs;
        std::vector<scheduler_t::input_reader_t> readers;
        for (int i = 0; i < NUM_INPUTS; i++) {
            memref_tid_t tid = TID_BASE + i;
            readers.emplace_back(
                std::unique_ptr<mock_reader_t>(new mock_reader_t(inputs[i])),
                std::unique_ptr<mock_reader_t>(new mock_reader_t()), tid);
        }
        sched_inputs.emplace_back(std::move(readers));
        sched_inputs.back().times_of_interest = { { 25, 30 }, { 38, 39 } };
        scheduler_t::scheduler_options_t sched_ops(scheduler_t::MAP_TO_ANY_OUTPUT,
                                                   scheduler_t::DEPENDENCY_TIMESTAMPS,
                                                   scheduler_t::SCHEDULER_DEFAULTS,
                                                   /*verbosity=*/3);
        zipfile_istream_t infile(cpu_fname);
        sched_ops.replay_as_traced_istream = &infile;
        scheduler_t scheduler;
        if (scheduler.init(sched_inputs, NUM_OUTPUTS, std::move(sched_ops)) !=
            scheduler_t::STATUS_SUCCESS) {
            std::cerr << scheduler.get_error_string() << "\n";
            assert(false);
        }
        auto *stream0 = scheduler.get_stream(0);
        auto check_next = [](scheduler_t::stream_t *stream, memref_tid_t expect_tid,
                             trace_type_t expect_type, addr_t expect_addr = 0) {
            memref_t record;
            scheduler_t::stream_status_t status = stream->next_record(record);
            assert(status == scheduler_t::STATUS_OK);
            assert(record.instr.tid == expect_tid);
            if (record.instr.type != expect_type) {
                std::cerr << "Expected type " << expect_type
                          << " != " << record.instr.type << "\n";
                assert(false);
            }
            if (expect_addr != 0 && record.instr.addr != expect_addr) {
                std::cerr << "Expected addr " << expect_addr
                          << " != " << record.instr.addr << "\n";
                assert(false);
            }
        };
        // Range is 5 until the end.
        check_next(stream0, TID_BASE + 0, TRACE_TYPE_INSTR, PC_BASE + 5);
        check_next(stream0, TID_BASE + 0, TRACE_TYPE_INSTR, PC_BASE + 6);
        check_next(stream0, TID_BASE + 0, TRACE_TYPE_MARKER);
        check_next(stream0, TID_BASE + 0, TRACE_TYPE_INSTR, PC_BASE + 7);
        check_next(stream0, TID_BASE + 0, TRACE_TYPE_INSTR, PC_BASE + 8);
        check_next(stream0, TID_BASE + 0, TRACE_TYPE_INSTR, PC_BASE + 9);
        check_next(stream0, TID_BASE + 0, TRACE_TYPE_THREAD_EXIT);
        // Two ranges: 2-4 and 6-7.
        check_next(stream0, TID_BASE + 1, TRACE_TYPE_INSTR, PC_BASE + 2);
        check_next(stream0, TID_BASE + 1, TRACE_TYPE_INSTR, PC_BASE + 3);
        check_next(stream0, TID_BASE + 1, TRACE_TYPE_MARKER);
        check_next(stream0, TID_BASE + 1, TRACE_TYPE_INSTR, PC_BASE + 4);
        // Window id marker in between.
        check_next(stream0, TID_BASE + 1, TRACE_TYPE_MARKER);
        check_next(stream0, TID_BASE + 1, TRACE_TYPE_INSTR, PC_BASE + 6);
        check_next(stream0, TID_BASE + 1, TRACE_TYPE_MARKER);
        check_next(stream0, TID_BASE + 1, TRACE_TYPE_INSTR, PC_BASE + 7);
        check_next(stream0, TID_BASE + 1, TRACE_TYPE_THREAD_EXIT);
        memref_t record;
        assert(stream0->next_record(record) == scheduler_t::STATUS_EOF);
    }
#endif
}

static void
test_inactive()
{
#ifdef HAS_ZIP
    std::cerr << "\n----------------\nTesting inactive cores\n";
    static constexpr memref_tid_t TID_A = 42;
    static constexpr memref_tid_t TID_B = TID_A + 1;
    static constexpr int NUM_OUTPUTS = 2;
    std::vector<trace_entry_t> refs_A = {
        /* clang-format off */
        make_thread(TID_A),
        make_pid(1),
        make_version(TRACE_ENTRY_VERSION),
        make_timestamp(10),
        make_instr(10),
        make_instr(30),
        make_instr(50),
        make_exit(TID_A),
        /* clang-format on */
    };
    std::vector<trace_entry_t> refs_B = {
        /* clang-format off */
        make_thread(TID_B),
        make_pid(1),
        make_version(TRACE_ENTRY_VERSION),
        make_timestamp(20),
        make_instr(20),
        make_instr(40),
        make_instr(60),
        make_instr(80),
        make_exit(TID_B),
        /* clang-format on */
    };
    std::string record_fname = "tmp_test_replay_inactive.zip";
    {
        // Record.
        std::vector<scheduler_t::input_reader_t> readers;
        readers.emplace_back(std::unique_ptr<mock_reader_t>(new mock_reader_t(refs_A)),
                             std::unique_ptr<mock_reader_t>(new mock_reader_t()), TID_A);
        readers.emplace_back(std::unique_ptr<mock_reader_t>(new mock_reader_t(refs_B)),
                             std::unique_ptr<mock_reader_t>(new mock_reader_t()), TID_B);
        scheduler_t scheduler;
        std::vector<scheduler_t::input_workload_t> sched_inputs;
        sched_inputs.emplace_back(std::move(readers));
        scheduler_t::scheduler_options_t sched_ops(scheduler_t::MAP_TO_ANY_OUTPUT,
                                                   scheduler_t::DEPENDENCY_IGNORE,
                                                   scheduler_t::SCHEDULER_DEFAULTS,
                                                   /*verbosity=*/4);
        sched_ops.quantum_duration_instrs = 2;
        zipfile_ostream_t outfile(record_fname);
        sched_ops.schedule_record_ostream = &outfile;
        if (scheduler.init(sched_inputs, NUM_OUTPUTS, std::move(sched_ops)) !=
            scheduler_t::STATUS_SUCCESS)
            assert(false);
        auto *stream0 = scheduler.get_stream(0);
        auto *stream1 = scheduler.get_stream(1);
        auto check_next = [](scheduler_t::stream_t *stream,
                             scheduler_t::stream_status_t expect_status,
                             memref_tid_t expect_tid = INVALID_THREAD_ID,
                             trace_type_t expect_type = TRACE_TYPE_READ) {
            memref_t memref;
            scheduler_t::stream_status_t status = stream->next_record(memref);
            assert(status == expect_status);
            if (status == scheduler_t::STATUS_OK) {
                if (memref.marker.tid != expect_tid) {
                    std::cerr << "Expected tid " << expect_tid
                              << " != " << memref.marker.tid << "\n";
                    assert(false);
                }
                if (memref.marker.type != expect_type) {
                    std::cerr << "Expected type " << expect_type
                              << " != " << memref.marker.type << "\n";
                    assert(false);
                }
            }
        };
        scheduler_t::stream_status_t status;
        // Unreading before reading should fail.
        status = stream0->unread_last_record();
        assert(status == scheduler_t::STATUS_INVALID);
        // Advance cpu0 to its 1st instr.
        check_next(stream0, scheduler_t::STATUS_OK, TID_A, TRACE_TYPE_MARKER);
        check_next(stream0, scheduler_t::STATUS_OK, TID_A, TRACE_TYPE_MARKER);
        check_next(stream0, scheduler_t::STATUS_OK, TID_A, TRACE_TYPE_INSTR);
        // Test unreading and re-reading.
        uint64_t ref_ord = stream0->get_record_ordinal();
        uint64_t instr_ord = stream0->get_instruction_ordinal();
        status = stream0->unread_last_record();
        assert(status == scheduler_t::STATUS_OK);
        assert(stream0->get_record_ordinal() == ref_ord - 1);
        assert(stream0->get_instruction_ordinal() == instr_ord - 1);
        // Speculation with queuing right after unread should fail.
        assert(stream0->start_speculation(300, true) == scheduler_t::STATUS_INVALID);
        check_next(stream0, scheduler_t::STATUS_OK, TID_A, TRACE_TYPE_INSTR);
        assert(stream0->get_record_ordinal() == ref_ord);
        assert(stream0->get_instruction_ordinal() == instr_ord);
        // Advance cpu1 to its 1st instr.
        check_next(stream1, scheduler_t::STATUS_OK, TID_B, TRACE_TYPE_MARKER);
        check_next(stream1, scheduler_t::STATUS_OK, TID_B, TRACE_TYPE_MARKER);
        check_next(stream1, scheduler_t::STATUS_OK, TID_B, TRACE_TYPE_INSTR);
        // Read one further than we want to process and then put it back.
        check_next(stream1, scheduler_t::STATUS_OK, TID_B, TRACE_TYPE_INSTR);
        status = stream1->unread_last_record();
        assert(status == scheduler_t::STATUS_OK);
        // Consecutive unread should fail.
        status = stream1->unread_last_record();
        assert(status == scheduler_t::STATUS_INVALID);
        // Make cpu1 inactive.
        status = stream1->set_active(false);
        assert(status == scheduler_t::STATUS_OK);
        check_next(stream1, scheduler_t::STATUS_IDLE);
        // Test making cpu1 inactive while it's already inactive.
        status = stream1->set_active(false);
        assert(status == scheduler_t::STATUS_OK);
        check_next(stream1, scheduler_t::STATUS_IDLE);
        // Advance cpu0 to its quantum end.
        check_next(stream0, scheduler_t::STATUS_OK, TID_A, TRACE_TYPE_INSTR);
        // Ensure cpu0 now picks up the input that was on cpu1.
        // This is also the record we un-read earlier.
        check_next(stream0, scheduler_t::STATUS_OK, TID_B, TRACE_TYPE_INSTR);
        // End of quantum.
        check_next(stream0, scheduler_t::STATUS_OK, TID_A, TRACE_TYPE_INSTR);
        // Make cpu1 active and then cpu0 inactive.
        status = stream1->set_active(true);
        assert(status == scheduler_t::STATUS_OK);
        status = stream0->set_active(false);
        assert(status == scheduler_t::STATUS_OK);
        check_next(stream0, scheduler_t::STATUS_IDLE);
        // Now cpu1 should finish things.
        check_next(stream1, scheduler_t::STATUS_OK, TID_A, TRACE_TYPE_THREAD_EXIT);
        check_next(stream1, scheduler_t::STATUS_OK, TID_B, TRACE_TYPE_INSTR);
        check_next(stream1, scheduler_t::STATUS_OK, TID_B, TRACE_TYPE_INSTR);
        check_next(stream1, scheduler_t::STATUS_OK, TID_B, TRACE_TYPE_THREAD_EXIT);
        check_next(stream1, scheduler_t::STATUS_EOF);
        if (scheduler.write_recorded_schedule() != scheduler_t::STATUS_SUCCESS)
            assert(false);
    }
    {
        replay_file_checker_t checker;
        zipfile_istream_t infile(record_fname);
        std::string res = checker.check(&infile);
        if (!res.empty())
            std::cerr << "replay file checker failed: " << res;
        assert(res.empty());
    }
    {
        // Replay.
        std::vector<scheduler_t::input_reader_t> readers;
        readers.emplace_back(std::unique_ptr<mock_reader_t>(new mock_reader_t(refs_A)),
                             std::unique_ptr<mock_reader_t>(new mock_reader_t()), TID_A);
        readers.emplace_back(std::unique_ptr<mock_reader_t>(new mock_reader_t(refs_B)),
                             std::unique_ptr<mock_reader_t>(new mock_reader_t()), TID_B);
        scheduler_t scheduler;
        std::vector<scheduler_t::input_workload_t> sched_inputs;
        sched_inputs.emplace_back(std::move(readers));
        scheduler_t::scheduler_options_t sched_ops(scheduler_t::MAP_AS_PREVIOUSLY,
                                                   scheduler_t::DEPENDENCY_IGNORE,
                                                   scheduler_t::SCHEDULER_DEFAULTS,
                                                   /*verbosity=*/4);
        zipfile_istream_t infile(record_fname);
        sched_ops.schedule_replay_istream = &infile;
        if (scheduler.init(sched_inputs, NUM_OUTPUTS, std::move(sched_ops)) !=
            scheduler_t::STATUS_SUCCESS)
            assert(false);
        std::vector<std::string> sched_as_string =
            run_lockstep_simulation(scheduler, NUM_OUTPUTS, TID_A);
        for (int i = 0; i < NUM_OUTPUTS; i++) {
            std::cerr << "cpu #" << i << " schedule: " << sched_as_string[i] << "\n";
        }
        assert(sched_as_string[0] == "..AAB.___");
        assert(sched_as_string[1] == "..B-ABB.");
    }
#endif // HAS_ZIP
}

static void
test_direct_switch()
{
    std::cerr << "\n----------------\nTesting direct switches\n";
    // This tests just direct switches with no unscheduled inputs or related
    // switch requests.
    // We have just 1 output to better control the order and avoid flakiness.
    static constexpr int NUM_OUTPUTS = 1;
    static constexpr int QUANTUM_DURATION = 100; // Never reached.
    static constexpr int BLOCK_LATENCY = 100;
    static constexpr int SWITCH_TIMEOUT = 2000;
    static constexpr double BLOCK_SCALE = 1. / (BLOCK_LATENCY);
    static constexpr memref_tid_t TID_BASE = 100;
    static constexpr memref_tid_t TID_A = TID_BASE + 0;
    static constexpr memref_tid_t TID_B = TID_BASE + 1;
    static constexpr memref_tid_t TID_C = TID_BASE + 2;
    std::vector<trace_entry_t> refs_A = {
        make_thread(TID_A),
        make_pid(1),
        make_version(TRACE_ENTRY_VERSION),
        // A has the earliest timestamp and starts.
        make_timestamp(1001),
        make_marker(TRACE_MARKER_TYPE_CPU_ID, 0),
        make_instr(/*pc=*/101),
        make_instr(/*pc=*/102),
        make_timestamp(1002),
        make_marker(TRACE_MARKER_TYPE_CPU_ID, 0),
        make_marker(TRACE_MARKER_TYPE_SYSCALL, 999),
        make_marker(TRACE_MARKER_TYPE_MAYBE_BLOCKING_SYSCALL, 0),
        // This test focuses on direct only with nothing "unscheduled";
        // thus, we always provide a timeout to avoid going unscheduled.
        make_marker(TRACE_MARKER_TYPE_SYSCALL_ARG_TIMEOUT, SWITCH_TIMEOUT),
        make_marker(TRACE_MARKER_TYPE_DIRECT_THREAD_SWITCH, TID_C),
        make_timestamp(4001),
        make_instr(/*pc=*/401),
        make_exit(TID_A),
    };
    std::vector<trace_entry_t> refs_B = {
        make_thread(TID_B),
        make_pid(1),
        make_version(TRACE_ENTRY_VERSION),
        // B would go next by timestamp, so this is a good test of direct switches.
        make_timestamp(2001),
        make_marker(TRACE_MARKER_TYPE_CPU_ID, 0),
        make_instr(/*pc=*/201),
        make_instr(/*pc=*/202),
        make_instr(/*pc=*/203),
        make_instr(/*pc=*/204),
        make_exit(TID_B),
    };
    std::vector<trace_entry_t> refs_C = {
        make_thread(TID_C),
        make_pid(1),
        make_version(TRACE_ENTRY_VERSION),
        make_timestamp(3001),
        make_marker(TRACE_MARKER_TYPE_CPU_ID, 0),
        make_instr(/*pc=*/301),
        make_instr(/*pc=*/302),
        make_timestamp(3002),
        make_marker(TRACE_MARKER_TYPE_CPU_ID, 0),
        make_marker(TRACE_MARKER_TYPE_SYSCALL, 999),
        make_marker(TRACE_MARKER_TYPE_MAYBE_BLOCKING_SYSCALL, 0),
        // This test focuses on direct only with nothing "unscheduled";
        // thus, we always provide a timeout to avoid going unscheduled.
        make_marker(TRACE_MARKER_TYPE_SYSCALL_ARG_TIMEOUT, SWITCH_TIMEOUT),
        make_marker(TRACE_MARKER_TYPE_DIRECT_THREAD_SWITCH, TID_A),
        make_timestamp(5001),
        make_instr(/*pc=*/501),
        // Test a non-existent target: should be ignored, but not crash.
        make_marker(TRACE_MARKER_TYPE_MAYBE_BLOCKING_SYSCALL, 0),
        // This test focuses on direct only with nothing "unscheduled".
        make_marker(TRACE_MARKER_TYPE_SYSCALL_ARG_TIMEOUT, SWITCH_TIMEOUT),
        make_marker(TRACE_MARKER_TYPE_DIRECT_THREAD_SWITCH, TID_BASE + 3),
        make_exit(TID_C),
    };
    {
        // Test the defaults with direct switches enabled.
        std::vector<scheduler_t::input_reader_t> readers;
        readers.emplace_back(std::unique_ptr<mock_reader_t>(new mock_reader_t(refs_A)),
                             std::unique_ptr<mock_reader_t>(new mock_reader_t()), TID_A);
        readers.emplace_back(std::unique_ptr<mock_reader_t>(new mock_reader_t(refs_B)),
                             std::unique_ptr<mock_reader_t>(new mock_reader_t()), TID_B);
        readers.emplace_back(std::unique_ptr<mock_reader_t>(new mock_reader_t(refs_C)),
                             std::unique_ptr<mock_reader_t>(new mock_reader_t()), TID_C);
        // The string constructor writes "." for markers.
        // We expect A's first switch to be to C even though B has an earlier timestamp.
        // We expect C's direct switch to A to proceed immediately even though A still
        // has significant blocked time left.  But then after B is scheduled and finishes,
        // we still have to wait for C's block time so we see idle underscores:
        static const char *const CORE0_SCHED_STRING =
            "...AA..........CC.......A....BBBB._______________C....";
        std::vector<scheduler_t::input_workload_t> sched_inputs;
        sched_inputs.emplace_back(std::move(readers));
        scheduler_t::scheduler_options_t sched_ops(scheduler_t::MAP_TO_ANY_OUTPUT,
                                                   scheduler_t::DEPENDENCY_TIMESTAMPS,
                                                   scheduler_t::SCHEDULER_DEFAULTS,
                                                   /*verbosity=*/3);
        sched_ops.quantum_duration_us = QUANTUM_DURATION;
        // We use our mock's time==instruction count for a deterministic result.
        sched_ops.quantum_unit = scheduler_t::QUANTUM_TIME;
        sched_ops.time_units_per_us = 1.;
        sched_ops.blocking_switch_threshold = BLOCK_LATENCY;
        sched_ops.block_time_multiplier = BLOCK_SCALE;
        scheduler_t scheduler;
        if (scheduler.init(sched_inputs, NUM_OUTPUTS, std::move(sched_ops)) !=
            scheduler_t::STATUS_SUCCESS)
            assert(false);
        std::vector<std::string> sched_as_string =
            run_lockstep_simulation(scheduler, NUM_OUTPUTS, TID_BASE, /*send_time=*/true);
        for (int i = 0; i < NUM_OUTPUTS; i++) {
            std::cerr << "cpu #" << i << " schedule: " << sched_as_string[i] << "\n";
        }
        assert(sched_as_string[0] == CORE0_SCHED_STRING);
        verify_scheduler_stats(scheduler.get_stream(0), /*switch_input_to_input=*/3,
                               /*switch_input_to_idle=*/1, /*switch_idle_to_input=*/1,
                               /*switch_nop=*/0, /*preempts=*/0, /*direct_attempts=*/3,
                               /*direct_successes=*/2, /*migrations=*/0);
    }
    {
        // Test disabling direct switches.
        std::vector<scheduler_t::input_reader_t> readers;
        readers.emplace_back(std::unique_ptr<mock_reader_t>(new mock_reader_t(refs_A)),
                             std::unique_ptr<mock_reader_t>(new mock_reader_t()), TID_A);
        readers.emplace_back(std::unique_ptr<mock_reader_t>(new mock_reader_t(refs_B)),
                             std::unique_ptr<mock_reader_t>(new mock_reader_t()), TID_B);
        readers.emplace_back(std::unique_ptr<mock_reader_t>(new mock_reader_t(refs_C)),
                             std::unique_ptr<mock_reader_t>(new mock_reader_t()), TID_C);
        // The string constructor writes "." for markers.
        // We expect A's first switch to be to B with an earlier timestamp.
        // We expect C's direct switch to A to not happen until A's blocked time ends.
        static const char *const CORE0_SCHED_STRING =
            "...AA..........BBBB....CC.......___________________C....___A.";
        std::vector<scheduler_t::input_workload_t> sched_inputs;
        sched_inputs.emplace_back(std::move(readers));
        scheduler_t::scheduler_options_t sched_ops(scheduler_t::MAP_TO_ANY_OUTPUT,
                                                   scheduler_t::DEPENDENCY_TIMESTAMPS,
                                                   scheduler_t::SCHEDULER_DEFAULTS,
                                                   /*verbosity=*/3);
        sched_ops.quantum_duration_us = QUANTUM_DURATION;
        // We use our mock's time==instruction count for a deterministic result.
        sched_ops.quantum_unit = scheduler_t::QUANTUM_TIME;
        sched_ops.time_units_per_us = 1.;
        sched_ops.blocking_switch_threshold = BLOCK_LATENCY;
        sched_ops.block_time_multiplier = BLOCK_SCALE;
        sched_ops.honor_direct_switches = false;
        scheduler_t scheduler;
        if (scheduler.init(sched_inputs, NUM_OUTPUTS, std::move(sched_ops)) !=
            scheduler_t::STATUS_SUCCESS)
            assert(false);
        std::vector<std::string> sched_as_string =
            run_lockstep_simulation(scheduler, NUM_OUTPUTS, TID_BASE, /*send_time=*/true);
        for (int i = 0; i < NUM_OUTPUTS; i++) {
            std::cerr << "cpu #" << i << " schedule: " << sched_as_string[i] << "\n";
        }
        assert(sched_as_string[0] == CORE0_SCHED_STRING);
        verify_scheduler_stats(scheduler.get_stream(0), /*switch_input_to_input=*/2,
                               /*switch_input_to_idle=*/2, /*switch_idle_to_input=*/2,
                               /*switch_nop=*/0, /*preempts=*/0, /*direct_attempts=*/0,
                               /*direct_successes=*/0, /*migrations=*/0);
    }
}

static void
test_unscheduled_base()
{
    std::cerr << "\n----------------\nTesting unscheduled inputs\n";
    // We have just 1 output to better control the order and avoid flakiness.
    static constexpr int NUM_OUTPUTS = 1;
    static constexpr int QUANTUM_DURATION = 100; // Never reached.
    static constexpr int BLOCK_LATENCY = 100;
    static constexpr double BLOCK_SCALE = 1. / (BLOCK_LATENCY);
    static constexpr int SWITCH_TIMEOUT = 1000;
    static constexpr memref_tid_t TID_BASE = 100;
    static constexpr memref_tid_t TID_A = TID_BASE + 0;
    static constexpr memref_tid_t TID_B = TID_BASE + 1;
    static constexpr memref_tid_t TID_C = TID_BASE + 2;
    std::vector<trace_entry_t> refs_A = {
        make_thread(TID_A),
        make_pid(1),
        make_version(TRACE_ENTRY_VERSION),
        // A has the earliest timestamp and starts.
        make_timestamp(1001),
        make_marker(TRACE_MARKER_TYPE_CPU_ID, 0),
        make_instr(/*pc=*/101),
        make_instr(/*pc=*/102),
        make_timestamp(1002),
        make_marker(TRACE_MARKER_TYPE_CPU_ID, 0),
        make_marker(TRACE_MARKER_TYPE_SYSCALL, 999),
        make_marker(TRACE_MARKER_TYPE_MAYBE_BLOCKING_SYSCALL, 0),
        // Test going unscheduled with no timeout.
        make_marker(TRACE_MARKER_TYPE_SYSCALL_UNSCHEDULE, 0),
        make_timestamp(4202),
        // B makes us scheduled again.
        make_instr(/*pc=*/103),
        make_marker(TRACE_MARKER_TYPE_CPU_ID, 0),
        make_marker(TRACE_MARKER_TYPE_SYSCALL, 999),
        make_marker(TRACE_MARKER_TYPE_MAYBE_BLOCKING_SYSCALL, 0),
        // Switch to B to test a direct switch to unscheduled.
        make_marker(TRACE_MARKER_TYPE_SYSCALL_ARG_TIMEOUT, SWITCH_TIMEOUT),
        make_marker(TRACE_MARKER_TYPE_DIRECT_THREAD_SWITCH, TID_B),
        make_timestamp(4402),
        make_instr(/*pc=*/401),
        make_exit(TID_A),
    };
    std::vector<trace_entry_t> refs_B = {
        make_thread(TID_B),
        make_pid(1),
        make_version(TRACE_ENTRY_VERSION),
        // B runs next by timestamp.
        make_timestamp(2001),
        make_marker(TRACE_MARKER_TYPE_CPU_ID, 0),
        make_instr(/*pc=*/200),
        // B goes unscheduled with a timeout.
        make_marker(TRACE_MARKER_TYPE_SYSCALL, 999),
        make_marker(TRACE_MARKER_TYPE_MAYBE_BLOCKING_SYSCALL, 0),
        make_marker(TRACE_MARKER_TYPE_SYSCALL_ARG_TIMEOUT, SWITCH_TIMEOUT),
        make_marker(TRACE_MARKER_TYPE_SYSCALL_UNSCHEDULE, 0),
        // C will run at this point.
        // Then, C blocks and our timeout lapses and we run again.
        make_timestamp(4001),
        make_instr(/*pc=*/201),
        // B tells C to not go unscheduled later.
        make_timestamp(4002),
        make_marker(TRACE_MARKER_TYPE_CPU_ID, 0),
        make_marker(TRACE_MARKER_TYPE_SYSCALL, 999),
        make_marker(TRACE_MARKER_TYPE_MAYBE_BLOCKING_SYSCALL, 0),
        make_marker(TRACE_MARKER_TYPE_SYSCALL_SCHEDULE, TID_C),
        make_timestamp(4004),
        make_instr(/*pc=*/202),
        // B makes A no longer unscheduled.
        make_timestamp(4006),
        make_marker(TRACE_MARKER_TYPE_CPU_ID, 0),
        make_marker(TRACE_MARKER_TYPE_SYSCALL, 999),
        make_marker(TRACE_MARKER_TYPE_MAYBE_BLOCKING_SYSCALL, 0),
        make_marker(TRACE_MARKER_TYPE_SYSCALL_SCHEDULE, TID_A),
        make_timestamp(4011),
        make_instr(/*pc=*/202),
        // B now goes unscheduled with no timeout.
        make_marker(TRACE_MARKER_TYPE_CPU_ID, 0),
        make_marker(TRACE_MARKER_TYPE_SYSCALL, 999),
        make_marker(TRACE_MARKER_TYPE_MAYBE_BLOCKING_SYSCALL, 0),
        make_marker(TRACE_MARKER_TYPE_SYSCALL_UNSCHEDULE, 0),
        // A switches to us.
        make_instr(/*pc=*/203),
        make_instr(/*pc=*/204),
        make_instr(/*pc=*/205),
        make_instr(/*pc=*/206),
        make_exit(TID_B),
    };
    std::vector<trace_entry_t> refs_C = {
        make_thread(TID_C),
        make_pid(1),
        make_version(TRACE_ENTRY_VERSION),
        // C goes 3rd by timestamp.
        make_timestamp(3001),
        make_marker(TRACE_MARKER_TYPE_CPU_ID, 0),
        make_instr(/*pc=*/301),
        make_instr(/*pc=*/302),
        make_timestamp(3002),
        make_marker(TRACE_MARKER_TYPE_CPU_ID, 0),
        // C makes a long-latency blocking syscall, testing whether
        // A is still unscheduled.
        // We also test _SCHEDULE avoiding a future unschedule when C
        // unblocks.
        make_marker(TRACE_MARKER_TYPE_SYSCALL, 999),
        make_marker(TRACE_MARKER_TYPE_MAYBE_BLOCKING_SYSCALL, 0),
        make_timestamp(7002),
        make_instr(/*pc=*/501),
        // C asks to go unscheduled with no timeout, but a prior _SCHEDULE
        // means it just continues.
        make_timestamp(7004),
        make_marker(TRACE_MARKER_TYPE_CPU_ID, 0),
        make_marker(TRACE_MARKER_TYPE_SYSCALL, 999),
        make_marker(TRACE_MARKER_TYPE_MAYBE_BLOCKING_SYSCALL, 0),
        make_marker(TRACE_MARKER_TYPE_SYSCALL_UNSCHEDULE, 0),
        make_timestamp(7008),
        make_instr(/*pc=*/502),
        make_exit(TID_C),
    };
    {
        // Test the defaults with direct switches enabled.
        std::vector<scheduler_t::input_reader_t> readers;
        readers.emplace_back(std::unique_ptr<mock_reader_t>(new mock_reader_t(refs_A)),
                             std::unique_ptr<mock_reader_t>(new mock_reader_t()), TID_A);
        readers.emplace_back(std::unique_ptr<mock_reader_t>(new mock_reader_t(refs_B)),
                             std::unique_ptr<mock_reader_t>(new mock_reader_t()), TID_B);
        readers.emplace_back(std::unique_ptr<mock_reader_t>(new mock_reader_t(refs_C)),
                             std::unique_ptr<mock_reader_t>(new mock_reader_t()), TID_C);
        // The string constructor writes "." for markers.
        // Matching the comments above, we expect A to go unscheduled;
        // Then B runs and goes unscheduled-with-timeout; C takes over and blocks.
        // We then have _=idle confirming A is unscheduled and B blocked.
        // B then runs and makes A schedulable before going unscheduled.
        // A then runs and switches back to B with a timeout.  B exits; A's timeout
        // has lapsed so it runs; finally we wait idle for C's long block to finish,
        // after which C runs and *does not unschedule* b/c of B's prior request.
        static const char *const CORE0_SCHED_STRING =
            "...AA.........B........CC.....________B......B......B....A......BBBB.______"
            "A._________________C......C.";

        std::vector<scheduler_t::input_workload_t> sched_inputs;
        sched_inputs.emplace_back(std::move(readers));
        scheduler_t::scheduler_options_t sched_ops(scheduler_t::MAP_TO_ANY_OUTPUT,
                                                   scheduler_t::DEPENDENCY_TIMESTAMPS,
                                                   scheduler_t::SCHEDULER_DEFAULTS,
                                                   /*verbosity=*/3);
        sched_ops.quantum_duration_us = QUANTUM_DURATION;
        // We use our mock's time==instruction count for a deterministic result.
        sched_ops.quantum_unit = scheduler_t::QUANTUM_TIME;
        sched_ops.time_units_per_us = 1.;
        sched_ops.blocking_switch_threshold = BLOCK_LATENCY;
        sched_ops.block_time_multiplier = BLOCK_SCALE;
        scheduler_t scheduler;
        if (scheduler.init(sched_inputs, NUM_OUTPUTS, std::move(sched_ops)) !=
            scheduler_t::STATUS_SUCCESS)
            assert(false);
        std::vector<std::string> sched_as_string =
            run_lockstep_simulation(scheduler, NUM_OUTPUTS, TID_BASE, /*send_time=*/true);
        for (int i = 0; i < NUM_OUTPUTS; i++) {
            std::cerr << "cpu #" << i << " schedule: " << sched_as_string[i] << "\n";
        }
        assert(sched_as_string[0] == CORE0_SCHED_STRING);
    }
    {
        // Test disabling direct switches.
        std::vector<scheduler_t::input_reader_t> readers;
        readers.emplace_back(std::unique_ptr<mock_reader_t>(new mock_reader_t(refs_A)),
                             std::unique_ptr<mock_reader_t>(new mock_reader_t()), TID_A);
        readers.emplace_back(std::unique_ptr<mock_reader_t>(new mock_reader_t(refs_B)),
                             std::unique_ptr<mock_reader_t>(new mock_reader_t()), TID_B);
        readers.emplace_back(std::unique_ptr<mock_reader_t>(new mock_reader_t(refs_C)),
                             std::unique_ptr<mock_reader_t>(new mock_reader_t()), TID_C);
        // The syscall latencies make this schedule not all that different: we just
        // finish B instead of switching to A toward the end.
        static const char *const CORE0_SCHED_STRING =
            "...AA.........B........CC.....__________________B......B......B....BBBB.____"
            "A......__A._______C......C.";

        std::vector<scheduler_t::input_workload_t> sched_inputs;
        sched_inputs.emplace_back(std::move(readers));
        scheduler_t::scheduler_options_t sched_ops(scheduler_t::MAP_TO_ANY_OUTPUT,
                                                   scheduler_t::DEPENDENCY_TIMESTAMPS,
                                                   scheduler_t::SCHEDULER_DEFAULTS,
                                                   /*verbosity=*/3);
        sched_ops.quantum_duration_us = QUANTUM_DURATION;
        // We use our mock's time==instruction count for a deterministic result.
        sched_ops.quantum_unit = scheduler_t::QUANTUM_TIME;
        sched_ops.time_units_per_us = 1.;
        sched_ops.blocking_switch_threshold = BLOCK_LATENCY;
        sched_ops.block_time_multiplier = BLOCK_SCALE;
        sched_ops.honor_direct_switches = false;
        scheduler_t scheduler;
        if (scheduler.init(sched_inputs, NUM_OUTPUTS, std::move(sched_ops)) !=
            scheduler_t::STATUS_SUCCESS)
            assert(false);
        std::vector<std::string> sched_as_string =
            run_lockstep_simulation(scheduler, NUM_OUTPUTS, TID_BASE, /*send_time=*/true);
        for (int i = 0; i < NUM_OUTPUTS; i++) {
            std::cerr << "cpu #" << i << " schedule: " << sched_as_string[i] << "\n";
        }
        assert(sched_as_string[0] == CORE0_SCHED_STRING);
    }
}

static void
test_unscheduled_fallback()
{
    std::cerr << "\n----------------\nTesting unscheduled hang workarounds\n";
    // We have just 1 output to better control the order and avoid flakiness.
    static constexpr int NUM_OUTPUTS = 1;
    static constexpr int QUANTUM_DURATION = 100; // Never reached.
    static constexpr int BLOCK_LATENCY = 100;
    static constexpr double BLOCK_SCALE = 1. / (BLOCK_LATENCY);
    static constexpr uint64_t BLOCK_TIME_MAX = 500;
    static constexpr int SWITCH_TIMEOUT = 2000;
    static constexpr memref_tid_t TID_BASE = 100;
    static constexpr memref_tid_t TID_A = TID_BASE + 0;
    static constexpr memref_tid_t TID_B = TID_BASE + 1;
    static constexpr memref_tid_t TID_C = TID_BASE + 2;
    std::vector<trace_entry_t> refs_A = {
        make_thread(TID_A),
        make_pid(1),
        make_version(TRACE_ENTRY_VERSION),
        // A has the earliest timestamp and starts.
        make_timestamp(1001),
        make_marker(TRACE_MARKER_TYPE_CPU_ID, 0),
        make_instr(/*pc=*/101),
        make_instr(/*pc=*/102),
        make_timestamp(1002),
        make_marker(TRACE_MARKER_TYPE_CPU_ID, 0),
        make_marker(TRACE_MARKER_TYPE_SYSCALL, 999),
        make_marker(TRACE_MARKER_TYPE_MAYBE_BLOCKING_SYSCALL, 0),
        // Test going unscheduled with no timeout.
        make_marker(TRACE_MARKER_TYPE_SYSCALL_UNSCHEDULE, 0),
        make_timestamp(4202),
        // B makes us scheduled again.
        make_instr(/*pc=*/102),
        make_marker(TRACE_MARKER_TYPE_CPU_ID, 0),
        make_marker(TRACE_MARKER_TYPE_SYSCALL, 999),
        make_marker(TRACE_MARKER_TYPE_MAYBE_BLOCKING_SYSCALL, 0),
        // Switch to a missing thread to leave us unscheduled; B also went
        // unscheduled, leaving nothing scheduled, to test hang workarounds.
        make_marker(TRACE_MARKER_TYPE_DIRECT_THREAD_SWITCH, TID_BASE + 4),
        make_timestamp(4402),
        // We won't get here until the no-scheduled-input hang workaround.
        make_instr(/*pc=*/401),
        make_exit(TID_A),
    };
    std::vector<trace_entry_t> refs_B = {
        make_thread(TID_B),
        make_pid(1),
        make_version(TRACE_ENTRY_VERSION),
        // B runs next by timestamp.
        make_timestamp(2001),
        make_marker(TRACE_MARKER_TYPE_CPU_ID, 0),
        make_instr(/*pc=*/200),
        // B goes unscheduled with a timeout.
        make_marker(TRACE_MARKER_TYPE_SYSCALL, 999),
        make_marker(TRACE_MARKER_TYPE_MAYBE_BLOCKING_SYSCALL, 0),
        make_marker(TRACE_MARKER_TYPE_SYSCALL_ARG_TIMEOUT, SWITCH_TIMEOUT),
        make_marker(TRACE_MARKER_TYPE_SYSCALL_UNSCHEDULE, 0),
        // C will run at this point.
        // Then, C blocks and our timeout lapses and we run again.
        make_timestamp(4001),
        make_instr(/*pc=*/201),
        make_marker(TRACE_MARKER_TYPE_CPU_ID, 0),
        // B makes A no longer unscheduled.
        make_marker(TRACE_MARKER_TYPE_SYSCALL, 999),
        make_marker(TRACE_MARKER_TYPE_MAYBE_BLOCKING_SYSCALL, 0),
        make_marker(TRACE_MARKER_TYPE_SYSCALL_ARG_TIMEOUT, SWITCH_TIMEOUT),
        make_marker(TRACE_MARKER_TYPE_SYSCALL_SCHEDULE, TID_A),
        make_timestamp(4011),
        make_instr(/*pc=*/202),
        // B now goes unscheduled with no timeout.
        make_marker(TRACE_MARKER_TYPE_CPU_ID, 0),
        make_marker(TRACE_MARKER_TYPE_SYSCALL, 999),
        make_marker(TRACE_MARKER_TYPE_MAYBE_BLOCKING_SYSCALL, 0),
        make_marker(TRACE_MARKER_TYPE_SYSCALL_UNSCHEDULE, 0),
        // We won't get here until the hang workaround.
        make_instr(/*pc=*/203),
        make_instr(/*pc=*/204),
        make_instr(/*pc=*/205),
        make_instr(/*pc=*/206),
        make_exit(TID_B),
    };
    std::vector<trace_entry_t> refs_C = {
        make_thread(TID_C),
        make_pid(1),
        make_version(TRACE_ENTRY_VERSION),
        // C goes 3rd by timestamp.
        make_timestamp(3001),
        make_marker(TRACE_MARKER_TYPE_CPU_ID, 0),
        make_instr(/*pc=*/301),
        make_instr(/*pc=*/302),
        make_timestamp(3002),
        make_marker(TRACE_MARKER_TYPE_CPU_ID, 0),
        // C makes a long-latency blocking syscall, testing whether
        // A is still unscheduled.
        make_marker(TRACE_MARKER_TYPE_SYSCALL, 999),
        make_marker(TRACE_MARKER_TYPE_MAYBE_BLOCKING_SYSCALL, 0),
        make_timestamp(7002),
        make_instr(/*pc=*/501),
        make_exit(TID_C),
    };
    {
        // Test the defaults with direct switches enabled.
        std::vector<scheduler_t::input_reader_t> readers;
        readers.emplace_back(std::unique_ptr<mock_reader_t>(new mock_reader_t(refs_A)),
                             std::unique_ptr<mock_reader_t>(new mock_reader_t()), TID_A);
        readers.emplace_back(std::unique_ptr<mock_reader_t>(new mock_reader_t(refs_B)),
                             std::unique_ptr<mock_reader_t>(new mock_reader_t()), TID_B);
        readers.emplace_back(std::unique_ptr<mock_reader_t>(new mock_reader_t(refs_C)),
                             std::unique_ptr<mock_reader_t>(new mock_reader_t()), TID_C);
        // This looks like the schedule in test_unscheduled() up until "..A.." when
        // we have an idle period equal to the rebalance_period from the start
        // (so BLOCK_TIME_MAX minus what was run).
        static const char *const CORE0_SCHED_STRING =
            "...AA.........B........CC.....__________________B......B....A.....__________"
            "_________C._________________________________________________________________"
            "____________________________________________________________________________"
            "____________________________________________________________________________"
            "____________________________________________________________________________"
            "____________________________________________________________________________"
            "____________________________________________________________________________"
            "___________BBBB.A.";

        std::vector<scheduler_t::input_workload_t> sched_inputs;
        sched_inputs.emplace_back(std::move(readers));
        scheduler_t::scheduler_options_t sched_ops(scheduler_t::MAP_TO_ANY_OUTPUT,
                                                   scheduler_t::DEPENDENCY_TIMESTAMPS,
                                                   scheduler_t::SCHEDULER_DEFAULTS,
                                                   /*verbosity=*/3);
        sched_ops.quantum_duration_us = QUANTUM_DURATION;
        // We use our mock's time==instruction count for a deterministic result.
        sched_ops.quantum_unit = scheduler_t::QUANTUM_TIME;
        sched_ops.time_units_per_us = 1.;
        sched_ops.blocking_switch_threshold = BLOCK_LATENCY;
        sched_ops.block_time_multiplier = BLOCK_SCALE;
        sched_ops.block_time_max_us = BLOCK_TIME_MAX;
        sched_ops.rebalance_period_us = BLOCK_TIME_MAX;
        scheduler_t scheduler;
        if (scheduler.init(sched_inputs, NUM_OUTPUTS, std::move(sched_ops)) !=
            scheduler_t::STATUS_SUCCESS)
            assert(false);
        std::vector<std::string> sched_as_string =
            run_lockstep_simulation(scheduler, NUM_OUTPUTS, TID_BASE, /*send_time=*/true);
        for (int i = 0; i < NUM_OUTPUTS; i++) {
            std::cerr << "cpu #" << i << " schedule: " << sched_as_string[i] << "\n";
        }
        assert(sched_as_string[0] == CORE0_SCHED_STRING);
    }
    {
        // Test disabling direct switches.
        std::vector<scheduler_t::input_reader_t> readers;
        readers.emplace_back(std::unique_ptr<mock_reader_t>(new mock_reader_t(refs_A)),
                             std::unique_ptr<mock_reader_t>(new mock_reader_t()), TID_A);
        readers.emplace_back(std::unique_ptr<mock_reader_t>(new mock_reader_t(refs_B)),
                             std::unique_ptr<mock_reader_t>(new mock_reader_t()), TID_B);
        readers.emplace_back(std::unique_ptr<mock_reader_t>(new mock_reader_t(refs_C)),
                             std::unique_ptr<mock_reader_t>(new mock_reader_t()), TID_C);
        // This result is identical to the one in test_unscheduled().
        static const char *const CORE0_SCHED_STRING =
            "...AA.........B........CC.....__________________B......B....BBBB._____A....."
            "__A._______C.";

        std::vector<scheduler_t::input_workload_t> sched_inputs;
        sched_inputs.emplace_back(std::move(readers));
        scheduler_t::scheduler_options_t sched_ops(scheduler_t::MAP_TO_ANY_OUTPUT,
                                                   scheduler_t::DEPENDENCY_TIMESTAMPS,
                                                   scheduler_t::SCHEDULER_DEFAULTS,
                                                   /*verbosity=*/3);
        sched_ops.quantum_duration_us = QUANTUM_DURATION;
        // We use our mock's time==instruction count for a deterministic result.
        sched_ops.quantum_unit = scheduler_t::QUANTUM_TIME;
        sched_ops.time_units_per_us = 1.;
        sched_ops.blocking_switch_threshold = BLOCK_LATENCY;
        sched_ops.block_time_multiplier = BLOCK_SCALE;
        sched_ops.block_time_max_us = BLOCK_TIME_MAX;
        sched_ops.rebalance_period_us = BLOCK_TIME_MAX;
        sched_ops.honor_direct_switches = false;
        scheduler_t scheduler;
        if (scheduler.init(sched_inputs, NUM_OUTPUTS, std::move(sched_ops)) !=
            scheduler_t::STATUS_SUCCESS)
            assert(false);
        std::vector<std::string> sched_as_string =
            run_lockstep_simulation(scheduler, NUM_OUTPUTS, TID_BASE, /*send_time=*/true);
        for (int i = 0; i < NUM_OUTPUTS; i++) {
            std::cerr << "cpu #" << i << " schedule: " << sched_as_string[i] << "\n";
        }
        assert(sched_as_string[0] == CORE0_SCHED_STRING);
    }
}

static void
test_unscheduled_initially()
{
    std::cerr << "\n----------------\nTesting initially-unscheduled threads\n";
    static constexpr int NUM_OUTPUTS = 1;
    static constexpr int BLOCK_LATENCY = 100;
    static constexpr double BLOCK_SCALE = 1. / (BLOCK_LATENCY);
    static constexpr uint64_t BLOCK_TIME_MAX = 500;
    static constexpr memref_tid_t TID_BASE = 100;
    static constexpr memref_tid_t TID_A = TID_BASE + 0;
    static constexpr memref_tid_t TID_B = TID_BASE + 1;
    std::vector<trace_entry_t> refs_A = {
        make_thread(TID_A),
        make_pid(1),
        make_version(TRACE_ENTRY_VERSION),
        // A has the earliest timestamp and would start.
        make_timestamp(1001),
        make_marker(TRACE_MARKER_TYPE_CPU_ID, 0),
        // A starts out unscheduled though.
        make_marker(TRACE_MARKER_TYPE_SYSCALL_UNSCHEDULE, 0),
        make_timestamp(4202),
        // B makes us scheduled again.
        make_instr(/*pc=*/102),
        make_exit(TID_A),
    };
    std::vector<trace_entry_t> refs_B = {
        make_thread(TID_B),
        make_pid(1),
        make_version(TRACE_ENTRY_VERSION),
        // B runs 2nd by timestamp.
        make_timestamp(3001),
        make_marker(TRACE_MARKER_TYPE_CPU_ID, 0),
        make_instr(/*pc=*/200),
        make_timestamp(3002),
        make_marker(TRACE_MARKER_TYPE_CPU_ID, 0),
        // B makes a long-latency blocking syscall, testing whether
        // A is really unscheduled.
        make_marker(TRACE_MARKER_TYPE_SYSCALL, 999),
        make_marker(TRACE_MARKER_TYPE_MAYBE_BLOCKING_SYSCALL, 0),
        make_timestamp(7002),
        make_instr(/*pc=*/201),
        // B makes A no longer unscheduled.
        make_marker(TRACE_MARKER_TYPE_SYSCALL, 999),
        make_marker(TRACE_MARKER_TYPE_MAYBE_BLOCKING_SYSCALL, 0),
        make_marker(TRACE_MARKER_TYPE_SYSCALL_SCHEDULE, TID_A),
        make_timestamp(7021),
        make_instr(/*pc=*/202),
        make_exit(TID_B),
    };
    {
        // Test the defaults with direct switches enabled.
        std::vector<scheduler_t::input_reader_t> readers;
        readers.emplace_back(std::unique_ptr<mock_reader_t>(new mock_reader_t(refs_A)),
                             std::unique_ptr<mock_reader_t>(new mock_reader_t()), TID_A);
        readers.emplace_back(std::unique_ptr<mock_reader_t>(new mock_reader_t(refs_B)),
                             std::unique_ptr<mock_reader_t>(new mock_reader_t()), TID_B);
        // We have an idle period while B is blocked and A unscheduled.
        static const char *const CORE0_SCHED_STRING =
            "...B.....________________________________________B....B......A.";

        std::vector<scheduler_t::input_workload_t> sched_inputs;
        sched_inputs.emplace_back(std::move(readers));
        scheduler_t::scheduler_options_t sched_ops(scheduler_t::MAP_TO_ANY_OUTPUT,
                                                   scheduler_t::DEPENDENCY_TIMESTAMPS,
                                                   scheduler_t::SCHEDULER_DEFAULTS,
                                                   /*verbosity=*/3);
        sched_ops.quantum_unit = scheduler_t::QUANTUM_TIME;
        sched_ops.time_units_per_us = 1.;
        sched_ops.blocking_switch_threshold = BLOCK_LATENCY;
        sched_ops.block_time_multiplier = BLOCK_SCALE;
        sched_ops.block_time_max_us = BLOCK_TIME_MAX;
        scheduler_t scheduler;
        if (scheduler.init(sched_inputs, NUM_OUTPUTS, std::move(sched_ops)) !=
            scheduler_t::STATUS_SUCCESS)
            assert(false);
        std::vector<std::string> sched_as_string =
            run_lockstep_simulation(scheduler, NUM_OUTPUTS, TID_BASE, /*send_time=*/true);
        for (int i = 0; i < NUM_OUTPUTS; i++) {
            std::cerr << "cpu #" << i << " schedule: " << sched_as_string[i] << "\n";
        }
        assert(sched_as_string[0] == CORE0_SCHED_STRING);
    }
    {
        // Test disabling direct switches.
        std::vector<scheduler_t::input_reader_t> readers;
        readers.emplace_back(std::unique_ptr<mock_reader_t>(new mock_reader_t(refs_A)),
                             std::unique_ptr<mock_reader_t>(new mock_reader_t()), TID_A);
        readers.emplace_back(std::unique_ptr<mock_reader_t>(new mock_reader_t(refs_B)),
                             std::unique_ptr<mock_reader_t>(new mock_reader_t()), TID_B);
        // A runs first as it being unscheduled is ignored.
        static const char *const CORE0_SCHED_STRING =
            ".....A....B.....________________________________________B....B.";

        std::vector<scheduler_t::input_workload_t> sched_inputs;
        sched_inputs.emplace_back(std::move(readers));
        scheduler_t::scheduler_options_t sched_ops(scheduler_t::MAP_TO_ANY_OUTPUT,
                                                   scheduler_t::DEPENDENCY_TIMESTAMPS,
                                                   scheduler_t::SCHEDULER_DEFAULTS,
                                                   /*verbosity=*/3);
        // We use our mock's time==instruction count for a deterministic result.
        sched_ops.quantum_unit = scheduler_t::QUANTUM_TIME;
        sched_ops.time_units_per_us = 1.;
        sched_ops.blocking_switch_threshold = BLOCK_LATENCY;
        sched_ops.block_time_multiplier = BLOCK_SCALE;
        sched_ops.block_time_max_us = BLOCK_TIME_MAX;
        sched_ops.honor_direct_switches = false;
        scheduler_t scheduler;
        if (scheduler.init(sched_inputs, NUM_OUTPUTS, std::move(sched_ops)) !=
            scheduler_t::STATUS_SUCCESS)
            assert(false);
        std::vector<std::string> sched_as_string =
            run_lockstep_simulation(scheduler, NUM_OUTPUTS, TID_BASE, /*send_time=*/true);
        for (int i = 0; i < NUM_OUTPUTS; i++) {
            std::cerr << "cpu #" << i << " schedule: " << sched_as_string[i] << "\n";
        }
        assert(sched_as_string[0] == CORE0_SCHED_STRING);
    }
}

static void
test_unscheduled_initially_roi()
{
#ifdef HAS_ZIP
    std::cerr
        << "\n----------------\nTesting initially-unscheduled + time deps with ROI\n";
    static constexpr int NUM_OUTPUTS = 1;
    static constexpr memref_tid_t TID_BASE = 100;
    static constexpr memref_tid_t TID_A = TID_BASE + 0;
    static constexpr memref_tid_t TID_B = TID_BASE + 1;
    std::vector<trace_entry_t> refs_A = {
        make_thread(TID_A),
        make_pid(1),
        make_version(TRACE_ENTRY_VERSION),
        make_timestamp(1001),
        make_marker(TRACE_MARKER_TYPE_CPU_ID, 0),
        // A starts out unscheduled but we skip that.
        // (In a real trace some other thread would have to wake up A:
        // we omit that here to keep the test small.)
        make_marker(TRACE_MARKER_TYPE_SYSCALL_UNSCHEDULE, 0),
        make_timestamp(4202),
        make_marker(TRACE_MARKER_TYPE_CPU_ID, 0),
        make_instr(/*pc=*/101),
        // We don't actually start until here.
        make_instr(/*pc=*/102),
        make_instr(/*pc=*/103),
        make_exit(TID_A),
    };
    std::vector<trace_entry_t> refs_B = {
        make_thread(TID_B),
        make_pid(1),
        make_version(TRACE_ENTRY_VERSION),
        make_timestamp(3001),
        make_marker(TRACE_MARKER_TYPE_CPU_ID, 0),
        make_instr(/*pc=*/201),
        make_timestamp(4001),
        make_marker(TRACE_MARKER_TYPE_CPU_ID, 0),
        make_instr(/*pc=*/202),
        // B starts here, with a lower last timestamp than A.
        make_instr(/*pc=*/203),
        make_instr(/*pc=*/204),
        make_exit(TID_B),
    };
    // Instr counts are 1-based.
    std::vector<scheduler_t::range_t> regions_A;
    regions_A.emplace_back(2, 0);
    std::vector<scheduler_t::range_t> regions_B;
    regions_B.emplace_back(3, 0);
    // B should run first due to the lower timestamp at its ROI despite A's
    // start-of-trace timestamp being lower.
    static const char *const CORE0_SCHED_STRING = "..BB...AA.";

    std::string record_fname = "tmp_test_unsched_ROI.zip";
    {
        // Record.
        std::vector<scheduler_t::input_reader_t> readers;
        readers.emplace_back(std::unique_ptr<mock_reader_t>(new mock_reader_t(refs_A)),
                             std::unique_ptr<mock_reader_t>(new mock_reader_t()), TID_A);
        readers.emplace_back(std::unique_ptr<mock_reader_t>(new mock_reader_t(refs_B)),
                             std::unique_ptr<mock_reader_t>(new mock_reader_t()), TID_B);
        std::vector<scheduler_t::input_workload_t> sched_inputs;
        sched_inputs.emplace_back(std::move(readers));
        sched_inputs.back().thread_modifiers.push_back(
            scheduler_t::input_thread_info_t(TID_A, regions_A));
        sched_inputs.back().thread_modifiers.push_back(
            scheduler_t::input_thread_info_t(TID_B, regions_B));
        scheduler_t::scheduler_options_t sched_ops(scheduler_t::MAP_TO_ANY_OUTPUT,
                                                   scheduler_t::DEPENDENCY_TIMESTAMPS,
                                                   scheduler_t::SCHEDULER_DEFAULTS,
                                                   /*verbosity=*/4);
        zipfile_ostream_t outfile(record_fname);
        sched_ops.schedule_record_ostream = &outfile;
        scheduler_t scheduler;
        if (scheduler.init(sched_inputs, NUM_OUTPUTS, std::move(sched_ops)) !=
            scheduler_t::STATUS_SUCCESS)
            assert(false);
        std::vector<std::string> sched_as_string =
            run_lockstep_simulation(scheduler, NUM_OUTPUTS, TID_BASE, /*send_time=*/true);
        for (int i = 0; i < NUM_OUTPUTS; i++) {
            std::cerr << "cpu #" << i << " schedule: " << sched_as_string[i] << "\n";
        }
        assert(sched_as_string[0] == CORE0_SCHED_STRING);
        if (scheduler.write_recorded_schedule() != scheduler_t::STATUS_SUCCESS)
            assert(false);
    }
    {
        replay_file_checker_t checker;
        zipfile_istream_t infile(record_fname);
        std::string res = checker.check(&infile);
        if (!res.empty())
            std::cerr << "replay file checker failed: " << res;
        assert(res.empty());
    }
    {
        // Test replay as it has complexities with skip records.
        std::vector<scheduler_t::input_reader_t> readers;
        readers.emplace_back(std::unique_ptr<mock_reader_t>(new mock_reader_t(refs_A)),
                             std::unique_ptr<mock_reader_t>(new mock_reader_t()), TID_A);
        readers.emplace_back(std::unique_ptr<mock_reader_t>(new mock_reader_t(refs_B)),
                             std::unique_ptr<mock_reader_t>(new mock_reader_t()), TID_B);
        std::vector<scheduler_t::input_workload_t> sched_inputs;
        sched_inputs.emplace_back(std::move(readers));
        // The regions are ignored on replay so we do not specify them.
        scheduler_t::scheduler_options_t sched_ops(scheduler_t::MAP_AS_PREVIOUSLY,
                                                   scheduler_t::DEPENDENCY_TIMESTAMPS,
                                                   scheduler_t::SCHEDULER_DEFAULTS,
                                                   /*verbosity=*/4);
        zipfile_istream_t infile(record_fname);
        sched_ops.schedule_replay_istream = &infile;
        scheduler_t scheduler;
        if (scheduler.init(sched_inputs, NUM_OUTPUTS, std::move(sched_ops)) !=
            scheduler_t::STATUS_SUCCESS)
            assert(false);
        std::vector<std::string> sched_as_string =
            run_lockstep_simulation(scheduler, NUM_OUTPUTS, TID_BASE, /*send_time=*/true);
        for (int i = 0; i < NUM_OUTPUTS; i++) {
            std::cerr << "cpu #" << i << " schedule: " << sched_as_string[i] << "\n";
        }
        assert(sched_as_string[0] == CORE0_SCHED_STRING);
    }
#endif
}

static void
test_unscheduled_small_timeout()
{
    // Test that a small timeout scaled to 0 does not turn into an infinite timeout.
    std::cerr << "\n----------------\nTesting unscheduled input with small timeout\n";
    static constexpr int NUM_OUTPUTS = 1;
    // 4*0.1 rounds to 0 (the scheduler's cast rounds any fraction down).
<<<<<<< HEAD
    static constexpr int WAIT_TIMEOUT = 4;
=======
    static constexpr int UNSCHEDULE_TIMEOUT = 4;
>>>>>>> c38045af
    static constexpr double BLOCK_SCALE = 0.1;
    static constexpr memref_tid_t TID_A = 100;
    std::vector<trace_entry_t> refs_A = {
        make_thread(TID_A),
        make_pid(1),
        make_version(TRACE_ENTRY_VERSION),
        make_timestamp(1001),
        make_marker(TRACE_MARKER_TYPE_CPU_ID, 0),
        make_instr(/*pc=*/101),
        make_timestamp(1002),
        make_marker(TRACE_MARKER_TYPE_CPU_ID, 0),
        make_marker(TRACE_MARKER_TYPE_SYSCALL, 999),
        make_marker(TRACE_MARKER_TYPE_MAYBE_BLOCKING_SYSCALL, 0),
<<<<<<< HEAD
        make_marker(TRACE_MARKER_TYPE_SYSCALL_ARG_TIMEOUT, WAIT_TIMEOUT),
=======
        make_marker(TRACE_MARKER_TYPE_SYSCALL_ARG_TIMEOUT, UNSCHEDULE_TIMEOUT),
>>>>>>> c38045af
        make_marker(TRACE_MARKER_TYPE_SYSCALL_UNSCHEDULE, 0),
        make_timestamp(2002),
        make_instr(/*pc=*/102),
        make_exit(TID_A),
    };
    {
        std::vector<scheduler_t::input_reader_t> readers;
        readers.emplace_back(std::unique_ptr<mock_reader_t>(new mock_reader_t(refs_A)),
                             std::unique_ptr<mock_reader_t>(new mock_reader_t()), TID_A);
        static const char *const CORE0_SCHED_STRING = "...A......._A.";

        std::vector<scheduler_t::input_workload_t> sched_inputs;
        sched_inputs.emplace_back(std::move(readers));
        scheduler_t::scheduler_options_t sched_ops(scheduler_t::MAP_TO_ANY_OUTPUT,
                                                   scheduler_t::DEPENDENCY_TIMESTAMPS,
                                                   scheduler_t::SCHEDULER_DEFAULTS,
                                                   /*verbosity=*/3);
        // We use our mock's time==instruction count for a deterministic result.
        sched_ops.quantum_unit = scheduler_t::QUANTUM_TIME;
        sched_ops.time_units_per_us = 1.;
        sched_ops.block_time_multiplier = BLOCK_SCALE;
        scheduler_t scheduler;
        if (scheduler.init(sched_inputs, NUM_OUTPUTS, std::move(sched_ops)) !=
            scheduler_t::STATUS_SUCCESS)
            assert(false);
        std::vector<std::string> sched_as_string =
            run_lockstep_simulation(scheduler, NUM_OUTPUTS, TID_A, /*send_time=*/true);
        for (int i = 0; i < NUM_OUTPUTS; i++) {
            std::cerr << "cpu #" << i << " schedule: " << sched_as_string[i] << "\n";
        }
        assert(sched_as_string[0] == CORE0_SCHED_STRING);
    }
}

static void
<<<<<<< HEAD
test_unscheduled_no_alternative()
{
    // Test that an unscheduled 0-timeout input is not incorrectly executed if
    // there is nothing else to run (i#6959).
    std::cerr << "\n----------------\nTesting unscheduled no alternative (i#6959)\n";
    static constexpr int NUM_OUTPUTS = 1;
    static constexpr uint64_t REBALANCE_PERIOD_US = 50;
    static constexpr memref_tid_t TID_A = 100;
    std::vector<trace_entry_t> refs_A = {
        make_thread(TID_A),
        make_pid(1),
        make_version(TRACE_ENTRY_VERSION),
        make_timestamp(1001),
        make_marker(TRACE_MARKER_TYPE_CPU_ID, 0),
        make_instr(/*pc=*/101),
        make_timestamp(1002),
        make_marker(TRACE_MARKER_TYPE_CPU_ID, 0),
        make_marker(TRACE_MARKER_TYPE_SYSCALL, 999),
        make_marker(TRACE_MARKER_TYPE_MAYBE_BLOCKING_SYSCALL, 0),
        // No timeout means infinite (until the fallback kicks in).
        make_marker(TRACE_MARKER_TYPE_SYSCALL_UNSCHEDULE, 0),
        make_timestamp(2002),
        make_instr(/*pc=*/102),
        make_exit(TID_A),
    };
    {
        std::vector<scheduler_t::input_reader_t> readers;
        readers.emplace_back(std::unique_ptr<mock_reader_t>(new mock_reader_t(refs_A)),
                             std::unique_ptr<mock_reader_t>(new mock_reader_t()), TID_A);
        static const char *const CORE0_SCHED_STRING =
            "...A......__________________________________________________A.";

        std::vector<scheduler_t::input_workload_t> sched_inputs;
        sched_inputs.emplace_back(std::move(readers));
        scheduler_t::scheduler_options_t sched_ops(scheduler_t::MAP_TO_ANY_OUTPUT,
                                                   scheduler_t::DEPENDENCY_TIMESTAMPS,
                                                   scheduler_t::SCHEDULER_DEFAULTS,
                                                   /*verbosity=*/3);
        // We use our mock's time==instruction count for a deterministic result.
        sched_ops.quantum_unit = scheduler_t::QUANTUM_TIME;
        sched_ops.time_units_per_us = 1.;
        sched_ops.rebalance_period_us = REBALANCE_PERIOD_US;
        scheduler_t scheduler;
        if (scheduler.init(sched_inputs, NUM_OUTPUTS, std::move(sched_ops)) !=
            scheduler_t::STATUS_SUCCESS)
            assert(false);
        std::vector<std::string> sched_as_string =
            run_lockstep_simulation(scheduler, NUM_OUTPUTS, TID_A, /*send_time=*/true);
        for (int i = 0; i < NUM_OUTPUTS; i++) {
            std::cerr << "cpu #" << i << " schedule: " << sched_as_string[i] << "\n";
        }
        assert(sched_as_string[0] == CORE0_SCHED_STRING);
    }
}

static void
=======
>>>>>>> c38045af
test_unscheduled()
{
    test_unscheduled_base();
    test_unscheduled_fallback();
    test_unscheduled_initially();
    test_unscheduled_initially_roi();
    test_unscheduled_small_timeout();
<<<<<<< HEAD
    test_unscheduled_no_alternative();
=======
>>>>>>> c38045af
}

static void
test_kernel_switch_sequences()
{
    std::cerr << "\n----------------\nTesting kernel switch sequences\n";
    static constexpr memref_tid_t TID_IN_SWITCHES = 1;
    static constexpr addr_t PROCESS_SWITCH_PC_START = 0xfeed101;
    static constexpr addr_t THREAD_SWITCH_PC_START = 0xcafe101;
    static constexpr uint64_t PROCESS_SWITCH_TIMESTAMP = 12345678;
    static constexpr uint64_t THREAD_SWITCH_TIMESTAMP = 87654321;
    std::vector<trace_entry_t> switch_sequence = {
        /* clang-format off */
        make_header(TRACE_ENTRY_VERSION),
        make_thread(TID_IN_SWITCHES),
        make_pid(TID_IN_SWITCHES),
        make_version(TRACE_ENTRY_VERSION),
        make_marker(TRACE_MARKER_TYPE_CONTEXT_SWITCH_START, scheduler_t::SWITCH_PROCESS),
        make_timestamp(PROCESS_SWITCH_TIMESTAMP),
        make_instr(PROCESS_SWITCH_PC_START),
        make_instr(PROCESS_SWITCH_PC_START + 1),
        make_marker(TRACE_MARKER_TYPE_CONTEXT_SWITCH_END, scheduler_t::SWITCH_PROCESS),
        make_exit(TID_IN_SWITCHES),
        make_footer(),
        // Test a complete trace after the first one, which is how we plan to store
        // these in an archive file.
        make_header(TRACE_ENTRY_VERSION),
        make_thread(TID_IN_SWITCHES),
        make_pid(TID_IN_SWITCHES),
        make_version(TRACE_ENTRY_VERSION),
        make_marker(TRACE_MARKER_TYPE_CONTEXT_SWITCH_START, scheduler_t::SWITCH_THREAD),
        make_timestamp(THREAD_SWITCH_TIMESTAMP),
        make_instr(THREAD_SWITCH_PC_START),
        make_instr(THREAD_SWITCH_PC_START+1),
        make_marker(TRACE_MARKER_TYPE_CONTEXT_SWITCH_END, scheduler_t::SWITCH_THREAD),
        make_exit(TID_IN_SWITCHES),
        make_footer(),
        /* clang-format on */
    };
    auto switch_reader =
        std::unique_ptr<mock_reader_t>(new mock_reader_t(switch_sequence));
    auto switch_reader_end = std::unique_ptr<mock_reader_t>(new mock_reader_t());
    static constexpr int NUM_WORKLOADS = 3;
    static constexpr int NUM_INPUTS_PER_WORKLOAD = 3;
    static constexpr int NUM_OUTPUTS = 2;
    static constexpr int NUM_INSTRS = 9;
    static constexpr int INSTR_QUANTUM = 3;
    static constexpr uint64_t TIMESTAMP = 44226688;
    static constexpr memref_tid_t TID_BASE = 100;
    std::vector<scheduler_t::input_workload_t> sched_inputs;
    for (int workload_idx = 0; workload_idx < NUM_WORKLOADS; workload_idx++) {
        std::vector<scheduler_t::input_reader_t> readers;
        for (int input_idx = 0; input_idx < NUM_INPUTS_PER_WORKLOAD; input_idx++) {
            std::vector<trace_entry_t> inputs;
            inputs.push_back(make_header(TRACE_ENTRY_VERSION));
            memref_tid_t tid =
                TID_BASE + workload_idx * NUM_INPUTS_PER_WORKLOAD + input_idx;
            inputs.push_back(make_thread(tid));
            inputs.push_back(make_pid(1));
            inputs.push_back(make_version(TRACE_ENTRY_VERSION));
            inputs.push_back(make_timestamp(TIMESTAMP));
            for (int instr_idx = 0; instr_idx < NUM_INSTRS; instr_idx++) {
                inputs.push_back(make_instr(42 + instr_idx * 4));
            }
            inputs.push_back(make_exit(tid));
            readers.emplace_back(
                std::unique_ptr<mock_reader_t>(new mock_reader_t(inputs)),
                std::unique_ptr<mock_reader_t>(new mock_reader_t()), tid);
        }
        sched_inputs.emplace_back(std::move(readers));
    }
    scheduler_t::scheduler_options_t sched_ops(scheduler_t::MAP_TO_ANY_OUTPUT,
                                               scheduler_t::DEPENDENCY_TIMESTAMPS,
                                               scheduler_t::SCHEDULER_DEFAULTS,
                                               /*verbosity=*/3);
    sched_ops.quantum_duration_instrs = INSTR_QUANTUM;
    sched_ops.kernel_switch_reader = std::move(switch_reader);
    sched_ops.kernel_switch_reader_end = std::move(switch_reader_end);
    scheduler_t scheduler;
    if (scheduler.init(sched_inputs, NUM_OUTPUTS, std::move(sched_ops)) !=
        scheduler_t::STATUS_SUCCESS)
        assert(false);

    // We have a custom version of run_lockstep_simulation here for more precise
    // testing of the markers and instructions and interfaces.
    // We record the entire sequence for a detailed check of some records, along with
    // a character representation for a higher-level view of the whole sequence.
    std::vector<scheduler_t::stream_t *> outputs(NUM_OUTPUTS, nullptr);
    std::vector<bool> eof(NUM_OUTPUTS, false);
    for (int i = 0; i < NUM_OUTPUTS; i++)
        outputs[i] = scheduler.get_stream(i);
    int num_eof = 0;
    std::vector<std::vector<memref_t>> refs(NUM_OUTPUTS);
    std::vector<std::string> sched_as_string(NUM_OUTPUTS);
    std::vector<memref_tid_t> prev_tid(NUM_OUTPUTS, INVALID_THREAD_ID);
    std::vector<bool> in_switch(NUM_OUTPUTS, false);
    std::vector<uint64> prev_in_ord(NUM_OUTPUTS, 0);
    std::vector<uint64> prev_out_ord(NUM_OUTPUTS, 0);
    while (num_eof < NUM_OUTPUTS) {
        for (int i = 0; i < NUM_OUTPUTS; i++) {
            if (eof[i])
                continue;
            memref_t memref;
            scheduler_t::stream_status_t status = outputs[i]->next_record(memref);
            if (status == scheduler_t::STATUS_EOF) {
                ++num_eof;
                eof[i] = true;
                continue;
            }
            if (status == scheduler_t::STATUS_IDLE) {
                sched_as_string[i] += '_';
                continue;
            }
            assert(status == scheduler_t::STATUS_OK);
            refs[i].push_back(memref);
            if (memref.instr.tid != prev_tid[i]) {
                if (!sched_as_string[i].empty())
                    sched_as_string[i] += ',';
                sched_as_string[i] +=
                    'A' + static_cast<char>(memref.instr.tid - TID_BASE);
            }
            if (memref.marker.type == TRACE_TYPE_MARKER &&
                memref.marker.marker_type == TRACE_MARKER_TYPE_CONTEXT_SWITCH_START)
                in_switch[i] = true;
            if (in_switch[i]) {
                // Test that switch code is marked synthetic.
                assert(outputs[i]->is_record_synthetic());
                // Test that switch code doesn't count toward input ordinals, but
                // does toward output ordinals.
                assert(outputs[i]->get_input_interface()->get_record_ordinal() ==
                           prev_in_ord[i] ||
                       // Won't match if we just switched inputs.
                       (memref.marker.type == TRACE_TYPE_MARKER &&
                        memref.marker.marker_type ==
                            TRACE_MARKER_TYPE_CONTEXT_SWITCH_START));
                assert(outputs[i]->get_record_ordinal() > prev_out_ord[i]);
            } else
                assert(!outputs[i]->is_record_synthetic());
            if (type_is_instr(memref.instr.type))
                sched_as_string[i] += 'i';
            else if (memref.marker.type == TRACE_TYPE_MARKER) {
                switch (memref.marker.marker_type) {
                case TRACE_MARKER_TYPE_VERSION: sched_as_string[i] += 'v'; break;
                case TRACE_MARKER_TYPE_TIMESTAMP: sched_as_string[i] += '0'; break;
                case TRACE_MARKER_TYPE_CONTEXT_SWITCH_END:
                    in_switch[i] = false;
                    ANNOTATE_FALLTHROUGH;
                case TRACE_MARKER_TYPE_CONTEXT_SWITCH_START:
                    if (memref.marker.marker_value == scheduler_t::SWITCH_PROCESS)
                        sched_as_string[i] += 'p';
                    else if (memref.marker.marker_value == scheduler_t::SWITCH_THREAD)
                        sched_as_string[i] += 't';
                    else
                        assert(false && "unknown context switch type");
                    break;
                default: sched_as_string[i] += '?'; break;
                }
            }
            prev_tid[i] = memref.instr.tid;
            prev_in_ord[i] = outputs[i]->get_input_interface()->get_record_ordinal();
            prev_out_ord[i] = outputs[i]->get_record_ordinal();
        }
    }
    // Check the high-level strings.
    for (int i = 0; i < NUM_OUTPUTS; i++) {
        std::cerr << "cpu #" << i << " schedule: " << sched_as_string[i] << "\n";
    }
    assert(sched_as_string[0] ==
           "Av0iii,Ct0iitv0iii,Ep0iipv0iii,Gp0iipv0iii,It0iitv0iii,Ap0iipiii,Ct0iitiii,"
           "Ep0iipiii,Gp0iipiii,It0iitiii,Ap0iipiii,Ct0iitiii,Ep0iipiii,Gp0iipiii,"
           "It0iitiii");
    assert(
        sched_as_string[1] ==
        "Bv0iii,Dp0iipv0iii,Ft0iitv0iii,Hp0iipv0iii,Bp0iipiii,Dp0iipiii,Ft0iitiii,"
        "Hp0iipiii,Bp0iipiii,Dp0iipiii,Ft0iitiii,Hp0iipiii___________________________");

    // Zoom in and check the first sequence record by record with value checks.
    int idx = 0;
    bool res = true;
    res = res &&
        check_ref(refs[0], idx, TID_BASE, TRACE_TYPE_MARKER, TRACE_MARKER_TYPE_VERSION) &&
        check_ref(refs[0], idx, TID_BASE, TRACE_TYPE_MARKER, TRACE_MARKER_TYPE_TIMESTAMP,
                  TIMESTAMP) &&
        check_ref(refs[0], idx, TID_BASE, TRACE_TYPE_INSTR) &&
        check_ref(refs[0], idx, TID_BASE, TRACE_TYPE_INSTR) &&
        check_ref(refs[0], idx, TID_BASE, TRACE_TYPE_INSTR) &&
        // Thread switch.
        check_ref(refs[0], idx, TID_BASE + 2, TRACE_TYPE_MARKER,
                  TRACE_MARKER_TYPE_CONTEXT_SWITCH_START, scheduler_t::SWITCH_THREAD) &&
        check_ref(refs[0], idx, TID_BASE + 2, TRACE_TYPE_MARKER,
                  TRACE_MARKER_TYPE_TIMESTAMP, THREAD_SWITCH_TIMESTAMP) &&
        check_ref(refs[0], idx, TID_BASE + 2, TRACE_TYPE_INSTR) &&
        check_ref(refs[0], idx, TID_BASE + 2, TRACE_TYPE_INSTR) &&
        check_ref(refs[0], idx, TID_BASE + 2, TRACE_TYPE_MARKER,
                  TRACE_MARKER_TYPE_CONTEXT_SWITCH_END, scheduler_t::SWITCH_THREAD) &&
        // We now see the headers for this thread.
        check_ref(refs[0], idx, TID_BASE + 2, TRACE_TYPE_MARKER,
                  TRACE_MARKER_TYPE_VERSION) &&
        check_ref(refs[0], idx, TID_BASE + 2, TRACE_TYPE_MARKER,
                  TRACE_MARKER_TYPE_TIMESTAMP, TIMESTAMP) &&
        // The 3-instr quantum should not count the 2 switch instrs.
        check_ref(refs[0], idx, TID_BASE + 2, TRACE_TYPE_INSTR) &&
        check_ref(refs[0], idx, TID_BASE + 2, TRACE_TYPE_INSTR) &&
        check_ref(refs[0], idx, TID_BASE + 2, TRACE_TYPE_INSTR) &&
        // Process switch.
        check_ref(refs[0], idx, TID_BASE + 4, TRACE_TYPE_MARKER,
                  TRACE_MARKER_TYPE_CONTEXT_SWITCH_START, scheduler_t::SWITCH_PROCESS) &&
        check_ref(refs[0], idx, TID_BASE + 4, TRACE_TYPE_MARKER,
                  TRACE_MARKER_TYPE_TIMESTAMP, PROCESS_SWITCH_TIMESTAMP) &&
        check_ref(refs[0], idx, TID_BASE + 4, TRACE_TYPE_INSTR) &&
        check_ref(refs[0], idx, TID_BASE + 4, TRACE_TYPE_INSTR) &&
        check_ref(refs[0], idx, TID_BASE + 4, TRACE_TYPE_MARKER,
                  TRACE_MARKER_TYPE_CONTEXT_SWITCH_END, scheduler_t::SWITCH_PROCESS) &&
        // We now see the headers for this thread.
        check_ref(refs[0], idx, TID_BASE + 4, TRACE_TYPE_MARKER,
                  TRACE_MARKER_TYPE_VERSION) &&
        check_ref(refs[0], idx, TID_BASE + 4, TRACE_TYPE_MARKER,
                  TRACE_MARKER_TYPE_TIMESTAMP, TIMESTAMP) &&
        // The 3-instr quantum should not count the 2 switch instrs.
        check_ref(refs[0], idx, TID_BASE + 4, TRACE_TYPE_INSTR) &&
        check_ref(refs[0], idx, TID_BASE + 4, TRACE_TYPE_INSTR) &&
        check_ref(refs[0], idx, TID_BASE + 4, TRACE_TYPE_INSTR);

    {
        // Test a bad input sequence.
        std::vector<trace_entry_t> bad_switch_sequence = {
            /* clang-format off */
        make_header(TRACE_ENTRY_VERSION),
        make_thread(TID_IN_SWITCHES),
        make_pid(TID_IN_SWITCHES),
        make_marker(TRACE_MARKER_TYPE_CONTEXT_SWITCH_START, scheduler_t::SWITCH_PROCESS),
        make_instr(PROCESS_SWITCH_PC_START),
        make_marker(TRACE_MARKER_TYPE_CONTEXT_SWITCH_END, scheduler_t::SWITCH_PROCESS),
        make_footer(),
        make_header(TRACE_ENTRY_VERSION),
        make_thread(TID_IN_SWITCHES),
        make_pid(TID_IN_SWITCHES),
        // Error: duplicate type.
        make_marker(TRACE_MARKER_TYPE_CONTEXT_SWITCH_START, scheduler_t::SWITCH_PROCESS),
        make_instr(PROCESS_SWITCH_PC_START),
        make_marker(TRACE_MARKER_TYPE_CONTEXT_SWITCH_END, scheduler_t::SWITCH_PROCESS),
        make_footer(),
            /* clang-format on */
        };
        auto bad_switch_reader =
            std::unique_ptr<mock_reader_t>(new mock_reader_t(bad_switch_sequence));
        auto bad_switch_reader_end = std::unique_ptr<mock_reader_t>(new mock_reader_t());
        std::vector<scheduler_t::input_workload_t> test_sched_inputs;
        std::vector<scheduler_t::input_reader_t> readers;
        std::vector<trace_entry_t> inputs;
        inputs.push_back(make_header(TRACE_ENTRY_VERSION));
        readers.emplace_back(std::unique_ptr<mock_reader_t>(new mock_reader_t(inputs)),
                             std::unique_ptr<mock_reader_t>(new mock_reader_t()),
                             TID_BASE);
        test_sched_inputs.emplace_back(std::move(readers));
        scheduler_t::scheduler_options_t test_sched_ops(
            scheduler_t::MAP_TO_ANY_OUTPUT, scheduler_t::DEPENDENCY_TIMESTAMPS,
            scheduler_t::SCHEDULER_DEFAULTS);
        test_sched_ops.kernel_switch_reader = std::move(bad_switch_reader);
        test_sched_ops.kernel_switch_reader_end = std::move(bad_switch_reader_end);
        scheduler_t test_scheduler;
        if (test_scheduler.init(test_sched_inputs, NUM_OUTPUTS,
                                std::move(test_sched_ops)) !=
            scheduler_t::STATUS_ERROR_INVALID_PARAMETER)
            assert(false);
    }
}

void
test_random_schedule()
{
    std::cerr << "\n----------------\nTesting random scheduling\n";
    static constexpr int NUM_INPUTS = 7;
    static constexpr int NUM_OUTPUTS = 2;
    static constexpr int NUM_INSTRS = 9;
    static constexpr int QUANTUM_DURATION = 3;
    static constexpr int ITERS = 9;
    static constexpr memref_tid_t TID_BASE = 100;
    std::vector<trace_entry_t> inputs[NUM_INPUTS];
    for (int i = 0; i < NUM_INPUTS; i++) {
        memref_tid_t tid = TID_BASE + i;
        inputs[i].push_back(make_thread(tid));
        inputs[i].push_back(make_pid(1));
        inputs[i].push_back(make_version(TRACE_ENTRY_VERSION));
        inputs[i].push_back(make_timestamp(10)); // All the same time priority.
        for (int j = 0; j < NUM_INSTRS; j++) {
            inputs[i].push_back(make_instr(42 + j * 4));
        }
        inputs[i].push_back(make_exit(tid));
    }
    std::vector<std::set<std::string>> scheds_by_cpu(NUM_OUTPUTS);
    for (int iter = 0; iter < ITERS; ++iter) {
        std::vector<scheduler_t::input_workload_t> sched_inputs;
        for (int i = 0; i < NUM_INPUTS; i++) {
            std::vector<scheduler_t::input_reader_t> readers;
            readers.emplace_back(
                std::unique_ptr<mock_reader_t>(new mock_reader_t(inputs[i])),
                std::unique_ptr<mock_reader_t>(new mock_reader_t()), TID_BASE + i);
            sched_inputs.emplace_back(std::move(readers));
        }
        scheduler_t::scheduler_options_t sched_ops(scheduler_t::MAP_TO_ANY_OUTPUT,
                                                   scheduler_t::DEPENDENCY_IGNORE,
                                                   scheduler_t::SCHEDULER_DEFAULTS,
                                                   /*verbosity=*/3);
        sched_ops.randomize_next_input = true;
        sched_ops.quantum_duration_instrs = QUANTUM_DURATION;
        scheduler_t scheduler;
        if (scheduler.init(sched_inputs, NUM_OUTPUTS, std::move(sched_ops)) !=
            scheduler_t::STATUS_SUCCESS)
            assert(false);
        std::vector<std::string> sched_as_string =
            run_lockstep_simulation(scheduler, NUM_OUTPUTS, TID_BASE);
        for (int i = 0; i < NUM_OUTPUTS; i++) {
            std::cerr << "cpu #" << i << " schedule: " << sched_as_string[i] << "\n";
            scheds_by_cpu[i].insert(sched_as_string[i]);
        }
    }
    // With non-determinism it's hard to have a precise test.
    // We assume most runs should be different: at least half of them (probably
    // more but let's not make this into a flaky test).
    for (int i = 0; i < NUM_OUTPUTS; i++) {
        assert(scheds_by_cpu[i].size() >= ITERS / 2);
    }
}

static void
test_record_scheduler()
{
    // Test record_scheduler_t switches, which operate differently:
    // they have to deal with encoding records preceding instructions,
    // and they have to insert tid,pid records.
    std::cerr << "\n----------------\nTesting record_scheduler_t\n";
    static constexpr memref_tid_t TID_A = 42;
    static constexpr memref_tid_t TID_B = TID_A + 1;
    static constexpr memref_tid_t PID_A = 142;
    static constexpr memref_tid_t PID_B = PID_A + 1;
    static constexpr int NUM_OUTPUTS = 1;
    static constexpr addr_t ENCODING_SIZE = 2;
    static constexpr addr_t ENCODING_IGNORE = 0xfeed;
    static constexpr uint64_t INITIAL_TIMESTAMP_A = 10;
    static constexpr uint64_t INITIAL_TIMESTAMP_B = 20;
    static constexpr uint64_t PRE_SYS_TIMESTAMP = 20;
    static constexpr uint64_t BLOCK_THRESHOLD = 500;
    std::vector<trace_entry_t> refs_A = {
        /* clang-format off */
        make_thread(TID_A),
        make_pid(PID_A),
        make_version(TRACE_ENTRY_VERSION),
        make_timestamp(INITIAL_TIMESTAMP_A),
        make_encoding(ENCODING_SIZE, ENCODING_IGNORE),
        make_instr(10),
        make_timestamp(PRE_SYS_TIMESTAMP),
        make_marker(TRACE_MARKER_TYPE_SYSCALL, 42),
        make_marker(TRACE_MARKER_TYPE_MAYBE_BLOCKING_SYSCALL, 0),
        make_timestamp(PRE_SYS_TIMESTAMP + BLOCK_THRESHOLD),
        make_encoding(ENCODING_SIZE, ENCODING_IGNORE),
        make_instr(30),
        make_encoding(ENCODING_SIZE, ENCODING_IGNORE),
        make_instr(50),
        make_exit(TID_A),
        /* clang-format on */
    };
    std::vector<trace_entry_t> refs_B = {
        /* clang-format off */
        make_thread(TID_B),
        make_pid(PID_B),
        make_version(TRACE_ENTRY_VERSION),
        make_timestamp(INITIAL_TIMESTAMP_B),
        make_encoding(ENCODING_SIZE, ENCODING_IGNORE),
        make_instr(20),
        make_encoding(ENCODING_SIZE, ENCODING_IGNORE),
        make_instr(40),
        make_encoding(ENCODING_SIZE, ENCODING_IGNORE),
        // Test a target marker between the encoding and the instr.
        make_marker(TRACE_MARKER_TYPE_BRANCH_TARGET, 42),
        make_instr(60),
        // No encoding for repeated instr.
        make_instr(20),
        make_exit(TID_B),
        /* clang-format on */
    };
    std::vector<record_scheduler_t::input_reader_t> readers;
    readers.emplace_back(
        std::unique_ptr<mock_record_reader_t>(new mock_record_reader_t(refs_A)),
        std::unique_ptr<mock_record_reader_t>(new mock_record_reader_t()), TID_A);
    readers.emplace_back(
        std::unique_ptr<mock_record_reader_t>(new mock_record_reader_t(refs_B)),
        std::unique_ptr<mock_record_reader_t>(new mock_record_reader_t()), TID_B);
    record_scheduler_t scheduler;
    std::vector<record_scheduler_t::input_workload_t> sched_inputs;
    sched_inputs.emplace_back(std::move(readers));
    record_scheduler_t::scheduler_options_t sched_ops(
        record_scheduler_t::MAP_TO_ANY_OUTPUT, record_scheduler_t::DEPENDENCY_IGNORE,
        record_scheduler_t::SCHEDULER_DEFAULTS,
        /*verbosity=*/4);
    sched_ops.quantum_duration_instrs = 2;
    sched_ops.block_time_multiplier = 0.001; // Do not stay blocked.
    sched_ops.blocking_switch_threshold = BLOCK_THRESHOLD;
    if (scheduler.init(sched_inputs, NUM_OUTPUTS, std::move(sched_ops)) !=
        record_scheduler_t::STATUS_SUCCESS)
        assert(false);
    auto *stream0 = scheduler.get_stream(0);
    auto check_next = [](record_scheduler_t::stream_t *stream,
                         record_scheduler_t::stream_status_t expect_status,
                         trace_type_t expect_type = TRACE_TYPE_MARKER,
                         addr_t expect_addr = 0) {
        trace_entry_t record;
        record_scheduler_t::stream_status_t status = stream->next_record(record);
        assert(status == expect_status);
        if (status == record_scheduler_t::STATUS_OK) {
            if (record.type != expect_type) {
                std::cerr << "Expected type " << expect_type << " != " << record.type
                          << "\n";
                assert(false);
            }
            if (expect_addr != 0 && record.addr != expect_addr) {
                std::cerr << "Expected addr " << expect_addr << " != " << record.addr
                          << "\n";
                assert(false);
            }
        }
    };
    // Advance cpu0 on TID_A to its 1st context switch.
    check_next(stream0, record_scheduler_t::STATUS_OK, TRACE_TYPE_THREAD, TID_A);
    check_next(stream0, record_scheduler_t::STATUS_OK, TRACE_TYPE_PID, PID_A);
    check_next(stream0, record_scheduler_t::STATUS_OK, TRACE_TYPE_MARKER);
    check_next(stream0, record_scheduler_t::STATUS_OK, TRACE_TYPE_MARKER);
    // Test ordinals.
    assert(stream0->get_instruction_ordinal() == 0);
    assert(stream0->get_input_interface()->get_instruction_ordinal() == 0);
    check_next(stream0, record_scheduler_t::STATUS_OK, TRACE_TYPE_ENCODING);
    // The encoding should have incremented the ordinal.
    assert(stream0->get_instruction_ordinal() == 1);
    assert(stream0->get_input_interface()->get_instruction_ordinal() == 1);
    check_next(stream0, record_scheduler_t::STATUS_OK, TRACE_TYPE_INSTR);
    // The instr should not have further incremented it.
    assert(stream0->get_instruction_ordinal() == 1);
    assert(stream0->get_input_interface()->get_instruction_ordinal() == 1);
    check_next(stream0, record_scheduler_t::STATUS_OK, TRACE_TYPE_MARKER);
    check_next(stream0, record_scheduler_t::STATUS_OK, TRACE_TYPE_MARKER);
    check_next(stream0, record_scheduler_t::STATUS_OK, TRACE_TYPE_MARKER);
    check_next(stream0, record_scheduler_t::STATUS_OK, TRACE_TYPE_MARKER);
    // Ensure the context switch is *before* the encoding.
    // Advance cpu0 on TID_B to its 1st context switch.
    check_next(stream0, record_scheduler_t::STATUS_OK, TRACE_TYPE_THREAD, TID_B);
    check_next(stream0, record_scheduler_t::STATUS_OK, TRACE_TYPE_PID, PID_B);
    check_next(stream0, record_scheduler_t::STATUS_OK, TRACE_TYPE_MARKER);
    check_next(stream0, record_scheduler_t::STATUS_OK, TRACE_TYPE_MARKER);
    check_next(stream0, record_scheduler_t::STATUS_OK, TRACE_TYPE_ENCODING);
    check_next(stream0, record_scheduler_t::STATUS_OK, TRACE_TYPE_INSTR);
    check_next(stream0, record_scheduler_t::STATUS_OK, TRACE_TYPE_ENCODING);
    check_next(stream0, record_scheduler_t::STATUS_OK, TRACE_TYPE_INSTR);
    // Ensure the switch is *before* the encoding and target marker.
    assert(stream0->get_input_interface()->get_instruction_ordinal() == 2);
    check_next(stream0, record_scheduler_t::STATUS_OK, TRACE_TYPE_THREAD, TID_A);
    check_next(stream0, record_scheduler_t::STATUS_OK, TRACE_TYPE_PID, PID_A);
    check_next(stream0, record_scheduler_t::STATUS_OK, TRACE_TYPE_ENCODING);
    check_next(stream0, record_scheduler_t::STATUS_OK, TRACE_TYPE_INSTR);
    check_next(stream0, record_scheduler_t::STATUS_OK, TRACE_TYPE_THREAD, TID_B);
    check_next(stream0, record_scheduler_t::STATUS_OK, TRACE_TYPE_PID, PID_B);
    check_next(stream0, record_scheduler_t::STATUS_OK, TRACE_TYPE_ENCODING);
    assert(stream0->get_instruction_ordinal() == 5);
    assert(stream0->get_input_interface()->get_instruction_ordinal() == 3);
    check_next(stream0, record_scheduler_t::STATUS_OK, TRACE_TYPE_MARKER);
    assert(stream0->get_instruction_ordinal() == 5);
    assert(stream0->get_input_interface()->get_instruction_ordinal() == 3);
    check_next(stream0, record_scheduler_t::STATUS_OK, TRACE_TYPE_INSTR);
    // Should still be at the same count after the encoding, marker, and instr.
    assert(stream0->get_instruction_ordinal() == 5);
    assert(stream0->get_input_interface()->get_instruction_ordinal() == 3);
    check_next(stream0, record_scheduler_t::STATUS_OK, TRACE_TYPE_INSTR);
    assert(stream0->get_instruction_ordinal() == 6);
    assert(stream0->get_input_interface()->get_instruction_ordinal() == 4);
    check_next(stream0, record_scheduler_t::STATUS_OK, TRACE_TYPE_THREAD_EXIT);
    check_next(stream0, record_scheduler_t::STATUS_OK, TRACE_TYPE_THREAD, TID_A);
    check_next(stream0, record_scheduler_t::STATUS_OK, TRACE_TYPE_PID, PID_A);
    check_next(stream0, record_scheduler_t::STATUS_OK, TRACE_TYPE_ENCODING);
    check_next(stream0, record_scheduler_t::STATUS_OK, TRACE_TYPE_INSTR);
    check_next(stream0, record_scheduler_t::STATUS_OK, TRACE_TYPE_THREAD_EXIT);
    check_next(stream0, record_scheduler_t::STATUS_EOF);
}

static void
test_rebalancing()
{
    std::cerr << "\n----------------\nTesting rebalancing\n";
    // We want to get the cores into an unbalanced state.
    // The scheduler will start out with round-robin even assignment.
    // We use "unschedule" and "direct switch" operations to get all
    // inputs onto one core.
    static constexpr int NUM_OUTPUTS = 8;
    static constexpr int NUM_INPUTS_UNSCHED = 24;
    static constexpr int BLOCK_LATENCY = 100;
    static constexpr double BLOCK_SCALE = 1. / (BLOCK_LATENCY);
    static constexpr int QUANTUM_DURATION = 3 * NUM_OUTPUTS;
    static constexpr int NUM_INSTRS = QUANTUM_DURATION * 3;
    static constexpr int REBALANCE_PERIOD = NUM_OUTPUTS * 20 * NUM_INPUTS_UNSCHED;
    static constexpr int MIGRATION_THRESHOLD = QUANTUM_DURATION;
    static constexpr memref_tid_t TID_BASE = 100;
    static constexpr memref_tid_t TID_A = TID_BASE + 0;
    static constexpr memref_tid_t TID_B = TID_BASE + 1;
    static constexpr uint64_t TIMESTAMP_START_INSTRS = 9999;

    std::vector<trace_entry_t> refs_controller;
    refs_controller.push_back(make_thread(TID_A));
    refs_controller.push_back(make_pid(1));
    refs_controller.push_back(make_version(TRACE_ENTRY_VERSION));
    refs_controller.push_back(make_timestamp(1001));
    refs_controller.push_back(make_marker(TRACE_MARKER_TYPE_CPU_ID, 0));
    // Our controller switches to the first thread, who then switches to
    // the next, etc.
    refs_controller.push_back(make_instr(/*pc=*/101));
    refs_controller.push_back(make_instr(/*pc=*/102));
    refs_controller.push_back(make_timestamp(1101));
    refs_controller.push_back(make_marker(TRACE_MARKER_TYPE_CPU_ID, 0));
    refs_controller.push_back(make_marker(TRACE_MARKER_TYPE_SYSCALL, 999));
    refs_controller.push_back(
        make_marker(TRACE_MARKER_TYPE_SYSCALL_ARG_TIMEOUT, BLOCK_LATENCY));
    refs_controller.push_back(make_marker(TRACE_MARKER_TYPE_DIRECT_THREAD_SWITCH, TID_B));
    refs_controller.push_back(make_timestamp(1201));
    refs_controller.push_back(make_marker(TRACE_MARKER_TYPE_CPU_ID, 0));
    refs_controller.push_back(make_instr(/*pc=*/401));
    refs_controller.push_back(make_exit(TID_A));
    // Our unsched threads all start unscheduled.
    std::vector<std::vector<trace_entry_t>> refs_unsched(NUM_INPUTS_UNSCHED);
    for (int i = 0; i < NUM_INPUTS_UNSCHED; ++i) {
        refs_unsched[i].push_back(make_thread(TID_B + i));
        refs_unsched[i].push_back(make_pid(1));
        refs_unsched[i].push_back(make_version(TRACE_ENTRY_VERSION));
        refs_unsched[i].push_back(make_timestamp(2001));
        refs_unsched[i].push_back(make_marker(TRACE_MARKER_TYPE_CPU_ID, 0));
        // B starts unscheduled with no timeout.
        refs_unsched[i].push_back(make_marker(TRACE_MARKER_TYPE_SYSCALL, 999));
        refs_unsched[i].push_back(
            make_marker(TRACE_MARKER_TYPE_MAYBE_BLOCKING_SYSCALL, 0));
        refs_unsched[i].push_back(make_marker(TRACE_MARKER_TYPE_SYSCALL_UNSCHEDULE, 0));
        refs_unsched[i].push_back(make_timestamp(3001));
        refs_unsched[i].push_back(make_marker(TRACE_MARKER_TYPE_CPU_ID, 0));
        // Once scheduled, wake up the next thread.
        refs_unsched[i].push_back(make_timestamp(1101 + 100 * i));
        refs_unsched[i].push_back(make_marker(TRACE_MARKER_TYPE_CPU_ID, 0));
        refs_unsched[i].push_back(make_marker(TRACE_MARKER_TYPE_SYSCALL, 999));
        refs_unsched[i].push_back(
            make_marker(TRACE_MARKER_TYPE_SYSCALL_ARG_TIMEOUT, BLOCK_LATENCY));
        refs_unsched[i].push_back(
            make_marker(TRACE_MARKER_TYPE_DIRECT_THREAD_SWITCH, TID_B + i + 1));
        // Give everyone the same timestamp so we alternate on preempts.
        refs_unsched[i].push_back(make_timestamp(TIMESTAMP_START_INSTRS));
        refs_unsched[i].push_back(make_marker(TRACE_MARKER_TYPE_CPU_ID, 0));
        // Now run a bunch of instrs so we'll reach our rebalancing period.
        for (int instrs = 0; instrs < NUM_INSTRS; ++instrs) {
            refs_unsched[i].push_back(make_instr(/*pc=*/200 + instrs));
        }
        refs_unsched[i].push_back(make_exit(TID_B + i));
    }
    std::vector<scheduler_t::input_reader_t> readers;
    readers.emplace_back(
        std::unique_ptr<mock_reader_t>(new mock_reader_t(refs_controller)),
        std::unique_ptr<mock_reader_t>(new mock_reader_t()), TID_A);
    for (int i = 0; i < NUM_INPUTS_UNSCHED; ++i) {
        readers.emplace_back(
            std::unique_ptr<mock_reader_t>(new mock_reader_t(refs_unsched[i])),
            std::unique_ptr<mock_reader_t>(new mock_reader_t()), TID_B + i);
    }

    std::vector<scheduler_t::input_workload_t> sched_inputs;
    sched_inputs.emplace_back(std::move(readers));
    scheduler_t::scheduler_options_t sched_ops(scheduler_t::MAP_TO_ANY_OUTPUT,
                                               scheduler_t::DEPENDENCY_TIMESTAMPS,
                                               scheduler_t::SCHEDULER_DEFAULTS,
                                               /*verbosity=*/3);
    // We use our mock's time==instruction count for a deterministic result.
    sched_ops.quantum_unit = scheduler_t::QUANTUM_TIME;
    sched_ops.time_units_per_us = 1.;
    sched_ops.quantum_duration_us = QUANTUM_DURATION;
    sched_ops.block_time_multiplier = BLOCK_SCALE;
    sched_ops.migration_threshold_us = MIGRATION_THRESHOLD;
    sched_ops.rebalance_period_us = REBALANCE_PERIOD;
    scheduler_t scheduler;
    if (scheduler.init(sched_inputs, NUM_OUTPUTS, std::move(sched_ops)) !=
        scheduler_t::STATUS_SUCCESS)
        assert(false);
    std::vector<std::string> sched_as_string =
        run_lockstep_simulation(scheduler, NUM_OUTPUTS, TID_BASE, /*send_time=*/true);
    // We should see a lot of migrations away from output 0: we should see the
    // per-output average per other output, minus the live input.
    assert(scheduler.get_stream(0)->get_schedule_statistic(
               memtrace_stream_t::SCHED_STAT_MIGRATIONS) >=
           (NUM_INPUTS_UNSCHED / NUM_OUTPUTS) * (NUM_OUTPUTS - 1) - 1);
    for (int i = 0; i < NUM_OUTPUTS; i++) {
        std::cerr << "cpu #" << i << " schedule: " << sched_as_string[i] << "\n";
        // Ensure we see multiple inputs on each output.
        std::unordered_set<char> inputs;
        for (char c : sched_as_string[i]) {
            if (std::isalpha(c))
                inputs.insert(c);
        }
        assert(inputs.size() >= (NUM_INPUTS_UNSCHED / NUM_OUTPUTS) - 1);
    }
}

int
test_main(int argc, const char *argv[])
{
    // Takes in a path to the tests/ src dir.
    assert(argc == 2);
    // Avoid races with lazy drdecode init (b/279350357).
    dr_standalone_init();

    test_serial();
    test_parallel();
    test_param_checks();
    test_regions();
    test_only_threads();
    test_real_file_queries_and_filters(argv[1]);
    test_synthetic();
    test_synthetic_time_quanta();
    test_synthetic_with_timestamps();
    test_synthetic_with_priorities();
    test_synthetic_with_bindings();
    test_synthetic_with_syscalls();
    test_synthetic_multi_threaded(argv[1]);
    test_speculation();
    test_replay();
    test_replay_multi_threaded(argv[1]);
    test_replay_timestamps();
    test_replay_noeof();
    test_replay_skip();
    test_replay_limit();
    test_replay_as_traced_from_file(argv[1]);
    test_replay_as_traced();
    test_replay_as_traced_i6107_workaround();
    test_replay_as_traced_dup_start();
    test_replay_as_traced_sort();
    test_times_of_interest();
    test_inactive();
    test_direct_switch();
    test_unscheduled();
    test_kernel_switch_sequences();
    test_random_schedule();
    test_record_scheduler();
    test_rebalancing();

    dr_standalone_exit();
    return 0;
}

} // namespace drmemtrace
} // namespace dynamorio<|MERGE_RESOLUTION|>--- conflicted
+++ resolved
@@ -5173,11 +5173,7 @@
     std::cerr << "\n----------------\nTesting unscheduled input with small timeout\n";
     static constexpr int NUM_OUTPUTS = 1;
     // 4*0.1 rounds to 0 (the scheduler's cast rounds any fraction down).
-<<<<<<< HEAD
-    static constexpr int WAIT_TIMEOUT = 4;
-=======
     static constexpr int UNSCHEDULE_TIMEOUT = 4;
->>>>>>> c38045af
     static constexpr double BLOCK_SCALE = 0.1;
     static constexpr memref_tid_t TID_A = 100;
     std::vector<trace_entry_t> refs_A = {
@@ -5191,11 +5187,7 @@
         make_marker(TRACE_MARKER_TYPE_CPU_ID, 0),
         make_marker(TRACE_MARKER_TYPE_SYSCALL, 999),
         make_marker(TRACE_MARKER_TYPE_MAYBE_BLOCKING_SYSCALL, 0),
-<<<<<<< HEAD
-        make_marker(TRACE_MARKER_TYPE_SYSCALL_ARG_TIMEOUT, WAIT_TIMEOUT),
-=======
         make_marker(TRACE_MARKER_TYPE_SYSCALL_ARG_TIMEOUT, UNSCHEDULE_TIMEOUT),
->>>>>>> c38045af
         make_marker(TRACE_MARKER_TYPE_SYSCALL_UNSCHEDULE, 0),
         make_timestamp(2002),
         make_instr(/*pc=*/102),
@@ -5231,7 +5223,6 @@
 }
 
 static void
-<<<<<<< HEAD
 test_unscheduled_no_alternative()
 {
     // Test that an unscheduled 0-timeout input is not incorrectly executed if
@@ -5288,8 +5279,6 @@
 }
 
 static void
-=======
->>>>>>> c38045af
 test_unscheduled()
 {
     test_unscheduled_base();
@@ -5297,10 +5286,7 @@
     test_unscheduled_initially();
     test_unscheduled_initially_roi();
     test_unscheduled_small_timeout();
-<<<<<<< HEAD
     test_unscheduled_no_alternative();
-=======
->>>>>>> c38045af
 }
 
 static void
