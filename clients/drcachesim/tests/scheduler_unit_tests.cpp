--- conflicted
+++ resolved
@@ -6771,28 +6771,6 @@
     {
         std::vector<trace_entry_t> syscall_sequence = {
             /* clang-format off */
-<<<<<<< HEAD
-            make_header(TRACE_ENTRY_VERSION),
-            make_thread(TID_IN_SYSCALLS),
-            make_pid(TID_IN_SYSCALLS),
-            make_version(TRACE_ENTRY_VERSION),
-            make_timestamp(0),
-            make_marker(TRACE_MARKER_TYPE_SYSCALL_TRACE_START, SYSCALL_BASE),
-            make_instr(SYSCALL_PC_START),
-            make_marker(TRACE_MARKER_TYPE_BRANCH_TARGET, 0),
-            make_instr(SYSCALL_PC_START + 1, TRACE_TYPE_INSTR_INDIRECT_JUMP),
-            make_marker(TRACE_MARKER_TYPE_SYSCALL_TRACE_END, SYSCALL_BASE),
-            // XXX: Currently all syscall traces are concatenated. We may change
-            // this to use an archive file instead.
-            make_marker(TRACE_MARKER_TYPE_SYSCALL_TRACE_START, SYSCALL_BASE + 1),
-            make_instr(SYSCALL_PC_START + 10),
-            make_instr(SYSCALL_PC_START + 11),
-            make_marker(TRACE_MARKER_TYPE_BRANCH_TARGET, 0),
-            make_instr(SYSCALL_PC_START + 12, TRACE_TYPE_INSTR_INDIRECT_JUMP),
-            make_marker(TRACE_MARKER_TYPE_SYSCALL_TRACE_END, SYSCALL_BASE + 1),
-            make_exit(TID_IN_SYSCALLS),
-            make_footer(),
-=======
             test_util::make_header(TRACE_ENTRY_VERSION),
             test_util::make_thread(TID_IN_SYSCALLS),
             test_util::make_pid(TID_IN_SYSCALLS),
@@ -6813,7 +6791,6 @@
                 TRACE_MARKER_TYPE_SYSCALL_TRACE_END, SYSCALL_BASE + 1),
             test_util::make_exit(TID_IN_SYSCALLS),
             test_util::make_footer(),
->>>>>>> 79132200
             /* clang-format on */
         };
         auto syscall_reader = std::unique_ptr<test_util::mock_reader_t>(
@@ -6838,11 +6815,7 @@
                 test_util::make_marker(TRACE_MARKER_TYPE_FILETYPE, FILE_TYPE));
             inputs.push_back(test_util::make_timestamp(TIMESTAMP));
             for (int instr_idx = 0; instr_idx < NUM_INSTRS; instr_idx++) {
-<<<<<<< HEAD
-                inputs.push_back(make_instr(static_cast<addr_t>(42 * tid + instr_idx)));
-=======
                 inputs.push_back(test_util::make_instr(42 + instr_idx * 4));
->>>>>>> 79132200
                 if (instr_idx % 2 == 0) {
                     inputs.push_back(test_util::make_marker(
                         TRACE_MARKER_TYPE_SYSCALL, SYSCALL_BASE + (instr_idx / 2) % 2));
