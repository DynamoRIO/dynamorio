--- conflicted
+++ resolved
@@ -50,11 +50,7 @@
 public:
     mock_reader_t() = default;
     explicit mock_reader_t(const std::vector<trace_entry_t> &trace)
-<<<<<<< HEAD
-        : reader_t(/*online=*/false, /*verbosity=*/3, "[mock_reader_t]")
-=======
         : reader_t(/*online=*/false, /*verbosity=*/3, "mock_reader_t")
->>>>>>> 78998c22
         , trace_(trace)
     {
     }
@@ -91,11 +87,7 @@
 public:
     mock_record_reader_t() = default;
     explicit mock_record_reader_t(const std::vector<trace_entry_t> &trace)
-<<<<<<< HEAD
-        : record_reader_t(/*online=*/false, /*verbosity=*/3, "[mock_record_reader_t]")
-=======
         : record_reader_t(/*online=*/false, /*verbosity=*/3, "mock_record_reader_t")
->>>>>>> 78998c22
         , trace_(trace)
     {
     }
@@ -114,13 +106,8 @@
             at_eof_ = true;
             return nullptr;
         }
-<<<<<<< HEAD
-        cur_entry_ = trace_[index_];
-        return &cur_entry_;
-=======
         entry_copy_ = trace_[index_];
         return &entry_copy_;
->>>>>>> 78998c22
     }
     std::string
     get_stream_name() const override
