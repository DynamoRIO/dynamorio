/* **********************************************************
 * Copyright (c) 2021-2022 Google, LLC  All rights reserved.
 * **********************************************************/

/*
 * Redistribution and use in source and binary forms, with or without
 * modification, are permitted provided that the following conditions are met:
 *
 * * Redistributions of source code must retain the above copyright notice,
 *   this list of conditions and the following disclaimer.
 *
 * * Redistributions in binary form must reproduce the above copyright notice,
 *   this list of conditions and the following disclaimer in the documentation
 *   and/or other materials provided with the distribution.
 *
 * * Neither the name of Google, Inc. nor the names of its contributors may be
 *   used to endorse or promote products derived from this software without
 *   specific prior written permission.
 *
 * THIS SOFTWARE IS PROVIDED BY THE COPYRIGHT HOLDERS AND CONTRIBUTORS "AS IS"
 * AND ANY EXPRESS OR IMPLIED WARRANTIES, INCLUDING, BUT NOT LIMITED TO, THE
 * IMPLIED WARRANTIES OF MERCHANTABILITY AND FITNESS FOR A PARTICULAR PURPOSE
 * ARE DISCLAIMED. IN NO EVENT SHALL GOOGLE, LLC OR CONTRIBUTORS BE LIABLE
 * FOR ANY DIRECT, INDIRECT, INCIDENTAL, SPECIAL, EXEMPLARY, OR CONSEQUENTIAL
 * DAMAGES (INCLUDING, BUT NOT LIMITED TO, PROCUREMENT OF SUBSTITUTE GOODS OR
 * SERVICES; LOSS OF USE, DATA, OR PROFITS; OR BUSINESS INTERRUPTION) HOWEVER
 * CAUSED AND ON ANY THEORY OF LIABILITY, WHETHER IN CONTRACT, STRICT
 * LIABILITY, OR TORT (INCLUDING NEGLIGENCE OR OTHERWISE) ARISING IN ANY WAY
 * OUT OF THE USE OF THIS SOFTWARE, EVEN IF ADVISED OF THE POSSIBILITY OF SUCH
 * DAMAGE.
 */

/* Unit tests for the view_t tool. */

#include <algorithm>
#include <iostream>
#include <vector>

#include "../tools/view.h"
#include "../common/memref.h"
#include "../tracer/raw2trace.h"
#include "memref_gen.h"

#undef ASSERT
#define ASSERT(cond, msg, ...)        \
    do {                              \
        if (!(cond)) {                \
            std::cerr << msg << "\n"; \
            abort();                  \
        }                             \
    } while (0)

#define CHECK(cond, msg, ...)         \
    do {                              \
        if (!(cond)) {                \
            std::cerr << msg << "\n"; \
            return false;             \
        }                             \
    } while (0)

namespace {

// Subclasses module_mapper_t and replaces the module loading with a buffer
// of encoded instr_t.
class module_mapper_test_t : public module_mapper_t {
public:
    module_mapper_test_t(void *drcontext, instrlist_t &instrs)
        : module_mapper_t(nullptr)
    {
        byte *pc = instrlist_encode(drcontext, &instrs, decode_buf_, true);
        ASSERT(pc - decode_buf_ < MAX_DECODE_SIZE, "decode buffer overflow");
        // Clear do_module_parsing error; we can't cleanly make virtual b/c it's
        // called from the constructor.
        last_error_ = "";
    }

protected:
    void
    read_and_map_modules(void) override
    {
        modvec_.push_back(module_t("fake_exe", 0, decode_buf_, 0, MAX_DECODE_SIZE,
                                   MAX_DECODE_SIZE, true));
    }

private:
    static const int MAX_DECODE_SIZE = 1024;
    byte decode_buf_[MAX_DECODE_SIZE];
};

class view_test_t : public view_t {
public:
    view_test_t(void *drcontext, instrlist_t &instrs, memref_tid_t thread,
                uint64_t skip_refs, uint64_t sim_refs)
        : view_t("", thread, skip_refs, sim_refs, "", 0)
    {
        module_mapper_ =
            std::unique_ptr<module_mapper_t>(new module_mapper_test_t(drcontext, instrs));
    }

    std::string
    initialize() override
    {
        module_mapper_->get_loaded_modules();
        dr_disasm_flags_t flags =
            IF_X86_ELSE(DR_DISASM_ATT, IF_AARCH64_ELSE(DR_DISASM_DR, DR_DISASM_ARM));
        disassemble_set_syntax(flags);
        return "";
    }
};

class view_nomod_test_t : public view_t {
public:
    view_nomod_test_t(void *drcontext, instrlist_t &instrs, memref_tid_t thread,
                      uint64_t skip_refs, uint64_t sim_refs)
        : view_t("", thread, skip_refs, sim_refs, "", 0)
    {
    }
};

std::string
run_test_helper(view_t &view, const std::vector<memref_t> &memrefs)
{
    class local_stream_t : public memtrace_stream_t {
    public:
        local_stream_t(view_t &view, const std::vector<memref_t> &memrefs)
            : view_(view)
            , memrefs_(memrefs)
        {
        }

        std::string
        run()
        {
            view_.initialize_stream(this);
            // Capture cerr.
            std::stringstream capture;
            std::streambuf *prior = std::cerr.rdbuf(capture.rdbuf());
            // Run the tool.
            for (const auto &memref : memrefs_) {
                ++ref_count_;
                if (type_is_instr(memref.instr.type))
                    ++instr_count_;
                if (!view_.process_memref(memref))
                    std::cout << "Hit error: " << view_.get_error_string() << "\n";
            }
            // Return the result.
            std::string res = capture.str();
            std::cerr.rdbuf(prior);
            return res;
        }

        uint64_t
        get_record_ordinal() const override
        {
            return ref_count_;
        }
        uint64_t
        get_instruction_ordinal() const override
        {
            return instr_count_;
        }
        std::string
        get_stream_name() const override
        {
            return "";
        }
        uint64_t
<<<<<<< HEAD
        get_last_timestamp() const override
=======
        get_version() const override
        {
            return 0;
        }
        uint64_t
        get_filetype() const override
        {
            return 0;
        }
        uint64_t
        get_cache_line_size() const override
        {
            return 0;
        }
        uint64_t
        get_chunk_instr_count() const override
        {
            return 0;
        }
        uint64_t
        get_page_size() const override
>>>>>>> 5ef7b9e4
        {
            return 0;
        }

    private:
        view_t &view_;
        const std::vector<memref_t> &memrefs_;
        uint64_t ref_count_ = 0;
        uint64_t instr_count_ = 0;
    };

    local_stream_t stream(view, memrefs);
    return stream.run();
}

bool
test_no_limit(void *drcontext, instrlist_t &ilist, const std::vector<memref_t> &memrefs)
{
    view_test_t view(drcontext, ilist, 0, 0, 0);
    std::string res = run_test_helper(view, memrefs);
    if (std::count(res.begin(), res.end(), '\n') != static_cast<int>(memrefs.size())) {
        std::cerr << "Incorrect line count\n";
        return false;
    }
    std::stringstream ss(res);
    int prefix;
    ss >> prefix;
    if (prefix != 1) {
        std::cerr << "Expect 1-based line prefixes\n";
        return false;
    }
    return true;
}

bool
test_num_memrefs(void *drcontext, instrlist_t &ilist,
                 const std::vector<memref_t> &memrefs, int num_memrefs)
{
    ASSERT(static_cast<size_t>(num_memrefs) < memrefs.size(),
           "need more memrefs to limit");
    view_test_t view(drcontext, ilist, 0, 0, num_memrefs);
    std::string res = run_test_helper(view, memrefs);
    if (std::count(res.begin(), res.end(), '\n') != num_memrefs) {
        std::cerr << "Incorrect num_memrefs count: expect " << num_memrefs
                  << " but got \n"
                  << res << "\n";
        return false;
    }
    return true;
}

bool
test_skip_memrefs(void *drcontext, instrlist_t &ilist,
                  const std::vector<memref_t> &memrefs, int skip_memrefs, int num_memrefs)
{
    // We do a simple check on the marker count.
    // XXX: To test precisely skipping the instrs and data we'll need to spend
    // more effort here, but the initial delayed markers are the corner cases.
    int all_count = 0, marker_count = 0;
    for (const auto &memref : memrefs) {
        if (all_count++ < skip_memrefs)
            continue;
        if (all_count - skip_memrefs > num_memrefs)
            break;
        if (memref.marker.type == TRACE_TYPE_MARKER)
            ++marker_count;
    }
    ASSERT(static_cast<size_t>(num_memrefs + skip_memrefs) <= memrefs.size(),
           "need more memrefs to skip");
    view_test_t view(drcontext, ilist, 0, skip_memrefs, num_memrefs);
    std::string res = run_test_helper(view, memrefs);
    if (std::count(res.begin(), res.end(), '\n') != num_memrefs) {
        std::cerr << "Incorrect skipped_memrefs count: expect " << num_memrefs
                  << " but got \n"
                  << res << "\n";
        return false;
    }
    int found_markers = 0;
    size_t pos = 0;
    while (pos != std::string::npos) {
        pos = res.find("marker", pos);
        if (pos != std::string::npos) {
            ++found_markers;
            ++pos;
        }
    }
    if (found_markers != marker_count) {
        std::cerr << "Failed to skip proper number of markers\n";
        return false;
    }
    // Unfortunately this doesn't detect an error in the internal counter.
    // We rely on the marker count check for that.
    std::stringstream ss(res);
    int prefix;
    ss >> prefix;
    if (prefix != 1 + skip_memrefs) {
        std::cerr << "Expect to start after skip count " << skip_memrefs << " but found "
                  << prefix << "\n"
                  << res << "\n";
        return false;
    }
    return true;
}

bool
test_thread_limit(instrlist_t &ilist, const std::vector<memref_t> &memrefs,
                  void *drcontext, int thread2_id)
{
    int thread2_count = 0;
    for (const auto &memref : memrefs) {
        if (memref.data.tid == thread2_id)
            ++thread2_count;
    }
    view_test_t view(drcontext, ilist, thread2_id, 0, 0);
    std::string res = run_test_helper(view, memrefs);
    // Count the Tnnnn prefixes.
    std::stringstream ss;
    ss << "T" << thread2_id;
    std::string prefix = ss.str();
    int found_prefixes = 0;
    size_t pos = 0;
    while (pos != std::string::npos) {
        pos = res.find(prefix, pos);
        if (pos != std::string::npos) {
            ++found_prefixes;
            ++pos;
        }
    }
    if (std::count(res.begin(), res.end(), '\n') != thread2_count ||
        found_prefixes != thread2_count) {
        std::cerr << "Incorrect thread2 count\n";
        return false;
    }
    return true;
}

bool
test_no_modules(void *drcontext, instrlist_t &ilist, const std::vector<memref_t> &memrefs)
{
    view_nomod_test_t view(drcontext, ilist, 0, 0, 0);
    std::string res = run_test_helper(view, memrefs);
    if (std::count(res.begin(), res.end(), '\n') != static_cast<int>(memrefs.size())) {
        std::cerr << "Incorrect line count\n";
        return false;
    }
    std::stringstream ss(res);
    int prefix;
    ss >> prefix;
    if (prefix != 1) {
        std::cerr << "Expect 1-based line prefixes\n";
        return false;
    }
    return true;
}

bool
run_limit_tests(void *drcontext)
{
    bool res = true;

    instrlist_t *ilist = instrlist_create(drcontext);
    // raw2trace doesn't like offsets of 0 so we shift with a nop.
    instr_t *nop1 = XINST_CREATE_nop(drcontext);
    instr_t *nop2 = XINST_CREATE_nop(drcontext);
    instr_t *jcc = XINST_CREATE_jump_cond(drcontext, DR_PRED_EQ, opnd_create_instr(nop2));
    instrlist_append(ilist, nop1);
    instrlist_append(ilist, jcc);
    instrlist_append(ilist, nop2);
    size_t offs_nop1 = 0;
    size_t offs_jz = offs_nop1 + instr_length(drcontext, nop1);
    size_t offs_nop2 = offs_jz + instr_length(drcontext, jcc);

    const memref_tid_t t1 = 3;
    std::vector<memref_t> memrefs = {
        gen_marker(t1, TRACE_MARKER_TYPE_VERSION, 3),
        gen_marker(t1, TRACE_MARKER_TYPE_FILETYPE, 0),
        gen_marker(t1, TRACE_MARKER_TYPE_CACHE_LINE_SIZE, 64),
        gen_marker(t1, TRACE_MARKER_TYPE_TIMESTAMP, 1001),
        gen_marker(t1, TRACE_MARKER_TYPE_CPU_ID, 2),
        gen_instr(t1, offs_nop1),
        gen_data(t1, true, 0x42, 4),
        gen_marker(t1, TRACE_MARKER_TYPE_TIMESTAMP, 1002),
        gen_marker(t1, TRACE_MARKER_TYPE_CPU_ID, 3),
        gen_branch(t1, offs_jz),
        gen_branch(t1, offs_nop2),
        gen_data(t1, true, 0x42, 4),
    };

    res = test_no_limit(drcontext, *ilist, memrefs) && res;
    for (int i = 1; i < static_cast<int>(memrefs.size()); ++i) {
        res = test_num_memrefs(drcontext, *ilist, memrefs, i) && res;
    }
    constexpr int num_refs = 2;
    for (int i = 1; i < static_cast<int>(memrefs.size() - num_refs); ++i) {
        res = test_skip_memrefs(drcontext, *ilist, memrefs, i, num_refs) && res;
    }

    // Ensure missing modules are fine.
    res = test_no_modules(drcontext, *ilist, memrefs) && res;

    const memref_tid_t t2 = 21;
    std::vector<memref_t> thread_memrefs = {
        gen_marker(t1, TRACE_MARKER_TYPE_VERSION, 3),
        gen_marker(t1, TRACE_MARKER_TYPE_FILETYPE, 0),
        gen_marker(t1, TRACE_MARKER_TYPE_CACHE_LINE_SIZE, 64),
        gen_instr(t1, offs_nop1),
        gen_data(t1, true, 0x42, 4),
        gen_branch(t1, offs_jz),
        gen_branch(t1, offs_nop2),
        gen_data(t1, true, 0x42, 4),
        gen_marker(t2, TRACE_MARKER_TYPE_VERSION, 3),
        gen_marker(t2, TRACE_MARKER_TYPE_FILETYPE, 0),
        gen_marker(t2, TRACE_MARKER_TYPE_CACHE_LINE_SIZE, 64),
        gen_marker(t2, TRACE_MARKER_TYPE_TIMESTAMP, 101),
        gen_marker(t2, TRACE_MARKER_TYPE_CPU_ID, 3),
        gen_instr(t2, offs_nop1),
        gen_data(t2, true, 0x42, 4),
        gen_branch(t2, offs_jz),
        gen_branch(t2, offs_nop2),
        gen_data(t2, true, 0x42, 4),
    };
    res = test_thread_limit(*ilist, thread_memrefs, drcontext, t2) && res;

    instrlist_clear_and_destroy(drcontext, ilist);
    return res;
}
} // namespace

int
main(int argc, const char *argv[])
{
    void *drcontext = dr_standalone_init();
    if (run_limit_tests(drcontext)) {
        std::cerr << "view_test passed\n";
        return 0;
    }
    std::cerr << "view_test FAILED\n";
    exit(1);
}<|MERGE_RESOLUTION|>--- conflicted
+++ resolved
@@ -165,9 +165,10 @@
             return "";
         }
         uint64_t
-<<<<<<< HEAD
         get_last_timestamp() const override
-=======
+        {
+            return 0;
+        }
         get_version() const override
         {
             return 0;
@@ -189,7 +190,6 @@
         }
         uint64_t
         get_page_size() const override
->>>>>>> 5ef7b9e4
         {
             return 0;
         }
