/* **********************************************************
 * Copyright (c) 2016-2022 Google, Inc.  All rights reserved.
 * **********************************************************/

/*
 * Redistribution and use in source and binary forms, with or without
 * modification, are permitted provided that the following conditions are met:
 *
 * * Redistributions of source code must retain the above copyright notice,
 *   this list of conditions and the following disclaimer.
 *
 * * Redistributions in binary form must reproduce the above copyright notice,
 *   this list of conditions and the following disclaimer in the documentation
 *   and/or other materials provided with the distribution.
 *
 * * Neither the name of Google, Inc. nor the names of its contributors may be
 *   used to endorse or promote products derived from this software without
 *   specific prior written permission.
 *
 * THIS SOFTWARE IS PROVIDED BY THE COPYRIGHT HOLDERS AND CONTRIBUTORS "AS IS"
 * AND ANY EXPRESS OR IMPLIED WARRANTIES, INCLUDING, BUT NOT LIMITED TO, THE
 * IMPLIED WARRANTIES OF MERCHANTABILITY AND FITNESS FOR A PARTICULAR PURPOSE
 * ARE DISCLAIMED. IN NO EVENT SHALL VMWARE, INC. OR CONTRIBUTORS BE LIABLE
 * FOR ANY DIRECT, INDIRECT, INCIDENTAL, SPECIAL, EXEMPLARY, OR CONSEQUENTIAL
 * DAMAGES (INCLUDING, BUT NOT LIMITED TO, PROCUREMENT OF SUBSTITUTE GOODS OR
 * SERVICES; LOSS OF USE, DATA, OR PROFITS; OR BUSINESS INTERRUPTION) HOWEVER
 * CAUSED AND ON ANY THEORY OF LIABILITY, WHETHER IN CONTRACT, STRICT
 * LIABILITY, OR TORT (INCLUDING NEGLIGENCE OR OTHERWISE) ARISING IN ANY WAY
 * OUT OF THE USE OF THIS SOFTWARE, EVEN IF ADVISED OF THE POSSIBILITY OF SUCH
 * DAMAGE.
 */

/* analyzer: represent a memory trace analysis tool that operates only
 * on a file.  We separate this from analyzer_multi, which can operate online
 * or on a raw trace file, to avoid needing to link in DR itself.
 */

#ifndef _ANALYZER_H_
#define _ANALYZER_H_ 1

/**
 * @file drmemtrace/analyzer.h
 * @brief DrMemtrace top-level trace analysis driver.
 */

#include <iterator>
#include <memory>
#include <string>
#include <vector>
#include "analysis_tool.h"
#include "reader.h"
#include "record_file_reader.h"

/**
 * An analyzer is the top-level driver of a set of trace analysis tools.
 * It supports two different modes of operation: either it iterates over the
 * trace and calls the process_memref() routine of each tool, or it exposes
 * an iteration interface to external control code.
 *
 * RecordType is the type of entry to be analyzed: #memref_t or #trace_entry_t.
 * ReaderType is the reader that allows reading entries of type T: #reader_t or
 * #dynamorio::drmemtrace::record_reader_t respectively.
 *
 * #analyzer_tmpl_t<#memref_t, #reader_t> is the primary type of analyzer, which is used
 * for most purposes. It uses tools of type #analysis_tool_tmpl_t<#memref_t>. This
 * analyzer provides various features to support trace analysis, e.g. processing the
 * instruction encoding entries and making it available to the tool inside #memref_t.
 *
 * #analyzer_tmpl_t<#trace_entry_t, #dynamorio::drmemtrace::record_reader_t> is used
 * in special cases where an offline trace needs to be observed exactly as stored on
 * disk, without hiding any internal entries. It uses tools of type
 * #analysis_tool_tmpl_t<#trace_entry_t>.
 *
 * TODO i#5727: When we convert #reader_t into a template on RecordType, we can remove the
 * second template parameter to #analyzer_tmpl_t, and simply use reader_tmpl_t<RecordType>
 * instead.
 */
template <typename RecordType, typename ReaderType> class analyzer_tmpl_t {
public:
    /**
     * Usage: errors encountered during a constructor will set a flag that should
     * be queried via operator!().  If operator!() returns true, get_error_string()
     * can be used to try to obtain more information.
     */
    analyzer_tmpl_t();
    virtual ~analyzer_tmpl_t(); /**< Destructor. */
    /** Returns whether the analyzer was created successfully. */
    virtual bool
    operator!();
    /** Returns further information on an error in initializing the analyzer. */
    virtual std::string
    get_error_string();

    /**
     * We have two usage models: one where there are multiple tools and the
     * trace iteration is performed by analyzer_t and supports parallel trace
     * analysis, and another where a single tool controls the iteration.
     *
     * The default, simpler, multiple-tool-supporting model uses this constructor.
     * The analyzer will reference the tools array passed in during its lifetime:
     * it does not make a copy.
     * The user must free them afterward.
     * The analyzer calls the initialize() function on each tool before use.
     */
<<<<<<< HEAD
    analyzer_tmpl_t(const std::string &trace_path,
                    analysis_tool_tmpl_t<RecordType> **tools, int num_tools,
                    int worker_count = 0);
=======
    analyzer_t(const std::string &trace_path, analysis_tool_t **tools, int num_tools,
               int worker_count = 0, uint64_t skip_instrs = 0);
>>>>>>> 608e9a38
    /** Launches the analysis process. */
    virtual bool
    run();
    /** Presents the results of the analysis. */
    virtual bool
    print_stats();

    /**
     * The alternate usage model exposes the iterator to a single tool.
     * This model does not currently support parallel shard analysis.
     */
    analyzer_tmpl_t(const std::string &trace_path);
    /**
     * As the iterator is more heavyweight than regular container iterators
     * we hold it internally and return a reference.  Copying will fail to compile
     * as U is virtual, reminding the caller of begin() to use a reference. This usage
     * model supports only a single user of the iterator: the multi-tool model above
     * should be used if multiple tools are involved.
     */
    virtual ReaderType &
    begin();
    virtual ReaderType &
    end(); /** End iterator for the external-iterator usage model. */

protected:
    // Data for one trace shard.  Our concurrency model has each shard
    // analyzed by a single worker thread, eliminating the need for locks.
    struct analyzer_shard_data_t {
        analyzer_shard_data_t(int index, std::unique_ptr<ReaderType> iter,
                              const std::string &trace_file)
            : index(index)
            , worker(0)
            , iter(std::move(iter))
            , trace_file(trace_file)
        {
        }
        analyzer_shard_data_t(analyzer_shard_data_t &&src)
        {
            index = src.index;
            worker = src.worker;
            iter = std::move(src.iter);
            trace_file = std::move(src.trace_file);
            error = std::move(src.error);
        }

        int index;
        int worker;
        std::unique_ptr<ReaderType> iter;
        std::string trace_file;
        std::string error;

    private:
        analyzer_shard_data_t(const analyzer_shard_data_t &) = delete;
        analyzer_shard_data_t &
        operator=(const analyzer_shard_data_t &) = delete;
    };

    bool
    init_file_reader(const std::string &trace_path, int verbosity = 0);

    std::unique_ptr<ReaderType>
    get_reader(const std::string &path, int verbosity);

    std::unique_ptr<ReaderType>
    get_default_reader();

    // This finalizes the trace_iter setup.  It can block and is meant to be
    // called at the top of run() or begin().
    bool
    start_reading();

    void
    process_tasks(std::vector<analyzer_shard_data_t *> *tasks);

    bool success_;
    std::string error_string_;
    std::vector<analyzer_shard_data_t> thread_data_;
    std::unique_ptr<ReaderType> serial_trace_iter_;
    std::unique_ptr<ReaderType> trace_end_;
    int num_tools_;
    analysis_tool_tmpl_t<RecordType> **tools_;
    bool parallel_;
    int worker_count_;
    std::vector<std::vector<analyzer_shard_data_t *>> worker_tasks_;
    int verbosity_ = 0;
    const char *output_prefix_ = "[analyzer]";
<<<<<<< HEAD

private:
    bool
    serial_mode_supported();
=======
    uint64_t skip_instrs_ = 0;
>>>>>>> 608e9a38
};

/** See #analyzer_tmpl_t. */
typedef analyzer_tmpl_t<memref_t, reader_t> analyzer_t;

/** See #analyzer_tmpl_t. */
typedef analyzer_tmpl_t<trace_entry_t, dynamorio::drmemtrace::record_reader_t>
    record_analyzer_t;
#endif /* _ANALYZER_H_ */<|MERGE_RESOLUTION|>--- conflicted
+++ resolved
@@ -102,14 +102,9 @@
      * The user must free them afterward.
      * The analyzer calls the initialize() function on each tool before use.
      */
-<<<<<<< HEAD
     analyzer_tmpl_t(const std::string &trace_path,
                     analysis_tool_tmpl_t<RecordType> **tools, int num_tools,
-                    int worker_count = 0);
-=======
-    analyzer_t(const std::string &trace_path, analysis_tool_t **tools, int num_tools,
-               int worker_count = 0, uint64_t skip_instrs = 0);
->>>>>>> 608e9a38
+                    int worker_count = 0, uint64_t skip_instrs = 0);
     /** Launches the analysis process. */
     virtual bool
     run();
@@ -196,14 +191,11 @@
     std::vector<std::vector<analyzer_shard_data_t *>> worker_tasks_;
     int verbosity_ = 0;
     const char *output_prefix_ = "[analyzer]";
-<<<<<<< HEAD
+    uint64_t skip_instrs_ = 0;
 
 private:
     bool
     serial_mode_supported();
-=======
-    uint64_t skip_instrs_ = 0;
->>>>>>> 608e9a38
 };
 
 /** See #analyzer_tmpl_t. */
