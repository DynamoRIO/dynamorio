/* *******************************************************************************
 * Copyright (c) 2011-2019 Google, Inc.  All rights reserved.
 * Copyright (c) 2011 Massachusetts Institute of Technology  All rights reserved.
 * *******************************************************************************/

/*
 * Redistribution and use in source and binary forms, with or without
 * modification, are permitted provided that the following conditions are met:
 *
 * * Redistributions of source code must retain the above copyright notice,
 *   this list of conditions and the following disclaimer.
 *
 * * Redistributions in binary form must reproduce the above copyright notice,
 *   this list of conditions and the following disclaimer in the documentation
 *   and/or other materials provided with the distribution.
 *
 * * Neither the name of VMware, Inc. nor the names of its contributors may be
 *   used to endorse or promote products derived from this software without
 *   specific prior written permission.
 *
 * THIS SOFTWARE IS PROVIDED BY THE COPYRIGHT HOLDERS AND CONTRIBUTORS "AS IS"
 * AND ANY EXPRESS OR IMPLIED WARRANTIES, INCLUDING, BUT NOT LIMITED TO, THE
 * IMPLIED WARRANTIES OF MERCHANTABILITY AND FITNESS FOR A PARTICULAR PURPOSE
 * ARE DISCLAIMED. IN NO EVENT SHALL VMWARE, INC. OR CONTRIBUTORS BE LIABLE
 * FOR ANY DIRECT, INDIRECT, INCIDENTAL, SPECIAL, EXEMPLARY, OR CONSEQUENTIAL
 * DAMAGES (INCLUDING, BUT NOT LIMITED TO, PROCUREMENT OF SUBSTITUTE GOODS OR
 * SERVICES; LOSS OF USE, DATA, OR PROFITS; OR BUSINESS INTERRUPTION) HOWEVER
 * CAUSED AND ON ANY THEORY OF LIABILITY, WHETHER IN CONTRACT, STRICT
 * LIABILITY, OR TORT (INCLUDING NEGLIGENCE OR OTHERWISE) ARISING IN ANY WAY
 * OUT OF THE USE OF THIS SOFTWARE, EVEN IF ADVISED OF THE POSSIBILITY OF SUCH
 * DAMAGE.
 */
/*
 * loader.c: custom private library loader for Linux
 *
 * original case: i#157
 */

#include "../globals.h"
#include "../module_shared.h"
#include "os_private.h"
#include "../arch/instr.h" /* SEG_GS/SEG_FS */
#include "module.h"
#include "module_private.h"
#include "../heap.h" /* HEAPACCT */
#ifdef LINUX
#    include "include/syscall.h"
#    include "memquery.h"
#    define _GNU_SOURCE 1
#    define __USE_GNU 1
#    include <link.h> /* struct dl_phdr_info, must be prior to dlfcn.h */
#else
#    include <sys/syscall.h>
#endif
#include "tls.h"

#include <dlfcn.h> /* dlsym */
#ifdef LINUX
#    include <sys/prctl.h> /* PR_SET_NAME */
#endif
#include <stdlib.h> /* getenv */
#include <dlfcn.h>  /* dlopen/dlsym */
#include <unistd.h> /* __environ */
#include <stddef.h> /* offsetof */

extern size_t
wcslen(const wchar_t *str); /* in string.c */

/* Written during initialization only */
/* FIXME: i#460, the path lookup itself is a complicated process,
 * so we just list possible common but in-complete paths for now.
 */
#define SYSTEM_LIBRARY_PATH_VAR "LD_LIBRARY_PATH"
static char *ld_library_path = NULL;
static const char *const system_lib_paths[] = {
#ifdef X86
    "/lib/tls/i686/cmov",
#endif
    "/usr/lib",
    "/lib",
    "/usr/local/lib", /* Ubuntu: /etc/ld.so.conf.d/libc.conf */
#ifdef ANDROID
    "/system/lib",
#endif
#ifndef X64
    "/usr/lib32",
    "/lib32",
#    ifdef X86
    "/lib32/tls/i686/cmov",
    /* 32-bit Ubuntu */
    "/lib/i386-linux-gnu",
    "/usr/lib/i386-linux-gnu",
#    elif defined(ARM)
    "/lib/arm-linux-gnueabihf",
    "/usr/lib/arm-linux-gnueabihf",
    "/lib/arm-linux-gnueabi",
    "/usr/lib/arm-linux-gnueabi",
#    endif
#else
/* 64-bit Ubuntu */
#    ifdef X86
    "/lib64/tls/i686/cmov",
#    endif
    "/usr/lib64",
    "/lib64",
#    ifdef X86
    "/lib/x86_64-linux-gnu",     /* /etc/ld.so.conf.d/x86_64-linux-gnu.conf */
    "/usr/lib/x86_64-linux-gnu", /* /etc/ld.so.conf.d/x86_64-linux-gnu.conf */
#    elif defined(AARCH64)
    "/lib/aarch64-linux-gnu",
    "/usr/lib/aarch64-linux-gnu",
#    endif
#endif
};
#define NUM_SYSTEM_LIB_PATHS (sizeof(system_lib_paths) / sizeof(system_lib_paths[0]))

#define RPATH_ORIGIN "$ORIGIN"

#define APP_BRK_GAP 64 * 1024 * 1024

static os_privmod_data_t *libdr_opd;

#ifdef LINUX /* XXX i#1285: implement MacOS private loader */
#    if defined(INTERNAL) || defined(CLIENT_INTERFACE)
static bool printed_gdb_commands = false;
/* Global so visible in release build gdb */
static char gdb_priv_cmds[4096];
static size_t gdb_priv_cmds_sofar;
#    endif
#endif

/* pointing to the I/O data structure in privately loaded libc,
 * They are used on exit when we need update file_no.
 */
stdfile_t **privmod_stdout;
stdfile_t **privmod_stderr;
stdfile_t **privmod_stdin;
#define LIBC_STDOUT_NAME "stdout"
#define LIBC_STDERR_NAME "stderr"
#define LIBC_STDIN_NAME "stdin"

/* We save the original sp from the kernel, for use by TLS setup on Android */
void *kernel_init_sp;

/* forward decls */

static void
privload_init_search_paths(void);

static bool
privload_locate(const char *name, privmod_t *dep, char *filename OUT, bool *client OUT);

static privmod_t *
privload_locate_and_load(const char *impname, privmod_t *dependent, bool reachable);

static void
privload_call_lib_func(fp_t func);

static void
privload_relocate_mod(privmod_t *mod);

static void
privload_create_os_privmod_data(privmod_t *privmod, bool dyn_reloc);

static void
privload_delete_os_privmod_data(privmod_t *privmod);

#ifdef LINUX
void
privload_mod_tls_init(privmod_t *mod);

void
privload_mod_tls_primary_thread_init(privmod_t *mod);
#endif

/***************************************************************************/

/* Register a symbol file with gdb.  This symbol needs to be exported so that
 * gdb can find it even when full debug information is unavailable.  We do
 * *not* consider it part of DR's public API.
 * i#531: gdb support for private loader
 */
DYNAMORIO_EXPORT void
dr_gdb_add_symbol_file(const char *filename, app_pc textaddr)
{
    /* Do nothing.  If gdb is attached with libdynamorio.so-gdb.py loaded, it
     * will stop here and lift the argument values.
     */
    /* FIXME: This only passes the text section offset.  gdb can accept
     * additional "-s<section> <address>" arguments to locate data sections.
     * This would be useful for setting watchpoints on client global variables.
     */
}

#ifdef LINUX /* XXX i#1285: implement MacOS private loader */
#    if defined(INTERNAL) || defined(CLIENT_INTERFACE)
static void
privload_add_gdb_cmd(elf_loader_t *loader, const char *filename, bool reachable)
{
    ASSERT_OWN_RECURSIVE_LOCK(true, &privload_lock);
    /* Get the text addr to register the ELF with gdb.  The section headers
     * are not part of the mapped image, so we have to map the whole file.
     * XXX: seek to e_shoff and read the section headers to avoid this map.
     */
    if (elf_loader_map_file(loader, reachable) != NULL) {
        app_pc text_addr =
            (app_pc)module_get_text_section(loader->file_map, loader->file_size);
        text_addr += loader->load_delta;
        print_to_buffer(gdb_priv_cmds, BUFFER_SIZE_ELEMENTS(gdb_priv_cmds),
                        &gdb_priv_cmds_sofar, "add-symbol-file '%s' %p\n", filename,
                        text_addr);
        /* Add debugging comment about how to get symbol information in gdb. */
        if (printed_gdb_commands) {
            /* This is a dynamically loaded auxlib, so we print here.
             * The client and its direct dependencies are batched up and
             * printed in os_loader_init_epilogue.
             */
            SYSLOG_INTERNAL_INFO("Paste into GDB to debug DynamoRIO clients:\n"
                                 "add-symbol-file '%s' %p\n",
                                 filename, text_addr);
        }
        LOG(GLOBAL, LOG_LOADER, 1, "for debugger: add-symbol-file %s %p\n", filename,
            text_addr);
        if (IF_CLIENT_INTERFACE_ELSE(INTERNAL_OPTION(privload_register_gdb), false)) {
            dr_gdb_add_symbol_file(filename, text_addr);
        }
    }
}
#    endif
#endif

/* os specific loader initialization prologue before finalizing the load. */
void
os_loader_init_prologue(void)
{
#ifndef STATIC_LIBRARY
    privmod_t *mod;
#endif

    ASSERT_OWN_RECURSIVE_LOCK(true, &privload_lock);

    privload_init_search_paths();
#ifndef STATIC_LIBRARY
    /* insert libdynamorio.so */
    mod = privload_insert(NULL, get_dynamorio_dll_start(),
                          get_dynamorio_dll_end() - get_dynamorio_dll_start(),
                          get_shared_lib_name(get_dynamorio_dll_start()),
                          get_dynamorio_library_path());
    ASSERT(mod != NULL);
    /* If DR was loaded by system ld.so, then .dynamic *was* relocated (i#1589) */
    privload_create_os_privmod_data(mod, !DYNAMO_OPTION(early_inject));
    libdr_opd = (os_privmod_data_t *)mod->os_privmod_data;
    DODEBUG({
        if (DYNAMO_OPTION(early_inject)) {
            /* We've already filled the gap in dynamorio_lib_gap_empty().  We just
             * verify here now that we have segment info.
             */
            int i;
            for (i = 0; i < libdr_opd->os_data.num_segments - 1; i++) {
                size_t sz = libdr_opd->os_data.segments[i + 1].start -
                    libdr_opd->os_data.segments[i].end;
                if (sz > 0) {
                    dr_mem_info_t info;
                    bool ok = query_memory_ex_from_os(libdr_opd->os_data.segments[i].end,
                                                      &info);
                    ASSERT(ok);
                    ASSERT(info.base_pc == libdr_opd->os_data.segments[i].end &&
                           info.size == sz &&
                           (info.type == DR_MEMTYPE_FREE ||
                            /* If we reloaded DR, our own loader filled it in. */
                            info.prot == DR_MEMPROT_NONE));
                }
            }
        }
    });
    mod->externally_loaded = true;
#    if defined(LINUX) /*i#1285*/ && (defined(INTERNAL) || defined(CLIENT_INTERFACE))
    if (DYNAMO_OPTION(early_inject)) {
        /* libdynamorio isn't visible to gdb so add to the cmd list */
        byte *dr_base = get_dynamorio_dll_start(), *pref_base;
        elf_loader_t dr_ld;
        IF_DEBUG(bool success =)
        elf_loader_read_headers(&dr_ld, get_dynamorio_library_path());
        ASSERT(success);
        module_walk_program_headers(dr_base, get_dynamorio_dll_end() - dr_base, false,
                                    false, (byte **)&pref_base, NULL, NULL, NULL, NULL);
        dr_ld.load_delta = dr_base - pref_base;
        privload_add_gdb_cmd(&dr_ld, get_dynamorio_library_path(), false /*!reach*/);
        elf_loader_destroy(&dr_ld);
    }
#    endif
#endif
}

/* os specific loader initialization epilogue after finalizing the load. */
void
os_loader_init_epilogue(void)
{
#ifdef LINUX /* XXX i#1285: implement MacOS private loader */
#    if defined(INTERNAL) || defined(CLIENT_INTERFACE)
    /* Print the add-symbol-file commands so they can be copy-pasted into gdb.
     * We have to do it in a single syslog so they can be copy pasted.
     * For non-internal builds, or for private libs loaded after this point,
     * the user must look at the global gdb_priv_cmds buffer in gdb.
     * FIXME i#531: Support attaching from the gdb script.
     */
    ASSERT(!printed_gdb_commands);
    printed_gdb_commands = true;
    if (gdb_priv_cmds_sofar > 0) {
        SYSLOG_INTERNAL_INFO("Paste into GDB to debug DynamoRIO clients:\n"
                             /* Need to turn off confirm for paste to work. */
                             "set confirm off\n"
                             "%s",
                             gdb_priv_cmds);
    }
#    endif /* INTERNAL || CLIENT_INTERFACE */
#endif
}

void
os_loader_exit(void)
{
    if (libdr_opd != NULL) {
        if (libdr_opd->soname != NULL) {
            dr_strfree(libdr_opd->soname HEAPACCT(ACCT_VMAREAS));
            libdr_opd->soname = NULL;
        }
        HEAP_ARRAY_FREE(GLOBAL_DCONTEXT, libdr_opd->os_data.segments, module_segment_t,
                        libdr_opd->os_data.alloc_segments, ACCT_OTHER, PROTECTED);
        HEAP_TYPE_FREE(GLOBAL_DCONTEXT, libdr_opd, os_privmod_data_t, ACCT_OTHER,
                       PROTECTED);
    }

#if defined(LINUX) && (defined(INTERNAL) || defined(CLIENT_INTERFACE))
    /* Put printed_gdb_commands into its original state for potential
     * re-attaching and os_loader_init_epilogue().
     */
    printed_gdb_commands = false;
#endif
}

/* These are called before loader_init for the primary thread for UNIX. */
void
os_loader_thread_init_prologue(dcontext_t *dcontext)
{
    /* do nothing */
}

void
os_loader_thread_init_epilogue(dcontext_t *dcontext)
{
    /* do nothing */
}

void
os_loader_thread_exit(dcontext_t *dcontext)
{
    /* do nothing */
}

void
privload_add_areas(privmod_t *privmod)
{
    os_privmod_data_t *opd;
    uint i;

    /* create and init the os_privmod_data for privmod.
     * The os_privmod_data can only be created after heap is ready and
     * should be done before adding in vmvector_add,
     * so it can be either right before calling to privload_add_areas
     * in the privload_load_finalize, or in here.
     * We prefer here because it avoids changing the code in
     * loader_shared.c, which affects windows too.
     */
    privload_create_os_privmod_data(privmod, false /* i#1589: .dynamic not relocated */);
    opd = (os_privmod_data_t *)privmod->os_privmod_data;
    for (i = 0; i < opd->os_data.num_segments; i++) {
        vmvector_add(modlist_areas, opd->os_data.segments[i].start,
                     opd->os_data.segments[i].end, (void *)privmod);
    }
}

void
privload_remove_areas(privmod_t *privmod)
{
    uint i;
    os_privmod_data_t *opd = (os_privmod_data_t *)privmod->os_privmod_data;

    /* walk the program header to remove areas */
    for (i = 0; i < opd->os_data.num_segments; i++) {
        vmvector_remove(modlist_areas, opd->os_data.segments[i].start,
                        opd->os_data.segments[i].end);
    }
    /* NOTE: we create os_privmod_data in privload_add_areas but
     * do not delete here, non-symmetry.
     * This is because we still need the information in os_privmod_data
     * to unmap the segments in privload_unmap_file, which happens after
     * privload_remove_areas.
     * The create of os_privmod_data should be done when mapping the file
     * into memory, but the heap is not ready at that time, so postponed
     * until privload_add_areas.
     */
}

void
privload_unmap_file(privmod_t *privmod)
{
    /* walk the program header to unmap files, also the tls data */
    uint i;
    os_privmod_data_t *opd = (os_privmod_data_t *)privmod->os_privmod_data;

    /* unmap segments */
    for (i = 0; i < opd->os_data.num_segments; i++) {
<<<<<<< HEAD
        if (privmod->name != NULL) {
            dr_strfree(privmod->name HEAPACCT(ACCT_VMAREAS));
            privmod->name = NULL;
        }
        unmap_file(opd->os_data.segments[i].start,
                   opd->os_data.segments[i].end - opd->os_data.segments[i].start);
=======
        d_r_unmap_file(opd->os_data.segments[i].start,
                       opd->os_data.segments[i].end - opd->os_data.segments[i].start);
>>>>>>> 9953ebce
    }
    /* free segments */
    HEAP_ARRAY_FREE(GLOBAL_DCONTEXT, opd->os_data.segments, module_segment_t,
                    opd->os_data.alloc_segments, ACCT_OTHER, PROTECTED);
    /* delete os_privmod_data */
    privload_delete_os_privmod_data(privmod);
}

bool
privload_unload_imports(privmod_t *privmod)
{
    /* FIXME: i#474 unload dependent libraries if necessary */
    return true;
}

#ifdef LINUX
/* Core-specific functionality for elf_loader_map_phdrs(). */
static modload_flags_t
privload_map_flags(modload_flags_t init_flags)
{
    if (INTERNAL_OPTION(separate_private_bss) && !TEST(MODLOAD_NOT_PRIVLIB, init_flags)) {
        /* place an extra no-access page after .bss */
        /* XXX: update privload_early_inject call to init_emulated_brk if this changes */
        /* XXX: should we avoid this for -early_inject's map of the app and ld.so? */
        return init_flags | MODLOAD_SEPARATE_BSS;
    }
    return init_flags;
}

/* Core-specific functionality for elf_loader_map_phdrs(). */
static void
privload_check_new_map_bounds(elf_loader_t *elf, byte *map_base, byte *map_end)
{
    /* This is only called for MAP_FIXED. */
    if (get_dynamorio_dll_start() < map_end && get_dynamorio_dll_end() > map_base) {
        FATAL_USAGE_ERROR(FIXED_MAP_OVERLAPS_DR, 3, get_application_name(),
                          get_application_pid(), elf->filename);
        ASSERT_NOT_REACHED();
    }
}
#endif

/* This only maps, as relocation for ELF requires processing imports first,
 * which we have to delay at init time at least.
 */
app_pc
privload_map_and_relocate(const char *filename, size_t *size OUT, modload_flags_t flags)
{
#ifdef LINUX
    map_fn_t map_func;
    unmap_fn_t unmap_func;
    prot_fn_t prot_func;
    app_pc base = NULL;
    elf_loader_t loader;

    ASSERT_OWN_RECURSIVE_LOCK(!TEST(MODLOAD_NOT_PRIVLIB, flags), &privload_lock);
    /* get appropriate function */
    /* NOTE: all but the client lib will be added to DR areas list b/c using
     * d_r_map_file()
     */
    if (dynamo_heap_initialized) {
        map_func = d_r_map_file;
        unmap_func = d_r_unmap_file;
        prot_func = set_protection;
    } else {
        map_func = os_map_file;
        unmap_func = os_unmap_file;
        prot_func = os_set_protection;
    }

    if (!elf_loader_read_headers(&loader, filename)) {
        /* We may want to move the bitwidth check out if is_elf_so_header_common()
         * but for now we keep that there and do another check here.
         * If loader.buf was not read into it will be all zeroes.
         */
        ELF_HEADER_TYPE *elf_header = (ELF_HEADER_TYPE *)loader.buf;
        ELF_ALTARCH_HEADER_TYPE *altarch = (ELF_ALTARCH_HEADER_TYPE *)elf_header;
        if (!TEST(MODLOAD_NOT_PRIVLIB, flags) && elf_header->e_version == 1 &&
            altarch->e_ehsize == sizeof(ELF_ALTARCH_HEADER_TYPE) &&
            altarch->e_machine == IF_X64_ELSE(EM_386, EM_X86_64)) {
            SYSLOG(SYSLOG_ERROR, CLIENT_LIBRARY_WRONG_BITWIDTH, 3, get_application_name(),
                   get_application_pid(), filename);
        }
        return NULL;
    }
    base =
        elf_loader_map_phdrs(&loader, false /* fixed */, map_func, unmap_func, prot_func,
                             privload_check_new_map_bounds, privload_map_flags(flags));
    if (base != NULL) {
        if (size != NULL)
            *size = loader.image_size;

#    if defined(INTERNAL) || defined(CLIENT_INTERFACE)
        if (!TEST(MODLOAD_NOT_PRIVLIB, flags))
            privload_add_gdb_cmd(&loader, filename, TEST(MODLOAD_REACHABLE, flags));
#    endif
    }
    elf_loader_destroy(&loader);

    return base;
#else
    /* XXX i#1285: implement MacOS private loader */
    return NULL;
#endif
}

bool
privload_process_imports(privmod_t *mod)
{
#ifdef LINUX
    ELF_DYNAMIC_ENTRY_TYPE *dyn;
    os_privmod_data_t *opd;
    char *strtab, *name;

    opd = (os_privmod_data_t *)mod->os_privmod_data;
    ASSERT(opd != NULL);
    /* 1. get DYNAMIC section pointer */
    dyn = (ELF_DYNAMIC_ENTRY_TYPE *)opd->dyn;
    /* 2. get dynamic string table */
    strtab = (char *)opd->os_data.dynstr;
    /* 3. depth-first recursive load, so add into the deps list first */
    while (dyn->d_tag != DT_NULL) {
        if (dyn->d_tag == DT_NEEDED) {
            name = strtab + dyn->d_un.d_val;
            LOG(GLOBAL, LOG_LOADER, 2, "%s: %s imports from %s\n", __FUNCTION__,
                mod->name, name);
            if (privload_lookup(name) == NULL) {
                privmod_t *impmod =
                    privload_locate_and_load(name, mod, false /*client dir=>true*/);
                if (impmod == NULL)
                    return false;
#    ifdef CLIENT_INTERFACE
                /* i#852: identify all libs that import from DR as client libs */
                if (impmod->base == get_dynamorio_dll_start())
                    mod->is_client = true;
#    endif
            }
        }
        ++dyn;
    }
    /* Relocate library's symbols after load dependent libraries (so that we
     * can resolve symbols in the global ELF namespace).
     */
    if (!mod->externally_loaded) {
        privload_relocate_mod(mod);
    }
    return true;
#else
    /* XXX i#1285: implement MacOS private loader */
    if (!mod->externally_loaded) {
        privload_relocate_mod(mod);
    }
    return false;
#endif
}

bool
privload_call_entry(privmod_t *privmod, uint reason)
{
    os_privmod_data_t *opd = (os_privmod_data_t *)privmod->os_privmod_data;
    ASSERT(os_get_priv_tls_base(NULL, TLS_REG_LIB) != NULL);
    if (reason == DLL_PROCESS_INIT) {
        /* calls init and init array */
        LOG(GLOBAL, LOG_LOADER, 3, "%s: calling init routines of %s\n", __FUNCTION__,
            privmod->name);
        if (opd->init != NULL) {
            LOG(GLOBAL, LOG_LOADER, 4, "%s: calling %s init func " PFX "\n", __FUNCTION__,
                privmod->name, opd->init);
            privload_call_lib_func(opd->init);
        }
        if (opd->init_array != NULL) {
            uint i;
            for (i = 0; i < opd->init_arraysz / sizeof(opd->init_array[i]); i++) {
                if (opd->init_array[i] != NULL) { /* be paranoid */
                    LOG(GLOBAL, LOG_LOADER, 4, "%s: calling %s init array func " PFX "\n",
                        __FUNCTION__, privmod->name, opd->init_array[i]);
                    privload_call_lib_func(opd->init_array[i]);
                }
            }
        }
        return true;
    } else if (reason == DLL_PROCESS_EXIT) {
        /* calls fini and fini array */
#ifdef ANDROID
        /* i#1701: libdl.so fini routines call into libc somehow, which is
         * often already unmapped.  We just skip them as a workaround.
         */
        if (strcmp(privmod->name, "libdl.so") == 0) {
            LOG(GLOBAL, LOG_LOADER, 3, "%s: NOT calling fini routines of %s\n",
                __FUNCTION__, privmod->name);
            return true;
        }
#endif
        LOG(GLOBAL, LOG_LOADER, 3, "%s: calling fini routines of %s\n", __FUNCTION__,
            privmod->name);
        if (opd->fini != NULL) {
            LOG(GLOBAL, LOG_LOADER, 4, "%s: calling %s fini func " PFX "\n", __FUNCTION__,
                privmod->name, opd->fini);
            privload_call_lib_func(opd->fini);
        }
        if (opd->fini_array != NULL) {
            uint i;
            for (i = 0; i < opd->fini_arraysz / sizeof(opd->fini_array[0]); i++) {
                if (opd->fini_array[i] != NULL) { /* be paranoid */
                    LOG(GLOBAL, LOG_LOADER, 4, "%s: calling %s fini array func " PFX "\n",
                        __FUNCTION__, privmod->name, opd->fini_array[i]);
                    privload_call_lib_func(opd->fini_array[i]);
                }
            }
        }
        return true;
    }
    return false;
}

void
privload_redirect_setup(privmod_t *privmod)
{
    /* do nothing, the redirection is done when relocating */
}

void
privload_os_finalize(privmod_t *privmod_t)
{
    /* nothing */
}

static void
privload_init_search_paths(void)
{
    privload_add_drext_path();
    ld_library_path = getenv(SYSTEM_LIBRARY_PATH_VAR);
}

static privmod_t *
privload_locate_and_load(const char *impname, privmod_t *dependent, bool reachable)
{
    char filename[MAXIMUM_PATH];
    if (privload_locate(impname, dependent, filename, &reachable))
        return privload_load(filename, dependent, reachable);
    return NULL;
}

app_pc
privload_load_private_library(const char *name, bool reachable)
{
    privmod_t *newmod;
    app_pc res = NULL;
    acquire_recursive_lock(&privload_lock);
    newmod = privload_lookup(name);
    if (newmod == NULL)
        newmod = privload_locate_and_load(name, NULL, reachable);
    else
        newmod->ref_count++;
    if (newmod != NULL)
        res = newmod->base;
    release_recursive_lock(&privload_lock);
    return res;
}

void
privload_load_finalized(privmod_t *mod)
{
    /* nothing further to do */
}

/* If runpath, then DT_RUNPATH is searched; else, DT_RPATH. */
static bool
privload_search_rpath(privmod_t *mod, bool runpath, const char *name,
                      char *filename OUT /* buffer size is MAXIMUM_PATH */)
{
#ifdef LINUX
    os_privmod_data_t *opd;
    ELF_DYNAMIC_ENTRY_TYPE *dyn;
    ASSERT(mod != NULL && "can't look for rpath without a dependent module");
    /* get the loading module's dir for RPATH_ORIGIN */
    opd = (os_privmod_data_t *)mod->os_privmod_data;
    /* i#460: if DT_RUNPATH exists we must ignore ignore DT_RPATH and
     * search DT_RUNPATH after LD_LIBRARY_PATH.
     */
    if (!runpath && opd->os_data.has_runpath)
        return false;
    const char *moddir_end = strrchr(mod->path, '/');
    size_t moddir_len = (moddir_end == NULL ? strlen(mod->path) : moddir_end - mod->path);
    const char *strtab;
    ASSERT(opd != NULL);
    dyn = (ELF_DYNAMIC_ENTRY_TYPE *)opd->dyn;
    strtab = (char *)opd->os_data.dynstr;
    /* support $ORIGIN expansion to lib's current directory */
    while (dyn->d_tag != DT_NULL) {
        if (dyn->d_tag == (runpath ? DT_RUNPATH : DT_RPATH)) {
            /* DT_RPATH and DT_RUNPATH are each a colon-separated list of paths */
            const char *list = strtab + dyn->d_un.d_val;
            const char *sep, *origin;
            size_t len;
            while (*list != '\0') {
                /* really we want strchrnul() */
                sep = strchr(list, ':');
                if (sep == NULL)
                    len = strlen(list);
                else
                    len = sep - list;
                /* support $ORIGIN expansion to lib's current directory */
                origin = strstr(list, RPATH_ORIGIN);
                if (origin != NULL && origin < list + len) {
                    size_t pre_len = origin - list;
                    snprintf(filename, MAXIMUM_PATH, "%.*s%.*s%.*s/%s", pre_len, list,
                             moddir_len, mod->path,
                             /* the '/' should already be here */
                             len - strlen(RPATH_ORIGIN) - pre_len,
                             origin + strlen(RPATH_ORIGIN), name);
                } else {
                    snprintf(filename, MAXIMUM_PATH, "%.*s/%s", len, list, name);
                }
                filename[MAXIMUM_PATH - 1] = 0;
                LOG(GLOBAL, LOG_LOADER, 2, "%s: looking for %s\n", __FUNCTION__,
                    filename);
                if (os_file_exists(filename, false /*!is_dir*/) &&
                    module_file_has_module_header(filename)) {
                    return true;
                }
                list += len + 1;
            }
        }
        ++dyn;
    }
#else
    /* XXX i#1285: implement MacOS private loader */
#endif
    return false;
}

static bool
privload_locate(const char *name, privmod_t *dep,
                char *filename OUT /* buffer size is MAXIMUM_PATH */,
                bool *reachable INOUT)
{
    uint i;
    char *lib_paths;

    /* We may be passed a full path. */
    if (name[0] == '/' && os_file_exists(name, false /*!is_dir*/)) {
        snprintf(filename, MAXIMUM_PATH, "%s", name);
        filename[MAXIMUM_PATH - 1] = 0;
        return true;
    }

    /* FIXME: We have a simple implementation of library search.
     * libc implementation can be found at elf/dl-load.c:_dl_map_object.
     */
    /* the loader search order: */
    /* 0) DT_RPATH */
    if (dep != NULL && privload_search_rpath(dep, false /*rpath*/, name, filename))
        return true;

    /* 1) client lib dir */
    for (i = 0; i < search_paths_idx; i++) {
        snprintf(filename, MAXIMUM_PATH, "%s/%s", search_paths[i], name);
        /* NULL_TERMINATE_BUFFER(filename) */
        filename[MAXIMUM_PATH - 1] = 0;
        LOG(GLOBAL, LOG_LOADER, 2, "%s: looking for %s\n", __FUNCTION__, filename);
        if (os_file_exists(filename, false /*!is_dir*/) &&
            module_file_has_module_header(filename)) {
            /* If in client or extension dir, always map it reachable */
            *reachable = true;
            return true;
        }
    }

    /* 2) curpath */
    snprintf(filename, MAXIMUM_PATH, "./%s", name);
    /* NULL_TERMINATE_BUFFER(filename) */
    filename[MAXIMUM_PATH - 1] = 0;
    LOG(GLOBAL, LOG_LOADER, 2, "%s: looking for %s\n", __FUNCTION__, filename);
    if (os_file_exists(filename, false /*!is_dir*/) &&
        module_file_has_module_header(filename))
        return true;

    /* 3) LD_LIBRARY_PATH */
    lib_paths = ld_library_path;
    while (lib_paths != NULL) {
        char *end = strstr(lib_paths, ":");
        if (end != NULL)
            *end = '\0';
        snprintf(filename, MAXIMUM_PATH, "%s/%s", lib_paths, name);
        if (end != NULL) {
            *end = ':';
            end++;
        }
        /* NULL_TERMINATE_BUFFER(filename) */
        filename[MAXIMUM_PATH - 1] = 0;
        LOG(GLOBAL, LOG_LOADER, 2, "%s: looking for %s\n", __FUNCTION__, filename);
        if (os_file_exists(filename, false /*!is_dir*/) &&
            module_file_has_module_header(filename))
            return true;
        lib_paths = end;
    }

    /* 4) DT_RUNPATH */
    if (dep != NULL && privload_search_rpath(dep, true /*runpath*/, name, filename))
        return true;

    /* 5) FIXME: i#460, we use our system paths instead of /etc/ld.so.cache. */
    for (i = 0; i < NUM_SYSTEM_LIB_PATHS; i++) {
        snprintf(filename, MAXIMUM_PATH, "%s/%s", system_lib_paths[i], name);
        /* NULL_TERMINATE_BUFFER(filename) */
        filename[MAXIMUM_PATH - 1] = 0;
        LOG(GLOBAL, LOG_LOADER, 2, "%s: looking for %s\n", __FUNCTION__, filename);
        if (os_file_exists(filename, false /*!is_dir*/) &&
            module_file_has_module_header(filename))
            return true;
    }

    /* Cannot find the library */
    /* There's a syslog in loader_init() but we want to provide the lib name */
    SYSLOG(SYSLOG_ERROR, CLIENT_LIBRARY_UNLOADABLE, 4, get_application_name(),
           get_application_pid(), name,
           "\n\tUnable to locate library! Try adding path to LD_LIBRARY_PATH");
    return false;
}

#pragma weak dlsym

app_pc
get_private_library_address(app_pc modbase, const char *name)
{
#ifdef LINUX
    privmod_t *mod;
    app_pc res;

    acquire_recursive_lock(&privload_lock);
    mod = privload_lookup_by_base(modbase);
    if (mod == NULL || mod->externally_loaded) {
        release_recursive_lock(&privload_lock);
#    ifdef STATIC_LIBRARY
        /* externally loaded, use dlsym instead */
        ASSERT(!DYNAMO_OPTION(early_inject));
        return dlsym(modbase, name);
#    else
        /* Only libdynamorio.so is externally_loaded and we should not be querying
         * for it.  Unknown libs shouldn't be queried here: get_proc_address should
         * be used instead.
         */
        ASSERT_NOT_REACHED();
        return NULL;
#    endif
    }
    /* Before the heap is initialized, we store the text address in opd, so we
     * can't check if opd != NULL to know whether it's valid.
     */
    if (dynamo_heap_initialized) {
        /* opd is initialized */
        os_privmod_data_t *opd = (os_privmod_data_t *)mod->os_privmod_data;
        res = get_proc_address_from_os_data(&opd->os_data, opd->load_delta, name, NULL);
        release_recursive_lock(&privload_lock);
        return res;
    } else {
        /* opd is not initialized */
        /* get_private_library_address is first called on looking up
         * USES_DR_VERSION_NAME right after loading client_lib,
         * The os_privmod_data is not setup yet then because the heap
         * is not initialized, so it is possible opd to be NULL.
         * For this case, we have to compute the temporary os_data instead.
         */
        ptr_int_t delta;
        os_module_data_t os_data;
        memset(&os_data, 0, sizeof(os_data));
        if (!module_read_os_data(mod->base, false /* .dynamic not relocated (i#1589) */,
                                 &delta, &os_data, NULL)) {
            release_recursive_lock(&privload_lock);
            return NULL;
        }
        res = get_proc_address_from_os_data(&os_data, delta, name, NULL);
        release_recursive_lock(&privload_lock);
        return res;
    }
    ASSERT_NOT_REACHED();
#else
    /* XXX i#1285: implement MacOS private loader */
#endif
    return NULL;
}

static void
privload_call_lib_func(fp_t func)
{
    char dummy_str[] = "dummy";
    char *dummy_argv[2];
    /* FIXME: i#475
     * The regular loader always passes argc, argv and env to libaries,
     * (see libc code elf/dl-init.c), which might be ignored by those
     * routines.
     * we create dummy argc and argv, and passed with the real __environ.
     */
    dummy_argv[0] = dummy_str;
    dummy_argv[1] = NULL;
    func(1, dummy_argv, our_environ);
}

bool
get_private_library_bounds(IN app_pc modbase, OUT byte **start, OUT byte **end)
{
    privmod_t *mod;
    bool found = false;

    ASSERT(start != NULL && end != NULL);
    acquire_recursive_lock(&privload_lock);
    mod = privload_lookup_by_base(modbase);
    if (mod != NULL) {
        *start = mod->base;
        *end = mod->base + mod->size;
        found = true;
    }
    release_recursive_lock(&privload_lock);
    return found;
}

#ifdef LINUX
#    if !defined(STANDALONE_UNIT_TEST) && !defined(STATIC_LIBRARY)
/* XXX: This routine is called before dynamorio relocation when we are in a
 * fragile state and thus no globals access or use of ASSERT/LOG/STATS!
 */
/* If we fail to relocate dynamorio, print the error msg and abort. */
static void
privload_report_relocate_error()
{
    /* The problem is that we can't call any normal routines here, or
     * even reference global vars like string literals.  We thus use
     * a char array:
     */
    const char aslr_msg[] = { 'E',  'R', 'R', 'O', 'R', ':', ' ', 'f', 'a', 'i', 'l', 'e',
                              'd',  ' ', 't', 'o', ' ', 'r', 'e', 'l', 'o', 'c', 'a', 't',
                              'e',  ' ', 'D', 'y', 'n', 'a', 'm', 'o', 'R', 'I', 'O', '!',
                              '\n', 'P', 'l', 'e', 'a', 's', 'e', ' ', 'f', 'i', 'l', 'e',
                              ' ',  'a', 'n', ' ', 'i', 's', 's', 'u', 'e', ' ', 'a', 't',
                              ' ',  'h', 't', 't', 'p', ':', '/', '/', 'd', 'y', 'n', 'a',
                              'm',  'o', 'r', 'i', 'o', '.', 'o', 'r', 'g', '/', 'i', 's',
                              's',  'u', 'e', 's', '.', '\n' };
#        define STDERR_FD 2
    os_write(STDERR_FD, aslr_msg, sizeof(aslr_msg));
    dynamorio_syscall(SYS_exit_group, 1, -1);
}

/* XXX: This routine is called before dynamorio relocation when we are in a
 * fragile state and thus no globals access or use of ASSERT/LOG/STATS!
 */
/* This routine is duplicated from module_relocate_symbol and simplified
 * for only relocating dynamorio symbols.
 */
static void
privload_relocate_symbol(ELF_REL_TYPE *rel, os_privmod_data_t *opd, bool is_rela)
{
    ELF_ADDR *r_addr;
    uint r_type;
    reg_t addend;

    /* XXX: we assume ELF_REL_TYPE and ELF_RELA_TYPE only differ at the end,
     * i.e. with or without r_addend.
     */
    if (is_rela)
        addend = ((ELF_RELA_TYPE *)rel)->r_addend;
    else
        addend = 0;

    /* assume everything is read/writable */
    r_addr = (ELF_ADDR *)(rel->r_offset + opd->load_delta);
    r_type = (uint)ELF_R_TYPE(rel->r_info);

    /* handle the most common case, i.e. ELF_R_RELATIVE */
    if (r_type == ELF_R_RELATIVE) {
        if (is_rela)
            *r_addr = addend + opd->load_delta;
        else
            *r_addr += opd->load_delta;
        return;
    } else if (r_type == ELF_R_NONE)
        return;

    /* XXX i#1708: support more relocation types in bootstrap stage */
    privload_report_relocate_error();
}

/* XXX: This routine is called before dynamorio relocation when we are in a
 * fragile state and thus no globals access or use of ASSERT/LOG/STATS!
 */
/* This routine is duplicated from module_relocate_rel for relocating dynamorio. */
static void
privload_relocate_rel(os_privmod_data_t *opd, ELF_REL_TYPE *start, ELF_REL_TYPE *end)
{
    ELF_REL_TYPE *rel;
    for (rel = start; rel < end; rel++)
        privload_relocate_symbol(rel, opd, false);
}

/* XXX: This routine is called before dynamorio relocation when we are in a
 * fragile state and thus no globals access or use of ASSERT/LOG/STATS!
 */
/* This routine is duplicated from module_relocate_rela for relocating dynamorio. */
static void
privload_relocate_rela(os_privmod_data_t *opd, ELF_RELA_TYPE *start, ELF_RELA_TYPE *end)
{
    ELF_RELA_TYPE *rela;
    for (rela = start; rela < end; rela++)
        privload_relocate_symbol((ELF_REL_TYPE *)rela, opd, true);
}

/* XXX: This routine may be called before dynamorio relocation when we are in a
 * fragile state and thus no globals access or use of ASSERT/LOG/STATS!
 */
/* This routine is duplicated from privload_relocate_os_privmod_data */
static void
privload_early_relocate_os_privmod_data(os_privmod_data_t *opd, byte *mod_base)
{
    if (opd->rel != NULL)
        privload_relocate_rel(opd, opd->rel, opd->rel + opd->relsz / opd->relent);

    if (opd->rela != NULL)
        privload_relocate_rela(opd, opd->rela, opd->rela + opd->relasz / opd->relaent);

    if (opd->jmprel != NULL) {
        if (opd->pltrel == DT_REL) {
            privload_relocate_rel(opd, (ELF_REL_TYPE *)opd->jmprel,
                                  (ELF_REL_TYPE *)(opd->jmprel + opd->pltrelsz));
        } else if (opd->pltrel == DT_RELA) {
            privload_relocate_rela(opd, (ELF_RELA_TYPE *)opd->jmprel,
                                   (ELF_RELA_TYPE *)(opd->jmprel + opd->pltrelsz));
        } else {
            privload_report_relocate_error();
        }
    }
}
#    endif /* !defined(STANDALONE_UNIT_TEST) && !defined(STATIC_LIBRARY) */

/*  This routine is duplicated at privload_early_relocate_os_privmod_data. */
static void
privload_relocate_os_privmod_data(os_privmod_data_t *opd, byte *mod_base)
{
    if (opd->rel != NULL) {
        module_relocate_rel(mod_base, opd, opd->rel, opd->rel + opd->relsz / opd->relent);
    }
    if (opd->rela != NULL) {
        module_relocate_rela(mod_base, opd, opd->rela,
                             opd->rela + opd->relasz / opd->relaent);
    }
    if (opd->jmprel != NULL) {
        if (opd->pltrel == DT_REL) {
            module_relocate_rel(mod_base, opd, (ELF_REL_TYPE *)opd->jmprel,
                                (ELF_REL_TYPE *)(opd->jmprel + opd->pltrelsz));
        } else if (opd->pltrel == DT_RELA) {
            module_relocate_rela(mod_base, opd, (ELF_RELA_TYPE *)opd->jmprel,
                                 (ELF_RELA_TYPE *)(opd->jmprel + opd->pltrelsz));
        } else {
            ASSERT(false);
        }
    }
}
#endif /* LINUX */

static void
privload_relocate_mod(privmod_t *mod)
{
#ifdef LINUX
    os_privmod_data_t *opd = (os_privmod_data_t *)mod->os_privmod_data;

    ASSERT_OWN_RECURSIVE_LOCK(true, &privload_lock);

    LOG(GLOBAL, LOG_LOADER, 3, "relocating %s\n", mod->name);

    /* If module has tls block need update its tls offset value.
     * This must be done *before* relocating as relocating needs the os_privmod_data_t
     * TLS fields set here.
     */
    if (opd->tls_block_size != 0)
        privload_mod_tls_init(mod);

    privload_relocate_os_privmod_data(opd, mod->base);

    /* For the primary thread, we now perform TLS block copying, after relocating.
     * For subsequent threads this is done in privload_tls_init().
     */
    if (opd->tls_block_size != 0)
        privload_mod_tls_primary_thread_init(mod);

    /* special handling on I/O file */
    if (strstr(mod->name, "libc.so") == mod->name) {
        privmod_stdout = (FILE **)get_proc_address_from_os_data(
            &opd->os_data, opd->load_delta, LIBC_STDOUT_NAME, NULL);
        privmod_stdin = (FILE **)get_proc_address_from_os_data(
            &opd->os_data, opd->load_delta, LIBC_STDIN_NAME, NULL);
        privmod_stderr = (FILE **)get_proc_address_from_os_data(
            &opd->os_data, opd->load_delta, LIBC_STDERR_NAME, NULL);
    }
#else
    /* XXX i#1285: implement MacOS private loader */
#endif
}

static void
privload_create_os_privmod_data(privmod_t *privmod, bool dyn_reloc)
{
    os_privmod_data_t *opd;

    opd = HEAP_TYPE_ALLOC(GLOBAL_DCONTEXT, os_privmod_data_t, ACCT_OTHER, PROTECTED);
    privmod->os_privmod_data = opd;

    memset(opd, 0, sizeof(*opd));

    /* walk the module's program header to get privmod information */
    module_walk_program_headers(privmod->base, privmod->size,
                                false, /* segments are remapped */
                                dyn_reloc, &opd->os_data.base_address, NULL,
                                &opd->max_end, NULL, &opd->os_data);
    module_get_os_privmod_data(privmod->base, privmod->size, false /*!relocated*/, opd);
}

static void
privload_delete_os_privmod_data(privmod_t *privmod)
{
    if (privmod->name != NULL) {
        dr_strfree(privmod->name HEAPACCT(ACCT_VMAREAS));
        privmod->name = NULL;
    }
    HEAP_TYPE_FREE(GLOBAL_DCONTEXT, privmod->os_privmod_data, os_privmod_data_t,
                   ACCT_OTHER, PROTECTED);
    privmod->os_privmod_data = NULL;
}

/* i#1589: the client lib is already on the priv lib list, so we share its
 * data with loaded_module_areas (which also avoids problems with .dynamic
 * not being relocated for priv libs).
 */
bool
privload_fill_os_module_info(app_pc base, OUT app_pc *out_base /* relative pc */,
                             OUT app_pc *out_max_end /* relative pc */,
                             OUT char **out_soname, OUT os_module_data_t *out_data)
{
    bool res = false;
    privmod_t *privmod;
    acquire_recursive_lock(&privload_lock);
    privmod = privload_lookup_by_base(base);
    if (privmod != NULL) {
        os_privmod_data_t *opd = (os_privmod_data_t *)privmod->os_privmod_data;
        if (out_base != NULL)
            *out_base = opd->os_data.base_address;
        if (out_max_end != NULL)
            *out_max_end = opd->max_end;
        if (out_soname != NULL)
            *out_soname = opd->soname;
        if (out_data != NULL)
            module_copy_os_data(out_data, &opd->os_data);
        res = true;
    }
    release_recursive_lock(&privload_lock);
    return res;
}

/****************************************************************************
 * Function Redirection
 */

#ifdef DEBUG
/* i#975: used for debug checks for static-link-ready clients. */
bool disallow_unsafe_static_calls;
#endif

void
loader_allow_unsafe_static_behavior(void)
{
#ifdef DEBUG
    disallow_unsafe_static_calls = false;
#endif
}

#if defined(LINUX) && !defined(ANDROID)
/* These are not yet supported by Android's Bionic */
void *
redirect___tls_get_addr();

void *
redirect____tls_get_addr();
#endif

#ifdef LINUX
static int
redirect_dl_iterate_phdr(int (*callback)(struct dl_phdr_info *info, size_t size,
                                         void *data),
                         void *data)
{
    int res = 0;
    struct dl_phdr_info info;
    privmod_t *mod;
    acquire_recursive_lock(&privload_lock);
    for (mod = privload_first_module(); mod != NULL; mod = privload_next_module(mod)) {
        ELF_HEADER_TYPE *elf_hdr = (ELF_HEADER_TYPE *)mod->base;
        os_privmod_data_t *opd = (os_privmod_data_t *)mod->os_privmod_data;
        /* We do want to include externally loaded (if any) and clients as
         * clients can contain C++ exception code, which will call here.
         */
        if (mod->base == get_dynamorio_dll_start())
            continue;
        info.dlpi_addr = opd->load_delta;
        info.dlpi_name = mod->name;
        info.dlpi_phdr = (ELF_PROGRAM_HEADER_TYPE *)(mod->base + elf_hdr->e_phoff);
        info.dlpi_phnum = elf_hdr->e_phnum;
        res = callback(&info, sizeof(info), data);
        if (res != 0)
            break;
    }
    release_recursive_lock(&privload_lock);
    return res;
}

#    if defined(ARM) && !defined(ANDROID)
typedef struct _unwind_callback_data_t {
    void *pc;
    void *base;
    int size;
} unwind_callback_data_t;

/* Find the exception unwind table (exidx) of the image that contains the
 * exception pc.
 */
int
exidx_lookup_callback(struct dl_phdr_info *info, size_t size, void *data)
{
    int i;
    int res = 0;
    unwind_callback_data_t *ucd;
    if (data == NULL || size != sizeof(*info))
        return res;
    ucd = (unwind_callback_data_t *)data;
    for (i = 0; i < info->dlpi_phnum; i++) {
        /* look for the table */
        if (info->dlpi_phdr[i].p_type == PT_ARM_EXIDX) {
            /* the location and size of the table for the image */
            ucd->base = (void *)(info->dlpi_addr + info->dlpi_phdr[i].p_vaddr);
            ucd->size = info->dlpi_phdr[i].p_memsz;
        }
        /* look for the segment */
        if (res == 0 && info->dlpi_phdr[i].p_type == PT_LOAD) {
            if (ucd->pc >= (void *)(info->dlpi_addr + info->dlpi_phdr[i].p_vaddr) &&
                ucd->pc < (void *)(info->dlpi_addr + info->dlpi_phdr[i].p_vaddr +
                                   info->dlpi_phdr[i].p_memsz)) {
                res = 1;
            }
        }
    }
    return res;
}

/* find the exception unwind table that contains the PC during an exception */
void *
redirect___gnu_Unwind_Find_exidx(void *pc, int *count)
{
    unwind_callback_data_t ucd;
    memset(&ucd, 0, sizeof(ucd));
    ucd.pc = pc;
    if (redirect_dl_iterate_phdr(exidx_lookup_callback, &ucd) <= 0)
        return NULL;
    if (count != NULL)
        *count = ucd.size / 8 /* exidx table entry size */;
    return ucd.base;
}
#    endif /* ARM && !ANDROID */
#endif     /* LINUX */

typedef struct _redirect_import_t {
    const char *name;
    app_pc func;
} redirect_import_t;

static const redirect_import_t redirect_imports[] = {
    { "calloc", (app_pc)redirect_calloc },
    { "malloc", (app_pc)redirect_malloc },
    { "free", (app_pc)redirect_free },
    { "realloc", (app_pc)redirect_realloc },
/* FIXME: we should also redirect functions including:
 * malloc_usable_size, memalign, valloc, mallinfo, mallopt, etc.
 * Any other functions need to be redirected?
 */
#if defined(LINUX) && !defined(ANDROID)
    { "__tls_get_addr", (app_pc)redirect___tls_get_addr },
    { "___tls_get_addr", (app_pc)redirect____tls_get_addr },
#endif
#ifdef LINUX
    /* i#1717: C++ exceptions call this */
    { "dl_iterate_phdr", (app_pc)redirect_dl_iterate_phdr },
#    if defined(ARM) && !defined(ANDROID)
    /* i#1717: C++ exceptions call this on ARM Linux */
    { "__gnu_Unwind_Find_exidx", (app_pc)redirect___gnu_Unwind_Find_exidx },
#    endif
#endif
    /* We need these for clients that don't use libc (i#1747) */
    { "strlen", (app_pc)strlen },
    { "wcslen", (app_pc)wcslen },
    { "strchr", (app_pc)strchr },
    { "strrchr", (app_pc)strrchr },
    { "strncpy", (app_pc)strncpy },
    { "memcpy", (app_pc)memcpy },
    { "memset", (app_pc)memset },
    { "memmove", (app_pc)memmove },
    { "strncat", (app_pc)strncat },
    { "strcmp", (app_pc)strcmp },
    { "strncmp", (app_pc)strncmp },
    { "memcmp", (app_pc)memcmp },
    { "strstr", (app_pc)strstr },
    { "strcasecmp", (app_pc)strcasecmp },
    /* Also redirect the _chk versions (i#1747, i#46) */
    { "memcpy_chk", (app_pc)memcpy },
    { "memset_chk", (app_pc)memset },
    { "memmove_chk", (app_pc)memmove },
    { "strncpy_chk", (app_pc)strncpy },
};
#define REDIRECT_IMPORTS_NUM (sizeof(redirect_imports) / sizeof(redirect_imports[0]))

#ifdef DEBUG
static const redirect_import_t redirect_debug_imports[] = {
    { "calloc", (app_pc)redirect_calloc_initonly },
    { "malloc", (app_pc)redirect_malloc_initonly },
    { "free", (app_pc)redirect_free_initonly },
    { "realloc", (app_pc)redirect_realloc_initonly },
};
#    define REDIRECT_DEBUG_IMPORTS_NUM \
        (sizeof(redirect_debug_imports) / sizeof(redirect_debug_imports[0]))
#endif

bool
privload_redirect_sym(ptr_uint_t *r_addr, const char *name)
{
    int i;
    /* iterate over all symbols and redirect syms when necessary, e.g. malloc */
#ifdef DEBUG
    if (disallow_unsafe_static_calls) {
        for (i = 0; i < REDIRECT_DEBUG_IMPORTS_NUM; i++) {
            if (strcmp(redirect_debug_imports[i].name, name) == 0) {
                *r_addr = (ptr_uint_t)redirect_debug_imports[i].func;
                return true;
                ;
            }
        }
    }
#endif
    for (i = 0; i < REDIRECT_IMPORTS_NUM; i++) {
        if (strcmp(redirect_imports[i].name, name) == 0) {
            *r_addr = (ptr_uint_t)redirect_imports[i].func;
            return true;
            ;
        }
    }
    return false;
}

/***************************************************************************
 * DynamoRIO Early Injection Code
 */

#ifdef LINUX
#    if !defined(STANDALONE_UNIT_TEST) && !defined(STATIC_LIBRARY)
/* Find the auxiliary vector and adjust it to look as if the kernel had set up
 * the stack for the ELF mapped at map.  The auxiliary vector starts after the
 * terminating NULL pointer in the envp array.
 */
static void
privload_setup_auxv(char **envp, app_pc map, ptr_int_t delta, app_pc interp_map,
                    const char *exe_path /*must be persistent*/)
{
    ELF_AUXV_TYPE *auxv;
    ELF_HEADER_TYPE *elf = (ELF_HEADER_TYPE *)map;

    /* The aux vector is after the last environment pointer. */
    while (*envp != NULL)
        envp++;
    auxv = (ELF_AUXV_TYPE *)(envp + 1);

    /* fix up the auxv entries that refer to the executable */
    for (; auxv->a_type != AT_NULL; auxv++) {
        /* the actual addr should be: (base + offs) or (v_addr + delta) */
        switch (auxv->a_type) {
        case AT_ENTRY:
            auxv->a_un.a_val = (ptr_int_t)elf->e_entry + delta;
            LOG(GLOBAL, LOG_LOADER, 2, "AT_ENTRY: " PFX "\n", auxv->a_un.a_val);
            break;
        case AT_PHDR:
            auxv->a_un.a_val = (ptr_int_t)map + elf->e_phoff;
            LOG(GLOBAL, LOG_LOADER, 2, "AT_PHDR: " PFX "\n", auxv->a_un.a_val);
            break;
        case AT_PHENT: auxv->a_un.a_val = (ptr_int_t)elf->e_phentsize; break;
        case AT_PHNUM: auxv->a_un.a_val = (ptr_int_t)elf->e_phnum; break;
        case AT_BASE: /* Android loader reads this */
            auxv->a_un.a_val = (ptr_int_t)interp_map;
            LOG(GLOBAL, LOG_LOADER, 2, "AT_BASE: " PFX "\n", auxv->a_un.a_val);
            break;
        case AT_EXECFN: /* Android loader references this, unclear what for */
            auxv->a_un.a_val = (ptr_int_t)exe_path;
            LOG(GLOBAL, LOG_LOADER, 2, "AT_EXECFN: " PFX " %s\n", auxv->a_un.a_val,
                (char *)auxv->a_un.a_val);
            break;

        /* The rest of these AT_* values don't seem to be important to the
         * loader, but we log them.
         */
        case AT_EXECFD:
            LOG(GLOBAL, LOG_LOADER, 2, "AT_EXECFD: %d\n", auxv->a_un.a_val);
            break;
        }
    }
}

/* Entry point for ptrace injection. */
static void
takeover_ptrace(ptrace_stack_args_t *args)
{
    static char home_var[MAXIMUM_PATH + 6 /*HOME=path\0*/];
    static char *fake_envp[] = { home_var, NULL };

    /* When we come in via ptrace, we have no idea where the environment
     * pointer is.  We could use /proc/self/environ to read it or go searching
     * near the stack base.  However, both are fragile and we don't really need
     * the environment for anything except for option passing.  In the initial
     * ptraced process, we can assume our options are in a config file and not
     * the environment, so we just set an environment with HOME.
     */
    snprintf(home_var, BUFFER_SIZE_ELEMENTS(home_var), "HOME=%s", args->home_dir);
    NULL_TERMINATE_BUFFER(home_var);
    dynamorio_set_envp(fake_envp);

    dynamorio_app_init();

    /* FIXME i#37: takeover other threads */

    /* We need to wait until dr_inject_process_run() is called to finish
     * takeover, and this is an easy way to stop and return control to the
     * injector.
     */
    dynamorio_syscall(SYS_kill, 2, get_process_id(), SIGTRAP);

    dynamo_start(&args->mc);
}

static void
reserve_brk(app_pc post_app)
{
    /* We haven't parsed the options yet, so we rely on drinjectlib
     * setting this env var if the user passed -no_emulate_brk:
     */
    if (getenv(DYNAMORIO_VAR_NO_EMULATE_BRK) == NULL) {
        /* i#1004: we're going to emulate the brk via our own mmap.
         * Reserve the initial brk now before any of DR's mmaps to avoid overlap.
         * XXX: reserve larger APP_BRK_GAP here and then unmap back to 1 page
         * in d_r_os_init() to ensure no DR mmap limits its size?
         */
        dynamo_options.emulate_brk = true; /* not parsed yet */
        init_emulated_brk(post_app);
    } else {
        /* i#1004: as a workaround, reserve some space for sbrk() during early injection
         * before initializing DR's heap.  With early injection, the program break comes
         * somewhere after DR's bss section, subject to some ASLR.  When we allocate our
         * heap, sometimes we mmap right over the break, so any brk() calls will fail.
         * When brk() fails, most malloc() implementations fall back to mmap().
         * However, sometimes libc startup code needs to allocate memory before libc is
         * initialized.  In this case it calls brk(), and will crash if it fails.
         *
         * Ideally we'd just set the break to follow the app's exe, but the kernel
         * forbids setting the break to a value less than the current break.  I also
         * tried to reserve memory by increasing the break by ~20 pages and then
         * resetting it, but the kernel unreserves it.  The current work around is to
         * increase the break by 1.  The loader needs to allocate more than a page of
         * memory, so this doesn't guarantee that further brk() calls will succeed.
         * However, I haven't observed any brk() failures after adding this workaround.
         */
        ptr_int_t start_brk;
        ASSERT(!dynamo_heap_initialized);
        start_brk = dynamorio_syscall(SYS_brk, 1, 0);
        dynamorio_syscall(SYS_brk, 1, start_brk + 1);
        /* I'd log the results, but logs aren't initialized yet. */
    }
}

byte *
map_exe_file_and_brk(file_t f, size_t *size INOUT, uint64 offs, app_pc addr, uint prot,
                     map_flags_t map_flags)
{
    /* A little hacky: we assume the MEMPROT_NONE is the overall mmap for the whole
     * region, where our goal is to push it back for top-down PIE filling to leave
     * room for a reasonable brk.
     */
    if (prot == MEMPROT_NONE && offs == 0) {
        size_t sz_with_brk = *size + APP_BRK_GAP;
        byte *res = os_map_file(f, &sz_with_brk, offs, addr, prot, map_flags);
        if (res != NULL)
            os_unmap_file(res + sz_with_brk - APP_BRK_GAP, APP_BRK_GAP);
        *size = sz_with_brk - APP_BRK_GAP;
        return res;
    } else
        return os_map_file(f, size, offs, addr, prot, map_flags);
}

/* XXX: This routine is called before dynamorio relocation when we are in a
 * fragile state and thus no globals access or use of ASSERT/LOG/STATS!
 */
/* This routine is partially duplicated from module_get_os_privmod_data.
 * It paritially fills the os_privmod_data for dynamorio relocation.
 * Return true if relocation is required.
 */
static bool
privload_get_os_privmod_data(app_pc base, OUT os_privmod_data_t *opd)
{
    app_pc mod_base, mod_end;
    ELF_HEADER_TYPE *elf_hdr = (ELF_HEADER_TYPE *)base;
    ELF_PROGRAM_HEADER_TYPE *prog_hdr;
    uint i;

    /* walk program headers to get mod_base mod_end and delta */
    mod_base = module_vaddr_from_prog_header(base + elf_hdr->e_phoff, elf_hdr->e_phnum,
                                             NULL, &mod_end);
    /* delta from preferred address, used for calcuate real address */
    opd->load_delta = base - mod_base;

    /* At this point one could consider returning false if the load_delta
     * is zero. However, this optimisation was found to give only a small
     * benefit, and is not safe if RELA relocations are in use. In particular,
     * it did not work on AArch64 when libdynamorio.so was built with the BFD
     * linker from Debian's binutils 2.26-8.
     */

    /* walk program headers to get dynamic section pointer */
    prog_hdr = (ELF_PROGRAM_HEADER_TYPE *)(base + elf_hdr->e_phoff);
    for (i = 0; i < elf_hdr->e_phnum; i++) {
        if (prog_hdr->p_type == PT_DYNAMIC) {
            opd->dyn = (ELF_DYNAMIC_ENTRY_TYPE *)(prog_hdr->p_vaddr + opd->load_delta);
            opd->dynsz = prog_hdr->p_memsz;
#        ifdef DEBUG
        } else if (prog_hdr->p_type == PT_TLS && prog_hdr->p_memsz > 0) {
            /* XXX: we assume libdynamorio has no tls block b/c we're not calling
             * privload_relocate_mod().
             */
            privload_report_relocate_error();
#        endif /* DEBUG */
        }
        ++prog_hdr;
    }
    if (opd->dyn == NULL)
        return false;

    module_init_os_privmod_data_from_dyn(opd, opd->dyn, opd->load_delta);
    return true;
}

/* XXX: This routine is called before dynamorio relocation when we are in a
 * fragile state and thus no globals access or use of ASSERT/LOG/STATS!
 */
/* This routine is duplicated from is_elf_so_header_common. */
static bool
privload_mem_is_elf_so_header(byte *mem)
{
    /* assume we can directly read from mem */
    ELF_HEADER_TYPE *elf_hdr = (ELF_HEADER_TYPE *)mem;

    /* ELF magic number */
    if (elf_hdr->e_ident[EI_MAG0] != ELFMAG0 || elf_hdr->e_ident[EI_MAG1] != ELFMAG1 ||
        elf_hdr->e_ident[EI_MAG2] != ELFMAG2 || elf_hdr->e_ident[EI_MAG3] != ELFMAG3)
        return false;
    /* libdynamorio should be ET_DYN */
    if (elf_hdr->e_type != ET_DYN)
        return false;
    /* ARM or X86 */
    if (elf_hdr->e_machine !=
        IF_X86_ELSE(IF_X64_ELSE(EM_X86_64, EM_386), IF_X64_ELSE(EM_AARCH64, EM_ARM)))
        return false;
    if (elf_hdr->e_ehsize != sizeof(ELF_HEADER_TYPE))
        return false;
    return true;
}

/* Returns false if the text-data gap is not empty.  Else, fills the gap with
 * no-access mappings and returns true.
 */
static bool
dynamorio_lib_gap_empty(void)
{
    /* XXX: get_dynamorio_dll_start() is already calling
     * memquery_library_bounds_by_iterator() which is doing this maps walk: can we
     * avoid this extra walk by somehow passing info back to us?  Have an
     * "interrupted" output param or sthg and is_dynamorio_dll_interrupted()?
     */
    memquery_iter_t iter;
    bool res = true;
    if (memquery_iterator_start(&iter, NULL, false /*no heap*/)) {
        byte *dr_start = get_dynamorio_dll_start();
        byte *dr_end = get_dynamorio_dll_end();
        byte *gap_start = dr_start;
        const char *dynamorio_library_path = get_dynamorio_library_path();
        while (memquery_iterator_next(&iter) && iter.vm_start < dr_end) {
            if (iter.vm_start >= dr_start && iter.vm_end <= dr_end &&
                iter.comment[0] != '\0' &&
                strcmp(iter.comment, dynamorio_library_path) != 0) {
                /* There's a non-anon mapping inside: probably vvar and/or vdso. */
                res = false;
                break;
            }
            /* i#1659: fill in the text-data segment gap to ensure no mmaps in between.
             * The kernel does not do this.  Our private loader does, so if we reloaded
             * ourselves this is already in place.  We do this now rather than in
             * os_loader_init_prologue() to prevent our brk mmap from landing here.
             */
            if (iter.vm_start > gap_start) {
                size_t sz = iter.vm_start - gap_start;
                ASSERT(sz > 0);
                DEBUG_DECLARE(byte *fill =)
                os_map_file(-1, &sz, 0, gap_start, MEMPROT_NONE,
                            MAP_FILE_COPY_ON_WRITE | MAP_FILE_FIXED);
                ASSERT(fill != NULL);
                gap_start = iter.vm_end;
            } else if (iter.vm_end > gap_start) {
                gap_start = iter.vm_end;
            }
        }
        memquery_iterator_stop(&iter);
    }
    return res;
}

/* XXX: This routine is called before dynamorio relocation when we are in a
 * fragile state and thus no globals access or use of ASSERT/LOG/STATS!
 */
void
relocate_dynamorio(byte *dr_map, size_t dr_size, byte *sp)
{
    ptr_uint_t argc = *(ptr_uint_t *)sp;
    /* Plus 2 to skip argc and null pointer that terminates argv[]. */
    const char **env = (const char **)sp + argc + 2;
    os_privmod_data_t opd = { { 0 } };

    os_page_size_init(env, true);

    if (dr_map == NULL) {
        /* we do not know where dynamorio is, so check backward page by page */
        dr_map = (app_pc)ALIGN_BACKWARD((ptr_uint_t)relocate_dynamorio, PAGE_SIZE);
        while (dr_map != NULL && !privload_mem_is_elf_so_header(dr_map)) {
            dr_map -= PAGE_SIZE;
        }
    }
    if (dr_map == NULL)
        privload_report_relocate_error();

    /* Relocate it */
    if (privload_get_os_privmod_data(dr_map, &opd))
        privload_early_relocate_os_privmod_data(&opd, dr_map);
}

/* i#1227: on a conflict with the app we reload ourselves.
 * Does not return.
 */
static void
reload_dynamorio(void **init_sp, app_pc conflict_start, app_pc conflict_end)
{
    elf_loader_t dr_ld;
    os_privmod_data_t opd;
    byte *dr_map;
    /* We expect at most vvar+vdso+stack+vsyscall => 5 different mappings
     * even if they were all in the conflict area.
     */
#        define MAX_TEMP_MAPS 16
    byte *temp_map[MAX_TEMP_MAPS];
    size_t temp_size[MAX_TEMP_MAPS];
    uint num_temp_maps = 0, i;
    memquery_iter_t iter;
    app_pc entry;
    byte *cur_dr_map = get_dynamorio_dll_start();
    byte *cur_dr_end = get_dynamorio_dll_end();
    size_t dr_size = cur_dr_end - cur_dr_map;
    IF_DEBUG(bool success =)
    elf_loader_read_headers(&dr_ld, get_dynamorio_library_path());
    ASSERT(success);

    /* XXX: have better strategy for picking base: currently we rely on
     * the kernel picking an address, so we have to block out the conflicting
     * region first, avoiding any existing mappings (like vvar+vdso: i#2641).
     */
    if (memquery_iterator_start(&iter, NULL, false /*no heap*/)) {
        /* Strategy: track the leading edge ("tocover_start") of the conflict region.
         * Find the next block beyond that edge so we know the safe endpoint for a
         * temp mmap.
         */
        byte *tocover_start = conflict_start;
        while (memquery_iterator_next(&iter)) {
            if (iter.vm_start > tocover_start) {
                temp_map[num_temp_maps] = tocover_start;
                temp_size[num_temp_maps] =
                    MIN(iter.vm_start, conflict_end) - tocover_start;
                tocover_start = iter.vm_end;
                if (temp_size[num_temp_maps] > 0) {
                    temp_map[num_temp_maps] = os_map_file(
                        -1, &temp_size[num_temp_maps], 0, temp_map[num_temp_maps],
                        MEMPROT_NONE, MAP_FILE_COPY_ON_WRITE | MAP_FILE_FIXED);
                    ASSERT(temp_map[num_temp_maps] != NULL);
                    num_temp_maps++;
                }
            } else if (iter.vm_end > tocover_start) {
                tocover_start = iter.vm_end;
            }
            if (iter.vm_start >= conflict_end)
                break;
        }
        memquery_iterator_stop(&iter);
        if (tocover_start < conflict_end) {
            temp_map[num_temp_maps] = tocover_start;
            temp_size[num_temp_maps] = conflict_end - tocover_start;
            temp_map[num_temp_maps] =
                os_map_file(-1, &temp_size[num_temp_maps], 0, temp_map[num_temp_maps],
                            MEMPROT_NONE, MAP_FILE_COPY_ON_WRITE | MAP_FILE_FIXED);
            ASSERT(temp_map[num_temp_maps] != NULL);
            num_temp_maps++;
        }
    }

    /* Now load the 2nd libdynamorio.so */
    dr_map = elf_loader_map_phdrs(&dr_ld, false /*!fixed*/, os_map_file, os_unmap_file,
                                  os_set_protection, privload_check_new_map_bounds,
                                  privload_map_flags(0 /*!reachable*/));
    ASSERT(dr_map != NULL);
    ASSERT(is_elf_so_header(dr_map, 0));

    /* Relocate it */
    memset(&opd, 0, sizeof(opd));
    module_get_os_privmod_data(dr_map, dr_size, false /*!relocated*/, &opd);
    /* XXX: we assume libdynamorio has no tls block b/c we're not calling
     * privload_relocate_mod().
     */
    ASSERT(opd.tls_block_size == 0);
    privload_relocate_os_privmod_data(&opd, dr_map);

    for (i = 0; i < num_temp_maps; i++)
        os_unmap_file(temp_map[i], temp_size[i]);

    entry = (app_pc)dr_ld.ehdr->e_entry + dr_ld.load_delta;
    elf_loader_destroy(&dr_ld);

    /* Now we transfer control unconditionally to the new DR's _start, after
     * first restoring init_sp.  We pass along the current (old) DR's bounds
     * for removal.
     */
    xfer_to_new_libdr(entry, init_sp, cur_dr_map, dr_size);

    ASSERT_NOT_REACHED();
}

/* Called from _start in x86.asm.  sp is the initial app stack pointer that the
 * kernel set up for us, and it points to the usual argc, argv, envp, and auxv
 * that the kernel puts on the stack.  The 2nd & 3rd args must be 0 in
 * the initial call.
 *
 * We assume that _start has already called relocate_dynamorio() for us and
 * that it is now safe to access globals.
 */
void
privload_early_inject(void **sp, byte *old_libdr_base, size_t old_libdr_size)
{
    ptr_int_t *argc = (ptr_int_t *)sp; /* Kernel writes an elf_addr_t. */
    char **argv = (char **)sp + 1;
    char **envp = argv + *argc + 1;
    app_pc entry = NULL;
    char *exe_path;
    char *exe_basename;
    app_pc exe_map, exe_end;
    elf_loader_t exe_ld;
    const char *interp;
    priv_mcontext_t mc;
    bool success;
    memquery_iter_t iter;
    app_pc interp_map;

    if (*argc == ARGC_PTRACE_SENTINEL) {
        /* XXX: Teach the injector to look up takeover_ptrace() and call it
         * directly instead of using this sentinel.  We come here because we
         * can easily find the address of _start in the ELF header.
         */
        takeover_ptrace((ptrace_stack_args_t *)sp);
        ASSERT_NOT_REACHED();
    }

    kernel_init_sp = (void *)sp;

    /* XXX i#47: for Linux, we can't easily have this option on by default as
     * code like get_application_short_name() called from drpreload before
     * even _init is run needs to have a non-early default.
     */
    dynamo_options.early_inject = true;

    /* i#1227: if we reloaded ourselves, unload the old libdynamorio */
    if (old_libdr_base != NULL) {
        /* i#2641: we can't blindly unload the whole region as vvar+vdso may be
         * in the text-data gap.
         */
        const char *dynamorio_library_path = get_dynamorio_library_path();
        if (memquery_iterator_start(&iter, NULL, false /*no heap*/)) {
            while (memquery_iterator_next(&iter)) {
                if (iter.vm_start >= old_libdr_base &&
                    iter.vm_end <= old_libdr_base + old_libdr_size &&
                    (iter.comment[0] == '\0' /* .bss */ ||
                     /* The kernel sometimes mis-labels our .bss as "[heap]". */
                     strcmp(iter.comment, "[heap]") == 0 ||
                     strcmp(iter.comment, dynamorio_library_path) == 0)) {
                    os_unmap_file(iter.vm_start, iter.vm_end - iter.vm_start);
                }
                if (iter.vm_start >= old_libdr_base + old_libdr_size)
                    break;
            }
            memquery_iterator_stop(&iter);
        }
    }

    dynamorio_set_envp(envp);

    /* argv[0] doesn't actually have to be the path to the exe, so we put the
     * real exe path in an environment variable.
     */
    exe_path = getenv(DYNAMORIO_VAR_EXE_PATH);
    /* i#1677: this happens upon re-launching within gdb, so provide a nice error */
    if (exe_path == NULL) {
        /* i#1677: avoid assert in get_application_name_helper() */
        set_executable_path("UNKNOWN");
        apicheck(exe_path != NULL,
                 DYNAMORIO_VAR_EXE_PATH " env var is not set.  "
                                        "Are you re-launching within gdb?");
    }

    /* i#907: We can't rely on /proc/self/exe for the executable path, so we
     * have to tell get_application_name() to use this path.
     */
    set_executable_path(exe_path);

    success = elf_loader_read_headers(&exe_ld, exe_path);
    apicheck(success,
             "Failed to read app ELF headers.  Check path and "
             "architecture.");

    /* Find range of app */
    exe_map = module_vaddr_from_prog_header((app_pc)exe_ld.phdrs, exe_ld.ehdr->e_phnum,
                                            NULL, &exe_end);
    /* i#1227: on a conflict with the app (+ room for the brk): reload ourselves */
    if (get_dynamorio_dll_start() < exe_end + APP_BRK_GAP &&
        get_dynamorio_dll_end() > exe_map) {
        reload_dynamorio(sp, exe_map, exe_end + APP_BRK_GAP);
        ASSERT_NOT_REACHED();
    }
    /* i#2641: we can't handle something in the text-data gap.
     * Various parts of DR assume there's nothing inside (and we even fill the
     * gap with a PROT_NONE mmap later: i#1659), so we reload to avoid it,
     * under the assumption that it's rare and we're not paying this cost
     * very often.
     */
    if (!dynamorio_lib_gap_empty()) {
        reload_dynamorio(sp, get_dynamorio_dll_start(), get_dynamorio_dll_end());
        ASSERT_NOT_REACHED();
    }

    exe_map = elf_loader_map_phdrs(&exe_ld,
                                   /* fixed at preferred address,
                                    * will be overridden if preferred base is 0
                                    */
                                   true,
                                   /* ensure there's space for the brk */
                                   map_exe_file_and_brk, os_unmap_file, os_set_protection,
                                   privload_check_new_map_bounds,
                                   privload_map_flags(0 /*!reachable*/));
    apicheck(exe_map != NULL,
             "Failed to load application.  "
             "Check path and architecture.");
    ASSERT(is_elf_so_header(exe_map, 0));

    /* i#1660: the app may have passed a relative path or a symlink to execve,
     * yet the kernel will put a resolved path into /proc/self/maps.
     * Rather than us here or in pre-execve, plus in drrun or drinjectlib,
     * making paths absolute and resolving symlinks to try and match what the
     * kernel does, we just read the kernel's resolved path.
     * This is prior to memquery_init() but that's fine (it's already being
     * called by is_elf_so_header() above).
     */
    if (memquery_iterator_start(&iter, exe_map, false /*no heap*/)) {
        while (memquery_iterator_next(&iter)) {
            if (iter.vm_start == exe_map) {
                set_executable_path(iter.comment);
                break;
            }
        }
        memquery_iterator_stop(&iter);
    }

    /* Set the process name with prctl PR_SET_NAME.  This makes killall <app>
     * work.
     */
    exe_basename = strrchr(exe_path, '/');
    if (exe_basename == NULL) {
        exe_basename = exe_path;
    } else {
        exe_basename++;
    }
    dynamorio_syscall(SYS_prctl, 5, PR_SET_NAME, (ptr_uint_t)exe_basename, 0, 0, 0);

    reserve_brk(exe_map + exe_ld.image_size +
                (INTERNAL_OPTION(separate_private_bss) ? PAGE_SIZE : 0));

    interp = elf_loader_find_pt_interp(&exe_ld);
    if (interp != NULL) {
        /* Load the ELF pointed at by PT_INTERP, usually ld.so. */
        elf_loader_t interp_ld;
        success = elf_loader_read_headers(&interp_ld, interp);
        apicheck(success, "Failed to read ELF interpreter headers.");
        interp_map = elf_loader_map_phdrs(
            &interp_ld, false /* fixed */, os_map_file, os_unmap_file, os_set_protection,
            privload_check_new_map_bounds, privload_map_flags(0 /*!reachable*/));
        apicheck(interp_map != NULL && is_elf_so_header(interp_map, 0),
                 "Failed to map ELF interpreter.");
        /* On Android, the system loader /system/bin/linker sets itself
         * as the interpreter in the ELF header .interp field.
         */
        ASSERT_CURIOSITY_ONCE((strcmp(interp, "/system/bin/linker") == 0 ||
                               elf_loader_find_pt_interp(&interp_ld) == NULL) &&
                              "The interpreter shouldn't have an interpreter");
        entry = (app_pc)interp_ld.ehdr->e_entry + interp_ld.load_delta;
        elf_loader_destroy(&interp_ld);
    } else {
        /* No PT_INTERP, so this is a static exe. */
        interp_map = NULL;
        entry = (app_pc)exe_ld.ehdr->e_entry + exe_ld.load_delta;
    }

    privload_setup_auxv(envp, exe_map, exe_ld.load_delta, interp_map, exe_path);

    elf_loader_destroy(&exe_ld);

    /* Initialize DR *after* we map the app image.  This is consistent with our
     * old behavior, and allows the client to do things like call
     * dr_get_proc_address() on the app from dr_client_main().  We let
     * find_executable_vm_areas re-discover the mappings we made for the app and
     * interp images.
     */
    dynamorio_app_init();

    LOG(GLOBAL, LOG_TOP, 1, "early injected into app with this cmdline:\n");
    DOLOG(1, LOG_TOP, {
        int i;
        for (i = 0; i < *argc; i++) {
            LOG(GLOBAL, LOG_TOP, 1, "%s ", argv[i]);
        }
        LOG(GLOBAL, LOG_TOP, 1, "\n");
    });

    if (RUNNING_WITHOUT_CODE_CACHE()) {
        /* Reset the stack pointer back to the beginning and jump to the entry
         * point to execute the app natively.  This is also useful for testing
         * if the app has been mapped correctly without involving DR's code
         * cache.
         */
#        ifdef X86
        asm("mov %0, %%" ASM_XSP "\n\t"
            "jmp *%1\n\t"
            :
            : "r"(sp), "r"(entry));
#        elif defined(ARM)
        /* FIXME i#1551: NYI on ARM */
        ASSERT_NOT_REACHED();
#        endif
    }

    memset(&mc, 0, sizeof(mc));
    mc.xsp = (reg_t)sp;
    mc.pc = entry;
    dynamo_start(&mc);
}
#    endif /* !defined(STANDALONE_UNIT_TEST) && !defined(STATIC_LIBRARY) */
#else
/* XXX i#1285: implement MacOS private loader */
#endif<|MERGE_RESOLUTION|>--- conflicted
+++ resolved
@@ -411,17 +411,12 @@
 
     /* unmap segments */
     for (i = 0; i < opd->os_data.num_segments; i++) {
-<<<<<<< HEAD
         if (privmod->name != NULL) {
             dr_strfree(privmod->name HEAPACCT(ACCT_VMAREAS));
             privmod->name = NULL;
         }
-        unmap_file(opd->os_data.segments[i].start,
-                   opd->os_data.segments[i].end - opd->os_data.segments[i].start);
-=======
         d_r_unmap_file(opd->os_data.segments[i].start,
                        opd->os_data.segments[i].end - opd->os_data.segments[i].start);
->>>>>>> 9953ebce
     }
     /* free segments */
     HEAP_ARRAY_FREE(GLOBAL_DCONTEXT, opd->os_data.segments, module_segment_t,
