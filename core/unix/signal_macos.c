/* *******************************************************************************
 * Copyright (c) 2013-2017 Google, Inc.  All rights reserved.
 * *******************************************************************************/

/*
 * Redistribution and use in source and binary forms, with or without
 * modification, are permitted provided that the following conditions are met:
 *
 * * Redistributions of source code must retain the above copyright notice,
 *   this list of conditions and the following disclaimer.
 *
 * * Redistributions in binary form must reproduce the above copyright notice,
 *   this list of conditions and the following disclaimer in the documentation
 *   and/or other materials provided with the distribution.
 *
 * * Neither the name of VMware, Inc. nor the names of its contributors may be
 *   used to endorse or promote products derived from this software without
 *   specific prior written permission.
 *
 * THIS SOFTWARE IS PROVIDED BY THE COPYRIGHT HOLDERS AND CONTRIBUTORS "AS IS"
 * AND ANY EXPRESS OR IMPLIED WARRANTIES, INCLUDING, BUT NOT LIMITED TO, THE
 * IMPLIED WARRANTIES OF MERCHANTABILITY AND FITNESS FOR A PARTICULAR PURPOSE
 * ARE DISCLAIMED. IN NO EVENT SHALL VMWARE, INC. OR CONTRIBUTORS BE LIABLE
 * FOR ANY DIRECT, INDIRECT, INCIDENTAL, SPECIAL, EXEMPLARY, OR CONSEQUENTIAL
 * DAMAGES (INCLUDING, BUT NOT LIMITED TO, PROCUREMENT OF SUBSTITUTE GOODS OR
 * SERVICES; LOSS OF USE, DATA, OR PROFITS; OR BUSINESS INTERRUPTION) HOWEVER
 * CAUSED AND ON ANY THEORY OF LIABILITY, WHETHER IN CONTRACT, STRICT
 * LIABILITY, OR TORT (INCLUDING NEGLIGENCE OR OTHERWISE) ARISING IN ANY WAY
 * OUT OF THE USE OF THIS SOFTWARE, EVEN IF ADVISED OF THE POSSIBILITY OF SUCH
 * DAMAGE.
 */

/*
 * signal_macos.c - MacOS-specific signal code
 *
 * FIXME i#58: NYI (see comments below as well):
 * + many pieces are not at all implemented, but it should be straightforward
 * + longer-term i#1291: use raw syscalls instead of libSystem wrappers
 */

#include "signal_private.h" /* pulls in globals.h for us, in right order */
#include <sys/syscall.h>

#ifndef MACOS
#    error Mac-only
#endif

/* based on xnu bsd/sys/signalvar.h */
int default_action[] = {
    0,                      /*  0 unused */
    DEFAULT_TERMINATE,      /*  1 SIGHUP */
    DEFAULT_TERMINATE,      /*  2 SIGINT */
    DEFAULT_TERMINATE_CORE, /*  3 SIGQUIT */
    DEFAULT_TERMINATE_CORE, /*  4 SIGILL */
    DEFAULT_TERMINATE_CORE, /*  5 SIGTRAP */
    DEFAULT_TERMINATE_CORE, /*  6 SIGABRT/SIGIOT */
    DEFAULT_TERMINATE_CORE, /*  7 SIGEMT/SIGPOLL */
    DEFAULT_TERMINATE_CORE, /*  8 SIGFPE */
    DEFAULT_TERMINATE,      /*  9 SIGKILL */
    DEFAULT_TERMINATE_CORE, /* 10 SIGBUS */
    DEFAULT_TERMINATE_CORE, /* 11 SIGSEGV */
    DEFAULT_TERMINATE_CORE, /* 12 SIGSYS */
    DEFAULT_TERMINATE,      /* 13 SIGPIPE */
    DEFAULT_TERMINATE,      /* 14 SIGALRM */
    DEFAULT_TERMINATE,      /* 15 SIGTERM */
    DEFAULT_IGNORE,         /* 16 SIGURG */
    DEFAULT_STOP,           /* 17 SIGSTOP */
    DEFAULT_STOP,           /* 18 SIGTSTP */
    DEFAULT_CONTINUE,       /* 19 SIGCONT */
    DEFAULT_IGNORE,         /* 20 SIGCHLD */
    DEFAULT_STOP,           /* 21 SIGTTIN */
    DEFAULT_STOP,           /* 22 SIGTTOU */
    DEFAULT_IGNORE,         /* 23 SIGIO */
    DEFAULT_TERMINATE,      /* 24 SIGXCPU */
    DEFAULT_TERMINATE,      /* 25 SIGXFSZ */
    DEFAULT_TERMINATE,      /* 26 SIGVTALRM */
    DEFAULT_TERMINATE,      /* 27 SIGPROF */
    DEFAULT_IGNORE,         /* 28 SIGWINCH  */
    DEFAULT_IGNORE,         /* 29 SIGINFO */
    DEFAULT_TERMINATE,      /* 30 SIGUSR1 */
    DEFAULT_TERMINATE,      /* 31 SIGUSR2 */
    /* no real-time support */
};

bool can_always_delay[] = {
    true,  /*  0 unused */
    true,  /*  1 SIGHUP */
    true,  /*  2 SIGINT */
    true,  /*  3 SIGQUIT */
    false, /*  4 SIGILL */
    false, /*  5 SIGTRAP */
    false, /*  6 SIGABRT/SIGIOT */
    true,  /*  7 SIGEMT/SIGPOLL */
    false, /*  8 SIGFPE */
    true,  /*  9 SIGKILL */
    false, /* 10 SIGBUS */
    false, /* 11 SIGSEGV */
    false, /* 12 SIGSYS */
    false, /* 13 SIGPIPE */
    true,  /* 14 SIGALRM */
    true,  /* 15 SIGTERM */
    true,  /* 16 SIGURG */
    true,  /* 17 SIGSTOP */
    true,  /* 18 SIGTSTP */
    true,  /* 19 SIGCONT */
    true,  /* 20 SIGCHLD */
    true,  /* 21 SIGTTIN */
    true,  /* 22 SIGTTOU */
    true,  /* 23 SIGIO */
    false, /* 24 SIGXCPU */
    true,  /* 25 SIGXFSZ */
    true,  /* 26 SIGVTALRM */
    true,  /* 27 SIGPROF */
    true,  /* 28 SIGWINCH  */
    true,  /* 29 SIGINFO */
    true,  /* 30 SIGUSR1 */
    true,  /* 31 SIGUSR2 */
    /* no real-time support */
};

bool
sysnum_is_not_restartable(int sysnum)
{
    /* Man page says these are restarted:
     *  The affected system calls include open(2), read(2), write(2),
     *  sendto(2), recvfrom(2), sendmsg(2) and recvmsg(2) on a
     *  communications channel or a slow device (such as a terminal,
     *  but not a regular file) and during a wait(2) or ioctl(2).
     */
    return (sysnum != SYS_open && sysnum != SYS_open_nocancel && sysnum != SYS_read &&
            sysnum != SYS_read_nocancel && sysnum != SYS_write &&
            sysnum != SYS_write_nocancel && sysnum != SYS_sendto &&
            sysnum != SYS_sendto_nocancel && sysnum != SYS_recvfrom &&
            sysnum != SYS_recvfrom_nocancel && sysnum != SYS_sendmsg &&
            sysnum != SYS_sendmsg_nocancel && sysnum != SYS_recvmsg &&
            sysnum != SYS_recvmsg_nocancel && sysnum != SYS_wait4 &&
            sysnum != SYS_wait4_nocancel && sysnum != SYS_waitid &&
            sysnum != SYS_waitid_nocancel && sysnum != SYS_waitevent &&
            sysnum != SYS_ioctl);
}

void
save_fpstate(dcontext_t *dcontext, sigframe_rt_t *frame)
{
    ASSERT_NOT_IMPLEMENTED(false); /* FIXME i#58: MacOS signal handling NYI */
}

void
sigcontext_to_mcontext_simd(priv_mcontext_t *mc, sig_full_cxt_t *sc_full)
{
    /* We assume that _STRUCT_X86_FLOAT_STATE* matches exactly the first
     * half of _STRUCT_X86_AVX_STATE*.
     */
    sigcontext_t *sc = sc_full->sc;
    int i;
    /* XXX i#1312: This assumption will change and the code below may need
     * to take this into account.
     */
    ASSERT(MCXT_NUM_SIMD_SLOTS == proc_num_simd_registers());
    for (i = 0; i < proc_num_simd_registers(); i++) {
        memcpy(&mc->ymm[i], &sc->__fs.__fpu_xmm0 + i, XMM_REG_SIZE);
    }
    if (YMM_ENABLED()) {
        for (i = 0; i < proc_num_simd_registers(); i++) {
            memcpy(&mc->ymm[i].u32[4], &sc->__fs.__fpu_ymmh0 + i, YMMH_REG_SIZE);
        }
    }
}

void
mcontext_to_sigcontext_simd(sig_full_cxt_t *sc_full, priv_mcontext_t *mc)
{
    sigcontext_t *sc = sc_full->sc;
    int i;
    /* XXX i#1312: This assumption will change and the code below may need
     * to take this into account.
     */
    ASSERT(MCXT_NUM_SIMD_SLOTS == proc_num_simd_registers());
    for (i = 0; i < proc_num_simd_registers(); i++) {
        memcpy(&sc->__fs.__fpu_xmm0 + i, &mc->ymm[i], XMM_REG_SIZE);
    }
    if (YMM_ENABLED()) {
        for (i = 0; i < proc_num_simd_registers(); i++) {
            memcpy(&sc->__fs.__fpu_ymmh0 + i, &mc->ymm[i].u32[4], YMMH_REG_SIZE);
        }
    }
}

static void
dump_fpstate(dcontext_t *dcontext, sigcontext_t *sc)
{
    int i, j;
    LOG(THREAD, LOG_ASYNCH, 1, "\tfcw=0x%04x\n", *(ushort *)&sc->__fs.__fpu_fcw);
    LOG(THREAD, LOG_ASYNCH, 1, "\tfsw=0x%04x\n", *(ushort *)&sc->__fs.__fpu_fsw);
    LOG(THREAD, LOG_ASYNCH, 1, "\tftw=0x%02x\n", sc->__fs.__fpu_ftw);
    LOG(THREAD, LOG_ASYNCH, 1, "\tfop=0x%04x\n", sc->__fs.__fpu_fop);
    LOG(THREAD, LOG_ASYNCH, 1, "\tip=0x%08x\n", sc->__fs.__fpu_ip);
    LOG(THREAD, LOG_ASYNCH, 1, "\tcs=0x%04x\n", sc->__fs.__fpu_cs);
    LOG(THREAD, LOG_ASYNCH, 1, "\tdp=0x%08x\n", sc->__fs.__fpu_dp);
    LOG(THREAD, LOG_ASYNCH, 1, "\tds=0x%04x\n", sc->__fs.__fpu_ds);
    LOG(THREAD, LOG_ASYNCH, 1, "\tmxcsr=0x%08x\n", sc->__fs.__fpu_mxcsr);
    LOG(THREAD, LOG_ASYNCH, 1, "\tmxcsrmask=0x%08x\n", sc->__fs.__fpu_mxcsrmask);
    for (i = 0; i < 8; i++) {
        LOG(THREAD, LOG_ASYNCH, 1, "\tst%d = ", i);
        for (j = 0; j < 5; j++) {
            LOG(THREAD, LOG_ASYNCH, 1, "%04x ",
                *((ushort *)(&sc->__fs.__fpu_stmm0 + i) + j));
        }
        LOG(THREAD, LOG_ASYNCH, 1, "\n");
    }
    /* XXX i#1312: this needs to get extended to AVX-512. */
    for (i = 0; i < proc_num_simd_registers(); i++) {
        LOG(THREAD, LOG_ASYNCH, 1, "\txmm%d = ", i);
        for (j = 0; j < 4; j++) {
            LOG(THREAD, LOG_ASYNCH, 1, "%08x ",
                *((uint *)(&sc->__fs.__fpu_xmm0 + i) + j));
        }
        LOG(THREAD, LOG_ASYNCH, 1, "\n");
    }
    if (YMM_ENABLED()) {
        for (i = 0; i < proc_num_simd_registers(); i++) {
            LOG(THREAD, LOG_ASYNCH, 1, "\tymmh%d = ", i);
            for (j = 0; j < 4; j++) {
                LOG(THREAD, LOG_ASYNCH, 1, "%08x ",
                    *((uint *)(&sc->__fs.__fpu_ymmh0 + i) + j));
            }
            LOG(THREAD, LOG_ASYNCH, 1, "\n");
        }
    }
}

void
dump_sigcontext(dcontext_t *dcontext, sigcontext_t *sc)
{
    LOG(THREAD, LOG_ASYNCH, 1, "\txdi=" PFX "\n", sc->SC_XDI);
    LOG(THREAD, LOG_ASYNCH, 1, "\txsi=" PFX "\n", sc->SC_XSI);
    LOG(THREAD, LOG_ASYNCH, 1, "\txbp=" PFX "\n", sc->SC_XBP);
    LOG(THREAD, LOG_ASYNCH, 1, "\txsp=" PFX "\n", sc->SC_XSP);
    LOG(THREAD, LOG_ASYNCH, 1, "\txbx=" PFX "\n", sc->SC_XBX);
    LOG(THREAD, LOG_ASYNCH, 1, "\txdx=" PFX "\n", sc->SC_XDX);
    LOG(THREAD, LOG_ASYNCH, 1, "\txcx=" PFX "\n", sc->SC_XCX);
    LOG(THREAD, LOG_ASYNCH, 1, "\txax=" PFX "\n", sc->SC_XAX);
#ifdef X64
<<<<<<< HEAD
    LOG(THREAD, LOG_ASYNCH, 1, "\t r8="PFX"\n", sc->SC_R8);
    LOG(THREAD, LOG_ASYNCH, 1, "\t r9="PFX"\n", sc->SC_R8);
    LOG(THREAD, LOG_ASYNCH, 1, "\tr10="PFX"\n", sc->SC_R10);
    LOG(THREAD, LOG_ASYNCH, 1, "\tr11="PFX"\n", sc->SC_R11);
    LOG(THREAD, LOG_ASYNCH, 1, "\tr12="PFX"\n", sc->SC_R12);
    LOG(THREAD, LOG_ASYNCH, 1, "\tr13="PFX"\n", sc->SC_R13);
    LOG(THREAD, LOG_ASYNCH, 1, "\tr14="PFX"\n", sc->SC_R14);
    LOG(THREAD, LOG_ASYNCH, 1, "\tr15="PFX"\n", sc->SC_R15);
=======
    LOG(THREAD, LOG_ASYNCH, 1, "\t r8=" PFX "\n", sc->r8);
    LOG(THREAD, LOG_ASYNCH, 1, "\t r9=" PFX "\n", sc->r8);
    LOG(THREAD, LOG_ASYNCH, 1, "\tr10=" PFX "\n", sc->r10);
    LOG(THREAD, LOG_ASYNCH, 1, "\tr11=" PFX "\n", sc->r11);
    LOG(THREAD, LOG_ASYNCH, 1, "\tr12=" PFX "\n", sc->r12);
    LOG(THREAD, LOG_ASYNCH, 1, "\tr13=" PFX "\n", sc->r13);
    LOG(THREAD, LOG_ASYNCH, 1, "\tr14=" PFX "\n", sc->r14);
    LOG(THREAD, LOG_ASYNCH, 1, "\tr15=" PFX "\n", sc->r15);
>>>>>>> 76ab0290
#endif

    LOG(THREAD, LOG_ASYNCH, 1, "\txip=" PFX "\n", sc->SC_XIP);
    LOG(THREAD, LOG_ASYNCH, 1, "\teflags=" PFX "\n", sc->SC_XFLAGS);

    LOG(THREAD, LOG_ASYNCH, 1, "\tcs=0x%04x\n", sc->__ss.__cs);
#ifndef X64
    LOG(THREAD, LOG_ASYNCH, 1, "\tds=0x%04x\n", sc->__ss.__ds);
    LOG(THREAD, LOG_ASYNCH, 1, "\tes=0x%04x\n", sc->__ss.__es);
#endif
    LOG(THREAD, LOG_ASYNCH, 1, "\tfs=0x%04x\n", sc->__ss.__fs);
    LOG(THREAD, LOG_ASYNCH, 1, "\tgs=0x%04x\n", sc->__ss.__gs);

    LOG(THREAD, LOG_ASYNCH, 1, "\ttrapno=0x%04x\n", sc->__es.__trapno);
    LOG(THREAD, LOG_ASYNCH, 1, "\tcpu=0x%04x\n", sc->__es.__cpu);
    LOG(THREAD, LOG_ASYNCH, 1, "\terr=0x%08x\n", sc->__es.__err);
    LOG(THREAD, LOG_ASYNCH, 1, "\tfaultvaddr=" PFX "\n", sc->__es.__faultvaddr);

    dump_fpstate(dcontext, sc);
}

/* XXX i#1286: move to nudge_macos.c once we implement that */
bool
send_nudge_signal(process_id_t pid, uint action_mask, client_id_t client_id,
                  uint64 client_arg)
{
    ASSERT_NOT_IMPLEMENTED(false); /* FIXME i#1286: MacOS nudges NYI */
    return false;
}

size_t
signal_frame_extra_size(bool include_alignment)
{
    /* Currently assuming __darwin_mcontext_avx{32,64} is always used in the
     * frame.  If instead __darwin_mcontext{32,64} is used (w/ just float and no AVX)
     * on, say, older machines or OSX versions, we'll have to revisit this.
     */
    return 0;
}

void
signal_arch_init(void)
{
    /* Nothing. */
}<|MERGE_RESOLUTION|>--- conflicted
+++ resolved
@@ -241,25 +241,14 @@
     LOG(THREAD, LOG_ASYNCH, 1, "\txcx=" PFX "\n", sc->SC_XCX);
     LOG(THREAD, LOG_ASYNCH, 1, "\txax=" PFX "\n", sc->SC_XAX);
 #ifdef X64
-<<<<<<< HEAD
-    LOG(THREAD, LOG_ASYNCH, 1, "\t r8="PFX"\n", sc->SC_R8);
-    LOG(THREAD, LOG_ASYNCH, 1, "\t r9="PFX"\n", sc->SC_R8);
-    LOG(THREAD, LOG_ASYNCH, 1, "\tr10="PFX"\n", sc->SC_R10);
-    LOG(THREAD, LOG_ASYNCH, 1, "\tr11="PFX"\n", sc->SC_R11);
-    LOG(THREAD, LOG_ASYNCH, 1, "\tr12="PFX"\n", sc->SC_R12);
-    LOG(THREAD, LOG_ASYNCH, 1, "\tr13="PFX"\n", sc->SC_R13);
-    LOG(THREAD, LOG_ASYNCH, 1, "\tr14="PFX"\n", sc->SC_R14);
-    LOG(THREAD, LOG_ASYNCH, 1, "\tr15="PFX"\n", sc->SC_R15);
-=======
-    LOG(THREAD, LOG_ASYNCH, 1, "\t r8=" PFX "\n", sc->r8);
-    LOG(THREAD, LOG_ASYNCH, 1, "\t r9=" PFX "\n", sc->r8);
-    LOG(THREAD, LOG_ASYNCH, 1, "\tr10=" PFX "\n", sc->r10);
-    LOG(THREAD, LOG_ASYNCH, 1, "\tr11=" PFX "\n", sc->r11);
-    LOG(THREAD, LOG_ASYNCH, 1, "\tr12=" PFX "\n", sc->r12);
-    LOG(THREAD, LOG_ASYNCH, 1, "\tr13=" PFX "\n", sc->r13);
-    LOG(THREAD, LOG_ASYNCH, 1, "\tr14=" PFX "\n", sc->r14);
-    LOG(THREAD, LOG_ASYNCH, 1, "\tr15=" PFX "\n", sc->r15);
->>>>>>> 76ab0290
+    LOG(THREAD, LOG_ASYNCH, 1, "\t r8=" PFX "\n", sc->SC_R8);
+    LOG(THREAD, LOG_ASYNCH, 1, "\t r9=" PFX "\n", sc->SC_R8);
+    LOG(THREAD, LOG_ASYNCH, 1, "\tr10=" PFX "\n", sc->SC_R10);
+    LOG(THREAD, LOG_ASYNCH, 1, "\tr11=" PFX "\n", sc->SC_R11);
+    LOG(THREAD, LOG_ASYNCH, 1, "\tr12=" PFX "\n", sc->SC_R12);
+    LOG(THREAD, LOG_ASYNCH, 1, "\tr13=" PFX "\n", sc->SC_R13);
+    LOG(THREAD, LOG_ASYNCH, 1, "\tr14=" PFX "\n", sc->SC_R14);
+    LOG(THREAD, LOG_ASYNCH, 1, "\tr15=" PFX "\n", sc->SC_R15);
 #endif
 
     LOG(THREAD, LOG_ASYNCH, 1, "\txip=" PFX "\n", sc->SC_XIP);
