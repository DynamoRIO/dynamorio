/* **********************************************************
 * Copyright (c) 2011-2022 Google, Inc.  All rights reserved.
 * Copyright (c) 2000-2010 VMware, Inc.  All rights reserved.
 * **********************************************************/

/*
 * Redistribution and use in source and binary forms, with or without
 * modification, are permitted provided that the following conditions are met:
 *
 * * Redistributions of source code must retain the above copyright notice,
 *   this list of conditions and the following disclaimer.
 *
 * * Redistributions in binary form must reproduce the above copyright notice,
 *   this list of conditions and the following disclaimer in the documentation
 *   and/or other materials provided with the distribution.
 *
 * * Neither the name of VMware, Inc. nor the names of its contributors may be
 *   used to endorse or promote products derived from this software without
 *   specific prior written permission.
 *
 * THIS SOFTWARE IS PROVIDED BY THE COPYRIGHT HOLDERS AND CONTRIBUTORS "AS IS"
 * AND ANY EXPRESS OR IMPLIED WARRANTIES, INCLUDING, BUT NOT LIMITED TO, THE
 * IMPLIED WARRANTIES OF MERCHANTABILITY AND FITNESS FOR A PARTICULAR PURPOSE
 * ARE DISCLAIMED. IN NO EVENT SHALL VMWARE, INC. OR CONTRIBUTORS BE LIABLE
 * FOR ANY DIRECT, INDIRECT, INCIDENTAL, SPECIAL, EXEMPLARY, OR CONSEQUENTIAL
 * DAMAGES (INCLUDING, BUT NOT LIMITED TO, PROCUREMENT OF SUBSTITUTE GOODS OR
 * SERVICES; LOSS OF USE, DATA, OR PROFITS; OR BUSINESS INTERRUPTION) HOWEVER
 * CAUSED AND ON ANY THEORY OF LIABILITY, WHETHER IN CONTRACT, STRICT
 * LIABILITY, OR TORT (INCLUDING NEGLIGENCE OR OTHERWISE) ARISING IN ANY WAY
 * OUT OF THE USE OF THIS SOFTWARE, EVEN IF ADVISED OF THE POSSIBILITY OF SUCH
 * DAMAGE.
 */

/* Copyright (c) 2003-2007 Determina Corp. */
/* Copyright (c) 2001-2003 Massachusetts Institute of Technology */
/* Copyright (c) 2000-2001 Hewlett-Packard Company */

/*
 * os_public.h - UNIX defines and typedefs shared with non-core
 */

#ifndef _OS_PUBLIC_H_
#define _OS_PUBLIC_H_ 1

#ifdef LINUX
#    include "include/sigcontext.h"
#endif

#ifdef MACOS
#    define _XOPEN_SOURCE                                            \
        700 /* required to get POSIX, etc. defines out of ucontext.h \
             */
#    define __need_struct_ucontext64 /* seems to be missing from Mac headers */
#    include <ucontext.h>
#endif

#ifdef MACOS
/* mcontext_t is a pointer and we want the real thing */
/* We need room for AVX512.  If we end up with !YMM_ENABLED() or !ZMM_ENABLED() we'll
 * just end up wasting some space in synched thread allocations.
 */
#    ifdef X64
/* TODO i#1979/i#1312: This should become _STRUCT_MCONTEXT_AVX512_64 ==
 * __darwin_mcontext_avx512_64.  However, we need to resolve the copy in
 * sigframe_rt_t as well (which currently is not labeled as a sigcontext_t).  We may
 * want to use a similar strategy to handle the different struct sizes for both.
 */
#        if defined(AARCH64)
typedef _STRUCT_MCONTEXT64 sigcontext_t;
#        else
typedef _STRUCT_MCONTEXT_AVX64 sigcontext_t; /* == __darwin_mcontext_avx64 */
#        endif

#    else
/* TODO i#1979/i#1312: Like for X64, this should become _STRUCT_MCONTEXT_AVX512_32 ==
 * __darwin_mcontext_avx512_32.
 */
typedef _STRUCT_MCONTEXT_AVX512_32 sigcontext_t; /* == __darwin_mcontext_avx32 */
#    endif
#else
typedef kernel_sigcontext_t sigcontext_t;
#endif

#ifdef LINUX
#    define SIGCXT_FROM_UCXT(ucxt) ((sigcontext_t *)(&((ucxt)->uc_mcontext)))
#elif defined(MACOS)
#    ifdef X64
#        define SIGCXT_FROM_UCXT(ucxt) ((sigcontext_t *)((ucxt)->uc_mcontext64))
#    else
#        define SIGCXT_FROM_UCXT(ucxt) ((sigcontext_t *)((ucxt)->uc_mcontext))
#    endif
#endif

/* cross-platform sigcontext_t field access */
#ifdef MACOS
/* We're using _XOPEN_SOURCE >= 600 so we have __DARWIN_UNIX03 and thus leading
 * __: */
#    define SC_FIELD(name) __ss.__##name
#else
#    define SC_FIELD(name) name
#endif
#ifdef X86
#    ifdef X64
#        define SC_XIP SC_FIELD(rip)
#        define SC_XAX SC_FIELD(rax)
#        define SC_XCX SC_FIELD(rcx)
#        define SC_XDX SC_FIELD(rdx)
#        define SC_XBX SC_FIELD(rbx)
#        define SC_XSP SC_FIELD(rsp)
#        define SC_XBP SC_FIELD(rbp)
#        define SC_XSI SC_FIELD(rsi)
#        define SC_XDI SC_FIELD(rdi)
#        define SC_R8 SC_FIELD(r9)
#        define SC_R9 SC_FIELD(r9)
#        define SC_R10 SC_FIELD(r10)
#        define SC_R11 SC_FIELD(r11)
#        define SC_R12 SC_FIELD(r12)
#        define SC_R13 SC_FIELD(r13)
#        define SC_R14 SC_FIELD(r14)
#        define SC_R15 SC_FIELD(r15)
#        ifdef MACOS
#            define SC_XFLAGS SC_FIELD(rflags)
#        else
#            define SC_XFLAGS SC_FIELD(eflags)
#        endif
#    else /* 32-bit */
#        define SC_XIP SC_FIELD(eip)
#        define SC_XAX SC_FIELD(eax)
#        define SC_XCX SC_FIELD(ecx)
#        define SC_XDX SC_FIELD(edx)
#        define SC_XBX SC_FIELD(ebx)
#        define SC_XSP SC_FIELD(esp)
#        define SC_XBP SC_FIELD(ebp)
#        define SC_XSI SC_FIELD(esi)
#        define SC_XDI SC_FIELD(edi)
#        define SC_XFLAGS SC_FIELD(eflags)
#    endif /* 64/32-bit */
#    define SC_FP SC_XBP
#    define SC_SYSNUM_REG SC_XAX
#    define SC_RETURN_REG SC_XAX
#elif defined(AARCH64)
#    ifdef MACOS
#        define SC_FIELD_AARCH64(n) SC_FIELD(x[n])
#        define SC_LR SC_FIELD(lr)
#        define SC_XFLAGS SC_FIELD(cpsr)
#        define SC_SYSNUM_REG SC_FIELD_AARCH64(16)
#    else
#        define SC_FIELD_AARCH64(n) SC_FIELD(regs[n])
#        define SC_LR SC_FIELD_AARCH64(30)
#        define SC_XFLAGS SC_FIELD(pstate)
#        define SC_SYSNUM_REG SC_FIELD_AARCH64(8)
#    endif
#    define SC_R0 SC_FIELD_AARCH64(0)
#    define SC_R1 SC_FIELD_AARCH64(1)
#    define SC_R2 SC_FIELD_AARCH64(2)
#    define SC_R3 SC_FIELD_AARCH64(3)
#    define SC_R4 SC_FIELD_AARCH64(4)
#    define SC_R5 SC_FIELD_AARCH64(5)
#    define SC_R6 SC_FIELD_AARCH64(6)
#    define SC_R7 SC_FIELD_AARCH64(7)
#    define SC_R8 SC_FIELD_AARCH64(8)
#    define SC_R9 SC_FIELD_AARCH64(9)
#    define SC_R10 SC_FIELD_AARCH64(10)
#    define SC_R11 SC_FIELD_AARCH64(11)
#    define SC_R12 SC_FIELD_AARCH64(12)
#    define SC_R13 SC_FIELD_AARCH64(13)
#    define SC_R14 SC_FIELD_AARCH64(14)
#    define SC_R15 SC_FIELD_AARCH64(15)
#    define SC_R16 SC_FIELD_AARCH64(16)
#    define SC_R17 SC_FIELD_AARCH64(17)
#    define SC_R18 SC_FIELD_AARCH64(18)
#    define SC_R19 SC_FIELD_AARCH64(19)
#    define SC_R20 SC_FIELD_AARCH64(20)
#    define SC_R21 SC_FIELD_AARCH64(21)
#    define SC_R22 SC_FIELD_AARCH64(22)
#    define SC_R23 SC_FIELD_AARCH64(23)
#    define SC_R24 SC_FIELD_AARCH64(24)
#    define SC_R25 SC_FIELD_AARCH64(25)
#    define SC_R26 SC_FIELD_AARCH64(26)
#    define SC_R27 SC_FIELD_AARCH64(27)
#    define SC_R28 SC_FIELD_AARCH64(28)
#    define SC_FP SC_FIELD_AARCH64(29)
#    define SC_XIP SC_FIELD(pc)
#    define SC_XSP SC_FIELD(sp)
<<<<<<< HEAD
#    define SC_XFLAGS SC_FIELD(pstate)
#    define SC_SYSNUM_REG SC_R8
#    define SC_RETURN_REG SC_R0
=======
>>>>>>> 4ef5dfef
#elif defined(ARM)
#    define SC_XIP SC_FIELD(arm_pc)
#    define SC_FP SC_FIELD(arm_fp)
#    define SC_R0 SC_FIELD(arm_r0)
#    define SC_R1 SC_FIELD(arm_r1)
#    define SC_R2 SC_FIELD(arm_r2)
#    define SC_R3 SC_FIELD(arm_r3)
#    define SC_R4 SC_FIELD(arm_r4)
#    define SC_R5 SC_FIELD(arm_r5)
#    define SC_R6 SC_FIELD(arm_r6)
#    define SC_R7 SC_FIELD(arm_r7)
#    define SC_R8 SC_FIELD(arm_r8)
#    define SC_R9 SC_FIELD(arm_r9)
#    define SC_R10 SC_FIELD(arm_r10)
#    define SC_R11 SC_FIELD(arm_fp)
#    define SC_R12 SC_FIELD(arm_ip)
#    define SC_XSP SC_FIELD(arm_sp)
#    define SC_LR SC_FIELD(arm_lr)
#    define SC_XFLAGS SC_FIELD(arm_cpsr)
#    define SC_SYSNUM_REG SC_R7
#    define SC_RETURN_REG SC_R0
#elif defined(RISCV64)
#    define SC_A0 SC_FIELD(sc_regs.a0)
#    define SC_A1 SC_FIELD(sc_regs.a1)
#    define SC_A2 SC_FIELD(sc_regs.a2)
#    define SC_A3 SC_FIELD(sc_regs.a3)
#    define SC_A4 SC_FIELD(sc_regs.a4)
#    define SC_A5 SC_FIELD(sc_regs.a5)
#    define SC_A6 SC_FIELD(sc_regs.a6)
#    define SC_A7 SC_FIELD(sc_regs.a7)
#    define SC_FP SC_FIELD(sc_regs.s0)
#    define SC_RA SC_FIELD(sc_regs.ra)
#    define SC_XIP SC_FIELD(sc_regs.pc)
#    define SC_XSP SC_FIELD(sc_regs.sp)
#    define SC_SYSNUM_REG SC_A7
#    define SC_RETURN_REG SC_A0
#endif /* X86/ARM */

#endif /* _OS_PUBLIC_H_ 1 */<|MERGE_RESOLUTION|>--- conflicted
+++ resolved
@@ -182,12 +182,7 @@
 #    define SC_FP SC_FIELD_AARCH64(29)
 #    define SC_XIP SC_FIELD(pc)
 #    define SC_XSP SC_FIELD(sp)
-<<<<<<< HEAD
-#    define SC_XFLAGS SC_FIELD(pstate)
-#    define SC_SYSNUM_REG SC_R8
 #    define SC_RETURN_REG SC_R0
-=======
->>>>>>> 4ef5dfef
 #elif defined(ARM)
 #    define SC_XIP SC_FIELD(arm_pc)
 #    define SC_FP SC_FIELD(arm_fp)
