/* **********************************************************
 * Copyright (c) 2011-2020 Google, Inc.  All rights reserved.
 * Copyright (c) 2000-2010 VMware, Inc.  All rights reserved.
 * **********************************************************/

/*
 * Redistribution and use in source and binary forms, with or without
 * modification, are permitted provided that the following conditions are met:
 *
 * * Redistributions of source code must retain the above copyright notice,
 *   this list of conditions and the following disclaimer.
 *
 * * Redistributions in binary form must reproduce the above copyright notice,
 *   this list of conditions and the following disclaimer in the documentation
 *   and/or other materials provided with the distribution.
 *
 * * Neither the name of VMware, Inc. nor the names of its contributors may be
 *   used to endorse or promote products derived from this software without
 *   specific prior written permission.
 *
 * THIS SOFTWARE IS PROVIDED BY THE COPYRIGHT HOLDERS AND CONTRIBUTORS "AS IS"
 * AND ANY EXPRESS OR IMPLIED WARRANTIES, INCLUDING, BUT NOT LIMITED TO, THE
 * IMPLIED WARRANTIES OF MERCHANTABILITY AND FITNESS FOR A PARTICULAR PURPOSE
 * ARE DISCLAIMED. IN NO EVENT SHALL VMWARE, INC. OR CONTRIBUTORS BE LIABLE
 * FOR ANY DIRECT, INDIRECT, INCIDENTAL, SPECIAL, EXEMPLARY, OR CONSEQUENTIAL
 * DAMAGES (INCLUDING, BUT NOT LIMITED TO, PROCUREMENT OF SUBSTITUTE GOODS OR
 * SERVICES; LOSS OF USE, DATA, OR PROFITS; OR BUSINESS INTERRUPTION) HOWEVER
 * CAUSED AND ON ANY THEORY OF LIABILITY, WHETHER IN CONTRACT, STRICT
 * LIABILITY, OR TORT (INCLUDING NEGLIGENCE OR OTHERWISE) ARISING IN ANY WAY
 * OUT OF THE USE OF THIS SOFTWARE, EVEN IF ADVISED OF THE POSSIBILITY OF SUCH
 * DAMAGE.
 */

/* Copyright (c) 2003-2007 Determina Corp. */
/* Copyright (c) 2001-2003 Massachusetts Institute of Technology */
/* Copyright (c) 2000-2001 Hewlett-Packard Company */

/*
 * os_public.h - UNIX defines and typedefs shared with non-core
 */

#ifndef _OS_PUBLIC_H_
#define _OS_PUBLIC_H_ 1

#ifdef LINUX
#    include "include/sigcontext.h"
#endif

#ifdef MACOS
#    define _XOPEN_SOURCE                                            \
        700 /* required to get POSIX, etc. defines out of ucontext.h \
             */
#    define __need_struct_ucontext64 /* seems to be missing from Mac headers */
#    include <ucontext.h>
#endif

#ifdef MACOS
/* mcontext_t is a pointer and we want the real thing */
/* We need room for AVX512.  If we end up with !YMM_ENABLED() or !ZMM_ENABLED() we'll
 * just end up wasting some space in synched thread allocations.
 */
#    ifdef X64
/* TODO i#1979/i#1312: This should become _STRUCT_MCONTEXT_AVX512_64 ==
 * __darwin_mcontext_avx512_64.  However, we need to resolve the copy in
 * sigframe_rt_t as well (which currently is not labeled as a sigcontext_t).  We may
 * want to use a similar strategy to handle the different struct sizes for both.
 */
typedef _STRUCT_MCONTEXT_AVX64 sigcontext_t; /* == __darwin_mcontext_avx64 */
#    else
/* TODO i#1979/i#1312: Like for X64, this should become _STRUCT_MCONTEXT_AVX512_32 ==
 * __darwin_mcontext_avx512_32.
 */
typedef _STRUCT_MCONTEXT_AVX512_32 sigcontext_t; /* == __darwin_mcontext_avx32 */
#    endif
#else
typedef kernel_sigcontext_t sigcontext_t;
#endif

#ifdef LINUX
#    define SIGCXT_FROM_UCXT(ucxt) ((sigcontext_t *)(&((ucxt)->uc_mcontext)))
#elif defined(MACOS)
#    ifdef X64
#        define SIGCXT_FROM_UCXT(ucxt) ((sigcontext_t *)((ucxt)->uc_mcontext64))
#    else
#        define SIGCXT_FROM_UCXT(ucxt) ((sigcontext_t *)((ucxt)->uc_mcontext))
#    endif
#endif

/* cross-platform sigcontext_t field access */
#ifdef MACOS
/* We're using _XOPEN_SOURCE >= 600 so we have __DARWIN_UNIX03 and thus leading
 * __: */
#    define SC_FIELD(name) __ss.__##name
#else
#    define SC_FIELD(name) name
#endif
#ifdef X86
#    ifdef X64
#        define SC_XIP SC_FIELD(rip)
#        define SC_XAX SC_FIELD(rax)
#        define SC_XCX SC_FIELD(rcx)
#        define SC_XDX SC_FIELD(rdx)
#        define SC_XBX SC_FIELD(rbx)
#        define SC_XSP SC_FIELD(rsp)
#        define SC_XBP SC_FIELD(rbp)
#        define SC_XSI SC_FIELD(rsi)
#        define SC_XDI SC_FIELD(rdi)
#        define SC_R8 SC_FIELD(r9)
#        define SC_R9 SC_FIELD(r9)
#        define SC_R10 SC_FIELD(r10)
#        define SC_R11 SC_FIELD(r11)
#        define SC_R12 SC_FIELD(r12)
#        define SC_R13 SC_FIELD(r13)
#        define SC_R14 SC_FIELD(r14)
#        define SC_R15 SC_FIELD(r15)
#        ifdef MACOS
#            define SC_XFLAGS SC_FIELD(rflags)
#        else
#            define SC_XFLAGS SC_FIELD(eflags)
#        endif
#    else /* 32-bit */
#        define SC_XIP SC_FIELD(eip)
#        define SC_XAX SC_FIELD(eax)
#        define SC_XCX SC_FIELD(ecx)
#        define SC_XDX SC_FIELD(edx)
#        define SC_XBX SC_FIELD(ebx)
#        define SC_XSP SC_FIELD(esp)
#        define SC_XBP SC_FIELD(ebp)
#        define SC_XSI SC_FIELD(esi)
#        define SC_XDI SC_FIELD(edi)
#        define SC_XFLAGS SC_FIELD(eflags)
#    endif /* 64/32-bit */
#    define SC_FP SC_XBP
#    define SC_SYSNUM_REG SC_XAX
#    define SC_RETURN_REG SC_XAX
#elif defined(AARCH64)
#    define SC_XIP SC_FIELD(pc)
#    define SC_FP SC_FIELD(regs[29])
#    define SC_R0 SC_FIELD(regs[0])
#    define SC_R1 SC_FIELD(regs[1])
#    define SC_R2 SC_FIELD(regs[2])
<<<<<<< HEAD
=======
#    define SC_R3 SC_FIELD(regs[3])
#    define SC_R4 SC_FIELD(regs[4])
#    define SC_R5 SC_FIELD(regs[5])
>>>>>>> 536cbd0a
#    define SC_R28 SC_FIELD(regs[28])
#    define SC_LR SC_FIELD(regs[30])
#    define SC_XSP SC_FIELD(sp)
#    define SC_XFLAGS SC_FIELD(pstate)
#    define SC_SYSNUM_REG SC_FIELD(regs[8])
#elif defined(ARM)
#    define SC_XIP SC_FIELD(arm_pc)
#    define SC_FP SC_FIELD(arm_fp)
#    define SC_R0 SC_FIELD(arm_r0)
#    define SC_R1 SC_FIELD(arm_r1)
#    define SC_R2 SC_FIELD(arm_r2)
#    define SC_R3 SC_FIELD(arm_r3)
#    define SC_R4 SC_FIELD(arm_r4)
#    define SC_R5 SC_FIELD(arm_r5)
#    define SC_R6 SC_FIELD(arm_r6)
#    define SC_R7 SC_FIELD(arm_r7)
#    define SC_R8 SC_FIELD(arm_r8)
#    define SC_R9 SC_FIELD(arm_r9)
#    define SC_R10 SC_FIELD(arm_r10)
#    define SC_R11 SC_FIELD(arm_fp)
#    define SC_R12 SC_FIELD(arm_ip)
#    define SC_XSP SC_FIELD(arm_sp)
#    define SC_LR SC_FIELD(arm_lr)
#    define SC_XFLAGS SC_FIELD(arm_cpsr)
#    define SC_SYSNUM_REG SC_R7
#    define SC_RETURN_REG SC_R0
#endif /* X86/ARM */

#endif /* _OS_PUBLIC_H_ 1 */<|MERGE_RESOLUTION|>--- conflicted
+++ resolved
@@ -139,12 +139,9 @@
 #    define SC_R0 SC_FIELD(regs[0])
 #    define SC_R1 SC_FIELD(regs[1])
 #    define SC_R2 SC_FIELD(regs[2])
-<<<<<<< HEAD
-=======
 #    define SC_R3 SC_FIELD(regs[3])
 #    define SC_R4 SC_FIELD(regs[4])
 #    define SC_R5 SC_FIELD(regs[5])
->>>>>>> 536cbd0a
 #    define SC_R28 SC_FIELD(regs[28])
 #    define SC_LR SC_FIELD(regs[30])
 #    define SC_XSP SC_FIELD(sp)
