--- conflicted
+++ resolved
@@ -70,23 +70,10 @@
  * PR 205276 covers transparently stealing our segment selector.
  */
 #ifdef X86
-<<<<<<< HEAD
-# if defined(MACOS64)
-#  define SEG_TLS SEG_FS /* XXX: no way to set on MacOS 64-bit */
-#  define LIB_SEG_TLS SEG_GS /* libc+loader tls */
-# elif defined(X64)
-#  define SEG_TLS SEG_GS
-#  define ASM_SEG "%gs"
-#  define LIB_SEG_TLS SEG_FS /* libc+loader tls */
-#  define LIB_ASM_SEG "%fs"
-# else
-#  define SEG_TLS SEG_FS
-#  define ASM_SEG "%fs"
-#  define LIB_SEG_TLS SEG_GS /* libc+loader tls */
-#  define LIB_ASM_SEG "%gs"
-# endif
-=======
-#    ifdef X64
+#    if defined(MACOS64)
+#        define SEG_TLS SEG_FS     /* XXX: no way to set on MacOS 64-bit */
+#        define LIB_SEG_TLS SEG_GS /* libc+loader tls */
+#    elif defined(X64)
 #        define SEG_TLS SEG_GS
 #        define ASM_SEG "%gs"
 #        define LIB_SEG_TLS SEG_FS /* libc+loader tls */
@@ -97,7 +84,6 @@
 #        define LIB_SEG_TLS SEG_GS /* libc+loader tls */
 #        define LIB_ASM_SEG "%gs"
 #    endif
->>>>>>> f11385e4
 #elif defined(AARCHXX)
 /* The SEG_TLS is not preserved by all kernels (older 32-bit, or all 64-bit), so we
  * end up having to steal the app library TPID register for priv lib use.
@@ -136,8 +122,8 @@
  * limited interoperability w/ code targeting the Windows x64 ABI. We steal slot 6
  * for our own use.
  */
-# define DR_TLS_BASE_OFFSET 34 /* offset from pthread_t struct to slot 6 */
-# define DR_TLS_BASE_SLOT 6 /* the TLS slot for DR's TLS base */
+#    define DR_TLS_BASE_OFFSET 34 /* offset from pthread_t struct to slot 6 */
+#    define DR_TLS_BASE_SLOT 6    /* the TLS slot for DR's TLS base */
 #endif
 
 #ifdef AARCHXX
