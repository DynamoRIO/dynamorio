/* **********************************************************
 * Copyright (c) 2011-2018 Google, Inc.  All rights reserved.
 * Copyright (c) 2008-2010 VMware, Inc.  All rights reserved.
 * **********************************************************/

/*
 * Redistribution and use in source and binary forms, with or without
 * modification, are permitted provided that the following conditions are met:
 *
 * * Redistributions of source code must retain the above copyright notice,
 *   this list of conditions and the following disclaimer.
 *
 * * Redistributions in binary form must reproduce the above copyright notice,
 *   this list of conditions and the following disclaimer in the documentation
 *   and/or other materials provided with the distribution.
 *
 * * Neither the name of VMware, Inc. nor the names of its contributors may be
 *   used to endorse or promote products derived from this software without
 *   specific prior written permission.
 *
 * THIS SOFTWARE IS PROVIDED BY THE COPYRIGHT HOLDERS AND CONTRIBUTORS "AS IS"
 * AND ANY EXPRESS OR IMPLIED WARRANTIES, INCLUDING, BUT NOT LIMITED TO, THE
 * IMPLIED WARRANTIES OF MERCHANTABILITY AND FITNESS FOR A PARTICULAR PURPOSE
 * ARE DISCLAIMED. IN NO EVENT SHALL VMWARE, INC. OR CONTRIBUTORS BE LIABLE
 * FOR ANY DIRECT, INDIRECT, INCIDENTAL, SPECIAL, EXEMPLARY, OR CONSEQUENTIAL
 * DAMAGES (INCLUDING, BUT NOT LIMITED TO, PROCUREMENT OF SUBSTITUTE GOODS OR
 * SERVICES; LOSS OF USE, DATA, OR PROFITS; OR BUSINESS INTERRUPTION) HOWEVER
 * CAUSED AND ON ANY THEORY OF LIABILITY, WHETHER IN CONTRACT, STRICT
 * LIABILITY, OR TORT (INCLUDING NEGLIGENCE OR OTHERWISE) ARISING IN ANY WAY
 * OUT OF THE USE OF THIS SOFTWARE, EVEN IF ADVISED OF THE POSSIBILITY OF SUCH
 * DAMAGE.
 */

/*
 * signal_private.h - declarations shared among signal handling files, but not
 * exported to the rest of the code
 */

#ifndef _SIGNAL_PRIVATE_H_
#define _SIGNAL_PRIVATE_H_ 1

/* We have an ordering issue so we split out LINUX from globals.h */
#include "configure.h"

/* We want to build on older toolchains so we have our own copy of signal
 * data structures.
 */
#include "include/siginfo.h"
#ifdef LINUX
#    include "include/sigcontext.h"
#    include "include/signalfd.h"
#    include "../globals.h" /* after our sigcontext.h, to preclude bits/sigcontext.h */
#elif defined(MACOS)
<<<<<<< HEAD
#  include "../globals.h" /* this defines _XOPEN_SOURCE for Mac */
#  include <signal.h> /* after globals.h, for _XOPEN_SOURCE from os_exports.h */
#  ifdef X64
#   include <sys/_types/_ucontext64.h> /* for _STRUCT_UCONTEXT64 */
#  endif
=======
#    include "../globals.h" /* this defines _XOPEN_SOURCE for Mac */
#    include <signal.h>     /* after globals.h, for _XOPEN_SOURCE from os_exports.h */
>>>>>>> 76ab0290
#endif

#include "os_private.h"

/***************************************************************************
 * MISC DEFINITIONS
 */

/* handler with SA_SIGINFO flag set gets three arguments: */
typedef void (*handler_t)(int, kernel_siginfo_t *, void *);

#ifdef MACOS
typedef void (*tramp_t)(handler_t, int, int, kernel_siginfo_t *, void *);
#endif

/* default actions */
enum {
    DEFAULT_TERMINATE,
    DEFAULT_TERMINATE_CORE,
    DEFAULT_IGNORE,
    DEFAULT_STOP,
    DEFAULT_CONTINUE,
};

#ifdef X86
/* Even though we don't always execute xsave ourselves, kernel will do
 * xrestore on sigreturn so we have to obey alignment for avx.
 */
#    define AVX_ALIGNMENT 64
#    define FPSTATE_ALIGNMENT 16
#    define XSTATE_ALIGNMENT (YMM_ENABLED() ? AVX_ALIGNMENT : FPSTATE_ALIGNMENT)
#else
#    define XSTATE_ALIGNMENT REGPARM_END_ALIGN /* actually 4 is prob enough */
#endif

/***************************************************************************
 * FRAMES
 */

/* kernel's notion of sigaction has fields in different order from that
 * used in glibc (I looked at glibc-2.2.4/sysdeps/unix/sysv/linux/i386/sigaction.c)
 * also, /usr/include/asm/signal.h lists both versions
 * I deliberately give kernel_sigaction_t's fields different names to help
 * avoid confusion.
 * (2.1.20 kernel has mask as 2nd field instead, and is expected to be passed
 * in to the non-rt sigaction() call, which we do not yet support)
 */
struct _kernel_sigaction_t {
    handler_t handler;
#ifdef LINUX
    unsigned long flags;
    void (*restorer)(void);
    kernel_sigset_t mask;
#elif defined(MACOS)
    /* this is struct __sigaction in sys/signal.h */
    tramp_t tramp;
    kernel_sigset_t mask;
    int flags;
#endif
}; /* typedef in os_private.h */

#ifdef MACOS
/* i#2105: amazingly, the kernel uses a different layout for returning the prior action.
 * For simplicity we don't change the signature for the handle_sigaction routines.
 */
struct _prev_sigaction_t {
    handler_t handler;
    kernel_sigset_t mask;
    int flags;
}; /* typedef in os_private.h */
#endif

#ifdef LINUX
#    define SIGACT_PRIMARY_HANDLER(sigact) (sigact)->handler
#elif defined(MACOS)
#    define SIGACT_PRIMARY_HANDLER(sigact) (sigact)->tramp
#endif

#ifdef LINUX
typedef unsigned int old_sigset_t;

struct _old_sigaction_t {
    handler_t handler;
    old_sigset_t mask;
    unsigned long flags;
    void (*restorer)(void);
}; /* typedef in os_private.h */

/* kernel's notion of ucontext is different from glibc's!
 * this is adapted from asm/ucontext.h:
 */
typedef struct {
#    if defined(X86)
    unsigned long uc_flags;
    struct ucontext *uc_link;
    stack_t uc_stack;
    sigcontext_t uc_mcontext;
    kernel_sigset_t uc_sigmask; /* mask last for extensibility */
#    elif defined(AARCH64)
    unsigned long uc_flags;
    struct ucontext *uc_link;
    stack_t uc_stack;
    kernel_sigset_t uc_sigmask;
    unsigned char sigset_ex[1024 / 8 - sizeof(kernel_sigset_t)];
    sigcontext_t uc_mcontext; /* last for future expansion */
#    elif defined(ARM)
    unsigned long uc_flags;
    struct ucontext *uc_link;
    stack_t uc_stack;
    sigcontext_t uc_mcontext;
    kernel_sigset_t uc_sigmask;
    int sigset_ex[32 - (sizeof(kernel_sigset_t) / sizeof(int))];
    /* coprocessor state is here */
    union {
        unsigned long uc_regspace[128] __attribute__((__aligned__(8)));
        kernel_vfp_sigframe_t uc_vfp;
    } coproc;
#    else
#        error NYI
#    endif
} kernel_ucontext_t;

/* SIGCXT_FROM_UCXT is in os_public.h */
#    define SIGMASK_FROM_UCXT(ucxt) (&((ucxt)->uc_sigmask))

#elif defined(MACOS)
#    ifdef X64
typedef _STRUCT_UCONTEXT64 /* == __darwin_ucontext64 */ kernel_ucontext_t;
#    else
typedef _STRUCT_UCONTEXT /* == __darwin_ucontext */ kernel_ucontext_t;
#    endif
#    define SIGMASK_FROM_UCXT(ucxt) ((kernel_sigset_t *)&((ucxt)->uc_sigmask))
#endif

#ifdef LINUX
#    define SIGINFO_FROM_RT_FRAME(frame) (&(frame)->info)
#elif defined(MACOS)
/* Make sure to access through pinfo rather than info as on Mac the info
 * location in our frame struct doesn't exactly match the kernel due to
 * the mid padding.
 */
#    define SIGINFO_FROM_RT_FRAME(frame) ((frame)->pinfo)
#endif

#ifdef LINUX
/* we assume frames look like this, with rt_sigframe used if SA_SIGINFO is set
 * (these are from /usr/src/linux/arch/i386/kernel/signal.c for kernel 2.4.17)
 */

#    define RETCODE_SIZE 8

typedef struct sigframe {
#    ifdef X86
    char *pretcode;
    int sig;
    sigcontext_t sc;
    /* Since 2.6.28, this fpstate has been unused and the real fpstate
     * is at the end of the struct so it can include xstate
     */
    kernel_fpstate_t fpstate;
    unsigned long extramask[_NSIG_WORDS - 1];
    char retcode[RETCODE_SIZE];
#    elif defined(ARM)
    kernel_ucontext_t uc;
    char retcode[RETCODE_SIZE];
#    endif
    /* FIXME: this is a field I added, so our frame looks different from
     * the kernel's...but where else can I store sig where the app won't
     * clobber it?
     * WARNING: our handler receives only rt frames, and we construct
     * plain frames but never pass them to the kernel (on sigreturn() we
     * just go to new context and interpret from there), so the only
     * transparency problem here is if app tries to build its own plain
     * frame and call sigreturn() unrelated to signal delivery.
     * UPDATE: actually we do invoke SYS_*sigreturn
     */
    int sig_noclobber;
    /* In 2.6.28+, fpstate/xstate goes here */
} sigframe_plain_t;
#else
/* Mac only has one frame type, with a libc stub that calls 1-arg or 3-arg handler */
#endif

/* the rt frame is used for SA_SIGINFO signals */
typedef struct rt_sigframe {
#ifdef LINUX
#    ifdef X86
    char *pretcode;
#        ifdef X64
#            ifdef VMX86_SERVER
    kernel_siginfo_t info;
    kernel_ucontext_t uc;
#            else
    kernel_ucontext_t uc;
    kernel_siginfo_t info;
#            endif
#        else
    int sig;
    kernel_siginfo_t *pinfo;
    void *puc;
    kernel_siginfo_t info;
    kernel_ucontext_t uc;
    /* Prior to 2.6.28, "kernel_fpstate_t fpstate" was here.  Rather than
     * try to reproduce that exact layout and detect the underlying kernel
     * (the safest way would be to send ourselves a signal and examine the
     * frame, rather than relying on uname, to handle backports), we use
     * the new layout even on old kernels.  The app should use the fpstate
     * pointer in the sigcontext anyway.
     */
    char retcode[RETCODE_SIZE];
#        endif
    /* In 2.6.28+, fpstate/xstate goes here */
#    elif defined(AARCHXX)
    kernel_siginfo_t info;
    kernel_ucontext_t uc;
    char retcode[RETCODE_SIZE];
#    endif

#elif defined(MACOS)
#    ifdef X64
    /* kernel places padding to align to 16, and then puts retaddr slot */
    struct __darwin_mcontext_avx64 mc; /* sigcontext, "struct mcontext_avx64" to kernel */
    kernel_siginfo_t info;             /* matches user-mode sys/signal.h struct */
    struct __darwin_ucontext64 uc;     /* "struct user_ucontext64" to kernel */
#    else
    app_pc retaddr;
    app_pc handler;
    int sigstyle; /* UC_TRAD = 1-arg, UC_FLAVOR = 3-arg handler */
    int sig;
    kernel_siginfo_t *pinfo;
    struct __darwin_ucontext *puc; /* "struct user_ucontext32 *" to kernel */
    /* The kernel places padding here to align to 16 and then subtract one slot
     * for retaddr post-call alignment, so don't access these subsequent fields
     * directly if given a frame from the kernel!
     */
    struct __darwin_mcontext_avx32 mc; /* sigcontext, "struct mcontext_avx32" to kernel */
    kernel_siginfo_t info;             /* matches user-mode sys/signal.h struct */
    struct __darwin_ucontext uc;       /* "struct user_ucontext32" to kernel */
#    endif
#endif
} sigframe_rt_t;

/* we have to queue up both rt and non-rt signals because we delay
 * their delivery.
 * PR 304708: we now leave in rt form right up until we copy to the
 * app stack, so that we can deliver to a client at a safe spot
 * in rt form.
 */
typedef struct _sigpending_t {
    sigframe_rt_t rt_frame;
#ifdef CLIENT_INTERFACE
    /* i#182/PR 449996: we provide the faulting access address for SIGSEGV, etc. */
    byte *access_address;
#endif
    /* use the sigcontext, not the mcontext (used to restart syscalls for i#1145) */
    bool use_sigcontext;
    /* was this unblocked at receive time? */
    bool unblocked;
    struct _sigpending_t *next;
#if defined(LINUX) && defined(X86)
    /* fpstate is no longer kept inside the frame, and is not always present.
     * if we delay we need to ensure we have room for it.
     * we statically keep room for full xstate in case we need it.
     */
    kernel_xstate_t __attribute__((aligned(AVX_ALIGNMENT))) xstate;
    /* The xstate struct grows and we have to allow for variable sizing,
     * which we handle here by placing it last.
     */
#endif /* LINUX && X86 */
} sigpending_t;

size_t
signal_frame_extra_size(bool include_alignment);

/***************************************************************************
 * PER-THREAD DATA
 */

/* PR 204556: DR/clients use itimers so we need to emulate the app's usage */
typedef struct _itimer_info_t {
    /* easier to manipulate a single value than the two-field struct timeval */
    uint64 interval;
    uint64 value;
} itimer_info_t;

typedef struct _thread_itimer_info_t {
    /* We use per-itimer-signal-type locks to avoid races with alarms arriving
     * in separate threads simultaneously (we don't want to block on itimer
     * locks to handle app-syscall-interruption cases).  Xref i#2993.
     * We only need owner info -- xref i#219: we should add a known-owner
     * lock for cases where a full-fledged recursive lock is not needed.
     */
    recursive_lock_t lock;
    itimer_info_t app;
    itimer_info_t app_saved;
    itimer_info_t dr;
    itimer_info_t actual;
    void (*cb)(dcontext_t *, priv_mcontext_t *);
    /* version for clients */
    void (*cb_api)(dcontext_t *, dr_mcontext_t *);
} thread_itimer_info_t;

/* We use all 3: ITIMER_REAL for clients (i#283/PR 368737), ITIMER_VIRTUAL
 * for -prof_pcs, and ITIMER_PROF for PAPI
 */
#define NUM_ITIMERS 3

/* Don't try to translate every alarm if they're piling up (PR 213040) */
#define SKIP_ALARM_XL8_MAX 3

struct _sigfd_pipe_t;
typedef struct _sigfd_pipe_t sigfd_pipe_t;

typedef struct _thread_sig_info_t {
    /* we use kernel_sigaction_t so we don't have to translate back and forth
     * between it and libc version.
     * have to dynamically allocate app_sigaction array so we can share it.
     */
    kernel_sigaction_t **app_sigaction;

    /* We save the old sigaction across a sigaction syscall so we can return it
     * in post-syscall handling.
     */
    kernel_sigaction_t prior_app_sigaction;
    bool use_kernel_prior_sigaction;
    /* We pass this to the kernel in lieu of the app's data struct, so we
     * can modify it.
     */
    kernel_sigaction_t our_sigaction;
    /* This is the app's sigaction pointer, for restoring post-syscall. */
    const kernel_sigaction_t *sigaction_param;

    /* True after signal_thread_inherit or signal_fork_init are called.  We
     * squash alarm or profiling signals up until this point.
     */
    bool fully_initialized;

    /* with CLONE_SIGHAND we may have to share app_sigaction */
    bool shared_app_sigaction;
    mutex_t *shared_lock;
    int *shared_refcount;
    /* signals we intercept must also be sharable */
    bool *we_intercept;

    /* DR and clients use itimers, so we need to emulate the app's itimer
     * usage.  This info is shared across CLONE_THREAD threads only for
     * NPTL in kernel 2.6.12+ so these fields are separately shareable from
     * the CLONE_SIGHAND set of fields above.
     */
    bool shared_itimer;
    /* Because a non-CLONE_THREAD thread can be created we can't just use
     * dynamo_exited and need a refcount here.  This is updated via
     * atomic inc/dec without holding a lock (i#1993).
     */
    int *shared_itimer_refcount;
    /* Indicates the # of threads under DR control.  This is updated via atomic
     * inc/dec without holding a lock (i#1993).
     */
    int *shared_itimer_underDR;
    thread_itimer_info_t (*itimer)[NUM_ITIMERS];

    /* cache restorer validity.  not shared: inheriter will re-populate. */
    int restorer_valid[SIGARRAY_SIZE];

    /* rest of app state */
    stack_t app_sigstack;
    sigpending_t *sigpending[SIGARRAY_SIZE];
    /* count of pending signals */
    int num_pending;
    /* are the pending still on one special heap unit? */
    bool multiple_pending_units;
    /* "lock" to prevent interrupting signal from messing up sigpending array */
    bool accessing_sigpending;
    bool nested_pending_ok;
    kernel_sigset_t app_sigblocked;
    /* for returning the old mask (xref PR 523394) */
    kernel_sigset_t pre_syscall_app_sigblocked;
    /* for preserving the app memory (xref i#1187), and for preserving app
     * mask supporting ppoll, epoll_pwait and pselect
     */
    kernel_sigset_t pre_syscall_app_sigprocmask;
    /* True if pre_syscall_app_sigprocmask holds a pre-syscall sigmask */
    bool pre_syscall_app_sigprocmask_valid;
    /* for alarm signals arriving in coarse units we only attempt to xl8
     * every nth signal since coarse translation is expensive (PR 213040)
     */
    uint skip_alarm_xl8;
    /* signalfd array (lazily initialized) */
    sigfd_pipe_t *signalfd[SIGARRAY_SIZE];

    /* to handle sigsuspend we have to save blocked set */
    bool in_sigsuspend;
    kernel_sigset_t app_sigblocked_save;

    /* to inherit in children must not modify until they're scheduled */
    volatile int num_unstarted_children;
    mutex_t child_lock;

    /* our own structures */
    stack_t sigstack;
    void *sigheap;           /* special heap */
    fragment_t *interrupted; /* frag we unlinked for delaying signal */
    cache_pc interrupted_pc; /* pc within frag we unlinked for delaying signal */

#if defined(X86) && defined(LINUX)
    /* As the xstate buffer varies dynamically and gets large (with avx512
     * it is over 2K) we use a copy on the heap.  There are paths where we
     * can't easily free it locally so we keep a pointer in the TLS.
     */
    byte *xstate_buf;   /* xstate_alloc aligned */
    byte *xstate_alloc; /* unaligned */
#endif

#ifdef RETURN_AFTER_CALL
    app_pc signal_restorer_retaddr; /* last signal restorer, known ret exception */
#endif
} thread_sig_info_t;

/***************************************************************************
 * GENERAL ROUTINES (in signal.c)
 */

sigcontext_t *
get_sigcontext_from_rt_frame(sigframe_rt_t *frame);

/**** kernel_sigset_t ***************************************************/

/* defines and typedefs are exported in os_exports.h for siglongjmp */

/* For MacOS, the type is really __darwin_sigset_t, which is a plain __uint32_t.
 * We stick with the struct-containing-uint to simplify the helpers here.
 */

/* most of these are from /usr/src/linux/include/linux/signal.h */
static inline void
kernel_sigemptyset(kernel_sigset_t *set)
{
    memset(set, 0, sizeof(kernel_sigset_t));
}

static inline void
kernel_sigfillset(kernel_sigset_t *set)
{
    memset(set, -1, sizeof(kernel_sigset_t));
}

static inline void
kernel_sigaddset(kernel_sigset_t *set, int _sig)
{
    uint sig = _sig - 1;
    if (_NSIG_WORDS == 1)
        set->sig[0] |= 1UL << sig;
    else
        set->sig[sig / _NSIG_BPW] |= 1UL << (sig % _NSIG_BPW);
}

static inline void
kernel_sigdelset(kernel_sigset_t *set, int _sig)
{
    uint sig = _sig - 1;
    if (_NSIG_WORDS == 1)
        set->sig[0] &= ~(1UL << sig);
    else
        set->sig[sig / _NSIG_BPW] &= ~(1UL << (sig % _NSIG_BPW));
}

static inline bool
kernel_sigismember(kernel_sigset_t *set, int _sig)
{
    int sig = _sig - 1; /* go to 0-based */
    if (_NSIG_WORDS == 1)
        return CAST_TO_bool(1 & (set->sig[0] >> sig));
    else
        return CAST_TO_bool(1 & (set->sig[sig / _NSIG_BPW] >> (sig % _NSIG_BPW)));
}

/* XXX: how does libc do this? */
static inline void
copy_kernel_sigset_to_sigset(kernel_sigset_t *kset, sigset_t *uset)
{
    int sig;
#ifdef DEBUG
    int rc =
#endif
        sigemptyset(uset);
    ASSERT(rc == 0);
    /* do this the slow way...I don't want to make assumptions about
     * structure of user sigset_t
     */
    for (sig = 1; sig <= MAX_SIGNUM; sig++) {
        if (kernel_sigismember(kset, sig))
            sigaddset(uset, sig); /* inlined, so no libc dep */
    }
}

/* i#1541: unfortunately sigismember now leads to libc imports so we write our own */
static inline bool
libc_sigismember(const sigset_t *set, int _sig)
{
    int sig = _sig - 1; /* go to 0-based */
#if defined(MACOS) || defined(ANDROID)
    /* sigset_t is just a uint32 */
    return TEST(1UL << sig, *set);
#else
    /* "set->__val" would be cleaner, but is glibc specific (e.g. musl libc
     * uses __bits as the field name on sigset_t).
     */
    uint bits_per = 8 * sizeof(ulong);
    return TEST(1UL << (sig % bits_per), ((const ulong *)set)[sig / bits_per]);
#endif
}

/* XXX: how does libc do this? */
static inline void
copy_sigset_to_kernel_sigset(const sigset_t *uset, kernel_sigset_t *kset)
{
    int sig;
    kernel_sigemptyset(kset);
    for (sig = 1; sig <= MAX_SIGNUM; sig++) {
        if (libc_sigismember(uset, sig))
            kernel_sigaddset(kset, sig);
    }
}

int
sigaction_syscall(int sig, kernel_sigaction_t *act, kernel_sigaction_t *oact);

void
set_handler_sigact(kernel_sigaction_t *act, int sig, handler_t handler);

/***************************************************************************
 * OS-SPECIFIC ROUTINES (in signal_<os>.c)
 */

void
signal_arch_init(void);

void
sigcontext_to_mcontext_simd(priv_mcontext_t *mc, sig_full_cxt_t *sc_full);

void
mcontext_to_sigcontext_simd(sig_full_cxt_t *sc_full, priv_mcontext_t *mc);

void
save_fpstate(dcontext_t *dcontext, sigframe_rt_t *frame);

#ifdef DEBUG
void
dump_sigcontext(dcontext_t *dcontext, sigcontext_t *sc);
#endif

#ifdef LINUX
void
signalfd_init(void);

void
signalfd_exit(void);

void
signalfd_thread_exit(dcontext_t *dcontext, thread_sig_info_t *info);

bool
notify_signalfd(dcontext_t *dcontext, thread_sig_info_t *info, int sig,
                sigframe_rt_t *frame);

void
check_signals_pending(dcontext_t *dcontext, thread_sig_info_t *info);
#endif

#endif /* _SIGNAL_PRIVATE_H_ */<|MERGE_RESOLUTION|>--- conflicted
+++ resolved
@@ -51,16 +51,11 @@
 #    include "include/signalfd.h"
 #    include "../globals.h" /* after our sigcontext.h, to preclude bits/sigcontext.h */
 #elif defined(MACOS)
-<<<<<<< HEAD
-#  include "../globals.h" /* this defines _XOPEN_SOURCE for Mac */
-#  include <signal.h> /* after globals.h, for _XOPEN_SOURCE from os_exports.h */
-#  ifdef X64
-#   include <sys/_types/_ucontext64.h> /* for _STRUCT_UCONTEXT64 */
-#  endif
-=======
 #    include "../globals.h" /* this defines _XOPEN_SOURCE for Mac */
 #    include <signal.h>     /* after globals.h, for _XOPEN_SOURCE from os_exports.h */
->>>>>>> 76ab0290
+#    ifdef X64
+#        include <sys/_types/_ucontext64.h> /* for _STRUCT_UCONTEXT64 */
+#    endif
 #endif
 
 #include "os_private.h"
