--- conflicted
+++ resolved
@@ -64,11 +64,7 @@
      * without using static data and limiting to one iterator (and having
      * to unprotect and reprotect if in .data).
      */
-<<<<<<< HEAD
-#   define MEMQUERY_INTERNAL_DATA_LEN 116 /* 104 bytes needed for MacOS 64-bit */
-=======
-#define MEMQUERY_INTERNAL_DATA_LEN 96 /* 84 bytes needed for Mac 10.9.1 */
->>>>>>> 76ab0290
+#define MEMQUERY_INTERNAL_DATA_LEN 116 /* 104 bytes needed for MacOS 64-bit */
     char internal[MEMQUERY_INTERNAL_DATA_LEN];
 } memquery_iter_t;
 
