--- conflicted
+++ resolved
@@ -1656,7 +1656,17 @@
                                  : "r"(_base_offs), "r"(offs)                       \
                                  : ASM_R2, ASM_R3);                                 \
         } while (0)
-<<<<<<< HEAD
+#elif defined(AARCH64) && defined(MACOS)
+
+#    define WRITE_TLS_SLOT_IMM(imm, var) WRITE_TLS_SLOT(imm, var)
+#    define READ_TLS_SLOT_IMM(imm, var) READ_TLS_SLOT(imm, var)
+#    define WRITE_TLS_INT_SLOT_IMM(imm, var) WRITE_TLS_SLOT(imm, var)
+#    define READ_TLS_INT_SLOT_IMM(imm, var) READ_TLS_SLOT(imm, var)
+#    define WRITE_TLS_SLOT(offs, var) \
+        *((__typeof__(var) *)(tls_get_dr_addr() + offs)) = var;
+#    define READ_TLS_SLOT(offs, var) \
+        var = *((__typeof__(var) *)(tls_get_dr_addr() + offs));
+
 #elif defined(RISCV64)
 #    define WRITE_TLS_SLOT_IMM(imm, var)                                       \
         do {                                                                   \
@@ -1718,20 +1728,6 @@
                                  : "i"(DR_TLS_BASE_OFFSET), "r"(offs)); \
         } while (0)
 #endif /* X86/ARM/RISCV64 */
-=======
-#elif defined(AARCH64) && defined(MACOS)
-
-#    define WRITE_TLS_SLOT_IMM(imm, var) WRITE_TLS_SLOT(imm, var)
-#    define READ_TLS_SLOT_IMM(imm, var) READ_TLS_SLOT(imm, var)
-#    define WRITE_TLS_INT_SLOT_IMM(imm, var) WRITE_TLS_SLOT(imm, var)
-#    define READ_TLS_INT_SLOT_IMM(imm, var) READ_TLS_SLOT(imm, var)
-#    define WRITE_TLS_SLOT(offs, var) \
-        *((__typeof__(var) *)(tls_get_dr_addr() + offs)) = var;
-#    define READ_TLS_SLOT(offs, var) \
-        var = *((__typeof__(var) *)(tls_get_dr_addr() + offs));
-
-#endif /* X86/ARM */
->>>>>>> 4ef5dfef
 
 #ifdef X86
 /* We use this at thread init and exit to make it easy to identify
