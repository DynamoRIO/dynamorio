/* ******************************************************************************
 * Copyright (c) 2010-2017 Google, Inc.  All rights reserved.
 * Copyright (c) 2010-2011 Massachusetts Institute of Technology  All rights reserved.
 * Copyright (c) 2002-2010 VMware, Inc.  All rights reserved.
 * ******************************************************************************/

/*
 * Redistribution and use in source and binary forms, with or without
 * modification, are permitted provided that the following conditions are met:
 *
 * * Redistributions of source code must retain the above copyright notice,
 *   this list of conditions and the following disclaimer.
 *
 * * Redistributions in binary form must reproduce the above copyright notice,
 *   this list of conditions and the following disclaimer in the documentation
 *   and/or other materials provided with the distribution.
 *
 * * Neither the name of VMware, Inc. nor the names of its contributors may be
 *   used to endorse or promote products derived from this software without
 *   specific prior written permission.
 *
 * THIS SOFTWARE IS PROVIDED BY THE COPYRIGHT HOLDERS AND CONTRIBUTORS "AS IS"
 * AND ANY EXPRESS OR IMPLIED WARRANTIES, INCLUDING, BUT NOT LIMITED TO, THE
 * IMPLIED WARRANTIES OF MERCHANTABILITY AND FITNESS FOR A PARTICULAR PURPOSE
 * ARE DISCLAIMED. IN NO EVENT SHALL VMWARE, INC. OR CONTRIBUTORS BE LIABLE
 * FOR ANY DIRECT, INDIRECT, INCIDENTAL, SPECIAL, EXEMPLARY, OR CONSEQUENTIAL
 * DAMAGES (INCLUDING, BUT NOT LIMITED TO, PROCUREMENT OF SUBSTITUTE GOODS OR
 * SERVICES; LOSS OF USE, DATA, OR PROFITS; OR BUSINESS INTERRUPTION) HOWEVER
 * CAUSED AND ON ANY THEORY OF LIABILITY, WHETHER IN CONTRACT, STRICT
 * LIABILITY, OR TORT (INCLUDING NEGLIGENCE OR OTHERWISE) ARISING IN ANY WAY
 * OUT OF THE USE OF THIS SOFTWARE, EVEN IF ADVISED OF THE POSSIBILITY OF SUCH
 * DAMAGE.
 */

/* Copyright (c) 2003-2007 Determina Corp. */
/* Copyright (c) 2002-2003 Massachusetts Institute of Technology */
/* Copyright (c) 2002 Hewlett-Packard Company */

/*
 * instrument.c - interface for instrumentation
 */

#include "../globals.h"   /* just to disable warning C4206 about an empty file */


#include "instrument.h"
#include "arch.h"
#include "instr.h"
#include "instr_create.h"
#include "instrlist.h"
#include "decode.h"
#include "disassemble.h"
#include "../fragment.h"
#include "../emit.h"
#include "../link.h"
#include "../monitor.h" /* for mark_trace_head */
#include <string.h> /* for strstr */
#include <stdarg.h> /* for varargs */
#include "../nudge.h" /* for nudge_internal() */
#include "../synch.h"
#include "../annotations.h"
#include "../translate.h"
#ifdef UNIX
# include <sys/time.h> /* ITIMER_* */
# include "../unix/module.h" /* redirect_* functions */
#endif

#ifdef CLIENT_INTERFACE
/* in utils.c, not exported to everyone */
extern ssize_t do_file_write(file_t f, const char *fmt, va_list ap);

#ifdef DEBUG
/* case 10450: give messages to clients */
/* we can't undef ASSERT b/c of DYNAMO_OPTION */
# undef ASSERT_TRUNCATE
# undef ASSERT_BITFIELD_TRUNCATE
# undef ASSERT_NOT_REACHED
# define ASSERT_TRUNCATE DO_NOT_USE_ASSERT_USE_CLIENT_ASSERT_INSTEAD
# define ASSERT_BITFIELD_TRUNCATE DO_NOT_USE_ASSERT_USE_CLIENT_ASSERT_INSTEAD
# define ASSERT_NOT_REACHED DO_NOT_USE_ASSERT_USE_CLIENT_ASSERT_INSTEAD
#endif

/* PR 200065: User passes us the shared library, we look up "dr_init"
 * or "dr_client_main" and call it.  From there, the client can register which events it
 * wishes to receive.
 */
#define INSTRUMENT_INIT_NAME_LEGACY "dr_init"
#define INSTRUMENT_INIT_NAME "dr_client_main"

/* PR 250952: version check
 * If changing this, don't forget to update:
 * - lib/dr_defines.h _USES_DR_VERSION_
 * - api/docs/footer.html
 */
#define USES_DR_VERSION_NAME "_USES_DR_VERSION_"
/* Should we expose this for use in samples/tracedump.c?
 * Also, if we change this, need to change the symlink generation
 * in core/CMakeLists.txt: at that point should share single define.
 */
/* OLDEST_COMPATIBLE_VERSION now comes from configure.h */
/* The 3rd version number, the bugfix/patch number, should not affect
 * compatibility, so our version check number simply uses:
 *   major*100 + minor
 * Which gives us room for 100 minor versions per major.
 */
#define NEWEST_COMPATIBLE_VERSION CURRENT_API_VERSION

/* Store the unique not-part-of-version build number (the version
 * BUILD_NUMBER is limited to 64K and is not guaranteed to be unique)
 * somewhere accessible at a customer site.  We could alternatively
 * pull it out of our DYNAMORIO_DEFINES string.
 */
DR_API const char *unique_build_number = STRINGIFY(UNIQUE_BUILD_NUMBER);

/* Acquire when registering or unregistering event callbacks
 * Also held when invoking events, which happens much more often
 * than registration changes, so we use rwlock
 */
DECLARE_CXTSWPROT_VAR(static read_write_lock_t callback_registration_lock,
                      INIT_READWRITE_LOCK(callback_registration_lock));

/* Structures for maintaining lists of event callbacks */
typedef void (*callback_t)(void);
typedef struct _callback_list_t {
    callback_t *callbacks;      /* array of callback functions */
    size_t num;                 /* number of callbacks registered */
    size_t size;                /* allocated space (may be larger than num) */
} callback_list_t;

/* This is a little convoluted.  The following is a macro to iterate
 * over a list of callbacks and call each function.  We use a macro
 * instead of a function so we can pass the function type and perform
 * a typecast.  We need to copy the callback list before iterating to
 * support the possibility of one callback unregistering another and
 * messing up the list while we're iterating.  We'll optimize the case
 * for 5 or fewer registered callbacks and stack-allocate the temp
 * list.  Otherwise, we'll heap-allocate the temp.
 *
 * We allow the args to use the var "idx" to access the client index.
 *
 * We consider the first registered callback to have the highest
 * priority and call it last.  If we gave the last registered callback
 * the highest priority, a client could re-register a routine to
 * increase its priority.  That seems a little weird.
 */
/*
*/
#define FAST_COPY_SIZE 5
#define call_all_ret(ret, retop, postop, vec, type, ...)                       \
    do {                                                                       \
        size_t idx, num;                                                       \
        /* we will be called even if no callbacks (i.e., (vec).num == 0) */    \
        /* we guarantee we're in DR state at all callbacks and clean calls */  \
        /* XXX: add CLIENT_ASSERT here */                                      \
        read_lock(&callback_registration_lock);                                \
        num = (vec).num;                                                       \
        if (num == 0) {                                                        \
            read_unlock(&callback_registration_lock);                          \
        }                                                                      \
        else if (num <= FAST_COPY_SIZE) {                                      \
            callback_t tmp[FAST_COPY_SIZE];                                    \
            memcpy(tmp, (vec).callbacks, num * sizeof(callback_t));            \
            read_unlock(&callback_registration_lock);                          \
            for (idx=0; idx<num; idx++) {                                      \
                ret retop (((type)tmp[num-idx-1])(__VA_ARGS__)) postop;        \
            }                                                                  \
        }                                                                      \
        else {                                                                 \
            callback_t *tmp = HEAP_ARRAY_ALLOC(GLOBAL_DCONTEXT, callback_t,    \
                                               num, ACCT_OTHER, UNPROTECTED);  \
            memcpy(tmp, (vec).callbacks, num * sizeof(callback_t));            \
            read_unlock(&callback_registration_lock);                          \
            for (idx=0; idx<num; idx++) {                                      \
                ret retop (((type)tmp[num-idx-1])(__VA_ARGS__)) postop;        \
            }                                                                  \
            HEAP_ARRAY_FREE(GLOBAL_DCONTEXT, tmp, callback_t, num,             \
                            ACCT_OTHER, UNPROTECTED);                          \
        }                                                                      \
    } while (0)

/* It's less error-prone if we just have one call_all macro.  We'll
 * reuse call_all_ret above for callbacks that don't have a return
 * value by assigning to a dummy var.  Note that this means we'll
 * have to pass an int-returning type to call_all()
 */
#define call_all(vec, type, ...)                        \
    do {                                                \
        int dummy;                                      \
        call_all_ret(dummy, =, , vec, type, __VA_ARGS__); \
    } while (0)

/* Lists of callbacks for each event type.  Note that init and nudge
 * callback lists are kept in the client_lib_t data structure below.
 * We could store all lists on a per-client basis, but we can iterate
 * over these lists slightly more efficiently if we store all
 * callbacks for a specific event in a single list.
 */
static callback_list_t exit_callbacks = {0,};
static callback_list_t thread_init_callbacks = {0,};
static callback_list_t thread_exit_callbacks = {0,};
#ifdef UNIX
static callback_list_t fork_init_callbacks = {0,};
#endif
static callback_list_t bb_callbacks = {0,};
static callback_list_t trace_callbacks = {0,};
#ifdef CUSTOM_TRACES
static callback_list_t end_trace_callbacks = {0,};
#endif
static callback_list_t fragdel_callbacks = {0,};
static callback_list_t restore_state_callbacks = {0,};
static callback_list_t restore_state_ex_callbacks = {0,};
static callback_list_t module_load_callbacks = {0,};
static callback_list_t module_unload_callbacks = {0,};
static callback_list_t filter_syscall_callbacks = {0,};
static callback_list_t pre_syscall_callbacks = {0,};
static callback_list_t post_syscall_callbacks = {0,};
#ifdef WINDOWS
static callback_list_t exception_callbacks = {0,};
#else
static callback_list_t signal_callbacks = {0,};
#endif
#ifdef PROGRAM_SHEPHERDING
static callback_list_t security_violation_callbacks = {0,};
#endif
static callback_list_t persist_ro_size_callbacks = {0,};
static callback_list_t persist_ro_callbacks = {0,};
static callback_list_t resurrect_ro_callbacks = {0,};
static callback_list_t persist_rx_size_callbacks = {0,};
static callback_list_t persist_rx_callbacks = {0,};
static callback_list_t resurrect_rx_callbacks = {0,};
static callback_list_t persist_rw_size_callbacks = {0,};
static callback_list_t persist_rw_callbacks = {0,};
static callback_list_t resurrect_rw_callbacks = {0,};
static callback_list_t persist_patch_callbacks = {0,};

/* An array of client libraries.  We use a static array instead of a
 * heap-allocated list so we can load the client libs before
 * initializing DR's heap.
 */
typedef struct _client_lib_t {
    client_id_t id;
    char path[MAXIMUM_PATH];
    /* PR 366195: dlopen() handle truly is opaque: != start */
    shlib_handle_t lib;
    app_pc start;
    app_pc end;
    /* The raw option string, which after i#1736 contains token-delimiting quotes */
    char options[MAX_OPTION_LENGTH];
    /* The option string with token-delimiting quotes removed for backward compat */
    char legacy_options[MAX_OPTION_LENGTH];
    /* The parsed options: */
    int argc;
    const char **argv;
    /* We need to associate nudge events with a specific client so we
     * store that list here in the client_lib_t instead of using a
     * single global list.
     */
    callback_list_t nudge_callbacks;
} client_lib_t;

/* these should only be modified prior to instrument_init(), since no
 * readers of the client_libs array (event handlers, etc.) use synch
 */
static client_lib_t client_libs[MAX_CLIENT_LIBS] = {{0,}};
static size_t num_client_libs = 0;

static void *persist_user_data[MAX_CLIENT_LIBS];

#ifdef WINDOWS
/* private kernel32 lib, used to print to console */
static bool print_to_console;
static shlib_handle_t priv_kernel32;
typedef BOOL (WINAPI *kernel32_WriteFile_t)
    (HANDLE, LPCVOID, DWORD, LPDWORD, LPOVERLAPPED);
static kernel32_WriteFile_t kernel32_WriteFile;

static ssize_t dr_write_to_console_varg(bool to_stdout, const char *fmt, ...);
#endif

bool client_requested_exit;

#ifdef WINDOWS
/* used for nudge support */
static bool block_client_nudge_threads = false;
DECLARE_CXTSWPROT_VAR(static int num_client_nudge_threads, 0);
#endif
#ifdef CLIENT_SIDELINE
/* # of sideline threads */
DECLARE_CXTSWPROT_VAR(static int num_client_sideline_threads, 0);
#endif
#if defined(WINDOWS) || defined(CLIENT_SIDELINE)
/* protects block_client_nudge_threads and incrementing num_client_nudge_threads */
DECLARE_CXTSWPROT_VAR(static mutex_t client_thread_count_lock,
                      INIT_LOCK_FREE(client_thread_count_lock));
#endif

static vm_area_vector_t *client_aux_libs;

#ifdef WINDOWS
DECLARE_CXTSWPROT_VAR(static mutex_t client_aux_lib64_lock,
                      INIT_LOCK_FREE(client_aux_lib64_lock));
#endif

/****************************************************************************/
/* INTERNAL ROUTINES */

static bool
char_is_quote(char c)
{
    return c == '"' || c == '\'' || c == '`';
}

static void
parse_option_array(client_id_t client_id, const char *opstr,
                   int *argc OUT, const char ***argv OUT,
                   size_t max_token_size)
{
    const char **a;
    int cnt;
    const char *s;
    char *token = HEAP_ARRAY_ALLOC(GLOBAL_DCONTEXT, char, max_token_size,
                                   ACCT_CLIENT, UNPROTECTED);

    for (cnt = 0, s = dr_get_token(opstr, token, max_token_size);
         s != NULL;
         s = dr_get_token(s, token, max_token_size)) {
        cnt++;
    }
    cnt++; /* add 1 so 0 can be "app" */

    a = HEAP_ARRAY_ALLOC(GLOBAL_DCONTEXT, const char *, cnt, ACCT_CLIENT, UNPROTECTED);

    cnt = 0;
    a[cnt] = dr_strdup(dr_get_client_path(client_id) HEAPACCT(ACCT_CLIENT));
    cnt++;
    for (s = dr_get_token(opstr, token, max_token_size);
         s != NULL;
         s = dr_get_token(s, token, max_token_size)) {
        a[cnt] = dr_strdup(token HEAPACCT(ACCT_CLIENT));
        cnt++;
    }

    HEAP_ARRAY_FREE(GLOBAL_DCONTEXT, token, char, max_token_size,
                    ACCT_CLIENT, UNPROTECTED);

    *argc = cnt;
    *argv = a;
}

static bool
free_option_array(int argc, const char **argv)
{
    int i;
    for (i = 0; i < argc; i++) {
        dr_strfree(argv[i] HEAPACCT(ACCT_CLIENT));
    }
    HEAP_ARRAY_FREE(GLOBAL_DCONTEXT, argv, char *, argc, ACCT_CLIENT, UNPROTECTED);
    return true;
}

static void
add_callback(callback_list_t *vec, void (*func)(void), bool unprotect)
{
    if (func == NULL) {
        CLIENT_ASSERT(false, "trying to register a NULL callback");
        return;
    }
    if (standalone_library) {
        CLIENT_ASSERT(false, "events not supported in standalone library mode");
        return;
    }

    write_lock(&callback_registration_lock);
    /* Although we're receiving a pointer to a callback_list_t, we're
     * usually modifying a static var.
     */
    if (unprotect) {
        SELF_UNPROTECT_DATASEC(DATASEC_RARELY_PROT);
    }

    /* We may already have an open slot since we allocate in twos and
     * because we don't bother to free the storage when we remove the
     * callback.  Check and only allocate if necessary.
     */
    if (vec->num == vec->size) {
        callback_t *tmp = HEAP_ARRAY_ALLOC
            (GLOBAL_DCONTEXT, callback_t, vec->size + 2, /* Let's allocate 2 */
             ACCT_OTHER, UNPROTECTED);

        if (tmp == NULL) {
            CLIENT_ASSERT(false, "out of memory: can't register callback");
            write_unlock(&callback_registration_lock);
            return;
        }

        if (vec->callbacks != NULL) {
            memcpy(tmp, vec->callbacks, vec->num * sizeof(callback_t));
            HEAP_ARRAY_FREE(GLOBAL_DCONTEXT, vec->callbacks, callback_t, vec->size,
                        ACCT_OTHER, UNPROTECTED);
        }
        vec->callbacks = tmp;
        vec->size += 2;
    }

    vec->callbacks[vec->num] = func;
    vec->num++;

    if (unprotect) {
        SELF_PROTECT_DATASEC(DATASEC_RARELY_PROT);
    }
    write_unlock(&callback_registration_lock);
}

static bool
remove_callback(callback_list_t *vec, void (*func)(void), bool unprotect)
{
    size_t i;
    bool found = false;

    if (func == NULL) {
        CLIENT_ASSERT(false, "trying to unregister a NULL callback");
        return false;
    }

    write_lock(&callback_registration_lock);
    /* Although we're receiving a pointer to a callback_list_t, we're
     * usually modifying a static var.
     */
    if (unprotect) {
        SELF_UNPROTECT_DATASEC(DATASEC_RARELY_PROT);
    }

    for (i=0; i<vec->num; i++) {
        if (vec->callbacks[i] == func) {
            size_t j;
            /* shift down the entries on the tail */
            for (j=i; j<vec->num-1; j++) {
                vec->callbacks[j] = vec->callbacks[j+1];
            }

            vec->num -= 1;
            found = true;
            break;
        }
    }

    if (unprotect) {
        SELF_PROTECT_DATASEC(DATASEC_RARELY_PROT);
    }
    write_unlock(&callback_registration_lock);

    return found;
}

/* This should only be called prior to instrument_init(),
 * since no readers of the client_libs array use synch
 * and since this routine assumes .data is writable.
 */
static void
add_client_lib(const char *path, const char *id_str, const char *options)
{
    client_id_t id;
    shlib_handle_t client_lib;
    DEBUG_DECLARE(size_t i);

    ASSERT(!dynamo_initialized);

    /* if ID not specified, we'll default to 0 */
    id = (id_str == NULL) ? 0 : strtoul(id_str, NULL, 16);

#ifdef DEBUG
    /* Check for conflicting IDs */
    for (i=0; i<num_client_libs; i++) {
        CLIENT_ASSERT(client_libs[i].id != id, "Clients have the same ID");
    }
#endif

    if (num_client_libs == MAX_CLIENT_LIBS) {
        CLIENT_ASSERT(false, "Max number of clients reached");
        return;
    }

    LOG(GLOBAL, LOG_INTERP, 4, "about to load client library %s\n", path);

    client_lib = load_shared_library(path, IF_X64_ELSE(DYNAMO_OPTION(reachable_client),
                                                       true));
    if (client_lib == NULL) {
        char msg[MAXIMUM_PATH*4];
        char err[MAXIMUM_PATH*2];
        shared_library_error(err, BUFFER_SIZE_ELEMENTS(err));
        snprintf(msg, BUFFER_SIZE_ELEMENTS(msg),
                 ".\n\tError opening instrumentation library %s:\n\t%s",
                 path, err);
        NULL_TERMINATE_BUFFER(msg);

        /* PR 232490 - malformed library names or incorrect
         * permissions shouldn't blow up an app in release builds as
         * they may happen at customer sites with a third party
         * client.
         */
        /* PR 408318: 32-vs-64 errors should NOT be fatal to continue
         * in debug build across execve chains.  Xref i#147.
         * XXX: w/ -private_loader, err always equals "error in private loader"
         * and so we never match here!
         */
        IF_UNIX(if (strstr(err, "wrong ELF class") == NULL))
            CLIENT_ASSERT(false, msg);
        SYSLOG(SYSLOG_ERROR, CLIENT_LIBRARY_UNLOADABLE, 4,
               get_application_name(), get_application_pid(), path, msg);
    }
    else {
        /* PR 250952: version check */
        int *uses_dr_version = (int *)
            lookup_library_routine(client_lib, USES_DR_VERSION_NAME);
        if (uses_dr_version == NULL ||
            *uses_dr_version < OLDEST_COMPATIBLE_VERSION ||
            *uses_dr_version > NEWEST_COMPATIBLE_VERSION) {
            /* not a fatal usage error since we want release build to continue */
            CLIENT_ASSERT(false,
                          "client library is incompatible with this version of DR");
            SYSLOG(SYSLOG_ERROR, CLIENT_VERSION_INCOMPATIBLE, 2,
                   get_application_name(), get_application_pid());
        }
        else {
            size_t idx = num_client_libs++;
            DEBUG_DECLARE(bool ok;)
            client_libs[idx].id = id;
            client_libs[idx].lib = client_lib;
            DEBUG_DECLARE(ok =)
                shared_library_bounds(client_lib, (byte *) uses_dr_version, NULL,
                                      &client_libs[idx].start, &client_libs[idx].end);
            ASSERT(ok);

            LOG(GLOBAL, LOG_INTERP, 1, "loaded %s at "PFX"-"PFX"\n",
                path, client_libs[idx].start, client_libs[idx].end);
#ifdef X64
            /* Now that we map the client within the constraints, this request
             * should always succeed.
             */
            if (DYNAMO_OPTION(reachable_client)) {
                request_region_be_heap_reachable(client_libs[idx].start,
                                                 client_libs[idx].end -
                                                 client_libs[idx].start);
            }
#endif
            strncpy(client_libs[idx].path, path,
                    BUFFER_SIZE_ELEMENTS(client_libs[idx].path));
            NULL_TERMINATE_BUFFER(client_libs[idx].path);

            if (options != NULL) {
                strncpy(client_libs[idx].options, options,
                        BUFFER_SIZE_ELEMENTS(client_libs[idx].options));
                NULL_TERMINATE_BUFFER(client_libs[idx].options);
            }

            /* We'll look up dr_client_main and call it in instrument_init */
        }
    }
}

void
instrument_load_client_libs(void)
{
    if (CLIENTS_EXIST()) {
        char buf[MAX_LIST_OPTION_LENGTH];
        char *path;

        string_option_read_lock();
        strncpy(buf, INTERNAL_OPTION(client_lib), BUFFER_SIZE_ELEMENTS(buf));
        string_option_read_unlock();
        NULL_TERMINATE_BUFFER(buf);

        /* We're expecting path;ID;options triples */
        path = buf;
        do {
            char *id = NULL;
            char *options = NULL;
            char *next_path = NULL;

            id = strstr(path, ";");
            if (id != NULL) {
                id[0] = '\0';
                id++;

                options = strstr(id, ";");
                if (options != NULL) {
                    options[0] = '\0';
                    options++;

                    next_path = strstr(options, ";");
                    if (next_path != NULL) {
                        next_path[0] = '\0';
                        next_path++;
                    }
                }
            }

#ifdef STATIC_LIBRARY
            /* We ignore client library paths and allow client code anywhere in the app.
             * We have a check in load_shared_library() to avoid loading
             * a 2nd copy of the app.
             * We do support passing client ID and options via the first -client_lib.
             */
            add_client_lib(get_application_name(), id == NULL ? "0" : id,
                           options == NULL ? "" : options);
            break;
#endif
            add_client_lib(path, id, options);
            path = next_path;
        } while (path != NULL);
    }
}

static void
init_client_aux_libs(void)
{
    if (client_aux_libs == NULL) {
        VMVECTOR_ALLOC_VECTOR(client_aux_libs, GLOBAL_DCONTEXT,
                              VECTOR_SHARED, client_aux_libs);
    }
}

void
instrument_init(void)
{
    size_t i;

    init_client_aux_libs();

    if (num_client_libs > 0) {
        /* We no longer distinguish in-DR vs in-client crashes, as many crashes in
         * the DR lib are really client bugs.
         * We expect most end-user tools to call dr_set_client_name() so we
         * have generic defaults here:
         */
        set_exception_strings("Tool", "your tool's issue tracker");
    }

    /* Iterate over the client libs and call each init routine */
    for (i=0; i<num_client_libs; i++) {
        void (*init)(client_id_t, int, const char **) =
            (void (*)(client_id_t, int, const char **))
            (lookup_library_routine(client_libs[i].lib, INSTRUMENT_INIT_NAME));
        void (*legacy)(client_id_t) = (void (*)(client_id_t))
            (lookup_library_routine(client_libs[i].lib, INSTRUMENT_INIT_NAME_LEGACY));

        /* we can't do this in instrument_load_client_libs() b/c vmheap
         * is not set up at that point
         */
        all_memory_areas_lock();
        update_all_memory_areas(client_libs[i].start, client_libs[i].end,
                                /* FIXME: need to walk the sections: but may be
                                 * better to obfuscate from clients anyway.
                                 * We can't set as MEMPROT_NONE as that leads to
                                 * bugs if the app wants to interpret part of
                                 * its code section (xref PR 504629).
                                 */
                                MEMPROT_READ, DR_MEMTYPE_IMAGE);
        all_memory_areas_unlock();

        /* i#1736: parse the options up front */
        parse_option_array(client_libs[i].id, client_libs[i].options,
                           &client_libs[i].argc, &client_libs[i].argv,
                           MAX_OPTION_LENGTH);

#ifdef STATIC_LIBRARY
        /* We support the app having client code anywhere, so there does not
         * have to be an init routine that we call.  This means the app
         * may have to iterate modules on its own.
         */
#else
        /* Since the user has to register all other events, it
         * doesn't make sense to provide the -client_lib
         * option for a module that doesn't export an init routine.
         */
        CLIENT_ASSERT(init != NULL || legacy != NULL,
                      "client does not export a dr_client_main or dr_init routine");
#endif
        if (init != NULL)
            (*init)(client_libs[i].id, client_libs[i].argc, client_libs[i].argv);
        else if (legacy != NULL)
            (*legacy)(client_libs[i].id);
    }

    /* We now initialize the 1st thread before coming here, so we can
     * hand the client a dcontext; so we need to specially generate
     * the thread init event now.  An alternative is to have
     * dr_get_global_drcontext(), but that's extra complexity for no
     * real reason.
     * We raise the thread init event prior to the module load events
     * so the client can access a dcontext in module load events (i#1339).
     */
    if (thread_init_callbacks.num > 0) {
        instrument_thread_init(get_thread_private_dcontext(), false, false);
    }

    /* If the client just registered the module-load event, let's
     * assume it wants to be informed of *all* modules and tell it
     * which modules are already loaded.  If the client registers the
     * event later, it will need to use the module iterator routines
     * to retrieve currently loaded modules.  We use the dr_module_iterator
     * exposed to the client to avoid locking issues.
     */
    if (module_load_callbacks.num > 0) {
        dr_module_iterator_t *mi = dr_module_iterator_start();
        while (dr_module_iterator_hasnext(mi)) {
            module_data_t *data = dr_module_iterator_next(mi);
            instrument_module_load(data, true /*already loaded*/);
            /* XXX; more efficient to set this flag during dr_module_iterator_start */
            os_module_set_flag(data->start, MODULE_LOAD_EVENT);
            dr_free_module_data(data);
        }
        dr_module_iterator_stop(mi);
    }
}

void
free_callback_list(callback_list_t *vec)
{
    if (vec->callbacks != NULL) {
        HEAP_ARRAY_FREE(GLOBAL_DCONTEXT, vec->callbacks, callback_t, vec->size,
                        ACCT_OTHER, UNPROTECTED);
        vec->callbacks = NULL;
    }
    vec->size = 0;
    vec->num = 0;
}

void free_all_callback_lists()
{
    free_callback_list(&exit_callbacks);
    free_callback_list(&thread_init_callbacks);
    free_callback_list(&thread_exit_callbacks);
#ifdef UNIX
    free_callback_list(&fork_init_callbacks);
#endif
    free_callback_list(&bb_callbacks);
    free_callback_list(&trace_callbacks);
#ifdef CUSTOM_TRACES
    free_callback_list(&end_trace_callbacks);
#endif
    free_callback_list(&fragdel_callbacks);
    free_callback_list(&restore_state_callbacks);
    free_callback_list(&restore_state_ex_callbacks);
    free_callback_list(&module_load_callbacks);
    free_callback_list(&module_unload_callbacks);
    free_callback_list(&filter_syscall_callbacks);
    free_callback_list(&pre_syscall_callbacks);
    free_callback_list(&post_syscall_callbacks);
#ifdef WINDOWS
    free_callback_list(&exception_callbacks);
#else
    free_callback_list(&signal_callbacks);
#endif
#ifdef PROGRAM_SHEPHERDING
    free_callback_list(&security_violation_callbacks);
#endif
    free_callback_list(&persist_ro_size_callbacks);
    free_callback_list(&persist_ro_callbacks);
    free_callback_list(&resurrect_ro_callbacks);
    free_callback_list(&persist_rx_size_callbacks);
    free_callback_list(&persist_rx_callbacks);
    free_callback_list(&resurrect_rx_callbacks);
    free_callback_list(&persist_rw_size_callbacks);
    free_callback_list(&persist_rw_callbacks);
    free_callback_list(&resurrect_rw_callbacks);
    free_callback_list(&persist_patch_callbacks);
}

void
instrument_exit_post_sideline(void)
{
#if defined(WINDOWS) || defined(CLIENT_SIDELINE)
    DELETE_LOCK(client_thread_count_lock);
#endif
}

void
instrument_exit(void)
{
    /* Note - currently own initexit lock when this is called (see PR 227619). */

    /* support dr_get_mcontext() from the exit event */
    if (!standalone_library)
        get_thread_private_dcontext()->client_data->mcontext_in_dcontext = true;
    call_all(exit_callbacks, int (*)(),
             /* It seems the compiler is confused if we pass no var args
              * to the call_all macro.  Bogus NULL arg */
             NULL);

    if (IF_DEBUG_ELSE(true, doing_detach)) {
        /* Unload all client libs and free any allocated storage */
        size_t i;
        for (i=0; i<num_client_libs; i++) {
            free_callback_list(&client_libs[i].nudge_callbacks);
            unload_shared_library(client_libs[i].lib);
            if (client_libs[i].argv != NULL)
                free_option_array(client_libs[i].argc, client_libs[i].argv);
        }
        free_all_callback_lists();
    }

    vmvector_delete_vector(GLOBAL_DCONTEXT, client_aux_libs);
    client_aux_libs = NULL;
    num_client_libs = 0;
#ifdef WINDOWS
    DELETE_LOCK(client_aux_lib64_lock);
#endif
    DELETE_READWRITE_LOCK(callback_registration_lock);
}

bool
is_in_client_lib(app_pc addr)
{
    /* NOTE: we use this routine for detecting exceptions in
     * clients. If we add a callback on that event we'll have to be
     * sure to deliver it only to the right client.
     */
    size_t i;
    for (i=0; i<num_client_libs; i++) {
        if ((addr >= (app_pc)client_libs[i].start) &&
            (addr < client_libs[i].end)) {
            return true;
        }
    }
    if (client_aux_libs != NULL &&
        vmvector_overlap(client_aux_libs, addr, addr+1))
        return true;
    return false;
}

bool
get_client_bounds(client_id_t client_id,
                  app_pc *start/*OUT*/, app_pc *end/*OUT*/)
{
    if (client_id >= num_client_libs)
        return false;
    if (start != NULL)
        *start = (app_pc) client_libs[client_id].start;
    if (end != NULL)
        *end = (app_pc) client_libs[client_id].end;
    return true;
}

const char *
get_client_path_from_addr(app_pc addr)
{
    size_t i;
    for (i=0; i<num_client_libs; i++) {
        if ((addr >= (app_pc)client_libs[i].start) &&
            (addr < client_libs[i].end)) {
            return client_libs[i].path;
        }
    }

    return "";
}

bool
is_valid_client_id(client_id_t id)
{
    size_t i;
    for (i=0; i<num_client_libs; i++) {
        if (client_libs[i].id == id) {
            return true;
        }
    }
    return false;
}

void
dr_register_exit_event(void (*func)(void))
{
    add_callback(&exit_callbacks, (void (*)(void))func, true);
}

bool
dr_unregister_exit_event(void (*func)(void))
{
    return remove_callback(&exit_callbacks, (void (*)(void))func, true);
}

void
dr_register_bb_event(dr_emit_flags_t (*func)
                     (void *drcontext, void *tag, instrlist_t *bb,
                      bool for_trace, bool translating))
{
    if (!INTERNAL_OPTION(code_api)) {
        CLIENT_ASSERT(false, "asking for bb event when code_api is disabled");
        return;
    }

    add_callback(&bb_callbacks, (void (*)(void))func, true);
}

bool
dr_unregister_bb_event(dr_emit_flags_t (*func)
                       (void *drcontext, void *tag, instrlist_t *bb,
                        bool for_trace, bool translating))
{
    return remove_callback(&bb_callbacks, (void (*)(void))func, true);
}

void
dr_register_trace_event(dr_emit_flags_t (*func)
                        (void *drcontext, void *tag, instrlist_t *trace,
                         bool translating))
{
    if (!INTERNAL_OPTION(code_api)) {
        CLIENT_ASSERT(false, "asking for trace event when code_api is disabled");
        return;
    }

    add_callback(&trace_callbacks, (void (*)(void))func, true);
}

bool
dr_unregister_trace_event(dr_emit_flags_t (*func)
                          (void *drcontext, void *tag, instrlist_t *trace,
                           bool translating))
{
    return remove_callback(&trace_callbacks, (void (*)(void))func, true);
}

#ifdef CUSTOM_TRACES
void
dr_register_end_trace_event(dr_custom_trace_action_t (*func)
                            (void *drcontext, void *tag, void *next_tag))
{
    if (!INTERNAL_OPTION(code_api)) {
        CLIENT_ASSERT(false, "asking for end-trace event when code_api is disabled");
        return;
    }

    add_callback(&end_trace_callbacks, (void (*)(void))func, true);
}

bool
dr_unregister_end_trace_event(dr_custom_trace_action_t
                              (*func)(void *drcontext, void *tag, void *next_tag))
{
    return remove_callback(&end_trace_callbacks, (void (*)(void))func, true);
}
#endif

void
dr_register_delete_event(void (*func)(void *drcontext, void *tag))
{
    if (!INTERNAL_OPTION(code_api)) {
        CLIENT_ASSERT(false, "asking for delete event when code_api is disabled");
        return;
    }

    add_callback(&fragdel_callbacks, (void (*)(void))func, true);
}

bool
dr_unregister_delete_event(void (*func)(void *drcontext, void *tag))
{
    return remove_callback(&fragdel_callbacks, (void (*)(void))func, true);
}

void
dr_register_restore_state_event(void (*func)
                                (void *drcontext, void *tag, dr_mcontext_t *mcontext,
                                 bool restore_memory, bool app_code_consistent))
{
    if (!INTERNAL_OPTION(code_api)) {
        CLIENT_ASSERT(false, "asking for restore state event when code_api is disabled");
        return;
    }

    add_callback(&restore_state_callbacks, (void (*)(void))func, true);
}

bool
dr_unregister_restore_state_event(void (*func)
                                  (void *drcontext, void *tag, dr_mcontext_t *mcontext,
                                   bool restore_memory, bool app_code_consistent))
{
    return remove_callback(&restore_state_callbacks, (void (*)(void))func, true);
}

void
dr_register_restore_state_ex_event(bool (*func) (void *drcontext, bool restore_memory,
                                                 dr_restore_state_info_t *info))
{
    if (!INTERNAL_OPTION(code_api)) {
        CLIENT_ASSERT(false, "asking for restore_state_ex event when code_api disabled");
        return;
    }

    add_callback(&restore_state_ex_callbacks, (void (*)(void))func, true);
}

bool
dr_unregister_restore_state_ex_event(bool (*func) (void *drcontext,  bool restore_memory,
                                                   dr_restore_state_info_t *info))
{
    return remove_callback(&restore_state_ex_callbacks, (void (*)(void))func, true);
}

void
dr_register_thread_init_event(void (*func)(void *drcontext))
{
    add_callback(&thread_init_callbacks, (void (*)(void))func, true);
}

bool
dr_unregister_thread_init_event(void (*func)(void *drcontext))
{
    return remove_callback(&thread_init_callbacks, (void (*)(void))func, true);
}

void
dr_register_thread_exit_event(void (*func)(void *drcontext))
{
    add_callback(&thread_exit_callbacks, (void (*)(void))func, true);
}

bool
dr_unregister_thread_exit_event(void (*func)(void *drcontext))
{
    return remove_callback(&thread_exit_callbacks, (void (*)(void))func, true);
}

#ifdef UNIX
void
dr_register_fork_init_event(void (*func)(void *drcontext))
{
    add_callback(&fork_init_callbacks, (void (*)(void))func, true);
}

bool
dr_unregister_fork_init_event(void (*func)(void *drcontext))
{
    return remove_callback(&fork_init_callbacks, (void (*)(void))func, true);
}
#endif

void
dr_register_module_load_event(void (*func)(void *drcontext, const module_data_t *info,
                                           bool loaded))
{
    add_callback(&module_load_callbacks, (void (*)(void))func, true);
}

bool
dr_unregister_module_load_event(void (*func)(void *drcontext, const module_data_t *info,
                                             bool loaded))
{
    return remove_callback(&module_load_callbacks, (void (*)(void))func, true);
}

void
dr_register_module_unload_event(void (*func)(void *drcontext,
                                             const module_data_t *info))
{
    add_callback(&module_unload_callbacks, (void (*)(void))func, true);
}

bool
dr_unregister_module_unload_event(void (*func)(void *drcontext,
                                               const module_data_t *info))
{
    return remove_callback(&module_unload_callbacks, (void (*)(void))func, true);
}

#ifdef WINDOWS
void
dr_register_exception_event(bool (*func)(void *drcontext, dr_exception_t *excpt))
{
    add_callback(&exception_callbacks, (bool (*)(void))func, true);
}

bool
dr_unregister_exception_event(bool (*func)(void *drcontext, dr_exception_t *excpt))
{
    return remove_callback(&exception_callbacks, (bool (*)(void))func, true);
}
#else
void
dr_register_signal_event(dr_signal_action_t (*func)
                         (void *drcontext, dr_siginfo_t *siginfo))
{
    add_callback(&signal_callbacks, (void (*)(void))func, true);
}

bool
dr_unregister_signal_event(dr_signal_action_t (*func)
                           (void *drcontext, dr_siginfo_t *siginfo))
{
    return remove_callback(&signal_callbacks, (void (*)(void))func, true);
}
#endif /* WINDOWS */

void
dr_register_filter_syscall_event(bool (*func)(void *drcontext, int sysnum))
{
    add_callback(&filter_syscall_callbacks, (void (*)(void))func, true);
}

bool
dr_unregister_filter_syscall_event(bool (*func)(void *drcontext, int sysnum))
{
    return remove_callback(&filter_syscall_callbacks, (void (*)(void))func, true);
}

void
dr_register_pre_syscall_event(bool (*func)(void *drcontext, int sysnum))
{
    add_callback(&pre_syscall_callbacks, (void (*)(void))func, true);
}

bool
dr_unregister_pre_syscall_event(bool (*func)(void *drcontext, int sysnum))
{
    return remove_callback(&pre_syscall_callbacks, (void (*)(void))func, true);
}

void
dr_register_post_syscall_event(void (*func)(void *drcontext, int sysnum))
{
    add_callback(&post_syscall_callbacks, (void (*)(void))func, true);
}

bool
dr_unregister_post_syscall_event(void (*func)(void *drcontext, int sysnum))
{
    return remove_callback(&post_syscall_callbacks, (void (*)(void))func, true);
}

#ifdef PROGRAM_SHEPHERDING
void
dr_register_security_event(void (*func)(void *drcontext, void *source_tag,
                                        app_pc source_pc, app_pc target_pc,
                                        dr_security_violation_type_t violation,
                                        dr_mcontext_t *mcontext,
                                        dr_security_violation_action_t *action))
{
    add_callback(&security_violation_callbacks, (void (*)(void))func, true);
}

bool
dr_unregister_security_event(void (*func)(void *drcontext, void *source_tag,
                                          app_pc source_pc, app_pc target_pc,
                                          dr_security_violation_type_t violation,
                                          dr_mcontext_t *mcontext,
                                          dr_security_violation_action_t *action))
{
    return remove_callback(&security_violation_callbacks, (void (*)(void))func, true);
}
#endif

void
dr_register_nudge_event(void (*func)(void *drcontext, uint64 argument), client_id_t id)
{
    size_t i;
    for (i=0; i<num_client_libs; i++) {
        if (client_libs[i].id == id) {
            add_callback(&client_libs[i].nudge_callbacks, (void (*)(void))func,
                         /* the nudge callback list is stored on the heap, so
                          * we don't need to unprotect the .data section when
                          * we update the list */
                         false);
            return;
        }
    }

    CLIENT_ASSERT(false, "dr_register_nudge_event: invalid client ID");
}

bool
dr_unregister_nudge_event(void (*func)(void *drcontext, uint64 argument), client_id_t id)
{
    size_t i;
    for (i=0; i<num_client_libs; i++) {
        if (client_libs[i].id == id) {
            return remove_callback(&client_libs[i].nudge_callbacks, (void (*)(void))func,
                                   /* the nudge callback list is stored on the heap, so
                                    * we don't need to unprotect the .data section when
                                    * we update the list */
                                   false);
        }
    }

    CLIENT_ASSERT(false, "dr_unregister_nudge_event: invalid client ID");
    return false;
}

dr_config_status_t
dr_nudge_client_ex(process_id_t process_id, client_id_t client_id,
                   uint64 argument, uint timeout_ms)
{
    if (process_id == get_process_id()) {
        size_t i;
#ifdef WINDOWS
        pre_second_thread();
#endif
        for (i=0; i<num_client_libs; i++) {
            if (client_libs[i].id == client_id) {
                if (client_libs[i].nudge_callbacks.num == 0) {
                    CLIENT_ASSERT(false, "dr_nudge_client: no nudge handler registered");
                    return false;
                }
                return nudge_internal(process_id, NUDGE_GENERIC(client), argument,
                                      client_id, timeout_ms);
            }
        }
        return false;
    } else {
        return nudge_internal(process_id, NUDGE_GENERIC(client), argument,
                              client_id, timeout_ms);
    }
}

bool
dr_nudge_client(client_id_t client_id, uint64 argument)
{
    return dr_nudge_client_ex(get_process_id(), client_id, argument, 0) == DR_SUCCESS;
}

#ifdef WINDOWS
DR_API
bool
dr_is_nudge_thread(void *drcontext)
{
    dcontext_t *dcontext = (dcontext_t *) drcontext;
    CLIENT_ASSERT(drcontext != NULL, "invalid parameter to dr_is_nudge_thread");
    return dcontext->nudge_target != NULL;
}
#endif

void
instrument_client_thread_init(dcontext_t *dcontext, bool client_thread)
{
    if (dcontext->client_data == NULL) {
        dcontext->client_data = HEAP_TYPE_ALLOC(dcontext, client_data_t,
                                                ACCT_OTHER, UNPROTECTED);
        memset(dcontext->client_data, 0x0, sizeof(client_data_t));

#ifdef CLIENT_SIDELINE
        ASSIGN_INIT_LOCK_FREE(dcontext->client_data->sideline_mutex, sideline_mutex);
#endif
        CLIENT_ASSERT(dynamo_initialized || thread_init_callbacks.num == 0 ||
                      client_thread,
                      "1st call to instrument_thread_init should have no cbs");
    }

#ifdef CLIENT_SIDELINE
    if (client_thread) {
        ATOMIC_INC(int, num_client_sideline_threads);
        /* We don't call dynamo_thread_not_under_dynamo() b/c we want itimers. */
        dcontext->thread_record->under_dynamo_control = false;
        dcontext->client_data->is_client_thread = true;
        dcontext->client_data->suspendable = true;
    }
#endif /* CLIENT_SIDELINE */
}

void
instrument_thread_init(dcontext_t *dcontext, bool client_thread, bool valid_mc)
{
    /* Note that we're called twice for the initial thread: once prior
     * to instrument_init() (PR 216936) to set up the dcontext client
     * field (at which point there should be no callbacks since client
     * has not had a chance to register any) (now split out, but both
     * routines are called prior to instrument_init()), and once after
     * instrument_init() to call the client event.
     */
#if defined(CLIENT_INTERFACE) && defined(WINDOWS)
    bool swap_peb = false;
#endif

    if (client_thread) {
        /* no init event */
        return;
    }

#if defined(CLIENT_INTERFACE) && defined(WINDOWS)
    /* i#996: we might be in app's state.
     * It is simpler to check and swap here than earlier on thread init paths.
     */
    if (dr_using_app_state(dcontext)) {
        swap_peb_pointer(dcontext, true/*to priv*/);
        swap_peb = true;
    }
#endif

    /* i#117/PR 395156: support dr_get_mcontext() from the thread init event */
    if (valid_mc)
        dcontext->client_data->mcontext_in_dcontext = true;
    call_all(thread_init_callbacks, int (*)(void *), (void *)dcontext);
    if (valid_mc)
        dcontext->client_data->mcontext_in_dcontext = false;
#if defined(CLIENT_INTERFACE) && defined(WINDOWS)
    if (swap_peb)
        swap_peb_pointer(dcontext, false/*to app*/);
#endif
}

#ifdef UNIX
void
instrument_fork_init(dcontext_t *dcontext)
{
    call_all(fork_init_callbacks, int (*)(void *), (void *)dcontext);
}
#endif

/* PR 536058: split the exit event from thread cleanup, to provide a
 * dcontext in the process exit event
 */
void
instrument_thread_exit_event(dcontext_t *dcontext)
{
#ifdef CLIENT_SIDELINE
    if (IS_CLIENT_THREAD(dcontext)
        /* if nudge thread calls dr_exit_process() it will be marked as a client
         * thread: rule it out here so we properly clean it up
         */
        IF_WINDOWS(&& dcontext->nudge_target == NULL)) {
        ATOMIC_DEC(int, num_client_sideline_threads);
        /* no exit event */
        return;
    }
#endif

    /* i#1394: best-effort to try to avoid crashing thread exit events
     * where thread init was never called.
     */
    if (!dynamo_initialized)
        return;

    /* support dr_get_mcontext() from the exit event */
    dcontext->client_data->mcontext_in_dcontext = true;
    /* Note - currently own initexit lock when this is called (see PR 227619). */
    call_all(thread_exit_callbacks, int (*)(void *), (void *)dcontext);
}

void
instrument_thread_exit(dcontext_t *dcontext)
{
#ifdef DEBUG
    client_todo_list_t *todo;
    client_flush_req_t *flush;
#endif

#ifdef DEBUG
    /* PR 470957: avoid racy crashes by not freeing in release build */

# ifdef CLIENT_SIDELINE
    DELETE_LOCK(dcontext->client_data->sideline_mutex);
# endif

    /* could be heap space allocated for the todo list */
    todo = dcontext->client_data->to_do;
    while (todo != NULL) {
        client_todo_list_t *next_todo = todo->next;
        if (todo->ilist != NULL) {
            instrlist_clear_and_destroy(dcontext, todo->ilist);
        }
        HEAP_TYPE_FREE(dcontext, todo, client_todo_list_t, ACCT_CLIENT, UNPROTECTED);
        todo = next_todo;
    }

    /* could be heap space allocated for the flush list */
    flush = dcontext->client_data->flush_list;
    while (flush != NULL) {
        client_flush_req_t *next_flush = flush->next;
        HEAP_TYPE_FREE(dcontext, flush, client_flush_req_t, ACCT_CLIENT, UNPROTECTED);
        flush = next_flush;
    }

    HEAP_TYPE_FREE(dcontext, dcontext->client_data, client_data_t,
                   ACCT_OTHER, UNPROTECTED);
    dcontext->client_data = NULL; /* for mutex_wait_contended_lock() */
    dcontext->is_client_thread_exiting = true; /* for is_using_app_peb() */

#endif /* DEBUG */
}

bool
dr_bb_hook_exists(void)
{
    return (bb_callbacks.num > 0);
}

bool
dr_trace_hook_exists(void)
{
    return (trace_callbacks.num > 0);
}

bool
dr_fragment_deleted_hook_exists(void)
{
    return (fragdel_callbacks.num > 0);
}

bool
dr_end_trace_hook_exists(void)
{
    return (end_trace_callbacks.num > 0);
}

bool
dr_thread_exit_hook_exists(void)
{
    return (thread_exit_callbacks.num > 0);
}

bool
dr_exit_hook_exists(void)
{
    return (exit_callbacks.num > 0);
}

bool
dr_xl8_hook_exists(void)
{
    return (restore_state_callbacks.num > 0 ||
            restore_state_ex_callbacks.num > 0);
}

#endif /* CLIENT_INTERFACE */
/* needed outside of CLIENT_INTERFACE for simpler USE_BB_BUILDING_LOCK_STEADY_STATE() */
bool
dr_modload_hook_exists(void)
{
    /* We do not support (as documented in the module event doxygen)
     * the client changing this during bb building, as that will mess
     * up USE_BB_BUILDING_LOCK_STEADY_STATE().
     */
    return IF_CLIENT_INTERFACE_ELSE(module_load_callbacks.num > 0, false);
}
#ifdef CLIENT_INTERFACE

bool
hide_tag_from_client(app_pc tag)
{
#ifdef WINDOWS
    /* Case 10009: Basic blocks that consist of a single jump into the
     * interception buffer should be obscured from clients.  Clients
     * will see the displaced code, so we'll provide the address of this
     * block if the client asks for the address of the displaced code.
     *
     * Note that we assume the jump is the first instruction in the
     * BB for any blocks that jump to the interception buffer.
     */
    if (is_intercepted_app_pc(tag, NULL) ||
        /* Displaced app code is now in the landing pad, so skip the
         * jump from the interception buffer to the landing pad
         */
        is_in_interception_buffer(tag) ||
        /* Landing pads that exist between hook points and the trampolines
         * shouldn't be seen by the client too.  PR 250294.
         */
        is_on_interception_initial_route(tag) ||
        /* PR 219351: if we lose control on a callback and get it back on
         * one of our syscall trampolines, we'll appear at the jmp out of
         * the interception buffer to the int/sysenter instruction.  The
         * problem is that our syscall trampolines, unlike our other
         * intercepted code, are hooked earlier than the real action point
         * and we have displaced app code at the start of the interception
         * buffer: we hook at the wrapper entrance and return w/ a jmp to
         * the sysenter/int instr.  When creating bbs at the start we hack
         * it to make it look like there is no hook.  But on retaking control
         * we end up w/ this jmp out that won't be solved w/ our normal
         * mechanism for other hook jmp-outs: so we just suppress and the
         * client next sees the post-syscall bb.  It already saw a gap.
         */
        is_syscall_trampoline(tag, NULL))
        return true;
#endif
    return false;
}

#ifdef DEBUG
/* PR 214962: client must set translation fields */
static void
check_ilist_translations(instrlist_t *ilist)
{
    /* Ensure client set the translation field for all non-meta
     * instrs, even if it didn't return DR_EMIT_STORE_TRANSLATIONS
     * (since we may decide ourselves to store)
     */
    instr_t *in;
    for (in = instrlist_first(ilist); in != NULL; in = instr_get_next(in)) {
        if (!instr_opcode_valid(in)) {
            CLIENT_ASSERT(INTERNAL_OPTION(fast_client_decode), "level 0 instr found");
        } else if (instr_is_app(in)) {
            DOLOG(LOG_INTERP, 1, {
                if (instr_get_translation(in) == NULL)
                    loginst(get_thread_private_dcontext(), 1, in, "translation is NULL");
            });
            CLIENT_ASSERT(instr_get_translation(in) != NULL,
                          "translation field must be set for every app instruction");
        } else {
            /* The meta instr could indeed not affect app state, but
             * better I think to assert and make them put in an
             * empty restore event callback in that case. */
            DOLOG(LOG_INTERP, 1, {
                if (instr_get_translation(in) != NULL &&
                    !instr_is_our_mangling(in) &&
                    !dr_xl8_hook_exists())
                    loginst(get_thread_private_dcontext(), 1, in, "translation != NULL");
            });
            CLIENT_ASSERT(instr_get_translation(in) == NULL ||
                          instr_is_our_mangling(in) ||
                          dr_xl8_hook_exists(),
                          /* FIXME: if multiple clients, we need to check that this
                           * particular client has the callback: but we have
                           * no way to do that other than looking at library
                           * bounds...punting for now */
                          "a meta instr should not have its translation field "
                          "set without also having a restore_state callback");
        }
    }
}
#endif

/* Returns true if the bb hook is called */
bool
instrument_basic_block(dcontext_t *dcontext, app_pc tag, instrlist_t *bb,
                       bool for_trace, bool translating, dr_emit_flags_t *emitflags)
{
    dr_emit_flags_t ret = DR_EMIT_DEFAULT;

    /* return false if no BB hooks are registered */
    if (bb_callbacks.num == 0)
        return false;

    if (hide_tag_from_client(tag)) {
        LOG(THREAD, LOG_INTERP, 3, "hiding tag "PFX" from client\n", tag);
        return false;
    }

    /* do not expand or up-decode the instrlist, client gets to choose
     * whether and how to do that
     */

#ifdef DEBUG
    LOG(THREAD, LOG_INTERP, 3, "\ninstrument_basic_block ******************\n");
    LOG(THREAD, LOG_INTERP, 3, "\nbefore instrumentation:\n");
    if (stats->loglevel >= 3 && (stats->logmask & LOG_INTERP) != 0)
        instrlist_disassemble(dcontext, tag, bb, THREAD);
#endif

    /* i#117/PR 395156: allow dr_[gs]et_mcontext where accurate */
    if (!translating && !for_trace)
        dcontext->client_data->mcontext_in_dcontext = true;

    /* Note - currently we are couldbelinking and hold the
     * bb_building lock when this is called (see PR 227619).
     */
    /* We or together the return values */
    call_all_ret(ret, |=, , bb_callbacks,
                 int (*) (void *, void *, instrlist_t *, bool, bool),
                 (void *)dcontext, (void *)tag, bb, for_trace, translating);
    if (emitflags != NULL)
        *emitflags = ret;
    DOCHECK(1, { check_ilist_translations(bb); });

    dcontext->client_data->mcontext_in_dcontext = false;

    if (IF_DEBUG_ELSE(for_trace, false)) {
        CLIENT_ASSERT(instrlist_get_return_target(bb) == NULL &&
                      instrlist_get_fall_through_target(bb) == NULL,
                      "instrlist_set_return/fall_through_target"
                      " cannot be used on traces");
    }

#ifdef DEBUG
    LOG(THREAD, LOG_INTERP, 3, "\nafter instrumentation:\n");
    if (stats->loglevel >= 3 && (stats->logmask & LOG_INTERP) != 0)
        instrlist_disassemble(dcontext, tag, bb, THREAD);
#endif

    return true;
}

/* Give the user the completely mangled and optimized trace just prior
 * to emitting into code cache, user gets final crack at it
 */
dr_emit_flags_t
instrument_trace(dcontext_t *dcontext, app_pc tag, instrlist_t *trace,
                 bool translating)
{
    dr_emit_flags_t ret = DR_EMIT_DEFAULT;
#ifdef UNSUPPORTED_API
    instr_t *instr;
#endif
    if (trace_callbacks.num == 0)
        return DR_EMIT_DEFAULT;

    /* do not expand or up-decode the instrlist, client gets to choose
     * whether and how to do that
     */

#ifdef DEBUG
    LOG(THREAD, LOG_INTERP, 3, "\ninstrument_trace ******************\n");
    LOG(THREAD, LOG_INTERP, 3, "\nbefore instrumentation:\n");
    if (stats->loglevel >= 3 && (stats->logmask & LOG_INTERP) != 0)
        instrlist_disassemble(dcontext, tag, trace, THREAD);
#endif

    /* We always pass Level 3 instrs to the client, since we no longer
     * expose the expansion routines.
     */
#ifdef UNSUPPORTED_API
    for (instr = instrlist_first_expanded(dcontext, trace);
         instr != NULL;
         instr = instr_get_next_expanded(dcontext, trace, instr)) {
        instr_decode(dcontext, instr);
    }
    /* ASSUMPTION: all ctis are already at Level 3, so we don't have
     * to do a separate pass to fix up intra-list targets like
     * instrlist_decode_cti() does
     */
#endif

    /* i#117/PR 395156: allow dr_[gs]et_mcontext where accurate */
    if (!translating)
        dcontext->client_data->mcontext_in_dcontext = true;

    /* We or together the return values */
    call_all_ret(ret, |=, , trace_callbacks,
                 int (*)(void *, void *, instrlist_t *, bool),
                 (void *)dcontext, (void *)tag, trace, translating);

    DOCHECK(1, { check_ilist_translations(trace); });

    CLIENT_ASSERT(instrlist_get_return_target(trace) == NULL &&
                  instrlist_get_fall_through_target(trace) == NULL,
                  "instrlist_set_return/fall_through_target"
                  " cannot be used on traces");

    dcontext->client_data->mcontext_in_dcontext = false;

#ifdef DEBUG
    LOG(THREAD, LOG_INTERP, 3, "\nafter instrumentation:\n");
    if (stats->loglevel >= 3 && (stats->logmask & LOG_INTERP) != 0)
        instrlist_disassemble(dcontext, tag, trace, THREAD);
#endif

    return ret;
}

/* Notify user when a fragment is deleted from the cache
 * FIXME PR 242544: how does user know whether this is a shadowed copy or the
 * real thing?  The user might free memory that shouldn't be freed!
 */
void
instrument_fragment_deleted(dcontext_t *dcontext, app_pc tag, uint flags)
{
    if (fragdel_callbacks.num == 0)
        return;

#ifdef WINDOWS
    /* Case 10009: We don't call the basic block hook for blocks that
     * are jumps to the interception buffer, so we'll hide them here
     * as well.
     */
    if (!TEST(FRAG_IS_TRACE, flags) && hide_tag_from_client(tag))
        return;
#endif

    /* PR 243008: we don't expose GLOBAL_DCONTEXT, so change to NULL.
     * Our comments warn the user about this.
     */
    if (dcontext == GLOBAL_DCONTEXT)
        dcontext = NULL;

    call_all(fragdel_callbacks, int (*)(void *, void *),
             (void *)dcontext, (void *)tag);
}

bool
instrument_restore_state(dcontext_t *dcontext, bool restore_memory,
                         dr_restore_state_info_t *info)
{
    bool res = true;
    /* Support both legacy and extended handlers */
    if (restore_state_callbacks.num > 0) {
        call_all(restore_state_callbacks,
                 int (*)(void *, void *, dr_mcontext_t *, bool, bool),
                 (void *)dcontext, info->fragment_info.tag, info->mcontext,
                 restore_memory, info->fragment_info.app_code_consistent);
    }
    if (restore_state_ex_callbacks.num > 0) {
        /* i#220/PR 480565: client has option of failing the translation.
         * We fail it if any client wants to, short-circuiting in that case.
         * This does violate the "priority order" of events where the
         * last one is supposed to have final say b/c it won't even
         * see the event (xref i#424).
         */
        call_all_ret(res, = res &&, , restore_state_ex_callbacks,
                     int (*)(void *, bool, dr_restore_state_info_t *),
                     (void *)dcontext, restore_memory, info);
    }
    CLIENT_ASSERT(!restore_memory || res,
                  "translation should not fail for restore_memory=true");
    return res;
}

#ifdef CUSTOM_TRACES
/* Ask whether to end trace prior to adding next_tag fragment.
 * Return values:
 *   CUSTOM_TRACE_DR_DECIDES = use standard termination criteria
 *   CUSTOM_TRACE_END_NOW    = end trace
 *   CUSTOM_TRACE_CONTINUE   = do not end trace
 */
dr_custom_trace_action_t
instrument_end_trace(dcontext_t *dcontext, app_pc trace_tag, app_pc next_tag)
{
    dr_custom_trace_action_t ret = CUSTOM_TRACE_DR_DECIDES;

    if (end_trace_callbacks.num == 0)
        return ret;

    /* Highest priority callback decides how to end the trace (see
     * call_all_ret implementation)
     */
    call_all_ret(ret, =, , end_trace_callbacks, int (*)(void *, void *, void *),
                 (void *)dcontext, (void *)trace_tag, (void *)next_tag);

    return ret;
}
#endif


static module_data_t *
create_and_initialize_module_data(app_pc start, app_pc end, app_pc entry_point,
                                  uint flags, const module_names_t *names,
                                  const char *full_path
#ifdef WINDOWS
                                  , version_number_t file_version,
                                  version_number_t product_version,
                                  uint checksum, uint timestamp,
                                  size_t mod_size
#else
                                  , bool contiguous,
                                  uint num_segments,
                                  module_segment_t *os_segments,
                                  module_segment_data_t *segments,
                                  uint timestamp
# ifdef MACOS
                                  , uint current_version,
                                  uint compatibility_version,
                                  const byte uuid[16]
# endif
#endif
                                  )
{
#ifndef WINDOWS
    uint i;
#endif
    module_data_t *copy = (module_data_t *)
        HEAP_TYPE_ALLOC(GLOBAL_DCONTEXT, module_data_t, ACCT_CLIENT, UNPROTECTED);
    memset(copy, 0, sizeof(module_data_t));

    copy->start = start;
    copy->end = end;
    copy->entry_point = entry_point;
    copy->flags = flags;

    if (full_path != NULL)
        copy->full_path = dr_strdup(full_path HEAPACCT(ACCT_CLIENT));
    if (names->module_name != NULL)
        copy->names.module_name = dr_strdup(names->module_name HEAPACCT(ACCT_CLIENT));
    if (names->file_name != NULL)
        copy->names.file_name = dr_strdup(names->file_name HEAPACCT(ACCT_CLIENT));
#ifdef WINDOWS
    if (names->exe_name != NULL)
        copy->names.exe_name = dr_strdup(names->exe_name HEAPACCT(ACCT_CLIENT));
    if (names->rsrc_name != NULL)
        copy->names.rsrc_name = dr_strdup(names->rsrc_name HEAPACCT(ACCT_CLIENT));

    copy->file_version = file_version;
    copy->product_version = product_version;
    copy->checksum = checksum;
    copy->timestamp = timestamp;
    copy->module_internal_size = mod_size;
#else
    copy->contiguous = contiguous;
    copy->num_segments = num_segments;
    copy->segments = (module_segment_data_t *)
        HEAP_ARRAY_ALLOC(GLOBAL_DCONTEXT, module_segment_data_t,
                         num_segments, ACCT_VMAREAS, PROTECTED);
    if (os_segments != NULL) {
        ASSERT(segments == NULL);
        for (i = 0; i < num_segments; i++) {
            copy->segments[i].start = os_segments[i].start;
            copy->segments[i].end = os_segments[i].end;
            copy->segments[i].prot = os_segments[i].prot;
        }
    } else {
        ASSERT(segments != NULL);
        if (segments != NULL)
            memcpy(copy->segments, segments, num_segments*sizeof(module_segment_data_t));
    }
    copy->timestamp = timestamp;
# ifdef MACOS
    copy->current_version = current_version;
    copy->compatibility_version = compatibility_version;
    memcpy(copy->uuid, uuid, sizeof(copy->uuid));
# endif
#endif
    return copy;
}

module_data_t *
copy_module_area_to_module_data(const module_area_t *area)
{
    if (area == NULL)
        return NULL;

    return create_and_initialize_module_data(area->start, area->end, area->entry_point,
                                             0, &area->names, area->full_path
#ifdef WINDOWS
                                             , area->os_data.file_version,
                                             area->os_data.product_version,
                                             area->os_data.checksum,
                                             area->os_data.timestamp,
                                             area->os_data.module_internal_size
#else
                                             , area->os_data.contiguous,
                                             area->os_data.num_segments,
                                             area->os_data.segments,
                                             NULL,
                                             area->os_data.timestamp
# ifdef MACOS
                                             , area->os_data.current_version,
                                             area->os_data.compatibility_version,
                                             area->os_data.uuid
# endif
#endif
                                             );
}

DR_API
/* Makes a copy of a module_data_t for returning to the client.  We return a copy so
 * we don't have to hold the module areas list lock while in the client (xref PR 225020).
 * Note - dr_data is allowed to be NULL. */
module_data_t *
dr_copy_module_data(const module_data_t *data)
{
    if (data == NULL)
        return NULL;

    return create_and_initialize_module_data(data->start, data->end, data->entry_point,
                                             0, &data->names, data->full_path
#ifdef WINDOWS
                                             , data->file_version,
                                             data->product_version,
                                             data->checksum, data->timestamp,
                                             data->module_internal_size
#else
                                             , data->contiguous,
                                             data->num_segments,
                                             NULL,
                                             data->segments,
                                             data->timestamp
# ifdef MACOS
                                             , data->current_version,
                                             data->compatibility_version,
                                             data->uuid
# endif
#endif
                                             );
}

DR_API
/* Used to free a module_data_t created by dr_copy_module_data() */
void
dr_free_module_data(module_data_t *data)
{
    dcontext_t *dcontext = get_thread_private_dcontext();

    if (data == NULL)
        return;

    if (dcontext != NULL && data == dcontext->client_data->no_delete_mod_data) {
        CLIENT_ASSERT(false, "dr_free_module_data: don\'t free module_data passed to "
                      "the image load or image unload event callbacks.");
        return;
    }

#ifdef UNIX
    HEAP_ARRAY_FREE(GLOBAL_DCONTEXT, data->segments, module_segment_data_t,
                    data->num_segments, ACCT_VMAREAS, PROTECTED);
#endif
    if (data->full_path != NULL)
        dr_strfree(data->full_path HEAPACCT(ACCT_CLIENT));
    free_module_names(&data->names HEAPACCT(ACCT_CLIENT));

    HEAP_TYPE_FREE(GLOBAL_DCONTEXT, data, module_data_t, ACCT_CLIENT, UNPROTECTED);
}

DR_API
bool
dr_module_contains_addr(const module_data_t *data, app_pc addr)
{
    /* XXX: this duplicates module_contains_addr(), but we have two different
     * data structures (module_area_t and module_data_t) so it's hard to share.
     */
#ifdef WINDOWS
    return (addr >= data->start && addr < data->end);
#else
    if (data->contiguous)
        return (addr >= data->start && addr < data->end);
    else {
        uint i;
        for (i = 0; i < data->num_segments; i++) {
            if (addr >= data->segments[i].start && addr < data->segments[i].end)
                return true;
        }
    }
    return false;
#endif
}

/* Looks up module containing pc (assumed to be fully loaded).
 * If it exists and its client module load event has not been called, calls it.
 */
void
instrument_module_load_trigger(app_pc pc)
{
    if (CLIENTS_EXIST()) {
        module_area_t *ma;
        module_data_t *client_data = NULL;
        os_get_module_info_lock();
        ma = module_pc_lookup(pc);
        if (ma != NULL && !TEST(MODULE_LOAD_EVENT, ma->flags)) {
            /* switch to write lock */
            os_get_module_info_unlock();
            os_get_module_info_write_lock();
            ma = module_pc_lookup(pc);
            if (ma != NULL && !TEST(MODULE_LOAD_EVENT, ma->flags)) {
                ma->flags |= MODULE_LOAD_EVENT;
                client_data = copy_module_area_to_module_data(ma);
                os_get_module_info_write_unlock();
                instrument_module_load(client_data, true/*i#884: already loaded*/);
                dr_free_module_data(client_data);
            } else
                os_get_module_info_write_unlock();
        } else
            os_get_module_info_unlock();
    }
}

/* Notify user when a module is loaded */
void
instrument_module_load(module_data_t *data, bool previously_loaded)
{
    /* Note - during DR initialization this routine is called before we've set up a
     * dcontext for the main thread and before we've called instrument_init.  It's okay
     * since there's no way a callback will be registered and we'll return immediately. */
    dcontext_t *dcontext;

    if (module_load_callbacks.num == 0)
        return;

    dcontext = get_thread_private_dcontext();

    /* client shouldn't delete this */
    dcontext->client_data->no_delete_mod_data = data;

    call_all(module_load_callbacks, int (*)(void *, module_data_t *, bool),
             (void *)dcontext, data, previously_loaded);

    dcontext->client_data->no_delete_mod_data = NULL;
}

/* Notify user when a module is unloaded */
void
instrument_module_unload(module_data_t *data)
{
    dcontext_t *dcontext;

    if (module_unload_callbacks.num == 0)
        return;

    dcontext = get_thread_private_dcontext();
    /* client shouldn't delete this */
    dcontext->client_data->no_delete_mod_data = data;

    call_all(module_unload_callbacks, int (*)(void *, module_data_t *),
             (void *)dcontext, data);

    dcontext->client_data->no_delete_mod_data = NULL;
}

/* returns whether this sysnum should be intercepted */
bool
instrument_filter_syscall(dcontext_t *dcontext, int sysnum)
{
    bool ret = false;
    /* if client does not filter then we don't intercept anything */
    if (filter_syscall_callbacks.num == 0)
        return ret;
    /* if any client wants to intercept, then we intercept */
    call_all_ret(ret, =, || ret, filter_syscall_callbacks, bool (*)(void *, int),
                 (void *)dcontext, sysnum);
    return ret;
}

/* returns whether this syscall should execute */
bool
instrument_pre_syscall(dcontext_t *dcontext, int sysnum)
{
    bool exec = true;
    dcontext->client_data->in_pre_syscall = true;
    /* clear flag from dr_syscall_invoke_another() */
    dcontext->client_data->invoke_another_syscall = false;
    if (pre_syscall_callbacks.num > 0) {
        /* Skip syscall if any client wants to skip it, but don't short-circuit,
         * as skipping syscalls is usually done when the effect of the syscall
         * will be emulated in some other way.  The app is typically meant to
         * think that the syscall succeeded.  Thus, other tool components
         * should see the syscall as well (xref i#424).
         */
        call_all_ret(exec, =, && exec, pre_syscall_callbacks,
                     bool (*)(void *, int), (void *)dcontext, sysnum);
    }
    dcontext->client_data->in_pre_syscall = false;
    return exec;
}

void
instrument_post_syscall(dcontext_t *dcontext, int sysnum)
{
    if (post_syscall_callbacks.num == 0)
        return;
    dcontext->client_data->in_post_syscall = true;
    call_all(post_syscall_callbacks, int (*)(void *, int),
             (void *)dcontext, sysnum);
    dcontext->client_data->in_post_syscall = false;
}

bool
instrument_invoke_another_syscall(dcontext_t *dcontext)
{
    return dcontext->client_data->invoke_another_syscall;
}

#ifdef WINDOWS
/* Notify user of exceptions.  Note: not called for RaiseException */
bool
instrument_exception(dcontext_t *dcontext, dr_exception_t *exception)
{
    bool res = true;
    /* We short-circuit if any client wants to "own" the fault and not pass on.
     * This does violate the "priority order" of events where the last one is
     * supposed to have final say b/c it won't even see the event: but only one
     * registrant should own it (xref i#424).
     */
    call_all_ret(res, = res &&, , exception_callbacks,
                 bool (*)(void *, dr_exception_t *),
                 (void *)dcontext, exception);
    return res;
}
#else
dr_signal_action_t
instrument_signal(dcontext_t *dcontext, dr_siginfo_t *siginfo)
{
    dr_signal_action_t ret = DR_SIGNAL_DELIVER;
    /* We short-circuit if any client wants to do other than deliver to the app.
     * This does violate the "priority order" of events where the last one is
     * supposed to have final say b/c it won't even see the event: but only one
     * registrant should own the signal (xref i#424).
     */
    call_all_ret(ret, = ret == DR_SIGNAL_DELIVER ? , : ret, signal_callbacks,
                 dr_signal_action_t (*)(void *, dr_siginfo_t *),
                 (void *)dcontext, siginfo);
    return ret;
}

bool
dr_signal_hook_exists(void)
{
    return (signal_callbacks.num > 0);
}
#endif /* WINDOWS */

#ifdef PROGRAM_SHEPHERDING
/* Notify user when a security violation is detected */
void
instrument_security_violation(dcontext_t *dcontext, app_pc target_pc,
                              security_violation_t violation, action_type_t *action)
{
    dr_security_violation_type_t dr_violation;
    dr_security_violation_action_t dr_action, dr_action_original;
    app_pc source_pc = NULL;
    fragment_t *last;
    dr_mcontext_t dr_mcontext;
    dr_mcontext_init(&dr_mcontext);

    if (security_violation_callbacks.num == 0)
        return;

    if (!priv_mcontext_to_dr_mcontext(&dr_mcontext, get_mcontext(dcontext)))
        return;

    /* FIXME - the source_tag, source_pc, and context can all be incorrect if the
     * violation ends up occurring in the middle of a bb we're building.  See case
     * 7380 which we should fix in interp.c.
     */

    /* Obtain the source addr to pass to the client.  xref case 285 --
     * we're using the more heavy-weight solution 2) here, but that
     * should be okay since we already have the overhead of calling
     * into the client. */
    last = dcontext->last_fragment;
    if (!TEST(FRAG_FAKE, last->flags)) {
        cache_pc pc = EXIT_CTI_PC(last, dcontext->last_exit);
        source_pc = recreate_app_pc(dcontext, pc, last);
    }
    /* FIXME - set pc field of dr_mcontext_t.  We'll probably want it
     * for thread start and possibly apc/callback events as well.
     */

    switch (violation) {
      case STACK_EXECUTION_VIOLATION:
          dr_violation = DR_RCO_STACK_VIOLATION;
          break;
      case HEAP_EXECUTION_VIOLATION:
          dr_violation = DR_RCO_HEAP_VIOLATION;
          break;
      case RETURN_TARGET_VIOLATION:
          dr_violation = DR_RCT_RETURN_VIOLATION;
          break;
      case RETURN_DIRECT_RCT_VIOLATION:
          ASSERT(false); /* Not a client fault, should be NOT_REACHED(). */
          dr_violation = DR_UNKNOWN_VIOLATION;
          break;
      case INDIRECT_CALL_RCT_VIOLATION:
          dr_violation = DR_RCT_INDIRECT_CALL_VIOLATION;
          break;
      case INDIRECT_JUMP_RCT_VIOLATION:
          dr_violation = DR_RCT_INDIRECT_JUMP_VIOLATION;
          break;
      default:
          ASSERT(false); /* Not a client fault, should be NOT_REACHED(). */
          dr_violation = DR_UNKNOWN_VIOLATION;
          break;
    }

    switch (*action) {
      case ACTION_TERMINATE_PROCESS:
          dr_action = DR_VIOLATION_ACTION_KILL_PROCESS;
          break;
      case ACTION_CONTINUE:
          dr_action = DR_VIOLATION_ACTION_CONTINUE;
          break;
      case ACTION_TERMINATE_THREAD:
          dr_action = DR_VIOLATION_ACTION_KILL_THREAD;
          break;
      case ACTION_THROW_EXCEPTION:
          dr_action = DR_VIOLATION_ACTION_THROW_EXCEPTION;
          break;
      default:
          ASSERT(false); /* Not a client fault, should be NOT_REACHED(). */
          dr_action = DR_VIOLATION_ACTION_CONTINUE;
          break;
    }
    dr_action_original = dr_action;

    /* NOTE - last->tag should be valid here (even if the frag is fake since the
     * coarse wrappers set the tag).  FIXME - for traces we really want the bb tag not
     * the trace tag, should get that. Of course the only real reason we pass source
     * tag is because we can't always give a valid source_pc. */

    /* Note that the last registered function gets the final crack at
     * changing the action.
     */
    call_all(security_violation_callbacks,
             int (*)(void *, void *, app_pc, app_pc, dr_security_violation_type_t,
                      dr_mcontext_t *, dr_security_violation_action_t *),
             (void *)dcontext, last->tag, source_pc, target_pc,
             dr_violation, &dr_mcontext, &dr_action);

    if (dr_action != dr_action_original) {
        switch (dr_action) {
        case DR_VIOLATION_ACTION_KILL_PROCESS:
            *action = ACTION_TERMINATE_PROCESS;
            break;
        case DR_VIOLATION_ACTION_KILL_THREAD:
            *action = ACTION_TERMINATE_THREAD;
            break;
        case DR_VIOLATION_ACTION_THROW_EXCEPTION:
            *action = ACTION_THROW_EXCEPTION;
            break;
        case DR_VIOLATION_ACTION_CONTINUE_CHANGED_CONTEXT:
            /* FIXME - not safe to implement till case 7380 is fixed. */
            CLIENT_ASSERT(false, "action DR_VIOLATION_ACTION_CONTINUE_CHANGED_CONTEXT "
                          "not yet supported.");
            /* note - no break, fall through */
        case DR_VIOLATION_ACTION_CONTINUE:
            *action = ACTION_CONTINUE;
            break;
        default:
            CLIENT_ASSERT(false, "Security violation event callback returned invalid "
                          "action value.");
        }
    }
}
#endif

/* Notify the client of a nudge. */
void
instrument_nudge(dcontext_t *dcontext, client_id_t id, uint64 arg)
{
    size_t i;

    CLIENT_ASSERT(!standalone_library, "API not supported in standalone mode");
    ASSERT(dcontext != NULL && dcontext != GLOBAL_DCONTEXT &&
           dcontext == get_thread_private_dcontext());
    /* synch_with_all_threads and flush API assume that client nudge threads
     * hold no dr locks and are !couldbelinking while in client lib code */
    ASSERT_OWN_NO_LOCKS();
    ASSERT(!is_couldbelinking(dcontext));

    /* find the client the nudge is intended for */
    for (i=0; i<num_client_libs; i++) {
        /* until we have nudge-arg support (PR 477454), nudges target the 1st client */
        if (IF_VMX86_ELSE(true, client_libs[i].id == id)) {
            break;
        }
    }

    if (i == num_client_libs || client_libs[i].nudge_callbacks.num == 0)
        return;

#ifdef WINDOWS
    /* count the number of nudge events so we can make sure they're
     * all finished before exiting
     */
    mutex_lock(&client_thread_count_lock);
    if (block_client_nudge_threads) {
        /* FIXME - would be nice if there was a way to let the external agent know that
         * the nudge event wasn't delivered (but this only happens when the process
         * is detaching or exiting). */
        mutex_unlock(&client_thread_count_lock);
        return;
    }

    /* atomic to avoid locking around the dec */
    ATOMIC_INC(int, num_client_nudge_threads);
    mutex_unlock(&client_thread_count_lock);

    /* We need to mark this as a client controlled thread for synch_with_all_threads
     * and otherwise treat it as native.  Xref PR 230836 on what to do if this
     * thread hits native_exec_syscalls hooks.
     * XXX: this requires extra checks for "not a nudge thread" after IS_CLIENT_THREAD
     * in get_stack_bounds() and instrument_thread_exit_event(): maybe better
     * to have synchall checks do extra checks and have IS_CLIENT_THREAD be
     * false for nudge threads at exit time?
     */
    dcontext->client_data->is_client_thread = true;
    dcontext->thread_record->under_dynamo_control = false;
#else
    /* support calling dr_get_mcontext() on this thread.  the app
     * context should be intact in the current mcontext except
     * pc which we set from next_tag.
     */
    CLIENT_ASSERT(!dcontext->client_data->mcontext_in_dcontext,
                  "internal inconsistency in where mcontext is");
    dcontext->client_data->mcontext_in_dcontext = true;
    /* officially get_mcontext() doesn't always set pc: we do anyway */
    get_mcontext(dcontext)->pc = dcontext->next_tag;
#endif

    call_all(client_libs[i].nudge_callbacks, int (*)(void *, uint64),
             (void *)dcontext, arg);

#ifdef UNIX
    dcontext->client_data->mcontext_in_dcontext = false;
#else
    dcontext->thread_record->under_dynamo_control = true;
    dcontext->client_data->is_client_thread = false;

    ATOMIC_DEC(int, num_client_nudge_threads);
#endif
}

int
get_num_client_threads(void)
{
    int num = IF_WINDOWS_ELSE(num_client_nudge_threads, 0);
# ifdef CLIENT_SIDELINE
    num += num_client_sideline_threads;
# endif
    return num;
}

#ifdef WINDOWS
/* wait for all nudges to finish */
void
wait_for_outstanding_nudges()
{
    /* block any new nudge threads from starting */
    mutex_lock(&client_thread_count_lock);
    SELF_UNPROTECT_DATASEC(DATASEC_RARELY_PROT);
    block_client_nudge_threads = true;
    SELF_PROTECT_DATASEC(DATASEC_RARELY_PROT);

    DOLOG(1, LOG_TOP, {
        if (num_client_nudge_threads > 0) {
            LOG(GLOBAL, LOG_TOP, 1,
                "Waiting for %d nudges to finish - app is about to kill all threads "
                "except the current one.\n", num_client_nudge_threads);
        }
    });

    /* don't wait if the client requested exit: after all the client might
     * have done so from a nudge, and if the client does want to exit it's
     * its own problem if it misses nudges (and external nudgers should use
     * a finite timeout)
     */
    if (client_requested_exit) {
        mutex_unlock(&client_thread_count_lock);
        return;
    }

    while (num_client_nudge_threads > 0) {
        /* yield with lock released to allow nudges to finish */
        mutex_unlock(&client_thread_count_lock);
        dr_thread_yield();
        mutex_lock(&client_thread_count_lock);
    }
    mutex_unlock(&client_thread_count_lock);
}
#endif /* WINDOWS */

/****************************************************************************/
/* EXPORTED ROUTINES */

DR_API
/* Creates a DR context that can be used in a standalone program.
 * WARNING: this context cannot be used as the drcontext for a thread
 * running under DR control!  It is only for standalone programs that
 * wish to use DR as a library of disassembly, etc. routines.
 */
void *
dr_standalone_init(void)
{
    dcontext_t *dcontext = standalone_init();
    return (void *) dcontext;
}

DR_API
/* Aborts the process immediately */
void
dr_abort(void)
{
    if (TEST(DUMPCORE_DR_ABORT, dynamo_options.dumpcore_mask))
        os_dump_core("dr_abort");
    os_terminate(NULL, TERMINATE_PROCESS);
}

DR_API
void
dr_exit_process(int exit_code)
{
    dcontext_t *dcontext = get_thread_private_dcontext();
    SELF_UNPROTECT_DATASEC(DATASEC_RARELY_PROT);
    /* Prevent cleanup from waiting for nudges as this may be called
     * from a nudge!
     * Also suppress leak asserts, as it's hard to clean up from
     * some situations (such as DrMem -crash_at_error).
     */
    client_requested_exit = true;
    SELF_PROTECT_DATASEC(DATASEC_RARELY_PROT);
#ifdef WINDOWS
    if (dcontext != NULL && dcontext->nudge_target != NULL) {
        /* we need to free the nudge thread stack which may involved
         * switching stacks so we have the nudge thread invoke
         * os_terminate for us
         */
        nudge_thread_cleanup(dcontext, true/*kill process*/, exit_code);
        CLIENT_ASSERT(false, "shouldn't get here");
    }
#endif
    if (!is_currently_on_dstack(dcontext)
        IF_UNIX(&& !is_currently_on_sigaltstack(dcontext))) {
        /* if on app stack or sigaltstack, avoid incorrect leak assert at exit */
        SELF_UNPROTECT_DATASEC(DATASEC_RARELY_PROT);
        dr_api_exit = true;
        SELF_PROTECT_DATASEC(DATASEC_RARELY_PROT); /* to keep properly nested */
    }
    os_terminate_with_code(dcontext, /* dcontext is required */
                           TERMINATE_CLEANUP|TERMINATE_PROCESS, exit_code);
    CLIENT_ASSERT(false, "shouldn't get here");
}

DR_API
bool
dr_create_memory_dump(dr_memory_dump_spec_t *spec)
{
    if (spec->size != sizeof(dr_memory_dump_spec_t))
        return false;
#ifdef WINDOWS
    if (TEST(DR_MEMORY_DUMP_LDMP, spec->flags))
        return os_dump_core_live(spec->label, spec->ldmp_path, spec->ldmp_path_size);
#endif
    return false;
}

DR_API
/* Returns true if all DynamoRIO caches are thread private. */
bool
dr_using_all_private_caches(void)
{
    return !SHARED_FRAGMENTS_ENABLED();
}

DR_API
void
dr_request_synchronized_exit(void)
{
    SYSLOG_INTERNAL_WARNING_ONCE("dr_request_synchronized_exit deprecated: "
                                 "use dr_set_process_exit_behavior instead");
}

DR_API
void
dr_set_process_exit_behavior(dr_exit_flags_t flags)
{
    if ((!DYNAMO_OPTION(multi_thread_exit) && TEST(DR_EXIT_MULTI_THREAD, flags)) ||
        (DYNAMO_OPTION(multi_thread_exit) && !TEST(DR_EXIT_MULTI_THREAD, flags))) {
        options_make_writable();
        dynamo_options.multi_thread_exit = TEST(DR_EXIT_MULTI_THREAD, flags);
        options_restore_readonly();
    }
    if ((!DYNAMO_OPTION(skip_thread_exit_at_exit) &&
         TEST(DR_EXIT_SKIP_THREAD_EXIT, flags)) ||
        (DYNAMO_OPTION(skip_thread_exit_at_exit) &&
         !TEST(DR_EXIT_SKIP_THREAD_EXIT, flags))) {
        options_make_writable();
        dynamo_options.skip_thread_exit_at_exit = TEST(DR_EXIT_SKIP_THREAD_EXIT, flags);
        options_restore_readonly();
    }
}

DR_API
/* Returns the option string passed along with a client path via DR's
 * -client_lib option.
 */
/* i#1736: we now token-delimit with quotes, but for backward compat we need to
 * pass a version w/o quotes for dr_get_options().
 */
const char *
dr_get_options(client_id_t id)
{
    size_t i;
    for (i=0; i<num_client_libs; i++) {
        if (client_libs[i].id == id) {
            /* If we already converted, pass the result */
            if (client_libs[i].legacy_options[0] != '\0' ||
                client_libs[i].options[0] == '\0')
                return client_libs[i].legacy_options;
            /* For backward compatibility, we need to remove the token-delimiting
             * quotes.  We tokenize, and then re-assemble the flat string.
             * i#1755: however, for legacy custom frontends that are not re-quoting
             * like drrun now is, we need to avoid removing any quotes from the
             * original strings.  We try to detect this by assuming a frontend will
             * either re-quote everything or nothing.  Ideally we would check all
             * args, but that would require plumbing info from getword() or
             * duplicating its functionality: so instead our heuristic is just checking
             * the first and last chars.
             */
            if (!char_is_quote(client_libs[i].options[0]) ||
                /* Emptry string already detected above */
                !char_is_quote(client_libs[i].options[strlen(client_libs[i].
                                                             options)-1])) {
                /* At least one arg is not quoted => better use original */
                snprintf(client_libs[i].legacy_options,
                         BUFFER_SIZE_ELEMENTS(client_libs[i].legacy_options),
                         "%s", client_libs[i].options);
            } else {
                int j;
                size_t sofar = 0;
                for (j = 1/*skip client lib*/; j < client_libs[i].argc; j++) {
                    if (!print_to_buffer(client_libs[i].legacy_options,
                                         BUFFER_SIZE_ELEMENTS(client_libs[i].
                                                              legacy_options),
                                         &sofar, "%s%s", (j == 1) ? "" : " ",
                                         client_libs[i].argv[j]))
                        break;
                }
            }
            NULL_TERMINATE_BUFFER(client_libs[i].legacy_options);
            return client_libs[i].legacy_options;
        }
    }
    CLIENT_ASSERT(false, "dr_get_options(): invalid client id");
    return NULL;
}

DR_API
bool
dr_get_option_array(client_id_t id, int *argc OUT, const char ***argv OUT)
{
    size_t i;
    for (i=0; i<num_client_libs; i++) {
        if (client_libs[i].id == id) {
            *argc = client_libs[i].argc;
            *argv = client_libs[i].argv;
            return true;
        }
    }
    CLIENT_ASSERT(false, "dr_get_option_array(): invalid client id");
    return false;
}

DR_API
/* Returns the path to the client library.  Client must pass its ID */
const char *
dr_get_client_path(client_id_t id)
{
    size_t i;
    for (i=0; i<num_client_libs; i++) {
        if (client_libs[i].id == id) {
            return client_libs[i].path;
        }
    }

    CLIENT_ASSERT(false, "dr_get_client_path(): invalid client id");
    return NULL;
}

DR_API
byte *
dr_get_client_base(client_id_t id)
{
    size_t i;
    for (i=0; i<num_client_libs; i++) {
        if (client_libs[i].id == id) {
            return client_libs[i].start;
        }
    }

    CLIENT_ASSERT(false, "dr_get_client_base(): invalid client id");
    return NULL;
}

DR_API
bool
dr_set_client_name(const char *name, const char *report_URL)
{
    /* Although set_exception_strings() accepts NULL, clients should pass real vals. */
    if (name == NULL || report_URL == NULL)
        return false;
    set_exception_strings(name, report_URL);
    return true;
}

bool
dr_set_client_version_string(const char *version)
{
    if (version == NULL)
        return false;
    set_display_version(version);
    return true;
}

DR_API const char *
dr_get_application_name(void)
{
#ifdef UNIX
    return get_application_short_name();
#else
    return get_application_short_unqualified_name();
#endif
}

DR_API process_id_t
dr_get_process_id(void)
{
    return (process_id_t) get_process_id();
}

#ifdef UNIX
DR_API
process_id_t
dr_get_parent_id(void)
{
    return get_parent_id();
}
#endif

#ifdef WINDOWS
DR_API
process_id_t
dr_convert_handle_to_pid(HANDLE process_handle)
{
    ASSERT(POINTER_MAX == INVALID_PROCESS_ID);
    return process_id_from_handle(process_handle);
}

DR_API
HANDLE
dr_convert_pid_to_handle(process_id_t pid)
{
    return process_handle_from_id(pid);
}

DR_API
/**
 * Returns information about the version of the operating system.
 * Returns whether successful.
 */
bool
dr_get_os_version(dr_os_version_info_t *info)
{
    int ver;
    uint sp_major, sp_minor;
    get_os_version_ex(&ver, &sp_major, &sp_minor);
    if (info->size > offsetof(dr_os_version_info_t, version)) {
        switch (ver) {
        case WINDOWS_VERSION_10_1607: info->version = DR_WINDOWS_VERSION_10_1607; break;
        case WINDOWS_VERSION_10_1511: info->version = DR_WINDOWS_VERSION_10_1511; break;
        case WINDOWS_VERSION_10:    info->version = DR_WINDOWS_VERSION_10;    break;
        case WINDOWS_VERSION_8_1:   info->version = DR_WINDOWS_VERSION_8_1;   break;
        case WINDOWS_VERSION_8:     info->version = DR_WINDOWS_VERSION_8;     break;
        case WINDOWS_VERSION_7:     info->version = DR_WINDOWS_VERSION_7;     break;
        case WINDOWS_VERSION_VISTA: info->version = DR_WINDOWS_VERSION_VISTA; break;
        case WINDOWS_VERSION_2003:  info->version = DR_WINDOWS_VERSION_2003;  break;
        case WINDOWS_VERSION_XP:    info->version = DR_WINDOWS_VERSION_XP;    break;
        case WINDOWS_VERSION_2000:  info->version = DR_WINDOWS_VERSION_2000;  break;
        case WINDOWS_VERSION_NT:    info->version = DR_WINDOWS_VERSION_NT;    break;
        default: CLIENT_ASSERT(false, "unsupported windows version");
        };
    } else
        return false; /* struct too small for any info */
    if (info->size > offsetof(dr_os_version_info_t, service_pack_major)) {
        info->service_pack_major = sp_major;
        if (info->size > offsetof(dr_os_version_info_t, service_pack_minor)) {
            info->service_pack_minor = sp_minor;
        }
    }
    return true;
}

DR_API
bool
dr_is_wow64(void)
{
    return is_wow64_process(NT_CURRENT_PROCESS);
}

DR_API
void *
dr_get_app_PEB(void)
{
    return get_own_peb();
}
#endif

DR_API
/* Retrieves the current time */
void
dr_get_time(dr_time_t *time)
{
    convert_millis_to_date(query_time_millis(), time);
}

DR_API
uint64
dr_get_milliseconds(void)
{
    return query_time_millis();
}

DR_API
uint64
dr_get_microseconds(void)
{
    return query_time_micros();
}

DR_API
uint
dr_get_random_value(uint max)
{
    return (uint) get_random_offset(max);
}

DR_API
void
dr_set_random_seed(uint seed)
{
    set_random_seed(seed);
}

DR_API
uint
dr_get_random_seed(void)
{
    return get_random_seed();
}

/***************************************************************************
 * MEMORY ALLOCATION
 *
 * XXX i#774: once we split vmheap from vmcode, we need to make
 * dr_thread_alloc(), dr_global_alloc(), and dr_nonheap_alloc()
 * all allocate vmcode-reachable memory.  Library-redirected
 * allocations do not need to be reachable.
 */

DR_API
/* Allocates memory from DR's memory pool specific to the
 * thread associated with drcontext.
 */
void *
dr_thread_alloc(void *drcontext, size_t size)
{
    dcontext_t *dcontext = (dcontext_t *) drcontext;
    return heap_alloc(dcontext, size HEAPACCT(ACCT_CLIENT));
}

DR_API
/* Frees thread-specific memory allocated by dr_thread_alloc.
 * size must be the same size passed to dr_thread_alloc.
 */
void
dr_thread_free(void *drcontext, void *mem, size_t size)
{
    dcontext_t *dcontext = (dcontext_t *) drcontext;
    CLIENT_ASSERT(drcontext != NULL, "dr_thread_free: drcontext cannot be NULL");
    CLIENT_ASSERT(drcontext != GLOBAL_DCONTEXT,
                  "dr_thread_free: drcontext is invalid");
    heap_free(dcontext, mem, size HEAPACCT(ACCT_CLIENT));
}

DR_API
/* Allocates memory from DR's global memory pool.
 */
void *
dr_global_alloc(size_t size)
{
    return global_heap_alloc(size HEAPACCT(ACCT_CLIENT));
}

DR_API
/* Frees memory allocated by dr_global_alloc.
 * size must be the same size passed to dr_global_alloc.
 */
void
dr_global_free(void *mem, size_t size)
{
    global_heap_free(mem, size HEAPACCT(ACCT_CLIENT));
}

DR_API
/* PR 352427: API routine to allocate executable memory */
void *
dr_nonheap_alloc(size_t size, uint prot)
{
    return heap_mmap_ex(size, size, prot, false/*no guard pages*/);
}

DR_API
void
dr_nonheap_free(void *mem, size_t size)
{
    heap_munmap_ex(mem, size, false/*no guard pages*/);
}

static void *
raw_mem_alloc(size_t size, uint prot, void *addr, dr_alloc_flags_t flags)
{
    byte *p;
    heap_error_code_t error_code;

    CLIENT_ASSERT(ALIGNED(addr, PAGE_SIZE), "addr is not page size aligned");
    if (!TEST(DR_ALLOC_NON_DR, flags)) {
        /* memory alloc/dealloc and updating DR list must be atomic */
        dynamo_vm_areas_lock(); /* if already hold lock this is a nop */
    }
    addr = (void *)ALIGN_BACKWARD(addr, PAGE_SIZE);
    size = ALIGN_FORWARD(size, PAGE_SIZE);
#ifdef WINDOWS
    if (TEST(DR_ALLOC_LOW_2GB, flags)) {
        CLIENT_ASSERT(!TEST(DR_ALLOC_COMMIT_ONLY, flags),
                      "cannot combine commit-only and low-2GB");
        p = os_heap_reserve_in_region(NULL, (byte *)(ptr_uint_t)0x80000000, size,
                                      &error_code, TEST(DR_MEMPROT_EXEC, flags));
        if (p != NULL && !TEST(DR_ALLOC_RESERVE_ONLY, flags)) {
            if (!os_heap_commit(p, size, prot, &error_code)) {
                os_heap_free(p, size, &error_code);
                p = NULL;
            }
        }
    } else
#endif
        {
            /* We specify that DR_ALLOC_LOW_2GB only applies to x64, so it's
             * ok that the Linux kernel will ignore MAP_32BIT for 32-bit.
             */
#ifdef UNIX
            uint os_flags = TEST(DR_ALLOC_LOW_2GB, flags) ? RAW_ALLOC_32BIT : 0;
#else
            uint os_flags = TEST(DR_ALLOC_RESERVE_ONLY, flags) ? RAW_ALLOC_RESERVE_ONLY :
                (TEST(DR_ALLOC_COMMIT_ONLY, flags) ? RAW_ALLOC_COMMIT_ONLY : 0);
#endif
            if (IF_WINDOWS(TEST(DR_ALLOC_COMMIT_ONLY, flags) &&)
                addr != NULL &&
                !app_memory_pre_alloc(get_thread_private_dcontext(), addr, size, prot,
                                      false))
                p = NULL;
            else
                p = os_raw_mem_alloc(addr, size, prot, os_flags, &error_code);
        }

    if (p != NULL) {
        if (TEST(DR_ALLOC_NON_DR, flags)) {
            all_memory_areas_lock();
            update_all_memory_areas(p, p+size, prot, DR_MEMTYPE_DATA);
            all_memory_areas_unlock();
        } else {
            /* this routine updates allmem for us: */
            add_dynamo_vm_area((app_pc)p, ((app_pc)p)+size, prot,
                               true _IF_DEBUG("fls cb in private lib"));
        }
    }
    if (!TEST(DR_ALLOC_NON_DR, flags))
        dynamo_vm_areas_unlock();
    return p;
}

static bool
raw_mem_free(void *addr, size_t size, dr_alloc_flags_t flags)
{
    bool res;
    heap_error_code_t error_code;
    byte *p = addr;
#ifdef UNIX
    uint os_flags = TEST(DR_ALLOC_LOW_2GB, flags) ? RAW_ALLOC_32BIT : 0;
#else
    uint os_flags = TEST(DR_ALLOC_RESERVE_ONLY, flags) ? RAW_ALLOC_RESERVE_ONLY :
        (TEST(DR_ALLOC_COMMIT_ONLY, flags) ? RAW_ALLOC_COMMIT_ONLY : 0);
#endif
    size = ALIGN_FORWARD(size, PAGE_SIZE);
    if (TEST(DR_ALLOC_NON_DR, flags)) {
        /* use lock to avoid racy update on parallel memory allocation,
         * e.g. allocation from another thread at p happens after os_heap_free
         * but before remove_from_all_memory_areas
         */
        all_memory_areas_lock();
    } else {
        /* memory alloc/dealloc and updating DR list must be atomic */
        dynamo_vm_areas_lock(); /* if already hold lock this is a nop */
    }
    res = os_raw_mem_free(p, size, os_flags, &error_code);
    if (TEST(DR_ALLOC_NON_DR, flags)) {
        remove_from_all_memory_areas(p, p + size);
        all_memory_areas_unlock();
    } else {
        /* this routine updates allmem for us: */
        remove_dynamo_vm_area((app_pc)addr, ((app_pc)addr)+size);
    }
    if (!TEST(DR_ALLOC_NON_DR, flags))
        dynamo_vm_areas_unlock();
    return res;
}

DR_API
void *
dr_raw_mem_alloc(size_t size, uint prot, void *addr)
{
    return raw_mem_alloc(size, prot, addr, DR_ALLOC_NON_DR);
}

DR_API
bool
dr_raw_mem_free(void *addr, size_t size)
{
    return raw_mem_free(addr, size, DR_ALLOC_NON_DR);
}

static void *
custom_memory_shared(bool alloc, void *drcontext, dr_alloc_flags_t flags, size_t size,
                     uint prot, void *addr, bool *free_res)
{
    CLIENT_ASSERT(alloc || free_res != NULL, "must ask for free_res on free");
    CLIENT_ASSERT(alloc || addr != NULL, "cannot free NULL");
    CLIENT_ASSERT(!TESTALL(DR_ALLOC_NON_DR|DR_ALLOC_CACHE_REACHABLE, flags),
                  "dr_custom_alloc: cannot combine non-DR and cache-reachable");
    CLIENT_ASSERT(!alloc || TEST(DR_ALLOC_FIXED_LOCATION, flags) || addr == NULL,
                  "dr_custom_alloc: address only honored for fixed location");
#ifdef WINDOWS
    CLIENT_ASSERT(!TESTANY(DR_ALLOC_RESERVE_ONLY | DR_ALLOC_COMMIT_ONLY, flags) ||
                  TESTALL(DR_ALLOC_NON_HEAP|DR_ALLOC_NON_DR, flags),
                  "dr_custom_alloc: reserve/commit-only are only for non-DR non-heap");
    CLIENT_ASSERT(!TEST(DR_ALLOC_RESERVE_ONLY, flags) ||
                  !TEST(DR_ALLOC_COMMIT_ONLY, flags),
                  "dr_custom_alloc: cannot combine reserve-only + commit-only");
#endif
    if (TEST(DR_ALLOC_NON_HEAP, flags)) {
        CLIENT_ASSERT(drcontext == NULL,
                      "dr_custom_alloc: drcontext must be NULL for non-heap");
        CLIENT_ASSERT(!TEST(DR_ALLOC_THREAD_PRIVATE, flags),
                      "dr_custom_alloc: non-heap cannot be thread-private");
        CLIENT_ASSERT(!TESTALL(DR_ALLOC_CACHE_REACHABLE|DR_ALLOC_LOW_2GB, flags),
                      "dr_custom_alloc: cannot combine low-2GB and cache-reachable");
#ifdef WINDOWS
        CLIENT_ASSERT(addr != NULL || !TEST(DR_ALLOC_COMMIT_ONLY, flags),
                      "dr_custom_alloc: commit-only requires non-NULL addr");
#endif
        if (TEST(DR_ALLOC_LOW_2GB, flags)) {
#ifdef WINDOWS
            CLIENT_ASSERT(!TEST(DR_ALLOC_COMMIT_ONLY, flags),
                          "dr_custom_alloc: cannot combine commit-only and low-2GB");
#endif
            CLIENT_ASSERT(!alloc || addr == NULL,
                          "dr_custom_alloc: cannot pass an addr with low-2GB");
            /* Even if not non-DR, easier to allocate via raw */
            if (alloc)
                return raw_mem_alloc(size, prot, addr, flags);
            else
                *free_res = raw_mem_free(addr, size, flags);
        } else if (TEST(DR_ALLOC_NON_DR, flags)) {
            /* ok for addr to be NULL */
            if (alloc)
                return raw_mem_alloc(size, prot, addr, flags);
            else
                *free_res = raw_mem_free(addr, size, flags);
        } else { /* including DR_ALLOC_CACHE_REACHABLE */
            CLIENT_ASSERT(!alloc || !TEST(DR_ALLOC_CACHE_REACHABLE, flags) ||
                          addr == NULL,
                          "dr_custom_alloc: cannot ask for addr and cache-reachable");
            /* This flag is here solely so we know which version of free to call */
            if (TEST(DR_ALLOC_FIXED_LOCATION, flags)) {
                CLIENT_ASSERT(addr != NULL,
                              "dr_custom_alloc: fixed location requires an address");
                if (alloc)
                    return raw_mem_alloc(size, prot, addr, 0);
                else
                    *free_res = raw_mem_free(addr, size, 0);
            } else {
                if (alloc)
                    return dr_nonheap_alloc(size, prot);
                else {
                    *free_res = true;
                    dr_nonheap_free(addr, size);
                }
            }
        }
    } else {
        if (!alloc)
            *free_res = true;
        CLIENT_ASSERT(!alloc || addr == NULL,
                      "dr_custom_alloc: cannot pass an addr for heap memory");
        CLIENT_ASSERT(drcontext == NULL || TEST(DR_ALLOC_THREAD_PRIVATE, flags),
                      "dr_custom_alloc: drcontext must be NULL for global heap");
        CLIENT_ASSERT(!TEST(DR_ALLOC_LOW_2GB, flags),
                      "dr_custom_alloc: cannot ask for heap in low 2GB");
        CLIENT_ASSERT(!TEST(DR_ALLOC_NON_DR, flags),
                      "dr_custom_alloc: cannot ask for non-DR heap memory");
        /* for now it's all cache-reachable so we ignore DR_ALLOC_CACHE_REACHABLE */
        if (TEST(DR_ALLOC_THREAD_PRIVATE, flags)) {
            if (alloc)
                return dr_thread_alloc(drcontext, size);
            else
                dr_thread_free(drcontext, addr, size);
        } else {
            if (alloc)
                return dr_global_alloc(size);
            else
                dr_global_free(addr, size);
        }
    }
    return NULL;
}

DR_API
void *
dr_custom_alloc(void *drcontext, dr_alloc_flags_t flags, size_t size,
                uint prot, void *addr)
{
    return custom_memory_shared(true, drcontext, flags, size, prot, addr, NULL);
}

DR_API
bool
dr_custom_free(void *drcontext, dr_alloc_flags_t flags, void *addr, size_t size)
{
    bool res;
    custom_memory_shared(false, drcontext, flags, size, 0, addr, &res);
    return res;
}

#ifdef UNIX
DR_API
/* With ld's -wrap option, we can supply a replacement for malloc.
 * This routine allocates memory from DR's global memory pool.  Unlike
 * dr_global_alloc(), however, we store the size of the allocation in
 * the first few bytes so __wrap_free() can retrieve it.
 */
void *
__wrap_malloc(size_t size)
{
    return redirect_malloc(size);
}

DR_API
/* With ld's -wrap option, we can supply a replacement for realloc.
 * This routine allocates memory from DR's global memory pool.  Unlike
 * dr_global_alloc(), however, we store the size of the allocation in
 * the first few bytes so __wrap_free() can retrieve it.
 */
void *
__wrap_realloc(void *mem, size_t size)
{
    return redirect_realloc(mem, size);
}

DR_API
/* With ld's -wrap option, we can supply a replacement for calloc.
 * This routine allocates memory from DR's global memory pool. Unlike
 * dr_global_alloc(), however, we store the size of the allocation in
 * the first few bytes so __wrap_free() can retrieve it.
 */
void *
__wrap_calloc(size_t nmemb, size_t size)
{
    return redirect_calloc(nmemb, size);
}

DR_API
/* With ld's -wrap option, we can supply a replacement for free.  This
 * routine frees memory allocated by __wrap_alloc and expects the
 * allocation size to be available in the few bytes before 'mem'.
 */
void
__wrap_free(void *mem)
{
    redirect_free(mem);
}
#endif

DR_API
bool
dr_memory_protect(void *base, size_t size, uint new_prot)
{
    /* We do allow the client to modify DR memory, for allocating a
     * region and later making it unwritable.  We should probably
     * allow modifying ntdll, since our general model is to trust the
     * client and let it shoot itself in the foot, but that would require
     * passing in extra args to app_memory_protection_change() to ignore
     * the patch_proof_list: and maybe it is safer to disallow client
     * from putting hooks in ntdll.
     */
    CLIENT_ASSERT(!standalone_library, "API not supported in standalone mode");
    if (!dynamo_vm_area_overlap(base, ((byte *)base) + size)) {
        uint mod_prot = new_prot;
        uint res = app_memory_protection_change(get_thread_private_dcontext(),
                                                base, size, new_prot, &mod_prot, NULL);
        if (res != DO_APP_MEM_PROT_CHANGE) {
            if (res == FAIL_APP_MEM_PROT_CHANGE ||
                res == PRETEND_APP_MEM_PROT_CHANGE) {
                return false;
            } else {
                /* SUBSET_APP_MEM_PROT_CHANGE should only happen for
                 * PROGRAM_SHEPHERDING.  FIXME: not sure how common
                 * this will be: for now we just fail.
                 */
                return false;
            }
        }
        CLIENT_ASSERT(mod_prot == new_prot, "internal error on dr_memory_protect()");
    }
    return set_protection(base, size, new_prot);
}

DR_API
size_t
dr_page_size(void)
{
    return os_page_size();
}

DR_API
/* checks to see that all bytes with addresses from pc to pc+size-1
 * are readable and that reading from there won't generate an exception.
 */
bool
dr_memory_is_readable(const byte *pc, size_t size)
{
    return is_readable_without_exception(pc, size);
}

DR_API
/* OS neutral memory query for clients, just wrapper around our get_memory_info(). */
bool
dr_query_memory(const byte *pc, byte **base_pc, size_t *size, uint *prot)
{
    uint real_prot;
    bool res;
#if defined(UNIX) && defined(HAVE_MEMINFO)
    /* xref PR 246897 - the cached all memory list can have problems when
     * out-of-process entities change the mapings. For now we use the from
     * os version instead (even though it's slower, and only if we have
     * HAVE_MEMINFO_MAPS support). FIXME
     * XXX i#853: We could decide allmem vs os with the use_all_memory_areas
     * option.
     */
    res = get_memory_info_from_os(pc, base_pc, size, &real_prot);
#else
    res = get_memory_info(pc, base_pc, size, &real_prot);
#endif
    if (prot != NULL) {
        if (is_pretend_or_executable_writable((app_pc)pc)) {
            /* We can't assert there's no DR_MEMPROT_WRITE b/c we mark selfmod
             * as executable-but-writable and we'll come here.
             */
            real_prot |= DR_MEMPROT_WRITE | DR_MEMPROT_PRETEND_WRITE;
        }
        *prot = real_prot;
    }
    return res;
}

DR_API
bool
dr_query_memory_ex(const byte *pc, OUT dr_mem_info_t *info)
{
    bool res;
#if defined(UNIX) && defined(HAVE_MEMINFO)
    /* PR 246897: all_memory_areas not ready for prime time */
    res = query_memory_ex_from_os(pc, info);
#else
    res = query_memory_ex(pc, info);
#endif
    if (is_pretend_or_executable_writable((app_pc)pc)) {
        /* We can't assert there's no DR_MEMPROT_WRITE b/c we mark selfmod
         * as executable-but-writable and we'll come here.
         */
        info->prot |= DR_MEMPROT_WRITE | DR_MEMPROT_PRETEND_WRITE;
    }
    return res;
}

DR_API
/* Wrapper around our safe_read. Xref P4 198875, placeholder till we have try/except */
bool
dr_safe_read(const void *base, size_t size, void *out_buf, size_t *bytes_read)
{
    return safe_read_ex(base, size, out_buf, bytes_read);
}

DR_API
/* Wrapper around our safe_write. Xref P4 198875, placeholder till we have try/except */
bool
dr_safe_write(void *base, size_t size, const void *in_buf, size_t *bytes_written)
{
    return safe_write_ex(base, size, in_buf, bytes_written);
}

DR_API
void
dr_try_setup(void *drcontext, void **try_cxt)
{
    /* Yes we're duplicating the code from the TRY() macro but this
     * provides better abstraction and lets us change our impl later
     * vs exposing that macro
     */
    dcontext_t *dcontext = (dcontext_t *) drcontext;
    try_except_context_t *try_state;
    CLIENT_ASSERT(!standalone_library, "API not supported in standalone mode");
    ASSERT(dcontext != NULL && dcontext == get_thread_private_dcontext());
    ASSERT(try_cxt != NULL);
    /* We allocate on the heap to avoid having to expose the try_except_context_t
     * and dr_jmp_buf_t structs and be tied to their exact layouts.
     * The client is likely to allocate memory inside the try anyway
     * if doing a decode or something.
     */
    try_state = (try_except_context_t *)
        HEAP_TYPE_ALLOC(dcontext, try_except_context_t, ACCT_CLIENT, PROTECTED);
    *try_cxt = try_state;
    try_state->prev_context = dcontext->try_except.try_except_state;
    dcontext->try_except.try_except_state = try_state;
}

/* dr_try_start() is in x86.asm since we can't have an extra frame that's
 * going to be torn down between the longjmp and the restore point
 */

DR_API
void
dr_try_stop(void *drcontext, void *try_cxt)
{
    dcontext_t *dcontext = (dcontext_t *) drcontext;
    try_except_context_t *try_state = (try_except_context_t *) try_cxt;
    CLIENT_ASSERT(!standalone_library, "API not supported in standalone mode");
    ASSERT(dcontext != NULL && dcontext == get_thread_private_dcontext());
    ASSERT(try_state != NULL);
    POP_TRY_BLOCK(&dcontext->try_except, *try_state);
    HEAP_TYPE_FREE(dcontext, try_state, try_except_context_t, ACCT_CLIENT, PROTECTED);
}

DR_API
bool
dr_memory_is_dr_internal(const byte *pc)
{
    return is_dynamo_address((app_pc)pc);
}

DR_API
bool
dr_memory_is_in_client(const byte *pc)
{
    return is_in_client_lib((app_pc)pc);
}

void
instrument_client_lib_loaded(byte *start, byte *end)
{
    /* i#852: include Extensions as they are really part of the clients and
     * aren't like other private libs.
     * XXX: we only avoid having the client libs on here b/c they're specified via
     * full path and don't go through the loaders' locate routines.
     * Not a big deal if they do end up on here: if they always did we could
     * remove the linear walk in is_in_client_lib().
     */
    /* called prior to instrument_init() */
    init_client_aux_libs();
    vmvector_add(client_aux_libs, start, end, NULL/*not an auxlib*/);
}

void
instrument_client_lib_unloaded(byte *start, byte *end)
{
    /* called after instrument_exit() */
    if (client_aux_libs != NULL)
        vmvector_remove(client_aux_libs, start, end);
}

/**************************************************
 * CLIENT AUXILIARY LIBRARIES
 */

DR_API
dr_auxlib_handle_t
dr_load_aux_library(const char *name,
                    byte **lib_start /*OPTIONAL OUT*/,
                    byte **lib_end /*OPTIONAL OUT*/)
{
    byte *start, *end;
    dr_auxlib_handle_t lib = load_shared_library(name, true/*reachable*/);
    if (shared_library_bounds(lib, NULL, name, &start, &end)) {
        /* be sure to replace b/c i#852 now adds during load w/ empty data */
        vmvector_add_replace(client_aux_libs, start, end, (void*)lib);
        if (lib_start != NULL)
            *lib_start = start;
        if (lib_end != NULL)
            *lib_end = end;
        all_memory_areas_lock();
        update_all_memory_areas(start, end,
                                /* XXX: see comment in instrument_init()
                                 * on walking the sections and what prot to use
                                 */
                                MEMPROT_READ, DR_MEMTYPE_IMAGE);
        all_memory_areas_unlock();
    } else {
        unload_shared_library(lib);
        lib = NULL;
    }
    return lib;
}

DR_API
dr_auxlib_routine_ptr_t
dr_lookup_aux_library_routine(dr_auxlib_handle_t lib, const char *name)
{
    if (lib == NULL)
        return NULL;
    return lookup_library_routine(lib, name);
}

DR_API
bool
dr_unload_aux_library(dr_auxlib_handle_t lib)
{
    byte *start = NULL, *end = NULL;
    /* unfortunately on linux w/ dlopen we cannot find the bounds w/o
     * either the path or an address so we iterate.
     * once we have our private loader we shouldn't need this:
     * XXX i#157
     */
    vmvector_iterator_t vmvi;
    dr_auxlib_handle_t found = NULL;
    if (lib == NULL)
        return false;
    vmvector_iterator_start(client_aux_libs, &vmvi);
    while (vmvector_iterator_hasnext(&vmvi)) {
        found = (dr_auxlib_handle_t) vmvector_iterator_next(&vmvi, &start, &end);
        if (found == lib)
            break;
    }
    vmvector_iterator_stop(&vmvi);
    if (found == lib) {
        CLIENT_ASSERT(start != NULL && start < end, "logic error");
        vmvector_remove(client_aux_libs, start, end);
        unload_shared_library(lib);
        all_memory_areas_lock();
        update_all_memory_areas(start, end, MEMPROT_NONE, DR_MEMTYPE_FREE);
        all_memory_areas_unlock();
        return true;
    } else {
        CLIENT_ASSERT(false, "invalid aux lib");
        return false;
    }
}

#if defined(WINDOWS) && !defined(X64)
/* XXX i#1633: these routines all have 64-bit handle and routine types for
 * handling win8's high ntdll64 in the future.  For now the implementation
 * treats them as 32-bit types and we do not support win8+.
 */

DR_API
dr_auxlib64_handle_t
dr_load_aux_x64_library(const char *name)
{
    HANDLE h;
    /* We use the x64 system loader.  We assume that x64 state is fine being
     * interrupted at arbitrary points during x86 execution, and that there
     * is little risk of transparency violations.
     */
    /* load_library_64() is racy.  We don't expect anyone else to load
     * x64 libs, but another thread in this client could, so we
     * serialize here.
     */
    mutex_lock(&client_aux_lib64_lock);
    /* XXX: if we switch to our private loader we'll need to add custom
     * search support to look in 64-bit system dir
     */
    /* XXX: I'd add to the client_aux_libs vector, but w/ the system loader
     * loading this I don't know all the dependent libs it might load.
     * Not bothering for now.
     */
    h = load_library_64(name);
    mutex_unlock(&client_aux_lib64_lock);
    return (dr_auxlib64_handle_t) h;
}

DR_API
dr_auxlib64_routine_ptr_t
dr_lookup_aux_x64_library_routine(dr_auxlib64_handle_t lib, const char *name)
{
    uint64 res = get_proc_address_64((uint64)lib, name);
    return (dr_auxlib64_routine_ptr_t) res;
}

DR_API
bool
dr_unload_aux_x64_library(dr_auxlib64_handle_t lib)
{
    bool res;
    mutex_lock(&client_aux_lib64_lock);
    res = free_library_64((HANDLE)(uint)lib); /* uint cast to avoid cl warning */
    mutex_unlock(&client_aux_lib64_lock);
    return res;
}
#endif

/***************************************************************************
 * LOCKS
 */

DR_API
/* Initializes a mutex
 */
void *
dr_mutex_create(void)
{
    void *mutex = (void *)HEAP_TYPE_ALLOC(GLOBAL_DCONTEXT, mutex_t,
                                          ACCT_CLIENT, UNPROTECTED);
    ASSIGN_INIT_LOCK_FREE(*((mutex_t *) mutex), dr_client_mutex);
    return mutex;
}

DR_API
/* Deletes mutex
 */
void
dr_mutex_destroy(void *mutex)
{
    /* Delete mutex so locks_not_closed()==0 test in dynamo.c passes */
    DELETE_LOCK(*((mutex_t *) mutex));
    HEAP_TYPE_FREE(GLOBAL_DCONTEXT, (mutex_t *)mutex, mutex_t, ACCT_CLIENT, UNPROTECTED);
}

DR_API
/* Locks mutex
 */
void
dr_mutex_lock(void *mutex)
{
    dcontext_t *dcontext = get_thread_private_dcontext();
    /* set client_grab_mutex so that we know to set client_thread_safe_for_synch
     * around the actual wait for the lock */
    if (IS_CLIENT_THREAD(dcontext)) {
        dcontext->client_data->client_grab_mutex = mutex;
        /* We do this on the outside so that we're conservative wrt races
         * in the direction of not killing the thread while it has a lock
         */
        dcontext->client_data->mutex_count++;
    }
    mutex_lock((mutex_t *) mutex);
    if (IS_CLIENT_THREAD(dcontext))
        dcontext->client_data->client_grab_mutex = NULL;
}

DR_API
/* Unlocks mutex
 */
void
dr_mutex_unlock(void *mutex)
{
    dcontext_t *dcontext = get_thread_private_dcontext();
    mutex_unlock((mutex_t *) mutex);
    /* We do this on the outside so that we're conservative wrt races
     * in the direction of not killing the thread while it has a lock
     */
    if (IS_CLIENT_THREAD(dcontext)) {
        CLIENT_ASSERT(dcontext->client_data->mutex_count > 0,
                      "internal client mutex nesting error");
        dcontext->client_data->mutex_count--;
    }
}

DR_API
/* Tries once to grab the lock, returns whether or not successful
 */
bool
dr_mutex_trylock(void *mutex)
{
    bool success = false;
    dcontext_t *dcontext = get_thread_private_dcontext();
    /* set client_grab_mutex so that we know to set client_thread_safe_for_synch
     * around the actual wait for the lock */
    if (IS_CLIENT_THREAD(dcontext)) {
        dcontext->client_data->client_grab_mutex = mutex;
        /* We do this on the outside so that we're conservative wrt races
         * in the direction of not killing the thread while it has a lock
         */
        dcontext->client_data->mutex_count++;
    }
    success = mutex_trylock((mutex_t *) mutex);
    if (IS_CLIENT_THREAD(dcontext)) {
        if (!success)
            dcontext->client_data->mutex_count--;
        dcontext->client_data->client_grab_mutex = NULL;
    }
    return success;
}

DR_API
bool
dr_mutex_self_owns(void *mutex)
{
    return IF_DEBUG_ELSE(OWN_MUTEX((mutex_t *)mutex), true);
}

DR_API
bool
dr_mutex_mark_as_app(void *mutex)
{
    mutex_t *lock = (mutex_t *) mutex;
    mutex_mark_as_app(lock);
    return true;
}

DR_API
void *
dr_rwlock_create(void)
{
    void *rwlock = (void *) HEAP_TYPE_ALLOC(GLOBAL_DCONTEXT, read_write_lock_t,
                                            ACCT_CLIENT, UNPROTECTED);
    ASSIGN_INIT_READWRITE_LOCK_FREE(*((read_write_lock_t *)rwlock), dr_client_mutex);
    return rwlock;
}

DR_API
void
dr_rwlock_destroy(void *rwlock)
{
    DELETE_READWRITE_LOCK(*((read_write_lock_t *) rwlock));
    HEAP_TYPE_FREE(GLOBAL_DCONTEXT, (read_write_lock_t *)rwlock, read_write_lock_t,
                   ACCT_CLIENT, UNPROTECTED);
}

DR_API
void
dr_rwlock_read_lock(void *rwlock)
{
    read_lock((read_write_lock_t *)rwlock);
}

DR_API
void
dr_rwlock_read_unlock(void *rwlock)
{
    read_unlock((read_write_lock_t *)rwlock);
}

DR_API
void
dr_rwlock_write_lock(void *rwlock)
{
    write_lock((read_write_lock_t *)rwlock);
}

DR_API
void
dr_rwlock_write_unlock(void *rwlock)
{
    write_unlock((read_write_lock_t *)rwlock);
}

DR_API
bool
dr_rwlock_write_trylock(void *rwlock)
{
    return write_trylock((read_write_lock_t *)rwlock);
}

DR_API
bool
dr_rwlock_self_owns_write_lock(void *rwlock)
{
    return self_owns_write_lock((read_write_lock_t *)rwlock);
}

DR_API
bool
dr_rwlock_mark_as_app(void *rwlock)
{
    read_write_lock_t *lock = (read_write_lock_t *) rwlock;
    mutex_mark_as_app(&lock->lock);
    return true;
}

DR_API
void *
dr_recurlock_create(void)
{
    void *reclock = (void *) HEAP_TYPE_ALLOC(GLOBAL_DCONTEXT, recursive_lock_t,
                                             ACCT_CLIENT, UNPROTECTED);
    ASSIGN_INIT_RECURSIVE_LOCK_FREE(*((recursive_lock_t *)reclock), dr_client_mutex);
    return reclock;
}

DR_API
void
dr_recurlock_destroy(void *reclock)
{
    DELETE_RECURSIVE_LOCK(*((recursive_lock_t *) reclock));
    HEAP_TYPE_FREE(GLOBAL_DCONTEXT, (recursive_lock_t *)reclock, recursive_lock_t,
                   ACCT_CLIENT, UNPROTECTED);
}

DR_API
void
dr_recurlock_lock(void *reclock)
{
    acquire_recursive_lock((recursive_lock_t *)reclock);
}

DR_API
void
dr_recurlock_unlock(void *reclock)
{
    release_recursive_lock((recursive_lock_t *)reclock);
}

DR_API
bool
dr_recurlock_trylock(void *reclock)
{
    return try_recursive_lock((recursive_lock_t *)reclock);
}

DR_API
bool
dr_recurlock_self_owns(void *reclock)
{
    return self_owns_recursive_lock((recursive_lock_t *)reclock);
}

DR_API
bool
dr_recurlock_mark_as_app(void *reclock)
{
    recursive_lock_t *lock = (recursive_lock_t *) reclock;
    mutex_mark_as_app(&lock->lock);
    return true;
}

DR_API
void *
dr_event_create(void)
{
    return (void *)create_event();
}

DR_API
bool
dr_event_destroy(void *event)
{
    destroy_event((event_t)event);
    return true;
}

DR_API
bool
dr_event_wait(void *event)
{
    dcontext_t *dcontext = get_thread_private_dcontext();
    if (IS_CLIENT_THREAD(dcontext))
        dcontext->client_data->client_thread_safe_for_synch = true;
    wait_for_event((event_t)event);
    if (IS_CLIENT_THREAD(dcontext))
        dcontext->client_data->client_thread_safe_for_synch = false;
    return true;
}

DR_API
bool
dr_event_signal(void *event)
{
    signal_event((event_t)event);
    return true;
}

DR_API
bool
dr_event_reset(void *event)
{
    reset_event((event_t)event);
    return true;
}

DR_API
bool
dr_mark_safe_to_suspend(void *drcontext, bool enter)
{
    dcontext_t *dcontext = (dcontext_t *) drcontext;
    ASSERT_OWN_NO_LOCKS();
    /* We need to return so we can't call check_wait_at_safe_spot().
     * We don't set mcontext b/c noone should examine it.
     */
    if (enter)
        set_synch_state(dcontext, THREAD_SYNCH_NO_LOCKS_NO_XFER);
    else
        set_synch_state(dcontext, THREAD_SYNCH_NONE);
    return true;
}

DR_API
int
dr_atomic_add32_return_sum(volatile int *x, int val)
{
    return atomic_add_exchange_int(x, val);
}

/***************************************************************************
 * MODULES
 */

DR_API
/* Looks up the module data containing pc.  Returns NULL if not found.
 * Returned module_data_t must be freed with dr_free_module_data(). */
module_data_t *
dr_lookup_module(byte *pc)
{
    module_area_t *area;
    module_data_t *client_data;
    os_get_module_info_lock();
    area = module_pc_lookup(pc);
    client_data = copy_module_area_to_module_data(area);
    os_get_module_info_unlock();
    return client_data;
}

DR_API
module_data_t *
dr_get_main_module(void)
{
    return dr_lookup_module(get_image_entry());
}

DR_API
/* Looks up the module with name matching name (ignoring case).  Returns NULL if not
 * found. Returned module_data_t must be freed with dr_free_module_data(). */
module_data_t *
dr_lookup_module_by_name(const char *name)
{
    /* We have no quick way of doing this since our module list is indexed by pc. We
     * could use get_module_handle() but that's dangerous to call at arbitrary times,
     * so we just walk our full list here. */
    module_iterator_t *mi = module_iterator_start();
    CLIENT_ASSERT((name != NULL), "dr_lookup_module_info_by_name: null name");
    while (module_iterator_hasnext(mi)) {
        module_area_t *area = module_iterator_next(mi);
        module_data_t *client_data;
        const char *modname = GET_MODULE_NAME(&area->names);
        if (modname != NULL && strcasecmp(modname, name) == 0) {
            client_data = copy_module_area_to_module_data(area);
            module_iterator_stop(mi);
            return client_data;
        }
    }
    module_iterator_stop(mi);
    return NULL;
}

typedef struct _client_mod_iterator_list_t {
    module_data_t *info;
    struct _client_mod_iterator_list_t *next;
} client_mod_iterator_list_t;

typedef struct {
    client_mod_iterator_list_t *current;
    client_mod_iterator_list_t *full_list;
} client_mod_iterator_t;

DR_API
/* Initialize a new client module iterator. */
dr_module_iterator_t *
dr_module_iterator_start(void)
{
    client_mod_iterator_t *client_iterator = (client_mod_iterator_t *)
        HEAP_TYPE_ALLOC(GLOBAL_DCONTEXT, client_mod_iterator_t, ACCT_CLIENT, UNPROTECTED);
    module_iterator_t *dr_iterator = module_iterator_start();

    memset(client_iterator, 0, sizeof(*client_iterator));
    while (module_iterator_hasnext(dr_iterator)) {
        module_area_t *area = module_iterator_next(dr_iterator);
        client_mod_iterator_list_t *list = (client_mod_iterator_list_t *)
            HEAP_TYPE_ALLOC(GLOBAL_DCONTEXT, client_mod_iterator_list_t, ACCT_CLIENT,
                            UNPROTECTED);

        ASSERT(area != NULL);
        list->info = copy_module_area_to_module_data(area);
        list->next = NULL;
        if (client_iterator->current == NULL) {
            client_iterator->current = list;
            client_iterator->full_list = client_iterator->current;
        } else {
            client_iterator->current->next = list;
            client_iterator->current = client_iterator->current->next;
        }
    }
    module_iterator_stop(dr_iterator);
    client_iterator->current = client_iterator->full_list;

    return (dr_module_iterator_t)client_iterator;
}

DR_API
/* Returns true if there is another loaded module in the iterator. */
bool
dr_module_iterator_hasnext(dr_module_iterator_t *mi)
{
    CLIENT_ASSERT((mi != NULL), "dr_module_iterator_hasnext: null iterator");
    return ((client_mod_iterator_t *)mi)->current != NULL;
}

DR_API
/* Retrieves the module_data_t for the next loaded module in the iterator. */
module_data_t *
dr_module_iterator_next(dr_module_iterator_t *mi)
{
    module_data_t *data;
    client_mod_iterator_t *ci = (client_mod_iterator_t *)mi;
    CLIENT_ASSERT((mi != NULL), "dr_module_iterator_next: null iterator");
    CLIENT_ASSERT((ci->current != NULL), "dr_module_iterator_next: has no next, use "
                  "dr_module_iterator_hasnext() first");
    if (ci->current == NULL)
        return NULL;
    data = ci->current->info;
    ci->current = ci->current->next;
    return data;
}

DR_API
/* Free the module iterator. */
void
dr_module_iterator_stop(dr_module_iterator_t *mi)
{
    client_mod_iterator_t *ci = (client_mod_iterator_t *)mi;
    CLIENT_ASSERT((mi != NULL), "dr_module_iterator_stop: null iterator");

    /* free module_data_t's we didn't give to the client */
    while (ci->current != NULL) {
        dr_free_module_data(ci->current->info);
        ci->current = ci->current->next;
    }

    ci->current = ci->full_list;
    while (ci->current != NULL) {
        client_mod_iterator_list_t *next = ci->current->next;
        HEAP_TYPE_FREE(GLOBAL_DCONTEXT, ci->current, client_mod_iterator_list_t,
                       ACCT_CLIENT, UNPROTECTED);
        ci->current = next;
    }
    HEAP_TYPE_FREE(GLOBAL_DCONTEXT, ci, client_mod_iterator_t, ACCT_CLIENT, UNPROTECTED);
}

DR_API
/* Get the name dr uses for this module. */
const char *
dr_module_preferred_name(const module_data_t *data)
{
    if (data == NULL)
        return NULL;

    return GET_MODULE_NAME(&data->names);
}

#ifdef WINDOWS

DR_API
/* If pc is within a section of module lib returns true and (optionally) a copy of
 * the IMAGE_SECTION_HEADER in section_out.  If pc is not within a section of the
 * module mod return false. */
bool
dr_lookup_module_section(module_handle_t lib, byte *pc, IMAGE_SECTION_HEADER *section_out)
{
    CLIENT_ASSERT((lib != NULL), "dr_lookup_module_section: null module_handle_t");
    return module_pc_section_lookup((app_pc)lib, pc, section_out);
}
#endif

/* i#805: Instead of exposing multiple instruction levels, we expose a way for
 * clients to turn off instrumentation.  Then DR can avoid a full decode and we
 * can save some time on modules that are not interesting.
 * XXX: This breaks other clients and extensions, in particular drwrap, which
 * can miss call and return sites in the uninstrumented module.
 */
DR_API
bool
dr_module_set_should_instrument(module_handle_t handle, bool should_instrument)
{
    module_area_t *ma;
    DEBUG_DECLARE(dcontext_t *dcontext = get_thread_private_dcontext());
    IF_DEBUG(executable_areas_lock());
    os_get_module_info_write_lock();
    ma = module_pc_lookup((byte*)handle);
    if (ma != NULL) {
        /* This kind of obviates the need for handle, but it makes the API more
         * explicit.
         */
        CLIENT_ASSERT(dcontext->client_data->no_delete_mod_data->handle == handle,
                      "Do not call dr_module_set_should_instrument() outside "
                      "of the module's own load event");
        ASSERT(!executable_vm_area_executed_from(ma->start, ma->end));
        if (should_instrument) {
            ma->flags &= ~MODULE_NULL_INSTRUMENT;
        } else {
            ma->flags |= MODULE_NULL_INSTRUMENT;
        }
    }
    os_get_module_info_write_unlock();
    IF_DEBUG(executable_areas_unlock());
    return (ma != NULL);
}

DR_API
bool
dr_module_should_instrument(module_handle_t handle)
{
    bool should_instrument = true;
    module_area_t *ma;
    os_get_module_info_lock();
    ma = module_pc_lookup((byte*)handle);
    CLIENT_ASSERT(ma != NULL, "invalid module handle");
    if (ma != NULL) {
        should_instrument = !TEST(MODULE_NULL_INSTRUMENT, ma->flags);
    }
    os_get_module_info_unlock();
    return should_instrument;
}


DR_API
/* Returns the entry point of the function with the given name in the module
 * with the given handle.
 * We're not taking in module_data_t to make it simpler for the client
 * to iterate or lookup the module_data_t, store the single-field
 * handle, and then free the data right away: besides, module_data_t
 * is not an opaque type.
 */
generic_func_t
dr_get_proc_address(module_handle_t lib, const char *name)
{
#ifdef WINDOWS
    return get_proc_address_resolve_forward(lib, name);
#else
    return get_proc_address(lib, name);
#endif
}

DR_API
bool
dr_get_proc_address_ex(module_handle_t lib, const char *name,
                       dr_export_info_t *info OUT, size_t info_len)
{
    /* If we add new fields we'll check various values of info_len */
    if (info == NULL || info_len < sizeof(*info))
        return false;
#ifdef WINDOWS
    info->address = get_proc_address_resolve_forward(lib, name);
    info->is_indirect_code = false;
#else
    info->address = get_proc_address_ex(lib, name, &info->is_indirect_code);
#endif
    return (info->address != NULL);
}

byte *
dr_map_executable_file(const char *filename, dr_map_executable_flags_t flags,
                       size_t *size OUT)
{
#ifdef MACOS
    /* XXX i#1285: implement private loader on Mac */
    return NULL;
#else
    modload_flags_t mflags = MODLOAD_NOT_PRIVLIB;
    if (TEST(DR_MAPEXE_SKIP_WRITABLE, flags))
        mflags |= MODLOAD_SKIP_WRITABLE;
    if (filename == NULL)
        return NULL;
    return privload_map_and_relocate(filename, size, mflags);
#endif
}

bool
dr_unmap_executable_file(byte *base, size_t size)
{
    return unmap_file(base, size);
}

DR_API
/* Creates a new directory.  Fails if the directory already exists
 * or if it can't be created.
 */
bool
dr_create_dir(const char *fname)
{
    return os_create_dir(fname, CREATE_DIR_REQUIRE_NEW);
}

DR_API
bool
dr_delete_dir(const char *fname)
{
    return os_delete_dir(fname);
}

DR_API
bool
dr_get_current_directory(char *buf, size_t bufsz)
{
    return os_get_current_dir(buf, bufsz);
}

DR_API
/* Checks existence of a directory. */
bool
dr_directory_exists(const char *fname)
{
    return os_file_exists(fname, true);
}

DR_API
/* Checks for the existence of a file. */
bool
dr_file_exists(const char *fname)
{
    return os_file_exists(fname, false);
}

DR_API
/* Opens a file in the mode specified by mode_flags.
 * Returns INVALID_FILE if unsuccessful
 */
file_t
dr_open_file(const char *fname, uint mode_flags)
{
    uint flags = 0;

    if (TEST(DR_FILE_WRITE_REQUIRE_NEW, mode_flags)) {
        flags |= OS_OPEN_WRITE | OS_OPEN_REQUIRE_NEW;
    }
    if (TEST(DR_FILE_WRITE_APPEND, mode_flags)) {
        CLIENT_ASSERT((flags == 0), "dr_open_file: multiple write modes selected");
        flags |= OS_OPEN_WRITE | OS_OPEN_APPEND;
    }
    if (TEST(DR_FILE_WRITE_OVERWRITE, mode_flags)) {
        CLIENT_ASSERT((flags == 0), "dr_open_file: multiple write modes selected");
        flags |= OS_OPEN_WRITE;
    }
    if (TEST(DR_FILE_WRITE_ONLY, mode_flags)) {
        CLIENT_ASSERT((flags == 0), "dr_open_file: multiple write modes selected");
        flags |= OS_OPEN_WRITE_ONLY;
    }
    if (TEST(DR_FILE_READ, mode_flags))
        flags |= OS_OPEN_READ;
    CLIENT_ASSERT((flags != 0), "dr_open_file: no mode selected");

    if (TEST(DR_FILE_ALLOW_LARGE, mode_flags))
        flags |= OS_OPEN_ALLOW_LARGE;

    if (TEST(DR_FILE_CLOSE_ON_FORK, mode_flags))
        flags |= OS_OPEN_CLOSE_ON_FORK;

    /* all client-opened files are protected */
    return os_open_protected(fname, flags);
}

DR_API
/* Closes file f
 */
void
dr_close_file(file_t f)
{
    /* all client-opened files are protected */
    os_close_protected(f);
}

DR_API
/* Renames the file src to dst. */
bool
dr_rename_file(const char *src, const char *dst, bool replace)
{
    return os_rename_file(src, dst, replace);
}

DR_API
/* Deletes a file. */
bool
dr_delete_file(const char *filename)
{
    /* os_delete_mapped_file should be a superset of os_delete_file, so we use
     * it.
     */
    return os_delete_mapped_file(filename);
}

DR_API
/* Flushes any buffers for file f
 */
void
dr_flush_file(file_t f)
{
    os_flush(f);
}

DR_API
/* Writes count bytes from buf to f.
 * Returns the actual number written.
 */
ssize_t
dr_write_file(file_t f, const void *buf, size_t count)
{
#ifdef WINDOWS
    if ((f == STDOUT || f == STDERR) && print_to_console)
        return dr_write_to_console_varg(f == STDOUT, "%.*s", count, buf);
    else
#endif
        return os_write(f, buf, count);
}

DR_API
/* Reads up to count bytes from f into buf.
 * Returns the actual number read.
 */
ssize_t
dr_read_file(file_t f, void *buf, size_t count)
{
    return os_read(f, buf, count);
}

DR_API
/* sets the current file position for file f to offset bytes from the specified origin
 * returns true if successful */
bool
dr_file_seek(file_t f, int64 offset, int origin)
{
    CLIENT_ASSERT(origin == DR_SEEK_SET || origin == DR_SEEK_CUR || origin == DR_SEEK_END,
                  "dr_file_seek: invalid origin value");
    return os_seek(f, offset, origin);
}

DR_API
/* gets the current file position for file f in bytes from start of file */
int64
dr_file_tell(file_t f)
{
    return os_tell(f);
}

DR_API
file_t
dr_dup_file_handle(file_t f)
{
#ifdef UNIX
    /* returns -1 on failure == INVALID_FILE */
    return dup_syscall(f);
#else
    HANDLE ht = INVALID_HANDLE_VALUE;
    NTSTATUS res = duplicate_handle(NT_CURRENT_PROCESS, f, NT_CURRENT_PROCESS,
                                    &ht, SYNCHRONIZE, 0,
                                    DUPLICATE_SAME_ACCESS|DUPLICATE_SAME_ATTRIBUTES);
    if (!NT_SUCCESS(res))
        return INVALID_FILE;
    else
        return ht;
#endif
}

DR_API
bool
dr_file_size(file_t fd, OUT uint64 *size)
{
    return os_get_file_size_by_handle(fd, size);
}

DR_API
void *
dr_map_file(file_t f, size_t *size INOUT, uint64 offs, app_pc addr, uint prot,
            uint flags)
{
    return (void *)
        map_file(f, size, offs, addr, prot,
                 (TEST(DR_MAP_PRIVATE, flags) ? MAP_FILE_COPY_ON_WRITE : 0) |
                 IF_WINDOWS((TEST(DR_MAP_IMAGE, flags) ? MAP_FILE_IMAGE : 0) |)
                 IF_UNIX((TEST(DR_MAP_FIXED, flags) ? MAP_FILE_FIXED : 0) |)
                 (TEST(DR_MAP_CACHE_REACHABLE, flags) ? MAP_FILE_REACHABLE : 0));
}

DR_API
bool
dr_unmap_file(void *map, size_t size)
{
    dr_mem_info_t info;
    CLIENT_ASSERT(ALIGNED(map, PAGE_SIZE),
                  "dr_unmap_file: map is not page aligned");
    if (!dr_query_memory_ex(map, &info) /* fail to query */ ||
        info.type == DR_MEMTYPE_FREE /* not mapped file */) {
        CLIENT_ASSERT(false, "dr_unmap_file: incorrect file map");
        return false;
    }
#ifdef WINDOWS
    /* On Windows, the whole file will be unmapped instead, so we adjust
     * the bound to make sure vm_areas are updated correctly.
     */
    map  = info.base_pc;
    if (info.type == DR_MEMTYPE_IMAGE) {
        size = get_allocation_size(map, NULL);
    } else
        size = info.size;
#endif
    return unmap_file((byte *) map, size);
}

DR_API
void
dr_log(void *drcontext, uint mask, uint level, const char *fmt, ...)
{
#ifdef DEBUG
    dcontext_t *dcontext = (dcontext_t *) drcontext;
    va_list ap;
    if (stats != NULL &&
        ((stats->logmask & mask) == 0 ||
         stats->loglevel < level))
        return;
    va_start(ap, fmt);
    if (dcontext != NULL)
        do_file_write(dcontext->logfile, fmt, ap);
    else
        do_file_write(main_logfile, fmt, ap);
    va_end(ap);
#else
    return; /* no logging if not debug */
#endif
}

DR_API
/* Returns the log file for the drcontext thread.
 * If drcontext is NULL, returns the main log file.
 */
file_t
dr_get_logfile(void *drcontext)
{
#ifdef DEBUG
    dcontext_t *dcontext = (dcontext_t *) drcontext;
    if (dcontext != NULL)
        return dcontext->logfile;
    else
        return main_logfile;
#else
    return INVALID_FILE;
#endif
}

DR_API
/* Returns true iff the -stderr_mask runtime option is non-zero, indicating
 * that the user wants notification messages printed to stderr.
 */
bool
dr_is_notify_on(void)
{
    return (dynamo_options.stderr_mask != 0);
}

#ifdef WINDOWS
DR_API file_t
dr_get_stdout_file(void)
{
    return get_stdout_handle();
}

DR_API file_t
dr_get_stderr_file(void)
{
    return get_stderr_handle();
}

DR_API file_t
dr_get_stdin_file(void)
{
    return get_stdin_handle();
}
#endif

#ifdef PROGRAM_SHEPHERDING

DR_API void
dr_write_forensics_report(void *dcontext, file_t file,
                          dr_security_violation_type_t violation,
                          dr_security_violation_action_t action,
                          const char *violation_name)
{
    security_violation_t sec_violation;
    action_type_t sec_action;

    switch (violation) {
      case DR_RCO_STACK_VIOLATION:
          sec_violation = STACK_EXECUTION_VIOLATION;
          break;
      case DR_RCO_HEAP_VIOLATION:
          sec_violation = HEAP_EXECUTION_VIOLATION;
          break;
      case DR_RCT_RETURN_VIOLATION:
          sec_violation = RETURN_TARGET_VIOLATION;
          break;
      case DR_RCT_INDIRECT_CALL_VIOLATION:
          sec_violation = INDIRECT_CALL_RCT_VIOLATION;
          break;
      case DR_RCT_INDIRECT_JUMP_VIOLATION:
          sec_violation = INDIRECT_JUMP_RCT_VIOLATION;
          break;
      default:
          CLIENT_ASSERT(false, "dr_write_forensics_report does not support "
                        "DR_UNKNOWN_VIOLATION or invalid violation types");
          return;
    }

    switch (action) {
      case DR_VIOLATION_ACTION_KILL_PROCESS:
          sec_action = ACTION_TERMINATE_PROCESS;
          break;
      case DR_VIOLATION_ACTION_CONTINUE:
      case DR_VIOLATION_ACTION_CONTINUE_CHANGED_CONTEXT:
          sec_action = ACTION_CONTINUE;
          break;
      case DR_VIOLATION_ACTION_KILL_THREAD:
          sec_action = ACTION_TERMINATE_THREAD;
          break;
      case DR_VIOLATION_ACTION_THROW_EXCEPTION:
          sec_action = ACTION_THROW_EXCEPTION;
          break;
      default:
          CLIENT_ASSERT(false, "dr_write_forensics_report invalid action selection");
          return;
    }

    /* FIXME - could use a better message. */
    append_diagnostics(file, action_message[sec_action], violation_name, sec_violation);
}

#endif /* PROGRAM_SHEPHERDING */

#ifdef WINDOWS
DR_API void
dr_messagebox(const char *fmt, ...)
{
    dcontext_t *dcontext = get_thread_private_dcontext();
    char msg[MAX_LOG_LENGTH];
    wchar_t wmsg[MAX_LOG_LENGTH];
    va_list ap;
    CLIENT_ASSERT(!standalone_library, "API not supported in standalone mode");
    va_start(ap, fmt);
    vsnprintf(msg, BUFFER_SIZE_ELEMENTS(msg), fmt, ap);
    NULL_TERMINATE_BUFFER(msg);
    snwprintf(wmsg, BUFFER_SIZE_ELEMENTS(wmsg), L"%S", msg);
    NULL_TERMINATE_BUFFER(wmsg);
    if (IS_CLIENT_THREAD(dcontext))
        dcontext->client_data->client_thread_safe_for_synch = true;
    nt_messagebox(wmsg, debugbox_get_title());
    if (IS_CLIENT_THREAD(dcontext))
        dcontext->client_data->client_thread_safe_for_synch = false;
    va_end(ap);
}

static ssize_t
dr_write_to_console(bool to_stdout, const char *fmt, va_list ap)
{
    bool res = true;
    char msg[MAX_LOG_LENGTH];
    uint written = 0;
    int len;
    HANDLE std;
    CLIENT_ASSERT(dr_using_console(), "internal logic error");
    ASSERT(priv_kernel32 != NULL &&
           kernel32_WriteFile != NULL);
    /* kernel32!GetStdHandle(STD_OUTPUT_HANDLE) == our PEB-based get_stdout_handle */
    std = (to_stdout ? get_stdout_handle() : get_stderr_handle());
    if (std == INVALID_HANDLE_VALUE)
        return false;
    len = vsnprintf(msg, BUFFER_SIZE_ELEMENTS(msg), fmt, ap);
    /* Let user know if message was truncated */
    if (len < 0 || len == BUFFER_SIZE_ELEMENTS(msg))
        res = false;
    NULL_TERMINATE_BUFFER(msg);
    /* Make this routine work in all kinds of windows by going through
     * kernel32!WriteFile, which will call WriteConsole for us.
     */
    res = res &&
        kernel32_WriteFile(std, msg, (DWORD) strlen(msg), (LPDWORD) &written, NULL);
    return (res ? written : 0);
}

static ssize_t
dr_write_to_console_varg(bool to_stdout, const char *fmt, ...)
{
    va_list ap;
    ssize_t res;
    va_start(ap, fmt);
    res = dr_write_to_console(to_stdout, fmt, ap);
    va_end(ap);
    return res;
}

DR_API
bool
dr_using_console(void)
{
    bool res;
    if (get_os_version() >= WINDOWS_VERSION_8) {
        FILE_FS_DEVICE_INFORMATION device_info;
        HANDLE herr = get_stderr_handle();
        /* The handle is invalid iff it's a gui app and the parent is a console */
        if (herr == INVALID_HANDLE_VALUE) {
            module_data_t *app_kernel32 = dr_lookup_module_by_name("kernel32.dll");
            if (privload_attach_parent_console(app_kernel32->start) == false) {
                dr_free_module_data(app_kernel32);
                return false;
            }
            dr_free_module_data(app_kernel32);
            herr = get_stderr_handle();
        }
        if (nt_query_volume_info(herr, &device_info, sizeof(device_info),
                                 FileFsDeviceInformation) == STATUS_SUCCESS) {
            if (device_info.DeviceType == FILE_DEVICE_CONSOLE)
                return true;
        }
        return false;
    }
    /* We detect cmd window using what kernel32!WriteFile uses: a handle
     * having certain bits set.
     */
    res = (((ptr_int_t)get_stderr_handle() & 0x10000003) == 0x3);
    CLIENT_ASSERT(!res || get_os_version() < WINDOWS_VERSION_8,
                  "Please report this: Windows 8 does have old-style consoles!");
    return res;
}

DR_API
bool
dr_enable_console_printing(void)
{
    bool success = false;
    /* b/c private loader sets cxt sw code up front based on whether have windows
     * priv libs or not, this can only be called during client init()
     */
    if (dynamo_initialized) {
        CLIENT_ASSERT(false, "dr_enable_console_printing() must be called during init");
        return false;
    }
    /* Direct writes to std handles work on win8+ (xref i#911) but we don't need
     * a separate check as the handle is detected as a non-console handle.
     */
    if (!dr_using_console())
        return true;
    if (!INTERNAL_OPTION(private_loader))
        return false;
    if (!print_to_console) {
        if (priv_kernel32 == NULL) {
            /* Not using load_shared_library() b/c it won't search paths
             * for us.  XXX: should add os-shared interface for
             * locate-and-load.
             */
            priv_kernel32 = (shlib_handle_t)
                locate_and_load_private_library("kernel32.dll", false/*!reachable*/);
        }
        if (priv_kernel32 != NULL && kernel32_WriteFile == NULL) {
            module_data_t *app_kernel32 = dr_lookup_module_by_name("kernel32.dll");
            kernel32_WriteFile = (kernel32_WriteFile_t)
                lookup_library_routine(priv_kernel32, "WriteFile");
            /* There is some problem in loading 32 bit kernel32.dll
             * when 64 bit kernel32.dll is already loaded. If kernel32 is
             * not loaded we can't call privload_console_share because it
             * assumes kernel32 is loaded
             */
            if (app_kernel32 == NULL) {
                success = false;
            } else {
                success = privload_console_share(priv_kernel32, app_kernel32->start);
                dr_free_module_data(app_kernel32);
            }
        }
        /* We go ahead and cache whether dr_using_console().  If app really
         * changes its console, client could call this routine again
         * as a workaround.  Seems unlikely: better to have better perf.
         */
        print_to_console = (priv_kernel32 != NULL &&
                            kernel32_WriteFile != NULL && success);
    }
    return print_to_console;
}
#endif /* WINDOWS */

DR_API void
dr_printf(const char *fmt, ...)
{
    va_list ap;
    va_start(ap, fmt);
#ifdef WINDOWS
    if (print_to_console)
        dr_write_to_console(true/*stdout*/, fmt, ap);
    else
#endif
        do_file_write(STDOUT, fmt, ap);
    va_end(ap);
}

DR_API ssize_t
dr_fprintf(file_t f, const char *fmt, ...)
{
    ssize_t written;
    va_list ap;
    va_start(ap, fmt);
#ifdef WINDOWS
    if ((f == STDOUT || f == STDERR) && print_to_console) {
        written = dr_write_to_console(f == STDOUT, fmt, ap);
        if (written <= 0)
            written = -1;
    } else
#endif
        written = do_file_write(f, fmt, ap);
    va_end(ap);
    return written;
}

DR_API int
dr_snprintf(char *buf, size_t max, const char *fmt, ...)
{
    int res;
    va_list ap;
    va_start(ap, fmt);
    /* PR 219380: we use our_vsnprintf instead of ntdll._vsnprintf b/c the
     * latter does not support floating point.
     * Plus, our_vsnprintf returns -1 for > max chars (matching Windows
     * behavior, but which Linux libc version does not do).
     */
    res = our_vsnprintf(buf, max, fmt, ap);
    va_end(ap);
    return res;
}

DR_API int
dr_vsnprintf(char *buf, size_t max, const char *fmt, va_list ap)
{
    return our_vsnprintf(buf, max, fmt, ap);
}

DR_API int
dr_snwprintf(wchar_t *buf, size_t max, const wchar_t *fmt, ...)
{
    int res;
    va_list ap;
    va_start(ap, fmt);
    res = our_vsnprintf_wide(buf, max, fmt, ap);
    va_end(ap);
    return res;
}

DR_API int
dr_vsnwprintf(wchar_t *buf, size_t max, const wchar_t *fmt, va_list ap)
{
    return our_vsnprintf_wide(buf, max, fmt, ap);
}

DR_API int
dr_sscanf(const char *str, const char *fmt, ...)
{
    int res;
    va_list ap;
    va_start(ap, fmt);
    res = our_vsscanf(str, fmt, ap);
    va_end(ap);
    return res;
}

DR_API const char *
dr_get_token(const char *str, char *buf, size_t buflen)
{
    /* We don't indicate whether any truncation happened.  The
     * reasoning is that this is meant to be used on a string of known
     * size ahead of time, so the max size for any one token is known.
     */
    const char *pos = str;
    CLIENT_ASSERT(CHECK_TRUNCATE_TYPE_uint(buflen), "buflen too large");
    if (parse_word(str, &pos, buf, (uint)buflen) == NULL)
        return NULL;
    else
        return pos;
}

DR_API void
dr_print_instr(void *drcontext, file_t f, instr_t *instr, const char *msg)
{
    dcontext_t *dcontext = (dcontext_t *) drcontext;
    CLIENT_ASSERT(drcontext != NULL, "dr_print_instr: drcontext cannot be NULL");
    CLIENT_ASSERT(drcontext != GLOBAL_DCONTEXT || standalone_library,
                  "dr_print_instr: drcontext is invalid");
    dr_fprintf(f, "%s "PFX" ", msg, instr_get_translation(instr));
    instr_disassemble(dcontext, instr, f);
    dr_fprintf(f, "\n");
}

DR_API void
dr_print_opnd(void *drcontext, file_t f, opnd_t opnd, const char *msg)
{
    dcontext_t *dcontext = (dcontext_t *) drcontext;
    CLIENT_ASSERT(drcontext != NULL, "dr_print_opnd: drcontext cannot be NULL");
    CLIENT_ASSERT(drcontext != GLOBAL_DCONTEXT || standalone_library,
                  "dr_print_opnd: drcontext is invalid");
    dr_fprintf(f, "%s ", msg);
    opnd_disassemble(dcontext, opnd, f);
    dr_fprintf(f, "\n");
}

/***************************************************************************
 * Thread support
 */

DR_API
/* Returns the DR context of the current thread */
void *
dr_get_current_drcontext(void)
{
    dcontext_t *dcontext = get_thread_private_dcontext();
    CLIENT_ASSERT(!standalone_library, "API not supported in standalone mode");
    return (void *) dcontext;
}

DR_API thread_id_t
dr_get_thread_id(void *drcontext)
{
    dcontext_t *dcontext = (dcontext_t *) drcontext;
    CLIENT_ASSERT(drcontext != NULL, "dr_get_thread_id: drcontext cannot be NULL");
    CLIENT_ASSERT(drcontext != GLOBAL_DCONTEXT,
                  "dr_get_thread_id: drcontext is invalid");
    return dcontext->owning_thread;
}

#ifdef WINDOWS
/* Added for DrMem i#1254 */
DR_API HANDLE
dr_get_dr_thread_handle(void *drcontext)
{
    dcontext_t *dcontext = (dcontext_t *) drcontext;
    CLIENT_ASSERT(drcontext != NULL, "dr_get_thread_id: drcontext cannot be NULL");
    CLIENT_ASSERT(drcontext != GLOBAL_DCONTEXT,
                  "dr_get_thread_id: drcontext is invalid");
    return dcontext->thread_record->handle;
}
#endif

DR_API void *
dr_get_tls_field(void *drcontext)
{
    dcontext_t *dcontext = (dcontext_t *) drcontext;
    CLIENT_ASSERT(drcontext != NULL, "dr_get_tls_field: drcontext cannot be NULL");
    CLIENT_ASSERT(drcontext != GLOBAL_DCONTEXT,
                  "dr_get_tls_field: drcontext is invalid");
    return dcontext->client_data->user_field;
}

DR_API void
dr_set_tls_field(void *drcontext, void *value)
{
    dcontext_t *dcontext = (dcontext_t *) drcontext;
    CLIENT_ASSERT(drcontext != NULL, "dr_set_tls_field: drcontext cannot be NULL");
    CLIENT_ASSERT(drcontext != GLOBAL_DCONTEXT,
                  "dr_set_tls_field: drcontext is invalid");
    dcontext->client_data->user_field = value;
}

DR_API void *
dr_get_dr_segment_base(IN reg_id_t seg)
{
#ifdef AARCHXX
    if (seg == dr_reg_stolen)
        return os_get_dr_tls_base(get_thread_private_dcontext());
    else
        return NULL;
#else
    return get_segment_base(seg);
#endif
}

DR_API
bool
dr_raw_tls_calloc(OUT reg_id_t *tls_register,
                  OUT uint *offset,
                  IN  uint num_slots,
                  IN  uint alignment)
{
    CLIENT_ASSERT(tls_register != NULL,
                  "dr_raw_tls_calloc: tls_register cannot be NULL");
    CLIENT_ASSERT(offset != NULL,
                  "dr_raw_tls_calloc: offset cannot be NULL");
    *tls_register = IF_X86_ELSE(SEG_TLS, dr_reg_stolen);
    if (num_slots == 0)
        return true;
    return os_tls_calloc(offset, num_slots, alignment);
}

DR_API
bool
dr_raw_tls_cfree(uint offset, uint num_slots)
{
    if (num_slots == 0)
        return true;
    return os_tls_cfree(offset, num_slots);
}

DR_API
opnd_t
dr_raw_tls_opnd(void *drcontext, reg_id_t tls_register, uint tls_offs)
{
    CLIENT_ASSERT(drcontext != NULL, "dr_raw_tls_opnd: drcontext cannot be NULL");
    CLIENT_ASSERT(drcontext != GLOBAL_DCONTEXT,
                  "dr_raw_tls_opnd: drcontext is invalid");
    IF_X86_ELSE({
        return opnd_create_far_base_disp_ex(tls_register, DR_REG_NULL, DR_REG_NULL,
                                            0, tls_offs, OPSZ_PTR,
                                            /* modern processors don't want addr16
                                             * prefixes
                                             */
                                            false, true, false);
    }, {
        return OPND_CREATE_MEMPTR(tls_register, tls_offs);
    });
}

DR_API
void
dr_insert_read_raw_tls(void *drcontext, instrlist_t *ilist, instr_t *where,
                       reg_id_t tls_register, uint tls_offs, reg_id_t reg)
{
    dcontext_t *dcontext = (dcontext_t *) drcontext;
    CLIENT_ASSERT(drcontext != NULL,
                  "dr_insert_read_raw_tls: drcontext cannot be NULL");
    CLIENT_ASSERT(reg_is_pointer_sized(reg),
                  "must use a pointer-sized general-purpose register");
    IF_X86_ELSE({
        MINSERT(ilist, where, INSTR_CREATE_mov_ld
                (dcontext, opnd_create_reg(reg),
                 dr_raw_tls_opnd(drcontext, tls_register, tls_offs)));
    }, {
        MINSERT(ilist, where, XINST_CREATE_load
                (dcontext, opnd_create_reg(reg),
                 dr_raw_tls_opnd(drcontext, tls_register, tls_offs)));
    });
}

DR_API
void
dr_insert_write_raw_tls(void *drcontext, instrlist_t *ilist, instr_t *where,
                        reg_id_t tls_register, uint tls_offs, reg_id_t reg)
{
    dcontext_t *dcontext = (dcontext_t *) drcontext;
    CLIENT_ASSERT(drcontext != NULL,
                  "dr_insert_write_raw_tls: drcontext cannot be NULL");
    CLIENT_ASSERT(reg_is_pointer_sized(reg),
                  "must use a pointer-sized general-purpose register");
    IF_X86_ELSE({
        MINSERT(ilist, where, INSTR_CREATE_mov_st
                (dcontext,
                 dr_raw_tls_opnd(drcontext, tls_register, tls_offs),
                 opnd_create_reg(reg)));
    }, {
        MINSERT(ilist, where, XINST_CREATE_store
                (dcontext, dr_raw_tls_opnd(drcontext, tls_register, tls_offs),
                 opnd_create_reg(reg)));
    });
}

DR_API
/* Current thread gives up its time quantum. */
void
dr_thread_yield(void)
{
    dcontext_t *dcontext = get_thread_private_dcontext();
    CLIENT_ASSERT(!standalone_library, "API not supported in standalone mode");
    if (IS_CLIENT_THREAD(dcontext))
        dcontext->client_data->client_thread_safe_for_synch = true;
    else
        dcontext->client_data->at_safe_to_terminate_syscall = true;
    os_thread_yield();
    if (IS_CLIENT_THREAD(dcontext))
        dcontext->client_data->client_thread_safe_for_synch = false;
    else
        dcontext->client_data->at_safe_to_terminate_syscall = false;
}

DR_API
/* Current thread sleeps for time_ms milliseconds. */
void
dr_sleep(int time_ms)
{
    dcontext_t *dcontext = get_thread_private_dcontext();
    CLIENT_ASSERT(!standalone_library, "API not supported in standalone mode");
    if (IS_CLIENT_THREAD(dcontext))
        dcontext->client_data->client_thread_safe_for_synch = true;
    else
        dcontext->client_data->at_safe_to_terminate_syscall = true;
    os_thread_sleep(time_ms);
    if (IS_CLIENT_THREAD(dcontext))
        dcontext->client_data->client_thread_safe_for_synch = false;
    else
        dcontext->client_data->at_safe_to_terminate_syscall = false;
}

#ifdef CLIENT_SIDELINE
DR_API
bool
dr_client_thread_set_suspendable(bool suspendable)
{
    /* see notes in synch_with_all_threads() */
    dcontext_t *dcontext = get_thread_private_dcontext();
    CLIENT_ASSERT(!standalone_library, "API not supported in standalone mode");
    if (!IS_CLIENT_THREAD(dcontext))
        return false;
    dcontext->client_data->suspendable = suspendable;
    return true;
}
#endif

DR_API
bool
dr_suspend_all_other_threads_ex(OUT void ***drcontexts,
                                OUT uint *num_suspended,
                                OUT uint *num_unsuspended,
                                dr_suspend_flags_t flags)
{
    uint out_suspended = 0, out_unsuspended = 0;
    thread_record_t **threads;
    int num_threads;
    dcontext_t *my_dcontext = get_thread_private_dcontext();
    int i;

    CLIENT_ASSERT(!standalone_library, "API not supported in standalone mode");
    CLIENT_ASSERT(OWN_NO_LOCKS(my_dcontext),
                  "dr_suspend_all_other_threads cannot be called while holding a lock");
    CLIENT_ASSERT(drcontexts != NULL && num_suspended != NULL,
                  "dr_suspend_all_other_threads invalid params");
    LOG(GLOBAL, LOG_FRAGMENT, 2,
        "\ndr_suspend_all_other_threads: thread "TIDFMT" suspending all threads\n",
        get_thread_id());

    /* suspend all DR-controlled threads at safe locations */
    if (!synch_with_all_threads(THREAD_SYNCH_SUSPENDED_VALID_MCONTEXT_OR_NO_XFER,
                                &threads, &num_threads, THREAD_SYNCH_NO_LOCKS_NO_XFER,
                                /* if we fail to suspend a thread (e.g., for
                                 * privilege reasons), ignore and continue
                                 */
                                THREAD_SYNCH_SUSPEND_FAILURE_IGNORE)) {
        LOG(GLOBAL, LOG_FRAGMENT, 2,
            "\ndr_suspend_all_other_threads: failed to suspend every thread\n");
        /* some threads may have been successfully suspended so we must return
         * their info so they'll be resumed.  I believe there is thus no
         * scenario under which we return false.
         */
    }
    /* now we own the thread_initexit_lock */
    CLIENT_ASSERT(OWN_MUTEX(&all_threads_synch_lock) && OWN_MUTEX(&thread_initexit_lock),
                  "internal locking error");

    /* To avoid two passes we allocate the array now.  It may be larger than
     * necessary if we had suspend failures but taht's ok.
     * We hide the threads num and array in extra slots.
     */
    *drcontexts = (void **)
        global_heap_alloc((num_threads+2)*sizeof(dcontext_t*) HEAPACCT(ACCT_THREAD_MGT));
    for (i = 0; i < num_threads; i++) {
        dcontext_t *dcontext = threads[i]->dcontext;
        if (dcontext != NULL) { /* include my_dcontext here */
            if (dcontext != my_dcontext) {
                /* must translate BEFORE freeing any memory! */
                if (!thread_synch_successful(threads[i])) {
                    out_unsuspended++;
                } else if (is_thread_currently_native(threads[i]) &&
                           !TEST(DR_SUSPEND_NATIVE, flags)) {
                    out_unsuspended++;
                } else if (thread_synch_state_no_xfer(dcontext)) {
                    /* FIXME: for all other synchall callers, the app
                     * context should be sitting in their mcontext, even
                     * though we can't safely get their native context and
                     * translate it.
                     */
                    (*drcontexts)[out_suspended] = (void *) dcontext;
                    out_suspended++;
                    CLIENT_ASSERT(!dcontext->client_data->mcontext_in_dcontext,
                                  "internal inconsistency in where mcontext is");
                    /* officially get_mcontext() doesn't always set pc: we do anyway */
                    get_mcontext(dcontext)->pc = dcontext->next_tag;
                    dcontext->client_data->mcontext_in_dcontext = true;
                } else {
                    (*drcontexts)[out_suspended] = (void *) dcontext;
                    out_suspended++;
                    /* It's not safe to clobber the thread's mcontext with
                     * its own translation b/c for shared_syscall we store
                     * the continuation pc in the esi slot.
                     * We could translate here into heap-allocated memory,
                     * but some clients may just want to stop
                     * the world but not examine the threads, so we lazily
                     * translate in dr_get_mcontext().
                     */
                    CLIENT_ASSERT(!dcontext->client_data->suspended,
                                  "inconsistent usage of dr_suspend_all_other_threads");
                    CLIENT_ASSERT(dcontext->client_data->cur_mc == NULL,
                                  "inconsistent usage of dr_suspend_all_other_threads");
                    dcontext->client_data->suspended = true;
               }
            }
        }
    }
    /* Hide the two extra vars we need the client to pass back to us */
    (*drcontexts)[out_suspended] = (void *) threads;
    (*drcontexts)[out_suspended+1] = (void *)(ptr_uint_t) num_threads;
    *num_suspended = out_suspended;
    if (num_unsuspended != NULL)
        *num_unsuspended = out_unsuspended;
    return true;
}

DR_API
bool
dr_suspend_all_other_threads(OUT void ***drcontexts,
                             OUT uint *num_suspended,
                             OUT uint *num_unsuspended)
{
    return dr_suspend_all_other_threads_ex(drcontexts, num_suspended,
                                           num_unsuspended, 0);
}

bool
dr_resume_all_other_threads(IN void **drcontexts,
                            IN uint num_suspended)
{
    thread_record_t **threads;
    int num_threads;
    uint i;
    CLIENT_ASSERT(drcontexts != NULL,
                  "dr_suspend_all_other_threads invalid params");
    LOG(GLOBAL, LOG_FRAGMENT, 2,
        "dr_resume_all_other_threads\n");
    threads = (thread_record_t **) drcontexts[num_suspended];
    num_threads = (int)(ptr_int_t) drcontexts[num_suspended+1];
    for (i = 0; i < num_suspended; i++) {
        dcontext_t *dcontext = (dcontext_t *) drcontexts[i];
        if (dcontext->client_data->cur_mc != NULL) {
            /* clear any cached mc from dr_get_mcontext_priv() */
            heap_free(dcontext, dcontext->client_data->cur_mc,
                      sizeof(*dcontext->client_data->cur_mc) HEAPACCT(ACCT_CLIENT));
            dcontext->client_data->cur_mc = NULL;
        }
        dcontext->client_data->suspended = false;
    }
    global_heap_free(drcontexts, (num_threads+2)*sizeof(dcontext_t*)
                     HEAPACCT(ACCT_THREAD_MGT));
    end_synch_with_all_threads(threads, num_threads, true/*resume*/);
    return true;
}

DR_API
bool
dr_is_thread_native(void *drcontext)
{
    dcontext_t *dcontext = (dcontext_t *) drcontext;
    CLIENT_ASSERT(drcontext != NULL, "invalid param");
    return is_thread_currently_native(dcontext->thread_record);
}

DR_API
bool
dr_retakeover_suspended_native_thread(void *drcontext)
{
    bool res;
    dcontext_t *dcontext = (dcontext_t *) drcontext;
    CLIENT_ASSERT(drcontext != NULL, "invalid param");
    /* XXX: I don't quite see why I need to pop these 2 when I'm doing
     * what a regular retakeover would do
     */
    KSTOP_NOT_MATCHING_DC(dcontext, fcache_default);
    KSTOP_NOT_MATCHING_DC(dcontext, dispatch_num_exits);
    res = os_thread_take_over_suspended_native(dcontext);
    return res;
}

# ifdef UNIX
DR_API
bool
dr_set_itimer(int which, uint millisec,
              void (*func)(void *drcontext, dr_mcontext_t *mcontext))
{
    dcontext_t *dcontext = get_thread_private_dcontext();
    CLIENT_ASSERT(!standalone_library, "API not supported in standalone mode");
    if (func == NULL)
        return false;
    return set_itimer_callback(dcontext, which, millisec, NULL,
                               (void (*)(dcontext_t *, dr_mcontext_t *))func);
}

uint
dr_get_itimer(int which)
{
    dcontext_t *dcontext = get_thread_private_dcontext();
    CLIENT_ASSERT(!standalone_library, "API not supported in standalone mode");
    return get_itimer_frequency(dcontext, which);
}
# endif /* UNIX */

#endif /* CLIENT_INTERFACE */

DR_API
/* Inserts inst as a non-application instruction into ilist prior to "where" */
void
instrlist_meta_preinsert(instrlist_t *ilist, instr_t *where, instr_t *inst)
{
    instr_set_meta(inst);
    instrlist_preinsert(ilist, where, inst);
}

DR_API
/* Inserts inst as a non-application instruction into ilist after "where" */
void
instrlist_meta_postinsert(instrlist_t *ilist, instr_t *where, instr_t *inst)
{
    instr_set_meta(inst);
    instrlist_postinsert(ilist, where, inst);
}

DR_API
/* Inserts inst as a non-application instruction onto the end of ilist */
void
instrlist_meta_append(instrlist_t *ilist, instr_t *inst)
{
    instr_set_meta(inst);
    instrlist_append(ilist, inst);
}

DR_API
void
instrlist_meta_fault_preinsert(instrlist_t *ilist, instr_t *where, instr_t *inst)
{
    instr_set_meta_may_fault(inst, true);
    instrlist_preinsert(ilist, where, inst);
}

DR_API
void
instrlist_meta_fault_postinsert(instrlist_t *ilist, instr_t *where, instr_t *inst)
{
    instr_set_meta_may_fault(inst, true);
    instrlist_postinsert(ilist, where, inst);
}

DR_API
void
instrlist_meta_fault_append(instrlist_t *ilist, instr_t *inst)
{
    instr_set_meta_may_fault(inst, true);
    instrlist_append(ilist, inst);
}

static void
convert_va_list_to_opnd(dcontext_t *dcontext, opnd_t **args, uint num_args, va_list ap)
{
    uint i;
    ASSERT(num_args > 0);
    /* allocate at least one argument opnd */
    /* we don't check for GLOBAL_DCONTEXT since DR internally calls this */
    *args = HEAP_ARRAY_ALLOC(dcontext, opnd_t, num_args,
                            ACCT_CLEANCALL, UNPROTECTED);
    for (i = 0; i < num_args; i++) {
        (*args)[i] = va_arg(ap, opnd_t);
        CLIENT_ASSERT(opnd_is_valid((*args)[i]),
                      "Call argument: bad operand. Did you create a valid opnd_t?");
    }
}

static void
free_va_opnd_list(dcontext_t *dcontext, uint num_args, opnd_t *args)
{
    if (num_args != 0) {
        HEAP_ARRAY_FREE(dcontext, args, opnd_t, num_args,
                        ACCT_CLEANCALL, UNPROTECTED);
    }
}

/* dr_insert_* are used by general DR */
/* Inserts a complete call to callee with the passed-in arguments */
void
dr_insert_call(void *drcontext, instrlist_t *ilist, instr_t *where,
               void *callee, uint num_args, ...)
{
    dcontext_t *dcontext = (dcontext_t *) drcontext;
    opnd_t *args = NULL;
    va_list ap;
    CLIENT_ASSERT(drcontext != NULL, "dr_insert_call: drcontext cannot be NULL");
    if (num_args != 0) {
        va_start(ap, num_args);
        convert_va_list_to_opnd(dcontext, &args, num_args, ap);
        va_end(ap);
    }
    insert_meta_call_vargs(dcontext, ilist, where, META_CALL_RETURNS,
                           vmcode_get_start(), callee, num_args, args);
    if (num_args != 0)
        free_va_opnd_list(dcontext, num_args, args);
}

bool
dr_insert_call_ex(void *drcontext, instrlist_t *ilist, instr_t *where,
                  byte *encode_pc, void *callee, uint num_args, ...)
{
    dcontext_t *dcontext = (dcontext_t *) drcontext;
    opnd_t *args = NULL;
    bool direct;
    va_list ap;
    CLIENT_ASSERT(drcontext != NULL, "dr_insert_call: drcontext cannot be NULL");
    if (num_args != 0) {
        va_start(ap, num_args);
        convert_va_list_to_opnd(drcontext, &args, num_args, ap);
        va_end(ap);
    }
    direct = insert_meta_call_vargs(dcontext, ilist, where, META_CALL_RETURNS, encode_pc,
                                    callee, num_args, args);
    if (num_args != 0)
        free_va_opnd_list(dcontext, num_args, args);
    return direct;
}

/* Not exported.  Currently used for ARM to avoid storing to %lr. */
void
dr_insert_call_noreturn(void *drcontext, instrlist_t *ilist, instr_t *where,
                        void *callee, uint num_args, ...)
{
    dcontext_t *dcontext = (dcontext_t *) drcontext;
    opnd_t *args = NULL;
    va_list ap;
    CLIENT_ASSERT(drcontext != NULL, "dr_insert_call_noreturn: drcontext cannot be NULL");
    if (num_args != 0) {
        va_start(ap, num_args);
        convert_va_list_to_opnd(dcontext, &args, num_args, ap);
        va_end(ap);
    }
    insert_meta_call_vargs(dcontext, ilist, where, 0, vmcode_get_start(), callee,
                           num_args, args);
    if (num_args != 0)
        free_va_opnd_list(dcontext, num_args, args);
}

/* Internal utility routine for inserting context save for a clean call.
 * Returns the size of the data stored on the DR stack
 * (in case the caller needs to align the stack pointer).
 * XSP and XAX are modified by this call.
 */
static uint
prepare_for_call_ex(dcontext_t  *dcontext, clean_call_info_t *cci,
                    instrlist_t *ilist, instr_t *where, byte *encode_pc)
{
    instr_t *in;
    uint dstack_offs;
    in = (where == NULL) ? instrlist_last(ilist) : instr_get_prev(where);
    dstack_offs = prepare_for_clean_call(dcontext, cci, ilist, where, encode_pc);
    /* now go through and mark inserted instrs as meta */
    if (in == NULL)
        in = instrlist_first(ilist);
    else
        in = instr_get_next(in);
    while (in != where) {
        instr_set_meta(in);
        in = instr_get_next(in);
    }
    return dstack_offs;
}

/* Internal utility routine for inserting context restore for a clean call. */
static void
cleanup_after_call_ex(dcontext_t *dcontext, clean_call_info_t *cci,
                      instrlist_t *ilist, instr_t *where, uint sizeof_param_area,
                      byte *encode_pc)
{
    instr_t *in;
    in = (where == NULL) ? instrlist_last(ilist) : instr_get_prev(where);
    if (sizeof_param_area > 0) {
        /* clean up the parameter area */
        CLIENT_ASSERT(sizeof_param_area <= 127,
                      "cleanup_after_call_ex: sizeof_param_area must be <= 127");
        /* mark it meta down below */
        instrlist_preinsert(ilist, where,
            XINST_CREATE_add(dcontext, opnd_create_reg(REG_XSP),
                             OPND_CREATE_INT8(sizeof_param_area)));
    }
    cleanup_after_clean_call(dcontext, cci, ilist, where, encode_pc);
    /* now go through and mark inserted instrs as meta */
    if (in == NULL)
        in = instrlist_first(ilist);
    else
        in = instr_get_next(in);
    while (in != where) {
        instr_set_meta(in);
        in = instr_get_next(in);
    }
}

/* Inserts a complete call to callee with the passed-in arguments, wrapped
 * by an app save and restore.
 *
 * If "save_flags" includes DR_CLEANCALL_SAVE_FLOAT, saves the fp/mmx/sse state.
 *
 * NOTE : this routine clobbers TLS_XAX_SLOT and the XSP mcontext slot via
 * dr_prepare_for_call(). We guarantee to clients that all other slots
 * (except the XAX mcontext slot) will remain untouched.
 *
 * NOTE : dr_insert_cbr_instrumentation has assumption about the clean call
 * instrumentation layout, changes to the clean call instrumentation may break
 * dr_insert_cbr_instrumentation.
 */
void
dr_insert_clean_call_ex_varg(void *drcontext, instrlist_t *ilist, instr_t *where,
                             void *callee, dr_cleancall_save_t save_flags,
                             uint num_args, opnd_t *args)
{
    dcontext_t *dcontext = (dcontext_t *) drcontext;
    uint dstack_offs, pad = 0;
    size_t buf_sz = 0;
    clean_call_info_t cci; /* information for clean call insertion. */
    bool save_fpstate = TEST(DR_CLEANCALL_SAVE_FLOAT, save_flags);
    meta_call_flags_t call_flags = META_CALL_CLEAN | META_CALL_RETURNS;
    byte *encode_pc;
    instr_t *label = INSTR_CREATE_label(drcontext);
    dr_pred_type_t auto_pred = instrlist_get_auto_predicate(ilist);
    CLIENT_ASSERT(drcontext != NULL, "dr_insert_clean_call: drcontext cannot be NULL");
    STATS_INC(cleancall_inserted);
    LOG(THREAD, LOG_CLEANCALL, 2, "CLEANCALL: insert clean call to "PFX"\n", callee);
    instrlist_set_auto_predicate(ilist, DR_PRED_NONE);
    if (auto_pred != DR_PRED_NONE && auto_pred != DR_PRED_AL) {
        /* auto_predicate is set, though we handle the clean call with a cbr
         * because we require inserting instrumentation which modifies cspr.
         */
        MINSERT(ilist, where, XINST_CREATE_jump_cond
                (drcontext,
                 instr_invert_predicate(auto_pred),
                 opnd_create_instr(label)));
    }
    /* analyze the clean call, return true if clean call can be inlined. */
    if (analyze_clean_call(dcontext, &cci, where, callee, save_fpstate,
                           TEST(DR_CLEANCALL_ALWAYS_OUT_OF_LINE, save_flags),
                           num_args, args) &&
        !TEST(DR_CLEANCALL_ALWAYS_OUT_OF_LINE, save_flags)) {
#ifdef CLIENT_INTERFACE
        /* we can perform the inline optimization and return. */
        STATS_INC(cleancall_inlined);
        LOG(THREAD, LOG_CLEANCALL, 2, "CLEANCALL: inlined callee "PFX"\n", callee);
        insert_inline_clean_call(dcontext, &cci, ilist, where, args);
        MINSERT(ilist, where, label);
        instrlist_set_auto_predicate(ilist, auto_pred);
        return;
#else /* CLIENT_INTERFACE */
        ASSERT_NOT_REACHED();
#endif /* CLIENT_INTERFACE */
    }
    /* honor requests from caller */
    if (TEST(DR_CLEANCALL_NOSAVE_FLAGS, save_flags)) {
        /* even if we remove flag saves we want to keep mcontext shape */
        cci.preserve_mcontext = true;
        cci.skip_save_flags = true;
        /* we assume this implies DF should be 0 already */
        cci.skip_clear_flags = true;
        /* XXX: should also provide DR_CLEANCALL_NOSAVE_NONAFLAGS to
         * preserve just arith flags on return from a call
         */
    }
    if (TESTANY(DR_CLEANCALL_NOSAVE_XMM |
                DR_CLEANCALL_NOSAVE_XMM_NONPARAM |
                DR_CLEANCALL_NOSAVE_XMM_NONRET, save_flags)) {
        uint i;
        /* even if we remove xmm saves we want to keep mcontext shape */
        cci.preserve_mcontext = true;
        /* start w/ all */
#if defined(X64) && defined(WINDOWS)
        cci.num_simd_skip = 6;
#else
        /* all 8 (or 16) are scratch */
        cci.num_simd_skip = NUM_SIMD_REGS;
#endif
        for (i=0; i<cci.num_simd_skip; i++)
            cci.simd_skip[i] = true;
        /* now remove those used for param/retval */
#ifdef X64
        if (TEST(DR_CLEANCALL_NOSAVE_XMM_NONPARAM, save_flags)) {
            /* xmm0-3 (-7 for linux) are used for params */
            for (i=0; i<IF_UNIX_ELSE(7,3); i++)
                cci.simd_skip[i] = false;
            cci.num_simd_skip -= i;
        }
        if (TEST(DR_CLEANCALL_NOSAVE_XMM_NONRET, save_flags)) {
            /* xmm0 (and xmm1 for linux) are used for retvals */
            cci.simd_skip[0] = false;
            cci.num_simd_skip--;
# ifdef UNIX
            cci.simd_skip[1] = false;
            cci.num_simd_skip--;
# endif
        }
#endif
    }
    if (TEST(DR_CLEANCALL_INDIRECT, save_flags))
        encode_pc = vmcode_unreachable_pc();
    else
        encode_pc = vmcode_get_start();
    dstack_offs = prepare_for_call_ex(dcontext, &cci, ilist, where, encode_pc);
#ifdef X64
    /* PR 218790: we assume that dr_prepare_for_call() leaves stack 16-byte
     * aligned, which is what insert_meta_call_vargs requires. */
    if (cci.should_align) {
        CLIENT_ASSERT(ALIGNED(dstack_offs, 16),
                      "internal error: bad stack alignment");
    }
#endif
    if (save_fpstate) {
        /* save on the stack: xref PR 202669 on clients using more stack */
        buf_sz = proc_fpstate_save_size();
        /* we need 16-byte-alignment */
        pad = ALIGN_FORWARD_UINT(dstack_offs, 16) - dstack_offs;
        IF_X64(CLIENT_ASSERT(CHECK_TRUNCATE_TYPE_int(buf_sz + pad),
                             "dr_insert_clean_call: internal truncation error"));
        MINSERT(ilist, where, XINST_CREATE_sub(dcontext, opnd_create_reg(REG_XSP),
                                               OPND_CREATE_INT32((int)(buf_sz + pad))));
        dr_insert_save_fpstate(drcontext, ilist, where,
                               opnd_create_base_disp(REG_XSP, REG_NULL, 0, 0,
                                                     OPSZ_512));
    }

    /* PR 302951: restore state if clean call args reference app memory.
     * We use a hack here: this is the only instance where we mark as our-mangling
     * but do not have a translation target set, which indicates to the restore
     * routines that this is a clean call.  If the client adds instrs in the middle
     * translation will fail; if the client modifies any instr, the our-mangling
     * flag will disappear and translation will fail.
     */
    instrlist_set_our_mangling(ilist, true);
    if (TEST(DR_CLEANCALL_RETURNS_TO_NATIVE, save_flags))
        call_flags |= META_CALL_RETURNS_TO_NATIVE;
    insert_meta_call_vargs(dcontext, ilist, where, call_flags,
                           encode_pc, callee, num_args, args);
    instrlist_set_our_mangling(ilist, false);

    if (save_fpstate) {
        dr_insert_restore_fpstate(drcontext, ilist, where,
                                  opnd_create_base_disp(REG_XSP, REG_NULL, 0, 0,
                                                        OPSZ_512));
        MINSERT(ilist, where, XINST_CREATE_add(dcontext, opnd_create_reg(REG_XSP),
                                               OPND_CREATE_INT32(buf_sz + pad)));
    }
<<<<<<< HEAD
    cleanup_after_call_ex(dcontext, &cci, ilist, where, 0);
    MINSERT(ilist, where, label);
    instrlist_set_auto_predicate(ilist, auto_pred);
=======
    cleanup_after_call_ex(dcontext, &cci, ilist, where, 0, encode_pc);
>>>>>>> cd0eaca0
}

void
dr_insert_clean_call_ex(void *drcontext, instrlist_t *ilist, instr_t *where,
                        void *callee, dr_cleancall_save_t save_flags, uint num_args, ...)
{
    opnd_t *args = NULL;
    if (num_args != 0) {
        va_list ap;
        va_start(ap, num_args);
        convert_va_list_to_opnd(drcontext, &args, num_args, ap);
        va_end(ap);
    }
    dr_insert_clean_call_ex_varg(drcontext, ilist, where, callee, save_flags,
                                 num_args, args);
    if (num_args != 0)
        free_va_opnd_list(drcontext, num_args, args);
}

DR_API
void
dr_insert_clean_call(void *drcontext, instrlist_t *ilist, instr_t *where,
                     void *callee, bool save_fpstate, uint num_args, ...)
{
    dr_cleancall_save_t flags = (save_fpstate ? DR_CLEANCALL_SAVE_FLOAT : 0);
    opnd_t *args = NULL;
    if (num_args != 0) {
        va_list ap;
        va_start(ap, num_args);
        convert_va_list_to_opnd(drcontext, &args, num_args, ap);
        va_end(ap);
    }
    dr_insert_clean_call_ex_varg(drcontext, ilist, where, callee, flags, num_args, args);
    if (num_args != 0)
        free_va_opnd_list(drcontext, num_args, args);
}

/* Utility routine for inserting a clean call to an instrumentation routine
 * Returns the size of the data stored on the DR stack (in case the caller
 * needs to align the stack pointer).  XSP and XAX are modified by this call.
 *
 * NOTE : this routine clobbers TLS_XAX_SLOT and the XSP mcontext slot via
 * prepare_for_clean_call(). We guarantee to clients that all other slots
 * (except the XAX mcontext slot) will remain untouched.
 */
DR_API uint
dr_prepare_for_call(void *drcontext, instrlist_t *ilist, instr_t *where)
{
    CLIENT_ASSERT(drcontext != NULL, "dr_prepare_for_call: drcontext cannot be NULL");
    CLIENT_ASSERT(drcontext != GLOBAL_DCONTEXT,
                  "dr_prepare_for_call: drcontext is invalid");
    return prepare_for_call_ex((dcontext_t *)drcontext, NULL, ilist, where,
                               vmcode_get_start());
}

DR_API void
dr_cleanup_after_call(void *drcontext, instrlist_t *ilist, instr_t *where,
                       uint sizeof_param_area)
{
    CLIENT_ASSERT(drcontext != NULL, "dr_cleanup_after_call: drcontext cannot be NULL");
    CLIENT_ASSERT(drcontext != GLOBAL_DCONTEXT,
                  "dr_cleanup_after_call: drcontext is invalid");
    cleanup_after_call_ex((dcontext_t *)drcontext, NULL, ilist, where,
                          sizeof_param_area, vmcode_get_start());
}

#ifdef CLIENT_INTERFACE
DR_API void
dr_swap_to_clean_stack(void *drcontext, instrlist_t *ilist, instr_t *where)
{
    dcontext_t *dcontext = (dcontext_t *) drcontext;
    CLIENT_ASSERT(drcontext != NULL, "dr_swap_to_clean_stack: drcontext cannot be NULL");
    CLIENT_ASSERT(drcontext != GLOBAL_DCONTEXT,
                  "dr_swap_to_clean_stack: drcontext is invalid");

    /* PR 219620: For thread-shared, we need to get the dcontext
     * dynamically rather than use the constant passed in here.
     */
    if (SCRATCH_ALWAYS_TLS()) {
        MINSERT(ilist, where, instr_create_save_to_tls
                (dcontext, SCRATCH_REG0, TLS_REG0_SLOT));
        insert_get_mcontext_base(dcontext, ilist, where, SCRATCH_REG0);
        /* save app xsp, and then bring in dstack to xsp */
        MINSERT(ilist, where, instr_create_save_to_dc_via_reg
                (dcontext, SCRATCH_REG0, REG_XSP, XSP_OFFSET));
        /* DSTACK_OFFSET isn't within the upcontext so if it's separate this won't
         * work right.  FIXME - the dcontext accessing routines are a mess of shared
         * vs. no shared support, separate context vs. no separate context support etc. */
        ASSERT_NOT_IMPLEMENTED(!TEST(SELFPROT_DCONTEXT, dynamo_options.protect_mask));
        MINSERT(ilist, where, instr_create_restore_from_dc_via_reg
                (dcontext, SCRATCH_REG0, REG_XSP, DSTACK_OFFSET));
        MINSERT(ilist, where, instr_create_restore_from_tls
                (dcontext, SCRATCH_REG0, TLS_REG0_SLOT));
    }
    else {
        MINSERT(ilist, where, instr_create_save_to_dcontext
                (dcontext, REG_XSP, XSP_OFFSET));
        MINSERT(ilist, where, instr_create_restore_dynamo_stack(dcontext));
    }
}

DR_API void
dr_restore_app_stack(void *drcontext, instrlist_t *ilist, instr_t *where)
{
    dcontext_t *dcontext = (dcontext_t *) drcontext;
    CLIENT_ASSERT(drcontext != NULL, "dr_restore_app_stack: drcontext cannot be NULL");
    CLIENT_ASSERT(drcontext != GLOBAL_DCONTEXT,
                  "dr_restore_app_stack: drcontext is invalid");
    /* restore stack */
    if (SCRATCH_ALWAYS_TLS()) {
        /* use the register we're about to clobber as scratch space */
        insert_get_mcontext_base(dcontext, ilist, where, REG_XSP);
        MINSERT(ilist, where, instr_create_restore_from_dc_via_reg
                (dcontext, REG_XSP, REG_XSP, XSP_OFFSET));
    } else {
        MINSERT(ilist, where, instr_create_restore_from_dcontext
                (dcontext, REG_XSP, XSP_OFFSET));
    }
}

#define SPILL_SLOT_TLS_MAX 2
#define NUM_TLS_SPILL_SLOTS (SPILL_SLOT_TLS_MAX + 1)
#define NUM_SPILL_SLOTS (SPILL_SLOT_MAX + 1)
/* The three tls slots we make available to clients.  We reserve TLS_REG0_SLOT for our
 * own use in dr convenience routines. Note the +1 is because the max is an array index
 * (so zero based) while array size is number of slots.  We don't need to +1 in
 * SPILL_SLOT_MC_REG because subtracting SPILL_SLOT_TLS_MAX already accounts for it. */
static const ushort SPILL_SLOT_TLS_OFFS[NUM_TLS_SPILL_SLOTS] =
    { TLS_REG3_SLOT, TLS_REG2_SLOT, TLS_REG1_SLOT };
static const reg_id_t SPILL_SLOT_MC_REG[NUM_SPILL_SLOTS - NUM_TLS_SPILL_SLOTS] = {
#ifdef X86
/* The dcontext reg slots we make available to clients.  We reserve XAX and XSP for
 * our own use in dr convenience routines. */
# ifdef X64
    REG_R15, REG_R14, REG_R13, REG_R12, REG_R11, REG_R10, REG_R9, REG_R8,
# endif
    REG_XDI, REG_XSI, REG_XBP, REG_XDX, REG_XCX, REG_XBX
#elif defined(AARCHXX)
    /* DR_REG_R0 is not used here. See prepare_for_clean_call. */
    DR_REG_R6, DR_REG_R5, DR_REG_R4, DR_REG_R3, DR_REG_R2, DR_REG_R1
#endif /* X86/ARM */
};

DR_API void
dr_save_reg(void *drcontext, instrlist_t *ilist, instr_t *where, reg_id_t reg,
            dr_spill_slot_t slot)
{
    dcontext_t *dcontext = (dcontext_t *) drcontext;
    CLIENT_ASSERT(drcontext != NULL, "dr_save_reg: drcontext cannot be NULL");
    CLIENT_ASSERT(drcontext != GLOBAL_DCONTEXT,
                  "dr_save_reg: drcontext is invalid");
    CLIENT_ASSERT(slot <= SPILL_SLOT_MAX,
                  "dr_save_reg: invalid spill slot selection");

    CLIENT_ASSERT(reg_is_pointer_sized(reg),
                  "dr_save_reg requires pointer-sized gpr");

    if (slot <= SPILL_SLOT_TLS_MAX) {
        ushort offs = os_tls_offset(SPILL_SLOT_TLS_OFFS[slot]);
        MINSERT(ilist, where,
                XINST_CREATE_store(dcontext, opnd_create_tls_slot(offs),
                                   opnd_create_reg(reg)));
    } else {
        reg_id_t reg_slot = SPILL_SLOT_MC_REG[slot - NUM_TLS_SPILL_SLOTS];
        int offs = opnd_get_reg_dcontext_offs(reg_slot);
        if (SCRATCH_ALWAYS_TLS()) {
            /* PR 219620: For thread-shared, we need to get the dcontext
             * dynamically rather than use the constant passed in here.
             */
            reg_id_t tmp = (reg == SCRATCH_REG0) ? SCRATCH_REG1 : SCRATCH_REG0;

            MINSERT(ilist, where, instr_create_save_to_tls
                    (dcontext, tmp, TLS_REG0_SLOT));

            insert_get_mcontext_base(dcontext, ilist, where, tmp);

            MINSERT(ilist, where, instr_create_save_to_dc_via_reg
                    (dcontext, tmp, reg, offs));

            MINSERT(ilist, where, instr_create_restore_from_tls
                    (dcontext, tmp, TLS_REG0_SLOT));
        } else {
            MINSERT(ilist, where, instr_create_save_to_dcontext(dcontext, reg, offs));
        }
    }
}

/* if want to save 8 or 16-bit reg, must pass in containing ptr-sized reg! */
DR_API void
dr_restore_reg(void *drcontext, instrlist_t *ilist, instr_t *where, reg_id_t reg,
               dr_spill_slot_t slot)
{
    dcontext_t *dcontext = (dcontext_t *) drcontext;
    CLIENT_ASSERT(drcontext != NULL, "dr_restore_reg: drcontext cannot be NULL");
    CLIENT_ASSERT(drcontext != GLOBAL_DCONTEXT,
                  "dr_restore_reg: drcontext is invalid");
    CLIENT_ASSERT(slot <= SPILL_SLOT_MAX,
                  "dr_restore_reg: invalid spill slot selection");

    CLIENT_ASSERT(reg_is_pointer_sized(reg),
                  "dr_restore_reg requires a pointer-sized gpr");

    if (slot <= SPILL_SLOT_TLS_MAX) {
        ushort offs = os_tls_offset(SPILL_SLOT_TLS_OFFS[slot]);
        MINSERT(ilist, where,
                XINST_CREATE_load(dcontext, opnd_create_reg(reg),
                                  opnd_create_tls_slot(offs)));
    } else {
        reg_id_t reg_slot = SPILL_SLOT_MC_REG[slot - NUM_TLS_SPILL_SLOTS];
        int offs = opnd_get_reg_dcontext_offs(reg_slot);
        if (SCRATCH_ALWAYS_TLS()) {
            /* PR 219620: For thread-shared, we need to get the dcontext
             * dynamically rather than use the constant passed in here.
             */
            /* use the register we're about to clobber as scratch space */
            insert_get_mcontext_base(dcontext, ilist, where, reg);

            MINSERT(ilist, where, instr_create_restore_from_dc_via_reg
                    (dcontext, reg, reg, offs));
        } else {
            MINSERT(ilist, where,
                    instr_create_restore_from_dcontext(dcontext, reg, offs));
        }
    }
}

DR_API dr_spill_slot_t
dr_max_opnd_accessible_spill_slot()
{
    if (SCRATCH_ALWAYS_TLS())
        return SPILL_SLOT_TLS_MAX;
    else
        return SPILL_SLOT_MAX;
}

/* creates an opnd to access spill slot slot, slot must be <=
 * dr_max_opnd_accessible_spill_slot() */
opnd_t
reg_spill_slot_opnd(dcontext_t *dcontext, dr_spill_slot_t slot)
{
    if (slot <= SPILL_SLOT_TLS_MAX) {
        ushort offs = os_tls_offset(SPILL_SLOT_TLS_OFFS[slot]);
        return opnd_create_tls_slot(offs);
    } else {
        reg_id_t reg_slot = SPILL_SLOT_MC_REG[slot - NUM_TLS_SPILL_SLOTS];
        int offs = opnd_get_reg_dcontext_offs(reg_slot);
        ASSERT(!SCRATCH_ALWAYS_TLS()); /* client assert above should catch */
        return opnd_create_dcontext_field(dcontext, offs);
    }
}

DR_API
opnd_t
dr_reg_spill_slot_opnd(void *drcontext, dr_spill_slot_t slot)
{
    dcontext_t *dcontext = (dcontext_t *) drcontext;
    CLIENT_ASSERT(drcontext != NULL, "dr_reg_spill_slot_opnd: drcontext cannot be NULL");
    CLIENT_ASSERT(drcontext != GLOBAL_DCONTEXT,
                  "dr_reg_spill_slot_opnd: drcontext is invalid");
    CLIENT_ASSERT(slot <= dr_max_opnd_accessible_spill_slot(),
                  "dr_reg_spill_slot_opnd: slot must be less than "
                  "dr_max_opnd_accessible_spill_slot()");
    return reg_spill_slot_opnd(dcontext, slot);
}

DR_API
/* used to read a saved register spill slot from a clean call or a restore_state_event */
reg_t
dr_read_saved_reg(void *drcontext, dr_spill_slot_t slot)
{
    dcontext_t *dcontext = (dcontext_t *) drcontext;
    CLIENT_ASSERT(!standalone_library, "API not supported in standalone mode");
    CLIENT_ASSERT(drcontext != NULL, "dr_read_saved_reg: drcontext cannot be NULL");
    CLIENT_ASSERT(drcontext != GLOBAL_DCONTEXT,
                  "dr_read_saved_reg: drcontext is invalid");
    CLIENT_ASSERT(slot <= SPILL_SLOT_MAX,
                  "dr_read_saved_reg: invalid spill slot selection");

    /* FIXME - should we allow clients to read other threads saved registers? It's not
     * as dangerous as write, but I can't think of a usage scenario where you'd want to
     * Seems more likely to be a bug.  */
    CLIENT_ASSERT(dcontext == get_thread_private_dcontext(),
                  "dr_read_saved_reg(): drcontext does not belong to current thread");

    if (slot <= SPILL_SLOT_TLS_MAX) {
        ushort offs = SPILL_SLOT_TLS_OFFS[slot];
        return *(reg_t *)(((byte *)&dcontext->local_state->spill_space) + offs);
    } else {
        reg_id_t reg_slot = SPILL_SLOT_MC_REG[slot - NUM_TLS_SPILL_SLOTS];
        return reg_get_value_priv(reg_slot, get_mcontext(dcontext));
    }
}

DR_API
/* used to write a saved register spill slot from a clean call */
void
dr_write_saved_reg(void *drcontext, dr_spill_slot_t slot, reg_t value)
{
    dcontext_t *dcontext = (dcontext_t *) drcontext;
    CLIENT_ASSERT(!standalone_library, "API not supported in standalone mode");
    CLIENT_ASSERT(drcontext != NULL, "dr_write_saved_reg: drcontext cannot be NULL");
    CLIENT_ASSERT(drcontext != GLOBAL_DCONTEXT,
                  "dr_write_saved_reg: drcontext is invalid");
    CLIENT_ASSERT(slot <= SPILL_SLOT_MAX,
                  "dr_write_saved_reg: invalid spill slot selection");

    /* FIXME - should we allow clients to write to other threads saved registers?
     * I can't think of a usage scenario where that would be correct, seems much more
     * likely to be a difficult to diagnose bug that crashes the app or dr.  */
    CLIENT_ASSERT(dcontext == get_thread_private_dcontext(),
                  "dr_write_saved_reg(): drcontext does not belong to current thread");

    if (slot <= SPILL_SLOT_TLS_MAX) {
        ushort offs = SPILL_SLOT_TLS_OFFS[slot];
        *(reg_t *)(((byte *)&dcontext->local_state->spill_space) + offs) = value;
    } else {
        reg_id_t reg_slot = SPILL_SLOT_MC_REG[slot - NUM_TLS_SPILL_SLOTS];
        reg_set_value_priv(reg_slot, get_mcontext(dcontext), value);
    }
}

DR_API
/**
 * Inserts into ilist prior to "where" instruction(s) to read into the
 * general-purpose full-size register reg from the user-controlled drcontext
 * field for this thread.
 */
void
dr_insert_read_tls_field(void *drcontext, instrlist_t *ilist, instr_t *where,
                               reg_id_t reg)
{
    dcontext_t *dcontext = (dcontext_t *) drcontext;
    CLIENT_ASSERT(drcontext != NULL,
                  "dr_insert_read_tls_field: drcontext cannot be NULL");
    CLIENT_ASSERT(reg_is_pointer_sized(reg),
                  "must use a pointer-sized general-purpose register");
    if (SCRATCH_ALWAYS_TLS()) {
        /* For thread-shared, since reg must be general-purpose we can
         * use it as a base pointer (repeatedly).  Plus it's already dead.
         */
        MINSERT(ilist, where, instr_create_restore_from_tls
                (dcontext, reg, TLS_DCONTEXT_SLOT));
        MINSERT(ilist, where, instr_create_restore_from_dc_via_reg
                (dcontext, reg, reg, CLIENT_DATA_OFFSET));
        MINSERT(ilist, where, XINST_CREATE_load
                (dcontext, opnd_create_reg(reg),
                 OPND_CREATE_MEMPTR(reg, offsetof(client_data_t, user_field))));
    } else {
        MINSERT(ilist, where, XINST_CREATE_load
                (dcontext, opnd_create_reg(reg),
                 OPND_CREATE_ABSMEM(&dcontext->client_data->user_field, OPSZ_PTR)));
    }
}

DR_API
/**
 * Inserts into ilist prior to "where" instruction(s) to write the
 * general-purpose full-size register reg to the user-controlled drcontext field
 * for this thread.
 */
void
dr_insert_write_tls_field(void *drcontext, instrlist_t *ilist, instr_t *where,
                                reg_id_t reg)
{
    dcontext_t *dcontext = (dcontext_t *) drcontext;
    CLIENT_ASSERT(drcontext != NULL,
                  "dr_insert_write_tls_field: drcontext cannot be NULL");
    CLIENT_ASSERT(reg_is_pointer_sized(reg),
                  "must use a pointer-sized general-purpose register");
    if (SCRATCH_ALWAYS_TLS()) {
        reg_id_t spill = SCRATCH_REG0;
        if (reg == spill) /* don't need sub-reg test b/c we know it's pointer-sized */
            spill = SCRATCH_REG1;
        MINSERT(ilist, where, instr_create_save_to_tls(dcontext, spill, TLS_REG0_SLOT));
        MINSERT(ilist, where, instr_create_restore_from_tls
                (dcontext, spill, TLS_DCONTEXT_SLOT));
        MINSERT(ilist, where, instr_create_restore_from_dc_via_reg
                (dcontext, spill, spill, CLIENT_DATA_OFFSET));
        MINSERT(ilist, where, XINST_CREATE_store
                (dcontext, OPND_CREATE_MEMPTR(spill,
                                              offsetof(client_data_t, user_field)),
                 opnd_create_reg(reg)));
        MINSERT(ilist, where,
                instr_create_restore_from_tls(dcontext, spill, TLS_REG0_SLOT));
    } else {
        MINSERT(ilist, where, XINST_CREATE_store
                (dcontext, OPND_CREATE_ABSMEM
                 (&dcontext->client_data->user_field, OPSZ_PTR),
                 opnd_create_reg(reg)));
    }
}

DR_API void
dr_save_arith_flags(void *drcontext, instrlist_t *ilist, instr_t *where,
                    dr_spill_slot_t slot)
{
    reg_id_t reg = IF_X86_ELSE(DR_REG_XAX, DR_REG_R0);
    CLIENT_ASSERT(IF_X86_ELSE(true, false), "X86-only");
    CLIENT_ASSERT(drcontext != NULL,
                  "dr_save_arith_flags: drcontext cannot be NULL");
    CLIENT_ASSERT(drcontext != GLOBAL_DCONTEXT,
                  "dr_save_arith_flags: drcontext is invalid");
    CLIENT_ASSERT(slot <= SPILL_SLOT_MAX,
                  "dr_save_arith_flags: invalid spill slot selection");
    dr_save_reg(drcontext, ilist, where, reg, slot);
    dr_save_arith_flags_to_reg(drcontext, ilist, where, reg);
}

DR_API void
dr_restore_arith_flags(void *drcontext, instrlist_t *ilist, instr_t *where,
                       dr_spill_slot_t slot)
{
    reg_id_t reg = IF_X86_ELSE(DR_REG_XAX, DR_REG_R0);
    CLIENT_ASSERT(IF_X86_ELSE(true, false), "X86-only");
    CLIENT_ASSERT(drcontext != NULL,
                  "dr_restore_arith_flags: drcontext cannot be NULL");
    CLIENT_ASSERT(drcontext != GLOBAL_DCONTEXT,
                  "dr_restore_arith_flags: drcontext is invalid");
    CLIENT_ASSERT(slot <= SPILL_SLOT_MAX,
                  "dr_restore_arith_flags: invalid spill slot selection");
    dr_restore_arith_flags_from_reg(drcontext, ilist, where, reg);
    dr_restore_reg(drcontext, ilist, where, reg, slot);
}

DR_API void
dr_save_arith_flags_to_xax(void *drcontext, instrlist_t *ilist, instr_t *where)
{
    reg_id_t reg = IF_X86_ELSE(DR_REG_XAX, DR_REG_R0);
    CLIENT_ASSERT(IF_X86_ELSE(true, false), "X86-only");
    dr_save_arith_flags_to_reg(drcontext, ilist, where, reg);
}

DR_API void
dr_restore_arith_flags_from_xax(void *drcontext, instrlist_t *ilist,
                                instr_t *where)
{
    reg_id_t reg = IF_X86_ELSE(DR_REG_XAX, DR_REG_R0);
    CLIENT_ASSERT(IF_X86_ELSE(true, false), "X86-only");
    dr_restore_arith_flags_from_reg(drcontext, ilist, where, reg);
}

DR_API void
dr_save_arith_flags_to_reg(void *drcontext, instrlist_t *ilist,
                           instr_t *where, reg_id_t reg)
{
    dcontext_t *dcontext = (dcontext_t *) drcontext;
    CLIENT_ASSERT(drcontext != NULL,
                  "dr_save_arith_flags_to_reg: drcontext cannot be NULL");
    CLIENT_ASSERT(drcontext != GLOBAL_DCONTEXT,
                  "dr_save_arith_flags_to_reg: drcontext is invalid");
#ifdef X86
    CLIENT_ASSERT(reg == DR_REG_XAX,
                  "only xax should be used for save arith flags in X86");
    /* flag saving code:
     *   lahf
     *   seto al
     */
    MINSERT(ilist, where, INSTR_CREATE_lahf(dcontext));
    MINSERT(ilist, where,
            INSTR_CREATE_setcc(dcontext, OP_seto, opnd_create_reg(REG_AL)));
#elif defined(ARM)
    /* flag saving code: mrs reg, cpsr */
    MINSERT(ilist, where,
            INSTR_CREATE_mrs(dcontext,
                             opnd_create_reg(reg),
                             opnd_create_reg(DR_REG_CPSR)));
#elif defined(AARCH64)
    /* flag saving code: mrs reg, nzcv */
    MINSERT(ilist, where,
            INSTR_CREATE_mrs(dcontext,
                             opnd_create_reg(reg),
                             opnd_create_reg(DR_REG_NZCV)));
#endif /* X86/ARM/AARCH64 */
}

DR_API void
dr_restore_arith_flags_from_reg(void *drcontext, instrlist_t *ilist,
                                instr_t *where, reg_id_t reg)
{
    dcontext_t *dcontext = (dcontext_t *) drcontext;
    CLIENT_ASSERT(drcontext != NULL,
                  "dr_restore_arith_flags_from_reg: drcontext cannot be NULL");
    CLIENT_ASSERT(drcontext != GLOBAL_DCONTEXT,
                  "dr_restore_arith_flags_from_reg: drcontext is invalid");
#ifdef X86
    CLIENT_ASSERT(reg == DR_REG_XAX,
                  "only xax should be used for save arith flags in X86");
    /* flag restoring code:
     *   add 0x7f,%al
     *   sahf
     */
    /* do an add such that OF will be set only if seto set
     * the MSB of saveto to 1
     */
    MINSERT(ilist, where,
            INSTR_CREATE_add(dcontext, opnd_create_reg(REG_AL), OPND_CREATE_INT8(0x7f)));
    MINSERT(ilist, where, INSTR_CREATE_sahf(dcontext));
#elif defined(ARM)
    /* flag restoring code: mrs reg, apsr_nzcvqg */
    MINSERT(ilist, where,
            INSTR_CREATE_msr(dcontext, opnd_create_reg(DR_REG_CPSR),
                             OPND_CREATE_INT_MSR_NZCVQG(),
                             opnd_create_reg(reg)));
#elif defined(AARCH64)
    /* flag restoring code: mrs reg, nzcv */
    MINSERT(ilist, where,
            INSTR_CREATE_msr(dcontext,
                             opnd_create_reg(DR_REG_NZCV),
                             opnd_create_reg(reg)));
#endif /* X86/ARM/AARCH64 */
}

/* providing functionality of old -instr_calls and -instr_branches flags
 *
 * NOTE : this routine clobbers TLS_XAX_SLOT and the XSP mcontext slot via
 * dr_insert_clean_call(). We guarantee to clients that all other slots
 * (except the XAX mcontext slot) will remain untouched.
 */
DR_API void
dr_insert_call_instrumentation(void *drcontext, instrlist_t *ilist, instr_t *instr,
                               void *callee)
{
    ptr_uint_t target, address;
    CLIENT_ASSERT(drcontext != NULL,
                  "dr_insert_call_instrumentation: drcontext cannot be NULL");
    address = (ptr_uint_t) instr_get_translation(instr);
    /* dr_insert_ubr_instrumentation() uses this function */
    CLIENT_ASSERT(instr_is_call(instr) || instr_is_ubr(instr),
                  "dr_insert_{ubr,call}_instrumentation must be applied to a ubr");
    CLIENT_ASSERT(address != 0,
                  "dr_insert_{ubr,call}_instrumentation: can't determine app address");
    if (opnd_is_pc(instr_get_target(instr))) {
        if (opnd_is_far_pc(instr_get_target(instr))) {
            /* FIXME: handle far pc */
            CLIENT_ASSERT(false,
                          "dr_insert_{ubr,call}_instrumentation: far pc not supported");
        }
        /* In release build for far pc keep going assuming 0 base */
        target = (ptr_uint_t) opnd_get_pc(instr_get_target(instr));
    }
    else if (opnd_is_instr(instr_get_target(instr))) {
        instr_t *tgt = opnd_get_instr(instr_get_target(instr));
        target = (ptr_uint_t) instr_get_translation(tgt);
        CLIENT_ASSERT(target != 0,
                      "dr_insert_{ubr,call}_instrumentation: unknown target");
        if (opnd_is_far_instr(instr_get_target(instr))) {
            /* FIXME: handle far instr */
            CLIENT_ASSERT(false, "dr_insert_{ubr,call}_instrumentation: far instr "
                          "not supported");
        }
    } else {
        CLIENT_ASSERT(false, "dr_insert_{ubr,call}_instrumentation: unknown target");
        target = 0;
    }

    dr_insert_clean_call(drcontext, ilist, instr, callee, false/*no fpstate*/, 2,
                         /* address of call is 1st parameter */
                         OPND_CREATE_INTPTR(address),
                         /* call target is 2nd parameter */
                         OPND_CREATE_INTPTR(target));
}

/* NOTE : this routine clobbers TLS_XAX_SLOT and the XSP mcontext slot via
 * dr_insert_clean_call(). We guarantee to clients that all other slots
 * (except the XAX mcontext slot) will remain untouched. Since we need another
 * tls spill slot in this routine we require the caller to give us one. */
DR_API void
dr_insert_mbr_instrumentation(void *drcontext, instrlist_t *ilist, instr_t *instr,
                              void *callee, dr_spill_slot_t scratch_slot)
{
#ifdef X86
    dcontext_t *dcontext = (dcontext_t *) drcontext;
    ptr_uint_t address = (ptr_uint_t) instr_get_translation(instr);
    opnd_t tls_opnd;
    instr_t *newinst;
    reg_id_t reg_target;

    /* PR 214051: dr_insert_mbr_instrumentation() broken with -indcall2direct */
    CLIENT_ASSERT(!DYNAMO_OPTION(indcall2direct),
                  "dr_insert_mbr_instrumentation not supported with -opt_speed");
    CLIENT_ASSERT(drcontext != NULL,
                  "dr_insert_mbr_instrumentation: drcontext cannot be NULL");
    CLIENT_ASSERT(address != 0,
                  "dr_insert_mbr_instrumentation: can't determine app address");
    CLIENT_ASSERT(instr_is_mbr(instr),
                  "dr_insert_mbr_instrumentation must be applied to an mbr");

    /* We need a TLS spill slot to use.  We can use any tls slot that is opnd
     * accessible. */
    CLIENT_ASSERT(scratch_slot <= dr_max_opnd_accessible_spill_slot(),
                  "dr_insert_mbr_instrumentation: scratch_slot must be less than "
                  "dr_max_opnd_accessible_spill_slot()");

    /* It is possible for mbr instruction to use XCX register, so we have
     * to use an unsed register.
     */
    for (reg_target = REG_XAX; reg_target <= REG_XBX; reg_target++) {
        if (!instr_uses_reg(instr, reg_target))
            break;
    }

    /* PR 240265: we disallow clients to add post-mbr instrumentation, so we
     * avoid doing that here even though it's a little less efficient since
     * our mbr mangling will re-grab the target.
     * We could keep it post-mbr and mark it w/ a special flag so we allow
     * our own but not clients' instrumentation post-mbr: but then we
     * hit post-syscall issues for wow64 where post-mbr equals post-syscall
     * (PR 240258: though we might solve that some other way).
     */

    /* Note that since we're using a client exposed slot we know it will be
     * preserved across the clean call. */
    tls_opnd = dr_reg_spill_slot_opnd(drcontext, scratch_slot);
    newinst = XINST_CREATE_store(dcontext, tls_opnd, opnd_create_reg(reg_target));

    /* PR 214962: ensure we'll properly translate the de-ref of app
     * memory by marking the spill and de-ref as INSTR_OUR_MANGLING.
     */
    instr_set_our_mangling(newinst, true);
    MINSERT(ilist, instr, newinst);

    if (instr_is_return(instr)) {
        /* the retaddr operand is always the final source for all OP_ret* instrs */
        opnd_t retaddr = instr_get_src(instr, instr_num_srcs(instr) - 1);
        opnd_size_t sz = opnd_get_size(retaddr);
        /* Even for far ret and iret, retaddr is at TOS
         * but operand size needs to be set to stack size
         * since iret pops more than return address.
         */
        opnd_set_size(&retaddr, OPSZ_STACK);
        newinst = instr_create_1dst_1src(dcontext, sz == OPSZ_2 ? OP_movzx : OP_mov_ld,
                                         opnd_create_reg(reg_target), retaddr);
    } else {
        /* call* or jmp* */
        opnd_t src = instr_get_src(instr, 0);
        opnd_size_t sz = opnd_get_size(src);
        /* if a far cti, we can't fit it into a register: asserted above.
         * in release build we'll get just the address here.
         */
        if (instr_is_far_cti(instr)) {
            if (sz == OPSZ_10) {
                sz = OPSZ_8;
            } else if (sz == OPSZ_6) {
                sz = OPSZ_4;
# ifdef X64
                reg_target = reg_64_to_32(reg_target);
# endif
            } else /* target has OPSZ_4 */ {
                sz = OPSZ_2;
            }
            opnd_set_size(&src, sz);
        }
# ifdef UNIX
        /* xref i#1834 the problem with fs and gs segment is a general problem
         * on linux, this fix is specific for mbr_instrumentation, but a general
         * solution is needed.
         */
        if (INTERNAL_OPTION(mangle_app_seg) && opnd_is_far_base_disp(src)) {
            src = mangle_seg_ref_opnd(dcontext, ilist, instr, src, reg_target);
        }
# endif

        newinst = instr_create_1dst_1src(dcontext,
                                         sz == OPSZ_2 ? OP_movzx : OP_mov_ld,
                                         opnd_create_reg(reg_target), src);
    }
    instr_set_our_mangling(newinst, true);
    MINSERT(ilist, instr, newinst);
    /* Now we want the true app state saved, for dr_get_mcontext().
     * We specially recognize our OP_xchg as a restore in
     * instr_is_reg_spill_or_restore().
     */
    MINSERT(ilist, instr,
            INSTR_CREATE_xchg(dcontext, tls_opnd, opnd_create_reg(reg_target)));

    dr_insert_clean_call(drcontext, ilist, instr, callee, false/*no fpstate*/, 2,
                         /* address of mbr is 1st param */
                         OPND_CREATE_INTPTR(address),
                         /* indirect target (in tls, xchg-d from ecx) is 2nd param */
                         tls_opnd);
#elif defined (ARM)
    /* i#1551: NYI on ARM.
     * Also, we may want to split these out into arch/{x86,arm}/ files
     */
    ASSERT_NOT_IMPLEMENTED(false);
#endif /* X86/ARM */
}

/* NOTE : this routine clobbers TLS_XAX_SLOT and the XSP mcontext slot via
 * dr_insert_clean_call(). We guarantee to clients that all other slots
 * (except the XAX mcontext slot) will remain untouched.
 *
 * NOTE : this routine has assumption about the layout of the clean call,
 * so any change to clean call instrumentation layout may break this routine.
 */
static void
dr_insert_cbr_instrumentation_help(void *drcontext, instrlist_t *ilist, instr_t *instr,
                                   void *callee, bool has_fallthrough, opnd_t user_data)
{
#ifdef X86
    dcontext_t *dcontext = (dcontext_t *) drcontext;
    ptr_uint_t address, target;
    int opc;
    instr_t *app_flags_ok;
    bool out_of_line_switch = false;;
    CLIENT_ASSERT(drcontext != NULL,
                  "dr_insert_cbr_instrumentation: drcontext cannot be NULL");
    address = (ptr_uint_t) instr_get_translation(instr);
    CLIENT_ASSERT(address != 0,
                  "dr_insert_cbr_instrumentation: can't determine app address");
    CLIENT_ASSERT(instr_is_cbr(instr),
                  "dr_insert_cbr_instrumentation must be applied to a cbr");
    CLIENT_ASSERT(opnd_is_near_pc(instr_get_target(instr)) ||
                  opnd_is_near_instr(instr_get_target(instr)),
                  "dr_insert_cbr_instrumentation: target opnd must be a near pc or "
                  "near instr");
    if (opnd_is_near_pc(instr_get_target(instr)))
        target = (ptr_uint_t) opnd_get_pc(instr_get_target(instr));
    else if (opnd_is_near_instr(instr_get_target(instr))) {
        instr_t *tgt = opnd_get_instr(instr_get_target(instr));
        target = (ptr_uint_t) instr_get_translation(tgt);
        CLIENT_ASSERT(target != 0, "dr_insert_cbr_instrumentation: unknown target");
    } else {
        CLIENT_ASSERT(false, "dr_insert_cbr_instrumentation: unknown target");
        target = 0;
    }

    app_flags_ok = instr_get_prev(instr);
    if (has_fallthrough) {
        ptr_uint_t fallthrough = address + instr_length(drcontext, instr);
        CLIENT_ASSERT(!opnd_uses_reg(user_data, DR_REG_XBX),
                      "register ebx should not be used");
        CLIENT_ASSERT(fallthrough > address, "wrong fallthrough address");
        dr_insert_clean_call(drcontext, ilist, instr, callee, false/*no fpstate*/, 5,
                             /* push address of mbr onto stack as 1st parameter */
                             OPND_CREATE_INTPTR(address),
                             /* target is 2nd parameter */
                             OPND_CREATE_INTPTR(target),
                             /* fall-throug is 3rd parameter */
                             OPND_CREATE_INTPTR(fallthrough),
                             /* branch direction (put in ebx below) is 4th parameter */
                             opnd_create_reg(REG_XBX),
                             /* user defined data is 5th parameter */
                             opnd_is_null(user_data) ? OPND_CREATE_INT32(0) : user_data);
    } else {
        dr_insert_clean_call(drcontext, ilist, instr, callee, false/*no fpstate*/, 3,
                             /* push address of mbr onto stack as 1st parameter */
                             OPND_CREATE_INTPTR(address),
                             /* target is 2nd parameter */
                             OPND_CREATE_INTPTR(target),
                             /* branch direction (put in ebx below) is 3rd parameter */
                             opnd_create_reg(REG_XBX));
    }

    /* calculate whether branch taken or not
     * since the clean call mechanism clobbers eflags, we
     * must insert our checks prior to that clobbering.
     * since we do it AFTER the pusha, we don't have to save; but, we
     * can't use a param that's part of any calling convention b/c w/
     * PR 250976 our clean call will get it from the pusha.
     * ebx is a good choice.
     */
    /* We expect:
       mov    0x400e5e34 -> %esp
       pusha  %esp %eax %ebx %ecx %edx %ebp %esi %edi -> %esp (%esp)
       pushf  %esp -> %esp (%esp)
       push   $0x00000000 %esp -> %esp (%esp)
       popf   %esp (%esp) -> %esp
       mov    0x400e5e40 -> %eax
       push   %eax %esp -> %esp (%esp)
     * We also assume all clean call instrs are expanded.
     */
    /* Because the clean call might be optimized, we cannot assume the sequence.
     * We assume that the clean call will not be inlined for having more than one
     * arguments, so we scan to find either a call instr or a popf.
     * if a popf, do as before.
     * if a call, move back to right before push xbx or mov rbx => r3.
     */
    if (app_flags_ok == NULL)
        app_flags_ok = instrlist_first(ilist);
    /* r2065 added out-of-line clean call context switch, so we need to check
     * how the context switch code is inserted.
     */
    while (!instr_opcode_valid(app_flags_ok) ||
           instr_get_opcode(app_flags_ok) != OP_call) {
        app_flags_ok = instr_get_next(app_flags_ok);
        CLIENT_ASSERT(app_flags_ok != NULL,
                      "dr_insert_cbr_instrumentation: cannot find call instr");
        if (instr_get_opcode(app_flags_ok) == OP_popf)
            break;
    }
    if (instr_get_opcode(app_flags_ok) == OP_call) {
        if (opnd_get_pc(instr_get_target(app_flags_ok)) == (app_pc)callee) {
            /* call to clean callee
             * move a few instrs back till right before push xbx, or mov rbx => r3
             */
            while (app_flags_ok != NULL) {
                if (instr_reg_in_src(app_flags_ok, DR_REG_XBX))
                    break;
                app_flags_ok = instr_get_prev(app_flags_ok);
            }
        } else {
            /* call to clean call context save */
            ASSERT(opnd_get_pc(instr_get_target(app_flags_ok)) ==
                   get_clean_call_save(dcontext _IF_X64(GENCODE_X64)));
            out_of_line_switch = true;
        }
        ASSERT(app_flags_ok != NULL);
    }
    /* i#1155: for out-of-line context switch
     * we insert two parts of code to setup "taken" arg for clean call:
     * - compute "taken" and put it onto the stack right before call to context
     *   save, where DR already swapped stack and adjusted xsp to point beyond
     *   mcontext plus temp stack size.
     *   It is 2 slots away b/c 1st is retaddr.
     * - move the "taken" from stack to ebx to compatible with existing code
     *   right after context save returns and before arg setup, where xsp
     *   points beyond mcontext (xref emit_clean_call_save).
     *   It is 2 slots + temp stack size away.
     * XXX: we could optimize the code by computing "taken" after clean call
     * save if the eflags are not cleared.
     */
    /* put our code before the popf or use of xbx */
    opc = instr_get_opcode(instr);
    if (opc == OP_jecxz || opc == OP_loop || opc == OP_loope || opc == OP_loopne) {
        /* for 8-bit cbrs w/ multiple conditions and state, simpler to
         * simply execute them -- they're rare so shouldn't be a perf hit.
         * after all, ecx is saved, can clobber it.
         * we do:
         *               loop/jecxz taken
         *    not_taken: mov 0, ebx
         *               jmp done
         *    taken:     mov 1, ebx
         *    done:
         */
        opnd_t opnd_taken = out_of_line_switch ?
            /* 2 slots away from xsp, xref comment above for i#1155 */
            OPND_CREATE_MEM32(REG_XSP, -2*(int)XSP_SZ /* ret+taken */) :
            opnd_create_reg(REG_EBX);
        instr_t *branch = instr_clone(dcontext, instr);
        instr_t *not_taken =
            INSTR_CREATE_mov_imm(dcontext, opnd_taken,
                                 OPND_CREATE_INT32(0));
        instr_t *taken =
            INSTR_CREATE_mov_imm(dcontext, opnd_taken,
                                 OPND_CREATE_INT32(1));
        instr_t *done = INSTR_CREATE_label(dcontext);
        instr_set_target(branch, opnd_create_instr(taken));
        /* client-added meta instrs should not have translation set */
        instr_set_translation(branch, NULL);
        MINSERT(ilist, app_flags_ok, branch);
        MINSERT(ilist, app_flags_ok, not_taken);
        MINSERT(ilist, app_flags_ok,
                INSTR_CREATE_jmp_short(dcontext, opnd_create_instr(done)));
        MINSERT(ilist, app_flags_ok, taken);
        MINSERT(ilist, app_flags_ok, done);
        if (out_of_line_switch) {
            if (opc == OP_loop || opc == OP_loope || opc == OP_loopne) {
                /* We executed OP_loop* before we saved xcx, so we must restore
                 * it.  We should be able to use OP_lea b/c OP_loop* uses
                 * addr prefix to shrink pointer-sized xcx, not data prefix.
                 */
                reg_id_t xcx = opnd_get_reg(instr_get_dst(instr, 0));
                MINSERT(ilist, app_flags_ok, INSTR_CREATE_lea
                        (dcontext, opnd_create_reg(xcx),
                         opnd_create_base_disp(xcx, DR_REG_NULL, 0, 1, OPSZ_lea)));
            }
            ASSERT(instr_get_opcode(app_flags_ok) == OP_call);
            /* 2 slots + temp_stack_size away from xsp,
             * xref comment above for i#1155
             */
            opnd_taken = OPND_CREATE_MEM32
                (REG_XSP, -2*(int)XSP_SZ-get_clean_call_temp_stack_size());
            MINSERT(ilist, instr_get_next(app_flags_ok),
                    XINST_CREATE_load(dcontext,
                                      opnd_create_reg(REG_EBX),
                                      opnd_taken));
        }
    } else {
        /* build a setcc equivalent of instr's jcc operation
         * WARNING: this relies on order of OP_ enum!
         */
        opnd_t opnd_taken = out_of_line_switch ?
            /* 2 slots away from xsp, xref comment above for i#1155 */
            OPND_CREATE_MEM8(REG_XSP, -2*(int)XSP_SZ /* ret+taken */) :
            opnd_create_reg(REG_BL);
        opc = instr_get_opcode(instr);
        if (opc <= OP_jnle_short)
            opc += (OP_jo - OP_jo_short);
        CLIENT_ASSERT(opc >= OP_jo && opc <= OP_jnle,
                      "dr_insert_cbr_instrumentation: unknown opcode");
        opc = opc - OP_jo + OP_seto;
        MINSERT(ilist, app_flags_ok,
                INSTR_CREATE_setcc(dcontext, opc, opnd_taken));
        if (out_of_line_switch) {
            app_flags_ok = instr_get_next(app_flags_ok);
            /* 2 slots + temp_stack_size away from xsp,
             * xref comment above for i#1155
             */
            opnd_taken = OPND_CREATE_MEM8
                (REG_XSP, -2*(int)XSP_SZ-get_clean_call_temp_stack_size());
        }
        /* movzx ebx <- bl */
        MINSERT(ilist, app_flags_ok,
                INSTR_CREATE_movzx(dcontext, opnd_create_reg(REG_EBX),
                                   opnd_taken));
    }
    /* now branch dir is in ebx and will be passed to clean call */
#elif defined (ARM)
    /* i#1551: NYI on ARM */
    ASSERT_NOT_IMPLEMENTED(false);
#endif /* X86/ARM */
}

DR_API void
dr_insert_cbr_instrumentation(void *drcontext, instrlist_t *ilist, instr_t *instr,
                              void *callee)
{
    dr_insert_cbr_instrumentation_help(drcontext, ilist, instr, callee,
                                       false /* no fallthrough */, opnd_create_null());
}

DR_API void
dr_insert_cbr_instrumentation_ex(void *drcontext, instrlist_t *ilist, instr_t *instr,
                                 void *callee, opnd_t user_data)
{
    dr_insert_cbr_instrumentation_help(drcontext, ilist, instr, callee,
                                       true /* has fallthrough */, user_data);
}


DR_API void
dr_insert_ubr_instrumentation(void *drcontext, instrlist_t *ilist, instr_t *instr,
                              void *callee)
{
    /* same as call */
    dr_insert_call_instrumentation(drcontext, ilist, instr, callee);
}

/* This may seem like a pretty targeted API function, but there's no
 * clean way for a client to do this on its own due to DR's
 * restrictions on bb instrumentation (i#782).
 */
DR_API
bool
dr_clobber_retaddr_after_read(void *drcontext, instrlist_t *ilist, instr_t *instr,
                              ptr_uint_t value)
{
    /* the client could be using note fields so we use a label and xfer to
     * a note field during the mangling pass
     */
    if (instr_is_return(instr)) {
        instr_t *label = INSTR_CREATE_label(drcontext);
        dr_instr_label_data_t *data = instr_get_label_data_area(label);
        /* we could coordinate w/ drmgr and use some reserved note label value
         * but only if we run out of instr flags.  so we set to 0 to not
         * overlap w/ any client uses (DRMGR_NOTE_NONE == 0).
         */
        label->note = 0;
        /* these values are read back in mangle() */
        data->data[0] = (ptr_uint_t) instr;
        data->data[1] = value;
        label->flags |= INSTR_CLOBBER_RETADDR;
        instr->flags |= INSTR_CLOBBER_RETADDR;
        instrlist_meta_preinsert(ilist, instr, label);
        return true;
    }
    return false;
}

DR_API bool
dr_mcontext_xmm_fields_valid(void)
{
    return preserve_xmm_caller_saved();
}

#endif /* CLIENT_INTERFACE */
/* dr_get_mcontext() needed for translating clean call arg errors */

/* Fills in whichever of dmc or mc is non-NULL */
bool
dr_get_mcontext_priv(dcontext_t *dcontext, dr_mcontext_t *dmc, priv_mcontext_t *mc)
{
    priv_mcontext_t *state;
    CLIENT_ASSERT(!TEST(SELFPROT_DCONTEXT, DYNAMO_OPTION(protect_mask)),
                  "DR context protection NYI");
    if (mc == NULL) {
        CLIENT_ASSERT(dmc != NULL, "invalid context");
        /* catch uses that forget to set size: perhaps in a few releases,
         * when most old clients have been converted, remove this (we'll
         * still return false)
         */
        CLIENT_ASSERT(dmc->size == sizeof(dr_mcontext_t),
                      "dr_mcontext_t.size field not set properly");
        CLIENT_ASSERT(dmc->flags != 0 && (dmc->flags & ~(DR_MC_ALL)) == 0,
                      "dr_mcontext_t.flags field not set properly");
    } else
        CLIENT_ASSERT(dmc == NULL, "invalid internal params");

#ifdef CLIENT_INTERFACE
    /* i#117/PR 395156: support getting mcontext from events where mcontext is
     * stable.  It would be nice to support it from init and 1st thread init,
     * but the mcontext is not available at those points.
     *
     * Since DR calls this routine when recreating state and wants the
     * clean call version, can't distinguish by whereami=WHERE_FCACHE,
     * so we set a flag in the supported events. If client routine
     * crashes and we recreate then we want clean call version anyway
     * so should be ok.  Note that we want in_pre_syscall for other
     * reasons (dr_syscall_set_param() for Windows) so we keep it a
     * separate flag.
     */
    /* no support for init or initial thread init */
    if (!dynamo_initialized)
        return false;

    if (dcontext->client_data->cur_mc != NULL) {
        if (mc != NULL)
            *mc = *dcontext->client_data->cur_mc;
        else if (!priv_mcontext_to_dr_mcontext(dmc, dcontext->client_data->cur_mc))
            return false;
        return true;
    }

    if (dcontext->client_data->suspended) {
        /* A thread suspended by dr_suspend_all_other_threads() has its
         * context translated lazily here.
         * We cache the result in cur_mc to avoid a translation cost next time.
         */
        bool res;
        priv_mcontext_t *mc_xl8;
        if (mc != NULL)
            mc_xl8 = mc;
        else {
            dcontext->client_data->cur_mc = (priv_mcontext_t *)
                heap_alloc(dcontext, sizeof(*dcontext->client_data->cur_mc)
                           HEAPACCT(ACCT_CLIENT));
            /* We'll clear this cache in dr_resume_all_other_threads() */
            mc_xl8 = dcontext->client_data->cur_mc;
        }
        res = thread_get_mcontext(dcontext->thread_record, mc_xl8);
        CLIENT_ASSERT(res, "failed to get mcontext of suspended thread");
        res = translate_mcontext(dcontext->thread_record, mc_xl8,
                                 false/*do not restore memory*/, NULL);
        CLIENT_ASSERT(res, "failed to xl8 mcontext of suspended thread");
        if (mc == NULL && !priv_mcontext_to_dr_mcontext(dmc, mc_xl8))
            return false;
        return true;
    }

    /* PR 207947: support mcontext access from syscall events */
    if (dcontext->client_data->mcontext_in_dcontext ||
        dcontext->client_data->in_pre_syscall ||
        dcontext->client_data->in_post_syscall) {
        if (mc != NULL)
            *mc = *get_mcontext(dcontext);
        else if (!priv_mcontext_to_dr_mcontext(dmc, get_mcontext(dcontext)))
            return false;
        return true;
    }
#endif

    /* dr_prepare_for_call() puts the machine context on the dstack
     * with pusha and pushf, but only fills in xmm values for
     * preserve_xmm_caller_saved(): however, we tell the client that the xmm
     * fields are not valid otherwise.  so, we just have to copy the
     * state from the dstack.
     */
    state = get_priv_mcontext_from_dstack(dcontext);
    if (mc != NULL)
        *mc = *state;
    else if (!priv_mcontext_to_dr_mcontext(dmc, state))
        return false;

    /* esp is a dstack value -- get the app stack's esp from the dcontext */
    if (mc != NULL)
        mc->xsp = get_mcontext(dcontext)->xsp;
    else if (TEST(DR_MC_CONTROL, dmc->flags))
        dmc->xsp = get_mcontext(dcontext)->xsp;

#ifdef ARM
    if (TEST(DR_MC_INTEGER, dmc->flags)) {
        /* get the stolen register's app value */
        if (mc != NULL)
            set_stolen_reg_val(mc, (reg_t) get_tls(os_tls_offset(TLS_REG_STOLEN_SLOT)));
        else {
            set_stolen_reg_val(dr_mcontext_as_priv_mcontext(dmc),
                               (reg_t) get_tls(os_tls_offset(TLS_REG_STOLEN_SLOT)));
        }
    }
#endif

    /* XXX: should we set the pc field?
     * If we do we'll have to adopt a different solution for i#1685 in our Windows
     * hooks where today we use the pc slot for temp storage.
     */

    return true;
}

DR_API bool
dr_get_mcontext(void *drcontext, dr_mcontext_t *dmc)
{
    dcontext_t *dcontext = (dcontext_t *)drcontext;
    return dr_get_mcontext_priv(dcontext, dmc, NULL);
}

#ifdef CLIENT_INTERFACE
DR_API bool
dr_set_mcontext(void *drcontext, dr_mcontext_t *context)
{
    priv_mcontext_t *state;
    dcontext_t *dcontext = (dcontext_t *)drcontext;
    IF_ARM(reg_t reg_val = 0 /* silence the compiler warning */;)
    CLIENT_ASSERT(!TEST(SELFPROT_DCONTEXT, DYNAMO_OPTION(protect_mask)),
                  "DR context protection NYI");
    CLIENT_ASSERT(context != NULL, "invalid context");
    CLIENT_ASSERT(context->size == sizeof(dr_mcontext_t),
                  "dr_mcontext_t.size field not set properly");
    CLIENT_ASSERT(context->flags != 0 && (context->flags & ~(DR_MC_ALL)) == 0,
                  "dr_mcontext_t.flags field not set properly");

    /* i#117/PR 395156: allow dr_[gs]et_mcontext where accurate */
    /* PR 207947: support mcontext access from syscall events */
    if (dcontext->client_data->mcontext_in_dcontext ||
        dcontext->client_data->in_pre_syscall ||
        dcontext->client_data->in_post_syscall) {
        if (!dr_mcontext_to_priv_mcontext(get_mcontext(dcontext), context))
            return false;
        return true;
    }

    /* copy the machine context to the dstack area created with
     * dr_prepare_for_call().  note that xmm0-5 copied there
     * will override any save_fpstate xmm values, as desired.
     */
    state = get_priv_mcontext_from_dstack(dcontext);
#ifdef ARM
    if (TEST(DR_MC_INTEGER, context->flags)) {
        /* Set the stolen register's app value in TLS, not on stack (we rely
         * on our stolen reg retaining its value on the stack)
         */
        priv_mcontext_t *mc = dr_mcontext_as_priv_mcontext(context);
        set_tls(os_tls_offset(TLS_REG_STOLEN_SLOT), (void *) get_stolen_reg_val(mc));
        /* save the reg val on the stack to be clobbered by the the copy below */
        reg_val = get_stolen_reg_val(state);
    }
#endif
    if (!dr_mcontext_to_priv_mcontext(state, context))
        return false;
#ifdef ARM
    if (TEST(DR_MC_INTEGER, context->flags)) {
        /* restore the reg val on the stack clobbered by the copy above */
        set_stolen_reg_val(state, reg_val);
    }
#endif

    if (TEST(DR_MC_CONTROL, context->flags)) {
        /* esp will be restored from a field in the dcontext */
        get_mcontext(dcontext)->xsp = context->xsp;
    }

    /* XXX: should we support setting the pc field? */

    return true;
}

DR_API
bool
dr_redirect_execution(dr_mcontext_t *mcontext)
{
    dcontext_t *dcontext = get_thread_private_dcontext();
    CLIENT_ASSERT(!standalone_library, "API not supported in standalone mode");
    ASSERT(dcontext != NULL);
    CLIENT_ASSERT(mcontext->size == sizeof(dr_mcontext_t),
                  "dr_mcontext_t.size field not set properly");
    CLIENT_ASSERT(mcontext->flags == DR_MC_ALL,
                  "dr_mcontext_t.flags must be DR_MC_ALL");

    /* PR 352429: squash current trace.
     * FIXME: will clients use this so much that this will be a perf issue?
     * samples/cbr doesn't hit this even at -trace_threshold 1
     */
    if (is_building_trace(dcontext)) {
        LOG(THREAD, LOG_INTERP, 1, "squashing trace-in-progress\n");
        trace_abort(dcontext);
    }

    dcontext->next_tag = canonicalize_pc_target(dcontext, mcontext->pc);
    dcontext->whereami = WHERE_FCACHE;
    set_last_exit(dcontext, (linkstub_t *)get_client_linkstub());
    transfer_to_dispatch(dcontext, dr_mcontext_as_priv_mcontext(mcontext),
                         true/*full_DR_state*/);
    /* on success we won't get here */
    return false;
}

DR_API
byte *
dr_redirect_native_target(void *drcontext)
{
#ifdef PROGRAM_SHEPHERDING
    /* This feature is unavail for prog shep b/c of the cross-ib-type pollution,
     * as well as the lack of source tag info when exiting the ibl (i#1150).
     */
    return NULL;
#else
    dcontext_t *dcontext = (dcontext_t *) drcontext;
    CLIENT_ASSERT(drcontext != NULL,
                  "dr_redirect_native_target(): drcontext cannot be NULL");
    /* The client has no way to know the mode of our gencode so we set LSB here */
    return PC_AS_JMP_TGT(DEFAULT_ISA_MODE, get_client_ibl_xfer_entry(dcontext));
#endif
}

/***************************************************************************
 * ADAPTIVE OPTIMIZATION SUPPORT
 * *Note for non owning thread support (i.e. sideline) all methods assume
 * the dcontext valid, the client will have to insure this with a lock
 * on thread_exit!!
 *
 * *need way for side thread to get a dcontext to use for logging and mem
 * alloc, before do that should think more about mem alloc in/for adaptive
 * routines
 *
 * *made local mem alloc by side thread safe (see heap.c)
 *
 * *loging not safe if not owning thread?
 */

DR_API
/* Schedules the fragment to be deleted.  Once this call is completed,
 * an existing executing fragment is allowed to complete, but control
 * will not enter the fragment again before it is deleted.
 *
 * NOTE: this comment used to say, "after deletion, control may still
 * reach the fragment by indirect branch.".  We believe this is now only
 * true for shared fragments, which are not currently supported.
 */
bool
dr_delete_fragment(void *drcontext, void *tag)
{
    dcontext_t *dcontext = (dcontext_t *)drcontext;
    fragment_t *f;
    bool deletable = false, waslinking;
    CLIENT_ASSERT(!standalone_library, "API not supported in standalone mode");
    CLIENT_ASSERT(!SHARED_FRAGMENTS_ENABLED(),
                  "dr_delete_fragment() only valid with -thread_private");
    CLIENT_ASSERT(drcontext != NULL, "dr_delete_fragment(): drcontext cannot be NULL");
    /* i#1989: there's no easy way to get a translation without a proper dcontext */
    CLIENT_ASSERT(!fragment_thread_exited(dcontext),
                  "dr_delete_fragment not supported from the thread exit event");
    if (fragment_thread_exited(dcontext))
        return false;
    waslinking = is_couldbelinking(dcontext);
    if (!waslinking)
        enter_couldbelinking(dcontext, NULL, false);
#ifdef CLIENT_SIDELINE
    mutex_lock(&(dcontext->client_data->sideline_mutex));
    fragment_get_fragment_delete_mutex(dcontext);
#else
    CLIENT_ASSERT(drcontext == get_thread_private_dcontext(),
                  "dr_delete_fragment(): drcontext does not belong to current thread");
#endif
    f = fragment_lookup(dcontext, tag);
    if (f != NULL && (f->flags & FRAG_CANNOT_DELETE) == 0) {
        client_todo_list_t * todo = HEAP_TYPE_ALLOC(dcontext, client_todo_list_t,
                                                    ACCT_CLIENT, UNPROTECTED);
        client_todo_list_t * iter = dcontext->client_data->to_do;
        todo->next = NULL;
        todo->ilist = NULL;
        todo->tag = tag;
        if (iter == NULL)
            dcontext->client_data->to_do = todo;
        else {
            while (iter->next != NULL)
                iter = iter->next;
            iter->next = todo;
        }
        deletable = true;
        /* unlink fragment so will return to dynamo and delete.
         * Do not remove the fragment from the hashtable --
         * we need to be able to look up the fragment when
         * inspecting the to_do list in dispatch.
         */
        if ((f->flags & FRAG_LINKED_INCOMING) != 0)
            unlink_fragment_incoming(dcontext, f);
        fragment_remove_from_ibt_tables(dcontext, f, false);
    }
#ifdef CLIENT_SIDELINE
    fragment_release_fragment_delete_mutex(dcontext);
    mutex_unlock(&(dcontext->client_data->sideline_mutex));
#endif
    if (!waslinking)
        enter_nolinking(dcontext, NULL, false);
    return deletable;
}

DR_API
/* Schedules the fragment at 'tag' for replacement.  Once this call is
 * completed, an existing executing fragment is allowed to complete,
 * but control will not enter the fragment again before it is replaced.
 *
 * NOTE: this comment used to say, "after replacement, control may still
 * reach the fragment by indirect branch.".  We believe this is now only
 * true for shared fragments, which are not currently supported.
 *
 * Takes control of the ilist and all responsibility for deleting it and the
 * instrs inside of it.  The client should not keep, use, reference, etc. the
 * instrlist or any of the instrs it contains after they are passed in.
 */
bool
dr_replace_fragment(void *drcontext, void *tag, instrlist_t *ilist)
{
    dcontext_t *dcontext = (dcontext_t *) drcontext;
    bool frag_found, waslinking;
    fragment_t * f;
    CLIENT_ASSERT(!standalone_library, "API not supported in standalone mode");
    CLIENT_ASSERT(!SHARED_FRAGMENTS_ENABLED(),
                  "dr_replace_fragment() only valid with -thread_private");
    CLIENT_ASSERT(drcontext != NULL, "dr_replace_fragment(): drcontext cannot be NULL");
    CLIENT_ASSERT(drcontext != GLOBAL_DCONTEXT,
                  "dr_replace_fragment: drcontext is invalid");
    /* i#1989: there's no easy way to get a translation without a proper dcontext */
    CLIENT_ASSERT(!fragment_thread_exited(dcontext),
                  "dr_replace_fragment not supported from the thread exit event");
    if (fragment_thread_exited(dcontext))
        return false;
    waslinking = is_couldbelinking(dcontext);
    if (!waslinking)
        enter_couldbelinking(dcontext, NULL, false);
#ifdef CLIENT_SIDELINE
    mutex_lock(&(dcontext->client_data->sideline_mutex));
    fragment_get_fragment_delete_mutex(dcontext);
#else
    CLIENT_ASSERT(drcontext == get_thread_private_dcontext(),
                  "dr_replace_fragment(): drcontext does not belong to current thread");
#endif
    f = fragment_lookup(dcontext, tag);
    frag_found = (f != NULL);
    if (frag_found) {
        client_todo_list_t * iter = dcontext->client_data->to_do;
        client_todo_list_t * todo = HEAP_TYPE_ALLOC(dcontext, client_todo_list_t,
                                                    ACCT_CLIENT, UNPROTECTED);
        todo->next = NULL;
        todo->ilist = ilist;
        todo->tag = tag;
        if (iter == NULL)
            dcontext->client_data->to_do = todo;
        else {
            while (iter->next != NULL)
                iter = iter->next;
            iter->next = todo;
        }
        /* unlink fragment so will return to dynamo and replace for next time
         * its executed
         */
        if ((f->flags & FRAG_LINKED_INCOMING) != 0)
            unlink_fragment_incoming(dcontext, f);
        fragment_remove_from_ibt_tables(dcontext, f, false);
    }
#ifdef CLIENT_SIDELINE
    fragment_release_fragment_delete_mutex(dcontext);
    mutex_unlock(&(dcontext->client_data->sideline_mutex));
#endif
    if (!waslinking)
        enter_nolinking(dcontext, NULL, false);
    return frag_found;
}

#ifdef UNSUPPORTED_API
/* FIXME - doesn't work with shared fragments.  Consider removing since dr_flush_region
 * and dr_delay_flush_region give us most of this functionality. */
DR_API
/* Flushes all fragments containing 'flush_tag', or the entire code
 * cache if flush_tag is NULL.  'curr_tag' must specify the tag of the
 * currently-executing fragment.  If curr_tag is NULL, flushing can be
 * delayed indefinitely.  Note that flushing is performed across all
 * threads, but other threads may continue to execute fragments
 * containing 'curr_tag' until those fragments finish.
 */
void dr_flush_fragments(void *drcontext, void *curr_tag, void *flush_tag)
{
    client_flush_req_t *iter, *flush;
    dcontext_t *dcontext = (dcontext_t *)drcontext;

    /* We want to unlink the currently executing fragment so we'll
     * force a context switch to DR.  That way, we'll perform the
     * flush as soon as possible.  Unfortunately, the client may not
     * know the tag of the current trace.  Therefore, we unlink all
     * fragments in the region.
     *
     * Note that we aren't unlinking or ibl-invalidating (i.e., making
     * unreachable) any fragments in other threads containing curr_tag
     * until the delayed flush happens in enter_nolinking().
     */
    if (curr_tag != NULL)
        vm_area_unlink_incoming(dcontext, (app_pc)curr_tag);

    flush = HEAP_TYPE_ALLOC(dcontext, client_flush_req_t, ACCT_CLIENT, UNPROTECTED);
    flush->flush_callback = NULL;
    if (flush_tag == NULL) {
        flush->start = UNIVERSAL_REGION_BASE;
        flush->size = UNIVERSAL_REGION_SIZE;
    } else {
        flush->start = (app_pc)flush_tag;
        flush->size = 1;
    }
    flush->next = NULL;

    iter = dcontext->client_data->flush_list;
    if (iter == NULL) {
        dcontext->client_data->flush_list = flush;
    }
    else {
        while (iter->next != NULL)
            iter = iter->next;
        iter->next = flush;
    }
}
#endif /* UNSUPPORTED_API */

DR_API
/* Flush all fragments that contain code from the region [start, start+size).
 * Uses a synchall flush to guarantee that no execution occurs out of the fragments
 * flushed once this returns. Requires caller to be holding no locks (dr or client) and
 * to be !couldbelinking (xref PR 199115, 227619). Caller must use
 * dr_redirect_execution() to return to the cache. */
bool
dr_flush_region(app_pc start, size_t size)
{
    dcontext_t *dcontext = get_thread_private_dcontext();
    CLIENT_ASSERT(!standalone_library, "API not supported in standalone mode");
    ASSERT(dcontext != NULL);

    LOG(THREAD, LOG_FRAGMENT, 2, "%s: "PFX"-"PFX"\n", __FUNCTION__, start, start+size);

    /* Flush requires !couldbelinking. FIXME - not all event callbacks to the client are
     * !couldbelinking (see PR 227619) restricting where this routine can be used. */
    CLIENT_ASSERT(!is_couldbelinking(dcontext), "dr_flush_region: called from an event "
                  "callback that doesn't support calling this routine; see header file "
                  "for restrictions.");
    /* Flush requires caller to hold no locks that might block a couldbelinking thread
     * (which includes almost all dr locks).  FIXME - some event callbacks are holding
     * dr locks (see PR 227619) so can't call this routine.  Since we are going to use
     * a synchall flush, holding client locks is disallowed too (could block a thread
     * at an unsafe spot for synch). */
    CLIENT_ASSERT(OWN_NO_LOCKS(dcontext), "dr_flush_region: caller owns a client "
                  "lock or was called from an event callback that doesn't support "
                  "calling this routine; see header file for restrictions.");
    CLIENT_ASSERT(size != 0, "dr_flush_region: 0 is invalid size for flush");

    /* release build check of requirements, as many as possible at least */
    if (size == 0 || is_couldbelinking(dcontext))
        return false;

    if (!executable_vm_area_executed_from(start, start + size))
        return true;

    flush_fragments_from_region(dcontext, start, size, true/*force synchall*/);

    return true;
}

DR_API
/* Flush all fragments that contain code from the region [start, start+size).
 * Uses an unlink flush which guarantees that no thread will enter a fragment that was
 * flushed once this returns (threads already in a flushed fragment will continue).
 * Requires caller to be holding no locks (dr or client) and to be !couldbelinking
 * (xref PR 199115, 227619). */
bool
dr_unlink_flush_region(app_pc start, size_t size)
{
    dcontext_t *dcontext = get_thread_private_dcontext();
    CLIENT_ASSERT(!standalone_library, "API not supported in standalone mode");
    ASSERT(dcontext != NULL);

    LOG(THREAD, LOG_FRAGMENT, 2, "%s: "PFX"-"PFX"\n", __FUNCTION__, start, start+size);

    /* This routine won't work with coarse_units */
    CLIENT_ASSERT(!DYNAMO_OPTION(coarse_units),
                  /* as of now, coarse_units are always disabled with -thread_private. */
                  "dr_unlink_flush_region is not supported with -opt_memory unless "
                  "-thread_private or -enable_full_api is also specified");

    /* Flush requires !couldbelinking. FIXME - not all event callbacks to the client are
     * !couldbelinking (see PR 227619) restricting where this routine can be used. */
    CLIENT_ASSERT(!is_couldbelinking(dcontext), "dr_flush_region: called from an event "
                  "callback that doesn't support calling this routine, see header file "
                  "for restrictions.");
    /* Flush requires caller to hold no locks that might block a couldbelinking thread
     * (which includes almost all dr locks).  FIXME - some event callbacks are holding
     * dr locks (see PR 227619) so can't call this routine.  FIXME - some event callbacks
     * are couldbelinking (see PR 227619) so can't allow the caller to hold any client
     * locks that could block threads in one of those events (otherwise we don't need
     * to care about client locks) */
    CLIENT_ASSERT(OWN_NO_LOCKS(dcontext), "dr_flush_region: caller owns a client "
                  "lock or was called from an event callback that doesn't support "
                  "calling this routine, see header file for restrictions.");
    CLIENT_ASSERT(size != 0, "dr_unlink_flush_region: 0 is invalid size for flush");

    /* release build check of requirements, as many as possible at least */
    if (size == 0 || is_couldbelinking(dcontext))
        return false;

    if (!executable_vm_area_executed_from(start, start + size))
        return true;

    flush_fragments_from_region(dcontext, start, size, false/*don't force synchall*/);

    return true;
}

DR_API
/* Flush all fragments that contain code from the region [start, start+size) at the next
 * convenient time.  Unlike dr_flush_region() this routine has no restrictions on lock
 * or couldbelinking status; the downside is that the delay till the flush actually
 * occurs is unbounded (FIXME - we could do something safely here to try to speed it
 * up like unlinking shared_syscall etc.), but should occur before any new code is
 * executed or any nudges are processed. */
bool
dr_delay_flush_region(app_pc start, size_t size, uint flush_id,
                      void (*flush_completion_callback) (int flush_id))
{
    client_flush_req_t *flush;

    LOG(THREAD_GET, LOG_FRAGMENT, 2, "%s: "PFX"-"PFX"\n",
        __FUNCTION__, start, start+size);

    if (size == 0) {
        CLIENT_ASSERT(false, "dr_delay_flush_region: 0 is invalid size for flush");
        return false;
    }

    /* With the new module load event at 1st execution (i#884), we get a lot of
     * flush requests during creation of a bb from things like drwrap_replace().
     * To avoid them flushing from a new module we check overlap up front here.
     */
    if (!executable_vm_area_executed_from(start, start+size)) {
        return true;
    }

    /* FIXME - would be nice if we could check the requirements and call
     * dr_unlink_flush_region() here if it's safe. Is difficult to detect non-dr locks
     * that could block a couldbelinking thread though. */

    flush = HEAP_TYPE_ALLOC(GLOBAL_DCONTEXT, client_flush_req_t, ACCT_CLIENT,
                            UNPROTECTED);
    memset(flush, 0x0, sizeof(client_flush_req_t));
    flush->start = (app_pc)start;
    flush->size = size;
    flush->flush_id = flush_id;
    flush->flush_callback = flush_completion_callback;

    mutex_lock(&client_flush_request_lock);
    flush->next = client_flush_requests;
    client_flush_requests = flush;
    mutex_unlock(&client_flush_request_lock);

    return true;
}

DR_API
/* returns whether or not there is a fragment in the drcontext fcache at tag
 */
bool
dr_fragment_exists_at(void *drcontext, void *tag)
{
    dcontext_t *dcontext = (dcontext_t *)drcontext;
    fragment_t *f;
#ifdef CLIENT_SIDELINE
    fragment_get_fragment_delete_mutex(dcontext);
#endif
    f = fragment_lookup(dcontext, tag);
#ifdef CLIENT_SIDELINE
    fragment_release_fragment_delete_mutex(dcontext);
#endif
    return f != NULL;
}

DR_API
bool
dr_bb_exists_at(void *drcontext, void *tag)
{
    dcontext_t *dcontext = (dcontext_t *)drcontext;
    fragment_t *f = fragment_lookup(dcontext, tag);
    if (f != NULL && !TEST(FRAG_IS_TRACE, f->flags)) {
        return true;
    }

    return false;
}

DR_API
/* Looks up the fragment associated with the application pc tag.
 * If not found, returns 0.
 * If found, returns the total size occupied in the cache by the fragment.
 */
uint
dr_fragment_size(void *drcontext, void *tag)
{
    dcontext_t *dcontext = (dcontext_t *) drcontext;
    fragment_t *f;
    int size = 0;
    CLIENT_ASSERT(drcontext != NULL, "dr_fragment_size: drcontext cannot be NULL");
    CLIENT_ASSERT(drcontext != GLOBAL_DCONTEXT,
                  "dr_fragment_size: drcontext is invalid");
#ifdef CLIENT_SIDELINE
    /* used to check to see if owning thread, if so don't need lock */
    /* but the check for owning thread more expensive then just getting lock */
    /* to check if owner get_thread_id() == dcontext->owning_thread */
    fragment_get_fragment_delete_mutex(dcontext);
#endif
    f = fragment_lookup(dcontext, tag);
    if (f == NULL)
        size = 0;
    else
        size = f->size;
#ifdef CLIENT_SIDELINE
    fragment_release_fragment_delete_mutex(dcontext);
#endif
    return size;
}

DR_API
/* Retrieves the application PC of a fragment */
app_pc
dr_fragment_app_pc(void *tag)
{
#ifdef WINDOWS
    tag = get_app_pc_from_intercept_pc_if_necessary((app_pc)tag);
    CLIENT_ASSERT(tag != NULL, "dr_fragment_app_pc shouldn't be NULL");

    DODEBUG({
        /* Without -hide our DllMain routine ends up in the cache (xref PR 223120).
         * On Linux fini() ends up in the cache.
         */
        if (DYNAMO_OPTION(hide) && is_dynamo_address(tag) &&
            /* support client interpreting code out of its library */
            !is_in_client_lib(tag)) {
            /* downgraded from assert for client interpreting its own generated code */
            SYSLOG_INTERNAL_WARNING_ONCE("dr_fragment_app_pc is a DR/client pc");
        }
    });
#endif
    return tag;
}

DR_API
/* i#268: opposite of dr_fragment_app_pc() */
app_pc
dr_app_pc_for_decoding(app_pc pc)
{
#ifdef WINDOWS
    app_pc displaced;
    if (is_intercepted_app_pc(pc, &displaced))
        return displaced;
#endif
    return pc;
}

DR_API
app_pc
dr_app_pc_from_cache_pc(byte *cache_pc)
{
    app_pc res = NULL;
    dcontext_t *dcontext = get_thread_private_dcontext();
    bool waslinking;
    CLIENT_ASSERT(!standalone_library, "API not supported in standalone mode");
    ASSERT(dcontext != NULL);
    /* i#1989: there's no easy way to get a translation without a proper dcontext */
    CLIENT_ASSERT(!fragment_thread_exited(dcontext),
                  "dr_app_pc_from_cache_pc not supported from the thread exit event");
    if (fragment_thread_exited(dcontext))
        return NULL;
    waslinking = is_couldbelinking(dcontext);
    if (!waslinking)
        enter_couldbelinking(dcontext, NULL, false);
    /* suppress asserts about faults in meta instrs */
    DODEBUG({ dcontext->client_data->is_translating = true; });
    res = recreate_app_pc(dcontext, cache_pc, NULL);
    DODEBUG({ dcontext->client_data->is_translating = false; });
    if (!waslinking)
        enter_nolinking(dcontext, NULL, false);
    return res;
}

DR_API
bool
dr_using_app_state(void *drcontext)
{
    dcontext_t *dcontext = (dcontext_t *) drcontext;
    return os_using_app_state(dcontext);
}

DR_API
void
dr_switch_to_app_state(void *drcontext)
{
    dr_switch_to_app_state_ex(drcontext, DR_STATE_ALL);
}

DR_API
void
dr_switch_to_app_state_ex(void *drcontext, dr_state_flags_t flags)
{
    dcontext_t *dcontext = (dcontext_t *) drcontext;
    os_swap_context(dcontext, true/*to app*/, flags);
}

DR_API
void
dr_switch_to_dr_state(void *drcontext)
{
    dr_switch_to_dr_state_ex(drcontext, DR_STATE_ALL);
}

DR_API
void
dr_switch_to_dr_state_ex(void *drcontext, dr_state_flags_t flags)
{
    dcontext_t *dcontext = (dcontext_t *) drcontext;
    os_swap_context(dcontext, false/*to dr*/, flags);
}

/***************************************************************************
 * CUSTOM TRACES SUPPORT
 * *could use a method to unmark a trace head, would be nice if DR
 * notified the client when it marked a trace head and gave the client a
 * chance to override its decision
 */

DR_API
/* Marks the fragment associated with the application pc tag as
 * a trace head.  The fragment need not exist yet -- once it is
 * created it will be marked as a trace head.
 *
 * DR associates a counter with a trace head and once it
 * passes the -hot_threshold parameter, DR begins building
 * a trace.  Before each fragment is added to the trace, DR
 * calls the client routine dr_end_trace to determine whether
 * to end the trace.  (dr_end_trace will be called both for
 * standard DR traces and for client-defined traces.)
 *
 * Note, some fragments are unsuitable for trace heads. DR will
 * ignore attempts to mark such fragments as trace heads and will return
 * false. If the client marks a fragment that doesn't exist yet as a trace
 * head and DR later determines that the fragment is unsuitable for
 * a trace head it will unmark the fragment as a trace head without
 * notifying the client.
 *
 * Returns true if the target fragment is marked as a trace head.
 *
 * If coarse, headness depends on path: currently this will only have
 * links from tag's coarse unit unlinked.
 */
bool /* FIXME: dynamorio_app_init returns an int! */
dr_mark_trace_head(void *drcontext, void *tag)
{
    dcontext_t *dcontext = (dcontext_t *) drcontext;
    fragment_t *f;
    fragment_t coarse_f;
    bool success = true;
    CLIENT_ASSERT(drcontext != NULL, "dr_mark_trace_head: drcontext cannot be NULL");
    CLIENT_ASSERT(drcontext != GLOBAL_DCONTEXT,
                  "dr_mark_trace_head: drcontext is invalid");
    /* Required to make the future-fragment lookup and add atomic and for
     * mark_trace_head.  We have to grab before fragment_delete_mutex so
     * we pay the cost of acquiring up front even when f->flags doesn't
     * require it.
     */
    SHARED_FLAGS_RECURSIVE_LOCK(FRAG_SHARED, acquire, change_linking_lock);
#ifdef CLIENT_SIDELINE
    /* used to check to see if owning thread, if so don't need lock */
    /* but the check for owning thread more expensive then just getting lock */
    /* to check if owner get_thread_id() == dcontext->owning_thread */
    fragment_get_fragment_delete_mutex(dcontext);
#endif
    f = fragment_lookup_fine_and_coarse(dcontext, tag, &coarse_f, NULL);
    if (f == NULL) {
        future_fragment_t *fut;
        fut = fragment_lookup_future(dcontext, tag);
        if (fut == NULL) {
            /* need to create a future fragment */
            fut = fragment_create_and_add_future(dcontext, tag, FRAG_IS_TRACE_HEAD);
        } else {
            /* don't call mark_trace_head, it will try to do some linking */
            fut->flags |= FRAG_IS_TRACE_HEAD;
        }
#ifndef CLIENT_SIDELINE
        LOG(THREAD, LOG_MONITOR, 2,
            "Client mark trace head : will mark fragment as trace head when built "
            ": address "PFX"\n", tag);
#endif
    } else {
        /* check precluding conditions */
        if (TEST(FRAG_IS_TRACE, f->flags)) {
#ifndef CLIENT_SIDELINE
            LOG(THREAD, LOG_MONITOR, 2,
                "Client mark trace head : not marking as trace head, is already "
                "a trace : address "PFX"\n", tag);
#endif
            success = false;
        } else if (TEST(FRAG_CANNOT_BE_TRACE, f->flags)) {
#ifndef CLIENT_SIDELINE
            LOG(THREAD, LOG_MONITOR, 2,
                "Client mark trace head : not marking as trace head, particular "
                "fragment cannot be trace head : address "PFX"\n", tag);
#endif
            success = false;
        } else if (TEST(FRAG_IS_TRACE_HEAD, f->flags)) {
#ifndef CLIENT_SIDELINE
            LOG(THREAD, LOG_MONITOR, 2,
                "Client mark trace head : fragment already marked as trace head : "
                "address "PFX"\n", tag);
#endif
            success =  true;
        } else {
            mark_trace_head(dcontext, f, NULL, NULL);
#ifndef CLIENT_SIDELINE
            LOG(THREAD, LOG_MONITOR, 3,
                "Client mark trace head : just marked as trace head : address "PFX"\n",
                tag);
#endif
        }
    }
#ifdef CLIENT_SIDELINE
    fragment_release_fragment_delete_mutex(dcontext);
#endif
    SHARED_FLAGS_RECURSIVE_LOCK(FRAG_SHARED, release, change_linking_lock);
    return success;
}

DR_API
/* Checks to see if the fragment (or future fragment) in the drcontext
 * fcache at tag is marked as a trace head
 */
bool
dr_trace_head_at(void *drcontext, void *tag)
{
    dcontext_t *dcontext = (dcontext_t *)drcontext;
    fragment_t *f;
    bool trace_head;
#ifdef CLIENT_SIDELINE
    fragment_get_fragment_delete_mutex(dcontext);
#endif
    f = fragment_lookup(dcontext, tag);
    if (f != NULL)
        trace_head = (f->flags & FRAG_IS_TRACE_HEAD) != 0;
    else {
        future_fragment_t *fut = fragment_lookup_future(dcontext, tag);
        if (fut != NULL)
            trace_head = (fut->flags & FRAG_IS_TRACE_HEAD) != 0;
        else
            trace_head = false;
    }
#ifdef CLIENT_SIDELINE
    fragment_release_fragment_delete_mutex(dcontext);
#endif
    return trace_head;
}

DR_API
/* checks to see that if there is a trace in the drcontext fcache at tag
 */
bool
dr_trace_exists_at(void *drcontext, void *tag)
{
    dcontext_t *dcontext = (dcontext_t *)drcontext;
    fragment_t *f;
    bool trace;
#ifdef CLIENT_SIDELINE
    fragment_get_fragment_delete_mutex(dcontext);
#endif
    f = fragment_lookup(dcontext, tag);
    if (f != NULL)
        trace = (f->flags & FRAG_IS_TRACE) != 0;
    else
        trace = false;
#ifdef CLIENT_SIDELINE
    fragment_release_fragment_delete_mutex(dcontext);
#endif
    return trace;
}

#ifdef UNSUPPORTED_API
DR_API
/* All basic blocks created after this routine is called will have a prefix
 * that restores the ecx register.  Exit ctis can be made to target this prefix
 * instead of the normal entry point by using the instr_branch_set_prefix_target()
 * routine.
 * WARNING: this routine should almost always be called during client
 * initialization, since having a mixture of prefixed and non-prefixed basic
 * blocks can lead to trouble.
 */
void
dr_add_prefixes_to_basic_blocks(void)
{
    if (DYNAMO_OPTION(coarse_units)) {
        /* coarse_units doesn't support prefixes in general.
         * the variation by addr prefix according to processor type
         * is also not stored in pcaches.
         */
        CLIENT_ASSERT(false,
                      "dr_add_prefixes_to_basic_blocks() not supported with -opt_memory");
    }
    options_make_writable();
    dynamo_options.bb_prefixes = true;
    options_restore_readonly();
}
#endif /* UNSUPPORTED_API */

DR_API
/* Insert code to get the segment base address pointed at by seg into
 * register reg. In Linux, it is only supported with -mangle_app_seg option.
 * In Windows, it only supports getting base address of the TLS segment.
 */
bool
dr_insert_get_seg_base(void *drcontext, instrlist_t *ilist, instr_t *instr,
                       reg_id_t seg, reg_id_t reg)
{
    CLIENT_ASSERT(reg_is_pointer_sized(reg),
                  "dr_insert_get_seg_base: reg has wrong size\n");
#ifdef X86
    CLIENT_ASSERT(reg_is_segment(seg),
                  "dr_insert_get_seg_base: seg is not a segment register");
# ifdef UNIX
    CLIENT_ASSERT(INTERNAL_OPTION(mangle_app_seg),
                  "dr_insert_get_seg_base is supported"
                  "with -mangle_app_seg only");
    /* FIXME: we should remove the constraint below by always mangling SEG_TLS,
     * 1. Getting TLS base could be a common request by clients.
     * 2. The TLS descriptor setup and selector setup can be separated,
     * so we must intercept all descriptor setup. It will not be large
     * runtime overhead for keeping track of the app's TLS segment base.
     */
    CLIENT_ASSERT(INTERNAL_OPTION(private_loader) || seg != SEG_TLS,
                  "dr_insert_get_seg_base supports TLS seg"
                  "only with -private_loader");
    if (!INTERNAL_OPTION(mangle_app_seg) ||
        !(INTERNAL_OPTION(private_loader) || seg != SEG_TLS))
        return false;
    if (seg == SEG_FS || seg == SEG_GS) {
        instrlist_meta_preinsert
            (ilist, instr,
             instr_create_restore_from_tls(drcontext, reg,
                                           os_get_app_tls_base_offset(seg)));
    } else {
        instrlist_meta_preinsert
            (ilist, instr,
             INSTR_CREATE_mov_imm(drcontext, opnd_create_reg(reg),
                                  OPND_CREATE_INTPTR(0)));
    }
# else /* Windows */
    if (seg == SEG_TLS) {
        instrlist_meta_preinsert
            (ilist, instr,
             XINST_CREATE_load(drcontext,
                               opnd_create_reg(reg),
                               opnd_create_far_base_disp(SEG_TLS, REG_NULL, REG_NULL,
                                                         0, SELF_TIB_OFFSET, OPSZ_PTR)));
    } else if (seg == SEG_CS || seg == SEG_DS || seg == SEG_ES) {
        /* XXX: we assume flat address space */
        instrlist_meta_preinsert
            (ilist, instr,
             INSTR_CREATE_mov_imm(drcontext, opnd_create_reg(reg),
                                  OPND_CREATE_INTPTR(0)));
    } else
        return false;
# endif /* UNIX/Windows */
#elif defined (ARM)
    /* i#1551: NYI on ARM */
    ASSERT_NOT_IMPLEMENTED(false);
#endif /* X86/ARM */
    return true;
}

DR_API
reg_id_t
dr_get_stolen_reg()
{
    return IF_X86_ELSE(REG_NULL, dr_reg_stolen);
}

DR_API
bool
dr_insert_get_stolen_reg_value(void *drcontext, instrlist_t *ilist,
                               instr_t *instr, reg_id_t reg)
{
    IF_X86(CLIENT_ASSERT(false, "dr_insert_get_stolen_reg: should not be reached\n"));
    CLIENT_ASSERT(reg_is_pointer_sized(reg),
                  "dr_insert_get_stolen_reg: reg has wrong size\n");
    CLIENT_ASSERT(!reg_is_stolen(reg),
                  "dr_insert_get_stolen_reg: reg is used by DynamoRIO\n");
#ifdef AARCHXX
    instrlist_meta_preinsert
        (ilist, instr,
         instr_create_restore_from_tls(drcontext, reg, TLS_REG_STOLEN_SLOT));
#endif
    return true;
}

DR_API
bool
dr_insert_set_stolen_reg_value(void *drcontext, instrlist_t *ilist,
                               instr_t *instr, reg_id_t reg)
{
    IF_X86(CLIENT_ASSERT(false, "dr_insert_set_stolen_reg: should not be reached\n"));
    CLIENT_ASSERT(reg_is_pointer_sized(reg),
                  "dr_insert_set_stolen_reg: reg has wrong size\n");
    CLIENT_ASSERT(!reg_is_stolen(reg),
                  "dr_insert_set_stolen_reg: reg is used by DynamoRIO\n");
#ifdef AARCHXX
    instrlist_meta_preinsert
        (ilist, instr,
         instr_create_save_to_tls(drcontext, reg, TLS_REG_STOLEN_SLOT));
#endif
    return true;
}

DR_API
int
dr_remove_it_instrs(void *drcontext, instrlist_t *ilist)
{
#if !defined(ARM)
    return 0;
#else
    int res = 0;
    instr_t *inst, *next;
    for (inst = instrlist_first(ilist); inst != NULL; inst = next) {
        next = instr_get_next(inst);
        if (instr_get_opcode(inst) == OP_it) {
            res++;
            instrlist_remove(ilist, inst);
            instr_destroy(drcontext, inst);
        }
    }
    return res;
#endif
}

DR_API
int
dr_insert_it_instrs(void *drcontext, instrlist_t *ilist)
{
#if !defined(ARM)
    return 0;
#else
    instr_t *first = instrlist_first(ilist);
    if (first == NULL || instr_get_isa_mode(first) != DR_ISA_ARM_THUMB)
        return 0;
    return reinstate_it_blocks((dcontext_t*)drcontext, ilist,
                               instrlist_first(ilist), NULL);
#endif
}

DR_API
bool
dr_prepopulate_cache(app_pc *tags, size_t tags_count)
{
    /* We expect get_thread_private_dcontext() to return NULL b/c we're between
     * dr_app_setup() and dr_app_start() and are considered a "native" thread
     * with disabled TLS.  We do set up TLS as too many routines fail (e.g.,
     * clean call analysis) with NULL from TLS, but we do not set up signal
     * handling: the caller has to handle decode faults, as we do not
     * want to enable our signal handlers, which might disrupt the app running
     * natively in parallel with us.
     */
    thread_record_t *tr = thread_lookup(get_thread_id());
    dcontext_t *dcontext = tr->dcontext;
    uint i;
    if (dcontext == NULL)
        return false;
    SHARED_BB_LOCK();
    SYSLOG_INTERNAL_INFO("pre-building code cache from %d tags", tags_count);
#ifdef UNIX
    os_swap_context(dcontext, false/*to dr*/, DR_STATE_GO_NATIVE);
#endif
    for (i = 0; i < tags_count; i++) {
        /* There could be duplicates if sthg was deleted and re-added during profiling */
        fragment_t coarse_f;
        fragment_t *f;
#ifdef UNIX
        /* We silently skip DR-segment-reading addresses to help out a caller
         * who sampled and couldn't avoid self-sampling for decoding.
         */
        if (is_DR_segment_reader_entry(tags[i]))
            continue;
#endif
        f = fragment_lookup_fine_and_coarse(dcontext, tags[i], &coarse_f, NULL);
        if (f == NULL) {
            /* For coarse-grain we won't link as that's done during execution,
             * but for fine-grained this should produce a fully warmed cache.
             */
            f = build_basic_block_fragment(dcontext, tags[i],
                                           0, true/*link*/, true/*visible*/
                                           _IF_CLIENT(false/*!for_trace*/)
                                           _IF_CLIENT(NULL));
        }
        ASSERT(f != NULL);
        /* We're ok making a thread-private fragment: might be a waste if this
         * thread never runs it, but simpler than trying to skip them or sthg.
         */
    }
#ifdef UNIX
    os_swap_context(dcontext, true/*to app*/, DR_STATE_GO_NATIVE);
#endif
    SHARED_BB_UNLOCK();
    return true;
}

/***************************************************************************
 * PERSISTENCE
 */

/* Up to caller to synchronize. */
uint
instrument_persist_ro_size(dcontext_t *dcontext, void *perscxt, size_t file_offs)
{
    size_t sz = 0;
    size_t i;

    /* Store the set of clients in use as we require the same set in order
     * to validate the pcache on use.  Note that we can't just have -client_lib
     * be OP_PCACHE_GLOBAL b/c it contains client options too.
     * We have no unique guids for clients so we store the full path.
     * We ignore ids.  We do care about priority order: clients must
     * be in the same order in addition to having the same path.
     *
     * XXX: we could go further and store client library checksum, etc. hashes,
     * but that precludes clients from doing their own proper versioning.
     *
     * XXX: we could also put the set of clients into the pcache namespace to allow
     * simultaneous use of pcaches with different sets of clients (empty set
     * vs under tool, in particular): but doesn't really seem useful enough
     * for the trouble
     */
    for (i=0; i<num_client_libs; i++) {
        sz += strlen(client_libs[i].path) + 1/*NULL*/;
    }
    sz++; /* double NULL ends it */

    /* Now for clients' own data.
     * For user_data, we assume each sequence of <size, patch, persist> is
     * atomic: caller holds a mutex across the sequence.  Thus, we can use
     * global storage.
     */
    if (persist_ro_size_callbacks.num > 0) {
        call_all_ret(sz, +=, , persist_ro_size_callbacks,
                     size_t (*)(void *, void *, size_t, void **),
                     (void *)dcontext, perscxt, file_offs + sz,
                     &persist_user_data[idx]);
    }
    /* using size_t for API w/ clients in case we want to widen in future */
    CLIENT_ASSERT(CHECK_TRUNCATE_TYPE_uint(sz), "persisted cache size too large");
    return (uint) sz;
}

/* Up to caller to synchronize.
 * Returns true iff all writes succeeded.
 */
bool
instrument_persist_ro(dcontext_t *dcontext, void *perscxt, file_t fd)
{
    bool res = true;
    size_t i;
    char nul = '\0';
    ASSERT(fd != INVALID_FILE);

    for (i=0; i<num_client_libs; i++) {
        size_t sz = strlen(client_libs[i].path) + 1/*NULL*/;
        if (os_write(fd, client_libs[i].path, sz) != (ssize_t)sz)
            return false;
    }
    /* double NULL ends it */
    if (os_write(fd, &nul, sizeof(nul)) != (ssize_t)sizeof(nul))
        return false;

    /* Now for clients' own data */
    if (persist_ro_size_callbacks.num > 0) {
        call_all_ret(res, = res &&, , persist_ro_callbacks,
                     bool (*)(void *, void *, file_t, void *),
                     (void *)dcontext, perscxt, fd, persist_user_data[idx]);
    }
    return res;
}

/* Returns true if successfully validated and de-serialized */
bool
instrument_resurrect_ro(dcontext_t *dcontext, void *perscxt, byte *map)
{
    bool res = true;
    size_t i;
    const char *c;
    ASSERT(map != NULL);

    /* Ensure we have the same set of tools (see comments above) */
    i = 0;
    c = (const char *) map;
    while (*c != '\0') {
        if (i >= num_client_libs)
            return false; /* too many clients */
        if (strcmp(client_libs[i].path, c) != 0)
            return false; /* client path mismatch */
        c += strlen(c) + 1;
        i++;
    }
    if (i < num_client_libs)
        return false; /* too few clients */
    c++;

    /* Now for clients' own data */
    if (resurrect_ro_callbacks.num > 0) {
        call_all_ret(res, = res &&, , resurrect_ro_callbacks,
                     bool (*)(void *, void *, byte **),
                     (void *)dcontext, perscxt, (byte **) &c);
    }
    return res;
}

/* Up to caller to synchronize. */
uint
instrument_persist_rx_size(dcontext_t *dcontext, void *perscxt, size_t file_offs)
{
    size_t sz = 0;
    if (persist_rx_size_callbacks.num == 0)
        return 0;
    call_all_ret(sz, +=, , persist_rx_size_callbacks,
                 size_t (*)(void *, void *, size_t, void **),
                 (void *)dcontext, perscxt, file_offs + sz,
                 &persist_user_data[idx]);
    /* using size_t for API w/ clients in case we want to widen in future */
    CLIENT_ASSERT(CHECK_TRUNCATE_TYPE_uint(sz), "persisted cache size too large");
    return (uint) sz;
}

/* Up to caller to synchronize.
 * Returns true iff all writes succeeded.
 */
bool
instrument_persist_rx(dcontext_t *dcontext, void *perscxt, file_t fd)
{
    bool res = true;
    ASSERT(fd != INVALID_FILE);
    if (persist_rx_callbacks.num == 0)
        return true;
    call_all_ret(res, = res &&, , persist_rx_callbacks,
                 bool (*)(void *, void *, file_t, void *),
                 (void *)dcontext, perscxt, fd, persist_user_data[idx]);
    return res;
}

/* Returns true if successfully validated and de-serialized */
bool
instrument_resurrect_rx(dcontext_t *dcontext, void *perscxt, byte *map)
{
    bool res = true;
    ASSERT(map != NULL);
    if (resurrect_rx_callbacks.num == 0)
        return true;
    call_all_ret(res, = res &&, , resurrect_rx_callbacks,
                 bool (*)(void *, void *, byte **),
                 (void *)dcontext, perscxt, &map);
    return res;
}

/* Up to caller to synchronize. */
uint
instrument_persist_rw_size(dcontext_t *dcontext, void *perscxt, size_t file_offs)
{
    size_t sz = 0;
    if (persist_rw_size_callbacks.num == 0)
        return 0;
    call_all_ret(sz, +=, , persist_rw_size_callbacks,
                 size_t (*)(void *, void *, size_t, void **),
                 (void *)dcontext, perscxt, file_offs + sz,
                 &persist_user_data[idx]);
    /* using size_t for API w/ clients in case we want to widen in future */
    CLIENT_ASSERT(CHECK_TRUNCATE_TYPE_uint(sz), "persisted cache size too large");
    return (uint) sz;
}

/* Up to caller to synchronize.
 * Returns true iff all writes succeeded.
 */
bool
instrument_persist_rw(dcontext_t *dcontext, void *perscxt, file_t fd)
{
    bool res = true;
    ASSERT(fd != INVALID_FILE);
    if (persist_rw_callbacks.num == 0)
        return true;
    call_all_ret(res, = res &&, , persist_rw_callbacks,
                 bool (*)(void *, void *, file_t, void *),
                 (void *)dcontext, perscxt, fd, persist_user_data[idx]);
    return res;
}

/* Returns true if successfully validated and de-serialized */
bool
instrument_resurrect_rw(dcontext_t *dcontext, void *perscxt, byte *map)
{
    bool res = true;
    ASSERT(map != NULL);
    if (resurrect_rw_callbacks.num == 0)
        return true;
    call_all_ret(res, = res &&, , resurrect_rx_callbacks,
                 bool (*)(void *, void *, byte **),
                 (void *)dcontext, perscxt, &map);
    return res;
}

bool
instrument_persist_patch(dcontext_t *dcontext, void *perscxt,
                         byte *bb_start, size_t bb_size)
{
    bool res = true;
    if (persist_patch_callbacks.num == 0)
        return true;
    call_all_ret(res, = res &&, , persist_patch_callbacks,
                 bool (*)(void *, void *, byte *, size_t, void *),
                 (void *)dcontext, perscxt, bb_start, bb_size,
                 persist_user_data[idx]);
    return res;
}

DR_API
bool
dr_register_persist_ro(size_t (*func_size)(void *drcontext, void *perscxt,
                                           size_t file_offs, void **user_data OUT),
                       bool (*func_persist)(void *drcontext, void *perscxt,
                                            file_t fd, void *user_data),
                       bool (*func_resurrect)(void *drcontext, void *perscxt,
                                              byte **map INOUT))
{
    if (func_size == NULL || func_persist == NULL || func_resurrect == NULL)
        return false;
    add_callback(&persist_ro_size_callbacks, (void (*)(void))func_size, true);
    add_callback(&persist_ro_callbacks, (void (*)(void))func_persist, true);
    add_callback(&resurrect_ro_callbacks, (void (*)(void))func_resurrect, true);
    return true;
}

DR_API
bool
dr_unregister_persist_ro(size_t (*func_size)(void *drcontext, void *perscxt,
                                             size_t file_offs, void **user_data OUT),
                         bool (*func_persist)(void *drcontext, void *perscxt,
                                              file_t fd, void *user_data),
                         bool (*func_resurrect)(void *drcontext, void *perscxt,
                                                byte **map INOUT))
{
    bool res = true;
    if (func_size != NULL) {
        res = remove_callback(&persist_ro_size_callbacks, (void (*)(void))func_size, true)
            && res;
    } else
        res = false;
    if (func_persist != NULL) {
        res = remove_callback(&persist_ro_callbacks, (void (*)(void))func_persist, true)
            && res;
    } else
        res = false;
    if (func_resurrect != NULL) {
        res = remove_callback(&resurrect_ro_callbacks, (void (*)(void))func_resurrect,
                              true) && res;
    } else
        res = false;
    return res;
}

DR_API
bool
dr_register_persist_rx(size_t (*func_size)(void *drcontext, void *perscxt,
                                           size_t file_offs, void **user_data OUT),
                       bool (*func_persist)(void *drcontext, void *perscxt,
                                            file_t fd, void *user_data),
                       bool (*func_resurrect)(void *drcontext, void *perscxt,
                                              byte **map INOUT))
{
    if (func_size == NULL || func_persist == NULL || func_resurrect == NULL)
        return false;
    add_callback(&persist_rx_size_callbacks, (void (*)(void))func_size, true);
    add_callback(&persist_rx_callbacks, (void (*)(void))func_persist, true);
    add_callback(&resurrect_rx_callbacks, (void (*)(void))func_resurrect, true);
    return true;
}

DR_API
bool
dr_unregister_persist_rx(size_t (*func_size)(void *drcontext, void *perscxt,
                                             size_t file_offs, void **user_data OUT),
                         bool (*func_persist)(void *drcontext, void *perscxt,
                                              file_t fd, void *user_data),
                         bool (*func_resurrect)(void *drcontext, void *perscxt,
                                                byte **map INOUT))
{
    bool res = true;
    if (func_size != NULL) {
        res = remove_callback(&persist_rx_size_callbacks, (void (*)(void))func_size, true)
            && res;
    } else
        res = false;
    if (func_persist != NULL) {
        res = remove_callback(&persist_rx_callbacks, (void (*)(void))func_persist, true)
            && res;
    } else
        res = false;
    if (func_resurrect != NULL) {
        res = remove_callback(&resurrect_rx_callbacks, (void (*)(void))func_resurrect,
                              true) && res;
    } else
        res = false;
    return res;
}

DR_API
bool
dr_register_persist_rw(size_t (*func_size)(void *drcontext, void *perscxt,
                                           size_t file_offs, void **user_data OUT),
                       bool (*func_persist)(void *drcontext, void *perscxt,
                                            file_t fd, void *user_data),
                       bool (*func_resurrect)(void *drcontext, void *perscxt,
                                              byte **map INOUT))
{
    if (func_size == NULL || func_persist == NULL || func_resurrect == NULL)
        return false;
    add_callback(&persist_rw_size_callbacks, (void (*)(void))func_size, true);
    add_callback(&persist_rw_callbacks, (void (*)(void))func_persist, true);
    add_callback(&resurrect_rw_callbacks, (void (*)(void))func_resurrect, true);
    return true;
}

DR_API
bool
dr_unregister_persist_rw(size_t (*func_size)(void *drcontext, void *perscxt,
                                             size_t file_offs, void **user_data OUT),
                         bool (*func_persist)(void *drcontext, void *perscxt,
                                              file_t fd, void *user_data),
                         bool (*func_resurrect)(void *drcontext, void *perscxt,
                                                byte **map INOUT))
{
    bool res = true;
    if (func_size != NULL) {
        res = remove_callback(&persist_rw_size_callbacks, (void (*)(void))func_size, true)
            && res;
    } else
        res = false;
    if (func_persist != NULL) {
        res = remove_callback(&persist_rw_callbacks, (void (*)(void))func_persist, true)
            && res;
    } else
        res = false;
    if (func_resurrect != NULL) {
        res = remove_callback(&resurrect_rw_callbacks, (void (*)(void))func_resurrect,
                              true) && res;
    } else
        res = false;
    return res;
}

DR_API
bool
dr_register_persist_patch(bool (*func_patch)(void *drcontext, void *perscxt,
                                             byte *bb_start, size_t bb_size,
                                             void *user_data))
{
    if (func_patch == NULL)
        return false;
    add_callback(&persist_patch_callbacks, (void (*)(void))func_patch, true);
    return true;
}

DR_API
bool
dr_unregister_persist_patch(bool (*func_patch)(void *drcontext, void *perscxt,
                                               byte *bb_start, size_t bb_size,
                                               void *user_data))
{
    return remove_callback(&persist_patch_callbacks, (void (*)(void))func_patch, true);
}

DR_API
/* Create instructions for storing pointer-size integer val to dst,
 * and then insert them into ilist prior to where.
 * The "first" and "last" created instructions are returned.
 */
void
instrlist_insert_mov_immed_ptrsz(void *drcontext, ptr_int_t val, opnd_t dst,
                                 instrlist_t *ilist, instr_t *where,
                                 OUT instr_t **first, OUT instr_t **last)
{
    CLIENT_ASSERT(opnd_get_size(dst) == OPSZ_PTR, "wrong dst size");
    insert_mov_immed_ptrsz((dcontext_t *)drcontext, val, dst,
                           ilist, where, first, last);
}

DR_API
/* Create instructions for pushing pointer-size integer val on the stack,
 * and then insert them into ilist prior to where.
 * The "first" and "last" created instructions are returned.
 */
void
instrlist_insert_push_immed_ptrsz(void *drcontext, ptr_int_t val,
                                  instrlist_t *ilist, instr_t *where,
                                  OUT instr_t **first, OUT instr_t **last)
{
    insert_push_immed_ptrsz((dcontext_t *)drcontext, val, ilist, where,
                            first, last);
}

DR_API
void
instrlist_insert_mov_instr_addr(void *drcontext, instr_t *src_inst, byte *encode_pc,
                                opnd_t dst, instrlist_t *ilist, instr_t *where,
                                OUT instr_t **first, OUT instr_t **last)
{
    CLIENT_ASSERT(opnd_get_size(dst) == OPSZ_PTR, "wrong dst size");
    if (encode_pc == NULL) {
        /* Pass highest code cache address.
         * XXX: unless we're beyond the reservation!  Would still be reachable
         * from rest of vmcode, but might be higher than vmcode_get_end()!
         */
        encode_pc = vmcode_get_end();
    }
    insert_mov_instr_addr((dcontext_t *)drcontext, src_inst, encode_pc, dst,
                           ilist, where, first, last);
}

DR_API
void
instrlist_insert_push_instr_addr(void *drcontext, instr_t *src_inst, byte *encode_pc,
                                 instrlist_t *ilist, instr_t *where,
                                 OUT instr_t **first, OUT instr_t **last)
{
    if (encode_pc == NULL) {
        /* Pass highest code cache address.
         * XXX: unless we're beyond the reservation!  Would still be reachable
         * from rest of vmcode, but might be higher than vmcode_get_end()!
         */
        encode_pc = vmcode_get_end();
    }
    insert_push_instr_addr((dcontext_t *)drcontext, src_inst, encode_pc,
                           ilist, where, first, last);
}


#endif /* CLIENT_INTERFACE */<|MERGE_RESOLUTION|>--- conflicted
+++ resolved
@@ -5308,13 +5308,9 @@
         MINSERT(ilist, where, XINST_CREATE_add(dcontext, opnd_create_reg(REG_XSP),
                                                OPND_CREATE_INT32(buf_sz + pad)));
     }
-<<<<<<< HEAD
-    cleanup_after_call_ex(dcontext, &cci, ilist, where, 0);
+    cleanup_after_call_ex(dcontext, &cci, ilist, where, 0, encode_pc);
     MINSERT(ilist, where, label);
     instrlist_set_auto_predicate(ilist, auto_pred);
-=======
-    cleanup_after_call_ex(dcontext, &cci, ilist, where, 0, encode_pc);
->>>>>>> cd0eaca0
 }
 
 void
