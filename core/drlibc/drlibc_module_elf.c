/* *******************************************************************************
 * Copyright (c) 2012-2020 Google, Inc.  All rights reserved.
 * Copyright (c) 2011 Massachusetts Institute of Technology  All rights reserved.
 * Copyright (c) 2008-2010 VMware, Inc.  All rights reserved.
 * *******************************************************************************/

/*
 * Redistribution and use in source and binary forms, with or without
 * modification, are permitted provided that the following conditions are met:
 *
 * * Redistributions of source code must retain the above copyright notice,
 *   this list of conditions and the following disclaimer.
 *
 * * Redistributions in binary form must reproduce the above copyright notice,
 *   this list of conditions and the following disclaimer in the documentation
 *   and/or other materials provided with the distribution.
 *
 * * Neither the name of VMware, Inc. nor the names of its contributors may be
 *   used to endorse or promote products derived from this software without
 *   specific prior written permission.
 *
 * THIS SOFTWARE IS PROVIDED BY THE COPYRIGHT HOLDERS AND CONTRIBUTORS "AS IS"
 * AND ANY EXPRESS OR IMPLIED WARRANTIES, INCLUDING, BUT NOT LIMITED TO, THE
 * IMPLIED WARRANTIES OF MERCHANTABILITY AND FITNESS FOR A PARTICULAR PURPOSE
 * ARE DISCLAIMED. IN NO EVENT SHALL VMWARE, INC. OR CONTRIBUTORS BE LIABLE
 * FOR ANY DIRECT, INDIRECT, INCIDENTAL, SPECIAL, EXEMPLARY, OR CONSEQUENTIAL
 * DAMAGES (INCLUDING, BUT NOT LIMITED TO, PROCUREMENT OF SUBSTITUTE GOODS OR
 * SERVICES; LOSS OF USE, DATA, OR PROFITS; OR BUSINESS INTERRUPTION) HOWEVER
 * CAUSED AND ON ANY THEORY OF LIABILITY, WHETHER IN CONTRACT, STRICT
 * LIABILITY, OR TORT (INCLUDING NEGLIGENCE OR OTHERWISE) ARISING IN ANY WAY
 * OUT OF THE USE OF THIS SOFTWARE, EVEN IF ADVISED OF THE POSSIBILITY OF SUCH
 * DAMAGE.
 */

/* ELF module analysis routines shared between core and non-core. */

#include "../globals.h"
#include "../module_shared.h"
#include "drlibc_unix.h"
#include "module_private.h"
#include "../utils.h"
#include "instrument.h"
#include <stddef.h> /* offsetof */
#include <link.h>   /* Elf_Symndx */

typedef union _elf_generic_header_t {
    Elf64_Ehdr elf64;
    Elf32_Ehdr elf32;
} elf_generic_header_t;

/* This routine is duplicated in privload_mem_is_elf_so_header. Any update here
 * should be updated in privload_mem_is_elf_so_header.
 */
/* Is there an ELF header for a shared object at address 'base'?
 * If size == 0 then checks for header readability else assumes that size bytes from
 * base are readable (unmap races are then callers responsibility).
 */
static bool
is_elf_so_header_common(app_pc base, size_t size, bool memory)
{
    /* FIXME We could check more fields in the header just as the
     * dlopen() does. */
    static const unsigned char ei_expected[SELFMAG] = {
        [EI_MAG0] = ELFMAG0, [EI_MAG1] = ELFMAG1, [EI_MAG2] = ELFMAG2, [EI_MAG3] = ELFMAG3
    };
    ELF_HEADER_TYPE elf_header;

    if (base == NULL) {
        ASSERT(false && "is_elf_so_header(): NULL base");
        return false;
    }

    /* Read the header.  We used to directly deref if size >= sizeof(ELF_HEADER_TYPE)
     * but given that we now have safe_read_fast() it's best to always use it and
     * avoid races (like i#2113).  However, the non-fast version hits deadlock on
     * memquery during client init, so we use a special routine safe_read_if_fast().
     */
    if (size >= sizeof(ELF_HEADER_TYPE)) {
        if (!safe_read_if_fast(base, sizeof(ELF_HEADER_TYPE), &elf_header))
            return false;
    } else if (size == 0) {
        if (!d_r_safe_read(base, sizeof(ELF_HEADER_TYPE), &elf_header))
            return false;
    } else {
        return false;
    }

    /* We check the first 4 bytes which is the magic number. */
    if ((size == 0 || size >= sizeof(ELF_HEADER_TYPE)) &&
        elf_header.e_ident[EI_MAG0] == ei_expected[EI_MAG0] &&
        elf_header.e_ident[EI_MAG1] == ei_expected[EI_MAG1] &&
        elf_header.e_ident[EI_MAG2] == ei_expected[EI_MAG2] &&
        elf_header.e_ident[EI_MAG3] == ei_expected[EI_MAG3] &&
        /* PR 475158: if an app loads a linkable but not loadable
         * file (e.g., .o file) we don't want to treat as a module
         */
        (elf_header.e_type == ET_DYN || elf_header.e_type == ET_EXEC)) {
#ifdef CLIENT_INTERFACE
        /* i#157, we do more check to make sure we load the right modules,
         * i.e. 32/64-bit libraries.
         * We check again in privload_map_and_relocate() in loader for nice
         * error message.
         * Xref i#1345 for supporting mixed libs, which makes more sense for
         * standalone mode tools like those using drsyms (i#1532) or
         * dr_map_executable_file, but we just don't support that yet until we
         * remove our hardcoded type defines in module_elf.h.
         *
         * i#1648: We do allow mixing arches of the same bitwidth to better support
         * drdecode tools.  We have no standalone_library var access here to limit
         * this relaxation to tools; we assume DR managed code will hit other
         * problems later for the wrong arch and that recognizing an other-arch
         * file as an ELF won't cause problems.
         */
        if ((elf_header.e_version != 1) ||
            (memory && elf_header.e_ehsize != sizeof(ELF_HEADER_TYPE)) ||
            (memory &&
#    ifdef X64
             elf_header.e_machine != EM_X86_64 && elf_header.e_machine != EM_AARCH64
#    else
             elf_header.e_machine != EM_386 && elf_header.e_machine != EM_ARM
#    endif
             ))
            return false;
#endif
        /* FIXME - should we add any of these to the check? For real
         * modules all of these should hold. */
        ASSERT_CURIOSITY(elf_header.e_version == 1);
        ASSERT_CURIOSITY(!memory || elf_header.e_ehsize == sizeof(ELF_HEADER_TYPE));
        ASSERT_CURIOSITY(elf_header.e_ident[EI_OSABI] == ELFOSABI_SYSV ||
                         elf_header.e_ident[EI_OSABI] == ELFOSABI_LINUX);
        ASSERT_CURIOSITY(!memory ||
#ifdef X64
                         elf_header.e_machine == EM_X86_64 ||
                         elf_header.e_machine == EM_AARCH64
#else
<<<<<<< HEAD
                         elf_header.e_machine == EM_386 && elf_header.e_machine == EM_ARM
=======
                         elf_header.e_machine == EM_386 || elf_header.e_machine == EM_ARM
>>>>>>> 8da4e78f
#endif
        );
        return true;
    }
    return false;
}

/* i#727: Recommend passing 0 as size if not known if the header can be safely
 * read.
 */
bool
is_elf_so_header(app_pc base, size_t size)
{
    return is_elf_so_header_common(base, size, true);
}

uint
module_segment_prot_to_osprot(ELF_PROGRAM_HEADER_TYPE *prog_hdr)
{
    uint segment_prot = 0;
    if (TEST(PF_X, prog_hdr->p_flags))
        segment_prot |= MEMPROT_EXEC;
    if (TEST(PF_W, prog_hdr->p_flags))
        segment_prot |= MEMPROT_WRITE;
    if (TEST(PF_R, prog_hdr->p_flags))
        segment_prot |= MEMPROT_READ;
    return segment_prot;
}

/* XXX: This routine may be called before dynamorio relocation when we are
 * in a fragile state and thus no globals access or use of ASSERT/LOG/STATS!
 */
/* Returns the minimum p_vaddr field, aligned to page boundaries, in
 * the loadable segments in the prog_header array, or POINTER_MAX if
 * there are no loadable segments.
 */
app_pc
module_vaddr_from_prog_header(app_pc prog_header, uint num_segments,
                              OUT app_pc *out_first_end, OUT app_pc *out_max_end)
{
    uint i;
    app_pc min_vaddr = (app_pc)POINTER_MAX;
    app_pc max_end = (app_pc)PTR_UINT_0;
    app_pc first_end = NULL;
    for (i = 0; i < num_segments; i++) {
        /* Without the ELF header we use sizeof instead of elf_hdr->e_phentsize
         * which must be a reliable assumption as dl_iterate_phdr() doesn't
         * bother to deliver the entry size.
         */
        ELF_PROGRAM_HEADER_TYPE *prog_hdr =
            (ELF_PROGRAM_HEADER_TYPE *)(prog_header +
                                        i * sizeof(ELF_PROGRAM_HEADER_TYPE));
        if (prog_hdr->p_type == PT_LOAD) {
            /* ELF requires p_vaddr to already be aligned to p_align */
            min_vaddr =
                MIN(min_vaddr, (app_pc)ALIGN_BACKWARD(prog_hdr->p_vaddr, PAGE_SIZE));
            if (min_vaddr == (app_pc)prog_hdr->p_vaddr)
                first_end = (app_pc)prog_hdr->p_vaddr + prog_hdr->p_memsz;
            max_end = MAX(
                max_end,
                (app_pc)ALIGN_FORWARD(prog_hdr->p_vaddr + prog_hdr->p_memsz, PAGE_SIZE));
        }
    }
    if (out_first_end != NULL)
        *out_first_end = first_end;
    if (out_max_end != NULL)
        *out_max_end = max_end;
    return min_vaddr;
}

bool
module_get_platform(file_t f, dr_platform_t *platform, dr_platform_t *alt_platform)
{
    elf_generic_header_t elf_header;
    if (alt_platform != NULL)
        *alt_platform = DR_PLATFORM_NONE;
    if (os_read(f, &elf_header, sizeof(elf_header)) != sizeof(elf_header))
        return false;
    if (!is_elf_so_header_common((app_pc)&elf_header, sizeof(elf_header), false))
        return false;
    ASSERT(offsetof(Elf64_Ehdr, e_machine) == offsetof(Elf32_Ehdr, e_machine));
    switch (elf_header.elf64.e_machine) {
    case EM_X86_64:
#ifdef EM_AARCH64
    case EM_AARCH64:
#endif
        *platform = DR_PLATFORM_64BIT;
        break;
    case EM_386:
    case EM_ARM: *platform = DR_PLATFORM_32BIT; break;
    default: return false;
    }
    return true;
}

/* Get the module text section from the mapped image file,
 * Note that it must be the image file, not the loaded module.
 */
ELF_ADDR
module_get_text_section(app_pc file_map, size_t file_size)
{
    ELF_HEADER_TYPE *elf_hdr = (ELF_HEADER_TYPE *)file_map;
    ELF_SECTION_HEADER_TYPE *sec_hdr;
    char *strtab;
    uint i;
    ASSERT(is_elf_so_header(file_map, file_size));
    ASSERT(elf_hdr->e_shoff < file_size);
    ASSERT(elf_hdr->e_shentsize == sizeof(ELF_SECTION_HEADER_TYPE));
    ASSERT(elf_hdr->e_shoff + elf_hdr->e_shentsize * elf_hdr->e_shnum <= file_size);
    sec_hdr = (ELF_SECTION_HEADER_TYPE *)(file_map + elf_hdr->e_shoff);
    strtab = (char *)(file_map + sec_hdr[elf_hdr->e_shstrndx].sh_offset);
    for (i = 0; i < elf_hdr->e_shnum; i++) {
        if (strcmp(".text", strtab + sec_hdr->sh_name) == 0)
            return sec_hdr->sh_addr;
        ++sec_hdr;
    }
    /* ELF doesn't require that there's a section named ".text". */
    ASSERT_CURIOSITY(false);
    return 0;
}

/* Read until EOF or error. Return number of bytes read. */
static size_t
os_read_until(file_t fd, void *buf, size_t toread)
{
    size_t orig_toread = toread;
    ssize_t nread;
    while (toread > 0) {
        nread = os_read(fd, buf, toread);
        if (nread <= 0)
            break;
        toread -= nread;
        buf = (app_pc)buf + nread;
    }
    return orig_toread - toread;
}

bool
elf_loader_init(elf_loader_t *elf, const char *filename)
{
    memset(elf, 0, sizeof(*elf));
    elf->filename = filename;
    elf->fd = os_open(filename, OS_OPEN_READ);
    return elf->fd != INVALID_FILE;
}

void
elf_loader_destroy(elf_loader_t *elf)
{
    if (elf->fd != INVALID_FILE) {
        os_close(elf->fd);
    }
    if (elf->file_map != NULL) {
        os_unmap_file(elf->file_map, elf->file_size);
    }
    memset(elf, 0, sizeof(*elf));
}

ELF_HEADER_TYPE *
elf_loader_read_ehdr(elf_loader_t *elf)
{
    /* The initial read is sized to read both ehdr and all phdrs. */
    if (elf->fd == INVALID_FILE)
        return NULL;
    if (elf->file_map != NULL) {
        /* The user mapped the entire file up front, so use it. */
        elf->ehdr = (ELF_HEADER_TYPE *)elf->file_map;
    } else {
        size_t size = os_read_until(elf->fd, elf->buf, sizeof(elf->buf));
        if (size == 0)
            return NULL;
        if (!is_elf_so_header(elf->buf, size))
            return NULL;
        elf->ehdr = (ELF_HEADER_TYPE *)elf->buf;
    }
    return elf->ehdr;
}

app_pc
elf_loader_map_file(elf_loader_t *elf, bool reachable)
{
    uint64 size64;
    if (elf->file_map != NULL)
        return elf->file_map;
    if (elf->fd == INVALID_FILE)
        return NULL;
    if (!os_get_file_size_by_handle(elf->fd, &size64))
        return NULL;
    ASSERT_TRUNCATE(elf->file_size, size_t, size64);
    elf->file_size = (size_t)size64; /* truncate */
    /* We use os_map_file instead of map_file since this mapping is temporary.
     * We don't need to add and remove it from dynamo_areas.
     */
    elf->file_map =
        os_map_file(elf->fd, &elf->file_size, 0, NULL, MEMPROT_READ,
                    MAP_FILE_COPY_ON_WRITE | (reachable ? MAP_FILE_REACHABLE : 0));
    return elf->file_map;
}

ELF_PROGRAM_HEADER_TYPE *
elf_loader_read_phdrs(elf_loader_t *elf)
{
    size_t ph_off;
    size_t ph_size;
    if (elf->ehdr == NULL)
        return NULL;
    ph_off = elf->ehdr->e_phoff;
    ph_size = elf->ehdr->e_phnum * elf->ehdr->e_phentsize;
    if (elf->file_map == NULL && ph_off + ph_size < sizeof(elf->buf)) {
        /* We already read phdrs, and they are in buf. */
        elf->phdrs = (ELF_PROGRAM_HEADER_TYPE *)(elf->buf + elf->ehdr->e_phoff);
    } else {
        /* We have large or distant phdrs, so map the whole file.  We could
         * seek and read just the phdrs to avoid disturbing the address space,
         * but that would introduce a dependency on DR's heap.
         */
        if (elf_loader_map_file(elf, false /*!reachable*/) == NULL)
            return NULL;
        elf->phdrs = (ELF_PROGRAM_HEADER_TYPE *)(elf->file_map + elf->ehdr->e_phoff);
    }
    return elf->phdrs;
}

bool
elf_loader_read_headers(elf_loader_t *elf, const char *filename)
{
    if (!elf_loader_init(elf, filename))
        return false;
    if (elf_loader_read_ehdr(elf) == NULL)
        return false;
    if (elf_loader_read_phdrs(elf) == NULL)
        return false;
    return true;
}

app_pc
elf_loader_map_phdrs(elf_loader_t *elf, bool fixed, map_fn_t map_func,
                     unmap_fn_t unmap_func, prot_fn_t prot_func,
                     check_bounds_fn_t check_bounds_func, modload_flags_t flags)
{
    app_pc lib_base, lib_end, last_end;
    ELF_HEADER_TYPE *elf_hdr = elf->ehdr;
    app_pc map_base, map_end;
    reg_t pg_offs;
    uint seg_prot, i;
    ptr_int_t delta;
    size_t initial_map_size;

    ASSERT(elf->phdrs != NULL && "call elf_loader_read_phdrs() first");
    if (elf->phdrs == NULL)
        return NULL;

    map_base = module_vaddr_from_prog_header((app_pc)elf->phdrs, elf->ehdr->e_phnum, NULL,
                                             &map_end);

    if (fixed && check_bounds_func != NULL)
        (*check_bounds_func)(elf, map_base, map_end);

    elf->image_size = map_end - map_base;

    /* reserve the memory from os for library */
    initial_map_size = elf->image_size;
    if (TEST(MODLOAD_SEPARATE_BSS, flags)) {
        /* place an extra no-access page after .bss */
        initial_map_size += PAGE_SIZE;
    }
    lib_base = (*map_func)(-1, &initial_map_size, 0, map_base,
                           MEMPROT_NONE, /* so the separating page is no-access */
                           MAP_FILE_COPY_ON_WRITE | MAP_FILE_IMAGE |
                               /* i#1001: a PIE executable may have NULL as preferred
                                * base, in which case the map can be anywhere
                                */
                               ((fixed && map_base != NULL) ? MAP_FILE_FIXED : 0) |
                               (TEST(MODLOAD_REACHABLE, flags) ? MAP_FILE_REACHABLE : 0));
    if (lib_base == NULL)
        return NULL;
    LOG(GLOBAL, LOG_LOADER, 3,
        "%s: initial reservation " PFX "-" PFX " vs preferred " PFX "\n", __FUNCTION__,
        lib_base, lib_base + initial_map_size, map_base);
    if (TEST(MODLOAD_SEPARATE_BSS, flags) && initial_map_size > elf->image_size)
        elf->image_size = initial_map_size - PAGE_SIZE;
    else
        elf->image_size = initial_map_size;
    lib_end = lib_base + elf->image_size;
    elf->load_base = lib_base;
    ASSERT(elf->load_delta == 0 || map_base == NULL);

    if (map_base != NULL && map_base != lib_base) {
        /* the mapped memory is not at preferred address,
         * should be ok if it is still reachable for X64,
         * which will be checked later.
         */
        LOG(GLOBAL, LOG_LOADER, 1, "%s: module not loaded at preferred address\n",
            __FUNCTION__);
    }
    delta = lib_base - map_base;
    elf->load_delta = delta;

    /* walk over the program header to load the individual segments */
    last_end = lib_base;
    for (i = 0; i < elf_hdr->e_phnum; i++) {
        app_pc seg_base, seg_end, map, file_end;
        size_t seg_size;
        ELF_PROGRAM_HEADER_TYPE *prog_hdr =
            (ELF_PROGRAM_HEADER_TYPE *)((byte *)elf->phdrs + i * elf_hdr->e_phentsize);
        if (prog_hdr->p_type == PT_LOAD) {
            bool do_mmap = true;
            seg_base = (app_pc)ALIGN_BACKWARD(prog_hdr->p_vaddr, PAGE_SIZE) + delta;
            seg_end =
                (app_pc)ALIGN_FORWARD(prog_hdr->p_vaddr + prog_hdr->p_filesz, PAGE_SIZE) +
                delta;
            seg_size = seg_end - seg_base;
            if (seg_base != last_end) {
                /* XXX: a hole, I reserve this space instead of unmap it */
                size_t hole_size = seg_base - last_end;
                (*prot_func)(last_end, hole_size, MEMPROT_NONE);
            }
            seg_prot = module_segment_prot_to_osprot(prog_hdr);
            pg_offs = ALIGN_BACKWARD(prog_hdr->p_offset, PAGE_SIZE);
            if (TEST(MODLOAD_SKIP_WRITABLE, flags) && TEST(MEMPROT_WRITE, seg_prot) &&
                seg_end == lib_end) {
                /* We only actually skip if it's the final segment, to allow
                 * unmapping with a single mmap and not worrying about sthg
                 * else having been unmapped at the end in the meantime.
                 */
                do_mmap = false;
                elf->image_size = last_end - lib_base;
            }
            /* XXX:
             * This function can be called after dynamo_heap_initialized,
             * and we will use map_file instead of os_map_file.
             * However, map_file does not allow mmap with overlapped memory,
             * so we have to unmap the old memory first.
             * This might be a problem, e.g.
             * one thread unmaps the memory and before mapping the actual file,
             * another thread requests memory via mmap takes the memory here,
             * a racy condition.
             */
            if (seg_size > 0) { /* i#1872: handle empty segments */
                if (do_mmap) {
                    (*unmap_func)(seg_base, seg_size);
                    map = (*map_func)(
                        elf->fd, &seg_size, pg_offs, seg_base /* base */,
                        seg_prot | MEMPROT_WRITE /* prot */,
                        MAP_FILE_COPY_ON_WRITE /*writes should not change file*/ |
                            MAP_FILE_IMAGE |
                            /* we don't need MAP_FILE_REACHABLE b/c we're fixed */
                            MAP_FILE_FIXED);
                    ASSERT(map != NULL);
                    /* fill zeros at extend size */
                    file_end = (app_pc)prog_hdr->p_vaddr + prog_hdr->p_filesz;
                    if (seg_end > file_end + delta) {
                        if (!TEST(MODLOAD_SEPARATE_PROCESS, flags)) {
                            memset(file_end + delta, 0, seg_end - (file_end + delta));
                        } else {
                            /* FIXME i#37: use a remote memset to zero out this gap or
                             * fix it up in the child.  There is typically one RW
                             * PT_LOAD segment for .data and .bss.  If .data ends and
                             * .bss starts before filesz bytes, we need to zero the .bss
                             * bytes manually.
                             */
                        }
                    }
                }
            }
            seg_end =
                (app_pc)ALIGN_FORWARD(prog_hdr->p_vaddr + prog_hdr->p_memsz, PAGE_SIZE) +
                delta;
            seg_size = seg_end - seg_base;
            if (seg_size > 0 && do_mmap)
                (*prot_func)(seg_base, seg_size, seg_prot);
            last_end = seg_end;
        }
    }
    ASSERT(last_end == lib_end);
    /* FIXME: recover from map failure rather than relying on asserts. */

    return lib_base;
}

/* Iterate program headers of a mapped ELF image and find the string that
 * PT_INTERP points to.  Typically this comes early in the file and is always
 * included in PT_LOAD segments, so we safely do this after the initial
 * mapping.
 */
const char *
elf_loader_find_pt_interp(elf_loader_t *elf)
{
    int i;
    ELF_HEADER_TYPE *ehdr = elf->ehdr;
    ELF_PROGRAM_HEADER_TYPE *phdrs = elf->phdrs;

    ASSERT(elf->load_base != NULL && "call elf_loader_map_phdrs() first");
    if (ehdr == NULL || phdrs == NULL || elf->load_base == NULL)
        return NULL;
    for (i = 0; i < ehdr->e_phnum; i++) {
        if (phdrs[i].p_type == PT_INTERP) {
            return (const char *)(phdrs[i].p_vaddr + elf->load_delta);
        }
    }

    return NULL;
}<|MERGE_RESOLUTION|>--- conflicted
+++ resolved
@@ -133,11 +133,7 @@
                          elf_header.e_machine == EM_X86_64 ||
                          elf_header.e_machine == EM_AARCH64
 #else
-<<<<<<< HEAD
-                         elf_header.e_machine == EM_386 && elf_header.e_machine == EM_ARM
-=======
                          elf_header.e_machine == EM_386 || elf_header.e_machine == EM_ARM
->>>>>>> 8da4e78f
 #endif
         );
         return true;
