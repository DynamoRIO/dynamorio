--- conflicted
+++ resolved
@@ -97,19 +97,10 @@
             continue;
 
         PRE(ilist, instr,
-<<<<<<< HEAD
             INSTR_CREATE_sd(dcontext,
                             opnd_create_base_disp(DR_REG_SP, DR_REG_NULL, 0,
                                                   dstack_offs + i * XSP_SZ, OPSZ_8),
-                            opnd_create_reg(DR_REG_ZERO + i)));
-=======
-            INSTR_CREATE_sd(
-                dcontext,
-                opnd_add_flags(opnd_create_base_disp(DR_REG_SP, DR_REG_NULL, 0,
-                                                     dstack_offs + i * XSP_SZ, OPSZ_8),
-                               DR_OPND_IMM_PRINT_DECIMAL),
-                opnd_create_reg(DR_REG_START_GPR + i)));
->>>>>>> a8cf1dfe
+                            opnd_create_reg(DR_REG_START_GPR + i)));
     }
 
     dstack_offs += DR_NUM_GPR_REGS * XSP_SZ;
@@ -207,17 +198,9 @@
             continue;
 
         PRE(ilist, instr,
-<<<<<<< HEAD
-            INSTR_CREATE_ld(dcontext, opnd_create_reg(DR_REG_X0 + i),
+            INSTR_CREATE_ld(dcontext, opnd_create_reg(DR_REG_START_GPR + i),
                             opnd_create_base_disp(DR_REG_SP, DR_REG_NULL, 0,
                                                   current_offs + i * XSP_SZ, OPSZ_8)));
-=======
-            INSTR_CREATE_ld(
-                dcontext, opnd_create_reg(DR_REG_START_GPR + i),
-                opnd_add_flags(opnd_create_base_disp(DR_REG_SP, DR_REG_NULL, 0,
-                                                     current_offs + i * XSP_SZ, OPSZ_8),
-                               DR_OPND_IMM_PRINT_DECIMAL)));
->>>>>>> a8cf1dfe
     }
 }
 
