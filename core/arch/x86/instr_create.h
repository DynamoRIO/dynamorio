/* **********************************************************
 * Copyright (c) 2011-2017 Google, Inc.  All rights reserved.
 * Copyright (c) 2002-2010 VMware, Inc.  All rights reserved.
 * **********************************************************/

/*
 * Redistribution and use in source and binary forms, with or without
 * modification, are permitted provided that the following conditions are met:
 *
 * * Redistributions of source code must retain the above copyright notice,
 *   this list of conditions and the following disclaimer.
 *
 * * Redistributions in binary form must reproduce the above copyright notice,
 *   this list of conditions and the following disclaimer in the documentation
 *   and/or other materials provided with the distribution.
 *
 * * Neither the name of VMware, Inc. nor the names of its contributors may be
 *   used to endorse or promote products derived from this software without
 *   specific prior written permission.
 *
 * THIS SOFTWARE IS PROVIDED BY THE COPYRIGHT HOLDERS AND CONTRIBUTORS "AS IS"
 * AND ANY EXPRESS OR IMPLIED WARRANTIES, INCLUDING, BUT NOT LIMITED TO, THE
 * IMPLIED WARRANTIES OF MERCHANTABILITY AND FITNESS FOR A PARTICULAR PURPOSE
 * ARE DISCLAIMED. IN NO EVENT SHALL VMWARE, INC. OR CONTRIBUTORS BE LIABLE
 * FOR ANY DIRECT, INDIRECT, INCIDENTAL, SPECIAL, EXEMPLARY, OR CONSEQUENTIAL
 * DAMAGES (INCLUDING, BUT NOT LIMITED TO, PROCUREMENT OF SUBSTITUTE GOODS OR
 * SERVICES; LOSS OF USE, DATA, OR PROFITS; OR BUSINESS INTERRUPTION) HOWEVER
 * CAUSED AND ON ANY THEORY OF LIABILITY, WHETHER IN CONTRACT, STRICT
 * LIABILITY, OR TORT (INCLUDING NEGLIGENCE OR OTHERWISE) ARISING IN ANY WAY
 * OUT OF THE USE OF THIS SOFTWARE, EVEN IF ADVISED OF THE POSSIBILITY OF SUCH
 * DAMAGE.
 */

/* Copyright (c) 2003-2007 Determina Corp. */
/* Copyright (c) 2002-2003 Massachusetts Institute of Technology */

#ifndef _INSTR_CREATE_H_
#define _INSTR_CREATE_H_ 1

#include "../instr_create_shared.h"

/* DR_API EXPORT TOFILE dr_ir_macros_x86.h */
/* DR_API EXPORT BEGIN */
/**
 * @file dr_ir_macros_x86.h
 * @brief AMD64/IA-32 instruction creation convenience macros.
 *
 * All macros assume default data and address sizes.  For the most part these
 * macros do not support building non-default address or data size
 * versions; for that, simply duplicate the macro's body, replacing the
 * size and/or hardcoded registers with smaller versions (the IR does
 * not support cs segments with non-default sizes where the default
 * size requires instruction prefixes).  For shrinking data sizes, see
 * the instr_shrink_to_16_bits() routine.
 */

#include <math.h> /* for floating-point math constants */

/* instruction modification convenience routines */
/**
 * Add the lock prefix to an instruction. For example:
 * instr_t *lock_inc_instr = LOCK(INSTR_CREATE_inc(....));
 */
#define LOCK(instr_ptr) instr_set_prefix_flag((instr_ptr), PREFIX_LOCK)

#ifdef X64
/**
 * Create an absolute address operand encoded as pc-relative.
 * Encoding will fail if addr is out of 32-bit-signed-displacement reach.
 */
#    define OPND_CREATE_ABSMEM(addr, size) opnd_create_rel_addr(addr, size)
#else
/** Create an absolute address operand. */
#    define OPND_CREATE_ABSMEM(addr, size) opnd_create_abs_addr(addr, size)
#endif

/* operand convenience routines for specific opcodes with odd sizes */
/** Create a memory reference operand appropriately sized for OP_lea. */
#define OPND_CREATE_MEM_lea(base, index, scale, disp) \
    opnd_create_base_disp(base, index, scale, disp, OPSZ_lea)
/** Create a memory reference operand appropriately sized for OP_invlpg. */
#define OPND_CREATE_MEM_invlpg(base, index, scale, disp) \
    opnd_create_base_disp(base, index, scale, disp, OPSZ_invlpg)
/** Create a memory reference operand appropriately sized for OP_clflush. */
#define OPND_CREATE_MEM_clflush(base, index, scale, disp) \
    opnd_create_base_disp(base, index, scale, disp, OPSZ_clflush)
/** Create a memory reference operand appropriately sized for OP_prefetch*. */
#define OPND_CREATE_MEM_prefetch(base, index, scale, disp) \
    opnd_create_base_disp(base, index, scale, disp, OPSZ_prefetch)
/** Create a memory reference operand appropriately sized for OP_lgdt. */
#define OPND_CREATE_MEM_lgdt(base, index, scale, disp) \
    opnd_create_base_disp(base, index, scale, disp, OPSZ_lgdt)
/** Create a memory reference operand appropriately sized for OP_sgdt. */
#define OPND_CREATE_MEM_sgdt(base, index, scale, disp) \
    opnd_create_base_disp(base, index, scale, disp, OPSZ_sgdt)
/** Create a memory reference operand appropriately sized for OP_lidt. */
#define OPND_CREATE_MEM_lidt(base, index, scale, disp) \
    opnd_create_base_disp(base, index, scale, disp, OPSZ_lidt)
/** Create a memory reference operand appropriately sized for OP_sidt. */
#define OPND_CREATE_MEM_sidt(base, index, scale, disp) \
    opnd_create_base_disp(base, index, scale, disp, OPSZ_sidt)
/** Create a memory reference operand appropriately sized for OP_bound. */
#define OPND_CREATE_MEM_bound(base, index, scale, disp) \
    opnd_create_base_disp(base, index, scale, disp, OPSZ_bound)
/** Create a memory reference operand appropriately sized for OP_fldenv. */
#define OPND_CREATE_MEM_fldenv(base, index, scale, disp) \
    opnd_create_base_disp(base, index, scale, disp, OPSZ_fldenv)
/** Create a memory reference operand appropriately sized for OP_fnstenv. */
#define OPND_CREATE_MEM_fnstenv(base, index, scale, disp) \
    opnd_create_base_disp(base, index, scale, disp, OPSZ_fnstenv)
/** Create a memory reference operand appropriately sized for OP_fnsave. */
#define OPND_CREATE_MEM_fnsave(base, index, scale, disp) \
    opnd_create_base_disp(base, index, scale, disp, OPSZ_fnsave)
/** Create a memory reference operand appropriately sized for OP_frstor. */
#define OPND_CREATE_MEM_frstor(base, index, scale, disp) \
    opnd_create_base_disp(base, index, scale, disp, OPSZ_frstor)
/** Create a memory reference operand appropriately sized for OP_fxsave32/OP_fxsave64. */
#define OPND_CREATE_MEM_fxsave(base, index, scale, disp) \
    opnd_create_base_disp(base, index, scale, disp, OPSZ_fxsave)
/** Create a memory reference operand appropriately sized for OP_fxrstor32/OP_fxrstor64.*/
#define OPND_CREATE_MEM_fxrstor(base, index, scale, disp) \
    opnd_create_base_disp(base, index, scale, disp, OPSZ_fxrstor)
/**
 * Create a memory reference operand appropriately sized for OP_xsave32,
 * OP_xsave64, OP_xsaveopt32, OP_xsaveopt64, OP_xsavec32, OP_xsavec64,
 * OP_xrstor32, or OP_xrstor64.
 */
#define OPND_CREATE_MEM_xsave(base, index, scale, disp) \
    opnd_create_base_disp(base, index, scale, disp, OPSZ_xsave)

/* Macros for building instructions, one for each opcode.
 * Each INSTR_CREATE_xxx macro creates an instr_t with opcode OP_xxx and
 * the given explicit operands, automatically supplying any implicit operands.
 * The macro parameter types, encoded by name, are:
 *   dc = DR Context*
 *   op = uint = opcode
 *   s  = opnd_t = source operand
 *   i  = opnd_t = source operand that is an immediate
 *   ri = opnd_t = source operand that can be a register or an immediate
 *   t  = opnd_t = source operand that is a jump target
 *   m  = opnd_t = source operand that can only reference memory
 *   f  = opnd_t = floating point register operand
 *   d  = opnd_t = destination operand
 */

/****************************************************************************
 * Platform-independent INSTR_CREATE_* macros
 */
/** @name Platform-independent macros */
/* @{ */ /* doxygen start group */

/**
 * This platform-independent macro creates an instr_t for a debug trap
 * instruction, automatically supplying any implicit operands.
 * \param dc The void * dcontext used to allocate memory for the instr_t.
 */
#define XINST_CREATE_debug_instr(dc) INSTR_CREATE_int3(dc)

/**
 * This platform-independent macro creates an instr_t for a 4-byte
 * or 8-byte (x64 only) memory load instruction.
 * \param dc  The void * dcontext used to allocate memory for the instr_t.
 * \param r   The destination register opnd.
 * \param m   The source memory opnd.
 */
#define XINST_CREATE_load(dc, r, m) INSTR_CREATE_mov_ld(dc, r, m)

/**
 * This platform-independent macro creates an instr_t which loads 1 byte
 * from memory, zero-extends it to 4 bytes, and writes it to a 4 byte
 * destination register.
 * \param dc  The void * dcontext used to allocate memory for the instr_t.
 * \param r   The destination register opnd.
 * \param m   The source memory opnd.
 */
#define XINST_CREATE_load_1byte_zext4(dc, r, m) INSTR_CREATE_movzx(dc, r, m)

/**
 * This platform-independent macro creates an instr_t for a 1-byte
 * memory load instruction.
 * \param dc  The void * dcontext used to allocate memory for the instr_t.
 * \param r   The destination register opnd.
 * \param m   The source memory opnd.
 */
#define XINST_CREATE_load_1byte(dc, r, m) INSTR_CREATE_mov_ld(dc, r, m)

/**
 * This platform-independent macro creates an instr_t for a 2-byte
 * memory load instruction.
 * \param dc  The void * dcontext used to allocate memory for the instr_t.
 * \param r   The destination register opnd.
 * \param m   The source memory opnd.
 */
#define XINST_CREATE_load_2bytes(dc, r, m) INSTR_CREATE_mov_ld(dc, r, m)

/**
 * This platform-independent macro creates an instr_t for a 4-byte
 * or 8-byte (x64 only) memory store instruction.
 * \param dc  The void * dcontext used to allocate memory for the instr_t.
 * \param m   The destination memory opnd.
 * \param r   The source register opnd.
 */
#define XINST_CREATE_store(dc, m, r) INSTR_CREATE_mov_st(dc, m, r)

/**
 * This platform-independent macro creates an instr_t for a 1-byte
 * memory store instruction.
 * \param dc  The void * dcontext used to allocate memory for the instr_t.
 * \param m   The destination memory opnd.
 * \param r   The source register opnd.
 */
#define XINST_CREATE_store_1byte(dc, m, r) INSTR_CREATE_mov_st(dc, m, r)

/**
 * This platform-independent macro creates an instr_t for a 2-byte
 * memory store instruction.
 * \param dc  The void * dcontext used to allocate memory for the instr_t.
 * \param m   The destination memory opnd.
 * \param r   The source register opnd.
 */
#define XINST_CREATE_store_2bytes(dc, m, r) INSTR_CREATE_mov_st(dc, m, r)

/**
 * This platform-independent macro creates an instr_t for a register
 * to register move instruction.
 * \param dc  The void * dcontext used to allocate memory for the instr_t.
 * \param d   The destination register opnd.
 * \param s   The source register opnd.
 */
#define XINST_CREATE_move(dc, d, s) INSTR_CREATE_mov_ld(dc, d, s)

/**
 * This platform-independent macro creates an instr_t for a multimedia
 * register load instruction.
 * \param dc  The void * dcontext used to allocate memory for the instr_t.
 * \param r   The destination register opnd.
 * \param m   The source memory opnd.
 */
#define XINST_CREATE_load_simd(dc, r, m) INSTR_CREATE_movd(dc, r, m)

/**
 * This platform-independent macro creates an instr_t for a multimedia
 * register store instruction.
 * \param dc  The void * dcontext used to allocate memory for the instr_t.
 * \param m   The destination memory opnd.
 * \param r   The source register opnd.
 */
#define XINST_CREATE_store_simd(dc, m, r) INSTR_CREATE_movd(dc, m, r)

/**
 * This platform-independent macro creates an instr_t for an indirect
 * jump through memory instruction.
 * \param dc  The void * dcontext used to allocate memory for the instr_t.
 * \param m   The memory opnd holding the target.
 */
#define XINST_CREATE_jump_mem(dc, m) INSTR_CREATE_jmp_ind(dc, m)

/**
 * This platform-independent macro creates an instr_t for an indirect
 * jump instruction through a register.
 * \param dc  The void * dcontext used to allocate memory for the instr_t.
 * \param r   The register opnd holding the target.
 */
#define XINST_CREATE_jump_reg(dc, r) INSTR_CREATE_jmp_ind(dc, r)

/**
 * This platform-independent macro creates an instr_t for an immediate
 * integer load instruction.
 * \param dc  The void * dcontext used to allocate memory for the instr_t.
 * \param r   The destination register opnd.
 * \param i   The source immediate integer opnd.
 */
#define XINST_CREATE_load_int(dc, r, i) INSTR_CREATE_mov_imm(dc, r, i)

/**
 * This platform-independent macro creates an instr_t for a return instruction.
 * \param dc  The void * dcontext used to allocate memory for the instr_t.
 */
#define XINST_CREATE_return(dc) INSTR_CREATE_ret(dc)

/**
 * This platform-independent macro creates an instr_t for an unconditional
 * branch instruction.
 * \param dc  The void * dcontext used to allocate memory for the instr_t.
 * \param t   The opnd_t target operand for the instruction, which can be
 * either a pc (opnd_create_pc)()) or an instr_t (opnd_create_instr()).
 * Be sure to ensure that the limited reach of this short branch will reach
 * the target (a pc operand is not suitable for most uses unless you know
 * precisely where this instruction will be encoded).
 */
#define XINST_CREATE_jump(dc, t) INSTR_CREATE_jmp((dc), (t))

/**
 * This platform-independent macro creates an instr_t for an unconditional
 * branch instruction with the smallest available reach.
 * \param dc  The void * dcontext used to allocate memory for the instr_t.
 * \param t   The opnd_t target operand for the instruction, which can be
 * either a pc (opnd_create_pc)()) or an instr_t (opnd_create_instr()).
 * Be sure to ensure that the limited reach of this short branch will reach
 * the target (a pc operand is not suitable for most uses unless you know
 * precisely where this instruction will be encoded).
 */
#define XINST_CREATE_jump_short(dc, t) INSTR_CREATE_jmp_short((dc), (t))

/**
 * This platform-independent macro creates an instr_t for a conditional
 * branch instruction that branches if the previously-set condition codes
 * indicate the condition indicated by \p pred.
 * \param dc  The void * dcontext used to allocate memory for the instr_t.
 * \param pred  The #dr_pred_type_t condition to match.
 * \param t   The opnd_t target operand for the instruction, which can be
 * either a pc (opnd_create_pc)()) or an instr_t (opnd_create_instr()).
 * Be sure to ensure that the limited reach of this short branch will reach
 * the target (a pc operand is not suitable for most uses unless you know
 * precisely where this instruction will be encoded).
 */
#define XINST_CREATE_jump_cond(dc, pred, t) \
    (INSTR_CREATE_jcc((dc), (pred)-DR_PRED_O + OP_jo, (t)))

/**
 * This platform-independent macro creates an instr_t for an unconditional
 * branch instruction.
 * \param dc  The void * dcontext used to allocate memory for the instr_t.
 * \param t   The opnd_t target operand for the instruction, which can be
 * either a pc (opnd_create_pc)()) or an instr_t (opnd_create_instr()).
 * Be sure to ensure that the limited reach of this short branch will reach
 * the target (a pc operand is not suitable for most uses unless you know
 * precisely where this instruction will be encoded).
 */
#define XINST_CREATE_call(dc, t) INSTR_CREATE_call((dc), (t))

/**
 * This platform-independent macro creates an instr_t for an addition
 * instruction that does not affect the status flags.
 * \param dc  The void * dcontext used to allocate memory for the instr_t.
 * \param d  The opnd_t explicit destination operand for the instruction.
 * \param s  The opnd_t explicit source operand for the instruction.  This
 * can be either a register or a 32-bit immediate integer on x86.
 */
#define XINST_CREATE_add(dc, d, s)                                             \
    INSTR_CREATE_lea(                                                          \
        (dc), (d),                                                             \
        OPND_CREATE_MEM_lea(opnd_get_reg(d),                                   \
                            opnd_is_reg(s) ? opnd_get_reg(s) : DR_REG_NULL, 0, \
                            opnd_is_reg(s) ? 0 : (int)opnd_get_immed_int(s)))

/**
 * This platform-independent macro creates an instr_t for an addition
 * instruction that does not affect the status flags and takes two sources
 * plus a destination.
 * \param dc  The void * dcontext used to allocate memory for the instr_t.
 * \param d  The opnd_t explicit destination operand for the instruction.
 * \param s1  The opnd_t explicit first source operand for the instruction.  This
 * must be a register.
 * \param s2  The opnd_t explicit source operand for the instruction.  This
 * can be either a register or a 32-bit immediate integer on x86.
 */
#define XINST_CREATE_add_2src(dc, d, s1, s2)                                     \
    INSTR_CREATE_lea(                                                            \
        (dc), (d),                                                               \
        OPND_CREATE_MEM_lea(opnd_get_reg(s1),                                    \
                            opnd_is_reg(s2) ? opnd_get_reg(s2) : DR_REG_NULL, 0, \
                            opnd_is_reg(s2) ? 0 : (int)opnd_get_immed_int(s2)))

/**
 * This platform-independent macro creates an instr_t for an addition
 * instruction that does not affect the status flags and takes two register sources
 * plus a destination, with one source being shifted logically left by
 * an immediate amount that is limited to either 0, 1, 2, or 3.
 * \param dc  The void * dcontext used to allocate memory for the instr_t.
 * \param d  The opnd_t explicit destination operand for the instruction.
 * \param s1  The opnd_t explicit first source operand for the instruction.  This
 * must be a register.
 * \param s2_toshift  The opnd_t explicit source operand for the instruction.  This
 * must be a register.
 * \param shift_amount  An integer value that must be either 0, 1, 2, or 3.
 */
#define XINST_CREATE_add_sll(dc, d, s1, s2_toshift, shift_amount)                      \
    INSTR_CREATE_lea(                                                                  \
        (dc), (d),                                                                     \
        OPND_CREATE_MEM_lea(                                                           \
            opnd_get_reg(s1), opnd_get_reg(s2_toshift),                                \
            ((shift_amount) == 0                                                       \
                 ? 1                                                                   \
                 : ((shift_amount) == 1                                                \
                        ? 2                                                            \
                        : ((shift_amount) == 2                                         \
                               ? 4                                                     \
                               : ((shift_amount) == 3                                  \
                                      ? 8                                              \
                                      : (DR_ASSERT_MSG(false, "invalid shift amount"), \
                                         0))))),                                       \
            0))

/**
 * This platform-independent macro creates an instr_t for an addition
 * instruction that does affect the status flags.
 * \param dc  The void * dcontext used to allocate memory for the instr_t.
 * \param d  The opnd_t explicit destination operand for the instruction.
 * \param s  The opnd_t explicit source operand for the instruction.
 */
#define XINST_CREATE_add_s(dc, d, s) INSTR_CREATE_add((dc), (d), (s))

/**
 * This platform-independent macro creates an instr_t for a subtraction
 * instruction that does not affect the status flags.
 * \param dc  The void * dcontext used to allocate memory for the instr_t.
 * \param d  The opnd_t explicit destination operand for the instruction.
 * \param s  The opnd_t explicit source operand for the instruction.
 * The source must be an immediate integer on x86.
 */
#define XINST_CREATE_sub(dc, d, s)                                        \
    INSTR_CREATE_lea((dc), (d),                                           \
                     OPND_CREATE_MEM_lea(opnd_get_reg(d), DR_REG_NULL, 0, \
                                         -(int)opnd_get_immed_int(s)))

/**
 * This platform-independent macro creates an instr_t for a subtraction
 * instruction that does affect the status flags.
 * \param dc  The void * dcontext used to allocate memory for the instr_t.
 * \param d  The opnd_t explicit destination operand for the instruction.
 * \param s  The opnd_t explicit source operand for the instruction.
 */
#define XINST_CREATE_sub_s(dc, d, s) INSTR_CREATE_sub((dc), (d), (s))

/**
 * This platform-independent macro creates an instr_t for a bitwise and
 * instruction that does affect the status flags.
 * \param dc  The void * dcontext used to allocate memory for the instr_t.
 * \param d  The opnd_t explicit destination operand for the instruction.
 * \param s  The opnd_t explicit source operand for the instruction.
 */
#define XINST_CREATE_and_s(dc, d, s) INSTR_CREATE_and((dc), (d), (s))

/**
 * This platform-independent macro creates an instr_t for a logical right shift
 * instruction that does affect the status flags.
 * \param dc  The void * dcontext used to allocate memory for the instr_t.
 * \param d  The opnd_t explicit destination operand for the instruction.
 * \param s  The opnd_t explicit source operand for the instruction.
 */
#define XINST_CREATE_slr_s(dc, d, s) INSTR_CREATE_shr((dc), (d), (s))

/**
 * This platform-independent macro creates an instr_t for a comparison
 * instruction.
 * \param dc  The void * dcontext used to allocate memory for the instr_t.
 * \param s1  The opnd_t explicit destination operand for the instruction.
 * \param s2  The opnd_t explicit source operand for the instruction.
 */
#define XINST_CREATE_cmp(dc, s1, s2) instr_create_0dst_2src((dc), OP_cmp, (s1), (s2))

/**
 * This platform-independent macro creates an instr_t for a software
 * interrupt instruction.
 * \param dc  The void * dcontext used to allocate memory for the instr_t.
 * \param i   The source integer constant opnd_t operand.
 */
#define XINST_CREATE_interrupt(dc, i) INSTR_CREATE_int(dc, i)

/**
 * This platform-independent macro creates an instr_t for a nop instruction.
 * \param dc  The void * dcontext used to allocate memory for the instr_t.
 */
#define XINST_CREATE_nop(dc) INSTR_CREATE_nop(dc)
/* @} */ /* end doxygen group */

/****************************************************************************
 * x86-specific INSTR_CREATE_* macros
 */

/* no-operand instructions */
/** @name No-operand instructions */
/* @{ */ /* doxygen start group; w/ DISTRIBUTE_GROUP_DOC=YES, one comment suffices. */
/**
 * This INSTR_CREATE_xxx macro creates an instr_t with opcode OP_xxx, automatically
 * supplying any implicit operands.
 * \param dc The void * dcontext used to allocate memory for the instr_t.
 */
#define INSTR_CREATE_fwait(dc) instr_create_0dst_0src((dc), OP_fwait)
#define INSTR_CREATE_hlt(dc) instr_create_0dst_0src((dc), OP_hlt)
#define INSTR_CREATE_cmc(dc) instr_create_0dst_0src((dc), OP_cmc)
#define INSTR_CREATE_clc(dc) instr_create_0dst_0src((dc), OP_clc)
#define INSTR_CREATE_stc(dc) instr_create_0dst_0src((dc), OP_stc)
#define INSTR_CREATE_cli(dc) instr_create_0dst_0src((dc), OP_cli)
#define INSTR_CREATE_sti(dc) instr_create_0dst_0src((dc), OP_sti)
#define INSTR_CREATE_cld(dc) instr_create_0dst_0src((dc), OP_cld)
#define INSTR_CREATE_std(dc) instr_create_0dst_0src((dc), OP_std)
#define INSTR_CREATE_clts(dc) instr_create_0dst_0src((dc), OP_clts)
#define INSTR_CREATE_invd(dc) instr_create_0dst_0src((dc), OP_invd)
#define INSTR_CREATE_wbinvd(dc) instr_create_0dst_0src((dc), OP_wbinvd)
#define INSTR_CREATE_ud2a(dc) instr_create_0dst_0src((dc), OP_ud2a)
#define INSTR_CREATE_emms(dc) instr_create_0dst_0src((dc), OP_emms)
#define INSTR_CREATE_rsm(dc) instr_create_0dst_0src((dc), OP_rsm)
#define INSTR_CREATE_ud2b(dc) instr_create_0dst_0src((dc), OP_ud2b)
#define INSTR_CREATE_lfence(dc) instr_create_0dst_0src((dc), OP_lfence)
#define INSTR_CREATE_mfence(dc) instr_create_0dst_0src((dc), OP_mfence)
#define INSTR_CREATE_sfence(dc) instr_create_0dst_0src((dc), OP_sfence)
#define INSTR_CREATE_nop(dc) instr_create_0dst_0src((dc), OP_nop)
#define INSTR_CREATE_pause(dc) instr_create_0dst_0src((dc), OP_pause)
#define INSTR_CREATE_fnop(dc) instr_create_0dst_0src((dc), OP_fnop)
#define INSTR_CREATE_fdecstp(dc) instr_create_0dst_0src((dc), OP_fdecstp)
#define INSTR_CREATE_fincstp(dc) instr_create_0dst_0src((dc), OP_fincstp)
#define INSTR_CREATE_fnclex(dc) instr_create_0dst_0src((dc), OP_fnclex)
#define INSTR_CREATE_fninit(dc) instr_create_0dst_0src((dc), OP_fninit)
#define INSTR_CREATE_sysret(dc) instr_create_0dst_0src((dc), OP_sysret)
#define INSTR_CREATE_femms(dc) instr_create_0dst_0src((dc), OP_femms)
#define INSTR_CREATE_swapgs(dc) instr_create_0dst_0src((dc), OP_swapgs)
#define INSTR_CREATE_vmcall(dc) instr_create_0dst_0src((dc), OP_vmcall)
#define INSTR_CREATE_vmlaunch(dc) instr_create_0dst_0src((dc), OP_vmlaunch)
#define INSTR_CREATE_vmresume(dc) instr_create_0dst_0src((dc), OP_vmresume)
#define INSTR_CREATE_vmxoff(dc) instr_create_0dst_0src((dc), OP_vmxoff)
#define INSTR_CREATE_vmmcall(dc) instr_create_0dst_0src((dc), OP_vmmcall)
#define INSTR_CREATE_vmfunc(dc) instr_create_0dst_0src((dc), OP_vmfunc)
#define INSTR_CREATE_stgi(dc) instr_create_0dst_0src((dc), OP_stgi)
#define INSTR_CREATE_clgi(dc) instr_create_0dst_0src((dc), OP_clgi)
#define INSTR_CREATE_int3(dc) instr_create_0dst_0src((dc), OP_int3)
#define INSTR_CREATE_into(dc) instr_create_0dst_0src((dc), OP_into)
#define INSTR_CREATE_int1(dc) instr_create_0dst_0src((dc), OP_int1)
#define INSTR_CREATE_vzeroupper(dc) instr_create_0dst_0src((dc), OP_vzeroupper)
#define INSTR_CREATE_vzeroall(dc) instr_create_0dst_0src((dc), OP_vzeroall)
#define INSTR_CREATE_xtest(dc) instr_create_0dst_0src((dc), OP_xtest)
/* @} */ /* end doxygen group */

/* no destination, 1 source */
/**
 * Creates an instr_t for a short conditional branch instruction with the given
 * opcode and target operand.
 * \param dc The void * dcontext used to allocate memory for the instr_t.
 * \param op The OP_xxx opcode for the conditional branch, which should be
 * in the range [OP_jo_short, OP_jnle_short].
 * \param t The opnd_t target operand for the instruction, which can be either
 * a pc (opnd_create_pc()) or an instr_t (opnd_create_instr()).  Be sure to
 * ensure that the limited reach of this short branch will reach the target
 * (a pc operand is not suitable for most uses unless you know precisely where
 * this instruction will be encoded).
 */
#define INSTR_CREATE_jcc_short(dc, op, t) instr_create_0dst_1src((dc), (op), (t))
/**
 * Creates an instr_t for a conditional branch instruction with the given opcode
 * and target operand.
 * \param dc The void * dcontext used to allocate memory for the instr_t.
 * \param op The OP_xxx opcode for the conditional branch, which should be
 * in the range [OP_jo, OP_jnle].
 * \param t The opnd_t target operand for the instruction, which can be either
 * a pc (opnd_create_pc()) or an instr_t (opnd_create_instr()).
 */
#define INSTR_CREATE_jcc(dc, op, t) instr_create_0dst_1src((dc), (op), (t))
/** @name Direct unconditional jump */
/* @{ */ /* doxygen start group; w/ DISTRIBUTE_GROUP_DOC=YES, one comment suffices. */
/**
 * This INSTR_CREATE_xxx macro creates an instr_t with opcode OP_xxx and
 * the given explicit operands, automatically supplying any implicit operands.
 * \param dc The void * dcontext used to allocate memory for the instr_t.
 * \param t The opnd_t target operand for the instruction, which can be either
 * a pc (opnd_create_pc()) or an instr_t (opnd_create_instr()).
 */
#define INSTR_CREATE_jmp(dc, t) instr_create_0dst_1src((dc), OP_jmp, (t))
#define INSTR_CREATE_jmp_short(dc, t) instr_create_0dst_1src((dc), OP_jmp_short, (t))
#define INSTR_CREATE_xbegin(dc, t) instr_create_0dst_1src((dc), OP_xbegin, (t))
/* @} */ /* end doxygen group */
/**
 * This INSTR_CREATE_xxx macro creates an instr_t with opcode OP_xxx and
 * the given explicit operands, automatically supplying any implicit operands.
 * \param dc The void * dcontext used to allocate memory for the instr_t.
 * \param t The opnd_t target operand for the instruction, which should be
 * a memory reference created with opnd_create_base_disp().
 */
#define INSTR_CREATE_jmp_ind(dc, t) instr_create_0dst_1src((dc), OP_jmp_ind, (t))
/**
 * This INSTR_CREATE_xxx macro creates an instr_t with opcode OP_xxx and
 * the given explicit operands, automatically supplying any implicit operands.
 * \param dc The void * dcontext used to allocate memory for the instr_t.
 * \param t The opnd_t target operand for the instruction, which should be
 * a far pc operand created with opnd_create_far_pc().
 */
#define INSTR_CREATE_jmp_far(dc, t) instr_create_0dst_1src((dc), OP_jmp_far, (t))
/**
 * This INSTR_CREATE_xxx macro creates an instr_t with opcode OP_xxx and
 * the given explicit operands, automatically supplying any implicit operands.
 * \param dc The void * dcontext used to allocate memory for the instr_t.
 * \param t The opnd_t target operand for the instruction, which should be
 * a far memory reference created with opnd_create_far_base_disp().
 */
#define INSTR_CREATE_jmp_far_ind(dc, t) instr_create_0dst_1src((dc), OP_jmp_far_ind, (t))
/** @name One explicit source */
/* @{ */ /* doxygen start group; w/ DISTRIBUTE_GROUP_DOC=YES, one comment suffices. */
/**
 * This INSTR_CREATE_xxx macro creates an instr_t with opcode OP_xxx and
 * the given explicit operands, automatically supplying any implicit operands.
 * \param dc The void * dcontext used to allocate memory for the instr_t.
 * \param s The opnd_t explicit source operand for the instruction.
 */
#define INSTR_CREATE_lldt(dc, s) instr_create_0dst_1src((dc), OP_lldt, (s))
#define INSTR_CREATE_ltr(dc, s) instr_create_0dst_1src((dc), OP_ltr, (s))
#define INSTR_CREATE_verr(dc, s) instr_create_0dst_1src((dc), OP_verr, (s))
#define INSTR_CREATE_verw(dc, s) instr_create_0dst_1src((dc), OP_verw, (s))
#define INSTR_CREATE_vmptrld(dc, s) instr_create_0dst_1src((dc), OP_vmptrld, (s))
#define INSTR_CREATE_vmxon(dc, s) instr_create_0dst_1src((dc), OP_vmxon, (s))
/**
 * This INSTR_CREATE_xxx macro creates an instr_t with opcode OP_xxx and the
 * given explicit operands, automatically supplying any implicit operands.
 * \param dc The void * dcontext used to allocate memory for the instr_t.
 * \param s The opnd_t explicit second source operand for the instruction, which
 * must be a general-purpose register.
 */
#define INSTR_CREATE_wrfsbase(dc, s) instr_create_0dst_1src((dc), OP_wrfsbase, (s))
#define INSTR_CREATE_wrgsbase(dc, s) instr_create_0dst_1src((dc), OP_wrgsbase, (s))
#define INSTR_CREATE_llwpcb(dc, s) instr_create_0dst_1src((dc), OP_llwpcb, (s))
/**
 * This INSTR_CREATE_xxx macro creates an instr_t with opcode OP_xxx and
 * the given explicit operands, automatically supplying any implicit operands.
 * \param dc The void * dcontext used to allocate memory for the instr_t.
 * \param s The opnd_t explicit source operand for the instruction, which can be
 * created with OPND_CREATE_MEM_lgdt() to get the appropriate operand size.
 */
#define INSTR_CREATE_lgdt(dc, s) instr_create_0dst_1src((dc), OP_lgdt, (s))
/**
 * This INSTR_CREATE_xxx macro creates an instr_t with opcode OP_xxx and
 * the given explicit operands, automatically supplying any implicit operands.
 * \param dc The void * dcontext used to allocate memory for the instr_t.
 * \param s The opnd_t explicit source operand for the instruction, which can be
 * created with OPND_CREATE_MEM_lidt() to get the appropriate operand size.
 */
#define INSTR_CREATE_lidt(dc, s) instr_create_0dst_1src((dc), OP_lidt, (s))
#define INSTR_CREATE_lmsw(dc, s) instr_create_0dst_1src((dc), OP_lmsw, (s))
/**
 * This INSTR_CREATE_xxx macro creates an instr_t with opcode OP_xxx and
 * the given explicit operands, automatically supplying any implicit operands.
 * \param dc The void * dcontext used to allocate memory for the instr_t.
 * \param s The opnd_t explicit source operand for the instruction, which can be
 * created with OPND_CREATE_MEM_invlpg() to get the appropriate operand size.
 */
#define INSTR_CREATE_invlpg(dc, s) instr_create_0dst_1src((dc), OP_invlpg, (s))
/**
 * This INSTR_CREATE_xxx macro creates an instr_t with opcode OP_xxx and
 * the given explicit operands, automatically supplying any implicit operands.
 * \param dc The void * dcontext used to allocate memory for the instr_t.
 * \param s The opnd_t explicit source operand for the instruction, which can be
 * created with OPND_CREATE_MEM_fxrstor() to get the appropriate operand size.
 */
#define INSTR_CREATE_fxrstor32(dc, s) instr_create_0dst_1src((dc), OP_fxrstor32, (s))
/**
 * This INSTR_CREATE_xxx macro creates an instr_t with opcode OP_xxx and
 * the given explicit operands, automatically supplying any implicit operands.
 * \param dc The void * dcontext used to allocate memory for the instr_t.
 * \param s The opnd_t explicit source operand for the instruction, which can be
 * created with OPND_CREATE_MEM_fxrstor() to get the appropriate operand size.
 */
#define INSTR_CREATE_fxrstor64(dc, s) instr_create_0dst_1src((dc), OP_fxrstor64, (s))
#define INSTR_CREATE_ldmxcsr(dc, s) instr_create_0dst_1src((dc), OP_ldmxcsr, (s))
#define INSTR_CREATE_vldmxcsr(dc, s) instr_create_0dst_1src((dc), OP_vldmxcsr, (s))
#define INSTR_CREATE_nop_modrm(dc, s) instr_create_0dst_1src((dc), OP_nop_modrm, (s))
/* @} */ /* end doxygen group */
/** @name Prefetch */
/* @{ */ /* doxygen start group; w/ DISTRIBUTE_GROUP_DOC=YES, one comment suffices. */
/**
 * This INSTR_CREATE_xxx macro creates an instr_t with opcode OP_xxx and
 * the given explicit operands, automatically supplying any implicit operands.
 * \param dc The void * dcontext used to allocate memory for the instr_t.
 * \param s The opnd_t explicit source operand for the instruction, which can be
 * created with OPND_CREATE_MEM_prefetch() to get the appropriate operand size.
 */
#define INSTR_CREATE_prefetchnta(dc, s) instr_create_0dst_1src((dc), OP_prefetchnta, (s))
#define INSTR_CREATE_prefetcht0(dc, s) instr_create_0dst_1src((dc), OP_prefetcht0, (s))
#define INSTR_CREATE_prefetcht1(dc, s) instr_create_0dst_1src((dc), OP_prefetcht1, (s))
#define INSTR_CREATE_prefetcht2(dc, s) instr_create_0dst_1src((dc), OP_prefetcht2, (s))
#define INSTR_CREATE_prefetch(dc, s) instr_create_0dst_1src((dc), OP_prefetch, (s))
#define INSTR_CREATE_prefetchw(dc, s) instr_create_0dst_1src((dc), OP_prefetchw, (s))
/* @} */ /* end doxygen group */
/**
 * This INSTR_CREATE_xxx macro creates an instr_t with opcode OP_xxx and
 * the given explicit operands, automatically supplying any implicit operands.
 * \param dc The void * dcontext used to allocate memory for the instr_t.
 * \param s The opnd_t explicit source operand for the instruction, which can be
 * created with OPND_CREATE_MEM_clflush() to get the appropriate operand size.
 */
#define INSTR_CREATE_clflush(dc, s) instr_create_0dst_1src((dc), OP_clflush, (s))
/**
 * This INSTR_CREATE_xxx macro creates an instr_t with opcode OP_xxx and the
 * given explicit operands, automatically supplying any implicit operands.
 * \param dc The void * dcontext used to allocate memory for the instr_t.
 * \param i The opnd_t explicit second source operand for the instruction, which
 * must be an immediate integer (opnd_create_immed_int()).
 */
#define INSTR_CREATE_int(dc, i) instr_create_0dst_1src((dc), OP_int, (i))

/* floating-point */
/**
 * This INSTR_CREATE_xxx macro creates an instr_t with opcode OP_xxx and
 * the given explicit operands, automatically supplying any implicit operands.
 * \param dc The void * dcontext used to allocate memory for the instr_t.
 * \param m The opnd_t explicit destination operand for the instruction, which can be
 * created with OPND_CREATE_MEM_fldenv() to get the appropriate operand size.
 */
#define INSTR_CREATE_fldenv(dc, m) instr_create_0dst_1src((dc), OP_fldenv, (m))
/**
 * This INSTR_CREATE_xxx macro creates an instr_t with opcode OP_xxx and
 * the given explicit operands, automatically supplying any implicit operands.
 * \param dc The void * dcontext used to allocate memory for the instr_t.
 * \param m The opnd_t explicit destination operand for the instruction, which must
 * be a memory reference (opnd_create_base_disp() or opnd_create_far_base_disp()).
 */
#define INSTR_CREATE_fldcw(dc, m) instr_create_0dst_1src((dc), OP_fldcw, (m))
/**
 * This INSTR_CREATE_xxx macro creates an instr_t with opcode OP_xxx and
 * the given explicit operands, automatically supplying any implicit operands.
 * \param dc The void * dcontext used to allocate memory for the instr_t.
 * \param m The opnd_t explicit destination operand for the instruction, which can be
 * created with OPND_CREATE_MEM_frstor() to get the appropriate operand size.
 */
#define INSTR_CREATE_frstor(dc, m) instr_create_0dst_1src((dc), OP_frstor, (m))

/* no destination, 1 implicit source */
/** @name One implicit source */
/* @{ */ /* doxygen start group; w/ DISTRIBUTE_GROUP_DOC=YES, one comment suffices. */
/**
 * This INSTR_CREATE_xxx macro creates an instr_t with opcode OP_xxx, automatically
 * supplying any implicit operands.
 * \param dc The void * dcontext used to allocate memory for the instr_t.
 */
#define INSTR_CREATE_fxam(dc) \
    instr_create_0dst_1src((dc), OP_fxam, opnd_create_reg(DR_REG_ST0))
#define INSTR_CREATE_sahf(dc) \
    instr_create_0dst_1src((dc), OP_sahf, opnd_create_reg(DR_REG_AH))
#define INSTR_CREATE_vmrun(dc) \
    instr_create_0dst_1src((dc), OP_vmrun, opnd_create_reg(DR_REG_XAX))
#define INSTR_CREATE_vmload(dc) \
    instr_create_0dst_1src((dc), OP_vmload, opnd_create_reg(DR_REG_XAX))
#define INSTR_CREATE_vmsave(dc) \
    instr_create_0dst_1src((dc), OP_vmsave, opnd_create_reg(DR_REG_XAX))
#define INSTR_CREATE_skinit(dc) \
    instr_create_0dst_1src((dc), OP_skinit, opnd_create_reg(DR_REG_EAX))
/* @} */ /* end doxygen group */

/* no destination, 2 explicit sources */
/** @name No destination, 2 explicit sources */
/* @{ */ /* doxygen start group; w/ DISTRIBUTE_GROUP_DOC=YES, one comment suffices. */
/**
 * This INSTR_CREATE_xxx macro creates an instr_t with opcode OP_xxx and
 * the given explicit operands, automatically supplying any implicit operands.
 * \param dc The void * dcontext used to allocate memory for the instr_t.
 * \param s1 The opnd_t first source operand for the instruction.
 * \param s2 The opnd_t second source operand for the instruction.
 */
#define INSTR_CREATE_cmp(dc, s1, s2) instr_create_0dst_2src((dc), OP_cmp, (s1), (s2))
#define INSTR_CREATE_test(dc, s1, s2) instr_create_0dst_2src((dc), OP_test, (s1), (s2))
#define INSTR_CREATE_ptest(dc, s1, s2) instr_create_0dst_2src((dc), OP_ptest, (s1), (s2))
/* AVX */
#define INSTR_CREATE_vucomiss(dc, s1, s2) \
    instr_create_0dst_2src((dc), OP_vucomiss, (s1), (s2))
#define INSTR_CREATE_vucomisd(dc, s1, s2) \
    instr_create_0dst_2src((dc), OP_vucomisd, (s1), (s2))
#define INSTR_CREATE_vcomiss(dc, s1, s2) \
    instr_create_0dst_2src((dc), OP_vcomiss, (s1), (s2))
#define INSTR_CREATE_vcomisd(dc, s1, s2) \
    instr_create_0dst_2src((dc), OP_vcomisd, (s1), (s2))
#define INSTR_CREATE_vptest(dc, s1, s2) \
    instr_create_0dst_2src((dc), OP_vptest, (s1), (s2))
#define INSTR_CREATE_vtestps(dc, s1, s2) \
    instr_create_0dst_2src((dc), OP_vtestps, (s1), (s2))
#define INSTR_CREATE_vtestpd(dc, s1, s2) \
    instr_create_0dst_2src((dc), OP_vtestpd, (s1), (s2))
/**
 * This INSTR_CREATE_xxx macro creates an instr_t with opcode OP_xxx and
 * the given explicit operands, automatically supplying any implicit operands.
 * \param dc The void * dcontext used to allocate memory for the instr_t.
 * \param s1 The opnd_t first source operand for the instruction.
 * \param s2 The opnd_t second source operand for the instruction, which can
 * be created with OPND_CREATE_MEM_bound() to get the appropriate operand size.
 */
#define INSTR_CREATE_bound(dc, s1, s2) instr_create_0dst_2src((dc), OP_bound, (s1), (s2))
/**
 * This INSTR_CREATE_xxx macro creates an instr_t with opcode OP_xxx and
 * the given explicit operands, automatically supplying any implicit operands.
 * \param dc The void * dcontext used to allocate memory for the instr_t.
 * \param s The opnd_t first source operand for the instruction.
 * \param ri The opnd_t second source operand for the instruction, which can
 * be either a register or an immediate integer.
 */
#define INSTR_CREATE_bt(dc, s, ri) instr_create_0dst_2src((dc), OP_bt, (s), (ri))
#define INSTR_CREATE_ucomiss(dc, s1, s2) \
    instr_create_0dst_2src((dc), OP_ucomiss, (s1), (s2))
#define INSTR_CREATE_ucomisd(dc, s1, s2) \
    instr_create_0dst_2src((dc), OP_ucomisd, (s1), (s2))
#define INSTR_CREATE_comiss(dc, s1, s2) \
    instr_create_0dst_2src((dc), OP_comiss, (s1), (s2))
#define INSTR_CREATE_comisd(dc, s1, s2) \
    instr_create_0dst_2src((dc), OP_comisd, (s1), (s2))
#define INSTR_CREATE_invept(dc, s1, s2) \
    instr_create_0dst_2src((dc), OP_invept, (s1), (s2))
#define INSTR_CREATE_invvpid(dc, s1, s2) \
    instr_create_0dst_2src((dc), OP_invvpid, (s1), (s2))
#define INSTR_CREATE_invpcid(dc, s1, s2) \
    instr_create_0dst_2src((dc), OP_invpcid, (s1), (s2))
/* @} */ /* end doxygen group */

/* no destination, 2 sources: 1 implicit */
/**
 * This INSTR_CREATE_xxx macro creates an instr_t with opcode OP_xxx and
 * the given explicit operands, automatically supplying any implicit operands.
 * \param dc The void * dcontext used to allocate memory for the instr_t.
 * \param t The opnd_t target operand for the instruction, which can be either
 * a pc (opnd_create_pc()) or an instr_t (opnd_create_instr()).
 */
#define INSTR_CREATE_jecxz(dc, t) \
    instr_create_0dst_2src((dc), OP_jecxz, (t), opnd_create_reg(DR_REG_XCX))
/**
 * Creates an instr_t for an OP_jecxz instruction that uses cx instead of ecx
 * (there is no separate OP_jcxz).
 * \param dc The void * dcontext used to allocate memory for the instr_t.
 * \param t The opnd_t target operand for the instruction, which can be either
 * a pc (opnd_create_pc()) or an instr_t (opnd_create_instr()).
 */
#define INSTR_CREATE_jcxz(dc, t) \
    instr_create_0dst_2src((dc), OP_jecxz, (t), opnd_create_reg(DR_REG_CX))

/* no destination, 2 sources */
/** @name No destination, 2 sources */
/* @{ */ /* doxygen start group; w/ DISTRIBUTE_GROUP_DOC=YES, one comment suffices. */
/**
 * Creates an instr_t for an OP_out instruction with a source of al
 * (INSTR_CREATE_out_1()) or eax (INSTR_CREATE_out_4()) and dx.
 * \param dc The void * dcontext used to allocate memory for the instr_t.
 */
#define INSTR_CREATE_out_1(dc)                                       \
    instr_create_0dst_2src((dc), OP_out, opnd_create_reg(DR_REG_AL), \
                           opnd_create_reg(DR_REG_DX))
#define INSTR_CREATE_out_4(dc)                                        \
    instr_create_0dst_2src((dc), OP_out, opnd_create_reg(DR_REG_EAX), \
                           opnd_create_reg(DR_REG_DX))
/* @} */ /* end doxygen group */
/** @name No destination, explicit immed source */
/* @{ */ /* doxygen start group; w/ DISTRIBUTE_GROUP_DOC=YES, one comment suffices. */
/**
 * Creates an instr_t for an OP_out instruction with a source of al
 * (INSTR_CREATE_out_1_imm()) or eax (INSTR_CREATE_out_4_imm()) and an immediate.
 * \param dc The void * dcontext used to allocate memory for the instr_t.
 * \param i The opnd_t explicit source operand for the instruction, which must be an
 * immediate integer (opnd_create_immed_int()).
 */
#define INSTR_CREATE_out_1_imm(dc, i) \
    instr_create_0dst_2src((dc), OP_out, (i), opnd_create_reg(DR_REG_AL))
#define INSTR_CREATE_out_4_imm(dc, i) \
    instr_create_0dst_2src((dc), OP_out, (i), opnd_create_reg(DR_REG_EAX))
/* @} */ /* end doxygen group */

/** @name No destination, 2 implicit sources */
/* @{ */ /* doxygen start group; w/ DISTRIBUTE_GROUP_DOC=YES, one comment suffices. */
/**
 * This INSTR_CREATE_xxx macro creates an instr_t with opcode OP_xxx, automatically
 * supplying any implicit operands.
 * \param dc The void * dcontext used to allocate memory for the instr_t.
 */
/* no destination, 2 implicit sources */
#define INSTR_CREATE_mwait(dc)                                          \
    instr_create_0dst_2src((dc), OP_mwait, opnd_create_reg(DR_REG_EAX), \
                           opnd_create_reg(DR_REG_ECX))
#define INSTR_CREATE_invlpga(dc)                                          \
    instr_create_0dst_2src((dc), OP_invlpga, opnd_create_reg(DR_REG_XAX), \
                           opnd_create_reg(DR_REG_ECX))
/* no destination, 3 implicit sources */
#define INSTR_CREATE_wrmsr(dc)                                          \
    instr_create_0dst_3src((dc), OP_wrmsr, opnd_create_reg(DR_REG_EDX), \
                           opnd_create_reg(DR_REG_EAX), opnd_create_reg(DR_REG_ECX))
#define INSTR_CREATE_monitor(dc)                                          \
    instr_create_0dst_3src((dc), OP_monitor, opnd_create_reg(DR_REG_EAX), \
                           opnd_create_reg(DR_REG_ECX), opnd_create_reg(DR_REG_EDX))
#define INSTR_CREATE_xsetbv(dc)                                          \
    instr_create_0dst_3src((dc), OP_xsetbv, opnd_create_reg(DR_REG_ECX), \
                           opnd_create_reg(DR_REG_EDX), opnd_create_reg(DR_REG_EAX))
/* @} */ /* end doxygen group */

/** @name No destination, 3 sources: 1 implicit */
/* @{ */ /* doxygen start group; w/ DISTRIBUTE_GROUP_DOC=YES, one comment suffices. */
/**
 * This INSTR_CREATE_xxx macro creates an instr_t with opcode OP_xxx, automatically
 * supplying any implicit operands.
 * \param dc The void * dcontext used to allocate memory for the instr_t.
 * \param s The opnd_t explicit source operand for the instruction, which can be
 * created with OPND_CREATE_MEM_xsave() to get the appropriate operand size.
 */
#define INSTR_CREATE_xrstor32(dc, s)                                            \
    instr_create_0dst_3src((dc), OP_xrstor32, (s), opnd_create_reg(DR_REG_EDX), \
                           opnd_create_reg(DR_REG_EAX))
/**
 * This INSTR_CREATE_xxx macro creates an instr_t with opcode OP_xxx, automatically
 * supplying any implicit operands.
 * \param dc The void * dcontext used to allocate memory for the instr_t.
 * \param s The opnd_t explicit source operand for the instruction, which can be
 * created with OPND_CREATE_MEM_xsave() to get the appropriate operand size.
 */
#define INSTR_CREATE_xrstor64(dc, s)                                            \
    instr_create_0dst_3src((dc), OP_xrstor64, (s), opnd_create_reg(DR_REG_EDX), \
                           opnd_create_reg(DR_REG_EAX))
/* @} */ /* end doxygen group */

/** @name No destination, 3 sources */
/* @{ */ /* doxygen start group; w/ DISTRIBUTE_GROUP_DOC=YES, one comment suffices. */
/**
 * This INSTR_CREATE_xxx macro creates an instr_t with opcode OP_xxx, automatically
 * supplying any implicit operands.
 * \param dc The void * dcontext used to allocate memory for the instr_t.
 * \param s1 The opnd_t first source operand for the instruction, which must be
 * a general-purpose register.
 * \param s2 The opnd_t second source operand for the instruction
 * \param i The opnd_t third source operand for the instruction, which must be
 * an immediate integer (opnd_create_immed_int()).
 */
#define INSTR_CREATE_lwpins(dc, s1, s2, i) \
    instr_create_0dst_3src((dc), OP_lwpins, (s1), (s2), (i))
#define INSTR_CREATE_lwpval(dc, s1, s2, i) \
    instr_create_0dst_3src((dc), OP_lwpval, (s1), (s2), (i))
/* @} */ /* end doxygen group */

/* floating-point */
/** @name Floating-point with source of memory or fp register */
/* @{ */ /* doxygen start group; w/ DISTRIBUTE_GROUP_DOC=YES, one comment suffices. */
/**
 * This INSTR_CREATE_xxx macro creates an instr_t with opcode OP_xxx and the
 * given explicit operands, automatically supplying any implicit operands.
 * \param dc The void * dcontext used to allocate memory for the instr_t.
 * \param s The opnd_t explicit source operand for the instruction, which must
 * be one of the following:
 * -# A floating point register (opnd_create_reg()).
 * -# A memory reference (opnd_create_base_disp() or opnd_create_far_base_disp()).
 * The other (implicit) source operand is #DR_REG_ST0.
 */
#define INSTR_CREATE_fcom(dc, s) \
    instr_create_0dst_2src((dc), OP_fcom, (s), opnd_create_reg(DR_REG_ST0))
#define INSTR_CREATE_fcomp(dc, s) \
    instr_create_0dst_2src((dc), OP_fcomp, (s), opnd_create_reg(DR_REG_ST0))
/* @} */ /* end doxygen group */
/** @name Floating-point with fp register source */
/* @{ */ /* doxygen start group; w/ DISTRIBUTE_GROUP_DOC=YES, one comment suffices. */
/**
 * This INSTR_CREATE_xxx macro creates an instr_t with opcode OP_xxx and the
 * given explicit operands, automatically supplying any implicit operands.
 * \param dc The void * dcontext used to allocate memory for the instr_t.
 * \param f The opnd_t explicit source operand for the instruction, which must
 * be a floating point register (opnd_create_reg()).
 * The other (implicit) source operand is #DR_REG_ST0.
 */
#define INSTR_CREATE_fcomi(dc, f) \
    instr_create_0dst_2src((dc), OP_fcomi, opnd_create_reg(DR_REG_ST0), (f))
#define INSTR_CREATE_fcomip(dc, f) \
    instr_create_0dst_2src((dc), OP_fcomip, opnd_create_reg(DR_REG_ST0), (f))
#define INSTR_CREATE_fucomi(dc, f) \
    instr_create_0dst_2src((dc), OP_fucomi, opnd_create_reg(DR_REG_ST0), (f))
#define INSTR_CREATE_fucomip(dc, f) \
    instr_create_0dst_2src((dc), OP_fucomip, opnd_create_reg(DR_REG_ST0), (f))
#define INSTR_CREATE_fucom(dc, f) \
    instr_create_0dst_2src((dc), OP_fucom, opnd_create_reg(DR_REG_ST0), (f))
#define INSTR_CREATE_fucomp(dc, f) \
    instr_create_0dst_2src((dc), OP_fucomp, opnd_create_reg(DR_REG_ST0), (f))
/* @} */ /* end doxygen group */
/** @name Floating-point with no explicit sources */
/* @{ */ /* doxygen start group; w/ DISTRIBUTE_GROUP_DOC=YES, one comment suffices. */
/**
 * This INSTR_CREATE_xxx macro creates an instr_t with opcode OP_xxx,
 * automatically supplying any implicit operands.
 * \param dc The void * dcontext used to allocate memory for the instr_t.
 */
#define INSTR_CREATE_fucompp(dc)                                          \
    instr_create_0dst_2src((dc), OP_fucompp, opnd_create_reg(DR_REG_ST0), \
                           opnd_create_reg(DR_REG_ST1))
#define INSTR_CREATE_fcompp(dc)                                          \
    instr_create_0dst_2src((dc), OP_fcompp, opnd_create_reg(DR_REG_ST0), \
                           opnd_create_reg(DR_REG_ST1))
/* @} */ /* end doxygen group */

/* 1 destination, no sources */
/**
 * Creats an instr_t for a conditional set instruction with the given opcode
 * and destination operand.
 * \param dc The void * dcontext used to allocate memory for the instr_t.
 * \param op The OP_xxx opcode for the instruction, which should be in the range
 * [OP_seto, OP_setnle].
 * \param d The opnd_t destination operand for the instruction.
 */
#define INSTR_CREATE_setcc(dc, op, d) instr_create_1dst_0src((dc), (op), (d))
/** @name 1 explicit destination, no sources */
/* @{ */ /* doxygen start group; w/ DISTRIBUTE_GROUP_DOC=YES, one comment suffices. */
/**
 * This INSTR_CREATE_xxx macro creates an instr_t with opcode OP_xxx and the given
 * explicit operands, automatically supplying any implicit operands.
 * \param dc The void * dcontext used to allocate memory for the instr_t.
 * \param d The opnd_t explicit destination operand for the instruction.
 */
#define INSTR_CREATE_sldt(dc, d) instr_create_1dst_0src((dc), OP_sldt, (d))
#define INSTR_CREATE_str(dc, d) instr_create_1dst_0src((dc), OP_str, (d))
#define INSTR_CREATE_vmptrst(dc, d) instr_create_1dst_0src((dc), OP_vmptrst, (d))
#define INSTR_CREATE_vmclear(dc, d) instr_create_1dst_0src((dc), OP_vmclear, (d))
/**
 * This INSTR_CREATE_xxx macro creates an instr_t with opcode OP_xxx and the given
 * explicit operands, automatically supplying any implicit operands.
 * \param dc The void * dcontext used to allocate memory for the instr_t.
 * \param d The opnd_t explicit destination operand for the instruction, which
 * must be a general-purpose register.
 */
#define INSTR_CREATE_rdrand(dc, d) instr_create_1dst_0src((dc), OP_rdrand, (d))
#define INSTR_CREATE_rdseed(dc, d) instr_create_1dst_0src((dc), OP_rdseed, (d))
#define INSTR_CREATE_rdfsbase(dc, d) instr_create_1dst_0src((dc), OP_rdfsbase, (d))
#define INSTR_CREATE_rdgsbase(dc, d) instr_create_1dst_0src((dc), OP_rdgsbase, (d))
#define INSTR_CREATE_slwpcb(dc, d) instr_create_1dst_0src((dc), OP_slwpcb, (d))
/**
 * This INSTR_CREATE_xxx macro creates an instr_t with opcode OP_xxx and the given
 * explicit operands, automatically supplying any implicit operands.
 * \param dc The void * dcontext used to allocate memory for the instr_t.
 * \param d The opnd_t explicit destination operand for the instruction, which can
 * be created with OPND_CREATE_MEM_sgdt() to get the appropriate operand size.
 */
#define INSTR_CREATE_sgdt(dc, d) instr_create_1dst_0src((dc), OP_sgdt, (d))
/**
 * This INSTR_CREATE_xxx macro creates an instr_t with opcode OP_xxx and the given
 * explicit operands, automatically supplying any implicit operands.
 * \param dc The void * dcontext used to allocate memory for the instr_t.
 * \param d The opnd_t explicit destination operand for the instruction, which can
 * be created with OPND_CREATE_MEM_sidt() to get the appropriate operand size.
 */
#define INSTR_CREATE_sidt(dc, d) instr_create_1dst_0src((dc), OP_sidt, (d))
#define INSTR_CREATE_smsw(dc, d) instr_create_1dst_0src((dc), OP_smsw, (d))
/**
 * This INSTR_CREATE_xxx macro creates an instr_t with opcode OP_xxx and the given
 * explicit operands, automatically supplying any implicit operands.
 * \param dc The void * dcontext used to allocate memory for the instr_t.
 * \param d The opnd_t explicit destination operand for the instruction, which can
 * be created with OPND_CREATE_MEM_fxsave() to get the appropriate operand size.
 */
#define INSTR_CREATE_fxsave32(dc, d) instr_create_1dst_0src((dc), OP_fxsave32, (d))
/**
 * This INSTR_CREATE_xxx macro creates an instr_t with opcode OP_xxx and the given
 * explicit operands, automatically supplying any implicit operands.
 * \param dc The void * dcontext used to allocate memory for the instr_t.
 * \param d The opnd_t explicit destination operand for the instruction, which can
 * be created with OPND_CREATE_MEM_fxsave() to get the appropriate operand size.
 */
#define INSTR_CREATE_fxsave64(dc, d) instr_create_1dst_0src((dc), OP_fxsave64, (d))
#define INSTR_CREATE_stmxcsr(dc, d) instr_create_1dst_0src((dc), OP_stmxcsr, (d))
#define INSTR_CREATE_vstmxcsr(dc, d) instr_create_1dst_0src((dc), OP_vstmxcsr, (d))
/* @} */ /* end doxygen group */

/* floating-point */
/** @name Floating-point with memory destination */
/* @{ */ /* doxygen start group; w/ DISTRIBUTE_GROUP_DOC=YES, one comment suffices. */
/**
 * This INSTR_CREATE_xxx macro creates an instr_t with opcode OP_xxx and the given
 * explicit operands, automatically supplying any implicit operands.
 * \param dc The void * dcontext used to allocate memory for the instr_t.
 * \param m The opnd_t explicit destination operand for the instruction, which must
 * be a memory reference (opnd_create_base_disp() or opnd_create_far_base_disp()).
 */
/**
 * This INSTR_CREATE_xxx macro creates an instr_t with opcode OP_xxx and the given
 * explicit operands, automatically supplying any implicit operands.
 * \param dc The void * dcontext used to allocate memory for the instr_t.
 * \param m The opnd_t explicit destination operand for the instruction, which can
 * be created with OPND_CREATE_MEM_fnstenv() to get the appropriate operand size.
 */
#define INSTR_CREATE_fnstenv(dc, m) instr_create_1dst_0src((dc), OP_fnstenv, (m))
#define INSTR_CREATE_fnstcw(dc, m) instr_create_1dst_0src((dc), OP_fnstcw, (m))
/**
 * This INSTR_CREATE_xxx macro creates an instr_t with opcode OP_xxx and the given
 * explicit operands, automatically supplying any implicit operands.
 * \param dc The void * dcontext used to allocate memory for the instr_t.
 * \param m The opnd_t explicit destination operand for the instruction, which can
 * be created with OPND_CREATE_MEM_fnsave() to get the appropriate operand size.
 */
#define INSTR_CREATE_fnsave(dc, m) instr_create_1dst_0src((dc), OP_fnsave, (m))
#define INSTR_CREATE_fnstsw(dc, m) instr_create_1dst_0src((dc), OP_fnstsw, (m))
/* @} */ /* end doxygen group */

/**
 * This INSTR_CREATE_xxx macro creates an instr_t with opcode OP_xxx and the given
 * explicit operands, automatically supplying any implicit operands.
 * \param dc The void * dcontext used to allocate memory for the instr_t.
 * \param f The opnd_t explicit destination operand for the instruction, which must
 * be a floating point register (opnd_create_reg()).
 */
#define INSTR_CREATE_ffree(dc, f) instr_create_1dst_0src((dc), OP_ffree, (f))
#define INSTR_CREATE_ffreep(dc, f) instr_create_1dst_0src((dc), OP_ffreep, (f))

/* 1 implicit destination, no sources */
/** @name 1 implicit destination, no sources */
/* @{ */ /* doxygen start group; w/ DISTRIBUTE_GROUP_DOC=YES, one comment suffices. */
/**
 * This INSTR_CREATE_xxx macro creates an instr_t with opcode OP_xxx, automatically
 * supplying any implicit operands.
 * \param dc The void * dcontext used to allocate memory for the instr_t.
 */
#define INSTR_CREATE_lahf(dc) \
    instr_create_1dst_0src((dc), OP_lahf, opnd_create_reg(DR_REG_AH))
#define INSTR_CREATE_sysenter(dc) \
    instr_create_1dst_0src((dc), OP_sysenter, opnd_create_reg(DR_REG_XSP))
#define INSTR_CREATE_syscall(dc) \
    instr_create_1dst_0src((dc), OP_syscall, opnd_create_reg(DR_REG_XCX))
#define INSTR_CREATE_salc(dc) \
    instr_create_1dst_0src((dc), OP_salc, opnd_create_reg(DR_REG_AL))
/* @} */ /* end doxygen group */

/* 1 destination, 1 source */
/** @name 1 destination, 1 source */
/* @{ */ /* doxygen start group; w/ DISTRIBUTE_GROUP_DOC=YES, one comment suffices. */
/**
 * This INSTR_CREATE_xxx macro creates an instr_t with opcode OP_xxx and the given
 * explicit operands, automatically supplying any implicit operands.
 * \param dc The void * dcontext used to allocate memory for the instr_t.
 * \param d The opnd_t explicit destination operand for the instruction.
 * \param s The opnd_t explicit source operand for the instruction.
 */
#define INSTR_CREATE_arpl(dc, d, s) instr_create_1dst_1src((dc), OP_arpl, (d), (s))
/**
 * This INSTR_CREATE_xxx macro creates an instr_t with opcode OP_xxx and the given
 * explicit operands, automatically supplying any implicit operands.
 * \param dc The void * dcontext used to allocate memory for the instr_t.
 * \param d The opnd_t explicit destination operand for the instruction.
 * \param s The opnd_t explicit source operand for the instruction, which can be
 * created with OPND_CREATE_MEM_lea() to get the appropriate operand size.
 */
#define INSTR_CREATE_lea(dc, d, s) instr_create_1dst_1src((dc), OP_lea, (d), (s))
#define INSTR_CREATE_mov_ld(dc, d, s) instr_create_1dst_1src((dc), OP_mov_ld, (d), (s))
#define INSTR_CREATE_mov_st(dc, d, s) instr_create_1dst_1src((dc), OP_mov_st, (d), (s))
#define INSTR_CREATE_mov_imm(dc, d, s) instr_create_1dst_1src((dc), OP_mov_imm, (d), (s))
#define INSTR_CREATE_mov_seg(dc, d, s) instr_create_1dst_1src((dc), OP_mov_seg, (d), (s))
#define INSTR_CREATE_mov_priv(dc, d, s) \
    instr_create_1dst_1src((dc), OP_mov_priv, (d), (s))
#define INSTR_CREATE_lar(dc, d, s) instr_create_1dst_1src((dc), OP_lar, (d), (s))
#define INSTR_CREATE_lsl(dc, d, s) instr_create_1dst_1src((dc), OP_lsl, (d), (s))
#define INSTR_CREATE_movntps(dc, d, s) instr_create_1dst_1src((dc), OP_movntps, (d), (s))
#define INSTR_CREATE_movntpd(dc, d, s) instr_create_1dst_1src((dc), OP_movntpd, (d), (s))
#define INSTR_CREATE_movd(dc, d, s) instr_create_1dst_1src((dc), OP_movd, (d), (s))
#define INSTR_CREATE_movq(dc, d, s) instr_create_1dst_1src((dc), OP_movq, (d), (s))
#define INSTR_CREATE_movdqu(dc, d, s) instr_create_1dst_1src((dc), OP_movdqu, (d), (s))
#define INSTR_CREATE_movdqa(dc, d, s) instr_create_1dst_1src((dc), OP_movdqa, (d), (s))
#define INSTR_CREATE_movzx(dc, d, s) instr_create_1dst_1src((dc), OP_movzx, (d), (s))
#define INSTR_CREATE_movsx(dc, d, s) instr_create_1dst_1src((dc), OP_movsx, (d), (s))
#define INSTR_CREATE_bsf(dc, d, s) \
    INSTR_PRED(instr_create_1dst_1src((dc), OP_bsf, (d), (s)), DR_PRED_COMPLEX)
#define INSTR_CREATE_bsr(dc, d, s) \
    INSTR_PRED(instr_create_1dst_1src((dc), OP_bsr, (d), (s)), DR_PRED_COMPLEX)
#define INSTR_CREATE_pmovmskb(dc, d, s) \
    instr_create_1dst_1src((dc), OP_pmovmskb, (d), (s))
#define INSTR_CREATE_movups(dc, d, s) instr_create_1dst_1src((dc), OP_movups, (d), (s))
#define INSTR_CREATE_movss(dc, d, s) instr_create_1dst_1src((dc), OP_movss, (d), (s))
#define INSTR_CREATE_movupd(dc, d, s) instr_create_1dst_1src((dc), OP_movupd, (d), (s))
#define INSTR_CREATE_movsd(dc, d, s) instr_create_1dst_1src((dc), OP_movsd, (d), (s))
#define INSTR_CREATE_movlps(dc, d, s) instr_create_1dst_1src((dc), OP_movlps, (d), (s))
#define INSTR_CREATE_movlpd(dc, d, s) instr_create_1dst_1src((dc), OP_movlpd, (d), (s))
#define INSTR_CREATE_movhps(dc, d, s) instr_create_1dst_1src((dc), OP_movhps, (d), (s))
#define INSTR_CREATE_movhpd(dc, d, s) instr_create_1dst_1src((dc), OP_movhpd, (d), (s))
#define INSTR_CREATE_movaps(dc, d, s) instr_create_1dst_1src((dc), OP_movaps, (d), (s))
#define INSTR_CREATE_movapd(dc, d, s) instr_create_1dst_1src((dc), OP_movapd, (d), (s))
#define INSTR_CREATE_cvtpi2ps(dc, d, s) \
    instr_create_1dst_1src((dc), OP_cvtpi2ps, (d), (s))
#define INSTR_CREATE_cvtsi2ss(dc, d, s) \
    instr_create_1dst_1src((dc), OP_cvtsi2ss, (d), (s))
#define INSTR_CREATE_cvtpi2pd(dc, d, s) \
    instr_create_1dst_1src((dc), OP_cvtpi2pd, (d), (s))
#define INSTR_CREATE_cvtsi2sd(dc, d, s) \
    instr_create_1dst_1src((dc), OP_cvtsi2sd, (d), (s))
#define INSTR_CREATE_cvttps2pi(dc, d, s) \
    instr_create_1dst_1src((dc), OP_cvttps2pi, (d), (s))
#define INSTR_CREATE_cvttss2si(dc, d, s) \
    instr_create_1dst_1src((dc), OP_cvttss2si, (d), (s))
#define INSTR_CREATE_cvttpd2pi(dc, d, s) \
    instr_create_1dst_1src((dc), OP_cvttpd2pi, (d), (s))
#define INSTR_CREATE_cvttsd2si(dc, d, s) \
    instr_create_1dst_1src((dc), OP_cvttsd2si, (d), (s))
#define INSTR_CREATE_cvtps2pi(dc, d, s) \
    instr_create_1dst_1src((dc), OP_cvtps2pi, (d), (s))
#define INSTR_CREATE_cvtss2si(dc, d, s) \
    instr_create_1dst_1src((dc), OP_cvtss2si, (d), (s))
#define INSTR_CREATE_cvtpd2pi(dc, d, s) \
    instr_create_1dst_1src((dc), OP_cvtpd2pi, (d), (s))
#define INSTR_CREATE_cvtsd2si(dc, d, s) \
    instr_create_1dst_1src((dc), OP_cvtsd2si, (d), (s))
#define INSTR_CREATE_cvtps2pd(dc, d, s) \
    instr_create_1dst_1src((dc), OP_cvtps2pd, (d), (s))
#define INSTR_CREATE_cvtss2sd(dc, d, s) \
    instr_create_1dst_1src((dc), OP_cvtss2sd, (d), (s))
#define INSTR_CREATE_cvtpd2ps(dc, d, s) \
    instr_create_1dst_1src((dc), OP_cvtpd2ps, (d), (s))
#define INSTR_CREATE_cvtsd2ss(dc, d, s) \
    instr_create_1dst_1src((dc), OP_cvtsd2ss, (d), (s))
#define INSTR_CREATE_cvtdq2ps(dc, d, s) \
    instr_create_1dst_1src((dc), OP_cvtdq2ps, (d), (s))
#define INSTR_CREATE_cvttps2dq(dc, d, s) \
    instr_create_1dst_1src((dc), OP_cvttps2dq, (d), (s))
#define INSTR_CREATE_cvtps2dq(dc, d, s) \
    instr_create_1dst_1src((dc), OP_cvtps2dq, (d), (s))
#define INSTR_CREATE_cvtdq2pd(dc, d, s) \
    instr_create_1dst_1src((dc), OP_cvtdq2pd, (d), (s))
#define INSTR_CREATE_cvttpd2dq(dc, d, s) \
    instr_create_1dst_1src((dc), OP_cvttpd2dq, (d), (s))
#define INSTR_CREATE_cvtpd2dq(dc, d, s) \
    instr_create_1dst_1src((dc), OP_cvtpd2dq, (d), (s))
#define INSTR_CREATE_movmskps(dc, d, s) \
    instr_create_1dst_1src((dc), OP_movmskps, (d), (s))
#define INSTR_CREATE_movmskpd(dc, d, s) \
    instr_create_1dst_1src((dc), OP_movmskpd, (d), (s))
#define INSTR_CREATE_sqrtps(dc, d, s) instr_create_1dst_1src((dc), OP_sqrtps, (d), (s))
#define INSTR_CREATE_sqrtss(dc, d, s) instr_create_1dst_1src((dc), OP_sqrtss, (d), (s))
#define INSTR_CREATE_sqrtpd(dc, d, s) instr_create_1dst_1src((dc), OP_sqrtpd, (d), (s))
#define INSTR_CREATE_sqrtsd(dc, d, s) instr_create_1dst_1src((dc), OP_sqrtsd, (d), (s))
#define INSTR_CREATE_rsqrtps(dc, d, s) instr_create_1dst_1src((dc), OP_rsqrtps, (d), (s))
#define INSTR_CREATE_rsqrtss(dc, d, s) instr_create_1dst_1src((dc), OP_rsqrtss, (d), (s))
#define INSTR_CREATE_rcpps(dc, d, s) instr_create_1dst_1src((dc), OP_rcpps, (d), (s))
#define INSTR_CREATE_rcpss(dc, d, s) instr_create_1dst_1src((dc), OP_rcpss, (d), (s))
#define INSTR_CREATE_lddqu(dc, d, s) instr_create_1dst_1src((dc), OP_lddqu, (d), (s))
#define INSTR_CREATE_movsldup(dc, d, s) \
    instr_create_1dst_1src((dc), OP_movsldup, (d), (s))
#define INSTR_CREATE_movshdup(dc, d, s) \
    instr_create_1dst_1src((dc), OP_movshdup, (d), (s))
#define INSTR_CREATE_movddup(dc, d, s) instr_create_1dst_1src((dc), OP_movddup, (d), (s))
#define INSTR_CREATE_popcnt(dc, d, s) instr_create_1dst_1src((dc), OP_popcnt, (d), (s))
#define INSTR_CREATE_movntss(dc, d, s) instr_create_1dst_1src((dc), OP_movntss, (d), (s))
#define INSTR_CREATE_movntsd(dc, d, s) instr_create_1dst_1src((dc), OP_movntsd, (d), (s))
#define INSTR_CREATE_movntq(dc, d, s) instr_create_1dst_1src((dc), OP_movntq, (d), (s))
#define INSTR_CREATE_movntdq(dc, d, s) instr_create_1dst_1src((dc), OP_movntdq, (d), (s))
#define INSTR_CREATE_movnti(dc, d, s) instr_create_1dst_1src((dc), OP_movnti, (d), (s))
#define INSTR_CREATE_lzcnt(dc, d, s) instr_create_1dst_1src((dc), OP_lzcnt, (d), (s))
#define INSTR_CREATE_pmovsxbw(dc, d, s) \
    instr_create_1dst_1src((dc), OP_pmovsxbw, (d), (s))
#define INSTR_CREATE_pmovsxbd(dc, d, s) \
    instr_create_1dst_1src((dc), OP_pmovsxbd, (d), (s))
#define INSTR_CREATE_pmovsxbq(dc, d, s) \
    instr_create_1dst_1src((dc), OP_pmovsxbq, (d), (s))
#define INSTR_CREATE_pmovsxwd(dc, d, s) \
    instr_create_1dst_1src((dc), OP_pmovsxwd, (d), (s))
#define INSTR_CREATE_pmovsxwq(dc, d, s) \
    instr_create_1dst_1src((dc), OP_pmovsxwq, (d), (s))
#define INSTR_CREATE_pmovsxdq(dc, d, s) \
    instr_create_1dst_1src((dc), OP_pmovsxdq, (d), (s))
#define INSTR_CREATE_movntdqa(dc, d, s) \
    instr_create_1dst_1src((dc), OP_movntdqa, (d), (s))
#define INSTR_CREATE_pmovzxbw(dc, d, s) \
    instr_create_1dst_1src((dc), OP_pmovzxbw, (d), (s))
#define INSTR_CREATE_pmovzxbd(dc, d, s) \
    instr_create_1dst_1src((dc), OP_pmovzxbd, (d), (s))
#define INSTR_CREATE_pmovzxbq(dc, d, s) \
    instr_create_1dst_1src((dc), OP_pmovzxbq, (d), (s))
#define INSTR_CREATE_pmovzxwd(dc, d, s) \
    instr_create_1dst_1src((dc), OP_pmovzxwd, (d), (s))
#define INSTR_CREATE_pmovzxwq(dc, d, s) \
    instr_create_1dst_1src((dc), OP_pmovzxwq, (d), (s))
#define INSTR_CREATE_pmovzxdq(dc, d, s) \
    instr_create_1dst_1src((dc), OP_pmovzxdq, (d), (s))
#define INSTR_CREATE_phminposuw(dc, d, s) \
    instr_create_1dst_1src((dc), OP_phminposuw, (d), (s))
#define INSTR_CREATE_vmread(dc, d, s) instr_create_1dst_1src((dc), OP_vmread, (d), (s))
#define INSTR_CREATE_vmwrite(dc, d, s) instr_create_1dst_1src((dc), OP_vmwrite, (d), (s))
#define INSTR_CREATE_movsxd(dc, d, s) instr_create_1dst_1src((dc), OP_movsxd, (d), (s))
#define INSTR_CREATE_movbe(dc, d, s) instr_create_1dst_1src((dc), OP_movbe, (d), (s))
#define INSTR_CREATE_aesimc(dc, d, s) instr_create_1dst_1src((dc), OP_aesimc, (d), (s))
/* AVX */
#define INSTR_CREATE_vmovups(dc, d, s) instr_create_1dst_1src((dc), OP_vmovups, (d), (s))
#define INSTR_CREATE_vmovupd(dc, d, s) instr_create_1dst_1src((dc), OP_vmovupd, (d), (s))
#define INSTR_CREATE_vmovsldup(dc, d, s) \
    instr_create_1dst_1src((dc), OP_vmovsldup, (d), (s))
#define INSTR_CREATE_vmovddup(dc, d, s) \
    instr_create_1dst_1src((dc), OP_vmovddup, (d), (s))
#define INSTR_CREATE_vmovlps(dc, d, s) instr_create_1dst_1src((dc), OP_vmovlps, (d), (s))
#define INSTR_CREATE_vmovlpd(dc, d, s) instr_create_1dst_1src((dc), OP_vmovlpd, (d), (s))
#define INSTR_CREATE_vmovshdup(dc, d, s) \
    instr_create_1dst_1src((dc), OP_vmovshdup, (d), (s))
#define INSTR_CREATE_vmovhps(dc, d, s) instr_create_1dst_1src((dc), OP_vmovhps, (d), (s))
#define INSTR_CREATE_vmovhpd(dc, d, s) instr_create_1dst_1src((dc), OP_vmovhpd, (d), (s))
#define INSTR_CREATE_vmovaps(dc, d, s) instr_create_1dst_1src((dc), OP_vmovaps, (d), (s))
#define INSTR_CREATE_vmovapd(dc, d, s) instr_create_1dst_1src((dc), OP_vmovapd, (d), (s))
#define INSTR_CREATE_vmovntps(dc, d, s) \
    instr_create_1dst_1src((dc), OP_vmovntps, (d), (s))
#define INSTR_CREATE_vmovntpd(dc, d, s) \
    instr_create_1dst_1src((dc), OP_vmovntpd, (d), (s))
#define INSTR_CREATE_vcvttss2si(dc, d, s) \
    instr_create_1dst_1src((dc), OP_vcvttss2si, (d), (s))
#define INSTR_CREATE_vcvttsd2si(dc, d, s) \
    instr_create_1dst_1src((dc), OP_vcvttsd2si, (d), (s))
#define INSTR_CREATE_vcvtss2si(dc, d, s) \
    instr_create_1dst_1src((dc), OP_vcvtss2si, (d), (s))
#define INSTR_CREATE_vcvtsd2si(dc, d, s) \
    instr_create_1dst_1src((dc), OP_vcvtsd2si, (d), (s))
#define INSTR_CREATE_vcvtss2usi(dc, d, s) \
    instr_create_1dst_1src((dc), OP_vcvtss2usi, (d), (s))
#define INSTR_CREATE_vcvtsd2usi(dc, d, s) \
    instr_create_1dst_1src((dc), OP_vcvtsd2usi, (d), (s))
#define INSTR_CREATE_vcvttss2usi(dc, d, s) \
    instr_create_1dst_1src((dc), OP_vcvttss2usi, (d), (s))
#define INSTR_CREATE_vcvttsd2usi(dc, d, s) \
    instr_create_1dst_1src((dc), OP_vcvttsd2usi, (d), (s))
#define INSTR_CREATE_vmovmskps(dc, d, s) \
    instr_create_1dst_1src((dc), OP_vmovmskps, (d), (s))
#define INSTR_CREATE_vmovmskpd(dc, d, s) \
    instr_create_1dst_1src((dc), OP_vmovmskpd, (d), (s))
#define INSTR_CREATE_vsqrtps(dc, d, s) instr_create_1dst_1src((dc), OP_vsqrtps, (d), (s))
#define INSTR_CREATE_vsqrtpd(dc, d, s) instr_create_1dst_1src((dc), OP_vsqrtpd, (d), (s))
#define INSTR_CREATE_vrsqrtps(dc, d, s) \
    instr_create_1dst_1src((dc), OP_vrsqrtps, (d), (s))
#define INSTR_CREATE_vrcpps(dc, d, s) instr_create_1dst_1src((dc), OP_vrcpps, (d), (s))
#define INSTR_CREATE_vcvtps2pd(dc, d, s) \
    instr_create_1dst_1src((dc), OP_vcvtps2pd, (d), (s))
#define INSTR_CREATE_vcvtpd2ps(dc, d, s) \
    instr_create_1dst_1src((dc), OP_vcvtpd2ps, (d), (s))
#define INSTR_CREATE_vcvtdq2ps(dc, d, s) \
    instr_create_1dst_1src((dc), OP_vcvtdq2ps, (d), (s))
#define INSTR_CREATE_vcvttps2dq(dc, d, s) \
    instr_create_1dst_1src((dc), OP_vcvttps2dq, (d), (s))
#define INSTR_CREATE_vcvtps2dq(dc, d, s) \
    instr_create_1dst_1src((dc), OP_vcvtps2dq, (d), (s))
#define INSTR_CREATE_vmovd(dc, d, s) instr_create_1dst_1src((dc), OP_vmovd, (d), (s))
#define INSTR_CREATE_vmovq(dc, d, s) instr_create_1dst_1src((dc), OP_vmovq, (d), (s))
#define INSTR_CREATE_vpmovmskb(dc, d, s) \
    instr_create_1dst_1src((dc), OP_vpmovmskb, (d), (s))
#define INSTR_CREATE_vcvtdq2pd(dc, d, s) \
    instr_create_1dst_1src((dc), OP_vcvtdq2pd, (d), (s))
#define INSTR_CREATE_vcvttpd2dq(dc, d, s) \
    instr_create_1dst_1src((dc), OP_vcvttpd2dq, (d), (s))
#define INSTR_CREATE_vcvtpd2dq(dc, d, s) \
    instr_create_1dst_1src((dc), OP_vcvtpd2dq, (d), (s))
#define INSTR_CREATE_vmovntdq(dc, d, s) \
    instr_create_1dst_1src((dc), OP_vmovntdq, (d), (s))
#define INSTR_CREATE_vmovdqu(dc, d, s) instr_create_1dst_1src((dc), OP_vmovdqu, (d), (s))
#define INSTR_CREATE_vmovdqa(dc, d, s) instr_create_1dst_1src((dc), OP_vmovdqa, (d), (s))
#define INSTR_CREATE_vlddqu(dc, d, s) instr_create_1dst_1src((dc), OP_vlddqu, (d), (s))
#define INSTR_CREATE_vpmovsxbw(dc, d, s) \
    instr_create_1dst_1src((dc), OP_vpmovsxbw, (d), (s))
#define INSTR_CREATE_vpmovsxbd(dc, d, s) \
    instr_create_1dst_1src((dc), OP_vpmovsxbd, (d), (s))
#define INSTR_CREATE_vpmovsxbq(dc, d, s) \
    instr_create_1dst_1src((dc), OP_vpmovsxbq, (d), (s))
#define INSTR_CREATE_vpmovsxwd(dc, d, s) \
    instr_create_1dst_1src((dc), OP_vpmovsxwd, (d), (s))
#define INSTR_CREATE_vpmovsxwq(dc, d, s) \
    instr_create_1dst_1src((dc), OP_vpmovsxwq, (d), (s))
#define INSTR_CREATE_vpmovsxdq(dc, d, s) \
    instr_create_1dst_1src((dc), OP_vpmovsxdq, (d), (s))
#define INSTR_CREATE_vmovntdqa(dc, d, s) \
    instr_create_1dst_1src((dc), OP_vmovntdqa, (d), (s))
#define INSTR_CREATE_vpmovzxbw(dc, d, s) \
    instr_create_1dst_1src((dc), OP_vpmovzxbw, (d), (s))
#define INSTR_CREATE_vpmovzxbd(dc, d, s) \
    instr_create_1dst_1src((dc), OP_vpmovzxbd, (d), (s))
#define INSTR_CREATE_vpmovzxbq(dc, d, s) \
    instr_create_1dst_1src((dc), OP_vpmovzxbq, (d), (s))
#define INSTR_CREATE_vpmovzxwd(dc, d, s) \
    instr_create_1dst_1src((dc), OP_vpmovzxwd, (d), (s))
#define INSTR_CREATE_vpmovzxwq(dc, d, s) \
    instr_create_1dst_1src((dc), OP_vpmovzxwq, (d), (s))
#define INSTR_CREATE_vpmovzxdq(dc, d, s) \
    instr_create_1dst_1src((dc), OP_vpmovzxdq, (d), (s))
#define INSTR_CREATE_vphminposuw(dc, d, s) \
    instr_create_1dst_1src((dc), OP_vphminposuw, (d), (s))
#define INSTR_CREATE_vaesimc(dc, d, s) instr_create_1dst_1src((dc), OP_vaesimc, (d), (s))
#define INSTR_CREATE_vmovss(dc, d, s) instr_create_1dst_1src((dc), OP_vmovss, (d), (s))
#define INSTR_CREATE_vmovsd(dc, d, s) instr_create_1dst_1src((dc), OP_vmovsd, (d), (s))
#define INSTR_CREATE_vcvtph2ps(dc, d, s) \
    instr_create_1dst_1src((dc), OP_vcvtph2ps, (d), (s))
#define INSTR_CREATE_vbroadcastss(dc, d, s) \
    instr_create_1dst_1src((dc), OP_vbroadcastss, (d), (s))
#define INSTR_CREATE_vbroadcastsd(dc, d, s) \
    instr_create_1dst_1src((dc), OP_vbroadcastsd, (d), (s))
#define INSTR_CREATE_vbroadcastf128(dc, d, s) \
    instr_create_1dst_1src((dc), OP_vbroadcastf128, (d), (s))
#define INSTR_CREATE_movq2dq(dc, d, s) instr_create_1dst_1src((dc), OP_movq2dq, (d), (s))
#define INSTR_CREATE_movdq2q(dc, d, s) instr_create_1dst_1src((dc), OP_movdq2q, (d), (s))
#define INSTR_CREATE_vpabsb(dc, d, s) instr_create_1dst_1src((dc), OP_vpabsb, (d), (s))
#define INSTR_CREATE_vpabsw(dc, d, s) instr_create_1dst_1src((dc), OP_vpabsw, (d), (s))
#define INSTR_CREATE_vpabsd(dc, d, s) instr_create_1dst_1src((dc), OP_vpabsd, (d), (s))
/* XOP */
#define INSTR_CREATE_vfrczps(dc, d, s) instr_create_1dst_1src((dc), OP_vfrczps, (d), (s))
#define INSTR_CREATE_vfrczpd(dc, d, s) instr_create_1dst_1src((dc), OP_vfrczpd, (d), (s))
#define INSTR_CREATE_vfrczss(dc, d, s) instr_create_1dst_1src((dc), OP_vfrczss, (d), (s))
#define INSTR_CREATE_vfrczsd(dc, d, s) instr_create_1dst_1src((dc), OP_vfrczsd, (d), (s))
#define INSTR_CREATE_vphaddbw(dc, d, s) \
    instr_create_1dst_1src((dc), OP_vphaddbw, (d), (s))
#define INSTR_CREATE_vphaddbd(dc, d, s) \
    instr_create_1dst_1src((dc), OP_vphaddbd, (d), (s))
#define INSTR_CREATE_vphaddbq(dc, d, s) \
    instr_create_1dst_1src((dc), OP_vphaddbq, (d), (s))
#define INSTR_CREATE_vphaddwd(dc, d, s) \
    instr_create_1dst_1src((dc), OP_vphaddwd, (d), (s))
#define INSTR_CREATE_vphaddwq(dc, d, s) \
    instr_create_1dst_1src((dc), OP_vphaddwq, (d), (s))
#define INSTR_CREATE_vphadddq(dc, d, s) \
    instr_create_1dst_1src((dc), OP_vphadddq, (d), (s))
#define INSTR_CREATE_vphaddubw(dc, d, s) \
    instr_create_1dst_1src((dc), OP_vphaddubw, (d), (s))
#define INSTR_CREATE_vphaddubd(dc, d, s) \
    instr_create_1dst_1src((dc), OP_vphaddubd, (d), (s))
#define INSTR_CREATE_vphaddubq(dc, d, s) \
    instr_create_1dst_1src((dc), OP_vphaddubq, (d), (s))
#define INSTR_CREATE_vphadduwd(dc, d, s) \
    instr_create_1dst_1src((dc), OP_vphadduwd, (d), (s))
#define INSTR_CREATE_vphadduwq(dc, d, s) \
    instr_create_1dst_1src((dc), OP_vphadduwq, (d), (s))
#define INSTR_CREATE_vphaddudq(dc, d, s) \
    instr_create_1dst_1src((dc), OP_vphaddudq, (d), (s))
#define INSTR_CREATE_vphsubbw(dc, d, s) \
    instr_create_1dst_1src((dc), OP_vphsubbw, (d), (s))
#define INSTR_CREATE_vphsubwd(dc, d, s) \
    instr_create_1dst_1src((dc), OP_vphsubwd, (d), (s))
#define INSTR_CREATE_vphsubdq(dc, d, s) \
    instr_create_1dst_1src((dc), OP_vphsubdq, (d), (s))
/* TBM */
#define INSTR_CREATE_blcfill(dc, d, s) instr_create_1dst_1src((dc), OP_blcfill, (d), (s))
#define INSTR_CREATE_blci(dc, d, s) instr_create_1dst_1src((dc), OP_blci, (d), (s))
#define INSTR_CREATE_blcic(dc, d, s) instr_create_1dst_1src((dc), OP_blcic, (d), (s))
#define INSTR_CREATE_blcmsk(dc, d, s) instr_create_1dst_1src((dc), OP_blcmsk, (d), (s))
#define INSTR_CREATE_blcs(dc, d, s) instr_create_1dst_1src((dc), OP_blcs, (d), (s))
#define INSTR_CREATE_blsfill(dc, d, s) instr_create_1dst_1src((dc), OP_blsfill, (d), (s))
#define INSTR_CREATE_blsic(dc, d, s) instr_create_1dst_1src((dc), OP_blsic, (d), (s))
#define INSTR_CREATE_t1mskc(dc, d, s) instr_create_1dst_1src((dc), OP_t1mskc, (d), (s))
#define INSTR_CREATE_tzmsk(dc, d, s) instr_create_1dst_1src((dc), OP_tzmsk, (d), (s))
/* BL1 */
#define INSTR_CREATE_blsr(dc, d, s) instr_create_1dst_1src((dc), OP_blsr, (d), (s))
#define INSTR_CREATE_blsmsk(dc, d, s) instr_create_1dst_1src((dc), OP_blsmsk, (d), (s))
#define INSTR_CREATE_blsi(dc, d, s) instr_create_1dst_1src((dc), OP_blsi, (d), (s))
#define INSTR_CREATE_tzcnt(dc, d, s) instr_create_1dst_1src((dc), OP_tzcnt, (d), (s))
/* AVX2 */
#define INSTR_CREATE_vbroadcasti128(dc, d, s) \
    instr_create_1dst_1src((dc), OP_vbroadcasti128, (d), (s))
#define INSTR_CREATE_vpbroadcastb(dc, d, s) \
    instr_create_1dst_1src((dc), OP_vpbroadcastb, (d), (s))
#define INSTR_CREATE_vpbroadcastw(dc, d, s) \
    instr_create_1dst_1src((dc), OP_vpbroadcastw, (d), (s))
#define INSTR_CREATE_vpbroadcastd(dc, d, s) \
    instr_create_1dst_1src((dc), OP_vpbroadcastd, (d), (s))
#define INSTR_CREATE_vpbroadcastq(dc, d, s) \
    instr_create_1dst_1src((dc), OP_vpbroadcastq, (d), (s))
/* AVX-512 VEX */
#define INSTR_CREATE_kmovw(dc, d, s) instr_create_1dst_1src((dc), OP_kmovw, (d), (s))
#define INSTR_CREATE_kmovb(dc, d, s) instr_create_1dst_1src((dc), OP_kmovb, (d), (s))
#define INSTR_CREATE_kmovq(dc, d, s) instr_create_1dst_1src((dc), OP_kmovq, (d), (s))
#define INSTR_CREATE_kmovd(dc, d, s) instr_create_1dst_1src((dc), OP_kmovd, (d), (s))
#define INSTR_CREATE_knotw(dc, d, s) instr_create_1dst_1src((dc), OP_knotw, (d), (s))
#define INSTR_CREATE_knotb(dc, d, s) instr_create_1dst_1src((dc), OP_knotb, (d), (s))
#define INSTR_CREATE_knotq(dc, d, s) instr_create_1dst_1src((dc), OP_knotq, (d), (s))
#define INSTR_CREATE_knotd(dc, d, s) instr_create_1dst_1src((dc), OP_knotd, (d), (s))
#define INSTR_CREATE_kortestw(dc, d, s) \
    instr_create_1dst_1src((dc), OP_kortestw, (d), (s))
#define INSTR_CREATE_kortestb(dc, d, s) \
    instr_create_1dst_1src((dc), OP_kortestb, (d), (s))
#define INSTR_CREATE_kortestq(dc, d, s) \
    instr_create_1dst_1src((dc), OP_kortestq, (d), (s))
#define INSTR_CREATE_kortestd(dc, d, s) \
    instr_create_1dst_1src((dc), OP_kortestd, (d), (s))
#define INSTR_CREATE_ktestw(dc, d, s) instr_create_1dst_1src((dc), OP_ktestw, (d), (s))
#define INSTR_CREATE_ktestb(dc, d, s) instr_create_1dst_1src((dc), OP_ktestb, (d), (s))
#define INSTR_CREATE_ktestq(dc, d, s) instr_create_1dst_1src((dc), OP_ktestq, (d), (s))
#define INSTR_CREATE_ktestd(dc, d, s) instr_create_1dst_1src((dc), OP_ktestd, (d), (s))
/* @} */ /* end doxygen group */

/* 1 destination, 1 implicit source */
/** @name 1 destination, 1 implicit source */
/* @{ */ /* doxygen start group; w/ DISTRIBUTE_GROUP_DOC=YES, one comment suffices. */
/**
 * This INSTR_CREATE_xxx macro creates an instr_t with opcode OP_xxx and the given
 * explicit operands, automatically supplying any implicit operands.
 * \param dc The void * dcontext used to allocate memory for the instr_t.
 * \param d The opnd_t explicit destination operand for the instruction.
 */
#define INSTR_CREATE_inc(dc, d) instr_create_1dst_1src((dc), OP_inc, (d), (d))
#define INSTR_CREATE_dec(dc, d) instr_create_1dst_1src((dc), OP_dec, (d), (d))
/* FIXME: check that d is a 32-bit reg? */
#define INSTR_CREATE_bswap(dc, d) instr_create_1dst_1src((dc), OP_bswap, (d), (d))
#define INSTR_CREATE_not(dc, d) instr_create_1dst_1src((dc), OP_not, (d), (d))
#define INSTR_CREATE_neg(dc, d) instr_create_1dst_1src((dc), OP_neg, (d), (d))
/* @} */ /* end doxygen group */

/* 1 implicit destination, 1 implicit source */
/** @name 1 implicit destination, 1 implicit source */
/* @{ */ /* doxygen start group; w/ DISTRIBUTE_GROUP_DOC=YES, one comment suffices. */
/**
 * This INSTR_CREATE_xxx macro creates an instr_t with opcode OP_xxx, automatically
 * supplying any implicit operands.
 * \param dc The void * dcontext used to allocate memory for the instr_t.
 */
#define INSTR_CREATE_cdq(dc)                                          \
    instr_create_1dst_1src((dc), OP_cdq, opnd_create_reg(DR_REG_EDX), \
                           opnd_create_reg(DR_REG_EAX))
#define INSTR_CREATE_daa(dc)                                         \
    instr_create_1dst_1src((dc), OP_daa, opnd_create_reg(DR_REG_AL), \
                           opnd_create_reg(DR_REG_AL))
#define INSTR_CREATE_das(dc)                                         \
    instr_create_1dst_1src((dc), OP_das, opnd_create_reg(DR_REG_AL), \
                           opnd_create_reg(DR_REG_AL))
#define INSTR_CREATE_aaa(dc)                                         \
    instr_create_1dst_1src((dc), OP_aaa, opnd_create_reg(DR_REG_AX), \
                           opnd_create_reg(DR_REG_AX))
#define INSTR_CREATE_aas(dc)                                         \
    instr_create_1dst_1src((dc), OP_aas, opnd_create_reg(DR_REG_AX), \
                           opnd_create_reg(DR_REG_AX))
#define INSTR_CREATE_cwde(dc)                                          \
    instr_create_1dst_1src((dc), OP_cwde, opnd_create_reg(DR_REG_EAX), \
                           opnd_create_reg(DR_REG_AX))
#define INSTR_CREATE_xlat(dc)                      \
    instr_create_1dst_1src(                        \
        (dc), OP_xlat, opnd_create_reg(DR_REG_AL), \
        opnd_create_far_base_disp(DR_SEG_DS, DR_REG_XBX, DR_REG_AL, 1, 0, OPSZ_xlat))
#define INSTR_CREATE_xend(dc)                                                      \
    INSTR_PRED(instr_create_1dst_0src((dc), OP_xend, opnd_create_reg(DR_REG_EAX)), \
               DR_PRED_COMPLEX)
#define INSTR_CREATE_sysexit(dc)                                          \
    instr_create_1dst_1src((dc), OP_sysexit, opnd_create_reg(DR_REG_XSP), \
                           opnd_create_reg(DR_REG_XCX))
/* @} */ /* end doxygen group */

/** @name In with no explicit sources */
/* @{ */ /* doxygen start group; w/ DISTRIBUTE_GROUP_DOC=YES, one comment suffices. */
/**
 * Creates an instr_t for an OP_in instruction with a source of al
 * (INSTR_CREATE_in_1()) or eax (INSTR_CREATE_in_4()) and dx.
 * \param dc The void * dcontext used to allocate memory for the instr_t.
 */
#define INSTR_CREATE_in_1(dc)                                       \
    instr_create_1dst_1src((dc), OP_in, opnd_create_reg(DR_REG_AL), \
                           opnd_create_reg(DR_REG_DX))
#define INSTR_CREATE_in_4(dc)                                        \
    instr_create_1dst_1src((dc), OP_in, opnd_create_reg(DR_REG_EAX), \
                           opnd_create_reg(DR_REG_DX))
/* @} */ /* end doxygen group */
/** @name In with explicit source */
/* @{ */ /* doxygen start group; w/ DISTRIBUTE_GROUP_DOC=YES, one comment suffices. */
/**
 * Creates an instr_t for an OP_in instruction with a source of al
 * (INSTR_CREATE_in_1_imm()) or eax (INSTR_CREATE_in_4_imm()) and an immediate.
 * \param dc The void * dcontext used to allocate memory for the instr_t.
 * \param i The opnd_t explicit source operand for the instruction, which must be an
 * immediate integer (opnd_create_immed_int()).
 */
#define INSTR_CREATE_in_1_imm(dc, i) \
    instr_create_1dst_1src((dc), OP_in, opnd_create_reg(DR_REG_AL), (i))
#define INSTR_CREATE_in_4_imm(dc, i) \
    instr_create_1dst_1src((dc), OP_in, opnd_create_reg(DR_REG_EAX), (i))
/* @} */ /* end doxygen group */
/**
 * This INSTR_CREATE_xxx macro creates an instr_t with opcode OP_xxx and the given
 * explicit operands, automatically supplying any implicit operands.
 * \param dc The void * dcontext used to allocate memory for the instr_t.
 * \param i The opnd_t explicit source operand for the instruction, which must be an
 * immediate integer (opnd_create_immed_int()).
 */
#define INSTR_CREATE_xabort(dc, i) \
    instr_create_1dst_1src((dc), OP_xabort, opnd_create_reg(DR_REG_EAX), (i))

/* floating-point */
/**
 * Creats an instr_t for a conditional move instruction with the given opcode
 * and destination operand.
 * \param dc The void * dcontext used to allocate memory for the instr_t.
 * \param op The OP_xxx opcode for the instruction, which should be in the range
 * [OP_fcmovb, OP_fcmovnu], excluding OP_fucompp.
 * \param f The opnd_t explicit source operand for the instruction, which must
 * be a floating point register (opnd_create_reg()).
 */
#define INSTR_CREATE_fcmovcc(dc, op, f)                                              \
    INSTR_PRED(instr_create_1dst_1src((dc), (op), opnd_create_reg(DR_REG_ST0), (f)), \
               DR_PRED_O + instr_cmovcc_to_jcc(op) - OP_jo)
/** @name Floating point with destination that is memory or fp register */
/* @{ */ /* doxygen start group; w/ DISTRIBUTE_GROUP_DOC=YES, one comment suffices. */
/**
 * This INSTR_CREATE_xxx macro creates an instr_t with opcode OP_xxx and the
 * given explicit operands, automatically supplying any implicit operands.
 * \param dc The void * dcontext used to allocate memory for the instr_t.
 * \param d The opnd_t explicit destination operand for the instruction, which must
 * be one of the following:
 * -# A floating point register (opnd_create_reg()).
 * -# A memory reference (opnd_create_base_disp() or opnd_create_far_base_disp()).
 */
#define INSTR_CREATE_fst(dc, d) \
    instr_create_1dst_1src((dc), OP_fst, (d), opnd_create_reg(DR_REG_ST0))
#define INSTR_CREATE_fstp(dc, d) \
    instr_create_1dst_1src((dc), OP_fstp, (d), opnd_create_reg(DR_REG_ST0))
/* @} */ /* end doxygen group */
/**
 * This INSTR_CREATE_xxx macro creates an instr_t with opcode OP_xxx and the
 * given explicit operands, automatically supplying any implicit operands.
 * \param dc The void * dcontext used to allocate memory for the instr_t.
 * \param s The opnd_t explicit source operand for the instruction, which must
 * be one of the following:
 * -# A floating point register (opnd_create_reg()).
 * -# A memory reference (opnd_create_base_disp() or opnd_create_far_base_disp()).
 */
#define INSTR_CREATE_fld(dc, s) \
    instr_create_1dst_1src((dc), OP_fld, opnd_create_reg(DR_REG_ST0), (s))
/** @name Floating-point with memory destination and implicit source */
/* @{ */ /* doxygen start group; w/ DISTRIBUTE_GROUP_DOC=YES, one comment suffices. */
/**
 * This INSTR_CREATE_xxx_mem macro creates an instr_t with opcode OP_xxx and
 * the given explicit memory operand, automatically supplying any implicit operands.
 * \param dc The void * dcontext used to allocate memory for the instr_t.
 * \param m The opnd_t explicit destination operand for the instruction, which must be
 * a memory reference (opnd_create_base_disp() or opnd_create_far_base_disp()).
 */
#define INSTR_CREATE_fist(dc, m) \
    instr_create_1dst_1src((dc), OP_fist, (m), opnd_create_reg(DR_REG_ST0))
#define INSTR_CREATE_fistp(dc, m) \
    instr_create_1dst_1src((dc), OP_fistp, (m), opnd_create_reg(DR_REG_ST0))
#define INSTR_CREATE_fisttp(dc, m) \
    instr_create_1dst_1src((dc), OP_fisttp, (m), opnd_create_reg(DR_REG_ST0))
#define INSTR_CREATE_fbstp(dc, m) \
    instr_create_1dst_1src((dc), OP_fbstp, (m), opnd_create_reg(DR_REG_ST0))
/* @} */ /* end doxygen group */
/** @name Floating-point with memory source */
/* @{ */ /* doxygen start group; w/ DISTRIBUTE_GROUP_DOC=YES, one comment suffices. */
/**
 * This INSTR_CREATE_xxx_mem macro creates an instr_t with opcode OP_xxx and
 * the given explicit memory operand, automatically supplying any implicit operands.
 * \param dc The void * dcontext used to allocate memory for the instr_t.
 * \param m The opnd_t explicit source operand for the instruction, which must be
 * a memory reference (opnd_create_base_disp() or opnd_create_far_base_disp()).
 */
#define INSTR_CREATE_fild(dc, m) \
    instr_create_1dst_1src((dc), OP_fild, opnd_create_reg(DR_REG_ST0), (m))
#define INSTR_CREATE_fbld(dc, m) \
    instr_create_1dst_1src((dc), OP_fbld, opnd_create_reg(DR_REG_ST0), (m))
/* @} */ /* end doxygen group */
/** @name Floating-point implicit destination and implicit source */
/* @{ */ /* doxygen start group; w/ DISTRIBUTE_GROUP_DOC=YES, one comment suffices. */
/**
 * This INSTR_CREATE_xxx macro creates an instr_t with opcode OP_xxx, automatically
 * supplying any implicit operands.
 * \param dc The void * dcontext used to allocate memory for the instr_t.
 */
#define INSTR_CREATE_fchs(dc)                                          \
    instr_create_1dst_1src((dc), OP_fchs, opnd_create_reg(DR_REG_ST0), \
                           opnd_create_reg(DR_REG_ST0))
#define INSTR_CREATE_fabs(dc)                                          \
    instr_create_1dst_1src((dc), OP_fabs, opnd_create_reg(DR_REG_ST0), \
                           opnd_create_reg(DR_REG_ST0))
#define INSTR_CREATE_ftst(dc)                                          \
    instr_create_1dst_1src((dc), OP_ftst, opnd_create_reg(DR_REG_ST0), \
                           opnd_create_immed_float(0.0f))
#define INSTR_CREATE_fld1(dc)                                          \
    instr_create_1dst_1src((dc), OP_fld1, opnd_create_reg(DR_REG_ST0), \
                           opnd_create_immed_float(1.0f))
/* FIXME: do we really want these constants here? Should they be floats or doubles? */
#define INSTR_CREATE_fldl2t(dc)                                          \
    instr_create_1dst_1src((dc), OP_fldl2t, opnd_create_reg(DR_REG_ST0), \
                           opnd_create_immed_float((float)M_LN10 / (float)M_LN2))
#define INSTR_CREATE_fldl2e(dc)                                          \
    instr_create_1dst_1src((dc), OP_fldl2e, opnd_create_reg(DR_REG_ST0), \
                           opnd_create_immed_float(1.0f / (float)M_LN2))
#define INSTR_CREATE_fldpi(dc)                                          \
    instr_create_1dst_1src((dc), OP_fldpi, opnd_create_reg(DR_REG_ST0), \
                           opnd_create_immed_float((float)M_PI))
#define INSTR_CREATE_fldlg2(dc)                                          \
    instr_create_1dst_1src((dc), OP_fldlg2, opnd_create_reg(DR_REG_ST0), \
                           opnd_create_immed_float((float)M_LN2 / (float)M_LN10))
#define INSTR_CREATE_fldln2(dc)                                          \
    instr_create_1dst_1src((dc), OP_fldln2, opnd_create_reg(DR_REG_ST0), \
                           opnd_create_immed_float((float)M_LN2))
#define INSTR_CREATE_fldz(dc)                                          \
    instr_create_1dst_1src((dc), OP_fldz, opnd_create_reg(DR_REG_ST0), \
                           opnd_create_immed_float(0.0f))
#define INSTR_CREATE_f2xm1(dc)                                          \
    instr_create_1dst_1src((dc), OP_f2xm1, opnd_create_reg(DR_REG_ST0), \
                           opnd_create_reg(DR_REG_ST0))
#define INSTR_CREATE_fptan(dc)                                          \
    instr_create_1dst_1src((dc), OP_fptan, opnd_create_reg(DR_REG_ST0), \
                           opnd_create_reg(DR_REG_ST0))
#define INSTR_CREATE_fxtract(dc)                                          \
    instr_create_1dst_1src((dc), OP_fxtract, opnd_create_reg(DR_REG_ST0), \
                           opnd_create_reg(DR_REG_ST0))
#define INSTR_CREATE_fsqrt(dc)                                          \
    instr_create_1dst_1src((dc), OP_fsqrt, opnd_create_reg(DR_REG_ST0), \
                           opnd_create_reg(DR_REG_ST0))
#define INSTR_CREATE_fsincos(dc)                                          \
    instr_create_1dst_1src((dc), OP_fsincos, opnd_create_reg(DR_REG_ST0), \
                           opnd_create_reg(DR_REG_ST0))
#define INSTR_CREATE_frndint(dc)                                          \
    instr_create_1dst_1src((dc), OP_frndint, opnd_create_reg(DR_REG_ST0), \
                           opnd_create_reg(DR_REG_ST0))
#define INSTR_CREATE_fsin(dc)                                          \
    instr_create_1dst_1src((dc), OP_fsin, opnd_create_reg(DR_REG_ST0), \
                           opnd_create_reg(DR_REG_ST0))
#define INSTR_CREATE_fcos(dc)                                          \
    instr_create_1dst_1src((dc), OP_fcos, opnd_create_reg(DR_REG_ST0), \
                           opnd_create_reg(DR_REG_ST0))

#define INSTR_CREATE_fscale(dc)                                          \
    instr_create_1dst_2src((dc), OP_fscale, opnd_create_reg(DR_REG_ST0), \
                           opnd_create_reg(DR_REG_ST1), opnd_create_reg(DR_REG_ST0))
#define INSTR_CREATE_fyl2x(dc)                                                       \
    instr_create_2dst_2src((dc), OP_fyl2x, opnd_create_reg(DR_REG_ST0),              \
                           opnd_create_reg(DR_REG_ST1), opnd_create_reg(DR_REG_ST0), \
                           opnd_create_reg(DR_REG_ST1))
#define INSTR_CREATE_fyl2xp1(dc)                                                     \
    instr_create_2dst_2src((dc), OP_fyl2xp1, opnd_create_reg(DR_REG_ST0),            \
                           opnd_create_reg(DR_REG_ST1), opnd_create_reg(DR_REG_ST0), \
                           opnd_create_reg(DR_REG_ST1))
#define INSTR_CREATE_fpatan(dc)                                                      \
    instr_create_2dst_2src((dc), OP_fpatan, opnd_create_reg(DR_REG_ST0),             \
                           opnd_create_reg(DR_REG_ST1), opnd_create_reg(DR_REG_ST0), \
                           opnd_create_reg(DR_REG_ST1))
#define INSTR_CREATE_fprem(dc)                                                       \
    instr_create_2dst_2src((dc), OP_fprem, opnd_create_reg(DR_REG_ST0),              \
                           opnd_create_reg(DR_REG_ST1), opnd_create_reg(DR_REG_ST0), \
                           opnd_create_reg(DR_REG_ST1))
#define INSTR_CREATE_fprem1(dc)                                                      \
    instr_create_2dst_2src((dc), OP_fprem1, opnd_create_reg(DR_REG_ST0),             \
                           opnd_create_reg(DR_REG_ST1), opnd_create_reg(DR_REG_ST0), \
                           opnd_create_reg(DR_REG_ST1))
/* @} */ /* end doxygen group */

/* 1 destination, 2 sources */
/** @name 1 destination, 2 sources */
/* @{ */ /* doxygen start group; w/ DISTRIBUTE_GROUP_DOC=YES, one comment suffices. */
/**
 * This INSTR_CREATE_xxx macro creates an instr_t with opcode OP_xxx and the given
 * explicit operands, automatically supplying any implicit operands.
 * \param dc The void * dcontext used to allocate memory for the instr_t.
 * \param d The opnd_t explicit destination operand for the instruction.
 * \param s The opnd_t explicit source operand for the instruction.
 * \param i The opnd_t explicit second source operand for the instruction, which
 * must be an immediate integer (opnd_create_immed_int()).
 */
#define INSTR_CREATE_pshufw(dc, d, s, i) \
    instr_create_1dst_2src((dc), OP_pshufw, (d), (s), (i))
#define INSTR_CREATE_pshufd(dc, d, s, i) \
    instr_create_1dst_2src((dc), OP_pshufd, (d), (s), (i))
#define INSTR_CREATE_pshufhw(dc, d, s, i) \
    instr_create_1dst_2src((dc), OP_pshufhw, (d), (s), (i))
#define INSTR_CREATE_pshuflw(dc, d, s, i) \
    instr_create_1dst_2src((dc), OP_pshuflw, (d), (s), (i))
#define INSTR_CREATE_pinsrw(dc, d, s, i) \
    instr_create_1dst_2src((dc), OP_pinsrw, (d), (s), (i))
#define INSTR_CREATE_pextrw(dc, d, s, i) \
    instr_create_1dst_2src((dc), OP_pextrw, (d), (s), (i))
/* SSE4 */
#define INSTR_CREATE_pextrb(dc, d, s, i) \
    instr_create_1dst_2src((dc), OP_pextrb, (d), (s), (i))
#define INSTR_CREATE_pextrd(dc, d, s, i) \
    instr_create_1dst_2src((dc), OP_pextrd, (d), (s), (i))
#define INSTR_CREATE_extractps(dc, d, s, i) \
    instr_create_1dst_2src((dc), OP_extractps, (d), (s), (i))
#define INSTR_CREATE_roundps(dc, d, s, i) \
    instr_create_1dst_2src((dc), OP_roundps, (d), (s), (i))
#define INSTR_CREATE_roundpd(dc, d, s, i) \
    instr_create_1dst_2src((dc), OP_roundpd, (d), (s), (i))
#define INSTR_CREATE_roundss(dc, d, s, i) \
    instr_create_1dst_2src((dc), OP_roundss, (d), (s), (i))
#define INSTR_CREATE_roundsd(dc, d, s, i) \
    instr_create_1dst_2src((dc), OP_roundsd, (d), (s), (i))
#define INSTR_CREATE_pinsrb(dc, d, s, i) \
    instr_create_1dst_2src((dc), OP_pinsrb, (d), (s), (i))
#define INSTR_CREATE_insertps(dc, d, s, i) \
    instr_create_1dst_2src((dc), OP_insertps, (d), (s), (i))
#define INSTR_CREATE_pinsrd(dc, d, s, i) \
    instr_create_1dst_2src((dc), OP_pinsrd, (d), (s), (i))
#define INSTR_CREATE_aeskeygenassist(dc, d, s, i) \
    instr_create_1dst_2src((dc), OP_aeskeygenassist, (d), (s), (i))
/* @} */ /* end doxygen group */

/** @name 1 destination, 2 non-immediate sources */
/* @{ */ /* doxygen start group; w/ DISTRIBUTE_GROUP_DOC=YES, one comment suffices. */
/**
 * This INSTR_CREATE_xxx macro creates an instr_t with opcode OP_xxx and the given
 * explicit operands, automatically supplying any implicit operands.
 * \param dc The void * dcontext used to allocate memory for the instr_t.
 * \param d The opnd_t explicit destination operand for the instruction.
 * \param s1 The opnd_t explicit first source operand for the instruction.
 * \param s2 The opnd_t explicit second source operand for the instruction
 */
/* AVX: some of these have immeds, we don't bother to distinguish */
/* NDS means "Non-Destructive Source" */
#define INSTR_CREATE_vmovlps_NDS(dc, d, s1, s2) \
    instr_create_1dst_2src((dc), OP_vmovlps, (d), (s1), (s2))
#define INSTR_CREATE_vmovlpd_NDS(dc, d, s1, s2) \
    instr_create_1dst_2src((dc), OP_vmovlpd, (d), (s1), (s2))
#define INSTR_CREATE_vunpcklps(dc, d, s1, s2) \
    instr_create_1dst_2src((dc), OP_vunpcklps, (d), (s1), (s2))
#define INSTR_CREATE_vunpcklpd(dc, d, s1, s2) \
    instr_create_1dst_2src((dc), OP_vunpcklpd, (d), (s1), (s2))
#define INSTR_CREATE_vunpckhps(dc, d, s1, s2) \
    instr_create_1dst_2src((dc), OP_vunpckhps, (d), (s1), (s2))
#define INSTR_CREATE_vunpckhpd(dc, d, s1, s2) \
    instr_create_1dst_2src((dc), OP_vunpckhpd, (d), (s1), (s2))
#define INSTR_CREATE_vmovhps_NDS(dc, d, s1, s2) \
    instr_create_1dst_2src((dc), OP_vmovhps, (d), (s1), (s2))
#define INSTR_CREATE_vmovhpd_NDS(dc, d, s1, s2) \
    instr_create_1dst_2src((dc), OP_vmovhpd, (d), (s1), (s2))
#define INSTR_CREATE_vcvtsi2ss(dc, d, s1, s2) \
    instr_create_1dst_2src((dc), OP_vcvtsi2ss, (d), (s1), (s2))
#define INSTR_CREATE_vcvtsi2sd(dc, d, s1, s2) \
    instr_create_1dst_2src((dc), OP_vcvtsi2sd, (d), (s1), (s2))
#define INSTR_CREATE_vsqrtss(dc, d, s1, s2) \
    instr_create_1dst_2src((dc), OP_vsqrtss, (d), (s1), (s2))
#define INSTR_CREATE_vsqrtsd(dc, d, s1, s2) \
    instr_create_1dst_2src((dc), OP_vsqrtsd, (d), (s1), (s2))
#define INSTR_CREATE_vrsqrtss(dc, d, s1, s2) \
    instr_create_1dst_2src((dc), OP_vrsqrtss, (d), (s1), (s2))
#define INSTR_CREATE_vrcpss(dc, d, s1, s2) \
    instr_create_1dst_2src((dc), OP_vrcpss, (d), (s1), (s2))
#define INSTR_CREATE_vandps(dc, d, s1, s2) \
    instr_create_1dst_2src((dc), OP_vandps, (d), (s1), (s2))
#define INSTR_CREATE_vandpd(dc, d, s1, s2) \
    instr_create_1dst_2src((dc), OP_vandpd, (d), (s1), (s2))
#define INSTR_CREATE_vandnps(dc, d, s1, s2) \
    instr_create_1dst_2src((dc), OP_vandnps, (d), (s1), (s2))
#define INSTR_CREATE_vandnpd(dc, d, s1, s2) \
    instr_create_1dst_2src((dc), OP_vandnpd, (d), (s1), (s2))
#define INSTR_CREATE_vorps(dc, d, s1, s2) \
    instr_create_1dst_2src((dc), OP_vorps, (d), (s1), (s2))
#define INSTR_CREATE_vorpd(dc, d, s1, s2) \
    instr_create_1dst_2src((dc), OP_vorpd, (d), (s1), (s2))
#define INSTR_CREATE_vxorps(dc, d, s1, s2) \
    instr_create_1dst_2src((dc), OP_vxorps, (d), (s1), (s2))
#define INSTR_CREATE_vxorpd(dc, d, s1, s2) \
    instr_create_1dst_2src((dc), OP_vxorpd, (d), (s1), (s2))
#define INSTR_CREATE_vaddps(dc, d, s1, s2) \
    instr_create_1dst_2src((dc), OP_vaddps, (d), (s1), (s2))
#define INSTR_CREATE_vaddss(dc, d, s1, s2) \
    instr_create_1dst_2src((dc), OP_vaddss, (d), (s1), (s2))
#define INSTR_CREATE_vaddpd(dc, d, s1, s2) \
    instr_create_1dst_2src((dc), OP_vaddpd, (d), (s1), (s2))
#define INSTR_CREATE_vaddsd(dc, d, s1, s2) \
    instr_create_1dst_2src((dc), OP_vaddsd, (d), (s1), (s2))
#define INSTR_CREATE_vmulps(dc, d, s1, s2) \
    instr_create_1dst_2src((dc), OP_vmulps, (d), (s1), (s2))
#define INSTR_CREATE_vmulss(dc, d, s1, s2) \
    instr_create_1dst_2src((dc), OP_vmulss, (d), (s1), (s2))
#define INSTR_CREATE_vmulpd(dc, d, s1, s2) \
    instr_create_1dst_2src((dc), OP_vmulpd, (d), (s1), (s2))
#define INSTR_CREATE_vmulsd(dc, d, s1, s2) \
    instr_create_1dst_2src((dc), OP_vmulsd, (d), (s1), (s2))
#define INSTR_CREATE_vcvtss2sd(dc, d, s1, s2) \
    instr_create_1dst_2src((dc), OP_vcvtss2sd, (d), (s1), (s2))
#define INSTR_CREATE_vcvtsd2ss(dc, d, s1, s2) \
    instr_create_1dst_2src((dc), OP_vcvtsd2ss, (d), (s1), (s2))
#define INSTR_CREATE_vsubps(dc, d, s1, s2) \
    instr_create_1dst_2src((dc), OP_vsubps, (d), (s1), (s2))
#define INSTR_CREATE_vsubss(dc, d, s1, s2) \
    instr_create_1dst_2src((dc), OP_vsubss, (d), (s1), (s2))
#define INSTR_CREATE_vsubpd(dc, d, s1, s2) \
    instr_create_1dst_2src((dc), OP_vsubpd, (d), (s1), (s2))
#define INSTR_CREATE_vsubsd(dc, d, s1, s2) \
    instr_create_1dst_2src((dc), OP_vsubsd, (d), (s1), (s2))
#define INSTR_CREATE_vminps(dc, d, s1, s2) \
    instr_create_1dst_2src((dc), OP_vminps, (d), (s1), (s2))
#define INSTR_CREATE_vminss(dc, d, s1, s2) \
    instr_create_1dst_2src((dc), OP_vminss, (d), (s1), (s2))
#define INSTR_CREATE_vminpd(dc, d, s1, s2) \
    instr_create_1dst_2src((dc), OP_vminpd, (d), (s1), (s2))
#define INSTR_CREATE_vminsd(dc, d, s1, s2) \
    instr_create_1dst_2src((dc), OP_vminsd, (d), (s1), (s2))
#define INSTR_CREATE_vdivps(dc, d, s1, s2) \
    instr_create_1dst_2src((dc), OP_vdivps, (d), (s1), (s2))
#define INSTR_CREATE_vdivss(dc, d, s1, s2) \
    instr_create_1dst_2src((dc), OP_vdivss, (d), (s1), (s2))
#define INSTR_CREATE_vdivpd(dc, d, s1, s2) \
    instr_create_1dst_2src((dc), OP_vdivpd, (d), (s1), (s2))
#define INSTR_CREATE_vdivsd(dc, d, s1, s2) \
    instr_create_1dst_2src((dc), OP_vdivsd, (d), (s1), (s2))
#define INSTR_CREATE_vmaxps(dc, d, s1, s2) \
    instr_create_1dst_2src((dc), OP_vmaxps, (d), (s1), (s2))
#define INSTR_CREATE_vmaxss(dc, d, s1, s2) \
    instr_create_1dst_2src((dc), OP_vmaxss, (d), (s1), (s2))
#define INSTR_CREATE_vmaxpd(dc, d, s1, s2) \
    instr_create_1dst_2src((dc), OP_vmaxpd, (d), (s1), (s2))
#define INSTR_CREATE_vmaxsd(dc, d, s1, s2) \
    instr_create_1dst_2src((dc), OP_vmaxsd, (d), (s1), (s2))
#define INSTR_CREATE_vpunpcklbw(dc, d, s1, s2) \
    instr_create_1dst_2src((dc), OP_vpunpcklbw, (d), (s1), (s2))
#define INSTR_CREATE_vpunpcklwd(dc, d, s1, s2) \
    instr_create_1dst_2src((dc), OP_vpunpcklwd, (d), (s1), (s2))
#define INSTR_CREATE_vpunpckldq(dc, d, s1, s2) \
    instr_create_1dst_2src((dc), OP_vpunpckldq, (d), (s1), (s2))
#define INSTR_CREATE_vpacksswb(dc, d, s1, s2) \
    instr_create_1dst_2src((dc), OP_vpacksswb, (d), (s1), (s2))
#define INSTR_CREATE_vpcmpgtb(dc, d, s1, s2) \
    instr_create_1dst_2src((dc), OP_vpcmpgtb, (d), (s1), (s2))
#define INSTR_CREATE_vpcmpgtw(dc, d, s1, s2) \
    instr_create_1dst_2src((dc), OP_vpcmpgtw, (d), (s1), (s2))
#define INSTR_CREATE_vpcmpgtd(dc, d, s1, s2) \
    instr_create_1dst_2src((dc), OP_vpcmpgtd, (d), (s1), (s2))
#define INSTR_CREATE_vpackuswb(dc, d, s1, s2) \
    instr_create_1dst_2src((dc), OP_vpackuswb, (d), (s1), (s2))
#define INSTR_CREATE_vpunpckhbw(dc, d, s1, s2) \
    instr_create_1dst_2src((dc), OP_vpunpckhbw, (d), (s1), (s2))
#define INSTR_CREATE_vpunpckhwd(dc, d, s1, s2) \
    instr_create_1dst_2src((dc), OP_vpunpckhwd, (d), (s1), (s2))
#define INSTR_CREATE_vpunpckhdq(dc, d, s1, s2) \
    instr_create_1dst_2src((dc), OP_vpunpckhdq, (d), (s1), (s2))
#define INSTR_CREATE_vpackssdw(dc, d, s1, s2) \
    instr_create_1dst_2src((dc), OP_vpackssdw, (d), (s1), (s2))
#define INSTR_CREATE_vpunpcklqdq(dc, d, s1, s2) \
    instr_create_1dst_2src((dc), OP_vpunpcklqdq, (d), (s1), (s2))
#define INSTR_CREATE_vpunpckhqdq(dc, d, s1, s2) \
    instr_create_1dst_2src((dc), OP_vpunpckhqdq, (d), (s1), (s2))
#define INSTR_CREATE_vpshufhw(dc, d, s1, s2) \
    instr_create_1dst_2src((dc), OP_vpshufhw, (d), (s1), (s2))
#define INSTR_CREATE_vpshufd(dc, d, s1, s2) \
    instr_create_1dst_2src((dc), OP_vpshufd, (d), (s1), (s2))
#define INSTR_CREATE_vpshuflw(dc, d, s1, s2) \
    instr_create_1dst_2src((dc), OP_vpshuflw, (d), (s1), (s2))
#define INSTR_CREATE_vpcmpeqb(dc, d, s1, s2) \
    instr_create_1dst_2src((dc), OP_vpcmpeqb, (d), (s1), (s2))
#define INSTR_CREATE_vpcmpeqw(dc, d, s1, s2) \
    instr_create_1dst_2src((dc), OP_vpcmpeqw, (d), (s1), (s2))
#define INSTR_CREATE_vpcmpeqd(dc, d, s1, s2) \
    instr_create_1dst_2src((dc), OP_vpcmpeqd, (d), (s1), (s2))
#define INSTR_CREATE_vpextrw(dc, d, s1, s2) \
    instr_create_1dst_2src((dc), OP_vpextrw, (d), (s1), (s2))
#define INSTR_CREATE_vpsrlw(dc, d, s1, s2) \
    instr_create_1dst_2src((dc), OP_vpsrlw, (d), (s1), (s2))
#define INSTR_CREATE_vpsrld(dc, d, s1, s2) \
    instr_create_1dst_2src((dc), OP_vpsrld, (d), (s1), (s2))
#define INSTR_CREATE_vpsrlq(dc, d, s1, s2) \
    instr_create_1dst_2src((dc), OP_vpsrlq, (d), (s1), (s2))
#define INSTR_CREATE_vpaddq(dc, d, s1, s2) \
    instr_create_1dst_2src((dc), OP_vpaddq, (d), (s1), (s2))
#define INSTR_CREATE_vpmullw(dc, d, s1, s2) \
    instr_create_1dst_2src((dc), OP_vpmullw, (d), (s1), (s2))
#define INSTR_CREATE_vpsubusb(dc, d, s1, s2) \
    instr_create_1dst_2src((dc), OP_vpsubusb, (d), (s1), (s2))
#define INSTR_CREATE_vpsubusw(dc, d, s1, s2) \
    instr_create_1dst_2src((dc), OP_vpsubusw, (d), (s1), (s2))
#define INSTR_CREATE_vpminub(dc, d, s1, s2) \
    instr_create_1dst_2src((dc), OP_vpminub, (d), (s1), (s2))
#define INSTR_CREATE_vpand(dc, d, s1, s2) \
    instr_create_1dst_2src((dc), OP_vpand, (d), (s1), (s2))
#define INSTR_CREATE_vpaddusb(dc, d, s1, s2) \
    instr_create_1dst_2src((dc), OP_vpaddusb, (d), (s1), (s2))
#define INSTR_CREATE_vpaddusw(dc, d, s1, s2) \
    instr_create_1dst_2src((dc), OP_vpaddusw, (d), (s1), (s2))
#define INSTR_CREATE_vpmaxub(dc, d, s1, s2) \
    instr_create_1dst_2src((dc), OP_vpmaxub, (d), (s1), (s2))
#define INSTR_CREATE_vpandn(dc, d, s1, s2) \
    instr_create_1dst_2src((dc), OP_vpandn, (d), (s1), (s2))
#define INSTR_CREATE_vpavgb(dc, d, s1, s2) \
    instr_create_1dst_2src((dc), OP_vpavgb, (d), (s1), (s2))
#define INSTR_CREATE_vpsraw(dc, d, s1, s2) \
    instr_create_1dst_2src((dc), OP_vpsraw, (d), (s1), (s2))
#define INSTR_CREATE_vpsrad(dc, d, s1, s2) \
    instr_create_1dst_2src((dc), OP_vpsrad, (d), (s1), (s2))
#define INSTR_CREATE_vpavgw(dc, d, s1, s2) \
    instr_create_1dst_2src((dc), OP_vpavgw, (d), (s1), (s2))
#define INSTR_CREATE_vpmulhuw(dc, d, s1, s2) \
    instr_create_1dst_2src((dc), OP_vpmulhuw, (d), (s1), (s2))
#define INSTR_CREATE_vpmulhw(dc, d, s1, s2) \
    instr_create_1dst_2src((dc), OP_vpmulhw, (d), (s1), (s2))
#define INSTR_CREATE_vpsubsb(dc, d, s1, s2) \
    instr_create_1dst_2src((dc), OP_vpsubsb, (d), (s1), (s2))
#define INSTR_CREATE_vpsubsw(dc, d, s1, s2) \
    instr_create_1dst_2src((dc), OP_vpsubsw, (d), (s1), (s2))
#define INSTR_CREATE_vpminsw(dc, d, s1, s2) \
    instr_create_1dst_2src((dc), OP_vpminsw, (d), (s1), (s2))
#define INSTR_CREATE_vpor(dc, d, s1, s2) \
    instr_create_1dst_2src((dc), OP_vpor, (d), (s1), (s2))
#define INSTR_CREATE_vpaddsb(dc, d, s1, s2) \
    instr_create_1dst_2src((dc), OP_vpaddsb, (d), (s1), (s2))
#define INSTR_CREATE_vpaddsw(dc, d, s1, s2) \
    instr_create_1dst_2src((dc), OP_vpaddsw, (d), (s1), (s2))
#define INSTR_CREATE_vpmaxsw(dc, d, s1, s2) \
    instr_create_1dst_2src((dc), OP_vpmaxsw, (d), (s1), (s2))
#define INSTR_CREATE_vpxor(dc, d, s1, s2) \
    instr_create_1dst_2src((dc), OP_vpxor, (d), (s1), (s2))
#define INSTR_CREATE_vpsllw(dc, d, s1, s2) \
    instr_create_1dst_2src((dc), OP_vpsllw, (d), (s1), (s2))
#define INSTR_CREATE_vpslld(dc, d, s1, s2) \
    instr_create_1dst_2src((dc), OP_vpslld, (d), (s1), (s2))
#define INSTR_CREATE_vpsllq(dc, d, s1, s2) \
    instr_create_1dst_2src((dc), OP_vpsllq, (d), (s1), (s2))
#define INSTR_CREATE_vpmuludq(dc, d, s1, s2) \
    instr_create_1dst_2src((dc), OP_vpmuludq, (d), (s1), (s2))
#define INSTR_CREATE_vpmaddwd(dc, d, s1, s2) \
    instr_create_1dst_2src((dc), OP_vpmaddwd, (d), (s1), (s2))
#define INSTR_CREATE_vpsadbw(dc, d, s1, s2) \
    instr_create_1dst_2src((dc), OP_vpsadbw, (d), (s1), (s2))
#define INSTR_CREATE_vpsubb(dc, d, s1, s2) \
    instr_create_1dst_2src((dc), OP_vpsubb, (d), (s1), (s2))
#define INSTR_CREATE_vpsubw(dc, d, s1, s2) \
    instr_create_1dst_2src((dc), OP_vpsubw, (d), (s1), (s2))
#define INSTR_CREATE_vpsubd(dc, d, s1, s2) \
    instr_create_1dst_2src((dc), OP_vpsubd, (d), (s1), (s2))
#define INSTR_CREATE_vpsubq(dc, d, s1, s2) \
    instr_create_1dst_2src((dc), OP_vpsubq, (d), (s1), (s2))
#define INSTR_CREATE_vpaddb(dc, d, s1, s2) \
    instr_create_1dst_2src((dc), OP_vpaddb, (d), (s1), (s2))
#define INSTR_CREATE_vpaddw(dc, d, s1, s2) \
    instr_create_1dst_2src((dc), OP_vpaddw, (d), (s1), (s2))
#define INSTR_CREATE_vpaddd(dc, d, s1, s2) \
    instr_create_1dst_2src((dc), OP_vpaddd, (d), (s1), (s2))
#define INSTR_CREATE_vpsrldq(dc, d, s1, s2) \
    instr_create_1dst_2src((dc), OP_vpsrldq, (d), (s1), (s2))
#define INSTR_CREATE_vpslldq(dc, d, s1, s2) \
    instr_create_1dst_2src((dc), OP_vpslldq, (d), (s1), (s2))
#define INSTR_CREATE_vhaddpd(dc, d, s1, s2) \
    instr_create_1dst_2src((dc), OP_vhaddpd, (d), (s1), (s2))
#define INSTR_CREATE_vhaddps(dc, d, s1, s2) \
    instr_create_1dst_2src((dc), OP_vhaddps, (d), (s1), (s2))
#define INSTR_CREATE_vhsubpd(dc, d, s1, s2) \
    instr_create_1dst_2src((dc), OP_vhsubpd, (d), (s1), (s2))
#define INSTR_CREATE_vhsubps(dc, d, s1, s2) \
    instr_create_1dst_2src((dc), OP_vhsubps, (d), (s1), (s2))
#define INSTR_CREATE_vaddsubpd(dc, d, s1, s2) \
    instr_create_1dst_2src((dc), OP_vaddsubpd, (d), (s1), (s2))
#define INSTR_CREATE_vaddsubps(dc, d, s1, s2) \
    instr_create_1dst_2src((dc), OP_vaddsubps, (d), (s1), (s2))
#define INSTR_CREATE_vpshufb(dc, d, s1, s2) \
    instr_create_1dst_2src((dc), OP_vpshufb, (d), (s1), (s2))
#define INSTR_CREATE_vphaddw(dc, d, s1, s2) \
    instr_create_1dst_2src((dc), OP_vphaddw, (d), (s1), (s2))
#define INSTR_CREATE_vphaddd(dc, d, s1, s2) \
    instr_create_1dst_2src((dc), OP_vphaddd, (d), (s1), (s2))
#define INSTR_CREATE_vphaddsw(dc, d, s1, s2) \
    instr_create_1dst_2src((dc), OP_vphaddsw, (d), (s1), (s2))
#define INSTR_CREATE_vpmaddubsw(dc, d, s1, s2) \
    instr_create_1dst_2src((dc), OP_vpmaddubsw, (d), (s1), (s2))
#define INSTR_CREATE_vphsubw(dc, d, s1, s2) \
    instr_create_1dst_2src((dc), OP_vphsubw, (d), (s1), (s2))
#define INSTR_CREATE_vphsubd(dc, d, s1, s2) \
    instr_create_1dst_2src((dc), OP_vphsubd, (d), (s1), (s2))
#define INSTR_CREATE_vphsubsw(dc, d, s1, s2) \
    instr_create_1dst_2src((dc), OP_vphsubsw, (d), (s1), (s2))
#define INSTR_CREATE_vpsignb(dc, d, s1, s2) \
    instr_create_1dst_2src((dc), OP_vpsignb, (d), (s1), (s2))
#define INSTR_CREATE_vpsignw(dc, d, s1, s2) \
    instr_create_1dst_2src((dc), OP_vpsignw, (d), (s1), (s2))
#define INSTR_CREATE_vpsignd(dc, d, s1, s2) \
    instr_create_1dst_2src((dc), OP_vpsignd, (d), (s1), (s2))
#define INSTR_CREATE_vpmulhrsw(dc, d, s1, s2) \
    instr_create_1dst_2src((dc), OP_vpmulhrsw, (d), (s1), (s2))
#define INSTR_CREATE_vpmuldq(dc, d, s1, s2) \
    instr_create_1dst_2src((dc), OP_vpmuldq, (d), (s1), (s2))
#define INSTR_CREATE_vpcmpeqq(dc, d, s1, s2) \
    instr_create_1dst_2src((dc), OP_vpcmpeqq, (d), (s1), (s2))
#define INSTR_CREATE_vpackusdw(dc, d, s1, s2) \
    instr_create_1dst_2src((dc), OP_vpackusdw, (d), (s1), (s2))
#define INSTR_CREATE_vpcmpgtq(dc, d, s1, s2) \
    instr_create_1dst_2src((dc), OP_vpcmpgtq, (d), (s1), (s2))
#define INSTR_CREATE_vpminsb(dc, d, s1, s2) \
    instr_create_1dst_2src((dc), OP_vpminsb, (d), (s1), (s2))
#define INSTR_CREATE_vpminsd(dc, d, s1, s2) \
    instr_create_1dst_2src((dc), OP_vpminsd, (d), (s1), (s2))
#define INSTR_CREATE_vpminuw(dc, d, s1, s2) \
    instr_create_1dst_2src((dc), OP_vpminuw, (d), (s1), (s2))
#define INSTR_CREATE_vpminud(dc, d, s1, s2) \
    instr_create_1dst_2src((dc), OP_vpminud, (d), (s1), (s2))
#define INSTR_CREATE_vpmaxsb(dc, d, s1, s2) \
    instr_create_1dst_2src((dc), OP_vpmaxsb, (d), (s1), (s2))
#define INSTR_CREATE_vpmaxsd(dc, d, s1, s2) \
    instr_create_1dst_2src((dc), OP_vpmaxsd, (d), (s1), (s2))
#define INSTR_CREATE_vpmaxuw(dc, d, s1, s2) \
    instr_create_1dst_2src((dc), OP_vpmaxuw, (d), (s1), (s2))
#define INSTR_CREATE_vpmaxud(dc, d, s1, s2) \
    instr_create_1dst_2src((dc), OP_vpmaxud, (d), (s1), (s2))
#define INSTR_CREATE_vpmulld(dc, d, s1, s2) \
    instr_create_1dst_2src((dc), OP_vpmulld, (d), (s1), (s2))
#define INSTR_CREATE_vaesenc(dc, d, s1, s2) \
    instr_create_1dst_2src((dc), OP_vaesenc, (d), (s1), (s2))
#define INSTR_CREATE_vaesenclast(dc, d, s1, s2) \
    instr_create_1dst_2src((dc), OP_vaesenclast, (d), (s1), (s2))
#define INSTR_CREATE_vaesdec(dc, d, s1, s2) \
    instr_create_1dst_2src((dc), OP_vaesdec, (d), (s1), (s2))
#define INSTR_CREATE_vaesdeclast(dc, d, s1, s2) \
    instr_create_1dst_2src((dc), OP_vaesdeclast, (d), (s1), (s2))
#define INSTR_CREATE_vpextrb(dc, d, s1, s2) \
    instr_create_1dst_2src((dc), OP_vpextrb, (d), (s1), (s2))
#define INSTR_CREATE_vpextrd(dc, d, s1, s2) \
    instr_create_1dst_2src((dc), OP_vpextrd, (d), (s1), (s2))
#define INSTR_CREATE_vextractps(dc, d, s1, s2) \
    instr_create_1dst_2src((dc), OP_vextractps, (d), (s1), (s2))
#define INSTR_CREATE_vroundps(dc, d, s1, s2) \
    instr_create_1dst_2src((dc), OP_vroundps, (d), (s1), (s2))
#define INSTR_CREATE_vroundpd(dc, d, s1, s2) \
    instr_create_1dst_2src((dc), OP_vroundpd, (d), (s1), (s2))
#define INSTR_CREATE_vaeskeygenassist(dc, d, s1, s2) \
    instr_create_1dst_2src((dc), OP_vaeskeygenassist, (d), (s1), (s2))
#define INSTR_CREATE_vmovss_NDS(dc, d, s1, s2) \
    instr_create_1dst_2src((dc), OP_vmovss, (d), (s1), (s2))
#define INSTR_CREATE_vmovsd_NDS(dc, d, s1, s2) \
    instr_create_1dst_2src((dc), OP_vmovsd, (d), (s1), (s2))
#define INSTR_CREATE_vcvtps2ph(dc, d, s1, s2) \
    instr_create_1dst_2src((dc), OP_vcvtps2ph, (d), (s1), (s2))
#define INSTR_CREATE_vmaskmovps(dc, d, s1, s2)                               \
    INSTR_PRED(instr_create_1dst_2src((dc), OP_vmaskmovps, (d), (s1), (s2)), \
               DR_PRED_COMPLEX)
#define INSTR_CREATE_vmaskmovpd(dc, d, s1, s2)                               \
    INSTR_PRED(instr_create_1dst_2src((dc), OP_vmaskmovpd, (d), (s1), (s2)), \
               DR_PRED_COMPLEX)
#define INSTR_CREATE_vpermilps(dc, d, s1, s2) \
    instr_create_1dst_2src((dc), OP_vpermilps, (d), (s1), (s2))
#define INSTR_CREATE_vpermilpd(dc, d, s1, s2) \
    instr_create_1dst_2src((dc), OP_vpermilpd, (d), (s1), (s2))
#define INSTR_CREATE_vextractf128(dc, d, s1, s2) \
    instr_create_1dst_2src((dc), OP_vextractf128, (d), (s1), (s2))
/* XOP */
/* FYI: OP_vprot* have a variant that takes an immediate */
#define INSTR_CREATE_vprotb(dc, d, s1, s2) \
    instr_create_1dst_2src((dc), OP_vprotb, (d), (s1), (s2))
#define INSTR_CREATE_vprotw(dc, d, s1, s2) \
    instr_create_1dst_2src((dc), OP_vprotw, (d), (s1), (s2))
#define INSTR_CREATE_vprotd(dc, d, s1, s2) \
    instr_create_1dst_2src((dc), OP_vprotd, (d), (s1), (s2))
#define INSTR_CREATE_vprotq(dc, d, s1, s2) \
    instr_create_1dst_2src((dc), OP_vprotq, (d), (s1), (s2))
#define INSTR_CREATE_vpshlb(dc, d, s1, s2) \
    instr_create_1dst_2src((dc), OP_vpshlb, (d), (s1), (s2))
#define INSTR_CREATE_vpshld(dc, d, s1, s2) \
    instr_create_1dst_2src((dc), OP_vpshld, (d), (s1), (s2))
#define INSTR_CREATE_vpshlq(dc, d, s1, s2) \
    instr_create_1dst_2src((dc), OP_vpshlq, (d), (s1), (s2))
#define INSTR_CREATE_vpshlw(dc, d, s1, s2) \
    instr_create_1dst_2src((dc), OP_vpshlw, (d), (s1), (s2))
#define INSTR_CREATE_vpshab(dc, d, s1, s2) \
    instr_create_1dst_2src((dc), OP_vpshab, (d), (s1), (s2))
#define INSTR_CREATE_vpshad(dc, d, s1, s2) \
    instr_create_1dst_2src((dc), OP_vpshad, (d), (s1), (s2))
#define INSTR_CREATE_vpshaq(dc, d, s1, s2) \
    instr_create_1dst_2src((dc), OP_vpshaq, (d), (s1), (s2))
#define INSTR_CREATE_vpshaw(dc, d, s1, s2) \
    instr_create_1dst_2src((dc), OP_vpshaw, (d), (s1), (s2))
/* TBM */
/* Has a variant that takes an immediate */
#define INSTR_CREATE_bextr(dc, d, s1, s2) \
    instr_create_1dst_2src((dc), OP_bextr, (d), (s1), (s2))
/* BMI1 */
#define INSTR_CREATE_andn(dc, d, s1, s2) \
    instr_create_1dst_2src((dc), OP_andn, (d), (s1), (s2))
/* BMI2 */
#define INSTR_CREATE_bzhi(dc, d, s1, s2) \
    instr_create_1dst_2src((dc), OP_bzhi, (d), (s1), (s2))
#define INSTR_CREATE_pext(dc, d, s1, s2) \
    instr_create_1dst_2src((dc), OP_pext, (d), (s1), (s2))
#define INSTR_CREATE_pdep(dc, d, s1, s2) \
    instr_create_1dst_2src((dc), OP_pdep, (d), (s1), (s2))
#define INSTR_CREATE_sarx(dc, d, s1, s2) \
    instr_create_1dst_2src((dc), OP_sarx, (d), (s1), (s2))
#define INSTR_CREATE_shlx(dc, d, s1, s2) \
    instr_create_1dst_2src((dc), OP_shlx, (d), (s1), (s2))
#define INSTR_CREATE_shrx(dc, d, s1, s2) \
    instr_create_1dst_2src((dc), OP_shrx, (d), (s1), (s2))
/* Takes an immediate for s2 */
#define INSTR_CREATE_rorx(dc, d, s1, s2) \
    instr_create_1dst_2src((dc), OP_rorx, (d), (s1), (s2))
/* AVX2 */
#define INSTR_CREATE_vpermps(dc, d, s1, s2) \
    instr_create_1dst_2src((dc), OP_vpermps, (d), (s1), (s2))
#define INSTR_CREATE_vpermd(dc, d, s1, s2) \
    instr_create_1dst_2src((dc), OP_vpermd, (d), (s1), (s2))
#define INSTR_CREATE_vpsravd(dc, d, s1, s2) \
    instr_create_1dst_2src((dc), OP_vpsravd, (d), (s1), (s2))
#define INSTR_CREATE_vextracti128(dc, d, s1, s2) \
    instr_create_1dst_2src((dc), OP_vextracti128, (d), (s1), (s2))
#define INSTR_CREATE_vpermq(dc, d, s1, s2) \
    instr_create_1dst_2src((dc), OP_vpermq, (d), (s1), (s2))
#define INSTR_CREATE_vpermpd(dc, d, s1, s2) \
    instr_create_1dst_2src((dc), OP_vpermpd, (d), (s1), (s2))
#define INSTR_CREATE_vpmaskmovd(dc, d, s1, s2)                               \
    INSTR_PRED(instr_create_1dst_2src((dc), OP_vpmaskmovd, (d), (s1), (s2)), \
               DR_PRED_COMPLEX)
#define INSTR_CREATE_vpmaskmovq(dc, d, s1, s2)                               \
    INSTR_PRED(instr_create_1dst_2src((dc), OP_vpmaskmovq, (d), (s1), (s2)), \
               DR_PRED_COMPLEX)
#define INSTR_CREATE_vpsllvd(dc, d, s1, s2) \
    instr_create_1dst_2src((dc), OP_vpsllvd, (d), (s1), (s2))
#define INSTR_CREATE_vpsllvq(dc, d, s1, s2) \
    instr_create_1dst_2src((dc), OP_vpsllvq, (d), (s1), (s2))
#define INSTR_CREATE_vpsrlvd(dc, d, s1, s2) \
    instr_create_1dst_2src((dc), OP_vpsrlvd, (d), (s1), (s2))
#define INSTR_CREATE_vpsrlvq(dc, d, s1, s2) \
    instr_create_1dst_2src((dc), OP_vpsrlvq, (d), (s1), (s2))
/* AVX-512 VEX */
#define INSTR_CREATE_kandw(dc, d, s1, s2) \
    instr_create_1dst_2src((dc), OP_kandw, (d), (s1), (s2))
#define INSTR_CREATE_kandb(dc, d, s1, s2) \
    instr_create_1dst_2src((dc), OP_kandb, (d), (s1), (s2))
#define INSTR_CREATE_kandq(dc, d, s1, s2) \
    instr_create_1dst_2src((dc), OP_kandq, (d), (s1), (s2))
#define INSTR_CREATE_kandd(dc, d, s1, s2) \
    instr_create_1dst_2src((dc), OP_kandd, (d), (s1), (s2))
#define INSTR_CREATE_kandnw(dc, d, s1, s2) \
    instr_create_1dst_2src((dc), OP_kandnw, (d), (s1), (s2))
#define INSTR_CREATE_kandnb(dc, d, s1, s2) \
    instr_create_1dst_2src((dc), OP_kandnb, (d), (s1), (s2))
#define INSTR_CREATE_kandnq(dc, d, s1, s2) \
    instr_create_1dst_2src((dc), OP_kandnq, (d), (s1), (s2))
#define INSTR_CREATE_kandnd(dc, d, s1, s2) \
    instr_create_1dst_2src((dc), OP_kandnd, (d), (s1), (s2))
#define INSTR_CREATE_kunpckbw(dc, d, s1, s2) \
    instr_create_1dst_2src((dc), OP_kunpckbw, (d), (s1), (s2))
#define INSTR_CREATE_kunpckwd(dc, d, s1, s2) \
    instr_create_1dst_2src((dc), OP_kunpckwd, (d), (s1), (s2))
#define INSTR_CREATE_kunpckdq(dc, d, s1, s2) \
    instr_create_1dst_2src((dc), OP_kunpckdq, (d), (s1), (s2))
#define INSTR_CREATE_korw(dc, d, s1, s2) \
    instr_create_1dst_2src((dc), OP_korw, (d), (s1), (s2))
#define INSTR_CREATE_korb(dc, d, s1, s2) \
    instr_create_1dst_2src((dc), OP_korb, (d), (s1), (s2))
#define INSTR_CREATE_korq(dc, d, s1, s2) \
    instr_create_1dst_2src((dc), OP_korq, (d), (s1), (s2))
#define INSTR_CREATE_kord(dc, d, s1, s2) \
    instr_create_1dst_2src((dc), OP_kord, (d), (s1), (s2))
#define INSTR_CREATE_kxnorw(dc, d, s1, s2) \
    instr_create_1dst_2src((dc), OP_kxnorw, (d), (s1), (s2))
#define INSTR_CREATE_kxnorb(dc, d, s1, s2) \
    instr_create_1dst_2src((dc), OP_kxnorb, (d), (s1), (s2))
#define INSTR_CREATE_kxnorq(dc, d, s1, s2) \
    instr_create_1dst_2src((dc), OP_kxnorq, (d), (s1), (s2))
#define INSTR_CREATE_kxnord(dc, d, s1, s2) \
    instr_create_1dst_2src((dc), OP_kxnord, (d), (s1), (s2))
#define INSTR_CREATE_kxorw(dc, d, s1, s2) \
    instr_create_1dst_2src((dc), OP_kxorw, (d), (s1), (s2))
#define INSTR_CREATE_kxorb(dc, d, s1, s2) \
    instr_create_1dst_2src((dc), OP_kxorb, (d), (s1), (s2))
#define INSTR_CREATE_kxorq(dc, d, s1, s2) \
    instr_create_1dst_2src((dc), OP_kxorq, (d), (s1), (s2))
#define INSTR_CREATE_kxord(dc, d, s1, s2) \
    instr_create_1dst_2src((dc), OP_kxord, (d), (s1), (s2))
#define INSTR_CREATE_kaddw(dc, d, s1, s2) \
    instr_create_1dst_2src((dc), OP_kaddw, (d), (s1), (s2))
#define INSTR_CREATE_kaddb(dc, d, s1, s2) \
    instr_create_1dst_2src((dc), OP_kaddb, (d), (s1), (s2))
#define INSTR_CREATE_kaddq(dc, d, s1, s2) \
    instr_create_1dst_2src((dc), OP_kaddq, (d), (s1), (s2))
#define INSTR_CREATE_kaddd(dc, d, s1, s2) \
    instr_create_1dst_2src((dc), OP_kaddd, (d), (s1), (s2))
#define INSTR_CREATE_kshiftlw(dc, d, s1, s2) \
    instr_create_1dst_2src((dc), OP_kshiftlw, (d), (s1), (s2))
#define INSTR_CREATE_kshiftlb(dc, d, s1, s2) \
    instr_create_1dst_2src((dc), OP_kshiftlb, (d), (s1), (s2))
#define INSTR_CREATE_kshiftlq(dc, d, s1, s2) \
    instr_create_1dst_2src((dc), OP_kshiftlq, (d), (s1), (s2))
#define INSTR_CREATE_kshiftld(dc, d, s1, s2) \
    instr_create_1dst_2src((dc), OP_kshiftld, (d), (s1), (s2))
#define INSTR_CREATE_kshiftrw(dc, d, s1, s2) \
    instr_create_1dst_2src((dc), OP_kshiftrw, (d), (s1), (s2))
#define INSTR_CREATE_kshiftrb(dc, d, s1, s2) \
    instr_create_1dst_2src((dc), OP_kshiftrb, (d), (s1), (s2))
#define INSTR_CREATE_kshiftrq(dc, d, s1, s2) \
    instr_create_1dst_2src((dc), OP_kshiftrq, (d), (s1), (s2))
#define INSTR_CREATE_kshiftrd(dc, d, s1, s2) \
    instr_create_1dst_2src((dc), OP_kshiftrd, (d), (s1), (s2))
/* AVX-512 EVEX */
#define INSTR_CREATE_vcvtusi2ss(dc, d, s1, s2) \
    instr_create_1dst_2src((dc), OP_vcvtusi2ss, (d), (s1), (s2))
#define INSTR_CREATE_vcvtusi2sd(dc, d, s1, s2) \
    instr_create_1dst_2src((dc), OP_vcvtusi2sd, (d), (s1), (s2))
/* @} */ /* end doxygen group */

/** @name 1 destination, 1 mask, and 1 non-immediate source */
/* @{ */ /* doxygen start group; w/ DISTRIBUTE_GROUP_DOC=YES, one comment suffices. */
/**
 * This INSTR_CREATE_xxx_mask macro creates an instr_t with opcode OP_xxx and the given
 * explicit operands, automatically supplying any implicit operands. The first source
 * operand is the instruction's mask.
 *
 * \param dc The void * dcontext used to allocate memory for the instr_t.
 * \param d The opnd_t explicit destination operand for the instruction.
 * \param k The opnd_t explicit mask source operand for the instruction.
 * \param s The opnd_t explicit first source operand for the instruction
 */
/* AVX-512 EVEX */
#define INSTR_CREATE_vmovups_mask(dc, d, k, s) \
    instr_create_1dst_2src((dc), OP_vmovups, (d), (k), (s))
#define INSTR_CREATE_vmovupd_mask(dc, d, k, s) \
    instr_create_1dst_2src((dc), OP_vmovupd, (d), (k), (s))
#define INSTR_CREATE_vmovaps_mask(dc, d, k, s) \
    instr_create_1dst_2src((dc), OP_vmovaps, (d), (k), (s))
#define INSTR_CREATE_vmovapd_mask(dc, d, k, s) \
    instr_create_1dst_2src((dc), OP_vmovapd, (d), (k), (s))
#define INSTR_CREATE_vmovdqa32_mask(dc, d, k, s) \
    instr_create_1dst_2src((dc), OP_vmovdqa32, (d), (k), (s))
#define INSTR_CREATE_vmovdqa64_mask(dc, d, k, s) \
    instr_create_1dst_2src((dc), OP_vmovdqa64, (d), (k), (s))
#define INSTR_CREATE_vmovdqu8_mask(dc, d, k, s) \
    instr_create_1dst_2src((dc), OP_vmovdqu8, (d), (k), (s))
#define INSTR_CREATE_vmovdqu16_mask(dc, d, k, s) \
    instr_create_1dst_2src((dc), OP_vmovdqu16, (d), (k), (s))
#define INSTR_CREATE_vmovdqu32_mask(dc, d, k, s) \
    instr_create_1dst_2src((dc), OP_vmovdqu32, (d), (k), (s))
#define INSTR_CREATE_vmovdqu64_mask(dc, d, k, s) \
    instr_create_1dst_2src((dc), OP_vmovdqu64, (d), (k), (s))
#define INSTR_CREATE_vmovss_mask(dc, d, k, s) \
    instr_create_1dst_2src((dc), OP_vmovss, (d), (k), (s))
#define INSTR_CREATE_vmovsd_mask(dc, d, k, s) \
    instr_create_1dst_2src((dc), OP_vmovsd, (d), (k), (s))
#define INSTR_CREATE_vmovsldup_mask(dc, d, k, s) \
    instr_create_1dst_2src((dc), OP_vmovsldup, (d), (k), (s))
#define INSTR_CREATE_vmovddup_mask(dc, d, k, s) \
    instr_create_1dst_2src((dc), OP_vmovddup, (d), (k), (s))
#define INSTR_CREATE_vmovshdup_mask(dc, d, k, s) \
    instr_create_1dst_2src((dc), OP_vmovshdup, (d), (k), (s))
#define INSTR_CREATE_vcvtps2pd_mask(dc, d, k, s) \
    instr_create_1dst_2src((dc), OP_vcvtps2pd, (d), (k), (s))
#define INSTR_CREATE_vcvtpd2ps_mask(dc, d, k, s) \
    instr_create_1dst_2src((dc), OP_vcvtpd2ps, (d), (k), (s))
#define INSTR_CREATE_vcvtdq2ps_mask(dc, d, k, s) \
    instr_create_1dst_2src((dc), OP_vcvtdq2ps, (d), (k), (s))
#define INSTR_CREATE_vcvttps2dq_mask(dc, d, k, s) \
    instr_create_1dst_2src((dc), OP_vcvttps2dq, (d), (k), (s))
#define INSTR_CREATE_vcvtps2dq_mask(dc, d, k, s) \
    instr_create_1dst_2src((dc), OP_vcvtps2dq, (d), (k), (s))
#define INSTR_CREATE_vcvtdq2pd_mask(dc, d, k, s) \
    instr_create_1dst_2src((dc), OP_vcvtdq2pd, (d), (k), (s))
#define INSTR_CREATE_vcvttpd2dq_mask(dc, d, k, s) \
    instr_create_1dst_2src((dc), OP_vcvttpd2dq, (d), (k), (s))
#define INSTR_CREATE_vcvtpd2dq_mask(dc, d, k, s) \
    instr_create_1dst_2src((dc), OP_vcvtpd2dq, (d), (k), (s))
#define INSTR_CREATE_vcvtph2ps_mask(dc, d, k, s) \
    instr_create_1dst_2src((dc), OP_vcvtph2ps, (d), (k), (s))
#define INSTR_CREATE_vcvtpd2qq_mask(dc, d, k, s) \
    instr_create_1dst_2src((dc), OP_vcvtpd2qq, (d), (k), (s))
#define INSTR_CREATE_vcvtps2udq_mask(dc, d, k, s) \
    instr_create_1dst_2src((dc), OP_vcvtps2udq, (d), (k), (s))
#define INSTR_CREATE_vcvtpd2udq_mask(dc, d, k, s) \
    instr_create_1dst_2src((dc), OP_vcvtpd2udq, (d), (k), (s))
#define INSTR_CREATE_vcvtps2uqq_mask(dc, d, k, s) \
    instr_create_1dst_2src((dc), OP_vcvtps2uqq, (d), (k), (s))
#define INSTR_CREATE_vcvtpd2uqq_mask(dc, d, k, s) \
    instr_create_1dst_2src((dc), OP_vcvtpd2uqq, (d), (k), (s))
#define INSTR_CREATE_vcvtps2qq_mask(dc, d, k, s) \
    instr_create_1dst_2src((dc), OP_vcvtps2qq, (d), (k), (s))
#define INSTR_CREATE_vcvttps2udq_mask(dc, d, k, s) \
    instr_create_1dst_2src((dc), OP_vcvttps2udq, (d), (k), (s))
#define INSTR_CREATE_vcvttpd2udq_mask(dc, d, k, s) \
    instr_create_1dst_2src((dc), OP_vcvttpd2udq, (d), (k), (s))
#define INSTR_CREATE_vcvttps2qq_mask(dc, d, k, s) \
    instr_create_1dst_2src((dc), OP_vcvttps2qq, (d), (k), (s))
#define INSTR_CREATE_vcvttpd2qq_mask(dc, d, k, s) \
    instr_create_1dst_2src((dc), OP_vcvttpd2qq, (d), (k), (s))
#define INSTR_CREATE_vcvttps2uqq_mask(dc, d, k, s) \
    instr_create_1dst_2src((dc), OP_vcvttps2uqq, (d), (k), (s))
#define INSTR_CREATE_vcvttpd2uqq_mask(dc, d, k, s) \
    instr_create_1dst_2src((dc), OP_vcvttpd2uqq, (d), (k), (s))
#define INSTR_CREATE_vcvtqq2ps_mask(dc, d, k, s) \
    instr_create_1dst_2src((dc), OP_vcvtqq2ps, (d), (k), (s))
#define INSTR_CREATE_vcvtqq2pd_mask(dc, d, k, s) \
    instr_create_1dst_2src((dc), OP_vcvtqq2pd, (d), (k), (s))
#define INSTR_CREATE_vcvtudq2ps_mask(dc, d, k, s) \
    instr_create_1dst_2src((dc), OP_vcvtudq2ps, (d), (k), (s))
#define INSTR_CREATE_vcvtudq2pd_mask(dc, d, k, s) \
    instr_create_1dst_2src((dc), OP_vcvtudq2pd, (d), (k), (s))
#define INSTR_CREATE_vcvtuqq2ps_mask(dc, d, k, s) \
    instr_create_1dst_2src((dc), OP_vcvtuqq2ps, (d), (k), (s))
#define INSTR_CREATE_vcvtuqq2pd_mask(dc, d, k, s) \
    instr_create_1dst_2src((dc), OP_vcvtuqq2pd, (d), (k), (s))
/* @} */ /* end doxygen group */

/* 1 destination, 2 sources: 1 explicit, 1 implicit */
/** @name 1 destination, 2 sources: 1 explicit, 1 implicit */
/* @{ */ /* doxygen start group; w/ DISTRIBUTE_GROUP_DOC=YES, one comment suffices. */
/**
 * This INSTR_CREATE_xxx macro creates an instr_t with opcode OP_xxx and the given
 * explicit operands, automatically supplying any implicit operands.
 * \param dc The void * dcontext used to allocate memory for the instr_t.
 * \param d The opnd_t explicit destination operand for the instruction.
 * \param s The opnd_t explicit source operand for the instruction.
 */
#define INSTR_CREATE_add(dc, d, s) instr_create_1dst_2src((dc), OP_add, (d), (s), (d))
#define INSTR_CREATE_or(dc, d, s) instr_create_1dst_2src((dc), OP_or, (d), (s), (d))
#define INSTR_CREATE_adc(dc, d, s) instr_create_1dst_2src((dc), OP_adc, (d), (s), (d))
#define INSTR_CREATE_sbb(dc, d, s) instr_create_1dst_2src((dc), OP_sbb, (d), (s), (d))
#define INSTR_CREATE_and(dc, d, s) instr_create_1dst_2src((dc), OP_and, (d), (s), (d))
#define INSTR_CREATE_sub(dc, d, s) instr_create_1dst_2src((dc), OP_sub, (d), (s), (d))
#define INSTR_CREATE_xor(dc, d, s) instr_create_1dst_2src((dc), OP_xor, (d), (s), (d))
#define INSTR_CREATE_punpcklbw(dc, d, s) \
    instr_create_1dst_2src((dc), OP_punpcklbw, (d), (s), (d))
#define INSTR_CREATE_punpcklwd(dc, d, s) \
    instr_create_1dst_2src((dc), OP_punpcklwd, (d), (s), (d))
#define INSTR_CREATE_punpckldq(dc, d, s) \
    instr_create_1dst_2src((dc), OP_punpckldq, (d), (s), (d))
#define INSTR_CREATE_packsswb(dc, d, s) \
    instr_create_1dst_2src((dc), OP_packsswb, (d), (s), (d))
#define INSTR_CREATE_pcmpgtb(dc, d, s) \
    instr_create_1dst_2src((dc), OP_pcmpgtb, (d), (s), (d))
#define INSTR_CREATE_pcmpgtw(dc, d, s) \
    instr_create_1dst_2src((dc), OP_pcmpgtw, (d), (s), (d))
#define INSTR_CREATE_pcmpgtd(dc, d, s) \
    instr_create_1dst_2src((dc), OP_pcmpgtd, (d), (s), (d))
#define INSTR_CREATE_packuswb(dc, d, s) \
    instr_create_1dst_2src((dc), OP_packuswb, (d), (s), (d))
#define INSTR_CREATE_punpckhbw(dc, d, s) \
    instr_create_1dst_2src((dc), OP_punpckhbw, (d), (s), (d))
#define INSTR_CREATE_punpckhwd(dc, d, s) \
    instr_create_1dst_2src((dc), OP_punpckhwd, (d), (s), (d))
#define INSTR_CREATE_punpckhdq(dc, d, s) \
    instr_create_1dst_2src((dc), OP_punpckhdq, (d), (s), (d))
#define INSTR_CREATE_packssdw(dc, d, s) \
    instr_create_1dst_2src((dc), OP_packssdw, (d), (s), (d))
#define INSTR_CREATE_punpcklqdq(dc, d, s) \
    instr_create_1dst_2src((dc), OP_punpcklqdq, (d), (s), (d))
#define INSTR_CREATE_punpckhqdq(dc, d, s) \
    instr_create_1dst_2src((dc), OP_punpckhqdq, (d), (s), (d))
#define INSTR_CREATE_pcmpeqb(dc, d, s) \
    instr_create_1dst_2src((dc), OP_pcmpeqb, (d), (s), (d))
#define INSTR_CREATE_pcmpeqw(dc, d, s) \
    instr_create_1dst_2src((dc), OP_pcmpeqw, (d), (s), (d))
#define INSTR_CREATE_pcmpeqd(dc, d, s) \
    instr_create_1dst_2src((dc), OP_pcmpeqd, (d), (s), (d))
#define INSTR_CREATE_psrlw(dc, d, s) instr_create_1dst_2src((dc), OP_psrlw, (d), (s), (d))
#define INSTR_CREATE_psrld(dc, d, s) instr_create_1dst_2src((dc), OP_psrld, (d), (s), (d))
#define INSTR_CREATE_psrlq(dc, d, s) instr_create_1dst_2src((dc), OP_psrlq, (d), (s), (d))
#define INSTR_CREATE_paddq(dc, d, s) instr_create_1dst_2src((dc), OP_paddq, (d), (s), (d))
#define INSTR_CREATE_pmullw(dc, d, s) \
    instr_create_1dst_2src((dc), OP_pmullw, (d), (s), (d))
#define INSTR_CREATE_psubusb(dc, d, s) \
    instr_create_1dst_2src((dc), OP_psubusb, (d), (s), (d))
#define INSTR_CREATE_psubusw(dc, d, s) \
    instr_create_1dst_2src((dc), OP_psubusw, (d), (s), (d))
#define INSTR_CREATE_pminub(dc, d, s) \
    instr_create_1dst_2src((dc), OP_pminub, (d), (s), (d))
#define INSTR_CREATE_pand(dc, d, s) instr_create_1dst_2src((dc), OP_pand, (d), (s), (d))
#define INSTR_CREATE_paddusb(dc, d, s) \
    instr_create_1dst_2src((dc), OP_paddusb, (d), (s), (d))
#define INSTR_CREATE_paddusw(dc, d, s) \
    instr_create_1dst_2src((dc), OP_paddusw, (d), (s), (d))
#define INSTR_CREATE_pmaxub(dc, d, s) \
    instr_create_1dst_2src((dc), OP_pmaxub, (d), (s), (d))
#define INSTR_CREATE_pandn(dc, d, s) instr_create_1dst_2src((dc), OP_pandn, (d), (s), (d))
#define INSTR_CREATE_pavgb(dc, d, s) instr_create_1dst_2src((dc), OP_pavgb, (d), (s), (d))
#define INSTR_CREATE_psraw(dc, d, s) instr_create_1dst_2src((dc), OP_psraw, (d), (s), (d))
#define INSTR_CREATE_psrad(dc, d, s) instr_create_1dst_2src((dc), OP_psrad, (d), (s), (d))
#define INSTR_CREATE_pavgw(dc, d, s) instr_create_1dst_2src((dc), OP_pavgw, (d), (s), (d))
#define INSTR_CREATE_pmulhuw(dc, d, s) \
    instr_create_1dst_2src((dc), OP_pmulhuw, (d), (s), (d))
#define INSTR_CREATE_pmulhw(dc, d, s) \
    instr_create_1dst_2src((dc), OP_pmulhw, (d), (s), (d))
#define INSTR_CREATE_psubsb(dc, d, s) \
    instr_create_1dst_2src((dc), OP_psubsb, (d), (s), (d))
#define INSTR_CREATE_psubsw(dc, d, s) \
    instr_create_1dst_2src((dc), OP_psubsw, (d), (s), (d))
#define INSTR_CREATE_pminsw(dc, d, s) \
    instr_create_1dst_2src((dc), OP_pminsw, (d), (s), (d))
#define INSTR_CREATE_por(dc, d, s) instr_create_1dst_2src((dc), OP_por, (d), (s), (d))
#define INSTR_CREATE_paddsb(dc, d, s) \
    instr_create_1dst_2src((dc), OP_paddsb, (d), (s), (d))
#define INSTR_CREATE_paddsw(dc, d, s) \
    instr_create_1dst_2src((dc), OP_paddsw, (d), (s), (d))
#define INSTR_CREATE_pmaxsw(dc, d, s) \
    instr_create_1dst_2src((dc), OP_pmaxsw, (d), (s), (d))
#define INSTR_CREATE_pxor(dc, d, s) instr_create_1dst_2src((dc), OP_pxor, (d), (s), (d))
#define INSTR_CREATE_psllw(dc, d, s) instr_create_1dst_2src((dc), OP_psllw, (d), (s), (d))
#define INSTR_CREATE_pslld(dc, d, s) instr_create_1dst_2src((dc), OP_pslld, (d), (s), (d))
#define INSTR_CREATE_psllq(dc, d, s) instr_create_1dst_2src((dc), OP_psllq, (d), (s), (d))
#define INSTR_CREATE_pmuludq(dc, d, s) \
    instr_create_1dst_2src((dc), OP_pmuludq, (d), (s), (d))
#define INSTR_CREATE_pmaddwd(dc, d, s) \
    instr_create_1dst_2src((dc), OP_pmaddwd, (d), (s), (d))
#define INSTR_CREATE_psadbw(dc, d, s) \
    instr_create_1dst_2src((dc), OP_psadbw, (d), (s), (d))
#define INSTR_CREATE_psubb(dc, d, s) instr_create_1dst_2src((dc), OP_psubb, (d), (s), (d))
#define INSTR_CREATE_psubw(dc, d, s) instr_create_1dst_2src((dc), OP_psubw, (d), (s), (d))
#define INSTR_CREATE_psubd(dc, d, s) instr_create_1dst_2src((dc), OP_psubd, (d), (s), (d))
#define INSTR_CREATE_psubq(dc, d, s) instr_create_1dst_2src((dc), OP_psubq, (d), (s), (d))
#define INSTR_CREATE_paddb(dc, d, s) instr_create_1dst_2src((dc), OP_paddb, (d), (s), (d))
#define INSTR_CREATE_paddw(dc, d, s) instr_create_1dst_2src((dc), OP_paddw, (d), (s), (d))
#define INSTR_CREATE_paddd(dc, d, s) instr_create_1dst_2src((dc), OP_paddd, (d), (s), (d))
#define INSTR_CREATE_psrldq(dc, d, s) \
    instr_create_1dst_2src((dc), OP_psrldq, (d), (s), (d))
#define INSTR_CREATE_pslldq(dc, d, s) \
    instr_create_1dst_2src((dc), OP_pslldq, (d), (s), (d))
#define INSTR_CREATE_unpcklps(dc, d, s) \
    instr_create_1dst_2src((dc), OP_unpcklps, (d), (s), (d))
#define INSTR_CREATE_unpcklpd(dc, d, s) \
    instr_create_1dst_2src((dc), OP_unpcklpd, (d), (s), (d))
#define INSTR_CREATE_unpckhps(dc, d, s) \
    instr_create_1dst_2src((dc), OP_unpckhps, (d), (s), (d))
#define INSTR_CREATE_unpckhpd(dc, d, s) \
    instr_create_1dst_2src((dc), OP_unpckhpd, (d), (s), (d))
#define INSTR_CREATE_andps(dc, d, s) instr_create_1dst_2src((dc), OP_andps, (d), (s), (d))
#define INSTR_CREATE_andpd(dc, d, s) instr_create_1dst_2src((dc), OP_andpd, (d), (s), (d))
#define INSTR_CREATE_andnps(dc, d, s) \
    instr_create_1dst_2src((dc), OP_andnps, (d), (s), (d))
#define INSTR_CREATE_andnpd(dc, d, s) \
    instr_create_1dst_2src((dc), OP_andnpd, (d), (s), (d))
#define INSTR_CREATE_orps(dc, d, s) instr_create_1dst_2src((dc), OP_orps, (d), (s), (d))
#define INSTR_CREATE_orpd(dc, d, s) instr_create_1dst_2src((dc), OP_orpd, (d), (s), (d))
#define INSTR_CREATE_xorps(dc, d, s) instr_create_1dst_2src((dc), OP_xorps, (d), (s), (d))
#define INSTR_CREATE_xorpd(dc, d, s) instr_create_1dst_2src((dc), OP_xorpd, (d), (s), (d))
#define INSTR_CREATE_addps(dc, d, s) instr_create_1dst_2src((dc), OP_addps, (d), (s), (d))
#define INSTR_CREATE_addss(dc, d, s) instr_create_1dst_2src((dc), OP_addss, (d), (s), (d))
#define INSTR_CREATE_addpd(dc, d, s) instr_create_1dst_2src((dc), OP_addpd, (d), (s), (d))
#define INSTR_CREATE_addsd(dc, d, s) instr_create_1dst_2src((dc), OP_addsd, (d), (s), (d))
#define INSTR_CREATE_mulps(dc, d, s) instr_create_1dst_2src((dc), OP_mulps, (d), (s), (d))
#define INSTR_CREATE_mulss(dc, d, s) instr_create_1dst_2src((dc), OP_mulss, (d), (s), (d))
#define INSTR_CREATE_mulpd(dc, d, s) instr_create_1dst_2src((dc), OP_mulpd, (d), (s), (d))
#define INSTR_CREATE_mulsd(dc, d, s) instr_create_1dst_2src((dc), OP_mulsd, (d), (s), (d))
#define INSTR_CREATE_subps(dc, d, s) instr_create_1dst_2src((dc), OP_subps, (d), (s), (d))
#define INSTR_CREATE_subss(dc, d, s) instr_create_1dst_2src((dc), OP_subss, (d), (s), (d))
#define INSTR_CREATE_subpd(dc, d, s) instr_create_1dst_2src((dc), OP_subpd, (d), (s), (d))
#define INSTR_CREATE_subsd(dc, d, s) instr_create_1dst_2src((dc), OP_subsd, (d), (s), (d))
#define INSTR_CREATE_minps(dc, d, s) instr_create_1dst_2src((dc), OP_minps, (d), (s), (d))
#define INSTR_CREATE_minss(dc, d, s) instr_create_1dst_2src((dc), OP_minss, (d), (s), (d))
#define INSTR_CREATE_minpd(dc, d, s) instr_create_1dst_2src((dc), OP_minpd, (d), (s), (d))
#define INSTR_CREATE_minsd(dc, d, s) instr_create_1dst_2src((dc), OP_minsd, (d), (s), (d))
#define INSTR_CREATE_divps(dc, d, s) instr_create_1dst_2src((dc), OP_divps, (d), (s), (d))
#define INSTR_CREATE_divss(dc, d, s) instr_create_1dst_2src((dc), OP_divss, (d), (s), (d))
#define INSTR_CREATE_divpd(dc, d, s) instr_create_1dst_2src((dc), OP_divpd, (d), (s), (d))
#define INSTR_CREATE_divsd(dc, d, s) instr_create_1dst_2src((dc), OP_divsd, (d), (s), (d))
#define INSTR_CREATE_maxps(dc, d, s) instr_create_1dst_2src((dc), OP_maxps, (d), (s), (d))
#define INSTR_CREATE_maxss(dc, d, s) instr_create_1dst_2src((dc), OP_maxss, (d), (s), (d))
#define INSTR_CREATE_maxpd(dc, d, s) instr_create_1dst_2src((dc), OP_maxpd, (d), (s), (d))
#define INSTR_CREATE_maxsd(dc, d, s) instr_create_1dst_2src((dc), OP_maxsd, (d), (s), (d))
/* SSE3 */
#define INSTR_CREATE_haddpd(dc, d, s) \
    instr_create_1dst_2src((dc), OP_haddpd, (d), (s), (d))
#define INSTR_CREATE_haddps(dc, d, s) \
    instr_create_1dst_2src((dc), OP_haddps, (d), (s), (d))
#define INSTR_CREATE_hsubpd(dc, d, s) \
    instr_create_1dst_2src((dc), OP_hsubpd, (d), (s), (d))
#define INSTR_CREATE_hsubps(dc, d, s) \
    instr_create_1dst_2src((dc), OP_hsubps, (d), (s), (d))
#define INSTR_CREATE_addsubpd(dc, d, s) \
    instr_create_1dst_2src((dc), OP_addsubpd, (d), (s), (d))
#define INSTR_CREATE_addsubps(dc, d, s) \
    instr_create_1dst_2src((dc), OP_addsubps, (d), (s), (d))
/* 3D-Now */
#define INSTR_CREATE_pavgusb(dc, d, s) \
    instr_create_1dst_2src((dc), OP_pavgusb, (d), (s), (d))
#define INSTR_CREATE_pfadd(dc, d, s) instr_create_1dst_2src((dc), OP_pfadd, (d), (s), (d))
#define INSTR_CREATE_pfacc(dc, d, s) instr_create_1dst_2src((dc), OP_pfacc, (d), (s), (d))
#define INSTR_CREATE_pfcmpge(dc, d, s) \
    instr_create_1dst_2src((dc), OP_pfcmpge, (d), (s), (d))
#define INSTR_CREATE_pfcmpgt(dc, d, s) \
    instr_create_1dst_2src((dc), OP_pfcmpgt, (d), (s), (d))
#define INSTR_CREATE_pfcmpeq(dc, d, s) \
    instr_create_1dst_2src((dc), OP_pfcmpeq, (d), (s), (d))
#define INSTR_CREATE_pfmin(dc, d, s) instr_create_1dst_2src((dc), OP_pfmin, (d), (s), (d))
#define INSTR_CREATE_pfmax(dc, d, s) instr_create_1dst_2src((dc), OP_pfmax, (d), (s), (d))
#define INSTR_CREATE_pfmul(dc, d, s) instr_create_1dst_2src((dc), OP_pfmul, (d), (s), (d))
#define INSTR_CREATE_pfrcp(dc, d, s) instr_create_1dst_2src((dc), OP_pfrcp, (d), (s), (d))
#define INSTR_CREATE_pfrcpit1(dc, d, s) \
    instr_create_1dst_2src((dc), OP_pfrcpit1, (d), (s), (d))
#define INSTR_CREATE_pfrcpit2(dc, d, s) \
    instr_create_1dst_2src((dc), OP_pfrcpit2, (d), (s), (d))
#define INSTR_CREATE_pfrsqrt(dc, d, s) \
    instr_create_1dst_2src((dc), OP_pfrsqrt, (d), (s), (d))
#define INSTR_CREATE_pfrsqit1(dc, d, s) \
    instr_create_1dst_2src((dc), OP_pfrsqit1, (d), (s), (d))
#define INSTR_CREATE_pmulhrw(dc, d, s) \
    instr_create_1dst_2src((dc), OP_pmulhrw, (d), (s), (d))
#define INSTR_CREATE_pfsub(dc, d, s) instr_create_1dst_2src((dc), OP_pfsub, (d), (s), (d))
#define INSTR_CREATE_pfsubr(dc, d, s) \
    instr_create_1dst_2src((dc), OP_pfsubr, (d), (s), (d))
#define INSTR_CREATE_pi2fd(dc, d, s) instr_create_1dst_2src((dc), OP_pi2fd, (d), (s), (d))
#define INSTR_CREATE_pf2id(dc, d, s) instr_create_1dst_2src((dc), OP_pf2id, (d), (s), (d))
#define INSTR_CREATE_pi2fw(dc, d, s) instr_create_1dst_2src((dc), OP_pi2fw, (d), (s), (d))
#define INSTR_CREATE_pf2iw(dc, d, s) instr_create_1dst_2src((dc), OP_pf2iw, (d), (s), (d))
#define INSTR_CREATE_pfnacc(dc, d, s) \
    instr_create_1dst_2src((dc), OP_pfnacc, (d), (s), (d))
#define INSTR_CREATE_pfpnacc(dc, d, s) \
    instr_create_1dst_2src((dc), OP_pfpnacc, (d), (s), (d))
#define INSTR_CREATE_pswapd(dc, d, s) \
    instr_create_1dst_2src((dc), OP_pswapd, (d), (s), (d))
/* SSSE3 */
#define INSTR_CREATE_phaddw(dc, d, s) \
    instr_create_1dst_2src((dc), OP_phaddw, (d), (s), (d))
#define INSTR_CREATE_phaddd(dc, d, s) \
    instr_create_1dst_2src((dc), OP_phaddd, (d), (s), (d))
#define INSTR_CREATE_phaddsw(dc, d, s) \
    instr_create_1dst_2src((dc), OP_phaddsw, (d), (s), (d))
#define INSTR_CREATE_pmaddubsw(dc, d, s) \
    instr_create_1dst_2src((dc), OP_pmaddubsw, (d), (s), (d))
#define INSTR_CREATE_phsubw(dc, d, s) \
    instr_create_1dst_2src((dc), OP_phsubw, (d), (s), (d))
#define INSTR_CREATE_phsubd(dc, d, s) \
    instr_create_1dst_2src((dc), OP_phsubd, (d), (s), (d))
#define INSTR_CREATE_phsubsw(dc, d, s) \
    instr_create_1dst_2src((dc), OP_phsubsw, (d), (s), (d))
#define INSTR_CREATE_psignb(dc, d, s) \
    instr_create_1dst_2src((dc), OP_psignb, (d), (s), (d))
#define INSTR_CREATE_psignw(dc, d, s) \
    instr_create_1dst_2src((dc), OP_psignw, (d), (s), (d))
#define INSTR_CREATE_psignd(dc, d, s) \
    instr_create_1dst_2src((dc), OP_psignd, (d), (s), (d))
#define INSTR_CREATE_pmulhrsw(dc, d, s) \
    instr_create_1dst_2src((dc), OP_pmulhrsw, (d), (s), (d))
#define INSTR_CREATE_pabsb(dc, d, s) instr_create_1dst_2src((dc), OP_pabsb, (d), (s), (d))
#define INSTR_CREATE_pabsw(dc, d, s) instr_create_1dst_2src((dc), OP_pabsw, (d), (s), (d))
#define INSTR_CREATE_pabsd(dc, d, s) instr_create_1dst_2src((dc), OP_pabsd, (d), (s), (d))
#define INSTR_CREATE_pshufb(dc, d, s) \
    instr_create_1dst_2src((dc), OP_pshufb, (d), (s), (d))
/* SSE4 */
#define INSTR_CREATE_crc32(dc, d, s) instr_create_1dst_2src((dc), OP_crc32, (d), (s), (d))
#define INSTR_CREATE_packusdw(dc, d, s) \
    instr_create_1dst_2src((dc), OP_packusdw, (d), (s), (d))
#define INSTR_CREATE_pcmpeqq(dc, d, s) \
    instr_create_1dst_2src((dc), OP_pcmpeqq, (d), (s), (d))
#define INSTR_CREATE_pcmpgtq(dc, d, s) \
    instr_create_1dst_2src((dc), OP_pcmpgtq, (d), (s), (d))
#define INSTR_CREATE_pminsb(dc, d, s) \
    instr_create_1dst_2src((dc), OP_pminsb, (d), (s), (d))
#define INSTR_CREATE_pminsd(dc, d, s) \
    instr_create_1dst_2src((dc), OP_pminsd, (d), (s), (d))
#define INSTR_CREATE_pminuw(dc, d, s) \
    instr_create_1dst_2src((dc), OP_pminuw, (d), (s), (d))
#define INSTR_CREATE_pminud(dc, d, s) \
    instr_create_1dst_2src((dc), OP_pminud, (d), (s), (d))
#define INSTR_CREATE_pmaxsb(dc, d, s) \
    instr_create_1dst_2src((dc), OP_pmaxsb, (d), (s), (d))
#define INSTR_CREATE_pmaxsd(dc, d, s) \
    instr_create_1dst_2src((dc), OP_pmaxsd, (d), (s), (d))
#define INSTR_CREATE_pmaxuw(dc, d, s) \
    instr_create_1dst_2src((dc), OP_pmaxuw, (d), (s), (d))
#define INSTR_CREATE_pmaxud(dc, d, s) \
    instr_create_1dst_2src((dc), OP_pmaxud, (d), (s), (d))
#define INSTR_CREATE_pmuldq(dc, d, s) \
    instr_create_1dst_2src((dc), OP_pmuldq, (d), (s), (d))
#define INSTR_CREATE_pmulld(dc, d, s) \
    instr_create_1dst_2src((dc), OP_pmulld, (d), (s), (d))
#define INSTR_CREATE_aesenc(dc, d, s) \
    instr_create_1dst_2src((dc), OP_aesenc, (d), (s), (d))
#define INSTR_CREATE_aesenclast(dc, d, s) \
    instr_create_1dst_2src((dc), OP_aesenclast, (d), (s), (d))
#define INSTR_CREATE_aesdec(dc, d, s) \
    instr_create_1dst_2src((dc), OP_aesdec, (d), (s), (d))
#define INSTR_CREATE_aesdeclast(dc, d, s) \
    instr_create_1dst_2src((dc), OP_aesdeclast, (d), (s), (d))
/* ADX */
#define INSTR_CREATE_adox(dc, d, s) instr_create_1dst_2src((dc), OP_adox, (d), (s), (d))
#define INSTR_CREATE_adcx(dc, d, s) instr_create_1dst_2src((dc), OP_adcx, (d), (s), (d))
/* @} */ /* end doxygen group */

/** @name 1 destination, 1 explicit register-or-immediate source */
/* @{ */ /* doxygen start group; w/ DISTRIBUTE_GROUP_DOC=YES, one comment suffices. */
/**
 * This INSTR_CREATE_xxx macro creates an instr_t with opcode OP_xxx and the given
 * explicit operands, automatically supplying any implicit operands.
 * \param dc The void * dcontext used to allocate memory for the instr_t.
 * \param d The opnd_t explicit destination operand for the instruction.
 * \param ri The opnd_t explicit source operand for the instruction, which can
 * be a register (opnd_create_reg()) or an immediate integer (opnd_create_immed_int()).
 */
#define INSTR_CREATE_bts(dc, d, ri) instr_create_1dst_2src((dc), OP_bts, (d), (ri), (d))
#define INSTR_CREATE_btr(dc, d, ri) instr_create_1dst_2src((dc), OP_btr, (d), (ri), (d))
#define INSTR_CREATE_btc(dc, d, ri) instr_create_1dst_2src((dc), OP_btc, (d), (ri), (d))
/* @} */ /* end doxygen group */

/**
 * Creats an instr_t for a conditional move instruction with the given opcode
 * and destination operand.
 * \param dc The void * dcontext used to allocate memory for the instr_t.
 * \param op The OP_xxx opcode for the instruction, which should be in the range
 * [OP_cmovo, OP_cmovnle].
 * \param d The opnd_t explicit destination operand for the instruction.
 * \param s The opnd_t explicit source operand for the instruction.
 */
#define INSTR_CREATE_cmovcc(dc, op, d, s) \
    INSTR_PRED(instr_create_1dst_1src((dc), (op), (d), (s)), DR_PRED_O + (op)-OP_cmovo)

/**
 * This INSTR_CREATE_xxx_imm macro creates an instr_t with opcode OP_xxx and the given
 * explicit operands, automatically supplying any implicit operands. The _imm
 * suffix distinguishes between alternative forms of the same opcode: this
 * form takes an explicit immediate.
 * \param dc The void * dcontext used to allocate memory for the instr_t.
 * \param d The opnd_t explicit destination operand for the instruction.
 * \param s The opnd_t explicit source operand for the instruction.
 * \param i The opnd_t explicit second source operand for the instruction, which
 * must be an immediate integer (opnd_create_immed_int()).
 */
#define INSTR_CREATE_imul_imm(dc, d, s, i) \
    instr_create_1dst_2src((dc), OP_imul, (d), (s), (i))
/**
 * This INSTR_CREATE_xxx macro creates an instr_t with opcode OP_xxx and the given
 * explicit operands, automatically supplying any implicit operands.
 * \param dc The void * dcontext used to allocate memory for the instr_t.
 * \param d The opnd_t explicit destination operand for the instruction.
 * \param s The opnd_t explicit source operand for the instruction.
 */
#define INSTR_CREATE_imul(dc, d, s) instr_create_1dst_2src((dc), OP_imul, (d), (s), (d))
/** @name 1 implicit destination, 1 explicit source */
/* @{ */ /* doxygen start group; w/ DISTRIBUTE_GROUP_DOC=YES, one comment suffices. */
/**
 * This INSTR_CREATE_xxx, INSTR_CREATE_xxx_1, or INSTR_CREATE_xxx_4 macro creates an
 * instr_t with opcode OP_xxx and the given explicit operands, automatically
 * supplying any implicit operands.    The _1 or _4 suffixes distinguish between
 * alternative forms of the same opcode (1 and 4 identify the operand size).
 * \param dc The void * dcontext used to allocate memory for the instr_t.
 * \param s The opnd_t explicit source operand for the instruction.
 */
#define INSTR_CREATE_imul_1(dc, s)                                         \
    instr_create_1dst_2src((dc), OP_imul, opnd_create_reg(DR_REG_AX), (s), \
                           opnd_create_reg(DR_REG_AL))
#define INSTR_CREATE_imul_4(dc, s)                                     \
    instr_create_2dst_2src((dc), OP_imul, opnd_create_reg(DR_REG_EDX), \
                           opnd_create_reg(DR_REG_EAX), (s),           \
                           opnd_create_reg(DR_REG_EAX))
#define INSTR_CREATE_mul_1(dc, s)                                         \
    instr_create_1dst_2src((dc), OP_mul, opnd_create_reg(DR_REG_AX), (s), \
                           opnd_create_reg(DR_REG_AL))
#define INSTR_CREATE_mul_4(dc, s)                                     \
    instr_create_2dst_2src((dc), OP_mul, opnd_create_reg(DR_REG_EDX), \
                           opnd_create_reg(DR_REG_EAX), (s),          \
                           opnd_create_reg(DR_REG_EAX))
#define INSTR_CREATE_div_1(dc, s)                                    \
    instr_create_2dst_2src((dc), OP_div, opnd_create_reg(DR_REG_AH), \
                           opnd_create_reg(DR_REG_AL), (s), opnd_create_reg(DR_REG_AX))
#define INSTR_CREATE_div_4(dc, s)                                     \
    instr_create_2dst_3src((dc), OP_div, opnd_create_reg(DR_REG_EDX), \
                           opnd_create_reg(DR_REG_EAX), (s),          \
                           opnd_create_reg(DR_REG_EDX), opnd_create_reg(DR_REG_EAX))
#define INSTR_CREATE_idiv_1(dc, s)                                    \
    instr_create_2dst_2src((dc), OP_idiv, opnd_create_reg(DR_REG_AH), \
                           opnd_create_reg(DR_REG_AL), (s), opnd_create_reg(DR_REG_AX))
#define INSTR_CREATE_idiv_4(dc, s)                                     \
    instr_create_2dst_3src((dc), OP_idiv, opnd_create_reg(DR_REG_EDX), \
                           opnd_create_reg(DR_REG_EAX), (s),           \
                           opnd_create_reg(DR_REG_EDX), opnd_create_reg(DR_REG_EAX))
/* @} */ /* end doxygen group */

/** @name 1 destination, 1 explicit source that is cl, an immediate, or a constant */
/* @{ */ /* doxygen start group; w/ DISTRIBUTE_GROUP_DOC=YES, one comment suffices. */
/**
 * This INSTR_CREATE_xxx macro creates an instr_t with opcode OP_xxx and the
 * given explicit operands, automatically supplying any implicit operands.
 * \param dc The void * dcontext used to allocate memory for the instr_t.
 * \param d The opnd_t explicit destination operand for the instruction.
 * \param ri The opnd_t explicit source operand for the instruction, which must
 * be one of the following:
 * -# The register cl (#opnd_create_reg(#DR_REG_CL));
 * -# An immediate integer (opnd_create_immed_int()) of size #OPSZ_1;
 * -# An immediate integer with value 1 and size #OPSZ_0
 * (#opnd_create_immed_int(1, #OPSZ_0)), which will become an implicit operand
 * (whereas #opnd_create_immed_int(1, #OPSZ_1) will be encoded explicitly).
 */
#define INSTR_CREATE_rol(dc, d, ri) instr_create_1dst_2src((dc), OP_rol, (d), (ri), (d))
#define INSTR_CREATE_ror(dc, d, ri) instr_create_1dst_2src((dc), OP_ror, (d), (ri), (d))
#define INSTR_CREATE_rcl(dc, d, ri) instr_create_1dst_2src((dc), OP_rcl, (d), (ri), (d))
#define INSTR_CREATE_rcr(dc, d, ri) instr_create_1dst_2src((dc), OP_rcr, (d), (ri), (d))
#define INSTR_CREATE_shl(dc, d, ri) instr_create_1dst_2src((dc), OP_shl, (d), (ri), (d))
#define INSTR_CREATE_shr(dc, d, ri) instr_create_1dst_2src((dc), OP_shr, (d), (ri), (d))
#define INSTR_CREATE_sar(dc, d, ri) instr_create_1dst_2src((dc), OP_sar, (d), (ri), (d))
/* @} */ /* end doxygen group */

/** @name 1 implicit destination, 2 explicit sources */
/* @{ */ /* doxygen start group; w/ DISTRIBUTE_GROUP_DOC=YES, one comment suffices. */
/**
 * This INSTR_CREATE_xxx macro creates an instr_t with opcode OP_xxx and
 * the given explicit operands, automatically supplying any implicit operands.
 * \param dc The void * dcontext used to allocate memory for the instr_t.
 * \param s1 The opnd_t first source operand for the instruction.
 * \param s2 The opnd_t second source operand for the instruction.
 */
#define INSTR_CREATE_maskmovq(dc, s1, s2)                                              \
    INSTR_PRED(instr_create_1dst_2src((dc), OP_maskmovq,                               \
                                      opnd_create_far_base_disp(DR_SEG_DS, DR_REG_XDI, \
                                                                DR_REG_NULL, 0, 0,     \
                                                                OPSZ_maskmovq),        \
                                      (s1), (s2)),                                     \
               DR_PRED_COMPLEX)
#define INSTR_CREATE_maskmovdqu(dc, s1, s2)                                            \
    INSTR_PRED(instr_create_1dst_2src((dc), OP_maskmovdqu,                             \
                                      opnd_create_far_base_disp(DR_SEG_DS, DR_REG_XDI, \
                                                                DR_REG_NULL, 0, 0,     \
                                                                OPSZ_maskmovdqu),      \
                                      (s1), (s2)),                                     \
               DR_PRED_COMPLEX)
#define INSTR_CREATE_vmaskmovdqu(dc, s1, s2)                                           \
    INSTR_PRED(instr_create_1dst_2src((dc), OP_vmaskmovdqu,                            \
                                      opnd_create_far_base_disp(DR_SEG_DS, DR_REG_XDI, \
                                                                DR_REG_NULL, 0, 0,     \
                                                                OPSZ_maskmovdqu),      \
                                      (s1), (s2)),                                     \
               DR_PRED_COMPLEX)
/* @} */ /* end doxygen group */

/* floating-point */
/** @name Floating-point with explicit destination and explicit mem-or-fp-reg source */
/* @{ */ /* doxygen start group; w/ DISTRIBUTE_GROUP_DOC=YES, one comment suffices. */
/**
 * This INSTR_CREATE_xxx macro creates an instr_t with opcode OP_xxx and
 * the given operands, automatically supplying any further implicit operands.
 * \param dc The void * dcontext used to allocate memory for the instr_t.
 * \param f The opnd_t destination (and implicit source) operand for the
 * instruction, which must be a floating point register (opnd_create_reg()).
 * \param s The opnd_t source (and non-destination) operand for the
 * instruction, which must be one of the following:
 * -# A floating point register (opnd_create_reg()).
 * -# A memory reference (opnd_create_base_disp() or opnd_create_far_base_disp()),
 *    in which case the destination \p f must be #DR_REG_ST0.
 */
#define INSTR_CREATE_fadd(dc, f, s) instr_create_1dst_2src((dc), OP_fadd, (f), (s), (f))
#define INSTR_CREATE_fmul(dc, f, s) instr_create_1dst_2src((dc), OP_fmul, (f), (s), (f))
#define INSTR_CREATE_fdiv(dc, f, s) instr_create_1dst_2src((dc), OP_fdiv, (f), (s), (f))
#define INSTR_CREATE_fdivr(dc, f, s) instr_create_1dst_2src((dc), OP_fdivr, (f), (s), (f))
#define INSTR_CREATE_fsub(dc, f, s) instr_create_1dst_2src((dc), OP_fsub, (f), (s), (f))
#define INSTR_CREATE_fsubr(dc, f, s) instr_create_1dst_2src((dc), OP_fsubr, (f), (s), (f))
/* @} */ /* end doxygen group */
/** @name Floating-point with explicit destination and implicit source */
/* @{ */ /* doxygen start group; w/ DISTRIBUTE_GROUP_DOC=YES, one comment suffices. */
/**
 * This INSTR_CREATE_xxx macro creates an instr_t with
 * opcode OP_xxx and the given explicit register operand, automatically
 * supplying any implicit operands.
 * \param dc The void * dcontext used to allocate memory for the instr_t.
 * \param f The opnd_t explicit destination + source operand for the instruction, which
 * must be a floating point register (opnd_create_reg()).
 */
#define INSTR_CREATE_faddp(dc, f) \
    instr_create_1dst_2src((dc), OP_faddp, (f), opnd_create_reg(DR_REG_ST0), (f))
#define INSTR_CREATE_fmulp(dc, f) \
    instr_create_1dst_2src((dc), OP_fmulp, (f), opnd_create_reg(DR_REG_ST0), (f))
#define INSTR_CREATE_fdivp(dc, f) \
    instr_create_1dst_2src((dc), OP_fdivp, (f), opnd_create_reg(DR_REG_ST0), (f))
#define INSTR_CREATE_fdivrp(dc, f) \
    instr_create_1dst_2src((dc), OP_fdivrp, (f), opnd_create_reg(DR_REG_ST0), (f))
#define INSTR_CREATE_fsubp(dc, f) \
    instr_create_1dst_2src((dc), OP_fsubp, (f), opnd_create_reg(DR_REG_ST0), (f))
#define INSTR_CREATE_fsubrp(dc, f) \
    instr_create_1dst_2src((dc), OP_fsubrp, (f), opnd_create_reg(DR_REG_ST0), (f))
/* @} */ /* end doxygen group */
/** @name Floating-point with implicit destination and explicit memory source */
/* @{ */ /* doxygen start group; w/ DISTRIBUTE_GROUP_DOC=YES, one comment suffices. */
/**
 * This INSTR_CREATE_xxx macro creates an instr_t with opcode OP_xxx and
 * the given explicit memory operand, automatically supplying any implicit operands.
 * \param dc The void * dcontext used to allocate memory for the instr_t.
 * \param m The opnd_t explicit source operand for the instruction, which must be
 * a memory reference (opnd_create_base_disp() or opnd_create_far_base_disp()).
 */
#define INSTR_CREATE_fiadd(dc, m)                                            \
    instr_create_1dst_2src((dc), OP_fiadd, opnd_create_reg(DR_REG_ST0), (m), \
                           opnd_create_reg(DR_REG_ST0))
#define INSTR_CREATE_fimul(dc, m)                                            \
    instr_create_1dst_2src((dc), OP_fimul, opnd_create_reg(DR_REG_ST0), (m), \
                           opnd_create_reg(DR_REG_ST0))
#define INSTR_CREATE_fidiv(dc, m)                                            \
    instr_create_1dst_2src((dc), OP_fidiv, opnd_create_reg(DR_REG_ST0), (m), \
                           opnd_create_reg(DR_REG_ST0))
#define INSTR_CREATE_fidivr(dc, m)                                            \
    instr_create_1dst_2src((dc), OP_fidivr, opnd_create_reg(DR_REG_ST0), (m), \
                           opnd_create_reg(DR_REG_ST0))
#define INSTR_CREATE_fisub(dc, m)                                            \
    instr_create_1dst_2src((dc), OP_fisub, opnd_create_reg(DR_REG_ST0), (m), \
                           opnd_create_reg(DR_REG_ST0))
#define INSTR_CREATE_fisubr(dc, m)                                            \
    instr_create_1dst_2src((dc), OP_fisubr, opnd_create_reg(DR_REG_ST0), (m), \
                           opnd_create_reg(DR_REG_ST0))
#define INSTR_CREATE_ficom(dc, m)                                            \
    instr_create_1dst_2src((dc), OP_ficom, opnd_create_reg(DR_REG_ST0), (m), \
                           opnd_create_reg(DR_REG_ST0))
#define INSTR_CREATE_ficomp(dc, m)                                            \
    instr_create_1dst_2src((dc), OP_ficomp, opnd_create_reg(DR_REG_ST0), (m), \
                           opnd_create_reg(DR_REG_ST0))
/* @} */ /* end doxygen group */

/**
 * This INSTR_CREATE_xxx macro creates an instr_t with opcode OP_xxx and the
 * given explicit operands, automatically supplying any implicit operands.
 * \param dc The void * dcontext used to allocate memory for the instr_t.
 * \param d The opnd_t explicit destination operand for the instruction.
 * \param r The opnd_t explicit source operand for the instruction, which
 * must be an xmm register (opnd_create_reg()).
 */
#define INSTR_CREATE_extrq(dc, d, r) instr_create_1dst_1src((dc), OP_extrq, (d), (r))
/**
 * This INSTR_CREATE_xxx_imm macro creates an instr_t with opcode OP_xxx and the
 * given explicit operands, automatically supplying any implicit operands. The _imm
 * suffix distinguishes between alternative forms of the same opcode: this
 * form takes explicit immediates.
 * \param dc The void * dcontext used to allocate memory for the instr_t.
 * \param d The opnd_t explicit destination operand for the instruction.
 * \param i1 The opnd_t explicit first source operand for the instruction, which
 * must be an immediate integer (opnd_create_immed_int()).
 * \param i2 The opnd_t explicit second source operand for the instruction, which
 * must be an immediate integer (opnd_create_immed_int()).
 */
#define INSTR_CREATE_extrq_imm(dc, d, i1, i2) \
    instr_create_1dst_2src((dc), OP_extrq, (d), (i1), (i2))
/**
 * This INSTR_CREATE_xxx macro creates an instr_t with opcode OP_xxx and the
 * given explicit operands, automatically supplying any implicit operands.
 * \param dc The void * dcontext used to allocate memory for the instr_t.
 * \param d The opnd_t explicit destination operand for the instruction.
 * \param r The opnd_t explicit source operand for the instruction, which
 * must be an xmm register (opnd_create_reg()).
 */
#define INSTR_CREATE_insertq(dc, d, r) instr_create_1dst_1src((dc), OP_insertq, (d), (r))
/**
 * This INSTR_CREATE_xxx_imm macro creates an instr_t with opcode OP_xxx and the
 * given explicit operands, automatically supplying any implicit operands. The _imm
 * suffix distinguishes between alternative forms of the same opcode: this
 * form takes explicit immediates.
 * \param dc The void * dcontext used to allocate memory for the instr_t.
 * \param d The opnd_t explicit destination operand for the instruction.
 * \param r The opnd_t explicit first source operand for the instruction, which
 * must be an xmm register (opnd_create_reg()).
 * \param i1 The opnd_t explicit second source operand for the instruction, which
 * must be an immediate integer (opnd_create_immed_int()).
 * \param i2 The opnd_t explicit third source operand for the instruction, which
 * must be an immediate integer (opnd_create_immed_int()).
 */
#define INSTR_CREATE_insertq_imm(dc, d, r, i1, i2) \
    instr_create_1dst_3src((dc), OP_insertq, (d), (r), (i1), (i2))

/* 1 destination, 2 implicit sources */
/** @name 1 destination, 2 implicit sources */
/* @{ */ /* doxygen start group; w/ DISTRIBUTE_GROUP_DOC=YES, one comment suffices. */
/**
 * This INSTR_CREATE_xxx macro creates an instr_t with opcode OP_xxx and the given
 * explicit operands, automatically supplying any implicit operands.
 * \param dc The void * dcontext used to allocate memory for the instr_t.
 * \param d The opnd_t explicit destination operand for the instruction, which can be
 * created with OPND_CREATE_MEM_xsave() to get the appropriate operand size.
 */
#define INSTR_CREATE_xsave32(dc, d)                                            \
    instr_create_1dst_2src((dc), OP_xsave32, (d), opnd_create_reg(DR_REG_EDX), \
                           opnd_create_reg(DR_REG_EAX))
#define INSTR_CREATE_xsave64(dc, d)                                            \
    instr_create_1dst_2src((dc), OP_xsave64, (d), opnd_create_reg(DR_REG_EDX), \
                           opnd_create_reg(DR_REG_EAX))
#define INSTR_CREATE_xsaveopt32(dc, d)                                            \
    instr_create_1dst_2src((dc), OP_xsaveopt32, (d), opnd_create_reg(DR_REG_EDX), \
                           opnd_create_reg(DR_REG_EAX))
#define INSTR_CREATE_xsaveopt64(dc, d)                                            \
    instr_create_1dst_2src((dc), OP_xsaveopt64, (d), opnd_create_reg(DR_REG_EDX), \
                           opnd_create_reg(DR_REG_EAX))
#define INSTR_CREATE_xsavec32(dc, d)                                            \
    instr_create_1dst_2src((dc), OP_xsavec32, (d), opnd_create_reg(DR_REG_EDX), \
                           opnd_create_reg(DR_REG_EAX))
#define INSTR_CREATE_xsavec64(dc, d)                                            \
    instr_create_1dst_2src((dc), OP_xsavec64, (d), opnd_create_reg(DR_REG_EDX), \
                           opnd_create_reg(DR_REG_EAX))
/* @} */ /* end doxygen group */

/* 1 implicit destination, 2 sources: 1 explicit, 1 implicit */
/** @name 1 implicit destination, 2 sources: 1 explicit, 1 implicit */
/* @{ */ /* doxygen start group; w/ DISTRIBUTE_GROUP_DOC=YES, one comment suffices. */
/**
 * This INSTR_CREATE_xxx macro creates an instr_t with opcode OP_xxx and the given
 * explicit operands, automatically supplying any implicit operands.
 * \param dc The void * dcontext used to allocate memory for the instr_t.
 * \param i The opnd_t explicit source operand for the instruction, which
 * must be an immediate integer (opnd_create_immed_int()).
 */
#define INSTR_CREATE_aam(dc, i)                                           \
    instr_create_1dst_2src((dc), OP_aam, opnd_create_reg(DR_REG_AX), (i), \
                           opnd_create_reg(DR_REG_AX))
#define INSTR_CREATE_aad(dc, i)                                           \
    instr_create_1dst_2src((dc), OP_aad, opnd_create_reg(DR_REG_AX), (i), \
                           opnd_create_reg(DR_REG_AX))
/* @} */ /* end doxygen group */
/** @name Loop instructions */
/* @{ */ /* doxygen start group; w/ DISTRIBUTE_GROUP_DOC=YES, one comment suffices. */
/**
 * This INSTR_CREATE_xxx macro creates an instr_t with opcode OP_xxx and the given
 * explicit operands, automatically supplying any implicit operands.
 * \param dc The void * dcontext used to allocate memory for the instr_t.
 * \param t The opnd_t target operand for the instruction, which can be either
 * a pc (opnd_create_pc()) or an instr_t (opnd_create_instr()).
 */
#define INSTR_CREATE_loopne(dc, t)                                            \
    instr_create_1dst_2src((dc), OP_loopne, opnd_create_reg(DR_REG_XCX), (t), \
                           opnd_create_reg(DR_REG_XCX))
#define INSTR_CREATE_loope(dc, t)                                            \
    instr_create_1dst_2src((dc), OP_loope, opnd_create_reg(DR_REG_XCX), (t), \
                           opnd_create_reg(DR_REG_XCX))
#define INSTR_CREATE_loop(dc, t)                                            \
    instr_create_1dst_2src((dc), OP_loop, opnd_create_reg(DR_REG_XCX), (t), \
                           opnd_create_reg(DR_REG_XCX))
/* @} */ /* end doxygen group */

/* 1 implicit destination, 2 implicit sources */
/** @name 1 implicit destination, 2 implicit sources */
/* @{ */ /* doxygen start group; w/ DISTRIBUTE_GROUP_DOC=YES, one comment suffices. */
/**
 * This INSTR_CREATE_xxx macro creates an instr_t with opcode OP_xxx, automatically
 * supplying any implicit operands.
 * \param dc The void * dcontext used to allocate memory for the instr_t.
 */
#define INSTR_CREATE_popf(dc)                                                    \
    instr_create_1dst_2src(                                                      \
        (dc), OP_popf, opnd_create_reg(DR_REG_XSP), opnd_create_reg(DR_REG_XSP), \
        opnd_create_base_disp(DR_REG_XSP, DR_REG_NULL, 0, 0, OPSZ_STACK))
#define INSTR_CREATE_ret(dc)                                                    \
    instr_create_1dst_2src(                                                     \
        (dc), OP_ret, opnd_create_reg(DR_REG_XSP), opnd_create_reg(DR_REG_XSP), \
        opnd_create_base_disp(DR_REG_XSP, DR_REG_NULL, 0, 0, OPSZ_ret))
/* XXX: blindly asking for rex.w (b/c 32-bit is default for x64) but don't
 * know x64 mode! */
#define INSTR_CREATE_ret_far(dc)                                                \
    instr_create_1dst_2src((dc), OP_ret_far, opnd_create_reg(DR_REG_XSP),       \
                           opnd_create_reg(DR_REG_XSP),                         \
                           opnd_create_base_disp(DR_REG_XSP, DR_REG_NULL, 0, 0, \
                                                 IF_X64_ELSE(OPSZ_16, OPSZ_8)))
/* XXX: blindly asking for rex.w (b/c 32-bit is default for x64) but don't
 * know x64 mode! */
#define INSTR_CREATE_iret(dc)                                                   \
    instr_create_1dst_2src((dc), OP_iret, opnd_create_reg(DR_REG_XSP),          \
                           opnd_create_reg(DR_REG_XSP),                         \
                           opnd_create_base_disp(DR_REG_XSP, DR_REG_NULL, 0, 0, \
                                                 IF_X64_ELSE(OPSZ_40, OPSZ_12)))
/* @} */ /* end doxygen group */

/* 1 destination, 3 sources */
/** @name 1 destination, 3 non-immediate sources */
/* @{ */ /* doxygen start group; w/ DISTRIBUTE_GROUP_DOC=YES, one comment suffices. */
/**
 * This INSTR_CREATE_xxx macro creates an instr_t with opcode OP_xxx and the given
 * explicit operands, automatically supplying any implicit operands.
 * \param dc The void * dcontext used to allocate memory for the instr_t.
 * \param d The opnd_t explicit destination operand for the instruction.
 * \param s1 The opnd_t explicit first source operand for the instruction.
 * \param s2 The opnd_t explicit second source operand for the instruction
 * \param s3 The opnd_t explicit third source operand for the instruction
 */
/* AVX */
#define INSTR_CREATE_vpblendvb(dc, d, s1, s2, s3) \
    instr_create_1dst_3src((dc), OP_vpblendvb, (d), (s1), (s2), (s3))
#define INSTR_CREATE_vblendvps(dc, d, s1, s2, s3) \
    instr_create_1dst_3src((dc), OP_vblendvps, (d), (s1), (s2), (s3))
#define INSTR_CREATE_vblendvpd(dc, d, s1, s2, s3) \
    instr_create_1dst_3src((dc), OP_vblendvpd, (d), (s1), (s2), (s3))
/* AVX2 */
/* these take immediates: not bothering to call out in docs */
#define INSTR_CREATE_vinserti128(dc, d, s1, s2, s3) \
    instr_create_1dst_3src((dc), OP_vinserti128, (d), (s1), (s2), (s3))
#define INSTR_CREATE_vpblendd(dc, d, s1, s2, s3) \
    instr_create_1dst_3src((dc), OP_vpblendd, (d), (s1), (s2), (s3))
#define INSTR_CREATE_vperm2i128(dc, d, s1, s2, s3) \
    instr_create_1dst_3src((dc), OP_vperm2i128, (d), (s1), (s2), (s3))
/* @} */ /* end doxygen group */

/** @name 1 destination, 1 mask, and 2 non-immediate sources */
/* @{ */ /* doxygen start group; w/ DISTRIBUTE_GROUP_DOC=YES, one comment suffices. */
/**
 * This INSTR_CREATE_xxx_mask macro creates an instr_t with opcode OP_xxx and the given
 * explicit operands, automatically supplying any implicit operands. The first source
 * operand is the instruction's mask.
 *
 * \param dc The void * dcontext used to allocate memory for the instr_t.
 * \param d The opnd_t explicit destination operand for the instruction.
 * \param k The opnd_t explicit mask source operand for the instruction.
 * \param s1 The opnd_t explicit first source operand for the instruction
 * \param s2 The opnd_t explicit second source operand for the instruction
 */
/* AVX-512 EVEX */
#define INSTR_CREATE_vmovss_NDS_mask(dc, d, k, s1, s2) \
    instr_create_1dst_3src((dc), OP_vmovss, (d), (k), (s1), (s2))
#define INSTR_CREATE_vmovsd_NDS_mask(dc, d, k, s1, s2) \
    instr_create_1dst_3src((dc), OP_vmovsd, (d), (k), (s1), (s2))
#define INSTR_CREATE_vunpcklps_mask(dc, d, k, s1, s2) \
    instr_create_1dst_3src((dc), OP_vunpcklps, (d), (k), (s1), (s2))
#define INSTR_CREATE_vunpcklpd_mask(dc, d, k, s1, s2) \
    instr_create_1dst_3src((dc), OP_vunpcklpd, (d), (k), (s1), (s2))
#define INSTR_CREATE_vunpckhps_mask(dc, d, k, s1, s2) \
    instr_create_1dst_3src((dc), OP_vunpckhps, (d), (k), (s1), (s2))
#define INSTR_CREATE_vunpckhpd_mask(dc, d, k, s1, s2) \
    instr_create_1dst_3src((dc), OP_vunpckhpd, (d), (k), (s1), (s2))
#define INSTR_CREATE_vandps_mask(dc, d, k, s1, s2) \
    instr_create_1dst_3src((dc), OP_vandps, (d), (k), (s1), (s2))
#define INSTR_CREATE_vandpd_mask(dc, d, k, s1, s2) \
    instr_create_1dst_3src((dc), OP_vandpd, (d), (k), (s1), (s2))
#define INSTR_CREATE_vorps_mask(dc, d, k, s1, s2) \
    instr_create_1dst_3src((dc), OP_vorps, (d), (k), (s1), (s2))
#define INSTR_CREATE_vorpd_mask(dc, d, k, s1, s2) \
    instr_create_1dst_3src((dc), OP_vorpd, (d), (k), (s1), (s2))
#define INSTR_CREATE_vxorps_mask(dc, d, k, s1, s2) \
    instr_create_1dst_3src((dc), OP_vxorps, (d), (k), (s1), (s2))
#define INSTR_CREATE_vxorpd_mask(dc, d, k, s1, s2) \
    instr_create_1dst_3src((dc), OP_vxorpd, (d), (k), (s1), (s2))
#define INSTR_CREATE_vandnps_mask(dc, d, k, s1, s2) \
    instr_create_1dst_3src((dc), OP_vandnps, (d), (k), (s1), (s2))
#define INSTR_CREATE_vandnpd_mask(dc, d, k, s1, s2) \
    instr_create_1dst_3src((dc), OP_vandnpd, (d), (k), (s1), (s2))
#define INSTR_CREATE_vpandd_mask(dc, d, k, s1, s2) \
    instr_create_1dst_3src((dc), OP_vpandd, (d), (k), (s1), (s2))
#define INSTR_CREATE_vpandq_mask(dc, d, k, s1, s2) \
    instr_create_1dst_3src((dc), OP_vpandq, (d), (k), (s1), (s2))
#define INSTR_CREATE_vpandnd_mask(dc, d, k, s1, s2) \
    instr_create_1dst_3src((dc), OP_vpandnd, (d), (k), (s1), (s2))
#define INSTR_CREATE_vpandnq_mask(dc, d, k, s1, s2) \
    instr_create_1dst_3src((dc), OP_vpandnq, (d), (k), (s1), (s2))
#define INSTR_CREATE_vpord_mask(dc, d, k, s1, s2) \
    instr_create_1dst_3src((dc), OP_vpord, (d), (k), (s1), (s2))
#define INSTR_CREATE_vporq_mask(dc, d, k, s1, s2) \
    instr_create_1dst_3src((dc), OP_vporq, (d), (k), (s1), (s2))
#define INSTR_CREATE_vpxord_mask(dc, d, k, s1, s2) \
    instr_create_1dst_3src((dc), OP_vpxord, (d), (k), (s1), (s2))
#define INSTR_CREATE_vpxorq_mask(dc, d, k, s1, s2) \
    instr_create_1dst_3src((dc), OP_vpxorq, (d), (k), (s1), (s2))
#define INSTR_CREATE_vaddps_mask(dc, d, k, s1, s2) \
    instr_create_1dst_3src((dc), OP_vaddps, (d), (k), (s1), (s2))
#define INSTR_CREATE_vaddpd_mask(dc, d, k, s1, s2) \
    instr_create_1dst_3src((dc), OP_vaddpd, (d), (k), (s1), (s2))
#define INSTR_CREATE_vsubps_mask(dc, d, k, s1, s2) \
    instr_create_1dst_3src((dc), OP_vsubps, (d), (k), (s1), (s2))
#define INSTR_CREATE_vsubpd_mask(dc, d, k, s1, s2) \
    instr_create_1dst_3src((dc), OP_vsubpd, (d), (k), (s1), (s2))
#define INSTR_CREATE_vaddss_mask(dc, d, k, s1, s2) \
    instr_create_1dst_3src((dc), OP_vaddss, (d), (k), (s1), (s2))
#define INSTR_CREATE_vaddsd_mask(dc, d, k, s1, s2) \
    instr_create_1dst_3src((dc), OP_vaddsd, (d), (k), (s1), (s2))
#define INSTR_CREATE_vsubss_mask(dc, d, k, s1, s2) \
    instr_create_1dst_3src((dc), OP_vsubss, (d), (k), (s1), (s2))
#define INSTR_CREATE_vsubsd_mask(dc, d, k, s1, s2) \
    instr_create_1dst_3src((dc), OP_vsubsd, (d), (k), (s1), (s2))
#define INSTR_CREATE_vpaddb_mask(dc, d, k, s1, s2) \
    instr_create_1dst_3src((dc), OP_vpaddb, (d), (k), (s1), (s2))
#define INSTR_CREATE_vpaddw_mask(dc, d, k, s1, s2) \
    instr_create_1dst_3src((dc), OP_vpaddw, (d), (k), (s1), (s2))
#define INSTR_CREATE_vpaddd_mask(dc, d, k, s1, s2) \
    instr_create_1dst_3src((dc), OP_vpaddd, (d), (k), (s1), (s2))
#define INSTR_CREATE_vpaddq_mask(dc, d, k, s1, s2) \
    instr_create_1dst_3src((dc), OP_vpaddq, (d), (k), (s1), (s2))
#define INSTR_CREATE_vpsubb_mask(dc, d, k, s1, s2) \
    instr_create_1dst_3src((dc), OP_vpsubb, (d), (k), (s1), (s2))
#define INSTR_CREATE_vpsubw_mask(dc, d, k, s1, s2) \
    instr_create_1dst_3src((dc), OP_vpsubw, (d), (k), (s1), (s2))
#define INSTR_CREATE_vpsubd_mask(dc, d, k, s1, s2) \
    instr_create_1dst_3src((dc), OP_vpsubd, (d), (k), (s1), (s2))
#define INSTR_CREATE_vpsubq_mask(dc, d, k, s1, s2) \
    instr_create_1dst_3src((dc), OP_vpsubq, (d), (k), (s1), (s2))
#define INSTR_CREATE_vpaddusb_mask(dc, d, k, s1, s2) \
    instr_create_1dst_3src((dc), OP_vpaddusb, (d), (k), (s1), (s2))
#define INSTR_CREATE_vpaddusw_mask(dc, d, k, s1, s2) \
    instr_create_1dst_3src((dc), OP_vpaddusw, (d), (k), (s1), (s2))
#define INSTR_CREATE_vpaddsb_mask(dc, d, k, s1, s2) \
    instr_create_1dst_3src((dc), OP_vpaddsb, (d), (k), (s1), (s2))
#define INSTR_CREATE_vpaddsw_mask(dc, d, k, s1, s2) \
    instr_create_1dst_3src((dc), OP_vpaddsw, (d), (k), (s1), (s2))
#define INSTR_CREATE_vpsubusb_mask(dc, d, k, s1, s2) \
    instr_create_1dst_3src((dc), OP_vpsubusb, (d), (k), (s1), (s2))
#define INSTR_CREATE_vpsubusw_mask(dc, d, k, s1, s2) \
    instr_create_1dst_3src((dc), OP_vpsubusw, (d), (k), (s1), (s2))
#define INSTR_CREATE_vpsubsb_mask(dc, d, k, s1, s2) \
    instr_create_1dst_3src((dc), OP_vpsubsb, (d), (k), (s1), (s2))
#define INSTR_CREATE_vpsubsw_mask(dc, d, k, s1, s2) \
    instr_create_1dst_3src((dc), OP_vpsubsw, (d), (k), (s1), (s2))
#define INSTR_CREATE_vpmaddwd_mask(dc, d, k, s1, s2) \
    instr_create_1dst_3src((dc), OP_vpmaddwd, (d), (k), (s1), (s2))
#define INSTR_CREATE_vpmaddubsw_mask(dc, d, k, s1, s2) \
    instr_create_1dst_3src((dc), OP_vpmaddubsw, (d), (k), (s1), (s2))
#define INSTR_CREATE_vmulps_mask(dc, d, k, s1, s2) \
    instr_create_1dst_3src((dc), OP_vmulps, (d), (k), (s1), (s2))
#define INSTR_CREATE_vmulpd_mask(dc, d, k, s1, s2) \
    instr_create_1dst_3src((dc), OP_vmulpd, (d), (k), (s1), (s2))
#define INSTR_CREATE_vmulss_mask(dc, d, k, s1, s2) \
    instr_create_1dst_3src((dc), OP_vmulss, (d), (k), (s1), (s2))
#define INSTR_CREATE_vmulsd_mask(dc, d, k, s1, s2) \
    instr_create_1dst_3src((dc), OP_vmulsd, (d), (k), (s1), (s2))
#define INSTR_CREATE_vpmullw_mask(dc, d, k, s1, s2) \
    instr_create_1dst_3src((dc), OP_vpmullw, (d), (k), (s1), (s2))
#define INSTR_CREATE_vpmulld_mask(dc, d, k, s1, s2) \
    instr_create_1dst_3src((dc), OP_vpmulld, (d), (k), (s1), (s2))
#define INSTR_CREATE_vpmullq_mask(dc, d, k, s1, s2) \
    instr_create_1dst_3src((dc), OP_vpmullq, (d), (k), (s1), (s2))
#define INSTR_CREATE_vpmuldq_mask(dc, d, k, s1, s2) \
    instr_create_1dst_3src((dc), OP_vpmuldq, (d), (k), (s1), (s2))
#define INSTR_CREATE_vpmulhw_mask(dc, d, k, s1, s2) \
    instr_create_1dst_3src((dc), OP_vpmulhw, (d), (k), (s1), (s2))
#define INSTR_CREATE_vpmulhuw_mask(dc, d, k, s1, s2) \
    instr_create_1dst_3src((dc), OP_vpmulhuw, (d), (k), (s1), (s2))
#define INSTR_CREATE_vpmuludq_mask(dc, d, k, s1, s2) \
    instr_create_1dst_3src((dc), OP_vpmuludq, (d), (k), (s1), (s2))
#define INSTR_CREATE_vpmulhrsw_mask(dc, d, k, s1, s2) \
    instr_create_1dst_3src((dc), OP_vpmulhrsw, (d), (k), (s1), (s2))
#define INSTR_CREATE_vdivps_mask(dc, d, k, s1, s2) \
    instr_create_1dst_3src((dc), OP_vdivps, (d), (k), (s1), (s2))
#define INSTR_CREATE_vdivpd_mask(dc, d, k, s1, s2) \
    instr_create_1dst_3src((dc), OP_vdivpd, (d), (k), (s1), (s2))
#define INSTR_CREATE_vdivss_mask(dc, d, k, s1, s2) \
    instr_create_1dst_3src((dc), OP_vdivss, (d), (k), (s1), (s2))
#define INSTR_CREATE_vdivsd_mask(dc, d, k, s1, s2) \
    instr_create_1dst_3src((dc), OP_vdivsd, (d), (k), (s1), (s2))
#define INSTR_CREATE_vminps_mask(dc, d, k, s1, s2) \
    instr_create_1dst_3src((dc), OP_vminps, (d), (k), (s1), (s2))
#define INSTR_CREATE_vminpd_mask(dc, d, k, s1, s2) \
    instr_create_1dst_3src((dc), OP_vminpd, (d), (k), (s1), (s2))
#define INSTR_CREATE_vminss_mask(dc, d, k, s1, s2) \
    instr_create_1dst_3src((dc), OP_vminss, (d), (k), (s1), (s2))
#define INSTR_CREATE_vminsd_mask(dc, d, k, s1, s2) \
    instr_create_1dst_3src((dc), OP_vminsd, (d), (k), (s1), (s2))
#define INSTR_CREATE_vmaxps_mask(dc, d, k, s1, s2) \
    instr_create_1dst_3src((dc), OP_vmaxps, (d), (k), (s1), (s2))
#define INSTR_CREATE_vmaxpd_mask(dc, d, k, s1, s2) \
    instr_create_1dst_3src((dc), OP_vmaxpd, (d), (k), (s1), (s2))
#define INSTR_CREATE_vmaxss_mask(dc, d, k, s1, s2) \
    instr_create_1dst_3src((dc), OP_vmaxss, (d), (k), (s1), (s2))
#define INSTR_CREATE_vmaxsd_mask(dc, d, k, s1, s2) \
    instr_create_1dst_3src((dc), OP_vmaxsd, (d), (k), (s1), (s2))
#define INSTR_CREATE_vcvtss2sd_mask(dc, d, k, s1, s2) \
    instr_create_1dst_3src((dc), OP_vcvtss2sd, (d), (k), (s1), (s2))
#define INSTR_CREATE_vcvtsd2ss_mask(dc, d, k, s1, s2) \
    instr_create_1dst_3src((dc), OP_vcvtsd2ss, (d), (k), (s1), (s2))
#define INSTR_CREATE_vcvtps2ph_mask(dc, d, k, s1, s2) \
    instr_create_1dst_3src((dc), OP_vcvtps2ph, (d), (k), (s1), (s2))
#define INSTR_CREATE_vpermilps_mask(dc, d, k, s1, s2) \
    instr_create_1dst_3src((dc), OP_vpermilps, (d), (k), (s1), (s2))
#define INSTR_CREATE_vpermilpd_mask(dc, d, k, s1, s2) \
    instr_create_1dst_3src((dc), OP_vpermilpd, (d), (k), (s1), (s2))
#define INSTR_CREATE_vpermps_mask(dc, d, k, s1, s2) \
    instr_create_1dst_3src((dc), OP_vpermps, (d), (k), (s1), (s2))
#define INSTR_CREATE_vpermd_mask(dc, d, k, s1, s2) \
    instr_create_1dst_3src((dc), OP_vpermd, (d), (k), (s1), (s2))
#define INSTR_CREATE_vpermw_mask(dc, d, k, s1, s2) \
    instr_create_1dst_3src((dc), OP_vpermw, (d), (k), (s1), (s2))
#define INSTR_CREATE_vpermq_mask(dc, d, k, s1, s2) \
    instr_create_1dst_3src((dc), OP_vpermq, (d), (k), (s1), (s2))
#define INSTR_CREATE_vpermpd_mask(dc, d, k, s1, s2) \
    instr_create_1dst_3src((dc), OP_vpermpd, (d), (k), (s1), (s2))
#define INSTR_CREATE_vpermi2ps_mask(dc, d, k, s1, s2) \
    instr_create_1dst_3src((dc), OP_vpermi2ps, (d), (k), (s1), (s2))
#define INSTR_CREATE_vpermi2pd_mask(dc, d, k, s1, s2) \
    instr_create_1dst_3src((dc), OP_vpermi2pd, (d), (k), (s1), (s2))
#define INSTR_CREATE_vpermi2d_mask(dc, d, k, s1, s2) \
    instr_create_1dst_3src((dc), OP_vpermi2d, (d), (k), (s1), (s2))
#define INSTR_CREATE_vpermi2q_mask(dc, d, k, s1, s2) \
    instr_create_1dst_3src((dc), OP_vpermi2q, (d), (k), (s1), (s2))
#define INSTR_CREATE_vpermi2b_mask(dc, d, k, s1, s2) \
    instr_create_1dst_3src((dc), OP_vpermi2b, (d), (k), (s1), (s2))
#define INSTR_CREATE_vpermi2w_mask(dc, d, k, s1, s2) \
    instr_create_1dst_3src((dc), OP_vpermi2w, (d), (k), (s1), (s2))
#define INSTR_CREATE_vpermt2d_mask(dc, d, k, s1, s2) \
    instr_create_1dst_3src((dc), OP_vpermt2d, (d), (k), (s1), (s2))
#define INSTR_CREATE_vpermt2q_mask(dc, d, k, s1, s2) \
    instr_create_1dst_3src((dc), OP_vpermt2q, (d), (k), (s1), (s2))
#define INSTR_CREATE_vpermt2b_mask(dc, d, k, s1, s2) \
    instr_create_1dst_3src((dc), OP_vpermt2b, (d), (k), (s1), (s2))
#define INSTR_CREATE_vpermt2w_mask(dc, d, k, s1, s2) \
    instr_create_1dst_3src((dc), OP_vpermt2w, (d), (k), (s1), (s2))
#define INSTR_CREATE_vpermt2ps_mask(dc, d, k, s1, s2) \
    instr_create_1dst_3src((dc), OP_vpermt2ps, (d), (k), (s1), (s2))
#define INSTR_CREATE_vpermt2pd_mask(dc, d, k, s1, s2) \
    instr_create_1dst_3src((dc), OP_vpermt2pd, (d), (k), (s1), (s2))
<<<<<<< HEAD
#define INSTR_CREATE_vextractf32x4_mask(dc, d, k, s1, s2) \
    instr_create_1dst_3src((dc), OP_vextractf32x4, (d), (k), (s1), (s2))
#define INSTR_CREATE_vextractf64x2_mask(dc, d, k, s1, s2) \
    instr_create_1dst_3src((dc), OP_vextractf64x2, (d), (k), (s1), (s2))
#define INSTR_CREATE_vextractf32x8_mask(dc, d, k, s1, s2) \
    instr_create_1dst_3src((dc), OP_vextractf32x8, (d), (k), (s1), (s2))
#define INSTR_CREATE_vextractf64x4_mask(dc, d, k, s1, s2) \
    instr_create_1dst_3src((dc), OP_vextractf64x4, (d), (k), (s1), (s2))
#define INSTR_CREATE_vextracti32x4_mask(dc, d, k, s1, s2) \
    instr_create_1dst_3src((dc), OP_vextracti32x4, (d), (k), (s1), (s2))
#define INSTR_CREATE_vextracti64x2_mask(dc, d, k, s1, s2) \
    instr_create_1dst_3src((dc), OP_vextracti64x2, (d), (k), (s1), (s2))
#define INSTR_CREATE_vextracti32x8_mask(dc, d, k, s1, s2) \
    instr_create_1dst_3src((dc), OP_vextracti32x8, (d), (k), (s1), (s2))
#define INSTR_CREATE_vextracti64x4_mask(dc, d, k, s1, s2) \
    instr_create_1dst_3src((dc), OP_vextracti64x4, (d), (k), (s1), (s2))
=======
#define INSTR_CREATE_vpunpcklbw_mask(dc, d, k, s1, s2) \
    instr_create_1dst_3src((dc), OP_vpunpcklbw, (d), (k), (s1), (s2))
#define INSTR_CREATE_vpunpcklwd_mask(dc, d, k, s1, s2) \
    instr_create_1dst_3src((dc), OP_vpunpcklwd, (d), (k), (s1), (s2))
#define INSTR_CREATE_vpunpckldq_mask(dc, d, k, s1, s2) \
    instr_create_1dst_3src((dc), OP_vpunpckldq, (d), (k), (s1), (s2))
#define INSTR_CREATE_vpunpcklqdq_mask(dc, d, k, s1, s2) \
    instr_create_1dst_3src((dc), OP_vpunpcklqdq, (d), (k), (s1), (s2))
#define INSTR_CREATE_vpunpckhbw_mask(dc, d, k, s1, s2) \
    instr_create_1dst_3src((dc), OP_vpunpckhbw, (d), (k), (s1), (s2))
#define INSTR_CREATE_vpunpckhwd_mask(dc, d, k, s1, s2) \
    instr_create_1dst_3src((dc), OP_vpunpckhwd, (d), (k), (s1), (s2))
#define INSTR_CREATE_vpunpckhdq_mask(dc, d, k, s1, s2) \
    instr_create_1dst_3src((dc), OP_vpunpckhdq, (d), (k), (s1), (s2))
#define INSTR_CREATE_vpunpckhqdq_mask(dc, d, k, s1, s2) \
    instr_create_1dst_3src((dc), OP_vpunpckhqdq, (d), (k), (s1), (s2))
#define INSTR_CREATE_vpacksswb_mask(dc, d, k, s1, s2) \
    instr_create_1dst_3src((dc), OP_vpacksswb, (d), (k), (s1), (s2))
#define INSTR_CREATE_vpackssdw_mask(dc, d, k, s1, s2) \
    instr_create_1dst_3src((dc), OP_vpackssdw, (d), (k), (s1), (s2))
#define INSTR_CREATE_vpackuswb_mask(dc, d, k, s1, s2) \
    instr_create_1dst_3src((dc), OP_vpackuswb, (d), (k), (s1), (s2))
#define INSTR_CREATE_vpackusdw_mask(dc, d, k, s1, s2) \
    instr_create_1dst_3src((dc), OP_vpackusdw, (d), (k), (s1), (s2))
>>>>>>> 6c95dfa3
/* @} */ /* end doxygen group */

/** @name 1 destination, 3 sources including one immediate */
/* @{ */ /* doxygen start group; w/ DISTRIBUTE_GROUP_DOC=YES, one comment suffices. */
/**
 * This INSTR_CREATE_xxx macro creates an instr_t with opcode OP_xxx and the given
 * explicit operands, automatically supplying any implicit operands.
 * \param dc The void * dcontext used to allocate memory for the instr_t.
 * \param d The opnd_t explicit destination operand for the instruction.
 * \param s1 The opnd_t explicit first source operand for the instruction.
 * \param s2 The opnd_t explicit second source operand for the instruction
 * \param i  The opnd_t explicit third source operand for the instruction, which
 * must be an immediate integer (opnd_create_immed_int()).
 */
/* AVX */
#define INSTR_CREATE_vcmpps(dc, d, s1, s2, i) \
    instr_create_1dst_3src((dc), OP_vcmpps, (d), (s1), (s2), (i))
#define INSTR_CREATE_vcmpss(dc, d, s1, s2, i) \
    instr_create_1dst_3src((dc), OP_vcmpss, (d), (s1), (s2), (i))
#define INSTR_CREATE_vcmppd(dc, d, s1, s2, i) \
    instr_create_1dst_3src((dc), OP_vcmppd, (d), (s1), (s2), (i))
#define INSTR_CREATE_vcmpsd(dc, d, s1, s2, i) \
    instr_create_1dst_3src((dc), OP_vcmpsd, (d), (s1), (s2), (i))
#define INSTR_CREATE_vpinsrw(dc, d, s1, s2, i) \
    instr_create_1dst_3src((dc), OP_vpinsrw, (d), (s1), (s2), (i))
#define INSTR_CREATE_vshufps(dc, d, s1, s2, i) \
    instr_create_1dst_3src((dc), OP_vshufps, (d), (s1), (s2), (i))
#define INSTR_CREATE_vshufpd(dc, d, s1, s2, i) \
    instr_create_1dst_3src((dc), OP_vshufpd, (d), (s1), (s2), (i))
#define INSTR_CREATE_vpalignr(dc, d, s1, s2, i) \
    instr_create_1dst_3src((dc), OP_vpalignr, (d), (s1), (s2), (i))
#define INSTR_CREATE_vblendps(dc, d, s1, s2, i) \
    instr_create_1dst_3src((dc), OP_vblendps, (d), (s1), (s2), (i))
#define INSTR_CREATE_vblendpd(dc, d, s1, s2, i) \
    instr_create_1dst_3src((dc), OP_vblendpd, (d), (s1), (s2), (i))
#define INSTR_CREATE_vpblendw(dc, d, s1, s2, i) \
    instr_create_1dst_3src((dc), OP_vpblendw, (d), (s1), (s2), (i))
#define INSTR_CREATE_vpinsrb(dc, d, s1, s2, i) \
    instr_create_1dst_3src((dc), OP_vpinsrb, (d), (s1), (s2), (i))
#define INSTR_CREATE_vinsertps(dc, d, s1, s2, i) \
    instr_create_1dst_3src((dc), OP_vinsertps, (d), (s1), (s2), (i))
#define INSTR_CREATE_vpinsrd(dc, d, s1, s2, i) \
    instr_create_1dst_3src((dc), OP_vpinsrd, (d), (s1), (s2), (i))
#define INSTR_CREATE_vdpps(dc, d, s1, s2, i) \
    instr_create_1dst_3src((dc), OP_vdpps, (d), (s1), (s2), (i))
#define INSTR_CREATE_vdppd(dc, d, s1, s2, i) \
    instr_create_1dst_3src((dc), OP_vdppd, (d), (s1), (s2), (i))
#define INSTR_CREATE_vmpsadbw(dc, d, s1, s2, i) \
    instr_create_1dst_3src((dc), OP_vmpsadbw, (d), (s1), (s2), (i))
#define INSTR_CREATE_vpclmulqdq(dc, d, s1, s2, i) \
    instr_create_1dst_3src((dc), OP_vpclmulqdq, (d), (s1), (s2), (i))
#define INSTR_CREATE_vroundss(dc, d, s1, s2, i) \
    instr_create_1dst_3src((dc), OP_vroundss, (d), (s1), (s2), (i))
#define INSTR_CREATE_vroundsd(dc, d, s1, s2, i) \
    instr_create_1dst_3src((dc), OP_vroundsd, (d), (s1), (s2), (i))
#define INSTR_CREATE_vperm2f128(dc, d, s1, s2, i) \
    instr_create_1dst_3src((dc), OP_vperm2f128, (d), (s1), (s2), (i))
#define INSTR_CREATE_vinsertf128(dc, d, s1, s2, i) \
    instr_create_1dst_3src((dc), OP_vinsertf128, (d), (s1), (s2), (i))
/* @} */ /* end doxygen group */

/* 1 destination, 3 sources: 1 implicit */
/** @name 1 destination, 3 sources: 1 implicit */
/* @{ */ /* doxygen start group; w/ DISTRIBUTE_GROUP_DOC=YES, one comment suffices. */
/**
 * This INSTR_CREATE_xxx macro creates an instr_t with opcode OP_xxx and the
 * given explicit operands, automatically supplying any implicit operands.
 * \param dc The void * dcontext used to allocate memory for the instr_t.
 * \param d The opnd_t explicit destination operand for the instruction.
 * \param s The opnd_t explicit source operand for the instruction.
 * \param ri The opnd_t explicit source operand for the instruction, which must
 * be one of the following:
 * -# The register cl (#opnd_create_reg(#DR_REG_CL));
 * -# An immediate integer (opnd_create_immed_int()) of size #OPSZ_1;
 */
#define INSTR_CREATE_shld(dc, d, s, ri) \
    instr_create_1dst_3src((dc), OP_shld, (d), (s), (ri), (d))
#define INSTR_CREATE_shrd(dc, d, s, ri) \
    instr_create_1dst_3src((dc), OP_shrd, (d), (s), (ri), (d))
/* @} */ /* end doxygen group */
/** @name 1 destination, 3 sources: 1 implicit, 1 immed */
/* @{ */ /* doxygen start group; w/ DISTRIBUTE_GROUP_DOC=YES, one comment suffices. */
/**
 * This INSTR_CREATE_xxx macro creates an instr_t with opcode OP_xxx and the
 * given explicit operands, automatically supplying any implicit operands.
 * \param dc The void * dcontext used to allocate memory for the instr_t.
 * \param d The opnd_t explicit destination operand for the instruction.
 * \param s The opnd_t explicit source operand for the instruction.
 * \param i The opnd_t explicit second source operand for the instruction, which
 * must be an immediate integer (opnd_create_immed_int()).
 */
#define INSTR_CREATE_pclmulqdq(dc, d, s, i) \
    instr_create_1dst_3src((dc), OP_pclmulqdq, (d), (s), (i), (d))
#define INSTR_CREATE_blendps(dc, d, s, i) \
    instr_create_1dst_3src((dc), OP_blendps, (d), (s), (i), (d))
#define INSTR_CREATE_blendpd(dc, d, s, i) \
    instr_create_1dst_3src((dc), OP_blendpd, (d), (s), (i), (d))
#define INSTR_CREATE_pblendw(dc, d, s, i) \
    instr_create_1dst_3src((dc), OP_pblendw, (d), (s), (i), (d))
/* @} */ /* end doxygen group */
/** @name 1 explicit destination, 2 explicit sources, 1 implicit source */
/* @{ */ /* doxygen start group; w/ DISTRIBUTE_GROUP_DOC=YES, one comment suffices. */
/**
 * This INSTR_CREATE_xxx macro creates an instr_t with opcode OP_xxx and the
 * given explicit operands, automatically supplying any implicit operands.
 * \param dc The void * dcontext used to allocate memory for the instr_t.
 * \param d The opnd_t explicit destination operand for the instruction.
 * \param s The opnd_t explicit source operand for the instruction.
 * \param i The opnd_t explicit second source operand for the instruction, which
 * must be an immediate integer (opnd_create_immed_int()).
 */
#define INSTR_CREATE_shufps(dc, d, s, i) \
    instr_create_1dst_3src((dc), OP_shufps, (d), (s), (i), (d))
#define INSTR_CREATE_shufpd(dc, d, s, i) \
    instr_create_1dst_3src((dc), OP_shufpd, (d), (s), (i), (d))
#define INSTR_CREATE_cmpps(dc, d, s, i) \
    instr_create_1dst_3src((dc), OP_cmpps, (d), (s), (i), (d))
#define INSTR_CREATE_cmpss(dc, d, s, i) \
    instr_create_1dst_3src((dc), OP_cmpss, (d), (s), (i), (d))
#define INSTR_CREATE_cmppd(dc, d, s, i) \
    instr_create_1dst_3src((dc), OP_cmppd, (d), (s), (i), (d))
#define INSTR_CREATE_cmpsd(dc, d, s, i) \
    instr_create_1dst_3src((dc), OP_cmpsd, (d), (s), (i), (d))
#define INSTR_CREATE_palignr(dc, d, s, i) \
    instr_create_1dst_3src((dc), OP_palignr, (d), (s), (i), (d))
#define INSTR_CREATE_dpps(dc, d, s, i) \
    instr_create_1dst_3src((dc), OP_dpps, (d), (s), (i), (d))
#define INSTR_CREATE_dppd(dc, d, s, i) \
    instr_create_1dst_3src((dc), OP_dppd, (d), (s), (i), (d))
#define INSTR_CREATE_mpsadbw(dc, d, s, i) \
    instr_create_1dst_3src((dc), OP_mpsadbw, (d), (s), (i), (d))
/* @} */ /* end doxygen group */

/** @name 1 explicit destination, 2 explicit sources, dest is implicit source */
/* @{ */ /* doxygen start group; w/ DISTRIBUTE_GROUP_DOC=YES, one comment suffices. */
/**
 * This INSTR_CREATE_xxx macro creates an instr_t with opcode OP_xxx and the
 * given explicit operands, automatically supplying any implicit operands.
 * \param dc The void * dcontext used to allocate memory for the instr_t.
 * \param d The opnd_t explicit destination operand for the instruction.
 * \param s1 The opnd_t explicit first source operand for the instruction.
 * \param s2 The opnd_t explicit second source operand for the instruction.
 */
/* FMA */
#define INSTR_CREATE_vfmadd132ps(dc, d, s1, s2) \
    instr_create_1dst_3src((dc), OP_vfmadd132ps, (d), (s1), (s2), (d))
#define INSTR_CREATE_vfmadd132pd(dc, d, s1, s2) \
    instr_create_1dst_3src((dc), OP_vfmadd132pd, (d), (s1), (s2), (d))
#define INSTR_CREATE_vfmadd213ps(dc, d, s1, s2) \
    instr_create_1dst_3src((dc), OP_vfmadd213ps, (d), (s1), (s2), (d))
#define INSTR_CREATE_vfmadd213pd(dc, d, s1, s2) \
    instr_create_1dst_3src((dc), OP_vfmadd213pd, (d), (s1), (s2), (d))
#define INSTR_CREATE_vfmadd231ps(dc, d, s1, s2) \
    instr_create_1dst_3src((dc), OP_vfmadd231ps, (d), (s1), (s2), (d))
#define INSTR_CREATE_vfmadd231pd(dc, d, s1, s2) \
    instr_create_1dst_3src((dc), OP_vfmadd231pd, (d), (s1), (s2), (d))
#define INSTR_CREATE_vfmadd132ss(dc, d, s1, s2) \
    instr_create_1dst_3src((dc), OP_vfmadd132ss, (d), (s1), (s2), (d))
#define INSTR_CREATE_vfmadd132sd(dc, d, s1, s2) \
    instr_create_1dst_3src((dc), OP_vfmadd132sd, (d), (s1), (s2), (d))
#define INSTR_CREATE_vfmadd213ss(dc, d, s1, s2) \
    instr_create_1dst_3src((dc), OP_vfmadd213ss, (d), (s1), (s2), (d))
#define INSTR_CREATE_vfmadd213sd(dc, d, s1, s2) \
    instr_create_1dst_3src((dc), OP_vfmadd213sd, (d), (s1), (s2), (d))
#define INSTR_CREATE_vfmadd231ss(dc, d, s1, s2) \
    instr_create_1dst_3src((dc), OP_vfmadd231ss, (d), (s1), (s2), (d))
#define INSTR_CREATE_vfmadd231sd(dc, d, s1, s2) \
    instr_create_1dst_3src((dc), OP_vfmadd231sd, (d), (s1), (s2), (d))
#define INSTR_CREATE_vfmaddsub132ps(dc, d, s1, s2) \
    instr_create_1dst_3src((dc), OP_vfmaddsub132ps, (d), (s1), (s2), (d))
#define INSTR_CREATE_vfmaddsub132pd(dc, d, s1, s2) \
    instr_create_1dst_3src((dc), OP_vfmaddsub132pd, (d), (s1), (s2), (d))
#define INSTR_CREATE_vfmaddsub213ps(dc, d, s1, s2) \
    instr_create_1dst_3src((dc), OP_vfmaddsub213ps, (d), (s1), (s2), (d))
#define INSTR_CREATE_vfmaddsub213pd(dc, d, s1, s2) \
    instr_create_1dst_3src((dc), OP_vfmaddsub213pd, (d), (s1), (s2), (d))
#define INSTR_CREATE_vfmaddsub231ps(dc, d, s1, s2) \
    instr_create_1dst_3src((dc), OP_vfmaddsub231ps, (d), (s1), (s2), (d))
#define INSTR_CREATE_vfmaddsub231pd(dc, d, s1, s2) \
    instr_create_1dst_3src((dc), OP_vfmaddsub231pd, (d), (s1), (s2), (d))
#define INSTR_CREATE_vfmsubadd132ps(dc, d, s1, s2) \
    instr_create_1dst_3src((dc), OP_vfmsubadd132ps, (d), (s1), (s2), (d))
#define INSTR_CREATE_vfmsubadd132pd(dc, d, s1, s2) \
    instr_create_1dst_3src((dc), OP_vfmsubadd132pd, (d), (s1), (s2), (d))
#define INSTR_CREATE_vfmsubadd213ps(dc, d, s1, s2) \
    instr_create_1dst_3src((dc), OP_vfmsubadd213ps, (d), (s1), (s2), (d))
#define INSTR_CREATE_vfmsubadd213pd(dc, d, s1, s2) \
    instr_create_1dst_3src((dc), OP_vfmsubadd213pd, (d), (s1), (s2), (d))
#define INSTR_CREATE_vfmsubadd231ps(dc, d, s1, s2) \
    instr_create_1dst_3src((dc), OP_vfmsubadd231ps, (d), (s1), (s2), (d))
#define INSTR_CREATE_vfmsubadd231pd(dc, d, s1, s2) \
    instr_create_1dst_3src((dc), OP_vfmsubadd231pd, (d), (s1), (s2), (d))
#define INSTR_CREATE_vfmsub132ps(dc, d, s1, s2) \
    instr_create_1dst_3src((dc), OP_vfmsub132ps, (d), (s1), (s2), (d))
#define INSTR_CREATE_vfmsub132pd(dc, d, s1, s2) \
    instr_create_1dst_3src((dc), OP_vfmsub132pd, (d), (s1), (s2), (d))
#define INSTR_CREATE_vfmsub213ps(dc, d, s1, s2) \
    instr_create_1dst_3src((dc), OP_vfmsub213ps, (d), (s1), (s2), (d))
#define INSTR_CREATE_vfmsub213pd(dc, d, s1, s2) \
    instr_create_1dst_3src((dc), OP_vfmsub213pd, (d), (s1), (s2), (d))
#define INSTR_CREATE_vfmsub231ps(dc, d, s1, s2) \
    instr_create_1dst_3src((dc), OP_vfmsub231ps, (d), (s1), (s2), (d))
#define INSTR_CREATE_vfmsub231pd(dc, d, s1, s2) \
    instr_create_1dst_3src((dc), OP_vfmsub231pd, (d), (s1), (s2), (d))
#define INSTR_CREATE_vfmsub132ss(dc, d, s1, s2) \
    instr_create_1dst_3src((dc), OP_vfmsub132ss, (d), (s1), (s2), (d))
#define INSTR_CREATE_vfmsub132sd(dc, d, s1, s2) \
    instr_create_1dst_3src((dc), OP_vfmsub132sd, (d), (s1), (s2), (d))
#define INSTR_CREATE_vfmsub213ss(dc, d, s1, s2) \
    instr_create_1dst_3src((dc), OP_vfmsub213ss, (d), (s1), (s2), (d))
#define INSTR_CREATE_vfmsub213sd(dc, d, s1, s2) \
    instr_create_1dst_3src((dc), OP_vfmsub213sd, (d), (s1), (s2), (d))
#define INSTR_CREATE_vfmsub231ss(dc, d, s1, s2) \
    instr_create_1dst_3src((dc), OP_vfmsub231ss, (d), (s1), (s2), (d))
#define INSTR_CREATE_vfmsub231sd(dc, d, s1, s2) \
    instr_create_1dst_3src((dc), OP_vfmsub231sd, (d), (s1), (s2), (d))
#define INSTR_CREATE_vfnmadd132ps(dc, d, s1, s2) \
    instr_create_1dst_3src((dc), OP_vfnmadd132ps, (d), (s1), (s2), (d))
#define INSTR_CREATE_vfnmadd132pd(dc, d, s1, s2) \
    instr_create_1dst_3src((dc), OP_vfnmadd132pd, (d), (s1), (s2), (d))
#define INSTR_CREATE_vfnmadd213ps(dc, d, s1, s2) \
    instr_create_1dst_3src((dc), OP_vfnmadd213ps, (d), (s1), (s2), (d))
#define INSTR_CREATE_vfnmadd213pd(dc, d, s1, s2) \
    instr_create_1dst_3src((dc), OP_vfnmadd213pd, (d), (s1), (s2), (d))
#define INSTR_CREATE_vfnmadd231ps(dc, d, s1, s2) \
    instr_create_1dst_3src((dc), OP_vfnmadd231ps, (d), (s1), (s2), (d))
#define INSTR_CREATE_vfnmadd231pd(dc, d, s1, s2) \
    instr_create_1dst_3src((dc), OP_vfnmadd231pd, (d), (s1), (s2), (d))
#define INSTR_CREATE_vfnmadd132ss(dc, d, s1, s2) \
    instr_create_1dst_3src((dc), OP_vfnmadd132ss, (d), (s1), (s2), (d))
#define INSTR_CREATE_vfnmadd132sd(dc, d, s1, s2) \
    instr_create_1dst_3src((dc), OP_vfnmadd132sd, (d), (s1), (s2), (d))
#define INSTR_CREATE_vfnmadd213ss(dc, d, s1, s2) \
    instr_create_1dst_3src((dc), OP_vfnmadd213ss, (d), (s1), (s2), (d))
#define INSTR_CREATE_vfnmadd213sd(dc, d, s1, s2) \
    instr_create_1dst_3src((dc), OP_vfnmadd213sd, (d), (s1), (s2), (d))
#define INSTR_CREATE_vfnmadd231ss(dc, d, s1, s2) \
    instr_create_1dst_3src((dc), OP_vfnmadd231ss, (d), (s1), (s2), (d))
#define INSTR_CREATE_vfnmadd231sd(dc, d, s1, s2) \
    instr_create_1dst_3src((dc), OP_vfnmadd231sd, (d), (s1), (s2), (d))
#define INSTR_CREATE_vfnmsub132ps(dc, d, s1, s2) \
    instr_create_1dst_3src((dc), OP_vfnmsub132ps, (d), (s1), (s2), (d))
#define INSTR_CREATE_vfnmsub132pd(dc, d, s1, s2) \
    instr_create_1dst_3src((dc), OP_vfnmsub132pd, (d), (s1), (s2), (d))
#define INSTR_CREATE_vfnmsub213ps(dc, d, s1, s2) \
    instr_create_1dst_3src((dc), OP_vfnmsub213ps, (d), (s1), (s2), (d))
#define INSTR_CREATE_vfnmsub213pd(dc, d, s1, s2) \
    instr_create_1dst_3src((dc), OP_vfnmsub213pd, (d), (s1), (s2), (d))
#define INSTR_CREATE_vfnmsub231ps(dc, d, s1, s2) \
    instr_create_1dst_3src((dc), OP_vfnmsub231ps, (d), (s1), (s2), (d))
#define INSTR_CREATE_vfnmsub231pd(dc, d, s1, s2) \
    instr_create_1dst_3src((dc), OP_vfnmsub231pd, (d), (s1), (s2), (d))
#define INSTR_CREATE_vfnmsub132ss(dc, d, s1, s2) \
    instr_create_1dst_3src((dc), OP_vfnmsub132ss, (d), (s1), (s2), (d))
#define INSTR_CREATE_vfnmsub132sd(dc, d, s1, s2) \
    instr_create_1dst_3src((dc), OP_vfnmsub132sd, (d), (s1), (s2), (d))
#define INSTR_CREATE_vfnmsub213ss(dc, d, s1, s2) \
    instr_create_1dst_3src((dc), OP_vfnmsub213ss, (d), (s1), (s2), (d))
#define INSTR_CREATE_vfnmsub213sd(dc, d, s1, s2) \
    instr_create_1dst_3src((dc), OP_vfnmsub213sd, (d), (s1), (s2), (d))
#define INSTR_CREATE_vfnmsub231ss(dc, d, s1, s2) \
    instr_create_1dst_3src((dc), OP_vfnmsub231ss, (d), (s1), (s2), (d))
#define INSTR_CREATE_vfnmsub231sd(dc, d, s1, s2) \
    instr_create_1dst_3src((dc), OP_vfnmsub231sd, (d), (s1), (s2), (d))
/* @} */ /* end doxygen group */

/** @name 1 explicit destination, 1 mask, 2 explicit sources, dest is implicit source */
/* @{ */ /* doxygen start group; w/ DISTRIBUTE_GROUP_DOC=YES, one comment suffices. */
/**
 * This INSTR_CREATE_xxx macro creates an instr_t with opcode OP_xxx and the
 * given explicit operands, automatically supplying any implicit operands.
 * \param dc The void * dcontext used to allocate memory for the instr_t.
 * \param d The opnd_t explicit destination operand for the instruction.
 * \param k The opnd_t explicit mask source operand for the instruction.
 * \param s1 The opnd_t explicit first source operand for the instruction.
 * \param s2 The opnd_t explicit second source operand for the instruction.
 */
/* AVX-512 FMA */
#define INSTR_CREATE_vfmadd132ps_mask(dc, d, k, s1, s2) \
    instr_create_1dst_4src((dc), OP_vfmadd132ps, (d), (k), (s1), (s2), (d))
#define INSTR_CREATE_vfmadd132pd_mask(dc, d, k, s1, s2) \
    instr_create_1dst_4src((dc), OP_vfmadd132pd, (d), (k), (s1), (s2), (d))
#define INSTR_CREATE_vfmadd213ps_mask(dc, d, k, s1, s2) \
    instr_create_1dst_4src((dc), OP_vfmadd213ps, (d), (k), (s1), (s2), (d))
#define INSTR_CREATE_vfmadd213pd_mask(dc, d, k, s1, s2) \
    instr_create_1dst_4src((dc), OP_vfmadd213pd, (d), (k), (s1), (s2), (d))
#define INSTR_CREATE_vfmadd231ps_mask(dc, d, k, s1, s2) \
    instr_create_1dst_4src((dc), OP_vfmadd231ps, (d), (k), (s1), (s2), (d))
#define INSTR_CREATE_vfmadd231pd_mask(dc, d, k, s1, s2) \
    instr_create_1dst_4src((dc), OP_vfmadd231pd, (d), (k), (s1), (s2), (d))
#define INSTR_CREATE_vfmadd132ss_mask(dc, d, k, s1, s2) \
    instr_create_1dst_4src((dc), OP_vfmadd132ss, (d), (k), (s1), (s2), (d))
#define INSTR_CREATE_vfmadd132sd_mask(dc, d, k, s1, s2) \
    instr_create_1dst_4src((dc), OP_vfmadd132sd, (d), (k), (s1), (s2), (d))
#define INSTR_CREATE_vfmadd213ss_mask(dc, d, k, s1, s2) \
    instr_create_1dst_4src((dc), OP_vfmadd213ss, (d), (k), (s1), (s2), (d))
#define INSTR_CREATE_vfmadd213sd_mask(dc, d, k, s1, s2) \
    instr_create_1dst_4src((dc), OP_vfmadd213sd, (d), (k), (s1), (s2), (d))
#define INSTR_CREATE_vfmadd231ss_mask(dc, d, k, s1, s2) \
    instr_create_1dst_4src((dc), OP_vfmadd231ss, (d), (k), (s1), (s2), (d))
#define INSTR_CREATE_vfmadd231sd_mask(dc, d, k, s1, s2) \
    instr_create_1dst_4src((dc), OP_vfmadd231sd, (d), (k), (s1), (s2), (d))
#define INSTR_CREATE_vfmaddsub132ps_mask(dc, d, k, s1, s2) \
    instr_create_1dst_4src((dc), OP_vfmaddsub132ps, (d), (k), (s1), (s2), (d))
#define INSTR_CREATE_vfmaddsub132pd_mask(dc, d, k, s1, s2) \
    instr_create_1dst_4src((dc), OP_vfmaddsub132pd, (d), (k), (s1), (s2), (d))
#define INSTR_CREATE_vfmaddsub213ps_mask(dc, d, k, s1, s2) \
    instr_create_1dst_4src((dc), OP_vfmaddsub213ps, (d), (k), (s1), (s2), (d))
#define INSTR_CREATE_vfmaddsub213pd_mask(dc, d, k, s1, s2) \
    instr_create_1dst_4src((dc), OP_vfmaddsub213pd, (d), (k), (s1), (s2), (d))
#define INSTR_CREATE_vfmaddsub231ps_mask(dc, d, k, s1, s2) \
    instr_create_1dst_4src((dc), OP_vfmaddsub231ps, (d), (k), (s1), (s2), (d))
#define INSTR_CREATE_vfmaddsub231pd_mask(dc, d, k, s1, s2) \
    instr_create_1dst_4src((dc), OP_vfmaddsub231pd, (d), (k), (s1), (s2), (d))
#define INSTR_CREATE_vfmsubadd132ps_mask(dc, d, k, s1, s2) \
    instr_create_1dst_4src((dc), OP_vfmsubadd132ps, (d), (k), (s1), (s2), (d))
#define INSTR_CREATE_vfmsubadd132pd_mask(dc, d, k, s1, s2) \
    instr_create_1dst_4src((dc), OP_vfmsubadd132pd, (d), (k), (s1), (s2), (d))
#define INSTR_CREATE_vfmsubadd213ps_mask(dc, d, k, s1, s2) \
    instr_create_1dst_4src((dc), OP_vfmsubadd213ps, (d), (k), (s1), (s2), (d))
#define INSTR_CREATE_vfmsubadd213pd_mask(dc, d, k, s1, s2) \
    instr_create_1dst_4src((dc), OP_vfmsubadd213pd, (d), (k), (s1), (s2), (d))
#define INSTR_CREATE_vfmsubadd231ps_mask(dc, d, k, s1, s2) \
    instr_create_1dst_4src((dc), OP_vfmsubadd231ps, (d), (k), (s1), (s2), (d))
#define INSTR_CREATE_vfmsubadd231pd_mask(dc, d, k, s1, s2) \
    instr_create_1dst_4src((dc), OP_vfmsubadd231pd, (d), (k), (s1), (s2), (d))
#define INSTR_CREATE_vfmsub132ps_mask(dc, d, k, s1, s2) \
    instr_create_1dst_4src((dc), OP_vfmsub132ps, (d), (k), (s1), (s2), (d))
#define INSTR_CREATE_vfmsub132pd_mask(dc, d, k, s1, s2) \
    instr_create_1dst_4src((dc), OP_vfmsub132pd, (d), (k), (s1), (s2), (d))
#define INSTR_CREATE_vfmsub213ps_mask(dc, d, k, s1, s2) \
    instr_create_1dst_4src((dc), OP_vfmsub213ps, (d), (k), (s1), (s2), (d))
#define INSTR_CREATE_vfmsub213pd_mask(dc, d, k, s1, s2) \
    instr_create_1dst_4src((dc), OP_vfmsub213pd, (d), (k), (s1), (s2), (d))
#define INSTR_CREATE_vfmsub231ps_mask(dc, d, k, s1, s2) \
    instr_create_1dst_4src((dc), OP_vfmsub231ps, (d), (k), (s1), (s2), (d))
#define INSTR_CREATE_vfmsub231pd_mask(dc, d, k, s1, s2) \
    instr_create_1dst_4src((dc), OP_vfmsub231pd, (d), (k), (s1), (s2), (d))
#define INSTR_CREATE_vfmsub132ss_mask(dc, d, k, s1, s2) \
    instr_create_1dst_4src((dc), OP_vfmsub132ss, (d), (k), (s1), (s2), (d))
#define INSTR_CREATE_vfmsub132sd_mask(dc, d, k, s1, s2) \
    instr_create_1dst_4src((dc), OP_vfmsub132sd, (d), (k), (s1), (s2), (d))
#define INSTR_CREATE_vfmsub213ss_mask(dc, d, k, s1, s2) \
    instr_create_1dst_4src((dc), OP_vfmsub213ss, (d), (k), (s1), (s2), (d))
#define INSTR_CREATE_vfmsub213sd_mask(dc, d, k, s1, s2) \
    instr_create_1dst_4src((dc), OP_vfmsub213sd, (d), (k), (s1), (s2), (d))
#define INSTR_CREATE_vfmsub231ss_mask(dc, d, k, s1, s2) \
    instr_create_1dst_4src((dc), OP_vfmsub231ss, (d), (k), (s1), (s2), (d))
#define INSTR_CREATE_vfmsub231sd_mask(dc, d, k, s1, s2) \
    instr_create_1dst_4src((dc), OP_vfmsub231sd, (d), (k), (s1), (s2), (d))
#define INSTR_CREATE_vfnmadd132ps_mask(dc, d, k, s1, s2) \
    instr_create_1dst_4src((dc), OP_vfnmadd132ps, (d), (k), (s1), (s2), (d))
#define INSTR_CREATE_vfnmadd132pd_mask(dc, d, k, s1, s2) \
    instr_create_1dst_4src((dc), OP_vfnmadd132pd, (d), (k), (s1), (s2), (d))
#define INSTR_CREATE_vfnmadd213ps_mask(dc, d, k, s1, s2) \
    instr_create_1dst_4src((dc), OP_vfnmadd213ps, (d), (k), (s1), (s2), (d))
#define INSTR_CREATE_vfnmadd213pd_mask(dc, d, k, s1, s2) \
    instr_create_1dst_4src((dc), OP_vfnmadd213pd, (d), (k), (s1), (s2), (d))
#define INSTR_CREATE_vfnmadd231ps_mask(dc, d, k, s1, s2) \
    instr_create_1dst_4src((dc), OP_vfnmadd231ps, (d), (k), (s1), (s2), (d))
#define INSTR_CREATE_vfnmadd231pd_mask(dc, d, k, s1, s2) \
    instr_create_1dst_4src((dc), OP_vfnmadd231pd, (d), (k), (s1), (s2), (d))
#define INSTR_CREATE_vfnmadd132ss_mask(dc, d, k, s1, s2) \
    instr_create_1dst_4src((dc), OP_vfnmadd132ss, (d), (k), (s1), (s2), (d))
#define INSTR_CREATE_vfnmadd132sd_mask(dc, d, k, s1, s2) \
    instr_create_1dst_4src((dc), OP_vfnmadd132sd, (d), (k), (s1), (s2), (d))
#define INSTR_CREATE_vfnmadd213ss_mask(dc, d, k, s1, s2) \
    instr_create_1dst_4src((dc), OP_vfnmadd213ss, (d), (k), (s1), (s2), (d))
#define INSTR_CREATE_vfnmadd213sd_mask(dc, d, k, s1, s2) \
    instr_create_1dst_4src((dc), OP_vfnmadd213sd, (d), (k), (s1), (s2), (d))
#define INSTR_CREATE_vfnmadd231ss_mask(dc, d, k, s1, s2) \
    instr_create_1dst_4src((dc), OP_vfnmadd231ss, (d), (k), (s1), (s2), (d))
#define INSTR_CREATE_vfnmadd231sd_mask(dc, d, k, s1, s2) \
    instr_create_1dst_4src((dc), OP_vfnmadd231sd, (d), (k), (s1), (s2), (d))
#define INSTR_CREATE_vfnmsub132ps_mask(dc, d, k, s1, s2) \
    instr_create_1dst_4src((dc), OP_vfnmsub132ps, (d), (k), (s1), (s2), (d))
#define INSTR_CREATE_vfnmsub132pd_mask(dc, d, k, s1, s2) \
    instr_create_1dst_4src((dc), OP_vfnmsub132pd, (d), (k), (s1), (s2), (d))
#define INSTR_CREATE_vfnmsub213ps_mask(dc, d, k, s1, s2) \
    instr_create_1dst_4src((dc), OP_vfnmsub213ps, (d), (k), (s1), (s2), (d))
#define INSTR_CREATE_vfnmsub213pd_mask(dc, d, k, s1, s2) \
    instr_create_1dst_4src((dc), OP_vfnmsub213pd, (d), (k), (s1), (s2), (d))
#define INSTR_CREATE_vfnmsub231ps_mask(dc, d, k, s1, s2) \
    instr_create_1dst_4src((dc), OP_vfnmsub231ps, (d), (k), (s1), (s2), (d))
#define INSTR_CREATE_vfnmsub231pd_mask(dc, d, k, s1, s2) \
    instr_create_1dst_4src((dc), OP_vfnmsub231pd, (d), (k), (s1), (s2), (d))
#define INSTR_CREATE_vfnmsub132ss_mask(dc, d, k, s1, s2) \
    instr_create_1dst_4src((dc), OP_vfnmsub132ss, (d), (k), (s1), (s2), (d))
#define INSTR_CREATE_vfnmsub132sd_mask(dc, d, k, s1, s2) \
    instr_create_1dst_4src((dc), OP_vfnmsub132sd, (d), (k), (s1), (s2), (d))
#define INSTR_CREATE_vfnmsub213ss_mask(dc, d, k, s1, s2) \
    instr_create_1dst_4src((dc), OP_vfnmsub213ss, (d), (k), (s1), (s2), (d))
#define INSTR_CREATE_vfnmsub213sd_mask(dc, d, k, s1, s2) \
    instr_create_1dst_4src((dc), OP_vfnmsub213sd, (d), (k), (s1), (s2), (d))
#define INSTR_CREATE_vfnmsub231ss_mask(dc, d, k, s1, s2) \
    instr_create_1dst_4src((dc), OP_vfnmsub231ss, (d), (k), (s1), (s2), (d))
#define INSTR_CREATE_vfnmsub231sd_mask(dc, d, k, s1, s2) \
    instr_create_1dst_4src((dc), OP_vfnmsub231sd, (d), (k), (s1), (s2), (d))
/* @} */ /* end doxygen group */

/** @name 1 explicit destination, 3 explicit sources */
/* @{ */ /* doxygen start group; w/ DISTRIBUTE_GROUP_DOC=YES, one comment suffices. */
/**
 * This INSTR_CREATE_xxx macro creates an instr_t with opcode OP_xxx and the
 * given explicit operands, automatically supplying any implicit operands.
 * \param dc The void * dcontext used to allocate memory for the instr_t.
 * \param d The opnd_t explicit destination operand for the instruction.
 * \param s1 The opnd_t explicit first source operand for the instruction.
 * \param s2 The opnd_t explicit second source operand for the instruction.
 * \param s3 The opnd_t explicit third source operand for the instruction.
 */
/* FMA4 */
#define INSTR_CREATE_vfmaddsubps(dc, d, s1, s2, s3) \
    instr_create_1dst_3src((dc), OP_vfmaddsubps, (d), (s1), (s2), (s3))
#define INSTR_CREATE_vfmaddsubpd(dc, d, s1, s2, s3) \
    instr_create_1dst_3src((dc), OP_vfmaddsubpd, (d), (s1), (s2), (s3))
#define INSTR_CREATE_vfmsubaddps(dc, d, s1, s2, s3) \
    instr_create_1dst_3src((dc), OP_vfmsubaddps, (d), (s1), (s2), (s3))
#define INSTR_CREATE_vfmsubaddpd(dc, d, s1, s2, s3) \
    instr_create_1dst_3src((dc), OP_vfmsubaddpd, (d), (s1), (s2), (s3))
#define INSTR_CREATE_vfmaddps(dc, d, s1, s2, s3) \
    instr_create_1dst_3src((dc), OP_vfmaddps, (d), (s1), (s2), (s3))
#define INSTR_CREATE_vfmaddpd(dc, d, s1, s2, s3) \
    instr_create_1dst_3src((dc), OP_vfmaddpd, (d), (s1), (s2), (s3))
#define INSTR_CREATE_vfmaddss(dc, d, s1, s2, s3) \
    instr_create_1dst_3src((dc), OP_vfmaddss, (d), (s1), (s2), (s3))
#define INSTR_CREATE_vfmaddsd(dc, d, s1, s2, s3) \
    instr_create_1dst_3src((dc), OP_vfmaddsd, (d), (s1), (s2), (s3))
#define INSTR_CREATE_vfmsubps(dc, d, s1, s2, s3) \
    instr_create_1dst_3src((dc), OP_vfmsubps, (d), (s1), (s2), (s3))
#define INSTR_CREATE_vfmsubpd(dc, d, s1, s2, s3) \
    instr_create_1dst_3src((dc), OP_vfmsubpd, (d), (s1), (s2), (s3))
#define INSTR_CREATE_vfmsubss(dc, d, s1, s2, s3) \
    instr_create_1dst_3src((dc), OP_vfmsubss, (d), (s1), (s2), (s3))
#define INSTR_CREATE_vfmsubsd(dc, d, s1, s2, s3) \
    instr_create_1dst_3src((dc), OP_vfmsubsd, (d), (s1), (s2), (s3))
#define INSTR_CREATE_vfnmaddps(dc, d, s1, s2, s3) \
    instr_create_1dst_3src((dc), OP_vfnmaddps, (d), (s1), (s2), (s3))
#define INSTR_CREATE_vfnmaddpd(dc, d, s1, s2, s3) \
    instr_create_1dst_3src((dc), OP_vfnmaddpd, (d), (s1), (s2), (s3))
#define INSTR_CREATE_vfnmaddss(dc, d, s1, s2, s3) \
    instr_create_1dst_3src((dc), OP_vfnmaddss, (d), (s1), (s2), (s3))
#define INSTR_CREATE_vfnmaddsd(dc, d, s1, s2, s3) \
    instr_create_1dst_3src((dc), OP_vfnmaddsd, (d), (s1), (s2), (s3))
#define INSTR_CREATE_vfnmsubps(dc, d, s1, s2, s3) \
    instr_create_1dst_3src((dc), OP_vfnmsubps, (d), (s1), (s2), (s3))
#define INSTR_CREATE_vfnmsubpd(dc, d, s1, s2, s3) \
    instr_create_1dst_3src((dc), OP_vfnmsubpd, (d), (s1), (s2), (s3))
#define INSTR_CREATE_vfnmsubss(dc, d, s1, s2, s3) \
    instr_create_1dst_3src((dc), OP_vfnmsubss, (d), (s1), (s2), (s3))
#define INSTR_CREATE_vfnmsubsd(dc, d, s1, s2, s3) \
    instr_create_1dst_3src((dc), OP_vfnmsubsd, (d), (s1), (s2), (s3))
/* XOP */
#define INSTR_CREATE_vpmacssww(dc, d, s1, s2, s3) \
    instr_create_1dst_3src((dc), OP_vpmacssww, (d), (s1), (s2), (s3))
#define INSTR_CREATE_vpmacsswd(dc, d, s1, s2, s3) \
    instr_create_1dst_3src((dc), OP_vpmacsswd, (d), (s1), (s2), (s3))
#define INSTR_CREATE_vpmacssdql(dc, d, s1, s2, s3) \
    instr_create_1dst_3src((dc), OP_vpmacssdql, (d), (s1), (s2), (s3))
#define INSTR_CREATE_vpmacssdd(dc, d, s1, s2, s3) \
    instr_create_1dst_3src((dc), OP_vpmacssdd, (d), (s1), (s2), (s3))
#define INSTR_CREATE_vpmacssdqh(dc, d, s1, s2, s3) \
    instr_create_1dst_3src((dc), OP_vpmacssdqh, (d), (s1), (s2), (s3))
#define INSTR_CREATE_vpmacsww(dc, d, s1, s2, s3) \
    instr_create_1dst_3src((dc), OP_vpmacsww, (d), (s1), (s2), (s3))
#define INSTR_CREATE_vpmacswd(dc, d, s1, s2, s3) \
    instr_create_1dst_3src((dc), OP_vpmacswd, (d), (s1), (s2), (s3))
#define INSTR_CREATE_vpmacsdql(dc, d, s1, s2, s3) \
    instr_create_1dst_3src((dc), OP_vpmacsdql, (d), (s1), (s2), (s3))
#define INSTR_CREATE_vpmacsdd(dc, d, s1, s2, s3) \
    instr_create_1dst_3src((dc), OP_vpmacsdd, (d), (s1), (s2), (s3))
#define INSTR_CREATE_vpmacsdqh(dc, d, s1, s2, s3) \
    instr_create_1dst_3src((dc), OP_vpmacsdqh, (d), (s1), (s2), (s3))
#define INSTR_CREATE_vpmadcsswd(dc, d, s1, s2, s3) \
    instr_create_1dst_3src((dc), OP_vpmadcsswd, (d), (s1), (s2), (s3))
#define INSTR_CREATE_vpmadcswd(dc, d, s1, s2, s3) \
    instr_create_1dst_3src((dc), OP_vpmadcswd, (d), (s1), (s2), (s3))
#define INSTR_CREATE_vpperm(dc, d, s1, s2, s3) \
    instr_create_1dst_3src((dc), OP_vpperm, (d), (s1), (s2), (s3))
#define INSTR_CREATE_vpcmov(dc, d, s1, s2, s3) \
    instr_create_1dst_3src((dc), OP_vpcmov, (d), (s1), (s2), (s3))
#define INSTR_CREATE_vpermil2pd(dc, d, s1, s2, s3) \
    instr_create_1dst_3src((dc), OP_vpermil2pd, (d), (s1), (s2), (s3))
#define INSTR_CREATE_vpermil2ps(dc, d, s1, s2, s3) \
    instr_create_1dst_3src((dc), OP_vpermil2ps, (d), (s1), (s2), (s3))
/* @} */ /* end doxygen group */
/** @name 1 destination, 3 sources where the final is an immediate */
/* @{ */ /* doxygen start group; w/ DISTRIBUTE_GROUP_DOC=YES, one comment suffices. */
/**
 * This INSTR_CREATE_xxx macro creates an instr_t with opcode OP_xxx and the
 * given explicit operands, automatically supplying any implicit operands.
 * \param dc The void * dcontext used to allocate memory for the instr_t.
 * \param d The opnd_t explicit destination operand for the instruction.
 * \param s1 The opnd_t explicit first source operand for the instruction.
 * \param s2 The opnd_t explicit second source operand for the instruction.
 * \param i The opnd_t explicit third source operand for the instruction, which
 * must be an immediate integer (opnd_create_immed_int()).
 */
#define INSTR_CREATE_vpcomb(dc, d, s1, s2, i) \
    instr_create_1dst_3src((dc), OP_vpcomb, (d), (s1), (s2), (i))
#define INSTR_CREATE_vpcomw(dc, d, s1, s2, i) \
    instr_create_1dst_3src((dc), OP_vpcomw, (d), (s1), (s2), (i))
#define INSTR_CREATE_vpcomd(dc, d, s1, s2, i) \
    instr_create_1dst_3src((dc), OP_vpcomd, (d), (s1), (s2), (i))
#define INSTR_CREATE_vpcomq(dc, d, s1, s2, i) \
    instr_create_1dst_3src((dc), OP_vpcomq, (d), (s1), (s2), (i))
#define INSTR_CREATE_vpcomub(dc, d, s1, s2, i) \
    instr_create_1dst_3src((dc), OP_vpcomub, (d), (s1), (s2), (i))
#define INSTR_CREATE_vpcomuw(dc, d, s1, s2, i) \
    instr_create_1dst_3src((dc), OP_vpcomuw, (d), (s1), (s2), (i))
#define INSTR_CREATE_vpcomud(dc, d, s1, s2, i) \
    instr_create_1dst_3src((dc), OP_vpcomud, (d), (s1), (s2), (i))
#define INSTR_CREATE_vpcomuq(dc, d, s1, s2, i) \
    instr_create_1dst_3src((dc), OP_vpcomuq, (d), (s1), (s2), (i))
/* @} */ /* end doxygen group */

/** @name 1 explicit destination, 1 mask, 3 sources where the final is an immediate */
/* @{ */ /* doxygen start group; w/ DISTRIBUTE_GROUP_DOC=YES, one comment suffices. */
/**
 * This INSTR_CREATE_xxx macro creates an instr_t with opcode OP_xxx and the
 * given explicit operands, automatically supplying any implicit operands.
 * \param dc The void * dcontext used to allocate memory for the instr_t.
 * \param d The opnd_t explicit destination operand for the instruction.
 * \param k The opnd_t explicit mask source operand for the instruction.
 * \param s1 The opnd_t explicit first source operand for the instruction.
 * \param s2 The opnd_t explicit second source operand for the instruction.
 * \param i The opnd_t explicit third source operand for the instruction, which
 * must be an immediate integer (opnd_create_immed_int()).
 */
/* AVX-512 */
#define INSTR_CREATE_vinsertf32x4_mask(dc, d, k, s1, s2, i) \
    instr_create_1dst_4src((dc), OP_vinsertf32x4, (d), (k), (s1), (s2), (i))
#define INSTR_CREATE_vinsertf64x2_mask(dc, d, k, s1, s2, i) \
    instr_create_1dst_4src((dc), OP_vinsertf64x2, (d), (k), (s1), (s2), (i))
#define INSTR_CREATE_vinsertf32x8_mask(dc, d, k, s1, s2, i) \
    instr_create_1dst_4src((dc), OP_vinsertf32x8, (d), (k), (s1), (s2), (i))
#define INSTR_CREATE_vinsertf64x4_mask(dc, d, k, s1, s2, i) \
    instr_create_1dst_4src((dc), OP_vinsertf64x4, (d), (k), (s1), (s2), (i))
#define INSTR_CREATE_vinserti32x4_mask(dc, d, k, s1, s2, i) \
    instr_create_1dst_4src((dc), OP_vinserti32x4, (d), (k), (s1), (s2), (i))
#define INSTR_CREATE_vinserti64x2_mask(dc, d, k, s1, s2, i) \
    instr_create_1dst_4src((dc), OP_vinserti64x2, (d), (k), (s1), (s2), (i))
#define INSTR_CREATE_vinserti32x8_mask(dc, d, k, s1, s2, i) \
    instr_create_1dst_4src((dc), OP_vinserti32x8, (d), (k), (s1), (s2), (i))
#define INSTR_CREATE_vinserti64x4_mask(dc, d, k, s1, s2, i) \
    instr_create_1dst_4src((dc), OP_vinserti64x4, (d), (k), (s1), (s2), (i))
/* @} */ /* end doxygen group */

/** @name 1 destination, 3 sources where 2 are implicit */
/* @{ */ /* doxygen start group; w/ DISTRIBUTE_GROUP_DOC=YES, one comment suffices. */
/**
 * This INSTR_CREATE_xxx macro creates an instr_t with opcode OP_xxx and the
 * given explicit operands, automatically supplying any implicit operands.
 * \param dc The void * dcontext used to allocate memory for the instr_t.
 * \param d The opnd_t explicit destination operand for the instruction.
 * \param s  The opnd_t explicit source operand for the instruction.
 */
/* SSE4 */
#define INSTR_CREATE_pblendvb(dc, d, s) \
    instr_create_1dst_3src((dc), OP_pblendvb, (d), (s), opnd_create_reg(DR_REG_XMM0), (d))
#define INSTR_CREATE_blendvps(dc, d, s) \
    instr_create_1dst_3src((dc), OP_blendvps, (d), (s), opnd_create_reg(DR_REG_XMM0), (d))
#define INSTR_CREATE_blendvpd(dc, d, s) \
    instr_create_1dst_3src((dc), OP_blendvpd, (d), (s), opnd_create_reg(DR_REG_XMM0), (d))
/* @} */ /* end doxygen group */

/* 1 implicit destination, 3 sources */
/** @name 1 implicit destination, 3 sources */
/* @{ */ /* doxygen start group; w/ DISTRIBUTE_GROUP_DOC=YES, one comment suffices. */
/**
 * This INSTR_CREATE_xxx macro creates an instr_t with opcode OP_xxx and the
 * given explicit operands, automatically supplying any implicit operands.
 * \param dc The void * dcontext used to allocate memory for the instr_t.
 * \param s1 The opnd_t explicit first source operand for the instruction.
 * \param s2 The opnd_t explicit second source operand for the instruction.
 * \param i The opnd_t explicit third source operand for the instruction, which
 * must be an immediate integer (opnd_create_immed_int()).
 */
#define INSTR_CREATE_pcmpistrm(dc, s1, s2, i)                                            \
    instr_create_1dst_3src((dc), OP_pcmpistrm, opnd_create_reg(DR_REG_XMM0), (s1), (s2), \
                           (i))
#define INSTR_CREATE_pcmpistri(dc, s1, s2, i)                                           \
    instr_create_1dst_3src((dc), OP_pcmpistri, opnd_create_reg(DR_REG_ECX), (s1), (s2), \
                           (i))
#define INSTR_CREATE_vpcmpistrm(dc, s1, s2, i)                                      \
    instr_create_1dst_3src((dc), OP_vpcmpistrm, opnd_create_reg(DR_REG_XMM0), (s1), \
                           (s2), (i))
#define INSTR_CREATE_vpcmpistri(dc, s1, s2, i)                                           \
    instr_create_1dst_3src((dc), OP_vpcmpistri, opnd_create_reg(DR_REG_ECX), (s1), (s2), \
                           (i))
/* @} */ /* end doxygen group */

/* 1 implicit destination, 3 sources: 2 implicit */
/** @name 1 implicit destination, 3 sources: 2 implicit */
/* @{ */ /* doxygen start group; w/ DISTRIBUTE_GROUP_DOC=YES, one comment suffices. */
/**
 * This INSTR_CREATE_xxx_imm macro creates an instr_t with opcode OP_xxx and the
 * given explicit operands, automatically supplying any implicit operands. The _imm
 * suffix distinguishes between alternative forms of the same opcode: these
 * forms take an explicit immediate.
 * \param dc The void * dcontext used to allocate memory for the instr_t.
 * \param i The opnd_t explicit second source operand for the instruction, which
 * must be an immediate integer (opnd_create_immed_int()).
 */
#define INSTR_CREATE_ret_imm(dc, i)                                                  \
    instr_create_1dst_3src(                                                          \
        (dc), OP_ret, opnd_create_reg(DR_REG_XSP), (i), opnd_create_reg(DR_REG_XSP), \
        opnd_create_base_disp(DR_REG_XSP, DR_REG_NULL, 0, 0, OPSZ_ret))
/* XXX: blindly asking for rex.w (b/c 32-bit is default for x64) but don't
 * know x64 mode! */
#define INSTR_CREATE_ret_far_imm(dc, i)                                         \
    instr_create_1dst_3src((dc), OP_ret_far, opnd_create_reg(DR_REG_XSP), (i),  \
                           opnd_create_reg(DR_REG_XSP),                         \
                           opnd_create_base_disp(DR_REG_XSP, DR_REG_NULL, 0, 0, \
                                                 IF_X64_ELSE(OPSZ_16, OPSZ_8)))
/* @} */ /* end doxygen group */

/* 1 implicit destination, 5 sources: 2 implicit */
/** @name 1 implicit destination, 5 sources: 2 implicit */
/* @{ */ /* doxygen start group; w/ DISTRIBUTE_GROUP_DOC=YES, one comment suffices. */
/**
 * This INSTR_CREATE_xxx macro creates an instr_t with opcode OP_xxx and the
 * given explicit operands, automatically supplying any implicit operands.
 * \param dc The void * dcontext used to allocate memory for the instr_t.
 * \param s1 The opnd_t explicit first source operand for the instruction.
 * \param s2 The opnd_t explicit second source operand for the instruction.
 * \param i The opnd_t explicit third source operand for the instruction, which
 * must be an immediate integer (opnd_create_immed_int()).
 */
#define INSTR_CREATE_pcmpestrm(dc, s1, s2, i)                                            \
    instr_create_1dst_5src((dc), OP_pcmpestrm, opnd_create_reg(DR_REG_XMM0), (s1), (s2), \
                           (i), opnd_create_reg(DR_REG_EAX),                             \
                           opnd_create_reg(DR_REG_EDX))
#define INSTR_CREATE_pcmpestri(dc, s1, s2, i)                                           \
    instr_create_1dst_5src((dc), OP_pcmpestri, opnd_create_reg(DR_REG_ECX), (s1), (s2), \
                           (i), opnd_create_reg(DR_REG_EAX),                            \
                           opnd_create_reg(DR_REG_EDX))
/* AVX */
#define INSTR_CREATE_vpcmpestrm(dc, s1, s2, i)                                      \
    instr_create_1dst_5src((dc), OP_vpcmpestrm, opnd_create_reg(DR_REG_XMM0), (s1), \
                           (s2), (i), opnd_create_reg(DR_REG_EAX),                  \
                           opnd_create_reg(DR_REG_EDX))
#define INSTR_CREATE_vpcmpestri(dc, s1, s2, i)                                           \
    instr_create_1dst_5src((dc), OP_vpcmpestri, opnd_create_reg(DR_REG_ECX), (s1), (s2), \
                           (i), opnd_create_reg(DR_REG_EAX),                             \
                           opnd_create_reg(DR_REG_EDX))
/* @} */ /* end doxygen group */

/* 2 implicit destinations, no sources */
/**
 * This INSTR_CREATE_xxx macro creates an instr_t with opcode OP_xxx, automatically
 * supplying any implicit operands.
 * \param dc The void * dcontext used to allocate memory for the instr_t.
 */
#define INSTR_CREATE_rdtsc(dc)                                          \
    instr_create_2dst_0src((dc), OP_rdtsc, opnd_create_reg(DR_REG_EDX), \
                           opnd_create_reg(DR_REG_EAX))

/* 2 destinations: 1 implicit, 1 source */
/** @name 2 destinations: 1 implicit, 1 source */
/* @{ */ /* doxygen start group; w/ DISTRIBUTE_GROUP_DOC=YES, one comment suffices. */
/**
 * This INSTR_CREATE_xxx macro creates an instr_t with opcode OP_xxx and the given
 * explicit operands, automatically supplying any implicit operands.
 * \param dc The void * dcontext used to allocate memory for the instr_t.
 * \param d The opnd_t explicit destination operand for the instruction.
 * \param s The opnd_t explicit source operand for the instruction.
 */
#define INSTR_CREATE_lds(dc, d, s) \
    instr_create_2dst_1src((dc), OP_lds, (d), opnd_create_reg(DR_SEG_DS), (s))
#define INSTR_CREATE_lss(dc, d, s) \
    instr_create_2dst_1src((dc), OP_lss, (d), opnd_create_reg(DR_SEG_SS), (s))
#define INSTR_CREATE_les(dc, d, s) \
    instr_create_2dst_1src((dc), OP_les, (d), opnd_create_reg(DR_SEG_ES), (s))
#define INSTR_CREATE_lfs(dc, d, s) \
    instr_create_2dst_1src((dc), OP_lfs, (d), opnd_create_reg(DR_SEG_FS), (s))
#define INSTR_CREATE_lgs(dc, d, s) \
    instr_create_2dst_1src((dc), OP_lgs, (d), opnd_create_reg(DR_SEG_GS), (s))
/* @} */ /* end doxygen group */

/* 2 implicit destinations, 1 implicit source */
/** @name 2 implicit destinations, 1 implicit source */
/* @{ */ /* doxygen start group; w/ DISTRIBUTE_GROUP_DOC=YES, one comment suffices. */
/**
 * This INSTR_CREATE_xxx macro creates an instr_t with opcode OP_xxx, automatically
 * supplying any implicit operands.
 * \param dc The void * dcontext used to allocate memory for the instr_t.
 */
#define INSTR_CREATE_pushf(dc)                                                     \
    instr_create_2dst_1src((dc), OP_pushf, opnd_create_reg(DR_REG_XSP),            \
                           opnd_create_base_disp(DR_REG_XSP, DR_REG_NULL, 0,       \
                                                 IF_X64_ELSE(-8, -4), OPSZ_STACK), \
                           opnd_create_reg(DR_REG_XSP))
#define INSTR_CREATE_rdmsr(dc)                                          \
    instr_create_2dst_1src((dc), OP_rdmsr, opnd_create_reg(DR_REG_EDX), \
                           opnd_create_reg(DR_REG_EAX), opnd_create_reg(DR_REG_ECX))
#define INSTR_CREATE_rdpmc(dc)                                          \
    instr_create_2dst_1src((dc), OP_rdpmc, opnd_create_reg(DR_REG_EDX), \
                           opnd_create_reg(DR_REG_EAX), opnd_create_reg(DR_REG_ECX))
#define INSTR_CREATE_xgetbv(dc)                                          \
    instr_create_2dst_1src((dc), OP_xgetbv, opnd_create_reg(DR_REG_EDX), \
                           opnd_create_reg(DR_REG_EAX), opnd_create_reg(DR_REG_ECX))
/* @} */ /* end doxygen group */

/* 2 destinations: 1 implicit, 2 sources */
/**
 * This INSTR_CREATE_xxx macro creates an instr_t with opcode OP_xxx and the given
 * explicit operands, automatically supplying any implicit operands.
 * \param dc The void * dcontext used to allocate memory for the instr_t.
 * \param d The opnd_t explicit destination operand for the instruction.
 */
#define INSTR_CREATE_pop(dc, d)                                                      \
    instr_create_2dst_2src(                                                          \
        (dc), OP_pop, (d), opnd_create_reg(DR_REG_XSP), opnd_create_reg(DR_REG_XSP), \
        opnd_create_base_disp(DR_REG_XSP, DR_REG_NULL, 0, 0, OPSZ_VARSTACK))
/** @name 2 implicit destinations, 3 sources: 1 implicit */
/* @{ */ /* doxygen start group; w/ DISTRIBUTE_GROUP_DOC=YES, one comment suffices. */
/**
 * This INSTR_CREATE_xxx macro creates an instr_t with opcode OP_xxx, automatically
 * supplying any implicit operands.
 * \param dc The void * dcontext used to allocate memory for the instr_t.
 * \param d The opnd_t explicit destination operand for the instruction.
 * \param s1 The opnd_t first source operand for the instruction.
 * \param s2 The opnd_t second source operand for the instruction.
 */
#define INSTR_CREATE_vpgatherdd(dc, d, s1, s2) \
    instr_create_2dst_2src((dc), OP_vpgatherdd, (d), (s2), (s1), (s2))
#define INSTR_CREATE_vpgatherdq(dc, d, s1, s2) \
    instr_create_2dst_2src((dc), OP_vpgatherdq, (d), (s2), (s1), (s2))
#define INSTR_CREATE_vpgatherqd(dc, d, s1, s2) \
    instr_create_2dst_2src((dc), OP_vpgatherqd, (d), (s2), (s1), (s2))
#define INSTR_CREATE_vpgatherqq(dc, d, s1, s2) \
    instr_create_2dst_2src((dc), OP_vpgatherqq, (d), (s2), (s1), (s2))
#define INSTR_CREATE_vgatherdps(dc, d, s1, s2) \
    instr_create_2dst_2src((dc), OP_vgatherdps, (d), (s2), (s1), (s2))
#define INSTR_CREATE_vgatherdpd(dc, d, s1, s2) \
    instr_create_2dst_2src((dc), OP_vgatherdpd, (d), (s2), (s1), (s2))
#define INSTR_CREATE_vgatherqps(dc, d, s1, s2) \
    instr_create_2dst_2src((dc), OP_vgatherqps, (d), (s2), (s1), (s2))
#define INSTR_CREATE_vgatherqpd(dc, d, s1, s2) \
    instr_create_2dst_2src((dc), OP_vgatherqpd, (d), (s2), (s1), (s2))
/* @} */ /* end doxygen group */

/* 2 destinations: 1 implicit, 2 sources: 1 implicit */
/** @name 2 destinations: 1 implicit, 2 sources: 1 implicit */
/* @{ */ /* doxygen start group; w/ DISTRIBUTE_GROUP_DOC=YES, one comment suffices. */
/**
 * This INSTR_CREATE_xxx macro creates an instr_t with opcode OP_xxx and the given
 * explicit operands, automatically supplying any implicit operands.
 * \param dc The void * dcontext used to allocate memory for the instr_t.
 * \param d The opnd_t explicit destination operand for the instruction.
 * \param s The opnd_t explicit source operand for the instruction.
 */
#define INSTR_CREATE_xchg(dc, d, s) \
    instr_create_2dst_2src((dc), OP_xchg, (d), (s), (d), (s))
#define INSTR_CREATE_xadd(dc, d, s) \
    instr_create_2dst_2src((dc), OP_xadd, (d), (s), (d), (s))
/* @} */ /* end doxygen group */

/* string instructions */
/** @name String instructions */
/* @{ */ /* doxygen start group; w/ DISTRIBUTE_GROUP_DOC=YES, one comment suffices. */
/**
 * This INSTR_CREATE_xxx_1 or INSTR_CREATE_xxx_4 macro creates an instr_t with opcode
 * OP_xxx, automatically supplying any implicit operands.  The _1 or _4 suffixes
 * distinguish between alternative forms of the same opcode (1 and 4 identify the
 * operand size).
 * \param dc The void * dcontext used to allocate memory for the instr_t.
 */
#define INSTR_CREATE_ins_1(dc)                                                       \
    instr_create_2dst_2src(                                                          \
        (dc), OP_ins,                                                                \
        opnd_create_far_base_disp(DR_SEG_ES, DR_REG_XDI, DR_REG_NULL, 0, 0, OPSZ_1), \
        opnd_create_reg(DR_REG_XDI), opnd_create_reg(DR_REG_DX),                     \
        opnd_create_reg(DR_REG_XDI))
#define INSTR_CREATE_ins_4(dc)                                                           \
    instr_create_2dst_2src((dc), OP_ins,                                                 \
                           opnd_create_far_base_disp(DR_SEG_ES, DR_REG_XDI, DR_REG_NULL, \
                                                     0, 0, OPSZ_4_rex8_short2),          \
                           opnd_create_reg(DR_REG_XDI), opnd_create_reg(DR_REG_DX),      \
                           opnd_create_reg(DR_REG_XDI))
#define INSTR_CREATE_stos_1(dc)                                                      \
    instr_create_2dst_2src(                                                          \
        (dc), OP_stos,                                                               \
        opnd_create_far_base_disp(DR_SEG_ES, DR_REG_XDI, DR_REG_NULL, 0, 0, OPSZ_1), \
        opnd_create_reg(DR_REG_XDI), opnd_create_reg(DR_REG_AL),                     \
        opnd_create_reg(DR_REG_XDI))
#define INSTR_CREATE_stos_4(dc)                                                          \
    instr_create_2dst_2src((dc), OP_stos,                                                \
                           opnd_create_far_base_disp(DR_SEG_ES, DR_REG_XDI, DR_REG_NULL, \
                                                     0, 0, OPSZ_4_short2),               \
                           opnd_create_reg(DR_REG_XDI), opnd_create_reg(DR_REG_EAX),     \
                           opnd_create_reg(DR_REG_XDI))
#define INSTR_CREATE_stos_8(dc)                                                          \
    instr_create_2dst_2src((dc), OP_stos,                                                \
                           opnd_create_far_base_disp(DR_SEG_ES, DR_REG_XDI, DR_REG_NULL, \
                                                     0, 0, OPSZ_8_short2),               \
                           opnd_create_reg(DR_REG_XDI), opnd_create_reg(DR_REG_XAX),     \
                           opnd_create_reg(DR_REG_XDI))
#define INSTR_CREATE_lods_1(dc)                                                      \
    instr_create_2dst_2src(                                                          \
        (dc), OP_lods, opnd_create_reg(DR_REG_AL), opnd_create_reg(DR_REG_XSI),      \
        opnd_create_far_base_disp(DR_SEG_DS, DR_REG_XSI, DR_REG_NULL, 0, 0, OPSZ_1), \
        opnd_create_reg(DR_REG_XSI))
#define INSTR_CREATE_lods_4(dc)                                                          \
    instr_create_2dst_2src((dc), OP_lods, opnd_create_reg(DR_REG_EAX),                   \
                           opnd_create_reg(DR_REG_XSI),                                  \
                           opnd_create_far_base_disp(DR_SEG_DS, DR_REG_XSI, DR_REG_NULL, \
                                                     0, 0, OPSZ_4_short2),               \
                           opnd_create_reg(DR_REG_XSI))
#define INSTR_CREATE_lods_8(dc)                                                          \
    instr_create_2dst_2src((dc), OP_lods, opnd_create_reg(DR_REG_XAX),                   \
                           opnd_create_reg(DR_REG_XSI),                                  \
                           opnd_create_far_base_disp(DR_SEG_DS, DR_REG_XSI, DR_REG_NULL, \
                                                     0, 0, OPSZ_8_short2),               \
                           opnd_create_reg(DR_REG_XSI))
#define INSTR_CREATE_movs_1(dc)                                                      \
    instr_create_3dst_3src(                                                          \
        (dc), OP_movs,                                                               \
        opnd_create_far_base_disp(DR_SEG_ES, DR_REG_XDI, DR_REG_NULL, 0, 0, OPSZ_1), \
        opnd_create_reg(DR_REG_XSI), opnd_create_reg(DR_REG_XDI),                    \
        opnd_create_far_base_disp(DR_SEG_DS, DR_REG_XSI, DR_REG_NULL, 0, 0, OPSZ_1), \
        opnd_create_reg(DR_REG_XSI), opnd_create_reg(DR_REG_XDI))
#define INSTR_CREATE_movs_4(dc)                                                          \
    instr_create_3dst_3src((dc), OP_movs,                                                \
                           opnd_create_far_base_disp(DR_SEG_ES, DR_REG_XDI, DR_REG_NULL, \
                                                     0, 0, OPSZ_4_rex8_short2),          \
                           opnd_create_reg(DR_REG_XSI), opnd_create_reg(DR_REG_XDI),     \
                           opnd_create_far_base_disp(DR_SEG_DS, DR_REG_XSI, DR_REG_NULL, \
                                                     0, 0, OPSZ_4_rex8_short2),          \
                           opnd_create_reg(DR_REG_XSI), opnd_create_reg(DR_REG_XDI))
#define INSTR_CREATE_rep_ins_1(dc)                                                   \
    instr_create_3dst_3src(                                                          \
        (dc), OP_rep_ins,                                                            \
        opnd_create_far_base_disp(DR_SEG_ES, DR_REG_XDI, DR_REG_NULL, 0, 0, OPSZ_1), \
        opnd_create_reg(DR_REG_XDI), opnd_create_reg(DR_REG_XCX),                    \
        opnd_create_reg(DR_REG_DX), opnd_create_reg(DR_REG_XDI),                     \
        opnd_create_reg(DR_REG_XCX))
#define INSTR_CREATE_rep_ins_4(dc)                                                       \
    instr_create_3dst_3src((dc), OP_rep_ins,                                             \
                           opnd_create_far_base_disp(DR_SEG_ES, DR_REG_XDI, DR_REG_NULL, \
                                                     0, 0, OPSZ_4_rex8_short2),          \
                           opnd_create_reg(DR_REG_XDI), opnd_create_reg(DR_REG_XCX),     \
                           opnd_create_reg(DR_REG_DX), opnd_create_reg(DR_REG_XDI),      \
                           opnd_create_reg(DR_REG_XCX))
#define INSTR_CREATE_rep_stos_1(dc)                                                  \
    instr_create_3dst_3src(                                                          \
        (dc), OP_rep_stos,                                                           \
        opnd_create_far_base_disp(DR_SEG_ES, DR_REG_XDI, DR_REG_NULL, 0, 0, OPSZ_1), \
        opnd_create_reg(DR_REG_XDI), opnd_create_reg(DR_REG_XCX),                    \
        opnd_create_reg(DR_REG_AL), opnd_create_reg(DR_REG_XDI),                     \
        opnd_create_reg(DR_REG_XCX))
#define INSTR_CREATE_rep_stos_4(dc)                                                      \
    instr_create_3dst_3src((dc), OP_rep_stos,                                            \
                           opnd_create_far_base_disp(DR_SEG_ES, DR_REG_XDI, DR_REG_NULL, \
                                                     0, 0, OPSZ_4_rex8_short2),          \
                           opnd_create_reg(DR_REG_XDI), opnd_create_reg(DR_REG_XCX),     \
                           opnd_create_reg(DR_REG_EAX), opnd_create_reg(DR_REG_XDI),     \
                           opnd_create_reg(DR_REG_XCX))
#define INSTR_CREATE_rep_lods_1(dc)                                                  \
    instr_create_3dst_3src(                                                          \
        (dc), OP_rep_lods, opnd_create_reg(DR_REG_AL), opnd_create_reg(DR_REG_XSI),  \
        opnd_create_reg(DR_REG_XCX),                                                 \
        opnd_create_far_base_disp(DR_SEG_DS, DR_REG_XSI, DR_REG_NULL, 0, 0, OPSZ_1), \
        opnd_create_reg(DR_REG_XSI), opnd_create_reg(DR_REG_XCX))
#define INSTR_CREATE_rep_lods_4(dc)                                                      \
    instr_create_3dst_3src((dc), OP_rep_lods, opnd_create_reg(DR_REG_EAX),               \
                           opnd_create_reg(DR_REG_XSI), opnd_create_reg(DR_REG_XCX),     \
                           opnd_create_far_base_disp(DR_SEG_DS, DR_REG_XSI, DR_REG_NULL, \
                                                     0, 0, OPSZ_4_rex8_short2),          \
                           opnd_create_reg(DR_REG_XSI), opnd_create_reg(DR_REG_XCX))
#define INSTR_CREATE_rep_movs_1(dc)                                                  \
    instr_create_4dst_4src(                                                          \
        (dc), OP_rep_movs,                                                           \
        opnd_create_far_base_disp(DR_SEG_ES, DR_REG_XDI, DR_REG_NULL, 0, 0, OPSZ_1), \
        opnd_create_reg(DR_REG_XSI), opnd_create_reg(DR_REG_XDI),                    \
        opnd_create_reg(DR_REG_XCX),                                                 \
        opnd_create_far_base_disp(DR_SEG_DS, DR_REG_XSI, DR_REG_NULL, 0, 0, OPSZ_1), \
        opnd_create_reg(DR_REG_XSI), opnd_create_reg(DR_REG_XDI),                    \
        opnd_create_reg(DR_REG_XCX))
#define INSTR_CREATE_rep_movs_4(dc)                                                      \
    instr_create_4dst_4src((dc), OP_rep_movs,                                            \
                           opnd_create_far_base_disp(DR_SEG_ES, DR_REG_XDI, DR_REG_NULL, \
                                                     0, 0, OPSZ_4_rex8_short2),          \
                           opnd_create_reg(DR_REG_XSI), opnd_create_reg(DR_REG_XDI),     \
                           opnd_create_reg(DR_REG_XCX),                                  \
                           opnd_create_far_base_disp(DR_SEG_DS, DR_REG_XSI, DR_REG_NULL, \
                                                     0, 0, OPSZ_4_rex8_short2),          \
                           opnd_create_reg(DR_REG_XSI), opnd_create_reg(DR_REG_XDI),     \
                           opnd_create_reg(DR_REG_XCX))
#define INSTR_CREATE_outs_1(dc)                                                      \
    instr_create_1dst_3src(                                                          \
        (dc), OP_outs, opnd_create_reg(DR_REG_XSI),                                  \
        opnd_create_far_base_disp(DR_SEG_DS, DR_REG_XSI, DR_REG_NULL, 0, 0, OPSZ_1), \
        opnd_create_reg(DR_REG_DX), opnd_create_reg(DR_REG_XSI))
#define INSTR_CREATE_outs_4(dc)                                                          \
    instr_create_1dst_3src((dc), OP_outs, opnd_create_reg(DR_REG_XSI),                   \
                           opnd_create_far_base_disp(DR_SEG_DS, DR_REG_XSI, DR_REG_NULL, \
                                                     0, 0, OPSZ_4_rex8_short2),          \
                           opnd_create_reg(DR_REG_DX), opnd_create_reg(DR_REG_XSI))
#define INSTR_CREATE_cmps_1(dc)                                                      \
    instr_create_2dst_4src(                                                          \
        (dc), OP_cmps, opnd_create_reg(DR_REG_XSI), opnd_create_reg(DR_REG_XDI),     \
        opnd_create_far_base_disp(DR_SEG_DS, DR_REG_XSI, DR_REG_NULL, 0, 0, OPSZ_1), \
        opnd_create_far_base_disp(DR_SEG_ES, DR_REG_XDI, DR_REG_NULL, 0, 0, OPSZ_1), \
        opnd_create_reg(DR_REG_XSI), opnd_create_reg(DR_REG_XDI))
#define INSTR_CREATE_cmps_4(dc)                                                          \
    instr_create_2dst_4src((dc), OP_cmps, opnd_create_reg(DR_REG_XSI),                   \
                           opnd_create_reg(DR_REG_XDI),                                  \
                           opnd_create_far_base_disp(DR_SEG_DS, DR_REG_XSI, DR_REG_NULL, \
                                                     0, 0, OPSZ_4_rex8_short2),          \
                           opnd_create_far_base_disp(DR_SEG_ES, DR_REG_XDI, DR_REG_NULL, \
                                                     0, 0, OPSZ_4_rex8_short2),          \
                           opnd_create_reg(DR_REG_XSI), opnd_create_reg(DR_REG_XDI))
#define INSTR_CREATE_scas_1(dc)                                                      \
    instr_create_1dst_3src(                                                          \
        (dc), OP_scas, opnd_create_reg(DR_REG_XDI),                                  \
        opnd_create_far_base_disp(DR_SEG_ES, DR_REG_XDI, DR_REG_NULL, 0, 0, OPSZ_1), \
        opnd_create_reg(DR_REG_AL), opnd_create_reg(DR_REG_XDI))
#define INSTR_CREATE_scas_4(dc)                                                          \
    instr_create_1dst_3src((dc), OP_scas, opnd_create_reg(DR_REG_XDI),                   \
                           opnd_create_far_base_disp(DR_SEG_ES, DR_REG_XDI, DR_REG_NULL, \
                                                     0, 0, OPSZ_4_rex8_short2),          \
                           opnd_create_reg(DR_REG_EAX), opnd_create_reg(DR_REG_XDI))
#define INSTR_CREATE_rep_outs_1(dc)                                                  \
    instr_create_2dst_4src(                                                          \
        (dc), OP_rep_outs, opnd_create_reg(DR_REG_XSI), opnd_create_reg(DR_REG_XCX), \
        opnd_create_far_base_disp(DR_SEG_DS, DR_REG_XSI, DR_REG_NULL, 0, 0, OPSZ_1), \
        opnd_create_reg(DR_REG_DX), opnd_create_reg(DR_REG_XSI),                     \
        opnd_create_reg(DR_REG_XCX))
#define INSTR_CREATE_rep_outs_4(dc)                                                      \
    instr_create_2dst_4src((dc), OP_rep_outs, opnd_create_reg(DR_REG_XSI),               \
                           opnd_create_reg(DR_REG_XCX),                                  \
                           opnd_create_far_base_disp(DR_SEG_DS, DR_REG_XSI, DR_REG_NULL, \
                                                     0, 0, OPSZ_4_rex8_short2),          \
                           opnd_create_reg(DR_REG_DX), opnd_create_reg(DR_REG_XSI),      \
                           opnd_create_reg(DR_REG_XCX))
#define INSTR_CREATE_rep_cmps_1(dc)                                                  \
    instr_create_3dst_5src(                                                          \
        (dc), OP_rep_cmps, opnd_create_reg(DR_REG_XSI), opnd_create_reg(DR_REG_XDI), \
        opnd_create_reg(DR_REG_XCX),                                                 \
        opnd_create_far_base_disp(DR_SEG_DS, DR_REG_XSI, DR_REG_NULL, 0, 0, OPSZ_1), \
        opnd_create_far_base_disp(DR_SEG_ES, DR_REG_XDI, DR_REG_NULL, 0, 0, OPSZ_1), \
        opnd_create_reg(DR_REG_XSI), opnd_create_reg(DR_REG_XDI),                    \
        opnd_create_reg(DR_REG_XCX))
#define INSTR_CREATE_rep_cmps_4(dc)                                                      \
    instr_create_3dst_5src((dc), OP_rep_cmps, opnd_create_reg(DR_REG_XSI),               \
                           opnd_create_reg(DR_REG_XDI), opnd_create_reg(DR_REG_XCX),     \
                           opnd_create_far_base_disp(DR_SEG_DS, DR_REG_XSI, DR_REG_NULL, \
                                                     0, 0, OPSZ_4_rex8_short2),          \
                           opnd_create_far_base_disp(DR_SEG_ES, DR_REG_XDI, DR_REG_NULL, \
                                                     0, 0, OPSZ_4_rex8_short2),          \
                           opnd_create_reg(DR_REG_XSI), opnd_create_reg(DR_REG_XDI),     \
                           opnd_create_reg(DR_REG_XCX))
#define INSTR_CREATE_repne_cmps_1(dc)                                                  \
    instr_create_3dst_5src(                                                            \
        (dc), OP_repne_cmps, opnd_create_reg(DR_REG_XSI), opnd_create_reg(DR_REG_XDI), \
        opnd_create_reg(DR_REG_XCX),                                                   \
        opnd_create_far_base_disp(DR_SEG_DS, DR_REG_XSI, DR_REG_NULL, 0, 0, OPSZ_1),   \
        opnd_create_far_base_disp(DR_SEG_ES, DR_REG_XDI, DR_REG_NULL, 0, 0, OPSZ_1),   \
        opnd_create_reg(DR_REG_XSI), opnd_create_reg(DR_REG_XDI),                      \
        opnd_create_reg(DR_REG_XCX))
#define INSTR_CREATE_repne_cmps_4(dc)                                                    \
    instr_create_3dst_5src((dc), OP_repne_cmps, opnd_create_reg(DR_REG_XSI),             \
                           opnd_create_reg(DR_REG_XDI), opnd_create_reg(DR_REG_XCX),     \
                           opnd_create_far_base_disp(DR_SEG_DS, DR_REG_XSI, DR_REG_NULL, \
                                                     0, 0, OPSZ_4_rex8_short2),          \
                           opnd_create_far_base_disp(DR_SEG_ES, DR_REG_XDI, DR_REG_NULL, \
                                                     0, 0, OPSZ_4_rex8_short2),          \
                           opnd_create_reg(DR_REG_XSI), opnd_create_reg(DR_REG_XDI),     \
                           opnd_create_reg(DR_REG_XCX))
#define INSTR_CREATE_rep_scas_1(dc)                                                  \
    instr_create_2dst_4src(                                                          \
        (dc), OP_rep_scas, opnd_create_reg(DR_REG_XDI), opnd_create_reg(DR_REG_XCX), \
        opnd_create_far_base_disp(DR_SEG_ES, DR_REG_XDI, DR_REG_NULL, 0, 0, OPSZ_1), \
        opnd_create_reg(DR_REG_AL), opnd_create_reg(DR_REG_XDI),                     \
        opnd_create_reg(DR_REG_XCX))
#define INSTR_CREATE_rep_scas_4(dc)                                                      \
    instr_create_2dst_4src((dc), OP_rep_scas, opnd_create_reg(DR_REG_XDI),               \
                           opnd_create_reg(DR_REG_XCX),                                  \
                           opnd_create_far_base_disp(DR_SEG_ES, DR_REG_XDI, DR_REG_NULL, \
                                                     0, 0, OPSZ_4_rex8_short2),          \
                           opnd_create_reg(DR_REG_EAX), opnd_create_reg(DR_REG_XDI),     \
                           opnd_create_reg(DR_REG_XCX))
#define INSTR_CREATE_repne_scas_1(dc)                                                  \
    instr_create_2dst_4src(                                                            \
        (dc), OP_repne_scas, opnd_create_reg(DR_REG_XDI), opnd_create_reg(DR_REG_XCX), \
        opnd_create_far_base_disp(DR_SEG_ES, DR_REG_XDI, DR_REG_NULL, 0, 0, OPSZ_1),   \
        opnd_create_reg(DR_REG_AL), opnd_create_reg(DR_REG_XDI),                       \
        opnd_create_reg(DR_REG_XCX))
#define INSTR_CREATE_repne_scas_4(dc)                                                    \
    instr_create_2dst_4src((dc), OP_repne_scas, opnd_create_reg(DR_REG_XDI),             \
                           opnd_create_reg(DR_REG_XCX),                                  \
                           opnd_create_far_base_disp(DR_SEG_ES, DR_REG_XDI, DR_REG_NULL, \
                                                     0, 0, OPSZ_4_rex8_short2),          \
                           opnd_create_reg(DR_REG_EAX), opnd_create_reg(DR_REG_XDI),     \
                           opnd_create_reg(DR_REG_XCX))
/* @} */ /* end doxygen group */

/* floating point */
/**
 * This INSTR_CREATE_xxx macro creates an instr_t with opcode OP_xxx and the given
 * explicit register operand, automatically supplying any implicit operands.
 * \param dc The void * dcontext used to allocate memory for the instr_t.
 * \param f The opnd_t explicit source operand for the instruction, which must
 * be a floating point register (opnd_create_reg()).
 */
#define INSTR_CREATE_fxch(dc, f)                                            \
    instr_create_2dst_2src((dc), OP_fxch, opnd_create_reg(DR_REG_ST0), (f), \
                           opnd_create_reg(DR_REG_ST0), (f))

/* 2 destinations, 2 sources: 1 implicit */
/**
 * This INSTR_CREATE_xxx macro creates an instr_t with opcode OP_xxx and
 * the given explicit operands, automatically supplying any implicit operands.
 * \param dc The void * dcontext used to allocate memory for the instr_t.
 * \param t The opnd_t target operand for the instruction, which can be either
 * a pc (opnd_create_pc()) or an instr_t (opnd_create_instr()).
 */
#define INSTR_CREATE_call(dc, t)                                                   \
    instr_create_2dst_2src((dc), OP_call, opnd_create_reg(DR_REG_XSP),             \
                           opnd_create_base_disp(DR_REG_XSP, DR_REG_NULL, 0,       \
                                                 IF_X64_ELSE(-8, -4), OPSZ_STACK), \
                           (t), opnd_create_reg(DR_REG_XSP))
/**
 * This INSTR_CREATE_xxx macro creates an instr_t with opcode OP_xxx and
 * the given explicit operands, automatically supplying any implicit operands.
 * \param dc The void * dcontext used to allocate memory for the instr_t.
 * \param t The opnd_t target operand for the instruction, which should be
 * a memory reference created with opnd_create_base_disp().
 */
#define INSTR_CREATE_call_ind(dc, t)                                               \
    instr_create_2dst_2src((dc), OP_call_ind, opnd_create_reg(DR_REG_XSP),         \
                           opnd_create_base_disp(DR_REG_XSP, DR_REG_NULL, 0,       \
                                                 IF_X64_ELSE(-8, -4), OPSZ_STACK), \
                           (t), opnd_create_reg(DR_REG_XSP))
/**
 * This INSTR_CREATE_xxx macro creates an instr_t with opcode OP_xxx and
 * the given explicit operands, automatically supplying any implicit operands.
 * \param dc The void * dcontext used to allocate memory for the instr_t.
 * \param t The opnd_t target operand for the instruction, which should be
 * a far pc operand created with opnd_create_far_pc().
 */
/* note: unlike iret/ret_far, 32-bit is typical desired size even for 64-bit mode */
#define INSTR_CREATE_call_far(dc, t)                                        \
    instr_create_2dst_2src(                                                 \
        (dc), OP_call_far, opnd_create_reg(DR_REG_XSP),                     \
        opnd_create_base_disp(DR_REG_XSP, DR_REG_NULL, 0, -8, OPSZ_8), (t), \
        opnd_create_reg(DR_REG_XSP))
/**
 * This INSTR_CREATE_xxx macro creates an instr_t with opcode OP_xxx and
 * the given explicit operands, automatically supplying any implicit operands.
 * \param dc The void * dcontext used to allocate memory for the instr_t.
 * \param t The opnd_t target operand for the instruction, which should be
 * a far memory reference created with opnd_create_far_base_disp().
 */
/* note: unlike iret/ret_far, 32-bit is typical desired size even for 64-bit mode */
#define INSTR_CREATE_call_far_ind(dc, t)                                    \
    instr_create_2dst_2src(                                                 \
        (dc), OP_call_far_ind, opnd_create_reg(DR_REG_XSP),                 \
        opnd_create_base_disp(DR_REG_XSP, DR_REG_NULL, 0, -8, OPSZ_8), (t), \
        opnd_create_reg(DR_REG_XSP))
/**
 * This INSTR_CREATE_xxx macro creates an instr_t with opcode OP_xxx and
 * the given explicit operands, automatically supplying any implicit operands.
 * \param dc The void * dcontext used to allocate memory for the instr_t.
 * \param s The opnd_t explicit source operand for the instruction.
 */
#define INSTR_CREATE_push(dc, s)                                                      \
    instr_create_2dst_2src((dc), OP_push, opnd_create_reg(DR_REG_XSP),                \
                           opnd_create_base_disp(DR_REG_XSP, DR_REG_NULL, 0,          \
                                                 IF_X64_ELSE(-8, -4), OPSZ_VARSTACK), \
                           (s), opnd_create_reg(DR_REG_XSP))
/**
 * This INSTR_CREATE_xxx macro creates an instr_t with opcode OP_xxx and the
 * given explicit operands, automatically supplying any implicit operands.
 * \param dc The void * dcontext used to allocate memory for the instr_t.
 * \param i The opnd_t explicit second source operand for the instruction, which
 * must be an immediate integer (opnd_create_immed_int()).
 */
#define INSTR_CREATE_push_imm(dc, i)                                                  \
    instr_create_2dst_2src((dc), OP_push_imm, opnd_create_reg(DR_REG_XSP),            \
                           opnd_create_base_disp(DR_REG_XSP, DR_REG_NULL, 0,          \
                                                 IF_X64_ELSE(-8, -4), OPSZ_VARSTACK), \
                           (i), opnd_create_reg(DR_REG_XSP))
/**
 * This INSTR_CREATE_xxx macro creates an instr_t with opcode OP_xxx and the
 * given explicit operands, automatically supplying any implicit operands.
 * \param dc The void * dcontext used to allocate memory for the instr_t.
 * \param d1 The opnd_t explicit first destination source operand for the
 * instruction, which must be a general-purpose register.
 * \param d2 The opnd_t explicit first destination source operand for the
 * instruction, which must be a general-purpose register.
 * \param s The opnd_t explicit source operand for the instruction.
 */
#define INSTR_CREATE_mulx(dc, d1, d2, s) \
    instr_create_2dst_2src(              \
        (dc), OP_mulx, (d1), (d2), (s),  \
        opnd_create_reg(reg_resize_to_opsz(DR_REG_EDX, opnd_get_size(d1))))

/* 2 destinations: 1 implicit, 3 sources: 1 implicit */
/** @name 2 destinations: 1 implicit, 3 sources: 1 implicit */
/* @{ */ /* doxygen start group; w/ DISTRIBUTE_GROUP_DOC=YES, one comment suffices. */
/**
 * This INSTR_CREATE_xxx_1, INSTR_CREATE_xxx_4, or INSTR_CREATE_xxx_8 macro creates an
 * instr_t with opcode OP_xxx and the given explicit operands, automatically
 * supplying any implicit operands.    The _1, _4, or _8 suffixes distinguish between
 * alternative forms of the same opcode with the given operand size.
 * \param dc The void * dcontext used to allocate memory for the instr_t.
 * \param d The opnd_t explicit destination operand for the instruction.
 * \param s The opnd_t explicit source operand for the instruction.
 */
#define INSTR_CREATE_cmpxchg_1(dc, d, s)                                                \
    instr_create_2dst_3src((dc), OP_cmpxchg, (d), opnd_create_reg(DR_REG_AL), (s), (d), \
                           opnd_create_reg(DR_REG_AL))
#define INSTR_CREATE_cmpxchg_4(dc, d, s)                                                 \
    instr_create_2dst_3src((dc), OP_cmpxchg, (d), opnd_create_reg(DR_REG_EAX), (s), (d), \
                           opnd_create_reg(DR_REG_EAX))
#define INSTR_CREATE_cmpxchg_8(dc, d, s)                                                 \
    instr_create_2dst_3src((dc), OP_cmpxchg, (d), opnd_create_reg(DR_REG_RAX), (s), (d), \
                           opnd_create_reg(DR_REG_RAX))
/* @} */ /* end doxygen group */

/* 2 implicit destinations, 3 implicit sources */
#define INSTR_CREATE_leave(dc)                                                    \
    instr_create_2dst_3src(                                                       \
        (dc), OP_leave, opnd_create_reg(DR_REG_XSP), opnd_create_reg(DR_REG_XBP), \
        opnd_create_reg(DR_REG_XBP), opnd_create_reg(DR_REG_XSP),                 \
        opnd_create_base_disp(DR_REG_XBP, DR_REG_NULL, 0, 0, OPSZ_STACK))

/** @name No destination, many implicit sources */
/* @{ */ /* doxygen start group; w/ DISTRIBUTE_GROUP_DOC=YES, one comment suffices. */
/**
 * This INSTR_CREATE_xxx macro creates an instr_t with opcode OP_xxx, automatically
 * supplying any implicit operands.
 * \param dc The void * dcontext used to allocate memory for the instr_t.
 */
/* 2 implicit destinations, 8 implicit sources */
#define INSTR_CREATE_pusha(dc) instr_create_pusha((dc))

/* 3 implicit destinations, no sources */
#define INSTR_CREATE_rdtscp(dc)                                          \
    instr_create_3dst_0src((dc), OP_rdtscp, opnd_create_reg(DR_REG_EDX), \
                           opnd_create_reg(DR_REG_EAX), opnd_create_reg(DR_REG_ECX))

/* 3 implicit destinations, 1 source */
#define INSTR_CREATE_cpuid(dc)                                                       \
    instr_create_4dst_2src((dc), OP_cpuid, opnd_create_reg(DR_REG_EAX),              \
                           opnd_create_reg(DR_REG_EBX), opnd_create_reg(DR_REG_ECX), \
                           opnd_create_reg(DR_REG_EDX), opnd_create_reg(DR_REG_EAX), \
                           opnd_create_reg(DR_REG_ECX))
/* @} */ /* end doxygen group */

/* 3 implicit destinations, 3 implicit sources */
/**
 * This INSTR_CREATE_xxx macro creates an instr_t with opcode OP_xxx, automatically
 * supplying any implicit operands.
 * \param dc The void * dcontext used to allocate memory for the instr_t.
 */
#define INSTR_CREATE_getsec(dc)                                               \
    INSTR_PRED(instr_create_3dst_2src(                                        \
                   (dc), OP_getsec, opnd_create_reg(DR_REG_EAX),              \
                   opnd_create_reg(DR_REG_EBX), opnd_create_reg(DR_REG_ECX),  \
                   opnd_create_reg(DR_REG_EAX), opnd_create_reg(DR_REG_EBX)), \
               DR_PRED_COMPLEX)

/* 3 destinations: 2 implicit, 5 implicit sources */
/**
 * This INSTR_CREATE_xxx macro creates an instr_t with opcode OP_xxx and the given
 * explicit operands, automatically supplying any implicit operands.
 * \param dc The void * dcontext used to allocate memory for the instr_t.
 * \param d The opnd_t explicit destination operand for the instruction.
 */
#define INSTR_CREATE_cmpxchg8b(dc, d)                                                \
    instr_create_3dst_5src((dc), OP_cmpxchg8b, (d), opnd_create_reg(DR_REG_EAX),     \
                           opnd_create_reg(DR_REG_EDX), (d),                         \
                           opnd_create_reg(DR_REG_EAX), opnd_create_reg(DR_REG_EDX), \
                           opnd_create_reg(DR_REG_ECX), opnd_create_reg(DR_REG_EBX))

/* 3 implicit destinations, 4 sources: 2 implicit */
/**
 * This INSTR_CREATE_xxx macro creates an instr_t with opcode OP_xxx and the given
 * explicit operands, automatically supplying any implicit operands.
 * \param dc The void * dcontext used to allocate memory for the instr_t.
 * \param i16 The opnd_t explicit second source operand for the instruction, which
 * must be an immediate integer (opnd_create_immed_int()) of OPSZ_2.
 * \param i8 The opnd_t explicit second source operand for the instruction, which
 * must be an immediate integer (opnd_create_immed_int()) of OPSZ_1.
 */
/* XXX: IR ignores non-zero immed for size+disp */
#define INSTR_CREATE_enter(dc, i16, i8)                                            \
    instr_create_3dst_4src((dc), OP_enter, opnd_create_reg(DR_REG_XSP),            \
                           opnd_create_base_disp(DR_REG_XSP, DR_REG_NULL, 0,       \
                                                 IF_X64_ELSE(-8, -4), OPSZ_STACK), \
                           opnd_create_reg(DR_REG_XBP), (i16), (i8),               \
                           opnd_create_reg(DR_REG_XSP), opnd_create_reg(DR_REG_XBP))

/* 8 implicit destinations, 2 implicit sources */
/**
 * This INSTR_CREATE_xxx macro creates an instr_t with opcode OP_xxx, automatically
 * supplying any implicit operands.
 * \param dc The void * dcontext used to allocate memory for the instr_t.
 */
#define INSTR_CREATE_popa(dc) instr_create_popa((dc))

/****************************************************************************/

/** @name Nops */
/* @{ */ /* doxygen start group; w/ DISTRIBUTE_GROUP_DOC=YES, one comment suffices. */
/**
 * Convenience routine for nop of certain size.  We choose edi as working register
 * for multibyte nops (seems least likely to impact performance: Microsoft uses it
 * and DR used to steal it).
 * Note that Intel now recommends a different set of multi-byte nops,
 * but we stick with these as our tools (mainly windbg) don't understand
 * the OP_nop_modrm encoding (though should work on PPro+).
 * \param dc The void * dcontext used to allocate memory for the instr_t.
 */
#define INSTR_CREATE_nop1byte(dc) INSTR_CREATE_nop(dc)
#define INSTR_CREATE_nop2byte(dc) INSTR_CREATE_nop2byte_reg(dc, DR_REG_XDI)
#define INSTR_CREATE_nop3byte(dc) INSTR_CREATE_nop3byte_reg(dc, DR_REG_XDI)
/* @} */ /* end doxygen group */
/** @name 2-byte reg nops */
/* @{ */ /* doxygen start group; w/ DISTRIBUTE_GROUP_DOC=YES, one comment suffices. */
/**
 * Convenience routine for nop of certain size.
 * Note that Intel now recommends a different set of multi-byte nops,
 * but we stick with these as our tools (mainly windbg) don't understand
 * the OP_nop_modrm encoding (though should work on PPro+).
 * AMD recommends 0x66 0x66 ... 0x90 for older processors.
 * \param dcontext The void * dcontext used to allocate memory for the instr_t.
 * \param reg A reg_id_t (NOT opnd_t) to use as source and destination.
 * For 64-bit mode, use a 64-bit register, but NOT rbp or rsp for the 3-byte form.
 */
static inline instr_t *
INSTR_CREATE_nop2byte_reg(dcontext_t *dcontext, reg_id_t reg)
{
#ifdef X64
    if (!get_x86_mode(dcontext)) {
        /* 32-bit register target zeroes out the top bits, so we use the Intel
         * and AMD recommended 0x66 0x90 */
        instr_t *in = instr_build_bits(dcontext, OP_nop, 2);
#    ifdef WINDOWS
        /* avoid warning C4100: 'reg' : unreferenced formal parameter */
        UNREFERENCED_PARAMETER(reg);
#    endif
        instr_set_raw_byte(in, 0, 0x66);
        instr_set_raw_byte(in, 1, 0x90);
        instr_set_operands_valid(in, true);
        return in;
    } else {
#endif
        return INSTR_CREATE_mov_st(dcontext, opnd_create_reg(reg), opnd_create_reg(reg));
#ifdef X64
        /* XXX: could have INSTR_CREATE_nop{1,2,3}byte() pick DR_REG_EDI for x86
         * mode, or could call instr_shrink_to_32_bits() here, but we aren't planning
         * to change any of the other regular macros in this file: only those that
         * have completely different forms in the two modes, and we expect caller to
         * shrink to 32 for all INSTR_CREATE_* functions/macros.
         */
    }
#endif
}
/* lea's target is 32-bit but address register is 64: so we eliminate the
 * displacement and put in rex.w
 */
static inline instr_t *
INSTR_CREATE_nop3byte_reg(dcontext_t *dcontext, reg_id_t reg)
{
#ifdef X64
    if (!get_x86_mode(dcontext)) {
        return INSTR_CREATE_lea(dcontext, opnd_create_reg(reg),
                                OPND_CREATE_MEM_lea(reg, DR_REG_NULL, 0, 0));
    } else {
#endif
        return INSTR_CREATE_lea(dcontext, opnd_create_reg(reg),
                                opnd_create_base_disp_ex(reg, DR_REG_NULL, 0, 0, OPSZ_lea,
                                                         true /*encode 0*/, false,
                                                         false));
#ifdef X64
        /* see note above for whether to auto-shrink */
    }
#endif
}
/* @} */ /* end doxygen group */
#ifndef UNSUPPORTED_API
/* DR_API EXPORT END */
#endif

/**
 * Convenience routine for nop of certain size.
 * Note that Intel now recommends a different set of multi-byte nops,
 * but we stick with these as our tools (mainly windbg) don't understand
 * the OP_nop_modrm encoding (though should work on PPro+).
 * \param dc The void * dcontext used to allocate memory for the instr_t.
 * \param n  The number of bytes in the encoding of the nop.
 */
#define INSTR_CREATE_nopNbyte(dc, n) instr_create_nbyte_nop(dc, n, false)

/* convenience routines for when you only need raw bits */
#define INSTR_CREATE_RAW_pushf(dc) instr_create_raw_1byte(dc, 0x9c)
#define INSTR_CREATE_RAW_popf(dc) instr_create_raw_1byte(dc, 0x9d)
#define INSTR_CREATE_RAW_pusha(dc) instr_create_raw_1byte(dc, 0x60)
#define INSTR_CREATE_RAW_popa(dc) instr_create_raw_1byte(dc, 0x61)
#define INSTR_CREATE_RAW_nop(dc) instr_create_raw_1byte(dc, 0x90)
#define INSTR_CREATE_RAW_nop1byte(dc) INSTR_CREATE_RAW_nop(dc)
#ifdef X64
#    define INSTR_CREATE_RAW_nop2byte(dc) instr_create_raw_2bytes(dc, 0x66, 0x90)
#    define INSTR_CREATE_RAW_nop3byte(dc) instr_create_raw_3bytes(dc, 0x48, 0x8d, 0x3f)
#else
#    define INSTR_CREATE_RAW_nop2byte(dc) instr_create_raw_2bytes(dc, 0x8b, 0xff)
#    define INSTR_CREATE_RAW_nop3byte(dc) instr_create_raw_3bytes(dc, 0x8d, 0x7f, 0x00)
#endif
#define INSTR_CREATE_RAW_nopNbyte(dc, n) instr_create_nbyte_nop(dc, n, true)
#ifdef UNSUPPORTED_API
/* DR_API EXPORT END */
#endif

#endif /* _INSTR_CREATE_H_ */<|MERGE_RESOLUTION|>--- conflicted
+++ resolved
@@ -3216,24 +3216,6 @@
     instr_create_1dst_3src((dc), OP_vpermt2ps, (d), (k), (s1), (s2))
 #define INSTR_CREATE_vpermt2pd_mask(dc, d, k, s1, s2) \
     instr_create_1dst_3src((dc), OP_vpermt2pd, (d), (k), (s1), (s2))
-<<<<<<< HEAD
-#define INSTR_CREATE_vextractf32x4_mask(dc, d, k, s1, s2) \
-    instr_create_1dst_3src((dc), OP_vextractf32x4, (d), (k), (s1), (s2))
-#define INSTR_CREATE_vextractf64x2_mask(dc, d, k, s1, s2) \
-    instr_create_1dst_3src((dc), OP_vextractf64x2, (d), (k), (s1), (s2))
-#define INSTR_CREATE_vextractf32x8_mask(dc, d, k, s1, s2) \
-    instr_create_1dst_3src((dc), OP_vextractf32x8, (d), (k), (s1), (s2))
-#define INSTR_CREATE_vextractf64x4_mask(dc, d, k, s1, s2) \
-    instr_create_1dst_3src((dc), OP_vextractf64x4, (d), (k), (s1), (s2))
-#define INSTR_CREATE_vextracti32x4_mask(dc, d, k, s1, s2) \
-    instr_create_1dst_3src((dc), OP_vextracti32x4, (d), (k), (s1), (s2))
-#define INSTR_CREATE_vextracti64x2_mask(dc, d, k, s1, s2) \
-    instr_create_1dst_3src((dc), OP_vextracti64x2, (d), (k), (s1), (s2))
-#define INSTR_CREATE_vextracti32x8_mask(dc, d, k, s1, s2) \
-    instr_create_1dst_3src((dc), OP_vextracti32x8, (d), (k), (s1), (s2))
-#define INSTR_CREATE_vextracti64x4_mask(dc, d, k, s1, s2) \
-    instr_create_1dst_3src((dc), OP_vextracti64x4, (d), (k), (s1), (s2))
-=======
 #define INSTR_CREATE_vpunpcklbw_mask(dc, d, k, s1, s2) \
     instr_create_1dst_3src((dc), OP_vpunpcklbw, (d), (k), (s1), (s2))
 #define INSTR_CREATE_vpunpcklwd_mask(dc, d, k, s1, s2) \
@@ -3258,7 +3240,22 @@
     instr_create_1dst_3src((dc), OP_vpackuswb, (d), (k), (s1), (s2))
 #define INSTR_CREATE_vpackusdw_mask(dc, d, k, s1, s2) \
     instr_create_1dst_3src((dc), OP_vpackusdw, (d), (k), (s1), (s2))
->>>>>>> 6c95dfa3
+#define INSTR_CREATE_vextractf32x4_mask(dc, d, k, s1, s2) \
+    instr_create_1dst_3src((dc), OP_vextractf32x4, (d), (k), (s1), (s2))
+#define INSTR_CREATE_vextractf64x2_mask(dc, d, k, s1, s2) \
+    instr_create_1dst_3src((dc), OP_vextractf64x2, (d), (k), (s1), (s2))
+#define INSTR_CREATE_vextractf32x8_mask(dc, d, k, s1, s2) \
+    instr_create_1dst_3src((dc), OP_vextractf32x8, (d), (k), (s1), (s2))
+#define INSTR_CREATE_vextractf64x4_mask(dc, d, k, s1, s2) \
+    instr_create_1dst_3src((dc), OP_vextractf64x4, (d), (k), (s1), (s2))
+#define INSTR_CREATE_vextracti32x4_mask(dc, d, k, s1, s2) \
+    instr_create_1dst_3src((dc), OP_vextracti32x4, (d), (k), (s1), (s2))
+#define INSTR_CREATE_vextracti64x2_mask(dc, d, k, s1, s2) \
+    instr_create_1dst_3src((dc), OP_vextracti64x2, (d), (k), (s1), (s2))
+#define INSTR_CREATE_vextracti32x8_mask(dc, d, k, s1, s2) \
+    instr_create_1dst_3src((dc), OP_vextracti32x8, (d), (k), (s1), (s2))
+#define INSTR_CREATE_vextracti64x4_mask(dc, d, k, s1, s2) \
+    instr_create_1dst_3src((dc), OP_vextracti64x4, (d), (k), (s1), (s2))
 /* @} */ /* end doxygen group */
 
 /** @name 1 destination, 3 sources including one immediate */
