/* **********************************************************
 * Copyright (c) 2011-2017 Google, Inc.  All rights reserved.
 * Copyright (c) 2002-2010 VMware, Inc.  All rights reserved.
 * **********************************************************/

/*
 * Redistribution and use in source and binary forms, with or without
 * modification, are permitted provided that the following conditions are met:
 *
 * * Redistributions of source code must retain the above copyright notice,
 *   this list of conditions and the following disclaimer.
 *
 * * Redistributions in binary form must reproduce the above copyright notice,
 *   this list of conditions and the following disclaimer in the documentation
 *   and/or other materials provided with the distribution.
 *
 * * Neither the name of VMware, Inc. nor the names of its contributors may be
 *   used to endorse or promote products derived from this software without
 *   specific prior written permission.
 *
 * THIS SOFTWARE IS PROVIDED BY THE COPYRIGHT HOLDERS AND CONTRIBUTORS "AS IS"
 * AND ANY EXPRESS OR IMPLIED WARRANTIES, INCLUDING, BUT NOT LIMITED TO, THE
 * IMPLIED WARRANTIES OF MERCHANTABILITY AND FITNESS FOR A PARTICULAR PURPOSE
 * ARE DISCLAIMED. IN NO EVENT SHALL VMWARE, INC. OR CONTRIBUTORS BE LIABLE
 * FOR ANY DIRECT, INDIRECT, INCIDENTAL, SPECIAL, EXEMPLARY, OR CONSEQUENTIAL
 * DAMAGES (INCLUDING, BUT NOT LIMITED TO, PROCUREMENT OF SUBSTITUTE GOODS OR
 * SERVICES; LOSS OF USE, DATA, OR PROFITS; OR BUSINESS INTERRUPTION) HOWEVER
 * CAUSED AND ON ANY THEORY OF LIABILITY, WHETHER IN CONTRACT, STRICT
 * LIABILITY, OR TORT (INCLUDING NEGLIGENCE OR OTHERWISE) ARISING IN ANY WAY
 * OUT OF THE USE OF THIS SOFTWARE, EVEN IF ADVISED OF THE POSSIBILITY OF SUCH
 * DAMAGE.
 */

/* Copyright (c) 2003-2007 Determina Corp. */
/* Copyright (c) 2002-2003 Massachusetts Institute of Technology */

#ifndef _INSTR_CREATE_H_
#define _INSTR_CREATE_H_ 1

#include "../instr_create_shared.h"

/* DR_API EXPORT TOFILE dr_ir_macros_x86.h */
/* DR_API EXPORT BEGIN */
/**
 * @file dr_ir_macros_x86.h
 * @brief AMD64/IA-32 instruction creation convenience macros.
 *
 * All macros assume default data and address sizes.  For the most part these
 * macros do not support building non-default address or data size
 * versions; for that, simply duplicate the macro's body, replacing the
 * size and/or hardcoded registers with smaller versions (the IR does
 * not support cs segments with non-default sizes where the default
 * size requires instruction prefixes).  For shrinking data sizes, see
 * the instr_shrink_to_16_bits() routine.
 */

#include <math.h> /* for floating-point math constants */

/* instruction modification convenience routines */
/**
 * Add the lock prefix to an instruction. For example:
 * instr_t *lock_inc_instr = LOCK(INSTR_CREATE_inc(....));
 */
#define LOCK(instr_ptr) instr_set_prefix_flag((instr_ptr), PREFIX_LOCK)

#ifdef X64
/**
 * Create an absolute address operand encoded as pc-relative.
 * Encoding will fail if addr is out of 32-bit-signed-displacement reach.
 */
#    define OPND_CREATE_ABSMEM(addr, size) opnd_create_rel_addr(addr, size)
#else
/** Create an absolute address operand. */
#    define OPND_CREATE_ABSMEM(addr, size) opnd_create_abs_addr(addr, size)
#endif

/* operand convenience routines for specific opcodes with odd sizes */
/** Create a memory reference operand appropriately sized for OP_lea. */
#define OPND_CREATE_MEM_lea(base, index, scale, disp) \
    opnd_create_base_disp(base, index, scale, disp, OPSZ_lea)
/** Create a memory reference operand appropriately sized for OP_invlpg. */
#define OPND_CREATE_MEM_invlpg(base, index, scale, disp) \
    opnd_create_base_disp(base, index, scale, disp, OPSZ_invlpg)
/** Create a memory reference operand appropriately sized for OP_clflush. */
#define OPND_CREATE_MEM_clflush(base, index, scale, disp) \
    opnd_create_base_disp(base, index, scale, disp, OPSZ_clflush)
/** Create a memory reference operand appropriately sized for OP_prefetch*. */
#define OPND_CREATE_MEM_prefetch(base, index, scale, disp) \
    opnd_create_base_disp(base, index, scale, disp, OPSZ_prefetch)
/** Create a memory reference operand appropriately sized for OP_lgdt. */
#define OPND_CREATE_MEM_lgdt(base, index, scale, disp) \
    opnd_create_base_disp(base, index, scale, disp, OPSZ_lgdt)
/** Create a memory reference operand appropriately sized for OP_sgdt. */
#define OPND_CREATE_MEM_sgdt(base, index, scale, disp) \
    opnd_create_base_disp(base, index, scale, disp, OPSZ_sgdt)
/** Create a memory reference operand appropriately sized for OP_lidt. */
#define OPND_CREATE_MEM_lidt(base, index, scale, disp) \
    opnd_create_base_disp(base, index, scale, disp, OPSZ_lidt)
/** Create a memory reference operand appropriately sized for OP_sidt. */
#define OPND_CREATE_MEM_sidt(base, index, scale, disp) \
    opnd_create_base_disp(base, index, scale, disp, OPSZ_sidt)
/** Create a memory reference operand appropriately sized for OP_bound. */
#define OPND_CREATE_MEM_bound(base, index, scale, disp) \
    opnd_create_base_disp(base, index, scale, disp, OPSZ_bound)
/** Create a memory reference operand appropriately sized for OP_fldenv. */
#define OPND_CREATE_MEM_fldenv(base, index, scale, disp) \
    opnd_create_base_disp(base, index, scale, disp, OPSZ_fldenv)
/** Create a memory reference operand appropriately sized for OP_fnstenv. */
#define OPND_CREATE_MEM_fnstenv(base, index, scale, disp) \
    opnd_create_base_disp(base, index, scale, disp, OPSZ_fnstenv)
/** Create a memory reference operand appropriately sized for OP_fnsave. */
#define OPND_CREATE_MEM_fnsave(base, index, scale, disp) \
    opnd_create_base_disp(base, index, scale, disp, OPSZ_fnsave)
/** Create a memory reference operand appropriately sized for OP_frstor. */
#define OPND_CREATE_MEM_frstor(base, index, scale, disp) \
    opnd_create_base_disp(base, index, scale, disp, OPSZ_frstor)
/** Create a memory reference operand appropriately sized for OP_fxsave32/OP_fxsave64. */
#define OPND_CREATE_MEM_fxsave(base, index, scale, disp) \
    opnd_create_base_disp(base, index, scale, disp, OPSZ_fxsave)
/** Create a memory reference operand appropriately sized for OP_fxrstor32/OP_fxrstor64.*/
#define OPND_CREATE_MEM_fxrstor(base, index, scale, disp) \
    opnd_create_base_disp(base, index, scale, disp, OPSZ_fxrstor)
/**
 * Create a memory reference operand appropriately sized for OP_xsave32,
 * OP_xsave64, OP_xsaveopt32, OP_xsaveopt64, OP_xsavec32, OP_xsavec64,
 * OP_xrstor32, or OP_xrstor64.
 */
#define OPND_CREATE_MEM_xsave(base, index, scale, disp) \
    opnd_create_base_disp(base, index, scale, disp, OPSZ_xsave)

/* Macros for building instructions, one for each opcode.
 * Each INSTR_CREATE_xxx macro creates an instr_t with opcode OP_xxx and
 * the given explicit operands, automatically supplying any implicit operands.
 * The macro parameter types, encoded by name, are:
 *   dc = DR Context*
 *   op = uint = opcode
 *   s  = opnd_t = source operand
 *   i  = opnd_t = source operand that is an immediate
 *   ri = opnd_t = source operand that can be a register or an immediate
 *   t  = opnd_t = source operand that is a jump target
 *   m  = opnd_t = source operand that can only reference memory
 *   f  = opnd_t = floating point register operand
 *   d  = opnd_t = destination operand
 */

/****************************************************************************
 * Platform-independent INSTR_CREATE_* macros
 */
/** @name Platform-independent macros */
/* @{ */ /* doxygen start group */

/**
 * This platform-independent macro creates an instr_t for a debug trap
 * instruction, automatically supplying any implicit operands.
 * \param dc The void * dcontext used to allocate memory for the instr_t.
 */
#define XINST_CREATE_debug_instr(dc) INSTR_CREATE_int3(dc)

/**
 * This platform-independent macro creates an instr_t for a 4-byte
 * or 8-byte (x64 only) memory load instruction.
 * \param dc  The void * dcontext used to allocate memory for the instr_t.
 * \param r   The destination register opnd.
 * \param m   The source memory opnd.
 */
#define XINST_CREATE_load(dc, r, m) INSTR_CREATE_mov_ld(dc, r, m)

/**
 * This platform-independent macro creates an instr_t which loads 1 byte
 * from memory, zero-extends it to 4 bytes, and writes it to a 4 byte
 * destination register.
 * \param dc  The void * dcontext used to allocate memory for the instr_t.
 * \param r   The destination register opnd.
 * \param m   The source memory opnd.
 */
#define XINST_CREATE_load_1byte_zext4(dc, r, m) INSTR_CREATE_movzx(dc, r, m)

/**
 * This platform-independent macro creates an instr_t for a 1-byte
 * memory load instruction.
 * \param dc  The void * dcontext used to allocate memory for the instr_t.
 * \param r   The destination register opnd.
 * \param m   The source memory opnd.
 */
#define XINST_CREATE_load_1byte(dc, r, m) INSTR_CREATE_mov_ld(dc, r, m)

/**
 * This platform-independent macro creates an instr_t for a 2-byte
 * memory load instruction.
 * \param dc  The void * dcontext used to allocate memory for the instr_t.
 * \param r   The destination register opnd.
 * \param m   The source memory opnd.
 */
#define XINST_CREATE_load_2bytes(dc, r, m) INSTR_CREATE_mov_ld(dc, r, m)

/**
 * This platform-independent macro creates an instr_t for a 4-byte
 * or 8-byte (x64 only) memory store instruction.
 * \param dc  The void * dcontext used to allocate memory for the instr_t.
 * \param m   The destination memory opnd.
 * \param r   The source register opnd.
 */
#define XINST_CREATE_store(dc, m, r) INSTR_CREATE_mov_st(dc, m, r)

/**
 * This platform-independent macro creates an instr_t for a 1-byte
 * memory store instruction.
 * \param dc  The void * dcontext used to allocate memory for the instr_t.
 * \param m   The destination memory opnd.
 * \param r   The source register opnd.
 */
#define XINST_CREATE_store_1byte(dc, m, r) INSTR_CREATE_mov_st(dc, m, r)

/**
 * This platform-independent macro creates an instr_t for a 2-byte
 * memory store instruction.
 * \param dc  The void * dcontext used to allocate memory for the instr_t.
 * \param m   The destination memory opnd.
 * \param r   The source register opnd.
 */
#define XINST_CREATE_store_2bytes(dc, m, r) INSTR_CREATE_mov_st(dc, m, r)

/**
 * This platform-independent macro creates an instr_t for a register
 * to register move instruction.
 * \param dc  The void * dcontext used to allocate memory for the instr_t.
 * \param d   The destination register opnd.
 * \param s   The source register opnd.
 */
#define XINST_CREATE_move(dc, d, s) INSTR_CREATE_mov_ld(dc, d, s)

/**
 * This platform-independent macro creates an instr_t for a multimedia
 * register load instruction.
 * \param dc  The void * dcontext used to allocate memory for the instr_t.
 * \param r   The destination register opnd.
 * \param m   The source memory opnd.
 */
#define XINST_CREATE_load_simd(dc, r, m) INSTR_CREATE_movd(dc, r, m)

/**
 * This platform-independent macro creates an instr_t for a multimedia
 * register store instruction.
 * \param dc  The void * dcontext used to allocate memory for the instr_t.
 * \param m   The destination memory opnd.
 * \param r   The source register opnd.
 */
#define XINST_CREATE_store_simd(dc, m, r) INSTR_CREATE_movd(dc, m, r)

/**
 * This platform-independent macro creates an instr_t for an indirect
 * jump through memory instruction.
 * \param dc  The void * dcontext used to allocate memory for the instr_t.
 * \param m   The memory opnd holding the target.
 */
#define XINST_CREATE_jump_mem(dc, m) INSTR_CREATE_jmp_ind(dc, m)

/**
 * This platform-independent macro creates an instr_t for an indirect
 * jump instruction through a register.
 * \param dc  The void * dcontext used to allocate memory for the instr_t.
 * \param r   The register opnd holding the target.
 */
#define XINST_CREATE_jump_reg(dc, r) INSTR_CREATE_jmp_ind(dc, r)

/**
 * This platform-independent macro creates an instr_t for an immediate
 * integer load instruction.
 * \param dc  The void * dcontext used to allocate memory for the instr_t.
 * \param r   The destination register opnd.
 * \param i   The source immediate integer opnd.
 */
#define XINST_CREATE_load_int(dc, r, i) INSTR_CREATE_mov_imm(dc, r, i)

/**
 * This platform-independent macro creates an instr_t for a return instruction.
 * \param dc  The void * dcontext used to allocate memory for the instr_t.
 */
#define XINST_CREATE_return(dc) INSTR_CREATE_ret(dc)

/**
 * This platform-independent macro creates an instr_t for an unconditional
 * branch instruction.
 * \param dc  The void * dcontext used to allocate memory for the instr_t.
 * \param t   The opnd_t target operand for the instruction, which can be
 * either a pc (opnd_create_pc)()) or an instr_t (opnd_create_instr()).
 * Be sure to ensure that the limited reach of this short branch will reach
 * the target (a pc operand is not suitable for most uses unless you know
 * precisely where this instruction will be encoded).
 */
#define XINST_CREATE_jump(dc, t) INSTR_CREATE_jmp((dc), (t))

/**
 * This platform-independent macro creates an instr_t for an unconditional
 * branch instruction with the smallest available reach.
 * \param dc  The void * dcontext used to allocate memory for the instr_t.
 * \param t   The opnd_t target operand for the instruction, which can be
 * either a pc (opnd_create_pc)()) or an instr_t (opnd_create_instr()).
 * Be sure to ensure that the limited reach of this short branch will reach
 * the target (a pc operand is not suitable for most uses unless you know
 * precisely where this instruction will be encoded).
 */
#define XINST_CREATE_jump_short(dc, t) INSTR_CREATE_jmp_short((dc), (t))

/**
 * This platform-independent macro creates an instr_t for a conditional
 * branch instruction that branches if the previously-set condition codes
 * indicate the condition indicated by \p pred.
 * \param dc  The void * dcontext used to allocate memory for the instr_t.
 * \param pred  The #dr_pred_type_t condition to match.
 * \param t   The opnd_t target operand for the instruction, which can be
 * either a pc (opnd_create_pc)()) or an instr_t (opnd_create_instr()).
 * Be sure to ensure that the limited reach of this short branch will reach
 * the target (a pc operand is not suitable for most uses unless you know
 * precisely where this instruction will be encoded).
 */
#define XINST_CREATE_jump_cond(dc, pred, t) \
    (INSTR_CREATE_jcc((dc), (pred)-DR_PRED_O + OP_jo, (t)))

/**
 * This platform-independent macro creates an instr_t for an unconditional
 * branch instruction.
 * \param dc  The void * dcontext used to allocate memory for the instr_t.
 * \param t   The opnd_t target operand for the instruction, which can be
 * either a pc (opnd_create_pc)()) or an instr_t (opnd_create_instr()).
 * Be sure to ensure that the limited reach of this short branch will reach
 * the target (a pc operand is not suitable for most uses unless you know
 * precisely where this instruction will be encoded).
 */
#define XINST_CREATE_call(dc, t) INSTR_CREATE_call((dc), (t))

/**
 * This platform-independent macro creates an instr_t for an addition
 * instruction that does not affect the status flags.
 * \param dc  The void * dcontext used to allocate memory for the instr_t.
 * \param d  The opnd_t explicit destination operand for the instruction.
 * \param s  The opnd_t explicit source operand for the instruction.  This
 * can be either a register or a 32-bit immediate integer on x86.
 */
#define XINST_CREATE_add(dc, d, s)                                             \
    INSTR_CREATE_lea(                                                          \
        (dc), (d),                                                             \
        OPND_CREATE_MEM_lea(opnd_get_reg(d),                                   \
                            opnd_is_reg(s) ? opnd_get_reg(s) : DR_REG_NULL, 0, \
                            opnd_is_reg(s) ? 0 : (int)opnd_get_immed_int(s)))

/**
 * This platform-independent macro creates an instr_t for an addition
 * instruction that does not affect the status flags and takes two sources
 * plus a destination.
 * \param dc  The void * dcontext used to allocate memory for the instr_t.
 * \param d  The opnd_t explicit destination operand for the instruction.
 * \param s1  The opnd_t explicit first source operand for the instruction.  This
 * must be a register.
 * \param s2  The opnd_t explicit source operand for the instruction.  This
 * can be either a register or a 32-bit immediate integer on x86.
 */
#define XINST_CREATE_add_2src(dc, d, s1, s2)                                     \
    INSTR_CREATE_lea(                                                            \
        (dc), (d),                                                               \
        OPND_CREATE_MEM_lea(opnd_get_reg(s1),                                    \
                            opnd_is_reg(s2) ? opnd_get_reg(s2) : DR_REG_NULL, 0, \
                            opnd_is_reg(s2) ? 0 : (int)opnd_get_immed_int(s2)))

/**
 * This platform-independent macro creates an instr_t for an addition
 * instruction that does not affect the status flags and takes two register sources
 * plus a destination, with one source being shifted logically left by
 * an immediate amount that is limited to either 0, 1, 2, or 3.
 * \param dc  The void * dcontext used to allocate memory for the instr_t.
 * \param d  The opnd_t explicit destination operand for the instruction.
 * \param s1  The opnd_t explicit first source operand for the instruction.  This
 * must be a register.
 * \param s2_toshift  The opnd_t explicit source operand for the instruction.  This
 * must be a register.
 * \param shift_amount  An integer value that must be either 0, 1, 2, or 3.
 */
#define XINST_CREATE_add_sll(dc, d, s1, s2_toshift, shift_amount)                      \
    INSTR_CREATE_lea(                                                                  \
        (dc), (d),                                                                     \
        OPND_CREATE_MEM_lea(                                                           \
            opnd_get_reg(s1), opnd_get_reg(s2_toshift),                                \
            ((shift_amount) == 0                                                       \
                 ? 1                                                                   \
                 : ((shift_amount) == 1                                                \
                        ? 2                                                            \
                        : ((shift_amount) == 2                                         \
                               ? 4                                                     \
                               : ((shift_amount) == 3                                  \
                                      ? 8                                              \
                                      : (DR_ASSERT_MSG(false, "invalid shift amount"), \
                                         0))))),                                       \
            0))

/**
 * This platform-independent macro creates an instr_t for an addition
 * instruction that does affect the status flags.
 * \param dc  The void * dcontext used to allocate memory for the instr_t.
 * \param d  The opnd_t explicit destination operand for the instruction.
 * \param s  The opnd_t explicit source operand for the instruction.
 */
#define XINST_CREATE_add_s(dc, d, s) INSTR_CREATE_add((dc), (d), (s))

/**
 * This platform-independent macro creates an instr_t for a subtraction
 * instruction that does not affect the status flags.
 * \param dc  The void * dcontext used to allocate memory for the instr_t.
 * \param d  The opnd_t explicit destination operand for the instruction.
 * \param s  The opnd_t explicit source operand for the instruction.
 * The source must be an immediate integer on x86.
 */
#define XINST_CREATE_sub(dc, d, s)                                        \
    INSTR_CREATE_lea((dc), (d),                                           \
                     OPND_CREATE_MEM_lea(opnd_get_reg(d), DR_REG_NULL, 0, \
                                         -(int)opnd_get_immed_int(s)))

/**
 * This platform-independent macro creates an instr_t for a subtraction
 * instruction that does affect the status flags.
 * \param dc  The void * dcontext used to allocate memory for the instr_t.
 * \param d  The opnd_t explicit destination operand for the instruction.
 * \param s  The opnd_t explicit source operand for the instruction.
 */
#define XINST_CREATE_sub_s(dc, d, s) INSTR_CREATE_sub((dc), (d), (s))

/**
 * This platform-independent macro creates an instr_t for a bitwise and
 * instruction that does affect the status flags.
 * \param dc  The void * dcontext used to allocate memory for the instr_t.
 * \param d  The opnd_t explicit destination operand for the instruction.
 * \param s  The opnd_t explicit source operand for the instruction.
 */
#define XINST_CREATE_and_s(dc, d, s) INSTR_CREATE_and((dc), (d), (s))

/**
 * This platform-independent macro creates an instr_t for a logical right shift
 * instruction that does affect the status flags.
 * \param dc  The void * dcontext used to allocate memory for the instr_t.
 * \param d  The opnd_t explicit destination operand for the instruction.
 * \param s  The opnd_t explicit source operand for the instruction.
 */
#define XINST_CREATE_slr_s(dc, d, s) INSTR_CREATE_shr((dc), (d), (s))

/**
 * This platform-independent macro creates an instr_t for a comparison
 * instruction.
 * \param dc  The void * dcontext used to allocate memory for the instr_t.
 * \param s1  The opnd_t explicit destination operand for the instruction.
 * \param s2  The opnd_t explicit source operand for the instruction.
 */
#define XINST_CREATE_cmp(dc, s1, s2) instr_create_0dst_2src((dc), OP_cmp, (s1), (s2))

/**
 * This platform-independent macro creates an instr_t for a software
 * interrupt instruction.
 * \param dc  The void * dcontext used to allocate memory for the instr_t.
 * \param i   The source integer constant opnd_t operand.
 */
#define XINST_CREATE_interrupt(dc, i) INSTR_CREATE_int(dc, i)

/**
 * This platform-independent macro creates an instr_t for a nop instruction.
 * \param dc  The void * dcontext used to allocate memory for the instr_t.
 */
#define XINST_CREATE_nop(dc) INSTR_CREATE_nop(dc)
/* @} */ /* end doxygen group */

/****************************************************************************
 * x86-specific INSTR_CREATE_* macros
 */

/* no-operand instructions */
/** @name No-operand instructions */
/* @{ */ /* doxygen start group; w/ DISTRIBUTE_GROUP_DOC=YES, one comment suffices. */
/**
 * This INSTR_CREATE_xxx macro creates an instr_t with opcode OP_xxx, automatically
 * supplying any implicit operands.
 * \param dc The void * dcontext used to allocate memory for the instr_t.
 */
#define INSTR_CREATE_fwait(dc) instr_create_0dst_0src((dc), OP_fwait)
#define INSTR_CREATE_hlt(dc) instr_create_0dst_0src((dc), OP_hlt)
#define INSTR_CREATE_cmc(dc) instr_create_0dst_0src((dc), OP_cmc)
#define INSTR_CREATE_clc(dc) instr_create_0dst_0src((dc), OP_clc)
#define INSTR_CREATE_stc(dc) instr_create_0dst_0src((dc), OP_stc)
#define INSTR_CREATE_cli(dc) instr_create_0dst_0src((dc), OP_cli)
#define INSTR_CREATE_sti(dc) instr_create_0dst_0src((dc), OP_sti)
#define INSTR_CREATE_cld(dc) instr_create_0dst_0src((dc), OP_cld)
#define INSTR_CREATE_std(dc) instr_create_0dst_0src((dc), OP_std)
#define INSTR_CREATE_clts(dc) instr_create_0dst_0src((dc), OP_clts)
#define INSTR_CREATE_invd(dc) instr_create_0dst_0src((dc), OP_invd)
#define INSTR_CREATE_wbinvd(dc) instr_create_0dst_0src((dc), OP_wbinvd)
#define INSTR_CREATE_ud2a(dc) instr_create_0dst_0src((dc), OP_ud2a)
#define INSTR_CREATE_emms(dc) instr_create_0dst_0src((dc), OP_emms)
#define INSTR_CREATE_rsm(dc) instr_create_0dst_0src((dc), OP_rsm)
#define INSTR_CREATE_ud2b(dc) instr_create_0dst_0src((dc), OP_ud2b)
#define INSTR_CREATE_lfence(dc) instr_create_0dst_0src((dc), OP_lfence)
#define INSTR_CREATE_mfence(dc) instr_create_0dst_0src((dc), OP_mfence)
#define INSTR_CREATE_sfence(dc) instr_create_0dst_0src((dc), OP_sfence)
#define INSTR_CREATE_nop(dc) instr_create_0dst_0src((dc), OP_nop)
#define INSTR_CREATE_pause(dc) instr_create_0dst_0src((dc), OP_pause)
#define INSTR_CREATE_fnop(dc) instr_create_0dst_0src((dc), OP_fnop)
#define INSTR_CREATE_fdecstp(dc) instr_create_0dst_0src((dc), OP_fdecstp)
#define INSTR_CREATE_fincstp(dc) instr_create_0dst_0src((dc), OP_fincstp)
#define INSTR_CREATE_fnclex(dc) instr_create_0dst_0src((dc), OP_fnclex)
#define INSTR_CREATE_fninit(dc) instr_create_0dst_0src((dc), OP_fninit)
#define INSTR_CREATE_sysret(dc) instr_create_0dst_0src((dc), OP_sysret)
#define INSTR_CREATE_femms(dc) instr_create_0dst_0src((dc), OP_femms)
#define INSTR_CREATE_swapgs(dc) instr_create_0dst_0src((dc), OP_swapgs)
#define INSTR_CREATE_vmcall(dc) instr_create_0dst_0src((dc), OP_vmcall)
#define INSTR_CREATE_vmlaunch(dc) instr_create_0dst_0src((dc), OP_vmlaunch)
#define INSTR_CREATE_vmresume(dc) instr_create_0dst_0src((dc), OP_vmresume)
#define INSTR_CREATE_vmxoff(dc) instr_create_0dst_0src((dc), OP_vmxoff)
#define INSTR_CREATE_vmmcall(dc) instr_create_0dst_0src((dc), OP_vmmcall)
#define INSTR_CREATE_vmfunc(dc) instr_create_0dst_0src((dc), OP_vmfunc)
#define INSTR_CREATE_stgi(dc) instr_create_0dst_0src((dc), OP_stgi)
#define INSTR_CREATE_clgi(dc) instr_create_0dst_0src((dc), OP_clgi)
#define INSTR_CREATE_int3(dc) instr_create_0dst_0src((dc), OP_int3)
#define INSTR_CREATE_into(dc) instr_create_0dst_0src((dc), OP_into)
#define INSTR_CREATE_int1(dc) instr_create_0dst_0src((dc), OP_int1)
#define INSTR_CREATE_vzeroupper(dc) instr_create_0dst_0src((dc), OP_vzeroupper)
#define INSTR_CREATE_vzeroall(dc) instr_create_0dst_0src((dc), OP_vzeroall)
#define INSTR_CREATE_xtest(dc) instr_create_0dst_0src((dc), OP_xtest)
/* @} */ /* end doxygen group */

/* no destination, 1 source */
/**
 * Creates an instr_t for a short conditional branch instruction with the given
 * opcode and target operand.
 * \param dc The void * dcontext used to allocate memory for the instr_t.
 * \param op The OP_xxx opcode for the conditional branch, which should be
 * in the range [OP_jo_short, OP_jnle_short].
 * \param t The opnd_t target operand for the instruction, which can be either
 * a pc (opnd_create_pc()) or an instr_t (opnd_create_instr()).  Be sure to
 * ensure that the limited reach of this short branch will reach the target
 * (a pc operand is not suitable for most uses unless you know precisely where
 * this instruction will be encoded).
 */
#define INSTR_CREATE_jcc_short(dc, op, t) instr_create_0dst_1src((dc), (op), (t))
/**
 * Creates an instr_t for a conditional branch instruction with the given opcode
 * and target operand.
 * \param dc The void * dcontext used to allocate memory for the instr_t.
 * \param op The OP_xxx opcode for the conditional branch, which should be
 * in the range [OP_jo, OP_jnle].
 * \param t The opnd_t target operand for the instruction, which can be either
 * a pc (opnd_create_pc()) or an instr_t (opnd_create_instr()).
 */
#define INSTR_CREATE_jcc(dc, op, t) instr_create_0dst_1src((dc), (op), (t))
/** @name Direct unconditional jump */
/* @{ */ /* doxygen start group; w/ DISTRIBUTE_GROUP_DOC=YES, one comment suffices. */
/**
 * This INSTR_CREATE_xxx macro creates an instr_t with opcode OP_xxx and
 * the given explicit operands, automatically supplying any implicit operands.
 * \param dc The void * dcontext used to allocate memory for the instr_t.
 * \param t The opnd_t target operand for the instruction, which can be either
 * a pc (opnd_create_pc()) or an instr_t (opnd_create_instr()).
 */
#define INSTR_CREATE_jmp(dc, t) instr_create_0dst_1src((dc), OP_jmp, (t))
#define INSTR_CREATE_jmp_short(dc, t) instr_create_0dst_1src((dc), OP_jmp_short, (t))
#define INSTR_CREATE_xbegin(dc, t) instr_create_0dst_1src((dc), OP_xbegin, (t))
/* @} */ /* end doxygen group */
/**
 * This INSTR_CREATE_xxx macro creates an instr_t with opcode OP_xxx and
 * the given explicit operands, automatically supplying any implicit operands.
 * \param dc The void * dcontext used to allocate memory for the instr_t.
 * \param t The opnd_t target operand for the instruction, which should be
 * a memory reference created with opnd_create_base_disp().
 */
#define INSTR_CREATE_jmp_ind(dc, t) instr_create_0dst_1src((dc), OP_jmp_ind, (t))
/**
 * This INSTR_CREATE_xxx macro creates an instr_t with opcode OP_xxx and
 * the given explicit operands, automatically supplying any implicit operands.
 * \param dc The void * dcontext used to allocate memory for the instr_t.
 * \param t The opnd_t target operand for the instruction, which should be
 * a far pc operand created with opnd_create_far_pc().
 */
#define INSTR_CREATE_jmp_far(dc, t) instr_create_0dst_1src((dc), OP_jmp_far, (t))
/**
 * This INSTR_CREATE_xxx macro creates an instr_t with opcode OP_xxx and
 * the given explicit operands, automatically supplying any implicit operands.
 * \param dc The void * dcontext used to allocate memory for the instr_t.
 * \param t The opnd_t target operand for the instruction, which should be
 * a far memory reference created with opnd_create_far_base_disp().
 */
#define INSTR_CREATE_jmp_far_ind(dc, t) instr_create_0dst_1src((dc), OP_jmp_far_ind, (t))
/** @name One explicit source */
/* @{ */ /* doxygen start group; w/ DISTRIBUTE_GROUP_DOC=YES, one comment suffices. */
/**
 * This INSTR_CREATE_xxx macro creates an instr_t with opcode OP_xxx and
 * the given explicit operands, automatically supplying any implicit operands.
 * \param dc The void * dcontext used to allocate memory for the instr_t.
 * \param s The opnd_t explicit source operand for the instruction.
 */
#define INSTR_CREATE_lldt(dc, s) instr_create_0dst_1src((dc), OP_lldt, (s))
#define INSTR_CREATE_ltr(dc, s) instr_create_0dst_1src((dc), OP_ltr, (s))
#define INSTR_CREATE_verr(dc, s) instr_create_0dst_1src((dc), OP_verr, (s))
#define INSTR_CREATE_verw(dc, s) instr_create_0dst_1src((dc), OP_verw, (s))
#define INSTR_CREATE_vmptrld(dc, s) instr_create_0dst_1src((dc), OP_vmptrld, (s))
#define INSTR_CREATE_vmxon(dc, s) instr_create_0dst_1src((dc), OP_vmxon, (s))
/**
 * This INSTR_CREATE_xxx macro creates an instr_t with opcode OP_xxx and the
 * given explicit operands, automatically supplying any implicit operands.
 * \param dc The void * dcontext used to allocate memory for the instr_t.
 * \param s The opnd_t explicit second source operand for the instruction, which
 * must be a general-purpose register.
 */
#define INSTR_CREATE_wrfsbase(dc, s) instr_create_0dst_1src((dc), OP_wrfsbase, (s))
#define INSTR_CREATE_wrgsbase(dc, s) instr_create_0dst_1src((dc), OP_wrgsbase, (s))
#define INSTR_CREATE_llwpcb(dc, s) instr_create_0dst_1src((dc), OP_llwpcb, (s))
/**
 * This INSTR_CREATE_xxx macro creates an instr_t with opcode OP_xxx and
 * the given explicit operands, automatically supplying any implicit operands.
 * \param dc The void * dcontext used to allocate memory for the instr_t.
 * \param s The opnd_t explicit source operand for the instruction, which can be
 * created with OPND_CREATE_MEM_lgdt() to get the appropriate operand size.
 */
#define INSTR_CREATE_lgdt(dc, s) instr_create_0dst_1src((dc), OP_lgdt, (s))
/**
 * This INSTR_CREATE_xxx macro creates an instr_t with opcode OP_xxx and
 * the given explicit operands, automatically supplying any implicit operands.
 * \param dc The void * dcontext used to allocate memory for the instr_t.
 * \param s The opnd_t explicit source operand for the instruction, which can be
 * created with OPND_CREATE_MEM_lidt() to get the appropriate operand size.
 */
#define INSTR_CREATE_lidt(dc, s) instr_create_0dst_1src((dc), OP_lidt, (s))
#define INSTR_CREATE_lmsw(dc, s) instr_create_0dst_1src((dc), OP_lmsw, (s))
/**
 * This INSTR_CREATE_xxx macro creates an instr_t with opcode OP_xxx and
 * the given explicit operands, automatically supplying any implicit operands.
 * \param dc The void * dcontext used to allocate memory for the instr_t.
 * \param s The opnd_t explicit source operand for the instruction, which can be
 * created with OPND_CREATE_MEM_invlpg() to get the appropriate operand size.
 */
#define INSTR_CREATE_invlpg(dc, s) instr_create_0dst_1src((dc), OP_invlpg, (s))
/**
 * This INSTR_CREATE_xxx macro creates an instr_t with opcode OP_xxx and
 * the given explicit operands, automatically supplying any implicit operands.
 * \param dc The void * dcontext used to allocate memory for the instr_t.
 * \param s The opnd_t explicit source operand for the instruction, which can be
 * created with OPND_CREATE_MEM_fxrstor() to get the appropriate operand size.
 */
#define INSTR_CREATE_fxrstor32(dc, s) instr_create_0dst_1src((dc), OP_fxrstor32, (s))
/**
 * This INSTR_CREATE_xxx macro creates an instr_t with opcode OP_xxx and
 * the given explicit operands, automatically supplying any implicit operands.
 * \param dc The void * dcontext used to allocate memory for the instr_t.
 * \param s The opnd_t explicit source operand for the instruction, which can be
 * created with OPND_CREATE_MEM_fxrstor() to get the appropriate operand size.
 */
#define INSTR_CREATE_fxrstor64(dc, s) instr_create_0dst_1src((dc), OP_fxrstor64, (s))
#define INSTR_CREATE_ldmxcsr(dc, s) instr_create_0dst_1src((dc), OP_ldmxcsr, (s))
#define INSTR_CREATE_vldmxcsr(dc, s) instr_create_0dst_1src((dc), OP_vldmxcsr, (s))
#define INSTR_CREATE_nop_modrm(dc, s) instr_create_0dst_1src((dc), OP_nop_modrm, (s))
/* @} */ /* end doxygen group */
/** @name Prefetch */
/* @{ */ /* doxygen start group; w/ DISTRIBUTE_GROUP_DOC=YES, one comment suffices. */
/**
 * This INSTR_CREATE_xxx macro creates an instr_t with opcode OP_xxx and
 * the given explicit operands, automatically supplying any implicit operands.
 * \param dc The void * dcontext used to allocate memory for the instr_t.
 * \param s The opnd_t explicit source operand for the instruction, which can be
 * created with OPND_CREATE_MEM_prefetch() to get the appropriate operand size.
 */
#define INSTR_CREATE_prefetchnta(dc, s) instr_create_0dst_1src((dc), OP_prefetchnta, (s))
#define INSTR_CREATE_prefetcht0(dc, s) instr_create_0dst_1src((dc), OP_prefetcht0, (s))
#define INSTR_CREATE_prefetcht1(dc, s) instr_create_0dst_1src((dc), OP_prefetcht1, (s))
#define INSTR_CREATE_prefetcht2(dc, s) instr_create_0dst_1src((dc), OP_prefetcht2, (s))
#define INSTR_CREATE_prefetch(dc, s) instr_create_0dst_1src((dc), OP_prefetch, (s))
#define INSTR_CREATE_prefetchw(dc, s) instr_create_0dst_1src((dc), OP_prefetchw, (s))
/* @} */ /* end doxygen group */
/**
 * This INSTR_CREATE_xxx macro creates an instr_t with opcode OP_xxx and
 * the given explicit operands, automatically supplying any implicit operands.
 * \param dc The void * dcontext used to allocate memory for the instr_t.
 * \param s The opnd_t explicit source operand for the instruction, which can be
 * created with OPND_CREATE_MEM_clflush() to get the appropriate operand size.
 */
#define INSTR_CREATE_clflush(dc, s) instr_create_0dst_1src((dc), OP_clflush, (s))
/**
 * This INSTR_CREATE_xxx macro creates an instr_t with opcode OP_xxx and the
 * given explicit operands, automatically supplying any implicit operands.
 * \param dc The void * dcontext used to allocate memory for the instr_t.
 * \param i The opnd_t explicit second source operand for the instruction, which
 * must be an immediate integer (opnd_create_immed_int()).
 */
#define INSTR_CREATE_int(dc, i) instr_create_0dst_1src((dc), OP_int, (i))

/* floating-point */
/**
 * This INSTR_CREATE_xxx macro creates an instr_t with opcode OP_xxx and
 * the given explicit operands, automatically supplying any implicit operands.
 * \param dc The void * dcontext used to allocate memory for the instr_t.
 * \param m The opnd_t explicit destination operand for the instruction, which can be
 * created with OPND_CREATE_MEM_fldenv() to get the appropriate operand size.
 */
#define INSTR_CREATE_fldenv(dc, m) instr_create_0dst_1src((dc), OP_fldenv, (m))
/**
 * This INSTR_CREATE_xxx macro creates an instr_t with opcode OP_xxx and
 * the given explicit operands, automatically supplying any implicit operands.
 * \param dc The void * dcontext used to allocate memory for the instr_t.
 * \param m The opnd_t explicit destination operand for the instruction, which must
 * be a memory reference (opnd_create_base_disp() or opnd_create_far_base_disp()).
 */
#define INSTR_CREATE_fldcw(dc, m) instr_create_0dst_1src((dc), OP_fldcw, (m))
/**
 * This INSTR_CREATE_xxx macro creates an instr_t with opcode OP_xxx and
 * the given explicit operands, automatically supplying any implicit operands.
 * \param dc The void * dcontext used to allocate memory for the instr_t.
 * \param m The opnd_t explicit destination operand for the instruction, which can be
 * created with OPND_CREATE_MEM_frstor() to get the appropriate operand size.
 */
#define INSTR_CREATE_frstor(dc, m) instr_create_0dst_1src((dc), OP_frstor, (m))

/* no destination, 1 implicit source */
/** @name One implicit source */
/* @{ */ /* doxygen start group; w/ DISTRIBUTE_GROUP_DOC=YES, one comment suffices. */
/**
 * This INSTR_CREATE_xxx macro creates an instr_t with opcode OP_xxx, automatically
 * supplying any implicit operands.
 * \param dc The void * dcontext used to allocate memory for the instr_t.
 */
#define INSTR_CREATE_fxam(dc) \
    instr_create_0dst_1src((dc), OP_fxam, opnd_create_reg(DR_REG_ST0))
#define INSTR_CREATE_sahf(dc) \
    instr_create_0dst_1src((dc), OP_sahf, opnd_create_reg(DR_REG_AH))
#define INSTR_CREATE_vmrun(dc) \
    instr_create_0dst_1src((dc), OP_vmrun, opnd_create_reg(DR_REG_XAX))
#define INSTR_CREATE_vmload(dc) \
    instr_create_0dst_1src((dc), OP_vmload, opnd_create_reg(DR_REG_XAX))
#define INSTR_CREATE_vmsave(dc) \
    instr_create_0dst_1src((dc), OP_vmsave, opnd_create_reg(DR_REG_XAX))
#define INSTR_CREATE_skinit(dc) \
    instr_create_0dst_1src((dc), OP_skinit, opnd_create_reg(DR_REG_EAX))
/* @} */ /* end doxygen group */

/* no destination, 2 explicit sources */
/** @name No destination, 2 explicit sources */
/* @{ */ /* doxygen start group; w/ DISTRIBUTE_GROUP_DOC=YES, one comment suffices. */
/**
 * This INSTR_CREATE_xxx macro creates an instr_t with opcode OP_xxx and
 * the given explicit operands, automatically supplying any implicit operands.
 * \param dc The void * dcontext used to allocate memory for the instr_t.
 * \param s1 The opnd_t first source operand for the instruction.
 * \param s2 The opnd_t second source operand for the instruction.
 */
#define INSTR_CREATE_cmp(dc, s1, s2) instr_create_0dst_2src((dc), OP_cmp, (s1), (s2))
#define INSTR_CREATE_test(dc, s1, s2) instr_create_0dst_2src((dc), OP_test, (s1), (s2))
#define INSTR_CREATE_ptest(dc, s1, s2) instr_create_0dst_2src((dc), OP_ptest, (s1), (s2))
/* AVX */
#define INSTR_CREATE_vucomiss(dc, s1, s2) \
    instr_create_0dst_2src((dc), OP_vucomiss, (s1), (s2))
#define INSTR_CREATE_vucomisd(dc, s1, s2) \
    instr_create_0dst_2src((dc), OP_vucomisd, (s1), (s2))
#define INSTR_CREATE_vcomiss(dc, s1, s2) \
    instr_create_0dst_2src((dc), OP_vcomiss, (s1), (s2))
#define INSTR_CREATE_vcomisd(dc, s1, s2) \
    instr_create_0dst_2src((dc), OP_vcomisd, (s1), (s2))
#define INSTR_CREATE_vptest(dc, s1, s2) \
    instr_create_0dst_2src((dc), OP_vptest, (s1), (s2))
#define INSTR_CREATE_vtestps(dc, s1, s2) \
    instr_create_0dst_2src((dc), OP_vtestps, (s1), (s2))
#define INSTR_CREATE_vtestpd(dc, s1, s2) \
    instr_create_0dst_2src((dc), OP_vtestpd, (s1), (s2))
/**
 * This INSTR_CREATE_xxx macro creates an instr_t with opcode OP_xxx and
 * the given explicit operands, automatically supplying any implicit operands.
 * \param dc The void * dcontext used to allocate memory for the instr_t.
 * \param s1 The opnd_t first source operand for the instruction.
 * \param s2 The opnd_t second source operand for the instruction, which can
 * be created with OPND_CREATE_MEM_bound() to get the appropriate operand size.
 */
#define INSTR_CREATE_bound(dc, s1, s2) instr_create_0dst_2src((dc), OP_bound, (s1), (s2))
/**
 * This INSTR_CREATE_xxx macro creates an instr_t with opcode OP_xxx and
 * the given explicit operands, automatically supplying any implicit operands.
 * \param dc The void * dcontext used to allocate memory for the instr_t.
 * \param s The opnd_t first source operand for the instruction.
 * \param ri The opnd_t second source operand for the instruction, which can
 * be either a register or an immediate integer.
 */
#define INSTR_CREATE_bt(dc, s, ri) instr_create_0dst_2src((dc), OP_bt, (s), (ri))
#define INSTR_CREATE_ucomiss(dc, s1, s2) \
    instr_create_0dst_2src((dc), OP_ucomiss, (s1), (s2))
#define INSTR_CREATE_ucomisd(dc, s1, s2) \
    instr_create_0dst_2src((dc), OP_ucomisd, (s1), (s2))
#define INSTR_CREATE_comiss(dc, s1, s2) \
    instr_create_0dst_2src((dc), OP_comiss, (s1), (s2))
#define INSTR_CREATE_comisd(dc, s1, s2) \
    instr_create_0dst_2src((dc), OP_comisd, (s1), (s2))
#define INSTR_CREATE_invept(dc, s1, s2) \
    instr_create_0dst_2src((dc), OP_invept, (s1), (s2))
#define INSTR_CREATE_invvpid(dc, s1, s2) \
    instr_create_0dst_2src((dc), OP_invvpid, (s1), (s2))
#define INSTR_CREATE_invpcid(dc, s1, s2) \
    instr_create_0dst_2src((dc), OP_invpcid, (s1), (s2))
/* @} */ /* end doxygen group */

/* no destination, 2 sources: 1 implicit */
/**
 * This INSTR_CREATE_xxx macro creates an instr_t with opcode OP_xxx and
 * the given explicit operands, automatically supplying any implicit operands.
 * \param dc The void * dcontext used to allocate memory for the instr_t.
 * \param t The opnd_t target operand for the instruction, which can be either
 * a pc (opnd_create_pc()) or an instr_t (opnd_create_instr()).
 */
#define INSTR_CREATE_jecxz(dc, t) \
    instr_create_0dst_2src((dc), OP_jecxz, (t), opnd_create_reg(DR_REG_XCX))
/**
 * Creates an instr_t for an OP_jecxz instruction that uses cx instead of ecx
 * (there is no separate OP_jcxz).
 * \param dc The void * dcontext used to allocate memory for the instr_t.
 * \param t The opnd_t target operand for the instruction, which can be either
 * a pc (opnd_create_pc()) or an instr_t (opnd_create_instr()).
 */
#define INSTR_CREATE_jcxz(dc, t) \
    instr_create_0dst_2src((dc), OP_jecxz, (t), opnd_create_reg(DR_REG_CX))

/* no destination, 2 sources */
/** @name No destination, 2 sources */
/* @{ */ /* doxygen start group; w/ DISTRIBUTE_GROUP_DOC=YES, one comment suffices. */
/**
 * Creates an instr_t for an OP_out instruction with a source of al
 * (INSTR_CREATE_out_1()) or eax (INSTR_CREATE_out_4()) and dx.
 * \param dc The void * dcontext used to allocate memory for the instr_t.
 */
#define INSTR_CREATE_out_1(dc)                                       \
    instr_create_0dst_2src((dc), OP_out, opnd_create_reg(DR_REG_AL), \
                           opnd_create_reg(DR_REG_DX))
#define INSTR_CREATE_out_4(dc)                                        \
    instr_create_0dst_2src((dc), OP_out, opnd_create_reg(DR_REG_EAX), \
                           opnd_create_reg(DR_REG_DX))
/* @} */ /* end doxygen group */
/** @name No destination, explicit immed source */
/* @{ */ /* doxygen start group; w/ DISTRIBUTE_GROUP_DOC=YES, one comment suffices. */
/**
 * Creates an instr_t for an OP_out instruction with a source of al
 * (INSTR_CREATE_out_1_imm()) or eax (INSTR_CREATE_out_4_imm()) and an immediate.
 * \param dc The void * dcontext used to allocate memory for the instr_t.
 * \param i The opnd_t explicit source operand for the instruction, which must be an
 * immediate integer (opnd_create_immed_int()).
 */
#define INSTR_CREATE_out_1_imm(dc, i) \
    instr_create_0dst_2src((dc), OP_out, (i), opnd_create_reg(DR_REG_AL))
#define INSTR_CREATE_out_4_imm(dc, i) \
    instr_create_0dst_2src((dc), OP_out, (i), opnd_create_reg(DR_REG_EAX))
/* @} */ /* end doxygen group */

/** @name No destination, 2 implicit sources */
/* @{ */ /* doxygen start group; w/ DISTRIBUTE_GROUP_DOC=YES, one comment suffices. */
/**
 * This INSTR_CREATE_xxx macro creates an instr_t with opcode OP_xxx, automatically
 * supplying any implicit operands.
 * \param dc The void * dcontext used to allocate memory for the instr_t.
 */
/* no destination, 2 implicit sources */
#define INSTR_CREATE_mwait(dc)                                          \
    instr_create_0dst_2src((dc), OP_mwait, opnd_create_reg(DR_REG_EAX), \
                           opnd_create_reg(DR_REG_ECX))
#define INSTR_CREATE_invlpga(dc)                                          \
    instr_create_0dst_2src((dc), OP_invlpga, opnd_create_reg(DR_REG_XAX), \
                           opnd_create_reg(DR_REG_ECX))
/* no destination, 3 implicit sources */
#define INSTR_CREATE_wrmsr(dc)                                          \
    instr_create_0dst_3src((dc), OP_wrmsr, opnd_create_reg(DR_REG_EDX), \
                           opnd_create_reg(DR_REG_EAX), opnd_create_reg(DR_REG_ECX))
#define INSTR_CREATE_monitor(dc)                                          \
    instr_create_0dst_3src((dc), OP_monitor, opnd_create_reg(DR_REG_EAX), \
                           opnd_create_reg(DR_REG_ECX), opnd_create_reg(DR_REG_EDX))
#define INSTR_CREATE_xsetbv(dc)                                          \
    instr_create_0dst_3src((dc), OP_xsetbv, opnd_create_reg(DR_REG_ECX), \
                           opnd_create_reg(DR_REG_EDX), opnd_create_reg(DR_REG_EAX))
/* @} */ /* end doxygen group */

/** @name No destination, 3 sources: 1 implicit */
/* @{ */ /* doxygen start group; w/ DISTRIBUTE_GROUP_DOC=YES, one comment suffices. */
/**
 * This INSTR_CREATE_xxx macro creates an instr_t with opcode OP_xxx, automatically
 * supplying any implicit operands.
 * \param dc The void * dcontext used to allocate memory for the instr_t.
 * \param s The opnd_t explicit source operand for the instruction, which can be
 * created with OPND_CREATE_MEM_xsave() to get the appropriate operand size.
 */
#define INSTR_CREATE_xrstor32(dc, s)                                            \
    instr_create_0dst_3src((dc), OP_xrstor32, (s), opnd_create_reg(DR_REG_EDX), \
                           opnd_create_reg(DR_REG_EAX))
/**
 * This INSTR_CREATE_xxx macro creates an instr_t with opcode OP_xxx, automatically
 * supplying any implicit operands.
 * \param dc The void * dcontext used to allocate memory for the instr_t.
 * \param s The opnd_t explicit source operand for the instruction, which can be
 * created with OPND_CREATE_MEM_xsave() to get the appropriate operand size.
 */
#define INSTR_CREATE_xrstor64(dc, s)                                            \
    instr_create_0dst_3src((dc), OP_xrstor64, (s), opnd_create_reg(DR_REG_EDX), \
                           opnd_create_reg(DR_REG_EAX))
/* @} */ /* end doxygen group */

/** @name No destination, 3 sources */
/* @{ */ /* doxygen start group; w/ DISTRIBUTE_GROUP_DOC=YES, one comment suffices. */
/**
 * This INSTR_CREATE_xxx macro creates an instr_t with opcode OP_xxx, automatically
 * supplying any implicit operands.
 * \param dc The void * dcontext used to allocate memory for the instr_t.
 * \param s1 The opnd_t first source operand for the instruction, which must be
 * a general-purpose register.
 * \param s2 The opnd_t second source operand for the instruction
 * \param i The opnd_t third source operand for the instruction, which must be
 * an immediate integer (opnd_create_immed_int()).
 */
#define INSTR_CREATE_lwpins(dc, s1, s2, i) \
    instr_create_0dst_3src((dc), OP_lwpins, (s1), (s2), (i))
#define INSTR_CREATE_lwpval(dc, s1, s2, i) \
    instr_create_0dst_3src((dc), OP_lwpval, (s1), (s2), (i))
/* @} */ /* end doxygen group */

/* floating-point */
/** @name Floating-point with source of memory or fp register */
/* @{ */ /* doxygen start group; w/ DISTRIBUTE_GROUP_DOC=YES, one comment suffices. */
/**
 * This INSTR_CREATE_xxx macro creates an instr_t with opcode OP_xxx and the
 * given explicit operands, automatically supplying any implicit operands.
 * \param dc The void * dcontext used to allocate memory for the instr_t.
 * \param s The opnd_t explicit source operand for the instruction, which must
 * be one of the following:
 * -# A floating point register (opnd_create_reg()).
 * -# A memory reference (opnd_create_base_disp() or opnd_create_far_base_disp()).
 * The other (implicit) source operand is #DR_REG_ST0.
 */
#define INSTR_CREATE_fcom(dc, s) \
    instr_create_0dst_2src((dc), OP_fcom, (s), opnd_create_reg(DR_REG_ST0))
#define INSTR_CREATE_fcomp(dc, s) \
    instr_create_0dst_2src((dc), OP_fcomp, (s), opnd_create_reg(DR_REG_ST0))
/* @} */ /* end doxygen group */
/** @name Floating-point with fp register source */
/* @{ */ /* doxygen start group; w/ DISTRIBUTE_GROUP_DOC=YES, one comment suffices. */
/**
 * This INSTR_CREATE_xxx macro creates an instr_t with opcode OP_xxx and the
 * given explicit operands, automatically supplying any implicit operands.
 * \param dc The void * dcontext used to allocate memory for the instr_t.
 * \param f The opnd_t explicit source operand for the instruction, which must
 * be a floating point register (opnd_create_reg()).
 * The other (implicit) source operand is #DR_REG_ST0.
 */
#define INSTR_CREATE_fcomi(dc, f) \
    instr_create_0dst_2src((dc), OP_fcomi, opnd_create_reg(DR_REG_ST0), (f))
#define INSTR_CREATE_fcomip(dc, f) \
    instr_create_0dst_2src((dc), OP_fcomip, opnd_create_reg(DR_REG_ST0), (f))
#define INSTR_CREATE_fucomi(dc, f) \
    instr_create_0dst_2src((dc), OP_fucomi, opnd_create_reg(DR_REG_ST0), (f))
#define INSTR_CREATE_fucomip(dc, f) \
    instr_create_0dst_2src((dc), OP_fucomip, opnd_create_reg(DR_REG_ST0), (f))
#define INSTR_CREATE_fucom(dc, f) \
    instr_create_0dst_2src((dc), OP_fucom, opnd_create_reg(DR_REG_ST0), (f))
#define INSTR_CREATE_fucomp(dc, f) \
    instr_create_0dst_2src((dc), OP_fucomp, opnd_create_reg(DR_REG_ST0), (f))
/* @} */ /* end doxygen group */
/** @name Floating-point with no explicit sources */
/* @{ */ /* doxygen start group; w/ DISTRIBUTE_GROUP_DOC=YES, one comment suffices. */
/**
 * This INSTR_CREATE_xxx macro creates an instr_t with opcode OP_xxx,
 * automatically supplying any implicit operands.
 * \param dc The void * dcontext used to allocate memory for the instr_t.
 */
#define INSTR_CREATE_fucompp(dc)                                          \
    instr_create_0dst_2src((dc), OP_fucompp, opnd_create_reg(DR_REG_ST0), \
                           opnd_create_reg(DR_REG_ST1))
#define INSTR_CREATE_fcompp(dc)                                          \
    instr_create_0dst_2src((dc), OP_fcompp, opnd_create_reg(DR_REG_ST0), \
                           opnd_create_reg(DR_REG_ST1))
/* @} */ /* end doxygen group */

/* 1 destination, no sources */
/**
 * Creats an instr_t for a conditional set instruction with the given opcode
 * and destination operand.
 * \param dc The void * dcontext used to allocate memory for the instr_t.
 * \param op The OP_xxx opcode for the instruction, which should be in the range
 * [OP_seto, OP_setnle].
 * \param d The opnd_t destination operand for the instruction.
 */
#define INSTR_CREATE_setcc(dc, op, d) instr_create_1dst_0src((dc), (op), (d))
/** @name 1 explicit destination, no sources */
/* @{ */ /* doxygen start group; w/ DISTRIBUTE_GROUP_DOC=YES, one comment suffices. */
/**
 * This INSTR_CREATE_xxx macro creates an instr_t with opcode OP_xxx and the given
 * explicit operands, automatically supplying any implicit operands.
 * \param dc The void * dcontext used to allocate memory for the instr_t.
 * \param d The opnd_t explicit destination operand for the instruction.
 */
#define INSTR_CREATE_sldt(dc, d) instr_create_1dst_0src((dc), OP_sldt, (d))
#define INSTR_CREATE_str(dc, d) instr_create_1dst_0src((dc), OP_str, (d))
#define INSTR_CREATE_vmptrst(dc, d) instr_create_1dst_0src((dc), OP_vmptrst, (d))
#define INSTR_CREATE_vmclear(dc, d) instr_create_1dst_0src((dc), OP_vmclear, (d))
/**
 * This INSTR_CREATE_xxx macro creates an instr_t with opcode OP_xxx and the given
 * explicit operands, automatically supplying any implicit operands.
 * \param dc The void * dcontext used to allocate memory for the instr_t.
 * \param d The opnd_t explicit destination operand for the instruction, which
 * must be a general-purpose register.
 */
#define INSTR_CREATE_rdrand(dc, d) instr_create_1dst_0src((dc), OP_rdrand, (d))
#define INSTR_CREATE_rdseed(dc, d) instr_create_1dst_0src((dc), OP_rdseed, (d))
#define INSTR_CREATE_rdfsbase(dc, d) instr_create_1dst_0src((dc), OP_rdfsbase, (d))
#define INSTR_CREATE_rdgsbase(dc, d) instr_create_1dst_0src((dc), OP_rdgsbase, (d))
#define INSTR_CREATE_slwpcb(dc, d) instr_create_1dst_0src((dc), OP_slwpcb, (d))
/**
 * This INSTR_CREATE_xxx macro creates an instr_t with opcode OP_xxx and the given
 * explicit operands, automatically supplying any implicit operands.
 * \param dc The void * dcontext used to allocate memory for the instr_t.
 * \param d The opnd_t explicit destination operand for the instruction, which can
 * be created with OPND_CREATE_MEM_sgdt() to get the appropriate operand size.
 */
#define INSTR_CREATE_sgdt(dc, d) instr_create_1dst_0src((dc), OP_sgdt, (d))
/**
 * This INSTR_CREATE_xxx macro creates an instr_t with opcode OP_xxx and the given
 * explicit operands, automatically supplying any implicit operands.
 * \param dc The void * dcontext used to allocate memory for the instr_t.
 * \param d The opnd_t explicit destination operand for the instruction, which can
 * be created with OPND_CREATE_MEM_sidt() to get the appropriate operand size.
 */
#define INSTR_CREATE_sidt(dc, d) instr_create_1dst_0src((dc), OP_sidt, (d))
#define INSTR_CREATE_smsw(dc, d) instr_create_1dst_0src((dc), OP_smsw, (d))
/**
 * This INSTR_CREATE_xxx macro creates an instr_t with opcode OP_xxx and the given
 * explicit operands, automatically supplying any implicit operands.
 * \param dc The void * dcontext used to allocate memory for the instr_t.
 * \param d The opnd_t explicit destination operand for the instruction, which can
 * be created with OPND_CREATE_MEM_fxsave() to get the appropriate operand size.
 */
#define INSTR_CREATE_fxsave32(dc, d) instr_create_1dst_0src((dc), OP_fxsave32, (d))
/**
 * This INSTR_CREATE_xxx macro creates an instr_t with opcode OP_xxx and the given
 * explicit operands, automatically supplying any implicit operands.
 * \param dc The void * dcontext used to allocate memory for the instr_t.
 * \param d The opnd_t explicit destination operand for the instruction, which can
 * be created with OPND_CREATE_MEM_fxsave() to get the appropriate operand size.
 */
#define INSTR_CREATE_fxsave64(dc, d) instr_create_1dst_0src((dc), OP_fxsave64, (d))
#define INSTR_CREATE_stmxcsr(dc, d) instr_create_1dst_0src((dc), OP_stmxcsr, (d))
#define INSTR_CREATE_vstmxcsr(dc, d) instr_create_1dst_0src((dc), OP_vstmxcsr, (d))
/* @} */ /* end doxygen group */

/* floating-point */
/** @name Floating-point with memory destination */
/* @{ */ /* doxygen start group; w/ DISTRIBUTE_GROUP_DOC=YES, one comment suffices. */
/**
 * This INSTR_CREATE_xxx macro creates an instr_t with opcode OP_xxx and the given
 * explicit operands, automatically supplying any implicit operands.
 * \param dc The void * dcontext used to allocate memory for the instr_t.
 * \param m The opnd_t explicit destination operand for the instruction, which must
 * be a memory reference (opnd_create_base_disp() or opnd_create_far_base_disp()).
 */
/**
 * This INSTR_CREATE_xxx macro creates an instr_t with opcode OP_xxx and the given
 * explicit operands, automatically supplying any implicit operands.
 * \param dc The void * dcontext used to allocate memory for the instr_t.
 * \param m The opnd_t explicit destination operand for the instruction, which can
 * be created with OPND_CREATE_MEM_fnstenv() to get the appropriate operand size.
 */
#define INSTR_CREATE_fnstenv(dc, m) instr_create_1dst_0src((dc), OP_fnstenv, (m))
#define INSTR_CREATE_fnstcw(dc, m) instr_create_1dst_0src((dc), OP_fnstcw, (m))
/**
 * This INSTR_CREATE_xxx macro creates an instr_t with opcode OP_xxx and the given
 * explicit operands, automatically supplying any implicit operands.
 * \param dc The void * dcontext used to allocate memory for the instr_t.
 * \param m The opnd_t explicit destination operand for the instruction, which can
 * be created with OPND_CREATE_MEM_fnsave() to get the appropriate operand size.
 */
#define INSTR_CREATE_fnsave(dc, m) instr_create_1dst_0src((dc), OP_fnsave, (m))
#define INSTR_CREATE_fnstsw(dc, m) instr_create_1dst_0src((dc), OP_fnstsw, (m))
/* @} */ /* end doxygen group */

/**
 * This INSTR_CREATE_xxx macro creates an instr_t with opcode OP_xxx and the given
 * explicit operands, automatically supplying any implicit operands.
 * \param dc The void * dcontext used to allocate memory for the instr_t.
 * \param f The opnd_t explicit destination operand for the instruction, which must
 * be a floating point register (opnd_create_reg()).
 */
#define INSTR_CREATE_ffree(dc, f) instr_create_1dst_0src((dc), OP_ffree, (f))
#define INSTR_CREATE_ffreep(dc, f) instr_create_1dst_0src((dc), OP_ffreep, (f))

/* 1 implicit destination, no sources */
/** @name 1 implicit destination, no sources */
/* @{ */ /* doxygen start group; w/ DISTRIBUTE_GROUP_DOC=YES, one comment suffices. */
/**
 * This INSTR_CREATE_xxx macro creates an instr_t with opcode OP_xxx, automatically
 * supplying any implicit operands.
 * \param dc The void * dcontext used to allocate memory for the instr_t.
 */
#define INSTR_CREATE_lahf(dc) \
    instr_create_1dst_0src((dc), OP_lahf, opnd_create_reg(DR_REG_AH))
#define INSTR_CREATE_sysenter(dc) \
    instr_create_1dst_0src((dc), OP_sysenter, opnd_create_reg(DR_REG_XSP))
#define INSTR_CREATE_syscall(dc) \
    instr_create_1dst_0src((dc), OP_syscall, opnd_create_reg(DR_REG_XCX))
#define INSTR_CREATE_salc(dc) \
    instr_create_1dst_0src((dc), OP_salc, opnd_create_reg(DR_REG_AL))
/* @} */ /* end doxygen group */

/* 1 destination, 1 source */
/** @name 1 destination, 1 source */
/* @{ */ /* doxygen start group; w/ DISTRIBUTE_GROUP_DOC=YES, one comment suffices. */
/**
 * This INSTR_CREATE_xxx macro creates an instr_t with opcode OP_xxx and the given
 * explicit operands, automatically supplying any implicit operands.
 * \param dc The void * dcontext used to allocate memory for the instr_t.
 * \param d The opnd_t explicit destination operand for the instruction.
 * \param s The opnd_t explicit source operand for the instruction.
 */
#define INSTR_CREATE_arpl(dc, d, s) instr_create_1dst_1src((dc), OP_arpl, (d), (s))
/**
 * This INSTR_CREATE_xxx macro creates an instr_t with opcode OP_xxx and the given
 * explicit operands, automatically supplying any implicit operands.
 * \param dc The void * dcontext used to allocate memory for the instr_t.
 * \param d The opnd_t explicit destination operand for the instruction.
 * \param s The opnd_t explicit source operand for the instruction, which can be
 * created with OPND_CREATE_MEM_lea() to get the appropriate operand size.
 */
#define INSTR_CREATE_lea(dc, d, s) instr_create_1dst_1src((dc), OP_lea, (d), (s))
#define INSTR_CREATE_mov_ld(dc, d, s) instr_create_1dst_1src((dc), OP_mov_ld, (d), (s))
#define INSTR_CREATE_mov_st(dc, d, s) instr_create_1dst_1src((dc), OP_mov_st, (d), (s))
#define INSTR_CREATE_mov_imm(dc, d, s) instr_create_1dst_1src((dc), OP_mov_imm, (d), (s))
#define INSTR_CREATE_mov_seg(dc, d, s) instr_create_1dst_1src((dc), OP_mov_seg, (d), (s))
#define INSTR_CREATE_mov_priv(dc, d, s) \
    instr_create_1dst_1src((dc), OP_mov_priv, (d), (s))
#define INSTR_CREATE_lar(dc, d, s) instr_create_1dst_1src((dc), OP_lar, (d), (s))
#define INSTR_CREATE_lsl(dc, d, s) instr_create_1dst_1src((dc), OP_lsl, (d), (s))
#define INSTR_CREATE_movntps(dc, d, s) instr_create_1dst_1src((dc), OP_movntps, (d), (s))
#define INSTR_CREATE_movntpd(dc, d, s) instr_create_1dst_1src((dc), OP_movntpd, (d), (s))
#define INSTR_CREATE_movd(dc, d, s) instr_create_1dst_1src((dc), OP_movd, (d), (s))
#define INSTR_CREATE_movq(dc, d, s) instr_create_1dst_1src((dc), OP_movq, (d), (s))
#define INSTR_CREATE_movdqu(dc, d, s) instr_create_1dst_1src((dc), OP_movdqu, (d), (s))
#define INSTR_CREATE_movdqa(dc, d, s) instr_create_1dst_1src((dc), OP_movdqa, (d), (s))
#define INSTR_CREATE_movzx(dc, d, s) instr_create_1dst_1src((dc), OP_movzx, (d), (s))
#define INSTR_CREATE_movsx(dc, d, s) instr_create_1dst_1src((dc), OP_movsx, (d), (s))
#define INSTR_CREATE_bsf(dc, d, s) \
    INSTR_PRED(instr_create_1dst_1src((dc), OP_bsf, (d), (s)), DR_PRED_COMPLEX)
#define INSTR_CREATE_bsr(dc, d, s) \
    INSTR_PRED(instr_create_1dst_1src((dc), OP_bsr, (d), (s)), DR_PRED_COMPLEX)
#define INSTR_CREATE_pmovmskb(dc, d, s) \
    instr_create_1dst_1src((dc), OP_pmovmskb, (d), (s))
#define INSTR_CREATE_movups(dc, d, s) instr_create_1dst_1src((dc), OP_movups, (d), (s))
#define INSTR_CREATE_movss(dc, d, s) instr_create_1dst_1src((dc), OP_movss, (d), (s))
#define INSTR_CREATE_movupd(dc, d, s) instr_create_1dst_1src((dc), OP_movupd, (d), (s))
#define INSTR_CREATE_movsd(dc, d, s) instr_create_1dst_1src((dc), OP_movsd, (d), (s))
#define INSTR_CREATE_movlps(dc, d, s) instr_create_1dst_1src((dc), OP_movlps, (d), (s))
#define INSTR_CREATE_movlpd(dc, d, s) instr_create_1dst_1src((dc), OP_movlpd, (d), (s))
#define INSTR_CREATE_movhps(dc, d, s) instr_create_1dst_1src((dc), OP_movhps, (d), (s))
#define INSTR_CREATE_movhpd(dc, d, s) instr_create_1dst_1src((dc), OP_movhpd, (d), (s))
#define INSTR_CREATE_movaps(dc, d, s) instr_create_1dst_1src((dc), OP_movaps, (d), (s))
#define INSTR_CREATE_movapd(dc, d, s) instr_create_1dst_1src((dc), OP_movapd, (d), (s))
#define INSTR_CREATE_cvtpi2ps(dc, d, s) \
    instr_create_1dst_1src((dc), OP_cvtpi2ps, (d), (s))
#define INSTR_CREATE_cvtsi2ss(dc, d, s) \
    instr_create_1dst_1src((dc), OP_cvtsi2ss, (d), (s))
#define INSTR_CREATE_cvtpi2pd(dc, d, s) \
    instr_create_1dst_1src((dc), OP_cvtpi2pd, (d), (s))
#define INSTR_CREATE_cvtsi2sd(dc, d, s) \
    instr_create_1dst_1src((dc), OP_cvtsi2sd, (d), (s))
#define INSTR_CREATE_cvttps2pi(dc, d, s) \
    instr_create_1dst_1src((dc), OP_cvttps2pi, (d), (s))
#define INSTR_CREATE_cvttss2si(dc, d, s) \
    instr_create_1dst_1src((dc), OP_cvttss2si, (d), (s))
#define INSTR_CREATE_cvttpd2pi(dc, d, s) \
    instr_create_1dst_1src((dc), OP_cvttpd2pi, (d), (s))
#define INSTR_CREATE_cvttsd2si(dc, d, s) \
    instr_create_1dst_1src((dc), OP_cvttsd2si, (d), (s))
#define INSTR_CREATE_cvtps2pi(dc, d, s) \
    instr_create_1dst_1src((dc), OP_cvtps2pi, (d), (s))
#define INSTR_CREATE_cvtss2si(dc, d, s) \
    instr_create_1dst_1src((dc), OP_cvtss2si, (d), (s))
#define INSTR_CREATE_cvtpd2pi(dc, d, s) \
    instr_create_1dst_1src((dc), OP_cvtpd2pi, (d), (s))
#define INSTR_CREATE_cvtsd2si(dc, d, s) \
    instr_create_1dst_1src((dc), OP_cvtsd2si, (d), (s))
#define INSTR_CREATE_cvtps2pd(dc, d, s) \
    instr_create_1dst_1src((dc), OP_cvtps2pd, (d), (s))
#define INSTR_CREATE_cvtss2sd(dc, d, s) \
    instr_create_1dst_1src((dc), OP_cvtss2sd, (d), (s))
#define INSTR_CREATE_cvtpd2ps(dc, d, s) \
    instr_create_1dst_1src((dc), OP_cvtpd2ps, (d), (s))
#define INSTR_CREATE_cvtsd2ss(dc, d, s) \
    instr_create_1dst_1src((dc), OP_cvtsd2ss, (d), (s))
#define INSTR_CREATE_cvtdq2ps(dc, d, s) \
    instr_create_1dst_1src((dc), OP_cvtdq2ps, (d), (s))
#define INSTR_CREATE_cvttps2dq(dc, d, s) \
    instr_create_1dst_1src((dc), OP_cvttps2dq, (d), (s))
#define INSTR_CREATE_cvtps2dq(dc, d, s) \
    instr_create_1dst_1src((dc), OP_cvtps2dq, (d), (s))
#define INSTR_CREATE_cvtdq2pd(dc, d, s) \
    instr_create_1dst_1src((dc), OP_cvtdq2pd, (d), (s))
#define INSTR_CREATE_cvttpd2dq(dc, d, s) \
    instr_create_1dst_1src((dc), OP_cvttpd2dq, (d), (s))
#define INSTR_CREATE_cvtpd2dq(dc, d, s) \
    instr_create_1dst_1src((dc), OP_cvtpd2dq, (d), (s))
#define INSTR_CREATE_movmskps(dc, d, s) \
    instr_create_1dst_1src((dc), OP_movmskps, (d), (s))
#define INSTR_CREATE_movmskpd(dc, d, s) \
    instr_create_1dst_1src((dc), OP_movmskpd, (d), (s))
#define INSTR_CREATE_sqrtps(dc, d, s) instr_create_1dst_1src((dc), OP_sqrtps, (d), (s))
#define INSTR_CREATE_sqrtss(dc, d, s) instr_create_1dst_1src((dc), OP_sqrtss, (d), (s))
#define INSTR_CREATE_sqrtpd(dc, d, s) instr_create_1dst_1src((dc), OP_sqrtpd, (d), (s))
#define INSTR_CREATE_sqrtsd(dc, d, s) instr_create_1dst_1src((dc), OP_sqrtsd, (d), (s))
#define INSTR_CREATE_rsqrtps(dc, d, s) instr_create_1dst_1src((dc), OP_rsqrtps, (d), (s))
#define INSTR_CREATE_rsqrtss(dc, d, s) instr_create_1dst_1src((dc), OP_rsqrtss, (d), (s))
#define INSTR_CREATE_rcpps(dc, d, s) instr_create_1dst_1src((dc), OP_rcpps, (d), (s))
#define INSTR_CREATE_rcpss(dc, d, s) instr_create_1dst_1src((dc), OP_rcpss, (d), (s))
#define INSTR_CREATE_lddqu(dc, d, s) instr_create_1dst_1src((dc), OP_lddqu, (d), (s))
#define INSTR_CREATE_movsldup(dc, d, s) \
    instr_create_1dst_1src((dc), OP_movsldup, (d), (s))
#define INSTR_CREATE_movshdup(dc, d, s) \
    instr_create_1dst_1src((dc), OP_movshdup, (d), (s))
#define INSTR_CREATE_movddup(dc, d, s) instr_create_1dst_1src((dc), OP_movddup, (d), (s))
#define INSTR_CREATE_popcnt(dc, d, s) instr_create_1dst_1src((dc), OP_popcnt, (d), (s))
#define INSTR_CREATE_movntss(dc, d, s) instr_create_1dst_1src((dc), OP_movntss, (d), (s))
#define INSTR_CREATE_movntsd(dc, d, s) instr_create_1dst_1src((dc), OP_movntsd, (d), (s))
#define INSTR_CREATE_movntq(dc, d, s) instr_create_1dst_1src((dc), OP_movntq, (d), (s))
#define INSTR_CREATE_movntdq(dc, d, s) instr_create_1dst_1src((dc), OP_movntdq, (d), (s))
#define INSTR_CREATE_movnti(dc, d, s) instr_create_1dst_1src((dc), OP_movnti, (d), (s))
#define INSTR_CREATE_lzcnt(dc, d, s) instr_create_1dst_1src((dc), OP_lzcnt, (d), (s))
#define INSTR_CREATE_pmovsxbw(dc, d, s) \
    instr_create_1dst_1src((dc), OP_pmovsxbw, (d), (s))
#define INSTR_CREATE_pmovsxbd(dc, d, s) \
    instr_create_1dst_1src((dc), OP_pmovsxbd, (d), (s))
#define INSTR_CREATE_pmovsxbq(dc, d, s) \
    instr_create_1dst_1src((dc), OP_pmovsxbq, (d), (s))
#define INSTR_CREATE_pmovsxwd(dc, d, s) \
    instr_create_1dst_1src((dc), OP_pmovsxwd, (d), (s))
#define INSTR_CREATE_pmovsxwq(dc, d, s) \
    instr_create_1dst_1src((dc), OP_pmovsxwq, (d), (s))
#define INSTR_CREATE_pmovsxdq(dc, d, s) \
    instr_create_1dst_1src((dc), OP_pmovsxdq, (d), (s))
#define INSTR_CREATE_movntdqa(dc, d, s) \
    instr_create_1dst_1src((dc), OP_movntdqa, (d), (s))
#define INSTR_CREATE_pmovzxbw(dc, d, s) \
    instr_create_1dst_1src((dc), OP_pmovzxbw, (d), (s))
#define INSTR_CREATE_pmovzxbd(dc, d, s) \
    instr_create_1dst_1src((dc), OP_pmovzxbd, (d), (s))
#define INSTR_CREATE_pmovzxbq(dc, d, s) \
    instr_create_1dst_1src((dc), OP_pmovzxbq, (d), (s))
#define INSTR_CREATE_pmovzxwd(dc, d, s) \
    instr_create_1dst_1src((dc), OP_pmovzxwd, (d), (s))
#define INSTR_CREATE_pmovzxwq(dc, d, s) \
    instr_create_1dst_1src((dc), OP_pmovzxwq, (d), (s))
#define INSTR_CREATE_pmovzxdq(dc, d, s) \
    instr_create_1dst_1src((dc), OP_pmovzxdq, (d), (s))
#define INSTR_CREATE_phminposuw(dc, d, s) \
    instr_create_1dst_1src((dc), OP_phminposuw, (d), (s))
#define INSTR_CREATE_vmread(dc, d, s) instr_create_1dst_1src((dc), OP_vmread, (d), (s))
#define INSTR_CREATE_vmwrite(dc, d, s) instr_create_1dst_1src((dc), OP_vmwrite, (d), (s))
#define INSTR_CREATE_movsxd(dc, d, s) instr_create_1dst_1src((dc), OP_movsxd, (d), (s))
#define INSTR_CREATE_movbe(dc, d, s) instr_create_1dst_1src((dc), OP_movbe, (d), (s))
#define INSTR_CREATE_aesimc(dc, d, s) instr_create_1dst_1src((dc), OP_aesimc, (d), (s))
/* AVX */
#define INSTR_CREATE_vmovups(dc, d, s) instr_create_1dst_1src((dc), OP_vmovups, (d), (s))
#define INSTR_CREATE_vmovupd(dc, d, s) instr_create_1dst_1src((dc), OP_vmovupd, (d), (s))
#define INSTR_CREATE_vmovsldup(dc, d, s) \
    instr_create_1dst_1src((dc), OP_vmovsldup, (d), (s))
#define INSTR_CREATE_vmovddup(dc, d, s) \
    instr_create_1dst_1src((dc), OP_vmovddup, (d), (s))
#define INSTR_CREATE_vmovlps(dc, d, s) instr_create_1dst_1src((dc), OP_vmovlps, (d), (s))
#define INSTR_CREATE_vmovlpd(dc, d, s) instr_create_1dst_1src((dc), OP_vmovlpd, (d), (s))
#define INSTR_CREATE_vmovshdup(dc, d, s) \
    instr_create_1dst_1src((dc), OP_vmovshdup, (d), (s))
#define INSTR_CREATE_vmovhps(dc, d, s) instr_create_1dst_1src((dc), OP_vmovhps, (d), (s))
#define INSTR_CREATE_vmovhpd(dc, d, s) instr_create_1dst_1src((dc), OP_vmovhpd, (d), (s))
#define INSTR_CREATE_vmovaps(dc, d, s) instr_create_1dst_1src((dc), OP_vmovaps, (d), (s))
#define INSTR_CREATE_vmovapd(dc, d, s) instr_create_1dst_1src((dc), OP_vmovapd, (d), (s))
#define INSTR_CREATE_vmovntps(dc, d, s) \
    instr_create_1dst_1src((dc), OP_vmovntps, (d), (s))
#define INSTR_CREATE_vmovntpd(dc, d, s) \
    instr_create_1dst_1src((dc), OP_vmovntpd, (d), (s))
#define INSTR_CREATE_vcvttss2si(dc, d, s) \
    instr_create_1dst_1src((dc), OP_vcvttss2si, (d), (s))
#define INSTR_CREATE_vcvttsd2si(dc, d, s) \
    instr_create_1dst_1src((dc), OP_vcvttsd2si, (d), (s))
#define INSTR_CREATE_vcvtss2si(dc, d, s) \
    instr_create_1dst_1src((dc), OP_vcvtss2si, (d), (s))
#define INSTR_CREATE_vcvtsd2si(dc, d, s) \
    instr_create_1dst_1src((dc), OP_vcvtsd2si, (d), (s))
#define INSTR_CREATE_vcvtss2usi(dc, d, s) \
    instr_create_1dst_1src((dc), OP_vcvtss2usi, (d), (s))
#define INSTR_CREATE_vcvtsd2usi(dc, d, s) \
    instr_create_1dst_1src((dc), OP_vcvtsd2usi, (d), (s))
#define INSTR_CREATE_vcvttss2usi(dc, d, s) \
    instr_create_1dst_1src((dc), OP_vcvttss2usi, (d), (s))
#define INSTR_CREATE_vcvttsd2usi(dc, d, s) \
    instr_create_1dst_1src((dc), OP_vcvttsd2usi, (d), (s))
#define INSTR_CREATE_vmovmskps(dc, d, s) \
    instr_create_1dst_1src((dc), OP_vmovmskps, (d), (s))
#define INSTR_CREATE_vmovmskpd(dc, d, s) \
    instr_create_1dst_1src((dc), OP_vmovmskpd, (d), (s))
#define INSTR_CREATE_vsqrtps(dc, d, s) instr_create_1dst_1src((dc), OP_vsqrtps, (d), (s))
#define INSTR_CREATE_vsqrtpd(dc, d, s) instr_create_1dst_1src((dc), OP_vsqrtpd, (d), (s))
#define INSTR_CREATE_vrsqrtps(dc, d, s) \
    instr_create_1dst_1src((dc), OP_vrsqrtps, (d), (s))
#define INSTR_CREATE_vrcpps(dc, d, s) instr_create_1dst_1src((dc), OP_vrcpps, (d), (s))
#define INSTR_CREATE_vcvtps2pd(dc, d, s) \
    instr_create_1dst_1src((dc), OP_vcvtps2pd, (d), (s))
#define INSTR_CREATE_vcvtpd2ps(dc, d, s) \
    instr_create_1dst_1src((dc), OP_vcvtpd2ps, (d), (s))
#define INSTR_CREATE_vcvtdq2ps(dc, d, s) \
    instr_create_1dst_1src((dc), OP_vcvtdq2ps, (d), (s))
#define INSTR_CREATE_vcvttps2dq(dc, d, s) \
    instr_create_1dst_1src((dc), OP_vcvttps2dq, (d), (s))
#define INSTR_CREATE_vcvtps2dq(dc, d, s) \
    instr_create_1dst_1src((dc), OP_vcvtps2dq, (d), (s))
#define INSTR_CREATE_vmovd(dc, d, s) instr_create_1dst_1src((dc), OP_vmovd, (d), (s))
#define INSTR_CREATE_vmovq(dc, d, s) instr_create_1dst_1src((dc), OP_vmovq, (d), (s))
#define INSTR_CREATE_vpmovmskb(dc, d, s) \
    instr_create_1dst_1src((dc), OP_vpmovmskb, (d), (s))
#define INSTR_CREATE_vcvtdq2pd(dc, d, s) \
    instr_create_1dst_1src((dc), OP_vcvtdq2pd, (d), (s))
#define INSTR_CREATE_vcvttpd2dq(dc, d, s) \
    instr_create_1dst_1src((dc), OP_vcvttpd2dq, (d), (s))
#define INSTR_CREATE_vcvtpd2dq(dc, d, s) \
    instr_create_1dst_1src((dc), OP_vcvtpd2dq, (d), (s))
#define INSTR_CREATE_vmovntdq(dc, d, s) \
    instr_create_1dst_1src((dc), OP_vmovntdq, (d), (s))
#define INSTR_CREATE_vmovdqu(dc, d, s) instr_create_1dst_1src((dc), OP_vmovdqu, (d), (s))
#define INSTR_CREATE_vmovdqa(dc, d, s) instr_create_1dst_1src((dc), OP_vmovdqa, (d), (s))
#define INSTR_CREATE_vlddqu(dc, d, s) instr_create_1dst_1src((dc), OP_vlddqu, (d), (s))
#define INSTR_CREATE_vpmovsxbw(dc, d, s) \
    instr_create_1dst_1src((dc), OP_vpmovsxbw, (d), (s))
#define INSTR_CREATE_vpmovsxbd(dc, d, s) \
    instr_create_1dst_1src((dc), OP_vpmovsxbd, (d), (s))
#define INSTR_CREATE_vpmovsxbq(dc, d, s) \
    instr_create_1dst_1src((dc), OP_vpmovsxbq, (d), (s))
#define INSTR_CREATE_vpmovsxwd(dc, d, s) \
    instr_create_1dst_1src((dc), OP_vpmovsxwd, (d), (s))
#define INSTR_CREATE_vpmovsxwq(dc, d, s) \
    instr_create_1dst_1src((dc), OP_vpmovsxwq, (d), (s))
#define INSTR_CREATE_vpmovsxdq(dc, d, s) \
    instr_create_1dst_1src((dc), OP_vpmovsxdq, (d), (s))
#define INSTR_CREATE_vmovntdqa(dc, d, s) \
    instr_create_1dst_1src((dc), OP_vmovntdqa, (d), (s))
#define INSTR_CREATE_vpmovzxbw(dc, d, s) \
    instr_create_1dst_1src((dc), OP_vpmovzxbw, (d), (s))
#define INSTR_CREATE_vpmovzxbd(dc, d, s) \
    instr_create_1dst_1src((dc), OP_vpmovzxbd, (d), (s))
#define INSTR_CREATE_vpmovzxbq(dc, d, s) \
    instr_create_1dst_1src((dc), OP_vpmovzxbq, (d), (s))
#define INSTR_CREATE_vpmovzxwd(dc, d, s) \
    instr_create_1dst_1src((dc), OP_vpmovzxwd, (d), (s))
#define INSTR_CREATE_vpmovzxwq(dc, d, s) \
    instr_create_1dst_1src((dc), OP_vpmovzxwq, (d), (s))
#define INSTR_CREATE_vpmovzxdq(dc, d, s) \
    instr_create_1dst_1src((dc), OP_vpmovzxdq, (d), (s))
#define INSTR_CREATE_vphminposuw(dc, d, s) \
    instr_create_1dst_1src((dc), OP_vphminposuw, (d), (s))
#define INSTR_CREATE_vaesimc(dc, d, s) instr_create_1dst_1src((dc), OP_vaesimc, (d), (s))
#define INSTR_CREATE_vmovss(dc, d, s) instr_create_1dst_1src((dc), OP_vmovss, (d), (s))
#define INSTR_CREATE_vmovsd(dc, d, s) instr_create_1dst_1src((dc), OP_vmovsd, (d), (s))
#define INSTR_CREATE_vcvtph2ps(dc, d, s) \
    instr_create_1dst_1src((dc), OP_vcvtph2ps, (d), (s))
#define INSTR_CREATE_vbroadcastss(dc, d, s) \
    instr_create_1dst_1src((dc), OP_vbroadcastss, (d), (s))
#define INSTR_CREATE_vbroadcastsd(dc, d, s) \
    instr_create_1dst_1src((dc), OP_vbroadcastsd, (d), (s))
#define INSTR_CREATE_vbroadcastf128(dc, d, s) \
    instr_create_1dst_1src((dc), OP_vbroadcastf128, (d), (s))
#define INSTR_CREATE_movq2dq(dc, d, s) instr_create_1dst_1src((dc), OP_movq2dq, (d), (s))
#define INSTR_CREATE_movdq2q(dc, d, s) instr_create_1dst_1src((dc), OP_movdq2q, (d), (s))
#define INSTR_CREATE_vpabsb(dc, d, s) instr_create_1dst_1src((dc), OP_vpabsb, (d), (s))
#define INSTR_CREATE_vpabsw(dc, d, s) instr_create_1dst_1src((dc), OP_vpabsw, (d), (s))
#define INSTR_CREATE_vpabsd(dc, d, s) instr_create_1dst_1src((dc), OP_vpabsd, (d), (s))
/* XOP */
#define INSTR_CREATE_vfrczps(dc, d, s) instr_create_1dst_1src((dc), OP_vfrczps, (d), (s))
#define INSTR_CREATE_vfrczpd(dc, d, s) instr_create_1dst_1src((dc), OP_vfrczpd, (d), (s))
#define INSTR_CREATE_vfrczss(dc, d, s) instr_create_1dst_1src((dc), OP_vfrczss, (d), (s))
#define INSTR_CREATE_vfrczsd(dc, d, s) instr_create_1dst_1src((dc), OP_vfrczsd, (d), (s))
#define INSTR_CREATE_vphaddbw(dc, d, s) \
    instr_create_1dst_1src((dc), OP_vphaddbw, (d), (s))
#define INSTR_CREATE_vphaddbd(dc, d, s) \
    instr_create_1dst_1src((dc), OP_vphaddbd, (d), (s))
#define INSTR_CREATE_vphaddbq(dc, d, s) \
    instr_create_1dst_1src((dc), OP_vphaddbq, (d), (s))
#define INSTR_CREATE_vphaddwd(dc, d, s) \
    instr_create_1dst_1src((dc), OP_vphaddwd, (d), (s))
#define INSTR_CREATE_vphaddwq(dc, d, s) \
    instr_create_1dst_1src((dc), OP_vphaddwq, (d), (s))
#define INSTR_CREATE_vphadddq(dc, d, s) \
    instr_create_1dst_1src((dc), OP_vphadddq, (d), (s))
#define INSTR_CREATE_vphaddubw(dc, d, s) \
    instr_create_1dst_1src((dc), OP_vphaddubw, (d), (s))
#define INSTR_CREATE_vphaddubd(dc, d, s) \
    instr_create_1dst_1src((dc), OP_vphaddubd, (d), (s))
#define INSTR_CREATE_vphaddubq(dc, d, s) \
    instr_create_1dst_1src((dc), OP_vphaddubq, (d), (s))
#define INSTR_CREATE_vphadduwd(dc, d, s) \
    instr_create_1dst_1src((dc), OP_vphadduwd, (d), (s))
#define INSTR_CREATE_vphadduwq(dc, d, s) \
    instr_create_1dst_1src((dc), OP_vphadduwq, (d), (s))
#define INSTR_CREATE_vphaddudq(dc, d, s) \
    instr_create_1dst_1src((dc), OP_vphaddudq, (d), (s))
#define INSTR_CREATE_vphsubbw(dc, d, s) \
    instr_create_1dst_1src((dc), OP_vphsubbw, (d), (s))
#define INSTR_CREATE_vphsubwd(dc, d, s) \
    instr_create_1dst_1src((dc), OP_vphsubwd, (d), (s))
#define INSTR_CREATE_vphsubdq(dc, d, s) \
    instr_create_1dst_1src((dc), OP_vphsubdq, (d), (s))
/* TBM */
#define INSTR_CREATE_blcfill(dc, d, s) instr_create_1dst_1src((dc), OP_blcfill, (d), (s))
#define INSTR_CREATE_blci(dc, d, s) instr_create_1dst_1src((dc), OP_blci, (d), (s))
#define INSTR_CREATE_blcic(dc, d, s) instr_create_1dst_1src((dc), OP_blcic, (d), (s))
#define INSTR_CREATE_blcmsk(dc, d, s) instr_create_1dst_1src((dc), OP_blcmsk, (d), (s))
#define INSTR_CREATE_blcs(dc, d, s) instr_create_1dst_1src((dc), OP_blcs, (d), (s))
#define INSTR_CREATE_blsfill(dc, d, s) instr_create_1dst_1src((dc), OP_blsfill, (d), (s))
#define INSTR_CREATE_blsic(dc, d, s) instr_create_1dst_1src((dc), OP_blsic, (d), (s))
#define INSTR_CREATE_t1mskc(dc, d, s) instr_create_1dst_1src((dc), OP_t1mskc, (d), (s))
#define INSTR_CREATE_tzmsk(dc, d, s) instr_create_1dst_1src((dc), OP_tzmsk, (d), (s))
/* BL1 */
#define INSTR_CREATE_blsr(dc, d, s) instr_create_1dst_1src((dc), OP_blsr, (d), (s))
#define INSTR_CREATE_blsmsk(dc, d, s) instr_create_1dst_1src((dc), OP_blsmsk, (d), (s))
#define INSTR_CREATE_blsi(dc, d, s) instr_create_1dst_1src((dc), OP_blsi, (d), (s))
#define INSTR_CREATE_tzcnt(dc, d, s) instr_create_1dst_1src((dc), OP_tzcnt, (d), (s))
/* AVX2 */
#define INSTR_CREATE_vbroadcasti128(dc, d, s) \
    instr_create_1dst_1src((dc), OP_vbroadcasti128, (d), (s))
#define INSTR_CREATE_vpbroadcastb(dc, d, s) \
    instr_create_1dst_1src((dc), OP_vpbroadcastb, (d), (s))
#define INSTR_CREATE_vpbroadcastw(dc, d, s) \
    instr_create_1dst_1src((dc), OP_vpbroadcastw, (d), (s))
#define INSTR_CREATE_vpbroadcastd(dc, d, s) \
    instr_create_1dst_1src((dc), OP_vpbroadcastd, (d), (s))
#define INSTR_CREATE_vpbroadcastq(dc, d, s) \
    instr_create_1dst_1src((dc), OP_vpbroadcastq, (d), (s))
/* AVX-512 VEX */
#define INSTR_CREATE_kmovw(dc, d, s) instr_create_1dst_1src((dc), OP_kmovw, (d), (s))
#define INSTR_CREATE_kmovb(dc, d, s) instr_create_1dst_1src((dc), OP_kmovb, (d), (s))
#define INSTR_CREATE_kmovq(dc, d, s) instr_create_1dst_1src((dc), OP_kmovq, (d), (s))
#define INSTR_CREATE_kmovd(dc, d, s) instr_create_1dst_1src((dc), OP_kmovd, (d), (s))
#define INSTR_CREATE_knotw(dc, d, s) instr_create_1dst_1src((dc), OP_knotw, (d), (s))
#define INSTR_CREATE_knotb(dc, d, s) instr_create_1dst_1src((dc), OP_knotb, (d), (s))
#define INSTR_CREATE_knotq(dc, d, s) instr_create_1dst_1src((dc), OP_knotq, (d), (s))
#define INSTR_CREATE_knotd(dc, d, s) instr_create_1dst_1src((dc), OP_knotd, (d), (s))
#define INSTR_CREATE_kortestw(dc, d, s) \
    instr_create_1dst_1src((dc), OP_kortestw, (d), (s))
#define INSTR_CREATE_kortestb(dc, d, s) \
    instr_create_1dst_1src((dc), OP_kortestb, (d), (s))
#define INSTR_CREATE_kortestq(dc, d, s) \
    instr_create_1dst_1src((dc), OP_kortestq, (d), (s))
#define INSTR_CREATE_kortestd(dc, d, s) \
    instr_create_1dst_1src((dc), OP_kortestd, (d), (s))
#define INSTR_CREATE_ktestw(dc, d, s) instr_create_1dst_1src((dc), OP_ktestw, (d), (s))
#define INSTR_CREATE_ktestb(dc, d, s) instr_create_1dst_1src((dc), OP_ktestb, (d), (s))
#define INSTR_CREATE_ktestq(dc, d, s) instr_create_1dst_1src((dc), OP_ktestq, (d), (s))
#define INSTR_CREATE_ktestd(dc, d, s) instr_create_1dst_1src((dc), OP_ktestd, (d), (s))
/* @} */ /* end doxygen group */

/* 1 destination, 1 implicit source */
/** @name 1 destination, 1 implicit source */
/* @{ */ /* doxygen start group; w/ DISTRIBUTE_GROUP_DOC=YES, one comment suffices. */
/**
 * This INSTR_CREATE_xxx macro creates an instr_t with opcode OP_xxx and the given
 * explicit operands, automatically supplying any implicit operands.
 * \param dc The void * dcontext used to allocate memory for the instr_t.
 * \param d The opnd_t explicit destination operand for the instruction.
 */
#define INSTR_CREATE_inc(dc, d) instr_create_1dst_1src((dc), OP_inc, (d), (d))
#define INSTR_CREATE_dec(dc, d) instr_create_1dst_1src((dc), OP_dec, (d), (d))
/* FIXME: check that d is a 32-bit reg? */
#define INSTR_CREATE_bswap(dc, d) instr_create_1dst_1src((dc), OP_bswap, (d), (d))
#define INSTR_CREATE_not(dc, d) instr_create_1dst_1src((dc), OP_not, (d), (d))
#define INSTR_CREATE_neg(dc, d) instr_create_1dst_1src((dc), OP_neg, (d), (d))
/* @} */ /* end doxygen group */

/* 1 implicit destination, 1 implicit source */
/** @name 1 implicit destination, 1 implicit source */
/* @{ */ /* doxygen start group; w/ DISTRIBUTE_GROUP_DOC=YES, one comment suffices. */
/**
 * This INSTR_CREATE_xxx macro creates an instr_t with opcode OP_xxx, automatically
 * supplying any implicit operands.
 * \param dc The void * dcontext used to allocate memory for the instr_t.
 */
#define INSTR_CREATE_cdq(dc)                                          \
    instr_create_1dst_1src((dc), OP_cdq, opnd_create_reg(DR_REG_EDX), \
                           opnd_create_reg(DR_REG_EAX))
#define INSTR_CREATE_daa(dc)                                         \
    instr_create_1dst_1src((dc), OP_daa, opnd_create_reg(DR_REG_AL), \
                           opnd_create_reg(DR_REG_AL))
#define INSTR_CREATE_das(dc)                                         \
    instr_create_1dst_1src((dc), OP_das, opnd_create_reg(DR_REG_AL), \
                           opnd_create_reg(DR_REG_AL))
#define INSTR_CREATE_aaa(dc)                                         \
    instr_create_1dst_1src((dc), OP_aaa, opnd_create_reg(DR_REG_AX), \
                           opnd_create_reg(DR_REG_AX))
#define INSTR_CREATE_aas(dc)                                         \
    instr_create_1dst_1src((dc), OP_aas, opnd_create_reg(DR_REG_AX), \
                           opnd_create_reg(DR_REG_AX))
#define INSTR_CREATE_cwde(dc)                                          \
    instr_create_1dst_1src((dc), OP_cwde, opnd_create_reg(DR_REG_EAX), \
                           opnd_create_reg(DR_REG_AX))
#define INSTR_CREATE_xlat(dc)                      \
    instr_create_1dst_1src(                        \
        (dc), OP_xlat, opnd_create_reg(DR_REG_AL), \
        opnd_create_far_base_disp(DR_SEG_DS, DR_REG_XBX, DR_REG_AL, 1, 0, OPSZ_xlat))
#define INSTR_CREATE_xend(dc)                                                      \
    INSTR_PRED(instr_create_1dst_0src((dc), OP_xend, opnd_create_reg(DR_REG_EAX)), \
               DR_PRED_COMPLEX)
#define INSTR_CREATE_sysexit(dc)                                          \
    instr_create_1dst_1src((dc), OP_sysexit, opnd_create_reg(DR_REG_XSP), \
                           opnd_create_reg(DR_REG_XCX))
/* @} */ /* end doxygen group */

/** @name In with no explicit sources */
/* @{ */ /* doxygen start group; w/ DISTRIBUTE_GROUP_DOC=YES, one comment suffices. */
/**
 * Creates an instr_t for an OP_in instruction with a source of al
 * (INSTR_CREATE_in_1()) or eax (INSTR_CREATE_in_4()) and dx.
 * \param dc The void * dcontext used to allocate memory for the instr_t.
 */
#define INSTR_CREATE_in_1(dc)                                       \
    instr_create_1dst_1src((dc), OP_in, opnd_create_reg(DR_REG_AL), \
                           opnd_create_reg(DR_REG_DX))
#define INSTR_CREATE_in_4(dc)                                        \
    instr_create_1dst_1src((dc), OP_in, opnd_create_reg(DR_REG_EAX), \
                           opnd_create_reg(DR_REG_DX))
/* @} */ /* end doxygen group */
/** @name In with explicit source */
/* @{ */ /* doxygen start group; w/ DISTRIBUTE_GROUP_DOC=YES, one comment suffices. */
/**
 * Creates an instr_t for an OP_in instruction with a source of al
 * (INSTR_CREATE_in_1_imm()) or eax (INSTR_CREATE_in_4_imm()) and an immediate.
 * \param dc The void * dcontext used to allocate memory for the instr_t.
 * \param i The opnd_t explicit source operand for the instruction, which must be an
 * immediate integer (opnd_create_immed_int()).
 */
#define INSTR_CREATE_in_1_imm(dc, i) \
    instr_create_1dst_1src((dc), OP_in, opnd_create_reg(DR_REG_AL), (i))
#define INSTR_CREATE_in_4_imm(dc, i) \
    instr_create_1dst_1src((dc), OP_in, opnd_create_reg(DR_REG_EAX), (i))
/* @} */ /* end doxygen group */
/**
 * This INSTR_CREATE_xxx macro creates an instr_t with opcode OP_xxx and the given
 * explicit operands, automatically supplying any implicit operands.
 * \param dc The void * dcontext used to allocate memory for the instr_t.
 * \param i The opnd_t explicit source operand for the instruction, which must be an
 * immediate integer (opnd_create_immed_int()).
 */
#define INSTR_CREATE_xabort(dc, i) \
    instr_create_1dst_1src((dc), OP_xabort, opnd_create_reg(DR_REG_EAX), (i))

/* floating-point */
/**
 * Creats an instr_t for a conditional move instruction with the given opcode
 * and destination operand.
 * \param dc The void * dcontext used to allocate memory for the instr_t.
 * \param op The OP_xxx opcode for the instruction, which should be in the range
 * [OP_fcmovb, OP_fcmovnu], excluding OP_fucompp.
 * \param f The opnd_t explicit source operand for the instruction, which must
 * be a floating point register (opnd_create_reg()).
 */
#define INSTR_CREATE_fcmovcc(dc, op, f)                                              \
    INSTR_PRED(instr_create_1dst_1src((dc), (op), opnd_create_reg(DR_REG_ST0), (f)), \
               DR_PRED_O + instr_cmovcc_to_jcc(op) - OP_jo)
/** @name Floating point with destination that is memory or fp register */
/* @{ */ /* doxygen start group; w/ DISTRIBUTE_GROUP_DOC=YES, one comment suffices. */
/**
 * This INSTR_CREATE_xxx macro creates an instr_t with opcode OP_xxx and the
 * given explicit operands, automatically supplying any implicit operands.
 * \param dc The void * dcontext used to allocate memory for the instr_t.
 * \param d The opnd_t explicit destination operand for the instruction, which must
 * be one of the following:
 * -# A floating point register (opnd_create_reg()).
 * -# A memory reference (opnd_create_base_disp() or opnd_create_far_base_disp()).
 */
#define INSTR_CREATE_fst(dc, d) \
    instr_create_1dst_1src((dc), OP_fst, (d), opnd_create_reg(DR_REG_ST0))
#define INSTR_CREATE_fstp(dc, d) \
    instr_create_1dst_1src((dc), OP_fstp, (d), opnd_create_reg(DR_REG_ST0))
/* @} */ /* end doxygen group */
/**
 * This INSTR_CREATE_xxx macro creates an instr_t with opcode OP_xxx and the
 * given explicit operands, automatically supplying any implicit operands.
 * \param dc The void * dcontext used to allocate memory for the instr_t.
 * \param s The opnd_t explicit source operand for the instruction, which must
 * be one of the following:
 * -# A floating point register (opnd_create_reg()).
 * -# A memory reference (opnd_create_base_disp() or opnd_create_far_base_disp()).
 */
#define INSTR_CREATE_fld(dc, s) \
    instr_create_1dst_1src((dc), OP_fld, opnd_create_reg(DR_REG_ST0), (s))
/** @name Floating-point with memory destination and implicit source */
/* @{ */ /* doxygen start group; w/ DISTRIBUTE_GROUP_DOC=YES, one comment suffices. */
/**
 * This INSTR_CREATE_xxx_mem macro creates an instr_t with opcode OP_xxx and
 * the given explicit memory operand, automatically supplying any implicit operands.
 * \param dc The void * dcontext used to allocate memory for the instr_t.
 * \param m The opnd_t explicit destination operand for the instruction, which must be
 * a memory reference (opnd_create_base_disp() or opnd_create_far_base_disp()).
 */
#define INSTR_CREATE_fist(dc, m) \
    instr_create_1dst_1src((dc), OP_fist, (m), opnd_create_reg(DR_REG_ST0))
#define INSTR_CREATE_fistp(dc, m) \
    instr_create_1dst_1src((dc), OP_fistp, (m), opnd_create_reg(DR_REG_ST0))
#define INSTR_CREATE_fisttp(dc, m) \
    instr_create_1dst_1src((dc), OP_fisttp, (m), opnd_create_reg(DR_REG_ST0))
#define INSTR_CREATE_fbstp(dc, m) \
    instr_create_1dst_1src((dc), OP_fbstp, (m), opnd_create_reg(DR_REG_ST0))
/* @} */ /* end doxygen group */
/** @name Floating-point with memory source */
/* @{ */ /* doxygen start group; w/ DISTRIBUTE_GROUP_DOC=YES, one comment suffices. */
/**
 * This INSTR_CREATE_xxx_mem macro creates an instr_t with opcode OP_xxx and
 * the given explicit memory operand, automatically supplying any implicit operands.
 * \param dc The void * dcontext used to allocate memory for the instr_t.
 * \param m The opnd_t explicit source operand for the instruction, which must be
 * a memory reference (opnd_create_base_disp() or opnd_create_far_base_disp()).
 */
#define INSTR_CREATE_fild(dc, m) \
    instr_create_1dst_1src((dc), OP_fild, opnd_create_reg(DR_REG_ST0), (m))
#define INSTR_CREATE_fbld(dc, m) \
    instr_create_1dst_1src((dc), OP_fbld, opnd_create_reg(DR_REG_ST0), (m))
/* @} */ /* end doxygen group */
/** @name Floating-point implicit destination and implicit source */
/* @{ */ /* doxygen start group; w/ DISTRIBUTE_GROUP_DOC=YES, one comment suffices. */
/**
 * This INSTR_CREATE_xxx macro creates an instr_t with opcode OP_xxx, automatically
 * supplying any implicit operands.
 * \param dc The void * dcontext used to allocate memory for the instr_t.
 */
#define INSTR_CREATE_fchs(dc)                                          \
    instr_create_1dst_1src((dc), OP_fchs, opnd_create_reg(DR_REG_ST0), \
                           opnd_create_reg(DR_REG_ST0))
#define INSTR_CREATE_fabs(dc)                                          \
    instr_create_1dst_1src((dc), OP_fabs, opnd_create_reg(DR_REG_ST0), \
                           opnd_create_reg(DR_REG_ST0))
#define INSTR_CREATE_ftst(dc)                                          \
    instr_create_1dst_1src((dc), OP_ftst, opnd_create_reg(DR_REG_ST0), \
                           opnd_create_immed_float(0.0f))
#define INSTR_CREATE_fld1(dc)                                          \
    instr_create_1dst_1src((dc), OP_fld1, opnd_create_reg(DR_REG_ST0), \
                           opnd_create_immed_float(1.0f))
/* FIXME: do we really want these constants here? Should they be floats or doubles? */
#define INSTR_CREATE_fldl2t(dc)                                          \
    instr_create_1dst_1src((dc), OP_fldl2t, opnd_create_reg(DR_REG_ST0), \
                           opnd_create_immed_float((float)M_LN10 / (float)M_LN2))
#define INSTR_CREATE_fldl2e(dc)                                          \
    instr_create_1dst_1src((dc), OP_fldl2e, opnd_create_reg(DR_REG_ST0), \
                           opnd_create_immed_float(1.0f / (float)M_LN2))
#define INSTR_CREATE_fldpi(dc)                                          \
    instr_create_1dst_1src((dc), OP_fldpi, opnd_create_reg(DR_REG_ST0), \
                           opnd_create_immed_float((float)M_PI))
#define INSTR_CREATE_fldlg2(dc)                                          \
    instr_create_1dst_1src((dc), OP_fldlg2, opnd_create_reg(DR_REG_ST0), \
                           opnd_create_immed_float((float)M_LN2 / (float)M_LN10))
#define INSTR_CREATE_fldln2(dc)                                          \
    instr_create_1dst_1src((dc), OP_fldln2, opnd_create_reg(DR_REG_ST0), \
                           opnd_create_immed_float((float)M_LN2))
#define INSTR_CREATE_fldz(dc)                                          \
    instr_create_1dst_1src((dc), OP_fldz, opnd_create_reg(DR_REG_ST0), \
                           opnd_create_immed_float(0.0f))
#define INSTR_CREATE_f2xm1(dc)                                          \
    instr_create_1dst_1src((dc), OP_f2xm1, opnd_create_reg(DR_REG_ST0), \
                           opnd_create_reg(DR_REG_ST0))
#define INSTR_CREATE_fptan(dc)                                          \
    instr_create_1dst_1src((dc), OP_fptan, opnd_create_reg(DR_REG_ST0), \
                           opnd_create_reg(DR_REG_ST0))
#define INSTR_CREATE_fxtract(dc)                                          \
    instr_create_1dst_1src((dc), OP_fxtract, opnd_create_reg(DR_REG_ST0), \
                           opnd_create_reg(DR_REG_ST0))
#define INSTR_CREATE_fsqrt(dc)                                          \
    instr_create_1dst_1src((dc), OP_fsqrt, opnd_create_reg(DR_REG_ST0), \
                           opnd_create_reg(DR_REG_ST0))
#define INSTR_CREATE_fsincos(dc)                                          \
    instr_create_1dst_1src((dc), OP_fsincos, opnd_create_reg(DR_REG_ST0), \
                           opnd_create_reg(DR_REG_ST0))
#define INSTR_CREATE_frndint(dc)                                          \
    instr_create_1dst_1src((dc), OP_frndint, opnd_create_reg(DR_REG_ST0), \
                           opnd_create_reg(DR_REG_ST0))
#define INSTR_CREATE_fsin(dc)                                          \
    instr_create_1dst_1src((dc), OP_fsin, opnd_create_reg(DR_REG_ST0), \
                           opnd_create_reg(DR_REG_ST0))
#define INSTR_CREATE_fcos(dc)                                          \
    instr_create_1dst_1src((dc), OP_fcos, opnd_create_reg(DR_REG_ST0), \
                           opnd_create_reg(DR_REG_ST0))

#define INSTR_CREATE_fscale(dc)                                          \
    instr_create_1dst_2src((dc), OP_fscale, opnd_create_reg(DR_REG_ST0), \
                           opnd_create_reg(DR_REG_ST1), opnd_create_reg(DR_REG_ST0))
#define INSTR_CREATE_fyl2x(dc)                                                       \
    instr_create_2dst_2src((dc), OP_fyl2x, opnd_create_reg(DR_REG_ST0),              \
                           opnd_create_reg(DR_REG_ST1), opnd_create_reg(DR_REG_ST0), \
                           opnd_create_reg(DR_REG_ST1))
#define INSTR_CREATE_fyl2xp1(dc)                                                     \
    instr_create_2dst_2src((dc), OP_fyl2xp1, opnd_create_reg(DR_REG_ST0),            \
                           opnd_create_reg(DR_REG_ST1), opnd_create_reg(DR_REG_ST0), \
                           opnd_create_reg(DR_REG_ST1))
#define INSTR_CREATE_fpatan(dc)                                                      \
    instr_create_2dst_2src((dc), OP_fpatan, opnd_create_reg(DR_REG_ST0),             \
                           opnd_create_reg(DR_REG_ST1), opnd_create_reg(DR_REG_ST0), \
                           opnd_create_reg(DR_REG_ST1))
#define INSTR_CREATE_fprem(dc)                                                       \
    instr_create_2dst_2src((dc), OP_fprem, opnd_create_reg(DR_REG_ST0),              \
                           opnd_create_reg(DR_REG_ST1), opnd_create_reg(DR_REG_ST0), \
                           opnd_create_reg(DR_REG_ST1))
#define INSTR_CREATE_fprem1(dc)                                                      \
    instr_create_2dst_2src((dc), OP_fprem1, opnd_create_reg(DR_REG_ST0),             \
                           opnd_create_reg(DR_REG_ST1), opnd_create_reg(DR_REG_ST0), \
                           opnd_create_reg(DR_REG_ST1))
/* @} */ /* end doxygen group */

/* 1 destination, 2 sources */
/** @name 1 destination, 2 sources */
/* @{ */ /* doxygen start group; w/ DISTRIBUTE_GROUP_DOC=YES, one comment suffices. */
/**
 * This INSTR_CREATE_xxx macro creates an instr_t with opcode OP_xxx and the given
 * explicit operands, automatically supplying any implicit operands.
 * \param dc The void * dcontext used to allocate memory for the instr_t.
 * \param d The opnd_t explicit destination operand for the instruction.
 * \param s The opnd_t explicit source operand for the instruction.
 * \param i The opnd_t explicit second source operand for the instruction, which
 * must be an immediate integer (opnd_create_immed_int()).
 */
#define INSTR_CREATE_pshufw(dc, d, s, i) \
    instr_create_1dst_2src((dc), OP_pshufw, (d), (s), (i))
#define INSTR_CREATE_pshufd(dc, d, s, i) \
    instr_create_1dst_2src((dc), OP_pshufd, (d), (s), (i))
#define INSTR_CREATE_pshufhw(dc, d, s, i) \
    instr_create_1dst_2src((dc), OP_pshufhw, (d), (s), (i))
#define INSTR_CREATE_pshuflw(dc, d, s, i) \
    instr_create_1dst_2src((dc), OP_pshuflw, (d), (s), (i))
#define INSTR_CREATE_pinsrw(dc, d, s, i) \
    instr_create_1dst_2src((dc), OP_pinsrw, (d), (s), (i))
#define INSTR_CREATE_pextrw(dc, d, s, i) \
    instr_create_1dst_2src((dc), OP_pextrw, (d), (s), (i))
/* SSE4 */
#define INSTR_CREATE_pextrb(dc, d, s, i) \
    instr_create_1dst_2src((dc), OP_pextrb, (d), (s), (i))
#define INSTR_CREATE_pextrd(dc, d, s, i) \
    instr_create_1dst_2src((dc), OP_pextrd, (d), (s), (i))
#define INSTR_CREATE_extractps(dc, d, s, i) \
    instr_create_1dst_2src((dc), OP_extractps, (d), (s), (i))
#define INSTR_CREATE_roundps(dc, d, s, i) \
    instr_create_1dst_2src((dc), OP_roundps, (d), (s), (i))
#define INSTR_CREATE_roundpd(dc, d, s, i) \
    instr_create_1dst_2src((dc), OP_roundpd, (d), (s), (i))
#define INSTR_CREATE_roundss(dc, d, s, i) \
    instr_create_1dst_2src((dc), OP_roundss, (d), (s), (i))
#define INSTR_CREATE_roundsd(dc, d, s, i) \
    instr_create_1dst_2src((dc), OP_roundsd, (d), (s), (i))
#define INSTR_CREATE_pinsrb(dc, d, s, i) \
    instr_create_1dst_2src((dc), OP_pinsrb, (d), (s), (i))
#define INSTR_CREATE_insertps(dc, d, s, i) \
    instr_create_1dst_2src((dc), OP_insertps, (d), (s), (i))
#define INSTR_CREATE_pinsrd(dc, d, s, i) \
    instr_create_1dst_2src((dc), OP_pinsrd, (d), (s), (i))
#define INSTR_CREATE_aeskeygenassist(dc, d, s, i) \
    instr_create_1dst_2src((dc), OP_aeskeygenassist, (d), (s), (i))
/* @} */ /* end doxygen group */

/** @name 1 destination, 2 non-immediate sources */
/* @{ */ /* doxygen start group; w/ DISTRIBUTE_GROUP_DOC=YES, one comment suffices. */
/**
 * This INSTR_CREATE_xxx macro creates an instr_t with opcode OP_xxx and the given
 * explicit operands, automatically supplying any implicit operands.
 * \param dc The void * dcontext used to allocate memory for the instr_t.
 * \param d The opnd_t explicit destination operand for the instruction.
 * \param s1 The opnd_t explicit first source operand for the instruction.
 * \param s2 The opnd_t explicit second source operand for the instruction
 */
/* AVX: some of these have immeds, we don't bother to distinguish */
/* NDS means "Non-Destructive Source" */
#define INSTR_CREATE_vmovlps_NDS(dc, d, s1, s2) \
    instr_create_1dst_2src((dc), OP_vmovlps, (d), (s1), (s2))
#define INSTR_CREATE_vmovlpd_NDS(dc, d, s1, s2) \
    instr_create_1dst_2src((dc), OP_vmovlpd, (d), (s1), (s2))
#define INSTR_CREATE_vunpcklps(dc, d, s1, s2) \
    instr_create_1dst_2src((dc), OP_vunpcklps, (d), (s1), (s2))
#define INSTR_CREATE_vunpcklpd(dc, d, s1, s2) \
    instr_create_1dst_2src((dc), OP_vunpcklpd, (d), (s1), (s2))
#define INSTR_CREATE_vunpckhps(dc, d, s1, s2) \
    instr_create_1dst_2src((dc), OP_vunpckhps, (d), (s1), (s2))
#define INSTR_CREATE_vunpckhpd(dc, d, s1, s2) \
    instr_create_1dst_2src((dc), OP_vunpckhpd, (d), (s1), (s2))
#define INSTR_CREATE_vmovhps_NDS(dc, d, s1, s2) \
    instr_create_1dst_2src((dc), OP_vmovhps, (d), (s1), (s2))
#define INSTR_CREATE_vmovhpd_NDS(dc, d, s1, s2) \
    instr_create_1dst_2src((dc), OP_vmovhpd, (d), (s1), (s2))
#define INSTR_CREATE_vcvtsi2ss(dc, d, s1, s2) \
    instr_create_1dst_2src((dc), OP_vcvtsi2ss, (d), (s1), (s2))
#define INSTR_CREATE_vcvtsi2sd(dc, d, s1, s2) \
    instr_create_1dst_2src((dc), OP_vcvtsi2sd, (d), (s1), (s2))
#define INSTR_CREATE_vsqrtss(dc, d, s1, s2) \
    instr_create_1dst_2src((dc), OP_vsqrtss, (d), (s1), (s2))
#define INSTR_CREATE_vsqrtsd(dc, d, s1, s2) \
    instr_create_1dst_2src((dc), OP_vsqrtsd, (d), (s1), (s2))
#define INSTR_CREATE_vrsqrtss(dc, d, s1, s2) \
    instr_create_1dst_2src((dc), OP_vrsqrtss, (d), (s1), (s2))
#define INSTR_CREATE_vrcpss(dc, d, s1, s2) \
    instr_create_1dst_2src((dc), OP_vrcpss, (d), (s1), (s2))
#define INSTR_CREATE_vandps(dc, d, s1, s2) \
    instr_create_1dst_2src((dc), OP_vandps, (d), (s1), (s2))
#define INSTR_CREATE_vandpd(dc, d, s1, s2) \
    instr_create_1dst_2src((dc), OP_vandpd, (d), (s1), (s2))
#define INSTR_CREATE_vandnps(dc, d, s1, s2) \
    instr_create_1dst_2src((dc), OP_vandnps, (d), (s1), (s2))
#define INSTR_CREATE_vandnpd(dc, d, s1, s2) \
    instr_create_1dst_2src((dc), OP_vandnpd, (d), (s1), (s2))
#define INSTR_CREATE_vorps(dc, d, s1, s2) \
    instr_create_1dst_2src((dc), OP_vorps, (d), (s1), (s2))
#define INSTR_CREATE_vorpd(dc, d, s1, s2) \
    instr_create_1dst_2src((dc), OP_vorpd, (d), (s1), (s2))
#define INSTR_CREATE_vxorps(dc, d, s1, s2) \
    instr_create_1dst_2src((dc), OP_vxorps, (d), (s1), (s2))
#define INSTR_CREATE_vxorpd(dc, d, s1, s2) \
    instr_create_1dst_2src((dc), OP_vxorpd, (d), (s1), (s2))
#define INSTR_CREATE_vaddps(dc, d, s1, s2) \
    instr_create_1dst_2src((dc), OP_vaddps, (d), (s1), (s2))
#define INSTR_CREATE_vaddss(dc, d, s1, s2) \
    instr_create_1dst_2src((dc), OP_vaddss, (d), (s1), (s2))
#define INSTR_CREATE_vaddpd(dc, d, s1, s2) \
    instr_create_1dst_2src((dc), OP_vaddpd, (d), (s1), (s2))
#define INSTR_CREATE_vaddsd(dc, d, s1, s2) \
    instr_create_1dst_2src((dc), OP_vaddsd, (d), (s1), (s2))
#define INSTR_CREATE_vmulps(dc, d, s1, s2) \
    instr_create_1dst_2src((dc), OP_vmulps, (d), (s1), (s2))
#define INSTR_CREATE_vmulss(dc, d, s1, s2) \
    instr_create_1dst_2src((dc), OP_vmulss, (d), (s1), (s2))
#define INSTR_CREATE_vmulpd(dc, d, s1, s2) \
    instr_create_1dst_2src((dc), OP_vmulpd, (d), (s1), (s2))
#define INSTR_CREATE_vmulsd(dc, d, s1, s2) \
    instr_create_1dst_2src((dc), OP_vmulsd, (d), (s1), (s2))
#define INSTR_CREATE_vcvtss2sd(dc, d, s1, s2) \
    instr_create_1dst_2src((dc), OP_vcvtss2sd, (d), (s1), (s2))
#define INSTR_CREATE_vcvtsd2ss(dc, d, s1, s2) \
    instr_create_1dst_2src((dc), OP_vcvtsd2ss, (d), (s1), (s2))
#define INSTR_CREATE_vsubps(dc, d, s1, s2) \
    instr_create_1dst_2src((dc), OP_vsubps, (d), (s1), (s2))
#define INSTR_CREATE_vsubss(dc, d, s1, s2) \
    instr_create_1dst_2src((dc), OP_vsubss, (d), (s1), (s2))
#define INSTR_CREATE_vsubpd(dc, d, s1, s2) \
    instr_create_1dst_2src((dc), OP_vsubpd, (d), (s1), (s2))
#define INSTR_CREATE_vsubsd(dc, d, s1, s2) \
    instr_create_1dst_2src((dc), OP_vsubsd, (d), (s1), (s2))
#define INSTR_CREATE_vminps(dc, d, s1, s2) \
    instr_create_1dst_2src((dc), OP_vminps, (d), (s1), (s2))
#define INSTR_CREATE_vminss(dc, d, s1, s2) \
    instr_create_1dst_2src((dc), OP_vminss, (d), (s1), (s2))
#define INSTR_CREATE_vminpd(dc, d, s1, s2) \
    instr_create_1dst_2src((dc), OP_vminpd, (d), (s1), (s2))
#define INSTR_CREATE_vminsd(dc, d, s1, s2) \
    instr_create_1dst_2src((dc), OP_vminsd, (d), (s1), (s2))
#define INSTR_CREATE_vdivps(dc, d, s1, s2) \
    instr_create_1dst_2src((dc), OP_vdivps, (d), (s1), (s2))
#define INSTR_CREATE_vdivss(dc, d, s1, s2) \
    instr_create_1dst_2src((dc), OP_vdivss, (d), (s1), (s2))
#define INSTR_CREATE_vdivpd(dc, d, s1, s2) \
    instr_create_1dst_2src((dc), OP_vdivpd, (d), (s1), (s2))
#define INSTR_CREATE_vdivsd(dc, d, s1, s2) \
    instr_create_1dst_2src((dc), OP_vdivsd, (d), (s1), (s2))
#define INSTR_CREATE_vmaxps(dc, d, s1, s2) \
    instr_create_1dst_2src((dc), OP_vmaxps, (d), (s1), (s2))
#define INSTR_CREATE_vmaxss(dc, d, s1, s2) \
    instr_create_1dst_2src((dc), OP_vmaxss, (d), (s1), (s2))
#define INSTR_CREATE_vmaxpd(dc, d, s1, s2) \
    instr_create_1dst_2src((dc), OP_vmaxpd, (d), (s1), (s2))
#define INSTR_CREATE_vmaxsd(dc, d, s1, s2) \
    instr_create_1dst_2src((dc), OP_vmaxsd, (d), (s1), (s2))
#define INSTR_CREATE_vpunpcklbw(dc, d, s1, s2) \
    instr_create_1dst_2src((dc), OP_vpunpcklbw, (d), (s1), (s2))
#define INSTR_CREATE_vpunpcklwd(dc, d, s1, s2) \
    instr_create_1dst_2src((dc), OP_vpunpcklwd, (d), (s1), (s2))
#define INSTR_CREATE_vpunpckldq(dc, d, s1, s2) \
    instr_create_1dst_2src((dc), OP_vpunpckldq, (d), (s1), (s2))
#define INSTR_CREATE_vpacksswb(dc, d, s1, s2) \
    instr_create_1dst_2src((dc), OP_vpacksswb, (d), (s1), (s2))
#define INSTR_CREATE_vpcmpgtb(dc, d, s1, s2) \
    instr_create_1dst_2src((dc), OP_vpcmpgtb, (d), (s1), (s2))
#define INSTR_CREATE_vpcmpgtw(dc, d, s1, s2) \
    instr_create_1dst_2src((dc), OP_vpcmpgtw, (d), (s1), (s2))
#define INSTR_CREATE_vpcmpgtd(dc, d, s1, s2) \
    instr_create_1dst_2src((dc), OP_vpcmpgtd, (d), (s1), (s2))
#define INSTR_CREATE_vpackuswb(dc, d, s1, s2) \
    instr_create_1dst_2src((dc), OP_vpackuswb, (d), (s1), (s2))
#define INSTR_CREATE_vpunpckhbw(dc, d, s1, s2) \
    instr_create_1dst_2src((dc), OP_vpunpckhbw, (d), (s1), (s2))
#define INSTR_CREATE_vpunpckhwd(dc, d, s1, s2) \
    instr_create_1dst_2src((dc), OP_vpunpckhwd, (d), (s1), (s2))
#define INSTR_CREATE_vpunpckhdq(dc, d, s1, s2) \
    instr_create_1dst_2src((dc), OP_vpunpckhdq, (d), (s1), (s2))
#define INSTR_CREATE_vpackssdw(dc, d, s1, s2) \
    instr_create_1dst_2src((dc), OP_vpackssdw, (d), (s1), (s2))
#define INSTR_CREATE_vpunpcklqdq(dc, d, s1, s2) \
    instr_create_1dst_2src((dc), OP_vpunpcklqdq, (d), (s1), (s2))
#define INSTR_CREATE_vpunpckhqdq(dc, d, s1, s2) \
    instr_create_1dst_2src((dc), OP_vpunpckhqdq, (d), (s1), (s2))
#define INSTR_CREATE_vpshufhw(dc, d, s1, s2) \
    instr_create_1dst_2src((dc), OP_vpshufhw, (d), (s1), (s2))
#define INSTR_CREATE_vpshufd(dc, d, s1, s2) \
    instr_create_1dst_2src((dc), OP_vpshufd, (d), (s1), (s2))
#define INSTR_CREATE_vpshuflw(dc, d, s1, s2) \
    instr_create_1dst_2src((dc), OP_vpshuflw, (d), (s1), (s2))
#define INSTR_CREATE_vpcmpeqb(dc, d, s1, s2) \
    instr_create_1dst_2src((dc), OP_vpcmpeqb, (d), (s1), (s2))
#define INSTR_CREATE_vpcmpeqw(dc, d, s1, s2) \
    instr_create_1dst_2src((dc), OP_vpcmpeqw, (d), (s1), (s2))
#define INSTR_CREATE_vpcmpeqd(dc, d, s1, s2) \
    instr_create_1dst_2src((dc), OP_vpcmpeqd, (d), (s1), (s2))
#define INSTR_CREATE_vpextrw(dc, d, s1, s2) \
    instr_create_1dst_2src((dc), OP_vpextrw, (d), (s1), (s2))
#define INSTR_CREATE_vpsrlw(dc, d, s1, s2) \
    instr_create_1dst_2src((dc), OP_vpsrlw, (d), (s1), (s2))
#define INSTR_CREATE_vpsrld(dc, d, s1, s2) \
    instr_create_1dst_2src((dc), OP_vpsrld, (d), (s1), (s2))
#define INSTR_CREATE_vpsrlq(dc, d, s1, s2) \
    instr_create_1dst_2src((dc), OP_vpsrlq, (d), (s1), (s2))
#define INSTR_CREATE_vpaddq(dc, d, s1, s2) \
    instr_create_1dst_2src((dc), OP_vpaddq, (d), (s1), (s2))
#define INSTR_CREATE_vpmullw(dc, d, s1, s2) \
    instr_create_1dst_2src((dc), OP_vpmullw, (d), (s1), (s2))
#define INSTR_CREATE_vpsubusb(dc, d, s1, s2) \
    instr_create_1dst_2src((dc), OP_vpsubusb, (d), (s1), (s2))
#define INSTR_CREATE_vpsubusw(dc, d, s1, s2) \
    instr_create_1dst_2src((dc), OP_vpsubusw, (d), (s1), (s2))
#define INSTR_CREATE_vpminub(dc, d, s1, s2) \
    instr_create_1dst_2src((dc), OP_vpminub, (d), (s1), (s2))
#define INSTR_CREATE_vpand(dc, d, s1, s2) \
    instr_create_1dst_2src((dc), OP_vpand, (d), (s1), (s2))
#define INSTR_CREATE_vpaddusb(dc, d, s1, s2) \
    instr_create_1dst_2src((dc), OP_vpaddusb, (d), (s1), (s2))
#define INSTR_CREATE_vpaddusw(dc, d, s1, s2) \
    instr_create_1dst_2src((dc), OP_vpaddusw, (d), (s1), (s2))
#define INSTR_CREATE_vpmaxub(dc, d, s1, s2) \
    instr_create_1dst_2src((dc), OP_vpmaxub, (d), (s1), (s2))
#define INSTR_CREATE_vpandn(dc, d, s1, s2) \
    instr_create_1dst_2src((dc), OP_vpandn, (d), (s1), (s2))
#define INSTR_CREATE_vpavgb(dc, d, s1, s2) \
    instr_create_1dst_2src((dc), OP_vpavgb, (d), (s1), (s2))
#define INSTR_CREATE_vpsraw(dc, d, s1, s2) \
    instr_create_1dst_2src((dc), OP_vpsraw, (d), (s1), (s2))
#define INSTR_CREATE_vpsrad(dc, d, s1, s2) \
    instr_create_1dst_2src((dc), OP_vpsrad, (d), (s1), (s2))
#define INSTR_CREATE_vpavgw(dc, d, s1, s2) \
    instr_create_1dst_2src((dc), OP_vpavgw, (d), (s1), (s2))
#define INSTR_CREATE_vpmulhuw(dc, d, s1, s2) \
    instr_create_1dst_2src((dc), OP_vpmulhuw, (d), (s1), (s2))
#define INSTR_CREATE_vpmulhw(dc, d, s1, s2) \
    instr_create_1dst_2src((dc), OP_vpmulhw, (d), (s1), (s2))
#define INSTR_CREATE_vpsubsb(dc, d, s1, s2) \
    instr_create_1dst_2src((dc), OP_vpsubsb, (d), (s1), (s2))
#define INSTR_CREATE_vpsubsw(dc, d, s1, s2) \
    instr_create_1dst_2src((dc), OP_vpsubsw, (d), (s1), (s2))
#define INSTR_CREATE_vpminsw(dc, d, s1, s2) \
    instr_create_1dst_2src((dc), OP_vpminsw, (d), (s1), (s2))
#define INSTR_CREATE_vpor(dc, d, s1, s2) \
    instr_create_1dst_2src((dc), OP_vpor, (d), (s1), (s2))
#define INSTR_CREATE_vpaddsb(dc, d, s1, s2) \
    instr_create_1dst_2src((dc), OP_vpaddsb, (d), (s1), (s2))
#define INSTR_CREATE_vpaddsw(dc, d, s1, s2) \
    instr_create_1dst_2src((dc), OP_vpaddsw, (d), (s1), (s2))
#define INSTR_CREATE_vpmaxsw(dc, d, s1, s2) \
    instr_create_1dst_2src((dc), OP_vpmaxsw, (d), (s1), (s2))
#define INSTR_CREATE_vpxor(dc, d, s1, s2) \
    instr_create_1dst_2src((dc), OP_vpxor, (d), (s1), (s2))
#define INSTR_CREATE_vpsllw(dc, d, s1, s2) \
    instr_create_1dst_2src((dc), OP_vpsllw, (d), (s1), (s2))
#define INSTR_CREATE_vpslld(dc, d, s1, s2) \
    instr_create_1dst_2src((dc), OP_vpslld, (d), (s1), (s2))
#define INSTR_CREATE_vpsllq(dc, d, s1, s2) \
    instr_create_1dst_2src((dc), OP_vpsllq, (d), (s1), (s2))
#define INSTR_CREATE_vpmuludq(dc, d, s1, s2) \
    instr_create_1dst_2src((dc), OP_vpmuludq, (d), (s1), (s2))
#define INSTR_CREATE_vpmaddwd(dc, d, s1, s2) \
    instr_create_1dst_2src((dc), OP_vpmaddwd, (d), (s1), (s2))
#define INSTR_CREATE_vpsadbw(dc, d, s1, s2) \
    instr_create_1dst_2src((dc), OP_vpsadbw, (d), (s1), (s2))
#define INSTR_CREATE_vpsubb(dc, d, s1, s2) \
    instr_create_1dst_2src((dc), OP_vpsubb, (d), (s1), (s2))
#define INSTR_CREATE_vpsubw(dc, d, s1, s2) \
    instr_create_1dst_2src((dc), OP_vpsubw, (d), (s1), (s2))
#define INSTR_CREATE_vpsubd(dc, d, s1, s2) \
    instr_create_1dst_2src((dc), OP_vpsubd, (d), (s1), (s2))
#define INSTR_CREATE_vpsubq(dc, d, s1, s2) \
    instr_create_1dst_2src((dc), OP_vpsubq, (d), (s1), (s2))
#define INSTR_CREATE_vpaddb(dc, d, s1, s2) \
    instr_create_1dst_2src((dc), OP_vpaddb, (d), (s1), (s2))
#define INSTR_CREATE_vpaddw(dc, d, s1, s2) \
    instr_create_1dst_2src((dc), OP_vpaddw, (d), (s1), (s2))
#define INSTR_CREATE_vpaddd(dc, d, s1, s2) \
    instr_create_1dst_2src((dc), OP_vpaddd, (d), (s1), (s2))
#define INSTR_CREATE_vpsrldq(dc, d, s1, s2) \
    instr_create_1dst_2src((dc), OP_vpsrldq, (d), (s1), (s2))
#define INSTR_CREATE_vpslldq(dc, d, s1, s2) \
    instr_create_1dst_2src((dc), OP_vpslldq, (d), (s1), (s2))
#define INSTR_CREATE_vhaddpd(dc, d, s1, s2) \
    instr_create_1dst_2src((dc), OP_vhaddpd, (d), (s1), (s2))
#define INSTR_CREATE_vhaddps(dc, d, s1, s2) \
    instr_create_1dst_2src((dc), OP_vhaddps, (d), (s1), (s2))
#define INSTR_CREATE_vhsubpd(dc, d, s1, s2) \
    instr_create_1dst_2src((dc), OP_vhsubpd, (d), (s1), (s2))
#define INSTR_CREATE_vhsubps(dc, d, s1, s2) \
    instr_create_1dst_2src((dc), OP_vhsubps, (d), (s1), (s2))
#define INSTR_CREATE_vaddsubpd(dc, d, s1, s2) \
    instr_create_1dst_2src((dc), OP_vaddsubpd, (d), (s1), (s2))
#define INSTR_CREATE_vaddsubps(dc, d, s1, s2) \
    instr_create_1dst_2src((dc), OP_vaddsubps, (d), (s1), (s2))
#define INSTR_CREATE_vpshufb(dc, d, s1, s2) \
    instr_create_1dst_2src((dc), OP_vpshufb, (d), (s1), (s2))
#define INSTR_CREATE_vphaddw(dc, d, s1, s2) \
    instr_create_1dst_2src((dc), OP_vphaddw, (d), (s1), (s2))
#define INSTR_CREATE_vphaddd(dc, d, s1, s2) \
    instr_create_1dst_2src((dc), OP_vphaddd, (d), (s1), (s2))
#define INSTR_CREATE_vphaddsw(dc, d, s1, s2) \
    instr_create_1dst_2src((dc), OP_vphaddsw, (d), (s1), (s2))
#define INSTR_CREATE_vpmaddubsw(dc, d, s1, s2) \
    instr_create_1dst_2src((dc), OP_vpmaddubsw, (d), (s1), (s2))
#define INSTR_CREATE_vphsubw(dc, d, s1, s2) \
    instr_create_1dst_2src((dc), OP_vphsubw, (d), (s1), (s2))
#define INSTR_CREATE_vphsubd(dc, d, s1, s2) \
    instr_create_1dst_2src((dc), OP_vphsubd, (d), (s1), (s2))
#define INSTR_CREATE_vphsubsw(dc, d, s1, s2) \
    instr_create_1dst_2src((dc), OP_vphsubsw, (d), (s1), (s2))
#define INSTR_CREATE_vpsignb(dc, d, s1, s2) \
    instr_create_1dst_2src((dc), OP_vpsignb, (d), (s1), (s2))
#define INSTR_CREATE_vpsignw(dc, d, s1, s2) \
    instr_create_1dst_2src((dc), OP_vpsignw, (d), (s1), (s2))
#define INSTR_CREATE_vpsignd(dc, d, s1, s2) \
    instr_create_1dst_2src((dc), OP_vpsignd, (d), (s1), (s2))
#define INSTR_CREATE_vpmulhrsw(dc, d, s1, s2) \
    instr_create_1dst_2src((dc), OP_vpmulhrsw, (d), (s1), (s2))
#define INSTR_CREATE_vpmuldq(dc, d, s1, s2) \
    instr_create_1dst_2src((dc), OP_vpmuldq, (d), (s1), (s2))
#define INSTR_CREATE_vpcmpeqq(dc, d, s1, s2) \
    instr_create_1dst_2src((dc), OP_vpcmpeqq, (d), (s1), (s2))
#define INSTR_CREATE_vpackusdw(dc, d, s1, s2) \
    instr_create_1dst_2src((dc), OP_vpackusdw, (d), (s1), (s2))
#define INSTR_CREATE_vpcmpgtq(dc, d, s1, s2) \
    instr_create_1dst_2src((dc), OP_vpcmpgtq, (d), (s1), (s2))
#define INSTR_CREATE_vpminsb(dc, d, s1, s2) \
    instr_create_1dst_2src((dc), OP_vpminsb, (d), (s1), (s2))
#define INSTR_CREATE_vpminsd(dc, d, s1, s2) \
    instr_create_1dst_2src((dc), OP_vpminsd, (d), (s1), (s2))
#define INSTR_CREATE_vpminuw(dc, d, s1, s2) \
    instr_create_1dst_2src((dc), OP_vpminuw, (d), (s1), (s2))
#define INSTR_CREATE_vpminud(dc, d, s1, s2) \
    instr_create_1dst_2src((dc), OP_vpminud, (d), (s1), (s2))
#define INSTR_CREATE_vpmaxsb(dc, d, s1, s2) \
    instr_create_1dst_2src((dc), OP_vpmaxsb, (d), (s1), (s2))
#define INSTR_CREATE_vpmaxsd(dc, d, s1, s2) \
    instr_create_1dst_2src((dc), OP_vpmaxsd, (d), (s1), (s2))
#define INSTR_CREATE_vpmaxuw(dc, d, s1, s2) \
    instr_create_1dst_2src((dc), OP_vpmaxuw, (d), (s1), (s2))
#define INSTR_CREATE_vpmaxud(dc, d, s1, s2) \
    instr_create_1dst_2src((dc), OP_vpmaxud, (d), (s1), (s2))
#define INSTR_CREATE_vpmulld(dc, d, s1, s2) \
    instr_create_1dst_2src((dc), OP_vpmulld, (d), (s1), (s2))
#define INSTR_CREATE_vaesenc(dc, d, s1, s2) \
    instr_create_1dst_2src((dc), OP_vaesenc, (d), (s1), (s2))
#define INSTR_CREATE_vaesenclast(dc, d, s1, s2) \
    instr_create_1dst_2src((dc), OP_vaesenclast, (d), (s1), (s2))
#define INSTR_CREATE_vaesdec(dc, d, s1, s2) \
    instr_create_1dst_2src((dc), OP_vaesdec, (d), (s1), (s2))
#define INSTR_CREATE_vaesdeclast(dc, d, s1, s2) \
    instr_create_1dst_2src((dc), OP_vaesdeclast, (d), (s1), (s2))
#define INSTR_CREATE_vpextrb(dc, d, s1, s2) \
    instr_create_1dst_2src((dc), OP_vpextrb, (d), (s1), (s2))
#define INSTR_CREATE_vpextrd(dc, d, s1, s2) \
    instr_create_1dst_2src((dc), OP_vpextrd, (d), (s1), (s2))
#define INSTR_CREATE_vextractps(dc, d, s1, s2) \
    instr_create_1dst_2src((dc), OP_vextractps, (d), (s1), (s2))
#define INSTR_CREATE_vroundps(dc, d, s1, s2) \
    instr_create_1dst_2src((dc), OP_vroundps, (d), (s1), (s2))
#define INSTR_CREATE_vroundpd(dc, d, s1, s2) \
    instr_create_1dst_2src((dc), OP_vroundpd, (d), (s1), (s2))
#define INSTR_CREATE_vaeskeygenassist(dc, d, s1, s2) \
    instr_create_1dst_2src((dc), OP_vaeskeygenassist, (d), (s1), (s2))
#define INSTR_CREATE_vmovss_NDS(dc, d, s1, s2) \
    instr_create_1dst_2src((dc), OP_vmovss, (d), (s1), (s2))
#define INSTR_CREATE_vmovsd_NDS(dc, d, s1, s2) \
    instr_create_1dst_2src((dc), OP_vmovsd, (d), (s1), (s2))
#define INSTR_CREATE_vcvtps2ph(dc, d, s1, s2) \
    instr_create_1dst_2src((dc), OP_vcvtps2ph, (d), (s1), (s2))
#define INSTR_CREATE_vmaskmovps(dc, d, s1, s2)                               \
    INSTR_PRED(instr_create_1dst_2src((dc), OP_vmaskmovps, (d), (s1), (s2)), \
               DR_PRED_COMPLEX)
#define INSTR_CREATE_vmaskmovpd(dc, d, s1, s2)                               \
    INSTR_PRED(instr_create_1dst_2src((dc), OP_vmaskmovpd, (d), (s1), (s2)), \
               DR_PRED_COMPLEX)
#define INSTR_CREATE_vpermilps(dc, d, s1, s2) \
    instr_create_1dst_2src((dc), OP_vpermilps, (d), (s1), (s2))
#define INSTR_CREATE_vpermilpd(dc, d, s1, s2) \
    instr_create_1dst_2src((dc), OP_vpermilpd, (d), (s1), (s2))
#define INSTR_CREATE_vextractf128(dc, d, s1, s2) \
    instr_create_1dst_2src((dc), OP_vextractf128, (d), (s1), (s2))
/* XOP */
/* FYI: OP_vprot* have a variant that takes an immediate */
#define INSTR_CREATE_vprotb(dc, d, s1, s2) \
    instr_create_1dst_2src((dc), OP_vprotb, (d), (s1), (s2))
#define INSTR_CREATE_vprotw(dc, d, s1, s2) \
    instr_create_1dst_2src((dc), OP_vprotw, (d), (s1), (s2))
#define INSTR_CREATE_vprotd(dc, d, s1, s2) \
    instr_create_1dst_2src((dc), OP_vprotd, (d), (s1), (s2))
#define INSTR_CREATE_vprotq(dc, d, s1, s2) \
    instr_create_1dst_2src((dc), OP_vprotq, (d), (s1), (s2))
#define INSTR_CREATE_vpshlb(dc, d, s1, s2) \
    instr_create_1dst_2src((dc), OP_vpshlb, (d), (s1), (s2))
#define INSTR_CREATE_vpshld(dc, d, s1, s2) \
    instr_create_1dst_2src((dc), OP_vpshld, (d), (s1), (s2))
#define INSTR_CREATE_vpshlq(dc, d, s1, s2) \
    instr_create_1dst_2src((dc), OP_vpshlq, (d), (s1), (s2))
#define INSTR_CREATE_vpshlw(dc, d, s1, s2) \
    instr_create_1dst_2src((dc), OP_vpshlw, (d), (s1), (s2))
#define INSTR_CREATE_vpshab(dc, d, s1, s2) \
    instr_create_1dst_2src((dc), OP_vpshab, (d), (s1), (s2))
#define INSTR_CREATE_vpshad(dc, d, s1, s2) \
    instr_create_1dst_2src((dc), OP_vpshad, (d), (s1), (s2))
#define INSTR_CREATE_vpshaq(dc, d, s1, s2) \
    instr_create_1dst_2src((dc), OP_vpshaq, (d), (s1), (s2))
#define INSTR_CREATE_vpshaw(dc, d, s1, s2) \
    instr_create_1dst_2src((dc), OP_vpshaw, (d), (s1), (s2))
/* TBM */
/* Has a variant that takes an immediate */
#define INSTR_CREATE_bextr(dc, d, s1, s2) \
    instr_create_1dst_2src((dc), OP_bextr, (d), (s1), (s2))
/* BMI1 */
#define INSTR_CREATE_andn(dc, d, s1, s2) \
    instr_create_1dst_2src((dc), OP_andn, (d), (s1), (s2))
/* BMI2 */
#define INSTR_CREATE_bzhi(dc, d, s1, s2) \
    instr_create_1dst_2src((dc), OP_bzhi, (d), (s1), (s2))
#define INSTR_CREATE_pext(dc, d, s1, s2) \
    instr_create_1dst_2src((dc), OP_pext, (d), (s1), (s2))
#define INSTR_CREATE_pdep(dc, d, s1, s2) \
    instr_create_1dst_2src((dc), OP_pdep, (d), (s1), (s2))
#define INSTR_CREATE_sarx(dc, d, s1, s2) \
    instr_create_1dst_2src((dc), OP_sarx, (d), (s1), (s2))
#define INSTR_CREATE_shlx(dc, d, s1, s2) \
    instr_create_1dst_2src((dc), OP_shlx, (d), (s1), (s2))
#define INSTR_CREATE_shrx(dc, d, s1, s2) \
    instr_create_1dst_2src((dc), OP_shrx, (d), (s1), (s2))
/* Takes an immediate for s2 */
#define INSTR_CREATE_rorx(dc, d, s1, s2) \
    instr_create_1dst_2src((dc), OP_rorx, (d), (s1), (s2))
/* AVX2 */
#define INSTR_CREATE_vpermps(dc, d, s1, s2) \
    instr_create_1dst_2src((dc), OP_vpermps, (d), (s1), (s2))
#define INSTR_CREATE_vpermd(dc, d, s1, s2) \
    instr_create_1dst_2src((dc), OP_vpermd, (d), (s1), (s2))
#define INSTR_CREATE_vpsravd(dc, d, s1, s2) \
    instr_create_1dst_2src((dc), OP_vpsravd, (d), (s1), (s2))
#define INSTR_CREATE_vextracti128(dc, d, s1, s2) \
    instr_create_1dst_2src((dc), OP_vextracti128, (d), (s1), (s2))
#define INSTR_CREATE_vpermq(dc, d, s1, s2) \
    instr_create_1dst_2src((dc), OP_vpermq, (d), (s1), (s2))
#define INSTR_CREATE_vpermpd(dc, d, s1, s2) \
    instr_create_1dst_2src((dc), OP_vpermpd, (d), (s1), (s2))
#define INSTR_CREATE_vpmaskmovd(dc, d, s1, s2)                               \
    INSTR_PRED(instr_create_1dst_2src((dc), OP_vpmaskmovd, (d), (s1), (s2)), \
               DR_PRED_COMPLEX)
#define INSTR_CREATE_vpmaskmovq(dc, d, s1, s2)                               \
    INSTR_PRED(instr_create_1dst_2src((dc), OP_vpmaskmovq, (d), (s1), (s2)), \
               DR_PRED_COMPLEX)
#define INSTR_CREATE_vpsllvd(dc, d, s1, s2) \
    instr_create_1dst_2src((dc), OP_vpsllvd, (d), (s1), (s2))
#define INSTR_CREATE_vpsllvq(dc, d, s1, s2) \
    instr_create_1dst_2src((dc), OP_vpsllvq, (d), (s1), (s2))
#define INSTR_CREATE_vpsrlvd(dc, d, s1, s2) \
    instr_create_1dst_2src((dc), OP_vpsrlvd, (d), (s1), (s2))
#define INSTR_CREATE_vpsrlvq(dc, d, s1, s2) \
    instr_create_1dst_2src((dc), OP_vpsrlvq, (d), (s1), (s2))
/* AVX-512 VEX */
#define INSTR_CREATE_kandw(dc, d, s1, s2) \
    instr_create_1dst_2src((dc), OP_kandw, (d), (s1), (s2))
#define INSTR_CREATE_kandb(dc, d, s1, s2) \
    instr_create_1dst_2src((dc), OP_kandb, (d), (s1), (s2))
#define INSTR_CREATE_kandq(dc, d, s1, s2) \
    instr_create_1dst_2src((dc), OP_kandq, (d), (s1), (s2))
#define INSTR_CREATE_kandd(dc, d, s1, s2) \
    instr_create_1dst_2src((dc), OP_kandd, (d), (s1), (s2))
#define INSTR_CREATE_kandnw(dc, d, s1, s2) \
    instr_create_1dst_2src((dc), OP_kandnw, (d), (s1), (s2))
#define INSTR_CREATE_kandnb(dc, d, s1, s2) \
    instr_create_1dst_2src((dc), OP_kandnb, (d), (s1), (s2))
#define INSTR_CREATE_kandnq(dc, d, s1, s2) \
    instr_create_1dst_2src((dc), OP_kandnq, (d), (s1), (s2))
#define INSTR_CREATE_kandnd(dc, d, s1, s2) \
    instr_create_1dst_2src((dc), OP_kandnd, (d), (s1), (s2))
#define INSTR_CREATE_kunpckbw(dc, d, s1, s2) \
    instr_create_1dst_2src((dc), OP_kunpckbw, (d), (s1), (s2))
#define INSTR_CREATE_kunpckwd(dc, d, s1, s2) \
    instr_create_1dst_2src((dc), OP_kunpckwd, (d), (s1), (s2))
#define INSTR_CREATE_kunpckdq(dc, d, s1, s2) \
    instr_create_1dst_2src((dc), OP_kunpckdq, (d), (s1), (s2))
#define INSTR_CREATE_korw(dc, d, s1, s2) \
    instr_create_1dst_2src((dc), OP_korw, (d), (s1), (s2))
#define INSTR_CREATE_korb(dc, d, s1, s2) \
    instr_create_1dst_2src((dc), OP_korb, (d), (s1), (s2))
#define INSTR_CREATE_korq(dc, d, s1, s2) \
    instr_create_1dst_2src((dc), OP_korq, (d), (s1), (s2))
#define INSTR_CREATE_kord(dc, d, s1, s2) \
    instr_create_1dst_2src((dc), OP_kord, (d), (s1), (s2))
#define INSTR_CREATE_kxnorw(dc, d, s1, s2) \
    instr_create_1dst_2src((dc), OP_kxnorw, (d), (s1), (s2))
#define INSTR_CREATE_kxnorb(dc, d, s1, s2) \
    instr_create_1dst_2src((dc), OP_kxnorb, (d), (s1), (s2))
#define INSTR_CREATE_kxnorq(dc, d, s1, s2) \
    instr_create_1dst_2src((dc), OP_kxnorq, (d), (s1), (s2))
#define INSTR_CREATE_kxnord(dc, d, s1, s2) \
    instr_create_1dst_2src((dc), OP_kxnord, (d), (s1), (s2))
#define INSTR_CREATE_kxorw(dc, d, s1, s2) \
    instr_create_1dst_2src((dc), OP_kxorw, (d), (s1), (s2))
#define INSTR_CREATE_kxorb(dc, d, s1, s2) \
    instr_create_1dst_2src((dc), OP_kxorb, (d), (s1), (s2))
#define INSTR_CREATE_kxorq(dc, d, s1, s2) \
    instr_create_1dst_2src((dc), OP_kxorq, (d), (s1), (s2))
#define INSTR_CREATE_kxord(dc, d, s1, s2) \
    instr_create_1dst_2src((dc), OP_kxord, (d), (s1), (s2))
#define INSTR_CREATE_kaddw(dc, d, s1, s2) \
    instr_create_1dst_2src((dc), OP_kaddw, (d), (s1), (s2))
#define INSTR_CREATE_kaddb(dc, d, s1, s2) \
    instr_create_1dst_2src((dc), OP_kaddb, (d), (s1), (s2))
#define INSTR_CREATE_kaddq(dc, d, s1, s2) \
    instr_create_1dst_2src((dc), OP_kaddq, (d), (s1), (s2))
#define INSTR_CREATE_kaddd(dc, d, s1, s2) \
    instr_create_1dst_2src((dc), OP_kaddd, (d), (s1), (s2))
#define INSTR_CREATE_kshiftlw(dc, d, s1, s2) \
    instr_create_1dst_2src((dc), OP_kshiftlw, (d), (s1), (s2))
#define INSTR_CREATE_kshiftlb(dc, d, s1, s2) \
    instr_create_1dst_2src((dc), OP_kshiftlb, (d), (s1), (s2))
#define INSTR_CREATE_kshiftlq(dc, d, s1, s2) \
    instr_create_1dst_2src((dc), OP_kshiftlq, (d), (s1), (s2))
#define INSTR_CREATE_kshiftld(dc, d, s1, s2) \
    instr_create_1dst_2src((dc), OP_kshiftld, (d), (s1), (s2))
#define INSTR_CREATE_kshiftrw(dc, d, s1, s2) \
    instr_create_1dst_2src((dc), OP_kshiftrw, (d), (s1), (s2))
#define INSTR_CREATE_kshiftrb(dc, d, s1, s2) \
    instr_create_1dst_2src((dc), OP_kshiftrb, (d), (s1), (s2))
#define INSTR_CREATE_kshiftrq(dc, d, s1, s2) \
    instr_create_1dst_2src((dc), OP_kshiftrq, (d), (s1), (s2))
#define INSTR_CREATE_kshiftrd(dc, d, s1, s2) \
    instr_create_1dst_2src((dc), OP_kshiftrd, (d), (s1), (s2))
/* AVX-512 EVEX */
#define INSTR_CREATE_vcvtusi2ss(dc, d, s1, s2) \
    instr_create_1dst_2src((dc), OP_vcvtusi2ss, (d), (s1), (s2))
#define INSTR_CREATE_vcvtusi2sd(dc, d, s1, s2) \
    instr_create_1dst_2src((dc), OP_vcvtusi2sd, (d), (s1), (s2))
/* @} */ /* end doxygen group */

/** @name 1 destination, 1 mask, and 1 non-immediate source */
/* @{ */ /* doxygen start group; w/ DISTRIBUTE_GROUP_DOC=YES, one comment suffices. */
/**
 * This INSTR_CREATE_xxx_mask macro creates an instr_t with opcode OP_xxx and the given
 * explicit operands, automatically supplying any implicit operands. The first source
 * operand is the instruction's mask.
 *
 * \param dc The void * dcontext used to allocate memory for the instr_t.
 * \param d The opnd_t explicit destination operand for the instruction.
 * \param k The opnd_t explicit mask source operand for the instruction.
 * \param s The opnd_t explicit first source operand for the instruction
 */
/* AVX-512 EVEX */
#define INSTR_CREATE_vmovups_mask(dc, d, k, s) \
    instr_create_1dst_2src((dc), OP_vmovups, (d), (k), (s))
#define INSTR_CREATE_vmovupd_mask(dc, d, k, s) \
    instr_create_1dst_2src((dc), OP_vmovupd, (d), (k), (s))
#define INSTR_CREATE_vmovaps_mask(dc, d, k, s) \
    instr_create_1dst_2src((dc), OP_vmovaps, (d), (k), (s))
#define INSTR_CREATE_vmovapd_mask(dc, d, k, s) \
    instr_create_1dst_2src((dc), OP_vmovapd, (d), (k), (s))
#define INSTR_CREATE_vmovdqa32_mask(dc, d, k, s) \
    instr_create_1dst_2src((dc), OP_vmovdqa32, (d), (k), (s))
#define INSTR_CREATE_vmovdqa64_mask(dc, d, k, s) \
    instr_create_1dst_2src((dc), OP_vmovdqa64, (d), (k), (s))
#define INSTR_CREATE_vmovdqu8_mask(dc, d, k, s) \
    instr_create_1dst_2src((dc), OP_vmovdqu8, (d), (k), (s))
#define INSTR_CREATE_vmovdqu16_mask(dc, d, k, s) \
    instr_create_1dst_2src((dc), OP_vmovdqu16, (d), (k), (s))
#define INSTR_CREATE_vmovdqu32_mask(dc, d, k, s) \
    instr_create_1dst_2src((dc), OP_vmovdqu32, (d), (k), (s))
#define INSTR_CREATE_vmovdqu64_mask(dc, d, k, s) \
    instr_create_1dst_2src((dc), OP_vmovdqu64, (d), (k), (s))
#define INSTR_CREATE_vmovss_mask(dc, d, k, s) \
    instr_create_1dst_2src((dc), OP_vmovss, (d), (k), (s))
#define INSTR_CREATE_vmovsd_mask(dc, d, k, s) \
    instr_create_1dst_2src((dc), OP_vmovsd, (d), (k), (s))
#define INSTR_CREATE_vmovsldup_mask(dc, d, k, s) \
    instr_create_1dst_2src((dc), OP_vmovsldup, (d), (k), (s))
#define INSTR_CREATE_vmovddup_mask(dc, d, k, s) \
    instr_create_1dst_2src((dc), OP_vmovddup, (d), (k), (s))
#define INSTR_CREATE_vmovshdup_mask(dc, d, k, s) \
    instr_create_1dst_2src((dc), OP_vmovshdup, (d), (k), (s))
#define INSTR_CREATE_vcvtps2pd_mask(dc, d, k, s) \
    instr_create_1dst_2src((dc), OP_vcvtps2pd, (d), (k), (s))
#define INSTR_CREATE_vcvtpd2ps_mask(dc, d, k, s) \
    instr_create_1dst_2src((dc), OP_vcvtpd2ps, (d), (k), (s))
#define INSTR_CREATE_vcvtdq2ps_mask(dc, d, k, s) \
    instr_create_1dst_2src((dc), OP_vcvtdq2ps, (d), (k), (s))
#define INSTR_CREATE_vcvttps2dq_mask(dc, d, k, s) \
    instr_create_1dst_2src((dc), OP_vcvttps2dq, (d), (k), (s))
#define INSTR_CREATE_vcvtps2dq_mask(dc, d, k, s) \
    instr_create_1dst_2src((dc), OP_vcvtps2dq, (d), (k), (s))
#define INSTR_CREATE_vcvtdq2pd_mask(dc, d, k, s) \
    instr_create_1dst_2src((dc), OP_vcvtdq2pd, (d), (k), (s))
#define INSTR_CREATE_vcvttpd2dq_mask(dc, d, k, s) \
    instr_create_1dst_2src((dc), OP_vcvttpd2dq, (d), (k), (s))
#define INSTR_CREATE_vcvtpd2dq_mask(dc, d, k, s) \
    instr_create_1dst_2src((dc), OP_vcvtpd2dq, (d), (k), (s))
#define INSTR_CREATE_vcvtph2ps_mask(dc, d, k, s) \
    instr_create_1dst_2src((dc), OP_vcvtph2ps, (d), (k), (s))
#define INSTR_CREATE_vcvtpd2qq_mask(dc, d, k, s) \
    instr_create_1dst_2src((dc), OP_vcvtpd2qq, (d), (k), (s))
#define INSTR_CREATE_vcvtps2udq_mask(dc, d, k, s) \
    instr_create_1dst_2src((dc), OP_vcvtps2udq, (d), (k), (s))
#define INSTR_CREATE_vcvtpd2udq_mask(dc, d, k, s) \
    instr_create_1dst_2src((dc), OP_vcvtpd2udq, (d), (k), (s))
#define INSTR_CREATE_vcvtps2uqq_mask(dc, d, k, s) \
    instr_create_1dst_2src((dc), OP_vcvtps2uqq, (d), (k), (s))
#define INSTR_CREATE_vcvtpd2uqq_mask(dc, d, k, s) \
    instr_create_1dst_2src((dc), OP_vcvtpd2uqq, (d), (k), (s))
#define INSTR_CREATE_vcvtps2qq_mask(dc, d, k, s) \
    instr_create_1dst_2src((dc), OP_vcvtps2qq, (d), (k), (s))
#define INSTR_CREATE_vcvttps2udq_mask(dc, d, k, s) \
    instr_create_1dst_2src((dc), OP_vcvttps2udq, (d), (k), (s))
#define INSTR_CREATE_vcvttpd2udq_mask(dc, d, k, s) \
    instr_create_1dst_2src((dc), OP_vcvttpd2udq, (d), (k), (s))
#define INSTR_CREATE_vcvttps2qq_mask(dc, d, k, s) \
    instr_create_1dst_2src((dc), OP_vcvttps2qq, (d), (k), (s))
#define INSTR_CREATE_vcvttpd2qq_mask(dc, d, k, s) \
    instr_create_1dst_2src((dc), OP_vcvttpd2qq, (d), (k), (s))
#define INSTR_CREATE_vcvttps2uqq_mask(dc, d, k, s) \
    instr_create_1dst_2src((dc), OP_vcvttps2uqq, (d), (k), (s))
#define INSTR_CREATE_vcvttpd2uqq_mask(dc, d, k, s) \
    instr_create_1dst_2src((dc), OP_vcvttpd2uqq, (d), (k), (s))
#define INSTR_CREATE_vcvtqq2ps_mask(dc, d, k, s) \
    instr_create_1dst_2src((dc), OP_vcvtqq2ps, (d), (k), (s))
#define INSTR_CREATE_vcvtqq2pd_mask(dc, d, k, s) \
    instr_create_1dst_2src((dc), OP_vcvtqq2pd, (d), (k), (s))
#define INSTR_CREATE_vcvtudq2ps_mask(dc, d, k, s) \
    instr_create_1dst_2src((dc), OP_vcvtudq2ps, (d), (k), (s))
#define INSTR_CREATE_vcvtudq2pd_mask(dc, d, k, s) \
    instr_create_1dst_2src((dc), OP_vcvtudq2pd, (d), (k), (s))
#define INSTR_CREATE_vcvtuqq2ps_mask(dc, d, k, s) \
    instr_create_1dst_2src((dc), OP_vcvtuqq2ps, (d), (k), (s))
#define INSTR_CREATE_vcvtuqq2pd_mask(dc, d, k, s) \
    instr_create_1dst_2src((dc), OP_vcvtuqq2pd, (d), (k), (s))
/* @} */ /* end doxygen group */

/* 1 destination, 2 sources: 1 explicit, 1 implicit */
/** @name 1 destination, 2 sources: 1 explicit, 1 implicit */
/* @{ */ /* doxygen start group; w/ DISTRIBUTE_GROUP_DOC=YES, one comment suffices. */
/**
 * This INSTR_CREATE_xxx macro creates an instr_t with opcode OP_xxx and the given
 * explicit operands, automatically supplying any implicit operands.
 * \param dc The void * dcontext used to allocate memory for the instr_t.
 * \param d The opnd_t explicit destination operand for the instruction.
 * \param s The opnd_t explicit source operand for the instruction.
 */
#define INSTR_CREATE_add(dc, d, s) instr_create_1dst_2src((dc), OP_add, (d), (s), (d))
#define INSTR_CREATE_or(dc, d, s) instr_create_1dst_2src((dc), OP_or, (d), (s), (d))
#define INSTR_CREATE_adc(dc, d, s) instr_create_1dst_2src((dc), OP_adc, (d), (s), (d))
#define INSTR_CREATE_sbb(dc, d, s) instr_create_1dst_2src((dc), OP_sbb, (d), (s), (d))
#define INSTR_CREATE_and(dc, d, s) instr_create_1dst_2src((dc), OP_and, (d), (s), (d))
#define INSTR_CREATE_sub(dc, d, s) instr_create_1dst_2src((dc), OP_sub, (d), (s), (d))
#define INSTR_CREATE_xor(dc, d, s) instr_create_1dst_2src((dc), OP_xor, (d), (s), (d))
#define INSTR_CREATE_punpcklbw(dc, d, s) \
    instr_create_1dst_2src((dc), OP_punpcklbw, (d), (s), (d))
#define INSTR_CREATE_punpcklwd(dc, d, s) \
    instr_create_1dst_2src((dc), OP_punpcklwd, (d), (s), (d))
#define INSTR_CREATE_punpckldq(dc, d, s) \
    instr_create_1dst_2src((dc), OP_punpckldq, (d), (s), (d))
#define INSTR_CREATE_packsswb(dc, d, s) \
    instr_create_1dst_2src((dc), OP_packsswb, (d), (s), (d))
#define INSTR_CREATE_pcmpgtb(dc, d, s) \
    instr_create_1dst_2src((dc), OP_pcmpgtb, (d), (s), (d))
#define INSTR_CREATE_pcmpgtw(dc, d, s) \
    instr_create_1dst_2src((dc), OP_pcmpgtw, (d), (s), (d))
#define INSTR_CREATE_pcmpgtd(dc, d, s) \
    instr_create_1dst_2src((dc), OP_pcmpgtd, (d), (s), (d))
#define INSTR_CREATE_packuswb(dc, d, s) \
    instr_create_1dst_2src((dc), OP_packuswb, (d), (s), (d))
#define INSTR_CREATE_punpckhbw(dc, d, s) \
    instr_create_1dst_2src((dc), OP_punpckhbw, (d), (s), (d))
#define INSTR_CREATE_punpckhwd(dc, d, s) \
    instr_create_1dst_2src((dc), OP_punpckhwd, (d), (s), (d))
#define INSTR_CREATE_punpckhdq(dc, d, s) \
    instr_create_1dst_2src((dc), OP_punpckhdq, (d), (s), (d))
#define INSTR_CREATE_packssdw(dc, d, s) \
    instr_create_1dst_2src((dc), OP_packssdw, (d), (s), (d))
#define INSTR_CREATE_punpcklqdq(dc, d, s) \
    instr_create_1dst_2src((dc), OP_punpcklqdq, (d), (s), (d))
#define INSTR_CREATE_punpckhqdq(dc, d, s) \
    instr_create_1dst_2src((dc), OP_punpckhqdq, (d), (s), (d))
#define INSTR_CREATE_pcmpeqb(dc, d, s) \
    instr_create_1dst_2src((dc), OP_pcmpeqb, (d), (s), (d))
#define INSTR_CREATE_pcmpeqw(dc, d, s) \
    instr_create_1dst_2src((dc), OP_pcmpeqw, (d), (s), (d))
#define INSTR_CREATE_pcmpeqd(dc, d, s) \
    instr_create_1dst_2src((dc), OP_pcmpeqd, (d), (s), (d))
#define INSTR_CREATE_psrlw(dc, d, s) instr_create_1dst_2src((dc), OP_psrlw, (d), (s), (d))
#define INSTR_CREATE_psrld(dc, d, s) instr_create_1dst_2src((dc), OP_psrld, (d), (s), (d))
#define INSTR_CREATE_psrlq(dc, d, s) instr_create_1dst_2src((dc), OP_psrlq, (d), (s), (d))
#define INSTR_CREATE_paddq(dc, d, s) instr_create_1dst_2src((dc), OP_paddq, (d), (s), (d))
#define INSTR_CREATE_pmullw(dc, d, s) \
    instr_create_1dst_2src((dc), OP_pmullw, (d), (s), (d))
#define INSTR_CREATE_psubusb(dc, d, s) \
    instr_create_1dst_2src((dc), OP_psubusb, (d), (s), (d))
#define INSTR_CREATE_psubusw(dc, d, s) \
    instr_create_1dst_2src((dc), OP_psubusw, (d), (s), (d))
#define INSTR_CREATE_pminub(dc, d, s) \
    instr_create_1dst_2src((dc), OP_pminub, (d), (s), (d))
#define INSTR_CREATE_pand(dc, d, s) instr_create_1dst_2src((dc), OP_pand, (d), (s), (d))
#define INSTR_CREATE_paddusb(dc, d, s) \
    instr_create_1dst_2src((dc), OP_paddusb, (d), (s), (d))
#define INSTR_CREATE_paddusw(dc, d, s) \
    instr_create_1dst_2src((dc), OP_paddusw, (d), (s), (d))
#define INSTR_CREATE_pmaxub(dc, d, s) \
    instr_create_1dst_2src((dc), OP_pmaxub, (d), (s), (d))
#define INSTR_CREATE_pandn(dc, d, s) instr_create_1dst_2src((dc), OP_pandn, (d), (s), (d))
#define INSTR_CREATE_pavgb(dc, d, s) instr_create_1dst_2src((dc), OP_pavgb, (d), (s), (d))
#define INSTR_CREATE_psraw(dc, d, s) instr_create_1dst_2src((dc), OP_psraw, (d), (s), (d))
#define INSTR_CREATE_psrad(dc, d, s) instr_create_1dst_2src((dc), OP_psrad, (d), (s), (d))
#define INSTR_CREATE_pavgw(dc, d, s) instr_create_1dst_2src((dc), OP_pavgw, (d), (s), (d))
#define INSTR_CREATE_pmulhuw(dc, d, s) \
    instr_create_1dst_2src((dc), OP_pmulhuw, (d), (s), (d))
#define INSTR_CREATE_pmulhw(dc, d, s) \
    instr_create_1dst_2src((dc), OP_pmulhw, (d), (s), (d))
#define INSTR_CREATE_psubsb(dc, d, s) \
    instr_create_1dst_2src((dc), OP_psubsb, (d), (s), (d))
#define INSTR_CREATE_psubsw(dc, d, s) \
    instr_create_1dst_2src((dc), OP_psubsw, (d), (s), (d))
#define INSTR_CREATE_pminsw(dc, d, s) \
    instr_create_1dst_2src((dc), OP_pminsw, (d), (s), (d))
#define INSTR_CREATE_por(dc, d, s) instr_create_1dst_2src((dc), OP_por, (d), (s), (d))
#define INSTR_CREATE_paddsb(dc, d, s) \
    instr_create_1dst_2src((dc), OP_paddsb, (d), (s), (d))
#define INSTR_CREATE_paddsw(dc, d, s) \
    instr_create_1dst_2src((dc), OP_paddsw, (d), (s), (d))
#define INSTR_CREATE_pmaxsw(dc, d, s) \
    instr_create_1dst_2src((dc), OP_pmaxsw, (d), (s), (d))
#define INSTR_CREATE_pxor(dc, d, s) instr_create_1dst_2src((dc), OP_pxor, (d), (s), (d))
#define INSTR_CREATE_psllw(dc, d, s) instr_create_1dst_2src((dc), OP_psllw, (d), (s), (d))
#define INSTR_CREATE_pslld(dc, d, s) instr_create_1dst_2src((dc), OP_pslld, (d), (s), (d))
#define INSTR_CREATE_psllq(dc, d, s) instr_create_1dst_2src((dc), OP_psllq, (d), (s), (d))
#define INSTR_CREATE_pmuludq(dc, d, s) \
    instr_create_1dst_2src((dc), OP_pmuludq, (d), (s), (d))
#define INSTR_CREATE_pmaddwd(dc, d, s) \
    instr_create_1dst_2src((dc), OP_pmaddwd, (d), (s), (d))
#define INSTR_CREATE_psadbw(dc, d, s) \
    instr_create_1dst_2src((dc), OP_psadbw, (d), (s), (d))
#define INSTR_CREATE_psubb(dc, d, s) instr_create_1dst_2src((dc), OP_psubb, (d), (s), (d))
#define INSTR_CREATE_psubw(dc, d, s) instr_create_1dst_2src((dc), OP_psubw, (d), (s), (d))
#define INSTR_CREATE_psubd(dc, d, s) instr_create_1dst_2src((dc), OP_psubd, (d), (s), (d))
#define INSTR_CREATE_psubq(dc, d, s) instr_create_1dst_2src((dc), OP_psubq, (d), (s), (d))
#define INSTR_CREATE_paddb(dc, d, s) instr_create_1dst_2src((dc), OP_paddb, (d), (s), (d))
#define INSTR_CREATE_paddw(dc, d, s) instr_create_1dst_2src((dc), OP_paddw, (d), (s), (d))
#define INSTR_CREATE_paddd(dc, d, s) instr_create_1dst_2src((dc), OP_paddd, (d), (s), (d))
#define INSTR_CREATE_psrldq(dc, d, s) \
    instr_create_1dst_2src((dc), OP_psrldq, (d), (s), (d))
#define INSTR_CREATE_pslldq(dc, d, s) \
    instr_create_1dst_2src((dc), OP_pslldq, (d), (s), (d))
#define INSTR_CREATE_unpcklps(dc, d, s) \
    instr_create_1dst_2src((dc), OP_unpcklps, (d), (s), (d))
#define INSTR_CREATE_unpcklpd(dc, d, s) \
    instr_create_1dst_2src((dc), OP_unpcklpd, (d), (s), (d))
#define INSTR_CREATE_unpckhps(dc, d, s) \
    instr_create_1dst_2src((dc), OP_unpckhps, (d), (s), (d))
#define INSTR_CREATE_unpckhpd(dc, d, s) \
    instr_create_1dst_2src((dc), OP_unpckhpd, (d), (s), (d))
#define INSTR_CREATE_andps(dc, d, s) instr_create_1dst_2src((dc), OP_andps, (d), (s), (d))
#define INSTR_CREATE_andpd(dc, d, s) instr_create_1dst_2src((dc), OP_andpd, (d), (s), (d))
#define INSTR_CREATE_andnps(dc, d, s) \
    instr_create_1dst_2src((dc), OP_andnps, (d), (s), (d))
#define INSTR_CREATE_andnpd(dc, d, s) \
    instr_create_1dst_2src((dc), OP_andnpd, (d), (s), (d))
#define INSTR_CREATE_orps(dc, d, s) instr_create_1dst_2src((dc), OP_orps, (d), (s), (d))
#define INSTR_CREATE_orpd(dc, d, s) instr_create_1dst_2src((dc), OP_orpd, (d), (s), (d))
#define INSTR_CREATE_xorps(dc, d, s) instr_create_1dst_2src((dc), OP_xorps, (d), (s), (d))
#define INSTR_CREATE_xorpd(dc, d, s) instr_create_1dst_2src((dc), OP_xorpd, (d), (s), (d))
#define INSTR_CREATE_addps(dc, d, s) instr_create_1dst_2src((dc), OP_addps, (d), (s), (d))
#define INSTR_CREATE_addss(dc, d, s) instr_create_1dst_2src((dc), OP_addss, (d), (s), (d))
#define INSTR_CREATE_addpd(dc, d, s) instr_create_1dst_2src((dc), OP_addpd, (d), (s), (d))
#define INSTR_CREATE_addsd(dc, d, s) instr_create_1dst_2src((dc), OP_addsd, (d), (s), (d))
#define INSTR_CREATE_mulps(dc, d, s) instr_create_1dst_2src((dc), OP_mulps, (d), (s), (d))
#define INSTR_CREATE_mulss(dc, d, s) instr_create_1dst_2src((dc), OP_mulss, (d), (s), (d))
#define INSTR_CREATE_mulpd(dc, d, s) instr_create_1dst_2src((dc), OP_mulpd, (d), (s), (d))
#define INSTR_CREATE_mulsd(dc, d, s) instr_create_1dst_2src((dc), OP_mulsd, (d), (s), (d))
#define INSTR_CREATE_subps(dc, d, s) instr_create_1dst_2src((dc), OP_subps, (d), (s), (d))
#define INSTR_CREATE_subss(dc, d, s) instr_create_1dst_2src((dc), OP_subss, (d), (s), (d))
#define INSTR_CREATE_subpd(dc, d, s) instr_create_1dst_2src((dc), OP_subpd, (d), (s), (d))
#define INSTR_CREATE_subsd(dc, d, s) instr_create_1dst_2src((dc), OP_subsd, (d), (s), (d))
#define INSTR_CREATE_minps(dc, d, s) instr_create_1dst_2src((dc), OP_minps, (d), (s), (d))
#define INSTR_CREATE_minss(dc, d, s) instr_create_1dst_2src((dc), OP_minss, (d), (s), (d))
#define INSTR_CREATE_minpd(dc, d, s) instr_create_1dst_2src((dc), OP_minpd, (d), (s), (d))
#define INSTR_CREATE_minsd(dc, d, s) instr_create_1dst_2src((dc), OP_minsd, (d), (s), (d))
#define INSTR_CREATE_divps(dc, d, s) instr_create_1dst_2src((dc), OP_divps, (d), (s), (d))
#define INSTR_CREATE_divss(dc, d, s) instr_create_1dst_2src((dc), OP_divss, (d), (s), (d))
#define INSTR_CREATE_divpd(dc, d, s) instr_create_1dst_2src((dc), OP_divpd, (d), (s), (d))
#define INSTR_CREATE_divsd(dc, d, s) instr_create_1dst_2src((dc), OP_divsd, (d), (s), (d))
#define INSTR_CREATE_maxps(dc, d, s) instr_create_1dst_2src((dc), OP_maxps, (d), (s), (d))
#define INSTR_CREATE_maxss(dc, d, s) instr_create_1dst_2src((dc), OP_maxss, (d), (s), (d))
#define INSTR_CREATE_maxpd(dc, d, s) instr_create_1dst_2src((dc), OP_maxpd, (d), (s), (d))
#define INSTR_CREATE_maxsd(dc, d, s) instr_create_1dst_2src((dc), OP_maxsd, (d), (s), (d))
/* SSE3 */
#define INSTR_CREATE_haddpd(dc, d, s) \
    instr_create_1dst_2src((dc), OP_haddpd, (d), (s), (d))
#define INSTR_CREATE_haddps(dc, d, s) \
    instr_create_1dst_2src((dc), OP_haddps, (d), (s), (d))
#define INSTR_CREATE_hsubpd(dc, d, s) \
    instr_create_1dst_2src((dc), OP_hsubpd, (d), (s), (d))
#define INSTR_CREATE_hsubps(dc, d, s) \
    instr_create_1dst_2src((dc), OP_hsubps, (d), (s), (d))
#define INSTR_CREATE_addsubpd(dc, d, s) \
    instr_create_1dst_2src((dc), OP_addsubpd, (d), (s), (d))
#define INSTR_CREATE_addsubps(dc, d, s) \
    instr_create_1dst_2src((dc), OP_addsubps, (d), (s), (d))
/* 3D-Now */
#define INSTR_CREATE_pavgusb(dc, d, s) \
    instr_create_1dst_2src((dc), OP_pavgusb, (d), (s), (d))
#define INSTR_CREATE_pfadd(dc, d, s) instr_create_1dst_2src((dc), OP_pfadd, (d), (s), (d))
#define INSTR_CREATE_pfacc(dc, d, s) instr_create_1dst_2src((dc), OP_pfacc, (d), (s), (d))
#define INSTR_CREATE_pfcmpge(dc, d, s) \
    instr_create_1dst_2src((dc), OP_pfcmpge, (d), (s), (d))
#define INSTR_CREATE_pfcmpgt(dc, d, s) \
    instr_create_1dst_2src((dc), OP_pfcmpgt, (d), (s), (d))
#define INSTR_CREATE_pfcmpeq(dc, d, s) \
    instr_create_1dst_2src((dc), OP_pfcmpeq, (d), (s), (d))
#define INSTR_CREATE_pfmin(dc, d, s) instr_create_1dst_2src((dc), OP_pfmin, (d), (s), (d))
#define INSTR_CREATE_pfmax(dc, d, s) instr_create_1dst_2src((dc), OP_pfmax, (d), (s), (d))
#define INSTR_CREATE_pfmul(dc, d, s) instr_create_1dst_2src((dc), OP_pfmul, (d), (s), (d))
#define INSTR_CREATE_pfrcp(dc, d, s) instr_create_1dst_2src((dc), OP_pfrcp, (d), (s), (d))
#define INSTR_CREATE_pfrcpit1(dc, d, s) \
    instr_create_1dst_2src((dc), OP_pfrcpit1, (d), (s), (d))
#define INSTR_CREATE_pfrcpit2(dc, d, s) \
    instr_create_1dst_2src((dc), OP_pfrcpit2, (d), (s), (d))
#define INSTR_CREATE_pfrsqrt(dc, d, s) \
    instr_create_1dst_2src((dc), OP_pfrsqrt, (d), (s), (d))
#define INSTR_CREATE_pfrsqit1(dc, d, s) \
    instr_create_1dst_2src((dc), OP_pfrsqit1, (d), (s), (d))
#define INSTR_CREATE_pmulhrw(dc, d, s) \
    instr_create_1dst_2src((dc), OP_pmulhrw, (d), (s), (d))
#define INSTR_CREATE_pfsub(dc, d, s) instr_create_1dst_2src((dc), OP_pfsub, (d), (s), (d))
#define INSTR_CREATE_pfsubr(dc, d, s) \
    instr_create_1dst_2src((dc), OP_pfsubr, (d), (s), (d))
#define INSTR_CREATE_pi2fd(dc, d, s) instr_create_1dst_2src((dc), OP_pi2fd, (d), (s), (d))
#define INSTR_CREATE_pf2id(dc, d, s) instr_create_1dst_2src((dc), OP_pf2id, (d), (s), (d))
#define INSTR_CREATE_pi2fw(dc, d, s) instr_create_1dst_2src((dc), OP_pi2fw, (d), (s), (d))
#define INSTR_CREATE_pf2iw(dc, d, s) instr_create_1dst_2src((dc), OP_pf2iw, (d), (s), (d))
#define INSTR_CREATE_pfnacc(dc, d, s) \
    instr_create_1dst_2src((dc), OP_pfnacc, (d), (s), (d))
#define INSTR_CREATE_pfpnacc(dc, d, s) \
    instr_create_1dst_2src((dc), OP_pfpnacc, (d), (s), (d))
#define INSTR_CREATE_pswapd(dc, d, s) \
    instr_create_1dst_2src((dc), OP_pswapd, (d), (s), (d))
/* SSSE3 */
#define INSTR_CREATE_phaddw(dc, d, s) \
    instr_create_1dst_2src((dc), OP_phaddw, (d), (s), (d))
#define INSTR_CREATE_phaddd(dc, d, s) \
    instr_create_1dst_2src((dc), OP_phaddd, (d), (s), (d))
#define INSTR_CREATE_phaddsw(dc, d, s) \
    instr_create_1dst_2src((dc), OP_phaddsw, (d), (s), (d))
#define INSTR_CREATE_pmaddubsw(dc, d, s) \
    instr_create_1dst_2src((dc), OP_pmaddubsw, (d), (s), (d))
#define INSTR_CREATE_phsubw(dc, d, s) \
    instr_create_1dst_2src((dc), OP_phsubw, (d), (s), (d))
#define INSTR_CREATE_phsubd(dc, d, s) \
    instr_create_1dst_2src((dc), OP_phsubd, (d), (s), (d))
#define INSTR_CREATE_phsubsw(dc, d, s) \
    instr_create_1dst_2src((dc), OP_phsubsw, (d), (s), (d))
#define INSTR_CREATE_psignb(dc, d, s) \
    instr_create_1dst_2src((dc), OP_psignb, (d), (s), (d))
#define INSTR_CREATE_psignw(dc, d, s) \
    instr_create_1dst_2src((dc), OP_psignw, (d), (s), (d))
#define INSTR_CREATE_psignd(dc, d, s) \
    instr_create_1dst_2src((dc), OP_psignd, (d), (s), (d))
#define INSTR_CREATE_pmulhrsw(dc, d, s) \
    instr_create_1dst_2src((dc), OP_pmulhrsw, (d), (s), (d))
#define INSTR_CREATE_pabsb(dc, d, s) instr_create_1dst_2src((dc), OP_pabsb, (d), (s), (d))
#define INSTR_CREATE_pabsw(dc, d, s) instr_create_1dst_2src((dc), OP_pabsw, (d), (s), (d))
#define INSTR_CREATE_pabsd(dc, d, s) instr_create_1dst_2src((dc), OP_pabsd, (d), (s), (d))
#define INSTR_CREATE_pshufb(dc, d, s) \
    instr_create_1dst_2src((dc), OP_pshufb, (d), (s), (d))
/* SSE4 */
#define INSTR_CREATE_crc32(dc, d, s) instr_create_1dst_2src((dc), OP_crc32, (d), (s), (d))
#define INSTR_CREATE_packusdw(dc, d, s) \
    instr_create_1dst_2src((dc), OP_packusdw, (d), (s), (d))
#define INSTR_CREATE_pcmpeqq(dc, d, s) \
    instr_create_1dst_2src((dc), OP_pcmpeqq, (d), (s), (d))
#define INSTR_CREATE_pcmpgtq(dc, d, s) \
    instr_create_1dst_2src((dc), OP_pcmpgtq, (d), (s), (d))
#define INSTR_CREATE_pminsb(dc, d, s) \
    instr_create_1dst_2src((dc), OP_pminsb, (d), (s), (d))
#define INSTR_CREATE_pminsd(dc, d, s) \
    instr_create_1dst_2src((dc), OP_pminsd, (d), (s), (d))
#define INSTR_CREATE_pminuw(dc, d, s) \
    instr_create_1dst_2src((dc), OP_pminuw, (d), (s), (d))
#define INSTR_CREATE_pminud(dc, d, s) \
    instr_create_1dst_2src((dc), OP_pminud, (d), (s), (d))
#define INSTR_CREATE_pmaxsb(dc, d, s) \
    instr_create_1dst_2src((dc), OP_pmaxsb, (d), (s), (d))
#define INSTR_CREATE_pmaxsd(dc, d, s) \
    instr_create_1dst_2src((dc), OP_pmaxsd, (d), (s), (d))
#define INSTR_CREATE_pmaxuw(dc, d, s) \
    instr_create_1dst_2src((dc), OP_pmaxuw, (d), (s), (d))
#define INSTR_CREATE_pmaxud(dc, d, s) \
    instr_create_1dst_2src((dc), OP_pmaxud, (d), (s), (d))
#define INSTR_CREATE_pmuldq(dc, d, s) \
    instr_create_1dst_2src((dc), OP_pmuldq, (d), (s), (d))
#define INSTR_CREATE_pmulld(dc, d, s) \
    instr_create_1dst_2src((dc), OP_pmulld, (d), (s), (d))
#define INSTR_CREATE_aesenc(dc, d, s) \
    instr_create_1dst_2src((dc), OP_aesenc, (d), (s), (d))
#define INSTR_CREATE_aesenclast(dc, d, s) \
    instr_create_1dst_2src((dc), OP_aesenclast, (d), (s), (d))
#define INSTR_CREATE_aesdec(dc, d, s) \
    instr_create_1dst_2src((dc), OP_aesdec, (d), (s), (d))
#define INSTR_CREATE_aesdeclast(dc, d, s) \
    instr_create_1dst_2src((dc), OP_aesdeclast, (d), (s), (d))
/* ADX */
#define INSTR_CREATE_adox(dc, d, s) instr_create_1dst_2src((dc), OP_adox, (d), (s), (d))
#define INSTR_CREATE_adcx(dc, d, s) instr_create_1dst_2src((dc), OP_adcx, (d), (s), (d))
/* @} */ /* end doxygen group */

/** @name 1 destination, 1 explicit register-or-immediate source */
/* @{ */ /* doxygen start group; w/ DISTRIBUTE_GROUP_DOC=YES, one comment suffices. */
/**
 * This INSTR_CREATE_xxx macro creates an instr_t with opcode OP_xxx and the given
 * explicit operands, automatically supplying any implicit operands.
 * \param dc The void * dcontext used to allocate memory for the instr_t.
 * \param d The opnd_t explicit destination operand for the instruction.
 * \param ri The opnd_t explicit source operand for the instruction, which can
 * be a register (opnd_create_reg()) or an immediate integer (opnd_create_immed_int()).
 */
#define INSTR_CREATE_bts(dc, d, ri) instr_create_1dst_2src((dc), OP_bts, (d), (ri), (d))
#define INSTR_CREATE_btr(dc, d, ri) instr_create_1dst_2src((dc), OP_btr, (d), (ri), (d))
#define INSTR_CREATE_btc(dc, d, ri) instr_create_1dst_2src((dc), OP_btc, (d), (ri), (d))
/* @} */ /* end doxygen group */

/**
 * Creats an instr_t for a conditional move instruction with the given opcode
 * and destination operand.
 * \param dc The void * dcontext used to allocate memory for the instr_t.
 * \param op The OP_xxx opcode for the instruction, which should be in the range
 * [OP_cmovo, OP_cmovnle].
 * \param d The opnd_t explicit destination operand for the instruction.
 * \param s The opnd_t explicit source operand for the instruction.
 */
#define INSTR_CREATE_cmovcc(dc, op, d, s) \
    INSTR_PRED(instr_create_1dst_1src((dc), (op), (d), (s)), DR_PRED_O + (op)-OP_cmovo)

/**
 * This INSTR_CREATE_xxx_imm macro creates an instr_t with opcode OP_xxx and the given
 * explicit operands, automatically supplying any implicit operands. The _imm
 * suffix distinguishes between alternative forms of the same opcode: this
 * form takes an explicit immediate.
 * \param dc The void * dcontext used to allocate memory for the instr_t.
 * \param d The opnd_t explicit destination operand for the instruction.
 * \param s The opnd_t explicit source operand for the instruction.
 * \param i The opnd_t explicit second source operand for the instruction, which
 * must be an immediate integer (opnd_create_immed_int()).
 */
#define INSTR_CREATE_imul_imm(dc, d, s, i) \
    instr_create_1dst_2src((dc), OP_imul, (d), (s), (i))
/**
 * This INSTR_CREATE_xxx macro creates an instr_t with opcode OP_xxx and the given
 * explicit operands, automatically supplying any implicit operands.
 * \param dc The void * dcontext used to allocate memory for the instr_t.
 * \param d The opnd_t explicit destination operand for the instruction.
 * \param s The opnd_t explicit source operand for the instruction.
 */
#define INSTR_CREATE_imul(dc, d, s) instr_create_1dst_2src((dc), OP_imul, (d), (s), (d))
/** @name 1 implicit destination, 1 explicit source */
/* @{ */ /* doxygen start group; w/ DISTRIBUTE_GROUP_DOC=YES, one comment suffices. */
/**
 * This INSTR_CREATE_xxx, INSTR_CREATE_xxx_1, or INSTR_CREATE_xxx_4 macro creates an
 * instr_t with opcode OP_xxx and the given explicit operands, automatically
 * supplying any implicit operands.    The _1 or _4 suffixes distinguish between
 * alternative forms of the same opcode (1 and 4 identify the operand size).
 * \param dc The void * dcontext used to allocate memory for the instr_t.
 * \param s The opnd_t explicit source operand for the instruction.
 */
#define INSTR_CREATE_imul_1(dc, s)                                         \
    instr_create_1dst_2src((dc), OP_imul, opnd_create_reg(DR_REG_AX), (s), \
                           opnd_create_reg(DR_REG_AL))
#define INSTR_CREATE_imul_4(dc, s)                                     \
    instr_create_2dst_2src((dc), OP_imul, opnd_create_reg(DR_REG_EDX), \
                           opnd_create_reg(DR_REG_EAX), (s),           \
                           opnd_create_reg(DR_REG_EAX))
#define INSTR_CREATE_mul_1(dc, s)                                         \
    instr_create_1dst_2src((dc), OP_mul, opnd_create_reg(DR_REG_AX), (s), \
                           opnd_create_reg(DR_REG_AL))
#define INSTR_CREATE_mul_4(dc, s)                                     \
    instr_create_2dst_2src((dc), OP_mul, opnd_create_reg(DR_REG_EDX), \
                           opnd_create_reg(DR_REG_EAX), (s),          \
                           opnd_create_reg(DR_REG_EAX))
#define INSTR_CREATE_div_1(dc, s)                                    \
    instr_create_2dst_2src((dc), OP_div, opnd_create_reg(DR_REG_AH), \
                           opnd_create_reg(DR_REG_AL), (s), opnd_create_reg(DR_REG_AX))
#define INSTR_CREATE_div_4(dc, s)                                     \
    instr_create_2dst_3src((dc), OP_div, opnd_create_reg(DR_REG_EDX), \
                           opnd_create_reg(DR_REG_EAX), (s),          \
                           opnd_create_reg(DR_REG_EDX), opnd_create_reg(DR_REG_EAX))
#define INSTR_CREATE_idiv_1(dc, s)                                    \
    instr_create_2dst_2src((dc), OP_idiv, opnd_create_reg(DR_REG_AH), \
                           opnd_create_reg(DR_REG_AL), (s), opnd_create_reg(DR_REG_AX))
#define INSTR_CREATE_idiv_4(dc, s)                                     \
    instr_create_2dst_3src((dc), OP_idiv, opnd_create_reg(DR_REG_EDX), \
                           opnd_create_reg(DR_REG_EAX), (s),           \
                           opnd_create_reg(DR_REG_EDX), opnd_create_reg(DR_REG_EAX))
/* @} */ /* end doxygen group */

/** @name 1 destination, 1 explicit source that is cl, an immediate, or a constant */
/* @{ */ /* doxygen start group; w/ DISTRIBUTE_GROUP_DOC=YES, one comment suffices. */
/**
 * This INSTR_CREATE_xxx macro creates an instr_t with opcode OP_xxx and the
 * given explicit operands, automatically supplying any implicit operands.
 * \param dc The void * dcontext used to allocate memory for the instr_t.
 * \param d The opnd_t explicit destination operand for the instruction.
 * \param ri The opnd_t explicit source operand for the instruction, which must
 * be one of the following:
 * -# The register cl (#opnd_create_reg(#DR_REG_CL));
 * -# An immediate integer (opnd_create_immed_int()) of size #OPSZ_1;
 * -# An immediate integer with value 1 and size #OPSZ_0
 * (#opnd_create_immed_int(1, #OPSZ_0)), which will become an implicit operand
 * (whereas #opnd_create_immed_int(1, #OPSZ_1) will be encoded explicitly).
 */
#define INSTR_CREATE_rol(dc, d, ri) instr_create_1dst_2src((dc), OP_rol, (d), (ri), (d))
#define INSTR_CREATE_ror(dc, d, ri) instr_create_1dst_2src((dc), OP_ror, (d), (ri), (d))
#define INSTR_CREATE_rcl(dc, d, ri) instr_create_1dst_2src((dc), OP_rcl, (d), (ri), (d))
#define INSTR_CREATE_rcr(dc, d, ri) instr_create_1dst_2src((dc), OP_rcr, (d), (ri), (d))
#define INSTR_CREATE_shl(dc, d, ri) instr_create_1dst_2src((dc), OP_shl, (d), (ri), (d))
#define INSTR_CREATE_shr(dc, d, ri) instr_create_1dst_2src((dc), OP_shr, (d), (ri), (d))
#define INSTR_CREATE_sar(dc, d, ri) instr_create_1dst_2src((dc), OP_sar, (d), (ri), (d))
/* @} */ /* end doxygen group */

/** @name 1 implicit destination, 2 explicit sources */
/* @{ */ /* doxygen start group; w/ DISTRIBUTE_GROUP_DOC=YES, one comment suffices. */
/**
 * This INSTR_CREATE_xxx macro creates an instr_t with opcode OP_xxx and
 * the given explicit operands, automatically supplying any implicit operands.
 * \param dc The void * dcontext used to allocate memory for the instr_t.
 * \param s1 The opnd_t first source operand for the instruction.
 * \param s2 The opnd_t second source operand for the instruction.
 */
#define INSTR_CREATE_maskmovq(dc, s1, s2)                                              \
    INSTR_PRED(instr_create_1dst_2src((dc), OP_maskmovq,                               \
                                      opnd_create_far_base_disp(DR_SEG_DS, DR_REG_XDI, \
                                                                DR_REG_NULL, 0, 0,     \
                                                                OPSZ_maskmovq),        \
                                      (s1), (s2)),                                     \
               DR_PRED_COMPLEX)
#define INSTR_CREATE_maskmovdqu(dc, s1, s2)                                            \
    INSTR_PRED(instr_create_1dst_2src((dc), OP_maskmovdqu,                             \
                                      opnd_create_far_base_disp(DR_SEG_DS, DR_REG_XDI, \
                                                                DR_REG_NULL, 0, 0,     \
                                                                OPSZ_maskmovdqu),      \
                                      (s1), (s2)),                                     \
               DR_PRED_COMPLEX)
#define INSTR_CREATE_vmaskmovdqu(dc, s1, s2)                                           \
    INSTR_PRED(instr_create_1dst_2src((dc), OP_vmaskmovdqu,                            \
                                      opnd_create_far_base_disp(DR_SEG_DS, DR_REG_XDI, \
                                                                DR_REG_NULL, 0, 0,     \
                                                                OPSZ_maskmovdqu),      \
                                      (s1), (s2)),                                     \
               DR_PRED_COMPLEX)
/* @} */ /* end doxygen group */

/* floating-point */
/** @name Floating-point with explicit destination and explicit mem-or-fp-reg source */
/* @{ */ /* doxygen start group; w/ DISTRIBUTE_GROUP_DOC=YES, one comment suffices. */
/**
 * This INSTR_CREATE_xxx macro creates an instr_t with opcode OP_xxx and
 * the given operands, automatically supplying any further implicit operands.
 * \param dc The void * dcontext used to allocate memory for the instr_t.
 * \param f The opnd_t destination (and implicit source) operand for the
 * instruction, which must be a floating point register (opnd_create_reg()).
 * \param s The opnd_t source (and non-destination) operand for the
 * instruction, which must be one of the following:
 * -# A floating point register (opnd_create_reg()).
 * -# A memory reference (opnd_create_base_disp() or opnd_create_far_base_disp()),
 *    in which case the destination \p f must be #DR_REG_ST0.
 */
#define INSTR_CREATE_fadd(dc, f, s) instr_create_1dst_2src((dc), OP_fadd, (f), (s), (f))
#define INSTR_CREATE_fmul(dc, f, s) instr_create_1dst_2src((dc), OP_fmul, (f), (s), (f))
#define INSTR_CREATE_fdiv(dc, f, s) instr_create_1dst_2src((dc), OP_fdiv, (f), (s), (f))
#define INSTR_CREATE_fdivr(dc, f, s) instr_create_1dst_2src((dc), OP_fdivr, (f), (s), (f))
#define INSTR_CREATE_fsub(dc, f, s) instr_create_1dst_2src((dc), OP_fsub, (f), (s), (f))
#define INSTR_CREATE_fsubr(dc, f, s) instr_create_1dst_2src((dc), OP_fsubr, (f), (s), (f))
/* @} */ /* end doxygen group */
/** @name Floating-point with explicit destination and implicit source */
/* @{ */ /* doxygen start group; w/ DISTRIBUTE_GROUP_DOC=YES, one comment suffices. */
/**
 * This INSTR_CREATE_xxx macro creates an instr_t with
 * opcode OP_xxx and the given explicit register operand, automatically
 * supplying any implicit operands.
 * \param dc The void * dcontext used to allocate memory for the instr_t.
 * \param f The opnd_t explicit destination + source operand for the instruction, which
 * must be a floating point register (opnd_create_reg()).
 */
#define INSTR_CREATE_faddp(dc, f) \
    instr_create_1dst_2src((dc), OP_faddp, (f), opnd_create_reg(DR_REG_ST0), (f))
#define INSTR_CREATE_fmulp(dc, f) \
    instr_create_1dst_2src((dc), OP_fmulp, (f), opnd_create_reg(DR_REG_ST0), (f))
#define INSTR_CREATE_fdivp(dc, f) \
    instr_create_1dst_2src((dc), OP_fdivp, (f), opnd_create_reg(DR_REG_ST0), (f))
#define INSTR_CREATE_fdivrp(dc, f) \
    instr_create_1dst_2src((dc), OP_fdivrp, (f), opnd_create_reg(DR_REG_ST0), (f))
#define INSTR_CREATE_fsubp(dc, f) \
    instr_create_1dst_2src((dc), OP_fsubp, (f), opnd_create_reg(DR_REG_ST0), (f))
#define INSTR_CREATE_fsubrp(dc, f) \
    instr_create_1dst_2src((dc), OP_fsubrp, (f), opnd_create_reg(DR_REG_ST0), (f))
/* @} */ /* end doxygen group */
/** @name Floating-point with implicit destination and explicit memory source */
/* @{ */ /* doxygen start group; w/ DISTRIBUTE_GROUP_DOC=YES, one comment suffices. */
/**
 * This INSTR_CREATE_xxx macro creates an instr_t with opcode OP_xxx and
 * the given explicit memory operand, automatically supplying any implicit operands.
 * \param dc The void * dcontext used to allocate memory for the instr_t.
 * \param m The opnd_t explicit source operand for the instruction, which must be
 * a memory reference (opnd_create_base_disp() or opnd_create_far_base_disp()).
 */
#define INSTR_CREATE_fiadd(dc, m)                                            \
    instr_create_1dst_2src((dc), OP_fiadd, opnd_create_reg(DR_REG_ST0), (m), \
                           opnd_create_reg(DR_REG_ST0))
#define INSTR_CREATE_fimul(dc, m)                                            \
    instr_create_1dst_2src((dc), OP_fimul, opnd_create_reg(DR_REG_ST0), (m), \
                           opnd_create_reg(DR_REG_ST0))
#define INSTR_CREATE_fidiv(dc, m)                                            \
    instr_create_1dst_2src((dc), OP_fidiv, opnd_create_reg(DR_REG_ST0), (m), \
                           opnd_create_reg(DR_REG_ST0))
#define INSTR_CREATE_fidivr(dc, m)                                            \
    instr_create_1dst_2src((dc), OP_fidivr, opnd_create_reg(DR_REG_ST0), (m), \
                           opnd_create_reg(DR_REG_ST0))
#define INSTR_CREATE_fisub(dc, m)                                            \
    instr_create_1dst_2src((dc), OP_fisub, opnd_create_reg(DR_REG_ST0), (m), \
                           opnd_create_reg(DR_REG_ST0))
#define INSTR_CREATE_fisubr(dc, m)                                            \
    instr_create_1dst_2src((dc), OP_fisubr, opnd_create_reg(DR_REG_ST0), (m), \
                           opnd_create_reg(DR_REG_ST0))
#define INSTR_CREATE_ficom(dc, m)                                            \
    instr_create_1dst_2src((dc), OP_ficom, opnd_create_reg(DR_REG_ST0), (m), \
                           opnd_create_reg(DR_REG_ST0))
#define INSTR_CREATE_ficomp(dc, m)                                            \
    instr_create_1dst_2src((dc), OP_ficomp, opnd_create_reg(DR_REG_ST0), (m), \
                           opnd_create_reg(DR_REG_ST0))
/* @} */ /* end doxygen group */

/**
 * This INSTR_CREATE_xxx macro creates an instr_t with opcode OP_xxx and the
 * given explicit operands, automatically supplying any implicit operands.
 * \param dc The void * dcontext used to allocate memory for the instr_t.
 * \param d The opnd_t explicit destination operand for the instruction.
 * \param r The opnd_t explicit source operand for the instruction, which
 * must be an xmm register (opnd_create_reg()).
 */
#define INSTR_CREATE_extrq(dc, d, r) instr_create_1dst_1src((dc), OP_extrq, (d), (r))
/**
 * This INSTR_CREATE_xxx_imm macro creates an instr_t with opcode OP_xxx and the
 * given explicit operands, automatically supplying any implicit operands. The _imm
 * suffix distinguishes between alternative forms of the same opcode: this
 * form takes explicit immediates.
 * \param dc The void * dcontext used to allocate memory for the instr_t.
 * \param d The opnd_t explicit destination operand for the instruction.
 * \param i1 The opnd_t explicit first source operand for the instruction, which
 * must be an immediate integer (opnd_create_immed_int()).
 * \param i2 The opnd_t explicit second source operand for the instruction, which
 * must be an immediate integer (opnd_create_immed_int()).
 */
#define INSTR_CREATE_extrq_imm(dc, d, i1, i2) \
    instr_create_1dst_2src((dc), OP_extrq, (d), (i1), (i2))
/**
 * This INSTR_CREATE_xxx macro creates an instr_t with opcode OP_xxx and the
 * given explicit operands, automatically supplying any implicit operands.
 * \param dc The void * dcontext used to allocate memory for the instr_t.
 * \param d The opnd_t explicit destination operand for the instruction.
 * \param r The opnd_t explicit source operand for the instruction, which
 * must be an xmm register (opnd_create_reg()).
 */
#define INSTR_CREATE_insertq(dc, d, r) instr_create_1dst_1src((dc), OP_insertq, (d), (r))
/**
 * This INSTR_CREATE_xxx_imm macro creates an instr_t with opcode OP_xxx and the
 * given explicit operands, automatically supplying any implicit operands. The _imm
 * suffix distinguishes between alternative forms of the same opcode: this
 * form takes explicit immediates.
 * \param dc The void * dcontext used to allocate memory for the instr_t.
 * \param d The opnd_t explicit destination operand for the instruction.
 * \param r The opnd_t explicit first source operand for the instruction, which
 * must be an xmm register (opnd_create_reg()).
 * \param i1 The opnd_t explicit second source operand for the instruction, which
 * must be an immediate integer (opnd_create_immed_int()).
 * \param i2 The opnd_t explicit third source operand for the instruction, which
 * must be an immediate integer (opnd_create_immed_int()).
 */
#define INSTR_CREATE_insertq_imm(dc, d, r, i1, i2) \
    instr_create_1dst_3src((dc), OP_insertq, (d), (r), (i1), (i2))

/* 1 destination, 2 implicit sources */
/** @name 1 destination, 2 implicit sources */
/* @{ */ /* doxygen start group; w/ DISTRIBUTE_GROUP_DOC=YES, one comment suffices. */
/**
 * This INSTR_CREATE_xxx macro creates an instr_t with opcode OP_xxx and the given
 * explicit operands, automatically supplying any implicit operands.
 * \param dc The void * dcontext used to allocate memory for the instr_t.
 * \param d The opnd_t explicit destination operand for the instruction, which can be
 * created with OPND_CREATE_MEM_xsave() to get the appropriate operand size.
 */
#define INSTR_CREATE_xsave32(dc, d)                                            \
    instr_create_1dst_2src((dc), OP_xsave32, (d), opnd_create_reg(DR_REG_EDX), \
                           opnd_create_reg(DR_REG_EAX))
#define INSTR_CREATE_xsave64(dc, d)                                            \
    instr_create_1dst_2src((dc), OP_xsave64, (d), opnd_create_reg(DR_REG_EDX), \
                           opnd_create_reg(DR_REG_EAX))
#define INSTR_CREATE_xsaveopt32(dc, d)                                            \
    instr_create_1dst_2src((dc), OP_xsaveopt32, (d), opnd_create_reg(DR_REG_EDX), \
                           opnd_create_reg(DR_REG_EAX))
#define INSTR_CREATE_xsaveopt64(dc, d)                                            \
    instr_create_1dst_2src((dc), OP_xsaveopt64, (d), opnd_create_reg(DR_REG_EDX), \
                           opnd_create_reg(DR_REG_EAX))
#define INSTR_CREATE_xsavec32(dc, d)                                            \
    instr_create_1dst_2src((dc), OP_xsavec32, (d), opnd_create_reg(DR_REG_EDX), \
                           opnd_create_reg(DR_REG_EAX))
#define INSTR_CREATE_xsavec64(dc, d)                                            \
    instr_create_1dst_2src((dc), OP_xsavec64, (d), opnd_create_reg(DR_REG_EDX), \
                           opnd_create_reg(DR_REG_EAX))
/* @} */ /* end doxygen group */

/* 1 implicit destination, 2 sources: 1 explicit, 1 implicit */
/** @name 1 implicit destination, 2 sources: 1 explicit, 1 implicit */
/* @{ */ /* doxygen start group; w/ DISTRIBUTE_GROUP_DOC=YES, one comment suffices. */
/**
 * This INSTR_CREATE_xxx macro creates an instr_t with opcode OP_xxx and the given
 * explicit operands, automatically supplying any implicit operands.
 * \param dc The void * dcontext used to allocate memory for the instr_t.
 * \param i The opnd_t explicit source operand for the instruction, which
 * must be an immediate integer (opnd_create_immed_int()).
 */
#define INSTR_CREATE_aam(dc, i)                                           \
    instr_create_1dst_2src((dc), OP_aam, opnd_create_reg(DR_REG_AX), (i), \
                           opnd_create_reg(DR_REG_AX))
#define INSTR_CREATE_aad(dc, i)                                           \
    instr_create_1dst_2src((dc), OP_aad, opnd_create_reg(DR_REG_AX), (i), \
                           opnd_create_reg(DR_REG_AX))
/* @} */ /* end doxygen group */
/** @name Loop instructions */
/* @{ */ /* doxygen start group; w/ DISTRIBUTE_GROUP_DOC=YES, one comment suffices. */
/**
 * This INSTR_CREATE_xxx macro creates an instr_t with opcode OP_xxx and the given
 * explicit operands, automatically supplying any implicit operands.
 * \param dc The void * dcontext used to allocate memory for the instr_t.
 * \param t The opnd_t target operand for the instruction, which can be either
 * a pc (opnd_create_pc()) or an instr_t (opnd_create_instr()).
 */
#define INSTR_CREATE_loopne(dc, t)                                            \
    instr_create_1dst_2src((dc), OP_loopne, opnd_create_reg(DR_REG_XCX), (t), \
                           opnd_create_reg(DR_REG_XCX))
#define INSTR_CREATE_loope(dc, t)                                            \
    instr_create_1dst_2src((dc), OP_loope, opnd_create_reg(DR_REG_XCX), (t), \
                           opnd_create_reg(DR_REG_XCX))
#define INSTR_CREATE_loop(dc, t)                                            \
    instr_create_1dst_2src((dc), OP_loop, opnd_create_reg(DR_REG_XCX), (t), \
                           opnd_create_reg(DR_REG_XCX))
/* @} */ /* end doxygen group */

/* 1 implicit destination, 2 implicit sources */
/** @name 1 implicit destination, 2 implicit sources */
/* @{ */ /* doxygen start group; w/ DISTRIBUTE_GROUP_DOC=YES, one comment suffices. */
/**
 * This INSTR_CREATE_xxx macro creates an instr_t with opcode OP_xxx, automatically
 * supplying any implicit operands.
 * \param dc The void * dcontext used to allocate memory for the instr_t.
 */
#define INSTR_CREATE_popf(dc)                                                    \
    instr_create_1dst_2src(                                                      \
        (dc), OP_popf, opnd_create_reg(DR_REG_XSP), opnd_create_reg(DR_REG_XSP), \
        opnd_create_base_disp(DR_REG_XSP, DR_REG_NULL, 0, 0, OPSZ_STACK))
#define INSTR_CREATE_ret(dc)                                                    \
    instr_create_1dst_2src(                                                     \
        (dc), OP_ret, opnd_create_reg(DR_REG_XSP), opnd_create_reg(DR_REG_XSP), \
        opnd_create_base_disp(DR_REG_XSP, DR_REG_NULL, 0, 0, OPSZ_ret))
/* XXX: blindly asking for rex.w (b/c 32-bit is default for x64) but don't
 * know x64 mode! */
#define INSTR_CREATE_ret_far(dc)                                                \
    instr_create_1dst_2src((dc), OP_ret_far, opnd_create_reg(DR_REG_XSP),       \
                           opnd_create_reg(DR_REG_XSP),                         \
                           opnd_create_base_disp(DR_REG_XSP, DR_REG_NULL, 0, 0, \
                                                 IF_X64_ELSE(OPSZ_16, OPSZ_8)))
/* XXX: blindly asking for rex.w (b/c 32-bit is default for x64) but don't
 * know x64 mode! */
#define INSTR_CREATE_iret(dc)                                                   \
    instr_create_1dst_2src((dc), OP_iret, opnd_create_reg(DR_REG_XSP),          \
                           opnd_create_reg(DR_REG_XSP),                         \
                           opnd_create_base_disp(DR_REG_XSP, DR_REG_NULL, 0, 0, \
                                                 IF_X64_ELSE(OPSZ_40, OPSZ_12)))
/* @} */ /* end doxygen group */

/* 1 destination, 3 sources */
/** @name 1 destination, 3 non-immediate sources */
/* @{ */ /* doxygen start group; w/ DISTRIBUTE_GROUP_DOC=YES, one comment suffices. */
/**
 * This INSTR_CREATE_xxx macro creates an instr_t with opcode OP_xxx and the given
 * explicit operands, automatically supplying any implicit operands.
 * \param dc The void * dcontext used to allocate memory for the instr_t.
 * \param d The opnd_t explicit destination operand for the instruction.
 * \param s1 The opnd_t explicit first source operand for the instruction.
 * \param s2 The opnd_t explicit second source operand for the instruction
 * \param s3 The opnd_t explicit third source operand for the instruction
 */
/* AVX */
#define INSTR_CREATE_vpblendvb(dc, d, s1, s2, s3) \
    instr_create_1dst_3src((dc), OP_vpblendvb, (d), (s1), (s2), (s3))
#define INSTR_CREATE_vblendvps(dc, d, s1, s2, s3) \
    instr_create_1dst_3src((dc), OP_vblendvps, (d), (s1), (s2), (s3))
#define INSTR_CREATE_vblendvpd(dc, d, s1, s2, s3) \
    instr_create_1dst_3src((dc), OP_vblendvpd, (d), (s1), (s2), (s3))
/* AVX2 */
/* these take immediates: not bothering to call out in docs */
#define INSTR_CREATE_vinserti128(dc, d, s1, s2, s3) \
    instr_create_1dst_3src((dc), OP_vinserti128, (d), (s1), (s2), (s3))
#define INSTR_CREATE_vpblendd(dc, d, s1, s2, s3) \
    instr_create_1dst_3src((dc), OP_vpblendd, (d), (s1), (s2), (s3))
#define INSTR_CREATE_vperm2i128(dc, d, s1, s2, s3) \
    instr_create_1dst_3src((dc), OP_vperm2i128, (d), (s1), (s2), (s3))
/* @} */ /* end doxygen group */

/** @name 1 destination, 1 mask, and 2 non-immediate sources */
/* @{ */ /* doxygen start group; w/ DISTRIBUTE_GROUP_DOC=YES, one comment suffices. */
/**
 * This INSTR_CREATE_xxx_mask macro creates an instr_t with opcode OP_xxx and the given
 * explicit operands, automatically supplying any implicit operands. The first source
 * operand is the instruction's mask.
 *
 * \param dc The void * dcontext used to allocate memory for the instr_t.
 * \param d The opnd_t explicit destination operand for the instruction.
 * \param k The opnd_t explicit mask source operand for the instruction.
 * \param s1 The opnd_t explicit first source operand for the instruction
 * \param s2 The opnd_t explicit second source operand for the instruction
 */
/* AVX-512 EVEX */
#define INSTR_CREATE_vmovss_NDS_mask(dc, d, k, s1, s2) \
    instr_create_1dst_3src((dc), OP_vmovss, (d), (k), (s1), (s2))
#define INSTR_CREATE_vmovsd_NDS_mask(dc, d, k, s1, s2) \
    instr_create_1dst_3src((dc), OP_vmovsd, (d), (k), (s1), (s2))
#define INSTR_CREATE_vunpcklps_mask(dc, d, k, s1, s2) \
    instr_create_1dst_3src((dc), OP_vunpcklps, (d), (k), (s1), (s2))
#define INSTR_CREATE_vunpcklpd_mask(dc, d, k, s1, s2) \
    instr_create_1dst_3src((dc), OP_vunpcklpd, (d), (k), (s1), (s2))
#define INSTR_CREATE_vunpckhps_mask(dc, d, k, s1, s2) \
    instr_create_1dst_3src((dc), OP_vunpckhps, (d), (k), (s1), (s2))
#define INSTR_CREATE_vunpckhpd_mask(dc, d, k, s1, s2) \
    instr_create_1dst_3src((dc), OP_vunpckhpd, (d), (k), (s1), (s2))
#define INSTR_CREATE_vandps_mask(dc, d, k, s1, s2) \
    instr_create_1dst_3src((dc), OP_vandps, (d), (k), (s1), (s2))
#define INSTR_CREATE_vandpd_mask(dc, d, k, s1, s2) \
    instr_create_1dst_3src((dc), OP_vandpd, (d), (k), (s1), (s2))
#define INSTR_CREATE_vorps_mask(dc, d, k, s1, s2) \
    instr_create_1dst_3src((dc), OP_vorps, (d), (k), (s1), (s2))
#define INSTR_CREATE_vorpd_mask(dc, d, k, s1, s2) \
    instr_create_1dst_3src((dc), OP_vorpd, (d), (k), (s1), (s2))
#define INSTR_CREATE_vxorps_mask(dc, d, k, s1, s2) \
    instr_create_1dst_3src((dc), OP_vxorps, (d), (k), (s1), (s2))
#define INSTR_CREATE_vxorpd_mask(dc, d, k, s1, s2) \
    instr_create_1dst_3src((dc), OP_vxorpd, (d), (k), (s1), (s2))
#define INSTR_CREATE_vandnps_mask(dc, d, k, s1, s2) \
    instr_create_1dst_3src((dc), OP_vandnps, (d), (k), (s1), (s2))
#define INSTR_CREATE_vandnpd_mask(dc, d, k, s1, s2) \
    instr_create_1dst_3src((dc), OP_vandnpd, (d), (k), (s1), (s2))
#define INSTR_CREATE_vpandd_mask(dc, d, k, s1, s2) \
    instr_create_1dst_3src((dc), OP_vpandd, (d), (k), (s1), (s2))
#define INSTR_CREATE_vpandq_mask(dc, d, k, s1, s2) \
    instr_create_1dst_3src((dc), OP_vpandq, (d), (k), (s1), (s2))
#define INSTR_CREATE_vpandnd_mask(dc, d, k, s1, s2) \
    instr_create_1dst_3src((dc), OP_vpandnd, (d), (k), (s1), (s2))
#define INSTR_CREATE_vpandnq_mask(dc, d, k, s1, s2) \
    instr_create_1dst_3src((dc), OP_vpandnq, (d), (k), (s1), (s2))
#define INSTR_CREATE_vpord_mask(dc, d, k, s1, s2) \
    instr_create_1dst_3src((dc), OP_vpord, (d), (k), (s1), (s2))
#define INSTR_CREATE_vporq_mask(dc, d, k, s1, s2) \
    instr_create_1dst_3src((dc), OP_vporq, (d), (k), (s1), (s2))
#define INSTR_CREATE_vpxord_mask(dc, d, k, s1, s2) \
    instr_create_1dst_3src((dc), OP_vpxord, (d), (k), (s1), (s2))
#define INSTR_CREATE_vpxorq_mask(dc, d, k, s1, s2) \
    instr_create_1dst_3src((dc), OP_vpxorq, (d), (k), (s1), (s2))
#define INSTR_CREATE_vaddps_mask(dc, d, k, s1, s2) \
    instr_create_1dst_3src((dc), OP_vaddps, (d), (k), (s1), (s2))
#define INSTR_CREATE_vaddpd_mask(dc, d, k, s1, s2) \
    instr_create_1dst_3src((dc), OP_vaddpd, (d), (k), (s1), (s2))
#define INSTR_CREATE_vsubps_mask(dc, d, k, s1, s2) \
    instr_create_1dst_3src((dc), OP_vsubps, (d), (k), (s1), (s2))
#define INSTR_CREATE_vsubpd_mask(dc, d, k, s1, s2) \
    instr_create_1dst_3src((dc), OP_vsubpd, (d), (k), (s1), (s2))
#define INSTR_CREATE_vaddss_mask(dc, d, k, s1, s2) \
    instr_create_1dst_3src((dc), OP_vaddss, (d), (k), (s1), (s2))
#define INSTR_CREATE_vaddsd_mask(dc, d, k, s1, s2) \
    instr_create_1dst_3src((dc), OP_vaddsd, (d), (k), (s1), (s2))
#define INSTR_CREATE_vsubss_mask(dc, d, k, s1, s2) \
    instr_create_1dst_3src((dc), OP_vsubss, (d), (k), (s1), (s2))
#define INSTR_CREATE_vsubsd_mask(dc, d, k, s1, s2) \
    instr_create_1dst_3src((dc), OP_vsubsd, (d), (k), (s1), (s2))
#define INSTR_CREATE_vpaddb_mask(dc, d, k, s1, s2) \
    instr_create_1dst_3src((dc), OP_vpaddb, (d), (k), (s1), (s2))
#define INSTR_CREATE_vpaddw_mask(dc, d, k, s1, s2) \
    instr_create_1dst_3src((dc), OP_vpaddw, (d), (k), (s1), (s2))
#define INSTR_CREATE_vpaddd_mask(dc, d, k, s1, s2) \
    instr_create_1dst_3src((dc), OP_vpaddd, (d), (k), (s1), (s2))
#define INSTR_CREATE_vpaddq_mask(dc, d, k, s1, s2) \
    instr_create_1dst_3src((dc), OP_vpaddq, (d), (k), (s1), (s2))
#define INSTR_CREATE_vpsubb_mask(dc, d, k, s1, s2) \
    instr_create_1dst_3src((dc), OP_vpsubb, (d), (k), (s1), (s2))
#define INSTR_CREATE_vpsubw_mask(dc, d, k, s1, s2) \
    instr_create_1dst_3src((dc), OP_vpsubw, (d), (k), (s1), (s2))
#define INSTR_CREATE_vpsubd_mask(dc, d, k, s1, s2) \
    instr_create_1dst_3src((dc), OP_vpsubd, (d), (k), (s1), (s2))
#define INSTR_CREATE_vpsubq_mask(dc, d, k, s1, s2) \
    instr_create_1dst_3src((dc), OP_vpsubq, (d), (k), (s1), (s2))
#define INSTR_CREATE_vpaddusb_mask(dc, d, k, s1, s2) \
    instr_create_1dst_3src((dc), OP_vpaddusb, (d), (k), (s1), (s2))
#define INSTR_CREATE_vpaddusw_mask(dc, d, k, s1, s2) \
    instr_create_1dst_3src((dc), OP_vpaddusw, (d), (k), (s1), (s2))
#define INSTR_CREATE_vpaddsb_mask(dc, d, k, s1, s2) \
    instr_create_1dst_3src((dc), OP_vpaddsb, (d), (k), (s1), (s2))
#define INSTR_CREATE_vpaddsw_mask(dc, d, k, s1, s2) \
    instr_create_1dst_3src((dc), OP_vpaddsw, (d), (k), (s1), (s2))
#define INSTR_CREATE_vpsubusb_mask(dc, d, k, s1, s2) \
    instr_create_1dst_3src((dc), OP_vpsubusb, (d), (k), (s1), (s2))
#define INSTR_CREATE_vpsubusw_mask(dc, d, k, s1, s2) \
    instr_create_1dst_3src((dc), OP_vpsubusw, (d), (k), (s1), (s2))
#define INSTR_CREATE_vpsubsb_mask(dc, d, k, s1, s2) \
    instr_create_1dst_3src((dc), OP_vpsubsb, (d), (k), (s1), (s2))
#define INSTR_CREATE_vpsubsw_mask(dc, d, k, s1, s2) \
    instr_create_1dst_3src((dc), OP_vpsubsw, (d), (k), (s1), (s2))
#define INSTR_CREATE_vpmaddwd_mask(dc, d, k, s1, s2) \
    instr_create_1dst_3src((dc), OP_vpmaddwd, (d), (k), (s1), (s2))
#define INSTR_CREATE_vpmaddubsw_mask(dc, d, k, s1, s2) \
    instr_create_1dst_3src((dc), OP_vpmaddubsw, (d), (k), (s1), (s2))
#define INSTR_CREATE_vmulps_mask(dc, d, k, s1, s2) \
    instr_create_1dst_3src((dc), OP_vmulps, (d), (k), (s1), (s2))
#define INSTR_CREATE_vmulpd_mask(dc, d, k, s1, s2) \
    instr_create_1dst_3src((dc), OP_vmulpd, (d), (k), (s1), (s2))
#define INSTR_CREATE_vmulss_mask(dc, d, k, s1, s2) \
    instr_create_1dst_3src((dc), OP_vmulss, (d), (k), (s1), (s2))
#define INSTR_CREATE_vmulsd_mask(dc, d, k, s1, s2) \
    instr_create_1dst_3src((dc), OP_vmulsd, (d), (k), (s1), (s2))
#define INSTR_CREATE_vpmullw_mask(dc, d, k, s1, s2) \
    instr_create_1dst_3src((dc), OP_vpmullw, (d), (k), (s1), (s2))
#define INSTR_CREATE_vpmulld_mask(dc, d, k, s1, s2) \
    instr_create_1dst_3src((dc), OP_vpmulld, (d), (k), (s1), (s2))
#define INSTR_CREATE_vpmullq_mask(dc, d, k, s1, s2) \
    instr_create_1dst_3src((dc), OP_vpmullq, (d), (k), (s1), (s2))
#define INSTR_CREATE_vpmuldq_mask(dc, d, k, s1, s2) \
    instr_create_1dst_3src((dc), OP_vpmuldq, (d), (k), (s1), (s2))
#define INSTR_CREATE_vpmulhw_mask(dc, d, k, s1, s2) \
    instr_create_1dst_3src((dc), OP_vpmulhw, (d), (k), (s1), (s2))
#define INSTR_CREATE_vpmulhuw_mask(dc, d, k, s1, s2) \
    instr_create_1dst_3src((dc), OP_vpmulhuw, (d), (k), (s1), (s2))
#define INSTR_CREATE_vpmuludq_mask(dc, d, k, s1, s2) \
    instr_create_1dst_3src((dc), OP_vpmuludq, (d), (k), (s1), (s2))
#define INSTR_CREATE_vpmulhrsw_mask(dc, d, k, s1, s2) \
    instr_create_1dst_3src((dc), OP_vpmulhrsw, (d), (k), (s1), (s2))
<<<<<<< HEAD
#define INSTR_CREATE_vdivps_mask(dc, d, k, s1, s2) \
    instr_create_1dst_3src((dc), OP_vdivps, (d), (k), (s1), (s2))
#define INSTR_CREATE_vdivpd_mask(dc, d, k, s1, s2) \
    instr_create_1dst_3src((dc), OP_vdivpd, (d), (k), (s1), (s2))
#define INSTR_CREATE_vdivss_mask(dc, d, k, s1, s2) \
    instr_create_1dst_3src((dc), OP_vdivss, (d), (k), (s1), (s2))
#define INSTR_CREATE_vdivsd_mask(dc, d, k, s1, s2) \
    instr_create_1dst_3src((dc), OP_vdivsd, (d), (k), (s1), (s2))
#define INSTR_CREATE_vminps_mask(dc, d, k, s1, s2) \
    instr_create_1dst_3src((dc), OP_vminps, (d), (k), (s1), (s2))
#define INSTR_CREATE_vminpd_mask(dc, d, k, s1, s2) \
    instr_create_1dst_3src((dc), OP_vminpd, (d), (k), (s1), (s2))
#define INSTR_CREATE_vminss_mask(dc, d, k, s1, s2) \
    instr_create_1dst_3src((dc), OP_vminss, (d), (k), (s1), (s2))
#define INSTR_CREATE_vminsd_mask(dc, d, k, s1, s2) \
    instr_create_1dst_3src((dc), OP_vminsd, (d), (k), (s1), (s2))
#define INSTR_CREATE_vmaxps_mask(dc, d, k, s1, s2) \
    instr_create_1dst_3src((dc), OP_vmaxps, (d), (k), (s1), (s2))
#define INSTR_CREATE_vmaxpd_mask(dc, d, k, s1, s2) \
    instr_create_1dst_3src((dc), OP_vmaxpd, (d), (k), (s1), (s2))
#define INSTR_CREATE_vmaxss_mask(dc, d, k, s1, s2) \
    instr_create_1dst_3src((dc), OP_vmaxss, (d), (k), (s1), (s2))
#define INSTR_CREATE_vmaxsd_mask(dc, d, k, s1, s2) \
    instr_create_1dst_3src((dc), OP_vmaxsd, (d), (k), (s1), (s2))
=======
#define INSTR_CREATE_vcvtss2sd_mask(dc, d, k, s1, s2) \
    instr_create_1dst_3src((dc), OP_vcvtss2sd, (d), (k), (s1), (s2))
#define INSTR_CREATE_vcvtsd2ss_mask(dc, d, k, s1, s2) \
    instr_create_1dst_3src((dc), OP_vcvtsd2ss, (d), (k), (s1), (s2))
#define INSTR_CREATE_vcvtps2ph_mask(dc, d, k, s1, s2) \
    instr_create_1dst_3src((dc), OP_vcvtps2ph, (d), (k), (s1), (s2))
>>>>>>> 7092dc7e
/* @} */ /* end doxygen group */

/** @name 1 destination, 3 sources including one immediate */
/* @{ */ /* doxygen start group; w/ DISTRIBUTE_GROUP_DOC=YES, one comment suffices. */
/**
 * This INSTR_CREATE_xxx macro creates an instr_t with opcode OP_xxx and the given
 * explicit operands, automatically supplying any implicit operands.
 * \param dc The void * dcontext used to allocate memory for the instr_t.
 * \param d The opnd_t explicit destination operand for the instruction.
 * \param s1 The opnd_t explicit first source operand for the instruction.
 * \param s2 The opnd_t explicit second source operand for the instruction
 * \param i  The opnd_t explicit third source operand for the instruction, which
 * must be an immediate integer (opnd_create_immed_int()).
 */
/* AVX */
#define INSTR_CREATE_vcmpps(dc, d, s1, s2, i) \
    instr_create_1dst_3src((dc), OP_vcmpps, (d), (s1), (s2), (i))
#define INSTR_CREATE_vcmpss(dc, d, s1, s2, i) \
    instr_create_1dst_3src((dc), OP_vcmpss, (d), (s1), (s2), (i))
#define INSTR_CREATE_vcmppd(dc, d, s1, s2, i) \
    instr_create_1dst_3src((dc), OP_vcmppd, (d), (s1), (s2), (i))
#define INSTR_CREATE_vcmpsd(dc, d, s1, s2, i) \
    instr_create_1dst_3src((dc), OP_vcmpsd, (d), (s1), (s2), (i))
#define INSTR_CREATE_vpinsrw(dc, d, s1, s2, i) \
    instr_create_1dst_3src((dc), OP_vpinsrw, (d), (s1), (s2), (i))
#define INSTR_CREATE_vshufps(dc, d, s1, s2, i) \
    instr_create_1dst_3src((dc), OP_vshufps, (d), (s1), (s2), (i))
#define INSTR_CREATE_vshufpd(dc, d, s1, s2, i) \
    instr_create_1dst_3src((dc), OP_vshufpd, (d), (s1), (s2), (i))
#define INSTR_CREATE_vpalignr(dc, d, s1, s2, i) \
    instr_create_1dst_3src((dc), OP_vpalignr, (d), (s1), (s2), (i))
#define INSTR_CREATE_vblendps(dc, d, s1, s2, i) \
    instr_create_1dst_3src((dc), OP_vblendps, (d), (s1), (s2), (i))
#define INSTR_CREATE_vblendpd(dc, d, s1, s2, i) \
    instr_create_1dst_3src((dc), OP_vblendpd, (d), (s1), (s2), (i))
#define INSTR_CREATE_vpblendw(dc, d, s1, s2, i) \
    instr_create_1dst_3src((dc), OP_vpblendw, (d), (s1), (s2), (i))
#define INSTR_CREATE_vpinsrb(dc, d, s1, s2, i) \
    instr_create_1dst_3src((dc), OP_vpinsrb, (d), (s1), (s2), (i))
#define INSTR_CREATE_vinsertps(dc, d, s1, s2, i) \
    instr_create_1dst_3src((dc), OP_vinsertps, (d), (s1), (s2), (i))
#define INSTR_CREATE_vpinsrd(dc, d, s1, s2, i) \
    instr_create_1dst_3src((dc), OP_vpinsrd, (d), (s1), (s2), (i))
#define INSTR_CREATE_vdpps(dc, d, s1, s2, i) \
    instr_create_1dst_3src((dc), OP_vdpps, (d), (s1), (s2), (i))
#define INSTR_CREATE_vdppd(dc, d, s1, s2, i) \
    instr_create_1dst_3src((dc), OP_vdppd, (d), (s1), (s2), (i))
#define INSTR_CREATE_vmpsadbw(dc, d, s1, s2, i) \
    instr_create_1dst_3src((dc), OP_vmpsadbw, (d), (s1), (s2), (i))
#define INSTR_CREATE_vpclmulqdq(dc, d, s1, s2, i) \
    instr_create_1dst_3src((dc), OP_vpclmulqdq, (d), (s1), (s2), (i))
#define INSTR_CREATE_vroundss(dc, d, s1, s2, i) \
    instr_create_1dst_3src((dc), OP_vroundss, (d), (s1), (s2), (i))
#define INSTR_CREATE_vroundsd(dc, d, s1, s2, i) \
    instr_create_1dst_3src((dc), OP_vroundsd, (d), (s1), (s2), (i))
#define INSTR_CREATE_vperm2f128(dc, d, s1, s2, i) \
    instr_create_1dst_3src((dc), OP_vperm2f128, (d), (s1), (s2), (i))
#define INSTR_CREATE_vinsertf128(dc, d, s1, s2, i) \
    instr_create_1dst_3src((dc), OP_vinsertf128, (d), (s1), (s2), (i))
/* @} */ /* end doxygen group */

/* 1 destination, 3 sources: 1 implicit */
/** @name 1 destination, 3 sources: 1 implicit */
/* @{ */ /* doxygen start group; w/ DISTRIBUTE_GROUP_DOC=YES, one comment suffices. */
/**
 * This INSTR_CREATE_xxx macro creates an instr_t with opcode OP_xxx and the
 * given explicit operands, automatically supplying any implicit operands.
 * \param dc The void * dcontext used to allocate memory for the instr_t.
 * \param d The opnd_t explicit destination operand for the instruction.
 * \param s The opnd_t explicit source operand for the instruction.
 * \param ri The opnd_t explicit source operand for the instruction, which must
 * be one of the following:
 * -# The register cl (#opnd_create_reg(#DR_REG_CL));
 * -# An immediate integer (opnd_create_immed_int()) of size #OPSZ_1;
 */
#define INSTR_CREATE_shld(dc, d, s, ri) \
    instr_create_1dst_3src((dc), OP_shld, (d), (s), (ri), (d))
#define INSTR_CREATE_shrd(dc, d, s, ri) \
    instr_create_1dst_3src((dc), OP_shrd, (d), (s), (ri), (d))
/* @} */ /* end doxygen group */
/** @name 1 destination, 3 sources: 1 implicit, 1 immed */
/* @{ */ /* doxygen start group; w/ DISTRIBUTE_GROUP_DOC=YES, one comment suffices. */
/**
 * This INSTR_CREATE_xxx macro creates an instr_t with opcode OP_xxx and the
 * given explicit operands, automatically supplying any implicit operands.
 * \param dc The void * dcontext used to allocate memory for the instr_t.
 * \param d The opnd_t explicit destination operand for the instruction.
 * \param s The opnd_t explicit source operand for the instruction.
 * \param i The opnd_t explicit second source operand for the instruction, which
 * must be an immediate integer (opnd_create_immed_int()).
 */
#define INSTR_CREATE_pclmulqdq(dc, d, s, i) \
    instr_create_1dst_3src((dc), OP_pclmulqdq, (d), (s), (i), (d))
#define INSTR_CREATE_blendps(dc, d, s, i) \
    instr_create_1dst_3src((dc), OP_blendps, (d), (s), (i), (d))
#define INSTR_CREATE_blendpd(dc, d, s, i) \
    instr_create_1dst_3src((dc), OP_blendpd, (d), (s), (i), (d))
#define INSTR_CREATE_pblendw(dc, d, s, i) \
    instr_create_1dst_3src((dc), OP_pblendw, (d), (s), (i), (d))
/* @} */ /* end doxygen group */
/** @name 1 explicit destination, 2 explicit sources, 1 implicit source */
/* @{ */ /* doxygen start group; w/ DISTRIBUTE_GROUP_DOC=YES, one comment suffices. */
/**
 * This INSTR_CREATE_xxx macro creates an instr_t with opcode OP_xxx and the
 * given explicit operands, automatically supplying any implicit operands.
 * \param dc The void * dcontext used to allocate memory for the instr_t.
 * \param d The opnd_t explicit destination operand for the instruction.
 * \param s The opnd_t explicit source operand for the instruction.
 * \param i The opnd_t explicit second source operand for the instruction, which
 * must be an immediate integer (opnd_create_immed_int()).
 */
#define INSTR_CREATE_shufps(dc, d, s, i) \
    instr_create_1dst_3src((dc), OP_shufps, (d), (s), (i), (d))
#define INSTR_CREATE_shufpd(dc, d, s, i) \
    instr_create_1dst_3src((dc), OP_shufpd, (d), (s), (i), (d))
#define INSTR_CREATE_cmpps(dc, d, s, i) \
    instr_create_1dst_3src((dc), OP_cmpps, (d), (s), (i), (d))
#define INSTR_CREATE_cmpss(dc, d, s, i) \
    instr_create_1dst_3src((dc), OP_cmpss, (d), (s), (i), (d))
#define INSTR_CREATE_cmppd(dc, d, s, i) \
    instr_create_1dst_3src((dc), OP_cmppd, (d), (s), (i), (d))
#define INSTR_CREATE_cmpsd(dc, d, s, i) \
    instr_create_1dst_3src((dc), OP_cmpsd, (d), (s), (i), (d))
#define INSTR_CREATE_palignr(dc, d, s, i) \
    instr_create_1dst_3src((dc), OP_palignr, (d), (s), (i), (d))
#define INSTR_CREATE_dpps(dc, d, s, i) \
    instr_create_1dst_3src((dc), OP_dpps, (d), (s), (i), (d))
#define INSTR_CREATE_dppd(dc, d, s, i) \
    instr_create_1dst_3src((dc), OP_dppd, (d), (s), (i), (d))
#define INSTR_CREATE_mpsadbw(dc, d, s, i) \
    instr_create_1dst_3src((dc), OP_mpsadbw, (d), (s), (i), (d))
/* @} */ /* end doxygen group */

/** @name 1 explicit destination, 2 explicit sources, dest is implicit source */
/* @{ */ /* doxygen start group; w/ DISTRIBUTE_GROUP_DOC=YES, one comment suffices. */
/**
 * This INSTR_CREATE_xxx macro creates an instr_t with opcode OP_xxx and the
 * given explicit operands, automatically supplying any implicit operands.
 * \param dc The void * dcontext used to allocate memory for the instr_t.
 * \param d The opnd_t explicit destination operand for the instruction.
 * \param s1 The opnd_t explicit first source operand for the instruction.
 * \param s2 The opnd_t explicit second source operand for the instruction.
 */
/* FMA */
#define INSTR_CREATE_vfmadd132ps(dc, d, s1, s2) \
    instr_create_1dst_3src((dc), OP_vfmadd132ps, (d), (s1), (s2), (d))
#define INSTR_CREATE_vfmadd132pd(dc, d, s1, s2) \
    instr_create_1dst_3src((dc), OP_vfmadd132pd, (d), (s1), (s2), (d))
#define INSTR_CREATE_vfmadd213ps(dc, d, s1, s2) \
    instr_create_1dst_3src((dc), OP_vfmadd213ps, (d), (s1), (s2), (d))
#define INSTR_CREATE_vfmadd213pd(dc, d, s1, s2) \
    instr_create_1dst_3src((dc), OP_vfmadd213pd, (d), (s1), (s2), (d))
#define INSTR_CREATE_vfmadd231ps(dc, d, s1, s2) \
    instr_create_1dst_3src((dc), OP_vfmadd231ps, (d), (s1), (s2), (d))
#define INSTR_CREATE_vfmadd231pd(dc, d, s1, s2) \
    instr_create_1dst_3src((dc), OP_vfmadd231pd, (d), (s1), (s2), (d))
#define INSTR_CREATE_vfmadd132ss(dc, d, s1, s2) \
    instr_create_1dst_3src((dc), OP_vfmadd132ss, (d), (s1), (s2), (d))
#define INSTR_CREATE_vfmadd132sd(dc, d, s1, s2) \
    instr_create_1dst_3src((dc), OP_vfmadd132sd, (d), (s1), (s2), (d))
#define INSTR_CREATE_vfmadd213ss(dc, d, s1, s2) \
    instr_create_1dst_3src((dc), OP_vfmadd213ss, (d), (s1), (s2), (d))
#define INSTR_CREATE_vfmadd213sd(dc, d, s1, s2) \
    instr_create_1dst_3src((dc), OP_vfmadd213sd, (d), (s1), (s2), (d))
#define INSTR_CREATE_vfmadd231ss(dc, d, s1, s2) \
    instr_create_1dst_3src((dc), OP_vfmadd231ss, (d), (s1), (s2), (d))
#define INSTR_CREATE_vfmadd231sd(dc, d, s1, s2) \
    instr_create_1dst_3src((dc), OP_vfmadd231sd, (d), (s1), (s2), (d))
#define INSTR_CREATE_vfmaddsub132ps(dc, d, s1, s2) \
    instr_create_1dst_3src((dc), OP_vfmaddsub132ps, (d), (s1), (s2), (d))
#define INSTR_CREATE_vfmaddsub132pd(dc, d, s1, s2) \
    instr_create_1dst_3src((dc), OP_vfmaddsub132pd, (d), (s1), (s2), (d))
#define INSTR_CREATE_vfmaddsub213ps(dc, d, s1, s2) \
    instr_create_1dst_3src((dc), OP_vfmaddsub213ps, (d), (s1), (s2), (d))
#define INSTR_CREATE_vfmaddsub213pd(dc, d, s1, s2) \
    instr_create_1dst_3src((dc), OP_vfmaddsub213pd, (d), (s1), (s2), (d))
#define INSTR_CREATE_vfmaddsub231ps(dc, d, s1, s2) \
    instr_create_1dst_3src((dc), OP_vfmaddsub231ps, (d), (s1), (s2), (d))
#define INSTR_CREATE_vfmaddsub231pd(dc, d, s1, s2) \
    instr_create_1dst_3src((dc), OP_vfmaddsub231pd, (d), (s1), (s2), (d))
#define INSTR_CREATE_vfmsubadd132ps(dc, d, s1, s2) \
    instr_create_1dst_3src((dc), OP_vfmsubadd132ps, (d), (s1), (s2), (d))
#define INSTR_CREATE_vfmsubadd132pd(dc, d, s1, s2) \
    instr_create_1dst_3src((dc), OP_vfmsubadd132pd, (d), (s1), (s2), (d))
#define INSTR_CREATE_vfmsubadd213ps(dc, d, s1, s2) \
    instr_create_1dst_3src((dc), OP_vfmsubadd213ps, (d), (s1), (s2), (d))
#define INSTR_CREATE_vfmsubadd213pd(dc, d, s1, s2) \
    instr_create_1dst_3src((dc), OP_vfmsubadd213pd, (d), (s1), (s2), (d))
#define INSTR_CREATE_vfmsubadd231ps(dc, d, s1, s2) \
    instr_create_1dst_3src((dc), OP_vfmsubadd231ps, (d), (s1), (s2), (d))
#define INSTR_CREATE_vfmsubadd231pd(dc, d, s1, s2) \
    instr_create_1dst_3src((dc), OP_vfmsubadd231pd, (d), (s1), (s2), (d))
#define INSTR_CREATE_vfmsub132ps(dc, d, s1, s2) \
    instr_create_1dst_3src((dc), OP_vfmsub132ps, (d), (s1), (s2), (d))
#define INSTR_CREATE_vfmsub132pd(dc, d, s1, s2) \
    instr_create_1dst_3src((dc), OP_vfmsub132pd, (d), (s1), (s2), (d))
#define INSTR_CREATE_vfmsub213ps(dc, d, s1, s2) \
    instr_create_1dst_3src((dc), OP_vfmsub213ps, (d), (s1), (s2), (d))
#define INSTR_CREATE_vfmsub213pd(dc, d, s1, s2) \
    instr_create_1dst_3src((dc), OP_vfmsub213pd, (d), (s1), (s2), (d))
#define INSTR_CREATE_vfmsub231ps(dc, d, s1, s2) \
    instr_create_1dst_3src((dc), OP_vfmsub231ps, (d), (s1), (s2), (d))
#define INSTR_CREATE_vfmsub231pd(dc, d, s1, s2) \
    instr_create_1dst_3src((dc), OP_vfmsub231pd, (d), (s1), (s2), (d))
#define INSTR_CREATE_vfmsub132ss(dc, d, s1, s2) \
    instr_create_1dst_3src((dc), OP_vfmsub132ss, (d), (s1), (s2), (d))
#define INSTR_CREATE_vfmsub132sd(dc, d, s1, s2) \
    instr_create_1dst_3src((dc), OP_vfmsub132sd, (d), (s1), (s2), (d))
#define INSTR_CREATE_vfmsub213ss(dc, d, s1, s2) \
    instr_create_1dst_3src((dc), OP_vfmsub213ss, (d), (s1), (s2), (d))
#define INSTR_CREATE_vfmsub213sd(dc, d, s1, s2) \
    instr_create_1dst_3src((dc), OP_vfmsub213sd, (d), (s1), (s2), (d))
#define INSTR_CREATE_vfmsub231ss(dc, d, s1, s2) \
    instr_create_1dst_3src((dc), OP_vfmsub231ss, (d), (s1), (s2), (d))
#define INSTR_CREATE_vfmsub231sd(dc, d, s1, s2) \
    instr_create_1dst_3src((dc), OP_vfmsub231sd, (d), (s1), (s2), (d))
#define INSTR_CREATE_vfnmadd132ps(dc, d, s1, s2) \
    instr_create_1dst_3src((dc), OP_vfnmadd132ps, (d), (s1), (s2), (d))
#define INSTR_CREATE_vfnmadd132pd(dc, d, s1, s2) \
    instr_create_1dst_3src((dc), OP_vfnmadd132pd, (d), (s1), (s2), (d))
#define INSTR_CREATE_vfnmadd213ps(dc, d, s1, s2) \
    instr_create_1dst_3src((dc), OP_vfnmadd213ps, (d), (s1), (s2), (d))
#define INSTR_CREATE_vfnmadd213pd(dc, d, s1, s2) \
    instr_create_1dst_3src((dc), OP_vfnmadd213pd, (d), (s1), (s2), (d))
#define INSTR_CREATE_vfnmadd231ps(dc, d, s1, s2) \
    instr_create_1dst_3src((dc), OP_vfnmadd231ps, (d), (s1), (s2), (d))
#define INSTR_CREATE_vfnmadd231pd(dc, d, s1, s2) \
    instr_create_1dst_3src((dc), OP_vfnmadd231pd, (d), (s1), (s2), (d))
#define INSTR_CREATE_vfnmadd132ss(dc, d, s1, s2) \
    instr_create_1dst_3src((dc), OP_vfnmadd132ss, (d), (s1), (s2), (d))
#define INSTR_CREATE_vfnmadd132sd(dc, d, s1, s2) \
    instr_create_1dst_3src((dc), OP_vfnmadd132sd, (d), (s1), (s2), (d))
#define INSTR_CREATE_vfnmadd213ss(dc, d, s1, s2) \
    instr_create_1dst_3src((dc), OP_vfnmadd213ss, (d), (s1), (s2), (d))
#define INSTR_CREATE_vfnmadd213sd(dc, d, s1, s2) \
    instr_create_1dst_3src((dc), OP_vfnmadd213sd, (d), (s1), (s2), (d))
#define INSTR_CREATE_vfnmadd231ss(dc, d, s1, s2) \
    instr_create_1dst_3src((dc), OP_vfnmadd231ss, (d), (s1), (s2), (d))
#define INSTR_CREATE_vfnmadd231sd(dc, d, s1, s2) \
    instr_create_1dst_3src((dc), OP_vfnmadd231sd, (d), (s1), (s2), (d))
#define INSTR_CREATE_vfnmsub132ps(dc, d, s1, s2) \
    instr_create_1dst_3src((dc), OP_vfnmsub132ps, (d), (s1), (s2), (d))
#define INSTR_CREATE_vfnmsub132pd(dc, d, s1, s2) \
    instr_create_1dst_3src((dc), OP_vfnmsub132pd, (d), (s1), (s2), (d))
#define INSTR_CREATE_vfnmsub213ps(dc, d, s1, s2) \
    instr_create_1dst_3src((dc), OP_vfnmsub213ps, (d), (s1), (s2), (d))
#define INSTR_CREATE_vfnmsub213pd(dc, d, s1, s2) \
    instr_create_1dst_3src((dc), OP_vfnmsub213pd, (d), (s1), (s2), (d))
#define INSTR_CREATE_vfnmsub231ps(dc, d, s1, s2) \
    instr_create_1dst_3src((dc), OP_vfnmsub231ps, (d), (s1), (s2), (d))
#define INSTR_CREATE_vfnmsub231pd(dc, d, s1, s2) \
    instr_create_1dst_3src((dc), OP_vfnmsub231pd, (d), (s1), (s2), (d))
#define INSTR_CREATE_vfnmsub132ss(dc, d, s1, s2) \
    instr_create_1dst_3src((dc), OP_vfnmsub132ss, (d), (s1), (s2), (d))
#define INSTR_CREATE_vfnmsub132sd(dc, d, s1, s2) \
    instr_create_1dst_3src((dc), OP_vfnmsub132sd, (d), (s1), (s2), (d))
#define INSTR_CREATE_vfnmsub213ss(dc, d, s1, s2) \
    instr_create_1dst_3src((dc), OP_vfnmsub213ss, (d), (s1), (s2), (d))
#define INSTR_CREATE_vfnmsub213sd(dc, d, s1, s2) \
    instr_create_1dst_3src((dc), OP_vfnmsub213sd, (d), (s1), (s2), (d))
#define INSTR_CREATE_vfnmsub231ss(dc, d, s1, s2) \
    instr_create_1dst_3src((dc), OP_vfnmsub231ss, (d), (s1), (s2), (d))
#define INSTR_CREATE_vfnmsub231sd(dc, d, s1, s2) \
    instr_create_1dst_3src((dc), OP_vfnmsub231sd, (d), (s1), (s2), (d))
/* @} */ /* end doxygen group */

/** @name 1 explicit destination, 1 mask, 2 explicit sources, dest is implicit source */
/* @{ */ /* doxygen start group; w/ DISTRIBUTE_GROUP_DOC=YES, one comment suffices. */
/**
 * This INSTR_CREATE_xxx macro creates an instr_t with opcode OP_xxx and the
 * given explicit operands, automatically supplying any implicit operands.
 * \param dc The void * dcontext used to allocate memory for the instr_t.
 * \param d The opnd_t explicit destination operand for the instruction.
 * \param k The opnd_t explicit mask source operand for the instruction.
 * \param s1 The opnd_t explicit first source operand for the instruction.
 * \param s2 The opnd_t explicit second source operand for the instruction.
 */
/* AVX-512 FMA */
#define INSTR_CREATE_vfmadd132ps_mask(dc, d, k, s1, s2) \
    instr_create_1dst_4src((dc), OP_vfmadd132ps, (d), (k), (s1), (s2), (d))
#define INSTR_CREATE_vfmadd132pd_mask(dc, d, k, s1, s2) \
    instr_create_1dst_4src((dc), OP_vfmadd132pd, (d), (k), (s1), (s2), (d))
#define INSTR_CREATE_vfmadd213ps_mask(dc, d, k, s1, s2) \
    instr_create_1dst_4src((dc), OP_vfmadd213ps, (d), (k), (s1), (s2), (d))
#define INSTR_CREATE_vfmadd213pd_mask(dc, d, k, s1, s2) \
    instr_create_1dst_4src((dc), OP_vfmadd213pd, (d), (k), (s1), (s2), (d))
#define INSTR_CREATE_vfmadd231ps_mask(dc, d, k, s1, s2) \
    instr_create_1dst_4src((dc), OP_vfmadd231ps, (d), (k), (s1), (s2), (d))
#define INSTR_CREATE_vfmadd231pd_mask(dc, d, k, s1, s2) \
    instr_create_1dst_4src((dc), OP_vfmadd231pd, (d), (k), (s1), (s2), (d))
#define INSTR_CREATE_vfmadd132ss_mask(dc, d, k, s1, s2) \
    instr_create_1dst_4src((dc), OP_vfmadd132ss, (d), (k), (s1), (s2), (d))
#define INSTR_CREATE_vfmadd132sd_mask(dc, d, k, s1, s2) \
    instr_create_1dst_4src((dc), OP_vfmadd132sd, (d), (k), (s1), (s2), (d))
#define INSTR_CREATE_vfmadd213ss_mask(dc, d, k, s1, s2) \
    instr_create_1dst_4src((dc), OP_vfmadd213ss, (d), (k), (s1), (s2), (d))
#define INSTR_CREATE_vfmadd213sd_mask(dc, d, k, s1, s2) \
    instr_create_1dst_4src((dc), OP_vfmadd213sd, (d), (k), (s1), (s2), (d))
#define INSTR_CREATE_vfmadd231ss_mask(dc, d, k, s1, s2) \
    instr_create_1dst_4src((dc), OP_vfmadd231ss, (d), (k), (s1), (s2), (d))
#define INSTR_CREATE_vfmadd231sd_mask(dc, d, k, s1, s2) \
    instr_create_1dst_4src((dc), OP_vfmadd231sd, (d), (k), (s1), (s2), (d))
#define INSTR_CREATE_vfmaddsub132ps_mask(dc, d, k, s1, s2) \
    instr_create_1dst_4src((dc), OP_vfmaddsub132ps, (d), (k), (s1), (s2), (d))
#define INSTR_CREATE_vfmaddsub132pd_mask(dc, d, k, s1, s2) \
    instr_create_1dst_4src((dc), OP_vfmaddsub132pd, (d), (k), (s1), (s2), (d))
#define INSTR_CREATE_vfmaddsub213ps_mask(dc, d, k, s1, s2) \
    instr_create_1dst_4src((dc), OP_vfmaddsub213ps, (d), (k), (s1), (s2), (d))
#define INSTR_CREATE_vfmaddsub213pd_mask(dc, d, k, s1, s2) \
    instr_create_1dst_4src((dc), OP_vfmaddsub213pd, (d), (k), (s1), (s2), (d))
#define INSTR_CREATE_vfmaddsub231ps_mask(dc, d, k, s1, s2) \
    instr_create_1dst_4src((dc), OP_vfmaddsub231ps, (d), (k), (s1), (s2), (d))
#define INSTR_CREATE_vfmaddsub231pd_mask(dc, d, k, s1, s2) \
    instr_create_1dst_4src((dc), OP_vfmaddsub231pd, (d), (k), (s1), (s2), (d))
#define INSTR_CREATE_vfmsubadd132ps_mask(dc, d, k, s1, s2) \
    instr_create_1dst_4src((dc), OP_vfmsubadd132ps, (d), (k), (s1), (s2), (d))
#define INSTR_CREATE_vfmsubadd132pd_mask(dc, d, k, s1, s2) \
    instr_create_1dst_4src((dc), OP_vfmsubadd132pd, (d), (k), (s1), (s2), (d))
#define INSTR_CREATE_vfmsubadd213ps_mask(dc, d, k, s1, s2) \
    instr_create_1dst_4src((dc), OP_vfmsubadd213ps, (d), (k), (s1), (s2), (d))
#define INSTR_CREATE_vfmsubadd213pd_mask(dc, d, k, s1, s2) \
    instr_create_1dst_4src((dc), OP_vfmsubadd213pd, (d), (k), (s1), (s2), (d))
#define INSTR_CREATE_vfmsubadd231ps_mask(dc, d, k, s1, s2) \
    instr_create_1dst_4src((dc), OP_vfmsubadd231ps, (d), (k), (s1), (s2), (d))
#define INSTR_CREATE_vfmsubadd231pd_mask(dc, d, k, s1, s2) \
    instr_create_1dst_4src((dc), OP_vfmsubadd231pd, (d), (k), (s1), (s2), (d))
#define INSTR_CREATE_vfmsub132ps_mask(dc, d, k, s1, s2) \
    instr_create_1dst_4src((dc), OP_vfmsub132ps, (d), (k), (s1), (s2), (d))
#define INSTR_CREATE_vfmsub132pd_mask(dc, d, k, s1, s2) \
    instr_create_1dst_4src((dc), OP_vfmsub132pd, (d), (k), (s1), (s2), (d))
#define INSTR_CREATE_vfmsub213ps_mask(dc, d, k, s1, s2) \
    instr_create_1dst_4src((dc), OP_vfmsub213ps, (d), (k), (s1), (s2), (d))
#define INSTR_CREATE_vfmsub213pd_mask(dc, d, k, s1, s2) \
    instr_create_1dst_4src((dc), OP_vfmsub213pd, (d), (k), (s1), (s2), (d))
#define INSTR_CREATE_vfmsub231ps_mask(dc, d, k, s1, s2) \
    instr_create_1dst_4src((dc), OP_vfmsub231ps, (d), (k), (s1), (s2), (d))
#define INSTR_CREATE_vfmsub231pd_mask(dc, d, k, s1, s2) \
    instr_create_1dst_4src((dc), OP_vfmsub231pd, (d), (k), (s1), (s2), (d))
#define INSTR_CREATE_vfmsub132ss_mask(dc, d, k, s1, s2) \
    instr_create_1dst_4src((dc), OP_vfmsub132ss, (d), (k), (s1), (s2), (d))
#define INSTR_CREATE_vfmsub132sd_mask(dc, d, k, s1, s2) \
    instr_create_1dst_4src((dc), OP_vfmsub132sd, (d), (k), (s1), (s2), (d))
#define INSTR_CREATE_vfmsub213ss_mask(dc, d, k, s1, s2) \
    instr_create_1dst_4src((dc), OP_vfmsub213ss, (d), (k), (s1), (s2), (d))
#define INSTR_CREATE_vfmsub213sd_mask(dc, d, k, s1, s2) \
    instr_create_1dst_4src((dc), OP_vfmsub213sd, (d), (k), (s1), (s2), (d))
#define INSTR_CREATE_vfmsub231ss_mask(dc, d, k, s1, s2) \
    instr_create_1dst_4src((dc), OP_vfmsub231ss, (d), (k), (s1), (s2), (d))
#define INSTR_CREATE_vfmsub231sd_mask(dc, d, k, s1, s2) \
    instr_create_1dst_4src((dc), OP_vfmsub231sd, (d), (k), (s1), (s2), (d))
#define INSTR_CREATE_vfnmadd132ps_mask(dc, d, k, s1, s2) \
    instr_create_1dst_4src((dc), OP_vfnmadd132ps, (d), (k), (s1), (s2), (d))
#define INSTR_CREATE_vfnmadd132pd_mask(dc, d, k, s1, s2) \
    instr_create_1dst_4src((dc), OP_vfnmadd132pd, (d), (k), (s1), (s2), (d))
#define INSTR_CREATE_vfnmadd213ps_mask(dc, d, k, s1, s2) \
    instr_create_1dst_4src((dc), OP_vfnmadd213ps, (d), (k), (s1), (s2), (d))
#define INSTR_CREATE_vfnmadd213pd_mask(dc, d, k, s1, s2) \
    instr_create_1dst_4src((dc), OP_vfnmadd213pd, (d), (k), (s1), (s2), (d))
#define INSTR_CREATE_vfnmadd231ps_mask(dc, d, k, s1, s2) \
    instr_create_1dst_4src((dc), OP_vfnmadd231ps, (d), (k), (s1), (s2), (d))
#define INSTR_CREATE_vfnmadd231pd_mask(dc, d, k, s1, s2) \
    instr_create_1dst_4src((dc), OP_vfnmadd231pd, (d), (k), (s1), (s2), (d))
#define INSTR_CREATE_vfnmadd132ss_mask(dc, d, k, s1, s2) \
    instr_create_1dst_4src((dc), OP_vfnmadd132ss, (d), (k), (s1), (s2), (d))
#define INSTR_CREATE_vfnmadd132sd_mask(dc, d, k, s1, s2) \
    instr_create_1dst_4src((dc), OP_vfnmadd132sd, (d), (k), (s1), (s2), (d))
#define INSTR_CREATE_vfnmadd213ss_mask(dc, d, k, s1, s2) \
    instr_create_1dst_4src((dc), OP_vfnmadd213ss, (d), (k), (s1), (s2), (d))
#define INSTR_CREATE_vfnmadd213sd_mask(dc, d, k, s1, s2) \
    instr_create_1dst_4src((dc), OP_vfnmadd213sd, (d), (k), (s1), (s2), (d))
#define INSTR_CREATE_vfnmadd231ss_mask(dc, d, k, s1, s2) \
    instr_create_1dst_4src((dc), OP_vfnmadd231ss, (d), (k), (s1), (s2), (d))
#define INSTR_CREATE_vfnmadd231sd_mask(dc, d, k, s1, s2) \
    instr_create_1dst_4src((dc), OP_vfnmadd231sd, (d), (k), (s1), (s2), (d))
#define INSTR_CREATE_vfnmsub132ps_mask(dc, d, k, s1, s2) \
    instr_create_1dst_4src((dc), OP_vfnmsub132ps, (d), (k), (s1), (s2), (d))
#define INSTR_CREATE_vfnmsub132pd_mask(dc, d, k, s1, s2) \
    instr_create_1dst_4src((dc), OP_vfnmsub132pd, (d), (k), (s1), (s2), (d))
#define INSTR_CREATE_vfnmsub213ps_mask(dc, d, k, s1, s2) \
    instr_create_1dst_4src((dc), OP_vfnmsub213ps, (d), (k), (s1), (s2), (d))
#define INSTR_CREATE_vfnmsub213pd_mask(dc, d, k, s1, s2) \
    instr_create_1dst_4src((dc), OP_vfnmsub213pd, (d), (k), (s1), (s2), (d))
#define INSTR_CREATE_vfnmsub231ps_mask(dc, d, k, s1, s2) \
    instr_create_1dst_4src((dc), OP_vfnmsub231ps, (d), (k), (s1), (s2), (d))
#define INSTR_CREATE_vfnmsub231pd_mask(dc, d, k, s1, s2) \
    instr_create_1dst_4src((dc), OP_vfnmsub231pd, (d), (k), (s1), (s2), (d))
#define INSTR_CREATE_vfnmsub132ss_mask(dc, d, k, s1, s2) \
    instr_create_1dst_4src((dc), OP_vfnmsub132ss, (d), (k), (s1), (s2), (d))
#define INSTR_CREATE_vfnmsub132sd_mask(dc, d, k, s1, s2) \
    instr_create_1dst_4src((dc), OP_vfnmsub132sd, (d), (k), (s1), (s2), (d))
#define INSTR_CREATE_vfnmsub213ss_mask(dc, d, k, s1, s2) \
    instr_create_1dst_4src((dc), OP_vfnmsub213ss, (d), (k), (s1), (s2), (d))
#define INSTR_CREATE_vfnmsub213sd_mask(dc, d, k, s1, s2) \
    instr_create_1dst_4src((dc), OP_vfnmsub213sd, (d), (k), (s1), (s2), (d))
#define INSTR_CREATE_vfnmsub231ss_mask(dc, d, k, s1, s2) \
    instr_create_1dst_4src((dc), OP_vfnmsub231ss, (d), (k), (s1), (s2), (d))
#define INSTR_CREATE_vfnmsub231sd_mask(dc, d, k, s1, s2) \
    instr_create_1dst_4src((dc), OP_vfnmsub231sd, (d), (k), (s1), (s2), (d))
/* @} */ /* end doxygen group */

/** @name 1 explicit destination, 3 explicit sources */
/* @{ */ /* doxygen start group; w/ DISTRIBUTE_GROUP_DOC=YES, one comment suffices. */
/**
 * This INSTR_CREATE_xxx macro creates an instr_t with opcode OP_xxx and the
 * given explicit operands, automatically supplying any implicit operands.
 * \param dc The void * dcontext used to allocate memory for the instr_t.
 * \param d The opnd_t explicit destination operand for the instruction.
 * \param s1 The opnd_t explicit first source operand for the instruction.
 * \param s2 The opnd_t explicit second source operand for the instruction.
 * \param s3 The opnd_t explicit third source operand for the instruction.
 */
/* FMA4 */
#define INSTR_CREATE_vfmaddsubps(dc, d, s1, s2, s3) \
    instr_create_1dst_3src((dc), OP_vfmaddsubps, (d), (s1), (s2), (s3))
#define INSTR_CREATE_vfmaddsubpd(dc, d, s1, s2, s3) \
    instr_create_1dst_3src((dc), OP_vfmaddsubpd, (d), (s1), (s2), (s3))
#define INSTR_CREATE_vfmsubaddps(dc, d, s1, s2, s3) \
    instr_create_1dst_3src((dc), OP_vfmsubaddps, (d), (s1), (s2), (s3))
#define INSTR_CREATE_vfmsubaddpd(dc, d, s1, s2, s3) \
    instr_create_1dst_3src((dc), OP_vfmsubaddpd, (d), (s1), (s2), (s3))
#define INSTR_CREATE_vfmaddps(dc, d, s1, s2, s3) \
    instr_create_1dst_3src((dc), OP_vfmaddps, (d), (s1), (s2), (s3))
#define INSTR_CREATE_vfmaddpd(dc, d, s1, s2, s3) \
    instr_create_1dst_3src((dc), OP_vfmaddpd, (d), (s1), (s2), (s3))
#define INSTR_CREATE_vfmaddss(dc, d, s1, s2, s3) \
    instr_create_1dst_3src((dc), OP_vfmaddss, (d), (s1), (s2), (s3))
#define INSTR_CREATE_vfmaddsd(dc, d, s1, s2, s3) \
    instr_create_1dst_3src((dc), OP_vfmaddsd, (d), (s1), (s2), (s3))
#define INSTR_CREATE_vfmsubps(dc, d, s1, s2, s3) \
    instr_create_1dst_3src((dc), OP_vfmsubps, (d), (s1), (s2), (s3))
#define INSTR_CREATE_vfmsubpd(dc, d, s1, s2, s3) \
    instr_create_1dst_3src((dc), OP_vfmsubpd, (d), (s1), (s2), (s3))
#define INSTR_CREATE_vfmsubss(dc, d, s1, s2, s3) \
    instr_create_1dst_3src((dc), OP_vfmsubss, (d), (s1), (s2), (s3))
#define INSTR_CREATE_vfmsubsd(dc, d, s1, s2, s3) \
    instr_create_1dst_3src((dc), OP_vfmsubsd, (d), (s1), (s2), (s3))
#define INSTR_CREATE_vfnmaddps(dc, d, s1, s2, s3) \
    instr_create_1dst_3src((dc), OP_vfnmaddps, (d), (s1), (s2), (s3))
#define INSTR_CREATE_vfnmaddpd(dc, d, s1, s2, s3) \
    instr_create_1dst_3src((dc), OP_vfnmaddpd, (d), (s1), (s2), (s3))
#define INSTR_CREATE_vfnmaddss(dc, d, s1, s2, s3) \
    instr_create_1dst_3src((dc), OP_vfnmaddss, (d), (s1), (s2), (s3))
#define INSTR_CREATE_vfnmaddsd(dc, d, s1, s2, s3) \
    instr_create_1dst_3src((dc), OP_vfnmaddsd, (d), (s1), (s2), (s3))
#define INSTR_CREATE_vfnmsubps(dc, d, s1, s2, s3) \
    instr_create_1dst_3src((dc), OP_vfnmsubps, (d), (s1), (s2), (s3))
#define INSTR_CREATE_vfnmsubpd(dc, d, s1, s2, s3) \
    instr_create_1dst_3src((dc), OP_vfnmsubpd, (d), (s1), (s2), (s3))
#define INSTR_CREATE_vfnmsubss(dc, d, s1, s2, s3) \
    instr_create_1dst_3src((dc), OP_vfnmsubss, (d), (s1), (s2), (s3))
#define INSTR_CREATE_vfnmsubsd(dc, d, s1, s2, s3) \
    instr_create_1dst_3src((dc), OP_vfnmsubsd, (d), (s1), (s2), (s3))
/* XOP */
#define INSTR_CREATE_vpmacssww(dc, d, s1, s2, s3) \
    instr_create_1dst_3src((dc), OP_vpmacssww, (d), (s1), (s2), (s3))
#define INSTR_CREATE_vpmacsswd(dc, d, s1, s2, s3) \
    instr_create_1dst_3src((dc), OP_vpmacsswd, (d), (s1), (s2), (s3))
#define INSTR_CREATE_vpmacssdql(dc, d, s1, s2, s3) \
    instr_create_1dst_3src((dc), OP_vpmacssdql, (d), (s1), (s2), (s3))
#define INSTR_CREATE_vpmacssdd(dc, d, s1, s2, s3) \
    instr_create_1dst_3src((dc), OP_vpmacssdd, (d), (s1), (s2), (s3))
#define INSTR_CREATE_vpmacssdqh(dc, d, s1, s2, s3) \
    instr_create_1dst_3src((dc), OP_vpmacssdqh, (d), (s1), (s2), (s3))
#define INSTR_CREATE_vpmacsww(dc, d, s1, s2, s3) \
    instr_create_1dst_3src((dc), OP_vpmacsww, (d), (s1), (s2), (s3))
#define INSTR_CREATE_vpmacswd(dc, d, s1, s2, s3) \
    instr_create_1dst_3src((dc), OP_vpmacswd, (d), (s1), (s2), (s3))
#define INSTR_CREATE_vpmacsdql(dc, d, s1, s2, s3) \
    instr_create_1dst_3src((dc), OP_vpmacsdql, (d), (s1), (s2), (s3))
#define INSTR_CREATE_vpmacsdd(dc, d, s1, s2, s3) \
    instr_create_1dst_3src((dc), OP_vpmacsdd, (d), (s1), (s2), (s3))
#define INSTR_CREATE_vpmacsdqh(dc, d, s1, s2, s3) \
    instr_create_1dst_3src((dc), OP_vpmacsdqh, (d), (s1), (s2), (s3))
#define INSTR_CREATE_vpmadcsswd(dc, d, s1, s2, s3) \
    instr_create_1dst_3src((dc), OP_vpmadcsswd, (d), (s1), (s2), (s3))
#define INSTR_CREATE_vpmadcswd(dc, d, s1, s2, s3) \
    instr_create_1dst_3src((dc), OP_vpmadcswd, (d), (s1), (s2), (s3))
#define INSTR_CREATE_vpperm(dc, d, s1, s2, s3) \
    instr_create_1dst_3src((dc), OP_vpperm, (d), (s1), (s2), (s3))
#define INSTR_CREATE_vpcmov(dc, d, s1, s2, s3) \
    instr_create_1dst_3src((dc), OP_vpcmov, (d), (s1), (s2), (s3))
#define INSTR_CREATE_vpermil2pd(dc, d, s1, s2, s3) \
    instr_create_1dst_3src((dc), OP_vpermil2pd, (d), (s1), (s2), (s3))
#define INSTR_CREATE_vpermil2ps(dc, d, s1, s2, s3) \
    instr_create_1dst_3src((dc), OP_vpermil2ps, (d), (s1), (s2), (s3))
/* @} */ /* end doxygen group */
/** @name 1 destination, 3 sources where the final is an immediate */
/* @{ */ /* doxygen start group; w/ DISTRIBUTE_GROUP_DOC=YES, one comment suffices. */
/**
 * This INSTR_CREATE_xxx macro creates an instr_t with opcode OP_xxx and the
 * given explicit operands, automatically supplying any implicit operands.
 * \param dc The void * dcontext used to allocate memory for the instr_t.
 * \param d The opnd_t explicit destination operand for the instruction.
 * \param s1 The opnd_t explicit first source operand for the instruction.
 * \param s2 The opnd_t explicit second source operand for the instruction.
 * \param i The opnd_t explicit third source operand for the instruction, which
 * must be an immediate integer (opnd_create_immed_int()).
 */
#define INSTR_CREATE_vpcomb(dc, d, s1, s2, i) \
    instr_create_1dst_3src((dc), OP_vpcomb, (d), (s1), (s2), (i))
#define INSTR_CREATE_vpcomw(dc, d, s1, s2, i) \
    instr_create_1dst_3src((dc), OP_vpcomw, (d), (s1), (s2), (i))
#define INSTR_CREATE_vpcomd(dc, d, s1, s2, i) \
    instr_create_1dst_3src((dc), OP_vpcomd, (d), (s1), (s2), (i))
#define INSTR_CREATE_vpcomq(dc, d, s1, s2, i) \
    instr_create_1dst_3src((dc), OP_vpcomq, (d), (s1), (s2), (i))
#define INSTR_CREATE_vpcomub(dc, d, s1, s2, i) \
    instr_create_1dst_3src((dc), OP_vpcomub, (d), (s1), (s2), (i))
#define INSTR_CREATE_vpcomuw(dc, d, s1, s2, i) \
    instr_create_1dst_3src((dc), OP_vpcomuw, (d), (s1), (s2), (i))
#define INSTR_CREATE_vpcomud(dc, d, s1, s2, i) \
    instr_create_1dst_3src((dc), OP_vpcomud, (d), (s1), (s2), (i))
#define INSTR_CREATE_vpcomuq(dc, d, s1, s2, i) \
    instr_create_1dst_3src((dc), OP_vpcomuq, (d), (s1), (s2), (i))
/* @} */ /* end doxygen group */

/** @name 1 destination, 3 sources where 2 are implicit */
/* @{ */ /* doxygen start group; w/ DISTRIBUTE_GROUP_DOC=YES, one comment suffices. */
/**
 * This INSTR_CREATE_xxx macro creates an instr_t with opcode OP_xxx and the
 * given explicit operands, automatically supplying any implicit operands.
 * \param dc The void * dcontext used to allocate memory for the instr_t.
 * \param d The opnd_t explicit destination operand for the instruction.
 * \param s  The opnd_t explicit source operand for the instruction.
 */
/* SSE4 */
#define INSTR_CREATE_pblendvb(dc, d, s) \
    instr_create_1dst_3src((dc), OP_pblendvb, (d), (s), opnd_create_reg(DR_REG_XMM0), (d))
#define INSTR_CREATE_blendvps(dc, d, s) \
    instr_create_1dst_3src((dc), OP_blendvps, (d), (s), opnd_create_reg(DR_REG_XMM0), (d))
#define INSTR_CREATE_blendvpd(dc, d, s) \
    instr_create_1dst_3src((dc), OP_blendvpd, (d), (s), opnd_create_reg(DR_REG_XMM0), (d))
/* @} */ /* end doxygen group */

/* 1 implicit destination, 3 sources */
/** @name 1 implicit destination, 3 sources */
/* @{ */ /* doxygen start group; w/ DISTRIBUTE_GROUP_DOC=YES, one comment suffices. */
/**
 * This INSTR_CREATE_xxx macro creates an instr_t with opcode OP_xxx and the
 * given explicit operands, automatically supplying any implicit operands.
 * \param dc The void * dcontext used to allocate memory for the instr_t.
 * \param s1 The opnd_t explicit first source operand for the instruction.
 * \param s2 The opnd_t explicit second source operand for the instruction.
 * \param i The opnd_t explicit third source operand for the instruction, which
 * must be an immediate integer (opnd_create_immed_int()).
 */
#define INSTR_CREATE_pcmpistrm(dc, s1, s2, i)                                            \
    instr_create_1dst_3src((dc), OP_pcmpistrm, opnd_create_reg(DR_REG_XMM0), (s1), (s2), \
                           (i))
#define INSTR_CREATE_pcmpistri(dc, s1, s2, i)                                           \
    instr_create_1dst_3src((dc), OP_pcmpistri, opnd_create_reg(DR_REG_ECX), (s1), (s2), \
                           (i))
#define INSTR_CREATE_vpcmpistrm(dc, s1, s2, i)                                      \
    instr_create_1dst_3src((dc), OP_vpcmpistrm, opnd_create_reg(DR_REG_XMM0), (s1), \
                           (s2), (i))
#define INSTR_CREATE_vpcmpistri(dc, s1, s2, i)                                           \
    instr_create_1dst_3src((dc), OP_vpcmpistri, opnd_create_reg(DR_REG_ECX), (s1), (s2), \
                           (i))
/* @} */ /* end doxygen group */

/* 1 implicit destination, 3 sources: 2 implicit */
/** @name 1 implicit destination, 3 sources: 2 implicit */
/* @{ */ /* doxygen start group; w/ DISTRIBUTE_GROUP_DOC=YES, one comment suffices. */
/**
 * This INSTR_CREATE_xxx_imm macro creates an instr_t with opcode OP_xxx and the
 * given explicit operands, automatically supplying any implicit operands. The _imm
 * suffix distinguishes between alternative forms of the same opcode: these
 * forms take an explicit immediate.
 * \param dc The void * dcontext used to allocate memory for the instr_t.
 * \param i The opnd_t explicit second source operand for the instruction, which
 * must be an immediate integer (opnd_create_immed_int()).
 */
#define INSTR_CREATE_ret_imm(dc, i)                                                  \
    instr_create_1dst_3src(                                                          \
        (dc), OP_ret, opnd_create_reg(DR_REG_XSP), (i), opnd_create_reg(DR_REG_XSP), \
        opnd_create_base_disp(DR_REG_XSP, DR_REG_NULL, 0, 0, OPSZ_ret))
/* XXX: blindly asking for rex.w (b/c 32-bit is default for x64) but don't
 * know x64 mode! */
#define INSTR_CREATE_ret_far_imm(dc, i)                                         \
    instr_create_1dst_3src((dc), OP_ret_far, opnd_create_reg(DR_REG_XSP), (i),  \
                           opnd_create_reg(DR_REG_XSP),                         \
                           opnd_create_base_disp(DR_REG_XSP, DR_REG_NULL, 0, 0, \
                                                 IF_X64_ELSE(OPSZ_16, OPSZ_8)))
/* @} */ /* end doxygen group */

/* 1 implicit destination, 5 sources: 2 implicit */
/** @name 1 implicit destination, 5 sources: 2 implicit */
/* @{ */ /* doxygen start group; w/ DISTRIBUTE_GROUP_DOC=YES, one comment suffices. */
/**
 * This INSTR_CREATE_xxx macro creates an instr_t with opcode OP_xxx and the
 * given explicit operands, automatically supplying any implicit operands.
 * \param dc The void * dcontext used to allocate memory for the instr_t.
 * \param s1 The opnd_t explicit first source operand for the instruction.
 * \param s2 The opnd_t explicit second source operand for the instruction.
 * \param i The opnd_t explicit third source operand for the instruction, which
 * must be an immediate integer (opnd_create_immed_int()).
 */
#define INSTR_CREATE_pcmpestrm(dc, s1, s2, i)                                            \
    instr_create_1dst_5src((dc), OP_pcmpestrm, opnd_create_reg(DR_REG_XMM0), (s1), (s2), \
                           (i), opnd_create_reg(DR_REG_EAX),                             \
                           opnd_create_reg(DR_REG_EDX))
#define INSTR_CREATE_pcmpestri(dc, s1, s2, i)                                           \
    instr_create_1dst_5src((dc), OP_pcmpestri, opnd_create_reg(DR_REG_ECX), (s1), (s2), \
                           (i), opnd_create_reg(DR_REG_EAX),                            \
                           opnd_create_reg(DR_REG_EDX))
/* AVX */
#define INSTR_CREATE_vpcmpestrm(dc, s1, s2, i)                                      \
    instr_create_1dst_5src((dc), OP_vpcmpestrm, opnd_create_reg(DR_REG_XMM0), (s1), \
                           (s2), (i), opnd_create_reg(DR_REG_EAX),                  \
                           opnd_create_reg(DR_REG_EDX))
#define INSTR_CREATE_vpcmpestri(dc, s1, s2, i)                                           \
    instr_create_1dst_5src((dc), OP_vpcmpestri, opnd_create_reg(DR_REG_ECX), (s1), (s2), \
                           (i), opnd_create_reg(DR_REG_EAX),                             \
                           opnd_create_reg(DR_REG_EDX))
/* @} */ /* end doxygen group */

/* 2 implicit destinations, no sources */
/**
 * This INSTR_CREATE_xxx macro creates an instr_t with opcode OP_xxx, automatically
 * supplying any implicit operands.
 * \param dc The void * dcontext used to allocate memory for the instr_t.
 */
#define INSTR_CREATE_rdtsc(dc)                                          \
    instr_create_2dst_0src((dc), OP_rdtsc, opnd_create_reg(DR_REG_EDX), \
                           opnd_create_reg(DR_REG_EAX))

/* 2 destinations: 1 implicit, 1 source */
/** @name 2 destinations: 1 implicit, 1 source */
/* @{ */ /* doxygen start group; w/ DISTRIBUTE_GROUP_DOC=YES, one comment suffices. */
/**
 * This INSTR_CREATE_xxx macro creates an instr_t with opcode OP_xxx and the given
 * explicit operands, automatically supplying any implicit operands.
 * \param dc The void * dcontext used to allocate memory for the instr_t.
 * \param d The opnd_t explicit destination operand for the instruction.
 * \param s The opnd_t explicit source operand for the instruction.
 */
#define INSTR_CREATE_lds(dc, d, s) \
    instr_create_2dst_1src((dc), OP_lds, (d), opnd_create_reg(DR_SEG_DS), (s))
#define INSTR_CREATE_lss(dc, d, s) \
    instr_create_2dst_1src((dc), OP_lss, (d), opnd_create_reg(DR_SEG_SS), (s))
#define INSTR_CREATE_les(dc, d, s) \
    instr_create_2dst_1src((dc), OP_les, (d), opnd_create_reg(DR_SEG_ES), (s))
#define INSTR_CREATE_lfs(dc, d, s) \
    instr_create_2dst_1src((dc), OP_lfs, (d), opnd_create_reg(DR_SEG_FS), (s))
#define INSTR_CREATE_lgs(dc, d, s) \
    instr_create_2dst_1src((dc), OP_lgs, (d), opnd_create_reg(DR_SEG_GS), (s))
/* @} */ /* end doxygen group */

/* 2 implicit destinations, 1 implicit source */
/** @name 2 implicit destinations, 1 implicit source */
/* @{ */ /* doxygen start group; w/ DISTRIBUTE_GROUP_DOC=YES, one comment suffices. */
/**
 * This INSTR_CREATE_xxx macro creates an instr_t with opcode OP_xxx, automatically
 * supplying any implicit operands.
 * \param dc The void * dcontext used to allocate memory for the instr_t.
 */
#define INSTR_CREATE_pushf(dc)                                                     \
    instr_create_2dst_1src((dc), OP_pushf, opnd_create_reg(DR_REG_XSP),            \
                           opnd_create_base_disp(DR_REG_XSP, DR_REG_NULL, 0,       \
                                                 IF_X64_ELSE(-8, -4), OPSZ_STACK), \
                           opnd_create_reg(DR_REG_XSP))
#define INSTR_CREATE_rdmsr(dc)                                          \
    instr_create_2dst_1src((dc), OP_rdmsr, opnd_create_reg(DR_REG_EDX), \
                           opnd_create_reg(DR_REG_EAX), opnd_create_reg(DR_REG_ECX))
#define INSTR_CREATE_rdpmc(dc)                                          \
    instr_create_2dst_1src((dc), OP_rdpmc, opnd_create_reg(DR_REG_EDX), \
                           opnd_create_reg(DR_REG_EAX), opnd_create_reg(DR_REG_ECX))
#define INSTR_CREATE_xgetbv(dc)                                          \
    instr_create_2dst_1src((dc), OP_xgetbv, opnd_create_reg(DR_REG_EDX), \
                           opnd_create_reg(DR_REG_EAX), opnd_create_reg(DR_REG_ECX))
/* @} */ /* end doxygen group */

/* 2 destinations: 1 implicit, 2 sources */
/**
 * This INSTR_CREATE_xxx macro creates an instr_t with opcode OP_xxx and the given
 * explicit operands, automatically supplying any implicit operands.
 * \param dc The void * dcontext used to allocate memory for the instr_t.
 * \param d The opnd_t explicit destination operand for the instruction.
 */
#define INSTR_CREATE_pop(dc, d)                                                      \
    instr_create_2dst_2src(                                                          \
        (dc), OP_pop, (d), opnd_create_reg(DR_REG_XSP), opnd_create_reg(DR_REG_XSP), \
        opnd_create_base_disp(DR_REG_XSP, DR_REG_NULL, 0, 0, OPSZ_VARSTACK))
/** @name 2 implicit destinations, 3 sources: 1 implicit */
/* @{ */ /* doxygen start group; w/ DISTRIBUTE_GROUP_DOC=YES, one comment suffices. */
/**
 * This INSTR_CREATE_xxx macro creates an instr_t with opcode OP_xxx, automatically
 * supplying any implicit operands.
 * \param dc The void * dcontext used to allocate memory for the instr_t.
 * \param d The opnd_t explicit destination operand for the instruction.
 * \param s1 The opnd_t first source operand for the instruction.
 * \param s2 The opnd_t second source operand for the instruction.
 */
#define INSTR_CREATE_vpgatherdd(dc, d, s1, s2) \
    instr_create_2dst_2src((dc), OP_vpgatherdd, (d), (s2), (s1), (s2))
#define INSTR_CREATE_vpgatherdq(dc, d, s1, s2) \
    instr_create_2dst_2src((dc), OP_vpgatherdq, (d), (s2), (s1), (s2))
#define INSTR_CREATE_vpgatherqd(dc, d, s1, s2) \
    instr_create_2dst_2src((dc), OP_vpgatherqd, (d), (s2), (s1), (s2))
#define INSTR_CREATE_vpgatherqq(dc, d, s1, s2) \
    instr_create_2dst_2src((dc), OP_vpgatherqq, (d), (s2), (s1), (s2))
#define INSTR_CREATE_vgatherdps(dc, d, s1, s2) \
    instr_create_2dst_2src((dc), OP_vgatherdps, (d), (s2), (s1), (s2))
#define INSTR_CREATE_vgatherdpd(dc, d, s1, s2) \
    instr_create_2dst_2src((dc), OP_vgatherdpd, (d), (s2), (s1), (s2))
#define INSTR_CREATE_vgatherqps(dc, d, s1, s2) \
    instr_create_2dst_2src((dc), OP_vgatherqps, (d), (s2), (s1), (s2))
#define INSTR_CREATE_vgatherqpd(dc, d, s1, s2) \
    instr_create_2dst_2src((dc), OP_vgatherqpd, (d), (s2), (s1), (s2))
/* @} */ /* end doxygen group */

/* 2 destinations: 1 implicit, 2 sources: 1 implicit */
/** @name 2 destinations: 1 implicit, 2 sources: 1 implicit */
/* @{ */ /* doxygen start group; w/ DISTRIBUTE_GROUP_DOC=YES, one comment suffices. */
/**
 * This INSTR_CREATE_xxx macro creates an instr_t with opcode OP_xxx and the given
 * explicit operands, automatically supplying any implicit operands.
 * \param dc The void * dcontext used to allocate memory for the instr_t.
 * \param d The opnd_t explicit destination operand for the instruction.
 * \param s The opnd_t explicit source operand for the instruction.
 */
#define INSTR_CREATE_xchg(dc, d, s) \
    instr_create_2dst_2src((dc), OP_xchg, (d), (s), (d), (s))
#define INSTR_CREATE_xadd(dc, d, s) \
    instr_create_2dst_2src((dc), OP_xadd, (d), (s), (d), (s))
/* @} */ /* end doxygen group */

/* string instructions */
/** @name String instructions */
/* @{ */ /* doxygen start group; w/ DISTRIBUTE_GROUP_DOC=YES, one comment suffices. */
/**
 * This INSTR_CREATE_xxx_1 or INSTR_CREATE_xxx_4 macro creates an instr_t with opcode
 * OP_xxx, automatically supplying any implicit operands.  The _1 or _4 suffixes
 * distinguish between alternative forms of the same opcode (1 and 4 identify the
 * operand size).
 * \param dc The void * dcontext used to allocate memory for the instr_t.
 */
#define INSTR_CREATE_ins_1(dc)                                                       \
    instr_create_2dst_2src(                                                          \
        (dc), OP_ins,                                                                \
        opnd_create_far_base_disp(DR_SEG_ES, DR_REG_XDI, DR_REG_NULL, 0, 0, OPSZ_1), \
        opnd_create_reg(DR_REG_XDI), opnd_create_reg(DR_REG_DX),                     \
        opnd_create_reg(DR_REG_XDI))
#define INSTR_CREATE_ins_4(dc)                                                           \
    instr_create_2dst_2src((dc), OP_ins,                                                 \
                           opnd_create_far_base_disp(DR_SEG_ES, DR_REG_XDI, DR_REG_NULL, \
                                                     0, 0, OPSZ_4_rex8_short2),          \
                           opnd_create_reg(DR_REG_XDI), opnd_create_reg(DR_REG_DX),      \
                           opnd_create_reg(DR_REG_XDI))
#define INSTR_CREATE_stos_1(dc)                                                      \
    instr_create_2dst_2src(                                                          \
        (dc), OP_stos,                                                               \
        opnd_create_far_base_disp(DR_SEG_ES, DR_REG_XDI, DR_REG_NULL, 0, 0, OPSZ_1), \
        opnd_create_reg(DR_REG_XDI), opnd_create_reg(DR_REG_AL),                     \
        opnd_create_reg(DR_REG_XDI))
#define INSTR_CREATE_stos_4(dc)                                                          \
    instr_create_2dst_2src((dc), OP_stos,                                                \
                           opnd_create_far_base_disp(DR_SEG_ES, DR_REG_XDI, DR_REG_NULL, \
                                                     0, 0, OPSZ_4_short2),               \
                           opnd_create_reg(DR_REG_XDI), opnd_create_reg(DR_REG_EAX),     \
                           opnd_create_reg(DR_REG_XDI))
#define INSTR_CREATE_stos_8(dc)                                                          \
    instr_create_2dst_2src((dc), OP_stos,                                                \
                           opnd_create_far_base_disp(DR_SEG_ES, DR_REG_XDI, DR_REG_NULL, \
                                                     0, 0, OPSZ_8_short2),               \
                           opnd_create_reg(DR_REG_XDI), opnd_create_reg(DR_REG_XAX),     \
                           opnd_create_reg(DR_REG_XDI))
#define INSTR_CREATE_lods_1(dc)                                                      \
    instr_create_2dst_2src(                                                          \
        (dc), OP_lods, opnd_create_reg(DR_REG_AL), opnd_create_reg(DR_REG_XSI),      \
        opnd_create_far_base_disp(DR_SEG_DS, DR_REG_XSI, DR_REG_NULL, 0, 0, OPSZ_1), \
        opnd_create_reg(DR_REG_XSI))
#define INSTR_CREATE_lods_4(dc)                                                          \
    instr_create_2dst_2src((dc), OP_lods, opnd_create_reg(DR_REG_EAX),                   \
                           opnd_create_reg(DR_REG_XSI),                                  \
                           opnd_create_far_base_disp(DR_SEG_DS, DR_REG_XSI, DR_REG_NULL, \
                                                     0, 0, OPSZ_4_short2),               \
                           opnd_create_reg(DR_REG_XSI))
#define INSTR_CREATE_lods_8(dc)                                                          \
    instr_create_2dst_2src((dc), OP_lods, opnd_create_reg(DR_REG_XAX),                   \
                           opnd_create_reg(DR_REG_XSI),                                  \
                           opnd_create_far_base_disp(DR_SEG_DS, DR_REG_XSI, DR_REG_NULL, \
                                                     0, 0, OPSZ_8_short2),               \
                           opnd_create_reg(DR_REG_XSI))
#define INSTR_CREATE_movs_1(dc)                                                      \
    instr_create_3dst_3src(                                                          \
        (dc), OP_movs,                                                               \
        opnd_create_far_base_disp(DR_SEG_ES, DR_REG_XDI, DR_REG_NULL, 0, 0, OPSZ_1), \
        opnd_create_reg(DR_REG_XSI), opnd_create_reg(DR_REG_XDI),                    \
        opnd_create_far_base_disp(DR_SEG_DS, DR_REG_XSI, DR_REG_NULL, 0, 0, OPSZ_1), \
        opnd_create_reg(DR_REG_XSI), opnd_create_reg(DR_REG_XDI))
#define INSTR_CREATE_movs_4(dc)                                                          \
    instr_create_3dst_3src((dc), OP_movs,                                                \
                           opnd_create_far_base_disp(DR_SEG_ES, DR_REG_XDI, DR_REG_NULL, \
                                                     0, 0, OPSZ_4_rex8_short2),          \
                           opnd_create_reg(DR_REG_XSI), opnd_create_reg(DR_REG_XDI),     \
                           opnd_create_far_base_disp(DR_SEG_DS, DR_REG_XSI, DR_REG_NULL, \
                                                     0, 0, OPSZ_4_rex8_short2),          \
                           opnd_create_reg(DR_REG_XSI), opnd_create_reg(DR_REG_XDI))
#define INSTR_CREATE_rep_ins_1(dc)                                                   \
    instr_create_3dst_3src(                                                          \
        (dc), OP_rep_ins,                                                            \
        opnd_create_far_base_disp(DR_SEG_ES, DR_REG_XDI, DR_REG_NULL, 0, 0, OPSZ_1), \
        opnd_create_reg(DR_REG_XDI), opnd_create_reg(DR_REG_XCX),                    \
        opnd_create_reg(DR_REG_DX), opnd_create_reg(DR_REG_XDI),                     \
        opnd_create_reg(DR_REG_XCX))
#define INSTR_CREATE_rep_ins_4(dc)                                                       \
    instr_create_3dst_3src((dc), OP_rep_ins,                                             \
                           opnd_create_far_base_disp(DR_SEG_ES, DR_REG_XDI, DR_REG_NULL, \
                                                     0, 0, OPSZ_4_rex8_short2),          \
                           opnd_create_reg(DR_REG_XDI), opnd_create_reg(DR_REG_XCX),     \
                           opnd_create_reg(DR_REG_DX), opnd_create_reg(DR_REG_XDI),      \
                           opnd_create_reg(DR_REG_XCX))
#define INSTR_CREATE_rep_stos_1(dc)                                                  \
    instr_create_3dst_3src(                                                          \
        (dc), OP_rep_stos,                                                           \
        opnd_create_far_base_disp(DR_SEG_ES, DR_REG_XDI, DR_REG_NULL, 0, 0, OPSZ_1), \
        opnd_create_reg(DR_REG_XDI), opnd_create_reg(DR_REG_XCX),                    \
        opnd_create_reg(DR_REG_AL), opnd_create_reg(DR_REG_XDI),                     \
        opnd_create_reg(DR_REG_XCX))
#define INSTR_CREATE_rep_stos_4(dc)                                                      \
    instr_create_3dst_3src((dc), OP_rep_stos,                                            \
                           opnd_create_far_base_disp(DR_SEG_ES, DR_REG_XDI, DR_REG_NULL, \
                                                     0, 0, OPSZ_4_rex8_short2),          \
                           opnd_create_reg(DR_REG_XDI), opnd_create_reg(DR_REG_XCX),     \
                           opnd_create_reg(DR_REG_EAX), opnd_create_reg(DR_REG_XDI),     \
                           opnd_create_reg(DR_REG_XCX))
#define INSTR_CREATE_rep_lods_1(dc)                                                  \
    instr_create_3dst_3src(                                                          \
        (dc), OP_rep_lods, opnd_create_reg(DR_REG_AL), opnd_create_reg(DR_REG_XSI),  \
        opnd_create_reg(DR_REG_XCX),                                                 \
        opnd_create_far_base_disp(DR_SEG_DS, DR_REG_XSI, DR_REG_NULL, 0, 0, OPSZ_1), \
        opnd_create_reg(DR_REG_XSI), opnd_create_reg(DR_REG_XCX))
#define INSTR_CREATE_rep_lods_4(dc)                                                      \
    instr_create_3dst_3src((dc), OP_rep_lods, opnd_create_reg(DR_REG_EAX),               \
                           opnd_create_reg(DR_REG_XSI), opnd_create_reg(DR_REG_XCX),     \
                           opnd_create_far_base_disp(DR_SEG_DS, DR_REG_XSI, DR_REG_NULL, \
                                                     0, 0, OPSZ_4_rex8_short2),          \
                           opnd_create_reg(DR_REG_XSI), opnd_create_reg(DR_REG_XCX))
#define INSTR_CREATE_rep_movs_1(dc)                                                  \
    instr_create_4dst_4src(                                                          \
        (dc), OP_rep_movs,                                                           \
        opnd_create_far_base_disp(DR_SEG_ES, DR_REG_XDI, DR_REG_NULL, 0, 0, OPSZ_1), \
        opnd_create_reg(DR_REG_XSI), opnd_create_reg(DR_REG_XDI),                    \
        opnd_create_reg(DR_REG_XCX),                                                 \
        opnd_create_far_base_disp(DR_SEG_DS, DR_REG_XSI, DR_REG_NULL, 0, 0, OPSZ_1), \
        opnd_create_reg(DR_REG_XSI), opnd_create_reg(DR_REG_XDI),                    \
        opnd_create_reg(DR_REG_XCX))
#define INSTR_CREATE_rep_movs_4(dc)                                                      \
    instr_create_4dst_4src((dc), OP_rep_movs,                                            \
                           opnd_create_far_base_disp(DR_SEG_ES, DR_REG_XDI, DR_REG_NULL, \
                                                     0, 0, OPSZ_4_rex8_short2),          \
                           opnd_create_reg(DR_REG_XSI), opnd_create_reg(DR_REG_XDI),     \
                           opnd_create_reg(DR_REG_XCX),                                  \
                           opnd_create_far_base_disp(DR_SEG_DS, DR_REG_XSI, DR_REG_NULL, \
                                                     0, 0, OPSZ_4_rex8_short2),          \
                           opnd_create_reg(DR_REG_XSI), opnd_create_reg(DR_REG_XDI),     \
                           opnd_create_reg(DR_REG_XCX))
#define INSTR_CREATE_outs_1(dc)                                                      \
    instr_create_1dst_3src(                                                          \
        (dc), OP_outs, opnd_create_reg(DR_REG_XSI),                                  \
        opnd_create_far_base_disp(DR_SEG_DS, DR_REG_XSI, DR_REG_NULL, 0, 0, OPSZ_1), \
        opnd_create_reg(DR_REG_DX), opnd_create_reg(DR_REG_XSI))
#define INSTR_CREATE_outs_4(dc)                                                          \
    instr_create_1dst_3src((dc), OP_outs, opnd_create_reg(DR_REG_XSI),                   \
                           opnd_create_far_base_disp(DR_SEG_DS, DR_REG_XSI, DR_REG_NULL, \
                                                     0, 0, OPSZ_4_rex8_short2),          \
                           opnd_create_reg(DR_REG_DX), opnd_create_reg(DR_REG_XSI))
#define INSTR_CREATE_cmps_1(dc)                                                      \
    instr_create_2dst_4src(                                                          \
        (dc), OP_cmps, opnd_create_reg(DR_REG_XSI), opnd_create_reg(DR_REG_XDI),     \
        opnd_create_far_base_disp(DR_SEG_DS, DR_REG_XSI, DR_REG_NULL, 0, 0, OPSZ_1), \
        opnd_create_far_base_disp(DR_SEG_ES, DR_REG_XDI, DR_REG_NULL, 0, 0, OPSZ_1), \
        opnd_create_reg(DR_REG_XSI), opnd_create_reg(DR_REG_XDI))
#define INSTR_CREATE_cmps_4(dc)                                                          \
    instr_create_2dst_4src((dc), OP_cmps, opnd_create_reg(DR_REG_XSI),                   \
                           opnd_create_reg(DR_REG_XDI),                                  \
                           opnd_create_far_base_disp(DR_SEG_DS, DR_REG_XSI, DR_REG_NULL, \
                                                     0, 0, OPSZ_4_rex8_short2),          \
                           opnd_create_far_base_disp(DR_SEG_ES, DR_REG_XDI, DR_REG_NULL, \
                                                     0, 0, OPSZ_4_rex8_short2),          \
                           opnd_create_reg(DR_REG_XSI), opnd_create_reg(DR_REG_XDI))
#define INSTR_CREATE_scas_1(dc)                                                      \
    instr_create_1dst_3src(                                                          \
        (dc), OP_scas, opnd_create_reg(DR_REG_XDI),                                  \
        opnd_create_far_base_disp(DR_SEG_ES, DR_REG_XDI, DR_REG_NULL, 0, 0, OPSZ_1), \
        opnd_create_reg(DR_REG_AL), opnd_create_reg(DR_REG_XDI))
#define INSTR_CREATE_scas_4(dc)                                                          \
    instr_create_1dst_3src((dc), OP_scas, opnd_create_reg(DR_REG_XDI),                   \
                           opnd_create_far_base_disp(DR_SEG_ES, DR_REG_XDI, DR_REG_NULL, \
                                                     0, 0, OPSZ_4_rex8_short2),          \
                           opnd_create_reg(DR_REG_EAX), opnd_create_reg(DR_REG_XDI))
#define INSTR_CREATE_rep_outs_1(dc)                                                  \
    instr_create_2dst_4src(                                                          \
        (dc), OP_rep_outs, opnd_create_reg(DR_REG_XSI), opnd_create_reg(DR_REG_XCX), \
        opnd_create_far_base_disp(DR_SEG_DS, DR_REG_XSI, DR_REG_NULL, 0, 0, OPSZ_1), \
        opnd_create_reg(DR_REG_DX), opnd_create_reg(DR_REG_XSI),                     \
        opnd_create_reg(DR_REG_XCX))
#define INSTR_CREATE_rep_outs_4(dc)                                                      \
    instr_create_2dst_4src((dc), OP_rep_outs, opnd_create_reg(DR_REG_XSI),               \
                           opnd_create_reg(DR_REG_XCX),                                  \
                           opnd_create_far_base_disp(DR_SEG_DS, DR_REG_XSI, DR_REG_NULL, \
                                                     0, 0, OPSZ_4_rex8_short2),          \
                           opnd_create_reg(DR_REG_DX), opnd_create_reg(DR_REG_XSI),      \
                           opnd_create_reg(DR_REG_XCX))
#define INSTR_CREATE_rep_cmps_1(dc)                                                  \
    instr_create_3dst_5src(                                                          \
        (dc), OP_rep_cmps, opnd_create_reg(DR_REG_XSI), opnd_create_reg(DR_REG_XDI), \
        opnd_create_reg(DR_REG_XCX),                                                 \
        opnd_create_far_base_disp(DR_SEG_DS, DR_REG_XSI, DR_REG_NULL, 0, 0, OPSZ_1), \
        opnd_create_far_base_disp(DR_SEG_ES, DR_REG_XDI, DR_REG_NULL, 0, 0, OPSZ_1), \
        opnd_create_reg(DR_REG_XSI), opnd_create_reg(DR_REG_XDI),                    \
        opnd_create_reg(DR_REG_XCX))
#define INSTR_CREATE_rep_cmps_4(dc)                                                      \
    instr_create_3dst_5src((dc), OP_rep_cmps, opnd_create_reg(DR_REG_XSI),               \
                           opnd_create_reg(DR_REG_XDI), opnd_create_reg(DR_REG_XCX),     \
                           opnd_create_far_base_disp(DR_SEG_DS, DR_REG_XSI, DR_REG_NULL, \
                                                     0, 0, OPSZ_4_rex8_short2),          \
                           opnd_create_far_base_disp(DR_SEG_ES, DR_REG_XDI, DR_REG_NULL, \
                                                     0, 0, OPSZ_4_rex8_short2),          \
                           opnd_create_reg(DR_REG_XSI), opnd_create_reg(DR_REG_XDI),     \
                           opnd_create_reg(DR_REG_XCX))
#define INSTR_CREATE_repne_cmps_1(dc)                                                  \
    instr_create_3dst_5src(                                                            \
        (dc), OP_repne_cmps, opnd_create_reg(DR_REG_XSI), opnd_create_reg(DR_REG_XDI), \
        opnd_create_reg(DR_REG_XCX),                                                   \
        opnd_create_far_base_disp(DR_SEG_DS, DR_REG_XSI, DR_REG_NULL, 0, 0, OPSZ_1),   \
        opnd_create_far_base_disp(DR_SEG_ES, DR_REG_XDI, DR_REG_NULL, 0, 0, OPSZ_1),   \
        opnd_create_reg(DR_REG_XSI), opnd_create_reg(DR_REG_XDI),                      \
        opnd_create_reg(DR_REG_XCX))
#define INSTR_CREATE_repne_cmps_4(dc)                                                    \
    instr_create_3dst_5src((dc), OP_repne_cmps, opnd_create_reg(DR_REG_XSI),             \
                           opnd_create_reg(DR_REG_XDI), opnd_create_reg(DR_REG_XCX),     \
                           opnd_create_far_base_disp(DR_SEG_DS, DR_REG_XSI, DR_REG_NULL, \
                                                     0, 0, OPSZ_4_rex8_short2),          \
                           opnd_create_far_base_disp(DR_SEG_ES, DR_REG_XDI, DR_REG_NULL, \
                                                     0, 0, OPSZ_4_rex8_short2),          \
                           opnd_create_reg(DR_REG_XSI), opnd_create_reg(DR_REG_XDI),     \
                           opnd_create_reg(DR_REG_XCX))
#define INSTR_CREATE_rep_scas_1(dc)                                                  \
    instr_create_2dst_4src(                                                          \
        (dc), OP_rep_scas, opnd_create_reg(DR_REG_XDI), opnd_create_reg(DR_REG_XCX), \
        opnd_create_far_base_disp(DR_SEG_ES, DR_REG_XDI, DR_REG_NULL, 0, 0, OPSZ_1), \
        opnd_create_reg(DR_REG_AL), opnd_create_reg(DR_REG_XDI),                     \
        opnd_create_reg(DR_REG_XCX))
#define INSTR_CREATE_rep_scas_4(dc)                                                      \
    instr_create_2dst_4src((dc), OP_rep_scas, opnd_create_reg(DR_REG_XDI),               \
                           opnd_create_reg(DR_REG_XCX),                                  \
                           opnd_create_far_base_disp(DR_SEG_ES, DR_REG_XDI, DR_REG_NULL, \
                                                     0, 0, OPSZ_4_rex8_short2),          \
                           opnd_create_reg(DR_REG_EAX), opnd_create_reg(DR_REG_XDI),     \
                           opnd_create_reg(DR_REG_XCX))
#define INSTR_CREATE_repne_scas_1(dc)                                                  \
    instr_create_2dst_4src(                                                            \
        (dc), OP_repne_scas, opnd_create_reg(DR_REG_XDI), opnd_create_reg(DR_REG_XCX), \
        opnd_create_far_base_disp(DR_SEG_ES, DR_REG_XDI, DR_REG_NULL, 0, 0, OPSZ_1),   \
        opnd_create_reg(DR_REG_AL), opnd_create_reg(DR_REG_XDI),                       \
        opnd_create_reg(DR_REG_XCX))
#define INSTR_CREATE_repne_scas_4(dc)                                                    \
    instr_create_2dst_4src((dc), OP_repne_scas, opnd_create_reg(DR_REG_XDI),             \
                           opnd_create_reg(DR_REG_XCX),                                  \
                           opnd_create_far_base_disp(DR_SEG_ES, DR_REG_XDI, DR_REG_NULL, \
                                                     0, 0, OPSZ_4_rex8_short2),          \
                           opnd_create_reg(DR_REG_EAX), opnd_create_reg(DR_REG_XDI),     \
                           opnd_create_reg(DR_REG_XCX))
/* @} */ /* end doxygen group */

/* floating point */
/**
 * This INSTR_CREATE_xxx macro creates an instr_t with opcode OP_xxx and the given
 * explicit register operand, automatically supplying any implicit operands.
 * \param dc The void * dcontext used to allocate memory for the instr_t.
 * \param f The opnd_t explicit source operand for the instruction, which must
 * be a floating point register (opnd_create_reg()).
 */
#define INSTR_CREATE_fxch(dc, f)                                            \
    instr_create_2dst_2src((dc), OP_fxch, opnd_create_reg(DR_REG_ST0), (f), \
                           opnd_create_reg(DR_REG_ST0), (f))

/* 2 destinations, 2 sources: 1 implicit */
/**
 * This INSTR_CREATE_xxx macro creates an instr_t with opcode OP_xxx and
 * the given explicit operands, automatically supplying any implicit operands.
 * \param dc The void * dcontext used to allocate memory for the instr_t.
 * \param t The opnd_t target operand for the instruction, which can be either
 * a pc (opnd_create_pc()) or an instr_t (opnd_create_instr()).
 */
#define INSTR_CREATE_call(dc, t)                                                   \
    instr_create_2dst_2src((dc), OP_call, opnd_create_reg(DR_REG_XSP),             \
                           opnd_create_base_disp(DR_REG_XSP, DR_REG_NULL, 0,       \
                                                 IF_X64_ELSE(-8, -4), OPSZ_STACK), \
                           (t), opnd_create_reg(DR_REG_XSP))
/**
 * This INSTR_CREATE_xxx macro creates an instr_t with opcode OP_xxx and
 * the given explicit operands, automatically supplying any implicit operands.
 * \param dc The void * dcontext used to allocate memory for the instr_t.
 * \param t The opnd_t target operand for the instruction, which should be
 * a memory reference created with opnd_create_base_disp().
 */
#define INSTR_CREATE_call_ind(dc, t)                                               \
    instr_create_2dst_2src((dc), OP_call_ind, opnd_create_reg(DR_REG_XSP),         \
                           opnd_create_base_disp(DR_REG_XSP, DR_REG_NULL, 0,       \
                                                 IF_X64_ELSE(-8, -4), OPSZ_STACK), \
                           (t), opnd_create_reg(DR_REG_XSP))
/**
 * This INSTR_CREATE_xxx macro creates an instr_t with opcode OP_xxx and
 * the given explicit operands, automatically supplying any implicit operands.
 * \param dc The void * dcontext used to allocate memory for the instr_t.
 * \param t The opnd_t target operand for the instruction, which should be
 * a far pc operand created with opnd_create_far_pc().
 */
/* note: unlike iret/ret_far, 32-bit is typical desired size even for 64-bit mode */
#define INSTR_CREATE_call_far(dc, t)                                        \
    instr_create_2dst_2src(                                                 \
        (dc), OP_call_far, opnd_create_reg(DR_REG_XSP),                     \
        opnd_create_base_disp(DR_REG_XSP, DR_REG_NULL, 0, -8, OPSZ_8), (t), \
        opnd_create_reg(DR_REG_XSP))
/**
 * This INSTR_CREATE_xxx macro creates an instr_t with opcode OP_xxx and
 * the given explicit operands, automatically supplying any implicit operands.
 * \param dc The void * dcontext used to allocate memory for the instr_t.
 * \param t The opnd_t target operand for the instruction, which should be
 * a far memory reference created with opnd_create_far_base_disp().
 */
/* note: unlike iret/ret_far, 32-bit is typical desired size even for 64-bit mode */
#define INSTR_CREATE_call_far_ind(dc, t)                                    \
    instr_create_2dst_2src(                                                 \
        (dc), OP_call_far_ind, opnd_create_reg(DR_REG_XSP),                 \
        opnd_create_base_disp(DR_REG_XSP, DR_REG_NULL, 0, -8, OPSZ_8), (t), \
        opnd_create_reg(DR_REG_XSP))
/**
 * This INSTR_CREATE_xxx macro creates an instr_t with opcode OP_xxx and
 * the given explicit operands, automatically supplying any implicit operands.
 * \param dc The void * dcontext used to allocate memory for the instr_t.
 * \param s The opnd_t explicit source operand for the instruction.
 */
#define INSTR_CREATE_push(dc, s)                                                      \
    instr_create_2dst_2src((dc), OP_push, opnd_create_reg(DR_REG_XSP),                \
                           opnd_create_base_disp(DR_REG_XSP, DR_REG_NULL, 0,          \
                                                 IF_X64_ELSE(-8, -4), OPSZ_VARSTACK), \
                           (s), opnd_create_reg(DR_REG_XSP))
/**
 * This INSTR_CREATE_xxx macro creates an instr_t with opcode OP_xxx and the
 * given explicit operands, automatically supplying any implicit operands.
 * \param dc The void * dcontext used to allocate memory for the instr_t.
 * \param i The opnd_t explicit second source operand for the instruction, which
 * must be an immediate integer (opnd_create_immed_int()).
 */
#define INSTR_CREATE_push_imm(dc, i)                                                  \
    instr_create_2dst_2src((dc), OP_push_imm, opnd_create_reg(DR_REG_XSP),            \
                           opnd_create_base_disp(DR_REG_XSP, DR_REG_NULL, 0,          \
                                                 IF_X64_ELSE(-8, -4), OPSZ_VARSTACK), \
                           (i), opnd_create_reg(DR_REG_XSP))
/**
 * This INSTR_CREATE_xxx macro creates an instr_t with opcode OP_xxx and the
 * given explicit operands, automatically supplying any implicit operands.
 * \param dc The void * dcontext used to allocate memory for the instr_t.
 * \param d1 The opnd_t explicit first destination source operand for the
 * instruction, which must be a general-purpose register.
 * \param d2 The opnd_t explicit first destination source operand for the
 * instruction, which must be a general-purpose register.
 * \param s The opnd_t explicit source operand for the instruction.
 */
#define INSTR_CREATE_mulx(dc, d1, d2, s) \
    instr_create_2dst_2src(              \
        (dc), OP_mulx, (d1), (d2), (s),  \
        opnd_create_reg(reg_resize_to_opsz(DR_REG_EDX, opnd_get_size(d1))))

/* 2 destinations: 1 implicit, 3 sources: 1 implicit */
/** @name 2 destinations: 1 implicit, 3 sources: 1 implicit */
/* @{ */ /* doxygen start group; w/ DISTRIBUTE_GROUP_DOC=YES, one comment suffices. */
/**
 * This INSTR_CREATE_xxx_1, INSTR_CREATE_xxx_4, or INSTR_CREATE_xxx_8 macro creates an
 * instr_t with opcode OP_xxx and the given explicit operands, automatically
 * supplying any implicit operands.    The _1, _4, or _8 suffixes distinguish between
 * alternative forms of the same opcode with the given operand size.
 * \param dc The void * dcontext used to allocate memory for the instr_t.
 * \param d The opnd_t explicit destination operand for the instruction.
 * \param s The opnd_t explicit source operand for the instruction.
 */
#define INSTR_CREATE_cmpxchg_1(dc, d, s)                                                \
    instr_create_2dst_3src((dc), OP_cmpxchg, (d), opnd_create_reg(DR_REG_AL), (s), (d), \
                           opnd_create_reg(DR_REG_AL))
#define INSTR_CREATE_cmpxchg_4(dc, d, s)                                                 \
    instr_create_2dst_3src((dc), OP_cmpxchg, (d), opnd_create_reg(DR_REG_EAX), (s), (d), \
                           opnd_create_reg(DR_REG_EAX))
#define INSTR_CREATE_cmpxchg_8(dc, d, s)                                                 \
    instr_create_2dst_3src((dc), OP_cmpxchg, (d), opnd_create_reg(DR_REG_RAX), (s), (d), \
                           opnd_create_reg(DR_REG_RAX))
/* @} */ /* end doxygen group */

/* 2 implicit destinations, 3 implicit sources */
#define INSTR_CREATE_leave(dc)                                                    \
    instr_create_2dst_3src(                                                       \
        (dc), OP_leave, opnd_create_reg(DR_REG_XSP), opnd_create_reg(DR_REG_XBP), \
        opnd_create_reg(DR_REG_XBP), opnd_create_reg(DR_REG_XSP),                 \
        opnd_create_base_disp(DR_REG_XBP, DR_REG_NULL, 0, 0, OPSZ_STACK))

/** @name No destination, many implicit sources */
/* @{ */ /* doxygen start group; w/ DISTRIBUTE_GROUP_DOC=YES, one comment suffices. */
/**
 * This INSTR_CREATE_xxx macro creates an instr_t with opcode OP_xxx, automatically
 * supplying any implicit operands.
 * \param dc The void * dcontext used to allocate memory for the instr_t.
 */
/* 2 implicit destinations, 8 implicit sources */
#define INSTR_CREATE_pusha(dc) instr_create_pusha((dc))

/* 3 implicit destinations, no sources */
#define INSTR_CREATE_rdtscp(dc)                                          \
    instr_create_3dst_0src((dc), OP_rdtscp, opnd_create_reg(DR_REG_EDX), \
                           opnd_create_reg(DR_REG_EAX), opnd_create_reg(DR_REG_ECX))

/* 3 implicit destinations, 1 source */
#define INSTR_CREATE_cpuid(dc)                                                       \
    instr_create_4dst_2src((dc), OP_cpuid, opnd_create_reg(DR_REG_EAX),              \
                           opnd_create_reg(DR_REG_EBX), opnd_create_reg(DR_REG_ECX), \
                           opnd_create_reg(DR_REG_EDX), opnd_create_reg(DR_REG_EAX), \
                           opnd_create_reg(DR_REG_ECX))
/* @} */ /* end doxygen group */

/* 3 implicit destinations, 3 implicit sources */
/**
 * This INSTR_CREATE_xxx macro creates an instr_t with opcode OP_xxx, automatically
 * supplying any implicit operands.
 * \param dc The void * dcontext used to allocate memory for the instr_t.
 */
#define INSTR_CREATE_getsec(dc)                                               \
    INSTR_PRED(instr_create_3dst_2src(                                        \
                   (dc), OP_getsec, opnd_create_reg(DR_REG_EAX),              \
                   opnd_create_reg(DR_REG_EBX), opnd_create_reg(DR_REG_ECX),  \
                   opnd_create_reg(DR_REG_EAX), opnd_create_reg(DR_REG_EBX)), \
               DR_PRED_COMPLEX)

/* 3 destinations: 2 implicit, 5 implicit sources */
/**
 * This INSTR_CREATE_xxx macro creates an instr_t with opcode OP_xxx and the given
 * explicit operands, automatically supplying any implicit operands.
 * \param dc The void * dcontext used to allocate memory for the instr_t.
 * \param d The opnd_t explicit destination operand for the instruction.
 */
#define INSTR_CREATE_cmpxchg8b(dc, d)                                                \
    instr_create_3dst_5src((dc), OP_cmpxchg8b, (d), opnd_create_reg(DR_REG_EAX),     \
                           opnd_create_reg(DR_REG_EDX), (d),                         \
                           opnd_create_reg(DR_REG_EAX), opnd_create_reg(DR_REG_EDX), \
                           opnd_create_reg(DR_REG_ECX), opnd_create_reg(DR_REG_EBX))

/* 3 implicit destinations, 4 sources: 2 implicit */
/**
 * This INSTR_CREATE_xxx macro creates an instr_t with opcode OP_xxx and the given
 * explicit operands, automatically supplying any implicit operands.
 * \param dc The void * dcontext used to allocate memory for the instr_t.
 * \param i16 The opnd_t explicit second source operand for the instruction, which
 * must be an immediate integer (opnd_create_immed_int()) of OPSZ_2.
 * \param i8 The opnd_t explicit second source operand for the instruction, which
 * must be an immediate integer (opnd_create_immed_int()) of OPSZ_1.
 */
/* XXX: IR ignores non-zero immed for size+disp */
#define INSTR_CREATE_enter(dc, i16, i8)                                            \
    instr_create_3dst_4src((dc), OP_enter, opnd_create_reg(DR_REG_XSP),            \
                           opnd_create_base_disp(DR_REG_XSP, DR_REG_NULL, 0,       \
                                                 IF_X64_ELSE(-8, -4), OPSZ_STACK), \
                           opnd_create_reg(DR_REG_XBP), (i16), (i8),               \
                           opnd_create_reg(DR_REG_XSP), opnd_create_reg(DR_REG_XBP))

/* 8 implicit destinations, 2 implicit sources */
/**
 * This INSTR_CREATE_xxx macro creates an instr_t with opcode OP_xxx, automatically
 * supplying any implicit operands.
 * \param dc The void * dcontext used to allocate memory for the instr_t.
 */
#define INSTR_CREATE_popa(dc) instr_create_popa((dc))

/****************************************************************************/

/** @name Nops */
/* @{ */ /* doxygen start group; w/ DISTRIBUTE_GROUP_DOC=YES, one comment suffices. */
/**
 * Convenience routine for nop of certain size.  We choose edi as working register
 * for multibyte nops (seems least likely to impact performance: Microsoft uses it
 * and DR used to steal it).
 * Note that Intel now recommends a different set of multi-byte nops,
 * but we stick with these as our tools (mainly windbg) don't understand
 * the OP_nop_modrm encoding (though should work on PPro+).
 * \param dc The void * dcontext used to allocate memory for the instr_t.
 */
#define INSTR_CREATE_nop1byte(dc) INSTR_CREATE_nop(dc)
#define INSTR_CREATE_nop2byte(dc) INSTR_CREATE_nop2byte_reg(dc, DR_REG_XDI)
#define INSTR_CREATE_nop3byte(dc) INSTR_CREATE_nop3byte_reg(dc, DR_REG_XDI)
/* @} */ /* end doxygen group */
/** @name 2-byte reg nops */
/* @{ */ /* doxygen start group; w/ DISTRIBUTE_GROUP_DOC=YES, one comment suffices. */
/**
 * Convenience routine for nop of certain size.
 * Note that Intel now recommends a different set of multi-byte nops,
 * but we stick with these as our tools (mainly windbg) don't understand
 * the OP_nop_modrm encoding (though should work on PPro+).
 * AMD recommends 0x66 0x66 ... 0x90 for older processors.
 * \param dcontext The void * dcontext used to allocate memory for the instr_t.
 * \param reg A reg_id_t (NOT opnd_t) to use as source and destination.
 * For 64-bit mode, use a 64-bit register, but NOT rbp or rsp for the 3-byte form.
 */
static inline instr_t *
INSTR_CREATE_nop2byte_reg(dcontext_t *dcontext, reg_id_t reg)
{
#ifdef X64
    if (!get_x86_mode(dcontext)) {
        /* 32-bit register target zeroes out the top bits, so we use the Intel
         * and AMD recommended 0x66 0x90 */
        instr_t *in = instr_build_bits(dcontext, OP_nop, 2);
#    ifdef WINDOWS
        /* avoid warning C4100: 'reg' : unreferenced formal parameter */
        UNREFERENCED_PARAMETER(reg);
#    endif
        instr_set_raw_byte(in, 0, 0x66);
        instr_set_raw_byte(in, 1, 0x90);
        instr_set_operands_valid(in, true);
        return in;
    } else {
#endif
        return INSTR_CREATE_mov_st(dcontext, opnd_create_reg(reg), opnd_create_reg(reg));
#ifdef X64
        /* XXX: could have INSTR_CREATE_nop{1,2,3}byte() pick DR_REG_EDI for x86
         * mode, or could call instr_shrink_to_32_bits() here, but we aren't planning
         * to change any of the other regular macros in this file: only those that
         * have completely different forms in the two modes, and we expect caller to
         * shrink to 32 for all INSTR_CREATE_* functions/macros.
         */
    }
#endif
}
/* lea's target is 32-bit but address register is 64: so we eliminate the
 * displacement and put in rex.w
 */
static inline instr_t *
INSTR_CREATE_nop3byte_reg(dcontext_t *dcontext, reg_id_t reg)
{
#ifdef X64
    if (!get_x86_mode(dcontext)) {
        return INSTR_CREATE_lea(dcontext, opnd_create_reg(reg),
                                OPND_CREATE_MEM_lea(reg, DR_REG_NULL, 0, 0));
    } else {
#endif
        return INSTR_CREATE_lea(dcontext, opnd_create_reg(reg),
                                opnd_create_base_disp_ex(reg, DR_REG_NULL, 0, 0, OPSZ_lea,
                                                         true /*encode 0*/, false,
                                                         false));
#ifdef X64
        /* see note above for whether to auto-shrink */
    }
#endif
}
/* @} */ /* end doxygen group */
#ifndef UNSUPPORTED_API
/* DR_API EXPORT END */
#endif

/**
 * Convenience routine for nop of certain size.
 * Note that Intel now recommends a different set of multi-byte nops,
 * but we stick with these as our tools (mainly windbg) don't understand
 * the OP_nop_modrm encoding (though should work on PPro+).
 * \param dc The void * dcontext used to allocate memory for the instr_t.
 * \param n  The number of bytes in the encoding of the nop.
 */
#define INSTR_CREATE_nopNbyte(dc, n) instr_create_nbyte_nop(dc, n, false)

/* convenience routines for when you only need raw bits */
#define INSTR_CREATE_RAW_pushf(dc) instr_create_raw_1byte(dc, 0x9c)
#define INSTR_CREATE_RAW_popf(dc) instr_create_raw_1byte(dc, 0x9d)
#define INSTR_CREATE_RAW_pusha(dc) instr_create_raw_1byte(dc, 0x60)
#define INSTR_CREATE_RAW_popa(dc) instr_create_raw_1byte(dc, 0x61)
#define INSTR_CREATE_RAW_nop(dc) instr_create_raw_1byte(dc, 0x90)
#define INSTR_CREATE_RAW_nop1byte(dc) INSTR_CREATE_RAW_nop(dc)
#ifdef X64
#    define INSTR_CREATE_RAW_nop2byte(dc) instr_create_raw_2bytes(dc, 0x66, 0x90)
#    define INSTR_CREATE_RAW_nop3byte(dc) instr_create_raw_3bytes(dc, 0x48, 0x8d, 0x3f)
#else
#    define INSTR_CREATE_RAW_nop2byte(dc) instr_create_raw_2bytes(dc, 0x8b, 0xff)
#    define INSTR_CREATE_RAW_nop3byte(dc) instr_create_raw_3bytes(dc, 0x8d, 0x7f, 0x00)
#endif
#define INSTR_CREATE_RAW_nopNbyte(dc, n) instr_create_nbyte_nop(dc, n, true)
#ifdef UNSUPPORTED_API
/* DR_API EXPORT END */
#endif

#endif /* _INSTR_CREATE_H_ */<|MERGE_RESOLUTION|>--- conflicted
+++ resolved
@@ -3148,7 +3148,6 @@
     instr_create_1dst_3src((dc), OP_vpmuludq, (d), (k), (s1), (s2))
 #define INSTR_CREATE_vpmulhrsw_mask(dc, d, k, s1, s2) \
     instr_create_1dst_3src((dc), OP_vpmulhrsw, (d), (k), (s1), (s2))
-<<<<<<< HEAD
 #define INSTR_CREATE_vdivps_mask(dc, d, k, s1, s2) \
     instr_create_1dst_3src((dc), OP_vdivps, (d), (k), (s1), (s2))
 #define INSTR_CREATE_vdivpd_mask(dc, d, k, s1, s2) \
@@ -3173,14 +3172,12 @@
     instr_create_1dst_3src((dc), OP_vmaxss, (d), (k), (s1), (s2))
 #define INSTR_CREATE_vmaxsd_mask(dc, d, k, s1, s2) \
     instr_create_1dst_3src((dc), OP_vmaxsd, (d), (k), (s1), (s2))
-=======
 #define INSTR_CREATE_vcvtss2sd_mask(dc, d, k, s1, s2) \
     instr_create_1dst_3src((dc), OP_vcvtss2sd, (d), (k), (s1), (s2))
 #define INSTR_CREATE_vcvtsd2ss_mask(dc, d, k, s1, s2) \
     instr_create_1dst_3src((dc), OP_vcvtsd2ss, (d), (k), (s1), (s2))
 #define INSTR_CREATE_vcvtps2ph_mask(dc, d, k, s1, s2) \
     instr_create_1dst_3src((dc), OP_vcvtps2ph, (d), (k), (s1), (s2))
->>>>>>> 7092dc7e
 /* @} */ /* end doxygen group */
 
 /** @name 1 destination, 3 sources including one immediate */
