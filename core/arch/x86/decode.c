/* **********************************************************
 * Copyright (c) 2011-2019 Google, Inc.  All rights reserved.
 * Copyright (c) 2000-2010 VMware, Inc.  All rights reserved.
 * **********************************************************/

/*
 * Redistribution and use in source and binary forms, with or without
 * modification, are permitted provided that the following conditions are met:
 *
 * * Redistributions of source code must retain the above copyright notice,
 *   this list of conditions and the following disclaimer.
 *
 * * Redistributions in binary form must reproduce the above copyright notice,
 *   this list of conditions and the following disclaimer in the documentation
 *   and/or other materials provided with the distribution.
 *
 * * Neither the name of VMware, Inc. nor the names of its contributors may be
 *   used to endorse or promote products derived from this software without
 *   specific prior written permission.
 *
 * THIS SOFTWARE IS PROVIDED BY THE COPYRIGHT HOLDERS AND CONTRIBUTORS "AS IS"
 * AND ANY EXPRESS OR IMPLIED WARRANTIES, INCLUDING, BUT NOT LIMITED TO, THE
 * IMPLIED WARRANTIES OF MERCHANTABILITY AND FITNESS FOR A PARTICULAR PURPOSE
 * ARE DISCLAIMED. IN NO EVENT SHALL VMWARE, INC. OR CONTRIBUTORS BE LIABLE
 * FOR ANY DIRECT, INDIRECT, INCIDENTAL, SPECIAL, EXEMPLARY, OR CONSEQUENTIAL
 * DAMAGES (INCLUDING, BUT NOT LIMITED TO, PROCUREMENT OF SUBSTITUTE GOODS OR
 * SERVICES; LOSS OF USE, DATA, OR PROFITS; OR BUSINESS INTERRUPTION) HOWEVER
 * CAUSED AND ON ANY THEORY OF LIABILITY, WHETHER IN CONTRACT, STRICT
 * LIABILITY, OR TORT (INCLUDING NEGLIGENCE OR OTHERWISE) ARISING IN ANY WAY
 * OUT OF THE USE OF THIS SOFTWARE, EVEN IF ADVISED OF THE POSSIBILITY OF SUCH
 * DAMAGE.
 */

/* Copyright (c) 2003-2007 Determina Corp. */
/* Copyright (c) 2001-2003 Massachusetts Institute of Technology */
/* Copyright (c) 2000-2001 Hewlett-Packard Company */

/* decode.c -- a full x86 decoder */

#include "../globals.h"
#include "arch.h"
#include "instr.h"
#include "decode.h"
#include "decode_fast.h"
#include "decode_private.h"

/*
 * XXX i#431: consider cpuid features when deciding invalid instrs:
 * for core DR, it doesn't really matter: the only bad thing is thinking
 * a valid instr is invalid, esp decoding its size improperly.
 * but for completeness and use as disassembly library might be nice.
 *
 * XXX (these are very old):
 * 1) several opcodes gdb thinks bad/not bad -- changes to ISA?
 * 2) why does gdb use Ex, Ed, & Ev for all float opcodes w/ modrm < 0xbf?
 *    a float instruction's modrm cannot specify a register, right?
 *    sizes are single-real => d, double-real => q, extended-real = 90 bits,
 *    14/28 bytes, and 98/108 bytes!
 *    should address sizes all be 'v'?
 * 3) there don't seem to be any immediate float values...?!?
 * 4) fld (0xd9 0xc0-7) in Table A-10 has 2 operands in different order
 *    than expected, plus asm prints using just 2nd one
 * 5) I don't see T...is there a T?  gdb has it for 0f26mov
 */

/* N.B.: must justify each assert, since we do not want to assert on a bad
 * instruction -- we want to fail gracefully and have the caller deal with it
 */

#ifdef DEBUG
/* case 10450: give messages to clients */
/* we can't undef ASSERT b/c of DYNAMO_OPTION */
#    undef ASSERT_TRUNCATE
#    undef ASSERT_BITFIELD_TRUNCATE
#    undef ASSERT_NOT_REACHED
#    define ASSERT_TRUNCATE DO_NOT_USE_ASSERT_USE_CLIENT_ASSERT_INSTEAD
#    define ASSERT_BITFIELD_TRUNCATE DO_NOT_USE_ASSERT_USE_CLIENT_ASSERT_INSTEAD
#    define ASSERT_NOT_REACHED DO_NOT_USE_ASSERT_USE_CLIENT_ASSERT_INSTEAD
#endif

/* used for VEX decoding */
#define xx TYPE_NONE, OPSZ_NA
static const instr_info_t escape_instr = { ESCAPE, 0x000000, "(bad)", xx, xx, xx,
                                           xx,     xx,       0,       0,  0 };
static const instr_info_t escape_38_instr = {
    ESCAPE_3BYTE_38, 0x000000, "(bad)", xx, xx, xx, xx, xx, 0, 0, 0
};
static const instr_info_t escape_3a_instr = {
    ESCAPE_3BYTE_3a, 0x000000, "(bad)", xx, xx, xx, xx, xx, 0, 0, 0
};
/* used for XOP decoding */
static const instr_info_t xop_8_instr = { XOP_8_EXT, 0x000000, "(bad)", xx, xx, xx,
                                          xx,        xx,       0,       0,  0 };
static const instr_info_t xop_9_instr = { XOP_9_EXT, 0x000000, "(bad)", xx, xx, xx,
                                          xx,        xx,       0,       0,  0 };
static const instr_info_t xop_a_instr = { XOP_A_EXT, 0x000000, "(bad)", xx, xx, xx,
                                          xx,        xx,       0,       0,  0 };
#undef xx

bool
is_isa_mode_legal(dr_isa_mode_t mode)
{
#ifdef X64
    return (mode == DR_ISA_IA32 || mode == DR_ISA_AMD64);
#else
    return (mode == DR_ISA_IA32);
#endif
}

app_pc
canonicalize_pc_target(dcontext_t *dcontext, app_pc pc)
{
    return pc;
}

#ifdef X64
bool
set_x86_mode(dcontext_t *dcontext, bool x86)
{
    dr_isa_mode_t old_mode;
    if (!dr_set_isa_mode(dcontext, x86 ? DR_ISA_IA32 : DR_ISA_AMD64, &old_mode))
        return false;
    return old_mode == DR_ISA_IA32;
}

bool
get_x86_mode(dcontext_t *dcontext)
{
    return dr_get_isa_mode(dcontext) == DR_ISA_IA32;
}
#endif

/****************************************************************************
 * All code below based on tables in the ``Intel Architecture Software
 * Developer's Manual,'' Volume 2: Instruction Set Reference, 2001.
 */

#if defined(DEBUG) && !defined(STANDALONE_DECODER) /* currently only used in ASSERTs */
static bool
is_variable_size(opnd_size_t sz)
{
    switch (sz) {
    case OPSZ_2_short1:
    case OPSZ_4_short2:
    case OPSZ_4x8:
    case OPSZ_4x8_short2:
    case OPSZ_4x8_short2xi8:
    case OPSZ_4_short2xi4:
    case OPSZ_4_rex8_short2:
    case OPSZ_4_rex8:
    case OPSZ_6_irex10_short4:
    case OPSZ_6x10:
    case OPSZ_8_short2:
    case OPSZ_8_short4:
    case OPSZ_28_short14:
    case OPSZ_108_short94:
    case OPSZ_1_reg4:
    case OPSZ_2_reg4:
    case OPSZ_4_reg16:
    case OPSZ_32_short16:
    case OPSZ_8_rex16:
    case OPSZ_8_rex16_short4:
    case OPSZ_12_rex40_short6:
    case OPSZ_16_vex32:
    case OPSZ_16_vex32_evex64: return true;
    default: return false;
    }
}
#endif

opnd_size_t
resolve_var_reg_size(opnd_size_t sz, bool is_reg)
{
    switch (sz) {
    case OPSZ_1_reg4: return (is_reg ? OPSZ_4 : OPSZ_1);
    case OPSZ_2_reg4: return (is_reg ? OPSZ_4 : OPSZ_2);
    case OPSZ_4_reg16:
        return (is_reg ? OPSZ_4 /* i#1382: we distinguish sub-xmm now */
                       : OPSZ_4);
    }
    return sz;
}

/* Like all our code, we assume cs specifies default data and address sizes.
 * This routine assumes the size varies by data, NOT by address!
 */
opnd_size_t
resolve_variable_size(decode_info_t *di /*IN: x86_mode, prefixes*/, opnd_size_t sz,
                      bool is_reg)
{
    switch (sz) {
    case OPSZ_2_short1: return (TEST(PREFIX_DATA, di->prefixes) ? OPSZ_1 : OPSZ_2);
    case OPSZ_4_short2: return (TEST(PREFIX_DATA, di->prefixes) ? OPSZ_2 : OPSZ_4);
    case OPSZ_4x8: return (X64_MODE(di) ? OPSZ_8 : OPSZ_4);
    case OPSZ_4x8_short2:
        return (TEST(PREFIX_DATA, di->prefixes) ? OPSZ_2
                                                : (X64_MODE(di) ? OPSZ_8 : OPSZ_4));
    case OPSZ_4x8_short2xi8:
        return (X64_MODE(di) ? (proc_get_vendor() == VENDOR_INTEL
                                    ? OPSZ_8
                                    : (TEST(PREFIX_DATA, di->prefixes) ? OPSZ_2 : OPSZ_8))
                             : (TEST(PREFIX_DATA, di->prefixes) ? OPSZ_2 : OPSZ_4));
    case OPSZ_4_short2xi4:
        return ((X64_MODE(di) && proc_get_vendor() == VENDOR_INTEL)
                    ? OPSZ_4
                    : (TEST(PREFIX_DATA, di->prefixes) ? OPSZ_2 : OPSZ_4));
    case OPSZ_4_rex8_short2: /* rex.w trumps data prefix */
        return (TEST(PREFIX_REX_W, di->prefixes)
                    ? OPSZ_8
                    : (TEST(PREFIX_DATA, di->prefixes) ? OPSZ_2 : OPSZ_4));
    case OPSZ_4_rex8: return (TEST(PREFIX_REX_W, di->prefixes) ? OPSZ_8 : OPSZ_4);
    case OPSZ_6_irex10_short4: /* rex.w trumps data prefix, but is ignored on AMD */
        DODEBUG({
            /* less annoying than a CURIOSITY assert when testing */
            if (TEST(PREFIX_REX_W, di->prefixes))
                SYSLOG_INTERNAL_INFO_ONCE("curiosity: rex.w on OPSZ_6_irex10_short4!");
        });
        return ((TEST(PREFIX_REX_W, di->prefixes) && proc_get_vendor() != VENDOR_AMD)
                    ? OPSZ_10
                    : (TEST(PREFIX_DATA, di->prefixes) ? OPSZ_4 : OPSZ_6));
    case OPSZ_6x10: return (X64_MODE(di) ? OPSZ_10 : OPSZ_6);
    case OPSZ_8_short2: return (TEST(PREFIX_DATA, di->prefixes) ? OPSZ_2 : OPSZ_8);
    case OPSZ_8_short4: return (TEST(PREFIX_DATA, di->prefixes) ? OPSZ_4 : OPSZ_8);
    case OPSZ_8_rex16: return (TEST(PREFIX_REX_W, di->prefixes) ? OPSZ_16 : OPSZ_8);
    case OPSZ_8_rex16_short4: /* rex.w trumps data prefix */
        return (TEST(PREFIX_REX_W, di->prefixes)
                    ? OPSZ_16
                    : (TEST(PREFIX_DATA, di->prefixes) ? OPSZ_4 : OPSZ_8));
    case OPSZ_12_rex40_short6: /* rex.w trumps data prefix */
        return (TEST(PREFIX_REX_W, di->prefixes)
                    ? OPSZ_40
                    : (TEST(PREFIX_DATA, di->prefixes) ? OPSZ_6 : OPSZ_12));
    case OPSZ_16_vex32: return (TEST(PREFIX_VEX_L, di->prefixes) ? OPSZ_32 : OPSZ_16);
    case OPSZ_32_short16: return (TEST(PREFIX_DATA, di->prefixes) ? OPSZ_16 : OPSZ_32);
    case OPSZ_28_short14: return (TEST(PREFIX_DATA, di->prefixes) ? OPSZ_14 : OPSZ_28);
    case OPSZ_108_short94: return (TEST(PREFIX_DATA, di->prefixes) ? OPSZ_94 : OPSZ_108);
    case OPSZ_1_reg4:
    case OPSZ_2_reg4:
    case OPSZ_4_reg16: return resolve_var_reg_size(sz, is_reg);
    /* The _of_ types are not exposed to the user so convert here */
    case OPSZ_1_of_16: return OPSZ_1;
    case OPSZ_2_of_8:
    case OPSZ_2_of_16: return OPSZ_2;
    case OPSZ_4_of_8:
    case OPSZ_4_of_16: return OPSZ_4;
    case OPSZ_4_rex8_of_16: return (TEST(PREFIX_REX_W, di->prefixes) ? OPSZ_8 : OPSZ_4);
    case OPSZ_8_of_16: return OPSZ_8;
    case OPSZ_12_of_16: return OPSZ_12;
    case OPSZ_12_rex8_of_16: return (TEST(PREFIX_REX_W, di->prefixes) ? OPSZ_8 : OPSZ_12);
    case OPSZ_14_of_16: return OPSZ_14;
    case OPSZ_15_of_16: return OPSZ_15;
    case OPSZ_8_of_16_vex32: return (TEST(PREFIX_VEX_L, di->prefixes) ? OPSZ_32 : OPSZ_8);
    case OPSZ_16_of_32: return OPSZ_16;
    case OPSZ_16_vex32_evex64:
        /* XXX i#1312: There may be a conflict since LL' is also used for rounding
         * control in AVX-512 if used in combination.
         */
        return (TEST(PREFIX_EVEX_LL, di->prefixes)
                    ? OPSZ_64
                    : (TEST(PREFIX_VEX_L, di->prefixes) ? OPSZ_32 : OPSZ_16));
    }
    return sz;
}

opnd_size_t
expand_subreg_size(opnd_size_t sz)
{
    switch (sz) {
    case OPSZ_2_of_8:
    case OPSZ_4_of_8: return OPSZ_8;
    case OPSZ_1_of_16:
    case OPSZ_2_of_16:
    case OPSZ_4_of_16:
    case OPSZ_4_rex8_of_16:
    case OPSZ_8_of_16:
    case OPSZ_12_of_16:
    case OPSZ_12_rex8_of_16:
    case OPSZ_14_of_16:
    case OPSZ_15_of_16:
    case OPSZ_4_reg16: return OPSZ_16;
    case OPSZ_16_of_32: return OPSZ_32;
    case OPSZ_8_of_16_vex32: return OPSZ_16_vex32;
    }
    return sz;
}

opnd_size_t
resolve_variable_size_dc(dcontext_t *dcontext, uint prefixes, opnd_size_t sz, bool is_reg)
{
    decode_info_t di;
    IF_X64(di.x86_mode = get_x86_mode(dcontext));
    di.prefixes = prefixes;
    return resolve_variable_size(&di, sz, is_reg);
}

opnd_size_t
resolve_addr_size(decode_info_t *di /*IN: x86_mode, prefixes*/)
{
    if (TEST(PREFIX_ADDR, di->prefixes))
        return (X64_MODE(di) ? OPSZ_4 : OPSZ_2);
    else
        return (X64_MODE(di) ? OPSZ_8 : OPSZ_4);
}

bool
optype_is_indir_reg(int optype)
{
    switch (optype) {
    case TYPE_INDIR_VAR_XREG:
    case TYPE_INDIR_VAR_XREG_OFFS_1:
    case TYPE_INDIR_VAR_XREG_OFFS_N:
    case TYPE_INDIR_VAR_XIREG:
    case TYPE_INDIR_VAR_XIREG_OFFS_1:
    case TYPE_INDIR_VAR_REG:
    case TYPE_INDIR_VAR_REG_OFFS_2:
    case TYPE_INDIR_VAR_REG_SIZEx2:
    case TYPE_INDIR_VAR_XREG_OFFS_8:
    case TYPE_INDIR_VAR_XREG_SIZEx8:
    case TYPE_INDIR_VAR_REG_SIZEx3x5: return true;
    }
    return false;
}

opnd_size_t
indir_var_reg_size(decode_info_t *di, int optype)
{
    switch (optype) {
    case TYPE_INDIR_VAR_XREG:
    case TYPE_INDIR_VAR_XREG_OFFS_1:
    case TYPE_INDIR_VAR_XREG_OFFS_N:
        /* non-zero immed int adds additional, but we require client to handle that
         * b/c our decoding and encoding can't see the rest of the operands
         */
        return OPSZ_VARSTACK;

    case TYPE_INDIR_VAR_XIREG:
    case TYPE_INDIR_VAR_XIREG_OFFS_1: return OPSZ_ret;

    case TYPE_INDIR_VAR_REG: return OPSZ_REXVARSTACK;

    case TYPE_INDIR_VAR_REG_OFFS_2:
    case TYPE_INDIR_VAR_REG_SIZEx2: return OPSZ_8_rex16_short4;

    case TYPE_INDIR_VAR_XREG_OFFS_8:
    case TYPE_INDIR_VAR_XREG_SIZEx8: return OPSZ_32_short16;

    case TYPE_INDIR_VAR_REG_SIZEx3x5: return OPSZ_12_rex40_short6;

    default: CLIENT_ASSERT(false, "internal error: invalid indir reg type");
    }
    return OPSZ_0;
}

/* Returns multiplier of the operand size to use as the base-disp offs */
int
indir_var_reg_offs_factor(int optype)
{
    switch (optype) {
    case TYPE_INDIR_VAR_XREG_OFFS_1:
    case TYPE_INDIR_VAR_XREG_OFFS_8:
    case TYPE_INDIR_VAR_XREG_OFFS_N:
    case TYPE_INDIR_VAR_XIREG_OFFS_1:
    case TYPE_INDIR_VAR_REG_OFFS_2: return -1;
    }
    return 0;
}

/****************************************************************************
 * Reading all bytes of instruction
 */

static byte *
read_immed(byte *pc, decode_info_t *di, opnd_size_t size, ptr_int_t *result)
{
    size = resolve_variable_size(di, size, false);

    /* all data immediates are sign-extended.  we use the compiler's casts with
     * signed types to do our sign extensions for us.
     */
    switch (size) {
    case OPSZ_1:
        *result = (ptr_int_t)(char)*pc; /* sign-extend */
        pc++;
        break;
    case OPSZ_2:
        *result = (ptr_int_t) * ((short *)pc); /* sign-extend */
        pc += 2;
        break;
    case OPSZ_4:
        *result = (ptr_int_t) * ((int *)pc); /* sign-extend */
        pc += 4;
        break;
    case OPSZ_8:
        CLIENT_ASSERT(X64_MODE(di), "decode immediate: invalid size");
        CLIENT_ASSERT(sizeof(ptr_int_t) == 8, "decode immediate: internal size error");
        *result = *((ptr_int_t *)pc);
        pc += 8;
        break;
    default:
        /* called internally w/ instr_info_t fields or hardcoded values,
         * so ok to assert */
        CLIENT_ASSERT(false, "decode immediate: unknown size");
    }
    return pc;
}

/* reads any trailing immed bytes */
static byte *
read_operand(byte *pc, decode_info_t *di, byte optype, opnd_size_t opsize)
{
    ptr_int_t val = 0;
    opnd_size_t size = opsize;
    switch (optype) {
    case TYPE_A: {
        CLIENT_ASSERT(!X64_MODE(di), "x64 has no type A instructions");
        /* ok b/c only instr_info_t fields passed */
        CLIENT_ASSERT(opsize == OPSZ_6_irex10_short4, "decode A operand error");
        if (TEST(PREFIX_DATA, di->prefixes)) {
            /* 4-byte immed */
            pc = read_immed(pc, di, OPSZ_4, &val);
#ifdef X64
            if (!X64_MODE(di)) {
                /* we do not want the sign extension that read_immed() applied */
                val &= (ptr_int_t)0x00000000ffffffff;
            }
#endif
            /* ok b/c only instr_info_t fields passed */
            CLIENT_ASSERT(di->size_immed == OPSZ_NA && di->size_immed2 == OPSZ_NA,
                          "decode A operand error");
            di->size_immed = resolve_variable_size(di, opsize, false);
            ASSERT(di->size_immed == OPSZ_4);
            di->immed = val;
        } else {
            /* 6-byte immed */
            ptr_int_t val2 = 0;
            /* little-endian: segment comes last */
            pc = read_immed(pc, di, OPSZ_4, &val2);
            pc = read_immed(pc, di, OPSZ_2, &val);
#ifdef X64
            if (!X64_MODE(di)) {
                /* we do not want the sign extension that read_immed() applied */
                val2 &= (ptr_int_t)0x00000000ffffffff;
            }
#endif
            /* ok b/c only instr_info_t fields passed */
            CLIENT_ASSERT(di->size_immed == OPSZ_NA && di->size_immed2 == OPSZ_NA,
                          "decode A operand error");
            di->size_immed = resolve_variable_size(di, opsize, false);
            ASSERT(di->size_immed == OPSZ_6);
            di->size_immed2 = resolve_variable_size(di, opsize, false);
            di->immed = val;
            di->immed2 = val2;
        }
        return pc;
    }
    case TYPE_I: {
        pc = read_immed(pc, di, opsize, &val);
        break;
    }
    case TYPE_J: {
        byte *end_pc;
        pc = read_immed(pc, di, opsize, &val);
        if (di->orig_pc != di->start_pc) {
            CLIENT_ASSERT(di->start_pc != NULL,
                          "internal decode error: start pc not set");
            end_pc = di->orig_pc + (pc - di->start_pc);
        } else
            end_pc = pc;
        /* convert from relative offset to absolute target pc */
        val = ((ptr_int_t)end_pc) + val;
        if ((!X64_MODE(di) || proc_get_vendor() != VENDOR_INTEL) &&
            TEST(PREFIX_DATA, di->prefixes)) {
            /* need to clear upper 16 bits */
            val &= (ptr_int_t)0x0000ffff;
        } /* for x64 Intel, always 64-bit addr ("f64" in Intel table) */
        break;
    }
    case TYPE_L: {
        /* part of AVX: top 4 bits of 8-bit immed select xmm/ymm register */
        pc = read_immed(pc, di, OPSZ_1, &val);
        break;
    }
    case TYPE_O: {
        /* no modrm byte, offset follows directly.  this is address-sized,
         * so 64-bit for x64, and addr prefix affects it. */
        size = resolve_addr_size(di);
        pc = read_immed(pc, di, size, &val);
        if (TEST(PREFIX_ADDR, di->prefixes)) {
            /* need to clear upper bits */
            if (X64_MODE(di))
                val &= (ptr_int_t)0xffffffff;
            else
                val &= (ptr_int_t)0x0000ffff;
        }
#ifdef X64
        if (!X64_MODE(di)) {
            /* we do not want the sign extension that read_immed() applied */
            val &= (ptr_int_t)0x00000000ffffffff;
        }
#endif
        break;
    }
    default: return pc;
    }
    if (di->size_immed == OPSZ_NA) {
        di->size_immed = size;
        di->immed = val;
    } else {
        /* ok b/c only instr_info_t fields passed */
        CLIENT_ASSERT(di->size_immed2 == OPSZ_NA, "decode operand error");
        di->size_immed2 = size;
        di->immed2 = val;
    }
    return pc;
}

/* reads the modrm byte and any following sib and offset bytes */
static byte *
read_modrm(byte *pc, decode_info_t *di)
{
    byte modrm = *pc;
    pc++;
    di->modrm = modrm;
    di->mod = (byte)((modrm >> 6) & 0x3); /* top 2 bits */
    di->reg = (byte)((modrm >> 3) & 0x7); /* middle 3 bits */
    di->rm = (byte)(modrm & 0x7);         /* bottom 3 bits */

    /* addr16 displacement */
    if (!X64_MODE(di) && TEST(PREFIX_ADDR, di->prefixes)) {
        di->has_sib = false;
        if ((di->mod == 0 && di->rm == 6) || di->mod == 2) {
            /* 2-byte disp */
            di->has_disp = true;
            if (di->mod == 0 && di->rm == 6) {
                /* treat absolute addr as unsigned */
                di->disp = (int)*((ushort *)pc); /* zero-extend */
            } else {
                /* treat relative addr as signed */
                di->disp = (int)*((short *)pc); /* sign-extend */
            }
            pc += 2;
        } else if (di->mod == 1) {
            /* 1-byte disp */
            di->has_disp = true;
            di->disp = (int)(char)*pc; /* sign-extend */
            pc++;
        } else {
            di->has_disp = false;
        }
    } else {
        /* 32-bit, which sometimes has a SIB */
        if (di->rm == 4 && di->mod != 3) {
            /* need SIB */
            byte sib = *pc;
            pc++;
            di->has_sib = true;
            di->scale = (byte)((sib >> 6) & 0x3); /* top 2 bits */
            di->index = (byte)((sib >> 3) & 0x7); /* middle 3 bits */
            di->base = (byte)(sib & 0x7);         /* bottom 3 bits */
        } else {
            di->has_sib = false;
        }

        /* displacement */
        if ((di->mod == 0 && di->rm == 5) ||
            (di->has_sib && di->mod == 0 && di->base == 5) || di->mod == 2) {
            /* 4-byte disp */
            di->has_disp = true;
            di->disp = *((int *)pc);
            IF_X64(di->disp_abs = pc); /* used to set instr->rip_rel_pos */
            pc += 4;
        } else if (di->mod == 1) {
            /* 1-byte disp */
            di->has_disp = true;
            di->disp = (int)(char)*pc; /* sign-extend */
            pc++;
        } else {
            di->has_disp = false;
        }
    }
    return pc;
}

/* Given the potential first vex byte at pc, reads any subsequent vex
 * bytes (and any prefix bytes) and sets the appropriate prefix flags in di.
 * Sets info to the entry for the first opcode byte, and pc to point past
 * the first opcode byte.
 * Also handles xop encodings, which are quite similar to vex.
 */
static byte *
read_vex(byte *pc, decode_info_t *di, byte instr_byte,
         const instr_info_t **ret_info INOUT, bool *is_vex /*or xop*/)
{
    int idx = 0;
    const instr_info_t *info;
    byte vex_last = 0, vex_pp;
    ASSERT(ret_info != NULL && *ret_info != NULL && is_vex != NULL);
    info = *ret_info;
    if (info->type == VEX_PREFIX_EXT) {
        /* If 32-bit mode and mod selects for memory, this is not vex */
        if (X64_MODE(di) || TESTALL(MODRM_BYTE(3, 0, 0), *pc))
            idx = 1;
        else
            idx = 0;
        info = &vex_prefix_extensions[info->code][idx];
    } else if (info->type == XOP_PREFIX_EXT) {
        /* If m-mmm (what AMD calls "map_select") < 8, this is not vex */
        if ((*pc & 0x1f) < 0x8)
            idx = 0;
        else
            idx = 1;
        info = &xop_prefix_extensions[info->code][idx];
    } else
        CLIENT_ASSERT(false, "internal vex decoding error");
    if (idx == 0) {
        /* not vex */
        *ret_info = info;
        *is_vex = false;
        return pc;
    }
    *is_vex = true;
    if (TESTANY(PREFIX_REX_ALL | PREFIX_LOCK, di->prefixes) || di->data_prefix ||
        di->rep_prefix || di->repne_prefix) {
        /* #UD if combined w/ VEX prefix */
        *ret_info = &invalid_instr;
        return pc;
    }

    /* read 2nd vex byte */
    instr_byte = *pc;
    pc++;

    if (info->code == PREFIX_VEX_2B) {
        CLIENT_ASSERT(info->type == PREFIX, "internal vex decoding error");
        /* fields are: R, vvvv, L, PP.  R is inverted. */
        vex_last = instr_byte;
        if (!TEST(0x80, vex_last))
            di->prefixes |= PREFIX_REX_R;
        /* 2-byte vex implies leading 0x0f */
        *ret_info = &escape_instr;
        /* rest are shared w/ 3-byte form's final byte */
    } else if (info->code == PREFIX_VEX_3B || info->code == PREFIX_XOP) {
        byte vex_mm;
        CLIENT_ASSERT(info->type == PREFIX, "internal vex decoding error");
        /* fields are: R, X, B, m-mmmm.  R, X, and B are inverted. */
        if (!TEST(0x80, instr_byte))
            di->prefixes |= PREFIX_REX_R;
        if (!TEST(0x40, instr_byte))
            di->prefixes |= PREFIX_REX_X;
        if (!TEST(0x20, instr_byte))
            di->prefixes |= PREFIX_REX_B;
        vex_mm = instr_byte & 0x1f;
        /* our strategy is to decode through the regular tables w/ a vex-encoded
         * flag, to match Intel manuals and vex implicit-prefix flags
         */
        if (info->code == PREFIX_VEX_3B) {
            if (vex_mm == 1) {
                *ret_info = &escape_instr;
            } else if (vex_mm == 2) {
                *ret_info = &escape_38_instr;
            } else if (vex_mm == 3) {
                *ret_info = &escape_3a_instr;
            } else {
                /* #UD: reserved for future use */
                *ret_info = &invalid_instr;
                return pc;
            }
        } else {
            /* xop */
            if (vex_mm == 0x8) {
                *ret_info = &xop_8_instr;
            } else if (vex_mm == 0x9) {
                *ret_info = &xop_9_instr;
            } else if (vex_mm == 0xa) {
                *ret_info = &xop_a_instr;
            } else {
                /* #UD: reserved for future use */
                *ret_info = &invalid_instr;
                return pc;
            }
        }

        /* read 3rd vex byte */
        vex_last = *pc;
        pc++;
        /* fields are: W, vvvv, L, PP */
        /* Intel docs say vex.W1 behaves just like rex.w except in cases
         * where rex.w is ignored, so no need for a PREFIX_VEX_W flag
         */
        if (TEST(0x80, vex_last))
            di->prefixes |= PREFIX_REX_W;
        /* rest are shared w/ 2-byte form's final byte */
    } else
        CLIENT_ASSERT(false, "internal vex decoding error");

    /* shared vex fields */
    vex_pp = vex_last & 0x03;
    di->vex_vvvv = (vex_last & 0x78) >> 3;
    if (TEST(0x04, vex_last))
        di->prefixes |= PREFIX_VEX_L;
    if (vex_pp == 0x1)
        di->data_prefix = true;
    else if (vex_pp == 0x2)
        di->rep_prefix = true;
    else if (vex_pp == 0x3)
        di->repne_prefix = true;

    di->vex_encoded = true;
    return pc;
}

/* Given the potential first evex byte at pc, reads any subsequent evex
 * bytes (and any prefix bytes) and sets the appropriate prefix flags in di.
 * Sets info to the entry for the first opcode byte, and pc to point past
 * the first opcode byte.
 */
static byte *
read_evex(byte *pc, decode_info_t *di, byte instr_byte,
          const instr_info_t **ret_info INOUT, bool *is_evex)
{
<<<<<<< HEAD

=======
>>>>>>> b35775d3
    const instr_info_t *info;
    byte prefix_byte = 0, evex_pp = 0;
    ASSERT(ret_info != NULL && *ret_info != NULL && is_evex != NULL);
    info = *ret_info;

    CLIENT_ASSERT(info->type == EVEX_PREFIX_EXT, "internal evex decoding error");
    /* If 32-bit mode and mod selects for memory, this is not evex */
    if (X64_MODE(di) || TESTALL(MODRM_BYTE(3, 0, 0), *pc)) {
        /* P[3:2] must be 0 and P[10] must be 1, otherwise #UD */
        if (TEST(0xC, *pc) || !TEST(0x04, *(pc + 1))) {
            *ret_info = &invalid_instr;
            return pc;
        }
<<<<<<< HEAD

=======
>>>>>>> b35775d3
        *is_evex = true;
        info = &evex_prefix_extensions[0][1];
    } else {
        /* not evex */
        *is_evex = false;
        *ret_info = &evex_prefix_extensions[0][0];
        return pc;
    }

    CLIENT_ASSERT(info->code == PREFIX_EVEX, "internal evex decoding error");

    /* read 2nd evex byte */
    instr_byte = *pc;
    prefix_byte = instr_byte;
    pc++;

    if (TESTANY(PREFIX_REX_ALL | PREFIX_LOCK, di->prefixes) || di->data_prefix ||
        di->rep_prefix || di->repne_prefix) {
        /* #UD if combined w/ EVEX prefix */
        *ret_info = &invalid_instr;
        return pc;
    }

<<<<<<< HEAD
    byte evex_mm;
    CLIENT_ASSERT(info->type == PREFIX, "internal evex decoding error");
    /* fields are: R, X, B, R', 00, mm.  R, X, B and R' are inverted.
     * The patent WO2012134532A1 mentions that the bits are in fact inverted
     * the same way as in the VEX prefix, in order to make it distinct
     * from the bound instruction in 32-bit mode.
=======
    CLIENT_ASSERT(info->type == PREFIX, "internal evex decoding error");
    /* Fields are: R, X, B, R', 00, mm.  R, X, B and R' are inverted. Intel's
     * Software Developer's Manual Vol-2A 2.6 AVX-512 ENCODING fails to mention
     * explicitly the fact that the bits are inverted in order to make the prefix
     * distinct from the bound instruction in 32-bit mode. We experimentally
     * confirmed.
>>>>>>> b35775d3
     */
    if (!TEST(0x80, prefix_byte))
        di->prefixes |= PREFIX_REX_R;
    if (!TEST(0x40, prefix_byte))
        di->prefixes |= PREFIX_REX_X;
    if (!TEST(0x20, prefix_byte))
        di->prefixes |= PREFIX_REX_B;
    if (!TEST(0x10, prefix_byte))
        di->prefixes |= PREFIX_EVEX_RR;

<<<<<<< HEAD
    evex_mm = instr_byte & 0x3;
=======
    byte evex_mm = instr_byte & 0x3;
>>>>>>> b35775d3

    if (evex_mm == 1) {
        *ret_info = &escape_instr;
    } else if (evex_mm == 2) {
        *ret_info = &escape_38_instr;
    } else if (evex_mm == 3) {
        *ret_info = &escape_3a_instr;
    } else {
        /* #UD: reserved for future use */
        *ret_info = &invalid_instr;
        return pc;
    }

    /* read 3rd evex byte */
    prefix_byte = *pc;
    pc++;

    /* fields are: W, vvvv, 1, PP */
    if (TEST(0x80, prefix_byte)) {
        di->prefixes |= PREFIX_REX_W;
    }

    evex_pp = prefix_byte & 0x03;
    di->evex_vvvv = (prefix_byte & 0x78) >> 3;

    if (evex_pp == 0x1)
        di->data_prefix = true;
    else if (evex_pp == 0x2)
        di->rep_prefix = true;
    else if (evex_pp == 0x3)
        di->repne_prefix = true;

    /* read 4th evex byte */
    prefix_byte = *pc;
    pc++;

    /* fields are: z, L', L, b, V' and aaa */
    if (TEST(0x80, prefix_byte))
        di->prefixes |= PREFIX_EVEX_z;
    if (TEST(0x40, prefix_byte))
        di->prefixes |= PREFIX_EVEX_LL;
    if (TEST(0x20, prefix_byte))
        di->prefixes |= PREFIX_VEX_L;
    if (TEST(0x10, prefix_byte))
        di->prefixes |= PREFIX_EVEX_b;
    if (TEST(0x08, prefix_byte))
        di->prefixes |= PREFIX_EVEX_VV;

    di->evex_aaa = prefix_byte & 0x07;
    di->evex_encoded = true;
    return pc;
}

/* Given an instr_info_t PREFIX_EXT entry, reads the next entry based on the prefixes.
 * Note that this function does not initialize the opcode field in \p di but is set in
 * \p info->type.
 */
static inline const instr_info_t *
read_prefix_ext(const instr_info_t *info, decode_info_t *di)
{
    /* discard old info, get new one */
    int code = (int)info->code;
    int idx = (di->rep_prefix ? 1 : (di->data_prefix ? 2 : (di->repne_prefix ? 3 : 0)));
    if (di->vex_encoded)
        idx += 4;
    else if (di->evex_encoded)
        idx += 8;
<<<<<<< HEAD

=======
>>>>>>> b35775d3
    info = &prefix_extensions[code][idx];
    if (info->type == INVALID && !DYNAMO_OPTION(decode_strict)) {
        /* i#1118: some of these seem to not be invalid with
         * prefixes that land in blank slots in the decode tables.
         * Though it seems to only be btc, bsf, and bsr (the SSE*
         * instrs really do seem invalid when given unlisted prefixes),
         * we'd rather err on the side of treating as valid, which is
         * after all what gdb and dumpbin list.  Even if these
         * fault when executed, we know the length, so there's no
         * downside to listing as valid, for DR anyway.
         * Users of drdecodelib may want to be more aggressive: hence the
         * -decode_strict option.
         */
        /* Take the base entry w/o prefixes and keep the prefixes */
        CLIENT_ASSERT(!di->evex_encoded, "TODO i#1312: decode error: unsupported yet.");
        info = &prefix_extensions[code][0 + (di->vex_encoded ? 4 : 0)];
    } else if (di->rep_prefix)
        di->rep_prefix = false;
    else if (di->repne_prefix)
        di->repne_prefix = false;
    if (di->data_prefix &&
        /* Don't remove it if the entry doesn't list 0x66:
         * e.g., OP_bsr (i#1118).
         */
        (info->opcode >> 24) == DATA_PREFIX_OPCODE)
        di->data_prefix = false;
    if (info->type == REX_B_EXT) {
        /* discard old info, get new one */
        code = (int)info->code;
        idx = (TEST(PREFIX_REX_B, di->prefixes) ? 1 : 0);
        info = &rex_b_extensions[code][idx];
    }
    return info;
}

/* Disassembles the instruction at pc into the data structures ret_info
 * and di.  Does NOT set or read di->len.
 * Returns a pointer to the pc of the next instruction.
 * If just_opcode is true, does not decode the immeds and returns NULL
 * (you must call decode_next_pc to get the next pc, but that's faster
 * than decoding the immeds)
 * Returns NULL on an invalid instruction
 */
static byte *
read_instruction(byte *pc, byte *orig_pc, const instr_info_t **ret_info,
                 decode_info_t *di, bool just_opcode _IF_DEBUG(bool report_invalid))
{
    DEBUG_DECLARE(byte *post_suffix_pc = NULL;)
    byte instr_byte;
    const instr_info_t *info;
    bool vex_noprefix = false;
    bool evex_noprefix = false;

    /* initialize di */
    /* though we only need di->start_pc for full decode rip-rel (and
     * there only post-read_instruction()) and decode_from_copy(), and
     * di->orig_pc only for decode_from_copy(), we assume that
     * high-perf decoding uses decode_cti() and live w/ the extra
     * writes here for decode_opcode() and decode_eflags_usage().
     */
    di->start_pc = pc;
    di->orig_pc = orig_pc;
    di->size_immed = OPSZ_NA;
    di->size_immed2 = OPSZ_NA;
    di->seg_override = REG_NULL;
    di->data_prefix = false;
    di->rep_prefix = false;
    di->repne_prefix = false;
    di->vex_encoded = false;
    di->evex_encoded = false;
    /* FIXME: set data and addr sizes to current mode
     * for now I assume always 32-bit mode (or 64 for X64_MODE(di))!
     */
    di->prefixes = 0;

    do {
        instr_byte = *pc;
        pc++;
        info = &first_byte[instr_byte];
        if (info->type == X64_EXT) {
            /* discard old info, get new one */
            info = &x64_extensions[info->code][X64_MODE(di) ? 1 : 0];
        } else if (info->type == VEX_PREFIX_EXT || info->type == XOP_PREFIX_EXT) {
            bool is_vex = false; /* or xop */
            pc = read_vex(pc, di, instr_byte, &info, &is_vex);
            /* if read_vex changes info, leave this loop */
            if (info->type != VEX_PREFIX_EXT && info->type != XOP_PREFIX_EXT)
                break;
            else {
                if (is_vex)
                    vex_noprefix = true; /* staying in loop, but ensure no prefixes */
                continue;
            }
        } else if (info->type == EVEX_PREFIX_EXT) {
            bool is_evex = false;
            pc = read_evex(pc, di, instr_byte, &info, &is_evex);
            /* if read_evex changes info, leave this loop */
            if (info->type != EVEX_PREFIX_EXT)
                break;
            else {
                if (is_evex)
                    evex_noprefix = true; /* staying in loop, but ensure no prefixes */
                continue;
            }
        }
        if (info->type == PREFIX) {
            if (vex_noprefix || evex_noprefix) {
                /* VEX/EVEX prefix must be last */
                info = &invalid_instr;
                break;
            }
            if (TESTANY(PREFIX_REX_ALL, di->prefixes)) {
                /* rex.* must come after all other prefixes (including those that are
                 * part of the opcode, xref PR 271878): so discard them if before
                 * matching the behavior of decode_sizeof().  This in effect nops
                 * improperly placed rex prefixes which (xref PR 241563 and Intel Manual
                 * 2A 2.2.1) is the correct thing to do. NOTE - windbg shows early bytes
                 * as ??, objdump as their prefix names, separate from the next instr.
                 */
                di->prefixes &= ~PREFIX_REX_ALL;
            }
            if (info->code == PREFIX_REP) {
                /* see if used as part of opcode before considering prefix */
                di->rep_prefix = true;
            } else if (info->code == PREFIX_REPNE) {
                /* see if used as part of opcode before considering prefix */
                di->repne_prefix = true;
            } else if (REG_START_SEGMENT <= info->code &&
                       info->code <= REG_STOP_SEGMENT) {
                CLIENT_ASSERT_TRUNCATE(di->seg_override, ushort, info->code,
                                       "decode error: invalid segment override");
                di->seg_override = (reg_id_t)info->code;
            } else if (info->code == PREFIX_DATA) {
                /* see if used as part of opcode before considering prefix */
                di->data_prefix = true;
            } else if (TESTANY(PREFIX_REX_ALL | PREFIX_ADDR | PREFIX_LOCK, info->code)) {
                di->prefixes |= info->code;
            }
        } else
            break;
    } while (true);

    if (info->type == ESCAPE) {
        /* discard first byte, move to second */
        instr_byte = *pc;
        pc++;
        info = &second_byte[instr_byte];
    }
    if (info->type == ESCAPE_3BYTE_38 || info->type == ESCAPE_3BYTE_3a) {
        /* discard second byte, move to third */
        instr_byte = *pc;
        pc++;
        if (info->type == ESCAPE_3BYTE_38)
            info = &third_byte_38[third_byte_38_index[instr_byte]];
        else
            info = &third_byte_3a[third_byte_3a_index[instr_byte]];
    } else if (info->type == XOP_8_EXT || info->type == XOP_9_EXT ||
               info->type == XOP_A_EXT) {
        /* discard second byte, move to third */
        int idx = 0;
        instr_byte = *pc;
        pc++;
        if (info->type == XOP_8_EXT)
            idx = xop_8_index[instr_byte];
        else if (info->type == XOP_9_EXT)
            idx = xop_9_index[instr_byte];
        else if (info->type == XOP_A_EXT)
            idx = xop_a_index[instr_byte];
        else
            CLIENT_ASSERT(false, "internal invalid XOP type");
        info = &xop_extensions[idx];
    }

    /* all FLOAT_EXT and PREFIX_EXT (except nop & pause) and EXTENSION need modrm,
     * get it now
     */
    if ((info->flags & HAS_MODRM) != 0)
        pc = read_modrm(pc, di);

    if (info->type == FLOAT_EXT) {
        if (di->modrm <= 0xbf) {
            int offs = (instr_byte - 0xd8) * 8 + di->reg;
            info = &float_low_modrm[offs];
        } else {
            int offs1 = (instr_byte - 0xd8);
            int offs2 = di->modrm - 0xc0;
            info = &float_high_modrm[offs1][offs2];
        }
    } else if (info->type == REP_EXT) {
        /* discard old info, get new one */
        int code = (int)info->code;
        int idx = (di->rep_prefix ? 2 : 0);
        info = &rep_extensions[code][idx];
        if (di->rep_prefix)
            di->rep_prefix = false;
    } else if (info->type == REPNE_EXT) {
        /* discard old info, get new one */
        int code = (int)info->code;
        int idx = (di->rep_prefix ? 2 : (di->repne_prefix ? 4 : 0));
        info = &repne_extensions[code][idx];
        di->rep_prefix = false;
        di->repne_prefix = false;
    } else if (info->type == EXTENSION) {
        /* discard old info, get new one */
        info = &base_extensions[info->code][di->reg];
        /* absurd cases of using prefix on top of reg opcode extension
         * (pslldq, psrldq) => PREFIX_EXT can happen after here,
         * and MOD_EXT after that
         */
    } else if (info->type == SUFFIX_EXT) {
        /* Discard old info, get new one for complete opcode, which includes
         * a suffix byte where an immed would be (yes, ugly!).
         * We should have already read in the modrm (+ sib).
         */
        CLIENT_ASSERT(TEST(HAS_MODRM, info->flags), "decode error on 3DNow instr");
        info = &suffix_extensions[suffix_index[*pc]];
        pc++;
        DEBUG_DECLARE(post_suffix_pc = pc;)
    } else if (info->type == VEX_L_EXT) {
        /* TODO i#1312: We probably need to extend this table for EVEX. In this case,
         * rename to e_vex_L_extensions or set up a new table?
         */
        /* discard old info, get new one */
        int code = (int)info->code;
        int idx = (di->vex_encoded) ? (TEST(PREFIX_VEX_L, di->prefixes) ? 2 : 1) : 0;
        info = &vex_L_extensions[code][idx];
    } else if (info->type == VEX_W_EXT) {
        /* discard old info, get new one */
        int code = (int)info->code;
        int idx = (TEST(PREFIX_REX_W, di->prefixes) ? 1 : 0);
        info = &vex_W_extensions[code][idx];
<<<<<<< HEAD

        /* some instructions have the same opcode in vex and evex */
        if (di->evex_encoded)
            info = &evex_W_extensions[code][idx];
=======
>>>>>>> b35775d3
    } else if (info->type == EVEX_W_EXT) {
        /* discard old info, get new one */
        int code = (int)info->code;
        int idx = (TEST(PREFIX_REX_W, di->prefixes) ? 1 : 0);
        info = &evex_W_extensions[code][idx];
    }

    /* can occur AFTER above checks (EXTENSION, in particular) */
    if (info->type == PREFIX_EXT) {
        /* discard old info, get new one */
        info = read_prefix_ext(info, di);
    }

    /* can occur AFTER above checks (PREFIX_EXT, in particular) */
    if (info->type == MOD_EXT) {
        info = &mod_extensions[info->code][(di->mod == 3) ? 1 : 0];
        /* Yes, we have yet another layer, thanks to Intel's poor choice
         * in opcodes -- why didn't they fill out the PREFIX_EXT space?
         */
        if (info->type == RM_EXT) {
            info = &rm_extensions[info->code][di->rm];
        }
        /* We have to support prefix before mod, and mod before prefix */
        if (info->type == PREFIX_EXT) {
            info = read_prefix_ext(info, di);
        }
    }

    /* can occur AFTER above checks (MOD_EXT, in particular) */
    if (info->type == E_VEX_EXT) {
        /* discard old info, get new one */
        int code = (int)info->code;
        int idx = 0;
        if (di->vex_encoded)
            idx = 1;
        else if (di->evex_encoded)
            idx = 2;
        info = &e_vex_extensions[code][idx];
    }

    if (info->type == EVEX_EXT) {
        /* discard old info, get new one */
        int code = (int)info->code;
        info = &evex_extensions[code];
    }

    /* can occur AFTER above checks (EXTENSION, in particular) */
    if (info->type == PREFIX_EXT) {
        /* discard old info, get new one */
        info = read_prefix_ext(info, di);
    }

    /* can occur AFTER above checks (MOD_EXT, in particular) */
    if (info->type == REX_W_EXT) {
        /* discard old info, get new one */
        int code = (int)info->code;
        int idx = (TEST(PREFIX_REX_W, di->prefixes) ? 1 : 0);
        info = &rex_w_extensions[code][idx];
    } else if (info->type == VEX_L_EXT) {
        /* discard old info, get new one */
        int code = (int)info->code;
        int idx = (di->vex_encoded) ? (TEST(PREFIX_VEX_L, di->prefixes) ? 2 : 1) : 0;
        info = &vex_L_extensions[code][idx];
    } else if (info->type == VEX_W_EXT) {
        /* discard old info, get new one */
        int code = (int)info->code;
        int idx = (TEST(PREFIX_REX_W, di->prefixes) ? 1 : 0);
        info = &vex_W_extensions[code][idx];
<<<<<<< HEAD

        /* some instructions have the same opcode in vex and evex */
        if (di->evex_encoded)
            info = &evex_W_extensions[code][idx];
=======
>>>>>>> b35775d3
    } else if (info->type == EVEX_W_EXT) {
        /* discard old info, get new one */
        int code = (int)info->code;
        int idx = (TEST(PREFIX_REX_W, di->prefixes) ? 1 : 0);
        info = &evex_W_extensions[code][idx];
    }

    if (TEST(REQUIRES_PREFIX, info->flags)) {
        byte required = (byte)(info->opcode >> 24);
        bool *prefix_var = NULL;
        if (required == 0) { /* cannot have a prefix */
            if (prefix_var != NULL) {
                /* invalid instr */
                info = NULL;
            }
        } else {
            CLIENT_ASSERT(info->opcode > 0xffffff, "decode error in SSSE3/SSE4 instr");
            if (required == DATA_PREFIX_OPCODE)
                prefix_var = &di->data_prefix;
            else if (required == REPNE_PREFIX_OPCODE)
                prefix_var = &di->repne_prefix;
            else if (required == REP_PREFIX_OPCODE)
                prefix_var = &di->rep_prefix;
            else
                CLIENT_ASSERT(false, "internal required-prefix error");
            if (prefix_var == NULL || !*prefix_var) {
                /* Invalid instr.  TODO: have processor w/ SSE4, confirm that
                 * an exception really is raised.
                 */
                info = NULL;
            } else
                *prefix_var = false;
        }
    }

    /* we go through regular tables for vex but only some are valid w/ vex */
    if (info != NULL && di->vex_encoded) {
        if (!TEST(REQUIRES_VEX, info->flags))
            info = NULL; /* invalid encoding */
        else if (TEST(REQUIRES_VEX_L_0, info->flags) && TEST(PREFIX_VEX_L, di->prefixes))
            info = NULL;
    } else if (info != NULL && !di->vex_encoded && TEST(REQUIRES_VEX, info->flags)) {
        info = NULL; /* invalid encoding */
    } else if (info != NULL && di->evex_encoded) {
        if (!TEST(REQUIRES_EVEX, info->flags))
            info = NULL; /* invalid encoding */
        /* XXX i#1312: This might need checks for REQUIRES_EVEX_L_0 and
         * REQUIRES_EVEX_LL_0.
         */
    } else if (info != NULL && !di->evex_encoded && TEST(REQUIRES_EVEX, info->flags))
        info = NULL; /* invalid encoding */
    /* XXX: not currently marking these cases as invalid instructions:
     * - if no TYPE_H:
     *   "Note: In VEX-encoded versions, VEX.vvvv is reserved and must be 1111b otherwise
     *   instructions will #UD."
     * - "an attempt to execute VTESTPS with VEX.W=1 will cause #UD."
     * and similar for VEX.W.
     */

    /* at this point should be an instruction, so type should be an OP_ constant */
    if (info == NULL || info == &invalid_instr || info->type < OP_FIRST ||
        info->type > OP_LAST || (X64_MODE(di) && TEST(X64_INVALID, info->flags)) ||
        (!X64_MODE(di) && TEST(X86_INVALID, info->flags))) {
        /* invalid instruction: up to caller to decide what to do with it */
        /* FIXME case 10672: provide a runtime option to specify new
         * instruction formats */
        DODEBUG({
            /* don't report when decoding DR addresses, as we sometimes try to
             * decode backward (e.g., interrupted_inlined_syscall(): PR 605161)
             * XXX: better to pass in a flag when decoding that we are
             * being speculative!
             */
            if (report_invalid && !is_dynamo_address(di->start_pc)) {
                SYSLOG_INTERNAL_WARNING_ONCE("Invalid opcode encountered");
                if (info != NULL && info->type == INVALID) {
                    LOG(THREAD_GET, LOG_ALL, 1, "Invalid opcode @" PFX ": 0x%x\n",
                        di->start_pc, info->opcode);
                } else {
                    int i;
                    dcontext_t *dcontext = get_thread_private_dcontext();
                    IF_X64(bool old_mode = set_x86_mode(dcontext, di->x86_mode);)
                    int sz = decode_sizeof(dcontext, di->start_pc, NULL _IF_X64(NULL));
                    IF_X64(set_x86_mode(dcontext, old_mode));
                    LOG(THREAD_GET, LOG_ALL, 1,
                        "Error decoding " PFX " == ", di->start_pc);
                    for (i = 0; i < sz; i++) {
                        LOG(THREAD_GET, LOG_ALL, 1, "0x%x ", *(di->start_pc + i));
                    }
                    LOG(THREAD_GET, LOG_ALL, 1, "\n");
                }
            }
        });
        *ret_info = &invalid_instr;
        return NULL;
    }

#ifdef INTERNAL
    DODEBUG(
        { /* rep & repne should have been completely handled by now */
          /* processor will typically ignore extra prefixes, but we log this internally
           * in case it's our decode messing up instead of weird app instrs
           */
          if (report_invalid &&
              ((di->rep_prefix &&
                /* case 6861: AMD64 opt: "rep ret" used if br tgt or after cbr */
                (pc != di->start_pc + 2 || *(di->start_pc + 1) != RAW_OPCODE_ret)) ||
               (di->repne_prefix &&
                /* i#1899: MPX puts repne prior to branches.  We ignore here until we have
                 * full MPX decoding support (i#1312).
                 */
                info->type != OP_call && info->type != OP_call_ind &&
                info->type != OP_ret && info->type != OP_jmp &&
                info->type != OP_jmp_short && !opc_is_cbr_arch(info->type)))) {
              char bytes[17 * 3];
              int i;
              dcontext_t *dcontext = get_thread_private_dcontext();
              IF_X64(bool old_mode = set_x86_mode(dcontext, di->x86_mode);)
              int sz = decode_sizeof(dcontext, di->start_pc, NULL _IF_X64(NULL));
              IF_X64(set_x86_mode(dcontext, old_mode));
              CLIENT_ASSERT(sz <= 17, "decode rep/repne error: unsupported opcode?");
              for (i = 0; i < sz; i++)
                  snprintf(&bytes[i * 3], 3, "%02x ", *(di->start_pc + i));
              bytes[sz * 3 - 1] = '\0'; /* -1 to kill trailing space */
              SYSLOG_INTERNAL_WARNING_ONCE(
                  "spurious rep/repne prefix @" PFX " (%s): ", di->start_pc, bytes);
          }
        });
#endif

    /* if just want opcode, stop here!  faster for caller to
     * separately call decode_next_pc than for us to decode immeds!
     */
    if (just_opcode) {
        *ret_info = info;
        return NULL;
    }

    if (di->data_prefix) {
        /* prefix was not part of opcode, it's a real prefix */
        /* From Intel manual:
         *   "For non-byte operations: if a 66H prefix is used with
         *   prefix (REX.W = 1), 66H is ignored."
         * That means non-byte-specific operations, for which 66H is
         * ignored as well, right?
         * Xref PR 593593.
         * Note that this means we could assert or remove some of
         * the "rex.w trumps data prefix" logic elsewhere in this file.
         */
        if (TEST(PREFIX_REX_W, di->prefixes)) {
            LOG(THREAD_GET, LOG_ALL, 3, "Ignoring 0x66 in presence of rex.w @" PFX "\n",
                di->start_pc);
        } else {
            di->prefixes |= PREFIX_DATA;
        }
    }
    if ((di->repne_prefix || di->rep_prefix) &&
        (TEST(PREFIX_LOCK, di->prefixes) ||
         /* xrelease can go on non-0xa3 mov_st w/o lock prefix */
         (di->repne_prefix && info->type == OP_mov_st &&
          (info->opcode & 0xa30000) != 0xa30000))) {
        /* we don't go so far as to ensure the mov_st is of the right type */
        if (di->repne_prefix)
            di->prefixes |= PREFIX_XACQUIRE;
        if (di->rep_prefix)
            di->prefixes |= PREFIX_XRELEASE;
    }

    /* read any trailing immediate bytes */
    if (info->dst1_type != TYPE_NONE)
        pc = read_operand(pc, di, info->dst1_type, info->dst1_size);
    if (info->dst2_type != TYPE_NONE)
        pc = read_operand(pc, di, info->dst2_type, info->dst2_size);
    if (info->src1_type != TYPE_NONE)
        pc = read_operand(pc, di, info->src1_type, info->src1_size);
    if (info->src2_type != TYPE_NONE)
        pc = read_operand(pc, di, info->src2_type, info->src2_size);
    if (info->src3_type != TYPE_NONE)
        pc = read_operand(pc, di, info->src3_type, info->src3_size);

    if (info->type == SUFFIX_EXT) {
        /* Shouldn't be any more bytes (immed bytes) read after the modrm+suffix! */
        DODEBUG({ CLIENT_ASSERT(pc == post_suffix_pc, "decode error on 3DNow instr"); });
    }

    /* return values */
    *ret_info = info;
    return pc;
}

/****************************************************************************
 * Full decoding
 */

/* Caller must check for rex.{r,b} extensions before calling this routine */
static reg_id_t
reg8_alternative(decode_info_t *di, reg_id_t reg, uint prefixes)
{
    if (X64_MODE(di) && reg >= REG_START_x86_8 && reg <= REG_STOP_x86_8 &&
        TESTANY(PREFIX_REX_ALL, prefixes)) {
        /* for x64, if any rex prefix exists, we use SPL...SDL instead of
         * AH..BH (this seems to be the only use of 0x40 == PREFIX_REX_GENERAL)
         */
        return (reg - REG_START_x86_8 + REG_START_x64_8);
    }
    return reg;
}

/* which register within modrm, vex or evex we're decoding */
typedef enum {
    DECODE_REG_REG,
    DECODE_REG_BASE,
    DECODE_REG_INDEX,
    DECODE_REG_RM,
    DECODE_REG_VEX,
    DECODE_REG_EVEX,
    DECODE_REG_OPMASK,
} decode_reg_t;

/* Pass in the raw opsize, NOT a size passed through resolve_variable_size(),
 * to avoid allowing OPSZ_6_irex10_short4 w/ data16.
 * To create a sub-sized register, caller must set size separately.
 */
static reg_id_t
decode_reg(decode_reg_t which_reg, decode_info_t *di, byte optype, opnd_size_t opsize)
{
    bool extend = false;
    bool avx512_extend = false;
    byte reg = 0;
    switch (which_reg) {
    case DECODE_REG_REG:
        reg = di->reg;
        extend = X64_MODE(di) && TEST(PREFIX_REX_R, di->prefixes);
        avx512_extend = TEST(PREFIX_EVEX_RR, di->prefixes);
        break;
    case DECODE_REG_BASE:
        reg = di->base;
        extend = X64_MODE(di) && TEST(PREFIX_REX_B, di->prefixes);
        break;
    case DECODE_REG_INDEX:
        reg = di->index;
        extend = X64_MODE(di) && TEST(PREFIX_REX_X, di->prefixes);
        break;
    case DECODE_REG_RM:
        reg = di->rm;
        extend = X64_MODE(di) && TEST(PREFIX_REX_B, di->prefixes);
        if (di->evex_encoded)
            avx512_extend = TEST(PREFIX_REX_X, di->prefixes);
        break;
    case DECODE_REG_VEX:
        /* Part of XOP/AVX: vex.vvvv selects general-purpose register.
         * It has 4 bits so no separate prefix bit is needed to extend.
         */
        reg = (~di->vex_vvvv) & 0xf; /* bit-inverted */
        extend = false;
        avx512_extend = false;
        break;
    case DECODE_REG_EVEX:
        /* Part of AVX-512: evex.vvvv selects general-purpose register.
         * It has 4 bits so no separate prefix bit is needed to extend.
         * Intel's Software Developer's Manual Vol-2A 2.6 AVX-512 ENCODING fails to
         * mention the fact that the bits are inverted in the EVEX prefix. Experimentally
         * confirmed.
         */
        reg = (~di->evex_vvvv) & 0xf; /* bit-inverted */
        extend = false;
        avx512_extend = !TEST(PREFIX_EVEX_VV, di->prefixes); /* bit-inverted */
        break;
    case DECODE_REG_OPMASK:
        /* Part of AVX-512: evex.aaa selects opmask register. */
        reg = di->evex_aaa & 0x7;
        break;
    default: CLIENT_ASSERT(false, "internal unknown reg error");
    }

    switch (optype) {
    case TYPE_P:
    case TYPE_Q:
    case TYPE_P_MODRM: return (REG_START_MMX + reg); /* no x64 extensions */
    case TYPE_V:
    case TYPE_W:
    case TYPE_V_MODRM:
    case TYPE_VSIB: {
<<<<<<< HEAD
        byte extend_reg = extend ? reg + 8 : reg;
        return (TEST(PREFIX_EVEX_LL, di->prefixes)
                    ? (DR_REG_START_ZMM + extend_reg)
                    : ((TEST(PREFIX_VEX_L, di->prefixes) &&
                        /* Not only do we use this for .LIG (where raw reg is either
                         * OPSZ_32 or OPSZ_16_vex32) but also for VSIB which currently
                         * does not get up to OPSZ_16 so we can use this negative
                         * check.
=======
        reg_id_t extend_reg = extend ? reg + 8 : reg;
        extend_reg = avx512_extend ? extend_reg + 16 : extend_reg;
        return (TEST(PREFIX_EVEX_LL, di->prefixes)
                    ? (DR_REG_START_ZMM + extend_reg)
                    : ((TEST(PREFIX_VEX_L, di->prefixes) &&
                        /* Not only do we use this for VEX .LIG (where raw reg is either
                         * OPSZ_32 or OPSZ_16_vex32) but also for VSIB which currently
                         * does not get up to OPSZ_16 so we can use this negative
                         * check.
                         * XXX i#1312: vgather/vscatter VSIB addressing may be OPSZ_16?
                         * For EVEX .LIG, raw reg will be able to be OPSZ_64 or
                         * OPSZ_16_vex32_evex64.
>>>>>>> b35775d3
                         */
                        expand_subreg_size(opsize) != OPSZ_16)
                           ? (REG_START_YMM + extend_reg)
                           : (REG_START_XMM + extend_reg)));
    }
    case TYPE_S:
        if (reg >= 6)
            return REG_NULL;
        return (REG_START_SEGMENT + reg);
    case TYPE_C: return (extend ? (REG_START_CR + 8 + reg) : (REG_START_CR + reg));
    case TYPE_D: return (extend ? (REG_START_DR + 8 + reg) : (REG_START_DR + reg));
    case TYPE_K_REG:
    case TYPE_K_MODRM:
    case TYPE_K_MODRM_R:
    case TYPE_K_VEX:
    case TYPE_K_EVEX: return DR_REG_START_OPMASK + reg;
    case TYPE_E:
    case TYPE_G:
    case TYPE_R:
    case TYPE_B:
    case TYPE_M:
    case TYPE_INDIR_E:
    case TYPE_FLOATMEM:
        /* GPR: fall-through since variable subset of full register */
        break;
    default: CLIENT_ASSERT(false, "internal unknown reg error");
    }

    /* Do not allow a register for 'p' or 'a' types.  FIXME: maybe *_far_ind_* should
     * use TYPE_INDIR_M instead of TYPE_INDIR_E?  What other things are going to turn
     * into asserts or crashes instead of invalid instrs based on events as fragile
     * as these decode routines moving sizes around?
     */
    if (opsize != OPSZ_6_irex10_short4 && opsize != OPSZ_8_short4)
        opsize = resolve_variable_size(di, opsize, true);

    switch (opsize) {
    case OPSZ_1:
        if (extend)
            return (REG_START_8 + 8 + reg);
        else
            return reg8_alternative(di, REG_START_8 + reg, di->prefixes);
    case OPSZ_2: return (extend ? (REG_START_16 + 8 + reg) : (REG_START_16 + reg));
    case OPSZ_4: return (extend ? (REG_START_32 + 8 + reg) : (REG_START_32 + reg));
    case OPSZ_8: return (extend ? (REG_START_64 + 8 + reg) : (REG_START_64 + reg));
    case OPSZ_6:
    case OPSZ_6_irex10_short4:
    case OPSZ_8_short4:
        /* invalid: no register of size p */
        return REG_NULL;
    default:
        /* ok to assert since params controlled by us */
        CLIENT_ASSERT(false, "decode error: unknown register size");
        return REG_NULL;
    }
}

static bool
decode_modrm(decode_info_t *di, byte optype, opnd_size_t opsize, opnd_t *reg_opnd,
             opnd_t *rm_opnd)
{
    /* for x64, addr prefix affects only base/index and truncates final addr:
     * modrm + sib table is the same
     */
    bool addr16 = !X64_MODE(di) && TEST(PREFIX_ADDR, di->prefixes);

    if (reg_opnd != NULL) {
        reg_id_t reg = decode_reg(DECODE_REG_REG, di, optype, opsize);
        if (reg == REG_NULL)
            return false;
        *reg_opnd = opnd_create_reg(reg);
        opnd_set_size(reg_opnd, resolve_variable_size(di, opsize, true /*is reg*/));
    }

    if (rm_opnd != NULL) {
        reg_id_t base_reg = REG_NULL;
        int disp = 0;
        reg_id_t index_reg = REG_NULL;
        int scale = 0;
        char memtype = (optype == TYPE_VSIB ? TYPE_VSIB : TYPE_M);
        opnd_size_t memsize = resolve_addr_size(di);
        bool encode_zero_disp, force_full_disp;
        if (di->has_disp)
            disp = di->disp;
        else
            disp = 0;
        if (di->has_sib) {
            CLIENT_ASSERT(!addr16, "decode error: x86 addr16 cannot have a SIB byte");
            if (di->index == 4 &&
                /* rex.x enables r12 as index */
                (!X64_MODE(di) || !TEST(PREFIX_REX_X, di->prefixes)) &&
                optype != TYPE_VSIB) {
                /* no scale/index */
                index_reg = REG_NULL;
            } else {
                index_reg = decode_reg(DECODE_REG_INDEX, di, memtype, memsize);
                if (index_reg == REG_NULL) {
                    CLIENT_ASSERT(false, "decode error: !index: internal modrm error");
                    return false;
                }
                if (di->scale == 0)
                    scale = 1;
                else if (di->scale == 1)
                    scale = 2;
                else if (di->scale == 2)
                    scale = 4;
                else if (di->scale == 3)
                    scale = 8;
            }
            if (di->base == 5 && di->mod == 0) {
                /* no base */
                base_reg = REG_NULL;
            } else {
                base_reg = decode_reg(DECODE_REG_BASE, di, TYPE_M, memsize);
                if (base_reg == REG_NULL) {
                    CLIENT_ASSERT(false, "decode error: internal modrm decode error");
                    return false;
                }
            }
        } else {
            if (optype == TYPE_VSIB)
                return false; /* invalid w/o vsib byte */
            if ((!addr16 && di->mod == 0 && di->rm == 5) ||
                (addr16 && di->mod == 0 && di->rm == 6)) {
                /* just absolute displacement, or rip-relative for x64 */
#ifdef X64
                if (X64_MODE(di)) {
                    /* rip-relative: convert from relative offset to absolute target pc */
                    byte *addr;
                    CLIENT_ASSERT(di->start_pc != NULL,
                                  "internal decode error: start pc not set");
                    if (di->orig_pc != di->start_pc)
                        addr = di->orig_pc + di->len + di->disp;
                    else
                        addr = di->start_pc + di->len + di->disp;
                    if (TEST(PREFIX_ADDR, di->prefixes)) {
                        /* Need to clear upper 32 bits.
                         * Debuggers do not display this truncation, though
                         * both Intel and AMD manuals describe it.
                         * I did verify it w/ actual execution.
                         */
                        ASSERT_NOT_TESTED();
                        addr = (byte *)((ptr_uint_t)addr & 0xffffffff);
                    }
                    *rm_opnd = opnd_create_far_rel_addr(
                        di->seg_override, (void *)addr,
                        resolve_variable_size(di, opsize, false));
                    return true;
                } else
#endif
                    base_reg = REG_NULL;
                index_reg = REG_NULL;
            } else if (di->mod == 3) {
                /* register */
                reg_id_t rm_reg = decode_reg(DECODE_REG_RM, di, optype, opsize);
                if (rm_reg == REG_NULL) /* no assert since happens, e.g., ff d9 */
                    return false;
                else {
                    *rm_opnd = opnd_create_reg(rm_reg);
                    opnd_set_size(rm_opnd,
                                  resolve_variable_size(di, opsize, true /*is reg*/));
                    return true;
                }
            } else {
                /* non-sib reg-based memory address */
                if (addr16) {
                    /* funny order requiring custom decode */
                    switch (di->rm) {
                    case 0:
                        base_reg = REG_BX;
                        index_reg = REG_SI;
                        scale = 1;
                        break;
                    case 1:
                        base_reg = REG_BX;
                        index_reg = REG_DI;
                        scale = 1;
                        break;
                    case 2:
                        base_reg = REG_BP;
                        index_reg = REG_SI;
                        scale = 1;
                        break;
                    case 3:
                        base_reg = REG_BP;
                        index_reg = REG_DI;
                        scale = 1;
                        break;
                    case 4: base_reg = REG_SI; break;
                    case 5: base_reg = REG_DI; break;
                    case 6:
                        base_reg = REG_BP;
                        CLIENT_ASSERT(di->mod != 0,
                                      "decode error: %bp cannot have mod 0");
                        break;
                    case 7: base_reg = REG_BX; break;
                    default:
                        CLIENT_ASSERT(false, "decode error: unknown modrm rm");
                        break;
                    }
                } else {
                    /* single base reg */
                    base_reg = decode_reg(DECODE_REG_RM, di, memtype, memsize);
                    if (base_reg == REG_NULL) {
                        CLIENT_ASSERT(false,
                                      "decode error: !base: internal modrm decode error");
                        return false;
                    }
                }
            }
        }
        /* We go ahead and preserve the force bools if the original really had a 0
         * disp; up to user to unset bools when changing disp value (FIXME: should
         * we auto-unset on first mod?)
         */
        encode_zero_disp = di->has_disp && disp == 0 &&
            /* there is no bp base without a disp */
            (!addr16 || base_reg != REG_BP);
        force_full_disp =
            di->has_disp && disp >= INT8_MIN && disp <= INT8_MAX && di->mod == 2;
        if (di->seg_override != REG_NULL) {
            *rm_opnd = opnd_create_far_base_disp_ex(
                di->seg_override, base_reg, index_reg, scale, disp,
                resolve_variable_size(di, opsize, false), encode_zero_disp,
                force_full_disp, TEST(PREFIX_ADDR, di->prefixes));
        } else {
            /* Note that OP_{jmp,call}_far_ind does NOT have a far base disp
             * operand: it is a regular base disp containing 6 bytes that
             * specify a segment selector and address.  The opcode must be
             * examined to know how to interpret those 6 bytes.
             */
            *rm_opnd = opnd_create_base_disp_ex(base_reg, index_reg, scale, disp,
                                                resolve_variable_size(di, opsize, false),
                                                encode_zero_disp, force_full_disp,
                                                TEST(PREFIX_ADDR, di->prefixes));
        }
    }
    return true;
}

static ptr_int_t
get_immed(decode_info_t *di, opnd_size_t opsize)
{
    ptr_int_t val = 0;
    if (di->size_immed == OPSZ_NA) {
        /* ok b/c only instr_info_t fields passed */
        CLIENT_ASSERT(di->size_immed2 != OPSZ_NA, "decode immediate size error");
        val = di->immed2;
        di->size_immed2 = OPSZ_NA; /* mark as used up */
    } else {
        /* ok b/c only instr_info_t fields passed */
        CLIENT_ASSERT(di->size_immed != OPSZ_NA, "decode immediate size error");
        val = di->immed;
        di->size_immed = OPSZ_NA; /* mark as used up */
    }
    return val;
}

/* Also takes in reg8 for TYPE_REG_EX mov_imm */
reg_id_t
resolve_var_reg(decode_info_t *di /*IN: x86_mode, prefixes*/, reg_id_t reg32, bool addr,
                bool can_shrink _IF_X64(bool default_64) _IF_X64(bool can_grow)
                    _IF_X64(bool extendable))
{
#ifdef X64
    if (extendable && X64_MODE(di) && di->prefixes != 0 /*optimization*/) {
        /* Note that Intel's table 3-1 on +r possibilities is incorrect:
         * it lists rex.r, while Table 2-4 lists rex.b which is correct.
         */
        if (TEST(PREFIX_REX_B, di->prefixes))
            reg32 = reg32 + 8;
        else
            reg32 = reg8_alternative(di, reg32, di->prefixes);
    }
#endif

    if (addr) {
#ifdef X64
        if (X64_MODE(di)) {
            CLIENT_ASSERT(default_64, "addr-based size must be default 64");
            if (!can_shrink || !TEST(PREFIX_ADDR, di->prefixes))
                return reg_32_to_64(reg32);
            /* else leave 32 (it's addr32 not addr16) */
        } else
#endif
            if (can_shrink && TEST(PREFIX_ADDR, di->prefixes))
            return reg_32_to_16(reg32);
    } else {
#ifdef X64
        /* rex.w trumps data prefix */
        if (X64_MODE(di) &&
            ((can_grow && TEST(PREFIX_REX_W, di->prefixes)) ||
             (default_64 && (!can_shrink || !TEST(PREFIX_DATA, di->prefixes)))))
            return reg_32_to_64(reg32);
        else
#endif
            if (can_shrink && TEST(PREFIX_DATA, di->prefixes))
            return reg_32_to_16(reg32);
    }
    return reg32;
}

static reg_id_t
ds_seg(decode_info_t *di)
{
    if (di->seg_override != REG_NULL) {
#ifdef X64
        /* Although the AMD docs say that es,cs,ss,ds prefixes are NOT treated as
         * segment override prefixes and instead as NULL prefixes, Intel docs do not
         * say that, and both gdb and windbg disassemble as though the prefixes are
         * taking effect.  We therefore do not suppress those prefixes.
         */
#endif
        return di->seg_override;
    }
    return SEG_DS;
}

static bool
decode_operand(decode_info_t *di, byte optype, opnd_size_t opsize, opnd_t *opnd)
{
    /* resolving here, for non-reg, makes for simpler code: though the
     * most common types don't need this.
     */
    opnd_size_t ressize = resolve_variable_size(di, opsize, false);
    switch (optype) {
    case TYPE_NONE: *opnd = opnd_create_null(); return true;
    case TYPE_REG:
        *opnd = opnd_create_reg(opsize);
        /* here and below, for all TYPE_*REG*: no need to set size as it's a GPR */
        return true;
    case TYPE_XREG:
        *opnd = opnd_create_reg(resolve_var_reg(di, opsize, false /*!addr*/,
                                                false /*!shrinkable*/
                                                _IF_X64(true /*d64*/)
                                                    _IF_X64(false /*!growable*/)
                                                        _IF_X64(false /*!extendable*/)));
        return true;
    case TYPE_VAR_REG:
        *opnd = opnd_create_reg(resolve_var_reg(di, opsize, false /*!addr*/,
                                                true /*shrinkable*/
                                                _IF_X64(false /*d32*/)
                                                    _IF_X64(true /*growable*/)
                                                        _IF_X64(false /*!extendable*/)));
        return true;
    case TYPE_VARZ_REG:
        *opnd = opnd_create_reg(resolve_var_reg(di, opsize, false /*!addr*/,
                                                true /*shrinkable*/
                                                _IF_X64(false /*d32*/)
                                                    _IF_X64(false /*!growable*/)
                                                        _IF_X64(false /*!extendable*/)));
        return true;
    case TYPE_VAR_XREG:
        *opnd = opnd_create_reg(resolve_var_reg(di, opsize, false /*!addr*/,
                                                true /*shrinkable*/
                                                _IF_X64(true /*d64*/)
                                                    _IF_X64(false /*!growable*/)
                                                        _IF_X64(false /*!extendable*/)));
        return true;
    case TYPE_VAR_REGX:
        *opnd = opnd_create_reg(resolve_var_reg(di, opsize, false /*!addr*/,
                                                false /*!shrinkable*/
                                                _IF_X64(false /*!d64*/)
                                                    _IF_X64(true /*growable*/)
                                                        _IF_X64(false /*!extendable*/)));
        return true;
    case TYPE_VAR_ADDR_XREG:
        *opnd = opnd_create_reg(resolve_var_reg(di, opsize, true /*addr*/,
                                                true /*shrinkable*/
                                                _IF_X64(true /*d64*/)
                                                    _IF_X64(false /*!growable*/)
                                                        _IF_X64(false /*!extendable*/)));
        return true;
    case TYPE_REG_EX:
        *opnd = opnd_create_reg(resolve_var_reg(di, opsize, false /*!addr*/,
                                                false /*!shrink*/
                                                _IF_X64(false /*d32*/)
                                                    _IF_X64(false /*!growable*/)
                                                        _IF_X64(true /*extendable*/)));
        return true;
    case TYPE_VAR_REG_EX:
        *opnd = opnd_create_reg(resolve_var_reg(di, opsize, false /*!addr*/,
                                                true /*shrinkable*/
                                                _IF_X64(false /*d32*/)
                                                    _IF_X64(true /*growable*/)
                                                        _IF_X64(true /*extendable*/)));
        return true;
    case TYPE_VAR_XREG_EX:
        *opnd = opnd_create_reg(resolve_var_reg(di, opsize, false /*!addr*/,
                                                true /*shrinkable*/
                                                _IF_X64(true /*d64*/)
                                                    _IF_X64(false /*!growable*/)
                                                        _IF_X64(true /*extendable*/)));
        return true;
    case TYPE_VAR_REGX_EX:
        *opnd = opnd_create_reg(resolve_var_reg(di, opsize, false /*!addr*/,
                                                false /*!shrink*/
                                                _IF_X64(false /*d64*/)
                                                    _IF_X64(true /*growable*/)
                                                        _IF_X64(true /*extendable*/)));
        return true;
    case TYPE_FLOATMEM:
    case TYPE_M:
    case TYPE_VSIB:
        /* ensure referencing memory */
        if (di->mod >= 3)
            return false;
        /* fall through */
    case TYPE_E:
    case TYPE_Q:
    case TYPE_W: return decode_modrm(di, optype, opsize, NULL, opnd);
    case TYPE_R:
    case TYPE_P_MODRM:
    case TYPE_V_MODRM:
        /* ensure referencing a register */
        if (di->mod != 3)
            return false;
        return decode_modrm(di, optype, opsize, NULL, opnd);
    case TYPE_G:
    case TYPE_P:
    case TYPE_V:
    case TYPE_S:
    case TYPE_C:
    case TYPE_D: return decode_modrm(di, optype, opsize, opnd, NULL);
    case TYPE_I:
        *opnd = opnd_create_immed_int(get_immed(di, opsize), ressize);
        return true;
    case TYPE_1:
        CLIENT_ASSERT(opsize == OPSZ_0, "internal decode inconsistency");
        *opnd = opnd_create_immed_int(1, ressize);
        return true;
    case TYPE_FLOATCONST:
        CLIENT_ASSERT(opsize == OPSZ_0, "internal decode inconsistency");
        /* i#386: avoid floating-point instructions */
        *opnd = opnd_create_immed_float_for_opcode(di->opcode);
        return true;
    case TYPE_J:
        if (di->seg_override == SEG_JCC_NOT_TAKEN || di->seg_override == SEG_JCC_TAKEN) {
            /* SEG_DS - taken,     pt */
            /* SEG_CS - not taken, pn */
            /* starting from RH9 I see code using this */
            LOG(THREAD_GET, LOG_EMIT, 5, "disassemble: branch hint %s:\n",
                di->seg_override == SEG_JCC_TAKEN ? "pt" : "pn");
            if (di->seg_override == SEG_JCC_NOT_TAKEN)
                di->prefixes |= PREFIX_JCC_NOT_TAKEN;
            else
                di->prefixes |= PREFIX_JCC_TAKEN;
            di->seg_override = REG_NULL;
            STATS_INC(num_branch_hints);
        }
        /* just ignore other segment prefixes -- don't assert */
        *opnd = opnd_create_pc((app_pc)get_immed(di, opsize));
        return true;
    case TYPE_A: {
        /* ok since instr_info_t fields */
        CLIENT_ASSERT(!X64_MODE(di), "x64 has no type A instructions");
        CLIENT_ASSERT(opsize == OPSZ_6_irex10_short4, "decode A operand error");
        /* just ignore segment prefixes -- don't assert */
        if (TEST(PREFIX_DATA, di->prefixes)) {
            /* 4-byte immed */
            ptr_int_t val = get_immed(di, opsize);
            *opnd = opnd_create_far_pc((ushort)(((ptr_int_t)val & 0xffff0000) >> 16),
                                       (app_pc)((ptr_int_t)val & 0x0000ffff));
        } else {
            /* 6-byte immed */
            /* ok since instr_info_t fields */
            CLIENT_ASSERT(di->size_immed == OPSZ_6 && di->size_immed2 == OPSZ_6,
                          "decode A operand 6-byte immed error");
            ASSERT(CHECK_TRUNCATE_TYPE_short(di->immed));
            *opnd = opnd_create_far_pc((ushort)(short)di->immed, (app_pc)di->immed2);
            di->size_immed = OPSZ_NA;
            di->size_immed2 = OPSZ_NA;
        }
        return true;
    }
    case TYPE_O: {
        /* no modrm byte, offset follows directly */
        ptr_int_t immed = get_immed(di, resolve_addr_size(di));
        *opnd = opnd_create_far_abs_addr(di->seg_override, (void *)immed, ressize);
        return true;
    }
    case TYPE_X:
        /* this means the memory address DS:(E)SI */
        if (!X64_MODE(di) && TEST(PREFIX_ADDR, di->prefixes)) {
            *opnd =
                opnd_create_far_base_disp(ds_seg(di), REG_SI, REG_NULL, 0, 0, ressize);
        } else if (!X64_MODE(di) || TEST(PREFIX_ADDR, di->prefixes)) {
            *opnd =
                opnd_create_far_base_disp(ds_seg(di), REG_ESI, REG_NULL, 0, 0, ressize);
        } else {
            *opnd =
                opnd_create_far_base_disp(ds_seg(di), REG_RSI, REG_NULL, 0, 0, ressize);
        }
        return true;
    case TYPE_Y:
        /* this means the memory address ES:(E)DI */
        if (!X64_MODE(di) && TEST(PREFIX_ADDR, di->prefixes))
            *opnd = opnd_create_far_base_disp(SEG_ES, REG_DI, REG_NULL, 0, 0, ressize);
        else if (!X64_MODE(di) || TEST(PREFIX_ADDR, di->prefixes))
            *opnd = opnd_create_far_base_disp(SEG_ES, REG_EDI, REG_NULL, 0, 0, ressize);
        else
            *opnd = opnd_create_far_base_disp(SEG_ES, REG_RDI, REG_NULL, 0, 0, ressize);
        return true;
    case TYPE_XLAT:
        /* this means the memory address DS:(E)BX+AL */
        if (!X64_MODE(di) && TEST(PREFIX_ADDR, di->prefixes))
            *opnd = opnd_create_far_base_disp(ds_seg(di), REG_BX, REG_AL, 1, 0, ressize);
        else if (!X64_MODE(di) || TEST(PREFIX_ADDR, di->prefixes))
            *opnd = opnd_create_far_base_disp(ds_seg(di), REG_EBX, REG_AL, 1, 0, ressize);
        else
            *opnd = opnd_create_far_base_disp(ds_seg(di), REG_RBX, REG_AL, 1, 0, ressize);
        return true;
    case TYPE_MASKMOVQ:
        /* this means the memory address DS:(E)DI */
        if (!X64_MODE(di) && TEST(PREFIX_ADDR, di->prefixes)) {
            *opnd =
                opnd_create_far_base_disp(ds_seg(di), REG_DI, REG_NULL, 0, 0, ressize);
        } else if (!X64_MODE(di) || TEST(PREFIX_ADDR, di->prefixes)) {
            *opnd =
                opnd_create_far_base_disp(ds_seg(di), REG_EDI, REG_NULL, 0, 0, ressize);
        } else {
            *opnd =
                opnd_create_far_base_disp(ds_seg(di), REG_RDI, REG_NULL, 0, 0, ressize);
        }
        return true;
    case TYPE_INDIR_REG:
        /* FIXME: how know data size?  for now just use reg size: our only use
         * of this does not have a varying hardcoded reg, fortunately. */
        *opnd = opnd_create_base_disp(opsize, REG_NULL, 0, 0, reg_get_size(opsize));
        return true;
    case TYPE_INDIR_VAR_XREG:         /* indirect reg varies by ss only, base is 4x8,
                                       * opsize varies by data16 */
    case TYPE_INDIR_VAR_REG:          /* indirect reg varies by ss only, base is 4x8,
                                       * opsize varies by rex and data16 */
    case TYPE_INDIR_VAR_XIREG:        /* indirect reg varies by ss only, base is 4x8,
                                       * opsize varies by data16 except on 64-bit Intel */
    case TYPE_INDIR_VAR_XREG_OFFS_1:  /* TYPE_INDIR_VAR_XREG + an offset */
    case TYPE_INDIR_VAR_XREG_OFFS_8:  /* TYPE_INDIR_VAR_XREG + an offset + scale */
    case TYPE_INDIR_VAR_XREG_OFFS_N:  /* TYPE_INDIR_VAR_XREG + an offset + scale */
    case TYPE_INDIR_VAR_XIREG_OFFS_1: /* TYPE_INDIR_VAR_XIREG + an offset + scale */
    case TYPE_INDIR_VAR_REG_OFFS_2:   /* TYPE_INDIR_VAR_REG + offset + scale */
    case TYPE_INDIR_VAR_XREG_SIZEx8:  /* TYPE_INDIR_VAR_XREG + scale */
    case TYPE_INDIR_VAR_REG_SIZEx2:   /* TYPE_INDIR_VAR_REG + scale */
    case TYPE_INDIR_VAR_REG_SIZEx3x5: /* TYPE_INDIR_VAR_REG + scale */
    {
        reg_id_t reg = resolve_var_reg(di, opsize, true /*doesn't matter*/,
                                       false /*!shrinkable*/
                                       _IF_X64(true /*d64*/) _IF_X64(false /*!growable*/)
                                           _IF_X64(false /*!extendable*/));
        opnd_size_t sz =
            resolve_variable_size(di, indir_var_reg_size(di, optype), false /*not reg*/);
        /* NOTE - needs to match size in opnd_type_ok() and instr_create.h */
        *opnd = opnd_create_base_disp(
            reg, REG_NULL, 0, indir_var_reg_offs_factor(optype) * opnd_size_in_bytes(sz),
            sz);
        return true;
    }
    case TYPE_INDIR_E:
        /* how best mark as indirect?
         * in current usage decode_modrm will be treated as indirect, becoming
         * a base_disp operand, vs. an immed, which becomes a pc operand
         * besides, Ap is just as indirect as i_Ep!
         */
        return decode_operand(di, TYPE_E, opsize, opnd);
    case TYPE_L: {
        /* part of AVX: top 4 bits of 8-bit immed select xmm/ymm register */
        ptr_int_t immed = get_immed(di, OPSZ_1);
        reg_id_t reg = (reg_id_t)(immed & 0xf0) >> 4;
        *opnd = opnd_create_reg(((TEST(PREFIX_VEX_L, di->prefixes) &&
                                  /* see .LIG notes above */
                                  expand_subreg_size(opsize) != OPSZ_16)
                                     ? REG_START_YMM
                                     : REG_START_XMM) +
                                reg);
        opnd_set_size(opnd, resolve_variable_size(di, opsize, true /*is reg*/));
        return true;
    }
    case TYPE_H: {
        /* part of AVX: vex.vvvv selects xmm/ymm register */
        reg_id_t reg = (~di->vex_vvvv) & 0xf; /* bit-inverted */
        *opnd = opnd_create_reg(((TEST(PREFIX_VEX_L, di->prefixes) &&
                                  /* see .LIG notes above */
                                  expand_subreg_size(opsize) != OPSZ_16)
                                     ? REG_START_YMM
                                     : REG_START_XMM) +
                                reg);
        opnd_set_size(opnd, resolve_variable_size(di, opsize, true /*is reg*/));
        return true;
    }
    case TYPE_B: {
        /* Part of XOP/AVX/AVX-512: vex.vvvv or evex.vvvv selects general-purpose
         * register.
         */
        if (di->evex_encoded)
            *opnd = opnd_create_reg(decode_reg(DECODE_REG_EVEX, di, optype, opsize));
        else
            *opnd = opnd_create_reg(decode_reg(DECODE_REG_VEX, di, optype, opsize));
        /* no need to set size as it's a GPR */
        return true;
    }
    case TYPE_K_MODRM: {
        /* part of AVX-512: modrm.rm selects opmask register or mem addr */
        if (di->mod != 3) {
            return decode_modrm(di, optype, opsize, NULL, opnd);
        }
        /* fall through*/
    }
    case TYPE_K_MODRM_R: {
        /* part of AVX-512: modrm.rm selects opmask register */
        *opnd = opnd_create_reg(decode_reg(DECODE_REG_RM, di, optype, opsize));
        return true;
    }
    case TYPE_K_REG: {
        /* part of AVX-512: modrm.reg selects opmask register */
        *opnd = opnd_create_reg(decode_reg(DECODE_REG_REG, di, optype, opsize));
        return true;
    }
    case TYPE_K_VEX: {
        /* part of AVX-512: vex.vvvv selects opmask register */
        *opnd = opnd_create_reg(decode_reg(DECODE_REG_VEX, di, optype, opsize));
        return true;
    }
    case TYPE_K_EVEX: {
        /* part of AVX-512: evex.aaa selects opmask register */
        *opnd = opnd_create_reg(decode_reg(DECODE_REG_OPMASK, di, optype, opsize));
        return true;
    }
    default:
        /* ok to assert, types coming only from instr_info_t */
        CLIENT_ASSERT(false, "decode error: unknown operand type");
    }
    return false;
}

dr_pred_type_t
decode_predicate_from_instr_info(uint opcode, const instr_info_t *info)
{
    if (TESTANY(HAS_PRED_CC | HAS_PRED_COMPLEX, info->flags)) {
        if (TEST(HAS_PRED_CC, info->flags))
            return DR_PRED_O + instr_cmovcc_to_jcc(opcode) - OP_jo;
        else
            return DR_PRED_COMPLEX;
    }
    return DR_PRED_NONE;
}

/****************************************************************************
 * Exported routines
 */

/* Decodes only enough of the instruction at address pc to determine
 * its eflags usage, which is returned in usage as EFLAGS_ constants
 * or'ed together.
 * This corresponds to halfway between Level 1 and Level 2: a Level 1 decoding
 * plus eflags information (usually only at Level 2).
 * Returns the address of the next byte after the decoded instruction.
 * Returns NULL on decoding an invalid instruction.
 *
 * N.B.: an instruction that has an "undefined" effect on eflags is considered
 * to write to eflags.  This is fine since programs shouldn't be reading
 * eflags after an undefined modification to them, but a weird program that
 * relies on some undefined eflag thing might behave differently under dynamo
 * than not!
 */
byte *
decode_eflags_usage(dcontext_t *dcontext, byte *pc, uint *usage,
                    dr_opnd_query_flags_t flags)
{
    const instr_info_t *info;
    decode_info_t di;
    IF_X64(di.x86_mode = get_x86_mode(dcontext));

    /* don't decode immeds, instead use decode_next_pc, it's faster */
    read_instruction(pc, pc, &info, &di, true /* just opcode */ _IF_DEBUG(true));

    *usage = instr_eflags_conditionally(
        info->eflags, decode_predicate_from_instr_info(info->type, info), flags);
    pc = decode_next_pc(dcontext, pc);
    /* failure handled fine -- we'll go ahead and return the NULL */

    return pc;
}

/* Decodes the opcode and eflags usage of instruction at address pc
 * into instr.
 * This corresponds to a Level 2 decoding.
 * Assumes that instr is already initialized, but uses the x86/x64 mode
 * for the current thread rather than that set in instr.
 * If caller is re-using same instr struct over multiple decodings,
 * should call instr_reset or instr_reuse.
 * Returns the address of the next byte after the decoded instruction.
 * Returns NULL on decoding an invalid instruction.
 */
byte *
decode_opcode(dcontext_t *dcontext, byte *pc, instr_t *instr)
{
    const instr_info_t *info;
    decode_info_t di;
    int sz;
#ifdef X64
    /* PR 251479: we need to know about all rip-relative addresses.
     * Since change/setting raw bits invalidates, we must set this
     * on every return. */
    uint rip_rel_pos;
#endif
    IF_X64(di.x86_mode = instr_get_x86_mode(instr));
    /* when pass true to read_instruction it doesn't decode immeds,
     * so have to call decode_next_pc, but that ends up being faster
     * than decoding immeds!
     */
    read_instruction(pc, pc, &info, &di,
                     true /* just opcode */
                     _IF_DEBUG(!TEST(INSTR_IGNORE_INVALID, instr->flags)));
    sz = decode_sizeof(dcontext, pc, NULL _IF_X64(&rip_rel_pos));
    IF_X64(instr_set_x86_mode(instr, get_x86_mode(dcontext)));
    instr_set_opcode(instr, info->type);
    /* read_instruction sets opcode to OP_INVALID for illegal instr.
     * decode_sizeof will return 0 for _some_ illegal instrs, so we
     * check it first since it's faster than instr_valid, but we have to
     * also check instr_valid to catch all illegal instrs.
     */
    if (sz == 0 || !instr_valid(instr)) {
        CLIENT_ASSERT(!instr_valid(instr), "decode_opcode: invalid instr");
        return NULL;
    }
    instr->eflags = info->eflags;
    instr_set_eflags_valid(instr, true);
    /* operands are NOT set */
    instr_set_operands_valid(instr, false);
    /* raw bits are valid though and crucial for encoding */
    instr_set_raw_bits(instr, pc, sz);
    /* must set rip_rel_pos after setting raw bits */
    IF_X64(instr_set_rip_rel_pos(instr, rip_rel_pos));
    return pc + sz;
}

#if defined(DEBUG) && !defined(STANDALONE_DECODER)
/* PR 215143: we must resolve variable sizes at decode time */
static bool
check_is_variable_size(opnd_t op)
{
    if (opnd_is_memory_reference(op) ||
        /* reg_get_size() fails on fp registers since no OPSZ for them */
        (opnd_is_reg(op) && !reg_is_fp(opnd_get_reg(op))))
        return !is_variable_size(opnd_get_size(op));
    /* else no legitimate size to check */
    return true;
}
#endif

/* Decodes the instruction at address pc into instr, filling in the
 * instruction's opcode, eflags usage, prefixes, and operands.
 * This corresponds to a Level 3 decoding.
 * Assumes that instr is already initialized, but uses the x86/x64 mode
 * for the current thread rather than that set in instr.
 * If caller is re-using same instr struct over multiple decodings,
 * should call instr_reset or instr_reuse.
 * Returns the address of the next byte after the decoded instruction.
 * Returns NULL on decoding an invalid instruction.
 */
static byte *
decode_common(dcontext_t *dcontext, byte *pc, byte *orig_pc, instr_t *instr)
{
    const instr_info_t *info;
    decode_info_t di;
    byte *next_pc;
    int instr_num_dsts = 0, instr_num_srcs = 0;
    opnd_t dsts[8];
    opnd_t srcs[8];

    CLIENT_ASSERT(instr->opcode == OP_INVALID || instr->opcode == OP_UNDECODED,
                  "decode: instr is already decoded, may need to call instr_reset()");

    IF_X64(di.x86_mode = get_x86_mode(dcontext));
    next_pc = read_instruction(pc, orig_pc, &info, &di,
                               false /* not just opcode,
                                        decode operands too */
                               _IF_DEBUG(!TEST(INSTR_IGNORE_INVALID, instr->flags)));
    instr_set_opcode(instr, info->type);
    IF_X64(instr_set_x86_mode(instr, di.x86_mode));
    /* failure up to this point handled fine -- we set opcode to OP_INVALID */
    if (next_pc == NULL) {
        LOG(THREAD, LOG_INTERP, 3, "decode: invalid instr at " PFX "\n", pc);
        CLIENT_ASSERT(!instr_valid(instr), "decode: invalid instr");
        return NULL;
    }
    instr->eflags = info->eflags;
    instr_set_eflags_valid(instr, true);
    /* since we don't use set_src/set_dst we must explicitly say they're valid */
    instr_set_operands_valid(instr, true);
    /* read_instruction doesn't set di.len since only needed for rip-relative opnds */
    IF_X64(
        CLIENT_ASSERT_TRUNCATE(di.len, int, next_pc - pc, "internal truncation error"));
    di.len = (int)(next_pc - pc);
    di.opcode = info->type; /* used for opnd_create_immed_float_for_opcode */

    instr->prefixes |= di.prefixes;

    /* operands */
    do {
        if (info->dst1_type != TYPE_NONE) {
            if (!decode_operand(&di, info->dst1_type, info->dst1_size,
                                &(dsts[instr_num_dsts++])))
                goto decode_invalid;
            ASSERT(check_is_variable_size(dsts[instr_num_dsts - 1]));
        }
        if (info->dst2_type != TYPE_NONE) {
            if (!decode_operand(&di, info->dst2_type, info->dst2_size,
                                &(dsts[instr_num_dsts++])))
                goto decode_invalid;
            ASSERT(check_is_variable_size(dsts[instr_num_dsts - 1]));
        }
        if (info->src1_type != TYPE_NONE) {
            if (!decode_operand(&di, info->src1_type, info->src1_size,
                                &(srcs[instr_num_srcs++])))
                goto decode_invalid;
            ASSERT(check_is_variable_size(srcs[instr_num_srcs - 1]));
        }
        if (info->src2_type != TYPE_NONE) {
            if (!decode_operand(&di, info->src2_type, info->src2_size,
                                &(srcs[instr_num_srcs++])))
                goto decode_invalid;
            ASSERT(check_is_variable_size(srcs[instr_num_srcs - 1]));
        }
        if (info->src3_type != TYPE_NONE) {
            if (!decode_operand(&di, info->src3_type, info->src3_size,
                                &(srcs[instr_num_srcs++])))
                goto decode_invalid;
            ASSERT(check_is_variable_size(srcs[instr_num_srcs - 1]));
        }
        /* extra operands:
         * we take advantage of the fact that all instructions that need extra
         * operands have only one encoding, so the code field points to instr_info_t
         * structures containing the extra operands
         */
        if ((info->flags & HAS_EXTRA_OPERANDS) != 0) {
            if ((info->flags & EXTRAS_IN_CODE_FIELD) != 0)
                info = (const instr_info_t *)(info->code);
            else /* extra operands are in next entry */
                info = info + 1;
        } else
            break;
    } while (true);

    /* some operands add to di.prefixes so we copy again */
    instr->prefixes |= di.prefixes;
    if (di.seg_override == SEG_FS)
        instr->prefixes |= PREFIX_SEG_FS;
    if (di.seg_override == SEG_GS)
        instr->prefixes |= PREFIX_SEG_GS;

    /* now copy operands into their real slots */
    instr_set_num_opnds(dcontext, instr, instr_num_dsts, instr_num_srcs);
    if (instr_num_dsts > 0) {
        memcpy(instr->dsts, dsts, instr_num_dsts * sizeof(opnd_t));
    }
    if (instr_num_srcs > 0) {
        /* remember that src0 is static */
        instr->src0 = srcs[0];
        if (instr_num_srcs > 1) {
            memcpy(instr->srcs, &(srcs[1]), (instr_num_srcs - 1) * sizeof(opnd_t));
        }
    }

    if (TESTANY(HAS_PRED_CC | HAS_PRED_COMPLEX, info->flags))
        instr_set_predicate(instr, decode_predicate_from_instr_info(di.opcode, info));

    /* check for invalid prefixes that depend on operand types */
    if (TEST(PREFIX_LOCK, di.prefixes)) {
        /* check for invalid opcode, list on p3-397 of IA-32 vol 2 */
        switch (instr_get_opcode(instr)) {
        case OP_add:
        case OP_adc:
        case OP_and:
        case OP_btc:
        case OP_btr:
        case OP_bts:
        case OP_cmpxchg:
        case OP_cmpxchg8b:
        case OP_dec:
        case OP_inc:
        case OP_neg:
        case OP_not:
        case OP_or:
        case OP_sbb:
        case OP_sub:
        case OP_xor:
        case OP_xadd:
        case OP_xchg: {
            /* still illegal unless dest is mem op rather than src */
            CLIENT_ASSERT(instr->num_dsts > 0, "internal lock prefix check error");
            if (!opnd_is_memory_reference(instr->dsts[0])) {
                LOG(THREAD, LOG_INTERP, 3, "decode: invalid lock prefix at " PFX "\n",
                    pc);
                goto decode_invalid;
            }
            break;
        }
        default: {
            LOG(THREAD, LOG_INTERP, 3, "decode: invalid lock prefix at " PFX "\n", pc);
            goto decode_invalid;
        }
        }
    }
    /* PREFIX_XRELEASE is allowed w/o LOCK on mov_st, but use of it or PREFIX_XACQUIRE
     * in other situations does not result in #UD so we ignore.
     */

    if (orig_pc != pc) {
        /* We do not want to copy when encoding and condone an invalid
         * relative target
         */
        instr_set_raw_bits_valid(instr, false);
        instr_set_translation(instr, orig_pc);
    } else {
        /* we set raw bits AFTER setting all srcs and dsts b/c setting
         * a src or dst marks instr as having invalid raw bits
         */
        IF_X64(ASSERT(CHECK_TRUNCATE_TYPE_uint(next_pc - pc)));
        instr_set_raw_bits(instr, pc, (uint)(next_pc - pc));
#ifdef X64
        if (X64_MODE(&di) && TEST(HAS_MODRM, info->flags) && di.mod == 0 && di.rm == 5) {
            CLIENT_ASSERT(di.disp_abs > di.start_pc, "decode: internal rip-rel error");
            CLIENT_ASSERT(CHECK_TRUNCATE_TYPE_int(di.disp_abs - di.start_pc),
                          "decode: internal rip-rel error");
            /* must do this AFTER setting raw bits to avoid being invalidated */
            instr_set_rip_rel_pos(instr, (int)(di.disp_abs - di.start_pc));
        }
#endif
    }

    return next_pc;

decode_invalid:
    instr_set_operands_valid(instr, false);
    instr_set_opcode(instr, OP_INVALID);
    return NULL;
}

byte *
decode(dcontext_t *dcontext, byte *pc, instr_t *instr)
{
    return decode_common(dcontext, pc, pc, instr);
}

byte *
decode_from_copy(dcontext_t *dcontext, byte *copy_pc, byte *orig_pc, instr_t *instr)
{
    return decode_common(dcontext, copy_pc, orig_pc, instr);
}

const instr_info_t *
get_next_instr_info(const instr_info_t *info)
{
    return (const instr_info_t *)(info->code);
}

byte
decode_first_opcode_byte(int opcode)
{
    const instr_info_t *info = op_instr[opcode];
    return (byte)((info->opcode & 0x00ff0000) >> 16);
}

DR_API
const char *
decode_opcode_name(int opcode)
{
    const instr_info_t *info = op_instr[opcode];
    return info->name;
}

const instr_info_t *
opcode_to_encoding_info(uint opc, dr_isa_mode_t isa_mode)
{
    return op_instr[opc];
}

app_pc
dr_app_pc_as_jump_target(dr_isa_mode_t isa_mode, app_pc pc)
{
    return pc;
}

app_pc
dr_app_pc_as_load_target(dr_isa_mode_t isa_mode, app_pc pc)
{
    return pc;
}

#ifdef DEBUG
void
decode_debug_checks_arch(void)
{
    /* empty */
}
#endif

#ifdef DECODE_UNIT_TEST
#    include "instr_create.h"

/* FIXME: Tried putting this inside a separate unit-decode.c file, but
 *        required creating a unit-decode_table.c file.  Since the
 *        infrastructure is not fully set up, currently leaving this here
 * FIXME: beef up to check if something went wrong
 */
static bool
unit_check_decode_ff_opcode()
{
    static int do_once = 0;
    instr_t instr;
    byte modrm, sib;
    byte raw_bytes[] = {
        0xff, 0x0,  0x0,  0xaa, 0xbb, 0xcc, 0xdd, 0xee,
        0xff, 0xab, 0xbc, 0xcd, 0xde, 0xef, 0xfa,
    };
    app_pc next_pc = NULL;

    for (modrm = 0x0; modrm < 0xff; modrm++) {
        raw_bytes[1] = modrm;
        for (sib = 0x0; sib < 0xff; sib++) {
            raw_bytes[2] = sib;

            /* set up instr for decode_opcode */
            instr_init(GLOBAL_DCONTEXT, &instr);
            instr.bytes = raw_bytes;
            instr.length = 15;
            instr_set_raw_bits_valid(&instr, true);
            instr_set_operands_valid(&instr, false);

            next_pc = decode_opcode(GLOBAL_DCONTEXT, instr.bytes, &instr);
            if (next_pc != NULL && instr.opcode != OP_INVALID &&
                instr.opcode != OP_UNDECODED) {
                print_file(STDERR, "## %02x %02x %02x len=%d\n", instr.bytes[0],
                           instr.bytes[1], instr.bytes[2], instr.length);
            }
        }
    }
    return 0;
}

/* Standalone building is still broken so I tested this by calling
 * from a real DR build.
 */
#    define CHECK_ENCODE_OPCODE(dcontext, instr, pc, opc, ...)           \
        instr = INSTR_CREATE_##opc(dcontext, ##__VA_ARGS__);             \
        instr_encode(dcontext, instr, pc);                               \
        instr_reset(dcontext, instr);                                    \
        decode(dcontext, pc, instr);                                     \
        /* FIXME: use EXPECT */                                          \
        CLIENT_ASSERT(instr_get_opcode(instr) == OP_##opc, "unit test"); \
        instr_destroy(dcontext, instr);

/* FIXME: case 8212: add checks for every single instr type */
static bool
unit_check_sse3()
{
    dcontext_t *dcontext = get_thread_private_dcontext();
    byte buf[32];
    instr_t *instr;
    CHECK_ENCODE_OPCODE(dcontext, instr, buf, mwait);
    CHECK_ENCODE_OPCODE(dcontext, instr, buf, monitor);
    CHECK_ENCODE_OPCODE(dcontext, instr, buf, haddpd, opnd_create_reg(REG_XMM7),
                        opnd_create_reg(REG_XMM2));
    CHECK_ENCODE_OPCODE(dcontext, instr, buf, haddps, opnd_create_reg(REG_XMM7),
                        opnd_create_reg(REG_XMM2));
    CHECK_ENCODE_OPCODE(dcontext, instr, buf, hsubpd, opnd_create_reg(REG_XMM7),
                        opnd_create_reg(REG_XMM2));
    CHECK_ENCODE_OPCODE(dcontext, instr, buf, hsubps, opnd_create_reg(REG_XMM7),
                        opnd_create_reg(REG_XMM2));
    CHECK_ENCODE_OPCODE(dcontext, instr, buf, addsubpd, opnd_create_reg(REG_XMM7),
                        opnd_create_reg(REG_XMM2));
    CHECK_ENCODE_OPCODE(dcontext, instr, buf, addsubps, opnd_create_reg(REG_XMM7),
                        opnd_create_reg(REG_XMM2));
    CHECK_ENCODE_OPCODE(dcontext, instr, buf, lddqu, opnd_create_reg(REG_XMM7),
                        opnd_create_base_disp(REG_NULL, REG_NULL, 0, 0, OPSZ_16));
    CHECK_ENCODE_OPCODE(dcontext, instr, buf, movsldup, opnd_create_reg(REG_XMM7),
                        opnd_create_reg(REG_XMM2));
    CHECK_ENCODE_OPCODE(dcontext, instr, buf, movshdup, opnd_create_reg(REG_XMM7),
                        opnd_create_reg(REG_XMM2));
    CHECK_ENCODE_OPCODE(dcontext, instr, buf, movddup, opnd_create_reg(REG_XMM7),
                        opnd_create_reg(REG_XMM2));
    /* not sse3 but I fixed it at same time so here to test */
    CHECK_ENCODE_OPCODE(dcontext, instr, buf, cmpxchg8b,
                        opnd_create_base_disp(REG_NULL, REG_NULL, 0, 0, OPSZ_8));
    return true;
}

int
main()
{
    bool res;
    standalone_init();
    res = unit_check_sse3();
    res = unit_check_decode_ff_opcode() && res;
    return res;
}

#endif /* DECODE_UNIT_TEST */<|MERGE_RESOLUTION|>--- conflicted
+++ resolved
@@ -718,10 +718,6 @@
 read_evex(byte *pc, decode_info_t *di, byte instr_byte,
           const instr_info_t **ret_info INOUT, bool *is_evex)
 {
-<<<<<<< HEAD
-
-=======
->>>>>>> b35775d3
     const instr_info_t *info;
     byte prefix_byte = 0, evex_pp = 0;
     ASSERT(ret_info != NULL && *ret_info != NULL && is_evex != NULL);
@@ -735,10 +731,6 @@
             *ret_info = &invalid_instr;
             return pc;
         }
-<<<<<<< HEAD
-
-=======
->>>>>>> b35775d3
         *is_evex = true;
         info = &evex_prefix_extensions[0][1];
     } else {
@@ -762,21 +754,12 @@
         return pc;
     }
 
-<<<<<<< HEAD
-    byte evex_mm;
-    CLIENT_ASSERT(info->type == PREFIX, "internal evex decoding error");
-    /* fields are: R, X, B, R', 00, mm.  R, X, B and R' are inverted.
-     * The patent WO2012134532A1 mentions that the bits are in fact inverted
-     * the same way as in the VEX prefix, in order to make it distinct
-     * from the bound instruction in 32-bit mode.
-=======
     CLIENT_ASSERT(info->type == PREFIX, "internal evex decoding error");
     /* Fields are: R, X, B, R', 00, mm.  R, X, B and R' are inverted. Intel's
      * Software Developer's Manual Vol-2A 2.6 AVX-512 ENCODING fails to mention
      * explicitly the fact that the bits are inverted in order to make the prefix
      * distinct from the bound instruction in 32-bit mode. We experimentally
      * confirmed.
->>>>>>> b35775d3
      */
     if (!TEST(0x80, prefix_byte))
         di->prefixes |= PREFIX_REX_R;
@@ -787,11 +770,7 @@
     if (!TEST(0x10, prefix_byte))
         di->prefixes |= PREFIX_EVEX_RR;
 
-<<<<<<< HEAD
-    evex_mm = instr_byte & 0x3;
-=======
     byte evex_mm = instr_byte & 0x3;
->>>>>>> b35775d3
 
     if (evex_mm == 1) {
         *ret_info = &escape_instr;
@@ -859,10 +838,6 @@
         idx += 4;
     else if (di->evex_encoded)
         idx += 8;
-<<<<<<< HEAD
-
-=======
->>>>>>> b35775d3
     info = &prefix_extensions[code][idx];
     if (info->type == INVALID && !DYNAMO_OPTION(decode_strict)) {
         /* i#1118: some of these seem to not be invalid with
@@ -1094,13 +1069,6 @@
         int code = (int)info->code;
         int idx = (TEST(PREFIX_REX_W, di->prefixes) ? 1 : 0);
         info = &vex_W_extensions[code][idx];
-<<<<<<< HEAD
-
-        /* some instructions have the same opcode in vex and evex */
-        if (di->evex_encoded)
-            info = &evex_W_extensions[code][idx];
-=======
->>>>>>> b35775d3
     } else if (info->type == EVEX_W_EXT) {
         /* discard old info, get new one */
         int code = (int)info->code;
@@ -1139,12 +1107,6 @@
         else if (di->evex_encoded)
             idx = 2;
         info = &e_vex_extensions[code][idx];
-    }
-
-    if (info->type == EVEX_EXT) {
-        /* discard old info, get new one */
-        int code = (int)info->code;
-        info = &evex_extensions[code];
     }
 
     /* can occur AFTER above checks (EXTENSION, in particular) */
@@ -1169,13 +1131,6 @@
         int code = (int)info->code;
         int idx = (TEST(PREFIX_REX_W, di->prefixes) ? 1 : 0);
         info = &vex_W_extensions[code][idx];
-<<<<<<< HEAD
-
-        /* some instructions have the same opcode in vex and evex */
-        if (di->evex_encoded)
-            info = &evex_W_extensions[code][idx];
-=======
->>>>>>> b35775d3
     } else if (info->type == EVEX_W_EXT) {
         /* discard old info, get new one */
         int code = (int)info->code;
@@ -1458,16 +1413,6 @@
     case TYPE_W:
     case TYPE_V_MODRM:
     case TYPE_VSIB: {
-<<<<<<< HEAD
-        byte extend_reg = extend ? reg + 8 : reg;
-        return (TEST(PREFIX_EVEX_LL, di->prefixes)
-                    ? (DR_REG_START_ZMM + extend_reg)
-                    : ((TEST(PREFIX_VEX_L, di->prefixes) &&
-                        /* Not only do we use this for .LIG (where raw reg is either
-                         * OPSZ_32 or OPSZ_16_vex32) but also for VSIB which currently
-                         * does not get up to OPSZ_16 so we can use this negative
-                         * check.
-=======
         reg_id_t extend_reg = extend ? reg + 8 : reg;
         extend_reg = avx512_extend ? extend_reg + 16 : extend_reg;
         return (TEST(PREFIX_EVEX_LL, di->prefixes)
@@ -1480,7 +1425,6 @@
                          * XXX i#1312: vgather/vscatter VSIB addressing may be OPSZ_16?
                          * For EVEX .LIG, raw reg will be able to be OPSZ_64 or
                          * OPSZ_16_vex32_evex64.
->>>>>>> b35775d3
                          */
                         expand_subreg_size(opsize) != OPSZ_16)
                            ? (REG_START_YMM + extend_reg)
