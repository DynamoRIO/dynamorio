/* **********************************************************
 * Copyright (c) 2011-2019 Google, Inc.  All rights reserved.
 * Copyright (c) 2001-2010 VMware, Inc.  All rights reserved.
 * **********************************************************/

/*
 * Redistribution and use in source and binary forms, with or without
 * modification, are permitted provided that the following conditions are met:
 *
 * * Redistributions of source code must retain the above copyright notice,
 *   this list of conditions and the following disclaimer.
 *
 * * Redistributions in binary form must reproduce the above copyright notice,
 *   this list of conditions and the following disclaimer in the documentation
 *   and/or other materials provided with the distribution.
 *
 * * Neither the name of VMware, Inc. nor the names of its contributors may be
 *   used to endorse or promote products derived from this software without
 *   specific prior written permission.
 *
 * THIS SOFTWARE IS PROVIDED BY THE COPYRIGHT HOLDERS AND CONTRIBUTORS "AS IS"
 * AND ANY EXPRESS OR IMPLIED WARRANTIES, INCLUDING, BUT NOT LIMITED TO, THE
 * IMPLIED WARRANTIES OF MERCHANTABILITY AND FITNESS FOR A PARTICULAR PURPOSE
 * ARE DISCLAIMED. IN NO EVENT SHALL VMWARE, INC. OR CONTRIBUTORS BE LIABLE
 * FOR ANY DIRECT, INDIRECT, INCIDENTAL, SPECIAL, EXEMPLARY, OR CONSEQUENTIAL
 * DAMAGES (INCLUDING, BUT NOT LIMITED TO, PROCUREMENT OF SUBSTITUTE GOODS OR
 * SERVICES; LOSS OF USE, DATA, OR PROFITS; OR BUSINESS INTERRUPTION) HOWEVER
 * CAUSED AND ON ANY THEORY OF LIABILITY, WHETHER IN CONTRACT, STRICT
 * LIABILITY, OR TORT (INCLUDING NEGLIGENCE OR OTHERWISE) ARISING IN ANY WAY
 * OUT OF THE USE OF THIS SOFTWARE, EVEN IF ADVISED OF THE POSSIBILITY OF SUCH
 * DAMAGE.
 */

/* Copyright (c) 2003-2007 Determina Corp. */
/* Copyright (c) 2001-2003 Massachusetts Institute of Technology */
/* Copyright (c) 2001 Hewlett-Packard Company */

/* decode_table.c -- tables for decoding x86 instructions
 */

#include "../globals.h" /* need this to include decode.h (uint, etc.) */
#include "arch.h"       /* need this to include decode.h (byte, etc. */
#include "instr.h"      /* for REG_ constants */
#include "decode.h"
#include "decode_private.h"

/****************************************************************************
 * All code below based on tables in the ``Intel Architecture Software
 * Developer's Manual,'' Volume 2: Instruction Set Reference, 2001.
 * Updated with information from later Intel manuals and AMD manuals.
 *
 * I added many new types not present in the Intel tables: see decode.h
 *
 * I don't list %eflags as a source or dest operand, but the particular
 * flags written are encoded.
 *
 * XXX: some day it may be worth adding flags indicating which instrs
 * are valid on which models of which processors (probably best to just add
 * which cpuid flag must be set for the instr to be supported): for
 * now though we do not rely on being able to predict which instrs are
 * invalid.
 */

// We skip auto-formatting for the entire file to keep our aligned op_instr
// entries and our single-line table entries:
/* clang-format off */

/****************************************************************************
 * Operand pointers into tables
 * When there are multiple encodings of an opcode, this points to the first
 * entry in a linked list.
 * This array corresponds with the enum in opcode.h
 * IF YOU CHANGE ONE YOU MUST CHANGE THE OTHER
 */
const instr_info_t * const op_instr[] =
{
    /* OP_INVALID */   NULL,
    /* OP_UNDECODED */ NULL,
    /* OP_CONTD   */   NULL,
    /* OP_LABEL   */   NULL,

    /* OP_add     */   &first_byte[0x05],
    /* OP_or      */   &first_byte[0x0d],
    /* OP_adc     */   &first_byte[0x15],
    /* OP_sbb     */   &first_byte[0x1d],
    /* OP_and     */   &first_byte[0x25],
    /* OP_daa     */   &first_byte[0x27],
    /* OP_sub     */   &first_byte[0x2d],
    /* OP_das     */   &first_byte[0x2f],
    /* OP_xor     */   &first_byte[0x35],
    /* OP_aaa     */   &first_byte[0x37],
    /* OP_cmp     */   &first_byte[0x3d],
    /* OP_aas     */   &first_byte[0x3f],
    /* OP_inc     */   &x64_extensions[0][0],
    /* OP_dec     */   &x64_extensions[8][0],
    /* OP_push    */   &first_byte[0x50],
    /* OP_push_imm*/   &first_byte[0x68],
    /* OP_pop     */   &first_byte[0x58],
    /* OP_pusha   */   &first_byte[0x60],
    /* OP_popa    */   &first_byte[0x61],
    /* OP_bound   */   &first_byte[0x62],
    /* OP_arpl    */   &x64_extensions[16][0],
    /* OP_imul    */   &base_extensions[10][5],

    /* OP_jo_short    */   &first_byte[0x70],
    /* OP_jno_short   */   &first_byte[0x71],
    /* OP_jb_short    */   &first_byte[0x72],
    /* OP_jnb_short   */   &first_byte[0x73],
    /* OP_jz_short    */   &first_byte[0x74],
    /* OP_jnz_short   */   &first_byte[0x75],
    /* OP_jbe_short   */   &first_byte[0x76],
    /* OP_jnbe_short  */   &first_byte[0x77],
    /* OP_js_short    */   &first_byte[0x78],
    /* OP_jns_short   */   &first_byte[0x79],
    /* OP_jp_short    */   &first_byte[0x7a],
    /* OP_jnp_short   */   &first_byte[0x7b],
    /* OP_jl_short    */   &first_byte[0x7c],
    /* OP_jnl_short   */   &first_byte[0x7d],
    /* OP_jle_short   */   &first_byte[0x7e],
    /* OP_jnle_short  */   &first_byte[0x7f],

    /* OP_call          */   &first_byte[0xe8],
    /* OP_call_ind      */   &base_extensions[12][2],
    /* OP_call_far      */   &first_byte[0x9a],
    /* OP_call_far_ind  */   &base_extensions[12][3],
    /* OP_jmp           */   &first_byte[0xe9],
    /* OP_jmp_short     */   &first_byte[0xeb],
    /* OP_jmp_ind       */   &base_extensions[12][4],
    /* OP_jmp_far       */   &first_byte[0xea],
    /* OP_jmp_far_ind   */   &base_extensions[12][5],

    /* OP_loopne  */   &first_byte[0xe0],
    /* OP_loope   */   &first_byte[0xe1],
    /* OP_loop    */   &first_byte[0xe2],
    /* OP_jecxz   */   &first_byte[0xe3],

    /* point ld & st at eAX & al instrs, they save 1 byte (no modrm),
     * hopefully time taken considering them doesn't offset that */
    /* OP_mov_ld     */   &first_byte[0xa1],
    /* OP_mov_st     */   &first_byte[0xa3],
    /* PR 250397: store of immed is mov_st not mov_imm, even though can be immed->reg,
     * which we address by sharing part of the mov_st template chain */
    /* OP_mov_imm    */   &first_byte[0xb8],
    /* OP_mov_seg    */   &first_byte[0x8e],
    /* OP_mov_priv   */   &second_byte[0x20],

    /* OP_test    */   &first_byte[0xa9],
    /* OP_lea     */   &first_byte[0x8d],
    /* OP_xchg    */   &first_byte[0x91],
    /* OP_cwde    */   &first_byte[0x98],
    /* OP_cdq     */   &first_byte[0x99],
    /* OP_fwait   */   &first_byte[0x9b],
    /* OP_pushf   */   &first_byte[0x9c],
    /* OP_popf    */   &first_byte[0x9d],
    /* OP_sahf    */   &first_byte[0x9e],
    /* OP_lahf    */   &first_byte[0x9f],

    /* OP_ret      */   &first_byte[0xc2],
    /* OP_ret_far  */   &first_byte[0xca],

    /* OP_les     */   &vex_prefix_extensions[0][0],
    /* OP_lds     */   &vex_prefix_extensions[1][0],
    /* OP_enter   */   &first_byte[0xc8],
    /* OP_leave   */   &first_byte[0xc9],
    /* OP_int3    */   &first_byte[0xcc],
    /* OP_int     */   &first_byte[0xcd],
    /* OP_into    */   &first_byte[0xce],
    /* OP_iret    */   &first_byte[0xcf],
    /* OP_aam     */   &first_byte[0xd4],
    /* OP_aad     */   &first_byte[0xd5],
    /* OP_xlat    */   &first_byte[0xd7],
    /* OP_in      */   &first_byte[0xe5],
    /* OP_out     */   &first_byte[0xe7],
    /* OP_hlt     */   &first_byte[0xf4],
    /* OP_cmc     */   &first_byte[0xf5],
    /* OP_clc     */   &first_byte[0xf8],
    /* OP_stc     */   &first_byte[0xf9],
    /* OP_cli     */   &first_byte[0xfa],
    /* OP_sti     */   &first_byte[0xfb],
    /* OP_cld     */   &first_byte[0xfc],
    /* OP_std     */   &first_byte[0xfd],


    /* OP_lar         */   &second_byte[0x02],
    /* OP_lsl         */   &second_byte[0x03],
    /* OP_syscall     */   &second_byte[0x05],
    /* OP_clts        */   &second_byte[0x06],
    /* OP_sysret      */   &second_byte[0x07],
    /* OP_invd        */   &second_byte[0x08],
    /* OP_wbinvd      */   &second_byte[0x09],
    /* OP_ud2a        */   &second_byte[0x0b],
    /* OP_nop_modrm   */   &second_byte[0x1f],
    /* OP_movntps     */   &prefix_extensions[11][0],
    /* OP_movntpd     */   &prefix_extensions[11][2],
    /* OP_wrmsr       */   &second_byte[0x30],
    /* OP_rdtsc       */   &second_byte[0x31],
    /* OP_rdmsr       */   &second_byte[0x32],
    /* OP_rdpmc       */   &second_byte[0x33],
    /* OP_sysenter    */   &second_byte[0x34],
    /* OP_sysexit     */   &second_byte[0x35],

    /* OP_cmovo       */   &second_byte[0x40],
    /* OP_cmovno      */   &vex_extensions[83][0],
    /* OP_cmovb       */   &vex_extensions[84][0],
    /* OP_cmovnb      */   &second_byte[0x43],
    /* OP_cmovz       */   &vex_extensions[86][0],
    /* OP_cmovnz      */   &vex_extensions[87][0],
    /* OP_cmovbe      */   &vex_extensions[88][0],
    /* OP_cmovnbe     */   &vex_extensions[89][0],
    /* OP_cmovs       */   &second_byte[0x48],
    /* OP_cmovns      */   &second_byte[0x49],
    /* OP_cmovp       */   &vex_extensions[90][0],
    /* OP_cmovnp      */   &vex_extensions[85][0],
    /* OP_cmovl       */   &second_byte[0x4c],
    /* OP_cmovnl      */   &second_byte[0x4d],
    /* OP_cmovle      */   &second_byte[0x4e],
    /* OP_cmovnle     */   &second_byte[0x4f],

    /* OP_punpcklbw   */   &prefix_extensions[32][0],
    /* OP_punpcklwd   */   &prefix_extensions[33][0],
    /* OP_punpckldq   */   &prefix_extensions[34][0],
    /* OP_packsswb    */   &prefix_extensions[35][0],
    /* OP_pcmpgtb     */   &prefix_extensions[36][0],
    /* OP_pcmpgtw     */   &prefix_extensions[37][0],
    /* OP_pcmpgtd     */   &prefix_extensions[38][0],
    /* OP_packuswb    */   &prefix_extensions[39][0],
    /* OP_punpckhbw   */   &prefix_extensions[40][0],
    /* OP_punpckhwd   */   &prefix_extensions[41][0],
    /* OP_punpckhdq   */   &prefix_extensions[42][0],
    /* OP_packssdw    */   &prefix_extensions[43][0],
    /* OP_punpcklqdq  */   &prefix_extensions[44][2],
    /* OP_punpckhqdq  */   &prefix_extensions[45][2],
    /* OP_movd        */   &prefix_extensions[46][0],
    /* OP_movq        */   &prefix_extensions[112][0],
    /* OP_movdqu      */   &prefix_extensions[112][1],
    /* OP_movdqa      */   &prefix_extensions[112][2],
    /* OP_pshufw      */   &prefix_extensions[47][0],
    /* OP_pshufd      */   &prefix_extensions[47][2],
    /* OP_pshufhw     */   &prefix_extensions[47][1],
    /* OP_pshuflw     */   &prefix_extensions[47][3],
    /* OP_pcmpeqb     */   &prefix_extensions[48][0],
    /* OP_pcmpeqw     */   &prefix_extensions[49][0],
    /* OP_pcmpeqd     */   &prefix_extensions[50][0],
    /* OP_emms        */   &vex_L_extensions[0][0],

    /* OP_jo      */   &second_byte[0x80],
    /* OP_jno     */   &second_byte[0x81],
    /* OP_jb      */   &second_byte[0x82],
    /* OP_jnb     */   &second_byte[0x83],
    /* OP_jz      */   &second_byte[0x84],
    /* OP_jnz     */   &second_byte[0x85],
    /* OP_jbe     */   &second_byte[0x86],
    /* OP_jnbe    */   &second_byte[0x87],
    /* OP_js      */   &second_byte[0x88],
    /* OP_jns     */   &second_byte[0x89],
    /* OP_jp      */   &second_byte[0x8a],
    /* OP_jnp     */   &second_byte[0x8b],
    /* OP_jl      */   &second_byte[0x8c],
    /* OP_jnl     */   &second_byte[0x8d],
    /* OP_jle     */   &second_byte[0x8e],
    /* OP_jnle    */   &second_byte[0x8f],

    /* OP_seto        */   &vex_extensions[79][0],
    /* OP_setno       */   &vex_extensions[80][0],
    /* OP_setb        */   &vex_extensions[81][0],
    /* OP_setnb       */   &vex_extensions[82][0],
    /* OP_setz        */   &second_byte[0x94],
    /* OP_setnz       */   &second_byte[0x95],
    /* OP_setbe       */   &second_byte[0x96],
    /* OP_setnbe      */   &second_byte[0x97],
    /* OP_sets        */   &vex_extensions[91][0],
    /* OP_setns       */   &vex_extensions[92][0],
    /* OP_setp        */   &second_byte[0x9a],
    /* OP_setnp       */   &second_byte[0x9b],
    /* OP_setl        */   &second_byte[0x9c],
    /* OP_setnl       */   &second_byte[0x9d],
    /* OP_setle       */   &second_byte[0x9e],
    /* OP_setnle        */   &second_byte[0x9f],

    /* OP_cpuid       */   &second_byte[0xa2],
    /* OP_bt          */   &second_byte[0xa3],
    /* OP_shld        */   &second_byte[0xa4],
    /* OP_rsm         */   &second_byte[0xaa],
    /* OP_bts         */   &second_byte[0xab],
    /* OP_shrd        */   &second_byte[0xac],
    /* OP_cmpxchg     */   &second_byte[0xb1],
    /* OP_lss         */   &second_byte[0xb2],
    /* OP_btr         */   &second_byte[0xb3],
    /* OP_lfs         */   &second_byte[0xb4],
    /* OP_lgs         */   &second_byte[0xb5],
    /* OP_movzx       */   &second_byte[0xb7],
    /* OP_ud2b        */   &second_byte[0xb9],
    /* OP_btc         */   &second_byte[0xbb],
    /* OP_bsf         */   &prefix_extensions[140][0],
    /* OP_bsr         */   &prefix_extensions[136][0],
    /* OP_movsx       */   &second_byte[0xbf],
    /* OP_xadd        */   &second_byte[0xc1],
    /* OP_movnti      */   &second_byte[0xc3],
    /* OP_pinsrw      */   &prefix_extensions[53][0],
    /* OP_pextrw      */   &prefix_extensions[54][0],
    /* OP_bswap       */   &second_byte[0xc8],
    /* OP_psrlw       */   &prefix_extensions[56][0],
    /* OP_psrld       */   &prefix_extensions[57][0],
    /* OP_psrlq       */   &prefix_extensions[58][0],
    /* OP_paddq       */   &prefix_extensions[59][0],
    /* OP_pmullw      */   &prefix_extensions[60][0],
    /* OP_pmovmskb    */   &prefix_extensions[62][0],
    /* OP_psubusb     */   &prefix_extensions[63][0],
    /* OP_psubusw     */   &prefix_extensions[64][0],
    /* OP_pminub      */   &prefix_extensions[65][0],
    /* OP_pand        */   &prefix_extensions[66][0],
    /* OP_paddusb     */   &prefix_extensions[67][0],
    /* OP_paddusw     */   &prefix_extensions[68][0],
    /* OP_pmaxub      */   &prefix_extensions[69][0],
    /* OP_pandn       */   &prefix_extensions[70][0],
    /* OP_pavgb       */   &prefix_extensions[71][0],
    /* OP_psraw       */   &prefix_extensions[72][0],
    /* OP_psrad       */   &prefix_extensions[73][0],
    /* OP_pavgw       */   &prefix_extensions[74][0],
    /* OP_pmulhuw     */   &prefix_extensions[75][0],
    /* OP_pmulhw      */   &prefix_extensions[76][0],
    /* OP_movntq      */   &prefix_extensions[78][0],
    /* OP_movntdq     */   &prefix_extensions[78][2],
    /* OP_psubsb      */   &prefix_extensions[79][0],
    /* OP_psubsw      */   &prefix_extensions[80][0],
    /* OP_pminsw      */   &prefix_extensions[81][0],
    /* OP_por         */   &prefix_extensions[82][0],
    /* OP_paddsb      */   &prefix_extensions[83][0],
    /* OP_paddsw      */   &prefix_extensions[84][0],
    /* OP_pmaxsw      */   &prefix_extensions[85][0],
    /* OP_pxor        */   &prefix_extensions[86][0],
    /* OP_psllw       */   &prefix_extensions[87][0],
    /* OP_pslld       */   &prefix_extensions[88][0],
    /* OP_psllq       */   &prefix_extensions[89][0],
    /* OP_pmuludq     */   &prefix_extensions[90][0],
    /* OP_pmaddwd     */   &prefix_extensions[91][0],
    /* OP_psadbw      */   &prefix_extensions[92][0],
    /* OP_maskmovq    */   &prefix_extensions[93][0],
    /* OP_maskmovdqu  */   &prefix_extensions[93][2],
    /* OP_psubb       */   &prefix_extensions[94][0],
    /* OP_psubw       */   &prefix_extensions[95][0],
    /* OP_psubd       */   &prefix_extensions[96][0],
    /* OP_psubq       */   &prefix_extensions[97][0],
    /* OP_paddb       */   &prefix_extensions[98][0],
    /* OP_paddw       */   &prefix_extensions[99][0],
    /* OP_paddd       */   &prefix_extensions[100][0],
    /* OP_psrldq      */   &prefix_extensions[101][2],
    /* OP_pslldq      */   &prefix_extensions[102][2],


    /* OP_rol          */   &base_extensions[ 4][0],
    /* OP_ror          */   &base_extensions[ 4][1],
    /* OP_rcl          */   &base_extensions[ 4][2],
    /* OP_rcr          */   &base_extensions[ 4][3],
    /* OP_shl          */   &base_extensions[ 4][4],
    /* OP_shr          */   &base_extensions[ 4][5],
    /* OP_sar          */   &base_extensions[ 4][7],
    /* OP_not          */   &base_extensions[10][2],
    /* OP_neg          */   &base_extensions[10][3],
    /* OP_mul          */   &base_extensions[10][4],
    /* OP_div          */   &base_extensions[10][6],
    /* OP_idiv         */   &base_extensions[10][7],
    /* OP_sldt         */   &base_extensions[13][0],
    /* OP_str          */   &base_extensions[13][1],
    /* OP_lldt         */   &base_extensions[13][2],
    /* OP_ltr          */   &base_extensions[13][3],
    /* OP_verr         */   &base_extensions[13][4],
    /* OP_verw         */   &base_extensions[13][5],
    /* OP_sgdt         */   &mod_extensions[0][0],
    /* OP_sidt         */   &mod_extensions[1][0],
    /* OP_lgdt         */   &mod_extensions[5][0],
    /* OP_lidt         */   &mod_extensions[4][0],
    /* OP_smsw         */   &base_extensions[14][4],
    /* OP_lmsw         */   &base_extensions[14][6],
    /* OP_invlpg       */   &mod_extensions[2][0],
    /* OP_cmpxchg8b    */   &base_extensions[16][1],
    /* OP_fxsave32     */   &rex_w_extensions[0][0],
    /* OP_fxrstor32    */   &rex_w_extensions[1][0],
    /* OP_ldmxcsr      */   &vex_extensions[61][0],
    /* OP_stmxcsr      */   &vex_extensions[62][0],
    /* OP_lfence       */   &mod_extensions[6][1],
    /* OP_mfence       */   &mod_extensions[7][1],
    /* OP_clflush      */   &mod_extensions[3][0],
    /* OP_sfence       */   &mod_extensions[3][1],
    /* OP_prefetchnta  */   &base_extensions[23][0],
    /* OP_prefetcht0   */   &base_extensions[23][1],
    /* OP_prefetcht1   */   &base_extensions[23][2],
    /* OP_prefetcht2   */   &base_extensions[23][3],
    /* OP_prefetch     */   &base_extensions[24][0],
    /* OP_prefetchw    */   &base_extensions[24][1],


    /* OP_movups     */   &prefix_extensions[ 0][0],
    /* OP_movss      */   &mod_extensions[18][0],
    /* OP_movupd     */   &prefix_extensions[ 0][2],
    /* OP_movsd      */   &mod_extensions[19][0],
    /* OP_movlps     */   &prefix_extensions[ 2][0],
    /* OP_movlpd     */   &prefix_extensions[ 2][2],
    /* OP_unpcklps   */   &prefix_extensions[ 4][0],
    /* OP_unpcklpd   */   &prefix_extensions[ 4][2],
    /* OP_unpckhps   */   &prefix_extensions[ 5][0],
    /* OP_unpckhpd   */   &prefix_extensions[ 5][2],
    /* OP_movhps     */   &prefix_extensions[ 6][0],
    /* OP_movhpd     */   &prefix_extensions[ 6][2],
    /* OP_movaps     */   &prefix_extensions[ 8][0],
    /* OP_movapd     */   &prefix_extensions[ 8][2],
    /* OP_cvtpi2ps   */   &prefix_extensions[10][0],
    /* OP_cvtsi2ss   */   &prefix_extensions[10][1],
    /* OP_cvtpi2pd   */   &prefix_extensions[10][2],
    /* OP_cvtsi2sd   */   &prefix_extensions[10][3],
    /* OP_cvttps2pi  */   &prefix_extensions[12][0],
    /* OP_cvttss2si  */   &prefix_extensions[12][1],
    /* OP_cvttpd2pi  */   &prefix_extensions[12][2],
    /* OP_cvttsd2si  */   &prefix_extensions[12][3],
    /* OP_cvtps2pi   */   &prefix_extensions[13][0],
    /* OP_cvtss2si   */   &prefix_extensions[13][1],
    /* OP_cvtpd2pi   */   &prefix_extensions[13][2],
    /* OP_cvtsd2si   */   &prefix_extensions[13][3],
    /* OP_ucomiss    */   &prefix_extensions[14][0],
    /* OP_ucomisd    */   &prefix_extensions[14][2],
    /* OP_comiss     */   &prefix_extensions[15][0],
    /* OP_comisd     */   &prefix_extensions[15][2],
    /* OP_movmskps   */   &prefix_extensions[16][0],
    /* OP_movmskpd   */   &prefix_extensions[16][2],
    /* OP_sqrtps     */   &prefix_extensions[17][0],
    /* OP_sqrtss     */   &prefix_extensions[17][1],
    /* OP_sqrtpd     */   &prefix_extensions[17][2],
    /* OP_sqrtsd     */   &prefix_extensions[17][3],
    /* OP_rsqrtps    */   &prefix_extensions[18][0],
    /* OP_rsqrtss    */   &prefix_extensions[18][1],
    /* OP_rcpps      */   &prefix_extensions[19][0],
    /* OP_rcpss      */   &prefix_extensions[19][1],
    /* OP_andps      */   &prefix_extensions[20][0],
    /* OP_andpd      */   &prefix_extensions[20][2],
    /* OP_andnps     */   &prefix_extensions[21][0],
    /* OP_andnpd     */   &prefix_extensions[21][2],
    /* OP_orps       */   &prefix_extensions[22][0],
    /* OP_orpd       */   &prefix_extensions[22][2],
    /* OP_xorps      */   &prefix_extensions[23][0],
    /* OP_xorpd      */   &prefix_extensions[23][2],
    /* OP_addps      */   &prefix_extensions[24][0],
    /* OP_addss      */   &prefix_extensions[24][1],
    /* OP_addpd      */   &prefix_extensions[24][2],
    /* OP_addsd      */   &prefix_extensions[24][3],
    /* OP_mulps      */   &prefix_extensions[25][0],
    /* OP_mulss      */   &prefix_extensions[25][1],
    /* OP_mulpd      */   &prefix_extensions[25][2],
    /* OP_mulsd      */   &prefix_extensions[25][3],
    /* OP_cvtps2pd   */   &prefix_extensions[26][0],
    /* OP_cvtss2sd   */   &prefix_extensions[26][1],
    /* OP_cvtpd2ps   */   &prefix_extensions[26][2],
    /* OP_cvtsd2ss   */   &prefix_extensions[26][3],
    /* OP_cvtdq2ps   */   &prefix_extensions[27][0],
    /* OP_cvttps2dq  */   &prefix_extensions[27][1],
    /* OP_cvtps2dq   */   &prefix_extensions[27][2],
    /* OP_subps      */   &prefix_extensions[28][0],
    /* OP_subss      */   &prefix_extensions[28][1],
    /* OP_subpd      */   &prefix_extensions[28][2],
    /* OP_subsd      */   &prefix_extensions[28][3],
    /* OP_minps      */   &prefix_extensions[29][0],
    /* OP_minss      */   &prefix_extensions[29][1],
    /* OP_minpd      */   &prefix_extensions[29][2],
    /* OP_minsd      */   &prefix_extensions[29][3],
    /* OP_divps      */   &prefix_extensions[30][0],
    /* OP_divss      */   &prefix_extensions[30][1],
    /* OP_divpd      */   &prefix_extensions[30][2],
    /* OP_divsd      */   &prefix_extensions[30][3],
    /* OP_maxps      */   &prefix_extensions[31][0],
    /* OP_maxss      */   &prefix_extensions[31][1],
    /* OP_maxpd      */   &prefix_extensions[31][2],
    /* OP_maxsd      */   &prefix_extensions[31][3],
    /* OP_cmpps      */   &prefix_extensions[52][0],
    /* OP_cmpss      */   &prefix_extensions[52][1],
    /* OP_cmppd      */   &prefix_extensions[52][2],
    /* OP_cmpsd      */   &prefix_extensions[52][3],
    /* OP_shufps     */   &prefix_extensions[55][0],
    /* OP_shufpd     */   &prefix_extensions[55][2],
    /* OP_cvtdq2pd   */   &prefix_extensions[77][1],
    /* OP_cvttpd2dq  */   &prefix_extensions[77][2],
    /* OP_cvtpd2dq   */   &prefix_extensions[77][3],
    /* OP_nop        */   &rex_b_extensions[0][0],
    /* OP_pause      */   &prefix_extensions[103][1],

    /* OP_ins         */   &rep_extensions[1][0],
    /* OP_rep_ins     */   &rep_extensions[1][2],
    /* OP_outs        */   &rep_extensions[3][0],
    /* OP_rep_outs    */   &rep_extensions[3][2],
    /* OP_movs        */   &rep_extensions[5][0],
    /* OP_rep_movs    */   &rep_extensions[5][2],
    /* OP_stos        */   &rep_extensions[7][0],
    /* OP_rep_stos    */   &rep_extensions[7][2],
    /* OP_lods        */   &rep_extensions[9][0],
    /* OP_rep_lods    */   &rep_extensions[9][2],
    /* OP_cmps        */   &repne_extensions[1][0],
    /* OP_rep_cmps    */   &repne_extensions[1][2],
    /* OP_repne_cmps  */   &repne_extensions[1][4],
    /* OP_scas        */   &repne_extensions[3][0],
    /* OP_rep_scas    */   &repne_extensions[3][2],
    /* OP_repne_scas  */   &repne_extensions[3][4],


    /* OP_fadd     */   &float_low_modrm[0x00],
    /* OP_fmul     */   &float_low_modrm[0x01],
    /* OP_fcom     */   &float_low_modrm[0x02],
    /* OP_fcomp    */   &float_low_modrm[0x03],
    /* OP_fsub     */   &float_low_modrm[0x04],
    /* OP_fsubr    */   &float_low_modrm[0x05],
    /* OP_fdiv     */   &float_low_modrm[0x06],
    /* OP_fdivr    */   &float_low_modrm[0x07],
    /* OP_fld      */   &float_low_modrm[0x08],
    /* OP_fst      */   &float_low_modrm[0x0a],
    /* OP_fstp     */   &float_low_modrm[0x0b],
    /* OP_fldenv   */   &float_low_modrm[0x0c],
    /* OP_fldcw    */   &float_low_modrm[0x0d],
    /* OP_fnstenv  */   &float_low_modrm[0x0e],
    /* OP_fnstcw   */   &float_low_modrm[0x0f],
    /* OP_fiadd    */   &float_low_modrm[0x10],
    /* OP_fimul    */   &float_low_modrm[0x11],
    /* OP_ficom    */   &float_low_modrm[0x12],
    /* OP_ficomp   */   &float_low_modrm[0x13],
    /* OP_fisub    */   &float_low_modrm[0x14],
    /* OP_fisubr   */   &float_low_modrm[0x15],
    /* OP_fidiv    */   &float_low_modrm[0x16],
    /* OP_fidivr   */   &float_low_modrm[0x17],
    /* OP_fild     */   &float_low_modrm[0x18],
    /* OP_fist     */   &float_low_modrm[0x1a],
    /* OP_fistp    */   &float_low_modrm[0x1b],
    /* OP_frstor   */   &float_low_modrm[0x2c],
    /* OP_fnsave   */   &float_low_modrm[0x2e],
    /* OP_fnstsw   */   &float_low_modrm[0x2f],

    /* OP_fbld     */   &float_low_modrm[0x3c],
    /* OP_fbstp    */   &float_low_modrm[0x3e],


    /* OP_fxch      */   &float_high_modrm[1][0x08],
    /* OP_fnop      */   &float_high_modrm[1][0x10],
    /* OP_fchs      */   &float_high_modrm[1][0x20],
    /* OP_fabs      */   &float_high_modrm[1][0x21],
    /* OP_ftst      */   &float_high_modrm[1][0x24],
    /* OP_fxam      */   &float_high_modrm[1][0x25],
    /* OP_fld1      */   &float_high_modrm[1][0x28],
    /* OP_fldl2t    */   &float_high_modrm[1][0x29],
    /* OP_fldl2e    */   &float_high_modrm[1][0x2a],
    /* OP_fldpi     */   &float_high_modrm[1][0x2b],
    /* OP_fldlg2    */   &float_high_modrm[1][0x2c],
    /* OP_fldln2    */   &float_high_modrm[1][0x2d],
    /* OP_fldz      */   &float_high_modrm[1][0x2e],
    /* OP_f2xm1     */   &float_high_modrm[1][0x30],
    /* OP_fyl2x     */   &float_high_modrm[1][0x31],
    /* OP_fptan     */   &float_high_modrm[1][0x32],
    /* OP_fpatan    */   &float_high_modrm[1][0x33],
    /* OP_fxtract   */   &float_high_modrm[1][0x34],
    /* OP_fprem1    */   &float_high_modrm[1][0x35],
    /* OP_fdecstp   */   &float_high_modrm[1][0x36],
    /* OP_fincstp   */   &float_high_modrm[1][0x37],
    /* OP_fprem     */   &float_high_modrm[1][0x38],
    /* OP_fyl2xp1   */   &float_high_modrm[1][0x39],
    /* OP_fsqrt     */   &float_high_modrm[1][0x3a],
    /* OP_fsincos   */   &float_high_modrm[1][0x3b],
    /* OP_frndint   */   &float_high_modrm[1][0x3c],
    /* OP_fscale    */   &float_high_modrm[1][0x3d],
    /* OP_fsin      */   &float_high_modrm[1][0x3e],
    /* OP_fcos      */   &float_high_modrm[1][0x3f],
    /* OP_fcmovb    */   &float_high_modrm[2][0x00],
    /* OP_fcmove    */   &float_high_modrm[2][0x08],
    /* OP_fcmovbe   */   &float_high_modrm[2][0x10],
    /* OP_fcmovu    */   &float_high_modrm[2][0x18],
    /* OP_fucompp   */   &float_high_modrm[2][0x29],
    /* OP_fcmovnb   */   &float_high_modrm[3][0x00],
    /* OP_fcmovne   */   &float_high_modrm[3][0x08],
    /* OP_fcmovnbe  */   &float_high_modrm[3][0x10],
    /* OP_fcmovnu   */   &float_high_modrm[3][0x18],
    /* OP_fnclex    */   &float_high_modrm[3][0x22],
    /* OP_fninit    */   &float_high_modrm[3][0x23],
    /* OP_fucomi    */   &float_high_modrm[3][0x28],
    /* OP_fcomi     */   &float_high_modrm[3][0x30],
    /* OP_ffree     */   &float_high_modrm[5][0x00],
    /* OP_fucom     */   &float_high_modrm[5][0x20],
    /* OP_fucomp    */   &float_high_modrm[5][0x28],
    /* OP_faddp     */   &float_high_modrm[6][0x00],
    /* OP_fmulp     */   &float_high_modrm[6][0x08],
    /* OP_fcompp    */   &float_high_modrm[6][0x19],
    /* OP_fsubrp    */   &float_high_modrm[6][0x20],
    /* OP_fsubp     */   &float_high_modrm[6][0x28],
    /* OP_fdivrp    */   &float_high_modrm[6][0x30],
    /* OP_fdivp     */   &float_high_modrm[6][0x38],
    /* OP_fucomip   */   &float_high_modrm[7][0x28],
    /* OP_fcomip    */   &float_high_modrm[7][0x30],

    /* SSE3 instructions */
    /* OP_fisttp      */   &float_low_modrm[0x29],
    /* OP_haddpd      */   &prefix_extensions[114][2],
    /* OP_haddps      */   &prefix_extensions[114][3],
    /* OP_hsubpd      */   &prefix_extensions[115][2],
    /* OP_hsubps      */   &prefix_extensions[115][3],
    /* OP_addsubpd    */   &prefix_extensions[116][2],
    /* OP_addsubps    */   &prefix_extensions[116][3],
    /* OP_lddqu       */   &prefix_extensions[117][3],
    /* OP_monitor     */    &rm_extensions[1][0],
    /* OP_mwait       */    &rm_extensions[1][1],
    /* OP_movsldup    */   &prefix_extensions[ 2][1],
    /* OP_movshdup    */   &prefix_extensions[ 6][1],
    /* OP_movddup     */   &prefix_extensions[ 2][3],

    /* 3D-Now! instructions */
    /* OP_femms         */   &second_byte[0x0e],
    /* OP_unknown_3dnow */   &suffix_extensions[0],
    /* OP_pavgusb       */   &suffix_extensions[1],
    /* OP_pfadd         */   &suffix_extensions[2],
    /* OP_pfacc         */   &suffix_extensions[3],
    /* OP_pfcmpge       */   &suffix_extensions[4],
    /* OP_pfcmpgt       */   &suffix_extensions[5],
    /* OP_pfcmpeq       */   &suffix_extensions[6],
    /* OP_pfmin         */   &suffix_extensions[7],
    /* OP_pfmax         */   &suffix_extensions[8],
    /* OP_pfmul         */   &suffix_extensions[9],
    /* OP_pfrcp         */   &suffix_extensions[10],
    /* OP_pfrcpit1      */   &suffix_extensions[11],
    /* OP_pfrcpit2      */   &suffix_extensions[12],
    /* OP_pfrsqrt       */   &suffix_extensions[13],
    /* OP_pfrsqit1      */   &suffix_extensions[14],
    /* OP_pmulhrw       */   &suffix_extensions[15],
    /* OP_pfsub         */   &suffix_extensions[16],
    /* OP_pfsubr        */   &suffix_extensions[17],
    /* OP_pi2fd         */   &suffix_extensions[18],
    /* OP_pf2id         */   &suffix_extensions[19],
    /* OP_pi2fw         */   &suffix_extensions[20],
    /* OP_pf2iw         */   &suffix_extensions[21],
    /* OP_pfnacc        */   &suffix_extensions[22],
    /* OP_pfpnacc       */   &suffix_extensions[23],
    /* OP_pswapd        */   &suffix_extensions[24],

    /* SSSE3 */
    /* OP_pshufb        */   &prefix_extensions[118][0],
    /* OP_phaddw        */   &prefix_extensions[119][0],
    /* OP_phaddd        */   &prefix_extensions[120][0],
    /* OP_phaddsw       */   &prefix_extensions[121][0],
    /* OP_pmaddubsw     */   &prefix_extensions[122][0],
    /* OP_phsubw        */   &prefix_extensions[123][0],
    /* OP_phsubd        */   &prefix_extensions[124][0],
    /* OP_phsubsw       */   &prefix_extensions[125][0],
    /* OP_psignb        */   &prefix_extensions[126][0],
    /* OP_psignw        */   &prefix_extensions[127][0],
    /* OP_psignd        */   &prefix_extensions[128][0],
    /* OP_pmulhrsw      */   &prefix_extensions[129][0],
    /* OP_pabsb         */   &prefix_extensions[130][0],
    /* OP_pabsw         */   &prefix_extensions[131][0],
    /* OP_pabsd         */   &prefix_extensions[132][0],
    /* OP_palignr       */   &prefix_extensions[133][0],

    /* SSE4 (incl AMD (SSE4A) and Intel-specific (SSE4.1, SSE4.2) extensions */
    /* OP_popcnt        */   &second_byte[0xb8],
    /* OP_movntss       */   &prefix_extensions[11][1],
    /* OP_movntsd       */   &prefix_extensions[11][3],
    /* OP_extrq         */   &prefix_extensions[134][2],
    /* OP_insertq       */   &prefix_extensions[134][3],
    /* OP_lzcnt         */   &prefix_extensions[136][1],
    /* OP_pblendvb      */   &third_byte_38[16],
    /* OP_blendvps      */   &third_byte_38[17],
    /* OP_blendvpd      */   &third_byte_38[18],
    /* OP_ptest         */   &vex_extensions[3][0],
    /* OP_pmovsxbw      */   &vex_extensions[4][0],
    /* OP_pmovsxbd      */   &vex_extensions[5][0],
    /* OP_pmovsxbq      */   &vex_extensions[6][0],
    /* OP_pmovsxwd      */   &vex_extensions[7][0],
    /* OP_pmovsxwq      */   &vex_extensions[8][0],
    /* OP_pmovsxdq      */   &vex_extensions[9][0],
    /* OP_pmuldq        */   &vex_extensions[10][0],
    /* OP_pcmpeqq       */   &vex_extensions[11][0],
    /* OP_movntdqa      */   &vex_extensions[12][0],
    /* OP_packusdw      */   &vex_extensions[13][0],
    /* OP_pmovzxbw      */   &vex_extensions[14][0],
    /* OP_pmovzxbd      */   &vex_extensions[15][0],
    /* OP_pmovzxbq      */   &vex_extensions[16][0],
    /* OP_pmovzxwd      */   &vex_extensions[17][0],
    /* OP_pmovzxwq      */   &vex_extensions[18][0],
    /* OP_pmovzxdq      */   &vex_extensions[19][0],
    /* OP_pcmpgtq       */   &vex_extensions[20][0],
    /* OP_pminsb        */   &vex_extensions[21][0],
    /* OP_pminsd        */   &vex_extensions[22][0],
    /* OP_pminuw        */   &vex_extensions[23][0],
    /* OP_pminud        */   &vex_extensions[24][0],
    /* OP_pmaxsb        */   &vex_extensions[25][0],
    /* OP_pmaxsd        */   &vex_extensions[26][0],
    /* OP_pmaxuw        */   &vex_extensions[27][0],
    /* OP_pmaxud        */   &vex_extensions[28][0],
    /* OP_pmulld        */   &vex_extensions[29][0],
    /* OP_phminposuw    */   &vex_extensions[30][0],
    /* OP_crc32         */   &prefix_extensions[139][3],
    /* OP_pextrb        */   &vex_extensions[36][0],
    /* OP_pextrd        */   &vex_extensions[38][0],
    /* OP_extractps     */   &vex_extensions[39][0],
    /* OP_roundps       */   &vex_extensions[40][0],
    /* OP_roundpd       */   &vex_extensions[41][0],
    /* OP_roundss       */   &vex_extensions[42][0],
    /* OP_roundsd       */   &vex_extensions[43][0],
    /* OP_blendps       */   &vex_extensions[44][0],
    /* OP_blendpd       */   &vex_extensions[45][0],
    /* OP_pblendw       */   &vex_extensions[46][0],
    /* OP_pinsrb        */   &vex_extensions[47][0],
    /* OP_insertps      */   &vex_extensions[48][0],
    /* OP_pinsrd        */   &vex_extensions[49][0],
    /* OP_dpps          */   &vex_extensions[50][0],
    /* OP_dppd          */   &vex_extensions[51][0],
    /* OP_mpsadbw       */   &vex_extensions[52][0],
    /* OP_pcmpestrm     */   &vex_extensions[53][0],
    /* OP_pcmpestri     */   &vex_extensions[54][0],
    /* OP_pcmpistrm     */   &vex_extensions[55][0],
    /* OP_pcmpistri     */   &vex_extensions[56][0],

    /* x64 */
    /* OP_movsxd        */   &x64_extensions[16][1],
    /* OP_swapgs        */   &rm_extensions[2][0],

    /* VMX */
    /* OP_vmcall        */   &rm_extensions[0][1],
    /* OP_vmlaunch      */   &rm_extensions[0][2],
    /* OP_vmresume      */   &rm_extensions[0][3],
    /* OP_vmxoff        */   &rm_extensions[0][4],
    /* OP_vmptrst       */   &mod_extensions[13][0],
    /* OP_vmptrld       */   &prefix_extensions[137][0],
    /* OP_vmxon         */   &prefix_extensions[137][1],
    /* OP_vmclear       */   &prefix_extensions[137][2],
    /* OP_vmread        */   &prefix_extensions[134][0],
    /* OP_vmwrite       */   &prefix_extensions[135][0],

    /* undocumented */
    /* OP_int1          */   &first_byte[0xf1],
    /* OP_salc          */   &first_byte[0xd6],
    /* OP_ffreep        */   &float_high_modrm[7][0x00],

    /* AMD SVM */
    /* OP_vmrun         */   &rm_extensions[3][0],
    /* OP_vmmcall       */   &rm_extensions[3][1],
    /* OP_vmload        */   &rm_extensions[3][2],
    /* OP_vmsave        */   &rm_extensions[3][3],
    /* OP_stgi          */   &rm_extensions[3][4],
    /* OP_clgi          */   &rm_extensions[3][5],
    /* OP_skinit        */   &rm_extensions[3][6],
    /* OP_invlpga       */   &rm_extensions[3][7],
    /* AMD though not part of SVM */
    /* OP_rdtscp        */   &rm_extensions[2][1],

    /* Intel VMX additions */
    /* OP_invept        */   &third_byte_38[49],
    /* OP_invvpid       */   &third_byte_38[50],

    /* added in Intel Westmere */
    /* OP_pclmulqdq     */   &vex_extensions[57][0],
    /* OP_aesimc        */   &vex_extensions[31][0],
    /* OP_aesenc        */   &vex_extensions[32][0],
    /* OP_aesenclast    */   &vex_extensions[33][0],
    /* OP_aesdec        */   &vex_extensions[34][0],
    /* OP_aesdeclast    */   &vex_extensions[35][0],
    /* OP_aeskeygenassist*/  &vex_extensions[58][0],

    /* added in Intel Atom */
    /* OP_movbe         */   &prefix_extensions[138][0],

    /* added in Intel Sandy Bridge */
    /* OP_xgetbv        */   &rm_extensions[4][0],
    /* OP_xsetbv        */   &rm_extensions[4][1],
    /* OP_xsave32       */   &rex_w_extensions[2][0],
    /* OP_xrstor32      */   &rex_w_extensions[3][0],
    /* OP_xsaveopt32    */   &rex_w_extensions[4][0],

    /* AVX */
    /* OP_vmovss        */  &mod_extensions[ 8][0],
    /* OP_vmovsd        */  &mod_extensions[ 9][0],
    /* OP_vmovups       */  &prefix_extensions[ 0][4],
    /* OP_vmovupd       */  &prefix_extensions[ 0][6],
    /* OP_vmovlps       */  &prefix_extensions[ 2][4],
    /* OP_vmovsldup     */  &prefix_extensions[ 2][5],
    /* OP_vmovlpd       */  &prefix_extensions[ 2][6],
    /* OP_vmovddup      */  &prefix_extensions[ 2][7],
    /* OP_vunpcklps     */  &prefix_extensions[ 4][4],
    /* OP_vunpcklpd     */  &prefix_extensions[ 4][6],
    /* OP_vunpckhps     */  &prefix_extensions[ 5][4],
    /* OP_vunpckhpd     */  &prefix_extensions[ 5][6],
    /* OP_vmovhps       */  &prefix_extensions[ 6][4],
    /* OP_vmovshdup     */  &prefix_extensions[ 6][5],
    /* OP_vmovhpd       */  &prefix_extensions[ 6][6],
    /* OP_vmovaps       */  &prefix_extensions[ 8][4],
    /* OP_vmovapd       */  &prefix_extensions[ 8][6],
    /* OP_vcvtsi2ss     */  &prefix_extensions[10][5],
    /* OP_vcvtsi2sd     */  &prefix_extensions[10][7],
    /* OP_vmovntps      */  &prefix_extensions[11][4],
    /* OP_vmovntpd      */  &prefix_extensions[11][6],
    /* OP_vcvttss2si    */  &prefix_extensions[12][5],
    /* OP_vcvttsd2si    */  &prefix_extensions[12][7],
    /* OP_vcvtss2si     */  &prefix_extensions[13][5],
    /* OP_vcvtsd2si     */  &prefix_extensions[13][7],
    /* OP_vucomiss      */  &prefix_extensions[14][4],
    /* OP_vucomisd      */  &prefix_extensions[14][6],
    /* OP_vcomiss       */  &prefix_extensions[15][4],
    /* OP_vcomisd       */  &prefix_extensions[15][6],
    /* OP_vmovmskps     */  &prefix_extensions[16][4],
    /* OP_vmovmskpd     */  &prefix_extensions[16][6],
    /* OP_vsqrtps       */  &prefix_extensions[17][4],
    /* OP_vsqrtss       */  &prefix_extensions[17][5],
    /* OP_vsqrtpd       */  &prefix_extensions[17][6],
    /* OP_vsqrtsd       */  &prefix_extensions[17][7],
    /* OP_vrsqrtps      */  &prefix_extensions[18][4],
    /* OP_vrsqrtss      */  &prefix_extensions[18][5],
    /* OP_vrcpps        */  &prefix_extensions[19][4],
    /* OP_vrcpss        */  &prefix_extensions[19][5],
    /* OP_vandps        */  &prefix_extensions[20][4],
    /* OP_vandpd        */  &prefix_extensions[20][6],
    /* OP_vandnps       */  &prefix_extensions[21][4],
    /* OP_vandnpd       */  &prefix_extensions[21][6],
    /* OP_vorps         */  &prefix_extensions[22][4],
    /* OP_vorpd         */  &prefix_extensions[22][6],
    /* OP_vxorps        */  &prefix_extensions[23][4],
    /* OP_vxorpd        */  &prefix_extensions[23][6],
    /* OP_vaddps        */  &prefix_extensions[24][4],
    /* OP_vaddss        */  &prefix_extensions[24][5],
    /* OP_vaddpd        */  &prefix_extensions[24][6],
    /* OP_vaddsd        */  &prefix_extensions[24][7],
    /* OP_vmulps        */  &prefix_extensions[25][4],
    /* OP_vmulss        */  &prefix_extensions[25][5],
    /* OP_vmulpd        */  &prefix_extensions[25][6],
    /* OP_vmulsd        */  &prefix_extensions[25][7],
    /* OP_vcvtps2pd     */  &prefix_extensions[26][4],
    /* OP_vcvtss2sd     */  &prefix_extensions[26][5],
    /* OP_vcvtpd2ps     */  &prefix_extensions[26][6],
    /* OP_vcvtsd2ss     */  &prefix_extensions[26][7],
    /* OP_vcvtdq2ps     */  &prefix_extensions[27][4],
    /* OP_vcvttps2dq    */  &prefix_extensions[27][5],
    /* OP_vcvtps2dq     */  &prefix_extensions[27][6],
    /* OP_vsubps        */  &prefix_extensions[28][4],
    /* OP_vsubss        */  &prefix_extensions[28][5],
    /* OP_vsubpd        */  &prefix_extensions[28][6],
    /* OP_vsubsd        */  &prefix_extensions[28][7],
    /* OP_vminps        */  &prefix_extensions[29][4],
    /* OP_vminss        */  &prefix_extensions[29][5],
    /* OP_vminpd        */  &prefix_extensions[29][6],
    /* OP_vminsd        */  &prefix_extensions[29][7],
    /* OP_vdivps        */  &prefix_extensions[30][4],
    /* OP_vdivss        */  &prefix_extensions[30][5],
    /* OP_vdivpd        */  &prefix_extensions[30][6],
    /* OP_vdivsd        */  &prefix_extensions[30][7],
    /* OP_vmaxps        */  &prefix_extensions[31][4],
    /* OP_vmaxss        */  &prefix_extensions[31][5],
    /* OP_vmaxpd        */  &prefix_extensions[31][6],
    /* OP_vmaxsd        */  &prefix_extensions[31][7],
    /* OP_vpunpcklbw    */  &prefix_extensions[32][6],
    /* OP_vpunpcklwd    */  &prefix_extensions[33][6],
    /* OP_vpunpckldq    */  &prefix_extensions[34][6],
    /* OP_vpacksswb     */  &prefix_extensions[35][6],
    /* OP_vpcmpgtb      */  &prefix_extensions[36][6],
    /* OP_vpcmpgtw      */  &prefix_extensions[37][6],
    /* OP_vpcmpgtd      */  &prefix_extensions[38][6],
    /* OP_vpackuswb     */  &prefix_extensions[39][6],
    /* OP_vpunpckhbw    */  &prefix_extensions[40][6],
    /* OP_vpunpckhwd    */  &prefix_extensions[41][6],
    /* OP_vpunpckhdq    */  &prefix_extensions[42][6],
    /* OP_vpackssdw     */  &prefix_extensions[43][6],
    /* OP_vpunpcklqdq   */  &prefix_extensions[44][6],
    /* OP_vpunpckhqdq   */  &prefix_extensions[45][6],
    /* OP_vmovd         */  &prefix_extensions[46][6],
    /* OP_vpshufhw      */  &prefix_extensions[47][5],
    /* OP_vpshufd       */  &prefix_extensions[47][6],
    /* OP_vpshuflw      */  &prefix_extensions[47][7],
    /* OP_vpcmpeqb      */  &prefix_extensions[48][6],
    /* OP_vpcmpeqw      */  &prefix_extensions[49][6],
    /* OP_vpcmpeqd      */  &prefix_extensions[50][6],
    /* OP_vmovq         */  &prefix_extensions[51][5],
    /* OP_vcmpps        */  &prefix_extensions[52][4],
    /* OP_vcmpss        */  &prefix_extensions[52][5],
    /* OP_vcmppd        */  &prefix_extensions[52][6],
    /* OP_vcmpsd        */  &prefix_extensions[52][7],
    /* OP_vpinsrw       */  &prefix_extensions[53][6],
    /* OP_vpextrw       */  &prefix_extensions[54][6],
    /* OP_vshufps       */  &prefix_extensions[55][4],
    /* OP_vshufpd       */  &prefix_extensions[55][6],
    /* OP_vpsrlw        */  &prefix_extensions[56][6],
    /* OP_vpsrld        */  &prefix_extensions[57][6],
    /* OP_vpsrlq        */  &prefix_extensions[58][6],
    /* OP_vpaddq        */  &prefix_extensions[59][6],
    /* OP_vpmullw       */  &prefix_extensions[60][6],
    /* OP_vpmovmskb     */  &prefix_extensions[62][6],
    /* OP_vpsubusb      */  &prefix_extensions[63][6],
    /* OP_vpsubusw      */  &prefix_extensions[64][6],
    /* OP_vpminub       */  &prefix_extensions[65][6],
    /* OP_vpand         */  &prefix_extensions[66][6],
    /* OP_vpaddusb      */  &prefix_extensions[67][6],
    /* OP_vpaddusw      */  &prefix_extensions[68][6],
    /* OP_vpmaxub       */  &prefix_extensions[69][6],
    /* OP_vpandn        */  &prefix_extensions[70][6],
    /* OP_vpavgb        */  &prefix_extensions[71][6],
    /* OP_vpsraw        */  &prefix_extensions[72][6],
    /* OP_vpsrad        */  &prefix_extensions[73][6],
    /* OP_vpavgw        */  &prefix_extensions[74][6],
    /* OP_vpmulhuw      */  &prefix_extensions[75][6],
    /* OP_vpmulhw       */  &prefix_extensions[76][6],
    /* OP_vcvtdq2pd     */  &prefix_extensions[77][5],
    /* OP_vcvttpd2dq    */  &prefix_extensions[77][6],
    /* OP_vcvtpd2dq     */  &prefix_extensions[77][7],
    /* OP_vmovntdq      */  &prefix_extensions[78][6],
    /* OP_vpsubsb       */  &prefix_extensions[79][6],
    /* OP_vpsubsw       */  &prefix_extensions[80][6],
    /* OP_vpminsw       */  &prefix_extensions[81][6],
    /* OP_vpor          */  &prefix_extensions[82][6],
    /* OP_vpaddsb       */  &prefix_extensions[83][6],
    /* OP_vpaddsw       */  &prefix_extensions[84][6],
    /* OP_vpmaxsw       */  &prefix_extensions[85][6],
    /* OP_vpxor         */  &prefix_extensions[86][6],
    /* OP_vpsllw        */  &prefix_extensions[87][6],
    /* OP_vpslld        */  &prefix_extensions[88][6],
    /* OP_vpsllq        */  &prefix_extensions[89][6],
    /* OP_vpmuludq      */  &prefix_extensions[90][6],
    /* OP_vpmaddwd      */  &prefix_extensions[91][6],
    /* OP_vpsadbw       */  &prefix_extensions[92][6],
    /* OP_vmaskmovdqu   */  &prefix_extensions[93][6],
    /* OP_vpsubb        */  &prefix_extensions[94][6],
    /* OP_vpsubw        */  &prefix_extensions[95][6],
    /* OP_vpsubd        */  &prefix_extensions[96][6],
    /* OP_vpsubq        */  &prefix_extensions[97][6],
    /* OP_vpaddb        */  &prefix_extensions[98][6],
    /* OP_vpaddw        */  &prefix_extensions[99][6],
    /* OP_vpaddd        */  &prefix_extensions[100][6],
    /* OP_vpsrldq       */  &prefix_extensions[101][6],
    /* OP_vpslldq       */  &prefix_extensions[102][6],
    /* OP_vmovdqu       */  &prefix_extensions[112][5],
    /* OP_vmovdqa       */  &prefix_extensions[112][6],
    /* OP_vhaddpd       */  &prefix_extensions[114][6],
    /* OP_vhaddps       */  &prefix_extensions[114][7],
    /* OP_vhsubpd       */  &prefix_extensions[115][6],
    /* OP_vhsubps       */  &prefix_extensions[115][7],
    /* OP_vaddsubpd     */  &prefix_extensions[116][6],
    /* OP_vaddsubps     */  &prefix_extensions[116][7],
    /* OP_vlddqu        */  &prefix_extensions[117][7],
    /* OP_vpshufb       */  &prefix_extensions[118][6],
    /* OP_vphaddw       */  &prefix_extensions[119][6],
    /* OP_vphaddd       */  &prefix_extensions[120][6],
    /* OP_vphaddsw      */  &prefix_extensions[121][6],
    /* OP_vpmaddubsw    */  &prefix_extensions[122][6],
    /* OP_vphsubw       */  &prefix_extensions[123][6],
    /* OP_vphsubd       */  &prefix_extensions[124][6],
    /* OP_vphsubsw      */  &prefix_extensions[125][6],
    /* OP_vpsignb       */  &prefix_extensions[126][6],
    /* OP_vpsignw       */  &prefix_extensions[127][6],
    /* OP_vpsignd       */  &prefix_extensions[128][6],
    /* OP_vpmulhrsw     */  &prefix_extensions[129][6],
    /* OP_vpabsb        */  &prefix_extensions[130][6],
    /* OP_vpabsw        */  &prefix_extensions[131][6],
    /* OP_vpabsd        */  &prefix_extensions[132][6],
    /* OP_vpalignr      */  &prefix_extensions[133][6],
    /* OP_vpblendvb     */  &vex_extensions[ 2][1],
    /* OP_vblendvps     */  &vex_extensions[ 0][1],
    /* OP_vblendvpd     */  &vex_extensions[ 1][1],
    /* OP_vptest        */  &vex_extensions[ 3][1],
    /* OP_vpmovsxbw     */  &vex_extensions[ 4][1],
    /* OP_vpmovsxbd     */  &vex_extensions[ 5][1],
    /* OP_vpmovsxbq     */  &vex_extensions[ 6][1],
    /* OP_vpmovsxwd     */  &vex_extensions[ 7][1],
    /* OP_vpmovsxwq     */  &vex_extensions[ 8][1],
    /* OP_vpmovsxdq     */  &vex_extensions[ 9][1],
    /* OP_vpmuldq       */  &vex_extensions[10][1],
    /* OP_vpcmpeqq      */  &vex_extensions[11][1],
    /* OP_vmovntdqa     */  &vex_extensions[12][1],
    /* OP_vpackusdw     */  &vex_extensions[13][1],
    /* OP_vpmovzxbw     */  &vex_extensions[14][1],
    /* OP_vpmovzxbd     */  &vex_extensions[15][1],
    /* OP_vpmovzxbq     */  &vex_extensions[16][1],
    /* OP_vpmovzxwd     */  &vex_extensions[17][1],
    /* OP_vpmovzxwq     */  &vex_extensions[18][1],
    /* OP_vpmovzxdq     */  &vex_extensions[19][1],
    /* OP_vpcmpgtq      */  &vex_extensions[20][1],
    /* OP_vpminsb       */  &vex_extensions[21][1],
    /* OP_vpminsd       */  &vex_extensions[22][1],
    /* OP_vpminuw       */  &vex_extensions[23][1],
    /* OP_vpminud       */  &vex_extensions[24][1],
    /* OP_vpmaxsb       */  &vex_extensions[25][1],
    /* OP_vpmaxsd       */  &vex_extensions[26][1],
    /* OP_vpmaxuw       */  &vex_extensions[27][1],
    /* OP_vpmaxud       */  &vex_extensions[28][1],
    /* OP_vpmulld       */  &vex_extensions[29][1],
    /* OP_vphminposuw   */  &vex_extensions[30][1],
    /* OP_vaesimc       */  &vex_extensions[31][1],
    /* OP_vaesenc       */  &vex_extensions[32][1],
    /* OP_vaesenclast   */  &vex_extensions[33][1],
    /* OP_vaesdec       */  &vex_extensions[34][1],
    /* OP_vaesdeclast   */  &vex_extensions[35][1],
    /* OP_vpextrb       */  &vex_extensions[36][1],
    /* OP_vpextrd       */  &vex_extensions[38][1],
    /* OP_vextractps    */  &vex_extensions[39][1],
    /* OP_vroundps      */  &vex_extensions[40][1],
    /* OP_vroundpd      */  &vex_extensions[41][1],
    /* OP_vroundss      */  &vex_extensions[42][1],
    /* OP_vroundsd      */  &vex_extensions[43][1],
    /* OP_vblendps      */  &vex_extensions[44][1],
    /* OP_vblendpd      */  &vex_extensions[45][1],
    /* OP_vpblendw      */  &vex_extensions[46][1],
    /* OP_vpinsrb       */  &vex_extensions[47][1],
    /* OP_vinsertps     */  &vex_extensions[48][1],
    /* OP_vpinsrd       */  &vex_extensions[49][1],
    /* OP_vdpps         */  &vex_extensions[50][1],
    /* OP_vdppd         */  &vex_extensions[51][1],
    /* OP_vmpsadbw      */  &vex_extensions[52][1],
    /* OP_vpcmpestrm    */  &vex_extensions[53][1],
    /* OP_vpcmpestri    */  &vex_extensions[54][1],
    /* OP_vpcmpistrm    */  &vex_extensions[55][1],
    /* OP_vpcmpistri    */  &vex_extensions[56][1],
    /* OP_vpclmulqdq    */  &vex_extensions[57][1],
    /* OP_vaeskeygenassist*/ &vex_extensions[58][1],
    /* OP_vtestps       */  &vex_extensions[59][1],
    /* OP_vtestpd       */  &vex_extensions[60][1],
    /* OP_vzeroupper    */  &vex_L_extensions[0][1],
    /* OP_vzeroall      */  &vex_L_extensions[0][2],
    /* OP_vldmxcsr      */  &vex_extensions[61][1],
    /* OP_vstmxcsr      */  &vex_extensions[62][1],
    /* OP_vbroadcastss  */  &vex_extensions[64][1],
    /* OP_vbroadcastsd  */  &vex_extensions[65][1],
    /* OP_vbroadcastf128*/  &vex_extensions[66][1],
    /* OP_vmaskmovps    */  &vex_extensions[67][1],
    /* OP_vmaskmovpd    */  &vex_extensions[68][1],
    /* OP_vpermilps     */  &vex_extensions[71][1],
    /* OP_vpermilpd     */  &vex_extensions[72][1],
    /* OP_vperm2f128    */  &vex_extensions[73][1],
    /* OP_vinsertf128   */  &vex_extensions[74][1],
    /* OP_vextractf128  */  &vex_extensions[75][1],

    /* added in Ivy Bridge I believe, and covered by F16C cpuid flag */
    /* OP_vcvtph2ps     */  &vex_extensions[63][1],
    /* OP_vcvtps2ph     */  &vex_extensions[76][1],

    /* FMA */
    /* OP_vfmadd132ps   */  &vex_W_extensions[ 0][0],
    /* OP_vfmadd132pd   */  &vex_W_extensions[ 0][1],
    /* OP_vfmadd213ps   */  &vex_W_extensions[ 1][0],
    /* OP_vfmadd213pd   */  &vex_W_extensions[ 1][1],
    /* OP_vfmadd231ps   */  &vex_W_extensions[ 2][0],
    /* OP_vfmadd231pd   */  &vex_W_extensions[ 2][1],
    /* OP_vfmadd132ss   */  &vex_W_extensions[ 3][0],
    /* OP_vfmadd132sd   */  &vex_W_extensions[ 3][1],
    /* OP_vfmadd213ss   */  &vex_W_extensions[ 4][0],
    /* OP_vfmadd213sd   */  &vex_W_extensions[ 4][1],
    /* OP_vfmadd231ss   */  &vex_W_extensions[ 5][0],
    /* OP_vfmadd231sd   */  &vex_W_extensions[ 5][1],
    /* OP_vfmaddsub132ps*/  &vex_W_extensions[ 6][0],
    /* OP_vfmaddsub132pd*/  &vex_W_extensions[ 6][1],
    /* OP_vfmaddsub213ps*/  &vex_W_extensions[ 7][0],
    /* OP_vfmaddsub213pd*/  &vex_W_extensions[ 7][1],
    /* OP_vfmaddsub231ps*/  &vex_W_extensions[ 8][0],
    /* OP_vfmaddsub231pd*/  &vex_W_extensions[ 8][1],
    /* OP_vfmsubadd132ps*/  &vex_W_extensions[ 9][0],
    /* OP_vfmsubadd132pd*/  &vex_W_extensions[ 9][1],
    /* OP_vfmsubadd213ps*/  &vex_W_extensions[10][0],
    /* OP_vfmsubadd213pd*/  &vex_W_extensions[10][1],
    /* OP_vfmsubadd231ps*/  &vex_W_extensions[11][0],
    /* OP_vfmsubadd231pd*/  &vex_W_extensions[11][1],
    /* OP_vfmsub132ps   */  &vex_W_extensions[12][0],
    /* OP_vfmsub132pd   */  &vex_W_extensions[12][1],
    /* OP_vfmsub213ps   */  &vex_W_extensions[13][0],
    /* OP_vfmsub213pd   */  &vex_W_extensions[13][1],
    /* OP_vfmsub231ps   */  &vex_W_extensions[14][0],
    /* OP_vfmsub231pd   */  &vex_W_extensions[14][1],
    /* OP_vfmsub132ss   */  &vex_W_extensions[15][0],
    /* OP_vfmsub132sd   */  &vex_W_extensions[15][1],
    /* OP_vfmsub213ss   */  &vex_W_extensions[16][0],
    /* OP_vfmsub213sd   */  &vex_W_extensions[16][1],
    /* OP_vfmsub231ss   */  &vex_W_extensions[17][0],
    /* OP_vfmsub231sd   */  &vex_W_extensions[17][1],
    /* OP_vfnmadd132ps  */  &vex_W_extensions[18][0],
    /* OP_vfnmadd132pd  */  &vex_W_extensions[18][1],
    /* OP_vfnmadd213ps  */  &vex_W_extensions[19][0],
    /* OP_vfnmadd213pd  */  &vex_W_extensions[19][1],
    /* OP_vfnmadd231ps  */  &vex_W_extensions[20][0],
    /* OP_vfnmadd231pd  */  &vex_W_extensions[20][1],
    /* OP_vfnmadd132ss  */  &vex_W_extensions[21][0],
    /* OP_vfnmadd132sd  */  &vex_W_extensions[21][1],
    /* OP_vfnmadd213ss  */  &vex_W_extensions[22][0],
    /* OP_vfnmadd213sd  */  &vex_W_extensions[22][1],
    /* OP_vfnmadd231ss  */  &vex_W_extensions[23][0],
    /* OP_vfnmadd231sd  */  &vex_W_extensions[23][1],
    /* OP_vfnmsub132ps  */  &vex_W_extensions[24][0],
    /* OP_vfnmsub132pd  */  &vex_W_extensions[24][1],
    /* OP_vfnmsub213ps  */  &vex_W_extensions[25][0],
    /* OP_vfnmsub213pd  */  &vex_W_extensions[25][1],
    /* OP_vfnmsub231ps  */  &vex_W_extensions[26][0],
    /* OP_vfnmsub231pd  */  &vex_W_extensions[26][1],
    /* OP_vfnmsub132ss  */  &vex_W_extensions[27][0],
    /* OP_vfnmsub132sd  */  &vex_W_extensions[27][1],
    /* OP_vfnmsub213ss  */  &vex_W_extensions[28][0],
    /* OP_vfnmsub213sd  */  &vex_W_extensions[28][1],
    /* OP_vfnmsub231ss  */  &vex_W_extensions[29][0],
    /* OP_vfnmsub231sd  */  &vex_W_extensions[29][1],

    /* SSE2 that were omitted before */
    /* OP_movq2dq       */  &prefix_extensions[61][1],
    /* OP_movdq2q       */  &prefix_extensions[61][3],

    /* OP_fxsave64      */   &rex_w_extensions[0][1],
    /* OP_fxrstor64     */   &rex_w_extensions[1][1],
    /* OP_xsave64       */   &rex_w_extensions[2][1],
    /* OP_xrstor64      */   &rex_w_extensions[3][1],
    /* OP_xsaveopt64    */   &rex_w_extensions[4][1],

    /* added in Intel Ivy Bridge: RDRAND and FSGSBASE cpuid flags */
    /* OP_rdrand        */   &mod_extensions[12][1],
    /* OP_rdfsbase      */   &mod_extensions[14][1],
    /* OP_rdgsbase      */   &mod_extensions[15][1],
    /* OP_wrfsbase      */   &mod_extensions[16][1],
    /* OP_wrgsbase      */   &mod_extensions[17][1],

    /* coming in the future but adding now since enough details are known */
    /* OP_rdseed        */   &mod_extensions[13][1],

    /* AMD FMA4 */
    /* OP_vfmaddsubps   */   &vex_W_extensions[30][0],
    /* OP_vfmaddsubpd   */   &vex_W_extensions[31][0],
    /* OP_vfmsubaddps   */   &vex_W_extensions[32][0],
    /* OP_vfmsubaddpd   */   &vex_W_extensions[33][0],
    /* OP_vfmaddps      */   &vex_W_extensions[34][0],
    /* OP_vfmaddpd      */   &vex_W_extensions[35][0],
    /* OP_vfmaddss      */   &vex_W_extensions[36][0],
    /* OP_vfmaddsd      */   &vex_W_extensions[37][0],
    /* OP_vfmsubps      */   &vex_W_extensions[38][0],
    /* OP_vfmsubpd      */   &vex_W_extensions[39][0],
    /* OP_vfmsubss      */   &vex_W_extensions[40][0],
    /* OP_vfmsubsd      */   &vex_W_extensions[41][0],
    /* OP_vfnmaddps     */   &vex_W_extensions[42][0],
    /* OP_vfnmaddpd     */   &vex_W_extensions[43][0],
    /* OP_vfnmaddss     */   &vex_W_extensions[44][0],
    /* OP_vfnmaddsd     */   &vex_W_extensions[45][0],
    /* OP_vfnmsubps     */   &vex_W_extensions[46][0],
    /* OP_vfnmsubpd     */   &vex_W_extensions[47][0],
    /* OP_vfnmsubss     */   &vex_W_extensions[48][0],
    /* OP_vfnmsubsd     */   &vex_W_extensions[49][0],

    /* AMD XOP */
    /* OP_vfrczps       */   &xop_extensions[27],
    /* OP_vfrczpd       */   &xop_extensions[28],
    /* OP_vfrczss       */   &xop_extensions[29],
    /* OP_vfrczsd       */   &xop_extensions[30],
    /* OP_vpcmov        */   &vex_W_extensions[50][0],
    /* OP_vpcomb        */   &xop_extensions[19],
    /* OP_vpcomw        */   &xop_extensions[20],
    /* OP_vpcomd        */   &xop_extensions[21],
    /* OP_vpcomq        */   &xop_extensions[22],
    /* OP_vpcomub       */   &xop_extensions[23],
    /* OP_vpcomuw       */   &xop_extensions[24],
    /* OP_vpcomud       */   &xop_extensions[25],
    /* OP_vpcomuq       */   &xop_extensions[26],
    /* OP_vpermil2pd    */   &vex_W_extensions[65][0],
    /* OP_vpermil2ps    */   &vex_W_extensions[64][0],
    /* OP_vphaddbw      */   &xop_extensions[43],
    /* OP_vphaddbd      */   &xop_extensions[44],
    /* OP_vphaddbq      */   &xop_extensions[45],
    /* OP_vphaddwd      */   &xop_extensions[46],
    /* OP_vphaddwq      */   &xop_extensions[47],
    /* OP_vphadddq      */   &xop_extensions[48],
    /* OP_vphaddubw     */   &xop_extensions[49],
    /* OP_vphaddubd     */   &xop_extensions[50],
    /* OP_vphaddubq     */   &xop_extensions[51],
    /* OP_vphadduwd     */   &xop_extensions[52],
    /* OP_vphadduwq     */   &xop_extensions[53],
    /* OP_vphaddudq     */   &xop_extensions[54],
    /* OP_vphsubbw      */   &xop_extensions[55],
    /* OP_vphsubwd      */   &xop_extensions[56],
    /* OP_vphsubdq      */   &xop_extensions[57],
    /* OP_vpmacssww     */   &xop_extensions[ 1],
    /* OP_vpmacsswd     */   &xop_extensions[ 2],
    /* OP_vpmacssdql    */   &xop_extensions[ 3],
    /* OP_vpmacssdd     */   &xop_extensions[ 4],
    /* OP_vpmacssdqh    */   &xop_extensions[ 5],
    /* OP_vpmacsww      */   &xop_extensions[ 6],
    /* OP_vpmacswd      */   &xop_extensions[ 7],
    /* OP_vpmacsdql     */   &xop_extensions[ 8],
    /* OP_vpmacsdd      */   &xop_extensions[ 9],
    /* OP_vpmacsdqh     */   &xop_extensions[10],
    /* OP_vpmadcsswd    */   &xop_extensions[13],
    /* OP_vpmadcswd     */   &xop_extensions[14],
    /* OP_vpperm        */   &vex_W_extensions[51][0],
    /* OP_vprotb        */   &xop_extensions[15],
    /* OP_vprotw        */   &xop_extensions[16],
    /* OP_vprotd        */   &xop_extensions[17],
    /* OP_vprotq        */   &xop_extensions[18],
    /* OP_vpshlb        */   &vex_W_extensions[56][0],
    /* OP_vpshlw        */   &vex_W_extensions[57][0],
    /* OP_vpshld        */   &vex_W_extensions[58][0],
    /* OP_vpshlq        */   &vex_W_extensions[59][0],
    /* OP_vpshab        */   &vex_W_extensions[60][0],
    /* OP_vpshaw        */   &vex_W_extensions[61][0],
    /* OP_vpshad        */   &vex_W_extensions[62][0],
    /* OP_vpshaq        */   &vex_W_extensions[63][0],

    /* AMD TBM */
    /* OP_bextr         */   &prefix_extensions[141][4],
    /* OP_blcfill       */   &base_extensions[27][1],
    /* OP_blci          */   &base_extensions[28][6],
    /* OP_blcic         */   &base_extensions[27][5],
    /* OP_blcmsk        */   &base_extensions[28][1],
    /* OP_blcs          */   &base_extensions[27][3],
    /* OP_blsfill       */   &base_extensions[27][2],
    /* OP_blsic         */   &base_extensions[27][6],
    /* OP_t1mskc        */   &base_extensions[27][7],
    /* OP_tzmsk         */   &base_extensions[27][4],

    /* AMD LWP */
    /* OP_llwpcb        */   &base_extensions[29][0],
    /* OP_slwpcb        */   &base_extensions[29][1],
    /* OP_lwpins        */   &base_extensions[30][0],
    /* OP_lwpval        */   &base_extensions[30][1],

    /* Intel BMI1 */
    /* (includes non-immed form of OP_bextr) */
    /* OP_andn          */   &third_byte_38[100],
    /* OP_blsr          */   &base_extensions[31][1],
    /* OP_blsmsk        */   &base_extensions[31][2],
    /* OP_blsi          */   &base_extensions[31][3],
    /* OP_tzcnt         */   &prefix_extensions[140][1],

    /* Intel BMI2 */
    /* OP_bzhi          */   &prefix_extensions[142][4],
    /* OP_pext          */   &prefix_extensions[142][6],
    /* OP_pdep          */   &prefix_extensions[142][7],
    /* OP_sarx          */   &prefix_extensions[141][5],
    /* OP_shlx          */   &prefix_extensions[141][6],
    /* OP_shrx          */   &prefix_extensions[141][7],
    /* OP_rorx          */   &third_byte_3a[56],
    /* OP_mulx          */   &prefix_extensions[143][7],

    /* Intel Safer Mode Extensions */
    /* OP_getsec        */   &second_byte[0x37],

    /* Misc Intel additions */
    /* OP_vmfunc        */   &rm_extensions[4][4],
    /* OP_invpcid       */   &third_byte_38[103],

    /* Intel TSX */
    /* OP_xabort        */   &base_extensions[17][7],
    /* OP_xbegin        */   &base_extensions[18][7],
    /* OP_xend          */   &rm_extensions[4][5],
    /* OP_xtest         */   &rm_extensions[4][6],

    /* AVX2 */
    /* OP_vpgatherdd    */   &vex_W_extensions[66][0],
    /* OP_vpgatherdq    */   &vex_W_extensions[66][1],
    /* OP_vpgatherqd    */   &vex_W_extensions[67][0],
    /* OP_vpgatherqq    */   &vex_W_extensions[67][1],
    /* OP_vgatherdps    */   &vex_W_extensions[68][0],
    /* OP_vgatherdpd    */   &vex_W_extensions[68][1],
    /* OP_vgatherqps    */   &vex_W_extensions[69][0],
    /* OP_vgatherqpd    */   &vex_W_extensions[69][1],
    /* OP_vbroadcasti128 */  &third_byte_38[108],
    /* OP_vinserti128   */   &third_byte_3a[57],
    /* OP_vextracti128  */   &third_byte_3a[58],
    /* OP_vpmaskmovd    */   &vex_W_extensions[70][0],
    /* OP_vpmaskmovq    */   &vex_W_extensions[70][1],
    /* OP_vperm2i128    */   &third_byte_3a[62],
    /* OP_vpermd        */   &third_byte_38[112],
    /* OP_vpermps       */   &third_byte_38[111],
    /* OP_vpermq        */   &third_byte_3a[59],
    /* OP_vpermpd       */   &third_byte_3a[60],
    /* OP_vpblendd      */   &third_byte_3a[61],
    /* OP_vpsllvd       */   &vex_W_extensions[73][0],
    /* OP_vpsllvq       */   &vex_W_extensions[73][1],
    /* OP_vpsravd       */   &third_byte_38[114],
    /* OP_vpsrlvd       */   &vex_W_extensions[72][0],
    /* OP_vpsrlvq       */   &vex_W_extensions[72][1],
    /* OP_vpbroadcastb  */   &third_byte_38[116],
    /* OP_vpbroadcastw  */   &third_byte_38[117],
    /* OP_vpbroadcastd  */   &third_byte_38[118],
    /* OP_vpbroadcastq  */   &third_byte_38[119],

    /* added in Intel Skylake */
    /* OP_xsavec32      */   &rex_w_extensions[5][0],
    /* OP_xsavec64      */   &rex_w_extensions[5][1],

    /* Intel ADX */
    /* OP_adox          */   &prefix_extensions[143][1],
    /* OP_adcx          */   &prefix_extensions[143][2],
<<<<<<< HEAD

    /* AVX-512 VEX encoded (scalar opmask instructions) */
    /* OP_kmovw         */  &vex_W_extensions[74][0],
    /* OP_kmovb         */  &vex_W_extensions[75][0],
    /* OP_kmovq         */  &vex_W_extensions[74][1],
    /* OP_kmovd         */  &vex_W_extensions[75][1],
    /* OP_kandw         */  &vex_W_extensions[82][0],
    /* OP_kandb         */  &vex_W_extensions[83][0],
    /* OP_kandq         */  &vex_W_extensions[82][1],
    /* OP_kandd         */  &vex_W_extensions[83][1],
    /* OP_kandnw        */  &vex_W_extensions[84][0],
    /* OP_kandnb        */  &vex_W_extensions[85][0],
    /* OP_kandnq        */  &vex_W_extensions[84][1],
    /* OP_kandnd        */  &vex_W_extensions[85][1],
    /* OP_kunpckbw      */  &vex_W_extensions[87][0],
    /* OP_kunpckwd      */  &vex_W_extensions[86][0],
    /* OP_kunpckdq      */  &vex_W_extensions[86][1],
    /* OP_knotw         */  &vex_W_extensions[88][0],
    /* OP_knotb         */  &vex_W_extensions[89][0],
    /* OP_knotq         */  &vex_W_extensions[88][1],
    /* OP_knotd         */  &vex_W_extensions[89][1],
    /* OP_korw          */  &vex_W_extensions[90][0],
    /* OP_korb          */  &vex_W_extensions[91][0],
    /* OP_korq          */  &vex_W_extensions[90][1],
    /* OP_kord          */  &vex_W_extensions[91][1],
    /* OP_kxnorw        */  &vex_W_extensions[92][0],
    /* OP_kxnorb        */  &vex_W_extensions[93][0],
    /* OP_kxnorq        */  &vex_W_extensions[92][1],
    /* OP_kxnord        */  &vex_W_extensions[93][1],
    /* OP_kxorw         */  &vex_W_extensions[94][0],
    /* OP_kxorb         */  &vex_W_extensions[95][0],
    /* OP_kxorq         */  &vex_W_extensions[94][1],
    /* OP_kxord         */  &vex_W_extensions[95][1],
    /* OP_kaddw         */  &vex_W_extensions[96][0],
    /* OP_kaddb         */  &vex_W_extensions[97][0],
    /* OP_kaddq         */  &vex_W_extensions[96][1],
    /* OP_kaddd         */  &vex_W_extensions[97][1],
    /* OP_kortestw      */  &vex_W_extensions[98][0],
    /* OP_kortestb      */  &vex_W_extensions[99][0],
    /* OP_kortestq      */  &vex_W_extensions[98][1],
    /* OP_kortestd      */  &vex_W_extensions[99][1],
    /* OP_kshiftlw      */  &vex_W_extensions[100][1],
    /* OP_kshiftlb      */  &vex_W_extensions[100][0],
    /* OP_kshiftlq      */  &vex_W_extensions[101][1],
    /* OP_kshiftld      */  &vex_W_extensions[101][0],
    /* OP_kshiftrw      */  &vex_W_extensions[102][1],
    /* OP_kshiftrb      */  &vex_W_extensions[102][0],
    /* OP_kshiftrq      */  &vex_W_extensions[103][1],
    /* OP_kshiftrd      */  &vex_W_extensions[103][0],
    /* OP_ktestw        */  &vex_W_extensions[104][0],
    /* OP_ktestb        */  &vex_W_extensions[105][0],
    /* OP_ktestq        */  &vex_W_extensions[104][1],
    /* OP_ktestd        */  &vex_W_extensions[105][1],

    /* AVX-512 EVEX encoded */
    /* XXX i#1312: TODO. */

    /* Keep these at the end so that ifdefs don't change internal enum values */
#ifdef IA32_ON_IA64
    /* OP_jmpe      */   &base_extensions[13][6],
    /* OP_jmpe_abs  */   &second_byte[0xb8],
#endif
=======
>>>>>>> d666ea0b
};


/****************************************************************************
 * Macros to make tables legible
 */

/* Jb is defined in dynamo.h, undefine it for this file */
#undef Jb

#define xx  TYPE_NONE, OPSZ_NA

/* from Intel tables, using our corresponding OPSZ constants */
#define Ap  TYPE_A, OPSZ_6_irex10_short4 /* NOTE - not legal for 64-bit instructions */
#define By  TYPE_B, OPSZ_4_rex8
#define Cr  TYPE_C, OPSZ_4x8
#define Dr  TYPE_D, OPSZ_4x8
#define Eb  TYPE_E, OPSZ_1
#define Ew  TYPE_E, OPSZ_2
#define Ev  TYPE_E, OPSZ_4_rex8_short2
#define Esv TYPE_E, OPSZ_4x8_short2 /* "stack v", or "d64" in Intel tables */
#define Ed  TYPE_E, OPSZ_4
#define Ep  TYPE_E, OPSZ_6_irex10_short4
#define Ed_q TYPE_E, OPSZ_4_rex8
#define Ey  TYPE_E, OPSZ_4_rex8
#define Rd_Mb TYPE_E, OPSZ_1_reg4
#define Rd_Mw TYPE_E, OPSZ_2_reg4
#define Gb  TYPE_G, OPSZ_1
#define Gw  TYPE_G, OPSZ_2
#define Gv  TYPE_G, OPSZ_4_rex8_short2
#define Gz  TYPE_G, OPSZ_4_short2
#define Gd  TYPE_G, OPSZ_4
#define Gd_q TYPE_G, OPSZ_4_rex8
#define Gr  TYPE_G, OPSZ_4x8
#define Gy  TYPE_G, OPSZ_4_rex8
#define Ib  TYPE_I, OPSZ_1
#define Iw  TYPE_I, OPSZ_2
#define Id  TYPE_I, OPSZ_4
#define Iv  TYPE_I, OPSZ_4_rex8_short2
#define Iz  TYPE_I, OPSZ_4_short2
#define Jb  TYPE_J, OPSZ_1
#define Jz  TYPE_J, OPSZ_4_short2xi4
#define Ma  TYPE_M, OPSZ_8_short4
#define Mp  TYPE_M, OPSZ_6_irex10_short4
#define Ms  TYPE_M, OPSZ_6x10
#define Ob  TYPE_O, OPSZ_1
#define Ov  TYPE_O, OPSZ_4_rex8_short2
#define Pd  TYPE_P, OPSZ_4
#define Pq  TYPE_P, OPSZ_8
#define Pw_q TYPE_P, OPSZ_2_of_8
#define Pd_q TYPE_P, OPSZ_4_of_8
#define Ppi TYPE_P, OPSZ_8
#define Nw_q  TYPE_P_MODRM, OPSZ_2_of_8
#define Nq  TYPE_P_MODRM, OPSZ_8
#define Qd  TYPE_Q, OPSZ_4
#define Qq  TYPE_Q, OPSZ_8
#define Qpi TYPE_Q, OPSZ_8
#define Rr  TYPE_R, OPSZ_4x8
#define Rv  TYPE_R, OPSZ_4_rex8_short2
#define Ry  TYPE_R, OPSZ_4_rex8
#define Sw  TYPE_S, OPSZ_2
#define Vq  TYPE_V, OPSZ_8
#define Vdq TYPE_V, OPSZ_16
#define Vb_dq TYPE_V, OPSZ_1_of_16
#define Vw_dq TYPE_V, OPSZ_2_of_16
#define Vd_dq TYPE_V, OPSZ_4_of_16
#define Vd_q_dq TYPE_V, OPSZ_4_rex8_of_16
#define Vq_dq TYPE_V, OPSZ_8_of_16
#define Vps TYPE_V, OPSZ_16
#define Vpd TYPE_V, OPSZ_16
#define Vss TYPE_V, OPSZ_4_of_16
#define Vsd TYPE_V, OPSZ_8_of_16
#define Ups TYPE_V_MODRM, OPSZ_16
#define Upd TYPE_V_MODRM, OPSZ_16
#define Udq TYPE_V_MODRM, OPSZ_16
#define Uw_dq TYPE_V_MODRM, OPSZ_2_of_16
#define Uq_dq TYPE_V_MODRM, OPSZ_8_of_16
#define Wq  TYPE_W, OPSZ_8
#define Wdq TYPE_W, OPSZ_16
#define Wb_dq TYPE_W, OPSZ_1_of_16
#define Ww_dq TYPE_W, OPSZ_2_of_16
#define Wd_dq TYPE_W, OPSZ_4_of_16
#define Wq_dq TYPE_W, OPSZ_8_of_16
#define Wps TYPE_W, OPSZ_16
#define Wpd TYPE_W, OPSZ_16
#define Wss TYPE_W, OPSZ_4_of_16
#define Wsd TYPE_W, OPSZ_8_of_16
#define Udq_Md TYPE_W, OPSZ_4_reg16
#define Xb  TYPE_X, OPSZ_1
#define Xv  TYPE_X, OPSZ_4_rex8_short2
#define Xz  TYPE_X, OPSZ_4_short2
#define Yb  TYPE_Y, OPSZ_1
#define Yv  TYPE_Y, OPSZ_4_rex8_short2
#define Yz  TYPE_Y, OPSZ_4_short2

/* AVX additions */
#define Vvs TYPE_V, OPSZ_16_vex32
#define Vvd TYPE_V, OPSZ_16_vex32
#define Vx TYPE_V, OPSZ_16_vex32
#define Vqq TYPE_V, OPSZ_32
#define Vdq_qq TYPE_V, OPSZ_16_of_32
#define Wvs TYPE_W, OPSZ_16_vex32
#define Wvd TYPE_W, OPSZ_16_vex32
#define Wx TYPE_W, OPSZ_16_vex32
#define Uvs TYPE_V_MODRM, OPSZ_16_vex32
#define Uvd TYPE_V_MODRM, OPSZ_16_vex32
#define Uss TYPE_V_MODRM, OPSZ_4_of_16
#define Usd TYPE_V_MODRM, OPSZ_8_of_16
#define Ux TYPE_V_MODRM, OPSZ_16_vex32
#define Udq TYPE_V_MODRM, OPSZ_16
#define Hvs TYPE_H, OPSZ_16_vex32
#define Hvd TYPE_H, OPSZ_16_vex32
#define Hss TYPE_H, OPSZ_4_of_16
#define Hsd TYPE_H, OPSZ_8_of_16
#define Hq_dq TYPE_H, OPSZ_8_of_16
#define Hdq TYPE_H, OPSZ_16
#define H12_dq TYPE_H, OPSZ_12_of_16
#define H12_8_dq TYPE_H, OPSZ_12_rex8_of_16
#define H14_dq TYPE_H, OPSZ_14_of_16
#define H15_dq TYPE_H, OPSZ_15_of_16
#define Hqq TYPE_H, OPSZ_32
#define Hx TYPE_H, OPSZ_16_vex32
#define Wvq_dq TYPE_W, OPSZ_8_of_16_vex32
#define Wqq TYPE_W, OPSZ_32
#define Mvs TYPE_M, OPSZ_16_vex32
#define Mvd TYPE_M, OPSZ_16_vex32
#define Mx TYPE_M, OPSZ_16_vex32
#define Ldq TYPE_L, OPSZ_16 /* immed is 1 byte but reg is xmm */
#define Lx TYPE_L, OPSZ_16_vex32 /* immed is 1 byte but reg is xmm/ymm */
#define Lvs TYPE_L, OPSZ_16_vex32 /* immed is 1 byte but reg is xmm/ymm */
#define Lss TYPE_L, OPSZ_4_of_16 /* immed is 1 byte but reg is xmm/ymm */
#define Lsd TYPE_L, OPSZ_8_of_16 /* immed is 1 byte but reg is xmm/ymm */

/* AVX-512 additions */
#define KRb TYPE_K_REG, OPSZ_1
#define KRw TYPE_K_REG, OPSZ_2
#define KRd TYPE_K_REG, OPSZ_4
#define KRq TYPE_K_REG, OPSZ_8
#define KRMb TYPE_K_MODRM_R, OPSZ_1
#define KRMw TYPE_K_MODRM_R, OPSZ_2
#define KRMd TYPE_K_MODRM_R, OPSZ_4
#define KRMq TYPE_K_MODRM_R, OPSZ_8
#define KMRMb TYPE_K_MODRM, OPSZ_1
#define KMRMw TYPE_K_MODRM, OPSZ_2
#define KMRMd TYPE_K_MODRM, OPSZ_4
#define KMRMq TYPE_K_MODRM, OPSZ_8
#define KVb TYPE_K_VEX, OPSZ_1
#define KVw TYPE_K_VEX, OPSZ_2
#define KVd TYPE_K_VEX, OPSZ_4
#define KVq TYPE_K_VEX, OPSZ_8
#define KEb TYPE_K_EVEX, OPSZ_1
#define KEw TYPE_K_EVEX, OPSZ_2
#define KEd TYPE_K_EVEX, OPSZ_4
#define KEq TYPE_K_EVEX, OPSZ_8

/* my own codes
 * size m = 32 or 16 bit depending on addr size attribute
 * B=ds:eDI, Z=xlat's mem, K=float in mem, i_==indirect
 */
#define Mb  TYPE_M, OPSZ_1
#define Md  TYPE_M, OPSZ_4
#define Md_q  TYPE_M, OPSZ_4_rex8
#define Mw  TYPE_M, OPSZ_2
#define Mm  TYPE_M, OPSZ_lea
#define Me  TYPE_M, OPSZ_512
#define Mxsave TYPE_M, OPSZ_xsave
#define Mps  TYPE_M, OPSZ_16
#define Mpd  TYPE_M, OPSZ_16
#define Mss  TYPE_M, OPSZ_4
#define Msd  TYPE_M, OPSZ_8
#define Mq  TYPE_M, OPSZ_8
#define Mdq  TYPE_M, OPSZ_16
#define Mq_dq TYPE_M, OPSZ_8_rex16
#define Mv  TYPE_M, OPSZ_4_rex8_short2
#define MVd TYPE_VSIB, OPSZ_4
#define MVq TYPE_VSIB, OPSZ_8
#define Zb  TYPE_XLAT, OPSZ_1
#define Bq  TYPE_MASKMOVQ, OPSZ_8
#define Bdq  TYPE_MASKMOVQ, OPSZ_16
#define Fw  TYPE_FLOATMEM, OPSZ_2
#define Fd  TYPE_FLOATMEM, OPSZ_4
#define Fq  TYPE_FLOATMEM, OPSZ_8
#define Fx  TYPE_FLOATMEM, OPSZ_10
#define Fy  TYPE_FLOATMEM, OPSZ_28_short14 /* _14_ if data16 */
#define Fz  TYPE_FLOATMEM, OPSZ_108_short94 /* _98_ if data16 */
#define i_dx  TYPE_INDIR_REG, REG_DX
#define i_Ev  TYPE_INDIR_E, OPSZ_4_rex8_short2
#define i_Exi  TYPE_INDIR_E, OPSZ_4x8_short2xi8
#define i_Ep  TYPE_INDIR_E, OPSZ_6_irex10_short4
#define i_xSP TYPE_INDIR_VAR_XREG, REG_ESP
#define i_iSP TYPE_INDIR_VAR_XIREG, REG_ESP
#define i_xBP TYPE_INDIR_VAR_XREG, REG_EBP
/* negative offset from (%xsp) for pushes */
#define i_iSPo1 TYPE_INDIR_VAR_XIREG_OFFS_1, REG_ESP
#define i_vSPo2 TYPE_INDIR_VAR_REG_OFFS_2, REG_ESP
#define i_xSPo1 TYPE_INDIR_VAR_XREG_OFFS_1, REG_ESP
#define i_xSPo8 TYPE_INDIR_VAR_XREG_OFFS_8, REG_ESP
#define i_xSPs8 TYPE_INDIR_VAR_XREG_SIZEx8, REG_ESP
#define i_vSPs2 TYPE_INDIR_VAR_REG_SIZEx2, REG_ESP
#define i_vSPs3 TYPE_INDIR_VAR_REG_SIZEx3x5, REG_ESP
/* pop but unusual size */
#define i_xSPoN TYPE_INDIR_VAR_XREG_OFFS_N, REG_ESP
#define c1  TYPE_1, OPSZ_0
/* we pick the right constant based on the opcode */
#define cF  TYPE_FLOATCONST, OPSZ_0

/* registers that are base 32 but vary down or up */
#define eAX TYPE_VAR_REG, REG_EAX
#define eCX TYPE_VAR_REG, REG_ECX
#define eDX TYPE_VAR_REG, REG_EDX
#define eBX TYPE_VAR_REG, REG_EBX
#define eSP TYPE_VAR_REG, REG_ESP
#define eBP TYPE_VAR_REG, REG_EBP
#define eSI TYPE_VAR_REG, REG_ESI
#define eDI TYPE_VAR_REG, REG_EDI

/* registers that are base 32 and can vary down but not up */
#define zAX TYPE_VARZ_REG, REG_EAX
#define zCX TYPE_VARZ_REG, REG_ECX
#define zDX TYPE_VARZ_REG, REG_EDX
#define zBX TYPE_VARZ_REG, REG_EBX
#define zSP TYPE_VARZ_REG, REG_ESP
#define zBP TYPE_VARZ_REG, REG_EBP
#define zSI TYPE_VARZ_REG, REG_ESI
#define zDI TYPE_VARZ_REG, REG_EDI

/* registers whose base matches the mode, and can vary down but not up.
 * we use the 32-bit versions but expand in resolve_var_reg()
 */
#define xAX TYPE_VAR_XREG, REG_EAX
#define xCX TYPE_VAR_XREG, REG_ECX
#define xDX TYPE_VAR_XREG, REG_EDX
#define xBX TYPE_VAR_XREG, REG_EBX
#define xSP TYPE_VAR_XREG, REG_ESP
#define xBP TYPE_VAR_XREG, REG_EBP
#define xSI TYPE_VAR_XREG, REG_ESI
#define xDI TYPE_VAR_XREG, REG_EDI

/* jecxz and loop* vary by addr16 */
#define axCX TYPE_VAR_ADDR_XREG, REG_ECX
/* string ops also use addr16 */
#define axSI TYPE_VAR_ADDR_XREG, REG_ESI
#define axDI TYPE_VAR_ADDR_XREG, REG_EDI
#define axAX TYPE_VAR_ADDR_XREG, REG_EAX

/* 8-bit implicit registers (not from modrm) that can be exteded via rex.r */
#define al_x TYPE_REG_EX, REG_AL
#define cl_x TYPE_REG_EX, REG_CL
#define dl_x TYPE_REG_EX, REG_DL
#define bl_x TYPE_REG_EX, REG_BL
#define ah_x TYPE_REG_EX, REG_AH
#define ch_x TYPE_REG_EX, REG_CH
#define dh_x TYPE_REG_EX, REG_DH
#define bh_x TYPE_REG_EX, REG_BH

/* 4_rex8_short2 implicit registers (not from modrm) that can be exteded via rex.r */
#define eAX_x TYPE_VAR_REG_EX, REG_EAX
#define eCX_x TYPE_VAR_REG_EX, REG_ECX
#define eDX_x TYPE_VAR_REG_EX, REG_EDX
#define eBX_x TYPE_VAR_REG_EX, REG_EBX
#define eSP_x TYPE_VAR_REG_EX, REG_ESP
#define eBP_x TYPE_VAR_REG_EX, REG_EBP
#define eSI_x TYPE_VAR_REG_EX, REG_ESI
#define eDI_x TYPE_VAR_REG_EX, REG_EDI

/* 4x8_short2 implicit registers (not from modrm) that can be exteded via rex.r */
#define xAX_x TYPE_VAR_XREG_EX, REG_EAX
#define xCX_x TYPE_VAR_XREG_EX, REG_ECX
#define xDX_x TYPE_VAR_XREG_EX, REG_EDX
#define xBX_x TYPE_VAR_XREG_EX, REG_EBX
#define xSP_x TYPE_VAR_XREG_EX, REG_ESP
#define xBP_x TYPE_VAR_XREG_EX, REG_EBP
#define xSI_x TYPE_VAR_XREG_EX, REG_ESI
#define xDI_x TYPE_VAR_XREG_EX, REG_EDI

/* 4_rex8 implicit registers (not from modrm) that can be exteded via rex.r */
#define uAX_x TYPE_VAR_REGX_EX, REG_EAX
#define uCX_x TYPE_VAR_REGX_EX, REG_ECX
#define uDX_x TYPE_VAR_REGX_EX, REG_EDX
#define uBX_x TYPE_VAR_REGX_EX, REG_EBX
#define uSP_x TYPE_VAR_REGX_EX, REG_ESP
#define uBP_x TYPE_VAR_REGX_EX, REG_EBP
#define uSI_x TYPE_VAR_REGX_EX, REG_ESI
#define uDI_x TYPE_VAR_REGX_EX, REG_EDI

/* 4_rex8 implicit registers (not from modrm) */
#define uDX TYPE_VAR_REGX, REG_EDX

#define ax TYPE_REG, REG_AX
#define cx TYPE_REG, REG_CX
#define dx TYPE_REG, REG_DX
#define bx TYPE_REG, REG_BX
#define sp TYPE_REG, REG_SP
#define bp TYPE_REG, REG_BP
#define si TYPE_REG, REG_SI
#define di TYPE_REG, REG_DI

#define al TYPE_REG, REG_AL
#define cl TYPE_REG, REG_CL
#define dl TYPE_REG, REG_DL
#define bl TYPE_REG, REG_BL
#define ah TYPE_REG, REG_AH
#define ch TYPE_REG, REG_CH
#define dh TYPE_REG, REG_DH
#define bh TYPE_REG, REG_BH

#define eax TYPE_REG, REG_EAX
#define ecx TYPE_REG, REG_ECX
#define edx TYPE_REG, REG_EDX
#define ebx TYPE_REG, REG_EBX
#define esp TYPE_REG, REG_ESP
#define ebp TYPE_REG, REG_EBP
#define esi TYPE_REG, REG_ESI
#define edi TYPE_REG, REG_EDI

#define xsp TYPE_XREG, REG_ESP
#define xbp TYPE_XREG, REG_EBP
#define xcx TYPE_XREG, REG_ECX

#define cs  TYPE_REG, SEG_CS
#define ss  TYPE_REG, SEG_SS
#define ds  TYPE_REG, SEG_DS
#define es  TYPE_REG, SEG_ES
#define fs  TYPE_REG, SEG_FS
#define gs  TYPE_REG, SEG_GS

#define st0 TYPE_REG, REG_ST0
#define st1 TYPE_REG, REG_ST1
#define st2 TYPE_REG, REG_ST2
#define st3 TYPE_REG, REG_ST3
#define st4 TYPE_REG, REG_ST4
#define st5 TYPE_REG, REG_ST5
#define st6 TYPE_REG, REG_ST6
#define st7 TYPE_REG, REG_ST7

#define xmm0 TYPE_REG, REG_XMM0

/* flags */
#define no       0
#define mrm      HAS_MODRM
#define xop      (HAS_EXTRA_OPERANDS|EXTRAS_IN_CODE_FIELD)
#define mrm_xop  (HAS_MODRM|HAS_EXTRA_OPERANDS|EXTRAS_IN_CODE_FIELD)
#define xop_next (HAS_EXTRA_OPERANDS)
#define i64      X64_INVALID
#define o64      X86_INVALID
#define reqp     REQUIRES_PREFIX
#define vex      REQUIRES_VEX
#define rex      REQUIRES_REX
#define reqL0    REQUIRES_VEX_L_0
#define reqL1    REQUIRES_VEX_L_1
#define predcc   HAS_PRED_CC
#define predcx   HAS_PRED_COMPLEX

/* eflags */
#define x     0
#define fRC   EFLAGS_READ_CF
#define fRP   EFLAGS_READ_PF
#define fRA   EFLAGS_READ_AF
#define fRZ   EFLAGS_READ_ZF
#define fRS   EFLAGS_READ_SF
#define fRT   EFLAGS_READ_TF
#define fRI   EFLAGS_READ_IF
#define fRD   EFLAGS_READ_DF
#define fRO   EFLAGS_READ_OF
#define fRN   EFLAGS_READ_NT
#define fRR   EFLAGS_READ_RF
#define fRX   EFLAGS_READ_ALL
#define fR6   EFLAGS_READ_6
#define fWC   EFLAGS_WRITE_CF
#define fWP   EFLAGS_WRITE_PF
#define fWA   EFLAGS_WRITE_AF
#define fWZ   EFLAGS_WRITE_ZF
#define fWS   EFLAGS_WRITE_SF
#define fWT   EFLAGS_WRITE_TF
#define fWI   EFLAGS_WRITE_IF
#define fWD   EFLAGS_WRITE_DF
#define fWO   EFLAGS_WRITE_OF
#define fWN   EFLAGS_WRITE_NT
#define fWR   EFLAGS_WRITE_RF
#define fWX   EFLAGS_WRITE_ALL
#define fW6   EFLAGS_WRITE_6
/* flags affected by OP_int*
 * FIXME: should we add AC and VM flags?
 */
#define fINT  (fRX|fWT|fWN|fWI|fWR)

/* for constructing linked lists of table entries */
#define NA 0
#define END_LIST  0
#define tfb (ptr_int_t)&first_byte
#define tsb (ptr_int_t)&second_byte
#define tex (ptr_int_t)&base_extensions
#define t38 (ptr_int_t)&third_byte_38
#define t3a (ptr_int_t)&third_byte_3a
#define tpe (ptr_int_t)&prefix_extensions
#define tvex (ptr_int_t)&vex_extensions
#define modx (ptr_int_t)&mod_extensions
#define tre (ptr_int_t)&rep_extensions
#define tne (ptr_int_t)&repne_extensions
#define tfl (ptr_int_t)&float_low_modrm
#define tfh (ptr_int_t)&float_high_modrm
#define exop (ptr_int_t)&extra_operands
#define t64e (ptr_int_t)&x64_extensions
#define trexb (ptr_int_t)&rex_b_extensions
#define trexw (ptr_int_t)&rex_w_extensions
#define tvex (ptr_int_t)&vex_extensions
#define tvexw (ptr_int_t)&vex_W_extensions
#define txop (ptr_int_t)&xop_extensions

/****************************************************************************
 * One-byte opcodes
 * This is from Tables A-2 & A-3
 */
const instr_info_t first_byte[] = {
    /* {op/type, op encoding, name, dst1, dst2, src1, src2, src3, modrm?, eflags, code} */
    /* 00 */
    {OP_add,  0x000000, "add",  Eb, xx, Gb, Eb, xx, mrm, fW6, tex[1][0]},
    {OP_add,  0x010000, "add",  Ev, xx, Gv, Ev, xx, mrm, fW6, tfb[0x00]},
    {OP_add,  0x020000, "add",  Gb, xx, Eb, Gb, xx, mrm, fW6, tfb[0x01]},
    {OP_add,  0x030000, "add",  Gv, xx, Ev, Gv, xx, mrm, fW6, tfb[0x02]},
    {OP_add,  0x040000, "add",  al, xx, Ib, al, xx, no,  fW6, tfb[0x03]},
    {OP_add,  0x050000, "add", eAX, xx, Iz, eAX, xx, no,  fW6, tfb[0x04]},
    {OP_push, 0x060000, "push", xsp, i_xSPo1, es, xsp, xx, i64, x, tfb[0x0e]},
    {OP_pop,  0x070000, "pop", es, xsp, xsp, i_xSP, xx, i64, x, tsb[0xa1]},
    /* 08 */
    {OP_or,  0x080000, "or",  Eb, xx, Gb, Eb, xx, mrm, fW6, tex[1][1]},
    {OP_or,  0x090000, "or",  Ev, xx, Gv, Ev, xx, mrm, fW6, tfb[0x08]},
    {OP_or,  0x0a0000, "or",  Gb, xx, Eb, Gb, xx, mrm, fW6, tfb[0x09]},
    {OP_or,  0x0b0000, "or",  Gv, xx, Ev, Gv, xx, mrm, fW6, tfb[0x0a]},
    {OP_or,  0x0c0000, "or",  al, xx, Ib, al, xx, no,  fW6, tfb[0x0b]},
    {OP_or,  0x0d0000, "or", eAX, xx, Iz, eAX, xx, no,  fW6, tfb[0x0c]},
    {OP_push,0x0e0000, "push", xsp, i_xSPo1, cs, xsp, xx, i64, x, tfb[0x16]},
    {ESCAPE, 0x0f0000, "(escape)", xx, xx, xx, xx, xx, no, x, NA},
    /* 10 */
    {OP_adc,  0x100000, "adc",  Eb, xx, Gb, Eb, xx, mrm, (fW6|fRC), tex[1][2]},
    {OP_adc,  0x110000, "adc",  Ev, xx, Gv, Ev, xx, mrm, (fW6|fRC), tfb[0x10]},
    {OP_adc,  0x120000, "adc",  Gb, xx, Eb, Gb, xx, mrm, (fW6|fRC), tfb[0x11]},
    {OP_adc,  0x130000, "adc",  Gv, xx, Ev, Gv, xx, mrm, (fW6|fRC), tfb[0x12]},
    {OP_adc,  0x140000, "adc",  al, xx, Ib, al, xx, no,  (fW6|fRC), tfb[0x13]},
    {OP_adc,  0x150000, "adc", eAX, xx, Iz, eAX, xx, no,  (fW6|fRC), tfb[0x14]},
    {OP_push, 0x160000, "push", xsp, i_xSPo1, ss, xsp, xx, i64, x, tfb[0x1e]},
    {OP_pop,  0x170000, "pop", ss, xsp, xsp, i_xSP, xx, i64, x, tfb[0x1f]},
    /* 18 */
    {OP_sbb,  0x180000, "sbb",  Eb, xx, Gb, Eb, xx, mrm, (fW6|fRC), tex[1][3]},
    {OP_sbb,  0x190000, "sbb",  Ev, xx, Gv, Ev, xx, mrm, (fW6|fRC), tfb[0x18]},
    {OP_sbb,  0x1a0000, "sbb",  Gb, xx, Eb, Gb, xx, mrm, (fW6|fRC), tfb[0x19]},
    {OP_sbb,  0x1b0000, "sbb",  Gv, xx, Ev, Gv, xx, mrm, (fW6|fRC), tfb[0x1a]},
    {OP_sbb,  0x1c0000, "sbb",  al, xx, Ib, al, xx, no,  (fW6|fRC), tfb[0x1b]},
    {OP_sbb,  0x1d0000, "sbb", eAX, xx, Iz, eAX, xx, no,  (fW6|fRC), tfb[0x1c]},
    {OP_push, 0x1e0000, "push", xsp, i_xSPo1, ds, xsp, xx, i64, x, tsb[0xa0]},
    {OP_pop,  0x1f0000, "pop", ds, xsp, xsp, i_xSP, xx, i64, x, tfb[0x07]},
    /* 20 */
    {OP_and,  0x200000, "and",  Eb, xx, Gb, Eb, xx, mrm, fW6, tex[1][4]},
    {OP_and,  0x210000, "and",  Ev, xx, Gv, Ev, xx, mrm, fW6, tfb[0x20]},
    {OP_and,  0x220000, "and",  Gb, xx, Eb, Gb, xx, mrm, fW6, tfb[0x21]},
    {OP_and,  0x230000, "and",  Gv, xx, Ev, Gv, xx, mrm, fW6, tfb[0x22]},
    {OP_and,  0x240000, "and",  al, xx, Ib, al, xx, no,  fW6, tfb[0x23]},
    {OP_and,  0x250000, "and", eAX, xx, Iz, eAX, xx, no,  fW6, tfb[0x24]},
    {PREFIX,  0x260000, "es", xx, xx, xx, xx, xx, no, x, SEG_ES},
    {OP_daa,  0x270000, "daa", al, xx, al, xx, xx, i64, (fW6|fRC|fRA), END_LIST},
    /* 28 */
    {OP_sub,  0x280000, "sub",  Eb, xx, Gb, Eb, xx, mrm, fW6, tex[1][5]},
    {OP_sub,  0x290000, "sub",  Ev, xx, Gv, Ev, xx, mrm, fW6, tfb[0x28]},
    {OP_sub,  0x2a0000, "sub",  Gb, xx, Eb, Gb, xx, mrm, fW6, tfb[0x29]},
    {OP_sub,  0x2b0000, "sub",  Gv, xx, Ev, Gv, xx, mrm, fW6, tfb[0x2a]},
    {OP_sub,  0x2c0000, "sub",  al, xx, Ib, al, xx, no,  fW6, tfb[0x2b]},
    {OP_sub,  0x2d0000, "sub", eAX, xx, Iz, eAX, xx, no,  fW6, tfb[0x2c]},
    {PREFIX,  0x2e0000, "cs", xx, xx, xx, xx, xx, no, x, SEG_CS},
    {OP_das,  0x2f0000, "das", al, xx, al, xx, xx, i64, (fW6|fRC|fRA), END_LIST},
    /* 30 */
    {OP_xor,  0x300000, "xor",  Eb, xx, Gb, Eb, xx, mrm, fW6, tex[1][6]},
    {OP_xor,  0x310000, "xor",  Ev, xx, Gv, Ev, xx, mrm, fW6, tfb[0x30]},
    {OP_xor,  0x320000, "xor",  Gb, xx, Eb, Gb, xx, mrm, fW6, tfb[0x31]},
    {OP_xor,  0x330000, "xor",  Gv, xx, Ev, Gv, xx, mrm, fW6, tfb[0x32]},
    {OP_xor,  0x340000, "xor",  al, xx, Ib, al, xx, no,  fW6, tfb[0x33]},
    {OP_xor,  0x350000, "xor", eAX, xx, Iz, eAX, xx, no,  fW6, tfb[0x34]},
    {PREFIX,  0x360000, "ss", xx, xx, xx, xx, xx, no, x, SEG_SS},
    {OP_aaa,  0x370000, "aaa", ax, xx, ax, xx, xx, i64, (fW6|fRA), END_LIST},
    /* 38 */
    {OP_cmp,  0x380000, "cmp", xx, xx,  Eb, Gb, xx, mrm, fW6, tex[1][7]},
    {OP_cmp,  0x390000, "cmp", xx, xx,  Ev, Gv, xx, mrm, fW6, tfb[0x38]},
    {OP_cmp,  0x3a0000, "cmp", xx, xx,  Gb, Eb, xx, mrm, fW6, tfb[0x39]},
    {OP_cmp,  0x3b0000, "cmp", xx, xx,  Gv, Ev, xx, mrm, fW6, tfb[0x3a]},
    {OP_cmp,  0x3c0000, "cmp", xx, xx,  al, Ib, xx, no,  fW6, tfb[0x3b]},
    {OP_cmp,  0x3d0000, "cmp", xx, xx, eAX, Iz, xx, no,  fW6, tfb[0x3c]},
    {PREFIX,  0x3e0000, "ds", xx, xx, xx, xx, xx, no, x, SEG_DS},
    {OP_aas,  0x3f0000, "aas", ax, xx, ax, xx, xx, i64, (fW6|fRA), END_LIST},
    /* 40 */
    {X64_EXT, 0x400000, "(x64_ext 0)", xx, xx, xx, xx, xx, no, x, 0},
    {X64_EXT, 0x410000, "(x64_ext 1)", xx, xx, xx, xx, xx, no, x, 1},
    {X64_EXT, 0x420000, "(x64_ext 2)", xx, xx, xx, xx, xx, no, x, 2},
    {X64_EXT, 0x430000, "(x64_ext 3)", xx, xx, xx, xx, xx, no, x, 3},
    {X64_EXT, 0x440000, "(x64_ext 4)", xx, xx, xx, xx, xx, no, x, 4},
    {X64_EXT, 0x450000, "(x64_ext 5)", xx, xx, xx, xx, xx, no, x, 5},
    {X64_EXT, 0x460000, "(x64_ext 6)", xx, xx, xx, xx, xx, no, x, 6},
    {X64_EXT, 0x470000, "(x64_ext 7)", xx, xx, xx, xx, xx, no, x, 7},
    /* 48 */
    {X64_EXT, 0x480000, "(x64_ext 8)", xx, xx, xx, xx, xx, no, x, 8},
    {X64_EXT, 0x490000, "(x64_ext 9)", xx, xx, xx, xx, xx, no, x, 9},
    {X64_EXT, 0x4a0000, "(x64_ext 10)", xx, xx, xx, xx, xx, no, x, 10},
    {X64_EXT, 0x4b0000, "(x64_ext 11)", xx, xx, xx, xx, xx, no, x, 11},
    {X64_EXT, 0x4c0000, "(x64_ext 12)", xx, xx, xx, xx, xx, no, x, 12},
    {X64_EXT, 0x4d0000, "(x64_ext 13)", xx, xx, xx, xx, xx, no, x, 13},
    {X64_EXT, 0x4e0000, "(x64_ext 14)", xx, xx, xx, xx, xx, no, x, 14},
    {X64_EXT, 0x4f0000, "(x64_ext 15)", xx, xx, xx, xx, xx, no, x, 15},
    /* 50 */
    {OP_push,  0x500000, "push", xsp, i_xSPo1, xAX_x, xsp, xx, no, x, tfb[0x51]},
    {OP_push,  0x510000, "push", xsp, i_xSPo1, xCX_x, xsp, xx, no, x, tfb[0x52]},
    {OP_push,  0x520000, "push", xsp, i_xSPo1, xDX_x, xsp, xx, no, x, tfb[0x53]},
    {OP_push,  0x530000, "push", xsp, i_xSPo1, xBX_x, xsp, xx, no, x, tfb[0x54]},
    {OP_push,  0x540000, "push", xsp, i_xSPo1, xSP_x, xsp, xx, no, x, tfb[0x55]},
    {OP_push,  0x550000, "push", xsp, i_xSPo1, xBP_x, xsp, xx, no, x, tfb[0x56]},
    {OP_push,  0x560000, "push", xsp, i_xSPo1, xSI_x, xsp, xx, no, x, tfb[0x57]},
    {OP_push,  0x570000, "push", xsp, i_xSPo1, xDI_x, xsp, xx, no, x, tex[12][6]},
    /* 58 */
    {OP_pop,  0x580000, "pop", xAX_x, xsp, xsp, i_xSP, xx, no, x, tfb[0x59]},
    {OP_pop,  0x590000, "pop", xCX_x, xsp, xsp, i_xSP, xx, no, x, tfb[0x5a]},
    {OP_pop,  0x5a0000, "pop", xDX_x, xsp, xsp, i_xSP, xx, no, x, tfb[0x5b]},
    {OP_pop,  0x5b0000, "pop", xBX_x, xsp, xsp, i_xSP, xx, no, x, tfb[0x5c]},
    {OP_pop,  0x5c0000, "pop", xSP_x, xsp, xsp, i_xSP, xx, no, x, tfb[0x5d]},
    {OP_pop,  0x5d0000, "pop", xBP_x, xsp, xsp, i_xSP, xx, no, x, tfb[0x5e]},
    {OP_pop,  0x5e0000, "pop", xSI_x, xsp, xsp, i_xSP, xx, no, x, tfb[0x5f]},
    {OP_pop,  0x5f0000, "pop", xDI_x, xsp, xsp, i_xSP, xx, no, x, tex[26][0]},
    /* 60 */
    {OP_pusha, 0x600000, "pusha", xsp, i_xSPo8, xsp, eAX, eBX, xop|i64, x, exop[0x00]},
    {OP_popa,  0x610000, "popa", xsp, eAX, xsp, i_xSPs8, xx, xop|i64, x, exop[0x02]},
    {OP_bound, 0x620000, "bound", xx, xx, Gv, Ma, xx, mrm|i64, x, END_LIST},
    {X64_EXT,  0x630000, "(x64_ext 16)", xx, xx, xx, xx, xx, no, x, 16},
    {PREFIX, 0x640000, "fs", xx, xx, xx, xx, xx, no, x, SEG_FS},
    {PREFIX, 0x650000, "gs", xx, xx, xx, xx, xx, no, x, SEG_GS},
    {PREFIX, 0x660000, "data size", xx, xx, xx, xx, xx, no, x, PREFIX_DATA},
    {PREFIX, 0x670000, "addr size", xx, xx, xx, xx, xx, no, x, PREFIX_ADDR},
    /* 68 */
    {OP_push_imm, 0x680000, "push", xsp, i_xSPo1, Iz, xsp, xx, no, x, tfb[0x6a]},
    {OP_imul,  0x690000, "imul", Gv, xx, Ev, Iz, xx, mrm, fW6, tfb[0x6b]},
    {OP_push_imm, 0x6a0000, "push", xsp, i_xSPo1, Ib, xsp, xx, no, x, END_LIST},/* sign-extend to push 2/4/8 bytes */
    {OP_imul,  0x6b0000, "imul", Gv, xx, Ev, Ib, xx, mrm, fW6, END_LIST},
    {REP_EXT,  0x6c0000, "((rep) ins)", Yb, xx, i_dx, xx, xx, no, fRD, 0},
    {REP_EXT,  0x6d0000, "((rep) ins)", Yz, xx, i_dx, xx, xx, no, fRD, 1},
    {REP_EXT,  0x6e0000, "((rep) outs)", i_dx, xx, Xb, xx, xx, no, fRD, 2},
    {REP_EXT,  0x6f0000, "((rep) outs)", i_dx, xx, Xz, xx, xx, no, fRD, 3},
    /* 70 */
    {OP_jo_short,  0x700000, "jo",  xx, xx, Jb, xx, xx, no, fRO, END_LIST},
    {OP_jno_short, 0x710000, "jno", xx, xx, Jb, xx, xx, no, fRO, END_LIST},
    {OP_jb_short,  0x720000, "jb",  xx, xx, Jb, xx, xx, no, fRC, END_LIST},
    {OP_jnb_short, 0x730000, "jnb", xx, xx, Jb, xx, xx, no, fRC, END_LIST},
    {OP_jz_short,  0x740000, "jz",  xx, xx, Jb, xx, xx, no, fRZ, END_LIST},
    {OP_jnz_short, 0x750000, "jnz", xx, xx, Jb, xx, xx, no, fRZ, END_LIST},
    {OP_jbe_short, 0x760000, "jbe", xx, xx, Jb, xx, xx, no, (fRC|fRZ), END_LIST},
    {OP_jnbe_short,0x770000, "jnbe",xx, xx, Jb, xx, xx, no, (fRC|fRZ), END_LIST},
    /* 78 */
    {OP_js_short,  0x780000, "js",  xx, xx, Jb, xx, xx, no, fRS, END_LIST},
    {OP_jns_short, 0x790000, "jns", xx, xx, Jb, xx, xx, no, fRS, END_LIST},
    {OP_jp_short,  0x7a0000, "jp",  xx, xx, Jb, xx, xx, no, fRP, END_LIST},
    {OP_jnp_short, 0x7b0000, "jnp", xx, xx, Jb, xx, xx, no, fRP, END_LIST},
    {OP_jl_short,  0x7c0000, "jl",  xx, xx, Jb, xx, xx, no, (fRS|fRO), END_LIST},
    {OP_jnl_short, 0x7d0000, "jnl", xx, xx, Jb, xx, xx, no, (fRS|fRO), END_LIST},
    {OP_jle_short, 0x7e0000, "jle", xx, xx, Jb, xx, xx, no, (fRS|fRO|fRZ), END_LIST},
    {OP_jnle_short,0x7f0000, "jnle",xx, xx, Jb, xx, xx, no, (fRS|fRO|fRZ), END_LIST},
    /* 80 */
    {EXTENSION, 0x800000, "(group 1a)", Eb, xx, Ib, xx, xx, mrm, x, 0},
    {EXTENSION, 0x810000, "(group 1b)", Ev, xx, Iz, xx, xx, mrm, x, 1},
    {EXTENSION, 0x820000, "(group 1c*)", Ev, xx, Ib, xx, xx, mrm|i64, x, 25}, /* PR 235092: gnu tools (gdb, objdump) think this is a bad opcode but windbg and the hardware disagree */
    {EXTENSION, 0x830000, "(group 1c)", Ev, xx, Ib, xx, xx, mrm, x, 2},
    {OP_test,  0x840000, "test", xx, xx, Eb, Gb, xx, mrm, fW6, tex[10][0]},
    {OP_test,  0x850000, "test", xx, xx, Ev, Gv, xx, mrm, fW6, tfb[0x84]},
    {OP_xchg,  0x860000, "xchg", Eb, Gb, Eb, Gb, xx, mrm, x, END_LIST},
    {OP_xchg,  0x870000, "xchg", Ev, Gv, Ev, Gv, xx, mrm, x, tfb[0x86]},
    /* 88 */
    {OP_mov_st,  0x880000, "mov", Eb, xx, Gb, xx, xx, mrm, x, tex[18][0]},
    {OP_mov_st,  0x890000, "mov", Ev, xx, Gv, xx, xx, mrm, x, tfb[0x88]},
    {OP_mov_ld,  0x8a0000, "mov", Gb, xx, Eb, xx, xx, mrm, x, END_LIST},
    {OP_mov_ld,  0x8b0000, "mov", Gv, xx, Ev, xx, xx, mrm, x, tfb[0x8a]},
    {OP_mov_seg, 0x8c0000, "mov", Ev, xx, Sw, xx, xx, mrm, x, END_LIST},
    {OP_lea,  0x8d0000, "lea", Gv, xx, Mm, xx, xx, mrm, x, END_LIST}, /* Intel has just M */
    {OP_mov_seg, 0x8e0000, "mov", Sw, xx, Ev, xx, xx, mrm, x, tfb[0x8c]},
    {XOP_PREFIX_EXT, 0x8f0000, "(xop_prefix_ext 0)", xx, xx, xx, xx, xx, no, x, 0},
    /* 90 */
    {PREFIX_EXT, 0x900000, "(prefix ext 103)", xx, xx, xx, xx, xx, no, x, 103},
    {OP_xchg, 0x910000, "xchg", eCX_x, eAX, eCX_x, eAX, xx, no, x, tfb[0x92]},
    {OP_xchg, 0x920000, "xchg", eDX_x, eAX, eDX_x, eAX, xx, no, x, tfb[0x93]},
    {OP_xchg, 0x930000, "xchg", eBX_x, eAX, eBX_x, eAX, xx, no, x, tfb[0x94]},
    {OP_xchg, 0x940000, "xchg", eSP_x, eAX, eSP_x, eAX, xx, no, x, tfb[0x95]},
    {OP_xchg, 0x950000, "xchg", eBP_x, eAX, eBP_x, eAX, xx, no, x, tfb[0x96]},
    {OP_xchg, 0x960000, "xchg", eSI_x, eAX, eSI_x, eAX, xx, no, x, tfb[0x97]},
    {OP_xchg, 0x970000, "xchg", eDI_x, eAX, eDI_x, eAX, xx, no, x, tfb[0x87]},
    /* 98 */
    {OP_cwde, 0x980000, "cwde", eAX, xx, ax, xx, xx, no, x, END_LIST},/*16-bit=="cbw", src is al not ax; FIXME: newer gdb calls it "cwtl"?!?*/
    /* PR 354096: does not write to ax/eax/rax: sign-extends into dx/edx/rdx */
    {OP_cdq,  0x990000, "cdq", eDX, xx, eAX, xx, xx, no, x, END_LIST},/*16-bit=="cwd";64-bit=="cqo"*/
    {OP_call_far, 0x9a0000, "lcall",  xsp, i_vSPo2, Ap, xsp, xx, i64, x, END_LIST},
    {OP_fwait, 0x9b0000, "fwait", xx, xx, xx, xx, xx, no, x, END_LIST},
    {OP_pushf, 0x9c0000, "pushf", xsp, i_xSPo1, xsp, xx, xx, no, fRX, END_LIST},
    {OP_popf,  0x9d0000, "popf", xsp, xx, xsp, i_xSP, xx, no, fWX, END_LIST},
    {OP_sahf,  0x9e0000, "sahf", xx, xx, ah, xx, xx, no, (fW6&(~fWO)), END_LIST},
    {OP_lahf,  0x9f0000, "lahf", ah, xx, xx, xx, xx, no, (fR6&(~fRO)), END_LIST},
    /* a0 */
    {OP_mov_ld,  0xa00000, "mov", al, xx, Ob, xx, xx, no, x, tfb[0x8b]},
    {OP_mov_ld,  0xa10000, "mov", eAX, xx, Ov, xx, xx, no, x, tfb[0xa0]},
    {OP_mov_st,  0xa20000, "mov", Ob, xx, al, xx, xx, no, x, tfb[0x89]},
    {OP_mov_st,  0xa30000, "mov", Ov, xx, eAX, xx, xx, no, x, tfb[0xa2]},
    {REP_EXT, 0xa40000, "((rep) movs)", Yb, xx, Xb, xx, xx, no, fRD, 4},
    {REP_EXT, 0xa50000, "((rep) movs)", Yv, xx, Xv, xx, xx, no, fRD, 5},
    {REPNE_EXT, 0xa60000, "((rep/ne) cmps)", Xb, xx, Yb, xx, xx, no, (fW6|fRD|fRZ), 0},
    {REPNE_EXT, 0xa70000, "((rep/ne) cmps)", Xv, xx, Yv, xx, xx, no, (fW6|fRD|fRZ), 1},
    /* a8 */
    {OP_test,  0xa80000, "test", xx, xx,  al, Ib, xx, no, fW6, tfb[0x85]},
    {OP_test,  0xa90000, "test", xx, xx, eAX, Iz, xx, no, fW6, tfb[0xa8]},
    {REP_EXT, 0xaa0000, "((rep) stos)", Yb, xx, al, xx, xx, no, fRD, 6},
    {REP_EXT, 0xab0000, "((rep) stos)", Yv, xx, eAX, xx, xx, no, fRD, 7},
    {REP_EXT, 0xac0000, "((rep) lods)", al, xx, Xb, xx, xx, no, fRD, 8},
    {REP_EXT, 0xad0000, "((rep) lods)", eAX, xx, Xv, xx, xx, no, fRD, 9},
    {REPNE_EXT, 0xae0000, "((rep/ne) scas)", al, xx, Yb, xx, xx, no, (fW6|fRD|fRZ), 2},
    {REPNE_EXT, 0xaf0000, "((rep/ne) scas)", eAX, xx, Yv, xx, xx, no, (fW6|fRD|fRZ), 3},
    /* b0 */
    {OP_mov_imm, 0xb00000, "mov", al_x, xx, Ib, xx, xx, no, x, tfb[0xb1]},
    {OP_mov_imm, 0xb10000, "mov", cl_x, xx, Ib, xx, xx, no, x, tfb[0xb2]},
    {OP_mov_imm, 0xb20000, "mov", dl_x, xx, Ib, xx, xx, no, x, tfb[0xb3]},
    {OP_mov_imm, 0xb30000, "mov", bl_x, xx, Ib, xx, xx, no, x, tfb[0xb4]},
    {OP_mov_imm, 0xb40000, "mov", ah_x, xx, Ib, xx, xx, no, x, tfb[0xb5]},
    {OP_mov_imm, 0xb50000, "mov", ch_x, xx, Ib, xx, xx, no, x, tfb[0xb6]},
    {OP_mov_imm, 0xb60000, "mov", dh_x, xx, Ib, xx, xx, no, x, tfb[0xb7]},
    /* PR 250397: we point at the tail end of the mov_st templates */
    {OP_mov_imm, 0xb70000, "mov", bh_x, xx, Ib, xx, xx, no, x, tex[18][0]},
    /* b8 */
    {OP_mov_imm, 0xb80000, "mov", eAX_x, xx, Iv, xx, xx, no, x, tfb[0xb9]},
    {OP_mov_imm, 0xb90000, "mov", eCX_x, xx, Iv, xx, xx, no, x, tfb[0xba]},
    {OP_mov_imm, 0xba0000, "mov", eDX_x, xx, Iv, xx, xx, no, x, tfb[0xbb]},
    {OP_mov_imm, 0xbb0000, "mov", eBX_x, xx, Iv, xx, xx, no, x, tfb[0xbc]},
    {OP_mov_imm, 0xbc0000, "mov", eSP_x, xx, Iv, xx, xx, no, x, tfb[0xbd]},
    {OP_mov_imm, 0xbd0000, "mov", eBP_x, xx, Iv, xx, xx, no, x, tfb[0xbe]},
    {OP_mov_imm, 0xbe0000, "mov", eSI_x, xx, Iv, xx, xx, no, x, tfb[0xbf]},
    {OP_mov_imm, 0xbf0000, "mov", eDI_x, xx, Iv, xx, xx, no, x, tfb[0xb0]},
    /* c0 */
    {EXTENSION, 0xc00000, "(group 2a)", Eb, xx, Ib, xx, xx, mrm, x, 3},
    {EXTENSION, 0xc10000, "(group 2b)", Ev, xx, Ib, xx, xx, mrm, x, 4},
    {OP_ret,  0xc20000, "ret", xsp, xx, Iw, xsp, i_iSP, no, x, tfb[0xc3]},
    {OP_ret,  0xc30000, "ret", xsp, xx, xsp, i_iSP, xx, no, x, END_LIST},
    {VEX_PREFIX_EXT, 0xc40000, "(vex_prefix_ext 0)", xx, xx, xx, xx, xx, no, x, 0},
    {VEX_PREFIX_EXT, 0xc50000, "(vex_prefix_ext 1)", xx, xx, xx, xx, xx, no, x, 1},
    {EXTENSION, 0xc60000, "(group 11a)", Eb, xx, Ib, xx, xx, mrm, x, 17},
    {EXTENSION, 0xc70000, "(group 11b)", Ev, xx, Iz, xx, xx, mrm, x, 18},
    /* c8 */
    {OP_enter,  0xc80000, "enter", xsp, i_xSPoN, Iw, Ib, xsp, xop, x, exop[0x05]},
    {OP_leave,  0xc90000, "leave", xsp, xbp, xbp, xsp, i_xBP, no, x, END_LIST},
    {OP_ret_far,  0xca0000, "lret", xsp, xx, Iw, xsp, i_vSPs2, no, x, tfb[0xcb]},
    {OP_ret_far,  0xcb0000, "lret", xsp, xx, xsp, i_vSPs2, xx, no, x, END_LIST},
    /* we ignore the operations on the kernel stack */
    {OP_int3, 0xcc0000, "int3", xx, xx, xx, xx, xx, no, fINT, END_LIST},
    {OP_int,  0xcd0000, "int",  xx, xx, Ib, xx, xx, no, fINT, END_LIST},
    {OP_into, 0xce0000, "into", xx, xx, xx, xx, xx, i64, fINT, END_LIST},
    {OP_iret, 0xcf0000, "iret", xsp, xx, xsp, i_vSPs3, xx, no, fWX, END_LIST},
    /* d0 */
    {EXTENSION, 0xd00000, "(group 2c)", Eb, xx, c1,  xx, xx, mrm, x, 5},
    {EXTENSION, 0xd10000, "(group 2d)", Ev, xx, c1,  xx, xx, mrm, x, 6},
    {EXTENSION, 0xd20000, "(group 2e)", Eb, xx, cl, xx, xx, mrm, x, 7},
    {EXTENSION, 0xd30000, "(group 2f)", Ev, xx, cl, xx, xx, mrm, x, 8},
    {OP_aam,  0xd40000, "aam", ax, xx, Ib, ax, xx, i64, fW6, END_LIST},
    {OP_aad,  0xd50000, "aad", ax, xx, Ib, ax, xx, i64, fW6, END_LIST},
    {OP_salc,  0xd60000, "salc", al, xx, xx, xx, xx, i64, fRC, END_LIST},/*undocumented*/
    {OP_xlat,  0xd70000, "xlat", al, xx, Zb, xx, xx, no, x, END_LIST},
    /* d8 */
    {FLOAT_EXT, 0xd80000, "(float)", xx, xx, xx, xx, xx, mrm, x, NA},/* all floats need modrm */
    {FLOAT_EXT, 0xd90000, "(float)", xx, xx, xx, xx, xx, mrm, x, NA},
    {FLOAT_EXT, 0xda0000, "(float)", xx, xx, xx, xx, xx, mrm, x, NA},
    {FLOAT_EXT, 0xdb0000, "(float)", xx, xx, xx, xx, xx, mrm, x, NA},
    {FLOAT_EXT, 0xdc0000, "(float)", xx, xx, xx, xx, xx, mrm, x, NA},
    {FLOAT_EXT, 0xdd0000, "(float)", xx, xx, xx, xx, xx, mrm, x, NA},
    {FLOAT_EXT, 0xde0000, "(float)", xx, xx, xx, xx, xx, mrm, x, NA},
    {FLOAT_EXT, 0xdf0000, "(float)", xx, xx, xx, xx, xx, mrm, x, NA},
    /* e0 */
    {OP_loopne,0xe00000, "loopne", axCX, xx, Jb, axCX, xx, no, fRZ, END_LIST},
    {OP_loope, 0xe10000, "loope",  axCX, xx, Jb, axCX, xx, no, fRZ, END_LIST},
    {OP_loop,  0xe20000, "loop",   axCX, xx, Jb, axCX, xx, no, x, END_LIST},
    {OP_jecxz, 0xe30000, "jecxz",  xx, xx, Jb, axCX, xx, no, x, END_LIST},/*16-bit=="jcxz",64-bit="jrcxz"*/
    /* FIXME: in & out access "I/O ports", are these memory addresses?
     * if so, change Ib to Ob and change dx to i_dx (move to dest for out)
     */
    {OP_in,  0xe40000, "in", al, xx, Ib, xx, xx, no, x, tfb[0xed]},
    {OP_in,  0xe50000, "in", zAX, xx, Ib, xx, xx, no, x, tfb[0xe4]},
    {OP_out,  0xe60000, "out", xx, xx, Ib, al, xx, no, x, tfb[0xef]},
    {OP_out,  0xe70000, "out", xx, xx, Ib, zAX, xx, no, x, tfb[0xe6]},
    /* e8 */
    {OP_call,     0xe80000, "call",  xsp, i_iSPo1, Jz, xsp, xx, no, x, END_LIST},
    {OP_jmp,       0xe90000, "jmp", xx, xx, Jz, xx, xx, no, x, END_LIST},
    {OP_jmp_far,   0xea0000, "ljmp", xx, xx, Ap, xx, xx, i64, x, END_LIST},
    {OP_jmp_short, 0xeb0000, "jmp", xx, xx, Jb, xx, xx, no, x, END_LIST},
    {OP_in,  0xec0000, "in", al, xx, dx, xx, xx, no, x, END_LIST},
    {OP_in,  0xed0000, "in", zAX, xx, dx, xx, xx, no, x, tfb[0xec]},
    {OP_out,  0xee0000, "out", xx, xx, al, dx, xx, no, x, END_LIST},
    {OP_out,  0xef0000, "out", xx, xx, zAX, dx, xx, no, x, tfb[0xee]},
    /* f0 */
    {PREFIX, 0xf00000, "lock", xx, xx, xx, xx, xx, no, x, PREFIX_LOCK},
    /* Also called OP_icebp.  Undocumented.  I'm assuming looks like OP_int* */
    {OP_int1, 0xf10000, "int1", xx, xx, xx, xx, xx, no, fINT, END_LIST},
    {PREFIX, 0xf20000, "repne", xx, xx, xx, xx, xx, no, x, PREFIX_REPNE},
    {PREFIX, 0xf30000, "rep", xx, xx, xx, xx, xx, no, x, PREFIX_REP},
    {OP_hlt,  0xf40000, "hlt", xx, xx, xx, xx, xx, no, x, END_LIST},
    {OP_cmc,  0xf50000, "cmc", xx, xx, xx, xx, xx, no, fWC, END_LIST},
    {EXTENSION, 0xf60000, "(group 3a)", Eb, xx, xx, xx, xx, mrm, x, 9},
    {EXTENSION, 0xf70000, "(group 3b)", Ev, xx, xx, xx, xx, mrm, x, 10},
    /* f8 */
    {OP_clc,  0xf80000, "clc", xx, xx, xx, xx, xx, no, fWC, END_LIST},
    {OP_stc,  0xf90000, "stc", xx, xx, xx, xx, xx, no, fWC, END_LIST},
    {OP_cli,  0xfa0000, "cli", xx, xx, xx, xx, xx, no, fWI, END_LIST},
    {OP_sti,  0xfb0000, "sti", xx, xx, xx, xx, xx, no, fWI, END_LIST},
    {OP_cld,  0xfc0000, "cld", xx, xx, xx, xx, xx, no, fWD, END_LIST},
    {OP_std,  0xfd0000, "std", xx, xx, xx, xx, xx, no, fWD, END_LIST},
    {EXTENSION, 0xfe0000, "(group 4)", xx, xx, xx, xx, xx, mrm, x, 11},
    {EXTENSION, 0xff0000, "(group 5)", xx, xx, xx, xx, xx, mrm, x, 12},
};
/****************************************************************************
 * Two-byte opcodes
 * This is from Tables A-4 & A-5
 */
const instr_info_t second_byte[] = {
  /* 00 */
  {EXTENSION, 0x0f0010, "(group 6)", xx, xx, xx, xx, xx, mrm, x, 13},
  {EXTENSION, 0x0f0110, "(group 7)", xx, xx, xx, xx, xx, mrm, x, 14},
  {OP_lar, 0x0f0210, "lar", Gv, xx, Ew, xx, xx, mrm, fWZ, END_LIST},
  {OP_lsl, 0x0f0310, "lsl", Gv, xx, Ew, xx, xx, mrm, fWZ, END_LIST},
  {INVALID, 0x0f0410, "(bad)", xx, xx, xx, xx, xx, no, x, NA},
  /* XXX: writes ss and cs */
  {OP_syscall, 0x0f0510, "syscall", xcx, xx, xx, xx, xx, no, x, NA}, /* AMD/x64 only */
  {OP_clts, 0x0f0610, "clts", xx, xx, xx, xx, xx, no, x, END_LIST},
  /* XXX: writes ss and cs */
  {OP_sysret, 0x0f0710, "sysret", xx, xx, xx, xx, xx, no, x, NA}, /* AMD/x64 only */
  /* 08 */
  {OP_invd, 0x0f0810, "invd", xx, xx, xx, xx, xx, no, x, END_LIST},
  {OP_wbinvd, 0x0f0910, "wbinvd", xx, xx, xx, xx, xx, no, x, END_LIST},
  {INVALID, 0x0f0a10, "(bad)", xx, xx, xx, xx, xx, no, x, NA},
  {OP_ud2a, 0x0f0b10, "ud2a", xx, xx, xx, xx, xx, no, x, END_LIST}, /* "undefined instr" instr */
  {INVALID, 0x0f0c10, "(bad)", xx, xx, xx, xx, xx, no, x, NA},
  {EXTENSION, 0x0f0d10, "(group amd)", xx, xx, xx, xx, xx, mrm, x, 24}, /* AMD only */
  {OP_femms, 0x0f0e10, "femms", xx, xx, xx, xx, xx, no, x, END_LIST},
  {SUFFIX_EXT, 0x0f0f10, "(group 3DNow!)", xx, xx, xx, xx, xx, mrm, x, 0},
  /* 10 */
  {PREFIX_EXT, 0x0f1010, "(prefix ext 0)", xx, xx, xx, xx, xx, mrm, x, 0},
  {PREFIX_EXT, 0x0f1110, "(prefix ext 1)", xx, xx, xx, xx, xx, mrm, x, 1},
  {PREFIX_EXT, 0x0f1210, "(prefix ext 2)", xx, xx, xx, xx, xx, mrm, x, 2},
  {PREFIX_EXT, 0x0f1310, "(prefix ext 3)", xx, xx, xx, xx, xx, mrm, x, 3},
  {PREFIX_EXT, 0x0f1410, "(prefix ext 4)", xx, xx, xx, xx, xx, mrm, x, 4},
  {PREFIX_EXT, 0x0f1510, "(prefix ext 5)", xx, xx, xx, xx, xx, mrm, x, 5},
  {PREFIX_EXT, 0x0f1610, "(prefix ext 6)", xx, xx, xx, xx, xx, mrm, x, 6},
  {PREFIX_EXT, 0x0f1710, "(prefix ext 7)", xx, xx, xx, xx, xx, mrm, x, 7},
  /* 18 */
  {EXTENSION, 0x0f1810, "(group 16)", xx, xx, xx, xx, xx, mrm, x, 23},
  /* xref case 9862/PR 214297 : 0f19-0f1e are "HINT_NOP": valid on P6+.
   * we treat them the same as 0f1f but do not put on encoding chain.
   * The operand is ignored but to support encoding it we must list it.
   * i453: analysis routines now special case nop_modrm to ignore src opnd */
  {OP_nop_modrm, 0x0f1910, "nop", xx, xx, Ed, xx, xx, mrm, x, END_LIST},
  {OP_nop_modrm, 0x0f1a10, "nop", xx, xx, Ed, xx, xx, mrm, x, END_LIST},
  {OP_nop_modrm, 0x0f1b10, "nop", xx, xx, Ed, xx, xx, mrm, x, END_LIST},
  {OP_nop_modrm, 0x0f1c10, "nop", xx, xx, Ed, xx, xx, mrm, x, END_LIST},
  {OP_nop_modrm, 0x0f1d10, "nop", xx, xx, Ed, xx, xx, mrm, x, END_LIST},
  {OP_nop_modrm, 0x0f1e10, "nop", xx, xx, Ed, xx, xx, mrm, x, END_LIST},
  {OP_nop_modrm, 0x0f1f10, "nop", xx, xx, Ed, xx, xx, mrm, x, END_LIST},
  /* 20 */
  {OP_mov_priv, 0x0f2010, "mov", Rr, xx, Cr, xx, xx, mrm, fW6, tsb[0x21]},
  {OP_mov_priv, 0x0f2110, "mov", Rr, xx, Dr, xx, xx, mrm, fW6, tsb[0x22]},
  {OP_mov_priv, 0x0f2210, "mov", Cr, xx, Rr, xx, xx, mrm, fW6, tsb[0x23]},
  {OP_mov_priv, 0x0f2310, "mov", Dr, xx, Rr, xx, xx, mrm, fW6, END_LIST},
  {INVALID, 0x0f2410, "(bad)", xx, xx, xx, xx, xx, no, x, NA}, /* FIXME: gdb thinks ok! */
  {INVALID, 0x0f2510, "(bad)", xx, xx, xx, xx, xx, no, x, NA},
  {INVALID, 0x0f2610, "(bad)", xx, xx, xx, xx, xx, no, x, NA}, /* FIXME: gdb thinks ok! */
  {INVALID, 0x0f2710, "(bad)", xx, xx, xx, xx, xx, no, x, NA},
  /* 28 */
  {PREFIX_EXT, 0x0f2810, "(prefix ext 8)", xx, xx, xx, xx, xx, mrm, x, 8},
  {PREFIX_EXT, 0x0f2910, "(prefix ext 9)", xx, xx, xx, xx, xx, mrm, x, 9},
  {PREFIX_EXT, 0x0f2a10, "(prefix ext 10)", xx, xx, xx, xx, xx, mrm, x, 10},
  {PREFIX_EXT, 0x0f2b10, "(prefix ext 11)", xx, xx, xx, xx, xx, mrm, x, 11},
  {PREFIX_EXT, 0x0f2c10, "(prefix ext 12)", xx, xx, xx, xx, xx, mrm, x, 12},
  {PREFIX_EXT, 0x0f2d10, "(prefix ext 13)", xx, xx, xx, xx, xx, mrm, x, 13},
  {PREFIX_EXT, 0x0f2e10, "(prefix ext 14)", xx, xx, xx, xx, xx, mrm, x, 14},
  {PREFIX_EXT, 0x0f2f10, "(prefix ext 15)", xx, xx, xx, xx, xx, mrm, x, 15},
  /* 30 */
  {OP_wrmsr, 0x0f3010, "wrmsr", xx, xx, edx, eax, ecx, no, x, END_LIST},
  {OP_rdtsc, 0x0f3110, "rdtsc", edx, eax, xx, xx, xx, no, x, END_LIST},
  {OP_rdmsr, 0x0f3210, "rdmsr", edx, eax, ecx, xx, xx, no, x, END_LIST},
  {OP_rdpmc, 0x0f3310, "rdpmc", edx, eax, ecx, xx, xx, no, x, END_LIST},
  /* XXX: sysenter writes cs and ss */
  {OP_sysenter, 0x0f3410, "sysenter", xsp, xx, xx, xx, xx, no, x, END_LIST},
  /* XXX: sysexit writes cs and ss */
  {OP_sysexit, 0x0f3510, "sysexit", xsp, xx, xcx, xx, xx, no, x, END_LIST},
  {INVALID, 0x0f3610, "(bad)", xx, xx, xx, xx, xx, no, x, NA},
  /* XXX i#1313: various getsec leaf funcs at CPL 0 write to all kinds of
   * processor state including eflags and eip.  Leaf funcs are indicated by eax
   * value, though.  Here we only model the CPL > 0 effects, which conditionally
   * write to ebx + ecx.
   */
  {OP_getsec, 0x0f3710, "getsec", eax, ebx, eax, ebx, xx, xop|predcx, x, exop[13]},
  /* 38 */
  {ESCAPE_3BYTE_38, 0x0f3810, "(3byte 38)", xx, xx, xx, xx, xx, no, x, NA},
  {INVALID, 0x0f3910, "(bad)", xx, xx, xx, xx, xx, no, x, NA},
  {ESCAPE_3BYTE_3a, 0x0f3a10, "(3byte 3a)", xx, xx, xx, xx, xx, no, x, NA},
  {INVALID, 0x0f3b10, "(bad)", xx, xx, xx, xx, xx, no, x, NA},
  {INVALID, 0x0f3c10, "(bad)", xx, xx, xx, xx, xx, no, x, NA},
  {INVALID, 0x0f3d10, "(bad)", xx, xx, xx, xx, xx, no, x, NA},
  {INVALID, 0x0f3e10, "(bad)", xx, xx, xx, xx, xx, no, x, NA},
  {INVALID, 0x0f3f10, "(bad)", xx, xx, xx, xx, xx, no, x, NA},
  /* 40 */
  {OP_cmovo,   0x0f4010, "cmovo",  Gv, xx, Ev, xx, xx, mrm|predcc, fRO, END_LIST},
  {VEX_EXT, 0x0f4110, "(vex ext 83)", xx, xx, xx, xx, xx, mrm, x, 83},
  {VEX_EXT, 0x0f4210, "(vex ext 84)", xx, xx, xx, xx, xx, mrm, x, 84},
  {OP_cmovnb,  0x0f4310, "cmovnb", Gv, xx, Ev, xx, xx, mrm|predcc, fRC, END_LIST},
  {VEX_EXT, 0x0f4410, "(vex ext 86)", xx, xx, xx, xx, xx, mrm, x, 86},
  {VEX_EXT, 0x0f4510, "(vex ext 87)", xx, xx, xx, xx, xx, mrm, x, 87},
  {VEX_EXT, 0x0f4610, "(vex ext 88)", xx, xx, xx, xx, xx, mrm, x, 88},
  {VEX_EXT, 0x0f4710, "(vex ext 89)", xx, xx, xx, xx, xx, mrm, x, 89},
  /* 48 */
  {OP_cmovs,  0x0f4810, "cmovs",  Gv, xx, Ev, xx, xx, mrm|predcc, fRS, END_LIST},
  {OP_cmovns, 0x0f4910, "cmovns", Gv, xx, Ev, xx, xx, mrm|predcc, fRS, END_LIST},
  {VEX_EXT, 0x0f4a10, "(vex ext 90)", xx, xx, xx, xx, xx, mrm, x, 90},
  {VEX_EXT, 0x0f4b10, "(vex ext 85)", xx, xx, xx, xx, xx, mrm, x, 85},
  {OP_cmovl,  0x0f4c10, "cmovl",  Gv, xx, Ev, xx, xx, mrm|predcc, (fRS|fRO), END_LIST},
  {OP_cmovnl, 0x0f4d10, "cmovnl", Gv, xx, Ev, xx, xx, mrm|predcc, (fRS|fRO), END_LIST},
  {OP_cmovle, 0x0f4e10, "cmovle", Gv, xx, Ev, xx, xx, mrm|predcc, (fRS|fRO|fRZ), END_LIST},
  {OP_cmovnle,0x0f4f10, "cmovnle",Gv, xx, Ev, xx, xx, mrm|predcc, (fRS|fRO|fRZ), END_LIST},
  /* 50 */
  {PREFIX_EXT, 0x0f5010, "(prefix ext 16)", xx, xx, xx, xx, xx, mrm, x, 16},
  {PREFIX_EXT, 0x0f5110, "(prefix ext 17)", xx, xx, xx, xx, xx, mrm, x, 17},
  {PREFIX_EXT, 0x0f5210, "(prefix ext 18)", xx, xx, xx, xx, xx, mrm, x, 18},
  {PREFIX_EXT, 0x0f5310, "(prefix ext 19)", xx, xx, xx, xx, xx, mrm, x, 19},
  {PREFIX_EXT, 0x0f5410, "(prefix ext 20)", xx, xx, xx, xx, xx, mrm, x, 20},
  {PREFIX_EXT, 0x0f5510, "(prefix ext 21)", xx, xx, xx, xx, xx, mrm, x, 21},
  {PREFIX_EXT, 0x0f5610, "(prefix ext 22)", xx, xx, xx, xx, xx, mrm, x, 22},
  {PREFIX_EXT, 0x0f5710, "(prefix ext 23)", xx, xx, xx, xx, xx, mrm, x, 23},
  /* 58 */
  {PREFIX_EXT, 0x0f5810, "(prefix ext 24)", xx, xx, xx, xx, xx, mrm, x, 24},
  {PREFIX_EXT, 0x0f5910, "(prefix ext 25)", xx, xx, xx, xx, xx, mrm, x, 25},
  {PREFIX_EXT, 0x0f5a10, "(prefix ext 26)", xx, xx, xx, xx, xx, mrm, x, 26},
  {PREFIX_EXT, 0x0f5b10, "(prefix ext 27)", xx, xx, xx, xx, xx, mrm, x, 27},
  {PREFIX_EXT, 0x0f5c10, "(prefix ext 28)", xx, xx, xx, xx, xx, mrm, x, 28},
  {PREFIX_EXT, 0x0f5d10, "(prefix ext 29)", xx, xx, xx, xx, xx, mrm, x, 29},
  {PREFIX_EXT, 0x0f5e10, "(prefix ext 30)", xx, xx, xx, xx, xx, mrm, x, 30},
  {PREFIX_EXT, 0x0f5f10, "(prefix ext 31)", xx, xx, xx, xx, xx, mrm, x, 31},
  /* 60 */
  {PREFIX_EXT, 0x0f6010, "(prefix ext 32)", xx, xx, xx, xx, xx, mrm, x, 32},
  {PREFIX_EXT, 0x0f6110, "(prefix ext 33)", xx, xx, xx, xx, xx, mrm, x, 33},
  {PREFIX_EXT, 0x0f6210, "(prefix ext 34)", xx, xx, xx, xx, xx, mrm, x, 34},
  {PREFIX_EXT, 0x0f6310, "(prefix ext 35)", xx, xx, xx, xx, xx, mrm, x, 35},
  {PREFIX_EXT, 0x0f6410, "(prefix ext 36)", xx, xx, xx, xx, xx, mrm, x, 36},
  {PREFIX_EXT, 0x0f6510, "(prefix ext 37)", xx, xx, xx, xx, xx, mrm, x, 37},
  {PREFIX_EXT, 0x0f6610, "(prefix ext 38)", xx, xx, xx, xx, xx, mrm, x, 38},
  {PREFIX_EXT, 0x0f6710, "(prefix ext 39)", xx, xx, xx, xx, xx, mrm, x, 39},
  /* 68 */
  {PREFIX_EXT, 0x0f6810, "(prefix ext 40)", xx, xx, xx, xx, xx, mrm, x, 40},
  {PREFIX_EXT, 0x0f6910, "(prefix ext 41)", xx, xx, xx, xx, xx, mrm, x, 41},
  {PREFIX_EXT, 0x0f6a10, "(prefix ext 42)", xx, xx, xx, xx, xx, mrm, x, 42},
  {PREFIX_EXT, 0x0f6b10, "(prefix ext 43)", xx, xx, xx, xx, xx, mrm, x, 43},
  {PREFIX_EXT, 0x0f6c10, "(prefix ext 44)", xx, xx, xx, xx, xx, mrm, x, 44},
  {PREFIX_EXT, 0x0f6d10, "(prefix ext 45)", xx, xx, xx, xx, xx, mrm, x, 45},
  {PREFIX_EXT, 0x0f6e10, "(prefix ext 46)", xx, xx, xx, xx, xx, mrm, x, 46},
  {PREFIX_EXT, 0x0f6f10, "(prefix ext 112)", xx, xx, xx, xx, xx, mrm, x, 112},
  /* 70 */
  {PREFIX_EXT, 0x0f7010, "(prefix ext 47)", xx, xx, xx, xx, xx, mrm, x, 47},
  {EXTENSION, 0x0f7110, "(group 12)", xx, xx, xx, xx, xx, mrm, x, 19},
  {EXTENSION, 0x0f7210, "(group 13)", xx, xx, xx, xx, xx, mrm, x, 20},
  {EXTENSION, 0x0f7310, "(group 14)", xx, xx, xx, xx, xx, mrm, x, 21},
  {PREFIX_EXT, 0x0f7410, "(prefix ext 48)", xx, xx, xx, xx, xx, mrm, x, 48},
  {PREFIX_EXT, 0x0f7510, "(prefix ext 49)", xx, xx, xx, xx, xx, mrm, x, 49},
  {PREFIX_EXT, 0x0f7610, "(prefix ext 50)", xx, xx, xx, xx, xx, mrm, x, 50},
  {VEX_L_EXT,  0x0f7710, "(vex L ext 0)", xx, xx, xx, xx, xx, no, x, 0},
  /* 78 */
  {PREFIX_EXT, 0x0f7810, "(prefix ext 134)", xx, xx, xx, xx, xx, mrm, x, 134},
  {PREFIX_EXT, 0x0f7910, "(prefix ext 135)", xx, xx, xx, xx, xx, mrm, x, 135},
  {INVALID, 0x0f7a10, "(bad)", xx, xx, xx, xx, xx, no, x, NA},
  {INVALID, 0x0f7b10, "(bad)", xx, xx, xx, xx, xx, no, x, NA},
  {PREFIX_EXT, 0x0f7c10, "(prefix ext 114)", xx, xx, xx, xx, xx, mrm, x, 114},
  {PREFIX_EXT, 0x0f7d10, "(prefix ext 115)", xx, xx, xx, xx, xx, mrm, x, 115},
  {PREFIX_EXT, 0x0f7e10, "(prefix ext 51)", xx, xx, xx, xx, xx, mrm, x, 51},
  {PREFIX_EXT, 0x0f7f10, "(prefix ext 113)", xx, xx, xx, xx, xx, mrm, x, 113},
  /* 80 */
  {OP_jo,  0x0f8010, "jo",  xx, xx, Jz, xx, xx, no, fRO, END_LIST},
  {OP_jno, 0x0f8110, "jno", xx, xx, Jz, xx, xx, no, fRO, END_LIST},
  {OP_jb,  0x0f8210, "jb",  xx, xx, Jz, xx, xx, no, fRC, END_LIST},
  {OP_jnb, 0x0f8310, "jnb", xx, xx, Jz, xx, xx, no, fRC, END_LIST},
  {OP_jz,  0x0f8410, "jz",  xx, xx, Jz, xx, xx, no, fRZ, END_LIST},
  {OP_jnz, 0x0f8510, "jnz", xx, xx, Jz, xx, xx, no, fRZ, END_LIST},
  {OP_jbe, 0x0f8610, "jbe", xx, xx, Jz, xx, xx, no, (fRC|fRZ), END_LIST},
  {OP_jnbe,0x0f8710, "jnbe",xx, xx, Jz, xx, xx, no, (fRC|fRZ), END_LIST},
  /* 88 */
  {OP_js,  0x0f8810, "js",  xx, xx, Jz, xx, xx, no, fRS, END_LIST},
  {OP_jns, 0x0f8910, "jns", xx, xx, Jz, xx, xx, no, fRS, END_LIST},
  {OP_jp,  0x0f8a10, "jp",  xx, xx, Jz, xx, xx, no, fRP, END_LIST},
  {OP_jnp, 0x0f8b10, "jnp", xx, xx, Jz, xx, xx, no, fRP, END_LIST},
  {OP_jl,  0x0f8c10, "jl",  xx, xx, Jz, xx, xx, no, (fRS|fRO), END_LIST},
  {OP_jnl, 0x0f8d10, "jnl", xx, xx, Jz, xx, xx, no, (fRS|fRO), END_LIST},
  {OP_jle, 0x0f8e10, "jle", xx, xx, Jz, xx, xx, no, (fRS|fRO|fRZ), END_LIST},
  {OP_jnle,0x0f8f10, "jnle",xx, xx, Jz, xx, xx, no, (fRS|fRO|fRZ), END_LIST},
  /* 90 */
  {VEX_EXT, 0x0f9010, "(vex ext 79)", xx, xx, xx, xx, xx, mrm, x, 79},
  {VEX_EXT, 0x0f9110, "(vex ext 80)", xx, xx, xx, xx, xx, mrm, x, 80},
  {VEX_EXT, 0x0f9210, "(vex ext 81)", xx, xx, xx, xx, xx, mrm, x, 81},
  {VEX_EXT, 0x0f9310, "(vex ext 82)", xx, xx, xx, xx, xx, mrm, x, 82},
  {OP_setz,  0x0f9410, "setz",  Eb, xx, xx, xx, xx, mrm, fRZ, END_LIST},
  {OP_setnz, 0x0f9510, "setnz", Eb, xx, xx, xx, xx, mrm, fRZ, END_LIST},
  {OP_setbe, 0x0f9610, "setbe", Eb, xx, xx, xx, xx, mrm, (fRC|fRZ), END_LIST},
  {OP_setnbe,0x0f9710, "setnbe",Eb, xx, xx, xx, xx, mrm, (fRC|fRZ), END_LIST},
  /* 98 */
  {VEX_EXT, 0x0f9810, "(vex ext 91)", xx, xx, xx, xx, xx, mrm, x, 91},
  {VEX_EXT, 0x0f9910, "(vex ext 92)", xx, xx, xx, xx, xx, mrm, x, 92},
  {OP_setp,  0x0f9a10, "setp",  Eb, xx, xx, xx, xx, mrm, fRP, END_LIST},
  {OP_setnp, 0x0f9b10, "setnp", Eb, xx, xx, xx, xx, mrm, fRP, END_LIST},
  {OP_setl,  0x0f9c10, "setl",  Eb, xx, xx, xx, xx, mrm, (fRS|fRO), END_LIST},
  {OP_setnl, 0x0f9d10, "setnl", Eb, xx, xx, xx, xx, mrm, (fRS|fRO), END_LIST},
  {OP_setle, 0x0f9e10, "setle", Eb, xx, xx, xx, xx, mrm, (fRS|fRO|fRZ), END_LIST},
  {OP_setnle,0x0f9f10, "setnle",Eb, xx, xx, xx, xx, mrm, (fRS|fRO|fRZ), END_LIST},
  /* a0 */
  {OP_push, 0x0fa010, "push", xsp, i_xSPo1, fs, xsp, xx, no, x, tsb[0xa8]},
  {OP_pop,  0x0fa110, "pop", fs, xsp, xsp, i_xSP, xx, no, x, tsb[0xa9]},
  {OP_cpuid, 0x0fa210, "cpuid", eax, ebx, eax, ecx, xx, xop, x, exop[0x06]},
  {OP_bt,   0x0fa310, "bt",   xx, xx, Ev, Gv, xx, mrm, fW6, tex[15][4]},
  {OP_shld, 0x0fa410, "shld", Ev, xx, Gv, Ib, Ev, mrm, fW6, tsb[0xa5]},
  {OP_shld, 0x0fa510, "shld", Ev, xx, Gv, cl, Ev, mrm, fW6, END_LIST},
  {INVALID, 0x0fa610, "(bad)", xx, xx, xx, xx, xx, no, x, NA},
  {INVALID, 0x0fa710, "(bad)", xx, xx, xx, xx, xx, no, x, NA},
  /* a8 */
  {OP_push, 0x0fa810, "push", xsp, i_xSPo1, gs, xsp, xx, no, x, END_LIST},
  {OP_pop,  0x0fa910, "pop", gs, xsp, xsp, i_xSP, xx, no, x, END_LIST},
  {OP_rsm,  0x0faa10, "rsm", xx, xx, xx, xx, xx, no, fWX, END_LIST},
  {OP_bts,  0x0fab10, "bts", Ev, xx, Gv, Ev, xx, mrm, fW6, tex[15][5]},
  {OP_shrd, 0x0fac10, "shrd", Ev, xx, Gv, Ib, Ev, mrm, fW6, tsb[0xad]},
  {OP_shrd, 0x0fad10, "shrd", Ev, xx, Gv, cl, Ev, mrm, fW6, END_LIST},
  {EXTENSION, 0x0fae10, "(group 15)", xx, xx, xx, xx, xx, mrm, x, 22},
  {OP_imul, 0x0faf10, "imul", Gv, xx, Ev, Gv, xx, mrm, fW6, tfb[0x69]},
  /* b0 */
  {OP_cmpxchg, 0x0fb010, "cmpxchg", Eb, al, Gb, Eb, al, mrm, fW6, END_LIST},
  {OP_cmpxchg, 0x0fb110, "cmpxchg", Ev, eAX, Gv, Ev, eAX, mrm, fW6, tsb[0xb0]},
  {OP_lss, 0x0fb210, "lss", Gv, ss, Mp, xx, xx, mrm, x, END_LIST},
  {OP_btr, 0x0fb310, "btr", Ev, xx, Gv, Ev, xx, mrm, fW6, tex[15][6]},
  {OP_lfs, 0x0fb410, "lfs", Gv, fs, Mp, xx, xx, mrm, x, END_LIST},
  {OP_lgs, 0x0fb510, "lgs", Gv, gs, Mp, xx, xx, mrm, x, END_LIST},
  {OP_movzx, 0x0fb610, "movzx", Gv, xx, Eb, xx, xx, mrm, x, END_LIST},
  {OP_movzx, 0x0fb710, "movzx", Gv, xx, Ew, xx, xx, mrm, x, tsb[0xb6]},
  /* b8 */
  {OP_popcnt, 0xf30fb810, "popcnt", Gv, xx, Ev, xx, xx, mrm|reqp, fW6, END_LIST},
  /* This is Group 10, but all identical (ud2b) so no reason to split opcode by /reg */
  {OP_ud2b, 0x0fb910, "ud2b", xx, xx, xx, xx, xx, no, x, END_LIST},
  {EXTENSION, 0x0fba10, "(group 8)", xx, xx, xx, xx, xx, mrm, x, 15},
  {OP_btc, 0x0fbb10, "btc", Ev, xx, Gv, Ev, xx, mrm, fW6, tex[15][7]},
  {PREFIX_EXT, 0x0fbc10, "(prefix ext 140)", xx, xx, xx, xx, xx, mrm, x, 140},
  {PREFIX_EXT, 0x0fbd10, "(prefix ext 136)", xx, xx, xx, xx, xx, mrm, x, 136},
  {OP_movsx, 0x0fbe10, "movsx", Gv, xx, Eb, xx, xx, mrm, x, END_LIST},
  {OP_movsx, 0x0fbf10, "movsx", Gv, xx, Ew, xx, xx, mrm, x, tsb[0xbe]},
  /* c0 */
  {OP_xadd, 0x0fc010, "xadd", Eb, Gb, Eb, Gb, xx, mrm, fW6, END_LIST},
  {OP_xadd, 0x0fc110, "xadd", Ev, Gv, Ev, Gv, xx, mrm, fW6, tsb[0xc0]},
  {PREFIX_EXT, 0x0fc210, "(prefix ext 52)", xx, xx, xx, xx, xx, mrm, x, 52},
  {OP_movnti, 0x0fc310, "movnti", Md_q, xx, Gd_q, xx, xx, mrm, x, END_LIST},
  {PREFIX_EXT, 0x0fc410, "(prefix ext 53)", xx, xx, xx, xx, xx, mrm, x, 53},
  {PREFIX_EXT, 0x0fc510, "(prefix ext 54)", xx, xx, xx, xx, xx, mrm, x, 54},
  {PREFIX_EXT, 0x0fc610, "(prefix ext 55)", xx, xx, xx, xx, xx, mrm, x, 55},
  {EXTENSION, 0x0fc710, "(group 9)", xx, xx, xx, xx, xx, mrm, x, 16},
  /* c8 */
  {OP_bswap, 0x0fc810, "bswap", uAX_x, xx, uAX_x, xx, xx, no, x, tsb[0xc9]},
  {OP_bswap, 0x0fc910, "bswap", uCX_x, xx, uCX_x, xx, xx, no, x, tsb[0xca]},
  {OP_bswap, 0x0fca10, "bswap", uDX_x, xx, uDX_x, xx, xx, no, x, tsb[0xcb]},
  {OP_bswap, 0x0fcb10, "bswap", uBX_x, xx, uBX_x, xx, xx, no, x, tsb[0xcc]},
  {OP_bswap, 0x0fcc10, "bswap", uSP_x, xx, uSP_x, xx, xx, no, x, tsb[0xcd]},
  {OP_bswap, 0x0fcd10, "bswap", uBP_x, xx, uBP_x, xx, xx, no, x, tsb[0xce]},
  {OP_bswap, 0x0fce10, "bswap", uSI_x, xx, uSI_x, xx, xx, no, x, tsb[0xcf]},
  {OP_bswap, 0x0fcf10, "bswap", uDI_x, xx, uDI_x, xx, xx, no, x, END_LIST},
  /* d0 */
  {PREFIX_EXT, 0x0fd010, "(prefix ext 116)", xx, xx, xx, xx, xx, mrm, x, 116},
  {PREFIX_EXT, 0x0fd110, "(prefix ext 56)", xx, xx, xx, xx, xx, mrm, x, 56},
  {PREFIX_EXT, 0x0fd210, "(prefix ext 57)", xx, xx, xx, xx, xx, mrm, x, 57},
  {PREFIX_EXT, 0x0fd310, "(prefix ext 58)", xx, xx, xx, xx, xx, mrm, x, 58},
  {PREFIX_EXT, 0x0fd410, "(prefix ext 59)", xx, xx, xx, xx, xx, mrm, x, 59},
  {PREFIX_EXT, 0x0fd510, "(prefix ext 60)", xx, xx, xx, xx, xx, mrm, x, 60},
  {PREFIX_EXT, 0x0fd610, "(prefix ext 61)", xx, xx, xx, xx, xx, mrm, x, 61},
  {PREFIX_EXT, 0x0fd710, "(prefix ext 62)", xx, xx, xx, xx, xx, mrm, x, 62},
  /* d8 */
  {PREFIX_EXT, 0x0fd810, "(prefix ext 63)", xx, xx, xx, xx, xx, mrm, x, 63},
  {PREFIX_EXT, 0x0fd910, "(prefix ext 64)", xx, xx, xx, xx, xx, mrm, x, 64},
  {PREFIX_EXT, 0x0fda10, "(prefix ext 65)", xx, xx, xx, xx, xx, mrm, x, 65},
  {PREFIX_EXT, 0x0fdb10, "(prefix ext 66)", xx, xx, xx, xx, xx, mrm, x, 66},
  {PREFIX_EXT, 0x0fdc10, "(prefix ext 67)", xx, xx, xx, xx, xx, mrm, x, 67},
  {PREFIX_EXT, 0x0fdd10, "(prefix ext 68)", xx, xx, xx, xx, xx, mrm, x, 68},
  {PREFIX_EXT, 0x0fde10, "(prefix ext 69)", xx, xx, xx, xx, xx, mrm, x, 69},
  {PREFIX_EXT, 0x0fdf10, "(prefix ext 70)", xx, xx, xx, xx, xx, mrm, x, 70},
  /* e0 */
  {PREFIX_EXT, 0x0fe010, "(prefix ext 71)", xx, xx, xx, xx, xx, mrm, x, 71},
  {PREFIX_EXT, 0x0fe110, "(prefix ext 72)", xx, xx, xx, xx, xx, mrm, x, 72},
  {PREFIX_EXT, 0x0fe210, "(prefix ext 73)", xx, xx, xx, xx, xx, mrm, x, 73},
  {PREFIX_EXT, 0x0fe310, "(prefix ext 74)", xx, xx, xx, xx, xx, mrm, x, 74},
  {PREFIX_EXT, 0x0fe410, "(prefix ext 75)", xx, xx, xx, xx, xx, mrm, x, 75},
  {PREFIX_EXT, 0x0fe510, "(prefix ext 76)", xx, xx, xx, xx, xx, mrm, x, 76},
  {PREFIX_EXT, 0x0fe610, "(prefix ext 77)", xx, xx, xx, xx, xx, mrm, x, 77},
  {PREFIX_EXT, 0x0fe710, "(prefix ext 78)", xx, xx, xx, xx, xx, mrm, x, 78},
  /* e8 */
  {PREFIX_EXT, 0x0fe810, "(prefix ext 79)", xx, xx, xx, xx, xx, mrm, x, 79},
  {PREFIX_EXT, 0x0fe910, "(prefix ext 80)", xx, xx, xx, xx, xx, mrm, x, 80},
  {PREFIX_EXT, 0x0fea10, "(prefix ext 81)", xx, xx, xx, xx, xx, mrm, x, 81},
  {PREFIX_EXT, 0x0feb10, "(prefix ext 82)", xx, xx, xx, xx, xx, mrm, x, 82},
  {PREFIX_EXT, 0x0fec10, "(prefix ext 83)", xx, xx, xx, xx, xx, mrm, x, 83},
  {PREFIX_EXT, 0x0fed10, "(prefix ext 84)", xx, xx, xx, xx, xx, mrm, x, 84},
  {PREFIX_EXT, 0x0fee10, "(prefix ext 85)", xx, xx, xx, xx, xx, mrm, x, 85},
  {PREFIX_EXT, 0x0fef10, "(prefix ext 86)", xx, xx, xx, xx, xx, mrm, x, 86},
  /* f0 */
  {PREFIX_EXT, 0x0ff010, "(prefix ext 117)", xx, xx, xx, xx, xx, mrm, x, 117},
  {PREFIX_EXT, 0x0ff110, "(prefix ext 87)", xx, xx, xx, xx, xx, mrm, x, 87},
  {PREFIX_EXT, 0x0ff210, "(prefix ext 88)", xx, xx, xx, xx, xx, mrm, x, 88},
  {PREFIX_EXT, 0x0ff310, "(prefix ext 89)", xx, xx, xx, xx, xx, mrm, x, 89},
  {PREFIX_EXT, 0x0ff410, "(prefix ext 90)", xx, xx, xx, xx, xx, mrm, x, 90},
  {PREFIX_EXT, 0x0ff510, "(prefix ext 91)", xx, xx, xx, xx, xx, mrm, x, 91},
  {PREFIX_EXT, 0x0ff610, "(prefix ext 92)", xx, xx, xx, xx, xx, mrm, x, 92},
  {PREFIX_EXT, 0x0ff710, "(prefix ext 93)", xx, xx, xx, xx, xx, mrm, x, 93},
  /* f8 */
  {PREFIX_EXT, 0x0ff810, "(prefix ext 94)", xx, xx, xx, xx, xx, mrm, x, 94},
  {PREFIX_EXT, 0x0ff910, "(prefix ext 95)", xx, xx, xx, xx, xx, mrm, x, 95},
  {PREFIX_EXT, 0x0ffa10, "(prefix ext 96)", xx, xx, xx, xx, xx, mrm, x, 96},
  {PREFIX_EXT, 0x0ffb10, "(prefix ext 97)", xx, xx, xx, xx, xx, mrm, x, 97},
  {PREFIX_EXT, 0x0ffc10, "(prefix ext 98)", xx, xx, xx, xx, xx, mrm, x, 98},
  {PREFIX_EXT, 0x0ffd10, "(prefix ext 99)", xx, xx, xx, xx, xx, mrm, x, 99},
  {PREFIX_EXT, 0x0ffe10, "(prefix ext 100)", xx, xx, xx, xx, xx, mrm, x, 100},
  {INVALID, 0x0fff10, "(bad)", xx, xx, xx, xx, xx, no, x, NA},
};

/****************************************************************************
 * Opcode extensions
 * This is from Table A-6
 */
const instr_info_t base_extensions[][8] = {
  /* group 1a -- first opcode byte 80: all assumed to have Ib */
  { /* extensions[0] */
    {OP_add, 0x800020, "add", Eb, xx, Ib, Eb, xx, mrm, fW6,  tex[25][0]},
    {OP_or,  0x800021, "or",  Eb, xx, Ib, Eb, xx, mrm, fW6,  tex[25][1]},
    {OP_adc, 0x800022, "adc", Eb, xx, Ib, Eb, xx, mrm, (fW6|fRC), tex[25][2]},
    {OP_sbb, 0x800023, "sbb", Eb, xx, Ib, Eb, xx, mrm, (fW6|fRC), tex[25][3]},
    {OP_and, 0x800024, "and", Eb, xx, Ib, Eb, xx, mrm, fW6,  tex[25][4]},
    {OP_sub, 0x800025, "sub", Eb, xx, Ib, Eb, xx, mrm, fW6,  tex[25][5]},
    {OP_xor, 0x800026, "xor", Eb, xx, Ib, Eb, xx, mrm, fW6,  tex[25][6]},
    {OP_cmp, 0x800027, "cmp", xx, xx, Eb, Ib, xx, mrm, fW6,  tex[25][7]},
 },
  /* group 1b -- first opcode byte 81: all assumed to have Iz */
  { /* extensions[1] */
    {OP_add, 0x810020, "add", Ev, xx, Iz, Ev, xx, mrm, fW6,  tex[2][0]},
    {OP_or,  0x810021, "or",  Ev, xx, Iz, Ev, xx, mrm, fW6,  tex[2][1]},
    {OP_adc, 0x810022, "adc", Ev, xx, Iz, Ev, xx, mrm, (fW6|fRC), tex[2][2]},
    {OP_sbb, 0x810023, "sbb", Ev, xx, Iz, Ev, xx, mrm, (fW6|fRC), tex[2][3]},
    {OP_and, 0x810024, "and", Ev, xx, Iz, Ev, xx, mrm, fW6,  tex[2][4]},
    {OP_sub, 0x810025, "sub", Ev, xx, Iz, Ev, xx, mrm, fW6,  tex[2][5]},
    {OP_xor, 0x810026, "xor", Ev, xx, Iz, Ev, xx, mrm, fW6,  tex[2][6]},
    {OP_cmp, 0x810027, "cmp", xx, xx, Ev, Iz, xx, mrm, fW6,  tex[2][7]},
 },
  /* group 1c -- first opcode byte 83 (for 82, see below "group 1c*"):
   * all assumed to have Ib */
  { /* extensions[2] */
    {OP_add, 0x830020, "add", Ev, xx, Ib, Ev, xx, mrm, fW6,  tex[0][0]},
    {OP_or,  0x830021, "or",  Ev, xx, Ib, Ev, xx, mrm, fW6,  tex[0][1]},
    {OP_adc, 0x830022, "adc", Ev, xx, Ib, Ev, xx, mrm, (fW6|fRC), tex[0][2]},
    {OP_sbb, 0x830023, "sbb", Ev, xx, Ib, Ev, xx, mrm, (fW6|fRC), tex[0][3]},
    {OP_and, 0x830024, "and", Ev, xx, Ib, Ev, xx, mrm, fW6,  tex[0][4]},
    {OP_sub, 0x830025, "sub", Ev, xx, Ib, Ev, xx, mrm, fW6,  tex[0][5]},
    {OP_xor, 0x830026, "xor", Ev, xx, Ib, Ev, xx, mrm, fW6,  tex[0][6]},
    {OP_cmp, 0x830027, "cmp", xx, xx, Ev, Ib, xx, mrm, fW6,  tex[0][7]},
 },
  /* group 2a -- first opcode byte c0: all assumed to have Ib */
  { /* extensions[3] */
    {OP_rol, 0xc00020, "rol", Eb, xx, Ib, Eb, xx, mrm, (fWC|fWO),  tex[5][0]},
    {OP_ror, 0xc00021, "ror", Eb, xx, Ib, Eb, xx, mrm, (fWC|fWO),  tex[5][1]},
    {OP_rcl, 0xc00022, "rcl", Eb, xx, Ib, Eb, xx, mrm, (fRC|fWC|fWO), tex[5][2]},
    {OP_rcr, 0xc00023, "rcr", Eb, xx, Ib, Eb, xx, mrm, (fRC|fWC|fWO), tex[5][3]},
    {OP_shl, 0xc00024, "shl", Eb, xx, Ib, Eb, xx, mrm, fW6,  tex[5][4]},
    {OP_shr, 0xc00025, "shr", Eb, xx, Ib, Eb, xx, mrm, fW6,  tex[5][5]},
    /* PR 332254: /6 is an alias for /4; we do not add to encoding chain though */
    {OP_shl, 0xc00026, "shl", Eb, xx, Ib, Eb, xx, mrm, fW6,  END_LIST},
    {OP_sar, 0xc00027, "sar", Eb, xx, Ib, Eb, xx, mrm, fW6,  tex[5][7]},
 },
  /* group 2b -- first opcode byte c1: all assumed to have Ib */
  { /* extensions[4] */
    {OP_rol, 0xc10020, "rol", Ev, xx, Ib, Ev, xx, mrm, (fWC|fWO),  tex[6][0]},
    {OP_ror, 0xc10021, "ror", Ev, xx, Ib, Ev, xx, mrm, (fWC|fWO),  tex[6][1]},
    {OP_rcl, 0xc10022, "rcl", Ev, xx, Ib, Ev, xx, mrm, (fRC|fWC|fWO), tex[6][2]},
    {OP_rcr, 0xc10023, "rcr", Ev, xx, Ib, Ev, xx, mrm, (fRC|fWC|fWO), tex[6][3]},
    {OP_shl, 0xc10024, "shl", Ev, xx, Ib, Ev, xx, mrm, fW6,  tex[6][4]},
    {OP_shr, 0xc10025, "shr", Ev, xx, Ib, Ev, xx, mrm, fW6,  tex[6][5]},
    /* PR 332254: /6 is an alias for /4; we do not add to encoding chain though */
    {OP_shl, 0xc10026, "shl", Ev, xx, Ib, Ev, xx, mrm, fW6,  END_LIST},
    {OP_sar, 0xc10027, "sar", Ev, xx, Ib, Ev, xx, mrm, fW6,  tex[6][7]},
 },
  /* group 2c -- first opcode byte d0 */
  { /* extensions[5] */
    {OP_rol, 0xd00020, "rol", Eb, xx, c1, Eb, xx, mrm, (fWC|fWO),  tex[8][0]},
    {OP_ror, 0xd00021, "ror", Eb, xx, c1, Eb, xx, mrm, (fWC|fWO),  tex[8][1]},
    {OP_rcl, 0xd00022, "rcl", Eb, xx, c1, Eb, xx, mrm, (fRC|fWC|fWO), tex[8][2]},
    {OP_rcr, 0xd00023, "rcr", Eb, xx, c1, Eb, xx, mrm, (fRC|fWC|fWO), tex[8][3]},
    {OP_shl, 0xd00024, "shl", Eb, xx, c1, Eb, xx, mrm, fW6,  tex[8][4]},
    {OP_shr, 0xd00025, "shr", Eb, xx, c1, Eb, xx, mrm, fW6,  tex[8][5]},
    /* PR 332254: /6 is an alias for /4; we do not add to encoding chain though */
    {OP_shl, 0xd00026, "shl", Eb, xx, c1, Eb, xx, mrm, fW6,  END_LIST},
    {OP_sar, 0xd00027, "sar", Eb, xx, c1, Eb, xx, mrm, fW6,  tex[8][7]},
 },
  /* group 2d -- first opcode byte d1 */
  { /* extensions[6] */
    {OP_rol, 0xd10020, "rol", Ev, xx, c1, Ev, xx, mrm, (fWC|fWO),  tex[3][0]},
    {OP_ror, 0xd10021, "ror", Ev, xx, c1, Ev, xx, mrm, (fWC|fWO),  tex[3][1]},
    {OP_rcl, 0xd10022, "rcl", Ev, xx, c1, Ev, xx, mrm, (fRC|fWC|fWO), tex[3][2]},
    {OP_rcr, 0xd10023, "rcr", Ev, xx, c1, Ev, xx, mrm, (fRC|fWC|fWO), tex[3][3]},
    {OP_shl, 0xd10024, "shl", Ev, xx, c1, Ev, xx, mrm, fW6,  tex[3][4]},
    {OP_shr, 0xd10025, "shr", Ev, xx, c1, Ev, xx, mrm, fW6,  tex[3][5]},
    /* PR 332254: /6 is an alias for /4; we do not add to encoding chain though */
    {OP_shl, 0xd10026, "shl", Ev, xx, c1, Ev, xx, mrm, fW6,  END_LIST},
    {OP_sar, 0xd10027, "sar", Ev, xx, c1, Ev, xx, mrm, fW6,  tex[3][7]},
 },
  /* group 2e -- first opcode byte d2 */
  { /* extensions[7] */
    {OP_rol, 0xd20020, "rol", Eb, xx, cl, Eb, xx, mrm, (fWC|fWO),  END_LIST},
    {OP_ror, 0xd20021, "ror", Eb, xx, cl, Eb, xx, mrm, (fWC|fWO),  END_LIST},
    {OP_rcl, 0xd20022, "rcl", Eb, xx, cl, Eb, xx, mrm, (fRC|fWC|fWO), END_LIST},
    {OP_rcr, 0xd20023, "rcr", Eb, xx, cl, Eb, xx, mrm, (fRC|fWC|fWO), END_LIST},
    {OP_shl, 0xd20024, "shl", Eb, xx, cl, Eb, xx, mrm, fW6,  END_LIST},
    {OP_shr, 0xd20025, "shr", Eb, xx, cl, Eb, xx, mrm, fW6,  END_LIST},
    /* PR 332254: /6 is an alias for /4; we do not add to encoding chain though */
    {OP_shl, 0xd20026, "shl", Eb, xx, cl, Eb, xx, mrm, fW6,  END_LIST},
    {OP_sar, 0xd20027, "sar", Eb, xx, cl, Eb, xx, mrm, fW6,  END_LIST},
 },
  /* group 2f -- first opcode byte d3 */
  { /* extensions[8] */
    {OP_rol, 0xd30020, "rol", Ev, xx, cl, Ev, xx, mrm, (fWC|fWO),  tex[7][0]},
    {OP_ror, 0xd30021, "ror", Ev, xx, cl, Ev, xx, mrm, (fWC|fWO),  tex[7][1]},
    {OP_rcl, 0xd30022, "rcl", Ev, xx, cl, Ev, xx, mrm, (fRC|fWC|fWO), tex[7][2]},
    {OP_rcr, 0xd30023, "rcr", Ev, xx, cl, Ev, xx, mrm, (fRC|fWC|fWO), tex[7][3]},
    {OP_shl, 0xd30024, "shl", Ev, xx, cl, Ev, xx, mrm, fW6,  tex[7][4]},
    {OP_shr, 0xd30025, "shr", Ev, xx, cl, Ev, xx, mrm, fW6,  tex[7][5]},
    /* PR 332254: /6 is an alias for /4; we do not add to encoding chain though */
    {OP_shl, 0xd30026, "shl", Ev, xx, cl, Ev, xx, mrm, fW6,  END_LIST},
    {OP_sar, 0xd30027, "sar", Ev, xx, cl, Ev, xx, mrm, fW6,  tex[7][7]},
 },
  /* group 3a -- first opcode byte f6 */
  { /* extensions[9] */
    {OP_test, 0xf60020, "test", xx, xx, Eb, Ib, xx, mrm, fW6, END_LIST},
    /* PR 332254: /1 is an alias for /0; we do not add to encoding chain though */
    {OP_test, 0xf60021, "test", xx, xx, Eb, Ib, xx, mrm, fW6, END_LIST},
    {OP_not,  0xf60022, "not", Eb, xx, Eb, xx, xx, mrm, x, END_LIST},
    {OP_neg,  0xf60023, "neg", Eb, xx, Eb, xx, xx, mrm, fW6, END_LIST},
    {OP_mul,  0xf60024, "mul", ax, xx, Eb, al, xx, mrm, fW6, END_LIST},
    {OP_imul, 0xf60025, "imul", ax, xx, Eb, al, xx, mrm, fW6, tsb[0xaf]},
    {OP_div,  0xf60026, "div", ah, al, Eb, ax, xx, mrm, fW6, END_LIST},
    {OP_idiv, 0xf60027, "idiv", ah, al, Eb, ax, xx, mrm, fW6, END_LIST},
 },
  /* group 3b -- first opcode byte f7 */
  { /* extensions[10] */
    {OP_test, 0xf70020, "test", xx,  xx, Ev, Iz, xx, mrm, fW6, tex[9][0]},
    /* PR 332254: /1 is an alias for /0; we do not add to encoding chain though */
    {OP_test, 0xf70021, "test", xx,  xx, Ev, Iz, xx, mrm, fW6, END_LIST},
    {OP_not,  0xf70022, "not", Ev,  xx, Ev, xx, xx, mrm, x, tex[9][2]},
    {OP_neg,  0xf70023, "neg", Ev,  xx, Ev, xx, xx, mrm, fW6, tex[9][3]},
    {OP_mul,  0xf70024, "mul",   eDX, eAX, Ev, eAX, xx, mrm, fW6, tex[9][4]},
    {OP_imul, 0xf70025, "imul",  eDX, eAX, Ev, eAX, xx, mrm, fW6, tex[9][5]},
    {OP_div,  0xf70026, "div",   eDX, eAX, Ev, eDX, eAX, mrm, fW6, tex[9][6]},
    {OP_idiv, 0xf70027, "idiv",  eDX, eAX, Ev, eDX, eAX, mrm, fW6, tex[9][7]},
 },
  /* group 4 (first byte fe) */
  { /* extensions[11] */
    {OP_inc, 0xfe0020, "inc", Eb, xx, Eb, xx, xx, mrm, (fW6&(~fWC)), END_LIST},
    {OP_dec, 0xfe0021, "dec", Eb, xx, Eb, xx, xx, mrm, (fW6&(~fWC)), END_LIST},
    {INVALID, 0xfe0022, "(bad)", xx, xx, xx, xx, xx, no, x, NA},
    {INVALID, 0xfe0023, "(bad)", xx, xx, xx, xx, xx, no, x, NA},
    {INVALID, 0xfe0024, "(bad)", xx, xx, xx, xx, xx, no, x, NA},
    {INVALID, 0xfe0025, "(bad)", xx, xx, xx, xx, xx, no, x, NA},
    {INVALID, 0xfe0026, "(bad)", xx, xx, xx, xx, xx, no, x, NA},
    {INVALID, 0xfe0027, "(bad)", xx, xx, xx, xx, xx, no, x, NA},
 },
  /* group 5 (first byte ff) */
  { /* extensions[12] */
    {OP_inc, 0xff0020, "inc", Ev, xx, Ev, xx, xx, mrm, (fW6&(~fWC)), tex[11][0]},
    {OP_dec, 0xff0021, "dec", Ev, xx, Ev, xx, xx, mrm, (fW6&(~fWC)), tex[11][1]},
    {OP_call_ind,     0xff0022, "call",  xsp, i_iSPo1, i_Exi, xsp, xx, mrm, x, END_LIST},
    /* Note how a far call's stack operand size matches far ret rather than call */
    {OP_call_far_ind, 0xff0023, "lcall",  xsp, i_vSPo2, i_Ep, xsp, xx, mrm, x, END_LIST},
    {OP_jmp_ind,      0xff0024, "jmp",  xx, xx, i_Exi, xx, xx, mrm, x, END_LIST},
    {OP_jmp_far_ind,  0xff0025, "ljmp",  xx, xx, i_Ep, xx, xx, mrm, x, END_LIST},
    {OP_push, 0xff0026, "push", xsp, i_xSPo1, Esv, xsp, xx, mrm, x, tfb[0x06]},
    {INVALID, 0xff0027, "(bad)", xx, xx, xx, xx, xx, no, x, NA},
 },
  /* group 6 (first bytes 0f 00) */
  { /* extensions[13] */
    {OP_sldt, 0x0f0030, "sldt", Ew, xx, xx, xx, xx, mrm, x, END_LIST},
    {OP_str,  0x0f0031, "str", Ew, xx, xx, xx, xx, mrm, x, END_LIST},
    {OP_lldt, 0x0f0032, "lldt", xx, xx, Ew, xx, xx, mrm, x, END_LIST},
    {OP_ltr,  0x0f0033, "ltr", xx, xx, Ew, xx, xx, mrm, x, END_LIST},
    {OP_verr, 0x0f0034, "verr", xx, xx, Ew, xx, xx, mrm, fWZ, END_LIST},
    {OP_verw, 0x0f0035, "verw", xx, xx, Ew, xx, xx, mrm, fWZ, END_LIST},
    {INVALID, 0x0f0036, "(bad)",xx, xx, xx, xx, xx, no, x, NA},
    {INVALID, 0x0f0037, "(bad)",xx, xx, xx, xx, xx, no, x, NA},
 },
  /* group 7 (first bytes 0f 01) */
  { /* extensions[14] */
    {MOD_EXT, 0x0f0130, "(group 7 mod ext 0)", xx, xx, xx, xx, xx, no, x, 0},
    {MOD_EXT, 0x0f0131, "(group 7 mod ext 1)", xx, xx, xx, xx, xx, no, x, 1},
    {MOD_EXT, 0x0f0132, "(group 7 mod ext 5)", xx, xx, xx, xx, xx, no, x, 5},
    {MOD_EXT, 0x0f0133, "(group 7 mod ext 4)", xx, xx, xx, xx, xx, no, x, 4},
    {OP_smsw, 0x0f0134, "smsw",  Ew, xx, xx, xx, xx, mrm, x, END_LIST},
    {INVALID, 0x0f0135, "(bad)", xx, xx, xx, xx, xx, no, x, NA},
    {OP_lmsw, 0x0f0136, "lmsw",  xx, xx, Ew, xx, xx, mrm, x, END_LIST},
    {MOD_EXT, 0x0f0137, "(group 7 mod ext 2)", xx, xx, xx, xx, xx, no, x, 2},
  },
  /* group 8 (first bytes 0f ba): all assumed to have Ib */
  { /* extensions[15] */
    {INVALID, 0x0fba30, "(bad)",xx, xx, xx, xx, xx, no, x, NA},
    {INVALID, 0x0fba31, "(bad)",xx, xx, xx, xx, xx, no, x, NA},
    {INVALID, 0x0fba32, "(bad)",xx, xx, xx, xx, xx, no, x, NA},
    {INVALID, 0x0fba33, "(bad)",xx, xx, xx, xx, xx, no, x, NA},
    {OP_bt,  0x0fba34, "bt",    xx, xx, Ev, Ib, xx, mrm, fW6, END_LIST},
    {OP_bts, 0x0fba35, "bts", Ev, xx, Ib, Ev, xx, mrm, fW6, END_LIST},
    {OP_btr, 0x0fba36, "btr", Ev, xx, Ib, Ev, xx, mrm, fW6, END_LIST},
    {OP_btc, 0x0fba37, "btc", Ev, xx, Ib, Ev, xx, mrm, fW6, END_LIST},
  },
  /* group 9 (first bytes 0f c7) */
  { /* extensions[16] */
    {INVALID, 0x0fc730, "(bad)", xx, xx, xx, xx, xx, no, x, NA},
    {OP_cmpxchg8b, 0x0fc731, "cmpxchg8b", Mq_dq, eAX, Mq_dq, eAX, eDX, mrm_xop, fWZ, exop[0x07]},/*"cmpxchg16b" w/ rex.w*/
    {INVALID, 0x0fc732, "(bad)", xx, xx, xx, xx, xx, no, x, NA},
    {INVALID, 0x0fc733, "(bad)", xx, xx, xx, xx, xx, no, x, NA},
    {REX_W_EXT, 0x0fc734, "(rex.w ext 5)", xx, xx, xx, xx, xx, mrm, x, 5},
    {INVALID, 0x0fc735, "(bad)", xx, xx, xx, xx, xx, no, x, NA},
    {MOD_EXT, 0x0fc736, "(group 9 mod ext 12)", xx, xx, xx, xx, xx, mrm, x, 12},
    {MOD_EXT, 0x0fc737, "(mod ext 13)", xx, xx, xx, xx, xx, mrm, x, 13},
  },
  /* group 10 is all ud2b and is not used by us since identical */
  /* group 11a (first byte c6) */
  { /* extensions[17] */
    {OP_mov_st, 0xc60020, "mov", Eb, xx, Ib, xx, xx, mrm, x, END_LIST},
    {INVALID, 0xc60021, "(bad)", xx, xx, xx, xx, xx, no, x, NA},
    {INVALID, 0xc60022, "(bad)", xx, xx, xx, xx, xx, no, x, NA},
    {INVALID, 0xc60023, "(bad)", xx, xx, xx, xx, xx, no, x, NA},
    {INVALID, 0xc60024, "(bad)", xx, xx, xx, xx, xx, no, x, NA},
    {INVALID, 0xc60025, "(bad)", xx, xx, xx, xx, xx, no, x, NA},
    {INVALID, 0xc60026, "(bad)", xx, xx, xx, xx, xx, no, x, NA},
    /* XXX i#1314: this also sets eip */
    {OP_xabort, 0xf8c60067, "xabort", eax, xx, Ib, xx, xx, mrm, x, END_LIST},
  },
  /* group 11b (first byte c7) */
  { /* extensions[18] */
    /* PR 250397: be aware that mov_imm shares this tail end of mov_st templates */
    {OP_mov_st, 0xc70020, "mov", Ev, xx, Iz, xx, xx, mrm, x, tex[17][0]},
    {INVALID, 0xc70021, "(bad)", xx, xx, xx, xx, xx, no, x, NA},
    {INVALID, 0xc70022, "(bad)", xx, xx, xx, xx, xx, no, x, NA},
    {INVALID, 0xc70023, "(bad)", xx, xx, xx, xx, xx, no, x, NA},
    {INVALID, 0xc70024, "(bad)", xx, xx, xx, xx, xx, no, x, NA},
    {INVALID, 0xc70025, "(bad)", xx, xx, xx, xx, xx, no, x, NA},
    {INVALID, 0xc70026, "(bad)", xx, xx, xx, xx, xx, no, x, NA},
    {OP_xbegin, 0xf8c70067, "xbegin", xx, xx, Jz, xx, xx, mrm, x, END_LIST},
  },
  /* group 12 (first bytes 0f 71): all assumed to have Ib */
  { /* extensions[19] */
    {INVALID, 0x0f7130, "(bad)", xx, xx, xx, xx, xx, no, x, NA},
    {INVALID, 0x0f7131, "(bad)", xx, xx, xx, xx, xx, no, x, NA},
    {PREFIX_EXT, 0x0f7132, "(prefix ext 104)", xx, xx, xx, xx, xx, no, x, 104},
    {INVALID, 0x0f7133, "(bad)", xx, xx, xx, xx, xx, no, x, NA},
    {PREFIX_EXT, 0x0f7134, "(prefix ext 105)", xx, xx, xx, xx, xx, no, x, 105},
    {INVALID, 0x0f7135, "(bad)", xx, xx, xx, xx, xx, no, x, NA},
    {PREFIX_EXT, 0x0f7136, "(prefix ext 106)", xx, xx, xx, xx, xx, no, x, 106},
    {INVALID, 0x0f7137, "(bad)", xx, xx, xx, xx, xx, no, x, NA},
 },
  /* group 13 (first bytes 0f 72): all assumed to have Ib */
  { /* extensions[20] */
    {INVALID, 0x0f7230, "(bad)", xx, xx, xx, xx, xx, no, x, NA},
    {INVALID, 0x0f7231, "(bad)", xx, xx, xx, xx, xx, no, x, NA},
    {PREFIX_EXT, 0x0f7232, "(prefix ext 107)", xx, xx, xx, xx, xx, no, x, 107},
    {INVALID, 0x0f7233, "(bad)", xx, xx, xx, xx, xx, no, x, NA},
    {PREFIX_EXT, 0x0f7234, "(prefix ext 108)", xx, xx, xx, xx, xx, no, x, 108},
    {INVALID, 0x0f7235, "(bad)", xx, xx, xx, xx, xx, no, x, NA},
    {PREFIX_EXT, 0x0f7236, "(prefix ext 109)", xx, xx, xx, xx, xx, no, x, 109},
    {INVALID, 0x0f7237, "(bad)", xx, xx, xx, xx, xx, no, x, NA},
 },
  /* group 14 (first bytes 0f 73): all assumed to have Ib */
  { /* extensions[21] */
    {INVALID, 0x0f7330, "(bad)", xx, xx, xx, xx, xx, no, x, NA},
    {INVALID, 0x0f7331, "(bad)", xx, xx, xx, xx, xx, no, x, NA},
    {PREFIX_EXT, 0x0f7332, "(prefix ext 110)", xx, xx, xx, xx, xx, no, x, 110},
    {PREFIX_EXT, 0x0f7333, "(prefix ext 101)", xx, xx, xx, xx, xx, no, x, 101},
    {INVALID, 0x0f7334, "(bad)", xx, xx, xx, xx, xx, no, x, NA},
    {INVALID, 0x0f7335, "(bad)", xx, xx, xx, xx, xx, no, x, NA},
    {PREFIX_EXT, 0x0f7336, "(prefix ext 111)", xx, xx, xx, xx, xx, no, x, 111},
    {PREFIX_EXT, 0x0f7337, "(prefix ext 102)", xx, xx, xx, xx, xx, no, x, 102},
  },
  /* group 15 (first bytes 0f ae) */
  { /* extensions[22] */
    /* Intel tables imply they may add opcodes in the mod=3 (non-mem) space in future */
    {MOD_EXT,    0x0fae30, "(group 15 mod ext 14)", xx, xx, xx, xx, xx, mrm, x, 14},
    {MOD_EXT,    0x0fae31, "(group 15 mod ext 15)", xx, xx, xx, xx, xx, mrm, x, 15},
    {MOD_EXT,    0x0fae32, "(group 15 mod ext 16)", xx, xx, xx, xx, xx, mrm, x, 16},
    {MOD_EXT,    0x0fae33, "(group 15 mod ext 17)", xx, xx, xx, xx, xx, mrm, x, 17},
    {REX_W_EXT,  0x0fae34, "(rex.w ext 2)", xx, xx, xx, xx, xx, mrm, x, 2},
    {MOD_EXT,    0x0fae35, "(group 15 mod ext 6)", xx, xx, xx, xx, xx, no, x, 6},
    {MOD_EXT,    0x0fae36, "(group 15 mod ext 7)", xx, xx, xx, xx, xx, no, x, 7},
    {MOD_EXT,    0x0fae37, "(group 15 mod ext 3)", xx, xx, xx, xx, xx, no, x, 3},
 },
  /* group 16 (first bytes 0f 18) */
  { /* extensions[23] */
    /* Intel tables imply they may add opcodes in the mod=3 (non-mem) space in future */
    {OP_prefetchnta, 0x0f1830, "prefetchnta", xx, xx, Mb, xx, xx, mrm, x, END_LIST},
    {OP_prefetcht0,  0x0f1831, "prefetcht0",  xx, xx, Mb, xx, xx, mrm, x, END_LIST},
    {OP_prefetcht1,  0x0f1832, "prefetcht1",  xx, xx, Mb, xx, xx, mrm, x, END_LIST},
    {OP_prefetcht2,  0x0f1833, "prefetcht2",  xx, xx, Mb, xx, xx, mrm, x, END_LIST},
    {OP_nop_modrm, 0x0f1834, "nop", xx, xx, Ed, xx, xx, mrm, x, END_LIST},
    {OP_nop_modrm, 0x0f1835, "nop", xx, xx, Ed, xx, xx, mrm, x, END_LIST},
    {OP_nop_modrm, 0x0f1836, "nop", xx, xx, Ed, xx, xx, mrm, x, END_LIST},
    {OP_nop_modrm, 0x0f1837, "nop", xx, xx, Ed, xx, xx, mrm, x, END_LIST},
 },
  /* group AMD (first bytes 0f 0d) */
  { /* extensions[24] */
    {OP_prefetch,  0x0f0d30, "prefetch",  xx, xx, Mb, xx, xx, mrm, x, END_LIST},
    {OP_prefetchw, 0x0f0d31, "prefetchw", xx, xx, Mb, xx, xx, mrm, x, END_LIST},
    {INVALID, 0x0f0d32, "(bad)", xx, xx, xx, xx, xx, no, x, NA},
    {INVALID, 0x0f0d33, "(bad)", xx, xx, xx, xx, xx, no, x, NA},
    {INVALID, 0x0f0d34, "(bad)", xx, xx, xx, xx, xx, no, x, NA},
    {INVALID, 0x0f0d35, "(bad)", xx, xx, xx, xx, xx, no, x, NA},
    {INVALID, 0x0f0d36, "(bad)", xx, xx, xx, xx, xx, no, x, NA},
    {INVALID, 0x0f0d37, "(bad)", xx, xx, xx, xx, xx, no, x, NA},
  },
  /* group 1c* -- first opcode byte 82
   * see PR 235092 for the discrepancies in what 0x82 should be: empirically
   * and according to recent Intel manuals it matches 0x80, not 0x83 (as old
   * Intel manuals implied) or invalid (as gnu tools claim).
   * not linked into any encode chain.
   */
  { /* extensions[25]: all assumed to have Ib */
    {OP_add, 0x820020, "add", Eb, xx, Ib, Eb, xx, mrm|i64, fW6,  END_LIST},
    {OP_or,  0x820021, "or",  Eb, xx, Ib, Eb, xx, mrm|i64, fW6,  END_LIST},
    {OP_adc, 0x820022, "adc", Eb, xx, Ib, Eb, xx, mrm|i64, (fW6|fRC), END_LIST},
    {OP_sbb, 0x820023, "sbb", Eb, xx, Ib, Eb, xx, mrm|i64, (fW6|fRC), END_LIST},
    {OP_and, 0x820024, "and", Eb, xx, Ib, Eb, xx, mrm|i64, fW6,  END_LIST},
    {OP_sub, 0x820025, "sub", Eb, xx, Ib, Eb, xx, mrm|i64, fW6,  END_LIST},
    {OP_xor, 0x820026, "xor", Eb, xx, Ib, Eb, xx, mrm|i64, fW6,  END_LIST},
    {OP_cmp, 0x820027, "cmp", xx, xx, Eb, Ib, xx, mrm|i64, fW6,  END_LIST},
  },
  /* group 1d (Intel now calling Group 1A) -- first opcode byte 8f */
  { /* extensions[26] */
    {OP_pop,  0x8f0020, "pop", Esv, xsp, xsp, i_xSP, xx, mrm, x, tfb[0x17]},
    /* we shouldn't ever get here for these, as this becomes an XOP prefix */
    {INVALID, 0x8f0021, "(bad)", xx, xx, xx, xx, xx, no, x, NA},
    {INVALID, 0x8f0022, "(bad)", xx, xx, xx, xx, xx, no, x, NA},
    {INVALID, 0x8f0023, "(bad)", xx, xx, xx, xx, xx, no, x, NA},
    {INVALID, 0x8f0024, "(bad)", xx, xx, xx, xx, xx, no, x, NA},
    {INVALID, 0x8f0025, "(bad)", xx, xx, xx, xx, xx, no, x, NA},
    {INVALID, 0x8f0026, "(bad)", xx, xx, xx, xx, xx, no, x, NA},
    {INVALID, 0x8f0027, "(bad)", xx, xx, xx, xx, xx, no, x, NA},
  },
  /* XOP group 1 */
  { /* extensions[27] */
    {INVALID,     0x090138, "(bad)", xx, xx, xx, xx, xx, no, x, NA},
    {OP_blcfill,  0x090139, "blcfill", By, xx, Ey, xx, xx, mrm|vex, fW6, END_LIST},
    {OP_blsfill,  0x09013a, "blsfill", By, xx, Ey, xx, xx, mrm|vex, fW6, END_LIST},
    {OP_blcs,     0x09013b, "blcs",    By, xx, Ey, xx, xx, mrm|vex, fW6, END_LIST},
    {OP_tzmsk,    0x09013c, "tzmsk",   By, xx, Ey, xx, xx, mrm|vex, fW6, END_LIST},
    {OP_blcic,    0x09013d, "blcic",   By, xx, Ey, xx, xx, mrm|vex, fW6, END_LIST},
    {OP_blsic,    0x09013e, "blsic",   By, xx, Ey, xx, xx, mrm|vex, fW6, END_LIST},
    {OP_t1mskc,   0x09013f, "t1mskc",  By, xx, Ey, xx, xx, mrm|vex, fW6, END_LIST},
  },
  /* XOP group 2 */
  { /* extensions[28] */
    {INVALID,     0x090238, "(bad)", xx, xx, xx, xx, xx, no, x, NA},
    {OP_blcmsk,   0x090239, "blcmsk",By, xx, Ey, xx, xx, mrm|vex, fW6, END_LIST},
    {INVALID,     0x09023a, "(bad)", xx, xx, xx, xx, xx, no, x, NA},
    {INVALID,     0x09023b, "(bad)", xx, xx, xx, xx, xx, no, x, NA},
    {INVALID,     0x09023c, "(bad)", xx, xx, xx, xx, xx, no, x, NA},
    {INVALID,     0x09023d, "(bad)", xx, xx, xx, xx, xx, no, x, NA},
    {OP_blci,     0x09023e, "blci",  By, xx, Ey, xx, xx, mrm|vex, fW6, END_LIST},
    {INVALID,     0x09023f, "(bad)", xx, xx, xx, xx, xx, no, x, NA},
  },
  /* XOP group 3 */
  { /* extensions[29] */
    /* XXX i#1311: these instrs implicitly write to memory which we should
     * find a way to encode into the IR.
     */
    {OP_llwpcb,   0x091238, "llwpcb", xx, xx, Ry, xx, xx, mrm|vex, x, END_LIST},
    {OP_slwpcb,   0x091239, "slwpcb", Ry, xx, xx, xx, xx, mrm|vex, x, END_LIST},
    {INVALID,     0x09123a, "(bad)", xx, xx, xx, xx, xx, no, x, NA},
    {INVALID,     0x09123b, "(bad)", xx, xx, xx, xx, xx, no, x, NA},
    {INVALID,     0x09123c, "(bad)", xx, xx, xx, xx, xx, no, x, NA},
    {INVALID,     0x09123d, "(bad)", xx, xx, xx, xx, xx, no, x, NA},
    {INVALID,     0x09123e, "(bad)", xx, xx, xx, xx, xx, no, x, NA},
    {INVALID,     0x09123f, "(bad)", xx, xx, xx, xx, xx, no, x, NA},
  },
  /* XOP group 4: all assumed to have a 4-byte immediate by xop_a_extra[] */
  { /* extensions[30] */
    /* XXX i#1311: these instrs implicitly write to memory which we should
     * find a way to encode into the IR.
     */
    {OP_lwpins,   0x0a1238, "lwpins", xx, xx, By, Ed, Id, mrm|vex, fWC, END_LIST},
    {OP_lwpval,   0x0a1239, "lwpval", xx, xx, By, Ed, Id, mrm|vex, x, END_LIST},
    {INVALID,     0x0a123a, "(bad)", xx, xx, xx, xx, xx, no, x, NA},
    {INVALID,     0x0a123b, "(bad)", xx, xx, xx, xx, xx, no, x, NA},
    {INVALID,     0x0a123c, "(bad)", xx, xx, xx, xx, xx, no, x, NA},
    {INVALID,     0x0a123d, "(bad)", xx, xx, xx, xx, xx, no, x, NA},
    {INVALID,     0x0a123e, "(bad)", xx, xx, xx, xx, xx, no, x, NA},
    {INVALID,     0x0a123f, "(bad)", xx, xx, xx, xx, xx, no, x, NA},
  },
  /* group 17 */
  { /* extensions[31] */
    {INVALID,     0x38f338, "(bad)",  xx, xx, xx, xx, xx, no, x, NA},
    {OP_blsr,     0x38f339, "blsr",   By, xx, Ey, xx, xx, mrm|vex, fW6, END_LIST},
    {OP_blsmsk,   0x38f33a, "blsmsk", By, xx, Ey, xx, xx, mrm|vex, fW6, END_LIST},
    {OP_blsi,     0x38f33b, "blsi",   By, xx, Ey, xx, xx, mrm|vex, fW6, END_LIST},
    {INVALID,     0x38f33c, "(bad)",  xx, xx, xx, xx, xx, no, x, NA},
    {INVALID,     0x38f33d, "(bad)",  xx, xx, xx, xx, xx, no, x, NA},
    {INVALID,     0x38f33e, "(bad)",  xx, xx, xx, xx, xx, no, x, NA},
    {INVALID,     0x38f33f, "(bad)",  xx, xx, xx, xx, xx, no, x, NA},
  },
};

/****************************************************************************
 * Two-byte instructions that differ depending on presence of
 * prefixes, indexed in this order:
 *   none, 0xf3, 0x66, 0xf2
 * A second set is used for vex-encoded instructions, indexed in the
 * same order by prefix.
 *
 * N.B.: to avoid having a full entry here when there is only one
 * valid opcode prefix, use |reqp in the original entry instead of
 * pointing to this table.
 */
const instr_info_t prefix_extensions[][8] = {
  /* prefix extension 0 */
  {
    {OP_movups, 0x0f1010, "movups", Vps, xx, Wps, xx, xx, mrm, x, tpe[1][0]},
    {MOD_EXT,   0xf30f1010, "(mod ext 18)",  xx, xx, xx, xx, xx, mrm, x, 18},
    {OP_movupd, 0x660f1010, "movupd", Vpd, xx, Wpd, xx, xx, mrm, x, tpe[1][2]},
    {MOD_EXT,   0xf20f1010, "(mod ext 19)",  xx, xx, xx, xx, xx, mrm, x, 19},
    {OP_vmovups,   0x0f1010, "vmovups", Vvs, xx, Wvs, xx, xx, mrm|vex, x, tpe[1][4]},
    {MOD_EXT,    0xf30f1010, "(mod ext 8)", xx, xx, xx, xx, xx, mrm|vex, x, 8},
    {OP_vmovupd, 0x660f1010, "vmovupd", Vvd, xx, Wvd, xx, xx, mrm|vex, x, tpe[1][6]},
    {MOD_EXT,    0xf20f1010, "(mod ext 9)", xx, xx, xx, xx, xx, mrm|vex, x, 9},
  },
  /* prefix extension 1 */
  {
    {OP_movups, 0x0f1110, "movups", Wps, xx, Vps, xx, xx, mrm, x, END_LIST},
    {OP_movss,  0xf30f1110, "movss",  Wss, xx, Vss, xx, xx, mrm, x, END_LIST},
    {OP_movupd, 0x660f1110, "movupd", Wpd, xx, Vpd, xx, xx, mrm, x, END_LIST},
    {OP_movsd,  0xf20f1110, "movsd",  Wsd, xx, Vsd, xx, xx, mrm, x, END_LIST},
    {OP_vmovups,   0x0f1110, "vmovups", Wvs, xx, Vvs, xx, xx, mrm|vex, x, END_LIST},
    {MOD_EXT,    0xf30f1110, "(mod ext 10)", xx, xx, xx, xx, xx, mrm|vex, x, 10},
    {OP_vmovupd, 0x660f1110, "vmovupd", Wvd, xx, Vvd, xx, xx, mrm|vex, x, END_LIST},
    {MOD_EXT,    0xf20f1110, "(mod ext 11)", xx, xx, xx, xx, xx, mrm|vex, x, 11},
  },
  /* prefix extension 2 */
  {
    /* i#319: note that the reg-reg form of the load version (0f12) is legal
     * and has a separate pneumonic ("movhlps"), yet the reg-reg form of
     * the store version (0f13) is illegal
     */
    {OP_movlps, 0x0f1210, "movlps", Vq_dq, xx, Wq_dq, xx, xx, mrm, x, tpe[3][0]}, /*"movhlps" if reg-reg */
    {OP_movsldup, 0xf30f1210, "movsldup", Vps, xx, Wps, xx, xx, mrm, x, END_LIST},
    {OP_movlpd, 0x660f1210, "movlpd", Vq_dq, xx, Mq, xx, xx, mrm, x, tpe[3][2]},
    {OP_movddup, 0xf20f1210, "movddup", Vpd, xx, Wq_dq, xx, xx, mrm, x, END_LIST},
    {OP_vmovlps,    0x0f1210, "vmovlps", Vq_dq, xx, Hq_dq, Wq_dq, xx, mrm|vex|reqL0, x, tpe[3][4]}, /*"vmovhlps" if reg-reg */
    {OP_vmovsldup,0xf30f1210, "vmovsldup", Vvs, xx, Wvs, xx, xx, mrm|vex, x, END_LIST},
    {OP_vmovlpd,  0x660f1210, "vmovlpd", Vq_dq, xx, Hq_dq, Mq, xx, mrm|vex, x, tpe[3][6]},
    {OP_vmovddup, 0xf20f1210, "vmovddup", Vvd, xx, Wvq_dq, xx, xx, mrm|vex, x, END_LIST},
  },
  /* prefix extension 3 */
  {
    {OP_movlps, 0x0f1310, "movlps", Mq, xx, Vq_dq, xx, xx, mrm, x, END_LIST},
    {INVALID, 0x00000000, "(bad)", xx, xx, xx, xx, xx, no, x, NA},
    {OP_movlpd, 0x660f1310, "movlpd", Mq, xx, Vq_dq, xx, xx, mrm, x, END_LIST},
    {INVALID, 0x00000000, "(bad)", xx, xx, xx, xx, xx, no, x, NA},
    {OP_vmovlps, 0x0f1310, "vmovlps", Mq, xx, Vq_dq, xx, xx, mrm|vex, x, END_LIST},
    {INVALID, 0x00000000, "(bad)", xx, xx, xx, xx, xx, no, x, NA},
    {OP_vmovlpd, 0x660f1310, "vmovlpd", Mq, xx, Vq_dq, xx, xx, mrm|vex, x, END_LIST},
    {INVALID, 0x00000000, "(bad)", xx, xx, xx, xx, xx, no, x, NA},
  },
  /* prefix extension 4 */
  {
    {OP_unpcklps, 0x0f1410, "unpcklps", Vps, xx, Wq_dq, Vps, xx, mrm, x, END_LIST},
    {INVALID, 0x00000000, "(bad)", xx, xx, xx, xx, xx, no, x, NA},
    {OP_unpcklpd, 0x660f1410, "unpcklpd", Vpd, xx, Wq_dq, Vpd, xx, mrm, x, END_LIST},
    {INVALID, 0x00000000, "(bad)", xx, xx, xx, xx, xx, no, x, NA},
    {OP_vunpcklps, 0x0f1410, "vunpcklps", Vvs, xx, Hvs, Wvq_dq, xx, mrm|vex, x, END_LIST},
    {INVALID, 0x00000000, "(bad)", xx, xx, xx, xx, xx, no, x, NA},
    {OP_vunpcklpd, 0x660f1410, "vunpcklpd", Vvd, xx, Hvd, Wvq_dq, xx, mrm|vex, x, END_LIST},
    {INVALID, 0x00000000, "(bad)", xx, xx, xx, xx, xx, no, x, NA},
  },
  /* prefix extension 5 */
  {
    {OP_unpckhps, 0x0f1510, "unpckhps", Vps, xx, Wq_dq, Vps, xx, mrm, x, END_LIST},
    {INVALID, 0x00000000, "(bad)", xx, xx, xx, xx, xx, no, x, NA},
    {OP_unpckhpd, 0x660f1510, "unpckhpd", Vpd, xx, Wq_dq, Vpd, xx, mrm, x, END_LIST},
    {INVALID, 0x00000000, "(bad)", xx, xx, xx, xx, xx, no, x, NA},
    {OP_vunpckhps, 0x0f1510, "vunpckhps", Vvs, xx, Hvs, Wvq_dq, xx, mrm|vex, x, END_LIST},
    {INVALID, 0x00000000, "(bad)", xx, xx, xx, xx, xx, no, x, NA},
    {OP_vunpckhpd, 0x660f1510, "vunpckhpd", Vvd, xx, Hvd, Wvq_dq, xx, mrm|vex, x, END_LIST},
    {INVALID, 0x00000000, "(bad)", xx, xx, xx, xx, xx, no, x, NA},
  },
  /* prefix extension 6 */
  {
    /* i#319: note that the reg-reg form of the load version (0f16) is legal
     * and has a separate pneumonic ("movhlps"), yet the reg-reg form of
     * the store version (0f17) is illegal
     */
    {OP_movhps, 0x0f1610, "movhps", Vq_dq, xx, Wq_dq, xx, xx, mrm, x, tpe[7][0]}, /*"movlhps" if reg-reg */
    {OP_movshdup, 0xf30f1610, "movshdup", Vps, xx, Wps, xx, xx, mrm, x, END_LIST},
    {OP_movhpd, 0x660f1610, "movhpd", Vq_dq, xx, Mq, xx, xx, mrm, x, tpe[7][2]},
    {INVALID, 0x00000000, "(bad)", xx, xx, xx, xx, xx, no, x, NA},
    {OP_vmovhps, 0x0f1610, "vmovhps", Vq_dq, xx, Hq_dq, Wq_dq, xx, mrm|vex|reqL0, x, tpe[7][4]}, /*"vmovlhps" if reg-reg */
    {OP_vmovshdup, 0xf30f1610, "vmovshdup", Vvs, xx, Wvs, xx, xx, mrm|vex, x, END_LIST},
    {OP_vmovhpd, 0x660f1610, "vmovhpd", Vq_dq, xx, Hq_dq, Mq, xx, mrm|vex|reqL0, x, tpe[7][6]},
    {INVALID, 0x00000000, "(bad)", xx, xx, xx, xx, xx, no, x, NA},
  },
  /* prefix extension 7 */
  {
    {OP_movhps, 0x0f1710, "movhps", Mq, xx, Vq_dq, xx, xx, mrm, x, END_LIST},
    {INVALID, 0x00000000, "(bad)", xx, xx, xx, xx, xx, no, x, NA},
    {OP_movhpd, 0x660f1710, "movhpd", Mq, xx, Vq_dq, xx, xx, mrm, x, END_LIST},
    {INVALID, 0x00000000, "(bad)", xx, xx, xx, xx, xx, no, x, NA},
    {OP_vmovhps, 0x0f1710, "vmovhps", Mq, xx, Vq_dq, xx, xx, mrm|vex|reqL0, x, END_LIST},
    {INVALID, 0x00000000, "(bad)", xx, xx, xx, xx, xx, no, x, NA},
    {OP_vmovhpd, 0x660f1710, "vmovhpd", Mq, xx, Vq_dq, xx, xx, mrm|vex|reqL0, x, END_LIST},
    {INVALID, 0x00000000, "(bad)", xx, xx, xx, xx, xx, no, x, NA},
  },
  /* prefix extension 8 */
  {
    {OP_movaps, 0x0f2810, "movaps", Vps, xx, Wps, xx, xx, mrm, x, tpe[9][0]},
    {INVALID, 0x00000000, "(bad)", xx, xx, xx, xx, xx, no, x, NA},
    {OP_movapd, 0x660f2810, "movapd", Vpd, xx, Wpd, xx, xx, mrm, x, tpe[9][2]},
    {INVALID, 0x00000000, "(bad)", xx, xx, xx, xx, xx, no, x, NA},
    {OP_vmovaps, 0x0f2810, "vmovaps", Vvs, xx, Wvs, xx, xx, mrm|vex, x, tpe[9][4]},
    {INVALID, 0x00000000, "(bad)", xx, xx, xx, xx, xx, no, x, NA},
    {OP_vmovapd, 0x660f2810, "vmovapd", Vvd, xx, Wvd, xx, xx, mrm|vex, x, tpe[9][6]},
    {INVALID, 0x00000000, "(bad)", xx, xx, xx, xx, xx, no, x, NA},
  },
  /* prefix extension 9 */
  {
    {OP_movaps, 0x0f2910, "movaps", Wps, xx, Vps, xx, xx, mrm, x, END_LIST},
    {INVALID, 0x00000000, "(bad)", xx, xx, xx, xx, xx, no, x, NA},
    {OP_movapd, 0x660f2910, "movapd", Wpd, xx, Vpd, xx, xx, mrm, x, END_LIST},
    {INVALID, 0x00000000, "(bad)", xx, xx, xx, xx, xx, no, x, NA},
    {OP_vmovaps, 0x0f2910, "vmovaps", Wvs, xx, Vvs, xx, xx, mrm|vex, x, END_LIST},
    {INVALID, 0x00000000, "(bad)", xx, xx, xx, xx, xx, no, x, NA},
    {OP_vmovapd, 0x660f2910, "vmovapd", Wvd, xx, Vvd, xx, xx, mrm|vex, x, END_LIST},
    {INVALID, 0x00000000, "(bad)", xx, xx, xx, xx, xx, no, x, NA},
  },
  /* prefix extension 10 */
  {
    {OP_cvtpi2ps,  0x0f2a10, "cvtpi2ps", Vq_dq, xx, Qq, xx, xx, mrm, x, END_LIST},
    {OP_cvtsi2ss, 0xf30f2a10, "cvtsi2ss", Vss, xx, Ed_q, xx, xx, mrm, x, END_LIST},
    {OP_cvtpi2pd, 0x660f2a10, "cvtpi2pd", Vpd, xx, Qq, xx, xx, mrm, x, END_LIST},
    {OP_cvtsi2sd, 0xf20f2a10, "cvtsi2sd", Vsd, xx, Ed_q, xx, xx, mrm, x, END_LIST},
    {INVALID,  0x0f2a10, "(bad)", xx, xx, xx, xx, xx, no, x, NA},
    {OP_vcvtsi2ss, 0xf30f2a10, "vcvtsi2ss", Vss, xx, H12_dq, Ed_q, xx, mrm|vex, x, END_LIST},
    {INVALID, 0x660f2a10, "(bad)", xx, xx, xx, xx, xx, no, x, NA},
    {OP_vcvtsi2sd, 0xf20f2a10, "vcvtsi2sd", Vsd, xx, Hsd, Ed_q, xx, mrm|vex, x, END_LIST},
  },
  /* prefix extension 11 */
  {
    {OP_movntps,   0x0f2b10, "movntps", Mps, xx, Vps, xx, xx, mrm, x, END_LIST},
    {OP_movntss, 0xf30f2b10, "movntss", Mss, xx, Vss, xx, xx, mrm, x, END_LIST},
    {OP_movntpd, 0x660f2b10, "movntpd", Mpd, xx, Vpd, xx, xx, mrm, x, END_LIST},
    {OP_movntsd, 0xf20f2b10, "movntsd", Msd, xx, Vsd, xx, xx, mrm, x, END_LIST},
    {OP_vmovntps,   0x0f2b10, "vmovntps", Mvs, xx, Vvs, xx, xx, mrm|vex, x, END_LIST},
    /* XXX: AMD doesn't list movntss in their new manual => assuming no vex version */
    {INVALID, 0xf30f2b10, "(bad)", xx, xx, xx, xx, xx, no, x, NA},
    {OP_vmovntpd, 0x660f2b10, "vmovntpd", Mvd, xx, Vvd, xx, xx, mrm|vex, x, END_LIST},
    {INVALID, 0xf20f2b10, "(bad)", xx, xx, xx, xx, xx, no, x, NA},
  },
  /* prefix extension 12 */
  {
    {OP_cvttps2pi, 0x0f2c10, "cvttps2pi", Pq, xx, Wps, xx, xx, mrm, x, END_LIST},
    {OP_cvttss2si, 0xf30f2c10, "cvttss2si", Gd_q, xx, Wss, xx, xx, mrm, x, END_LIST},
    {OP_cvttpd2pi, 0x660f2c10, "cvttpd2pi", Pq, xx, Wpd, xx, xx, mrm, x, END_LIST},
    {OP_cvttsd2si, 0xf20f2c10, "cvttsd2si", Gd_q, xx, Wsd, xx, xx, mrm, x, END_LIST},
    {INVALID, 0x0f2c10, "(bad)", xx, xx, xx, xx, xx, no, x, NA},
    {OP_vcvttss2si, 0xf30f2c10, "vcvttss2si", Gd_q, xx, Wss, xx, xx, mrm|vex, x, END_LIST},
    {INVALID, 0x660f2c10, "(bad)", xx, xx, xx, xx, xx, no, x, NA},
    {OP_vcvttsd2si, 0xf20f2c10, "vcvttsd2si", Gd_q, xx, Wsd, xx, xx, mrm|vex, x, END_LIST},
  },
  /* prefix extension 13 */
  {
    {OP_cvtps2pi, 0x0f2d10, "cvtps2pi", Pq, xx, Wps, xx, xx, mrm, x, END_LIST},
    {OP_cvtss2si, 0xf30f2d10, "cvtss2si", Gd_q, xx, Wss, xx, xx, mrm, x, END_LIST},
    {OP_cvtpd2pi, 0x660f2d10, "cvtpd2pi", Pq, xx, Wpd, xx, xx, mrm, x, END_LIST},
    {OP_cvtsd2si, 0xf20f2d10, "cvtsd2si", Gd_q, xx, Wsd, xx, xx, mrm, x, END_LIST},
    {INVALID, 0x0f2d10, "(bad)", xx, xx, xx, xx, xx, no, x, NA},
    {OP_vcvtss2si, 0xf30f2d10, "vcvtss2si", Gd_q, xx, Wss, xx, xx, mrm|vex, x, END_LIST},
    {INVALID, 0x660f2d10, "(bad)", xx, xx, xx, xx, xx, no, x, NA},
    {OP_vcvtsd2si, 0xf20f2d10, "vcvtsd2si", Gd_q, xx, Wsd, xx, xx, mrm|vex, x, END_LIST},
  },
  /* prefix extension 14 */
  {
    {OP_ucomiss, 0x0f2e10, "ucomiss", xx, xx, Vss, Wss, xx, mrm, fW6, END_LIST},
    {INVALID, 0xf30f2e10, "(bad)", xx, xx, xx, xx, xx, no, x, END_LIST},
    {OP_ucomisd, 0x660f2e10, "ucomisd", xx, xx, Vsd, Wsd, xx, mrm, fW6, END_LIST},
    {INVALID, 0xf20f2e10, "(bad)", xx, xx, xx, xx, xx, no, x, NA},
    {OP_vucomiss, 0x0f2e10, "vucomiss", xx, xx, Vss, Wss, xx, mrm|vex, fW6, END_LIST},
    {INVALID, 0xf30f2e10, "(bad)", xx, xx, xx, xx, xx, no, x, END_LIST},
    {OP_vucomisd, 0x660f2e10, "vucomisd", xx, xx, Vsd, Wsd, xx, mrm|vex, fW6, END_LIST},
    {INVALID, 0xf20f2e10, "(bad)", xx, xx, xx, xx, xx, no, x, NA},
  },
  /* prefix extension 15 */
  {
    {OP_comiss,  0x0f2f10, "comiss",  xx, xx, Vss, Wss, xx, mrm, fW6, END_LIST},
    {INVALID, 0xf30f2f10, "(bad)", xx, xx, xx, xx, xx, no, x, END_LIST},
    {OP_comisd,  0x660f2f10, "comisd",  xx, xx, Vsd, Wsd, xx, mrm, fW6, END_LIST},
    {INVALID, 0xf20f2f10, "(bad)", xx, xx, xx, xx, xx, no, x, NA},
    {OP_vcomiss,  0x0f2f10, "vcomiss",  xx, xx, Vss, Wss, xx, mrm|vex, fW6, END_LIST},
    {INVALID, 0xf30f2f10, "(bad)", xx, xx, xx, xx, xx, no, x, END_LIST},
    {OP_vcomisd,  0x660f2f10, "vcomisd",  xx, xx, Vsd, Wsd, xx, mrm|vex, fW6, END_LIST},
    {INVALID, 0xf20f2f10, "(bad)", xx, xx, xx, xx, xx, no, x, NA},
  },
  /* prefix extension 16 */
  {
    {OP_movmskps, 0x0f5010, "movmskps", Gr, xx, Ups, xx, xx, mrm, x, END_LIST},
    {INVALID, 0xf30f5010, "(bad)", xx, xx, xx, xx, xx, no, x, END_LIST},
    {OP_movmskpd, 0x660f5010, "movmskpd", Gr, xx, Upd, xx, xx, mrm, x, END_LIST},
    {INVALID, 0xf20f5010, "(bad)", xx, xx, xx, xx, xx, no, x, NA},
    {OP_vmovmskps, 0x0f5010, "vmovmskps", Gr, xx, Uvs, xx, xx, mrm|vex, x, END_LIST},
    {INVALID, 0xf30f5010, "(bad)", xx, xx, xx, xx, xx, no, x, END_LIST},
    {OP_vmovmskpd, 0x660f5010, "vmovmskpd", Gr, xx, Uvd, xx, xx, mrm|vex, x, END_LIST},
    {INVALID, 0xf20f5010, "(bad)", xx, xx, xx, xx, xx, no, x, NA},
  },
  /* prefix extension 17 */
  {
    {OP_sqrtps, 0x0f5110, "sqrtps", Vps, xx, Wps, xx, xx, mrm, x, END_LIST},
    {OP_sqrtss, 0xf30f5110, "sqrtss", Vss, xx, Wss, xx, xx, mrm, x, END_LIST},
    {OP_sqrtpd, 0x660f5110, "sqrtpd", Vpd, xx, Wpd, xx, xx, mrm, x, END_LIST},
    {OP_sqrtsd, 0xf20f5110, "sqrtsd", Vsd, xx, Wsd, xx, xx, mrm, x, END_LIST},
    {OP_vsqrtps, 0x0f5110, "vsqrtps", Vvs, xx, Wvs, xx, xx, mrm|vex, x, END_LIST},
    {OP_vsqrtss, 0xf30f5110, "vsqrtss", Vdq, xx, H12_dq, Wss, xx, mrm|vex, x, END_LIST},
    {OP_vsqrtpd, 0x660f5110, "vsqrtpd", Vvd, xx, Wvd, xx, xx, mrm|vex, x, END_LIST},
    {OP_vsqrtsd, 0xf20f5110, "vsqrtsd", Vdq, xx, Hsd, Wsd, xx, mrm|vex, x, END_LIST},
  },
  /* prefix extension 18 */
  {
    {OP_rsqrtps, 0x0f5210, "rsqrtps", Vps, xx, Wps, xx, xx, mrm, x, END_LIST},
    {OP_rsqrtss, 0xf30f5210, "rsqrtss", Vss, xx, Wss, xx, xx, mrm, x, END_LIST},
    {INVALID, 0x660f5210, "(bad)", xx, xx, xx, xx, xx, no, x, NA},
    {INVALID, 0xf20f5210, "(bad)", xx, xx, xx, xx, xx, no, x, NA},
    {OP_vrsqrtps, 0x0f5210, "vrsqrtps", Vvs, xx, Wvs, xx, xx, mrm|vex, x, END_LIST},
    {OP_vrsqrtss, 0xf30f5210, "vrsqrtss", Vdq, xx, H12_dq, Wss, xx, mrm|vex, x, END_LIST},
    {INVALID, 0x660f5210, "(bad)", xx, xx, xx, xx, xx, no, x, NA},
    {INVALID, 0xf20f5210, "(bad)", xx, xx, xx, xx, xx, no, x, NA},
  },
  /* prefix extension 19 */
  {
    {OP_rcpps, 0x0f5310, "rcpps", Vps, xx, Wps, xx, xx, mrm, x, END_LIST},
    {OP_rcpss, 0xf30f5310, "rcpss", Vss, xx, Wss, xx, xx, mrm, x, END_LIST},
    {INVALID, 0x660f5310, "(bad)", xx, xx, xx, xx, xx, no, x, NA},
    {INVALID, 0xf20f5310, "(bad)", xx, xx, xx, xx, xx, no, x, NA},
    {OP_vrcpps, 0x0f5310, "vrcpps", Vvs, xx, Wvs, xx, xx, mrm|vex, x, END_LIST},
    {OP_vrcpss, 0xf30f5310, "vrcpss", Vdq, xx, H12_dq, Wss, xx, mrm|vex, x, END_LIST},
    {INVALID, 0x660f5310, "(bad)", xx, xx, xx, xx, xx, no, x, NA},
    {INVALID, 0xf20f5310, "(bad)", xx, xx, xx, xx, xx, no, x, NA},
  },
  /* prefix extension 20 */
  {
    {OP_andps,  0x0f5410, "andps",  Vps, xx, Wps, Vps, xx, mrm, x, END_LIST},
    {INVALID, 0xf30f5410, "(bad)", xx, xx, xx, xx, xx, no, x, END_LIST},
    {OP_andpd,  0x660f5410, "andpd",  Vpd, xx, Wpd, Vpd, xx, mrm, x, END_LIST},
    {INVALID, 0xf20f5410, "(bad)", xx, xx, xx, xx, xx, no, x, NA},
    {OP_vandps,  0x0f5410, "vandps",  Vvs, xx, Hvs, Wvs, xx, mrm|vex, x, END_LIST},
    {INVALID, 0xf30f5410, "(bad)", xx, xx, xx, xx, xx, no, x, END_LIST},
    {OP_vandpd,  0x660f5410, "vandpd",  Vvd, xx, Hvd, Wvd, xx, mrm|vex, x, END_LIST},
    {INVALID, 0xf20f5410, "(bad)", xx, xx, xx, xx, xx, no, x, NA},
  },
  /* prefix extension 21 */
  {
    {OP_andnps, 0x0f5510, "andnps", Vps, xx, Wps, Vps, xx, mrm, x, END_LIST},
    {INVALID, 0xf30f5510, "(bad)", xx, xx, xx, xx, xx, no, x, END_LIST},
    {OP_andnpd, 0x660f5510, "andnpd", Vpd, xx, Wpd, Vpd, xx, mrm, x, END_LIST},
    {INVALID, 0xf20f5510, "(bad)", xx, xx, xx, xx, xx, no, x, NA},
    {OP_vandnps, 0x0f5510, "vandnps", Vvs, xx, Hvs, Wvs, xx, mrm|vex, x, END_LIST},
    {INVALID, 0xf30f5510, "(bad)", xx, xx, xx, xx, xx, no, x, END_LIST},
    {OP_vandnpd, 0x660f5510, "vandnpd", Vvd, xx, Hvd, Wvd, xx, mrm|vex, x, END_LIST},
    {INVALID, 0xf20f5510, "(bad)", xx, xx, xx, xx, xx, no, x, NA},
  },
  /* prefix extension 22 */
  {
    {OP_orps,   0x0f5610, "orps",   Vps, xx, Wps, Vps, xx, mrm, x, END_LIST},
    {INVALID, 0xf30f5610, "(bad)", xx, xx, xx, xx, xx, no, x, END_LIST},
    {OP_orpd,   0x660f5610, "orpd",   Vpd, xx, Wpd, Vpd, xx, mrm, x, END_LIST},
    {INVALID, 0xf20f5610, "(bad)", xx, xx, xx, xx, xx, no, x, NA},
    {OP_vorps,   0x0f5610, "vorps",   Vvs, xx, Hvs, Wvs, xx, mrm|vex, x, END_LIST},
    {INVALID, 0xf30f5610, "(bad)", xx, xx, xx, xx, xx, no, x, END_LIST},
    {OP_vorpd,   0x660f5610, "vorpd",   Vvd, xx, Hvd, Wvd, xx, mrm|vex, x, END_LIST},
    {INVALID, 0xf20f5610, "(bad)", xx, xx, xx, xx, xx, no, x, NA},
  },
  /* prefix extension 23 */
  {
    {OP_xorps,  0x0f5710, "xorps",  Vps, xx, Wps, Vps, xx, mrm, x, END_LIST},
    {INVALID, 0xf30f5710, "(bad)", xx, xx, xx, xx, xx, no, x, END_LIST},
    {OP_xorpd,  0x660f5710, "xorpd",  Vpd, xx, Wpd, Vpd, xx, mrm, x, END_LIST},
    {INVALID, 0xf20f5710, "(bad)", xx, xx, xx, xx, xx, no, x, NA},
    {OP_vxorps,  0x0f5710, "vxorps",  Vvs, xx, Hvs, Wvs, xx, mrm|vex, x, END_LIST},
    {INVALID, 0xf30f5710, "(bad)", xx, xx, xx, xx, xx, no, x, END_LIST},
    {OP_vxorpd,  0x660f5710, "vxorpd",  Vvd, xx, Hvd, Wvd, xx, mrm|vex, x, END_LIST},
    {INVALID, 0xf20f5710, "(bad)", xx, xx, xx, xx, xx, no, x, NA},
  },
  /* prefix extension 24 */
  {
    {OP_addps, 0x0f5810, "addps", Vps, xx, Wps, Vps, xx, mrm, x, END_LIST},
    {OP_addss, 0xf30f5810, "addss", Vss, xx, Wss, Vss, xx, mrm, x, END_LIST},
    {OP_addpd, 0x660f5810, "addpd", Vpd, xx, Wpd, Vpd, xx, mrm, x, END_LIST},
    {OP_addsd, 0xf20f5810, "addsd", Vsd, xx, Wsd, Vsd, xx, mrm, x, END_LIST},
    {OP_vaddps, 0x0f5810, "vaddps", Vvs, xx, Hvs, Wvs, xx, mrm|vex, x, END_LIST},
    {OP_vaddss, 0xf30f5810, "vaddss", Vdq, xx, Hdq, Wss, xx, mrm|vex, x, END_LIST},
    {OP_vaddpd, 0x660f5810, "vaddpd", Vvd, xx, Hvd, Wvd, xx, mrm|vex, x, END_LIST},
    {OP_vaddsd, 0xf20f5810, "vaddsd", Vdq, xx, Hdq, Wsd, xx, mrm|vex, x, END_LIST},
  },
  /* prefix extension 25 */
  {
    {OP_mulps, 0x0f5910, "mulps", Vps, xx, Wps, Vps, xx, mrm, x, END_LIST},
    {OP_mulss, 0xf30f5910, "mulss", Vss, xx, Wss, Vss, xx, mrm, x, END_LIST},
    {OP_mulpd, 0x660f5910, "mulpd", Vpd, xx, Wpd, Vpd, xx, mrm, x, END_LIST},
    {OP_mulsd, 0xf20f5910, "mulsd", Vsd, xx, Wsd, Vsd, xx, mrm, x, END_LIST},
    {OP_vmulps, 0x0f5910, "vmulps", Vvs, xx, Hvs, Wvs, xx, mrm|vex, x, END_LIST},
    {OP_vmulss, 0xf30f5910, "vmulss", Vdq, xx, Hdq, Wss, xx, mrm|vex, x, END_LIST},
    {OP_vmulpd, 0x660f5910, "vmulpd", Vvd, xx, Hvd, Wvd, xx, mrm|vex, x, END_LIST},
    {OP_vmulsd, 0xf20f5910, "vmulsd", Vdq, xx, Hdq, Wsd, xx, mrm|vex, x, END_LIST},
  },
  /* prefix extension 26 */
  {
    {OP_cvtps2pd, 0x0f5a10, "cvtps2pd", Vpd, xx, Wps, xx, xx, mrm, x, END_LIST},
    {OP_cvtss2sd, 0xf30f5a10, "cvtss2sd", Vsd, xx, Wss, xx, xx, mrm, x, END_LIST},
    {OP_cvtpd2ps, 0x660f5a10, "cvtpd2ps", Vps, xx, Wpd, xx, xx, mrm, x, END_LIST},
    {OP_cvtsd2ss, 0xf20f5a10, "cvtsd2ss", Vss, xx, Wsd, xx, xx, mrm, x, END_LIST},
    {OP_vcvtps2pd, 0x0f5a10, "vcvtps2pd", Vvd, xx, Wvs, xx, xx, mrm|vex, x, END_LIST},
    {OP_vcvtss2sd, 0xf30f5a10, "vcvtss2sd", Vsd, xx, Hsd, Wss, xx, mrm|vex, x, END_LIST},
    {OP_vcvtpd2ps, 0x660f5a10, "vcvtpd2ps", Vvs, xx, Wvd, xx, xx, mrm|vex, x, END_LIST},
    {OP_vcvtsd2ss, 0xf20f5a10, "vcvtsd2ss", Vss, xx, H12_dq, Wsd, xx, mrm|vex, x, END_LIST},
  },
  /* prefix extension 27 */
  {
    {OP_cvtdq2ps, 0x0f5b10, "cvtdq2ps", Vps, xx, Wdq, xx, xx, mrm, x, END_LIST},
    {OP_cvttps2dq, 0xf30f5b10, "cvttps2dq", Vdq, xx, Wps, xx, xx, mrm, x, END_LIST},
    {OP_cvtps2dq, 0x660f5b10, "cvtps2dq", Vdq, xx, Wps, xx, xx, mrm, x, END_LIST},
    {INVALID, 0xf20f5b10, "(bad)", xx, xx, xx, xx, xx, no, x, NA},
    {OP_vcvtdq2ps, 0x0f5b10, "vcvtdq2ps", Vvs, xx, Wx, xx, xx, mrm|vex, x, END_LIST},
    {OP_vcvttps2dq, 0xf30f5b10, "vcvttps2dq", Vx, xx, Wvs, xx, xx, mrm|vex, x, END_LIST},
    {OP_vcvtps2dq, 0x660f5b10, "vcvtps2dq", Vx, xx, Wvs, xx, xx, mrm|vex, x, END_LIST},
    {INVALID, 0xf20f5b10, "(bad)", xx, xx, xx, xx, xx, no, x, NA},
  },
  /* prefix extension 28 */
  {
    {OP_subps, 0x0f5c10, "subps", Vps, xx, Wps, Vps, xx, mrm, x, END_LIST},
    {OP_subss, 0xf30f5c10, "subss", Vss, xx, Wss, Vss, xx, mrm, x, END_LIST},
    {OP_subpd, 0x660f5c10, "subpd", Vpd, xx, Wpd, Vpd, xx, mrm, x, END_LIST},
    {OP_subsd, 0xf20f5c10, "subsd", Vsd, xx, Wsd, Vsd, xx, mrm, x, END_LIST},
    {OP_vsubps, 0x0f5c10, "vsubps", Vvs, xx, Hvs, Wvs, xx, mrm|vex, x, END_LIST},
    {OP_vsubss, 0xf30f5c10, "vsubss", Vdq, xx, Hdq, Wss, xx, mrm|vex, x, END_LIST},
    {OP_vsubpd, 0x660f5c10, "vsubpd", Vvd, xx, Hvd, Wvd, xx, mrm|vex, x, END_LIST},
    {OP_vsubsd, 0xf20f5c10, "vsubsd", Vdq, xx, Hdq, Wsd, xx, mrm|vex, x, END_LIST},
  },
  /* prefix extension 29 */
  {
    {OP_minps, 0x0f5d10, "minps", Vps, xx, Wps, Vps, xx, mrm, x, END_LIST},
    {OP_minss, 0xf30f5d10, "minss", Vss, xx, Wss, Vss, xx, mrm, x, END_LIST},
    {OP_minpd, 0x660f5d10, "minpd", Vpd, xx, Wpd, Vpd, xx, mrm, x, END_LIST},
    {OP_minsd, 0xf20f5d10, "minsd", Vsd, xx, Wsd, Vsd, xx, mrm, x, END_LIST},
    {OP_vminps, 0x0f5d10, "vminps", Vvs, xx, Hvs, Wvs, xx, mrm|vex, x, END_LIST},
    {OP_vminss, 0xf30f5d10, "vminss", Vdq, xx, Hdq, Wss, xx, mrm|vex, x, END_LIST},
    {OP_vminpd, 0x660f5d10, "vminpd", Vvd, xx, Hvd, Wvd, xx, mrm|vex, x, END_LIST},
    {OP_vminsd, 0xf20f5d10, "vminsd", Vdq, xx, Hdq, Wsd, xx, mrm|vex, x, END_LIST},
  },
  /* prefix extension 30 */
  {
    {OP_divps, 0x0f5e10, "divps", Vps, xx, Wps, Vps, xx, mrm, x, END_LIST},
    {OP_divss, 0xf30f5e10, "divss", Vss, xx, Wss, Vss, xx, mrm, x, END_LIST},
    {OP_divpd, 0x660f5e10, "divpd", Vpd, xx, Wpd, Vpd, xx, mrm, x, END_LIST},
    {OP_divsd, 0xf20f5e10, "divsd", Vsd, xx, Wsd, Vsd, xx, mrm, x, END_LIST},
    {OP_vdivps, 0x0f5e10, "vdivps", Vvs, xx, Hvs, Wvs, xx, mrm|vex, x, END_LIST},
    {OP_vdivss, 0xf30f5e10, "vdivss", Vdq, xx, Hdq, Wss, xx, mrm|vex, x, END_LIST},
    {OP_vdivpd, 0x660f5e10, "vdivpd", Vvd, xx, Hvd, Wvd, xx, mrm|vex, x, END_LIST},
    {OP_vdivsd, 0xf20f5e10, "vdivsd", Vdq, xx, Hdq, Wsd, xx, mrm|vex, x, END_LIST},
  },
  /* prefix extension 31 */
  {
    {OP_maxps, 0x0f5f10, "maxps", Vps, xx, Wps, Vps, xx, mrm, x, END_LIST},
    {OP_maxss, 0xf30f5f10, "maxss", Vss, xx, Wss, Vss, xx, mrm, x, END_LIST},
    {OP_maxpd, 0x660f5f10, "maxpd", Vpd, xx, Wpd, Vpd, xx, mrm, x, END_LIST},
    {OP_maxsd, 0xf20f5f10, "maxsd", Vsd, xx, Wsd, Vsd, xx, mrm, x, END_LIST},
    {OP_vmaxps, 0x0f5f10, "vmaxps", Vvs, xx, Hvs, Wvs, xx, mrm|vex, x, END_LIST},
    {OP_vmaxss, 0xf30f5f10, "vmaxss", Vdq, xx, Hdq, Wss, xx, mrm|vex, x, END_LIST},
    {OP_vmaxpd, 0x660f5f10, "vmaxpd", Vvd, xx, Hvd, Wvd, xx, mrm|vex, x, END_LIST},
    {OP_vmaxsd, 0xf20f5f10, "vmaxsd", Vdq, xx, Hdq, Wsd, xx, mrm|vex, x, END_LIST},
  },
  /* prefix extension 32 */
  {
    {OP_punpcklbw,   0x0f6010, "punpcklbw", Pq, xx, Qq, Pq, xx, mrm, x, tpe[32][2]},
    {INVALID,      0xf30f6010, "(bad)", xx, xx, xx, xx, xx, no, x, END_LIST},
    {OP_punpcklbw, 0x660f6010, "punpcklbw", Vdq, xx, Wdq, Vdq, xx, mrm, x, END_LIST},
    {INVALID,      0xf20f6010, "(bad)", xx, xx, xx, xx, xx, no, x, END_LIST},
    {INVALID,      0x0f6010,   "(bad)", xx, xx, xx, xx, xx, no, x, END_LIST},
    {INVALID,      0xf30f6010, "(bad)", xx, xx, xx, xx, xx, no, x, END_LIST},
    {OP_vpunpcklbw, 0x660f6010, "vpunpcklbw", Vx, xx, Hx, Wx, xx, mrm|vex, x, END_LIST},
    {INVALID,      0xf20f6010, "(bad)", xx, xx, xx, xx, xx, no, x, END_LIST},
  },
  /* prefix extension 33 */
  {
    {OP_punpcklwd,   0x0f6110, "punpcklwd", Pq, xx, Qq, Pq, xx, mrm, x, tpe[33][2]},
    {INVALID,      0xf30f6110, "(bad)", xx, xx, xx, xx, xx, no, x, END_LIST},
    {OP_punpcklwd, 0x660f6110, "punpcklwd", Vdq, xx, Wdq, Vdq, xx, mrm, x, END_LIST},
    {INVALID,      0xf20f6110, "(bad)", xx, xx, xx, xx, xx, no, x, END_LIST},
    {INVALID,        0x0f6110, "(bad)", xx, xx, xx, xx, xx, no, x, END_LIST},
    {INVALID,      0xf30f6110, "(bad)", xx, xx, xx, xx, xx, no, x, END_LIST},
    {OP_vpunpcklwd, 0x660f6110, "vpunpcklwd", Vx, xx, Hx, Wx, xx, mrm|vex, x, END_LIST},
    {INVALID,      0xf20f6110, "(bad)", xx, xx, xx, xx, xx, no, x, END_LIST},
  },
  /* prefix extension 34 */
  {
    {OP_punpckldq,   0x0f6210, "punpckldq", Pq, xx, Qq, Pq, xx, mrm, x, tpe[34][2]},
    {INVALID,      0xf30f6210, "(bad)", xx, xx, xx, xx, xx, no, x, END_LIST},
    {OP_punpckldq, 0x660f6210, "punpckldq", Vdq, xx, Wdq, Vdq, xx, mrm, x, END_LIST},
    {INVALID,      0xf20f6210, "(bad)", xx, xx, xx, xx, xx, no, x, END_LIST},
    {INVALID,        0x0f6210, "(bad)", xx, xx, xx, xx, xx, no, x, END_LIST},
    {INVALID,      0xf30f6210, "(bad)", xx, xx, xx, xx, xx, no, x, END_LIST},
    {OP_vpunpckldq, 0x660f6210, "vpunpckldq", Vx, xx, Hx, Wx, xx, mrm|vex, x, END_LIST},
    {INVALID,      0xf20f6210, "(bad)", xx, xx, xx, xx, xx, no, x, END_LIST},
  },
  /* prefix extension 35 */
  {
    {OP_packsswb,   0x0f6310, "packsswb", Pq, xx, Qq, Pq, xx, mrm, x, tpe[35][2]},
    {INVALID,     0xf30f6310, "(bad)", xx, xx, xx, xx, xx, no, x, END_LIST},
    {OP_packsswb, 0x660f6310, "packsswb", Vdq, xx, Wdq, Vdq, xx, mrm, x, END_LIST},
    {INVALID,     0xf20f6310, "(bad)", xx, xx, xx, xx, xx, no, x, END_LIST},
    {INVALID,       0x0f6310, "(bad)", xx, xx, xx, xx, xx, no, x, END_LIST},
    {INVALID,     0xf30f6310, "(bad)", xx, xx, xx, xx, xx, no, x, END_LIST},
    {OP_vpacksswb, 0x660f6310, "vpacksswb", Vx, xx, Hx, Wx, xx, mrm|vex, x, END_LIST},
    {INVALID,     0xf20f6310, "(bad)", xx, xx, xx, xx, xx, no, x, END_LIST},
  },
  /* prefix extension 36 */
  {
    {OP_pcmpgtb,   0x0f6410, "pcmpgtb", Pq, xx, Qq, Pq, xx, mrm, x, tpe[36][2]},
    {INVALID,    0xf30f6410, "(bad)", xx, xx, xx, xx, xx, no, x, END_LIST},
    {OP_pcmpgtb, 0x660f6410, "pcmpgtb", Vdq, xx, Wdq, Vdq, xx, mrm, x, END_LIST},
    {INVALID,    0xf20f6410, "(bad)", xx, xx, xx, xx, xx, no, x, END_LIST},
    {INVALID,      0x0f6410, "(bad)", xx, xx, xx, xx, xx, no, x, END_LIST},
    {INVALID,    0xf30f6410, "(bad)", xx, xx, xx, xx, xx, no, x, END_LIST},
    {OP_vpcmpgtb, 0x660f6410, "vpcmpgtb", Vx, xx, Hx, Wx, xx, mrm|vex, x, END_LIST},
    {INVALID,    0xf20f6410, "(bad)", xx, xx, xx, xx, xx, no, x, END_LIST},
  },
  /* prefix extension 37 */
  {
    {OP_pcmpgtw,   0x0f6510, "pcmpgtw", Pq, xx, Qq, Pq, xx, mrm, x, tpe[37][2]},
    {INVALID,    0xf30f6510, "(bad)", xx, xx, xx, xx, xx, no, x, END_LIST},
    {OP_pcmpgtw, 0x660f6510, "pcmpgtw", Vdq, xx, Wdq, Vdq, xx, mrm, x, END_LIST},
    {INVALID,    0xf20f6510, "(bad)", xx, xx, xx, xx, xx, no, x, END_LIST},
    {INVALID,      0x0f6510, "(bad)", xx, xx, xx, xx, xx, no, x, END_LIST},
    {INVALID,    0xf30f6510, "(bad)", xx, xx, xx, xx, xx, no, x, END_LIST},
    {OP_vpcmpgtw, 0x660f6510, "vpcmpgtw", Vx, xx, Hx, Wx, xx, mrm|vex, x, END_LIST},
    {INVALID,    0xf20f6510, "(bad)", xx, xx, xx, xx, xx, no, x, END_LIST},
  },
  /* prefix extension 38 */
  {
    {OP_pcmpgtd,   0x0f6610, "pcmpgtd", Pq, xx, Qq, Pq, xx, mrm, x, tpe[38][2]},
    {INVALID,    0xf30f6610, "(bad)", xx, xx, xx, xx, xx, no, x, END_LIST},
    {OP_pcmpgtd, 0x660f6610, "pcmpgtd", Vdq, xx, Wdq, Vdq, xx, mrm, x, END_LIST},
    {INVALID,    0xf20f6610, "(bad)", xx, xx, xx, xx, xx, no, x, END_LIST},
    {INVALID,      0x0f6610, "(bad)", xx, xx, xx, xx, xx, no, x, END_LIST},
    {INVALID,    0xf30f6610, "(bad)", xx, xx, xx, xx, xx, no, x, END_LIST},
    {OP_vpcmpgtd, 0x660f6610, "vpcmpgtd", Vx, xx, Hx, Wx, xx, mrm|vex, x, END_LIST},
    {INVALID,    0xf20f6610, "(bad)", xx, xx, xx, xx, xx, no, x, END_LIST},
  },
  /* prefix extension 39 */
  {
    {OP_packuswb,   0x0f6710, "packuswb", Pq, xx, Qq, Pq, xx, mrm, x, tpe[39][2]},
    {INVALID,     0xf30f6710, "(bad)", xx, xx, xx, xx, xx, no, x, END_LIST},
    {OP_packuswb, 0x660f6710, "packuswb", Vdq, xx, Wdq, Vdq, xx, mrm, x, END_LIST},
    {INVALID,     0xf20f6710, "(bad)", xx, xx, xx, xx, xx, no, x, END_LIST},
    {INVALID,       0x0f6710, "(bad)", xx, xx, xx, xx, xx, no, x, END_LIST},
    {INVALID,     0xf30f6710, "(bad)", xx, xx, xx, xx, xx, no, x, END_LIST},
    {OP_vpackuswb, 0x660f6710, "vpackuswb", Vx, xx, Hx, Wx, xx, mrm|vex, x, END_LIST},
    {INVALID,     0xf20f6710, "(bad)", xx, xx, xx, xx, xx, no, x, END_LIST},
  },
  /* prefix extension 40 */
  {
    {OP_punpckhbw,   0x0f6810, "punpckhbw", Pq, xx, Qq, Pq, xx, mrm, x, tpe[40][2]},
    {INVALID,      0xf30f6810, "(bad)", xx, xx, xx, xx, xx, no, x, END_LIST},
    {OP_punpckhbw, 0x660f6810, "punpckhbw", Vdq, xx, Wdq, Vdq, xx, mrm, x, END_LIST},
    {INVALID,      0xf20f6810, "(bad)", xx, xx, xx, xx, xx, no, x, END_LIST},
    {INVALID,        0x0f6810, "(bad)", xx, xx, xx, xx, xx, no, x, END_LIST},
    {INVALID,      0xf30f6810, "(bad)", xx, xx, xx, xx, xx, no, x, END_LIST},
    {OP_vpunpckhbw, 0x660f6810, "vpunpckhbw", Vx, xx, Hx, Wx, xx, mrm|vex, x, END_LIST},
    {INVALID,      0xf20f6810, "(bad)", xx, xx, xx, xx, xx, no, x, END_LIST},
  },
  /* prefix extension 41 */
  {
    {OP_punpckhwd,   0x0f6910, "punpckhwd", Pq, xx, Qq, Pq, xx, mrm, x, tpe[41][2]},
    {INVALID,      0xf30f6910, "(bad)", xx, xx, xx, xx, xx, no, x, END_LIST},
    {OP_punpckhwd, 0x660f6910, "punpckhwd", Vdq, xx, Wdq, Vdq, xx, mrm, x, END_LIST},
    {INVALID,      0xf20f6910, "(bad)", xx, xx, xx, xx, xx, no, x, END_LIST},
    {INVALID,        0x0f6910, "(bad)", xx, xx, xx, xx, xx, no, x, END_LIST},
    {INVALID,      0xf30f6910, "(bad)", xx, xx, xx, xx, xx, no, x, END_LIST},
    {OP_vpunpckhwd, 0x660f6910, "vpunpckhwd", Vx, xx, Hx, Wx, xx, mrm|vex, x, END_LIST},
    {INVALID,      0xf20f6910, "(bad)", xx, xx, xx, xx, xx, no, x, END_LIST},
  },
  /* prefix extension 42 */
  {
    {OP_punpckhdq,   0x0f6a10, "punpckhdq", Pq, xx, Qq, Pq, xx, mrm, x, tpe[42][2]},
    {INVALID,      0xf30f6a10, "(bad)", xx, xx, xx, xx, xx, no, x, END_LIST},
    {OP_punpckhdq, 0x660f6a10, "punpckhdq", Vdq, xx, Wdq, Vdq, xx, mrm, x, END_LIST},
    {INVALID,      0xf20f6a10, "(bad)", xx, xx, xx, xx, xx, no, x, END_LIST},
    {INVALID,        0x0f6a10, "(bad)", xx, xx, xx, xx, xx, no, x, END_LIST},
    {INVALID,      0xf30f6a10, "(bad)", xx, xx, xx, xx, xx, no, x, END_LIST},
    {OP_vpunpckhdq, 0x660f6a10, "vpunpckhdq", Vx, xx, Hx, Wx, xx, mrm|vex, x, END_LIST},
    {INVALID,      0xf20f6a10, "(bad)", xx, xx, xx, xx, xx, no, x, END_LIST},
  },
  /* prefix extension 43 */
  {
    {OP_packssdw,   0x0f6b10, "packssdw", Pq, xx, Qq, Pq, xx, mrm, x, tpe[43][2]},
    {INVALID,     0xf30f6b10, "(bad)", xx, xx, xx, xx, xx, no, x, END_LIST},
    {OP_packssdw, 0x660f6b10, "packssdw", Vdq, xx, Wdq, Vdq, xx, mrm, x, END_LIST},
    {INVALID,     0xf20f6b10, "(bad)", xx, xx, xx, xx, xx, no, x, END_LIST},
    {INVALID,       0x0f6b10, "(bad)", xx, xx, xx, xx, xx, no, x, END_LIST},
    {INVALID,     0xf30f6b10, "(bad)", xx, xx, xx, xx, xx, no, x, END_LIST},
    {OP_vpackssdw, 0x660f6b10, "vpackssdw", Vx, xx, Hx, Wx, xx, mrm|vex, x, END_LIST},
    {INVALID,     0xf20f6b10, "(bad)", xx, xx, xx, xx, xx, no, x, END_LIST},
  },
  /* prefix extension 44 */
  {
    {INVALID,         0x0f6c10, "(bad)", xx, xx, xx, xx, xx, no, x, END_LIST},
    {INVALID,       0xf30f6c10, "(bad)", xx, xx, xx, xx, xx, no, x, END_LIST},
    {OP_punpcklqdq, 0x660f6c10, "punpcklqdq", Vdq, xx, Wdq, Vdq, xx, mrm, x, END_LIST},
    {INVALID,       0xf20f6c10, "(bad)", xx, xx, xx, xx, xx, no, x, END_LIST},
    {INVALID,         0x0f6c10, "(bad)", xx, xx, xx, xx, xx, no, x, END_LIST},
    {INVALID,       0xf30f6c10, "(bad)", xx, xx, xx, xx, xx, no, x, END_LIST},
    {OP_vpunpcklqdq, 0x660f6c10, "vpunpcklqdq", Vx, xx, Hx, Wx, xx, mrm|vex, x, END_LIST},
    {INVALID,       0xf20f6c10, "(bad)", xx, xx, xx, xx, xx, no, x, END_LIST},
  },
  /* prefix extension 45 */
  {
    {INVALID,         0x0f6d10, "(bad)", xx, xx, xx, xx, xx, no, x, END_LIST},
    {INVALID,       0xf30f6d10, "(bad)", xx, xx, xx, xx, xx, no, x, END_LIST},
    {OP_punpckhqdq, 0x660f6d10, "punpckhqdq", Vdq, xx, Wdq, Vdq, xx, mrm, x, END_LIST},
    {INVALID,       0xf20f6d10, "(bad)", xx, xx, xx, xx, xx, no, x, END_LIST},
    {INVALID,         0x0f6d10, "(bad)", xx, xx, xx, xx, xx, no, x, END_LIST},
    {INVALID,       0xf30f6d10, "(bad)", xx, xx, xx, xx, xx, no, x, END_LIST},
    {OP_vpunpckhqdq, 0x660f6d10, "vpunpckhqdq", Vx, xx, Hx, Wx, xx, mrm|vex, x, END_LIST},
    {INVALID,       0xf20f6d10, "(bad)", xx, xx, xx, xx, xx, no, x, END_LIST},
  },
  /* prefix extension 46 */
  {
    /* movd zeroes the top bits when the destination is an mmx or xmm reg */
    {OP_movd,   0x0f6e10, "movd", Pq, xx, Ed_q, xx, xx, mrm, x, tpe[46][2]},
    {INVALID, 0xf30f6e10, "(bad)", xx, xx, xx, xx, xx, no, x, NA},
    {OP_movd, 0x660f6e10, "movd", Vdq, xx, Ed_q, xx, xx, mrm, x, tpe[51][0]},
    {INVALID, 0xf20f6e10, "(bad)", xx, xx, xx, xx, xx, no, x, NA},
    {INVALID,   0x0f6e10, "(bad)", xx, xx, xx, xx, xx, no, x, NA},
    {INVALID, 0xf30f6e10, "(bad)", xx, xx, xx, xx, xx, no, x, NA},
    {OP_vmovd, 0x660f6e10, "vmovd", Vdq, xx, Ed_q, xx, xx, mrm|vex, x, tpe[51][6]},
    {INVALID, 0xf20f6e10, "(bad)", xx, xx, xx, xx, xx, no, x, NA},
  },
  /* prefix extension 47: all assumed to have Ib */
  {
    {OP_pshufw,   0x0f7010, "pshufw",   Pq, xx, Qq, Ib, xx, mrm, x, END_LIST},
    {OP_pshufhw, 0xf30f7010, "pshufhw", Vdq, xx, Wdq, Ib, xx, mrm, x, END_LIST},
    {OP_pshufd,  0x660f7010, "pshufd",  Vdq, xx, Wdq, Ib, xx, mrm, x, END_LIST},
    {OP_pshuflw, 0xf20f7010, "pshuflw", Vdq, xx, Wdq, Ib, xx, mrm, x, END_LIST},
    {INVALID,       0x0f7010, "(bad)", xx, xx, xx, xx, xx, no, x, END_LIST},
    {OP_vpshufhw, 0xf30f7010, "vpshufhw", Vx, xx, Wx, Ib, xx, mrm|vex, x, END_LIST},
    {OP_vpshufd,  0x660f7010, "vpshufd",  Vx, xx, Wx, Ib, xx, mrm|vex, x, END_LIST},
    {OP_vpshuflw, 0xf20f7010, "vpshuflw", Vx, xx, Wx, Ib, xx, mrm|vex, x, END_LIST},
  },
  /* prefix extension 48 */
  {
    {OP_pcmpeqb,   0x0f7410, "pcmpeqb", Pq, xx, Qq, Pq, xx, mrm, x, tpe[48][2]},
    {INVALID,    0xf30f7410, "(bad)", xx, xx, xx, xx, xx, no, x, END_LIST},
    {OP_pcmpeqb, 0x660f7410, "pcmpeqb", Vdq, xx, Wdq, Vdq, xx, mrm, x, END_LIST},
    {INVALID,    0xf20f7410, "(bad)", xx, xx, xx, xx, xx, no, x, END_LIST},
    {INVALID,      0x0f7410, "(bad)", xx, xx, xx, xx, xx, no, x, END_LIST},
    {INVALID,    0xf30f7410, "(bad)", xx, xx, xx, xx, xx, no, x, END_LIST},
    {OP_vpcmpeqb, 0x660f7410, "vpcmpeqb", Vx, xx, Hx, Wx, xx, mrm|vex, x, END_LIST},
    {INVALID,    0xf20f7410, "(bad)", xx, xx, xx, xx, xx, no, x, END_LIST},
  },
  /* prefix extension 49 */
  {
    {OP_pcmpeqw,   0x0f7510, "pcmpeqw", Pq, xx, Qq, Pq, xx, mrm, x, tpe[49][2]},
    {INVALID,    0xf30f7510, "(bad)", xx, xx, xx, xx, xx, no, x, END_LIST},
    {OP_pcmpeqw, 0x660f7510, "pcmpeqw", Vdq, xx, Wdq, Vdq, xx, mrm, x, END_LIST},
    {INVALID,    0xf20f7510, "(bad)", xx, xx, xx, xx, xx, no, x, END_LIST},
    {INVALID,      0x0f7510, "(bad)", xx, xx, xx, xx, xx, no, x, END_LIST},
    {INVALID,    0xf30f7510, "(bad)", xx, xx, xx, xx, xx, no, x, END_LIST},
    {OP_vpcmpeqw, 0x660f7510, "vpcmpeqw", Vx, xx, Hx, Wx, xx, mrm|vex, x, END_LIST},
    {INVALID,    0xf20f7510, "(bad)", xx, xx, xx, xx, xx, no, x, END_LIST},
  },
  /* prefix extension 50 */
  {
    {OP_pcmpeqd,   0x0f7610, "pcmpeqd", Pq, xx, Qq, Pq, xx, mrm, x, tpe[50][2]},
    {INVALID,    0xf30f7610, "(bad)", xx, xx, xx, xx, xx, no, x, END_LIST},
    {OP_pcmpeqd, 0x660f7610, "pcmpeqd", Vdq, xx, Wdq, Vdq, xx, mrm, x, END_LIST},
    {INVALID,    0xf20f7610, "(bad)", xx, xx, xx, xx, xx, no, x, END_LIST},
    {INVALID,      0x0f7610, "(bad)", xx, xx, xx, xx, xx, no, x, END_LIST},
    {INVALID,    0xf30f7610, "(bad)", xx, xx, xx, xx, xx, no, x, END_LIST},
    {OP_vpcmpeqd, 0x660f7610, "vpcmpeqd", Vx, xx, Hx, Wx, xx, mrm|vex, x, END_LIST},
    {INVALID,    0xf20f7610, "(bad)", xx, xx, xx, xx, xx, no, x, END_LIST},
  },
  /* prefix extension 51 */
  {
    {OP_movd,   0x0f7e10, "movd", Ed_q, xx, Pd_q, xx, xx, mrm, x, tpe[51][2]},
    /* movq zeroes the top bits when the destination is an mmx or xmm reg */
    {OP_movq, 0xf30f7e10, "movq", Vdq, xx, Wq_dq, xx, xx, mrm, x, tpe[61][2]},
    {OP_movd, 0x660f7e10, "movd", Ed_q, xx, Vd_dq, xx, xx, mrm, x, END_LIST},
    {INVALID, 0xf20f7e10, "(bad)", xx, xx, xx, xx, xx, no, x, NA},
    {INVALID,   0x0f7e10, "(bad)", xx, xx, xx, xx, xx, no, x, NA},
    {OP_vmovq, 0xf30f7e10, "vmovq", Vdq, xx, Wq_dq, xx, xx, mrm|vex, x, tpe[61][6]},
    {OP_vmovd, 0x660f7e10, "vmovd", Ed_q, xx, Vd_dq, xx, xx, mrm|vex, x, END_LIST},
    {INVALID, 0xf20f7e10, "(bad)", xx, xx, xx, xx, xx, no, x, NA},
  },
  /* prefix extension 52: all assumed to have Ib */
  {
    {OP_cmpps, 0x0fc210, "cmpps", Vps, xx, Wps, Ib, Vps, mrm, x, END_LIST},
    {OP_cmpss, 0xf30fc210, "cmpss", Vss, xx, Wss, Ib, Vss, mrm, x, END_LIST},
    {OP_cmppd, 0x660fc210, "cmppd", Vpd, xx, Wpd, Ib, Vpd, mrm, x, END_LIST},
    {OP_cmpsd, 0xf20fc210, "cmpsd", Vsd, xx, Wsd, Ib, Vsd, mrm, x, END_LIST},
    {OP_vcmpps, 0x0fc210, "vcmpps", Vvs, xx, Hvs, Wvs, Ib, mrm|vex, x, END_LIST},
    {OP_vcmpss, 0xf30fc210, "vcmpss", Vdq, xx, Hdq, Wss, Ib, mrm|vex, x, END_LIST},
    {OP_vcmppd, 0x660fc210, "vcmppd", Vvd, xx, Hvd, Wvd, Ib, mrm|vex, x, END_LIST},
    {OP_vcmpsd, 0xf20fc210, "vcmpsd", Vdq, xx, Hdq, Wsd, Ib, mrm|vex, x, END_LIST},
  },
  /* prefix extension 53: all assumed to have Ib */
  { /* note that gnu tools print immed first: pinsrw $0x0,(%esp),%xmm0 */
    /* FIXME i#1388: pinsrw actually reads only bottom word of reg */
    {OP_pinsrw,   0x0fc410, "pinsrw", Pw_q, xx, Rd_Mw, Ib, xx, mrm, x, tpe[53][2]},
    {INVALID,   0xf30fc410, "(bad)", xx, xx, xx, xx, xx, no, x, END_LIST},
    {OP_pinsrw, 0x660fc410, "pinsrw", Vw_dq, xx, Rd_Mw, Ib, xx, mrm, x, END_LIST},
    {INVALID,   0xf20fc410, "(bad)", xx, xx, xx, xx, xx, no, x, END_LIST},
    {INVALID,     0x0fc410, "(bad)", xx, xx, xx, xx, xx, no, x, END_LIST},
    {INVALID,   0xf30fc410, "(bad)", xx, xx, xx, xx, xx, no, x, END_LIST},
    {OP_vpinsrw, 0x660fc410, "vpinsrw", Vdq, xx, H14_dq, Rd_Mw, Ib, mrm|vex, x, END_LIST},
    {INVALID,   0xf20fc410, "(bad)", xx, xx, xx, xx, xx, no, x, END_LIST},
  },
  /* prefix extension 54: all assumed to have Ib */
  { /* note that gnu tools print immed first: pextrw $0x7,%xmm7,%edx */
    {OP_pextrw,   0x0fc510, "pextrw", Gd, xx, Nw_q, Ib, xx, mrm, x, tpe[54][2]},
    {INVALID,   0xf30fc510, "(bad)", xx, xx, xx, xx, xx, no, x, END_LIST},
    {OP_pextrw, 0x660fc510, "pextrw", Gd, xx, Uw_dq, Ib, xx, mrm, x, tvex[37][0]},
    {INVALID,   0xf20fc510, "(bad)", xx, xx, xx, xx, xx, no, x, END_LIST},
    {INVALID,     0x0fc510, "(bad)", xx, xx, xx, xx, xx, no, x, END_LIST},
    {INVALID,   0xf30fc510, "(bad)", xx, xx, xx, xx, xx, no, x, END_LIST},
    {OP_vpextrw, 0x660fc510, "vpextrw", Gd, xx, Uw_dq, Ib, xx, mrm|vex, x, tvex[37][1]},
    {INVALID,   0xf20fc510, "(bad)", xx, xx, xx, xx, xx, no, x, END_LIST},
  },
  /* prefix extension 55: all assumed to have Ib */
  {
    {OP_shufps, 0x0fc610, "shufps", Vps, xx, Wps, Ib, Vps, mrm, x, END_LIST},
    {INVALID, 0xf30fc610, "(bad)", xx, xx, xx, xx, xx, no, x, END_LIST},
    {OP_shufpd, 0x660fc610, "shufpd", Vpd, xx, Wpd, Ib, Vpd, mrm, x, END_LIST},
    {INVALID, 0xf20fc610, "(bad)", xx, xx, xx, xx, xx, no, x, NA},
    {OP_vshufps, 0x0fc610, "vshufps", Vvs, xx, Hvs, Wvs, Ib, mrm|vex, x, END_LIST},
    {INVALID, 0xf30fc610, "(bad)", xx, xx, xx, xx, xx, no, x, END_LIST},
    {OP_vshufpd, 0x660fc610, "vshufpd", Vvd, xx, Hvd, Wvd, Ib, mrm|vex, x, END_LIST},
    {INVALID, 0xf20fc610, "(bad)", xx, xx, xx, xx, xx, no, x, NA},
  },
  /* prefix extension 56 */
  {
    {OP_psrlw,   0x0fd110, "psrlw", Pq, xx, Qq, Pq, xx, mrm, x, tpe[56][2]},
    {INVALID,  0xf30fd110, "(bad)", xx, xx, xx, xx, xx, no, x, END_LIST},
    {OP_psrlw, 0x660fd110, "psrlw", Vdq, xx, Wdq, Vdq, xx, mrm, x, tpe[104][0]},
    {INVALID,  0xf20fd110, "(bad)", xx, xx, xx, xx, xx, no, x, END_LIST},
    {INVALID,   0x0fd110, "(bad)", xx, xx, xx, xx, xx, no, x, END_LIST},
    {INVALID,  0xf30fd110, "(bad)", xx, xx, xx, xx, xx, no, x, END_LIST},
    {OP_vpsrlw, 0x660fd110, "vpsrlw", Vx, xx, Hx, Wx, xx, mrm|vex, x, tpe[104][6]},
    {INVALID,  0xf20fd110, "(bad)", xx, xx, xx, xx, xx, no, x, END_LIST},
  },
  /* prefix extension 57 */
  {
    {OP_psrld,   0x0fd210, "psrld", Pq, xx, Qq, Pq, xx, mrm, x, tpe[57][2]},
    {INVALID,  0xf30fd210, "(bad)", xx, xx, xx, xx, xx, no, x, END_LIST},
    {OP_psrld, 0x660fd210, "psrld", Vdq, xx, Wdq, Vdq, xx, mrm, x, tpe[107][0]},
    {INVALID,  0xf20fd210, "(bad)", xx, xx, xx, xx, xx, no, x, END_LIST},
    {INVALID,   0x0fd210, "(bad)", xx, xx, xx, xx, xx, no, x, END_LIST},
    {INVALID,  0xf30fd210, "(bad)", xx, xx, xx, xx, xx, no, x, END_LIST},
    {OP_vpsrld, 0x660fd210, "vpsrld", Vx, xx, Hx, Wx, xx, mrm|vex, x, tpe[107][6]},
    {INVALID,  0xf20fd210, "(bad)", xx, xx, xx, xx, xx, no, x, END_LIST},
  },
  /* prefix extension 58 */
  {
    {OP_psrlq,   0x0fd310, "psrlq", Pq, xx, Qq, Pq, xx, mrm, x, tpe[58][2]},
    {INVALID,  0xf30fd310, "(bad)", xx, xx, xx, xx, xx, no, x, END_LIST},
    {OP_psrlq, 0x660fd310, "psrlq", Vdq, xx, Wdq, Vdq, xx, mrm, x, tpe[110][0]},
    {INVALID,  0xf20fd310, "(bad)", xx, xx, xx, xx, xx, no, x, END_LIST},
    {INVALID,   0x0fd310, "(bad)", xx, xx, xx, xx, xx, no, x, END_LIST},
    {INVALID,  0xf30fd310, "(bad)", xx, xx, xx, xx, xx, no, x, END_LIST},
    {OP_vpsrlq, 0x660fd310, "vpsrlq", Vx, xx, Hx, Wx, xx, mrm|vex, x, tpe[110][6]},
    {INVALID,  0xf20fd310, "(bad)", xx, xx, xx, xx, xx, no, x, END_LIST},
  },
  /* prefix extension 59 */
  {
    {OP_paddq,   0x0fd410, "paddq", Pq, xx, Qq, Pq, xx, mrm, x, tpe[59][2]},
    {INVALID,  0xf30fd410, "(bad)", xx, xx, xx, xx, xx, no, x, NA},
    {OP_paddq, 0x660fd410, "paddq", Vdq, xx, Wdq, Vdq, xx, mrm, x, END_LIST},
    {INVALID,  0xf20fd410, "(bad)", xx, xx, xx, xx, xx, no, x, NA},
    {INVALID,   0x0fd410, "(bad)", xx, xx, xx, xx, xx, no, x, END_LIST},
    {INVALID,  0xf30fd410, "(bad)", xx, xx, xx, xx, xx, no, x, NA},
    {OP_vpaddq, 0x660fd410, "vpaddq", Vx, xx, Hx, Wx, xx, mrm|vex, x, END_LIST},
    {INVALID,  0xf20fd410, "(bad)", xx, xx, xx, xx, xx, no, x, NA},
  },
  /* prefix extension 60 */
  {
    {OP_pmullw,   0x0fd510, "pmullw", Pq, xx, Qq, Pq, xx, mrm, x, tpe[60][2]},
    {INVALID,   0xf30fd510, "(bad)", xx, xx, xx, xx, xx, no, x, NA},
    {OP_pmullw, 0x660fd510, "pmullw", Vdq, xx, Wdq, Vdq, xx, mrm, x, END_LIST},
    {INVALID,   0xf20fd510, "(bad)", xx, xx, xx, xx, xx, no, x, NA},
    {INVALID,   0x0fd510, "(bad)", xx, xx, xx, xx, xx, no, x, END_LIST},
    {INVALID,   0xf30fd510, "(bad)", xx, xx, xx, xx, xx, no, x, NA},
    {OP_vpmullw, 0x660fd510, "vpmullw", Vx, xx, Hx, Wx, xx, mrm|vex, x, END_LIST},
    {INVALID,   0xf20fd510, "(bad)", xx, xx, xx, xx, xx, no, x, NA},
  },
  /* prefix extension 61 */
  {
    {INVALID,   0x0fd610, "(bad)", xx, xx, xx, xx, xx, no, x, NA},
    {OP_movq2dq, 0xf30fd610, "movq2dq", Vdq, xx, Nq, xx, xx, mrm, x, END_LIST},
    {OP_movq, 0x660fd610, "movq", Wq_dq, xx, Vq_dq, xx, xx, mrm, x, END_LIST},
    {OP_movdq2q, 0xf20fd610, "movdq2q", Pq, xx, Uq_dq, xx, xx, mrm, x, END_LIST},
    {INVALID,   0x0fd610, "(bad)", xx, xx, xx, xx, xx, no, x, NA},
    {INVALID, 0xf30fd610, "(bad)", xx, xx, xx, xx, xx, no, x, NA},
    {OP_vmovq, 0x660fd610, "vmovq", Wq_dq, xx, Vq_dq, xx, xx, mrm|vex, x, END_LIST},
    {INVALID, 0xf20fd610, "(bad)", xx, xx, xx, xx, xx, no, x, NA},
  },
  /* prefix extension 62 */
  {
    {OP_pmovmskb,   0x0fd710, "pmovmskb", Gd, xx, Nq, xx, xx, mrm, x, tpe[62][2]},
    {INVALID,     0xf30fd710, "(bad)", xx, xx, xx, xx, xx, no, x, NA},
    {OP_pmovmskb, 0x660fd710, "pmovmskb", Gd, xx, Udq, xx, xx, mrm, x, END_LIST},
    {INVALID,     0xf20fd710, "(bad)", xx, xx, xx, xx, xx, no, x, NA},
    {INVALID,       0x0fd710, "(bad)", xx, xx, xx, xx, xx, no, x, NA},
    {INVALID,     0xf30fd710, "(bad)", xx, xx, xx, xx, xx, no, x, NA},
    {OP_vpmovmskb, 0x660fd710, "vpmovmskb", Gd, xx, Ux, xx, xx, mrm|vex, x, END_LIST},
    {INVALID,     0xf20fd710, "(bad)", xx, xx, xx, xx, xx, no, x, NA},
  },
  /* prefix extension 63 */
  {
    {OP_psubusb,   0x0fd810, "psubusb", Pq, xx, Qq, Pq, xx, mrm, x, tpe[63][2]},
    {INVALID,    0xf30fd810, "(bad)", xx, xx, xx, xx, xx, no, x, END_LIST},
    {OP_psubusb, 0x660fd810, "psubusb", Vdq, xx, Wdq, Vdq, xx, mrm, x, END_LIST},
    {INVALID,    0xf20fd810, "(bad)", xx, xx, xx, xx, xx, no, x, END_LIST},
    {INVALID,      0x0fd810, "(bad)", xx, xx, xx, xx, xx, no, x, END_LIST},
    {INVALID,    0xf30fd810, "(bad)", xx, xx, xx, xx, xx, no, x, END_LIST},
    {OP_vpsubusb, 0x660fd810, "vpsubusb", Vx, xx, Hx, Wx, xx, mrm|vex, x, END_LIST},
    {INVALID,    0xf20fd810, "(bad)", xx, xx, xx, xx, xx, no, x, END_LIST},
  },
  /* prefix extension 64 */
  {
    {OP_psubusw,   0x0fd910, "psubusw", Pq, xx, Qq, Pq, xx, mrm, x, tpe[64][2]},
    {INVALID,    0xf30fd910, "(bad)", xx, xx, xx, xx, xx, no, x, END_LIST},
    {OP_psubusw, 0x660fd910, "psubusw", Vdq, xx, Wdq, Vdq, xx, mrm, x, END_LIST},
    {INVALID,    0xf20fd910, "(bad)", xx, xx, xx, xx, xx, no, x, END_LIST},
    {INVALID,      0x0fd910, "(bad)", xx, xx, xx, xx, xx, no, x, END_LIST},
    {INVALID,    0xf30fd910, "(bad)", xx, xx, xx, xx, xx, no, x, END_LIST},
    {OP_vpsubusw, 0x660fd910, "vpsubusw", Vx, xx, Hx, Wx, xx, mrm|vex, x, END_LIST},
    {INVALID,    0xf20fd910, "(bad)", xx, xx, xx, xx, xx, no, x, END_LIST},
  },
  /* prefix extension 65 */
  {
    {OP_pminub,   0x0fda10, "pminub", Pq, xx, Qq, Pq, xx, mrm, x, tpe[65][2]},
    {INVALID,    0xf30fda10, "(bad)", xx, xx, xx, xx, xx, no, x, END_LIST},
    {OP_pminub, 0x660fda10, "pminub", Vdq, xx, Wdq, Vdq, xx, mrm, x, END_LIST},
    {INVALID,    0xf20fda10, "(bad)", xx, xx, xx, xx, xx, no, x, END_LIST},
    {INVALID,      0x0fda10, "(bad)", xx, xx, xx, xx, xx, no, x, END_LIST},
    {INVALID,    0xf30fda10, "(bad)", xx, xx, xx, xx, xx, no, x, END_LIST},
    {OP_vpminub, 0x660fda10, "vpminub", Vx, xx, Hx, Wx, xx, mrm|vex, x, END_LIST},
    {INVALID,    0xf20fda10, "(bad)", xx, xx, xx, xx, xx, no, x, END_LIST},
  },
  /* prefix extension 66 */
  {
    {OP_pand,   0x0fdb10, "pand", Pq, xx, Qq, Pq, xx, mrm, x, tpe[66][2]},
    {INVALID,    0xf30fdb10, "(bad)", xx, xx, xx, xx, xx, no, x, END_LIST},
    {OP_pand, 0x660fdb10, "pand", Vdq, xx, Wdq, Vdq, xx, mrm, x, END_LIST},
    {INVALID,    0xf20fdb10, "(bad)", xx, xx, xx, xx, xx, no, x, END_LIST},
    {INVALID,   0x0fdb10, "(bad)", xx, xx, xx, xx, xx, no, x, END_LIST},
    {INVALID,    0xf30fdb10, "(bad)", xx, xx, xx, xx, xx, no, x, END_LIST},
    {OP_vpand, 0x660fdb10, "vpand", Vx, xx, Hx, Wx, xx, mrm|vex, x, END_LIST},
    {INVALID,    0xf20fdb10, "(bad)", xx, xx, xx, xx, xx, no, x, END_LIST},
  },
  /* prefix extension 67 */
  {
    {OP_paddusb,   0x0fdc10, "paddusb", Pq, xx, Qq, Pq, xx, mrm, x, tpe[67][2]},
    {INVALID,    0xf30fdc10, "(bad)", xx, xx, xx, xx, xx, no, x, END_LIST},
    {OP_paddusb, 0x660fdc10, "paddusb", Vdq, xx, Wdq, Vdq, xx, mrm, x, END_LIST},
    {INVALID,    0xf20fdc10, "(bad)", xx, xx, xx, xx, xx, no, x, END_LIST},
    {INVALID,      0x0fdc10, "(bad)", xx, xx, xx, xx, xx, no, x, END_LIST},
    {INVALID,    0xf30fdc10, "(bad)", xx, xx, xx, xx, xx, no, x, END_LIST},
    {OP_vpaddusb, 0x660fdc10, "vpaddusb", Vx, xx, Hx, Wx, xx, mrm|vex, x, END_LIST},
    {INVALID,    0xf20fdc10, "(bad)", xx, xx, xx, xx, xx, no, x, END_LIST},
  },
  /* prefix extension 68 */
  {
    {OP_paddusw,   0x0fdd10, "paddusw", Pq, xx, Qq, Pq, xx, mrm, x, tpe[68][2]},
    {INVALID,    0xf30fdd10, "(bad)", xx, xx, xx, xx, xx, no, x, END_LIST},
    {OP_paddusw, 0x660fdd10, "paddusw", Vdq, xx, Wdq, Vdq, xx, mrm, x, END_LIST},
    {INVALID,    0xf20fdd10, "(bad)", xx, xx, xx, xx, xx, no, x, END_LIST},
    {INVALID,      0x0fdd10, "(bad)", xx, xx, xx, xx, xx, no, x, END_LIST},
    {INVALID,    0xf30fdd10, "(bad)", xx, xx, xx, xx, xx, no, x, END_LIST},
    {OP_vpaddusw, 0x660fdd10, "vpaddusw", Vx, xx, Hx, Wx, xx, mrm|vex, x, END_LIST},
    {INVALID,    0xf20fdd10, "(bad)", xx, xx, xx, xx, xx, no, x, END_LIST},
  },
  /* prefix extension 69 */
  {
    {OP_pmaxub,   0x0fde10, "pmaxub", Pq, xx, Qq, Pq, xx, mrm, x, tpe[69][2]},
    {INVALID,    0xf30fde10, "(bad)", xx, xx, xx, xx, xx, no, x, END_LIST},
    {OP_pmaxub, 0x660fde10, "pmaxub", Vdq, xx, Wdq, Vdq, xx, mrm, x, END_LIST},
    {INVALID,    0xf20fde10, "(bad)", xx, xx, xx, xx, xx, no, x, END_LIST},
    {INVALID,      0x0fde10, "(bad)", xx, xx, xx, xx, xx, no, x, END_LIST},
    {INVALID,    0xf30fde10, "(bad)", xx, xx, xx, xx, xx, no, x, END_LIST},
    {OP_vpmaxub, 0x660fde10, "vpmaxub", Vx, xx, Hx, Wx, xx, mrm|vex, x, END_LIST},
    {INVALID,    0xf20fde10, "(bad)", xx, xx, xx, xx, xx, no, x, END_LIST},
  },
  /* prefix extension 70 */
  {
    {OP_pandn,   0x0fdf10, "pandn", Pq, xx, Qq, Pq, xx, mrm, x, tpe[70][2]},
    {INVALID,    0xf30fdf10, "(bad)", xx, xx, xx, xx, xx, no, x, END_LIST},
    {OP_pandn, 0x660fdf10, "pandn", Vdq, xx, Wdq, Vdq, xx, mrm, x, END_LIST},
    {INVALID,    0xf20fdf10, "(bad)", xx, xx, xx, xx, xx, no, x, END_LIST},
    {INVALID,      0x0fdf10, "(bad)", xx, xx, xx, xx, xx, no, x, END_LIST},
    {INVALID,    0xf30fdf10, "(bad)", xx, xx, xx, xx, xx, no, x, END_LIST},
    {OP_vpandn, 0x660fdf10, "vpandn", Vx, xx, Hx, Wx, xx, mrm|vex, x, END_LIST},
    {INVALID,    0xf20fdf10, "(bad)", xx, xx, xx, xx, xx, no, x, END_LIST},
  },
  /* prefix extension 71 */
  {
    {OP_pavgb,   0x0fe010, "pavgb", Pq, xx, Qq, Pq, xx, mrm, x, tpe[71][2]},
    {INVALID,    0xf30fe010, "(bad)", xx, xx, xx, xx, xx, no, x, END_LIST},
    {OP_pavgb, 0x660fe010, "pavgb", Vdq, xx, Wdq, Vdq, xx, mrm, x, END_LIST},
    {INVALID,    0xf20fe010, "(bad)", xx, xx, xx, xx, xx, no, x, END_LIST},
    {INVALID,      0x0fe010, "(bad)", xx, xx, xx, xx, xx, no, x, END_LIST},
    {INVALID,    0xf30fe010, "(bad)", xx, xx, xx, xx, xx, no, x, END_LIST},
    {OP_vpavgb, 0x660fe010, "vpavgb", Vx, xx, Hx, Wx, xx, mrm|vex, x, END_LIST},
    {INVALID,    0xf20fe010, "(bad)", xx, xx, xx, xx, xx, no, x, END_LIST},
  },
  /* prefix extension 72 */
  {
    {OP_psraw,   0x0fe110, "psraw", Pq, xx, Qq, Pq, xx, mrm, x, tpe[72][2]},
    {INVALID,    0xf30fe110, "(bad)", xx, xx, xx, xx, xx, no, x, END_LIST},
    {OP_psraw, 0x660fe110, "psraw", Vdq, xx, Wdq, Vdq, xx, mrm, x, tpe[105][0]},
    {INVALID,    0xf20fe110, "(bad)", xx, xx, xx, xx, xx, no, x, END_LIST},
    {INVALID,      0x0fe110, "(bad)", xx, xx, xx, xx, xx, no, x, END_LIST},
    {INVALID,    0xf30fe110, "(bad)", xx, xx, xx, xx, xx, no, x, END_LIST},
    {OP_vpsraw, 0x660fe110, "vpsraw", Vx, xx, Hx, Wx, xx, mrm|vex, x, tpe[105][6]},
    {INVALID,    0xf20fe110, "(bad)", xx, xx, xx, xx, xx, no, x, END_LIST},
  },
  /* prefix extension 73 */
  {
    {OP_psrad,   0x0fe210, "psrad", Pq, xx, Qq, Pq, xx, mrm, x, tpe[73][2]},
    {INVALID,    0xf30fe210, "(bad)", xx, xx, xx, xx, xx, no, x, END_LIST},
    {OP_psrad, 0x660fe210, "psrad", Vdq, xx, Wdq, Vdq, xx, mrm, x, tpe[108][0]},
    {INVALID,    0xf20fe210, "(bad)", xx, xx, xx, xx, xx, no, x, END_LIST},
    {INVALID,      0x0fe210, "(bad)", xx, xx, xx, xx, xx, no, x, END_LIST},
    {INVALID,    0xf30fe210, "(bad)", xx, xx, xx, xx, xx, no, x, END_LIST},
    {OP_vpsrad, 0x660fe210, "vpsrad", Vx, xx, Hx, Wx, xx, mrm|vex, x, tpe[108][6]},
    {INVALID,    0xf20fe210, "(bad)", xx, xx, xx, xx, xx, no, x, END_LIST},
  },
  /* prefix extension 74 */
  {
    {OP_pavgw,   0x0fe310, "pavgw", Pq, xx, Qq, Pq, xx, mrm, x, tpe[74][2]},
    {INVALID,    0xf30fe310, "(bad)", xx, xx, xx, xx, xx, no, x, END_LIST},
    {OP_pavgw, 0x660fe310, "pavgw", Vdq, xx, Wdq, Vdq, xx, mrm, x, END_LIST},
    {INVALID,    0xf20fe310, "(bad)", xx, xx, xx, xx, xx, no, x, END_LIST},
    {INVALID,   0x0fe310, "(bad)", xx, xx, xx, xx, xx, no, x, END_LIST},
    {INVALID,    0xf30fe310, "(bad)", xx, xx, xx, xx, xx, no, x, END_LIST},
    {OP_vpavgw, 0x660fe310, "vpavgw", Vx, xx, Hx, Wx, xx, mrm|vex, x, END_LIST},
    {INVALID,    0xf20fe310, "(bad)", xx, xx, xx, xx, xx, no, x, END_LIST},
  },
  /* prefix extension 75 */
  {
    {OP_pmulhuw,   0x0fe410, "pmulhuw", Pq, xx, Qq, Pq, xx, mrm, x, tpe[75][2]},
    {INVALID,    0xf30fe410, "(bad)", xx, xx, xx, xx, xx, no, x, END_LIST},
    {OP_pmulhuw, 0x660fe410, "pmulhuw", Vdq, xx, Wdq, Vdq, xx, mrm, x, END_LIST},
    {INVALID,    0xf20fe410, "(bad)", xx, xx, xx, xx, xx, no, x, END_LIST},
    {INVALID,      0x0fe410, "(bad)", xx, xx, xx, xx, xx, no, x, END_LIST},
    {INVALID,    0xf30fe410, "(bad)", xx, xx, xx, xx, xx, no, x, END_LIST},
    {OP_vpmulhuw, 0x660fe410, "vpmulhuw", Vx, xx, Hx, Wx, xx, mrm|vex, x, END_LIST},
    {INVALID,    0xf20fe410, "(bad)", xx, xx, xx, xx, xx, no, x, END_LIST},
  },
  /* prefix extension 76 */
  {
    {OP_pmulhw,   0x0fe510, "pmulhw", Pq, xx, Qq, Pq, xx, mrm, x, tpe[76][2]},
    {INVALID,    0xf30fe510, "(bad)", xx, xx, xx, xx, xx, no, x, END_LIST},
    {OP_pmulhw, 0x660fe510, "pmulhw", Vdq, xx, Wdq, Vdq, xx, mrm, x, END_LIST},
    {INVALID,    0xf20fe510, "(bad)", xx, xx, xx, xx, xx, no, x, END_LIST},
    {INVALID,      0x0fe510, "(bad)", xx, xx, xx, xx, xx, no, x, END_LIST},
    {INVALID,    0xf30fe510, "(bad)", xx, xx, xx, xx, xx, no, x, END_LIST},
    {OP_vpmulhw, 0x660fe510, "vpmulhw", Vx, xx, Hx, Wx, xx, mrm|vex, x, END_LIST},
    {INVALID,    0xf20fe510, "(bad)", xx, xx, xx, xx, xx, no, x, END_LIST},
  },
  /* prefix extension 77 */
  {
    {INVALID, 0x0fe610, "(bad)", xx, xx, xx, xx, xx, no, x, END_LIST},
    {OP_cvtdq2pd, 0xf30fe610, "cvtdq2pd",  Vpd, xx, Wq_dq, xx, xx, mrm, x, END_LIST},
    {OP_cvttpd2dq,0x660fe610, "cvttpd2dq", Vdq, xx, Wpd, xx, xx, mrm, x, END_LIST},
    {OP_cvtpd2dq, 0xf20fe610, "cvtpd2dq",  Vdq, xx, Wpd, xx, xx, mrm, x, END_LIST},
    {INVALID,        0x0fe610, "(bad)", xx, xx, xx, xx, xx, no, x, END_LIST},
    {OP_vcvtdq2pd, 0xf30fe610, "vcvtdq2pd",  Vvd, xx, Wvq_dq, xx, xx, mrm|vex, x, END_LIST},
    {OP_vcvttpd2dq,0x660fe610, "vcvttpd2dq", Vx, xx, Wvd, xx, xx, mrm|vex, x, END_LIST},
    {OP_vcvtpd2dq, 0xf20fe610, "vcvtpd2dq",  Vx, xx, Wvd, xx, xx, mrm|vex, x, END_LIST},
  },
  /* prefix extension 78 */
  {
    {OP_movntq,    0x0fe710, "movntq",  Mq, xx, Pq, xx, xx, mrm, x, END_LIST},
    {INVALID,    0xf30fe710, "(bad)", xx, xx, xx, xx, xx, no, x, END_LIST},
    {OP_movntdq, 0x660fe710, "movntdq", Mdq, xx, Vdq, xx, xx, mrm, x, END_LIST},
    {INVALID,    0xf20fe710, "(bad)", xx, xx, xx, xx, xx, no, x, END_LIST},
    {INVALID,      0x0fe710, "(bad)", xx, xx, xx, xx, xx, no, x, END_LIST},
    {INVALID,    0xf30fe710, "(bad)", xx, xx, xx, xx, xx, no, x, END_LIST},
    {OP_vmovntdq, 0x660fe710, "vmovntdq", Mx, xx, Vx, xx, xx, mrm|vex, x, END_LIST},
    {INVALID,    0xf20fe710, "(bad)", xx, xx, xx, xx, xx, no, x, END_LIST},
  },
  /* prefix extension 79 */
  {
    {OP_psubsb,   0x0fe810, "psubsb", Pq, xx, Qq, Pq, xx, mrm, x, tpe[79][2]},
    {INVALID,    0xf30fe810, "(bad)", xx, xx, xx, xx, xx, no, x, END_LIST},
    {OP_psubsb, 0x660fe810, "psubsb", Vdq, xx, Wdq, Vdq, xx, mrm, x, END_LIST},
    {INVALID,    0xf20fe810, "(bad)", xx, xx, xx, xx, xx, no, x, END_LIST},
    {INVALID,   0x0fe810, "(bad)", xx, xx, xx, xx, xx, no, x, END_LIST},
    {INVALID,    0xf30fe810, "(bad)", xx, xx, xx, xx, xx, no, x, END_LIST},
    {OP_vpsubsb, 0x660fe810, "vpsubsb", Vx, xx, Hx, Wx, xx, mrm|vex, x, END_LIST},
    {INVALID,    0xf20fe810, "(bad)", xx, xx, xx, xx, xx, no, x, END_LIST},
  },
  /* prefix extension 80 */
  {
    {OP_psubsw,   0x0fe910, "psubsw", Pq, xx, Qq, Pq, xx, mrm, x, tpe[80][2]},
    {INVALID,    0xf30fe910, "(bad)", xx, xx, xx, xx, xx, no, x, END_LIST},
    {OP_psubsw, 0x660fe910, "psubsw", Vdq, xx, Wdq, Vdq, xx, mrm, x, END_LIST},
    {INVALID,    0xf20fe910, "(bad)", xx, xx, xx, xx, xx, no, x, END_LIST},
    {INVALID,      0x0fe910, "(bad)", xx, xx, xx, xx, xx, no, x, END_LIST},
    {INVALID,    0xf30fe910, "(bad)", xx, xx, xx, xx, xx, no, x, END_LIST},
    {OP_vpsubsw, 0x660fe910, "vpsubsw", Vx, xx, Hx, Wx, xx, mrm|vex, x, END_LIST},
    {INVALID,    0xf20fe910, "(bad)", xx, xx, xx, xx, xx, no, x, END_LIST},
  },
  /* prefix extension 81 */
  {
    {OP_pminsw,   0x0fea10, "pminsw", Pq, xx, Qq, Pq, xx, mrm, x, tpe[81][2]},
    {INVALID,    0xf30fea10, "(bad)", xx, xx, xx, xx, xx, no, x, END_LIST},
    {OP_pminsw, 0x660fea10, "pminsw", Vdq, xx, Wdq, Vdq, xx, mrm, x, END_LIST},
    {INVALID,    0xf20fea10, "(bad)", xx, xx, xx, xx, xx, no, x, END_LIST},
    {INVALID,      0x0fea10, "(bad)", xx, xx, xx, xx, xx, no, x, END_LIST},
    {INVALID,    0xf30fea10, "(bad)", xx, xx, xx, xx, xx, no, x, END_LIST},
    {OP_vpminsw, 0x660fea10, "vpminsw", Vx, xx, Hx, Wx, xx, mrm|vex, x, END_LIST},
    {INVALID,    0xf20fea10, "(bad)", xx, xx, xx, xx, xx, no, x, END_LIST},
  },
  /* prefix extension 82 */
  {
    {OP_por,   0x0feb10, "por", Pq, xx, Qq, Pq, xx, mrm, x, tpe[82][2]},
    {INVALID,    0xf30feb10, "(bad)", xx, xx, xx, xx, xx, no, x, END_LIST},
    {OP_por, 0x660feb10, "por", Vdq, xx, Wdq, Vdq, xx, mrm, x, END_LIST},
    {INVALID,    0xf20feb10, "(bad)", xx, xx, xx, xx, xx, no, x, END_LIST},
    {INVALID,      0x0feb10, "(bad)", xx, xx, xx, xx, xx, no, x, END_LIST},
    {INVALID,    0xf30feb10, "(bad)", xx, xx, xx, xx, xx, no, x, END_LIST},
    {OP_vpor, 0x660feb10, "vpor", Vx, xx, Hx, Wx, xx, mrm|vex, x, END_LIST},
    {INVALID,    0xf20feb10, "(bad)", xx, xx, xx, xx, xx, no, x, END_LIST},
  },
  /* prefix extension 83 */
  {
    {OP_paddsb,   0x0fec10, "paddsb", Pq, xx, Qq, Pq, xx, mrm, x, tpe[83][2]},
    {INVALID,    0xf30fec10, "(bad)", xx, xx, xx, xx, xx, no, x, END_LIST},
    {OP_paddsb, 0x660fec10, "paddsb", Vdq, xx, Wdq, Vdq, xx, mrm, x, END_LIST},
    {INVALID,    0xf20fec10, "(bad)", xx, xx, xx, xx, xx, no, x, END_LIST},
    {INVALID,   0x0fec10, "(bad)", xx, xx, xx, xx, xx, no, x, END_LIST},
    {INVALID,    0xf30fec10, "(bad)", xx, xx, xx, xx, xx, no, x, END_LIST},
    {OP_vpaddsb, 0x660fec10, "vpaddsb", Vx, xx, Hx, Wx, xx, mrm|vex, x, END_LIST},
    {INVALID,    0xf20fec10, "(bad)", xx, xx, xx, xx, xx, no, x, END_LIST},
  },
  /* prefix extension 84 */
  {
    {OP_paddsw,   0x0fed10, "paddsw", Pq, xx, Qq, Pq, xx, mrm, x, tpe[84][2]},
    {INVALID,    0xf30fed10, "(bad)", xx, xx, xx, xx, xx, no, x, END_LIST},
    {OP_paddsw, 0x660fed10, "paddsw", Vdq, xx, Wdq, Vdq, xx, mrm, x, END_LIST},
    {INVALID,    0xf20fed10, "(bad)", xx, xx, xx, xx, xx, no, x, END_LIST},
    {INVALID,      0x0fed10, "(bad)", xx, xx, xx, xx, xx, no, x, END_LIST},
    {INVALID,    0xf30fed10, "(bad)", xx, xx, xx, xx, xx, no, x, END_LIST},
    {OP_vpaddsw, 0x660fed10, "vpaddsw", Vx, xx, Hx, Wx, xx, mrm|vex, x, END_LIST},
    {INVALID,    0xf20fed10, "(bad)", xx, xx, xx, xx, xx, no, x, END_LIST},
  },
  /* prefix extension 85 */
  {
    {OP_pmaxsw,   0x0fee10, "pmaxsw", Pq, xx, Qq, Pq, xx, mrm, x, tpe[85][2]},
    {INVALID,    0xf30fee10, "(bad)", xx, xx, xx, xx, xx, no, x, END_LIST},
    {OP_pmaxsw, 0x660fee10, "pmaxsw", Vdq, xx, Wdq, Vdq, xx, mrm, x, END_LIST},
    {INVALID,    0xf20fee10, "(bad)", xx, xx, xx, xx, xx, no, x, END_LIST},
    {INVALID,      0x0fee10, "(bad)", xx, xx, xx, xx, xx, no, x, END_LIST},
    {INVALID,    0xf30fee10, "(bad)", xx, xx, xx, xx, xx, no, x, END_LIST},
    {OP_vpmaxsw, 0x660fee10, "vpmaxsw", Vx, xx, Hx, Wx, xx, mrm|vex, x, END_LIST},
    {INVALID,    0xf20fee10, "(bad)", xx, xx, xx, xx, xx, no, x, END_LIST},
  },
  /* prefix extension 86 */
  {
    {OP_pxor,   0x0fef10, "pxor", Pq, xx, Qq, Pq, xx, mrm, x, tpe[86][2]},
    {INVALID,    0xf30fef10, "(bad)", xx, xx, xx, xx, xx, no, x, END_LIST},
    {OP_pxor, 0x660fef10, "pxor", Vdq, xx, Wdq, Vdq, xx, mrm, x, END_LIST},
    {INVALID,    0xf20fef10, "(bad)", xx, xx, xx, xx, xx, no, x, END_LIST},
    {INVALID,      0x0fef10, "(bad)", xx, xx, xx, xx, xx, no, x, END_LIST},
    {INVALID,    0xf30fef10, "(bad)", xx, xx, xx, xx, xx, no, x, END_LIST},
    {OP_vpxor, 0x660fef10, "vpxor", Vx, xx, Hx, Wx, xx, mrm|vex, x, END_LIST},
    {INVALID,    0xf20fef10, "(bad)", xx, xx, xx, xx, xx, no, x, END_LIST},
  },
  /* prefix extension 87 */
  {
    {OP_psllw,   0x0ff110, "psllw", Pq, xx, Qq, Pq, xx, mrm, x, tpe[87][2]},
    {INVALID,    0xf30ff110, "(bad)", xx, xx, xx, xx, xx, no, x, END_LIST},
    {OP_psllw, 0x660ff110, "psllw", Vdq, xx, Wdq, Vdq, xx, mrm, x, tpe[106][0]},
    {INVALID,    0xf20ff110, "(bad)", xx, xx, xx, xx, xx, no, x, END_LIST},
    {INVALID,      0x0ff110, "(bad)", xx, xx, xx, xx, xx, no, x, END_LIST},
    {INVALID,    0xf30ff110, "(bad)", xx, xx, xx, xx, xx, no, x, END_LIST},
    {OP_vpsllw, 0x660ff110, "vpsllw", Vx, xx, Hx, Wx, xx, mrm|vex, x, tpe[106][6]},
    {INVALID,    0xf20ff110, "(bad)", xx, xx, xx, xx, xx, no, x, END_LIST},
  },
  /* prefix extension 88 */
  {
    {OP_pslld,   0x0ff210, "pslld", Pq, xx, Qq, Pq, xx, mrm, x, tpe[88][2]},
    {INVALID,    0xf30ff210, "(bad)", xx, xx, xx, xx, xx, no, x, END_LIST},
    {OP_pslld, 0x660ff210, "pslld", Vdq, xx, Wdq, Vdq, xx, mrm, x, tpe[109][0]},
    {INVALID,    0xf20ff210, "(bad)", xx, xx, xx, xx, xx, no, x, END_LIST},
    {INVALID,      0x0ff210, "(bad)", xx, xx, xx, xx, xx, no, x, END_LIST},
    {INVALID,    0xf30ff210, "(bad)", xx, xx, xx, xx, xx, no, x, END_LIST},
    {OP_vpslld, 0x660ff210, "vpslld", Vx, xx, Hx, Wx, xx, mrm|vex, x, tpe[109][6]},
    {INVALID,    0xf20ff210, "(bad)", xx, xx, xx, xx, xx, no, x, END_LIST},
  },
  /* prefix extension 89 */
  {
    {OP_psllq,   0x0ff310, "psllq", Pq, xx, Qq, Pq, xx, mrm, x, tpe[89][2]},
    {INVALID,    0xf30ff310, "(bad)", xx, xx, xx, xx, xx, no, x, END_LIST},
    {OP_psllq, 0x660ff310, "psllq", Vdq, xx, Wdq, Vdq, xx, mrm, x, tpe[111][0]},
    {INVALID,    0xf20ff310, "(bad)", xx, xx, xx, xx, xx, no, x, END_LIST},
    {INVALID,      0x0ff310, "(bad)", xx, xx, xx, xx, xx, no, x, END_LIST},
    {INVALID,    0xf30ff310, "(bad)", xx, xx, xx, xx, xx, no, x, END_LIST},
    {OP_vpsllq, 0x660ff310, "vpsllq", Vx, xx, Hx, Wx, xx, mrm|vex, x, tpe[111][6]},
    {INVALID,    0xf20ff310, "(bad)", xx, xx, xx, xx, xx, no, x, END_LIST},
  },
  /* prefix extension 90 */
  {
    {OP_pmuludq,   0x0ff410, "pmuludq", Pq, xx, Qq, Pq, xx, mrm, x, tpe[90][2]},
    {INVALID,    0xf30ff410, "(bad)", xx, xx, xx, xx, xx, no, x, END_LIST},
    {OP_pmuludq, 0x660ff410, "pmuludq", Vdq, xx, Wdq, Vdq, xx, mrm, x, END_LIST},
    {INVALID,    0xf20ff410, "(bad)", xx, xx, xx, xx, xx, no, x, END_LIST},
    {INVALID,      0x0ff410, "(bad)", xx, xx, xx, xx, xx, no, x, END_LIST},
    {INVALID,    0xf30ff410, "(bad)", xx, xx, xx, xx, xx, no, x, END_LIST},
    {OP_vpmuludq, 0x660ff410, "vpmuludq", Vx, xx, Hx, Wx, xx, mrm|vex, x, END_LIST},
    {INVALID,    0xf20ff410, "(bad)", xx, xx, xx, xx, xx, no, x, END_LIST},
  },
  /* prefix extension 91 */
  {
    {OP_pmaddwd,   0x0ff510, "pmaddwd", Pq, xx, Qq, Pq, xx, mrm, x, tpe[91][2]},
    {INVALID,    0xf30ff510, "(bad)", xx, xx, xx, xx, xx, no, x, END_LIST},
    {OP_pmaddwd, 0x660ff510, "pmaddwd", Vdq, xx, Wdq, Vdq, xx, mrm, x, END_LIST},
    {INVALID,    0xf20ff510, "(bad)", xx, xx, xx, xx, xx, no, x, END_LIST},
    {INVALID,      0x0ff510, "(bad)", xx, xx, xx, xx, xx, no, x, END_LIST},
    {INVALID,    0xf30ff510, "(bad)", xx, xx, xx, xx, xx, no, x, END_LIST},
    {OP_vpmaddwd, 0x660ff510, "vpmaddwd", Vx, xx, Hx, Wx, xx, mrm|vex, x, END_LIST},
    {INVALID,    0xf20ff510, "(bad)", xx, xx, xx, xx, xx, no, x, END_LIST},
  },
  /* prefix extension 92 */
  {
    {OP_psadbw,   0x0ff610, "psadbw", Pq, xx, Qq, Pq, xx, mrm, x, tpe[92][2]},
    {INVALID,    0xf30ff610, "(bad)", xx, xx, xx, xx, xx, no, x, END_LIST},
    {OP_psadbw, 0x660ff610, "psadbw", Vdq, xx, Wdq, Vdq, xx, mrm, x, END_LIST},
    {INVALID,    0xf20ff610, "(bad)", xx, xx, xx, xx, xx, no, x, END_LIST},
    {INVALID,      0x0ff610, "(bad)", xx, xx, xx, xx, xx, no, x, END_LIST},
    {INVALID,    0xf30ff610, "(bad)", xx, xx, xx, xx, xx, no, x, END_LIST},
    {OP_vpsadbw, 0x660ff610, "vpsadbw", Vx, xx, Hx, Wx, xx, mrm|vex, x, END_LIST},
    {INVALID,    0xf20ff610, "(bad)", xx, xx, xx, xx, xx, no, x, END_LIST},
  },
  /* prefix extension 93 */
  {
    {OP_maskmovq,     0x0ff710, "maskmovq", Bq, xx, Pq, Nq, xx, mrm|predcx, x, END_LIST}, /* Intel table says "Ppi, Qpi" */
    {INVALID,       0xf30ff710, "(bad)", xx, xx, xx, xx, xx, no, x, END_LIST},
    {OP_maskmovdqu, 0x660ff710, "maskmovdqu", Bdq, xx, Vdq, Udq, xx, mrm|predcx, x, END_LIST},
    {INVALID,       0xf20ff710, "(bad)", xx, xx, xx, xx, xx, no, x, END_LIST},
    {INVALID,         0x0ff710, "(bad)", xx, xx, xx, xx, xx, no, x, END_LIST},
    {INVALID,       0xf30ff710, "(bad)", xx, xx, xx, xx, xx, no, x, END_LIST},
    {OP_vmaskmovdqu, 0x660ff710, "vmaskmovdqu", Bdq, xx, Vdq, Udq, xx, mrm|vex|reqL0|predcx, x, END_LIST},
    {INVALID,       0xf20ff710, "(bad)", xx, xx, xx, xx, xx, no, x, END_LIST},
  },
  /* prefix extension 94 */
  {
    {OP_psubb,   0x0ff810, "psubb", Pq, xx, Qq, Pq, xx, mrm, x, tpe[94][2]},
    {INVALID,    0xf30ff810, "(bad)", xx, xx, xx, xx, xx, no, x, END_LIST},
    {OP_psubb, 0x660ff810, "psubb", Vdq, xx, Wdq, Vdq, xx, mrm, x, END_LIST},
    {INVALID,    0xf20ff810, "(bad)", xx, xx, xx, xx, xx, no, x, END_LIST},
    {INVALID,      0x0ff810, "(bad)", xx, xx, xx, xx, xx, no, x, END_LIST},
    {INVALID,    0xf30ff810, "(bad)", xx, xx, xx, xx, xx, no, x, END_LIST},
    {OP_vpsubb, 0x660ff810, "vpsubb", Vx, xx, Hx, Wx, xx, mrm|vex, x, END_LIST},
    {INVALID,    0xf20ff810, "(bad)", xx, xx, xx, xx, xx, no, x, END_LIST},
  },
  /* prefix extension 95 */
  {
    {OP_psubw,   0x0ff910, "psubw", Pq, xx, Qq, Pq, xx, mrm, x, tpe[95][2]},
    {INVALID,    0xf30ff910, "(bad)", xx, xx, xx, xx, xx, no, x, END_LIST},
    {OP_psubw, 0x660ff910, "psubw", Vdq, xx, Wdq, Vdq, xx, mrm, x, END_LIST},
    {INVALID,    0xf20ff910, "(bad)", xx, xx, xx, xx, xx, no, x, END_LIST},
    {INVALID,      0x0ff910, "(bad)", xx, xx, xx, xx, xx, no, x, END_LIST},
    {INVALID,    0xf30ff910, "(bad)", xx, xx, xx, xx, xx, no, x, END_LIST},
    {OP_vpsubw, 0x660ff910, "vpsubw", Vx, xx, Hx, Wx, xx, mrm|vex, x, END_LIST},
    {INVALID,    0xf20ff910, "(bad)", xx, xx, xx, xx, xx, no, x, END_LIST},
  },
  /* prefix extension 96 */
  {
    {OP_psubd,   0x0ffa10, "psubd", Pq, xx, Qq, Pq, xx, mrm, x, tpe[96][2]},
    {INVALID,    0xf30ffa10, "(bad)", xx, xx, xx, xx, xx, no, x, END_LIST},
    {OP_psubd, 0x660ffa10, "psubd", Vdq, xx, Wdq, Vdq, xx, mrm, x, END_LIST},
    {INVALID,    0xf20ffa10, "(bad)", xx, xx, xx, xx, xx, no, x, END_LIST},
    {INVALID,      0x0ffa10, "(bad)", xx, xx, xx, xx, xx, no, x, END_LIST},
    {INVALID,    0xf30ffa10, "(bad)", xx, xx, xx, xx, xx, no, x, END_LIST},
    {OP_vpsubd, 0x660ffa10, "vpsubd", Vx, xx, Hx, Wx, xx, mrm|vex, x, END_LIST},
    {INVALID,    0xf20ffa10, "(bad)", xx, xx, xx, xx, xx, no, x, END_LIST},
  },
  /* prefix extension 97 */
  {
    {OP_psubq,   0x0ffb10, "psubq", Pq, xx, Qq, Pq, xx, mrm, x, tpe[97][2]},
    {INVALID,  0xf30ffb10, "(bad)", xx, xx, xx, xx, xx, no, x, NA},
    {OP_psubq, 0x660ffb10, "psubq", Vdq, xx, Wdq, Vdq, xx, mrm, x, END_LIST},
    {INVALID,  0xf20ffb10, "(bad)", xx, xx, xx, xx, xx, no, x, NA},
    {INVALID,    0x0ffb10, "(bad)", xx, xx, xx, xx, xx, no, x, END_LIST},
    {INVALID,  0xf30ffb10, "(bad)", xx, xx, xx, xx, xx, no, x, NA},
    {OP_vpsubq, 0x660ffb10, "vpsubq", Vx, xx, Hx, Wx, xx, mrm|vex, x, END_LIST},
    {INVALID,  0xf20ffb10, "(bad)", xx, xx, xx, xx, xx, no, x, NA},
  },
  /* prefix extension 98 */
  {
    {OP_paddb,   0x0ffc10, "paddb", Pq, xx, Qq, Pq, xx, mrm, x, tpe[98][2]},
    {INVALID,    0xf30ffc10, "(bad)", xx, xx, xx, xx, xx, no, x, END_LIST},
    {OP_paddb, 0x660ffc10, "paddb", Vdq, xx, Wdq, Vdq, xx, mrm, x, END_LIST},
    {INVALID,    0xf20ffc10, "(bad)", xx, xx, xx, xx, xx, no, x, END_LIST},
    {INVALID,      0x0ffc10, "(bad)", xx, xx, xx, xx, xx, no, x, END_LIST},
    {INVALID,    0xf30ffc10, "(bad)", xx, xx, xx, xx, xx, no, x, END_LIST},
    {OP_vpaddb, 0x660ffc10, "vpaddb", Vx, xx, Hx, Wx, xx, mrm|vex, x, END_LIST},
    {INVALID,    0xf20ffc10, "(bad)", xx, xx, xx, xx, xx, no, x, END_LIST},
  },
  /* prefix extension 99 */
  {
    {OP_paddw,   0x0ffd10, "paddw", Pq, xx, Qq, Pq, xx, mrm, x, tpe[99][2]},
    {INVALID,    0xf30ffd10, "(bad)", xx, xx, xx, xx, xx, no, x, END_LIST},
    {OP_paddw, 0x660ffd10, "paddw", Vdq, xx, Wdq, Vdq, xx, mrm, x, END_LIST},
    {INVALID,    0xf20ffd10, "(bad)", xx, xx, xx, xx, xx, no, x, END_LIST},
    {INVALID,      0x0ffd10, "(bad)", xx, xx, xx, xx, xx, no, x, END_LIST},
    {INVALID,    0xf30ffd10, "(bad)", xx, xx, xx, xx, xx, no, x, END_LIST},
    {OP_vpaddw, 0x660ffd10, "vpaddw", Vx, xx, Hx, Wx, xx, mrm|vex, x, END_LIST},
    {INVALID,    0xf20ffd10, "(bad)", xx, xx, xx, xx, xx, no, x, END_LIST},
  },
  /* prefix extension 100 */
  {
    {OP_paddd,   0x0ffe10, "paddd", Pq, xx, Qq, Pq, xx, mrm, x, tpe[100][2]},
    {INVALID,    0xf30ffe10, "(bad)", xx, xx, xx, xx, xx, no, x, END_LIST},
    {OP_paddd, 0x660ffe10, "paddd", Vdq, xx, Wdq, Vdq, xx, mrm, x, END_LIST},
    {INVALID,    0xf20ffe10, "(bad)", xx, xx, xx, xx, xx, no, x, END_LIST},
    {INVALID,      0x0ffe10, "(bad)", xx, xx, xx, xx, xx, no, x, END_LIST},
    {INVALID,    0xf30ffe10, "(bad)", xx, xx, xx, xx, xx, no, x, END_LIST},
    {OP_vpaddd, 0x660ffe10, "vpaddd", Vx, xx, Hx, Wx, xx, mrm|vex, x, END_LIST},
    {INVALID,    0xf20ffe10, "(bad)", xx, xx, xx, xx, xx, no, x, END_LIST},
  },
  /* prefix extension 101: all assumed to have Ib */
  {
    {INVALID,     0x0f7333, "(bad)", xx, xx, xx, xx, xx, no, x, NA},
    {INVALID,   0xf30f7333, "(bad)", xx, xx, xx, xx, xx, no, x, NA},
    {OP_psrldq, 0x660f7333, "psrldq", Udq, xx, Ib, Udq, xx, mrm, x, END_LIST},
    {INVALID,   0xf20f7333, "(bad)", xx, xx, xx, xx, xx, no, x, NA},
    {INVALID,     0x0f7333, "(bad)", xx, xx, xx, xx, xx, no, x, NA},
    {INVALID,   0xf30f7333, "(bad)", xx, xx, xx, xx, xx, no, x, NA},
    {OP_vpsrldq, 0x660f7333, "vpsrldq", Hx, xx, Ib, Ux, xx, mrm|vex, x, END_LIST},
    {INVALID,   0xf20f7333, "(bad)", xx, xx, xx, xx, xx, no, x, NA},
  },
  /* prefix extension 102: all assumed to have Ib */
  {
    {INVALID,     0x0f7337, "(bad)", xx, xx, xx, xx, xx, no, x, NA},
    {INVALID,   0xf30f7337, "(bad)", xx, xx, xx, xx, xx, no, x, NA},
    {OP_pslldq, 0x660f7337, "pslldq", Udq, xx, Ib, Udq, xx, mrm, x, END_LIST},
    {INVALID,   0xf20f7337, "(bad)", xx, xx, xx, xx, xx, no, x, NA},
    {INVALID,     0x0f7337, "(bad)", xx, xx, xx, xx, xx, no, x, NA},
    {INVALID,   0xf30f7337, "(bad)", xx, xx, xx, xx, xx, no, x, NA},
    {OP_vpslldq, 0x660f7337, "vpslldq", Hx, xx, Ib, Ux, xx, mrm|vex, x, END_LIST},
    {INVALID,   0xf20f7337, "(bad)", xx, xx, xx, xx, xx, no, x, NA},
  },
  /* prefix extension 103 */
  {
    {REX_B_EXT,  0x900000, "(rex.b ext 0)", xx, xx, xx, xx, xx, no, x, 0},
    {OP_pause,0xf3900000, "pause", xx, xx, xx, xx, xx, no, x, END_LIST},
    /* we chain these even though encoding won't find them */
    {OP_nop, 0x66900000, "nop", xx, xx, xx, xx, xx, no, x, tpe[103][3]},
    /* windbg displays as "repne nop" */
    {OP_nop, 0xf2900000, "nop", xx, xx, xx, xx, xx, no, x, END_LIST},
    {INVALID,   0x900000, "(bad)", xx, xx, xx, xx, xx, no, x, NA},
    {INVALID,   0xf3900000, "(bad)", xx, xx, xx, xx, xx, no, x, NA},
    {INVALID,   0x66900000, "(bad)", xx, xx, xx, xx, xx, no, x, NA},
    {INVALID,   0xf2900000, "(bad)", xx, xx, xx, xx, xx, no, x, NA},
  },
  /* prefix extension 104: all assumed to have Ib */
  {
    /* Intel tables imply they may add opcodes in the mod<3 (mem) space in future */
    {OP_psrlw,    0x0f7132, "psrlw", Nq, xx, Ib, Nq, xx, mrm, x, tpe[104][2]},
    {INVALID,   0xf30f7132, "(bad)", xx, xx, xx, xx, xx, no, x, NA},
    {OP_psrlw,  0x660f7132, "psrlw", Udq, xx, Ib, Udq, xx, mrm, x, END_LIST},
    {INVALID,   0xf20f7132, "(bad)", xx, xx, xx, xx, xx, no, x, NA},
    {INVALID,     0x0f7132, "(bad)", xx, xx, xx, xx, xx, no, x, NA},
    {INVALID,   0xf30f7132, "(bad)", xx, xx, xx, xx, xx, no, x, NA},
    {OP_vpsrlw,  0x660f7132, "vpsrlw", Hx, xx, Ib, Ux, xx, mrm|vex, x, END_LIST},
    {INVALID,   0xf20f7132, "(bad)", xx, xx, xx, xx, xx, no, x, NA},
  },
  /* prefix extension 105: all assumed to have Ib */
  {
    /* Intel tables imply they may add opcodes in the mod<3 (mem) space in future */
    {OP_psraw,    0x0f7134, "psraw", Nq, xx, Ib, Nq, xx, mrm, x, tpe[105][2]},
    {INVALID,   0xf30f7134, "(bad)", xx, xx, xx, xx, xx, no, x, NA},
    {OP_psraw,  0x660f7134, "psraw", Udq, xx, Ib, Udq, xx, mrm, x, END_LIST},
    {INVALID,   0xf20f7134, "(bad)", xx, xx, xx, xx, xx, no, x, NA},
    {INVALID,     0x0f7134, "(bad)", xx, xx, xx, xx, xx, no, x, NA},
    {INVALID,   0xf30f7134, "(bad)", xx, xx, xx, xx, xx, no, x, NA},
    {OP_vpsraw,  0x660f7134, "vpsraw", Hx, xx, Ib, Ux, xx, mrm|vex, x, END_LIST},
    {INVALID,   0xf20f7134, "(bad)", xx, xx, xx, xx, xx, no, x, NA},
  },
  /* prefix extension 106: all assumed to have Ib */
  {
    /* Intel tables imply they may add opcodes in the mod<3 (mem) space in future */
    {OP_psllw,    0x0f7136, "psllw", Nq, xx, Ib, Nq, xx, mrm, x, tpe[106][2]},
    {INVALID,   0xf30f7136, "(bad)", xx, xx, xx, xx, xx, no, x, NA},
    {OP_psllw,  0x660f7136, "psllw", Udq, xx, Ib, Udq, xx, mrm, x, END_LIST},
    {INVALID,   0xf20f7136, "(bad)", xx, xx, xx, xx, xx, no, x, NA},
    {INVALID,     0x0f7136, "(bad)", xx, xx, xx, xx, xx, no, x, NA},
    {INVALID,   0xf30f7136, "(bad)", xx, xx, xx, xx, xx, no, x, NA},
    {OP_vpsllw,  0x660f7136, "vpsllw", Hx, xx, Ib, Ux, xx, mrm|vex, x, END_LIST},
    {INVALID,   0xf20f7136, "(bad)", xx, xx, xx, xx, xx, no, x, NA},
  },
  /* prefix extension 107: all assumed to have Ib */
  {
    /* Intel tables imply they may add opcodes in the mod<3 (mem) space in future */
    {OP_psrld,    0x0f7232, "psrld", Nq, xx, Ib, Nq, xx, mrm, x, tpe[107][2]},
    {INVALID,   0xf30f7232, "(bad)", xx, xx, xx, xx, xx, no, x, NA},
    {OP_psrld,  0x660f7232, "psrld", Udq, xx, Ib, Udq, xx, mrm, x, END_LIST},
    {INVALID,   0xf20f7232, "(bad)", xx, xx, xx, xx, xx, no, x, NA},
    {INVALID,     0x0f7232, "(bad)", xx, xx, xx, xx, xx, no, x, NA},
    {INVALID,   0xf30f7232, "(bad)", xx, xx, xx, xx, xx, no, x, NA},
    {OP_vpsrld,  0x660f7232, "vpsrld", Hx, xx, Ib, Ux, xx, mrm|vex, x, END_LIST},
    {INVALID,   0xf20f7232, "(bad)", xx, xx, xx, xx, xx, no, x, NA},
  },
  /* prefix extension 108: all assumed to have Ib */
  {
    /* Intel tables imply they may add opcodes in the mod<3 (mem) space in future */
    {OP_psrad,    0x0f7234, "psrad", Nq, xx, Ib, Nq, xx, mrm, x, tpe[108][2]},
    {INVALID,   0xf30f7234, "(bad)", xx, xx, xx, xx, xx, no, x, NA},
    {OP_psrad,  0x660f7234, "psrad", Udq, xx, Ib, Udq, xx, mrm, x, END_LIST},
    {INVALID,   0xf20f7234, "(bad)", xx, xx, xx, xx, xx, no, x, NA},
    {INVALID,     0x0f7234, "(bad)", xx, xx, xx, xx, xx, no, x, NA},
    {INVALID,   0xf30f7234, "(bad)", xx, xx, xx, xx, xx, no, x, NA},
    {OP_vpsrad,  0x660f7234, "vpsrad", Hx, xx, Ib, Ux, xx, mrm|vex, x, END_LIST},
    {INVALID,   0xf20f7234, "(bad)", xx, xx, xx, xx, xx, no, x, NA},
  },
  /* prefix extension 109: all assumed to have Ib */
  {
    /* Intel tables imply they may add opcodes in the mod<3 (mem) space in future */
    {OP_pslld,    0x0f7236, "pslld", Nq, xx, Ib, Nq, xx, mrm, x, tpe[109][2]},
    {INVALID,   0xf30f7236, "(bad)", xx, xx, xx, xx, xx, no, x, NA},
    {OP_pslld,  0x660f7236, "pslld", Udq, xx, Ib, Udq, xx, mrm, x, END_LIST},
    {INVALID,   0xf20f7236, "(bad)", xx, xx, xx, xx, xx, no, x, NA},
    {INVALID,     0x0f7236, "(bad)", xx, xx, xx, xx, xx, no, x, NA},
    {INVALID,   0xf30f7236, "(bad)", xx, xx, xx, xx, xx, no, x, NA},
    {OP_vpslld,  0x660f7236, "vpslld", Hx, xx, Ib, Ux, xx, mrm|vex, x, END_LIST},
    {INVALID,   0xf20f7236, "(bad)", xx, xx, xx, xx, xx, no, x, NA},
  },
  /* prefix extension 110: all assumed to have Ib */
  {
    /* Intel tables imply they may add opcodes in the mod<3 (mem) space in future */
    {OP_psrlq,    0x0f7332, "psrlq", Nq, xx, Ib, Nq, xx, mrm, x, tpe[110][2]},
    {INVALID,   0xf30f7332, "(bad)", xx, xx, xx, xx, xx, no, x, NA},
    {OP_psrlq,  0x660f7332, "psrlq", Udq, xx, Ib, Udq, xx, mrm, x, END_LIST},
    {INVALID,   0xf20f7332, "(bad)", xx, xx, xx, xx, xx, no, x, NA},
    {INVALID,     0x0f7332, "(bad)", xx, xx, xx, xx, xx, no, x, NA},
    {INVALID,   0xf30f7332, "(bad)", xx, xx, xx, xx, xx, no, x, NA},
    {OP_vpsrlq,  0x660f7332, "vpsrlq", Hx, xx, Ib, Ux, xx, mrm|vex, x, END_LIST},
    {INVALID,   0xf20f7332, "(bad)", xx, xx, xx, xx, xx, no, x, NA},
  },
  /* prefix extension 111: all assumed to have Ib */
  {
    /* Intel tables imply they may add opcodes in the mod<3 (mem) space in future */
    {OP_psllq,    0x0f7336, "psllq", Nq, xx, Ib, Nq, xx, mrm, x, tpe[111][2]},
    {INVALID,   0xf30f7336, "(bad)", xx, xx, xx, xx, xx, no, x, NA},
    {OP_psllq,  0x660f7336, "psllq", Udq, xx, Ib, Udq, xx, mrm, x, END_LIST},
    {INVALID,   0xf20f7336, "(bad)", xx, xx, xx, xx, xx, no, x, NA},
    {INVALID,     0x0f7336, "(bad)", xx, xx, xx, xx, xx, no, x, NA},
    {INVALID,   0xf30f7336, "(bad)", xx, xx, xx, xx, xx, no, x, NA},
    {OP_vpsllq,  0x660f7336, "vpsllq", Hx, xx, Ib, Ux, xx, mrm|vex, x, END_LIST},
    {INVALID,   0xf20f7336, "(bad)", xx, xx, xx, xx, xx, no, x, NA},
  },
  /* prefix extension 112 */
  {
    {OP_movq,     0x0f6f10, "movq", Pq, xx, Qq, xx, xx, mrm, x, tpe[113][0]},
    {OP_movdqu, 0xf30f6f10, "movdqu", Vdq, xx, Wdq, xx, xx, mrm, x, tpe[113][1]},
    {OP_movdqa, 0x660f6f10, "movdqa", Vdq, xx, Wdq, xx, xx, mrm, x, tpe[113][2]},
    {INVALID,   0xf20f6f10, "(bad)", xx, xx, xx, xx, xx, no, x, NA},
    {INVALID,     0x0f6f10, "(bad)", xx, xx, xx, xx, xx, no, x, END_LIST},
    {OP_vmovdqu, 0xf30f6f10, "vmovdqu", Vx, xx, Wx, xx, xx, mrm|vex, x, tpe[113][5]},
    {OP_vmovdqa, 0x660f6f10, "vmovdqa", Vx, xx, Wx, xx, xx, mrm|vex, x, tpe[113][6]},
    {INVALID,   0xf20f6f10, "(bad)", xx, xx, xx, xx, xx, no, x, NA},
  },
  /* prefix extension 113 */
  {
    {OP_movq,     0x0f7f10, "movq", Qq, xx, Pq, xx, xx, mrm, x, tpe[51][1]},
    {OP_movdqu, 0xf30f7f10, "movdqu", Wdq, xx, Vdq, xx, xx, mrm, x, END_LIST},
    {OP_movdqa, 0x660f7f10, "movdqa", Wdq, xx, Vdq, xx, xx, mrm, x, END_LIST},
    {INVALID,   0xf20f7f10, "(bad)", xx, xx, xx, xx, xx, no, x, NA},
    {INVALID,     0x0f7f10, "(bad)", xx, xx, xx, xx, xx, no, x, END_LIST},
    {OP_vmovdqu, 0xf30f7f10, "vmovdqu", Wx, xx, Vx, xx, xx, mrm|vex, x, END_LIST},
    {OP_vmovdqa, 0x660f7f10, "vmovdqa", Wx, xx, Vx, xx, xx, mrm|vex, x, END_LIST},
    {INVALID,   0xf20f7f10, "(bad)", xx, xx, xx, xx, xx, no, x, NA},
  },
  /* prefix extension 114 */
  {
    {INVALID,     0x0f7c10, "(bad)", xx, xx, xx, xx, xx, no, x, NA},
    {INVALID,   0xf30f7c10, "(bad)", xx, xx, xx, xx, xx, no, x, NA},
    {OP_haddpd, 0x660f7c10, "haddpd", Vpd, xx, Wpd, Vpd, xx, mrm, x, END_LIST},
    {OP_haddps, 0xf20f7c10, "haddps", Vps, xx, Wps, Vps, xx, mrm, x, END_LIST},
    {INVALID,     0x0f7c10, "(bad)", xx, xx, xx, xx, xx, no, x, NA},
    {INVALID,   0xf30f7c10, "(bad)", xx, xx, xx, xx, xx, no, x, NA},
    {OP_vhaddpd, 0x660f7c10, "vhaddpd", Vvd, xx, Hvd, Wvd, xx, mrm|vex, x, END_LIST},
    {OP_vhaddps, 0xf20f7c10, "vhaddps", Vvs, xx, Hvs, Wvs, xx, mrm|vex, x, END_LIST},
  },
  /* prefix extension 115 */
  {
    {INVALID,     0x0f7d10, "(bad)", xx, xx, xx, xx, xx, no, x, NA},
    {INVALID,   0xf30f7d10, "(bad)", xx, xx, xx, xx, xx, no, x, NA},
    {OP_hsubpd, 0x660f7d10, "hsubpd", Vpd, xx, Wpd, Vpd, xx, mrm, x, END_LIST},
    {OP_hsubps, 0xf20f7d10, "hsubps", Vps, xx, Wps, Vps, xx, mrm, x, END_LIST},
    {INVALID,     0x0f7d10, "(bad)", xx, xx, xx, xx, xx, no, x, NA},
    {INVALID,   0xf30f7d10, "(bad)", xx, xx, xx, xx, xx, no, x, NA},
    {OP_vhsubpd, 0x660f7d10, "vhsubpd", Vvd, xx, Hvd, Wvd, xx, mrm|vex, x, END_LIST},
    {OP_vhsubps, 0xf20f7d10, "vhsubps", Vvs, xx, Hvs, Wvs, xx, mrm|vex, x, END_LIST},
  },
  /* prefix extension 116 */
  {
    {INVALID,     0x0fd010, "(bad)", xx, xx, xx, xx, xx, no, x, NA},
    {INVALID,   0xf30fd010, "(bad)", xx, xx, xx, xx, xx, no, x, NA},
    {OP_addsubpd, 0x660fd010, "addsubpd", Vpd, xx, Wpd, Vpd, xx, mrm, x, END_LIST},
    {OP_addsubps, 0xf20fd010, "addsubps", Vps, xx, Wps, Vps, xx, mrm, x, END_LIST},
    {INVALID,     0x0fd010, "(bad)", xx, xx, xx, xx, xx, no, x, NA},
    {INVALID,   0xf30fd010, "(bad)", xx, xx, xx, xx, xx, no, x, NA},
    {OP_vaddsubpd, 0x660fd010, "vaddsubpd", Vvd, xx, Hvd, Wvd, xx, mrm|vex, x, END_LIST},
    {OP_vaddsubps, 0xf20fd010, "vaddsubps", Vvs, xx, Hvs, Wvs, xx, mrm|vex, x, END_LIST},
  },
  /* prefix extension 117 */
  {
    {INVALID,     0x0ff010, "(bad)", xx, xx, xx, xx, xx, no, x, NA},
    {INVALID,   0xf30ff010, "(bad)", xx, xx, xx, xx, xx, no, x, NA},
    {INVALID,   0x660ff010, "(bad)", xx, xx, xx, xx, xx, no, x, NA},
    {OP_lddqu,  0xf20ff010, "lddqu", Vdq, xx, Mdq, xx, xx, mrm, x, END_LIST},
    {INVALID,     0x0ff010, "(bad)", xx, xx, xx, xx, xx, no, x, NA},
    {INVALID,   0xf30ff010, "(bad)", xx, xx, xx, xx, xx, no, x, NA},
    {INVALID,   0x660ff010, "(bad)", xx, xx, xx, xx, xx, no, x, NA},
    {OP_vlddqu,  0xf20ff010, "vlddqu", Vx, xx, Mx, xx, xx, mrm|vex, x, END_LIST},
  },
  /***************************************************
   * SSSE3
   */
  { /* prefix extension 118 */
    {OP_pshufb,     0x380018, "pshufb",   Pq, xx, Qq, xx, xx, mrm, x, tpe[118][2]},
    {INVALID,     0xf3380018, "(bad)",    xx, xx, xx, xx, xx, no, x, NA},
    {OP_pshufb,   0x66380018, "pshufb",   Vdq, xx, Wdq, xx, xx, mrm, x, END_LIST},
    {INVALID,     0xf2380018, "(bad)",    xx, xx, xx, xx, xx, no, x, NA},
    {INVALID,     0x380018, "(bad)", xx, xx, xx, xx, xx, no, x, END_LIST},
    {INVALID,     0xf3380018, "(bad)",    xx, xx, xx, xx, xx, no, x, NA},
    {OP_vpshufb,   0x66380018, "vpshufb",   Vx, xx, Hx, Wx, xx, mrm|vex, x, END_LIST},
    {INVALID,     0xf2380018, "(bad)",    xx, xx, xx, xx, xx, no, x, NA},
  },
  { /* prefix extension 119 */
    {OP_phaddw,      0x380118, "phaddw",  Pq, xx, Qq, Pq, xx, mrm, x, tpe[119][2]},
    {INVALID,      0xf3380118, "(bad)",   xx, xx, xx, xx, xx, no, x, NA},
    {OP_phaddw,    0x66380118, "phaddw",  Vdq, xx, Wdq, Vdq, xx, mrm, x, END_LIST},
    {INVALID,      0xf2380118, "(bad)",   xx, xx, xx, xx, xx, no, x, NA},
    {INVALID,        0x380118, "(bad)", xx, xx, xx, xx, xx, no, x, END_LIST},
    {INVALID,      0xf3380118, "(bad)",   xx, xx, xx, xx, xx, no, x, NA},
    {OP_vphaddw,    0x66380118, "vphaddw",  Vx, xx, Hx, Wx, xx, mrm|vex, x, END_LIST},
    {INVALID,      0xf2380118, "(bad)",   xx, xx, xx, xx, xx, no, x, NA},
  },
  { /* prefix extension 120 */
    {OP_phaddd,      0x380218, "phaddd",  Pq, xx, Qq, Pq, xx, mrm, x, tpe[120][2]},
    {INVALID,      0xf3380218, "(bad)",   xx, xx, xx, xx, xx, no, x, NA},
    {OP_phaddd,    0x66380218, "phaddd",  Vdq, xx, Wdq, Vdq, xx, mrm, x, END_LIST},
    {INVALID,      0xf2380218, "(bad)",   xx, xx, xx, xx, xx, no, x, NA},
    {INVALID,        0x380218, "(bad)", xx, xx, xx, xx, xx, no, x, END_LIST},
    {INVALID,      0xf3380218, "(bad)",   xx, xx, xx, xx, xx, no, x, NA},
    {OP_vphaddd,    0x66380218, "vphaddd",  Vx, xx, Hx, Wx, xx, mrm|vex, x, END_LIST},
    {INVALID,      0xf2380218, "(bad)",   xx, xx, xx, xx, xx, no, x, NA},
  },
  { /* prefix extension 121 */
    {OP_phaddsw,     0x380318, "phaddsw", Pq, xx, Qq, Pq, xx, mrm, x, tpe[121][2]},
    {INVALID,      0xf3380318, "(bad)",   xx, xx, xx, xx, xx, no, x, NA},
    {OP_phaddsw,   0x66380318, "phaddsw", Vdq, xx, Wdq, Vdq, xx, mrm, x, END_LIST},
    {INVALID,      0xf2380318, "(bad)",   xx, xx, xx, xx, xx, no, x, NA},
    {INVALID,        0x380318, "(bad)", xx, xx, xx, xx, xx, no, x, END_LIST},
    {INVALID,      0xf3380318, "(bad)",   xx, xx, xx, xx, xx, no, x, NA},
    {OP_vphaddsw,   0x66380318, "vphaddsw", Vx, xx, Hx, Wx, xx, mrm|vex, x, END_LIST},
    {INVALID,      0xf2380318, "(bad)",   xx, xx, xx, xx, xx, no, x, NA},
  },
  { /* prefix extension 122 */
    {OP_pmaddubsw,   0x380418, "pmaddubsw",Pq, xx, Qq, Pq, xx, mrm, x, tpe[122][2]},
    {INVALID,      0xf3380418, "(bad)",    xx, xx, xx, xx, xx, no, x, NA},
    {OP_pmaddubsw, 0x66380418, "pmaddubsw",Vdq, xx, Wdq, Vdq, xx, mrm, x, END_LIST},
    {INVALID,      0xf2380418, "(bad)",    xx, xx, xx, xx, xx, no, x, NA},
    {INVALID,        0x380418, "(bad)", xx, xx, xx, xx, xx, no, x, END_LIST},
    {INVALID,      0xf3380418, "(bad)",    xx, xx, xx, xx, xx, no, x, NA},
    {OP_vpmaddubsw, 0x66380418, "vpmaddubsw",Vx, xx, Hx, Wx, xx, mrm|vex, x, END_LIST},
    {INVALID,      0xf2380418, "(bad)",    xx, xx, xx, xx, xx, no, x, NA},
  },
  { /* prefix extension 123 */
    {OP_phsubw,      0x380518, "phsubw",  Pq, xx, Qq, Pq, xx, mrm, x, tpe[123][2]},
    {INVALID,      0xf3380518, "(bad)",   xx, xx, xx, xx, xx, no, x, NA},
    {OP_phsubw,    0x66380518, "phsubw",  Vdq, xx, Wdq, Vdq, xx, mrm, x, END_LIST},
    {INVALID,      0xf2380518, "(bad)",   xx, xx, xx, xx, xx, no, x, NA},
    {INVALID,        0x380518, "(bad)", xx, xx, xx, xx, xx, no, x, END_LIST},
    {INVALID,      0xf3380518, "(bad)",   xx, xx, xx, xx, xx, no, x, NA},
    {OP_vphsubw,    0x66380518, "vphsubw",  Vx, xx, Hx, Wx, xx, mrm|vex, x, END_LIST},
    {INVALID,      0xf2380518, "(bad)",   xx, xx, xx, xx, xx, no, x, NA},
  },
  { /* prefix extension 124 */
    {OP_phsubd,      0x380618, "phsubd",  Pq, xx, Qq, Pq, xx, mrm, x, tpe[124][2]},
    {INVALID,      0xf3380618, "(bad)",   xx, xx, xx, xx, xx, no, x, NA},
    {OP_phsubd,    0x66380618, "phsubd",  Vdq, xx, Wdq, Vdq, xx, mrm, x, END_LIST},
    {INVALID,      0xf2380618, "(bad)",   xx, xx, xx, xx, xx, no, x, NA},
    {INVALID,        0x380618, "(bad)", xx, xx, xx, xx, xx, no, x, END_LIST},
    {INVALID,      0xf3380618, "(bad)",   xx, xx, xx, xx, xx, no, x, NA},
    {OP_vphsubd,    0x66380618, "vphsubd",  Vx, xx, Hx, Wx, xx, mrm|vex, x, END_LIST},
    {INVALID,      0xf2380618, "(bad)",   xx, xx, xx, xx, xx, no, x, NA},
  },
  { /* prefix extension 125 */
    {OP_phsubsw,     0x380718, "phsubsw", Pq, xx, Qq, Pq, xx, mrm, x, tpe[125][2]},
    {INVALID,      0xf3380718, "(bad)",   xx, xx, xx, xx, xx, no, x, NA},
    {OP_phsubsw,   0x66380718, "phsubsw", Vdq, xx, Wdq, Vdq, xx, mrm, x, END_LIST},
    {INVALID,      0xf2380718, "(bad)",   xx, xx, xx, xx, xx, no, x, NA},
    {INVALID,        0x380718, "(bad)", xx, xx, xx, xx, xx, no, x, END_LIST},
    {INVALID,      0xf3380718, "(bad)",   xx, xx, xx, xx, xx, no, x, NA},
    {OP_vphsubsw,   0x66380718, "vphsubsw", Vx, xx, Hx, Wx, xx, mrm|vex, x, END_LIST},
    {INVALID,      0xf2380718, "(bad)",   xx, xx, xx, xx, xx, no, x, NA},
  },
  { /* prefix extension 126 */
    {OP_psignb,      0x380818, "psignb",  Pq, xx, Qq, Pq, xx, mrm, x, tpe[126][2]},
    {INVALID,      0xf3380818, "(bad)",   xx, xx, xx, xx, xx, no, x, NA},
    {OP_psignb,    0x66380818, "psignb",  Vdq, xx, Wdq, Vdq, xx, mrm, x, END_LIST},
    {INVALID,      0xf2380818, "(bad)",   xx, xx, xx, xx, xx, no, x, NA},
    {INVALID,        0x380818, "(bad)", xx, xx, xx, xx, xx, no, x, END_LIST},
    {INVALID,      0xf3380818, "(bad)",   xx, xx, xx, xx, xx, no, x, NA},
    {OP_vpsignb,    0x66380818, "vpsignb",  Vx, xx, Hx, Wx, xx, mrm|vex, x, END_LIST},
    {INVALID,      0xf2380818, "(bad)",   xx, xx, xx, xx, xx, no, x, NA},
  },
  { /* prefix extension 127 */
    {OP_psignw,      0x380918, "psignw",  Pq, xx, Qq, Pq, xx, mrm, x, tpe[127][2]},
    {INVALID,      0xf3380918, "(bad)",   xx, xx, xx, xx, xx, no, x, NA},
    {OP_psignw,    0x66380918, "psignw",  Vdq, xx, Wdq, Vdq, xx, mrm, x, END_LIST},
    {INVALID,      0xf2380918, "(bad)",   xx, xx, xx, xx, xx, no, x, NA},
    {INVALID,        0x380918, "(bad)", xx, xx, xx, xx, xx, no, x, END_LIST},
    {INVALID,      0xf3380918, "(bad)",   xx, xx, xx, xx, xx, no, x, NA},
    {OP_vpsignw,    0x66380918, "vpsignw",  Vx, xx, Hx, Wx, xx, mrm|vex, x, END_LIST},
    {INVALID,      0xf2380918, "(bad)",   xx, xx, xx, xx, xx, no, x, NA},
  },
  { /* prefix extension 128 */
    {OP_psignd,      0x380a18, "psignd",  Pq, xx, Qq, Pq, xx, mrm, x, tpe[128][2]},
    {INVALID,      0xf3380a18, "(bad)",   xx, xx, xx, xx, xx, no, x, NA},
    {OP_psignd,    0x66380a18, "psignd",  Vdq, xx, Wdq, Vdq, xx, mrm, x, END_LIST},
    {INVALID,      0xf2380a18, "(bad)",   xx, xx, xx, xx, xx, no, x, NA},
    {INVALID,        0x380a18, "(bad)", xx, xx, xx, xx, xx, no, x, END_LIST},
    {INVALID,      0xf3380a18, "(bad)",   xx, xx, xx, xx, xx, no, x, NA},
    {OP_vpsignd,    0x66380a18, "vpsignd",  Vx, xx, Hx, Wx, xx, mrm|vex, x, END_LIST},
    {INVALID,      0xf2380a18, "(bad)",   xx, xx, xx, xx, xx, no, x, NA},
  },
  { /* prefix extension 129 */
    {OP_pmulhrsw,    0x380b18, "pmulhrsw", Pq, xx, Qq, Pq, xx, mrm, x, tpe[129][2]},
    {INVALID,      0xf3380b18, "(bad)",   xx, xx, xx, xx, xx, no, x, NA},
    {OP_pmulhrsw,  0x66380b18, "pmulhrsw", Vdq, xx, Wdq, Vdq, xx, mrm, x, END_LIST},
    {INVALID,      0xf2380b18, "(bad)",   xx, xx, xx, xx, xx, no, x, NA},
    {INVALID,        0x380b18, "(bad)", xx, xx, xx, xx, xx, no, x, END_LIST},
    {INVALID,      0xf3380b18, "(bad)",   xx, xx, xx, xx, xx, no, x, NA},
    {OP_vpmulhrsw,  0x66380b18, "vpmulhrsw", Vx, xx, Hx, Wx, xx, mrm|vex, x, END_LIST},
    {INVALID,      0xf2380b18, "(bad)",   xx, xx, xx, xx, xx, no, x, NA},
  },
  { /* prefix extension 130 */
    {OP_pabsb,       0x381c18, "pabsb",   Pq, xx, Qq, Pq, xx, mrm, x, tpe[130][2]},
    {INVALID,      0xf3381c18, "(bad)",   xx, xx, xx, xx, xx, no, x, NA},
    {OP_pabsb,     0x66381c18, "pabsb",   Vdq, xx, Wdq, Vdq, xx, mrm, x, END_LIST},
    {INVALID,      0xf2381c18, "(bad)",   xx, xx, xx, xx, xx, no, x, NA},
    {INVALID,        0x381c18, "(bad)", xx, xx, xx, xx, xx, no, x, END_LIST},
    {INVALID,      0xf3381c18, "(bad)",   xx, xx, xx, xx, xx, no, x, NA},
    {OP_vpabsb,     0x66381c18, "vpabsb",   Vx, xx, Hx, Wx, xx, mrm|vex, x, END_LIST},
    {INVALID,      0xf2381c18, "(bad)",   xx, xx, xx, xx, xx, no, x, NA},
  },
  { /* prefix extension 131 */
    {OP_pabsw,       0x381d18, "pabsw",   Pq, xx, Qq, Pq, xx, mrm, x, tpe[131][2]},
    {INVALID,      0xf3381d18, "(bad)",   xx, xx, xx, xx, xx, no, x, NA},
    {OP_pabsw,     0x66381d18, "pabsw",   Vdq, xx, Wdq, Vdq, xx, mrm, x, END_LIST},
    {INVALID,      0xf2381d18, "(bad)",   xx, xx, xx, xx, xx, no, x, NA},
    {INVALID,        0x381d18, "(bad)", xx, xx, xx, xx, xx, no, x, END_LIST},
    {INVALID,      0xf3381d18, "(bad)",   xx, xx, xx, xx, xx, no, x, NA},
    {OP_vpabsw,     0x66381d18, "vpabsw",   Vx, xx, Hx, Wx, xx, mrm|vex, x, END_LIST},
    {INVALID,      0xf2381d18, "(bad)",   xx, xx, xx, xx, xx, no, x, NA},
  },
  { /* prefix extension 132 */
    {OP_pabsd,       0x381e18, "pabsd",   Pq, xx, Qq, Pq, xx, mrm, x, tpe[132][2]},
    {INVALID,      0xf3381e18, "(bad)",   xx, xx, xx, xx, xx, no, x, NA},
    {OP_pabsd,     0x66381e18, "pabsd",   Vdq, xx, Wdq, Vdq, xx, mrm, x, END_LIST},
    {INVALID,      0xf2381e18, "(bad)",   xx, xx, xx, xx, xx, no, x, NA},
    {INVALID,        0x381e18, "(bad)", xx, xx, xx, xx, xx, no, x, END_LIST},
    {INVALID,      0xf3381e18, "(bad)",   xx, xx, xx, xx, xx, no, x, NA},
    {OP_vpabsd,     0x66381e18, "vpabsd",   Vx, xx, Hx, Wx, xx, mrm|vex, x, END_LIST},
    {INVALID,      0xf2381e18, "(bad)",   xx, xx, xx, xx, xx, no, x, NA},
  },
  { /* prefix extension 133: all assumed to have Ib */
    {OP_palignr,     0x3a0f18, "palignr", Pq, xx, Qq, Ib, Pq, mrm, x, tpe[133][2]},
    {INVALID,      0xf33a0f18, "(bad)",   xx, xx, xx, xx, xx, no, x, NA},
    {OP_palignr,   0x663a0f18, "palignr", Vdq, xx, Wdq, Ib, Vdq, mrm, x, END_LIST},
    {INVALID,      0xf23a0f18, "(bad)",   xx, xx, xx, xx, xx, no, x, NA},
    {INVALID,        0x3a0f18, "(bad)", xx, xx, xx, xx, xx, no, x, END_LIST},
    {INVALID,      0xf33a0f18, "(bad)",   xx, xx, xx, xx, xx, no, x, NA},
    {OP_vpalignr,   0x663a0f18, "vpalignr", Vx, xx, Hx, Wx, Ib, mrm|vex, x, END_LIST},
    {INVALID,      0xf23a0f18, "(bad)",   xx, xx, xx, xx, xx, no, x, NA},
  },
  { /* prefix extension 134 */
    {OP_vmread,      0x0f7810, "vmread",  Ed_q, xx, Gd_q, xx, xx, mrm|o64, x, END_LIST},
    {INVALID,      0xf30f7810, "(bad)",   xx, xx, xx, xx, xx, no, x, NA},
    /* FIXME PR 338279: this is listed as /0 but I'm not going to chain it into
     * the reg extensions table until I can verify, since gdb thinks it
     * does NOT need /0.  Waiting for a processor that actually supports it.
     * It's ok for DR proper to think a non-cti instr is valid when really it's not,
     * though for our decoding library use we should get it right.
     */
    {OP_extrq,     0x660f7810, "extrq",   Udq, xx, Ib, Ib, xx, mrm, x, tpe[135][2]},
    /* FIXME: is src or dst Udq? */
    {OP_insertq,   0xf20f7810, "insertq", Vdq, xx, Udq, Ib, Ib, mrm, x, tpe[135][3]},
    {INVALID,        0x0f7810, "(bad)",   xx, xx, xx, xx, xx, no, x, NA},
    {INVALID,      0xf30f7810, "(bad)",   xx, xx, xx, xx, xx, no, x, NA},
    {INVALID,      0x660f7810, "(bad)",   xx, xx, xx, xx, xx, no, x, NA},
    {INVALID,      0xf20f7810, "(bad)",   xx, xx, xx, xx, xx, no, x, NA},
  },
  { /* prefix extension 135 */
    {OP_vmwrite,     0x0f7910, "vmwrite", Gd_q, xx, Ed_q, xx, xx, mrm|o64, x, END_LIST},
    {INVALID,      0xf30f7910, "(bad)",   xx, xx, xx, xx, xx, no, x, NA},
    /* FIXME: is src or dst Udq? */
    {OP_extrq,     0x660f7910, "extrq",   Vdq, xx, Udq, xx, xx, mrm, x, END_LIST},
    {OP_insertq,   0xf20f7910, "insertq", Vdq, xx, Udq, xx, xx, mrm, x, END_LIST},
    {INVALID,        0x0f7910, "(bad)",   xx, xx, xx, xx, xx, no, x, NA},
    {INVALID,      0xf30f7910, "(bad)",   xx, xx, xx, xx, xx, no, x, NA},
    {INVALID,      0x660f7910, "(bad)",   xx, xx, xx, xx, xx, no, x, NA},
    {INVALID,      0xf20f7910, "(bad)",   xx, xx, xx, xx, xx, no, x, NA},
  },
  { /* prefix extension 136 */
    {OP_bsr,         0x0fbd10, "bsr",     Gv, xx, Ev, xx, xx, mrm|predcx, fW6, END_LIST},
    /* XXX: if cpuid doesn't show lzcnt support, this is treated as bsr */
    {OP_lzcnt,     0xf30fbd10, "lzcnt",   Gv, xx, Ev, xx, xx, mrm, fW6, END_LIST},
    /* This is bsr w/ DATA_PREFIX, which we indicate by omitting 0x66 (i#1118).
     * It's not in the encoding chain.  Ditto for 0xf2.  If we keep the "all
     * prefix ext marked invalid are really treated valid" we don't need these,
     * but better to be explicit where we have to so we can easily remove that.
     */
    {OP_bsr,         0x0fbd10, "bsr",     Gv, xx, Ev, xx, xx, mrm|predcx, fW6, NA},
    {OP_bsr,         0x0fbd10, "bsr",     Gv, xx, Ev, xx, xx, mrm|predcx, fW6, NA},
    {INVALID,        0x0fbd10, "(bad)",   xx, xx, xx, xx, xx, no, x, NA},
    {INVALID,      0xf30fbd10, "(bad)",   xx, xx, xx, xx, xx, no, x, NA},
    {INVALID,      0x660fbd10, "(bad)",   xx, xx, xx, xx, xx, no, x, NA},
    {INVALID,      0xf20fbd10, "(bad)",   xx, xx, xx, xx, xx, no, x, NA},
  },
  { /* prefix extension 137 */
    {OP_vmptrld,     0x0fc736, "vmptrld", xx, xx, Mq, xx, xx, mrm|o64, x, END_LIST},
    {OP_vmxon,     0xf30fc736, "vmxon",   xx, xx, Mq, xx, xx, mrm|o64, x, END_LIST},
    {OP_vmclear,   0x660fc736, "vmclear", Mq, xx, xx, xx, xx, mrm|o64, x, END_LIST},
    {INVALID,      0xf20fc736, "(bad)",   xx, xx, xx, xx, xx, no, x, NA},
    {INVALID,        0x0fc736, "(bad)",   xx, xx, xx, xx, xx, no, x, NA},
    {INVALID,      0xf30fc736, "(bad)",   xx, xx, xx, xx, xx, no, x, NA},
    {INVALID,      0x660fc736, "(bad)",   xx, xx, xx, xx, xx, no, x, NA},
    {INVALID,      0xf20fc736, "(bad)",   xx, xx, xx, xx, xx, no, x, NA},
  },
  { /* prefix extension 138 */
    {OP_movbe,   0x38f018, "movbe", Gv, xx, Mv, xx, xx, mrm, x, tpe[139][0]},
    {INVALID,  0xf338f018, "(bad)",   xx, xx, xx, xx, xx, no, x, NA},
    /* really this is regular data-size prefix */
    {OP_movbe, 0x6638f018, "movbe", Gw, xx, Mw, xx, xx, mrm, x, tpe[139][2]},
    {OP_crc32, 0xf238f018, "crc32", Gv, xx, Eb, Gv, xx, mrm, x, END_LIST},
    {INVALID,    0x38f018, "(bad)",   xx, xx, xx, xx, xx, no, x, NA},
    {INVALID,  0xf338f018, "(bad)",   xx, xx, xx, xx, xx, no, x, NA},
    {INVALID,  0x6638f018, "(bad)",   xx, xx, xx, xx, xx, no, x, NA},
    {INVALID,  0xf238f018, "(bad)",   xx, xx, xx, xx, xx, no, x, NA},
  },
  { /* prefix extension 139 */
    {OP_movbe,   0x38f118, "movbe", Mv, xx, Gv, xx, xx, mrm, x, tpe[138][2]},
    {INVALID,  0xf338f118, "(bad)",   xx, xx, xx, xx, xx, no, x, NA},
    /* really this is regular data-size prefix */
    {OP_movbe, 0x6638f118, "movbe", Mw, xx, Gw, xx, xx, mrm, x, END_LIST},
    {OP_crc32, 0xf238f118, "crc32", Gv, xx, Ev, Gv, xx, mrm, x, tpe[138][3]},
    {INVALID,    0x38f118, "(bad)",   xx, xx, xx, xx, xx, no, x, NA},
    {INVALID,  0xf338f118, "(bad)",   xx, xx, xx, xx, xx, no, x, NA},
    {INVALID,  0x6638f118, "(bad)",   xx, xx, xx, xx, xx, no, x, NA},
    {INVALID,  0xf238f118, "(bad)",   xx, xx, xx, xx, xx, no, x, NA},
    /* XXX: Intel Vol2B Sep2010 decode table claims crc32 has Gd
     * instead of Gv, and that f2 f1 has Ey instead of Ev, and that
     * there is a separate instruction with both 66 and f2 prefixes!
     * But detail page doesn't corroborate that...
     */
  },
  { /* prefix extension 140 */
    {OP_bsf,         0x0fbc10, "bsf",     Gv, xx, Ev, xx, xx, mrm|predcx, fW6, END_LIST},
    /* XXX: if cpuid doesn't show tzcnt support, this is treated as bsf */
    {OP_tzcnt,     0xf30fbc10, "tzcnt",   Gv, xx, Ev, xx, xx, mrm, fW6, END_LIST},
    /* see OP_bsr comments above -- this is the same but for bsf: */
    {OP_bsf,         0x0fbc10, "bsf",     Gv, xx, Ev, xx, xx, mrm|predcx, fW6, NA},
    {OP_bsf,         0x0fbc10, "bsf",     Gv, xx, Ev, xx, xx, mrm|predcx, fW6, NA},
    {INVALID,        0x0fbc10, "(bad)",   xx, xx, xx, xx, xx, no, x, NA},
    {INVALID,      0xf30fbc10, "(bad)",   xx, xx, xx, xx, xx, no, x, NA},
    {INVALID,      0x660fbc10, "(bad)",   xx, xx, xx, xx, xx, no, x, NA},
    {INVALID,      0xf20fbc10, "(bad)",   xx, xx, xx, xx, xx, no, x, NA},
  },
  { /* prefix extension 141 */
    {INVALID,        0x38f718, "(bad)",   xx, xx, xx, xx, xx, no, x, NA},
    {INVALID,      0xf338f718, "(bad)",   xx, xx, xx, xx, xx, no, x, NA},
    {INVALID,      0x6638f718, "(bad)",   xx, xx, xx, xx, xx, no, x, NA},
    {INVALID,      0xf238f718, "(bad)",   xx, xx, xx, xx, xx, no, x, NA},
    {OP_bextr,       0x38f718, "bextr",   Gy, xx, Ey, By, xx, mrm|vex, fW6, txop[60]},
    {OP_sarx,      0xf338f718, "sarx",    Gy, xx, Ey, By, xx, mrm|vex, x, END_LIST},
    {OP_shlx,      0x6638f718, "shlx",    Gy, xx, Ey, By, xx, mrm|vex, x, END_LIST},
    {OP_shrx,      0xf238f718, "shrx",    Gy, xx, Ey, By, xx, mrm|vex, x, END_LIST},
  },
  { /* prefix extension 142 */
    {INVALID,        0x38f518, "(bad)",   xx, xx, xx, xx, xx, no, x, NA},
    {INVALID,      0xf338f518, "(bad)",   xx, xx, xx, xx, xx, no, x, NA},
    {INVALID,      0x6638f518, "(bad)",   xx, xx, xx, xx, xx, no, x, NA},
    {INVALID,      0xf238f518, "(bad)",   xx, xx, xx, xx, xx, no, x, NA},
    {OP_bzhi,        0x38f518, "bzhi",    Gy, xx, Ey, By, xx, mrm|vex, fW6, END_LIST},
    {INVALID,      0xf338f518, "(bad)",   xx, xx, xx, xx, xx, no, x, NA},
    {OP_pext,      0x6638f518, "pext",    Gy, xx, Ey, By, xx, mrm|vex, x, END_LIST},
    {OP_pdep,      0xf238f518, "pdep",    Gy, xx, Ey, By, xx, mrm|vex, x, END_LIST},
  },
  { /* prefix extension 143 */
    {INVALID,        0x38f618, "(bad)",   xx, xx, xx, xx, xx, no, x, NA},
    {OP_adox,      0xf338f618, "adox",    Gy, xx, Ey, xx, xx, mrm, (fWO|fRO), END_LIST},
    {OP_adcx,      0x6638f618, "adcx",    Gy, xx, Ey, xx, xx, mrm, (fWC|fRC), END_LIST},
    {INVALID,      0xf238f618, "(bad)",   xx, xx, xx, xx, xx, no, x, NA},
    {INVALID,        0x38f618, "(bad)",   xx, xx, xx, xx, xx, no, x, NA},
    {INVALID,      0xf338f618, "(bad)",   xx, xx, xx, xx, xx, no, x, NA},
    {INVALID,      0x6638f618, "(bad)",   xx, xx, xx, xx, xx, no, x, NA},
    {OP_mulx,      0xf238f618, "mulx",    By, Gy, Ey, uDX, xx, mrm|vex, x, END_LIST},
  },
  { /* prefix extension 144 */
    {INVALID,        0x0f9010, "(bad)",   xx, xx, xx, xx, xx, no, x, NA},
    {INVALID,      0xf30f9010, "(bad)",   xx, xx, xx, xx, xx, no, x, NA},
    {INVALID,      0x660f9010, "(bad)",   xx, xx, xx, xx, xx, no, x, NA},
    {INVALID,      0xf20f9010, "(bad)",   xx, xx, xx, xx, xx, no, x, NA},
    {VEX_W_EXT,      0x0f9010, "(vex_W ext 74)", xx, xx, xx, xx, xx, mrm|vex, x, 74},
    {INVALID,      0xf30f9010, "(bad)",   xx, xx, xx, xx, xx, no, x, NA},
    {VEX_W_EXT,    0x660f9010, "(vex_W ext 75)", xx, xx, xx, xx, xx, mrm|vex, x, 75},
    {INVALID,      0xf20f9010, "(bad)",   xx, xx, xx, xx, xx, no, x, NA},
  },
  { /* prefix extension 145 */
    {INVALID,        0x0f9110, "(bad)",   xx, xx, xx, xx, xx, no, x, NA},
    {INVALID,      0xf30f9110, "(bad)",   xx, xx, xx, xx, xx, no, x, NA},
    {INVALID,      0x660f9110, "(bad)",   xx, xx, xx, xx, xx, no, x, NA},
    {INVALID,      0xf20f9110, "(bad)",   xx, xx, xx, xx, xx, no, x, NA},
    {VEX_W_EXT,      0x0f9110, "(vex_W ext 76)", xx, xx, xx, xx, xx, mrm|vex, x, 76},
    {INVALID,      0xf30f9110, "(bad)",   xx, xx, xx, xx, xx, no, x, NA},
    {VEX_W_EXT,    0x660f9110, "(vex_W ext 77)", xx, xx, xx, xx, xx, mrm|vex, x, 77},
    {INVALID,      0xf20f9110, "(bad)",   xx, xx, xx, xx, xx, no, x, NA},
  },
  { /* prefix extension 146 */
    {INVALID,        0x0f9210, "(bad)",   xx, xx, xx, xx, xx, no, x, NA},
    {INVALID,      0xf30f9210, "(bad)",   xx, xx, xx, xx, xx, no, x, NA},
    {INVALID,      0x660f9210, "(bad)",   xx, xx, xx, xx, xx, no, x, NA},
    {INVALID,      0xf20f9210, "(bad)",   xx, xx, xx, xx, xx, no, x, NA},
    {VEX_W_EXT,      0x0f9210, "(vex_W ext 78)", xx, xx, xx, xx, xx, mrm|vex, x, 78},
    {INVALID,      0xf30f9210, "(bad)",   xx, xx, xx, xx, xx, no, x, NA},
    {VEX_W_EXT,    0x660f9210, "(vex_W ext 79)", xx, xx, xx, xx, xx, mrm|vex, x, 79},
    {VEX_W_EXT,    0xf20f9210, "(vex_W ext 106)",xx, xx, xx, xx, xx, mrm|vex, x, 106},
  },
  { /* prefix extension 147 */
    {INVALID,        0x0f9310, "(bad)",   xx, xx, xx, xx, xx, no, x, NA},
    {INVALID,      0xf30f9310, "(bad)",   xx, xx, xx, xx, xx, no, x, NA},
    {INVALID,      0x660f9310, "(bad)",   xx, xx, xx, xx, xx, no, x, NA},
    {INVALID,      0xf20f9310, "(bad)",   xx, xx, xx, xx, xx, no, x, NA},
    {VEX_W_EXT,      0x0f9310, "(vex_W ext 80)", xx, xx, xx, xx, xx, mrm|vex, x, 80},
    {INVALID,      0xf30f9310, "(bad)",   xx, xx, xx, xx, xx, no, x, NA},
    {VEX_W_EXT,    0x660f9310, "(vex_W ext 81)", xx, xx, xx, xx, xx, mrm|vex, x, 81},
    {VEX_W_EXT,    0xf20f9210, "(vex_W ext 107)",xx, xx, xx, xx, xx, mrm|vex, x, 107},
  },
  { /* prefix extension 148 */
    {INVALID,        0x0f4110, "(bad)",   xx, xx, xx, xx, xx, no, x, NA},
    {INVALID,      0xf30f4110, "(bad)",   xx, xx, xx, xx, xx, no, x, NA},
    {INVALID,      0x660f4110, "(bad)",   xx, xx, xx, xx, xx, no, x, NA},
    {INVALID,      0xf20f4110, "(bad)",   xx, xx, xx, xx, xx, no, x, NA},
    {VEX_W_EXT,      0x0f4110, "(vex_W ext 82)", xx, xx, xx, xx, xx, mrm|vex, x, 82},
    {INVALID,      0xf30f4110, "(bad)",   xx, xx, xx, xx, xx, no, x, NA},
    {VEX_W_EXT,    0x660f4110, "(vex_W ext 83)", xx, xx, xx, xx, xx, mrm|vex, x, 83},
    {INVALID,      0xf20f4110, "(bad)",   xx, xx, xx, xx, xx, no, x, NA},
  },
  { /* prefix extension 149 */
    {INVALID,        0x0f4210, "(bad)",   xx, xx, xx, xx, xx, no, x, NA},
    {INVALID,      0xf30f4210, "(bad)",   xx, xx, xx, xx, xx, no, x, NA},
    {INVALID,      0x660f4210, "(bad)",   xx, xx, xx, xx, xx, no, x, NA},
    {INVALID,      0xf20f4210, "(bad)",   xx, xx, xx, xx, xx, no, x, NA},
    {VEX_W_EXT,      0x0f4210, "(vex_W ext 84)", xx, xx, xx, xx, xx, mrm|vex, x, 84},
    {INVALID,      0xf30f4210, "(bad)",   xx, xx, xx, xx, xx, no, x, NA},
    {VEX_W_EXT,    0x660f4210, "(vex_W ext 85)", xx, xx, xx, xx, xx, mrm|vex, x, 85},
    {INVALID,      0xf20f4210, "(bad)",   xx, xx, xx, xx, xx, no, x, NA},
  },
  { /* prefix extension 150 */
    {INVALID,        0x0f4b10, "(bad)",   xx, xx, xx, xx, xx, no, x, NA},
    {INVALID,      0xf30f4b10, "(bad)",   xx, xx, xx, xx, xx, no, x, NA},
    {INVALID,      0x660f4b10, "(bad)",   xx, xx, xx, xx, xx, no, x, NA},
    {INVALID,      0xf20f4b10, "(bad)",   xx, xx, xx, xx, xx, no, x, NA},
    {VEX_W_EXT,      0x0f4b10, "(vex_W ext 86)", xx, xx, xx, xx, xx, mrm|vex, x, 86},
    {INVALID,      0xf30f4b10, "(bad)",   xx, xx, xx, xx, xx, no, x, NA},
    {VEX_W_EXT,    0x660f4b10, "(vex_W ext 87)", xx, xx, xx, xx, xx, mrm|vex, x, 87},
    {INVALID,      0xf20f4b10, "(bad)",   xx, xx, xx, xx, xx, no, x, NA},
  },
  { /* prefix extension 151 */
    {INVALID,        0x0f4410, "(bad)",   xx, xx, xx, xx, xx, no, x, NA},
    {INVALID,      0xf30f4410, "(bad)",   xx, xx, xx, xx, xx, no, x, NA},
    {INVALID,      0x660f4410, "(bad)",   xx, xx, xx, xx, xx, no, x, NA},
    {INVALID,      0xf20f4410, "(bad)",   xx, xx, xx, xx, xx, no, x, NA},
    {VEX_W_EXT,      0x0f4410, "(vex_W ext 88)", xx, xx, xx, xx, xx, mrm|vex, x, 88},
    {INVALID,      0xf30f4410, "(bad)",   xx, xx, xx, xx, xx, no, x, NA},
    {VEX_W_EXT,    0x660f4410, "(vex_W ext 89)", xx, xx, xx, xx, xx, mrm|vex, x, 89},
    {INVALID,      0xf20f4410, "(bad)",   xx, xx, xx, xx, xx, no, x, NA},
  },
  { /* prefix extension 152 */
    {INVALID,        0x0f4510, "(bad)",   xx, xx, xx, xx, xx, no, x, NA},
    {INVALID,      0xf30f4510, "(bad)",   xx, xx, xx, xx, xx, no, x, NA},
    {INVALID,      0x660f4510, "(bad)",   xx, xx, xx, xx, xx, no, x, NA},
    {INVALID,      0xf20f4510, "(bad)",   xx, xx, xx, xx, xx, no, x, NA},
    {VEX_W_EXT,      0x0f4510, "(vex_W ext 90)", xx, xx, xx, xx, xx, mrm|vex, x, 90},
    {INVALID,      0xf30f4510, "(bad)",   xx, xx, xx, xx, xx, no, x, NA},
    {VEX_W_EXT,    0x660f4510, "(vex_W ext 91)", xx, xx, xx, xx, xx, mrm|vex, x, 91},
    {INVALID,      0xf20f4510, "(bad)",   xx, xx, xx, xx, xx, no, x, NA},
  },
  { /* prefix extension 153 */
    {INVALID,        0x0f4610, "(bad)",   xx, xx, xx, xx, xx, no, x, NA},
    {INVALID,      0xf30f4610, "(bad)",   xx, xx, xx, xx, xx, no, x, NA},
    {INVALID,      0x660f4610, "(bad)",   xx, xx, xx, xx, xx, no, x, NA},
    {INVALID,      0xf20f4610, "(bad)",   xx, xx, xx, xx, xx, no, x, NA},
    {VEX_W_EXT,      0x0f4610, "(vex_W ext 92)", xx, xx, xx, xx, xx, mrm|vex, x, 92},
    {INVALID,      0xf30f4610, "(bad)",   xx, xx, xx, xx, xx, no, x, NA},
    {VEX_W_EXT,    0x660f4610, "(vex_W ext 93)", xx, xx, xx, xx, xx, mrm|vex, x, 93},
    {INVALID,      0xf20f4610, "(bad)",   xx, xx, xx, xx, xx, no, x, NA},
  },
  { /* prefix extension 154 */
    {INVALID,        0x0f4710, "(bad)",   xx, xx, xx, xx, xx, no, x, NA},
    {INVALID,      0xf30f4710, "(bad)",   xx, xx, xx, xx, xx, no, x, NA},
    {INVALID,      0x660f4710, "(bad)",   xx, xx, xx, xx, xx, no, x, NA},
    {INVALID,      0xf20f4710, "(bad)",   xx, xx, xx, xx, xx, no, x, NA},
    {VEX_W_EXT,      0x0f4710, "(vex_W ext 94)", xx, xx, xx, xx, xx, mrm|vex, x, 94},
    {INVALID,      0xf30f4710, "(bad)",   xx, xx, xx, xx, xx, no, x, NA},
    {VEX_W_EXT,    0x660f4710, "(vex_W ext 95)", xx, xx, xx, xx, xx, mrm|vex, x, 95},
    {INVALID,      0xf20f4710, "(bad)",   xx, xx, xx, xx, xx, no, x, NA},
  },
  { /* prefix extension 155 */
    {INVALID,        0x0f4a10, "(bad)",   xx, xx, xx, xx, xx, no, x, NA},
    {INVALID,      0xf30f4a10, "(bad)",   xx, xx, xx, xx, xx, no, x, NA},
    {INVALID,      0x660f4a10, "(bad)",   xx, xx, xx, xx, xx, no, x, NA},
    {INVALID,      0xf20f4a10, "(bad)",   xx, xx, xx, xx, xx, no, x, NA},
    {VEX_W_EXT,      0x0f4a10, "(vex_W ext 96)", xx, xx, xx, xx, xx, mrm|vex, x, 96},
    {INVALID,      0xf30f4a10, "(bad)",   xx, xx, xx, xx, xx, no, x, NA},
    {VEX_W_EXT,    0x660f4a10, "(vex_W ext 97)", xx, xx, xx, xx, xx, mrm|vex, x, 97},
    {INVALID,      0xf20f4a10, "(bad)",   xx, xx, xx, xx, xx, no, x, NA},
  },
  { /* prefix extension 156 */
    {INVALID,        0x0f9810, "(bad)",   xx, xx, xx, xx, xx, no, x, NA},
    {INVALID,      0xf30f9810, "(bad)",   xx, xx, xx, xx, xx, no, x, NA},
    {INVALID,      0x660f9810, "(bad)",   xx, xx, xx, xx, xx, no, x, NA},
    {INVALID,      0xf20f9810, "(bad)",   xx, xx, xx, xx, xx, no, x, NA},
    {VEX_W_EXT,      0x0f9810, "(vex_W ext 98)", xx, xx, xx, xx, xx, mrm|vex, x, 98},
    {INVALID,      0xf30f9810, "(bad)",   xx, xx, xx, xx, xx, no, x, NA},
    {VEX_W_EXT,    0x660f9810, "(vex_W ext 99)", xx, xx, xx, xx, xx, mrm|vex, x, 99},
    {INVALID,      0xf20f9810, "(bad)",   xx, xx, xx, xx, xx, no, x, NA},
  },
  { /* prefix extension 157 */
    {INVALID,        0x0f9910, "(bad)",   xx, xx, xx, xx, xx, no, x, NA},
    {INVALID,      0xf30f9910, "(bad)",   xx, xx, xx, xx, xx, no, x, NA},
    {INVALID,      0x660f9910, "(bad)",   xx, xx, xx, xx, xx, no, x, NA},
    {INVALID,      0xf20f9910, "(bad)",   xx, xx, xx, xx, xx, no, x, NA},
    {VEX_W_EXT,      0x0f9910, "(vex_W ext 104)", xx, xx, xx, xx, xx, mrm|vex, x, 104},
    {INVALID,      0xf30f9910, "(bad)",   xx, xx, xx, xx, xx, no, x, NA},
    {VEX_W_EXT,    0x660f9910, "(vex_W ext 105)", xx, xx, xx, xx, xx, mrm|vex, x, 105},
    {INVALID,      0xf20f9910, "(bad)",   xx, xx, xx, xx, xx, no, x, NA},
  },
};
/****************************************************************************
 * Instructions that differ based on whether vex-encoded or not.
 * Most of these require an 0x66 prefix but we use reqp for that
 * so there's nothing inherent here about prefixes.
 */
const instr_info_t vex_extensions[][2] = {
  {    /* vex ext  0 */
    {INVALID,   0x663a4a18, "(bad)", xx, xx, xx, xx, xx, no, x, NA},
    {OP_vblendvps,0x663a4a18, "vblendvps", Vx, xx, Hx,Wx,Lx, mrm|vex|reqp, x, END_LIST},
  }, { /* vex ext  1 */
    {INVALID,   0x663a4b18, "(bad)", xx, xx, xx, xx, xx, no, x, NA},
    {OP_vblendvpd,0x663a4b18, "vblendvpd", Vx, xx, Hx,Wx,Lx, mrm|vex|reqp, x, END_LIST},
  }, { /* vex ext  2 */
    {INVALID,   0x663a4c18, "(bad)", xx, xx, xx, xx, xx, no, x, NA},
    {OP_vpblendvb, 0x663a4c18, "vpblendvb", Vx, xx, Hx,Wx,Lx, mrm|vex|reqp, x, END_LIST},
  }, { /* vex ext  3 */
    {OP_ptest,    0x66381718, "ptest",    xx, xx,  Vdq,Wdq, xx, mrm|reqp, fW6, END_LIST},
    {OP_vptest,   0x66381718, "vptest",    xx, xx,  Vx,Wx, xx, mrm|vex|reqp, fW6, END_LIST},
  }, { /* vex ext  4 */
    {OP_pmovsxbw, 0x66382018, "pmovsxbw", Vdq, xx, Wdq, xx, xx, mrm|reqp, x, END_LIST},
    {OP_vpmovsxbw,0x66382018, "vpmovsxbw", Vx, xx, Wx, xx, xx, mrm|vex|reqp, x, END_LIST},
  }, { /* vex ext  5 */
    {OP_pmovsxbd, 0x66382118, "pmovsxbd", Vdq, xx, Wdq, xx, xx, mrm|reqp, x, END_LIST},
    {OP_vpmovsxbd,0x66382118, "vpmovsxbd", Vx, xx, Wx, xx, xx, mrm|vex|reqp, x, END_LIST},
  }, { /* vex ext  6 */
    {OP_pmovsxbq, 0x66382218, "pmovsxbq", Vdq, xx, Wdq, xx, xx, mrm|reqp, x, END_LIST},
    {OP_vpmovsxbq,0x66382218, "vpmovsxbq", Vx, xx, Wx, xx, xx, mrm|vex|reqp, x, END_LIST},
  }, { /* vex ext  7 */
    {OP_pmovsxwd, 0x66382318, "pmovsxwd", Vdq, xx, Wdq, xx, xx, mrm|reqp, x, END_LIST},
    {OP_vpmovsxwd,0x66382318, "vpmovsxwd", Vx, xx, Wx, xx, xx, mrm|vex|reqp, x, END_LIST},
  }, { /* vex ext  8 */
    {OP_pmovsxwq, 0x66382418, "pmovsxwq", Vdq, xx, Wdq, xx, xx, mrm|reqp, x, END_LIST},
    {OP_vpmovsxwq,0x66382418, "vpmovsxwq", Vx, xx, Wx, xx, xx, mrm|vex|reqp, x, END_LIST},
  }, { /* vex ext  9 */
    {OP_pmovsxdq, 0x66382518, "pmovsxdq", Vdq, xx, Wdq, xx, xx, mrm|reqp, x, END_LIST},
    {OP_vpmovsxdq,0x66382518, "vpmovsxdq", Vx, xx, Wx, xx, xx, mrm|vex|reqp, x, END_LIST},
  }, { /* vex ext 10 */
    {OP_pmuldq,   0x66382818, "pmuldq",   Vdq, xx, Wdq,Vdq, xx, mrm|reqp, x, END_LIST},
    {OP_vpmuldq,  0x66382818, "vpmuldq",   Vx, xx, Hx,Wx, xx, mrm|vex|reqp, x, END_LIST},
  }, { /* vex ext 11 */
    {OP_pcmpeqq,  0x66382918, "pcmpeqq",  Vdq, xx, Wdq,Vdq, xx, mrm|reqp, x, END_LIST},
    {OP_vpcmpeqq, 0x66382918, "vpcmpeqq",  Vx, xx, Hx,Wx, xx, mrm|vex|reqp, x, END_LIST},
  }, { /* vex ext 12 */
    {OP_movntdqa, 0x66382a18, "movntdqa", Mdq, xx, Vdq, xx, xx, mrm|reqp, x, END_LIST},
    {OP_vmovntdqa,0x66382a18, "vmovntdqa", Mx, xx, Vx, xx, xx, mrm|vex|reqp, x, END_LIST},
  }, { /* vex ext 13 */
    {OP_packusdw, 0x66382b18, "packusdw", Vdq, xx, Wdq,Vdq, xx, mrm|reqp, x, END_LIST},
    {OP_vpackusdw,0x66382b18, "vpackusdw", Vx, xx, Hx,Wx, xx, mrm|vex|reqp, x, END_LIST},
  }, { /* vex ext 14 */
    {OP_pmovzxbw, 0x66383018, "pmovzxbw", Vdq, xx, Wdq, xx, xx, mrm|reqp, x, END_LIST},
    {OP_vpmovzxbw,0x66383018, "vpmovzxbw", Vx, xx, Wx, xx, xx, mrm|vex|reqp, x, END_LIST},
  }, { /* vex ext 15 */
    {OP_pmovzxbd, 0x66383118, "pmovzxbd", Vdq, xx, Wdq, xx, xx, mrm|reqp, x, END_LIST},
    {OP_vpmovzxbd,0x66383118, "vpmovzxbd", Vx, xx, Wx, xx, xx, mrm|vex|reqp, x, END_LIST},
  }, { /* vex ext 16 */
    {OP_pmovzxbq, 0x66383218, "pmovzxbq", Vdq, xx, Wdq, xx, xx, mrm|reqp, x, END_LIST},
    {OP_vpmovzxbq,0x66383218, "vpmovzxbq", Vx, xx, Wx, xx, xx, mrm|vex|reqp, x, END_LIST},
  }, { /* vex ext 17 */
    {OP_pmovzxwd, 0x66383318, "pmovzxwd", Vdq, xx, Wdq, xx, xx, mrm|reqp, x, END_LIST},
    {OP_vpmovzxwd,0x66383318, "vpmovzxwd", Vx, xx, Wx, xx, xx, mrm|vex|reqp, x, END_LIST},
  }, { /* vex ext 18 */
    {OP_pmovzxwq, 0x66383418, "pmovzxwq", Vdq, xx, Wdq, xx, xx, mrm|reqp, x, END_LIST},
    {OP_vpmovzxwq,0x66383418, "vpmovzxwq", Vx, xx, Wx, xx, xx, mrm|vex|reqp, x, END_LIST},
  }, { /* vex ext 19 */
    {OP_pmovzxdq, 0x66383518, "pmovzxdq", Vdq, xx, Wdq, xx, xx, mrm|reqp, x, END_LIST},
    {OP_vpmovzxdq,0x66383518, "vpmovzxdq", Vx, xx, Wx, xx, xx, mrm|vex|reqp, x, END_LIST},
  }, { /* vex ext 20 */
    {OP_pcmpgtq,  0x66383718, "pcmpgtq",  Vdq, xx, Wdq,Vdq, xx, mrm|reqp, x, END_LIST},
    {OP_vpcmpgtq, 0x66383718, "vpcmpgtq",  Vx, xx, Hx,Wx, xx, mrm|vex|reqp, x, END_LIST},
  }, { /* vex ext 21 */
    {OP_pminsb,   0x66383818, "pminsb",   Vdq, xx, Wdq,Vdq, xx, mrm|reqp, x, END_LIST},
    {OP_vpminsb,  0x66383818, "vpminsb",   Vx, xx, Hx,Wx, xx, mrm|vex|reqp, x, END_LIST},
  }, { /* vex ext 22 */
    {OP_pminsd,   0x66383918, "pminsd",   Vdq, xx, Wdq,Vdq, xx, mrm|reqp, x, END_LIST},
    {OP_vpminsd,  0x66383918, "vpminsd",   Vx, xx, Hx,Wx, xx, mrm|vex|reqp, x, END_LIST},
  }, { /* vex ext 23 */
    {OP_pminuw,   0x66383a18, "pminuw",   Vdq, xx, Wdq,Vdq, xx, mrm|reqp, x, END_LIST},
    {OP_vpminuw,  0x66383a18, "vpminuw",   Vx, xx, Hx,Wx, xx, mrm|vex|reqp, x, END_LIST},
  }, { /* vex ext 24 */
    {OP_pminud,   0x66383b18, "pminud",   Vdq, xx, Wdq,Vdq, xx, mrm|reqp, x, END_LIST},
    {OP_vpminud,  0x66383b18, "vpminud",   Vx, xx, Hx,Wx, xx, mrm|vex|reqp, x, END_LIST},
  }, { /* vex ext 25 */
    {OP_pmaxsb,   0x66383c18, "pmaxsb",   Vdq, xx, Wdq,Vdq, xx, mrm|reqp, x, END_LIST},
    {OP_vpmaxsb,  0x66383c18, "vpmaxsb",   Vx, xx, Hx,Wx, xx, mrm|vex|reqp, x, END_LIST},
  }, { /* vex ext 26 */
    {OP_pmaxsd,   0x66383d18, "pmaxsd",   Vdq, xx, Wdq,Vdq, xx, mrm|reqp, x, END_LIST},
    {OP_vpmaxsd,  0x66383d18, "vpmaxsd",   Vx, xx, Hx,Wx, xx, mrm|vex|reqp, x, END_LIST},
  }, { /* vex ext 27 */
    {OP_pmaxuw,   0x66383e18, "pmaxuw",   Vdq, xx, Wdq,Vdq, xx, mrm|reqp, x, END_LIST},
    {OP_vpmaxuw,  0x66383e18, "vpmaxuw",   Vx, xx, Hx,Wx, xx, mrm|vex|reqp, x, END_LIST},
  }, { /* vex ext 28 */
    {OP_pmaxud,   0x66383f18, "pmaxud",   Vdq, xx, Wdq,Vdq, xx, mrm|reqp, x, END_LIST},
    {OP_vpmaxud,  0x66383f18, "vpmaxud",   Vx, xx, Hx,Wx, xx, mrm|vex|reqp, x, END_LIST},
  }, { /* vex ext 29 */
    {OP_pmulld,   0x66384018, "pmulld",   Vdq, xx, Wdq,Vdq, xx, mrm|reqp, x, END_LIST},
    {OP_vpmulld,  0x66384018, "vpmulld",   Vx, xx, Hx,Wx, xx, mrm|vex|reqp, x, END_LIST},
  }, { /* vex ext 30 */
    {OP_phminposuw, 0x66384118,"phminposuw",Vdq,xx, Wdq, xx, xx, mrm|reqp, x, END_LIST},
    {OP_vphminposuw,0x66384118,"vphminposuw",Vdq,xx, Wdq, xx, xx, mrm|vex|reqp, x, END_LIST},
  }, { /* vex ext 31 */
    {OP_aesimc,  0x6638db18, "aesimc",  Vdq, xx, Wdq, xx, xx, mrm|reqp, x, END_LIST},
    {OP_vaesimc, 0x6638db18, "vaesimc",  Vdq, xx, Wdq, xx, xx, mrm|vex|reqp, x, END_LIST},
  }, { /* vex ext 32 */
    {OP_aesenc,  0x6638dc18, "aesenc",  Vdq, xx, Wdq,Vdq, xx, mrm|reqp, x, END_LIST},
    {OP_vaesenc, 0x6638dc18, "vaesenc",  Vdq, xx, Hdq,Wdq, xx, mrm|vex|reqp, x, END_LIST},
  }, { /* vex ext 33 */
    {OP_aesenclast, 0x6638dd18,"aesenclast",Vdq,xx,Wdq,Vdq,xx, mrm|reqp, x, END_LIST},
    {OP_vaesenclast,0x6638dd18,"vaesenclast",Vdq,xx,Hdq,Wdq,xx, mrm|vex|reqp, x, END_LIST},
  }, { /* vex ext 34 */
    {OP_aesdec,  0x6638de18, "aesdec",  Vdq, xx, Wdq,Vdq, xx, mrm|reqp, x, END_LIST},
    {OP_vaesdec, 0x6638de18, "vaesdec",  Vdq, xx, Hdq,Wdq, xx, mrm|vex|reqp, x, END_LIST},
  }, { /* vex ext 35 */
    {OP_aesdeclast, 0x6638df18,"aesdeclast",Vdq,xx,Wdq,Vdq,xx, mrm|reqp, x, END_LIST},
    {OP_vaesdeclast,0x6638df18,"vaesdeclast",Vdq,xx,Hdq,Wdq,xx, mrm|vex|reqp, x, END_LIST},
  }, { /* vex ext 36 */
    {OP_pextrb,   0x663a1418, "pextrb", Rd_Mb, xx, Vb_dq, Ib, xx, mrm|reqp, x, END_LIST},
    {OP_vpextrb,  0x663a1418, "vpextrb", Rd_Mb, xx, Vb_dq, Ib, xx, mrm|vex|reqp, x, END_LIST},
  }, { /* vex ext 37 */
    {OP_pextrw,   0x663a1518, "pextrw", Rd_Mw, xx, Vw_dq, Ib, xx, mrm|reqp, x, END_LIST},
    {OP_vpextrw,  0x663a1518, "vpextrw", Rd_Mw, xx, Vw_dq, Ib, xx, mrm|vex|reqp, x, END_LIST},
  }, { /* vex ext 38 */
    {OP_pextrd,   0x663a1618, "pextrd",  Ed_q, xx, Vd_q_dq, Ib, xx, mrm|reqp, x, END_LIST},/*"pextrq" with rex.w*/
    {OP_vpextrd,  0x663a1618, "vpextrd",  Ed_q, xx, Vd_q_dq, Ib, xx, mrm|vex|reqp, x, END_LIST},/*"vpextrq" with rex.w*/
  }, { /* vex ext 39 */
    {OP_extractps, 0x663a1718, "extractps", Ed, xx, Vd_dq, Ib, xx, mrm|reqp, x, END_LIST},
    {OP_vextractps,0x663a1718, "vextractps", Ed, xx, Vd_dq, Ib, xx, mrm|vex|reqp, x, END_LIST},
  }, { /* vex ext 40 */
    {OP_roundps,  0x663a0818, "roundps",  Vdq, xx, Wdq, Ib, xx, mrm|reqp, x, END_LIST},
    {OP_vroundps, 0x663a0818, "vroundps",  Vx, xx, Wx, Ib, xx, mrm|vex|reqp, x, END_LIST},
  }, { /* vex ext 41 */
    {OP_roundpd,  0x663a0918, "roundpd",  Vdq, xx, Wdq, Ib, xx, mrm|reqp, x, END_LIST},
    {OP_vroundpd, 0x663a0918, "vroundpd",  Vx, xx, Wx, Ib, xx, mrm|vex|reqp, x, END_LIST},
  }, { /* vex ext 42 */
    {OP_roundss,  0x663a0a18, "roundss",  Vss, xx, Wss, Ib, xx, mrm|reqp, x, END_LIST},
    {OP_vroundss, 0x663a0a18, "vroundss",  Vdq, xx, H12_dq, Wss, Ib, mrm|vex|reqp, x, END_LIST},
  }, { /* vex ext 43 */
    {OP_roundsd,  0x663a0b18, "roundsd",  Vsd, xx, Wsd, Ib, xx, mrm|reqp, x, END_LIST},
    {OP_vroundsd, 0x663a0b18, "vroundsd",  Vdq, xx, Hsd, Wsd, Ib, mrm|vex|reqp, x, END_LIST},
  }, { /* vex ext 44 */
    {OP_blendps,  0x663a0c18, "blendps",  Vdq, xx, Wdq, Ib, Vdq, mrm|reqp, x, END_LIST},
    {OP_vblendps, 0x663a0c18, "vblendps",  Vx, xx, Hx, Wx, Ib, mrm|vex|reqp, x, END_LIST},
  }, { /* vex ext 45 */
    {OP_blendpd,  0x663a0d18, "blendpd",  Vdq, xx, Wdq, Ib, Vdq, mrm|reqp, x, END_LIST},
    {OP_vblendpd, 0x663a0d18, "vblendpd",  Vx, xx, Hx, Wx, Ib, mrm|vex|reqp, x, END_LIST},
  }, { /* vex ext 46 */
    {OP_pblendw,  0x663a0e18, "pblendw",  Vdq, xx, Wdq, Ib, Vdq, mrm|reqp, x, END_LIST},
    {OP_vpblendw, 0x663a0e18, "vpblendw",  Vx, xx, Hx, Wx, Ib, mrm|vex|reqp, x, END_LIST},
  }, { /* vex ext 47 */
    /* FIXME i#1388: pinsrb actually reads only bottom byte of reg */
    {OP_pinsrb,   0x663a2018, "pinsrb",   Vb_dq, xx, Rd_Mb,  Ib, xx, mrm|reqp, x, END_LIST},
    {OP_vpinsrb,  0x663a2018, "vpinsrb",   Vdq, xx, H15_dq, Rd_Mb, Ib, mrm|vex|reqp, x, END_LIST},
  }, { /* vex ext 48 */
    {OP_insertps, 0x663a2118, "insertps", Vdq,xx,Udq_Md,Ib, xx, mrm|reqp, x, END_LIST},
    {OP_vinsertps,0x663a2118, "vinsertps", Vdq,xx,Hdq,Udq_Md,Ib, mrm|vex|reqp|reqL0, x, END_LIST},
  }, { /* vex ext 49 */
    {OP_pinsrd,   0x663a2218, "pinsrd",   Vd_q_dq, xx, Ed_q,Ib, xx, mrm|reqp, x, END_LIST},/*"pinsrq" with rex.w*/
    {OP_vpinsrd,  0x663a2218, "vpinsrd",   Vdq, xx, H12_8_dq, Ed_q, Ib, mrm|vex|reqp, x, END_LIST},/*"vpinsrq" with rex.w*/
  }, { /* vex ext 50 */
    {OP_dpps,     0x663a4018, "dpps",     Vdq, xx, Wdq, Ib, Vdq, mrm|reqp, x, END_LIST},
    {OP_vdpps,    0x663a4018, "vdpps",     Vx, xx, Hx, Wx, Ib, mrm|vex|reqp, x, END_LIST},
  }, { /* vex ext 51 */
    {OP_dppd,     0x663a4118, "dppd",     Vdq, xx, Wdq, Ib, Vdq, mrm|reqp, x, END_LIST},
    {OP_vdppd,    0x663a4118, "vdppd",     Vdq, xx, Hdq, Wdq, Ib, mrm|vex|reqp|reqL0, x, END_LIST},
  }, { /* vex ext 52 */
    {OP_mpsadbw,  0x663a4218, "mpsadbw",  Vdq, xx, Wdq, Ib, Vdq, mrm|reqp, x, END_LIST},
    {OP_vmpsadbw, 0x663a4218, "vmpsadbw",  Vx, xx, Hx, Wx, Ib, mrm|vex|reqp, x, END_LIST},
  }, { /* vex ext 53 */
    {OP_pcmpestrm, 0x663a6018, "pcmpestrm",xmm0, xx, Vdq, Wdq, Ib, mrm|reqp|xop, fW6, exop[8]},
    {OP_vpcmpestrm,0x663a6018, "vpcmpestrm",xmm0, xx, Vdq, Wdq, Ib, mrm|vex|reqp|xop, fW6, exop[11]},
  }, { /* vex ext 54 */
    {OP_pcmpestri, 0x663a6118, "pcmpestri",ecx, xx, Vdq, Wdq, Ib, mrm|reqp|xop, fW6, exop[9]},
    {OP_vpcmpestri,0x663a6118, "vpcmpestri",ecx, xx, Vdq, Wdq, Ib, mrm|vex|reqp|xop, fW6, exop[12]},
  }, { /* vex ext 55 */
    {OP_pcmpistrm, 0x663a6218, "pcmpistrm",xmm0, xx, Vdq, Wdq, Ib, mrm|reqp, fW6, END_LIST},
    {OP_vpcmpistrm,0x663a6218, "vpcmpistrm",xmm0, xx, Vdq, Wdq, Ib, mrm|vex|reqp, fW6, END_LIST},
  }, { /* vex ext 56 */
    {OP_pcmpistri, 0x663a6318, "pcmpistri",ecx, xx, Vdq, Wdq, Ib, mrm|reqp, fW6, END_LIST},
    {OP_vpcmpistri,0x663a6318, "vpcmpistri",ecx, xx, Vdq, Wdq, Ib, mrm|vex|reqp, fW6, END_LIST},
  }, { /* vex ext 57 */
    {OP_pclmulqdq, 0x663a4418, "pclmulqdq", Vdq, xx, Wdq, Ib, Vdq, mrm|reqp, x, END_LIST},
    {OP_vpclmulqdq,0x663a4418, "vpclmulqdq", Vdq, xx, Hdq, Wdq, Ib, mrm|vex|reqp, x, END_LIST},
  }, { /* vex ext 58 */
    {OP_aeskeygenassist, 0x663adf18, "aeskeygenassist",Vdq,xx,Wdq,Ib,xx,mrm|reqp,x,END_LIST},
    {OP_vaeskeygenassist,0x663adf18, "vaeskeygenassist",Vdq,xx,Wdq,Ib,xx,mrm|vex|reqp,x,END_LIST},
  }, { /* vex ext 59 */
    {INVALID,   0x66380e18, "(bad)", xx, xx, xx, xx, xx, no, x, NA},
    {OP_vtestps, 0x66380e18, "vtestps", xx, xx, Vx,Wx, xx, mrm|vex|reqp, fW6, END_LIST},
  }, { /* vex ext 60 */
    {INVALID,   0x66380f18, "(bad)", xx, xx, xx, xx, xx, no, x, NA},
    {OP_vtestpd, 0x66380f18, "vtestpd", xx, xx, Vx,Wx, xx, mrm|vex|reqp, fW6, END_LIST},
  }, { /* vex ext 61 */
    {OP_ldmxcsr, 0x0fae32, "ldmxcsr", xx, xx, Md, xx, xx, mrm, x, END_LIST},
    {OP_vldmxcsr, 0x0fae32, "vldmxcsr", xx, xx, Md, xx, xx, mrm|vex|reqL0, x, END_LIST},
  }, { /* vex ext 62 */
    {OP_stmxcsr, 0x0fae33, "stmxcsr", Md, xx, xx, xx, xx, mrm, x, END_LIST},
    {OP_vstmxcsr, 0x0fae33, "vstmxcsr", Md, xx, xx, xx, xx, mrm|vex, x, END_LIST},
  }, { /* vex ext 63 */
    {INVALID,   0x66381318, "(bad)", xx, xx, xx, xx, xx, no, x, NA},
    {OP_vcvtph2ps, 0x66381318, "vcvtph2ps", Vx, xx, Wx, xx, xx, mrm|vex|reqp, x, END_LIST},
  }, { /* vex ext 64 */
    {INVALID,   0x66381818, "(bad)", xx, xx, xx, xx, xx, no, x, NA},
    {OP_vbroadcastss, 0x66381818, "vbroadcastss", Vx, xx, Wd_dq, xx, xx, mrm|vex|reqp, x, END_LIST},
  }, { /* vex ext 65 */
    {INVALID,   0x66381918, "(bad)", xx, xx, xx, xx, xx, no, x, NA},
    {OP_vbroadcastsd, 0x66381918, "vbroadcastsd", Vqq, xx, Wq_dq, xx, xx, mrm|vex|reqp|reqL1, x, END_LIST},
  }, { /* vex ext 66 */
    {INVALID,   0x66381a18, "(bad)", xx, xx, xx, xx, xx, no, x, NA},
    {OP_vbroadcastf128, 0x66381a18, "vbroadcastf128", Vqq, xx, Mdq, xx, xx, mrm|vex|reqp|reqL1, x, END_LIST},
  }, { /* vex ext 67 */
    {INVALID,   0x66382c18, "(bad)", xx, xx, xx, xx, xx, no, x, NA},
    {OP_vmaskmovps, 0x66382c18, "vmaskmovps", Vx, xx, Hx,Mx, xx, mrm|vex|reqp|predcx, x, tvex[69][1]},
  }, { /* vex ext 68 */
    {INVALID,   0x66382d18, "(bad)", xx, xx, xx, xx, xx, no, x, NA},
    {OP_vmaskmovpd, 0x66382d18, "vmaskmovpd", Vx, xx, Hx,Mx, xx, mrm|vex|reqp|predcx, x, tvex[70][1]},
  }, { /* vex ext 69 */
    {INVALID,   0x66382e18, "(bad)", xx, xx, xx, xx, xx, no, x, NA},
    {OP_vmaskmovps, 0x66382e18, "vmaskmovps", Mx, xx, Hx,Vx, xx, mrm|vex|reqp|predcx, x, END_LIST},
  }, { /* vex ext 70 */
    {INVALID,   0x66382f18, "(bad)", xx, xx, xx, xx, xx, no, x, NA},
    {OP_vmaskmovpd, 0x66382f18, "vmaskmovpd", Mx, xx, Hx,Vx, xx, mrm|vex|reqp|predcx, x, END_LIST},
  }, { /* vex ext 71 */
    {INVALID,   0x663a0418, "(bad)", xx, xx, xx, xx, xx, no, x, NA},
    {OP_vpermilps, 0x663a0418, "vpermilps", Vx, xx, Wx, Ib, xx, mrm|vex|reqp, x, tvex[77][1]},
  }, { /* vex ext 72 */
    {INVALID,   0x663a0518, "(bad)", xx, xx, xx, xx, xx, no, x, NA},
    {OP_vpermilpd, 0x663a0518, "vpermilpd", Vx, xx, Wx, Ib, xx, mrm|vex|reqp, x, tvex[78][1]},
  }, { /* vex ext 73 */
    {INVALID,   0x663a0618, "(bad)", xx, xx, xx, xx, xx, no, x, NA},
    {OP_vperm2f128, 0x663a0618, "vperm2f128", Vx, xx, Hx,Wx, Ib, mrm|vex|reqp, x, END_LIST},
  }, { /* vex ext 74 */
    {INVALID,   0x663a1818, "(bad)", xx, xx, xx, xx, xx, no, x, NA},
    {OP_vinsertf128, 0x663a1818, "vinsertf128", Vx, xx, Hx,Wx, Ib, mrm|vex|reqp, x, END_LIST},
  }, { /* vex ext 75 */
    {INVALID,   0x663a1918, "(bad)", xx, xx, xx, xx, xx, no, x, NA},
    {OP_vextractf128, 0x663a1918, "vextractf128", Wdq, xx, Vdq_qq, Ib, xx, mrm|vex|reqp|reqL1, x, END_LIST},
  }, { /* vex ext 76 */
    {INVALID,   0x663a1d18, "(bad)", xx, xx, xx, xx, xx, no, x, NA},
    {OP_vcvtps2ph, 0x663a1d18, "vcvtps2ph", Wx, xx, Vx, Ib, xx, mrm|vex|reqp, x, END_LIST},
  }, { /* vex ext 77 */
    {INVALID,   0x66380c18, "(bad)", xx, xx, xx, xx, xx, no, x, NA},
    {OP_vpermilps, 0x66380c18, "vpermilps", Vx, xx, Hx,Wx, xx, mrm|vex|reqp, x, END_LIST},
  }, { /* vex ext 78 */
    {INVALID,   0x66380d18, "(bad)", xx, xx, xx, xx, xx, no, x, NA},
    {OP_vpermilpd, 0x66380d18, "vpermilpd", Vx, xx, Hx,Wx, xx, mrm|vex|reqp, x, END_LIST},
  }, { /* vex ext 79 */
    {OP_seto,    0x0f9010,             "seto", Eb, xx, xx, xx, xx, mrm, fRO, END_LIST},
    {PREFIX_EXT, 0x0f9010, "(prefix ext 144)", xx, xx, xx, xx, xx, mrm,   x, 144},
  }, { /* vex ext 80 */
    {OP_setno,   0x0f9110,            "setno", Eb, xx, xx, xx, xx, mrm, fRO, END_LIST},
    {PREFIX_EXT, 0x0f9110, "(prefix ext 145)", xx, xx, xx, xx, xx, mrm,   x, 145},
  }, { /* vex ext 81 */
    {OP_setb,    0x0f9210,             "setb", Eb, xx, xx, xx, xx, mrm, fRO, END_LIST},
    {PREFIX_EXT, 0x0f9210, "(prefix ext 146)", xx, xx, xx, xx, xx, mrm,   x, 146},
  }, { /* vex ext 82 */
    {OP_setnb,   0x0f9310,            "setnb", Eb, xx, xx, xx, xx, mrm, fRO, END_LIST},
    {PREFIX_EXT, 0x0f9310, "(prefix ext 147)", xx, xx, xx, xx, xx, mrm,   x, 147},
  }, { /* vex ext 83 */
    {OP_cmovno,  0x0f4110,           "cmovno", Gv, xx, Ev, xx, xx, mrm|predcc, fRO, END_LIST},
    {PREFIX_EXT, 0x0f4110, "(prefix ext 148)", xx, xx, xx, xx, xx, mrm,         x, 148},
  }, { /* vex ext 84 */
    {OP_cmovb,   0x0f4210,            "cmovb", Gv, xx, Ev, xx, xx, mrm|predcc, fRC, END_LIST},
    {PREFIX_EXT, 0x0f4210, "(prefix ext 149)", xx, xx, xx, xx, xx, mrm,          x, 149},
  }, { /* vex ext 85 */
    {OP_cmovnp,  0x0f4b10,           "cmovnp", Gv, xx, Ev, xx, xx, mrm|predcc, fRP, END_LIST},
    {PREFIX_EXT, 0x0f4b10, "(prefix ext 150)", xx, xx, xx, xx, xx, mrm,          x, 150},
  }, { /* vex ext 86 */
    {OP_cmovz,   0x0f4410,            "cmovz", Gv, xx, Ev, xx, xx, mrm|predcc, fRZ, END_LIST},
    {PREFIX_EXT, 0x0f4410, "(prefix ext 151)", xx, xx, xx, xx, xx, mrm,          x, 151},
  }, { /* vex ext 87 */
    {OP_cmovnz,  0x0f4510,           "cmovnz", Gv, xx, Ev, xx, xx, mrm|predcc, fRZ, END_LIST},
    {PREFIX_EXT, 0x0f4510, "(prefix ext 152)", xx, xx, xx, xx, xx, mrm,          x, 152},
  }, { /* vex ext 88 */
    {OP_cmovbe,  0x0f4610,           "cmovbe", Gv, xx, Ev, xx, xx, mrm|predcc, (fRC|fRZ), END_LIST},
    {PREFIX_EXT, 0x0f4610, "(prefix ext 153)", xx, xx, xx, xx, xx, mrm,                x, 153},
  }, { /* vex ext 89 */
    {OP_cmovnbe, 0x0f4710,          "cmovnbe", Gv, xx, Ev, xx, xx, mrm|predcc, (fRC|fRZ), END_LIST},
    {PREFIX_EXT, 0x0f4710, "(prefix ext 154)", xx, xx, xx, xx, xx, mrm,                x, 154},
  }, { /* vex ext 90 */
    {OP_cmovp,   0x0f4a10,            "cmovp", Gv, xx, Ev, xx, xx, mrm|predcc, fRP, END_LIST},
    {PREFIX_EXT, 0x0f4a10, "(prefix ext 155)", xx, xx, xx, xx, xx, mrm,          x, 155},
  }, { /* vex ext 91 */
    {OP_sets,    0x0f9810,             "sets",  Eb, xx, xx, xx, xx, mrm, fRS, END_LIST},
    {PREFIX_EXT, 0x0f9810, "(prefix ext 156)", xx, xx, xx, xx, xx, mrm,    x, 156},
  }, { /* vex ext 92 */
    {OP_setns,   0x0f9910,            "setns", Eb, xx, xx, xx, xx, mrm, fRS, END_LIST},
    {PREFIX_EXT, 0x0f9910, "(prefix ext 157)", xx, xx, xx, xx, xx, mrm,   x, 157},
  },
};

/****************************************************************************
 * Instructions that differ depending on mod and rm bits in modrm byte
 * For mod, entry 0 is all mem ref mod values (0,1,2) while entry 1 is 3.
 * For the mem ref, we give just one of the 3 possible modrm bytes
 * (we only use it when encoding so we don't need all 3).
 */
const instr_info_t mod_extensions[][2] = {
  { /* mod extension 0 */
    {OP_sgdt, 0x0f0130, "sgdt", Ms, xx, xx, xx, xx, mrm, x, END_LIST},
    {RM_EXT,  0x0f0171, "(group 7 mod + rm ext 0)", xx, xx, xx, xx, xx, mrm, x, 0},
  },
  { /* mod extension 1 */
    {OP_sidt, 0x0f0131, "sidt",  Ms, xx, xx, xx, xx, mrm, x, END_LIST},
    {RM_EXT,  0x0f0171, "(group 7 mod + rm ext 1)", xx, xx, xx, xx, xx, mrm, x, 1},
  },
  { /* mod extension 2 */
    {OP_invlpg, 0x0f0137, "invlpg", xx, xx, Mm, xx, xx, mrm, x, END_LIST},
    {RM_EXT,    0x0f0177, "(group 7 mod + rm ext 2)", xx, xx, xx, xx, xx, mrm, x, 2},
  },
  { /* mod extension 3 */
    {OP_clflush, 0x0fae37, "clflush", xx, xx, Mb, xx, xx, mrm, x, END_LIST},
    {OP_sfence,  0xf80fae77, "sfence",  xx, xx, xx, xx, xx, mrm, x, END_LIST},
  },
  { /* mod extension 4 */
    {OP_lidt,   0x0f0133, "lidt",  xx, xx, Ms, xx, xx, mrm, x, END_LIST},
    {RM_EXT,    0x0f0173, "(group 7 mod + rm ext 3)", xx, xx, xx, xx, xx, mrm, x, 3},
  },
  { /* mod extension 5 */
    {OP_lgdt,   0x0f0132, "lgdt",  xx, xx, Ms, xx, xx, mrm, x, END_LIST},
    {RM_EXT,    0x0f0172, "(group 7 mod + rm ext 4)", xx, xx, xx, xx, xx, mrm, x, 4},
  },
  { /* mod extension 6 */
    {REX_W_EXT, 0x0fae35, "(rex.w ext 3)", xx, xx, xx, xx, xx, mrm, x, 3},
    /* note that gdb thinks e9-ef are "lfence (bad)" (PR 239920) */
    {OP_lfence, 0xe80fae75, "lfence", xx, xx, xx, xx, xx, mrm, x, END_LIST},
  },
  { /* mod extension 7 */
    {REX_W_EXT,   0x0fae36, "(rex.w ext 4)", xx, xx, xx, xx, xx, mrm, x, 4},
    {OP_mfence,   0xf00fae76, "mfence", xx, xx, xx, xx, xx, mrm, x, END_LIST},
  },
  { /* mod extension 8 */
    {OP_vmovss,  0xf30f1010, "vmovss",  Vss, xx, Wss,  xx, xx, mrm|vex, x, modx[10][0]},
    {OP_vmovss,  0xf30f1010, "vmovss",  Vdq, xx, H12_dq, Uss, xx, mrm|vex, x, modx[10][1]},
  },
  { /* mod extension 9 */
    {OP_vmovsd,  0xf20f1010, "vmovsd",  Vsd, xx, Wsd,  xx, xx, mrm|vex, x, modx[11][0]},
    {OP_vmovsd,  0xf20f1010, "vmovsd",  Vdq, xx, Hsd, Usd, xx, mrm|vex, x, modx[11][1]},
  },
  { /* mod extension 10 */
    {OP_vmovss,  0xf30f1110, "vmovss",  Wss, xx, Vss,  xx, xx, mrm|vex, x, modx[ 8][1]},
    {OP_vmovss,  0xf30f1110, "vmovss",  Udq, xx, H12_dq, Vss, xx, mrm|vex, x, END_LIST},
  },
  { /* mod extension 11 */
    {OP_vmovsd,  0xf20f1110, "vmovsd",  Wsd, xx, Vsd,  xx, xx, mrm|vex, x, modx[ 9][1]},
    {OP_vmovsd,  0xf20f1110, "vmovsd",  Udq, xx, Hsd, Vsd, xx, mrm|vex, x, END_LIST},
  },
  { /* mod extension 12 */
    {PREFIX_EXT, 0x0fc736, "(prefix ext 137)", xx, xx, xx, xx, xx, no, x, 137},
    {OP_rdrand,  0x0fc736, "rdrand", Rv, xx, xx, xx, xx, mrm, fW6, END_LIST},
  },
  { /* mod extension 13 */
    /* The latest Intel table implies 0x66 prefix makes invalid instr but not worth
     * explicitly encoding that until we have more information.
     */
    {OP_vmptrst, 0x0fc737, "vmptrst", Mq, xx, xx, xx, xx, mrm|o64, x, END_LIST},
    {OP_rdseed,  0x0fc737, "rdseed", Rv, xx, xx, xx, xx, mrm, fW6, END_LIST},
  },
  { /* mod extension 14 */
    {REX_W_EXT,  0x0fae30, "(rex.w ext 0)", xx, xx, xx, xx, xx, mrm, x, 0},
    /* Using reqp to avoid having to create a whole prefix_ext entry for one opcode.
     * Ditto below.
     */
    {OP_rdfsbase,0xf30fae30, "rdfsbase", Ry, xx, xx, xx, xx, mrm|o64|reqp, x, END_LIST},
  },
  { /* mod extension 15 */
    {REX_W_EXT,  0x0fae31, "(rex.w ext 1)", xx, xx, xx, xx, xx, mrm, x, 1},
    {OP_rdgsbase,0xf30fae31, "rdgsbase", Ry, xx, xx, xx, xx, mrm|o64|reqp, x, END_LIST},
  },
  { /* mod extension 16 */
    {VEX_EXT,    0x0fae32, "(vex ext 61)", xx, xx, xx, xx, xx, mrm, x, 61},
    {OP_wrfsbase,0xf30fae32, "wrfsbase", xx, xx, Ry, xx, xx, mrm|o64|reqp, x, END_LIST},
  },
  { /* mod extension 17 */
    {VEX_EXT,    0x0fae33, "(vex ext 62)", xx, xx, xx, xx, xx, mrm, x, 62},
    {OP_wrgsbase,0xf30fae33, "wrgsbase", xx, xx, Ry, xx, xx, mrm|o64|reqp, x, END_LIST},
  },
  { /* mod extension 18 */
    /* load from memory zeroes top bits */
    {OP_movss,  0xf30f1010, "movss",  Vdq, xx, Mss, xx, xx, mrm, x, modx[18][1]},
    {OP_movss,  0xf30f1010, "movss",  Vss, xx, Uss, xx, xx, mrm, x, tpe[1][1]},
  },
  { /* mod extension 19 */
    /* load from memory zeroes top bits */
    {OP_movsd,  0xf20f1010, "movsd",  Vdq, xx, Msd, xx, xx, mrm, x, modx[19][1]},
    {OP_movsd,  0xf20f1010, "movsd",  Vsd, xx, Usd, xx, xx, mrm, x, tpe[1][3]},
  },
};

/* Naturally all of these have modrm bytes even if they have no explicit operands */
const instr_info_t rm_extensions[][8] = {
  { /* rm extension 0 */
    {INVALID,   0x0f0131, "(bad)", xx, xx, xx, xx, xx, no, x, NA},
    {OP_vmcall,   0xc10f0171, "vmcall",   xx, xx, xx, xx, xx, mrm|o64, x, END_LIST},
    {OP_vmlaunch, 0xc20f0171, "vmlaunch", xx, xx, xx, xx, xx, mrm|o64, x, END_LIST},
    {OP_vmresume, 0xc30f0171, "vmresume", xx, xx, xx, xx, xx, mrm|o64, x, END_LIST},
    {OP_vmxoff,   0xc40f0171, "vmxoff",   xx, xx, xx, xx, xx, mrm|o64, x, END_LIST},
    {INVALID,   0x0f0131, "(bad)", xx, xx, xx, xx, xx, no, x, NA},
    {INVALID,   0x0f0131, "(bad)", xx, xx, xx, xx, xx, no, x, NA},
    {INVALID,   0x0f0131, "(bad)", xx, xx, xx, xx, xx, no, x, NA},
  },
  { /* rm extension 1 */
    {OP_monitor, 0xc80f0171, "monitor",  xx, xx, eax, ecx, edx, mrm, x, END_LIST},
    {OP_mwait,   0xc90f0171, "mwait",  xx, xx, eax, ecx, xx, mrm, x, END_LIST},
    {INVALID,   0x0f0131, "(bad)", xx, xx, xx, xx, xx, no, x, NA},
    {INVALID,   0x0f0131, "(bad)", xx, xx, xx, xx, xx, no, x, NA},
    {INVALID,   0x0f0131, "(bad)", xx, xx, xx, xx, xx, no, x, NA},
    {INVALID,   0x0f0131, "(bad)", xx, xx, xx, xx, xx, no, x, NA},
    {INVALID,   0x0f0131, "(bad)", xx, xx, xx, xx, xx, no, x, NA},
    {INVALID,   0x0f0131, "(bad)", xx, xx, xx, xx, xx, no, x, NA},
  },
  { /* rm extension 2 */
    {OP_swapgs, 0xf80f0177, "swapgs", xx, xx, xx, xx, xx, mrm|o64, x, END_LIST},
    {OP_rdtscp, 0xf90f0177, "rdtscp", edx, eax, xx, xx, xx, mrm|xop, x, exop[10]},/*AMD-only*/
    {INVALID,   0x0f0131, "(bad)", xx, xx, xx, xx, xx, no, x, NA},
    {INVALID,   0x0f0131, "(bad)", xx, xx, xx, xx, xx, no, x, NA},
    {INVALID,   0x0f0131, "(bad)", xx, xx, xx, xx, xx, no, x, NA},
    {INVALID,   0x0f0131, "(bad)", xx, xx, xx, xx, xx, no, x, NA},
    {INVALID,   0x0f0131, "(bad)", xx, xx, xx, xx, xx, no, x, NA},
  },
  { /* rm extension 3 */
    {OP_vmrun,  0xd80f0173, "vmrun", xx, xx, axAX, xx, xx, mrm, x, END_LIST},
    {OP_vmmcall,0xd90f0173, "vmmcall", xx, xx, xx, xx, xx, mrm, x, END_LIST},
    {OP_vmload, 0xda0f0173, "vmload", xx, xx, axAX, xx, xx, mrm, x, END_LIST},
    {OP_vmsave, 0xdb0f0173, "vmsave", xx, xx, axAX, xx, xx, mrm, x, END_LIST},
    {OP_stgi,   0xdc0f0173, "stgi", xx, xx, xx, xx, xx, mrm, x, END_LIST},
    {OP_clgi,   0xdd0f0173, "clgi", xx, xx, xx, xx, xx, mrm, x, END_LIST},
    {OP_skinit, 0xde0f0173, "skinit", xx, xx, eax, xx, xx, mrm, x, END_LIST},
    {OP_invlpga,0xdf0f0173, "invlpga", xx, xx, axAX, ecx, xx, mrm, x, END_LIST},
  },
  { /* rm extension 4 */
    {OP_xgetbv, 0xd00f0172, "xgetbv", edx, eax, ecx, xx, xx, mrm, x, END_LIST},
    {OP_xsetbv, 0xd10f0172, "xsetbv", xx, xx, ecx, edx, eax, mrm, x, END_LIST},
    {INVALID,   0x0f0131, "(bad)", xx, xx, xx, xx, xx, no, x, NA},
    {INVALID,   0x0f0131, "(bad)", xx, xx, xx, xx, xx, no, x, NA},
    {OP_vmfunc, 0xd40f0172, "vmfunc", xx, xx, xx, xx, xx, mrm|o64, x, END_LIST},
    /* Only if the transaction fails does xend write to eax => predcx.
     * XXX i#1314: on failure eip is also written to.
     */
    {OP_xend,   0xd50f0172, "xend", eax, xx, xx, xx, xx, mrm|predcx, x, NA},
    {OP_xtest,  0xd60f0172, "xtest", xx, xx, xx, xx, xx, mrm, fW6, NA},
    {INVALID,   0x0f0131, "(bad)", xx, xx, xx, xx, xx, no, x, NA},
  },
};

/****************************************************************************
 * Instructions that differ depending on whether in 64-bit mode
 */

const instr_info_t x64_extensions[][2] = {
  {    /* x64_ext 0 */
    {OP_inc,  0x400000, "inc", zAX, xx, zAX, xx, xx, i64, (fW6&(~fWC)), t64e[1][0]},
    {PREFIX,  0x400000, "rex", xx, xx, xx, xx, xx, no, x, PREFIX_REX_GENERAL},
  }, { /* x64_ext 1 */
    {OP_inc,  0x410000, "inc", zCX, xx, zCX, xx, xx, i64, (fW6&(~fWC)), t64e[2][0]},
    {PREFIX,  0x410000, "rex.b", xx, xx, xx, xx, xx, no, x, PREFIX_REX_B},
  }, { /* x64_ext 2 */
    {OP_inc,  0x420000, "inc", zDX, xx, zDX, xx, xx, i64, (fW6&(~fWC)), t64e[3][0]},
    {PREFIX,  0x420000, "rex.x", xx, xx, xx, xx, xx, no, x, PREFIX_REX_X},
  }, { /* x64_ext 3 */
    {OP_inc,  0x430000, "inc", zBX, xx, zBX, xx, xx, i64, (fW6&(~fWC)), t64e[4][0]},
    {PREFIX,  0x430000, "rex.xb", xx, xx, xx, xx, xx, no, x, PREFIX_REX_X|PREFIX_REX_B},
  }, { /* x64_ext 4 */
    {OP_inc,  0x440000, "inc", zSP, xx, zSP, xx, xx, i64, (fW6&(~fWC)), t64e[5][0]},
    {PREFIX,  0x440000, "rex.r", xx, xx, xx, xx, xx, no, x, PREFIX_REX_R},
  }, { /* x64_ext 5 */
    {OP_inc,  0x450000, "inc", zBP, xx, zBP, xx, xx, i64, (fW6&(~fWC)), t64e[6][0]},
    {PREFIX,  0x450000, "rex.rb", xx, xx, xx, xx, xx, no, x, PREFIX_REX_R|PREFIX_REX_B},
  }, { /* x64_ext 6 */
    {OP_inc,  0x460000, "inc", zSI, xx, zSI, xx, xx, i64, (fW6&(~fWC)), t64e[7][0]},
    {PREFIX,  0x460000, "rex.rx", xx, xx, xx, xx, xx, no, x, PREFIX_REX_R|PREFIX_REX_X},
  }, { /* x64_ext 7 */
    {OP_inc,  0x470000, "inc", zDI, xx, zDI, xx, xx, i64, (fW6&(~fWC)), tex[12][0]},
    {PREFIX,  0x470000, "rex.rxb", xx, xx, xx, xx, xx, no, x, PREFIX_REX_R|PREFIX_REX_X|PREFIX_REX_B},
  }, { /* x64_ext 8 */
    {OP_dec,  0x480000, "dec", zAX, xx, zAX, xx, xx, i64, (fW6&(~fWC)), t64e[9][0]},
    {PREFIX,  0x480000, "rex.w", xx, xx, xx, xx, xx, no, x, PREFIX_REX_W},
  }, { /* x64_ext 9 */
    {OP_dec,  0x490000, "dec", zCX, xx, zCX, xx, xx, i64, (fW6&(~fWC)), t64e[10][0]},
    {PREFIX,  0x490000, "rex.wb", xx, xx, xx, xx, xx, no, x, PREFIX_REX_W|PREFIX_REX_B},
  }, { /* x64_ext 10 */
    {OP_dec,  0x4a0000, "dec", zDX, xx, zDX, xx, xx, i64, (fW6&(~fWC)), t64e[11][0]},
    {PREFIX,  0x4a0000, "rex.wx", xx, xx, xx, xx, xx, no, x, PREFIX_REX_W|PREFIX_REX_X},
  }, { /* x64_ext 11 */
    {OP_dec,  0x4b0000, "dec", zBX, xx, zBX, xx, xx, i64, (fW6&(~fWC)), t64e[12][0]},
    {PREFIX,  0x4b0000, "rex.wxb", xx, xx, xx, xx, xx, no, x, PREFIX_REX_W|PREFIX_REX_X|PREFIX_REX_B},
  }, { /* x64_ext 12 */
    {OP_dec,  0x4c0000, "dec", zSP, xx, zSP, xx, xx, i64, (fW6&(~fWC)), t64e[13][0]},
    {PREFIX,  0x4c0000, "rex.wr", xx, xx, xx, xx, xx, no, x, PREFIX_REX_W|PREFIX_REX_R},
  }, { /* x64_ext 13 */
    {OP_dec,  0x4d0000, "dec", zBP, xx, zBP, xx, xx, i64, (fW6&(~fWC)), t64e[14][0]},
    {PREFIX,  0x4d0000, "rex.wrb", xx, xx, xx, xx, xx, no, x, PREFIX_REX_W|PREFIX_REX_R|PREFIX_REX_B},
  }, { /* x64_ext 14 */
    {OP_dec,  0x4e0000, "dec", zSI, xx, zSI, xx, xx, i64, (fW6&(~fWC)), t64e[15][0]},
    {PREFIX,  0x4e0000, "rex.wrx", xx, xx, xx, xx, xx, no, x, PREFIX_REX_W|PREFIX_REX_R|PREFIX_REX_X},
  }, { /* x64_ext 15 */
    {OP_dec,  0x4f0000, "dec", zDI, xx, zDI, xx, xx, i64, (fW6&(~fWC)), tex[12][1]},
    {PREFIX,  0x4f0000, "rex.wrxb", xx, xx, xx, xx, xx, no, x, PREFIX_REX_W|PREFIX_REX_R|PREFIX_REX_X|PREFIX_REX_B},
  }, { /* x64_ext 16 */
    {OP_arpl,   0x630000, "arpl", Ew, xx, Gw, xx, xx, mrm|i64, fWZ, END_LIST},
    {OP_movsxd, 0x630000, "movsxd", Gv, xx, Ed, xx, xx, mrm|o64, x, END_LIST},
  },
};

/****************************************************************************
 * Instructions that differ depending on the first two bits of the 2nd byte,
 * or whether in x64 mode.
 */
const instr_info_t vex_prefix_extensions[][2] = {
  {    /* vex_prefix_ext 0 */
    {OP_les,  0xc40000, "les", Gz, es, Mp, xx, xx, mrm|i64, x, END_LIST},
    {PREFIX,  0xc40000, "vex+2b", xx, xx, xx, xx, xx, no, x, PREFIX_VEX_3B},
  }, { /* vex_prefix_ext 1 */
    {OP_lds,  0xc50000, "lds", Gz, ds, Mp, xx, xx, mrm|i64, x, END_LIST},
    {PREFIX,  0xc50000, "vex+1b", xx, xx, xx, xx, xx, no, x, PREFIX_VEX_2B},
  },
};

/****************************************************************************
 * Instructions that differ depending on bits 4 and 5 of the 2nd byte.
 */
const instr_info_t xop_prefix_extensions[][2] = {
  {    /* xop_prefix_ext 0 */
    {EXTENSION, 0x8f0000, "(group 1d)", xx, xx, xx, xx, xx, mrm, x, 26},
    {PREFIX,    0x8f0000, "xop", xx, xx, xx, xx, xx, no, x, PREFIX_XOP},
  },
};

/****************************************************************************
 * Instructions that differ depending on whether vex-encoded and vex.L
 * Index 0 = no vex, 1 = vex and vex.L=0, 2 = vex and vex.L=1
 */
const instr_info_t vex_L_extensions[][3] = {
  {    /* vex_L_ext 0 */
    {OP_emms,       0x0f7710, "emms", xx, xx, xx, xx, xx, no, x, END_LIST},
    {OP_vzeroupper, 0x0f7710, "vzeroupper", xx, xx, xx, xx, xx, vex, x, END_LIST},
    {OP_vzeroall,   0x0f7790, "vzeroall", xx, xx, xx, xx, xx, vex, x, END_LIST},
  },
};

/****************************************************************************
 * Instructions that differ depending on whether a rex prefix is present.
 */

/* Instructions that differ depending on whether rex.b in is present.
 * The table is indexed by rex.b: index 0 is for no rex.b.
 */
const instr_info_t rex_b_extensions[][2] = {
  { /* rex.b extension 0 */
    {OP_nop,  0x900000, "nop", xx, xx, xx, xx, xx, no, x, tpe[103][2]},
    /* For decoding we avoid needing new operand types by only getting
     * here if rex.b is set.  For encode, we would need either to take
     * REQUIRES_REX + OPCODE_SUFFIX or a new operand type for registers that
     * must be extended (could also try to list r8 instead of eax but
     * have to make sure all decode/encode routines can handle that as most
     * assume the registers listed here are 32-bit base): that's too
     * much effort for a corner case that we're not 100% certain works on
     * all x64 processors, so we just don't list in the encoding chain.
     */
    {OP_xchg, 0x900000, "xchg", eAX_x, eAX, eAX_x, eAX, xx, o64, x, END_LIST},
  },
};

/* Instructions that differ depending on whether rex.w in is present.
 * The table is indexed by rex.w: index 0 is for no rex.w.
 */
const instr_info_t rex_w_extensions[][2] = {
  { /* rex.w extension 0 */
    {OP_fxsave32, 0x0fae30, "fxsave",   Me, xx, xx, xx, xx, mrm, x, END_LIST},
    {OP_fxsave64, 0x0fae30, "fxsave64", Me, xx, xx, xx, xx, mrm|rex, x, END_LIST},
  },
  { /* rex.w extension 1 */
    {OP_fxrstor32, 0x0fae31, "fxrstor",   xx, xx, Me, xx, xx, mrm, x, END_LIST},
    {OP_fxrstor64, 0x0fae31, "fxrstor64", xx, xx, Me, xx, xx, mrm|rex, o64, END_LIST},
  },
  { /* rex.w extension 2 */
    {OP_xsave32,   0x0fae34, "xsave",   Mxsave, xx, edx, eax, xx, mrm, x, END_LIST},
    {OP_xsave64,   0x0fae34, "xsave64", Mxsave, xx, edx, eax, xx, mrm|rex, o64, END_LIST},
  },
  { /* rex.w extension 3 */
    {OP_xrstor32, 0x0fae35, "xrstor",   xx, xx, Mxsave, edx, eax, mrm, x, END_LIST},
    {OP_xrstor64, 0x0fae35, "xrstor64", xx, xx, Mxsave, edx, eax, mrm|rex, o64, END_LIST},
  },
  { /* rex.w extension 4 */
    {OP_xsaveopt32, 0x0fae36, "xsaveopt",   Mxsave, xx, edx, eax, xx, mrm, x, END_LIST},
    {OP_xsaveopt64, 0x0fae36, "xsaveopt64", Mxsave, xx, edx, eax, xx, mrm|rex, o64, END_LIST},
  },
  { /* rex.w extension 5 */
    {OP_xsavec32, 0x0fc734, "xsavec",   Mxsave, xx, edx, eax, xx, mrm, x, END_LIST},
    {OP_xsavec64, 0x0fc734, "xsavec64", Mxsave, xx, edx, eax, xx, mrm|rex, o64, END_LIST},
  },
};

/****************************************************************************
 * 3-byte-opcode instructions: 0x0f 0x38 and 0x0f 0x3a.
 * SSSE3 and SSE4.
 *
 * XXX: if they add more 2nd byte possibilities, we could switch to one
 * large table here and one extension type with indices into which subtable.
 * For now we have two separate tables.
 *
 * N.B.: if any are added here that do not take modrm bytes, or whose
 * size can vary based on data16 or addr16, we need to modify our
 * decode_fast table assumptions!
 *
 * Many of these only come in Vdq,Wdq forms, yet still require the 0x66 prefix.
 * Rather than waste space in the prefix_extensions table for 4 entries 3 of which
 * are invalid, and need another layer of lookup, we use the new REQUIRES_PREFIX
 * flag ("reqp").
 *
 * Since large parts of the opcode space are empty, we save space by having a
 * table of 256 indices instead of 256 instr_info_t structs.
 */
const byte third_byte_38_index[256] = {
  /* 0   1   2   3    4   5   6   7    8   9   A   B    C   D   E   F */
     1,  2,  3,  4,   5,  6,  7,  8,   9, 10, 11, 12,  96, 97, 56, 57,  /* 0 */
    16,  0,  0, 88,  17, 18,111, 19,  89, 90, 91,  0,  13, 14, 15,  0,  /* 1 */
    20, 21, 22, 23,  24, 25,  0,  0,  26, 27, 28, 29,  92, 93, 94, 95,  /* 2 */
    30, 31, 32, 33,  34, 35,112, 36,  37, 38, 39, 40,  41, 42, 43, 44,  /* 3 */
    45, 46,  0,  0,   0,113,114,115,   0,  0,  0,  0,   0,  0,  0,  0,  /* 4 */
     0,  0,  0,  0,   0,  0,  0,  0, 118,119,108,  0,   0,  0,  0,  0,  /* 5 */
     0,  0,  0,  0,   0,  0,  0,  0,   0,  0,  0,  0,   0,  0,  0,  0,  /* 6 */
     0,  0,  0,  0,   0,  0,  0,  0, 116,117,  0,  0,   0,  0,  0,  0,  /* 7 */
    49, 50,103,  0,   0,  0,  0,  0,   0,  0,  0,  0, 109,  0,110,  0,  /* 8 */
   104,105,106,107,   0,  0, 58, 59,  60, 61, 62, 63,  64, 65, 66, 67,  /* 9 */
     0,  0,  0,  0,   0,  0, 68, 69,  70, 71, 72, 73,  74, 75, 76, 77,  /* A */
     0,  0,  0,  0,   0,  0, 78, 79,  80, 81, 82, 83,  84, 85, 86, 87,  /* B */
     0,  0,  0,  0,   0,  0,  0,  0,   0,  0,  0,  0,   0,  0,  0,  0,  /* C */
     0,  0,  0,  0,   0,  0,  0,  0,   0,  0,  0, 51,  52, 53, 54, 55,  /* D */
     0,  0,  0,  0,   0,  0,  0,  0,   0,  0,  0,  0,   0,  0,  0,  0,  /* E */
    47, 48,100, 99,   0,101,102, 98,   0,  0,  0,  0,   0,  0,  0,  0   /* F */
};

const instr_info_t third_byte_38[] = {
  {INVALID,     0x38ff18, "(bad)", xx, xx, xx, xx, xx, no, x, NA},              /* 0*/
  /**** SSSE3 ****/
  {PREFIX_EXT,  0x380018,   "(prefix ext 118)", xx, xx, xx, xx, xx, mrm, x, 118},/* 1*/
  {PREFIX_EXT,  0x380118,   "(prefix ext 119)", xx, xx, xx, xx, xx, mrm, x, 119},/* 2*/
  {PREFIX_EXT,  0x380218,   "(prefix ext 120)", xx, xx, xx, xx, xx, mrm, x, 120},/* 3*/
  {PREFIX_EXT,  0x380318,   "(prefix ext 121)", xx, xx, xx, xx, xx, mrm, x, 121},/* 4*/
  {PREFIX_EXT,  0x380418,   "(prefix ext 122)", xx, xx, xx, xx, xx, mrm, x, 122},/* 5*/
  {PREFIX_EXT,  0x380518,   "(prefix ext 123)", xx, xx, xx, xx, xx, mrm, x, 123},/* 6*/
  {PREFIX_EXT,  0x380618,   "(prefix ext 124)", xx, xx, xx, xx, xx, mrm, x, 124},/* 7*/
  {PREFIX_EXT,  0x380718,   "(prefix ext 125)", xx, xx, xx, xx, xx, mrm, x, 125},/* 8*/
  {PREFIX_EXT,  0x380818,   "(prefix ext 126)", xx, xx, xx, xx, xx, mrm, x, 126},/* 9*/
  {PREFIX_EXT,  0x380918,   "(prefix ext 127)", xx, xx, xx, xx, xx, mrm, x, 127},/*10*/
  {PREFIX_EXT,  0x380a18,   "(prefix ext 128)", xx, xx, xx, xx, xx, mrm, x, 128},/*11*/
  {PREFIX_EXT,  0x380b18,   "(prefix ext 129)", xx, xx, xx, xx, xx, mrm, x, 129},/*12*/
  {PREFIX_EXT,  0x381c18,   "(prefix ext 130)", xx, xx, xx, xx, xx, mrm, x, 130},/*13*/
  {PREFIX_EXT,  0x381d18,   "(prefix ext 131)", xx, xx, xx, xx, xx, mrm, x, 131},/*14*/
  {PREFIX_EXT,  0x381e18,   "(prefix ext 132)", xx, xx, xx, xx, xx, mrm, x, 132},/*15*/
  /**** SSE4 ****/
  {OP_pblendvb, 0x66381018, "pblendvb", Vdq, xx, Wdq,xmm0,Vdq, mrm|reqp,x, END_LIST},/*16*/
  {OP_blendvps, 0x66381418, "blendvps", Vdq, xx, Wdq,xmm0,Vdq, mrm|reqp,x, END_LIST},/*17*/
  {OP_blendvpd, 0x66381518, "blendvpd", Vdq, xx, Wdq,xmm0,Vdq, mrm|reqp,x, END_LIST},/*18*/
  {VEX_EXT,  0x66381718, "(vex ext  3)", xx, xx, xx, xx, xx, mrm, x,  3},/*19*/
  /* 20 */
  {VEX_EXT,  0x66382018, "(vex ext  4)", xx, xx, xx, xx, xx, mrm, x,  4},/*20*/
  {VEX_EXT,  0x66382118, "(vex ext  5)", xx, xx, xx, xx, xx, mrm, x,  5},/*21*/
  {VEX_EXT,  0x66382218, "(vex ext  6)", xx, xx, xx, xx, xx, mrm, x,  6},/*22*/
  {VEX_EXT,  0x66382318, "(vex ext  7)", xx, xx, xx, xx, xx, mrm, x,  7},/*23*/
  {VEX_EXT,  0x66382418, "(vex ext  8)", xx, xx, xx, xx, xx, mrm, x,  8},/*24*/
  {VEX_EXT,  0x66382518, "(vex ext  9)", xx, xx, xx, xx, xx, mrm, x,  9},/*25*/
  {VEX_EXT,  0x66382818, "(vex ext 10)", xx, xx, xx, xx, xx, mrm, x, 10},/*26*/
  {VEX_EXT,  0x66382918, "(vex ext 11)", xx, xx, xx, xx, xx, mrm, x, 11},/*27*/
  {VEX_EXT,  0x66382a18, "(vex ext 12)", xx, xx, xx, xx, xx, mrm, x, 12},/*28*/
  {VEX_EXT,  0x66382b18, "(vex ext 13)", xx, xx, xx, xx, xx, mrm, x, 13},/*29*/
  /* 30 */
  {VEX_EXT,  0x66383018, "(vex ext 14)", xx, xx, xx, xx, xx, mrm, x, 14},/*30*/
  {VEX_EXT,  0x66383118, "(vex ext 15)", xx, xx, xx, xx, xx, mrm, x, 15},/*31*/
  {VEX_EXT,  0x66383218, "(vex ext 16)", xx, xx, xx, xx, xx, mrm, x, 16},/*32*/
  {VEX_EXT,  0x66383318, "(vex ext 17)", xx, xx, xx, xx, xx, mrm, x, 17},/*33*/
  {VEX_EXT,  0x66383418, "(vex ext 18)", xx, xx, xx, xx, xx, mrm, x, 18},/*34*/
  {VEX_EXT,  0x66383518, "(vex ext 19)", xx, xx, xx, xx, xx, mrm, x, 19},/*35*/
  {VEX_EXT,  0x66383718, "(vex ext 20)", xx, xx, xx, xx, xx, mrm, x, 20},/*36*/
  {VEX_EXT,  0x66383818, "(vex ext 21)", xx, xx, xx, xx, xx, mrm, x, 21},/*37*/
  {VEX_EXT,  0x66383918, "(vex ext 22)", xx, xx, xx, xx, xx, mrm, x, 22},/*38*/
  {VEX_EXT,  0x66383a18, "(vex ext 23)", xx, xx, xx, xx, xx, mrm, x, 23},/*39*/
  {VEX_EXT,  0x66383b18, "(vex ext 24)", xx, xx, xx, xx, xx, mrm, x, 24},/*40*/
  {VEX_EXT,  0x66383c18, "(vex ext 25)", xx, xx, xx, xx, xx, mrm, x, 25},/*41*/
  {VEX_EXT,  0x66383d18, "(vex ext 26)", xx, xx, xx, xx, xx, mrm, x, 26},/*42*/
  {VEX_EXT,  0x66383e18, "(vex ext 27)", xx, xx, xx, xx, xx, mrm, x, 27},/*43*/
  {VEX_EXT,  0x66383f18, "(vex ext 28)", xx, xx, xx, xx, xx, mrm, x, 28},/*44*/
  /* 40 */
  {VEX_EXT,  0x66384018, "(vex ext 29)", xx, xx, xx, xx, xx, mrm, x, 29},/*45*/
  {VEX_EXT,  0x66384118, "(vex ext 30)", xx, xx, xx, xx, xx, mrm, x, 30},/*46*/
  /* f0 */
  {PREFIX_EXT,  0x38f018,   "(prefix ext 138)", xx, xx, xx, xx, xx, mrm, x, 138},/*47*/
  {PREFIX_EXT,  0x38f118,   "(prefix ext 139)", xx, xx, xx, xx, xx, mrm, x, 139},/*48*/
  /* 80 */
  {OP_invept,   0x66388018, "invept",   xx, xx, Gr, Mdq, xx, mrm|reqp, x, END_LIST},/*49*/
  {OP_invvpid,  0x66388118, "invvpid",  xx, xx, Gr, Mdq, xx, mrm|reqp, x, END_LIST},/*50*/
  /* db-df */
  {VEX_EXT,  0x6638db18, "(vex ext 31)", xx, xx, xx, xx, xx, mrm, x, 31},/*51*/
  {VEX_EXT,  0x6638dc18, "(vex ext 32)", xx, xx, xx, xx, xx, mrm, x, 32},/*52*/
  {VEX_EXT,  0x6638dd18, "(vex ext 33)", xx, xx, xx, xx, xx, mrm, x, 33},/*53*/
  {VEX_EXT,  0x6638de18, "(vex ext 34)", xx, xx, xx, xx, xx, mrm, x, 34},/*54*/
  {VEX_EXT,  0x6638df18, "(vex ext 35)", xx, xx, xx, xx, xx, mrm, x, 35},/*55*/
  /* AVX */
  {VEX_EXT,  0x66380e18, "(vex ext 59)", xx, xx, xx, xx, xx, mrm, x, 59},/*56*/
  {VEX_EXT,  0x66380f18, "(vex ext 60)", xx, xx, xx, xx, xx, mrm, x, 60},/*57*/
  /* FMA 96-9f */
  {VEX_W_EXT, 0x66389618, "(vex_W ext  6)", xx, xx, xx, xx, xx, mrm, x,  6},/*58*/
  {VEX_W_EXT, 0x66389718, "(vex_W ext  9)", xx, xx, xx, xx, xx, mrm, x,  9},/*59*/
  {VEX_W_EXT, 0x66389818, "(vex_W ext  0)", xx, xx, xx, xx, xx, mrm, x,  0},/*60*/
  {VEX_W_EXT, 0x66389918, "(vex_W ext  3)", xx, xx, xx, xx, xx, mrm, x,  3},/*61*/
  {VEX_W_EXT, 0x66389a18, "(vex_W ext 12)", xx, xx, xx, xx, xx, mrm, x, 12},/*62*/
  {VEX_W_EXT, 0x66389b18, "(vex_W ext 15)", xx, xx, xx, xx, xx, mrm, x, 15},/*63*/
  {VEX_W_EXT, 0x66389c18, "(vex_W ext 18)", xx, xx, xx, xx, xx, mrm, x, 18},/*64*/
  {VEX_W_EXT, 0x66389d18, "(vex_W ext 21)", xx, xx, xx, xx, xx, mrm, x, 21},/*65*/
  {VEX_W_EXT, 0x66389e18, "(vex_W ext 24)", xx, xx, xx, xx, xx, mrm, x, 24},/*66*/
  {VEX_W_EXT, 0x66389f18, "(vex_W ext 27)", xx, xx, xx, xx, xx, mrm, x, 27},/*67*/
  /* FMA a6-af */
  {VEX_W_EXT, 0x6638a618, "(vex_W ext  7)", xx, xx, xx, xx, xx, mrm, x,  7},/*68*/
  {VEX_W_EXT, 0x6638a718, "(vex_W ext 10)", xx, xx, xx, xx, xx, mrm, x, 10},/*69*/
  {VEX_W_EXT, 0x6638a818, "(vex_W ext  1)", xx, xx, xx, xx, xx, mrm, x,  1},/*70*/
  {VEX_W_EXT, 0x6638a918, "(vex_W ext  4)", xx, xx, xx, xx, xx, mrm, x,  4},/*71*/
  {VEX_W_EXT, 0x6638aa18, "(vex_W ext 13)", xx, xx, xx, xx, xx, mrm, x, 13},/*72*/
  {VEX_W_EXT, 0x6638ab18, "(vex_W ext 16)", xx, xx, xx, xx, xx, mrm, x, 16},/*73*/
  {VEX_W_EXT, 0x6638ac18, "(vex_W ext 19)", xx, xx, xx, xx, xx, mrm, x, 19},/*74*/
  {VEX_W_EXT, 0x6638ad18, "(vex_W ext 22)", xx, xx, xx, xx, xx, mrm, x, 22},/*75*/
  {VEX_W_EXT, 0x6638ae18, "(vex_W ext 25)", xx, xx, xx, xx, xx, mrm, x, 25},/*76*/
  {VEX_W_EXT, 0x6638af18, "(vex_W ext 28)", xx, xx, xx, xx, xx, mrm, x, 28},/*77*/
  /* FMA b6-bf */
  {VEX_W_EXT, 0x6638b618, "(vex_W ext  8)", xx, xx, xx, xx, xx, mrm, x,  8},/*78*/
  {VEX_W_EXT, 0x6638b718, "(vex_W ext 11)", xx, xx, xx, xx, xx, mrm, x, 11},/*79*/
  {VEX_W_EXT, 0x6638b818, "(vex_W ext  2)", xx, xx, xx, xx, xx, mrm, x,  2},/*80*/
  {VEX_W_EXT, 0x6638b918, "(vex_W ext  5)", xx, xx, xx, xx, xx, mrm, x,  5},/*81*/
  {VEX_W_EXT, 0x6638ba18, "(vex_W ext 14)", xx, xx, xx, xx, xx, mrm, x, 14},/*82*/
  {VEX_W_EXT, 0x6638bb18, "(vex_W ext 17)", xx, xx, xx, xx, xx, mrm, x, 17},/*83*/
  {VEX_W_EXT, 0x6638bc18, "(vex_W ext 20)", xx, xx, xx, xx, xx, mrm, x, 20},/*84*/
  {VEX_W_EXT, 0x6638bd18, "(vex_W ext 23)", xx, xx, xx, xx, xx, mrm, x, 23},/*85*/
  {VEX_W_EXT, 0x6638be18, "(vex_W ext 26)", xx, xx, xx, xx, xx, mrm, x, 26},/*86*/
  {VEX_W_EXT, 0x6638bf18, "(vex_W ext 29)", xx, xx, xx, xx, xx, mrm, x, 29},/*87*/
  /* AVX overlooked in original pass */
  {VEX_EXT, 0x66381318, "(vex ext 63)", xx, xx, xx, xx, xx, mrm, x, 63},/*88*/
  {VEX_EXT, 0x66381818, "(vex ext 64)", xx, xx, xx, xx, xx, mrm, x, 64},/*89*/
  {VEX_EXT, 0x66381918, "(vex ext 65)", xx, xx, xx, xx, xx, mrm, x, 65},/*90*/
  {VEX_EXT, 0x66381a18, "(vex ext 66)", xx, xx, xx, xx, xx, mrm, x, 66},/*91*/
  {VEX_EXT, 0x66382c18, "(vex ext 67)", xx, xx, xx, xx, xx, mrm, x, 67},/*92*/
  {VEX_EXT, 0x66382d18, "(vex ext 68)", xx, xx, xx, xx, xx, mrm, x, 68},/*93*/
  {VEX_EXT, 0x66382e18, "(vex ext 69)", xx, xx, xx, xx, xx, mrm, x, 69},/*94*/
  {VEX_EXT, 0x66382f18, "(vex ext 70)", xx, xx, xx, xx, xx, mrm, x, 70},/*95*/
  {VEX_EXT, 0x66380c18, "(vex ext 77)", xx, xx, xx, xx, xx, mrm, x, 77},/*96*/
  {VEX_EXT, 0x66380d18, "(vex ext 78)", xx, xx, xx, xx, xx, mrm, x, 78},/*97*/
  /* TBM */
  {PREFIX_EXT, 0x38f718, "(prefix ext 141)", xx, xx, xx, xx, xx, mrm, x, 141},  /*98*/
  /* BMI1 */
  {EXTENSION, 0x38f318, "(group 17)", By, xx, Ey, xx, xx, mrm|vex, x, 31},      /*99*/
  /* marked reqp b/c it should have no prefix (prefixes for future opcodes) */
  {OP_andn, 0x38f218, "andn", Gy, xx, By, Ey, xx, mrm|vex|reqp, fW6, END_LIST},/*100*/
  /* BMI2 */
  {PREFIX_EXT, 0x38f518, "(prefix ext 142)", xx, xx, xx, xx, xx, mrm, x, 142}, /*101*/
  {PREFIX_EXT, 0x38f618, "(prefix ext 143)", xx, xx, xx, xx, xx, mrm, x, 143}, /*102*/
  {OP_invpcid, 0x66388218, "invpcid",  xx, xx, Gy, Mdq, xx, mrm|reqp, x, END_LIST},/*103*/
  /* AVX2 */
  {VEX_W_EXT, 0x66389018, "(vex_W ext 66)", xx, xx, xx, xx, xx, mrm|vex, x, 66},/*104*/
  {VEX_W_EXT, 0x66389118, "(vex_W ext 67)", xx, xx, xx, xx, xx, mrm|vex, x, 67},/*105*/
  {VEX_W_EXT, 0x66389218, "(vex_W ext 68)", xx, xx, xx, xx, xx, mrm|vex, x, 68},/*106*/
  {VEX_W_EXT, 0x66389318, "(vex_W ext 69)", xx, xx, xx, xx, xx, mrm|vex, x, 69},/*107*/
  {OP_vbroadcasti128,0x66385a18, "vbroadcasti128",Vqq,xx,Mdq,xx,xx,mrm|vex|reqp,x,END_LIST},/*108*/
  {VEX_W_EXT, 0x66388c18, "(vex_W ext 70)", xx,xx,xx,xx,xx, mrm|vex|reqp, x, 70},/*109*/
  {VEX_W_EXT, 0x66388e18, "(vex_W ext 71)", xx,xx,xx,xx,xx, mrm|vex|reqp, x, 71},/*110*/
  /* Following Intel and not marking as packed float vs ints: just "qq". */
  {OP_vpermps,0x66381618, "vpermps",Vqq,xx,Hqq,Wqq,xx, mrm|vex|reqp,x,END_LIST}, /*111*/
  {OP_vpermd, 0x66383618, "vpermd", Vqq,xx,Hqq,Wqq,xx, mrm|vex|reqp,x,END_LIST}, /*112*/
  {VEX_W_EXT, 0x66384518, "(vex_W ext 72)", xx,xx,xx,xx,xx, mrm|vex|reqp, x, 72},/*113*/
  {OP_vpsravd,0x66384618, "vpsravd", Vx,xx,Hx,Wx,xx, mrm|vex|reqp, x, END_LIST}, /*114*/
  {VEX_W_EXT, 0x66384718, "(vex_W ext 73)", xx,xx,xx,xx,xx, mrm|vex|reqp, x, 73},/*115*/
  {OP_vpbroadcastb, 0x66387818, "vpbroadcastb", Vx, xx, Wb_dq, xx, xx, mrm|vex|reqp, x, END_LIST},/*116*/
  {OP_vpbroadcastw, 0x66387918, "vpbroadcastw", Vx, xx, Ww_dq, xx, xx, mrm|vex|reqp, x, END_LIST},/*117*/
  {OP_vpbroadcastd, 0x66385818, "vpbroadcastd", Vx, xx, Wd_dq, xx, xx, mrm|vex|reqp, x, END_LIST},/*118*/
  {OP_vpbroadcastq, 0x66385918, "vpbroadcastq", Vx, xx, Wq_dq, xx, xx, mrm|vex|reqp, x, END_LIST},/*119*/
};

/* N.B.: every 0x3a instr so far has an immediate.  If a version w/o an immed
 * comes along we'll have to add a threebyte_3a_vex_extra[] table to decode_fast.c.
 */
const byte third_byte_3a_index[256] = {
  /* 0  1  2  3   4  5  6  7   8  9  A  B   C  D  E  F */
    59,60,61, 0, 28,29,30, 0,  6, 7, 8, 9, 10,11,12, 1,  /* 0 */
     0, 0, 0, 0,  2, 3, 4, 5, 31,32, 0, 0,  0,33, 0, 0,  /* 1 */
    13,14,15, 0,  0, 0, 0, 0,  0, 0, 0, 0,  0, 0, 0, 0,  /* 2 */
    63,64,65,66,  0, 0, 0, 0, 57,58, 0, 0,  0, 0, 0, 0,  /* 3 */
    16,17,18, 0, 23, 0,62, 0, 54,55,25,26, 27, 0, 0, 0,  /* 4 */
     0, 0, 0, 0,  0, 0, 0, 0,  0, 0, 0, 0, 34,35,36,37,  /* 5 */
    19,20,21,22,  0, 0, 0, 0, 38,39,40,41, 42,43,44,45,  /* 6 */
     0, 0, 0, 0,  0, 0, 0, 0, 46,47,48,49, 50,51,52,53,  /* 7 */
     0, 0, 0, 0,  0, 0, 0, 0,  0, 0, 0, 0,  0, 0, 0, 0,  /* 8 */
     0, 0, 0, 0,  0, 0, 0, 0,  0, 0, 0, 0,  0, 0, 0, 0,  /* 9 */
     0, 0, 0, 0,  0, 0, 0, 0,  0, 0, 0, 0,  0, 0, 0, 0,  /* A */
     0, 0, 0, 0,  0, 0, 0, 0,  0, 0, 0, 0,  0, 0, 0, 0,  /* B */
     0, 0, 0, 0,  0, 0, 0, 0,  0, 0, 0, 0,  0, 0, 0, 0,  /* C */
     0, 0, 0, 0,  0, 0, 0, 0,  0, 0, 0, 0,  0, 0, 0,24,  /* D */
     0, 0, 0, 0,  0, 0, 0, 0,  0, 0, 0, 0,  0, 0, 0, 0,  /* E */
    56, 0, 0, 0,  0, 0, 0, 0,  0, 0, 0, 0,  0, 0, 0, 0   /* F */
};
const instr_info_t third_byte_3a[] = {
  {INVALID,     0x3aff18, "(bad)", xx, xx, xx, xx, xx, no, x, NA},                 /* 0*/
  /**** SSSE3 ****/
  {PREFIX_EXT,  0x3a0f18, "(prefix ext 133)", xx, xx, xx, xx, xx, mrm, x, 133},    /* 1*/
  /**** SSE4 ****/
  {VEX_EXT,  0x663a1418, "(vex ext 36)", xx, xx, xx, xx, xx, mrm, x, 36},/* 2*/
  {VEX_EXT,  0x663a1518, "(vex ext 37)", xx, xx, xx, xx, xx, mrm, x, 37},/* 3*/
  {VEX_EXT,  0x663a1618, "(vex ext 38)", xx, xx, xx, xx, xx, mrm, x, 38},/* 4*/
  {VEX_EXT,  0x663a1718, "(vex ext 39)", xx, xx, xx, xx, xx, mrm, x, 39},/* 5*/
  {VEX_EXT,  0x663a0818, "(vex ext 40)", xx, xx, xx, xx, xx, mrm, x, 40},/* 6*/
  {VEX_EXT,  0x663a0918, "(vex ext 41)", xx, xx, xx, xx, xx, mrm, x, 41},/* 7*/
  {VEX_EXT,  0x663a0a18, "(vex ext 42)", xx, xx, xx, xx, xx, mrm, x, 42},/* 8*/
  {VEX_EXT,  0x663a0b18, "(vex ext 43)", xx, xx, xx, xx, xx, mrm, x, 43},/* 9*/
  {VEX_EXT,  0x663a0c18, "(vex ext 44)", xx, xx, xx, xx, xx, mrm, x, 44},/*10*/
  {VEX_EXT,  0x663a0d18, "(vex ext 45)", xx, xx, xx, xx, xx, mrm, x, 45},/*11*/
  {VEX_EXT,  0x663a0e18, "(vex ext 46)", xx, xx, xx, xx, xx, mrm, x, 46},/*12*/
  /* 20 */
  {VEX_EXT,  0x663a2018, "(vex ext 47)", xx, xx, xx, xx, xx, mrm, x, 47},/*13*/
  {VEX_EXT,  0x663a2118, "(vex ext 48)", xx, xx, xx, xx, xx, mrm, x, 48},/*14*/
  {VEX_EXT,  0x663a2218, "(vex ext 49)", xx, xx, xx, xx, xx, mrm, x, 49},/*15*/
  /* 40 */
  {VEX_EXT,  0x663a4018, "(vex ext 50)", xx, xx, xx, xx, xx, mrm, x, 50},/*16*/
  {VEX_EXT,  0x663a4118, "(vex ext 51)", xx, xx, xx, xx, xx, mrm, x, 51},/*17*/
  {VEX_EXT,  0x663a4218, "(vex ext 52)", xx, xx, xx, xx, xx, mrm, x, 52},/*18*/
  /* 60 */
  {VEX_EXT,  0x663a6018, "(vex ext 53)", xx, xx, xx, xx, xx, mrm, x, 53},/*19*/
  {VEX_EXT,  0x663a6118, "(vex ext 54)", xx, xx, xx, xx, xx, mrm, x, 54},/*20*/
  {VEX_EXT,  0x663a6218, "(vex ext 55)", xx, xx, xx, xx, xx, mrm, x, 55},/*21*/
  {VEX_EXT,  0x663a6318, "(vex ext 56)", xx, xx, xx, xx, xx, mrm, x, 56},/*22*/
  {VEX_EXT,  0x663a4418, "(vex ext 57)", xx, xx, xx, xx, xx, mrm, x, 57},/*23*/
  {VEX_EXT,  0x663adf18, "(vex ext 58)", xx, xx, xx, xx, xx, mrm, x, 58},/*24*/
  /* AVX overlooked in original pass */
  {VEX_EXT,  0x663a4a18, "(vex ext  0)", xx, xx, xx, xx, xx, mrm, x,  0},/*25*/
  {VEX_EXT,  0x663a4b18, "(vex ext  1)", xx, xx, xx, xx, xx, mrm, x,  1},/*26*/
  {VEX_EXT,  0x663a4c18, "(vex ext  2)", xx, xx, xx, xx, xx, mrm, x,  2},/*27*/
  {VEX_EXT,  0x663a0418, "(vex ext 71)", xx, xx, xx, xx, xx, mrm, x, 71},/*28*/
  {VEX_EXT,  0x663a0518, "(vex ext 72)", xx, xx, xx, xx, xx, mrm, x, 72},/*29*/
  {VEX_EXT,  0x663a0618, "(vex ext 73)", xx, xx, xx, xx, xx, mrm, x, 73},/*30*/
  {VEX_EXT,  0x663a1818, "(vex ext 74)", xx, xx, xx, xx, xx, mrm, x, 74},/*31*/
  {VEX_EXT,  0x663a1918, "(vex ext 75)", xx, xx, xx, xx, xx, mrm, x, 75},/*32*/
  {VEX_EXT,  0x663a1d18, "(vex ext 76)", xx, xx, xx, xx, xx, mrm, x, 76},/*33*/
  /* FMA4 */
  {VEX_W_EXT,0x663a5c18, "(vex_W ext 30)", xx, xx, xx, xx, xx, mrm, x, 30},/*34*/
  {VEX_W_EXT,0x663a5d18, "(vex_W ext 31)", xx, xx, xx, xx, xx, mrm, x, 31},/*35*/
  {VEX_W_EXT,0x663a5e18, "(vex_W ext 32)", xx, xx, xx, xx, xx, mrm, x, 32},/*36*/
  {VEX_W_EXT,0x663a5f18, "(vex_W ext 33)", xx, xx, xx, xx, xx, mrm, x, 33},/*37*/
  {VEX_W_EXT,0x663a6818, "(vex_W ext 34)", xx, xx, xx, xx, xx, mrm, x, 34},/*38*/
  {VEX_W_EXT,0x663a6918, "(vex_W ext 35)", xx, xx, xx, xx, xx, mrm, x, 35},/*39*/
  {VEX_W_EXT,0x663a6a18, "(vex_W ext 36)", xx, xx, xx, xx, xx, mrm, x, 36},/*40*/
  {VEX_W_EXT,0x663a6b18, "(vex_W ext 37)", xx, xx, xx, xx, xx, mrm, x, 37},/*41*/
  {VEX_W_EXT,0x663a6c18, "(vex_W ext 38)", xx, xx, xx, xx, xx, mrm, x, 38},/*42*/
  {VEX_W_EXT,0x663a6d18, "(vex_W ext 39)", xx, xx, xx, xx, xx, mrm, x, 39},/*43*/
  {VEX_W_EXT,0x663a6e18, "(vex_W ext 40)", xx, xx, xx, xx, xx, mrm, x, 40},/*44*/
  {VEX_W_EXT,0x663a6f18, "(vex_W ext 41)", xx, xx, xx, xx, xx, mrm, x, 41},/*45*/
  {VEX_W_EXT,0x663a7818, "(vex_W ext 42)", xx, xx, xx, xx, xx, mrm, x, 42},/*46*/
  {VEX_W_EXT,0x663a7918, "(vex_W ext 43)", xx, xx, xx, xx, xx, mrm, x, 43},/*47*/
  {VEX_W_EXT,0x663a7a18, "(vex_W ext 44)", xx, xx, xx, xx, xx, mrm, x, 44},/*48*/
  {VEX_W_EXT,0x663a7b18, "(vex_W ext 45)", xx, xx, xx, xx, xx, mrm, x, 45},/*49*/
  {VEX_W_EXT,0x663a7c18, "(vex_W ext 46)", xx, xx, xx, xx, xx, mrm, x, 46},/*50*/
  {VEX_W_EXT,0x663a7d18, "(vex_W ext 47)", xx, xx, xx, xx, xx, mrm, x, 47},/*51*/
  {VEX_W_EXT,0x663a7e18, "(vex_W ext 48)", xx, xx, xx, xx, xx, mrm, x, 48},/*52*/
  {VEX_W_EXT,0x663a7f18, "(vex_W ext 49)", xx, xx, xx, xx, xx, mrm, x, 49},/*53*/
  /* XOP */
  {VEX_W_EXT,0x663a4818, "(vex_W ext 64)", xx, xx, xx, xx, xx, mrm, x, 64},/*54*/
  {VEX_W_EXT,0x663a4918, "(vex_W ext 65)", xx, xx, xx, xx, xx, mrm, x, 65},/*55*/
  /* BMI2 */
  {OP_rorx,  0xf23af018, "rorx",  Gy, xx, Ey, Ib, xx, mrm|vex|reqp, x, END_LIST},/*56*/
  /* AVX2 */
  {OP_vinserti128,0x663a3818,"vinserti128",Vqq,xx,Hqq,Wdq,Ib,mrm|vex|reqp,x,END_LIST},/*57*/
  {OP_vextracti128,0x663a3918,"vextracti128",Wdq,xx,Vqq,Ib,xx,mrm|vex|reqp,x,END_LIST},/*58*/
  {OP_vpermq, 0x663a0058, "vpermq", Vqq,xx,Wqq,Ib,xx,mrm|vex|reqp,x,END_LIST},/*59*/
  /* Following Intel and not marking as packed float vs ints: just "qq". */
  {OP_vpermpd,0x663a0158, "vpermpd",Vqq,xx,Wqq,Ib,xx,mrm|vex|reqp,x,END_LIST},/*60*/
  {OP_vpblendd,0x663a0218,"vpblendd",Vx,xx,Hx,Wx,Ib, mrm|vex|reqp,x,END_LIST},/*61*/
  {OP_vperm2i128,0x663a4618,"vperm2i128",Vqq,xx,Hqq,Wqq,Ib, mrm|vex|reqp,x,END_LIST},/*62*/
  /* AVX-512, VEX prefix. */
  {VEX_W_EXT,0x660f3010, "(vex_W ext 102)", xx, xx, xx, xx, xx, mrm|vex|reqp, x, 102},/*63*/
  {VEX_W_EXT,0x660f3110, "(vex_W ext 103)", xx, xx, xx, xx, xx, mrm|vex|reqp, x, 103},/*64*/
  {VEX_W_EXT,0x660f3210, "(vex_W ext 100)", xx, xx, xx, xx, xx, mrm|vex|reqp, x, 100},/*65*/
  {VEX_W_EXT,0x660f3310, "(vex_W ext 101)", xx, xx, xx, xx, xx, mrm|vex|reqp, x, 101},/*66*/
};

/****************************************************************************
 * Instructions that differ depending on vex.W
 * Index is vex.W value
 */
const instr_info_t vex_W_extensions[][2] = {
  {    /* vex_W_ext 0 */
    {OP_vfmadd132ps,0x66389818,"vfmadd132ps",Vvs,xx,Hvs,Wvs,Vvs,mrm|vex|reqp,x,END_LIST},
    {OP_vfmadd132pd,0x66389858,"vfmadd132pd",Vvs,xx,Hvs,Wvs,Vvs,mrm|vex|reqp,x,END_LIST},
  }, { /* vex_W_ext 1 */
    {OP_vfmadd213ps,0x6638a818,"vfmadd213ps",Vvs,xx,Hvs,Wvs,Vvs,mrm|vex|reqp,x,END_LIST},
    {OP_vfmadd213pd,0x6638a858,"vfmadd213pd",Vvs,xx,Hvs,Wvs,Vvs,mrm|vex|reqp,x,END_LIST},
  }, { /* vex_W_ext 2 */
    {OP_vfmadd231ps,0x6638b818,"vfmadd231ps",Vvs,xx,Hvs,Wvs,Vvs,mrm|vex|reqp,x,END_LIST},
    {OP_vfmadd231pd,0x6638b858,"vfmadd231pd",Vvs,xx,Hvs,Wvs,Vvs,mrm|vex|reqp,x,END_LIST},
  }, { /* vex_W_ext 3 */
    {OP_vfmadd132ss,0x66389918,"vfmadd132ss",Vss,xx,Hss,Wss,Vss,mrm|vex|reqp,x,END_LIST},
    {OP_vfmadd132sd,0x66389958,"vfmadd132sd",Vsd,xx,Hsd,Wsd,Vsd,mrm|vex|reqp,x,END_LIST},
  }, { /* vex_W_ext 4 */
    {OP_vfmadd213ss,0x6638a918,"vfmadd213ss",Vss,xx,Hss,Wss,Vss,mrm|vex|reqp,x,END_LIST},
    {OP_vfmadd213sd,0x6638a958,"vfmadd213sd",Vsd,xx,Hsd,Wsd,Vsd,mrm|vex|reqp,x,END_LIST},
  }, { /* vex_W_ext 5 */
    {OP_vfmadd231ss,0x6638b918,"vfmadd231ss",Vss,xx,Hss,Wss,Vss,mrm|vex|reqp,x,END_LIST},
    {OP_vfmadd231sd,0x6638b958,"vfmadd231sd",Vsd,xx,Hsd,Wsd,Vsd,mrm|vex|reqp,x,END_LIST},
  }, { /* vex_W_ext 6 */
    {OP_vfmaddsub132ps,0x66389618,"vfmaddsub132ps",Vvs,xx,Hvs,Wvs,Vvs,mrm|vex|reqp,x,END_LIST},
    {OP_vfmaddsub132pd,0x66389658,"vfmaddsub132pd",Vvs,xx,Hvs,Wvs,Vvs,mrm|vex|reqp,x,END_LIST},
  }, { /* vex_W_ext 7 */
    {OP_vfmaddsub213ps,0x6638a618,"vfmaddsub213ps",Vvs,xx,Hvs,Wvs,Vvs,mrm|vex|reqp,x,END_LIST},
    {OP_vfmaddsub213pd,0x6638a658,"vfmaddsub213pd",Vvs,xx,Hvs,Wvs,Vvs,mrm|vex|reqp,x,END_LIST},
  }, { /* vex_W_ext 8 */
    {OP_vfmaddsub231ps,0x6638b618,"vfmaddsub231ps",Vvs,xx,Hvs,Wvs,Vvs,mrm|vex|reqp,x,END_LIST},
    {OP_vfmaddsub231pd,0x6638b658,"vfmaddsub231pd",Vvs,xx,Hvs,Wvs,Vvs,mrm|vex|reqp,x,END_LIST},
  }, { /* vex_W_ext 9 */
    {OP_vfmsubadd132ps,0x66389718,"vfmsubadd132ps",Vvs,xx,Hvs,Wvs,Vvs,mrm|vex|reqp,x,END_LIST},
    {OP_vfmsubadd132pd,0x66389758,"vfmsubadd132pd",Vvs,xx,Hvs,Wvs,Vvs,mrm|vex|reqp,x,END_LIST},
  }, { /* vex_W_ext 10 */
    {OP_vfmsubadd213ps,0x6638a718,"vfmsubadd213ps",Vvs,xx,Hvs,Wvs,Vvs,mrm|vex|reqp,x,END_LIST},
    {OP_vfmsubadd213pd,0x6638a758,"vfmsubadd213pd",Vvs,xx,Hvs,Wvs,Vvs,mrm|vex|reqp,x,END_LIST},
  }, { /* vex_W_ext 11 */
    {OP_vfmsubadd231ps,0x6638b718,"vfmsubadd231ps",Vvs,xx,Hvs,Wvs,Vvs,mrm|vex|reqp,x,END_LIST},
    {OP_vfmsubadd231pd,0x6638b758,"vfmsubadd231pd",Vvs,xx,Hvs,Wvs,Vvs,mrm|vex|reqp,x,END_LIST},
  }, { /* vex_W_ext 12 */
    {OP_vfmsub132ps,0x66389a18,"vfmsub132ps",Vvs,xx,Hvs,Wvs,Vvs,mrm|vex|reqp,x,END_LIST},
    {OP_vfmsub132pd,0x66389a58,"vfmsub132pd",Vvs,xx,Hvs,Wvs,Vvs,mrm|vex|reqp,x,END_LIST},
  }, { /* vex_W_ext 13 */
    {OP_vfmsub213ps,0x6638aa18,"vfmsub213ps",Vvs,xx,Hvs,Wvs,Vvs,mrm|vex|reqp,x,END_LIST},
    {OP_vfmsub213pd,0x6638aa58,"vfmsub213pd",Vvs,xx,Hvs,Wvs,Vvs,mrm|vex|reqp,x,END_LIST},
  }, { /* vex_W_ext 14 */
    {OP_vfmsub231ps,0x6638ba18,"vfmsub231ps",Vvs,xx,Hvs,Wvs,Vvs,mrm|vex|reqp,x,END_LIST},
    {OP_vfmsub231pd,0x6638ba58,"vfmsub231pd",Vvs,xx,Hvs,Wvs,Vvs,mrm|vex|reqp,x,END_LIST},
  }, { /* vex_W_ext 15 */
    {OP_vfmsub132ss,0x66389b18,"vfmsub132ss",Vss,xx,Hss,Wss,Vss,mrm|vex|reqp,x,END_LIST},
    {OP_vfmsub132sd,0x66389b58,"vfmsub132sd",Vsd,xx,Hsd,Wsd,Vsd,mrm|vex|reqp,x,END_LIST},
  }, { /* vex_W_ext 16 */
    {OP_vfmsub213ss,0x6638ab18,"vfmsub213ss",Vss,xx,Hss,Wss,Vss,mrm|vex|reqp,x,END_LIST},
    {OP_vfmsub213sd,0x6638ab58,"vfmsub213sd",Vsd,xx,Hsd,Wsd,Vsd,mrm|vex|reqp,x,END_LIST},
  }, { /* vex_W_ext 17 */
    {OP_vfmsub231ss,0x6638bb18,"vfmsub231ss",Vss,xx,Hss,Wss,Vss,mrm|vex|reqp,x,END_LIST},
    {OP_vfmsub231sd,0x6638bb58,"vfmsub231sd",Vsd,xx,Hsd,Wsd,Vsd,mrm|vex|reqp,x,END_LIST},
  }, { /* vex_W_ext 18 */
    {OP_vfnmadd132ps,0x66389c18,"vfnmadd132ps",Vvs,xx,Hvs,Wvs,Vvs,mrm|vex|reqp,x,END_LIST},
    {OP_vfnmadd132pd,0x66389c58,"vfnmadd132pd",Vvs,xx,Hvs,Wvs,Vvs,mrm|vex|reqp,x,END_LIST},
  }, { /* vex_W_ext 19 */
    {OP_vfnmadd213ps,0x6638ac18,"vfnmadd213ps",Vvs,xx,Hvs,Wvs,Vvs,mrm|vex|reqp,x,END_LIST},
    {OP_vfnmadd213pd,0x6638ac58,"vfnmadd213pd",Vvs,xx,Hvs,Wvs,Vvs,mrm|vex|reqp,x,END_LIST},
  }, { /* vex_W_ext 20 */
    {OP_vfnmadd231ps,0x6638bc18,"vfnmadd231ps",Vvs,xx,Hvs,Wvs,Vvs,mrm|vex|reqp,x,END_LIST},
    {OP_vfnmadd231pd,0x6638bc58,"vfnmadd231pd",Vvs,xx,Hvs,Wvs,Vvs,mrm|vex|reqp,x,END_LIST},
  }, { /* vex_W_ext 21 */
    {OP_vfnmadd132ss,0x66389d18,"vfnmadd132ss",Vss,xx,Hss,Wss,Vss,mrm|vex|reqp,x,END_LIST},
    {OP_vfnmadd132sd,0x66389d58,"vfnmadd132sd",Vsd,xx,Hsd,Wsd,Vsd,mrm|vex|reqp,x,END_LIST},
  }, { /* vex_W_ext 22 */
    {OP_vfnmadd213ss,0x6638ad18,"vfnmadd213ss",Vss,xx,Hss,Wss,Vss,mrm|vex|reqp,x,END_LIST},
    {OP_vfnmadd213sd,0x6638ad58,"vfnmadd213sd",Vsd,xx,Hsd,Wsd,Vsd,mrm|vex|reqp,x,END_LIST},
  }, { /* vex_W_ext 23 */
    {OP_vfnmadd231ss,0x6638bd18,"vfnmadd231ss",Vss,xx,Hss,Wss,Vss,mrm|vex|reqp,x,END_LIST},
    {OP_vfnmadd231sd,0x6638bd58,"vfnmadd231sd",Vsd,xx,Hsd,Wsd,Vsd,mrm|vex|reqp,x,END_LIST},
  }, { /* vex_W_ext 24 */
    {OP_vfnmsub132ps,0x66389e18,"vfnmsub132ps",Vvs,xx,Hvs,Wvs,Vvs,mrm|vex|reqp,x,END_LIST},
    {OP_vfnmsub132pd,0x66389e58,"vfnmsub132pd",Vvs,xx,Hvs,Wvs,Vvs,mrm|vex|reqp,x,END_LIST},
  }, { /* vex_W_ext 25 */
    {OP_vfnmsub213ps,0x6638ae18,"vfnmsub213ps",Vvs,xx,Hvs,Wvs,Vvs,mrm|vex|reqp,x,END_LIST},
    {OP_vfnmsub213pd,0x6638ae58,"vfnmsub213pd",Vvs,xx,Hvs,Wvs,Vvs,mrm|vex|reqp,x,END_LIST},
  }, { /* vex_W_ext 26 */
    {OP_vfnmsub231ps,0x6638be18,"vfnmsub231ps",Vvs,xx,Hvs,Wvs,Vvs,mrm|vex|reqp,x,END_LIST},
    {OP_vfnmsub231pd,0x6638be58,"vfnmsub231pd",Vvs,xx,Hvs,Wvs,Vvs,mrm|vex|reqp,x,END_LIST},
  }, { /* vex_W_ext 27 */
    {OP_vfnmsub132ss,0x66389f18,"vfnmsub132ss",Vss,xx,Hss,Wss,Vss,mrm|vex|reqp,x,END_LIST},
    {OP_vfnmsub132sd,0x66389f58,"vfnmsub132sd",Vsd,xx,Hsd,Wsd,Vsd,mrm|vex|reqp,x,END_LIST},
  }, { /* vex_W_ext 28 */
    {OP_vfnmsub213ss,0x6638af18,"vfnmsub213ss",Vss,xx,Hss,Wss,Vss,mrm|vex|reqp,x,END_LIST},
    {OP_vfnmsub213sd,0x6638af58,"vfnmsub213sd",Vsd,xx,Hsd,Wsd,Vsd,mrm|vex|reqp,x,END_LIST},
  }, { /* vex_W_ext 29 */
    {OP_vfnmsub231ss,0x6638bf18,"vfnmsub231ss",Vss,xx,Hss,Wss,Vss,mrm|vex|reqp,x,END_LIST},
    {OP_vfnmsub231sd,0x6638bf58,"vfnmsub231sd",Vsd,xx,Hsd,Wsd,Vsd,mrm|vex|reqp,x,END_LIST},
  }, { /* vex_W_ext 30 */
    {OP_vfmaddsubps,0x663a5c18,"vfmaddsubps",Vvs,xx,Lvs,Wvs,Hvs,mrm|vex|reqp,x,tvexw[30][1]},
    {OP_vfmaddsubps,0x663a5c58,"vfmaddsubps",Vvs,xx,Lvs,Hvs,Wvs,mrm|vex|reqp,x,END_LIST},
  }, { /* vex_W_ext 31 */
    {OP_vfmaddsubpd,0x663a5d18,"vfmaddsubpd",Vvs,xx,Lvs,Wvs,Hvs,mrm|vex|reqp,x,tvexw[31][1]},
    {OP_vfmaddsubpd,0x663a5d58,"vfmaddsubpd",Vvs,xx,Lvs,Hvs,Wvs,mrm|vex|reqp,x,END_LIST},
  }, { /* vex_W_ext 32 */
    {OP_vfmsubaddps,0x663a5e18,"vfmsubaddps",Vvs,xx,Lvs,Wvs,Hvs,mrm|vex|reqp,x,tvexw[32][1]},
    {OP_vfmsubaddps,0x663a5e58,"vfmsubaddps",Vvs,xx,Lvs,Hvs,Wvs,mrm|vex|reqp,x,END_LIST},
  }, { /* vex_W_ext 33 */
    {OP_vfmsubaddpd,0x663a5f18,"vfmsubaddpd",Vvs,xx,Lvs,Wvs,Hvs,mrm|vex|reqp,x,tvexw[33][1]},
    {OP_vfmsubaddpd,0x663a5f58,"vfmsubaddpd",Vvs,xx,Lvs,Hvs,Wvs,mrm|vex|reqp,x,END_LIST},
  }, { /* vex_W_ext 34 */
    {OP_vfmaddps,0x663a6818,"vfmaddps",Vvs,xx,Lvs,Wvs,Hvs,mrm|vex|reqp,x,tvexw[34][1]},
    {OP_vfmaddps,0x663a6858,"vfmaddps",Vvs,xx,Lvs,Hvs,Wvs,mrm|vex|reqp,x,END_LIST},
  }, { /* vex_W_ext 35 */
    {OP_vfmaddpd,0x663a6918,"vfmaddpd",Vvs,xx,Lvs,Wvs,Hvs,mrm|vex|reqp,x,tvexw[35][1]},
    {OP_vfmaddpd,0x663a6958,"vfmaddpd",Vvs,xx,Lvs,Hvs,Wvs,mrm|vex|reqp,x,END_LIST},
  }, { /* vex_W_ext 36 */
    {OP_vfmaddss,0x663a6a18,"vfmaddss",Vdq,xx,Lss,Wss,Hss,mrm|vex|reqp,x,tvexw[36][1]},
    {OP_vfmaddss,0x663a6a58,"vfmaddss",Vdq,xx,Lss,Hss,Wss,mrm|vex|reqp,x,END_LIST},
  }, { /* vex_W_ext 37 */
    {OP_vfmaddsd,0x663a6b18,"vfmaddsd",Vdq,xx,Lsd,Wsd,Hsd,mrm|vex|reqp,x,tvexw[37][1]},
    {OP_vfmaddsd,0x663a6b58,"vfmaddsd",Vdq,xx,Lsd,Hsd,Wsd,mrm|vex|reqp,x,END_LIST},
  }, { /* vex_W_ext 38 */
    {OP_vfmsubps,0x663a6c18,"vfmsubps",Vvs,xx,Lvs,Wvs,Hvs,mrm|vex|reqp,x,tvexw[38][1]},
    {OP_vfmsubps,0x663a6c58,"vfmsubps",Vvs,xx,Lvs,Hvs,Wvs,mrm|vex|reqp,x,END_LIST},
  }, { /* vex_W_ext 39 */
    {OP_vfmsubpd,0x663a6d18,"vfmsubpd",Vvs,xx,Lvs,Wvs,Hvs,mrm|vex|reqp,x,tvexw[39][1]},
    {OP_vfmsubpd,0x663a6d58,"vfmsubpd",Vvs,xx,Lvs,Hvs,Wvs,mrm|vex|reqp,x,END_LIST},
  }, { /* vex_W_ext 40 */
    {OP_vfmsubss,0x663a6e18,"vfmsubss",Vdq,xx,Lss,Wss,Hss,mrm|vex|reqp,x,tvexw[40][1]},
    {OP_vfmsubss,0x663a6e58,"vfmsubss",Vdq,xx,Lss,Hss,Wss,mrm|vex|reqp,x,END_LIST},
  }, { /* vex_W_ext 41 */
    {OP_vfmsubsd,0x663a6f18,"vfmsubsd",Vdq,xx,Lsd,Wsd,Hsd,mrm|vex|reqp,x,tvexw[41][1]},
    {OP_vfmsubsd,0x663a6f58,"vfmsubsd",Vdq,xx,Lsd,Hsd,Wsd,mrm|vex|reqp,x,END_LIST},
  }, { /* vex_W_ext 42 */
    {OP_vfnmaddps,0x663a7818,"vfnmaddps",Vvs,xx,Lvs,Wvs,Hvs,mrm|vex|reqp,x,tvexw[42][1]},
    {OP_vfnmaddps,0x663a7858,"vfnmaddps",Vvs,xx,Lvs,Hvs,Wvs,mrm|vex|reqp,x,END_LIST},
  }, { /* vex_W_ext 43 */
    {OP_vfnmaddpd,0x663a7918,"vfnmaddpd",Vvs,xx,Lvs,Wvs,Hvs,mrm|vex|reqp,x,tvexw[43][1]},
    {OP_vfnmaddpd,0x663a7958,"vfnmaddpd",Vvs,xx,Lvs,Hvs,Wvs,mrm|vex|reqp,x,END_LIST},
  }, { /* vex_W_ext 44 */
    {OP_vfnmaddss,0x663a7a18,"vfnmaddss",Vdq,xx,Lss,Wss,Hss,mrm|vex|reqp,x,tvexw[44][1]},
    {OP_vfnmaddss,0x663a7a58,"vfnmaddss",Vdq,xx,Lss,Hss,Wss,mrm|vex|reqp,x,END_LIST},
  }, { /* vex_W_ext 45 */
    {OP_vfnmaddsd,0x663a7b18,"vfnmaddsd",Vdq,xx,Lsd,Wsd,Hsd,mrm|vex|reqp,x,tvexw[45][1]},
    {OP_vfnmaddsd,0x663a7b58,"vfnmaddsd",Vdq,xx,Lsd,Hsd,Wsd,mrm|vex|reqp,x,END_LIST},
  }, { /* vex_W_ext 46 */
    {OP_vfnmsubps,0x663a7c18,"vfnmsubps",Vvs,xx,Lvs,Wvs,Hvs,mrm|vex|reqp,x,tvexw[46][1]},
    {OP_vfnmsubps,0x663a7c58,"vfnmsubps",Vvs,xx,Lvs,Hvs,Wvs,mrm|vex|reqp,x,END_LIST},
  }, { /* vex_W_ext 47 */
    {OP_vfnmsubpd,0x663a7d18,"vfnmsubpd",Vvs,xx,Lvs,Wvs,Hvs,mrm|vex|reqp,x,tvexw[47][1]},
    {OP_vfnmsubpd,0x663a7d58,"vfnmsubpd",Vvs,xx,Lvs,Hvs,Wvs,mrm|vex|reqp,x,END_LIST},
  }, { /* vex_W_ext 48 */
    {OP_vfnmsubss,0x663a7e18,"vfnmsubss",Vdq,xx,Lss,Wss,Hss,mrm|vex|reqp,x,tvexw[48][1]},
    {OP_vfnmsubss,0x663a7e58,"vfnmsubss",Vdq,xx,Lss,Hss,Wss,mrm|vex|reqp,x,END_LIST},
  }, { /* vex_W_ext 49 */
    {OP_vfnmsubsd,0x663a7f18,"vfnmsubsd",Vdq,xx,Lsd,Wsd,Hsd,mrm|vex|reqp,x,tvexw[49][1]},
    {OP_vfnmsubsd,0x663a7f58,"vfnmsubsd",Vdq,xx,Lsd,Hsd,Wsd,mrm|vex|reqp,x,END_LIST},
  }, { /* vex_W_ext 50 */
    {OP_vpcmov,    0x08a218,"vpcmov",    Vvs,xx,Hvs,Wvs,Lvs,mrm|vex,x,tvexw[50][1]},
    {OP_vpcmov,    0x08a258,"vpcmov",    Vvs,xx,Hvs,Lvs,Wvs,mrm|vex,x,END_LIST},
  }, { /* vex_W_ext 51 */
    {OP_vpperm,    0x08a318,"vpperm",    Vdq,xx,Hdq,Wdq,Ldq,mrm|vex,x,tvexw[51][1]},
    {OP_vpperm,    0x08a358,"vpperm",    Vdq,xx,Hdq,Ldq,Wdq,mrm|vex,x,END_LIST},
  }, { /* vex_W_ext 52 */
    {OP_vprotb,    0x099018,"vprotb",    Vdq,xx,Wdq,Hdq,xx,mrm|vex,x,tvexw[52][1]},
    {OP_vprotb,    0x099058,"vprotb",    Vdq,xx,Hdq,Wdq,xx,mrm|vex,x,END_LIST},
  }, { /* vex_W_ext 53 */
    {OP_vprotw,    0x099118,"vprotw",    Vdq,xx,Wdq,Hdq,xx,mrm|vex,x,tvexw[53][1]},
    {OP_vprotw,    0x099158,"vprotw",    Vdq,xx,Hdq,Wdq,xx,mrm|vex,x,END_LIST},
  }, { /* vex_W_ext 54 */
    {OP_vprotd,    0x099218,"vprotd",    Vdq,xx,Wdq,Hdq,xx,mrm|vex,x,tvexw[54][1]},
    {OP_vprotd,    0x099258,"vprotd",    Vdq,xx,Hdq,Wdq,xx,mrm|vex,x,END_LIST},
  }, { /* vex_W_ext 55 */
    {OP_vprotq,    0x099318,"vprotq",    Vdq,xx,Wdq,Hdq,xx,mrm|vex,x,tvexw[55][1]},
    {OP_vprotq,    0x099358,"vprotq",    Vdq,xx,Hdq,Wdq,xx,mrm|vex,x,END_LIST},
  }, { /* vex_W_ext 56 */
    {OP_vpshlb,    0x099418,"vpshlb",    Vdq,xx,Wdq,Hdq,xx,mrm|vex,x,tvexw[56][1]},
    {OP_vpshlb,    0x099458,"vpshlb",    Vdq,xx,Hdq,Wdq,xx,mrm|vex,x,END_LIST},
  }, { /* vex_W_ext 57 */
    {OP_vpshlw,    0x099518,"vpshlw",    Vdq,xx,Wdq,Hdq,xx,mrm|vex,x,tvexw[57][1]},
    {OP_vpshlw,    0x099558,"vpshlw",    Vdq,xx,Hdq,Wdq,xx,mrm|vex,x,END_LIST},
  }, { /* vex_W_ext 58 */
    {OP_vpshld,    0x099618,"vpshld",    Vdq,xx,Wdq,Hdq,xx,mrm|vex,x,tvexw[58][1]},
    {OP_vpshld,    0x099658,"vpshld",    Vdq,xx,Hdq,Wdq,xx,mrm|vex,x,END_LIST},
  }, { /* vex_W_ext 59 */
    {OP_vpshlq,    0x099718,"vpshlq",    Vdq,xx,Wdq,Hdq,xx,mrm|vex,x,tvexw[59][1]},
    {OP_vpshlq,    0x099758,"vpshlq",    Vdq,xx,Hdq,Wdq,xx,mrm|vex,x,END_LIST},
  }, { /* vex_W_ext 60 */
    {OP_vpshab,    0x099818,"vpshab",    Vdq,xx,Wdq,Hdq,xx,mrm|vex,x,tvexw[60][1]},
    {OP_vpshab,    0x099858,"vpshab",    Vdq,xx,Hdq,Wdq,xx,mrm|vex,x,END_LIST},
  }, { /* vex_W_ext 61 */
    {OP_vpshaw,    0x099918,"vpshaw",    Vdq,xx,Wdq,Hdq,xx,mrm|vex,x,tvexw[61][1]},
    {OP_vpshaw,    0x099958,"vpshaw",    Vdq,xx,Hdq,Wdq,xx,mrm|vex,x,END_LIST},
  }, { /* vex_W_ext 62 */
    {OP_vpshad,    0x099a18,"vpshad",    Vdq,xx,Wdq,Hdq,xx,mrm|vex,x,tvexw[62][1]},
    {OP_vpshad,    0x099a58,"vpshad",    Vdq,xx,Hdq,Wdq,xx,mrm|vex,x,END_LIST},
  }, { /* vex_W_ext 63 */
    {OP_vpshaq,    0x099b18,"vpshaq",    Vdq,xx,Wdq,Hdq,xx,mrm|vex,x,tvexw[63][1]},
    {OP_vpshaq,    0x099b58,"vpshaq",    Vdq,xx,Hdq,Wdq,xx,mrm|vex,x,END_LIST},
  }, { /* vex_W_ext 64 */
    {OP_vpermil2ps,0x663a4818,"vpermil2ps",Vvs,xx,Hvs,Wvs,Lvs,mrm|vex|reqp,x,tvexw[64][1]},
    {OP_vpermil2ps,0x663a4858,"vpermil2ps",Vvs,xx,Hvs,Lvs,Wvs,mrm|vex|reqp,x,END_LIST},
  }, { /* vex_W_ext 65 */
    {OP_vpermil2pd,0x663a4918,"vpermil2pd",Vvs,xx,Hvs,Wvs,Lvs,mrm|vex|reqp,x,tvexw[65][1]},
    {OP_vpermil2pd,0x663a4958,"vpermil2pd",Vvs,xx,Hvs,Lvs,Wvs,mrm|vex|reqp,x,END_LIST},
  }, { /* vex_W_ext 66 */
    /* XXX: OP_v*gather* raise #UD if any pair of the index, mask, or destination
     * registers are identical.  We don't bother trying to detect that.
     */
    {OP_vpgatherdd,0x66389018,"vpgatherdd",Vx,Hx,MVd,Hx,xx, mrm|vex|reqp,x,END_LIST},
    {OP_vpgatherdq,0x66389058,"vpgatherdq",Vx,Hx,MVq,Hx,xx, mrm|vex|reqp,x,END_LIST},
  }, { /* vex_W_ext 67 */
    {OP_vpgatherqd,0x66389118,"vpgatherqd",Vx,Hx,MVd,Hx,xx, mrm|vex|reqp,x,END_LIST},
    {OP_vpgatherqq,0x66389158,"vpgatherqq",Vx,Hx,MVq,Hx,xx, mrm|vex|reqp,x,END_LIST},
  }, { /* vex_W_ext 68 */
    {OP_vgatherdps,0x66389218,"vgatherdps",Vvs,Hx,MVd,Hx,xx, mrm|vex|reqp,x,END_LIST},
    {OP_vgatherdpd,0x66389258,"vgatherdpd",Vvd,Hx,MVq,Hx,xx, mrm|vex|reqp,x,END_LIST},
  }, { /* vex_W_ext 69 */
    {OP_vgatherqps,0x66389318,"vgatherqps",Vvs,Hx,MVd,Hx,xx, mrm|vex|reqp,x,END_LIST},
    {OP_vgatherqpd,0x66389358,"vgatherqpd",Vvd,Hx,MVq,Hx,xx, mrm|vex|reqp,x,END_LIST},
  }, { /* vex_W_ext 70 */
    {OP_vpmaskmovd,0x66388c18,"vpmaskmovd",Vx,xx,Hx,Mx,xx, mrm|vex|reqp|predcx,x,tvexw[71][0]},
    {OP_vpmaskmovq,0x66388c58,"vpmaskmovq",Vx,xx,Hx,Mx,xx, mrm|vex|reqp|predcx,x,tvexw[71][1]},
  }, { /* vex_W_ext 71 */
    /* Conditional store => predcx */
    {OP_vpmaskmovd,0x66388e18,"vpmaskmovd",Mx,xx,Vx,Hx,xx, mrm|vex|reqp|predcx,x,END_LIST},
    {OP_vpmaskmovq,0x66388e58,"vpmaskmovq",Mx,xx,Vx,Hx,xx, mrm|vex|reqp|predcx,x,END_LIST},
  }, { /* vex_W_ext 72 */
    {OP_vpsrlvd,0x66384518,"vpsrlvd",Vx,xx,Hx,Wx,xx, mrm|vex|reqp,x,END_LIST},
    {OP_vpsrlvq,0x66384558,"vpsrlvq",Vx,xx,Hx,Wx,xx, mrm|vex|reqp,x,END_LIST},
  }, { /* vex_W_ext 73 */
    {OP_vpsllvd,0x66384718,"vpsllvd",Vx,xx,Hx,Wx,xx, mrm|vex|reqp,x,END_LIST},
    {OP_vpsllvq,0x66384758,"vpsllvq",Vx,xx,Hx,Wx,xx, mrm|vex|reqp,x,END_LIST},
  }, { /* vex_W_ext 74 */
    {OP_kmovw,0x0f9010,"kmovw",KRw,xx,KMRMw,xx,xx, mrm|vex,x,tvexw[76][0]},
    {OP_kmovq,0x0f9050,"kmovq",KRq,xx,KMRMq,xx,xx, mrm|vex,x,tvexw[76][1]},
  }, { /* vex_W_ext 75 */
    {OP_kmovb,0x660f9010,"kmovb",KRb,xx,KMRMb,xx,xx, mrm|vex,x,tvexw[77][0]},
    {OP_kmovd,0x660f9050,"kmovd",KRd,xx,KMRMd,xx,xx, mrm|vex,x,tvexw[77][1]},
  }, { /* vex_W_ext 76 */
    {OP_kmovw,0x0f9110,"kmovw",KMRMw,xx,KRw,xx,xx, mrm|vex,x,tvexw[78][0]},
    {OP_kmovq,0x0f9150,"kmovq",KMRMq,xx,KRq,xx,xx, mrm|vex,x,tvexw[106][1]},
  }, { /* vex_W_ext 77 */
    {OP_kmovb,0x660f9110,"kmovb",KMRMb,xx,KRb,xx,xx, mrm|vex,x,tvexw[79][0]},
    {OP_kmovd,0x660f9150,"kmovd",KMRMd,xx,KRd,xx,xx, mrm|vex,x,tvexw[106][0]},
  }, { /* vex_W_ext 78 */
    {OP_kmovw,0x0f9210,"kmovw",KRw,xx,Ry,xx,xx, mrm|vex,x,tvexw[80][0]},
    {INVALID, 0x0f9250,"(bad)", xx,xx,xx,xx,xx,           no,x,NA},
  }, { /* vex_W_ext 79 */
    {OP_kmovb,0x660f9210,"kmovb",KRb,xx,Ry,xx,xx, mrm|vex,x,tvexw[81][0]},
    {INVALID, 0x660f9250,"(bad)", xx,xx,xx,xx,xx,           no,x,NA},
  }, { /* vex_W_ext 80 */
    {OP_kmovw,0x0f9310,"kmovw",  Gd,xx,KRMw,xx,xx, mrm|vex,x,END_LIST},
    {INVALID, 0x0f9450,"(bad)", xx,xx,xx,xx,xx,              no,x,NA},
  }, { /* vex_W_ext 81 */
    {OP_kmovb,0x660f9310,"kmovb",Gd,xx,KRMb,xx,xx, mrm|vex,x,END_LIST},
    {INVALID, 0x660f9350,"(bad)",xx,xx,xx,xx,xx,             no,x,NA},
  }, { /* vex_W_ext 82 */
    {OP_kandw,0x0f4110,"kandw",KRw,xx,KVw,KRMw,xx, mrm|vex,x,END_LIST},
    {OP_kandq,0x0f4150,"kandq",KRq,xx,KVq,KRMq,xx, mrm|vex,x,END_LIST},
  }, { /* vex_W_ext 83 */
    {OP_kandb,0x660f4110,"kandb",KRb,xx,KVb,KRMb,xx, mrm|vex,x,END_LIST},
    {OP_kandd,0x660f4150,"kandd",KRd,xx,KVd,KRMd,xx, mrm|vex,x,END_LIST},
  }, { /* vex_W_ext 84 */
    {OP_kandnw,0x0f4210,"kandnw",KRw,xx,KVw,KRMw,xx, mrm|vex,x,END_LIST},
    {OP_kandnq,0x0f4250,"kandnq",KRq,xx,KVq,KRMq,xx, mrm|vex,x,END_LIST},
  }, { /* vex_W_ext 85 */
    {OP_kandnb,0x660f4210,"kandnb",KRb,xx,KVb,KRMb,xx, mrm|vex,x,END_LIST},
    {OP_kandnd,0x660f4250,"kandnd",KRd,xx,KVd,KRMd,xx, mrm|vex,x,END_LIST},
  }, { /* vex_W_ext 86 */
    {OP_kunpckwd,0x0f4b10,"kunpckwd",KRd,xx,KVd,KRMd,xx, mrm|vex,x,END_LIST},
    {OP_kunpckdq,0x0f4b50,"kunpckdq",KRq,xx,KVq,KRMq,xx, mrm|vex,x,END_LIST},
  }, { /* vex_W_ext 87 */
    {OP_kunpckbw,0x660f4b10,"kunpckbw",KRw,xx,KVw,KRMw,xx, mrm|vex,x,END_LIST},
    {INVALID,    0x660f4b50,   "(bad)", xx,xx, xx,  xx,xx,           no,x,NA},
  }, { /* vex_W_ext 88 */
    {OP_knotw,0x0f4410,"knotw",KRw,xx,KRMw,xx,xx, mrm|vex,x,END_LIST},
    {OP_knotq,0x0f4450,"knotq",KRq,xx,KRMq,xx,xx, mrm|vex,x,END_LIST},
  }, { /* vex_W_ext 89 */
    {OP_knotb,0x660f4410,"knotb",KRb,xx,KRMb,xx,xx, mrm|vex,x,END_LIST},
    {OP_knotd,0x660f4450,"knotd",KRd,xx,KRMd,xx,xx, mrm|vex,x,END_LIST},
  }, { /* vex_W_ext 90 */
    {OP_korw,0x0f4510,"korw",KRw,xx,KVw,KRMw,xx, mrm|vex,x,END_LIST},
    {OP_korq,0x0f4550,"korq",KRq,xx,KVq,KRMq,xx, mrm|vex,x,END_LIST},
  }, { /* vex_W_ext 91 */
    {OP_korb,0x660f4510,"korb",KRb,xx,KVb,KRMb,xx, mrm|vex,x,END_LIST},
    {OP_kord,0x660f4550,"kord",KRd,xx,KVd,KRMd,xx, mrm|vex,x,END_LIST},
  }, { /* vex_W_ext 92 */
    {OP_kxnorw,0x0f4610,"kxnorw",KRw,xx,KVw,KRMw,xx, mrm|vex,x,END_LIST},
    {OP_kxnorq,0x0f4650,"kxnorq",KRq,xx,KVq,KRMq,xx, mrm|vex,x,END_LIST},
  }, { /* vex_W_ext 93 */
    {OP_kxnorb,0x660f4610,"kxnorb",KRb,xx,KVb,KRMb,xx, mrm|vex,x,END_LIST},
    {OP_kxnord,0x660f4650,"kxnord",KRd,xx,KVd,KRMd,xx, mrm|vex,x,END_LIST},
  }, { /* vex_W_ext 94 */
    {OP_kxorw,0x0f4710,"kxorw",KRw,xx,KVw,KRMw,xx, mrm|vex,x,END_LIST},
    {OP_kxorq,0x0f4750,"kxorq",KRq,xx,KVq,KRMq,xx, mrm|vex,x,END_LIST},
  }, { /* vex_W_ext 95 */
    {OP_kxorb,0x660f4710,"kxorb",KRb,xx,KVb,KRMb,xx, mrm|vex,x,END_LIST},
    {OP_kxord,0x660f4750,"kxord",KRd,xx,KVd,KRMd,xx, mrm|vex,x,END_LIST},
  }, { /* vex_W_ext 96 */
    {OP_kaddw,0x0f4a10,"kaddw",KRw,xx,KVw,KRMw,xx, mrm|vex,x,END_LIST},
    {OP_kaddq,0x0f4a50,"kaddq",KRq,xx,KVq,KRMq,xx, mrm|vex,x,END_LIST},
  }, { /* vex_W_ext 97 */
    {OP_kaddb,0x660f4a10,"kaddb",KRb,xx,KVb,KRMb,xx, mrm|vex,x,END_LIST},
    {OP_kaddd,0x660f4a50,"kaddd",KRd,xx,KVd,KRMd,xx, mrm|vex,x,END_LIST},
  }, { /* vex_W_ext 98 */
    {OP_kortestw,0x0f9810,"kortestw",KRw,xx,KRMw,xx,xx, mrm|vex,(fWC|fWZ),END_LIST},
    {OP_kortestq,0x0f9850,"kortestq",KRq,xx,KRMq,xx,xx, mrm|vex,(fWC|fWZ),END_LIST},
  }, { /* vex_W_ext 99 */
    {OP_kortestb,0x660f9810,"kortestb",KRb,xx,KRMb,xx,xx, mrm|vex,(fWC|fWZ),END_LIST},
    {OP_kortestd,0x660f9850,"kortestd",KRd,xx,KRMd,xx,xx, mrm|vex,(fWC|fWZ),END_LIST},
  }, { /* vex_W_ext 100 */
    {OP_kshiftlb,0x663a3208,"kshiftlb",KRb,xx,KRMb,Ib,xx, mrm|vex,x,END_LIST},
    {OP_kshiftlw,0x663a3248,"kshiftlw",KRw,xx,KRMw,Ib,xx, mrm|vex,x,END_LIST},
  }, { /* vex_W_ext 101 */
    {OP_kshiftld,0x663a3308,"kshiftld",KRd,xx,KRMd,Ib,xx, mrm|vex,x,END_LIST},
    {OP_kshiftlq,0x663a3348,"kshiftlq",KRq,xx,KRMq,Ib,xx, mrm|vex,x,END_LIST},
  }, { /* vex_W_ext 102 */
    {OP_kshiftrb,0x663a3008,"kshiftrb",KRb,xx,KRMb,Ib,xx, mrm|vex,x,END_LIST},
    {OP_kshiftrw,0x663a3048,"kshiftrw",KRw,xx,KRMw,Ib,xx, mrm|vex,x,END_LIST},
  }, { /* vex_W_ext 103 */
    {OP_kshiftrd,0x663a3108,"kshiftrd",KRd,xx,KRMd,Ib,xx, mrm|vex,x,END_LIST},
    {OP_kshiftrq,0x663a3148,"kshiftrq",KRq,xx,KRMq,Ib,xx, mrm|vex,x,END_LIST},
  }, { /* vex_W_ext 104 */
    {OP_ktestw,0x0f9910,"ktestw",KRw,xx,KRMw,xx,xx, mrm|vex,fW6,END_LIST},
    {OP_ktestq,0x0f9950,"ktestq",KRq,xx,KRMq,xx,xx, mrm|vex,fW6,END_LIST},
  }, { /* vex_W_ext 105 */
    {OP_ktestb,0x660f9910,"ktestb",KRb,xx,KRMb,xx,xx, mrm|vex,fW6,END_LIST},
    {OP_ktestd,0x660f9950,"ktestd",KRd,xx,KRMd,xx,xx, mrm|vex,fW6,END_LIST},
  }, { /* vex_W_ext 106 */
    {OP_kmovd,0xf20f9210,"kmovd",KRd,xx,Ry,xx,xx, mrm|vex,x,tvexw[107][0]},
    {OP_kmovq,0xf20f9250,"kmovq",KRq,xx,Ry,xx,xx, mrm|vex,x,tvexw[107][1]},
  }, { /* vex_W_ext 107 */
    {OP_kmovd,0xf20f9310,"kmovd",Gd,xx,KRMd,xx,xx, mrm|vex,x,END_LIST},
    {OP_kmovq,0xf20f9350,"kmovq",Gd_q,xx,KRMq,xx,xx, mrm|vex,x,END_LIST},
  },
};

/****************************************************************************
 * XOP instructions
 *
 * Since large parts of the opcode space are empty, we save space by having
 * tables of 256 indices instead of tables of 256 instr_info_t structs.
 */
/* N.B.: all XOP 0x08 are assumed to have an immediate.  If this becomes
 * untrue we'll have to add an xop_8_extra[] table in decode_fast.c.
 */
const byte xop_8_index[256] = {
  /* 0  1  2  3   4  5  6  7   8  9  A  B   C  D  E  F */
     0, 0, 0, 0,  0, 0, 0, 0,  0, 0, 0, 0,  0, 0, 0, 0,  /* 0 */
     0, 0, 0, 0,  0, 0, 0, 0,  0, 0, 0, 0,  0, 0, 0, 0,  /* 1 */
     0, 0, 0, 0,  0, 0, 0, 0,  0, 0, 0, 0,  0, 0, 0, 0,  /* 2 */
     0, 0, 0, 0,  0, 0, 0, 0,  0, 0, 0, 0,  0, 0, 0, 0,  /* 3 */
     0, 0, 0, 0,  0, 0, 0, 0,  0, 0, 0, 0,  0, 0, 0, 0,  /* 4 */
     0, 0, 0, 0,  0, 0, 0, 0,  0, 0, 0, 0,  0, 0, 0, 0,  /* 5 */
     0, 0, 0, 0,  0, 0, 0, 0,  0, 0, 0, 0,  0, 0, 0, 0,  /* 6 */
     0, 0, 0, 0,  0, 0, 0, 0,  0, 0, 0, 0,  0, 0, 0, 0,  /* 7 */
     0, 0, 0, 0,  0, 1, 2, 3,  0, 0, 0, 0,  0, 0, 4, 5,  /* 8 */
     0, 0, 0, 0,  0, 6, 7, 8,  0, 0, 0, 0,  0, 0, 9,10,  /* 9 */
     0, 0,11,12,  0, 0,13, 0,  0, 0, 0, 0,  0, 0, 0, 0,  /* A */
     0, 0, 0, 0,  0, 0,14, 0,  0, 0, 0, 0,  0, 0, 0, 0,  /* B */
    15,16,17,18,  0, 0, 0, 0,  0, 0, 0, 0, 19,20,21,22,  /* C */
     0, 0, 0, 0,  0, 0, 0, 0,  0, 0, 0, 0,  0, 0, 0, 0,  /* D */
     0, 0, 0, 0,  0, 0, 0, 0,  0, 0, 0, 0, 23,24,25,26,  /* E */
     0, 0, 0, 0,  0, 0, 0, 0,  0, 0, 0, 0,  0, 0, 0, 0   /* F */
};
const byte xop_9_index[256] = {
  /* 0  1  2  3   4  5  6  7   8  9  A  B   C  D  E  F */
     0,58,59, 0,  0, 0, 0, 0,  0, 0, 0, 0,  0, 0, 0, 0,  /* 0 */
     0, 0,61, 0,  0, 0, 0, 0,  0, 0, 0, 0,  0, 0, 0, 0,  /* 1 */
     0, 0, 0, 0,  0, 0, 0, 0,  0, 0, 0, 0,  0, 0, 0, 0,  /* 2 */
     0, 0, 0, 0,  0, 0, 0, 0,  0, 0, 0, 0,  0, 0, 0, 0,  /* 3 */
     0, 0, 0, 0,  0, 0, 0, 0,  0, 0, 0, 0,  0, 0, 0, 0,  /* 4 */
     0, 0, 0, 0,  0, 0, 0, 0,  0, 0, 0, 0,  0, 0, 0, 0,  /* 5 */
     0, 0, 0, 0,  0, 0, 0, 0,  0, 0, 0, 0,  0, 0, 0, 0,  /* 6 */
     0, 0, 0, 0,  0, 0, 0, 0,  0, 0, 0, 0,  0, 0, 0, 0,  /* 7 */
    27,28,29,30,  0, 0, 0, 0,  0, 0, 0, 0,  0, 0, 0, 0,  /* 8 */
    31,32,33,34, 35,36,37,38, 39,40,41,42,  0, 0, 0, 0,  /* 9 */
     0, 0, 0, 0,  0, 0, 0, 0,  0, 0, 0, 0,  0, 0, 0, 0,  /* A */
     0, 0, 0, 0,  0, 0, 0, 0,  0, 0, 0, 0,  0, 0, 0, 0,  /* B */
     0,43,44,45,  0, 0,46,47,  0, 0, 0,48,  0, 0, 0, 0,  /* C */
     0,49,50,51,  0, 0,52,53,  0, 0, 0,54,  0, 0, 0, 0,  /* D */
     0,55,56,57,  0, 0, 0, 0,  0, 0, 0, 0,  0, 0, 0, 0,  /* E */
     0, 0, 0, 0,  0, 0, 0, 0,  0, 0, 0, 0,  0, 0, 0, 0   /* F */
};
/* N.B.: nothing here for initial XOP but upcoming TBM and LWP have opcodes here */
const byte xop_a_index[256] = {
  /* 0  1  2  3   4  5  6  7   8  9  A  B   C  D  E  F */
     0, 0, 0, 0,  0, 0, 0, 0,  0, 0, 0, 0,  0, 0, 0, 0,  /* 0 */
    60, 0,62, 0,  0, 0, 0, 0,  0, 0, 0, 0,  0, 0, 0, 0,  /* 1 */
     0, 0, 0, 0,  0, 0, 0, 0,  0, 0, 0, 0,  0, 0, 0, 0,  /* 2 */
     0, 0, 0, 0,  0, 0, 0, 0,  0, 0, 0, 0,  0, 0, 0, 0,  /* 3 */
     0, 0, 0, 0,  0, 0, 0, 0,  0, 0, 0, 0,  0, 0, 0, 0,  /* 4 */
     0, 0, 0, 0,  0, 0, 0, 0,  0, 0, 0, 0,  0, 0, 0, 0,  /* 5 */
     0, 0, 0, 0,  0, 0, 0, 0,  0, 0, 0, 0,  0, 0, 0, 0,  /* 6 */
     0, 0, 0, 0,  0, 0, 0, 0,  0, 0, 0, 0,  0, 0, 0, 0,  /* 7 */
     0, 0, 0, 0,  0, 0, 0, 0,  0, 0, 0, 0,  0, 0, 0, 0,  /* 8 */
     0, 0, 0, 0,  0, 0, 0, 0,  0, 0, 0, 0,  0, 0, 0, 0,  /* 9 */
     0, 0, 0, 0,  0, 0, 0, 0,  0, 0, 0, 0,  0, 0, 0, 0,  /* A */
     0, 0, 0, 0,  0, 0, 0, 0,  0, 0, 0, 0,  0, 0, 0, 0,  /* B */
     0, 0, 0, 0,  0, 0, 0, 0,  0, 0, 0, 0,  0, 0, 0, 0,  /* C */
     0, 0, 0, 0,  0, 0, 0, 0,  0, 0, 0, 0,  0, 0, 0, 0,  /* D */
     0, 0, 0, 0,  0, 0, 0, 0,  0, 0, 0, 0,  0, 0, 0, 0,  /* E */
     0, 0, 0, 0,  0, 0, 0, 0,  0, 0, 0, 0,  0, 0, 0, 0   /* F */
};

const instr_info_t xop_extensions[] = {
  {INVALID,     0x000000, "(bad)", xx, xx, xx, xx, xx, no, x, NA},              /* 0*/
  /* We are out of flags, and we want to share a lot of REQUIRES_VEX, so to
   * distinguish XOP we just rely on the XOP.map_select being disjoint from
   * the VEX.m-mmm field.
   */
  /* XOP.map_select = 0x08 */
  {OP_vpmacssww, 0x088518,"vpmacssww", Vdq,xx,Hdq,Wdq,Ldq,mrm|vex,x,END_LIST},  /* 1*/
  {OP_vpmacsswd, 0x088618,"vpmacsswd", Vdq,xx,Hdq,Wdq,Ldq,mrm|vex,x,END_LIST},  /* 2*/
  {OP_vpmacssdql,0x088718,"vpmacssdql",Vdq,xx,Hdq,Wdq,Ldq,mrm|vex,x,END_LIST},  /* 3*/
  {OP_vpmacssdd, 0x088e18,"vpmacssdd", Vdq,xx,Hdq,Wdq,Ldq,mrm|vex,x,END_LIST},  /* 4*/
  {OP_vpmacssdqh,0x088f18,"vpmacssdqh",Vdq,xx,Hdq,Wdq,Ldq,mrm|vex,x,END_LIST},  /* 5*/
  {OP_vpmacsww,  0x089518,"vpmacsww",  Vdq,xx,Hdq,Wdq,Ldq,mrm|vex,x,END_LIST},  /* 6*/
  {OP_vpmacswd,  0x089618,"vpmacswd",  Vdq,xx,Hdq,Wdq,Ldq,mrm|vex,x,END_LIST},  /* 7*/
  {OP_vpmacsdql, 0x089718,"vpmacsdql", Vdq,xx,Hdq,Wdq,Ldq,mrm|vex,x,END_LIST},  /* 8*/
  {OP_vpmacsdd,  0x089e18,"vpmacsdd",  Vdq,xx,Hdq,Wdq,Ldq,mrm|vex,x,END_LIST},  /* 9*/
  {OP_vpmacsdqh, 0x089f18,"vpmacsdqh", Vdq,xx,Hdq,Wdq,Ldq,mrm|vex,x,END_LIST},  /*10*/
  {VEX_W_EXT,    0x08a218, "(vex_W ext 50)", xx,xx,xx,xx,xx, mrm|vex, x,  50},  /*11*/
  {VEX_W_EXT,    0x08a318, "(vex_W ext 51)", xx,xx,xx,xx,xx, mrm|vex, x,  51},  /*12*/
  {OP_vpmadcsswd,0x08a618,"vpmadcsswd",Vdq,xx,Hdq,Wdq,Ldq,mrm|vex,x,END_LIST},  /*13*/
  {OP_vpmadcswd, 0x08b618,"vpmadcswd", Vdq,xx,Hdq,Wdq,Ldq,mrm|vex,x,END_LIST},  /*14*/
  {OP_vprotb,    0x08c018,"vprotb",    Vdq,xx,Wdq,Ib,xx,mrm|vex,x,tvexw[52][0]},/*15*/
  {OP_vprotw,    0x08c118,"vprotw",    Vdq,xx,Wdq,Ib,xx,mrm|vex,x,tvexw[53][0]},/*16*/
  {OP_vprotd,    0x08c218,"vprotd",    Vdq,xx,Wdq,Ib,xx,mrm|vex,x,tvexw[54][0]},/*17*/
  {OP_vprotq,    0x08c318,"vprotq",    Vdq,xx,Wdq,Ib,xx,mrm|vex,x,tvexw[55][0]},/*18*/
  {OP_vpcomb,    0x08cc18,"vpcomb",    Vdq,xx,Hdq,Wdq,Ib,mrm|vex,x,END_LIST},   /*19*/
  {OP_vpcomw,    0x08cd18,"vpcomw",    Vdq,xx,Hdq,Wdq,Ib,mrm|vex,x,END_LIST},   /*20*/
  {OP_vpcomd,    0x08ce18,"vpcomd",    Vdq,xx,Hdq,Wdq,Ib,mrm|vex,x,END_LIST},   /*21*/
  {OP_vpcomq,    0x08cf18,"vpcomq",    Vdq,xx,Hdq,Wdq,Ib,mrm|vex,x,END_LIST},   /*22*/
  {OP_vpcomub,   0x08ec18,"vpcomub",   Vdq,xx,Hdq,Wdq,Ib,mrm|vex,x,END_LIST},   /*23*/
  {OP_vpcomuw,   0x08ed18,"vpcomuw",   Vdq,xx,Hdq,Wdq,Ib,mrm|vex,x,END_LIST},   /*24*/
  {OP_vpcomud,   0x08ee18,"vpcomud",   Vdq,xx,Hdq,Wdq,Ib,mrm|vex,x,END_LIST},   /*25*/
  {OP_vpcomuq,   0x08ef18,"vpcomuq",   Vdq,xx,Hdq,Wdq,Ib,mrm|vex,x,END_LIST},   /*26*/
  /* XOP.map_select = 0x09 */
  {OP_vfrczps,   0x098018,"vfrczps",   Vvs,xx,Wvs,xx,xx,mrm|vex,x,END_LIST},    /*27*/
  {OP_vfrczpd,   0x098118,"vfrczpd",   Vvs,xx,Wvs,xx,xx,mrm|vex,x,END_LIST},    /*28*/
  {OP_vfrczss,   0x098218,"vfrczss",   Vss,xx,Wss,xx,xx,mrm|vex,x,END_LIST},    /*29*/
  {OP_vfrczsd,   0x098318,"vfrczsd",   Vsd,xx,Wsd,xx,xx,mrm|vex,x,END_LIST},    /*30*/
  {VEX_W_EXT,    0x099018, "(vex_W ext 52)", xx,xx,xx,xx,xx, mrm|vex, x,  52},  /*31*/
  {VEX_W_EXT,    0x099118, "(vex_W ext 53)", xx,xx,xx,xx,xx, mrm|vex, x,  53},  /*32*/
  {VEX_W_EXT,    0x099218, "(vex_W ext 54)", xx,xx,xx,xx,xx, mrm|vex, x,  54},  /*33*/
  {VEX_W_EXT,    0x099318, "(vex_W ext 55)", xx,xx,xx,xx,xx, mrm|vex, x,  55},  /*34*/
  {VEX_W_EXT,    0x099418, "(vex_W ext 56)", xx,xx,xx,xx,xx, mrm|vex, x,  56},  /*35*/
  {VEX_W_EXT,    0x099518, "(vex_W ext 57)", xx,xx,xx,xx,xx, mrm|vex, x,  57},  /*36*/
  {VEX_W_EXT,    0x099618, "(vex_W ext 58)", xx,xx,xx,xx,xx, mrm|vex, x,  58},  /*37*/
  {VEX_W_EXT,    0x099718, "(vex_W ext 59)", xx,xx,xx,xx,xx, mrm|vex, x,  59},  /*38*/
  {VEX_W_EXT,    0x099818, "(vex_W ext 60)", xx,xx,xx,xx,xx, mrm|vex, x,  60},  /*39*/
  {VEX_W_EXT,    0x099918, "(vex_W ext 61)", xx,xx,xx,xx,xx, mrm|vex, x,  61},  /*40*/
  {VEX_W_EXT,    0x099a18, "(vex_W ext 62)", xx,xx,xx,xx,xx, mrm|vex, x,  62},  /*41*/
  {VEX_W_EXT,    0x099b18, "(vex_W ext 63)", xx,xx,xx,xx,xx, mrm|vex, x,  63},  /*42*/
  {OP_vphaddbw,  0x09c118,"vphaddbw",   Vdq,xx,Wdq,xx,xx,mrm|vex,x,END_LIST},   /*43*/
  {OP_vphaddbd,  0x09c218,"vphaddbd",   Vdq,xx,Wdq,xx,xx,mrm|vex,x,END_LIST},   /*44*/
  {OP_vphaddbq,  0x09c318,"vphaddbq",   Vdq,xx,Wdq,xx,xx,mrm|vex,x,END_LIST},   /*45*/
  {OP_vphaddwd,  0x09c618,"vphaddwd",   Vdq,xx,Wdq,xx,xx,mrm|vex,x,END_LIST},   /*46*/
  {OP_vphaddwq,  0x09c718,"vphaddwq",   Vdq,xx,Wdq,xx,xx,mrm|vex,x,END_LIST},   /*47*/
  {OP_vphadddq,  0x09cb18,"vphadddq",   Vdq,xx,Wdq,xx,xx,mrm|vex,x,END_LIST},   /*48*/
  /* AMD decode table erroneously lists this as "vphaddubwd" */
  {OP_vphaddubw, 0x09d118,"vphaddubw",  Vdq,xx,Wdq,xx,xx,mrm|vex,x,END_LIST},   /*49*/
  {OP_vphaddubd, 0x09d218,"vphaddubd",  Vdq,xx,Wdq,xx,xx,mrm|vex,x,END_LIST},   /*50*/
  {OP_vphaddubq, 0x09d318,"vphaddubq",  Vdq,xx,Wdq,xx,xx,mrm|vex,x,END_LIST},   /*51*/
  {OP_vphadduwd, 0x09d618,"vphadduwd",  Vdq,xx,Wdq,xx,xx,mrm|vex,x,END_LIST},   /*52*/
  {OP_vphadduwq, 0x09d718,"vphadduwq",  Vdq,xx,Wdq,xx,xx,mrm|vex,x,END_LIST},   /*53*/
  {OP_vphaddudq, 0x09db18,"vphaddudq",  Vdq,xx,Wdq,xx,xx,mrm|vex,x,END_LIST},   /*54*/
  {OP_vphsubbw,  0x09e118,"vphsubbw",   Vdq,xx,Wdq,xx,xx,mrm|vex,x,END_LIST},   /*55*/
  {OP_vphsubwd,  0x09e218,"vphsubwd",   Vdq,xx,Wdq,xx,xx,mrm|vex,x,END_LIST},   /*56*/
  {OP_vphsubdq,  0x09e318,"vphsubdq",   Vdq,xx,Wdq,xx,xx,mrm|vex,x,END_LIST},   /*57*/
  {EXTENSION,    0x090118, "(XOP group 1)", xx,xx, xx,xx,xx, mrm|vex, x, 27},   /*58*/
  {EXTENSION,    0x090218, "(XOP group 2)", xx,xx, xx,xx,xx, mrm|vex, x, 28},   /*59*/
  /* XOP.map_select = 0x0a */
  {OP_bextr,     0x0a1018, "bextr",  Gy,xx,Ey,Id,xx, mrm|vex, fW6, END_LIST},   /*60*/
  /* Later-added instrs, from various tables */
  {EXTENSION,    0x091218, "(XOP group 3)", xx,xx, xx,xx,xx, mrm|vex, x, 29},   /*61*/
  {EXTENSION,    0x0a1218, "(XOP group 4)", xx,xx, xx,xx,xx, mrm|vex, x, 30},   /*62*/
};

/****************************************************************************
 * String instructions that differ depending on rep/repne prefix
 *
 * Note that Intel manuals prior to May 2011 claim that for x64 the count
 * register for ins and outs is rcx by default, but for all other rep* is ecx.
 * The AMD manual, and experimental evidence, contradicts this and has rcx
 * as the default count register for all rep*.
 * Furthermore, the Intel manual implies that w/o rex.w edi/esi are used
 * rather than rdi/rsi: which again the AMD manual and experimental
 * evidence contradict.
 */
const instr_info_t rep_extensions[][4] = {
    /* FIXME: ins and outs access "I/O ports", are these memory addresses?
     * if so, change Ib to Ob and change dx to i_dx (move to dest for outs)
     */
  { /* rep extension 0 */
    {OP_ins,      0x6c0000, "ins",       Yb, axDI, dx, axDI, xx, no, fRD, END_LIST},
    {INVALID,   0x00000000, "(bad)",  xx, xx, xx, xx, xx, no, x, NA},
    {OP_rep_ins,  0xf36c0000, "rep ins", Yb, axDI, dx, axDI, axCX, xop_next, fRD, END_LIST},
    {OP_CONTD,  0xf36c0000, "rep ins", axCX, xx, xx, xx, xx, no, fRD, END_LIST},
  },
  { /* rep extension 1 */
    {OP_ins,      0x6d0000, "ins",       Yz, axDI, dx, axDI, xx, no, fRD, tre[0][0]},
    {INVALID,   0x00000000, "(bad)",  xx, xx, xx, xx, xx, no, x, NA},
    {OP_rep_ins,  0xf36d0000, "rep ins", Yz, axDI, dx, axDI, axCX, xop_next, fRD, tre[0][2]},
    {OP_CONTD,  0xf36d0000, "rep ins", axCX, xx, xx, xx, xx, no, fRD, END_LIST},
  },
  { /* rep extension 2 */
    {OP_outs,      0x6e0000, "outs",       axSI, xx, Xb, dx, axSI, no, fRD, END_LIST},
    {INVALID,   0x00000000, "(bad)",  xx, xx, xx, xx, xx, no, x, NA},
    {OP_rep_outs,  0xf36e0000, "rep outs", axSI, axCX, Xb, dx, axSI, xop_next, fRD, END_LIST},
    {OP_CONTD,  0xf36e0000, "rep outs", xx, xx, axCX, xx, xx, no, fRD, END_LIST},
  },
  { /* rep extension 3 */
    {OP_outs,      0x6f0000, "outs",       axSI, xx, Xz, dx, axSI, no, fRD, tre[2][0]},
    {INVALID,   0x00000000, "(bad)",  xx, xx, xx, xx, xx, no, x, NA},
    {OP_rep_outs,  0xf36f0000, "rep outs", axSI, axCX, Xz, dx, axSI, xop_next, fRD, tre[2][2]},
    {OP_CONTD,  0xf36f0000, "rep outs", xx, xx, axCX, xx, xx, no, fRD, END_LIST},
  },
  { /* rep extension 4 */
    {OP_movs,      0xa40000, "movs",       Yb, axSI, Xb, axSI, axDI, xop_next, fRD, END_LIST},
    {OP_CONTD,      0xa40000, "movs",       axDI, xx, xx, xx, xx, no, fRD, END_LIST},
    {OP_rep_movs,  0xf3a40000, "rep movs", Yb, axSI, Xb, axSI, axDI, xop_next, fRD, END_LIST},
    {OP_CONTD,  0xf3a40000, "rep movs", axDI, axCX, axCX, xx, xx, no, fRD, END_LIST},
  },
  { /* rep extension 5 */
    {OP_movs,      0xa50000, "movs",       Yv, axSI, Xv, axSI, axDI, xop_next, fRD, tre[4][0]},
    {OP_CONTD,      0xa50000, "movs",       axDI, xx, xx, xx, xx, no, fRD, END_LIST},
    {OP_rep_movs,  0xf3a50000, "rep movs", Yv, axSI, Xv, axSI, axDI, xop_next, fRD, tre[4][2]},
    {OP_CONTD,  0xf3a50000, "rep movs", axDI, axCX, axCX, xx, xx, no, fRD, END_LIST},
  },
  { /* rep extension 6 */
    {OP_stos,      0xaa0000, "stos",       Yb, axDI, al, axDI, xx, no, fRD, END_LIST},
    {INVALID,   0x00000000, "(bad)",  xx, xx, xx, xx, xx, no, x, NA},
    {OP_rep_stos,  0xf3aa0000, "rep stos", Yb, axDI, al, axDI, axCX, xop_next, fRD, END_LIST},
    {OP_CONTD,  0xf3aa0000, "rep stos", axCX, xx, xx, xx, xx, no, fRD, END_LIST},
  },
  { /* rep extension 7 */
    {OP_stos,      0xab0000, "stos",       Yv, axDI, eAX, axDI, xx, no, fRD, tre[6][0]},
    {INVALID,   0x00000000, "(bad)",  xx, xx, xx, xx, xx, no, x, NA},
    {OP_rep_stos,  0xf3ab0000, "rep stos", Yv, axDI, eAX, axDI, axCX, xop_next, fRD, tre[6][2]},
    {OP_CONTD,  0xf3ab0000, "rep stos", axCX, xx, xx, xx, xx, no, fRD, END_LIST},
  },
  { /* rep extension 8 */
    {OP_lods,      0xac0000, "lods",       al, axSI, Xb, axSI, xx, no, fRD, END_LIST},
    {INVALID,   0x00000000, "(bad)",  xx, xx, xx, xx, xx, no, x, NA},
    {OP_rep_lods,  0xf3ac0000, "rep lods", al, axSI, Xb, axSI, axCX, xop_next, fRD, END_LIST},
    {OP_CONTD,  0xf3ac0000, "rep lods", axCX, xx, xx, xx, xx, no, fRD, END_LIST},
  },
  { /* rep extension 9 */
    {OP_lods,      0xad0000, "lods",       eAX, axSI, Xv, axSI, xx, no, fRD, tre[8][0]},
    {INVALID,   0x00000000, "(bad)",  xx, xx, xx, xx, xx, no, x, NA},
    {OP_rep_lods,  0xf3ad0000, "rep lods", eAX, axSI, Xv, axSI, axCX, xop_next, fRD, tre[8][2]},
    {OP_CONTD,  0xf3ad0000, "rep lods", axCX, xx, xx, xx, xx, no, fRD, END_LIST},
  },
};

const instr_info_t repne_extensions[][6] = {
  { /* repne extension 0 */
    {OP_cmps,       0xa60000, "cmps",         axSI, axDI, Xb, Yb, axSI, xop_next, (fW6|fRD), END_LIST},
    {OP_CONTD,      0xa60000, "cmps",         xx, xx, axDI, xx, xx, no, (fW6|fRD), END_LIST},
    {OP_rep_cmps,   0xf3a60000, "rep cmps",   axSI, axDI, Xb, Yb, axSI, xop_next, (fW6|fRD|fRZ), END_LIST},
    {OP_CONTD,      0xf3a60000, "rep cmps",   axCX, xx, axDI, axCX, xx, no, (fW6|fRD), END_LIST},
    {OP_repne_cmps, 0xf2a60000, "repne cmps", axSI, axDI, Xb, Yb, axSI, xop_next, (fW6|fRD|fRZ), END_LIST},
    {OP_CONTD,      0xf2a60000, "repne cmps", axCX, xx, axDI, axCX, xx, no, (fW6|fRD), END_LIST},
  },
  { /* repne extension 1 */
    {OP_cmps,       0xa70000, "cmps",         axSI, axDI, Xv, Yv, axSI, xop_next, (fW6|fRD), tne[0][0]},
    {OP_CONTD,      0xa70000, "cmps",         xx, xx, axDI, xx, xx, no, (fW6|fRD), END_LIST},
    {OP_rep_cmps,   0xf3a70000, "rep cmps",   axSI, axDI, Xv, Yv, axSI, xop_next, (fW6|fRD|fRZ), tne[0][2]},
    {OP_CONTD,      0xf3a70000, "rep cmps",   axCX, xx, axDI, axCX, xx, no, (fW6|fRD), END_LIST},
    {OP_repne_cmps, 0xf2a70000, "repne cmps", axSI, axDI, Xv, Yv, axSI, xop_next, (fW6|fRD|fRZ), tne[0][4]},
    {OP_CONTD,      0xf2a70000, "repne cmps", axCX, xx, axDI, axCX, xx, no, (fW6|fRD), END_LIST},
  },
  { /* repne extension 2 */
    {OP_scas,       0xae0000, "scas",         axDI, xx, Yb, al, axDI, no, (fW6|fRD), END_LIST},
    {INVALID,   0x00000000, "(bad)",  xx, xx, xx, xx, xx, no, x, NA},
    {OP_rep_scas,   0xf3ae0000, "rep scas",   axDI, axCX, Yb, al, axDI, xop_next, (fW6|fRD|fRZ), END_LIST},
    {OP_CONTD,      0xf3ae0000, "rep scas",   xx, xx, axCX, xx, xx, no, (fW6|fRD), END_LIST},
    {OP_repne_scas, 0xf2ae0000, "repne scas", axDI, axCX, Yb, al, axDI, xop_next, (fW6|fRD|fRZ), END_LIST},
    {OP_CONTD,      0xf2ae0000, "repne scas", xx, xx, axCX, xx, xx, no, (fW6|fRD), END_LIST},
  },
  { /* repne extension 3 */
    {OP_scas,       0xaf0000, "scas",         axDI, xx, Yv, eAX, axDI, no, (fW6|fRD), tne[2][0]},
    {INVALID,   0x00000000, "(bad)",  xx, xx, xx, xx, xx, no, x, NA},
    {OP_rep_scas,   0xf3af0000, "rep scas",   axDI, axCX, Yv, eAX, axDI, xop_next, (fW6|fRD|fRZ), tne[2][2]},
    {OP_CONTD,      0xf3af0000, "rep scas",   xx, xx, axCX, xx, xx, no, (fW6|fRD), END_LIST},
    {OP_repne_scas, 0xf2af0000, "repne scas", axDI, axCX, Yv, eAX, axDI, xop_next, (fW6|fRD|fRZ), tne[2][4]},
    {OP_CONTD,      0xf2af0000, "repne scas", xx, xx, axCX, xx, xx, no, (fW6|fRD), END_LIST},
  }
};

/****************************************************************************
 * Float instructions with ModR/M from 0x00 to 0xbf
 * This is from Tables A-7, A-9, A-11, A-13, A-15, A-17, A-19, A-21
 * I've added my own symbol '+' to indicate a float, and:
 *   'x' to indicate extended real (80 bits)
 *   'y' to indicate 14/28 byte value in memory
 *   'z' to indicate 98/108 byte value in memory
 */
/* FIXME: I ignore fp stack changes, should we model that? */
const instr_info_t float_low_modrm[] = {
  /* d8 */
  {OP_fadd,  0xd80020, "fadd",  st0, xx, Fd, st0, xx, mrm, x, tfl[0x20]}, /* 00 */
  {OP_fmul,  0xd80021, "fmul",  st0, xx, Fd, st0, xx, mrm, x, tfl[0x21]},
  {OP_fcom,  0xd80022, "fcom",  xx, xx, Fd, st0, xx, mrm, x, tfl[0x22]},
  {OP_fcomp, 0xd80023, "fcomp", xx, xx, Fd, st0, xx, mrm, x, tfl[0x23]},
  {OP_fsub,  0xd80024, "fsub",  st0, xx, Fd, st0, xx, mrm, x, tfl[0x24]},
  {OP_fsubr, 0xd80025, "fsubr", st0, xx, Fd, st0, xx, mrm, x, tfl[0x25]},
  {OP_fdiv,  0xd80026, "fdiv",  st0, xx, Fd, st0, xx, mrm, x, tfl[0x26]},
  {OP_fdivr, 0xd80027, "fdivr", st0, xx, Fd, st0, xx, mrm, x, tfl[0x27]},
  /*  d9 */
  {OP_fld,    0xd90020, "fld",    st0, xx, Fd, xx, xx, mrm, x, tfl[0x1d]}, /* 08 */
  {INVALID,   0xd90021, "(bad)",  xx, xx, xx, xx, xx, no, x, NA},
  {OP_fst,    0xd90022, "fst",    Fd, xx, st0, xx, xx, mrm, x, tfl[0x2a]},
  {OP_fstp,   0xd90023, "fstp",   Fd, xx, st0, xx, xx, mrm, x, tfl[0x1f]},
  {OP_fldenv, 0xd90024, "fldenv", xx, xx, Fy, xx, xx, mrm, x, END_LIST},
  {OP_fldcw,  0xd90025, "fldcw",  xx, xx, Fw, xx, xx, mrm, x, END_LIST},
  {OP_fnstenv, 0xd90026, "fnstenv", Fy, xx, xx, xx, xx, mrm, x, END_LIST},/*FIXME: w/ preceding fwait instr, this is "fstenv"*/
  {OP_fnstcw,  0xd90027, "fnstcw",  Fw, xx, xx, xx, xx, mrm, x, END_LIST},/*FIXME: w/ preceding fwait instr, this is "fstcw"*/
  /* da */
  {OP_fiadd,  0xda0020, "fiadd",  st0, xx, Md, st0, xx, mrm, x, tfl[0x30]}, /* 10 */
  {OP_fimul,  0xda0021, "fimul",  st0, xx, Md, st0, xx, mrm, x, tfl[0x31]},
  {OP_ficom,  0xda0022, "ficom",  st0, xx, Md, st0, xx, mrm, x, tfl[0x32]},
  {OP_ficomp, 0xda0023, "ficomp", st0, xx, Md, st0, xx, mrm, x, tfl[0x33]},
  {OP_fisub,  0xda0024, "fisub",  st0, xx, Md, st0, xx, mrm, x, tfl[0x34]},
  {OP_fisubr, 0xda0025, "fisubr", st0, xx, Md, st0, xx, mrm, x, tfl[0x35]},
  {OP_fidiv,  0xda0026, "fidiv",  st0, xx, Md, st0, xx, mrm, x, tfl[0x36]},
  {OP_fidivr, 0xda0027, "fidivr", st0, xx, Md, st0, xx, mrm, x, tfl[0x37]},
  /* db */
  {OP_fild,  0xdb0020, "fild",  st0, xx, Md, xx, xx, mrm, x, tfl[0x38]}, /* 18 */
  {OP_fisttp, 0xdb0021, "fisttp",  Md, xx, st0, xx, xx, no, x, tfl[0x39]},
  {OP_fist,  0xdb0022, "fist",  Md, xx, st0, xx, xx, mrm, x, tfl[0x3a]},
  {OP_fistp, 0xdb0023, "fistp", Md, xx, st0, xx, xx, mrm, x, tfl[0x3b]},
  {INVALID,  0xdb0024, "(bad)",  xx, xx, xx, xx, xx, no, x, NA},
  {OP_fld,   0xdb0025, "fld",   st0, xx, Fx, xx, xx, mrm, x, tfl[0x28]},
  {INVALID,  0xdb0026, "(bad)",  xx, xx, xx, xx, xx, no, x, NA},
  {OP_fstp,  0xdb0027, "fstp",  Fx, xx, st0, xx, xx, mrm, x, tfl[0x2b]},
  /* dc */
  {OP_fadd,  0xdc0020, "fadd",  st0, xx, Fq, st0, xx, mrm, x, tfh[0][0x00]}, /* 20 */
  {OP_fmul,  0xdc0021, "fmul",  st0, xx, Fq, st0, xx, mrm, x, tfh[0][0x08]},
  {OP_fcom,  0xdc0022, "fcom",  xx, xx, Fq, st0, xx, mrm, x, tfh[0][0x10]},
  {OP_fcomp, 0xdc0023, "fcomp", xx, xx, Fq, st0, xx, mrm, x, tfh[0][0x18]},
  {OP_fsub,  0xdc0024, "fsub",  st0, xx, Fq, st0, xx, mrm, x, tfh[0][0x20]},
  {OP_fsubr, 0xdc0025, "fsubr", st0, xx, Fq, st0, xx, mrm, x, tfh[0][0x28]},
  {OP_fdiv,  0xdc0026, "fdiv",  st0, xx, Fq, st0, xx, mrm, x, tfh[0][0x30]},
  {OP_fdivr, 0xdc0027, "fdivr", st0, xx, Fq, st0, xx, mrm, x, tfh[0][0x38]},
  /* dd */
  {OP_fld,   0xdd0020, "fld",    st0, xx, Fq, xx, xx, mrm, x, tfh[1][0x00]}, /* 28 */
  {OP_fisttp, 0xdd0021, "fisttp",  Mq, xx, st0, xx, xx, no, x, tfl[0x19]},
  {OP_fst,   0xdd0022, "fst",    Fq, xx, st0, xx, xx, mrm, x, tfh[5][0x10]},
  {OP_fstp,  0xdd0023, "fstp",   Fq, xx, st0, xx, xx, mrm, x, tfh[5][0x18]},
  {OP_frstor,0xdd0024, "frstor", xx, xx, Fz, xx, xx, mrm, x, END_LIST},
  {INVALID,  0xdd0025, "(bad)",  xx, xx, xx, xx, xx, no, x, NA},
  {OP_fnsave, 0xdd0026, "fnsave",  Fz, xx, xx, xx, xx, mrm, x, END_LIST},/*FIXME:w/ preceding fwait instr, this is "fsave"*/
  {OP_fnstsw, 0xdd0027, "fnstsw",  Fw, xx, xx, xx, xx, mrm, x, tfh[7][0x20]},/*FIXME:w/ preceding fwait instr, this is "fstsw"*/
  /* de */
  {OP_fiadd,  0xde0020, "fiadd",  st0, xx, Fw, st0, xx, mrm, x, END_LIST}, /* 30 */
  {OP_fimul,  0xde0021, "fimul",  st0, xx, Fw, st0, xx, mrm, x, END_LIST},
  {OP_ficom,  0xde0022, "ficom",  xx, xx, Fw, st0, xx, mrm, x, END_LIST},
  {OP_ficomp, 0xde0023, "ficomp", xx, xx, Fw, st0, xx, mrm, x, END_LIST},
  {OP_fisub,  0xde0024, "fisub",  st0, xx, Fw, st0, xx, mrm, x, END_LIST},
  {OP_fisubr, 0xde0025, "fisubr", st0, xx, Fw, st0, xx, mrm, x, END_LIST},
  {OP_fidiv,  0xde0026, "fidiv",  st0, xx, Fw, st0, xx, mrm, x, END_LIST},
  {OP_fidivr, 0xde0027, "fidivr", st0, xx, Fw, st0, xx, mrm, x, END_LIST},
  /* df */
  {OP_fild,   0xdf0020, "fild",    st0, xx, Fw, xx, xx, mrm, x, tfl[0x3d]}, /* 38 */
  {OP_fisttp, 0xdf0021, "fisttp",  Mw, xx, st0, xx, xx, no, x, END_LIST},
  {OP_fist,   0xdf0022, "fist",    Fw, xx, st0, xx, xx, mrm, x, END_LIST},
  {OP_fistp,  0xdf0023, "fistp",   Fw, xx, st0, xx, xx, mrm, x, tfl[0x3f]},
  {OP_fbld,   0xdf0024, "fbld",    st0, xx, Fx, xx, xx, mrm, x, END_LIST},
  {OP_fild,   0xdf0025, "fild",    st0, xx, Fq, xx, xx, mrm, x, END_LIST},
  {OP_fbstp,  0xdf0026, "fbstp",   Fx, xx, st0, xx, xx, mrm, x, END_LIST},
  {OP_fistp,  0xdf0027, "fistp",   Fq, xx, st0, xx, xx, mrm, x, END_LIST},
};

/****************************************************************************
 * Float instructions with ModR/M above 0xbf
 * This is from Tables A-8, A-10, A-12, A-14, A-16, A-18, A-20, A-22
 */
const instr_info_t float_high_modrm[][64] = {
    { /* d8 = [0] */
        {OP_fadd, 0xd8c010, "fadd", st0, xx, st0, st0, xx, mrm, x, tfh[0][0x01]}, /* c0 = [0x00] */
        {OP_fadd, 0xd8c110, "fadd", st0, xx, st1, st0, xx, mrm, x, tfh[0][0x02]},
        {OP_fadd, 0xd8c210, "fadd", st0, xx, st2, st0, xx, mrm, x, tfh[0][0x03]},
        {OP_fadd, 0xd8c310, "fadd", st0, xx, st3, st0, xx, mrm, x, tfh[0][0x04]},
        {OP_fadd, 0xd8c410, "fadd", st0, xx, st4, st0, xx, mrm, x, tfh[0][0x05]},
        {OP_fadd, 0xd8c510, "fadd", st0, xx, st5, st0, xx, mrm, x, tfh[0][0x06]},
        {OP_fadd, 0xd8c610, "fadd", st0, xx, st6, st0, xx, mrm, x, tfh[0][0x07]},
        {OP_fadd, 0xd8c710, "fadd", st0, xx, st7, st0, xx, mrm, x, tfh[4][0x00]},
        {OP_fmul, 0xd8c810, "fmul", st0, xx, st0, st0, xx, mrm, x, tfh[0][0x09]}, /* c8 = [0x08] */
        {OP_fmul, 0xd8c910, "fmul", st0, xx, st1, st0, xx, mrm, x, tfh[0][0x0a]},
        {OP_fmul, 0xd8ca10, "fmul", st0, xx, st2, st0, xx, mrm, x, tfh[0][0x0b]},
        {OP_fmul, 0xd8cb10, "fmul", st0, xx, st3, st0, xx, mrm, x, tfh[0][0x0c]},
        {OP_fmul, 0xd8cc10, "fmul", st0, xx, st4, st0, xx, mrm, x, tfh[0][0x0d]},
        {OP_fmul, 0xd8cd10, "fmul", st0, xx, st5, st0, xx, mrm, x, tfh[0][0x0e]},
        {OP_fmul, 0xd8ce10, "fmul", st0, xx, st6, st0, xx, mrm, x, tfh[0][0x0f]},
        {OP_fmul, 0xd8cf10, "fmul", st0, xx, st7, st0, xx, mrm, x, tfh[4][0x08]},
        {OP_fcom, 0xd8d010, "fcom", xx, xx, st0, st0, xx, mrm, x, tfh[0][0x11]}, /* d0 = [0x10] */
        {OP_fcom, 0xd8d110, "fcom", xx, xx, st0, st1, xx, mrm, x, tfh[0][0x12]},
        {OP_fcom, 0xd8d210, "fcom", xx, xx, st0, st2, xx, mrm, x, tfh[0][0x13]},
        {OP_fcom, 0xd8d310, "fcom", xx, xx, st0, st3, xx, mrm, x, tfh[0][0x14]},
        {OP_fcom, 0xd8d410, "fcom", xx, xx, st0, st4, xx, mrm, x, tfh[0][0x15]},
        {OP_fcom, 0xd8d510, "fcom", xx, xx, st0, st5, xx, mrm, x, tfh[0][0x16]},
        {OP_fcom, 0xd8d610, "fcom", xx, xx, st0, st6, xx, mrm, x, tfh[0][0x17]},
        {OP_fcom, 0xd8d710, "fcom", xx, xx, st0, st7, xx, mrm, x, END_LIST},
        {OP_fcomp, 0xd8d810, "fcomp", xx, xx, st0, st0, xx, mrm, x, tfh[0][0x19]}, /* d8 = [0x18] */
        {OP_fcomp, 0xd8d910, "fcomp", xx, xx, st0, st1, xx, mrm, x, tfh[0][0x1a]},
        {OP_fcomp, 0xd8da10, "fcomp", xx, xx, st0, st2, xx, mrm, x, tfh[0][0x1b]},
        {OP_fcomp, 0xd8db10, "fcomp", xx, xx, st0, st3, xx, mrm, x, tfh[0][0x1c]},
        {OP_fcomp, 0xd8dc10, "fcomp", xx, xx, st0, st4, xx, mrm, x, tfh[0][0x1d]},
        {OP_fcomp, 0xd8dd10, "fcomp", xx, xx, st0, st5, xx, mrm, x, tfh[0][0x1e]},
        {OP_fcomp, 0xd8de10, "fcomp", xx, xx, st0, st6, xx, mrm, x, tfh[0][0x1f]},
        {OP_fcomp, 0xd8df10, "fcomp", xx, xx, st0, st7, xx, mrm, x, END_LIST},
        {OP_fsub, 0xd8e010, "fsub", st0, xx, st0, st0, xx, mrm, x, tfh[0][0x21]}, /* e0 = [0x20] */
        {OP_fsub, 0xd8e110, "fsub", st0, xx, st1, st0, xx, mrm, x, tfh[0][0x22]},
        {OP_fsub, 0xd8e210, "fsub", st0, xx, st2, st0, xx, mrm, x, tfh[0][0x23]},
        {OP_fsub, 0xd8e310, "fsub", st0, xx, st3, st0, xx, mrm, x, tfh[0][0x24]},
        {OP_fsub, 0xd8e410, "fsub", st0, xx, st4, st0, xx, mrm, x, tfh[0][0x25]},
        {OP_fsub, 0xd8e510, "fsub", st0, xx, st5, st0, xx, mrm, x, tfh[0][0x26]},
        {OP_fsub, 0xd8e610, "fsub", st0, xx, st6, st0, xx, mrm, x, tfh[0][0x27]},
        {OP_fsub, 0xd8e710, "fsub", st0, xx, st7, st0, xx, mrm, x, tfh[4][0x28]},
        {OP_fsubr, 0xd8e810, "fsubr", st0, xx, st0, st0, xx, mrm, x, tfh[0][0x29]}, /* e8 = [0x28] */
        {OP_fsubr, 0xd8e910, "fsubr", st0, xx, st1, st0, xx, mrm, x, tfh[0][0x2a]},
        {OP_fsubr, 0xd8ea10, "fsubr", st0, xx, st2, st0, xx, mrm, x, tfh[0][0x2b]},
        {OP_fsubr, 0xd8eb10, "fsubr", st0, xx, st3, st0, xx, mrm, x, tfh[0][0x2c]},
        {OP_fsubr, 0xd8ec10, "fsubr", st0, xx, st4, st0, xx, mrm, x, tfh[0][0x2d]},
        {OP_fsubr, 0xd8ed10, "fsubr", st0, xx, st5, st0, xx, mrm, x, tfh[0][0x2e]},
        {OP_fsubr, 0xd8ee10, "fsubr", st0, xx, st6, st0, xx, mrm, x, tfh[0][0x2f]},
        {OP_fsubr, 0xd8ef10, "fsubr", st0, xx, st7, st0, xx, mrm, x, tfh[4][0x20]},
        {OP_fdiv, 0xd8f010, "fdiv", st0, xx, st0, st0, xx, mrm, x, tfh[0][0x31]}, /* f0 = [0x30] */
        {OP_fdiv, 0xd8f110, "fdiv", st0, xx, st1, st0, xx, mrm, x, tfh[0][0x32]},
        {OP_fdiv, 0xd8f210, "fdiv", st0, xx, st2, st0, xx, mrm, x, tfh[0][0x33]},
        {OP_fdiv, 0xd8f310, "fdiv", st0, xx, st3, st0, xx, mrm, x, tfh[0][0x34]},
        {OP_fdiv, 0xd8f410, "fdiv", st0, xx, st4, st0, xx, mrm, x, tfh[0][0x35]},
        {OP_fdiv, 0xd8f510, "fdiv", st0, xx, st5, st0, xx, mrm, x, tfh[0][0x36]},
        {OP_fdiv, 0xd8f610, "fdiv", st0, xx, st6, st0, xx, mrm, x, tfh[0][0x37]},
        {OP_fdiv, 0xd8f710, "fdiv", st0, xx, st7, st0, xx, mrm, x, tfh[4][0x38]},
        {OP_fdivr, 0xd8f810, "fdivr", st0, xx, st0, st0, xx, mrm, x, tfh[0][0x39]}, /* f8 = [0x38] */
        {OP_fdivr, 0xd8f910, "fdivr", st0, xx, st1, st0, xx, mrm, x, tfh[0][0x3a]},
        {OP_fdivr, 0xd8fa10, "fdivr", st0, xx, st2, st0, xx, mrm, x, tfh[0][0x3b]},
        {OP_fdivr, 0xd8fb10, "fdivr", st0, xx, st3, st0, xx, mrm, x, tfh[0][0x3c]},
        {OP_fdivr, 0xd8fc10, "fdivr", st0, xx, st4, st0, xx, mrm, x, tfh[0][0x3d]},
        {OP_fdivr, 0xd8fd10, "fdivr", st0, xx, st5, st0, xx, mrm, x, tfh[0][0x3e]},
        {OP_fdivr, 0xd8fe10, "fdivr", st0, xx, st6, st0, xx, mrm, x, tfh[0][0x3f]},
        {OP_fdivr, 0xd8ff10, "fdivr", st0, xx, st7, st0, xx, mrm, x, tfh[4][0x30]},
   },
    { /* d9 = [1] */
        {OP_fld, 0xd9c010, "fld", st0, xx, st0, xx, xx, mrm, x, tfh[1][0x01]}, /* c0 = [0x00] */
        {OP_fld, 0xd9c110, "fld", st0, xx, st1, xx, xx, mrm, x, tfh[1][0x02]},
        {OP_fld, 0xd9c210, "fld", st0, xx, st2, xx, xx, mrm, x, tfh[1][0x03]},
        {OP_fld, 0xd9c310, "fld", st0, xx, st3, xx, xx, mrm, x, tfh[1][0x04]},
        {OP_fld, 0xd9c410, "fld", st0, xx, st4, xx, xx, mrm, x, tfh[1][0x05]},
        {OP_fld, 0xd9c510, "fld", st0, xx, st5, xx, xx, mrm, x, tfh[1][0x06]},
        {OP_fld, 0xd9c610, "fld", st0, xx, st6, xx, xx, mrm, x, tfh[1][0x07]},
        {OP_fld, 0xd9c710, "fld", st0, xx, st7, xx, xx, mrm, x, END_LIST},
        {OP_fxch, 0xd9c810, "fxch", st0, st0, st0, st0, xx, mrm, x, tfh[1][0x09]}, /* c8 = [0x08] */
        {OP_fxch, 0xd9c910, "fxch", st0, st1, st0, st1, xx, mrm, x, tfh[1][0x0a]},
        {OP_fxch, 0xd9ca10, "fxch", st0, st2, st0, st2, xx, mrm, x, tfh[1][0x0b]},
        {OP_fxch, 0xd9cb10, "fxch", st0, st3, st0, st3, xx, mrm, x, tfh[1][0x0c]},
        {OP_fxch, 0xd9cc10, "fxch", st0, st4, st0, st4, xx, mrm, x, tfh[1][0x0d]},
        {OP_fxch, 0xd9cd10, "fxch", st0, st5, st0, st5, xx, mrm, x, tfh[1][0x0e]},
        {OP_fxch, 0xd9ce10, "fxch", st0, st6, st0, st6, xx, mrm, x, tfh[1][0x0f]},
        {OP_fxch, 0xd9cf10, "fxch", st0, st7, st0, st7, xx, mrm, x, END_LIST},
        {OP_fnop, 0xd9d010, "fnop", xx, xx, xx, xx, xx, mrm, x, END_LIST}, /* d0 = [0x10] */
        {INVALID, 0xd9d110, "(bad)", xx, xx, xx, xx, xx, no, x, NA},
        {INVALID, 0xd9d210, "(bad)", xx, xx, xx, xx, xx, no, x, NA},
        {INVALID, 0xd9d310, "(bad)", xx, xx, xx, xx, xx, no, x, NA},
        {INVALID, 0xd9d410, "(bad)", xx, xx, xx, xx, xx, no, x, NA},
        {INVALID, 0xd9d510, "(bad)", xx, xx, xx, xx, xx, no, x, NA},
        {INVALID, 0xd9d610, "(bad)", xx, xx, xx, xx, xx, no, x, NA},
        {INVALID, 0xd9d710, "(bad)", xx, xx, xx, xx, xx, no, x, NA},
        /* Undocumented.  On sandpile.org as "fstp1".  We assume an alias for fstp
         * and do not include in the encode chain.
         */
        {OP_fstp, 0xd9d810, "fstp", st0, xx, st0, xx, xx, mrm, x, END_LIST}, /* d8 = [0x18] */
        {OP_fstp, 0xd9d910, "fstp", st1, xx, st0, xx, xx, mrm, x, END_LIST},
        {OP_fstp, 0xd9da10, "fstp", st2, xx, st0, xx, xx, mrm, x, END_LIST},
        {OP_fstp, 0xd9db10, "fstp", st3, xx, st0, xx, xx, mrm, x, END_LIST},
        {OP_fstp, 0xd9dc10, "fstp", st4, xx, st0, xx, xx, mrm, x, END_LIST},
        {OP_fstp, 0xd9dd10, "fstp", st5, xx, st0, xx, xx, mrm, x, END_LIST},
        {OP_fstp, 0xd9de10, "fstp", st6, xx, st0, xx, xx, mrm, x, END_LIST},
        {OP_fstp, 0xd9df10, "fstp", st7, xx, st0, xx, xx, mrm, x, END_LIST},
        {OP_fchs,   0xd9e010, "fchs",   st0, xx, st0, xx, xx, mrm, x, END_LIST}, /* e0 = [0x20] */
        {OP_fabs,   0xd9e110, "fabs",   st0, xx, st0, xx, xx, mrm, x, END_LIST},
        {INVALID,   0xd9e210, "(bad)",  xx, xx, xx, xx, xx, no, x, NA},
        {INVALID,   0xd9e310, "(bad)",  xx, xx, xx, xx, xx, no, x, NA},
        {OP_ftst,   0xd9e410, "ftst",   st0, xx, cF, xx, xx, mrm, x, END_LIST},
        {OP_fxam,   0xd9e510, "fxam",   xx, xx, st0, xx, xx, mrm, x, END_LIST},
        {INVALID,   0xd9e610, "(bad)",  xx, xx, xx, xx, xx, no, x, NA},
        {INVALID,   0xd9e710, "(bad)",  xx, xx, xx, xx, xx, no, x, NA},
        {OP_fld1,   0xd9e810, "fld1",   st0, xx, cF, xx, xx, mrm, x, END_LIST}, /* e8 = [0x28] */
        {OP_fldl2t, 0xd9e910, "fldl2t", st0, xx, cF, xx, xx, mrm, x, END_LIST},
        {OP_fldl2e, 0xd9ea10, "fldl2e", st0, xx, cF, xx, xx, mrm, x, END_LIST},
        {OP_fldpi,  0xd9eb10, "fldpi",  st0, xx, cF, xx, xx, mrm, x, END_LIST},
        {OP_fldlg2, 0xd9ec10, "fldlg2", st0, xx, cF, xx, xx, mrm, x, END_LIST},
        {OP_fldln2, 0xd9ed10, "fldln2", st0, xx, cF, xx, xx, mrm, x, END_LIST},
        {OP_fldz,   0xd9ee10, "fldz",   st0, xx, cF, xx, xx, mrm, x, END_LIST},
        {INVALID,   0xd9ef10, "(bad)",  xx, xx, xx, xx, xx, no, x, NA},
        {OP_f2xm1,  0xd9f010, "f2xm1",  st0, xx, st0, xx, xx, mrm, x, END_LIST}, /* f0 = [0x30] */
        {OP_fyl2x,  0xd9f110, "fyl2x",  st0, st1, st0, st1, xx, mrm, x, END_LIST},
        {OP_fptan,  0xd9f210, "fptan",  st0, xx, st0, xx, xx, mrm, x, END_LIST},
        {OP_fpatan, 0xd9f310, "fpatan", st0, st1, st0, st1, xx, mrm, x, END_LIST},
        {OP_fxtract,0xd9f410, "fxtract",st0, xx, st0, xx, xx, mrm, x, END_LIST},
        {OP_fprem1, 0xd9f510, "fprem1", st0, st1, st0, st1, xx, mrm, x, END_LIST},
        {OP_fdecstp,0xd9f610, "fdecstp", xx, xx, xx, xx, xx, mrm, x, END_LIST},
        {OP_fincstp,0xd9f710, "fincstp", xx, xx, xx, xx, xx, mrm, x, END_LIST},
        {OP_fprem,  0xd9f810, "fprem",  st0, st1, st0, st1, xx, mrm, x, END_LIST}, /* f8 = [0x38] */
        {OP_fyl2xp1,0xd9f910, "fyl2xp1",st0, st1, st0, st1, xx, mrm, x, END_LIST},
        {OP_fsqrt,  0xd9fa10, "fsqrt",  st0, xx, st0, xx, xx, mrm, x, END_LIST},
        {OP_fsincos,0xd9fb10, "fsincos",st0, xx, st0, xx, xx, mrm, x, END_LIST},
        {OP_frndint,0xd9fc10, "frndint",st0, xx, st0, xx, xx, mrm, x, END_LIST},
        {OP_fscale, 0xd9fd10, "fscale", st0, xx, st1, st0, xx, mrm, x, END_LIST},
        {OP_fsin,   0xd9fe10, "fsin",   st0, xx, st0, xx, xx, mrm, x, END_LIST},
        {OP_fcos,   0xd9ff10, "fcos",   st0, xx, st0, xx, xx, mrm, x, END_LIST},
   },
    { /* da = [2] */
        {OP_fcmovb, 0xdac010, "fcmovb", st0, xx, st0, xx, xx, mrm|predcc, (fRC|fRP|fRZ), tfh[2][0x01]}, /* c0 = [0x00] */
        {OP_fcmovb, 0xdac110, "fcmovb", st0, xx, st1, xx, xx, mrm|predcc, (fRC|fRP|fRZ), tfh[2][0x02]},
        {OP_fcmovb, 0xdac210, "fcmovb", st0, xx, st2, xx, xx, mrm|predcc, (fRC|fRP|fRZ), tfh[2][0x03]},
        {OP_fcmovb, 0xdac310, "fcmovb", st0, xx, st3, xx, xx, mrm|predcc, (fRC|fRP|fRZ), tfh[2][0x04]},
        {OP_fcmovb, 0xdac410, "fcmovb", st0, xx, st4, xx, xx, mrm|predcc, (fRC|fRP|fRZ), tfh[2][0x05]},
        {OP_fcmovb, 0xdac510, "fcmovb", st0, xx, st5, xx, xx, mrm|predcc, (fRC|fRP|fRZ), tfh[2][0x06]},
        {OP_fcmovb, 0xdac610, "fcmovb", st0, xx, st6, xx, xx, mrm|predcc, (fRC|fRP|fRZ), tfh[2][0x07]},
        {OP_fcmovb, 0xdac710, "fcmovb", st0, xx, st7, xx, xx, mrm|predcc, (fRC|fRP|fRZ), END_LIST},
        {OP_fcmove, 0xdac810, "fcmove", st0, xx, st0, xx, xx, mrm|predcc, (fRC|fRP|fRZ), tfh[2][0x09]}, /* c8 = [0x08] */
        {OP_fcmove, 0xdac910, "fcmove", st0, xx, st1, xx, xx, mrm|predcc, (fRC|fRP|fRZ), tfh[2][0x0a]},
        {OP_fcmove, 0xdaca10, "fcmove", st0, xx, st2, xx, xx, mrm|predcc, (fRC|fRP|fRZ), tfh[2][0x0b]},
        {OP_fcmove, 0xdacb10, "fcmove", st0, xx, st3, xx, xx, mrm|predcc, (fRC|fRP|fRZ), tfh[2][0x0c]},
        {OP_fcmove, 0xdacc10, "fcmove", st0, xx, st4, xx, xx, mrm|predcc, (fRC|fRP|fRZ), tfh[2][0x0d]},
        {OP_fcmove, 0xdacd10, "fcmove", st0, xx, st5, xx, xx, mrm|predcc, (fRC|fRP|fRZ), tfh[2][0x0e]},
        {OP_fcmove, 0xdace10, "fcmove", st0, xx, st6, xx, xx, mrm|predcc, (fRC|fRP|fRZ), tfh[2][0x0f]},
        {OP_fcmove, 0xdacf10, "fcmove", st0, xx, st7, xx, xx, mrm|predcc, (fRC|fRP|fRZ), END_LIST},
        {OP_fcmovbe, 0xdad010, "fcmovbe", st0, xx, st0, xx, xx, mrm|predcc, (fRC|fRP|fRZ), tfh[2][0x11]}, /* d0 = [0x10] */
        {OP_fcmovbe, 0xdad110, "fcmovbe", st0, xx, st1, xx, xx, mrm|predcc, (fRC|fRP|fRZ), tfh[2][0x12]},
        {OP_fcmovbe, 0xdad210, "fcmovbe", st0, xx, st2, xx, xx, mrm|predcc, (fRC|fRP|fRZ), tfh[2][0x13]},
        {OP_fcmovbe, 0xdad310, "fcmovbe", st0, xx, st3, xx, xx, mrm|predcc, (fRC|fRP|fRZ), tfh[2][0x14]},
        {OP_fcmovbe, 0xdad410, "fcmovbe", st0, xx, st4, xx, xx, mrm|predcc, (fRC|fRP|fRZ), tfh[2][0x15]},
        {OP_fcmovbe, 0xdad510, "fcmovbe", st0, xx, st5, xx, xx, mrm|predcc, (fRC|fRP|fRZ), tfh[2][0x16]},
        {OP_fcmovbe, 0xdad610, "fcmovbe", st0, xx, st6, xx, xx, mrm|predcc, (fRC|fRP|fRZ), tfh[2][0x17]},
        {OP_fcmovbe, 0xdad710, "fcmovbe", st0, xx, st7, xx, xx, mrm|predcc, (fRC|fRP|fRZ), END_LIST},
        {OP_fcmovu, 0xdad810, "fcmovu", st0, xx, st0, xx, xx, mrm|predcc, (fRC|fRP|fRZ), tfh[2][0x19]}, /* d8 = [0x18] */
        {OP_fcmovu, 0xdad910, "fcmovu", st0, xx, st1, xx, xx, mrm|predcc, (fRC|fRP|fRZ), tfh[2][0x1a]},
        {OP_fcmovu, 0xdada10, "fcmovu", st0, xx, st2, xx, xx, mrm|predcc, (fRC|fRP|fRZ), tfh[2][0x1b]},
        {OP_fcmovu, 0xdadb10, "fcmovu", st0, xx, st3, xx, xx, mrm|predcc, (fRC|fRP|fRZ), tfh[2][0x1c]},
        {OP_fcmovu, 0xdadc10, "fcmovu", st0, xx, st4, xx, xx, mrm|predcc, (fRC|fRP|fRZ), tfh[2][0x1d]},
        {OP_fcmovu, 0xdadd10, "fcmovu", st0, xx, st5, xx, xx, mrm|predcc, (fRC|fRP|fRZ), tfh[2][0x1e]},
        {OP_fcmovu, 0xdade10, "fcmovu", st0, xx, st6, xx, xx, mrm|predcc, (fRC|fRP|fRZ), tfh[2][0x1f]},
        {OP_fcmovu, 0xdadf10, "fcmovu", st0, xx, st7, xx, xx, mrm|predcc, (fRC|fRP|fRZ), END_LIST},
        {INVALID, 0xdae010, "(bad)", xx, xx, xx, xx, xx, no, x, NA}, /* e0 = [0x20] */
        {INVALID, 0xdae110, "(bad)", xx, xx, xx, xx, xx, no, x, NA},
        {INVALID, 0xdae210, "(bad)", xx, xx, xx, xx, xx, no, x, NA},
        {INVALID, 0xdae310, "(bad)", xx, xx, xx, xx, xx, no, x, NA},
        {INVALID, 0xdae410, "(bad)", xx, xx, xx, xx, xx, no, x, NA},
        {INVALID, 0xdae510, "(bad)", xx, xx, xx, xx, xx, no, x, NA},
        {INVALID, 0xdae610, "(bad)", xx, xx, xx, xx, xx, no, x, NA},
        {INVALID, 0xdae710, "(bad)", xx, xx, xx, xx, xx, no, x, NA},
        {INVALID, 0xdae810, "(bad)", xx, xx, xx, xx, xx, no, x, NA}, /* e8 = [0x28] */
        {OP_fucompp, 0xdae910, "fucompp", xx, xx, st0, st1, xx, mrm, x, END_LIST},
        {INVALID, 0xdaea10, "(bad)", xx, xx, xx, xx, xx, no, x, NA},
        {INVALID, 0xdaeb10, "(bad)", xx, xx, xx, xx, xx, no, x, NA},
        {INVALID, 0xdaec10, "(bad)", xx, xx, xx, xx, xx, no, x, NA},
        {INVALID, 0xdaed10, "(bad)", xx, xx, xx, xx, xx, no, x, NA},
        {INVALID, 0xdaee10, "(bad)", xx, xx, xx, xx, xx, no, x, NA},
        {INVALID, 0xdaef10, "(bad)", xx, xx, xx, xx, xx, no, x, NA},
        {INVALID, 0xdaf010, "(bad)", xx, xx, xx, xx, xx, no, x, NA}, /* f0 = [0x30] */
        {INVALID, 0xdaf110, "(bad)", xx, xx, xx, xx, xx, no, x, NA},
        {INVALID, 0xdaf210, "(bad)", xx, xx, xx, xx, xx, no, x, NA},
        {INVALID, 0xdaf310, "(bad)", xx, xx, xx, xx, xx, no, x, NA},
        {INVALID, 0xdaf410, "(bad)", xx, xx, xx, xx, xx, no, x, NA},
        {INVALID, 0xdaf510, "(bad)", xx, xx, xx, xx, xx, no, x, NA},
        {INVALID, 0xdaf610, "(bad)", xx, xx, xx, xx, xx, no, x, NA},
        {INVALID, 0xdaf710, "(bad)", xx, xx, xx, xx, xx, no, x, NA},
        {INVALID, 0xdaf810, "(bad)", xx, xx, xx, xx, xx, no, x, NA}, /* f8 = [0x38] */
        {INVALID, 0xdaf910, "(bad)", xx, xx, xx, xx, xx, no, x, NA},
        {INVALID, 0xdafa10, "(bad)", xx, xx, xx, xx, xx, no, x, NA},
        {INVALID, 0xdafb10, "(bad)", xx, xx, xx, xx, xx, no, x, NA},
        {INVALID, 0xdafc10, "(bad)", xx, xx, xx, xx, xx, no, x, NA},
        {INVALID, 0xdafd10, "(bad)", xx, xx, xx, xx, xx, no, x, NA},
        {INVALID, 0xdafe10, "(bad)", xx, xx, xx, xx, xx, no, x, NA},
        {INVALID, 0xdaff10, "(bad)", xx, xx, xx, xx, xx, no, x, NA},
   },
    { /* db = [3] */
        {OP_fcmovnb, 0xdbc010, "fcmovnb", st0, xx, st0, xx, xx, mrm|predcc, (fRC|fRP|fRZ), tfh[3][0x01]}, /* c0 = [0x00] */
        {OP_fcmovnb, 0xdbc110, "fcmovnb", st0, xx, st1, xx, xx, mrm|predcc, (fRC|fRP|fRZ), tfh[3][0x02]},
        {OP_fcmovnb, 0xdbc210, "fcmovnb", st0, xx, st2, xx, xx, mrm|predcc, (fRC|fRP|fRZ), tfh[3][0x03]},
        {OP_fcmovnb, 0xdbc310, "fcmovnb", st0, xx, st3, xx, xx, mrm|predcc, (fRC|fRP|fRZ), tfh[3][0x04]},
        {OP_fcmovnb, 0xdbc410, "fcmovnb", st0, xx, st4, xx, xx, mrm|predcc, (fRC|fRP|fRZ), tfh[3][0x05]},
        {OP_fcmovnb, 0xdbc510, "fcmovnb", st0, xx, st5, xx, xx, mrm|predcc, (fRC|fRP|fRZ), tfh[3][0x06]},
        {OP_fcmovnb, 0xdbc610, "fcmovnb", st0, xx, st6, xx, xx, mrm|predcc, (fRC|fRP|fRZ), tfh[3][0x07]},
        {OP_fcmovnb, 0xdbc710, "fcmovnb", st0, xx, st7, xx, xx, mrm|predcc, (fRC|fRP|fRZ), END_LIST},
        {OP_fcmovne, 0xdbc810, "fcmovne", st0, xx, st0, xx, xx, mrm|predcc, (fRC|fRP|fRZ), tfh[3][0x09]}, /* c8 = [0x08] */
        {OP_fcmovne, 0xdbc910, "fcmovne", st0, xx, st1, xx, xx, mrm|predcc, (fRC|fRP|fRZ), tfh[3][0x0a]},
        {OP_fcmovne, 0xdbca10, "fcmovne", st0, xx, st2, xx, xx, mrm|predcc, (fRC|fRP|fRZ), tfh[3][0x0b]},
        {OP_fcmovne, 0xdbcb10, "fcmovne", st0, xx, st3, xx, xx, mrm|predcc, (fRC|fRP|fRZ), tfh[3][0x0c]},
        {OP_fcmovne, 0xdbcc10, "fcmovne", st0, xx, st4, xx, xx, mrm|predcc, (fRC|fRP|fRZ), tfh[3][0x0d]},
        {OP_fcmovne, 0xdbcd10, "fcmovne", st0, xx, st5, xx, xx, mrm|predcc, (fRC|fRP|fRZ), tfh[3][0x0e]},
        {OP_fcmovne, 0xdbce10, "fcmovne", st0, xx, st6, xx, xx, mrm|predcc, (fRC|fRP|fRZ), tfh[3][0x0f]},
        {OP_fcmovne, 0xdbcf10, "fcmovne", st0, xx, st7, xx, xx, mrm|predcc, (fRC|fRP|fRZ), END_LIST},
        {OP_fcmovnbe, 0xdbd010, "fcmovnbe", st0, xx, st0, xx, xx, mrm|predcc, (fRC|fRP|fRZ), tfh[3][0x12]}, /* d0 = [0x10] */
        {OP_fcmovnbe, 0xdbd110, "fcmovnbe", st0, xx, st1, xx, xx, mrm|predcc, (fRC|fRP|fRZ), tfh[3][0x12]},
        {OP_fcmovnbe, 0xdbd210, "fcmovnbe", st0, xx, st2, xx, xx, mrm|predcc, (fRC|fRP|fRZ), tfh[3][0x13]},
        {OP_fcmovnbe, 0xdbd310, "fcmovnbe", st0, xx, st3, xx, xx, mrm|predcc, (fRC|fRP|fRZ), tfh[3][0x14]},
        {OP_fcmovnbe, 0xdbd410, "fcmovnbe", st0, xx, st4, xx, xx, mrm|predcc, (fRC|fRP|fRZ), tfh[3][0x15]},
        {OP_fcmovnbe, 0xdbd510, "fcmovnbe", st0, xx, st5, xx, xx, mrm|predcc, (fRC|fRP|fRZ), tfh[3][0x16]},
        {OP_fcmovnbe, 0xdbd610, "fcmovnbe", st0, xx, st6, xx, xx, mrm|predcc, (fRC|fRP|fRZ), tfh[3][0x17]},
        {OP_fcmovnbe, 0xdbd710, "fcmovnbe", st0, xx, st7, xx, xx, mrm|predcc, (fRC|fRP|fRZ), END_LIST},
        {OP_fcmovnu, 0xdbd810, "fcmovnu", st0, xx, st0, xx, xx, mrm|predcc, (fRC|fRP|fRZ), tfh[3][0x19]}, /* d8 = [0x18] */
        {OP_fcmovnu, 0xdbd910, "fcmovnu", st0, xx, st1, xx, xx, mrm|predcc, (fRC|fRP|fRZ), tfh[3][0x1a]},
        {OP_fcmovnu, 0xdbda10, "fcmovnu", st0, xx, st2, xx, xx, mrm|predcc, (fRC|fRP|fRZ), tfh[3][0x1b]},
        {OP_fcmovnu, 0xdbdb10, "fcmovnu", st0, xx, st3, xx, xx, mrm|predcc, (fRC|fRP|fRZ), tfh[3][0x1c]},
        {OP_fcmovnu, 0xdbdc10, "fcmovnu", st0, xx, st4, xx, xx, mrm|predcc, (fRC|fRP|fRZ), tfh[3][0x1d]},
        {OP_fcmovnu, 0xdbdd10, "fcmovnu", st0, xx, st5, xx, xx, mrm|predcc, (fRC|fRP|fRZ), tfh[3][0x1e]},
        {OP_fcmovnu, 0xdbde10, "fcmovnu", st0, xx, st6, xx, xx, mrm|predcc, (fRC|fRP|fRZ), tfh[3][0x1f]},
        {OP_fcmovnu, 0xdbdf10, "fcmovnu", st0, xx, st7, xx, xx, mrm|predcc, (fRC|fRP|fRZ), END_LIST},
        {INVALID, 0xdbe010, "(bad)", xx, xx, xx, xx, xx, no, x, NA}, /* e0 = [0x20] */
        {INVALID, 0xdbe110, "(bad)", xx, xx, xx, xx, xx, no, x, NA},
        {OP_fnclex, 0xdbe210, "fnclex", xx, xx, xx, xx, xx, mrm, x, END_LIST},/*FIXME: w/ preceding fwait instr, called "fclex"*/
        {OP_fninit, 0xdbe310, "fninit", xx, xx, xx, xx, xx, mrm, x, END_LIST},/*FIXME: w/ preceding fwait instr, called "finit"*/
        {INVALID, 0xdbe410, "(bad)", xx, xx, xx, xx, xx, no, x, NA},
        {INVALID, 0xdbe510, "(bad)", xx, xx, xx, xx, xx, no, x, NA},
        {INVALID, 0xdbe610, "(bad)", xx, xx, xx, xx, xx, no, x, NA},
        {INVALID, 0xdbe710, "(bad)", xx, xx, xx, xx, xx, no, x, NA},
        {OP_fucomi, 0xdbe810, "fucomi", xx, xx, st0, st0, xx, mrm, (fWC|fWP|fWZ), tfh[3][0x29]}, /* e8 = [0x28] */
        {OP_fucomi, 0xdbe910, "fucomi", xx, xx, st0, st1, xx, mrm, (fWC|fWP|fWZ), tfh[3][0x2a]},
        {OP_fucomi, 0xdbea10, "fucomi", xx, xx, st0, st2, xx, mrm, (fWC|fWP|fWZ), tfh[3][0x2b]},
        {OP_fucomi, 0xdbeb10, "fucomi", xx, xx, st0, st3, xx, mrm, (fWC|fWP|fWZ), tfh[3][0x2c]},
        {OP_fucomi, 0xdbec10, "fucomi", xx, xx, st0, st4, xx, mrm, (fWC|fWP|fWZ), tfh[3][0x2d]},
        {OP_fucomi, 0xdbed10, "fucomi", xx, xx, st0, st5, xx, mrm, (fWC|fWP|fWZ), tfh[3][0x2e]},
        {OP_fucomi, 0xdbee10, "fucomi", xx, xx, st0, st6, xx, mrm, (fWC|fWP|fWZ), tfh[3][0x2f]},
        {OP_fucomi, 0xdbef10, "fucomi", xx, xx, st0, st7, xx, mrm, (fWC|fWP|fWZ), END_LIST},
        {OP_fcomi, 0xdbf010, "fcomi", xx, xx, st0, st0, xx, mrm, (fWC|fWP|fWZ), tfh[3][0x31]}, /* f0 = [0x30] */
        {OP_fcomi, 0xdbf110, "fcomi", xx, xx, st0, st1, xx, mrm, (fWC|fWP|fWZ), tfh[3][0x32]},
        {OP_fcomi, 0xdbf210, "fcomi", xx, xx, st0, st2, xx, mrm, (fWC|fWP|fWZ), tfh[3][0x33]},
        {OP_fcomi, 0xdbf310, "fcomi", xx, xx, st0, st3, xx, mrm, (fWC|fWP|fWZ), tfh[3][0x34]},
        {OP_fcomi, 0xdbf410, "fcomi", xx, xx, st0, st4, xx, mrm, (fWC|fWP|fWZ), tfh[3][0x35]},
        {OP_fcomi, 0xdbf510, "fcomi", xx, xx, st0, st5, xx, mrm, (fWC|fWP|fWZ), tfh[3][0x36]},
        {OP_fcomi, 0xdbf610, "fcomi", xx, xx, st0, st6, xx, mrm, (fWC|fWP|fWZ), tfh[3][0x37]},
        {OP_fcomi, 0xdbf710, "fcomi", xx, xx, st0, st7, xx, mrm, (fWC|fWP|fWZ), END_LIST},
        {INVALID, 0xdbf810, "(bad)", xx, xx, xx, xx, xx, no, x, NA}, /* f8 = [0x38] */
        {INVALID, 0xdbf910, "(bad)", xx, xx, xx, xx, xx, no, x, NA},
        {INVALID, 0xdbfa10, "(bad)", xx, xx, xx, xx, xx, no, x, NA},
        {INVALID, 0xdbfb10, "(bad)", xx, xx, xx, xx, xx, no, x, NA},
        {INVALID, 0xdbfc10, "(bad)", xx, xx, xx, xx, xx, no, x, NA},
        {INVALID, 0xdbfd10, "(bad)", xx, xx, xx, xx, xx, no, x, NA},
        {INVALID, 0xdbfe10, "(bad)", xx, xx, xx, xx, xx, no, x, NA},
        {INVALID, 0xdbff10, "(bad)", xx, xx, xx, xx, xx, no, x, NA},
   },
    { /* dc = [4] */
        {OP_fadd, 0xdcc010, "fadd", st0, xx, st0, st0, xx, mrm, x, tfh[4][0x01]}, /* c0 = [0x00] */
        {OP_fadd, 0xdcc110, "fadd", st1, xx, st0, st1, xx, mrm, x, tfh[4][0x02]},
        {OP_fadd, 0xdcc210, "fadd", st2, xx, st0, st2, xx, mrm, x, tfh[4][0x03]},
        {OP_fadd, 0xdcc310, "fadd", st3, xx, st0, st3, xx, mrm, x, tfh[4][0x04]},
        {OP_fadd, 0xdcc410, "fadd", st4, xx, st0, st4, xx, mrm, x, tfh[4][0x05]},
        {OP_fadd, 0xdcc510, "fadd", st5, xx, st0, st5, xx, mrm, x, tfh[4][0x06]},
        {OP_fadd, 0xdcc610, "fadd", st6, xx, st0, st6, xx, mrm, x, tfh[4][0x07]},
        {OP_fadd, 0xdcc710, "fadd", st7, xx, st0, st7, xx, mrm, x, END_LIST},
        {OP_fmul, 0xdcc810, "fmul", st0, xx, st0, st0, xx, mrm, x, tfh[4][0x09]}, /* c8 = [0x08] */
        {OP_fmul, 0xdcc910, "fmul", st1, xx, st0, st1, xx, mrm, x, tfh[4][0x0a]},
        {OP_fmul, 0xdcca10, "fmul", st2, xx, st0, st2, xx, mrm, x, tfh[4][0x0b]},
        {OP_fmul, 0xdccb10, "fmul", st3, xx, st0, st3, xx, mrm, x, tfh[4][0x0c]},
        {OP_fmul, 0xdccc10, "fmul", st4, xx, st0, st4, xx, mrm, x, tfh[4][0x0d]},
        {OP_fmul, 0xdccd10, "fmul", st5, xx, st0, st5, xx, mrm, x, tfh[4][0x0e]},
        {OP_fmul, 0xdcce10, "fmul", st6, xx, st0, st6, xx, mrm, x, tfh[4][0x0f]},
        {OP_fmul, 0xdccf10, "fmul", st7, xx, st0, st7, xx, mrm, x, END_LIST},
        /* Undocumented.  On sandpile.org as "fcom2".  We assume an alias for fcom
         * and do not include in the encode chain.
         */
        {OP_fcom, 0xdcd010, "fcom", xx, xx, st0, st0, xx, mrm, x, END_LIST}, /* d0 = [0x10] */
        {OP_fcom, 0xdcd110, "fcom", xx, xx, st0, st1, xx, mrm, x, END_LIST},
        {OP_fcom, 0xdcd210, "fcom", xx, xx, st0, st2, xx, mrm, x, END_LIST},
        {OP_fcom, 0xdcd310, "fcom", xx, xx, st0, st3, xx, mrm, x, END_LIST},
        {OP_fcom, 0xdcd410, "fcom", xx, xx, st0, st4, xx, mrm, x, END_LIST},
        {OP_fcom, 0xdcd510, "fcom", xx, xx, st0, st5, xx, mrm, x, END_LIST},
        {OP_fcom, 0xdcd610, "fcom", xx, xx, st0, st6, xx, mrm, x, END_LIST},
        {OP_fcom, 0xdcd710, "fcom", xx, xx, st0, st7, xx, mrm, x, END_LIST},
        /* Undocumented.  On sandpile.org as "fcomp3".  We assume an alias for fcomp
         * and do not include in the encode chain.
         */
        {OP_fcomp, 0xdcd810, "fcomp", xx, xx, st0, st0, xx, mrm, x, END_LIST}, /* d8 = [0x18] */
        {OP_fcomp, 0xdcd910, "fcomp", xx, xx, st0, st1, xx, mrm, x, END_LIST},
        {OP_fcomp, 0xdcda10, "fcomp", xx, xx, st0, st2, xx, mrm, x, END_LIST},
        {OP_fcomp, 0xdcdb10, "fcomp", xx, xx, st0, st3, xx, mrm, x, END_LIST},
        {OP_fcomp, 0xdcdc10, "fcomp", xx, xx, st0, st4, xx, mrm, x, END_LIST},
        {OP_fcomp, 0xdcdd10, "fcomp", xx, xx, st0, st5, xx, mrm, x, END_LIST},
        {OP_fcomp, 0xdcde10, "fcomp", xx, xx, st0, st6, xx, mrm, x, END_LIST},
        {OP_fcomp, 0xdcdf10, "fcomp", xx, xx, st0, st7, xx, mrm, x, END_LIST},
        {OP_fsubr, 0xdce010, "fsubr", st0, xx, st0, st0, xx, mrm, x, tfh[4][0x21]}, /* e0 = [0x20] */
        {OP_fsubr, 0xdce110, "fsubr", st1, xx, st0, st1, xx, mrm, x, tfh[4][0x22]},
        {OP_fsubr, 0xdce210, "fsubr", st2, xx, st0, st2, xx, mrm, x, tfh[4][0x23]},
        {OP_fsubr, 0xdce310, "fsubr", st3, xx, st0, st3, xx, mrm, x, tfh[4][0x24]},
        {OP_fsubr, 0xdce410, "fsubr", st4, xx, st0, st4, xx, mrm, x, tfh[4][0x25]},
        {OP_fsubr, 0xdce510, "fsubr", st5, xx, st0, st5, xx, mrm, x, tfh[4][0x26]},
        {OP_fsubr, 0xdce610, "fsubr", st6, xx, st0, st6, xx, mrm, x, tfh[4][0x27]},
        {OP_fsubr, 0xdce710, "fsubr", st7, xx, st0, st7, xx, mrm, x, END_LIST},
        {OP_fsub, 0xdce810, "fsub", st0, xx, st0, st0, xx, mrm, x, tfh[4][0x29]}, /* e8 = [0x28] */
        {OP_fsub, 0xdce910, "fsub", st1, xx, st0, st1, xx, mrm, x, tfh[4][0x2a]},
        {OP_fsub, 0xdcea10, "fsub", st2, xx, st0, st2, xx, mrm, x, tfh[4][0x2b]},
        {OP_fsub, 0xdceb10, "fsub", st3, xx, st0, st3, xx, mrm, x, tfh[4][0x2c]},
        {OP_fsub, 0xdcec10, "fsub", st4, xx, st0, st4, xx, mrm, x, tfh[4][0x2d]},
        {OP_fsub, 0xdced10, "fsub", st5, xx, st0, st5, xx, mrm, x, tfh[4][0x2e]},
        {OP_fsub, 0xdcee10, "fsub", st6, xx, st0, st6, xx, mrm, x, tfh[4][0x2f]},
        {OP_fsub, 0xdcef10, "fsub", st7, xx, st0, st7, xx, mrm, x, END_LIST},
        {OP_fdivr, 0xdcf010, "fdivr", st0, xx, st0, st0, xx, mrm, x, tfh[4][0x31]}, /* f0 = [0x30] */
        {OP_fdivr, 0xdcf110, "fdivr", st1, xx, st0, st1, xx, mrm, x, tfh[4][0x32]},
        {OP_fdivr, 0xdcf210, "fdivr", st2, xx, st0, st2, xx, mrm, x, tfh[4][0x33]},
        {OP_fdivr, 0xdcf310, "fdivr", st3, xx, st0, st3, xx, mrm, x, tfh[4][0x34]},
        {OP_fdivr, 0xdcf410, "fdivr", st4, xx, st0, st4, xx, mrm, x, tfh[4][0x35]},
        {OP_fdivr, 0xdcf510, "fdivr", st5, xx, st0, st5, xx, mrm, x, tfh[4][0x36]},
        {OP_fdivr, 0xdcf610, "fdivr", st6, xx, st0, st6, xx, mrm, x, tfh[4][0x37]},
        {OP_fdivr, 0xdcf710, "fdivr", st7, xx, st0, st7, xx, mrm, x, END_LIST},
        {OP_fdiv, 0xdcf810, "fdiv", st0, xx, st0, st0, xx, mrm, x, tfh[4][0x39]}, /* f8 = [0x38] */
        {OP_fdiv, 0xdcf910, "fdiv", st1, xx, st0, st1, xx, mrm, x, tfh[4][0x3a]},
        {OP_fdiv, 0xdcfa10, "fdiv", st2, xx, st0, st2, xx, mrm, x, tfh[4][0x3b]},
        {OP_fdiv, 0xdcfb10, "fdiv", st3, xx, st0, st3, xx, mrm, x, tfh[4][0x3c]},
        {OP_fdiv, 0xdcfc10, "fdiv", st4, xx, st0, st4, xx, mrm, x, tfh[4][0x3d]},
        {OP_fdiv, 0xdcfd10, "fdiv", st5, xx, st0, st5, xx, mrm, x, tfh[4][0x3e]},
        {OP_fdiv, 0xdcfe10, "fdiv", st6, xx, st0, st6, xx, mrm, x, tfh[4][0x3f]},
        {OP_fdiv, 0xdcff10, "fdiv", st7, xx, st0, st7, xx, mrm, x, END_LIST},
   },
    { /* dd = [5] */
        {OP_ffree, 0xddc010, "ffree", st0, xx, xx, xx, xx, mrm, x, tfh[5][0x01]}, /* c0 = [0x00] */
        {OP_ffree, 0xddc110, "ffree", st1, xx, xx, xx, xx, mrm, x, tfh[5][0x02]},
        {OP_ffree, 0xddc210, "ffree", st2, xx, xx, xx, xx, mrm, x, tfh[5][0x03]},
        {OP_ffree, 0xddc310, "ffree", st3, xx, xx, xx, xx, mrm, x, tfh[5][0x04]},
        {OP_ffree, 0xddc410, "ffree", st4, xx, xx, xx, xx, mrm, x, tfh[5][0x05]},
        {OP_ffree, 0xddc510, "ffree", st5, xx, xx, xx, xx, mrm, x, tfh[5][0x06]},
        {OP_ffree, 0xddc610, "ffree", st6, xx, xx, xx, xx, mrm, x, tfh[5][0x07]},
        {OP_ffree, 0xddc710, "ffree", st7, xx, xx, xx, xx, mrm, x, END_LIST},
        /* Undocumented.  On sandpile.org as "fxch4".  We assume an alias for fxch
         * and do not include in the encode chain.
         */
        {OP_fxch, 0xddc810, "fxch", st0, st0, st0, st0, xx, mrm, x, END_LIST}, /* c8 = [0x08] */
        {OP_fxch, 0xddc910, "fxch", st0, st1, st0, st1, xx, mrm, x, END_LIST},
        {OP_fxch, 0xddca10, "fxch", st0, st2, st0, st2, xx, mrm, x, END_LIST},
        {OP_fxch, 0xddcb10, "fxch", st0, st3, st0, st3, xx, mrm, x, END_LIST},
        {OP_fxch, 0xddcc10, "fxch", st0, st4, st0, st4, xx, mrm, x, END_LIST},
        {OP_fxch, 0xddcd10, "fxch", st0, st5, st0, st5, xx, mrm, x, END_LIST},
        {OP_fxch, 0xddce10, "fxch", st0, st6, st0, st6, xx, mrm, x, END_LIST},
        {OP_fxch, 0xddcf10, "fxch", st0, st7, st0, st7, xx, mrm, x, END_LIST},
        {OP_fst, 0xddd010, "fst", st0, xx, st0, xx, xx, mrm, x, tfh[5][0x11]}, /* d0 = [0x10] */
        {OP_fst, 0xddd110, "fst", st1, xx, st0, xx, xx, mrm, x, tfh[5][0x12]},
        {OP_fst, 0xddd210, "fst", st2, xx, st0, xx, xx, mrm, x, tfh[5][0x13]},
        {OP_fst, 0xddd310, "fst", st3, xx, st0, xx, xx, mrm, x, tfh[5][0x14]},
        {OP_fst, 0xddd410, "fst", st4, xx, st0, xx, xx, mrm, x, tfh[5][0x15]},
        {OP_fst, 0xddd510, "fst", st5, xx, st0, xx, xx, mrm, x, tfh[5][0x16]},
        {OP_fst, 0xddd610, "fst", st6, xx, st0, xx, xx, mrm, x, tfh[5][0x17]},
        {OP_fst, 0xddd710, "fst", st7, xx, st0, xx, xx, mrm, x, END_LIST},
        {OP_fstp, 0xddd810, "fstp", st0, xx, st0, xx, xx, mrm, x, tfh[5][0x19]}, /* d8 = [0x18] */
        {OP_fstp, 0xddd910, "fstp", st1, xx, st0, xx, xx, mrm, x, tfh[5][0x1a]},
        {OP_fstp, 0xddda10, "fstp", st2, xx, st0, xx, xx, mrm, x, tfh[5][0x1b]},
        {OP_fstp, 0xdddb10, "fstp", st3, xx, st0, xx, xx, mrm, x, tfh[5][0x1c]},
        {OP_fstp, 0xdddc10, "fstp", st4, xx, st0, xx, xx, mrm, x, tfh[5][0x1d]},
        {OP_fstp, 0xdddd10, "fstp", st5, xx, st0, xx, xx, mrm, x, tfh[5][0x1e]},
        {OP_fstp, 0xddde10, "fstp", st6, xx, st0, xx, xx, mrm, x, tfh[5][0x1f]},
        {OP_fstp, 0xdddf10, "fstp", st7, xx, st0, xx, xx, mrm, x, END_LIST},
        {OP_fucom, 0xdde010, "fucom", xx, xx, st0, st0, xx, mrm, x, tfh[5][0x21]}, /* e0 = [0x20] */
        {OP_fucom, 0xdde110, "fucom", xx, xx, st1, st0, xx, mrm, x, tfh[5][0x22]},
        {OP_fucom, 0xdde210, "fucom", xx, xx, st2, st0, xx, mrm, x, tfh[5][0x23]},
        {OP_fucom, 0xdde310, "fucom", xx, xx, st3, st0, xx, mrm, x, tfh[5][0x24]},
        {OP_fucom, 0xdde410, "fucom", xx, xx, st4, st0, xx, mrm, x, tfh[5][0x25]},
        {OP_fucom, 0xdde510, "fucom", xx, xx, st5, st0, xx, mrm, x, tfh[5][0x26]},
        {OP_fucom, 0xdde610, "fucom", xx, xx, st6, st0, xx, mrm, x, tfh[5][0x27]},
        {OP_fucom, 0xdde710, "fucom", xx, xx, st7, st0, xx, mrm, x, END_LIST},
        {OP_fucomp, 0xdde810, "fucomp", xx, xx, st0, st0, xx, mrm, x, tfh[5][0x29]}, /* e8 = [0x28] */
        {OP_fucomp, 0xdde910, "fucomp", xx, xx, st1, st0, xx, mrm, x, tfh[5][0x2a]},
        {OP_fucomp, 0xddea10, "fucomp", xx, xx, st2, st0, xx, mrm, x, tfh[5][0x2b]},
        {OP_fucomp, 0xddeb10, "fucomp", xx, xx, st3, st0, xx, mrm, x, tfh[5][0x2c]},
        {OP_fucomp, 0xddec10, "fucomp", xx, xx, st4, st0, xx, mrm, x, tfh[5][0x2d]},
        {OP_fucomp, 0xdded10, "fucomp", xx, xx, st5, st0, xx, mrm, x, tfh[5][0x2e]},
        {OP_fucomp, 0xddee10, "fucomp", xx, xx, st6, st0, xx, mrm, x, tfh[5][0x2f]},
        {OP_fucomp, 0xddef10, "fucomp", xx, xx, st7, st0, xx, mrm, x, END_LIST},
        {INVALID, 0xddf010, "(bad)", xx, xx, xx, xx, xx, no, x, NA}, /* f0 = [0x30] */
        {INVALID, 0xddf110, "(bad)", xx, xx, xx, xx, xx, no, x, NA},
        {INVALID, 0xddf210, "(bad)", xx, xx, xx, xx, xx, no, x, NA},
        {INVALID, 0xddf310, "(bad)", xx, xx, xx, xx, xx, no, x, NA},
        {INVALID, 0xddf410, "(bad)", xx, xx, xx, xx, xx, no, x, NA},
        {INVALID, 0xddf510, "(bad)", xx, xx, xx, xx, xx, no, x, NA},
        {INVALID, 0xddf610, "(bad)", xx, xx, xx, xx, xx, no, x, NA},
        {INVALID, 0xddf710, "(bad)", xx, xx, xx, xx, xx, no, x, NA},
        {INVALID, 0xddf810, "(bad)", xx, xx, xx, xx, xx, no, x, NA}, /* f8 = [0x38] */
        {INVALID, 0xddf910, "(bad)", xx, xx, xx, xx, xx, no, x, NA},
        {INVALID, 0xddfa10, "(bad)", xx, xx, xx, xx, xx, no, x, NA},
        {INVALID, 0xddfb10, "(bad)", xx, xx, xx, xx, xx, no, x, NA},
        {INVALID, 0xddfc10, "(bad)", xx, xx, xx, xx, xx, no, x, NA},
        {INVALID, 0xddfd10, "(bad)", xx, xx, xx, xx, xx, no, x, NA},
        {INVALID, 0xddfe10, "(bad)", xx, xx, xx, xx, xx, no, x, NA},
        {INVALID, 0xddff10, "(bad)", xx, xx, xx, xx, xx, no, x, NA},
   },
    { /* de = [6]*/
        {OP_faddp, 0xdec010, "faddp", st0, xx, st0, st0, xx, mrm, x, tfh[6][0x01]}, /* c0 = [0x00] */
        {OP_faddp, 0xdec110, "faddp", st1, xx, st0, st1, xx, mrm, x, tfh[6][0x02]},
        {OP_faddp, 0xdec210, "faddp", st2, xx, st0, st2, xx, mrm, x, tfh[6][0x03]},
        {OP_faddp, 0xdec310, "faddp", st3, xx, st0, st3, xx, mrm, x, tfh[6][0x04]},
        {OP_faddp, 0xdec410, "faddp", st4, xx, st0, st4, xx, mrm, x, tfh[6][0x05]},
        {OP_faddp, 0xdec510, "faddp", st5, xx, st0, st5, xx, mrm, x, tfh[6][0x06]},
        {OP_faddp, 0xdec610, "faddp", st6, xx, st0, st6, xx, mrm, x, tfh[6][0x07]},
        {OP_faddp, 0xdec710, "faddp", st7, xx, st0, st7, xx, mrm, x, END_LIST},
        {OP_fmulp, 0xdec810, "fmulp", st0, xx, st0, st0, xx, mrm, x, tfh[6][0x09]}, /* c8 = [0x08] */
        {OP_fmulp, 0xdec910, "fmulp", st1, xx, st0, st1, xx, mrm, x, tfh[6][0x0a]},
        {OP_fmulp, 0xdeca10, "fmulp", st2, xx, st0, st2, xx, mrm, x, tfh[6][0x0b]},
        {OP_fmulp, 0xdecb10, "fmulp", st3, xx, st0, st3, xx, mrm, x, tfh[6][0x0c]},
        {OP_fmulp, 0xdecc10, "fmulp", st4, xx, st0, st4, xx, mrm, x, tfh[6][0x0d]},
        {OP_fmulp, 0xdecd10, "fmulp", st5, xx, st0, st5, xx, mrm, x, tfh[6][0x0e]},
        {OP_fmulp, 0xdece10, "fmulp", st6, xx, st0, st6, xx, mrm, x, tfh[6][0x0f]},
        {OP_fmulp, 0xdecf10, "fmulp", st7, xx, st0, st7, xx, mrm, x, END_LIST},
        /* Undocumented.  On sandpile.org as "fcomp5".  We assume an alias for fcomp
         * and do not include in the encode chain.
         */
        {OP_fcomp, 0xded010, "fcomp", xx, xx, st0, st0, xx, mrm, x, END_LIST}, /* d0 = [0x10] */
        {OP_fcomp, 0xded110, "fcomp", xx, xx, st0, st1, xx, mrm, x, END_LIST},
        {OP_fcomp, 0xded210, "fcomp", xx, xx, st0, st2, xx, mrm, x, END_LIST},
        {OP_fcomp, 0xded310, "fcomp", xx, xx, st0, st3, xx, mrm, x, END_LIST},
        {OP_fcomp, 0xded410, "fcomp", xx, xx, st0, st4, xx, mrm, x, END_LIST},
        {OP_fcomp, 0xded510, "fcomp", xx, xx, st0, st5, xx, mrm, x, END_LIST},
        {OP_fcomp, 0xded610, "fcomp", xx, xx, st0, st6, xx, mrm, x, END_LIST},
        {OP_fcomp, 0xded710, "fcomp", xx, xx, st0, st7, xx, mrm, x, END_LIST},
        {INVALID, 0xded810, "(bad)", xx, xx, xx, xx, xx, no, x, NA}, /* d8 = [0x18] */
        {OP_fcompp, 0xded910, "fcompp", xx, xx, st0, st1, xx, mrm, x, END_LIST},
        {INVALID, 0xdeda10, "(bad)", xx, xx, xx, xx, xx, no, x, NA},
        {INVALID, 0xdedb10, "(bad)", xx, xx, xx, xx, xx, no, x, NA},
        {INVALID, 0xdedc10, "(bad)", xx, xx, xx, xx, xx, no, x, NA},
        {INVALID, 0xdedd10, "(bad)", xx, xx, xx, xx, xx, no, x, NA},
        {INVALID, 0xdede10, "(bad)", xx, xx, xx, xx, xx, no, x, NA},
        {INVALID, 0xdedf10, "(bad)", xx, xx, xx, xx, xx, no, x, NA},
        {OP_fsubrp, 0xdee010, "fsubrp", st0, xx, st0, st0, xx, mrm, x, tfh[6][0x21]}, /* e0 = [0x20] */
        {OP_fsubrp, 0xdee110, "fsubrp", st1, xx, st0, st1, xx, mrm, x, tfh[6][0x22]},
        {OP_fsubrp, 0xdee210, "fsubrp", st2, xx, st0, st2, xx, mrm, x, tfh[6][0x23]},
        {OP_fsubrp, 0xdee310, "fsubrp", st3, xx, st0, st3, xx, mrm, x, tfh[6][0x24]},
        {OP_fsubrp, 0xdee410, "fsubrp", st4, xx, st0, st4, xx, mrm, x, tfh[6][0x25]},
        {OP_fsubrp, 0xdee510, "fsubrp", st5, xx, st0, st5, xx, mrm, x, tfh[6][0x26]},
        {OP_fsubrp, 0xdee610, "fsubrp", st6, xx, st0, st6, xx, mrm, x, tfh[6][0x27]},
        {OP_fsubrp, 0xdee710, "fsubrp", st7, xx, st0, st7, xx, mrm, x, END_LIST},
        {OP_fsubp, 0xdee810, "fsubp", st0, xx, st0, st0, xx, mrm, x, tfh[6][0x29]}, /* e8 = [0x28] */
        {OP_fsubp, 0xdee910, "fsubp", st1, xx, st0, st1, xx, mrm, x, tfh[6][0x2a]},
        {OP_fsubp, 0xdeea10, "fsubp", st2, xx, st0, st2, xx, mrm, x, tfh[6][0x2b]},
        {OP_fsubp, 0xdeeb10, "fsubp", st3, xx, st0, st3, xx, mrm, x, tfh[6][0x2c]},
        {OP_fsubp, 0xdeec10, "fsubp", st4, xx, st0, st4, xx, mrm, x, tfh[6][0x2d]},
        {OP_fsubp, 0xdeed10, "fsubp", st5, xx, st0, st5, xx, mrm, x, tfh[6][0x2e]},
        {OP_fsubp, 0xdeee10, "fsubp", st6, xx, st0, st6, xx, mrm, x, tfh[6][0x2f]},
        {OP_fsubp, 0xdeef10, "fsubp", st7, xx, st0, st7, xx, mrm, x, END_LIST},
        {OP_fdivrp, 0xdef010, "fdivrp", st0, xx, st0, st0, xx, mrm, x, tfh[6][0x31]}, /* f0 = [0x30] */
        {OP_fdivrp, 0xdef110, "fdivrp", st1, xx, st0, st1, xx, mrm, x, tfh[6][0x32]},
        {OP_fdivrp, 0xdef210, "fdivrp", st2, xx, st0, st2, xx, mrm, x, tfh[6][0x33]},
        {OP_fdivrp, 0xdef310, "fdivrp", st3, xx, st0, st3, xx, mrm, x, tfh[6][0x34]},
        {OP_fdivrp, 0xdef410, "fdivrp", st4, xx, st0, st4, xx, mrm, x, tfh[6][0x35]},
        {OP_fdivrp, 0xdef510, "fdivrp", st5, xx, st0, st5, xx, mrm, x, tfh[6][0x36]},
        {OP_fdivrp, 0xdef610, "fdivrp", st6, xx, st0, st6, xx, mrm, x, tfh[6][0x37]},
        {OP_fdivrp, 0xdef710, "fdivrp", st7, xx, st0, st7, xx, mrm, x, END_LIST},
        {OP_fdivp, 0xdef810, "fdivp", st0, xx, st0, st0, xx, mrm, x, tfh[6][0x39]}, /* f8 = [0x38] */
        {OP_fdivp, 0xdef910, "fdivp", st1, xx, st0, st1, xx, mrm, x, tfh[6][0x3a]},
        {OP_fdivp, 0xdefa10, "fdivp", st2, xx, st0, st2, xx, mrm, x, tfh[6][0x3b]},
        {OP_fdivp, 0xdefb10, "fdivp", st3, xx, st0, st3, xx, mrm, x, tfh[6][0x3c]},
        {OP_fdivp, 0xdefc10, "fdivp", st4, xx, st0, st4, xx, mrm, x, tfh[6][0x3d]},
        {OP_fdivp, 0xdefd10, "fdivp", st5, xx, st0, st5, xx, mrm, x, tfh[6][0x3e]},
        {OP_fdivp, 0xdefe10, "fdivp", st6, xx, st0, st6, xx, mrm, x, tfh[6][0x3f]},
        {OP_fdivp, 0xdeff10, "fdivp", st7, xx, st0, st7, xx, mrm, x, END_LIST},
   },
    { /* df = [7] */
        /* Undocumented by Intel, but is on p152 of "AMD Athlon
         * Processor x86 Code Optimization Guide."
         */
        {OP_ffreep, 0xdfc010, "ffreep", st0, xx, xx, xx, xx, mrm, x, tfh[7][0x01]}, /* c0 = [0x00] */
        {OP_ffreep, 0xdfc110, "ffreep", st1, xx, xx, xx, xx, mrm, x, tfh[7][0x02]},
        {OP_ffreep, 0xdfc210, "ffreep", st2, xx, xx, xx, xx, mrm, x, tfh[7][0x03]},
        {OP_ffreep, 0xdfc310, "ffreep", st3, xx, xx, xx, xx, mrm, x, tfh[7][0x04]},
        {OP_ffreep, 0xdfc410, "ffreep", st4, xx, xx, xx, xx, mrm, x, tfh[7][0x05]},
        {OP_ffreep, 0xdfc510, "ffreep", st5, xx, xx, xx, xx, mrm, x, tfh[7][0x06]},
        {OP_ffreep, 0xdfc610, "ffreep", st6, xx, xx, xx, xx, mrm, x, tfh[7][0x07]},
        {OP_ffreep, 0xdfc710, "ffreep", st7, xx, xx, xx, xx, mrm, x, END_LIST},
        /* Undocumented.  On sandpile.org as "fxch7".  We assume an alias for fxch
         * and do not include in the encode chain.
         */
        {OP_fxch, 0xdfc810, "fxch", st0, st0, st0, st0, xx, mrm, x, END_LIST}, /* c8 = [0x08] */
        {OP_fxch, 0xdfc910, "fxch", st0, st1, st0, st1, xx, mrm, x, END_LIST},
        {OP_fxch, 0xdfca10, "fxch", st0, st2, st0, st2, xx, mrm, x, END_LIST},
        {OP_fxch, 0xdfcb10, "fxch", st0, st3, st0, st3, xx, mrm, x, END_LIST},
        {OP_fxch, 0xdfcc10, "fxch", st0, st4, st0, st4, xx, mrm, x, END_LIST},
        {OP_fxch, 0xdfcd10, "fxch", st0, st5, st0, st5, xx, mrm, x, END_LIST},
        {OP_fxch, 0xdfce10, "fxch", st0, st6, st0, st6, xx, mrm, x, END_LIST},
        {OP_fxch, 0xdfcf10, "fxch", st0, st7, st0, st7, xx, mrm, x, END_LIST},
        /* Undocumented.  On sandpile.org as "fstp8".  We assume an alias for fstp
         * and do not include in the encode chain.
         */
        {OP_fstp, 0xdfd010, "fstp", st0, xx, st0, xx, xx, mrm, x, END_LIST}, /* d0 = [0x10] */
        {OP_fstp, 0xdfd110, "fstp", st1, xx, st0, xx, xx, mrm, x, END_LIST},
        {OP_fstp, 0xdfd210, "fstp", st2, xx, st0, xx, xx, mrm, x, END_LIST},
        {OP_fstp, 0xdfd310, "fstp", st3, xx, st0, xx, xx, mrm, x, END_LIST},
        {OP_fstp, 0xdfd410, "fstp", st4, xx, st0, xx, xx, mrm, x, END_LIST},
        {OP_fstp, 0xdfd510, "fstp", st5, xx, st0, xx, xx, mrm, x, END_LIST},
        {OP_fstp, 0xdfd610, "fstp", st6, xx, st0, xx, xx, mrm, x, END_LIST},
        {OP_fstp, 0xdfd710, "fstp", st7, xx, st0, xx, xx, mrm, x, END_LIST},
        /* Undocumented.  On sandpile.org as "fstp9".  We assume an alias for fstp
         * and do not include in the encode chain.
         */
        {OP_fstp, 0xdfd810, "fstp", st0, xx, st0, xx, xx, mrm, x, END_LIST}, /* d8 = [0x18] */
        {OP_fstp, 0xdfd910, "fstp", st1, xx, st0, xx, xx, mrm, x, END_LIST},
        {OP_fstp, 0xdfda10, "fstp", st2, xx, st0, xx, xx, mrm, x, END_LIST},
        {OP_fstp, 0xdfdb10, "fstp", st3, xx, st0, xx, xx, mrm, x, END_LIST},
        {OP_fstp, 0xdfdc10, "fstp", st4, xx, st0, xx, xx, mrm, x, END_LIST},
        {OP_fstp, 0xdfdd10, "fstp", st5, xx, st0, xx, xx, mrm, x, END_LIST},
        {OP_fstp, 0xdfde10, "fstp", st6, xx, st0, xx, xx, mrm, x, END_LIST},
        {OP_fstp, 0xdfdf10, "fstp", st7, xx, st0, xx, xx, mrm, x, END_LIST},
        {OP_fnstsw, 0xdfe010, "fnstsw", ax, xx, xx, xx, xx, mrm, x, END_LIST}, /* e0 = [0x20] */ /*FIXME:w/ preceding fwait instr, this is "fstsw"*/
        {INVALID, 0xdfe110, "(bad)", xx, xx, xx, xx, xx, no, x, NA},
        {INVALID, 0xdfe210, "(bad)", xx, xx, xx, xx, xx, no, x, NA},
        {INVALID, 0xdfe310, "(bad)", xx, xx, xx, xx, xx, no, x, NA},
        {INVALID, 0xdfe410, "(bad)", xx, xx, xx, xx, xx, no, x, NA},
        {INVALID, 0xdfe510, "(bad)", xx, xx, xx, xx, xx, no, x, NA},
        {INVALID, 0xdfe610, "(bad)", xx, xx, xx, xx, xx, no, x, NA},
        {INVALID, 0xdfe710, "(bad)", xx, xx, xx, xx, xx, no, x, NA},
        {OP_fucomip, 0xdfe810, "fucomip", xx, xx, st0, st0, xx, mrm, (fWC|fWP|fWZ), tfh[7][0x29]}, /* e8 = [0x28] */
        {OP_fucomip, 0xdfe910, "fucomip", xx, xx, st0, st1, xx, mrm, (fWC|fWP|fWZ), tfh[7][0x2a]},
        {OP_fucomip, 0xdfea10, "fucomip", xx, xx, st0, st2, xx, mrm, (fWC|fWP|fWZ), tfh[7][0x2b]},
        {OP_fucomip, 0xdfeb10, "fucomip", xx, xx, st0, st3, xx, mrm, (fWC|fWP|fWZ), tfh[7][0x2c]},
        {OP_fucomip, 0xdfec10, "fucomip", xx, xx, st0, st4, xx, mrm, (fWC|fWP|fWZ), tfh[7][0x2d]},
        {OP_fucomip, 0xdfed10, "fucomip", xx, xx, st0, st5, xx, mrm, (fWC|fWP|fWZ), tfh[7][0x2e]},
        {OP_fucomip, 0xdfee10, "fucomip", xx, xx, st0, st6, xx, mrm, (fWC|fWP|fWZ), tfh[7][0x2f]},
        {OP_fucomip, 0xdfef10, "fucomip", xx, xx, st0, st7, xx, mrm, (fWC|fWP|fWZ), END_LIST},
        {OP_fcomip, 0xdff010, "fcomip", xx, xx, st0, st0, xx, mrm, (fWC|fWP|fWZ), tfh[7][0x31]}, /* f0 = [0x30] */
        {OP_fcomip, 0xdff110, "fcomip", xx, xx, st0, st1, xx, mrm, (fWC|fWP|fWZ), tfh[7][0x32]},
        {OP_fcomip, 0xdff210, "fcomip", xx, xx, st0, st2, xx, mrm, (fWC|fWP|fWZ), tfh[7][0x33]},
        {OP_fcomip, 0xdff310, "fcomip", xx, xx, st0, st3, xx, mrm, (fWC|fWP|fWZ), tfh[7][0x34]},
        {OP_fcomip, 0xdff410, "fcomip", xx, xx, st0, st4, xx, mrm, (fWC|fWP|fWZ), tfh[7][0x35]},
        {OP_fcomip, 0xdff510, "fcomip", xx, xx, st0, st5, xx, mrm, (fWC|fWP|fWZ), tfh[7][0x36]},
        {OP_fcomip, 0xdff610, "fcomip", xx, xx, st0, st6, xx, mrm, (fWC|fWP|fWZ), tfh[7][0x37]},
        {OP_fcomip, 0xdff710, "fcomip", xx, xx, st0, st7, xx, mrm, (fWC|fWP|fWZ), END_LIST},
        {INVALID, 0xdff810, "(bad)", xx, xx, xx, xx, xx, no, x, NA}, /* f8 = [0x38] */
        {INVALID, 0xdff910, "(bad)", xx, xx, xx, xx, xx, no, x, NA},
        {INVALID, 0xdffa10, "(bad)", xx, xx, xx, xx, xx, no, x, NA},
        {INVALID, 0xdffb10, "(bad)", xx, xx, xx, xx, xx, no, x, NA},
        {INVALID, 0xdffc10, "(bad)", xx, xx, xx, xx, xx, no, x, NA},
        {INVALID, 0xdffd10, "(bad)", xx, xx, xx, xx, xx, no, x, NA},
        {INVALID, 0xdffe10, "(bad)", xx, xx, xx, xx, xx, no, x, NA},
        {INVALID, 0xdfff10, "(bad)", xx, xx, xx, xx, xx, no, x, NA},
   },
};

/****************************************************************************
 * Suffix extensions: 3DNow! and 3DNow!+
 * Since there are only 24 of them, we save space by having a
 * table of 256 indices instead of 256 instr_info_t structs.
 */
const byte suffix_index[256] = {
  /* 0  1  2  3   4  5  6  7   8  9  A  B   C  D  E  F */
     0, 0, 0, 0,  0, 0, 0, 0,  0, 0, 0, 0, 20,18, 0, 0,  /* 0 */
     0, 0, 0, 0,  0, 0, 0, 0,  0, 0, 0, 0, 21,19, 0, 0,  /* 1 */
     0, 0, 0, 0,  0, 0, 0, 0,  0, 0, 0, 0,  0, 0, 0, 0,  /* 2 */
     0, 0, 0, 0,  0, 0, 0, 0,  0, 0, 0, 0,  0, 0, 0, 0,  /* 3 */
     0, 0, 0, 0,  0, 0, 0, 0,  0, 0, 0, 0,  0, 0, 0, 0,  /* 4 */
     0, 0, 0, 0,  0, 0, 0, 0,  0, 0, 0, 0,  0, 0, 0, 0,  /* 5 */
     0, 0, 0, 0,  0, 0, 0, 0,  0, 0, 0, 0,  0, 0, 0, 0,  /* 6 */
     0, 0, 0, 0,  0, 0, 0, 0,  0, 0, 0, 0,  0, 0, 0, 0,  /* 7 */
     0, 0, 0, 0,  0, 0, 0, 0,  0, 0,22, 0,  0, 0,23, 0,  /* 8 */
     4, 0, 0, 0,  7, 0,10,13,  0, 0,16, 0,  0, 0, 2, 0,  /* 9 */
     5, 0, 0, 0,  8, 0,11,14,  0, 0,17, 0,  0, 0, 3, 0,  /* A */
     6, 0, 0, 0,  9, 0,12,15,  0, 0, 0,24,  0, 0, 0, 1,  /* B */
     0, 0, 0, 0,  0, 0, 0, 0,  0, 0, 0, 0,  0, 0, 0, 0,  /* C */
     0, 0, 0, 0,  0, 0, 0, 0,  0, 0, 0, 0,  0, 0, 0, 0,  /* D */
     0, 0, 0, 0,  0, 0, 0, 0,  0, 0, 0, 0,  0, 0, 0, 0,  /* E */
     0, 0, 0, 0,  0, 0, 0, 0,  0, 0, 0, 0,  0, 0, 0, 0   /* F */
};
const instr_info_t suffix_extensions[] = {
    /* Rather than forging an exception let's anticipate future additions: we know
     * (pretty sure anyway) that they'll have the same length and operand structure.
     * Won't encode properly from Level 4 but that's ok.
     */
    {OP_unknown_3dnow, 0x000f0f90, "unknown 3DNow",
                                          Pq, xx, Qq, Pq, xx, mrm, x, END_LIST},/* 0*/
    {OP_pavgusb , 0xbf0f0f90, "pavgusb",  Pq, xx, Qq, Pq, xx, mrm, x, END_LIST},/* 1*/
    {OP_pfadd   , 0x9e0f0f90, "pfadd",    Pq, xx, Qq, Pq, xx, mrm, x, END_LIST},/* 2*/
    {OP_pfacc   , 0xae0f0f90, "pfacc",    Pq, xx, Qq, Pq, xx, mrm, x, END_LIST},/* 3*/
    {OP_pfcmpge , 0x900f0f90, "pfcmpge",  Pq, xx, Qq, Pq, xx, mrm, x, END_LIST},/* 4*/
    {OP_pfcmpgt , 0xa00f0f90, "pfcmpgt",  Pq, xx, Qq, Pq, xx, mrm, x, END_LIST},/* 5*/
    {OP_pfcmpeq , 0xb00f0f90, "pfcmpeq",  Pq, xx, Qq, Pq, xx, mrm, x, END_LIST},/* 6*/
    {OP_pfmin   , 0x940f0f90, "pfmin"  ,  Pq, xx, Qq, Pq, xx, mrm, x, END_LIST},/* 7*/
    {OP_pfmax   , 0xa40f0f90, "pfmax"  ,  Pq, xx, Qq, Pq, xx, mrm, x, END_LIST},/* 8*/
    {OP_pfmul   , 0xb40f0f90, "pfmul"  ,  Pq, xx, Qq, Pq, xx, mrm, x, END_LIST},/* 9*/
    {OP_pfrcp   , 0x960f0f90, "pfrcp"  ,  Pq, xx, Qq, Pq, xx, mrm, x, END_LIST},/*10*/
    {OP_pfrcpit1, 0xa60f0f90, "pfrcpit1", Pq, xx, Qq, Pq, xx, mrm, x, END_LIST},/*11*/
    {OP_pfrcpit2, 0xb60f0f90, "pfrcpit2", Pq, xx, Qq, Pq, xx, mrm, x, END_LIST},/*12*/
    {OP_pfrsqrt , 0x970f0f90, "pfrsqrt",  Pq, xx, Qq, Pq, xx, mrm, x, END_LIST},/*13*/
    {OP_pfrsqit1, 0xa70f0f90, "pfrsqit1", Pq, xx, Qq, Pq, xx, mrm, x, END_LIST},/*14*/
    {OP_pmulhrw , 0xb70f0f90, "pmulhrw",  Pq, xx, Qq, Pq, xx, mrm, x, END_LIST},/*15*/
    {OP_pfsub   , 0x9a0f0f90, "pfsub"  ,  Pq, xx, Qq, Pq, xx, mrm, x, END_LIST},/*16*/
    {OP_pfsubr  , 0xaa0f0f90, "pfsubr" ,  Pq, xx, Qq, Pq, xx, mrm, x, END_LIST},/*17*/
    {OP_pi2fd   , 0x0d0f0f90, "pi2fd"  ,  Pq, xx, Qq, Pq, xx, mrm, x, END_LIST},/*18*/
    {OP_pf2id   , 0x1d0f0f90, "pf2id",    Pq, xx, Qq, Pq, xx, mrm, x, END_LIST},/*19*/
    {OP_pi2fw   , 0x0c0f0f90, "pi2fw"  ,  Pq, xx, Qq, Pq, xx, mrm, x, END_LIST},/*20*/
    {OP_pf2iw   , 0x1c0f0f90, "pf2iw",    Pq, xx, Qq, Pq, xx, mrm, x, END_LIST},/*21*/
    {OP_pfnacc  , 0x8a0f0f90, "pfnacc" ,  Pq, xx, Qq, Pq, xx, mrm, x, END_LIST},/*22*/
    {OP_pfpnacc , 0x8e0f0f90, "pfpnacc",  Pq, xx, Qq, Pq, xx, mrm, x, END_LIST},/*23*/
    {OP_pswapd  , 0xbb0f0f90, "pswapd" ,  Pq, xx, Qq, Pq, xx, mrm, x, END_LIST},/*24*/
};

/****************************************************************************
 * To handle more than 2 dests or 3 sources we chain on extra instructions.
 * All cases where we have extra operands are single-encoding-only instructions,
 * so we use the list field to point to here.
 * N.B.: the size of this table is hardcoded in decode.c.
 * Also, only implicit operands are in these instruction extensions!!!
 */
const instr_info_t extra_operands[] =
{
    /* 0x00 */
    {OP_CONTD, 0x000000, "<pusha cont'd>", xx, xx, eCX, eDX, eBP, xop, x, exop[0x01]},
    {OP_CONTD, 0x000000, "<pusha cont'd>", xx, xx, eSI, eDI, xx, no, x, END_LIST},
    /* 0x02 */
    {OP_CONTD, 0x000000, "<popa cont'd>", eBX, eCX, xx, xx, xx, xop, x, exop[0x03]},
    {OP_CONTD, 0x000000, "<popa cont'd>", eDX, eBP, xx, xx, xx, xop, x, exop[0x04]},
    {OP_CONTD, 0x000000, "<popa cont'd>", eSI, eDI, xx, xx, xx, no, x, END_LIST},
    /* 0x05 */
    {OP_CONTD, 0x000000, "<enter cont'd>", xbp, xx, xbp, xx, xx, no, x, END_LIST},
    /* 0x06 */
    {OP_CONTD, 0x000000, "<cpuid cont'd>", ecx, edx, xx, xx, xx, no, x, END_LIST},
    /* 0x07 */
    {OP_CONTD, 0x000000, "<cmpxchg8b cont'd>", eDX, xx, eCX, eBX, xx, mrm, fWZ, END_LIST},
    {OP_CONTD,0x663a6018, "<pcmpestrm cont'd", xx, xx, eax, edx, xx, mrm|reqp, fW6, END_LIST},
    {OP_CONTD,0x663a6018, "<pcmpestri cont'd", xx, xx, eax, edx, xx, mrm|reqp, fW6, END_LIST},
    /* 10 */
    {OP_CONTD,0xf90f0177, "<rdtscp cont'd>", ecx, xx, xx, xx, xx, mrm, x, END_LIST},
    {OP_CONTD,0x663a6018, "<vpcmpestrm cont'd", xx, xx, eax, edx, xx, mrm|vex|reqp, fW6, END_LIST},
    {OP_CONTD,0x663a6018, "<vpcmpestri cont'd", xx, xx, eax, edx, xx, mrm|vex|reqp, fW6, END_LIST},
    {OP_CONTD,0x0f3710, "<getsec cont'd", ecx, xx, xx, xx, xx, predcx, x, END_LIST},
};

/* clang-format on */<|MERGE_RESOLUTION|>--- conflicted
+++ resolved
@@ -1273,7 +1273,6 @@
     /* Intel ADX */
     /* OP_adox          */   &prefix_extensions[143][1],
     /* OP_adcx          */   &prefix_extensions[143][2],
-<<<<<<< HEAD
 
     /* AVX-512 VEX encoded (scalar opmask instructions) */
     /* OP_kmovw         */  &vex_W_extensions[74][0],
@@ -1330,14 +1329,6 @@
 
     /* AVX-512 EVEX encoded */
     /* XXX i#1312: TODO. */
-
-    /* Keep these at the end so that ifdefs don't change internal enum values */
-#ifdef IA32_ON_IA64
-    /* OP_jmpe      */   &base_extensions[13][6],
-    /* OP_jmpe_abs  */   &second_byte[0xb8],
-#endif
-=======
->>>>>>> d666ea0b
 };
 
 
