--- conflicted
+++ resolved
@@ -1266,7 +1266,6 @@
     /* 1105 */ OP_adox, /**< IA-32/AMD64 adox opcode. */
     /* 1106 */ OP_adcx, /**< IA-32/AMD64 adox opcode. */
 
-<<<<<<< HEAD
     /* Intel AVX-512 */
     /* 1107 */ OP_kmovw,    /**< IA-32/AMD64 AVX-512 kmovw opcode. */
     /* 1108 */ OP_kmovb,    /**< IA-32/AMD64 AVX-512 kmovb opcode. */
@@ -1320,14 +1319,6 @@
     /* 1156 */ OP_ktestq,   /**< IA-32/AMD64 AVX-512 ktestd opcode. */
     /* 1157 */ OP_ktestd,   /**< IA-32/AMD64 AVX-512 ktestd opcode. */
 
-/* Keep these at the end so that ifdefs don't change internal enum values */
-#ifdef IA32_ON_IA64
-    /* 1107 */ OP_jmpe,     /**< IA-32/AMD64 jmpe opcode. */
-    /* 1108 */ OP_jmpe_abs, /**< IA-32/AMD64 jmpe_abs opcode. */
-#endif
-
-=======
->>>>>>> d666ea0b
     OP_AFTER_LAST,
     OP_FIRST = OP_add,           /**< First real opcode. */
     OP_LAST = OP_AFTER_LAST - 1, /**< Last real opcode. */
