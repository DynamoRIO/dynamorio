--- conflicted
+++ resolved
@@ -348,8 +348,7 @@
             __asm__ __volatile__("str " IF_X64_ELSE("x29", "r11") ", %0" : "=m"(var))
 #        define GET_STACK_PTR(var) __asm__ __volatile__("str sp, %0" : "=m"(var))
 #        define GET_CUR_PC(var) \
-<<<<<<< HEAD
-            __asm__ __volatile__("bl 1f; 1: str lr, %0" : "=m"(var) : : "lr")
+            __asm__ __volatile__("bl 1f\n1: str lr, %0" : "=m"(var) : : "lr")
 #    elif defined(DR_HOST_RISCV64)
 #        define RDTSC_LL(llval)                                      \
             do {                                                     \
@@ -361,10 +360,6 @@
 #        define GET_CUR_PC(var) \
             __asm__ __volatile__("jal t0, 1f; 1: sd t0, %0" : "=m"(var) : : "t0")
 #    endif /* X86/ARM/RISCV64 */
-=======
-            __asm__ __volatile__("bl 1f\n1: str lr, %0" : "=m"(var) : : "lr")
-#    endif /* X86/ARM */
->>>>>>> 4ef5dfef
 #endif     /* UNIX */
 
 #define DEBUGGER_INTERRUPT_BYTE 0xcc
