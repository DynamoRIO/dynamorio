/* **********************************************************
 * Copyright (c) 2016-2017 ARM Limited. All rights reserved.
 * **********************************************************/

/*
 * Redistribution and use in source and binary forms, with or without
 * modification, are permitted provided that the following conditions are met:
 *
 * * Redistributions of source code must retain the above copyright notice,
 *   this list of conditions and the following disclaimer.
 *
 * * Redistributions in binary form must reproduce the above copyright notice,
 *   this list of conditions and the following disclaimer in the documentation
 *   and/or other materials provided with the distribution.
 *
 * * Neither the name of ARM Limited nor the names of its contributors may be
 *   used to endorse or promote products derived from this software without
 *   specific prior written permission.
 *
 * THIS SOFTWARE IS PROVIDED BY THE COPYRIGHT HOLDERS AND CONTRIBUTORS "AS IS"
 * AND ANY EXPRESS OR IMPLIED WARRANTIES, INCLUDING, BUT NOT LIMITED TO, THE
 * IMPLIED WARRANTIES OF MERCHANTABILITY AND FITNESS FOR A PARTICULAR PURPOSE
 * ARE DISCLAIMED. IN NO EVENT SHALL ARM LIMITED OR CONTRIBUTORS BE LIABLE
 * FOR ANY DIRECT, INDIRECT, INCIDENTAL, SPECIAL, EXEMPLARY, OR CONSEQUENTIAL
 * DAMAGES (INCLUDING, BUT NOT LIMITED TO, PROCUREMENT OF SUBSTITUTE GOODS OR
 * SERVICES; LOSS OF USE, DATA, OR PROFITS; OR BUSINESS INTERRUPTION) HOWEVER
 * CAUSED AND ON ANY THEORY OF LIABILITY, WHETHER IN CONTRACT, STRICT
 * LIABILITY, OR TORT (INCLUDING NEGLIGENCE OR OTHERWISE) ARISING IN ANY WAY
 * OUT OF THE USE OF THIS SOFTWARE, EVEN IF ADVISED OF THE POSSIBILITY OF SUCH
 * DAMAGE.
 */

/* file "clean_call_opt.c" */

#include "../globals.h"
#include "arch.h"
#include "../clean_call_opt.h"

#ifdef CLIENT_INTERFACE

void
analyze_callee_regs_usage(dcontext_t *dcontext, callee_info_t *ci)
{
    instrlist_t *ilist = ci->ilist;
    instr_t *instr;
    uint i, num_regparm;

    /* XXX implement bitset for optimisation */
    memset(ci->reg_used, 0, sizeof(bool) * NUM_GP_REGS);
<<<<<<< HEAD
=======
    ci->num_simd_used = 0;
    memset(ci->simd_used, 0, sizeof(bool) * NUM_SIMD_REGS);
    /* Scratch registers used for setting up the jump to the clean callee. */
    ci->reg_used[SCRATCH_REG0] = true;
    ci->reg_used[SCRATCH_REG1] = true;
    ci->reg_used[DR_REG_X11 - DR_REG_START_GPR] = true;
>>>>>>> cb042325

    for (instr  = instrlist_first(ilist);
         instr != NULL;
         instr  = instr_get_next(instr)) {

        /* General purpose registers */
        for (i = 0; i < NUM_GP_REGS; i++) {
            reg_id_t reg = DR_REG_START_GPR + (reg_id_t)i;
            if (!ci->reg_used[i] &&
                instr_uses_reg(instr, reg)) {
                LOG(THREAD, LOG_CLEANCALL, 2,
                    "CLEANCALL: callee "PFX" uses REG %s at "PFX"\n",
                    ci->start, reg_names[reg],
                    instr_get_app_pc(instr));
                ci->reg_used[i] = true;
                callee_info_reserve_slot(ci, SLOT_REG, reg);
            }
        }

        /* SIMD register usage */
        for (i=0; i<NUM_SIMD_REGS; i++) {
            if (!ci->simd_used[i] &&
                instr_uses_reg(instr, (DR_REG_Q0 + (reg_id_t)i))) {
                LOG(THREAD, LOG_CLEANCALL, 2,
                    "CLEANCALL: callee "PFX" uses VREG%d at "PFX"\n",
                    ci->start, i, instr_get_app_pc(instr));
                ci->simd_used[i] = true;
                ci->num_simd_used++;
            }
        }
    }

    num_regparm = MIN(ci->num_args, NUM_REGPARM);
    for (i = 0; i < num_regparm; i++) {
        reg_id_t reg = regparms[i];
        if (!ci->reg_used[reg - DR_REG_START_GPR]) {
            LOG(THREAD, LOG_CLEANCALL, 2,
                "CLEANCALL: callee "PFX" uses REG %s for arg passing\n",
                ci->start, reg_names[reg]);
            ci->reg_used[reg - DR_REG_START_GPR] = true;
            callee_info_reserve_slot(ci, SLOT_REG, reg);
        }
    }
    /* FIXME i#1621: the following checks are still missing:
     *    - analysis of eflags (depends on i#2263)
     */
}

void
analyze_callee_save_reg(dcontext_t *dcontext, callee_info_t *ci)
{
    /* FIXME i#1621: NYI on AArch64
     * Non-essential for cleancall_opt=1 optimizations.
     */
}

void
analyze_callee_tls(dcontext_t *dcontext, callee_info_t *ci)
{
    /* FIXME i#1621: NYI on AArch64
     * Non-essential for cleancall_opt=1 optimizations.
     */
}

app_pc
check_callee_instr_level2(dcontext_t *dcontext, callee_info_t *ci, app_pc next_pc,
                          app_pc cur_pc, app_pc tgt_pc)
{
    /* FIXME i#1569: For opt level greater than 1, we abort. */
    return NULL;
}

bool
check_callee_ilist_inline(dcontext_t *dcontext, callee_info_t *ci)
{
    ASSERT_NOT_IMPLEMENTED(false); /* FIXME i#1569: NYI on AArch64 */
    return false;
}

void
analyze_clean_call_aflags(dcontext_t *dcontext,
                          clean_call_info_t *cci, instr_t *where)
{
    /* FIXME i#1621: NYI on AArch64
     * Non-essential for cleancall_opt=1 optimizations.
     */
}

void
insert_inline_reg_save(dcontext_t *dcontext, clean_call_info_t *cci,
                       instrlist_t *ilist, instr_t *where, opnd_t *args)
{
    ASSERT_NOT_IMPLEMENTED(false); /* FIXME i#1569: NYI on AArch64 */
}

void
insert_inline_reg_restore(dcontext_t *dcontext, clean_call_info_t *cci,
                          instrlist_t *ilist, instr_t *where)
{
    ASSERT_NOT_IMPLEMENTED(false); /* FIXME i#1569: NYI on AArch64 */
}

void
insert_inline_arg_setup(dcontext_t *dcontext, clean_call_info_t *cci,
                        instrlist_t *ilist, instr_t *where, opnd_t *args)
{
    ASSERT_NOT_IMPLEMENTED(false); /* FIXME i#1569: NYI on AArch64 */
}

#endif /* CLIENT_INTERFACE */<|MERGE_RESOLUTION|>--- conflicted
+++ resolved
@@ -47,15 +47,8 @@
 
     /* XXX implement bitset for optimisation */
     memset(ci->reg_used, 0, sizeof(bool) * NUM_GP_REGS);
-<<<<<<< HEAD
-=======
     ci->num_simd_used = 0;
     memset(ci->simd_used, 0, sizeof(bool) * NUM_SIMD_REGS);
-    /* Scratch registers used for setting up the jump to the clean callee. */
-    ci->reg_used[SCRATCH_REG0] = true;
-    ci->reg_used[SCRATCH_REG1] = true;
-    ci->reg_used[DR_REG_X11 - DR_REG_START_GPR] = true;
->>>>>>> cb042325
 
     for (instr  = instrlist_first(ilist);
          instr != NULL;
