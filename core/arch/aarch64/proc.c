/* **********************************************************
 * Copyright (c) 2022 Google, Inc.  All rights reserved.
 * Copyright (c) 2016 ARM Limited. All rights reserved.
 * **********************************************************/

/*
 * Redistribution and use in source and binary forms, with or without
 * modification, are permitted provided that the following conditions are met:
 *
 * * Redistributions of source code must retain the above copyright notice,
 *   this list of conditions and the following disclaimer.
 *
 * * Redistributions in binary form must reproduce the above copyright notice,
 *   this list of conditions and the following disclaimer in the documentation
 *   and/or other materials provided with the distribution.
 *
 * * Neither the name of ARM Limited nor the names of its contributors may be
 *   used to endorse or promote products derived from this software without
 *   specific prior written permission.
 *
 * THIS SOFTWARE IS PROVIDED BY THE COPYRIGHT HOLDERS AND CONTRIBUTORS "AS IS"
 * AND ANY EXPRESS OR IMPLIED WARRANTIES, INCLUDING, BUT NOT LIMITED TO, THE
 * IMPLIED WARRANTIES OF MERCHANTABILITY AND FITNESS FOR A PARTICULAR PURPOSE
 * ARE DISCLAIMED. IN NO EVENT SHALL ARM LIMITED OR CONTRIBUTORS BE LIABLE
 * FOR ANY DIRECT, INDIRECT, INCIDENTAL, SPECIAL, EXEMPLARY, OR CONSEQUENTIAL
 * DAMAGES (INCLUDING, BUT NOT LIMITED TO, PROCUREMENT OF SUBSTITUTE GOODS OR
 * SERVICES; LOSS OF USE, DATA, OR PROFITS; OR BUSINESS INTERRUPTION) HOWEVER
 * CAUSED AND ON ANY THEORY OF LIABILITY, WHETHER IN CONTRACT, STRICT
 * LIABILITY, OR TORT (INCLUDING NEGLIGENCE OR OTHERWISE) ARISING IN ANY WAY
 * OUT OF THE USE OF THIS SOFTWARE, EVEN IF ADVISED OF THE POSSIBILITY OF SUCH
 * DAMAGE.
 */

#include "../globals.h"
#include "proc.h"
#include "arch.h"
#include "instr.h"

static int num_simd_saved;
static int num_simd_registers;
static int num_svep_registers;
static int num_ffr_registers;
static int num_opmask_registers;

#ifndef DR_HOST_NOT_TARGET

#    define NUM_FEATURE_REGISTERS (sizeof(features_t) / sizeof(uint64))

#    define MRS(REG, IDX, FEATS)                                                     \
        do {                                                                         \
            if (IDX > (NUM_FEATURE_REGISTERS - 1))                                   \
                CLIENT_ASSERT(false, "Reading undefined AArch64 feature register!"); \
            asm("mrs %0, " #REG : "=r"(FEATS[IDX]));                                 \
        } while (0);

void
read_feature_regs(uint64 isa_features[])
{
    MRS(ID_AA64ISAR0_EL1, AA64ISAR0, isa_features);
    MRS(ID_AA64ISAR1_EL1, AA64ISAR1, isa_features);
    MRS(ID_AA64PFR0_EL1, AA64PFR0, isa_features);
    MRS(ID_AA64MMFR1_EL1, AA64MMFR1, isa_features);
    MRS(ID_AA64DFR0_EL1, AA64DFR0, isa_features);
    MRS(ID_AA64PFR1_EL1, AA64PFR1, isa_features);

    /* TODO i#3044: Can't use the MRS macro with id_aa64zfr0_el1 as current GCC
     * binutils assembler fails to recognise it without -march=armv9-a+bf16+i8mm
     * build option.
     */
    asm(".inst 0xd5380480\n" /* mrs x0, id_aa64zfr0_el1 */
        "mov %0, x0"
        : "=r"(isa_features[AA64ZFR0])
        :
        : "x0");
}

#    if !defined(MACOS) // TODO i#5383: Get this working on Mac. */
static void
get_processor_specific_info(void)
{
    uint64 isa_features[NUM_FEATURE_REGISTERS];

    /* FIXME i#5474: Catch and handle SIGILL if MRS not supported.
     * Placeholder for some older kernels on v8.0 systems which do not support
     * this, raising a SIGILL.
     */
    if (!mrs_id_reg_supported()) {
        ASSERT_CURIOSITY(false && "MRS instruction unsupported");
        SYSLOG_INTERNAL_WARNING("MRS instruction unsupported");
        return;
    }

    /* Reads instruction attribute and preocessor feature registers
     * ID_AA64ISAR0_EL1, ID_AA64ISAR1_EL1, ID_AA64PFR0_EL1, ID_AA64MMFR1_EL1,
     * ID_AA64DFR0_EL1, ID_AA64ZFR0_EL1, ID_AA64PFR1_EL1.
     */
    read_feature_regs(isa_features);
    cpu_info.features.flags_aa64isar0 = isa_features[AA64ISAR0];
    cpu_info.features.flags_aa64isar1 = isa_features[AA64ISAR1];
    cpu_info.features.flags_aa64pfr0 = isa_features[AA64PFR0];
    cpu_info.features.flags_aa64mmfr1 = isa_features[AA64MMFR1];
    cpu_info.features.flags_aa64dfr0 = isa_features[AA64DFR0];
    cpu_info.features.flags_aa64zfr0 = isa_features[AA64ZFR0];
    cpu_info.features.flags_aa64pfr1 = isa_features[AA64PFR1];

    /* The SVE vector length is set to:
     * - A value read from the host hardware.
     * or:
     * - 32 bytes, 256 bits.
     * Which of the above depends on:
     * - SVE or non-SVE AArch64 or x86 host h/w.
     * and:
     * - Release or development test build.
     */
#        if !defined(DR_HOST_NOT_TARGET)
    if (proc_has_feature(FEATURE_SVE)) {
#            if !defined(BUILD_TESTS)
        uint64 vl;
        /* This RDVL instruction is inserted as raw hex because we don't build
         * with SVE enabled: i.e. not -march=armv8-a+sve, so that we can run a
         * single DynamoRIO release on both SVE and non-SVE h/w.
         * TODO i#5365: Ideally this should be generated by INSTR_CREATE_rdvl()
         * and executed at startup time with other initialisation code.
         */
        asm(".inst 0x04bf5020\n" /* rdvl x0, #1 */
            "mov %0, x0"
            : "=r"(vl)
            :
            : "x0");
        cpu_info.sve_vector_length_bytes = vl;
#            else
        cpu_info.sve_vector_length_bytes = 32;
        dr_set_sve_vector_length(256);
#            endif
    } else {
        cpu_info.sve_vector_length_bytes = 32;
        dr_set_sve_vector_length(256);
    }
#        else
    /* Set SVE vector length for unit testing the off-line decoder. */
    dr_set_sve_vector_length(256);
#        endif
}
#    endif

#    define LOG_FEATURE(feature)       \
        if (proc_has_feature(feature)) \
            LOG(GLOBAL, LOG_TOP, 1, "   Processor has " #feature "\n");

#endif

void
proc_init_arch(void)
{
    num_simd_saved = MCXT_NUM_SIMD_SLOTS;
    num_simd_registers = MCXT_NUM_SIMD_SLOTS;
    num_svep_registers = MCXT_NUM_SVEP_SLOTS;
    num_ffr_registers = MCXT_NUM_FFR_SLOTS;
    num_opmask_registers = MCXT_NUM_OPMASK_SLOTS;

    /* When DR_HOST_NOT_TARGET, get_cache_line_size returns false and does
     * not set any value in given args.
     */
    if (!get_cache_line_size(&cache_line_size,
                             /* icache_line_size= */ NULL)) {
        LOG(GLOBAL, LOG_TOP, 1, "Unable to obtain cache line size");
    }

#ifndef DR_HOST_NOT_TARGET
#    if !defined(MACOS) // TODO i#5383: Get this working on Mac. */
    get_processor_specific_info();

    DOLOG(1, LOG_TOP, {
        LOG(GLOBAL, LOG_TOP, 1, "Processor features:\n ID_AA64ISAR0_EL1 = 0x%016lx\n",
            cpu_info.features.flags_aa64isar0);
        LOG_FEATURE(FEATURE_AESX);
        LOG_FEATURE(FEATURE_PMULL);
        LOG_FEATURE(FEATURE_SHA1);
        LOG_FEATURE(FEATURE_SHA256);
        LOG_FEATURE(FEATURE_SHA512);
        LOG_FEATURE(FEATURE_CRC32);
        LOG_FEATURE(FEATURE_LSE);
        LOG_FEATURE(FEATURE_RDM);
        LOG_FEATURE(FEATURE_SHA3);
        LOG_FEATURE(FEATURE_SM3);
        LOG_FEATURE(FEATURE_SM4);
        LOG_FEATURE(FEATURE_DotProd);
        LOG_FEATURE(FEATURE_FHM);
        LOG_FEATURE(FEATURE_FlagM);
        LOG_FEATURE(FEATURE_FlagM2);
        LOG_FEATURE(FEATURE_RNG);

        LOG(GLOBAL, LOG_TOP, 1, "Processor features:\n ID_AA64ISAR1_EL1 = 0x%016lx\n",
            cpu_info.features.flags_aa64isar1);
        LOG_FEATURE(FEATURE_DPB);
        LOG_FEATURE(FEATURE_DPB2);
        LOG_FEATURE(FEATURE_JSCVT);

        LOG(GLOBAL, LOG_TOP, 1, "Processor features:\n ID_AA64PFR0_EL1 = 0x%016lx\n",
            cpu_info.features.flags_aa64pfr0);
        LOG_FEATURE(FEATURE_FP16);
        LOG_FEATURE(FEATURE_RAS);
        LOG_FEATURE(FEATURE_SVE);

        LOG(GLOBAL, LOG_TOP, 1, "Processor features:\n ID_AA64MMFR1_EL1 = 0x%016lx\n",
            cpu_info.features.flags_aa64mmfr1);
        LOG_FEATURE(FEATURE_LOR);

        LOG(GLOBAL, LOG_TOP, 1, "Processor features:\n ID_AA64DFR0_EL1 = 0x%016lx\n",
            cpu_info.features.flags_aa64dfr0);
        LOG_FEATURE(FEATURE_SPE);
        LOG_FEATURE(FEATURE_PAUTH);
        LOG_FEATURE(FEATURE_LRCPC);
        LOG_FEATURE(FEATURE_LRCPC2);

        LOG(GLOBAL, LOG_TOP, 1, "Processor features:\n ID_AA64ZFR0_EL1 = 0x%016lx\n",
            cpu_info.features.flags_aa64zfr0);
        LOG_FEATURE(FEATURE_BF16);
        LOG_FEATURE(FEATURE_I8MM);
        LOG_FEATURE(FEATURE_F64MM);

        LOG(GLOBAL, LOG_TOP, 1, "Processor features:\n ID_AA64PFR1_EL1 = 0x%016lx\n",
            cpu_info.features.flags_aa64pfr1);
        LOG_FEATURE(FEATURE_MTE);
    });
#    endif
#endif
}

#define GET_FEAT_REG(FEATURE) (feature_reg_idx_t)((((ushort)FEATURE) & 0x7F00) >> 8)
#define GET_FEAT_NIBPOS(FEATURE) ((((ushort)FEATURE) & 0x00F0) >> 4)
#define GET_FEAT_VAL(FEATURE) (((ushort)FEATURE) & 0x000F)
#define GET_FEAT_NSFLAG(FEATURE) ((((ushort)FEATURE) & 0x8000) >> 15)

#if defined(BUILD_TESTS)
void
proc_set_feature(feature_bit_t f, bool enable)
{
    uint64 *freg_val = 0;
    ushort feat_nibble = GET_FEAT_NIBPOS(f);
    uint64 feat_nsflag = GET_FEAT_NSFLAG(f);
    uint64 feat_val = GET_FEAT_VAL(f);

    feature_reg_idx_t feat_reg = GET_FEAT_REG(f);
    switch (feat_reg) {
    case AA64ISAR0: {
        freg_val = &cpu_info.features.flags_aa64isar0;
        break;
    }
    case AA64ISAR1: {
        freg_val = &cpu_info.features.flags_aa64isar1;
        break;
    }
    case AA64PFR0: {
        freg_val = &cpu_info.features.flags_aa64pfr0;
        break;
    }
    case AA64MMFR1: {
        freg_val = &cpu_info.features.flags_aa64mmfr1;
        break;
    }
    case AA64DFR0: {
        freg_val = &cpu_info.features.flags_aa64dfr0;
        break;
    }
    case AA64ZFR0: {
        freg_val = &cpu_info.features.flags_aa64zfr0;
        break;
    }
    default: CLIENT_ASSERT(false, "proc_has_feature: invalid feature register");
    }

    /* Clear the current feature state. */
    *freg_val &= ~(0xFULL << (feat_nibble * 4));
    if (enable) {
        /* Write the feature value into the feature nibble. */
        *freg_val |= feat_val << (feat_nibble * 4);
    } else if (feat_nsflag == 0xF) {
        /* If the not-set flag is 0xF, then that needs manually setting. */
        *freg_val |= feat_nsflag << (feat_nibble * 4);
    }
}

void
enable_all_test_cpu_features()
{
    const feature_bit_t features[] = {
        FEATURE_LSE,    FEATURE_RDM,        FEATURE_FP16,    FEATURE_DotProd,
        FEATURE_SVE,    FEATURE_LOR,        FEATURE_FHM,     FEATURE_SM3,
        FEATURE_SM4,    FEATURE_SHA512,     FEATURE_SHA3,    FEATURE_RAS,
        FEATURE_SPE,    FEATURE_PAUTH,      FEATURE_LRCPC,   FEATURE_LRCPC2,
        FEATURE_BF16,   FEATURE_I8MM,       FEATURE_F64MM,   FEATURE_FlagM,
        FEATURE_JSCVT,  FEATURE_DPB,        FEATURE_DPB2,    FEATURE_SVE2,
        FEATURE_SVEAES, FEATURE_SVEBitPerm, FEATURE_SVESHA3, FEATURE_SVESM4
    };
    for (int i = 0; i < BUFFER_SIZE_ELEMENTS(features); ++i) {
        proc_set_feature(features[i], true);
    }
}
#endif

bool
proc_has_feature(feature_bit_t f)
{
#ifndef DR_HOST_NOT_TARGET
<<<<<<< HEAD
=======
    /* Pretend features are supported for codec tests run on h/w which does not
     * support all features.
     */
#    if defined(BUILD_TESTS)
    switch (f) {
    case FEATURE_LSE:
    case FEATURE_RDM:
    case FEATURE_FP16:
    case FEATURE_DotProd:
    case FEATURE_SVE:
    case FEATURE_LOR:
    case FEATURE_FHM:
    case FEATURE_SM3:
    case FEATURE_SM4:
    case FEATURE_SHA512:
    case FEATURE_SHA3:
    case FEATURE_RAS:
    case FEATURE_SPE:
    case FEATURE_PAUTH:
    case FEATURE_LRCPC:
    case FEATURE_LRCPC2:
    case FEATURE_BF16:
    case FEATURE_I8MM:
    case FEATURE_F64MM:
    case FEATURE_FlagM:
    case FEATURE_JSCVT:
    case FEATURE_DPB:
    case FEATURE_DPB2:
    case FEATURE_SVE2:
    case FEATURE_SVEAES:
    case FEATURE_SVESHA3:
    case FEATURE_SVESM4:
    case FEATURE_SVEBitPerm:
    case FEATURE_MTE: return true;

    case FEATURE_AESX:
    case FEATURE_PMULL:
    case FEATURE_SHA1:
    case FEATURE_SHA256:
    case FEATURE_CRC32:
    case FEATURE_FlagM2:
    case FEATURE_RNG: break;
    }
#    endif
>>>>>>> 4c773cf6
    ushort feat_nibble, feat_val, freg_nibble, feat_nsflag;
    uint64 freg_val = 0;

    feature_reg_idx_t feat_reg = GET_FEAT_REG(f);
    switch (feat_reg) {
    case AA64ISAR0: {
        freg_val = cpu_info.features.flags_aa64isar0;
        break;
    }
    case AA64ISAR1: {
        freg_val = cpu_info.features.flags_aa64isar1;
        break;
    }
    case AA64PFR0: {
        freg_val = cpu_info.features.flags_aa64pfr0;
        break;
    }
    case AA64MMFR1: {
        freg_val = cpu_info.features.flags_aa64mmfr1;
        break;
    }
    case AA64DFR0: {
        freg_val = cpu_info.features.flags_aa64dfr0;
        break;
    }
    case AA64ZFR0: {
        freg_val = cpu_info.features.flags_aa64zfr0;
        break;
    }
    case AA64PFR1: {
        freg_val = cpu_info.features.flags_aa64pfr1;
        break;
    }
    default: CLIENT_ASSERT(false, "proc_has_feature: invalid feature register");
    }

    /* Compare the nibble value in the feature register with the input
     * feature nibble value to establish if the feature set represented by the
     * nibble is supported. If the nibble value in the feature register is
     * 0 or 0xF, the feature is not supported at all
     */
    feat_nibble = GET_FEAT_NIBPOS(f);
    freg_nibble = (freg_val >> (feat_nibble * 4)) & 0xFULL;
    feat_nsflag = GET_FEAT_NSFLAG(f);
    if (feat_nsflag == 0 && freg_nibble == 0)
        return false;
    if (feat_nsflag == 1 && freg_nibble == 0xF)
        return false;

    feat_val = GET_FEAT_VAL(f);
    return (freg_nibble >= feat_val) ? true : false;
#else
    return false;
#endif
}

void
machine_cache_sync(void *pc_start, void *pc_end, bool flush_icache)
{
    clear_icache(pc_start, pc_end);
}

DR_API
size_t
proc_fpstate_save_size(void)
{
    ASSERT_NOT_IMPLEMENTED(false); /* FIXME i#1569 */
    return 0;
}

DR_API
int
proc_num_simd_saved(void)
{
    return num_simd_saved;
}

void
proc_set_num_simd_saved(int num)
{
    SELF_UNPROTECT_DATASEC(DATASEC_RARELY_PROT);
    ATOMIC_4BYTE_WRITE(&num_simd_saved, num, false);
    SELF_PROTECT_DATASEC(DATASEC_RARELY_PROT);
}

DR_API
int
proc_num_simd_registers(void)
{
    return num_simd_registers +
        (proc_has_feature(FEATURE_SVE) ? (num_svep_registers + num_ffr_registers) : 0);
}

DR_API
int
proc_num_opmask_registers(void)
{
    return num_opmask_registers;
}

int
proc_num_simd_sse_avx_registers(void)
{
    CLIENT_ASSERT(false, "Incorrect usage for ARM/AArch64.");
    return 0;
}

int
proc_num_simd_sse_avx_saved(void)
{
    CLIENT_ASSERT(false, "Incorrect usage for ARM/AArch64.");
    return 0;
}

int
proc_xstate_area_kmask_offs(void)
{
    /* Does not apply to AArch64. */
    ASSERT_NOT_REACHED();
    return 0;
}

int
proc_xstate_area_zmm_hi256_offs(void)
{
    /* Does not apply to AArch64. */
    ASSERT_NOT_REACHED();
    return 0;
}

int
proc_xstate_area_hi16_zmm_offs(void)
{
    /* Does not apply to AArch64. */
    ASSERT_NOT_REACHED();
    return 0;
}

DR_API
size_t
proc_save_fpstate(byte *buf)
{
    /* All registers are saved by insert_push_all_registers so nothing extra
     * needs to be saved here.
     */
    return DR_FPSTATE_BUF_SIZE;
}

DR_API
void
proc_restore_fpstate(byte *buf)
{
    /* Nothing to restore. */
}

void
dr_insert_save_fpstate(void *drcontext, instrlist_t *ilist, instr_t *where, opnd_t buf)
{
    ASSERT_NOT_IMPLEMENTED(false); /* FIXME i#1569 */
}

void
dr_insert_restore_fpstate(void *drcontext, instrlist_t *ilist, instr_t *where, opnd_t buf)
{
    ASSERT_NOT_IMPLEMENTED(false); /* FIXME i#1569 */
}

uint64
proc_get_timestamp(void)
{
    ASSERT_NOT_IMPLEMENTED(false); /* FIXME i#1569 */
    return 0;
}<|MERGE_RESOLUTION|>--- conflicted
+++ resolved
@@ -303,53 +303,6 @@
 proc_has_feature(feature_bit_t f)
 {
 #ifndef DR_HOST_NOT_TARGET
-<<<<<<< HEAD
-=======
-    /* Pretend features are supported for codec tests run on h/w which does not
-     * support all features.
-     */
-#    if defined(BUILD_TESTS)
-    switch (f) {
-    case FEATURE_LSE:
-    case FEATURE_RDM:
-    case FEATURE_FP16:
-    case FEATURE_DotProd:
-    case FEATURE_SVE:
-    case FEATURE_LOR:
-    case FEATURE_FHM:
-    case FEATURE_SM3:
-    case FEATURE_SM4:
-    case FEATURE_SHA512:
-    case FEATURE_SHA3:
-    case FEATURE_RAS:
-    case FEATURE_SPE:
-    case FEATURE_PAUTH:
-    case FEATURE_LRCPC:
-    case FEATURE_LRCPC2:
-    case FEATURE_BF16:
-    case FEATURE_I8MM:
-    case FEATURE_F64MM:
-    case FEATURE_FlagM:
-    case FEATURE_JSCVT:
-    case FEATURE_DPB:
-    case FEATURE_DPB2:
-    case FEATURE_SVE2:
-    case FEATURE_SVEAES:
-    case FEATURE_SVESHA3:
-    case FEATURE_SVESM4:
-    case FEATURE_SVEBitPerm:
-    case FEATURE_MTE: return true;
-
-    case FEATURE_AESX:
-    case FEATURE_PMULL:
-    case FEATURE_SHA1:
-    case FEATURE_SHA256:
-    case FEATURE_CRC32:
-    case FEATURE_FlagM2:
-    case FEATURE_RNG: break;
-    }
-#    endif
->>>>>>> 4c773cf6
     ushort feat_nibble, feat_val, freg_nibble, feat_nsflag;
     uint64 freg_val = 0;
 
