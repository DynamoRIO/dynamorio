--- conflicted
+++ resolved
@@ -3132,13 +3132,8 @@
     bool res;
     uint len = VSYS_DISPLACED_LEN;
     if (get_syscall_method() !=
-<<<<<<< HEAD
-        SYSCALL_METHOD_SYSENTER IF_NOT_X64(&&get_syscall_method() !=
-                                           SYSCALL_METHOD_SYSCALL))
-=======
         SYSCALL_METHOD_SYSENTER IF_X86_32(&&get_syscall_method() !=
                                           SYSCALL_METHOD_SYSCALL))
->>>>>>> acc58f3a
         return false;
     ASSERT(!sysenter_hook_failed);
     ASSERT(vsyscall_sysenter_return_pc != NULL);
