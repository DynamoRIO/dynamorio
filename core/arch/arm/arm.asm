--- conflicted
+++ resolved
@@ -55,22 +55,6 @@
 #define RESTORE_FROM_DCONTEXT_VIA_REG(reg,offs,dest) ldr dest, PTRSZ [reg, POUND (offs)]
 #define SAVE_TO_DCONTEXT_VIA_REG(reg,offs,src) str src, PTRSZ [reg, POUND (offs)]
 
-<<<<<<< HEAD
-/* offsetof(dcontext_t, dstack) */
-#define dstack_OFFSET     0x174
-/* offsetof(dcontext_t, is_exiting) */
-#define is_exiting_OFFSET (dstack_OFFSET+1*ARG_SZ)
-
-/* The struct priv_mcontext_t is defined in mcxtx_api.h. */
-#define PRIV_MCXT_SIZE        0x148 /* sizeof(priv_mcontext_t) */
-#define PRIV_MCXT_SP_OFFSET   0x34  /* offsetof(priv_mcontext_t, sp) */
-#define PRIV_MCXT_LR_OFFSET   0x38  /* offsetof(priv_mcontext_t, lr) */
-#define PRIV_MCXT_PC_OFFSET   0x3c  /* offsetof(priv_mcontext_t, pc) */
-#define PRIV_MCXT_CPSR_OFFSET 0x40  /* offsetof(priv_mcontext_t, cpsr) */
-#define PRIV_MCXT_SIMD_OFFSET 0x48  /* offsetof(priv_mcontext_t, simd) */
-
-=======
->>>>>>> 2f2614b9
 #ifndef UNIX
 # error Non-Unix is not supported
 #endif
