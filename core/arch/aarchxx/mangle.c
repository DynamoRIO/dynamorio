/* **********************************************************
 * Copyright (c) 2014-2016 Google, Inc.  All rights reserved.
 * Copyright (c) 2016 ARM Limited. All rights reserved.
 * **********************************************************/

/*
 * Redistribution and use in source and binary forms, with or without
 * modification, are permitted provided that the following conditions are met:
 *
 * * Redistributions of source code must retain the above copyright notice,
 *   this list of conditions and the following disclaimer.
 *
 * * Redistributions in binary form must reproduce the above copyright notice,
 *   this list of conditions and the following disclaimer in the documentation
 *   and/or other materials provided with the distribution.
 *
 * * Neither the name of ARM Limited nor the names of its contributors may be
 *   used to endorse or promote products derived from this software without
 *   specific prior written permission.
 *
 * THIS SOFTWARE IS PROVIDED BY THE COPYRIGHT HOLDERS AND CONTRIBUTORS "AS IS"
 * AND ANY EXPRESS OR IMPLIED WARRANTIES, INCLUDING, BUT NOT LIMITED TO, THE
 * IMPLIED WARRANTIES OF MERCHANTABILITY AND FITNESS FOR A PARTICULAR PURPOSE
 * ARE DISCLAIMED. IN NO EVENT SHALL ARM LIMITED OR CONTRIBUTORS BE LIABLE
 * FOR ANY DIRECT, INDIRECT, INCIDENTAL, SPECIAL, EXEMPLARY, OR CONSEQUENTIAL
 * DAMAGES (INCLUDING, BUT NOT LIMITED TO, PROCUREMENT OF SUBSTITUTE GOODS OR
 * SERVICES; LOSS OF USE, DATA, OR PROFITS; OR BUSINESS INTERRUPTION) HOWEVER
 * CAUSED AND ON ANY THEORY OF LIABILITY, WHETHER IN CONTRACT, STRICT
 * LIABILITY, OR TORT (INCLUDING NEGLIGENCE OR OTHERWISE) ARISING IN ANY WAY
 * OUT OF THE USE OF THIS SOFTWARE, EVEN IF ADVISED OF THE POSSIBILITY OF SUCH
 * DAMAGE.
 */

#include "../globals.h"
#include "arch.h"
#include "instr_create.h"
#include "instrument.h" /* instrlist_meta_preinsert */
#include "disassemble.h"

/* Make code more readable by shortening long lines.
 * We mark everything we add as non-app instr.
 */
#define POST instrlist_meta_postinsert
#define PRE  instrlist_meta_preinsert

/* For ARM and AArch64, we always use TLS and never use hardcoded
 * dcontext (xref USE_SHARED_GENCODE_ALWAYS() and -private_ib_in_tls).
 * Thus we use instr_create_{save_to,restore_from}_tls() directly.
 */

#ifdef AARCH64
/* Defined in aarch64.asm. */
void icache_op_ic_ivau_asm(void);
void icache_op_isb_asm(void);

typedef struct ALIGN_VAR(16) _icache_op_struct_t {
    /* This flag is set if any icache lines have been invalidated. */
    unsigned int flag;
    /* The lower half of the address of "lock" must be non-zero as we want to
     * acquire the lock using only two free registers and STXR Ws, Wt, [Xn]
     * requires s != t and s != n, so we use t == n. With this ordering of the
     * members alignment guarantees that bit 2 of the address of "lock" is set.
     */
    unsigned int lock;
    /* The icache line size. This is discovered using the system register
     * ctr_el0 and will be (1 << (2 + n)) with 0 <= n < 16.
     */
    size_t linesize;
    /* If these are equal then no icache lines have been invalidated. Otherwise
     * they are both aligned to the icache line size and describe a set of
     * consecutive icache lines (which could wrap around the top of memory).
     */
    void *begin, *end;
    /* Some space to spill registers. */
    ptr_uint_t spill[2];
} icache_op_struct_t;

/* Used in aarch64.asm. */
icache_op_struct_t icache_op_struct;
#endif

void
mangle_arch_init(void)
{
#ifdef AARCH64
    /* Check address of "lock" is unaligned. See comment in icache_op_struct_t. */
    ASSERT(!ALIGNED(&icache_op_struct.lock, 16));
#endif
}

byte *
remangle_short_rewrite(dcontext_t *dcontext,
                       instr_t *instr, byte *pc, app_pc target)
{
#ifdef AARCH64
    ASSERT_NOT_IMPLEMENTED(false); /* FIXME i#1569 */
    return NULL;
#else
    uint mangled_sz = CTI_SHORT_REWRITE_LENGTH;
    uint raw_jmp;
    ASSERT(instr_is_cti_short_rewrite(instr, pc));
    if (target == NULL)
        target = decode_raw_jmp_target(dcontext, pc + CTI_SHORT_REWRITE_B_OFFS);
    instr_set_target(instr, opnd_create_pc(target));
    instr_allocate_raw_bits(dcontext, instr, mangled_sz);
    instr_set_raw_bytes(instr, pc, mangled_sz);
    encode_raw_jmp(dr_get_isa_mode(dcontext), target, (byte *)&raw_jmp,
                   pc + CTI_SHORT_REWRITE_B_OFFS);
    instr_set_raw_word(instr, CTI_SHORT_REWRITE_B_OFFS, raw_jmp);
    instr_set_operands_valid(instr, true);
    return (pc+mangled_sz);
#endif
}

instr_t *
convert_to_near_rel_arch(dcontext_t *dcontext, instrlist_t *ilist, instr_t *instr)
{
#ifdef AARCH64
    ASSERT_NOT_IMPLEMENTED(false); /* FIXME i#1569 */
    return NULL;
#else
    int opcode = instr_get_opcode(instr);
    if (opcode == OP_b_short) {
        instr_set_opcode(instr, OP_b);
        return instr;
    } else if (opcode == OP_cbz || opcode == OP_cbnz) {
        /* While for non-trace-mode we could get by w/o converting,
         * as we use local stubs with a far-away link-through-stub
         * soln needed even for regular branches and thus these would
         * reach the stub, they won't reach for traces.
         * Thus we mirror what x86 does for jecxz:
         *       cbz foo
         *  =>
         *       cbnz fall
         *       jmp foo
         *  fall:
         *
         * The fact that we invert the cbr ends up requiring extra logic
         * in linkstub_cbr_disambiguate().
        */
        app_pc target = NULL;
        uint mangled_sz, offs, raw_jmp;
        reg_id_t src_reg;

        if (ilist != NULL) {
            /* PR 266292: for meta instrs, insert separate instrs */
            opnd_t tgt = instr_get_target(instr);
            instr_t *fall = INSTR_CREATE_label(dcontext);
            instr_t *jmp = INSTR_CREATE_b(dcontext, tgt);
            ASSERT(instr_is_meta(instr));
            /* reverse order */
            instrlist_meta_postinsert(ilist, instr, fall);
            instrlist_meta_postinsert(ilist, instr, jmp);
            instrlist_meta_postinsert(ilist, instr, instr);
            instr_set_target(instr, opnd_create_instr(fall));
            instr_invert_cbr(instr);
            return jmp; /* API specifies we return the long-reach cti */
        }

        if (opnd_is_near_pc(instr_get_target(instr)))
            target = opnd_get_pc(instr_get_target(instr));
        else if (opnd_is_near_instr(instr_get_target(instr))) {
            instr_t *tgt = opnd_get_instr(instr_get_target(instr));
            /* XXX: not using get_app_instr_xl8() b/c drdecodelib doesn't link
             * mangle_shared.c.
             */
            target = instr_get_translation(tgt);
            if (target == NULL && instr_raw_bits_valid(tgt))
                target = instr_get_raw_bits(tgt);
            ASSERT(target != NULL);
        } else
            ASSERT_NOT_REACHED();

        /* PR 251646: cti_short_rewrite: target is in src0, so operands are
         * valid, but raw bits must also be valid, since they hide the multiple
         * instrs.  For x64, it is marked for re-relativization, but it's
         * special since the target must be obtained from src0 and not
         * from the raw bits (since that might not reach).
         */
        /* query IR before we set raw bits */
        ASSERT(opnd_is_reg(instr_get_src(instr, 1)));
        src_reg = opnd_get_reg(instr_get_src(instr, 1));
        /* need 6 bytes */
        mangled_sz = CTI_SHORT_REWRITE_LENGTH;
        instr_allocate_raw_bits(dcontext, instr, mangled_sz);
        offs = 0;
        /* first 2 bytes: cbz or cbnz to "cur pc" + 2 which means immed is 1 */
        instr_set_raw_byte(instr, offs, 0x08 | (src_reg - DR_REG_R0));
        offs++;
        instr_set_raw_byte(instr, offs, (opcode == OP_cbz) ? CBNZ_BYTE_A : CBZ_BYTE_A);
        offs++;
        /* next 4 bytes: b to target */
        ASSERT(offs == CTI_SHORT_REWRITE_B_OFFS);
        encode_raw_jmp(dr_get_isa_mode(dcontext),
                       instr->bytes + offs /*not target, b/c may not reach*/,
                       (byte *)&raw_jmp, instr->bytes + offs);
        instr_set_raw_word(instr, offs, raw_jmp);
        offs += sizeof(int);
        ASSERT(offs == mangled_sz);
        LOG(THREAD, LOG_INTERP, 2, "convert_to_near_rel: cbz/cbnz opcode\n");
        /* original target operand is still valid */
        instr_set_operands_valid(instr, true);
        return instr;
    }
    ASSERT_NOT_REACHED();
    return instr;
#endif
}

/***************************************************************************/
#if !defined(STANDALONE_DECODER)

void
insert_clear_eflags(dcontext_t *dcontext, clean_call_info_t *cci,
                    instrlist_t *ilist, instr_t *instr)
{
    /* On ARM/AArch64 no known calling convention requires any of the
     * flags to be zero on entry to a function, so there is nothing to do.
     */
}

#ifdef AARCH64
/* Creates a memory reference for registers saved/restored to memory. */
static opnd_t
create_base_disp_for_save_restore(uint base_reg, uint first_reg, uint reg,
                                  bool is_single_reg, bool is_gpr)
{
    /* opzs depends on the kind of register and whether a single register or
     * a pair of registers is saved/restored using stp/ldp.
     */
    uint opsz;
    if (is_gpr) {
        if (is_single_reg)
            opsz = OPSZ_8;
        else
            opsz = OPSZ_16;
    } else {
        if (is_single_reg)
            opsz = OPSZ_16;
        else
            opsz = OPSZ_32;
    }

    uint offset = is_gpr ? REG_OFFSET(DR_REG_X0 + reg) : reg * sizeof(dr_simd_t);
    return opnd_create_base_disp(base_reg, DR_REG_NULL, 0, offset, opsz);
}

/* Creates code to save or restore GPR or SIMD registers to memory starting at
 * base_reg. Uses stp/ldp to save/restore as many register pairs to memory as possible
 * and uses a single str/ldp for the last register in case the number of registers
 * is odd. Optionally takes reg_skip into account.
 */
static void
insert_save_or_restore_registers(dcontext_t *dcontext, instrlist_t *ilist, instr_t *instr,
                                 bool *reg_skip, reg_id_t base_reg, reg_id_t first_reg,
                                 bool save, bool is_gpr)
{
    uint i, reg1 = UINT_MAX, num_regs = is_gpr ? 30 : 32;
    instr_t *new_instr;
    /* Use stp/ldp to save/restore as many register pairs to memory, skipping
     * registers according to reg_skip.
     */
    for (i = 0; i < num_regs; i += 1) {
        if (reg_skip != NULL && reg_skip[i])
            continue;

        if (reg1 == UINT_MAX)
            reg1 = i;
        else {
            opnd_t mem = create_base_disp_for_save_restore(base_reg, first_reg, reg1,
                                                           false /* is_single_reg */,
                                                           is_gpr);
            if (save) {
                new_instr = INSTR_CREATE_stp(dcontext, mem,
                                             opnd_create_reg(first_reg + reg1),
                                             opnd_create_reg(first_reg + i));
            } else {
                new_instr = INSTR_CREATE_ldp(dcontext, opnd_create_reg(first_reg + reg1),
                                             opnd_create_reg(first_reg + i), mem);
            }
            PRE(ilist, instr, new_instr);
            reg1 = UINT_MAX;
        }
    }

    /* Use str/ldr to save/restore last single register to memory if the number
     * of registers to save/restore is odd.
     */
    if (reg1 != UINT_MAX) {
        opnd_t mem = create_base_disp_for_save_restore(base_reg, first_reg, reg1,
                                                       false /* is_single_reg */,
                                                       is_gpr);
        if (save)
            new_instr = INSTR_CREATE_str(dcontext, mem, opnd_create_reg(first_reg + reg1));
        else
            new_instr = INSTR_CREATE_ldr(dcontext, opnd_create_reg(first_reg + reg1), mem);
        PRE(ilist, instr, new_instr);
    }
}

static void
insert_save_registers(dcontext_t *dcontext, instrlist_t *ilist, instr_t *instr,
                      bool *reg_skip, reg_id_t base_reg, reg_id_t first_reg,
                      bool is_gpr) {
    insert_save_or_restore_registers(dcontext, ilist, instr, reg_skip, base_reg,
                                     first_reg, true /* save */, is_gpr);
}

static void
insert_restore_registers(dcontext_t *dcontext, instrlist_t *ilist, instr_t *instr,
                         bool *reg_skip, reg_id_t base_reg, reg_id_t first_reg,
                         bool is_gpr) {
    insert_save_or_restore_registers(dcontext, ilist, instr, reg_skip, base_reg,
                                     first_reg, false /* restore */, is_gpr);
}
#endif

/* Pushes not only the GPRs but also simd regs, xip, and xflags, in
 * priv_mcontext_t order.
 * The current stack pointer alignment should be passed.  Use 1 if
 * unknown (NOT 0).
 * Returns the amount of data pushed.  Does NOT fix up the xsp value pushed
 * to be the value prior to any pushes for x64 as no caller needs that
 * currently (they all build a priv_mcontext_t and have to do further xsp
 * fixups anyway).
 * Does NOT push the app's value of the stolen register.
 * If scratch is REG_NULL, spills a register for scratch space.
 */
uint
insert_push_all_registers(dcontext_t *dcontext, clean_call_info_t *cci,
                          instrlist_t *ilist, instr_t *instr,
                          uint alignment, opnd_t push_pc, reg_id_t scratch/*optional*/)
{
    uint dstack_offs = 0;
#ifdef AARCH64
<<<<<<< HEAD
    uint i, max_offs, reg1 = UINT_MAX;
=======
    uint max_offs;
>>>>>>> 21988872
#endif
    if (cci == NULL)
        cci = &default_clean_call_info;
    if (cci->preserve_mcontext || cci->num_simd_skip != NUM_SIMD_REGS) {
        /* FIXME i#1551: once we add skipping of regs, need to keep shape here */
    }
    /* FIXME i#1551: once we have cci->num_simd_skip, skip this if possible */

#ifdef AARCH64

    max_offs = ALIGN_FORWARD(sizeof(priv_mcontext_t), 16);

    /* sub sp, sp, #sizeof(priv_mcontext_t) */
    PRE(ilist, instr, XINST_CREATE_sub(dcontext, opnd_create_reg(DR_REG_SP),
                                       OPND_CREATE_INT16(max_offs)));

<<<<<<< HEAD
    /* Save general-purpose registers first. */
    for (i = 0; i < 30; i += 1) {
        if (cci->reg_skip[i])
            continue;

        if (reg1 == UINT_MAX)
            reg1 = i;
        else {
            /* stp x(reg1), x(i), [sp, #reg1_offset] */
            PRE(ilist, instr,
                INSTR_CREATE_stp(dcontext,
                                 opnd_create_base_disp(DR_REG_SP, DR_REG_NULL, 0,
                                                       REG_OFFSET(DR_REG_X0 + reg1), OPSZ_16),
                                 opnd_create_reg(DR_REG_X0 + reg1),
                                 opnd_create_reg(DR_REG_X0 + i)));
            reg1 = UINT_MAX;
        }
    }
    if (reg1 != UINT_MAX) {
        PRE(ilist, instr,
            INSTR_CREATE_str(dcontext,
                             opnd_create_base_disp(DR_REG_SP, DR_REG_NULL, 0,
                                                   REG_OFFSET(DR_REG_X0 + reg1), OPSZ_8),
                             opnd_create_reg(DR_REG_X0 + reg1)));
    }
=======
    /* Push GPRs. */
    insert_save_registers(dcontext, ilist, instr, cci->reg_skip, DR_REG_SP, DR_REG_X0,
                          true /* is_gpr */);
>>>>>>> 21988872

    dstack_offs += 32 * XSP_SZ;

    /* mov x0, sp */
    PRE(ilist, instr,
        XINST_CREATE_move(dcontext, opnd_create_reg(DR_REG_X0),
                          opnd_create_reg(DR_REG_SP)));
    /* stp x30, x0, [sp, #x30_offset] */
    PRE(ilist, instr,
        INSTR_CREATE_stp(dcontext, opnd_create_base_disp(DR_REG_SP, DR_REG_NULL, 0,
                                                         REG_OFFSET(DR_REG_X30), OPSZ_16),
                         opnd_create_reg(DR_REG_X30), opnd_create_reg(DR_REG_X0)));

    /* add x0, x0, #dstack_offs */
    PRE(ilist, instr,
        XINST_CREATE_add(dcontext, opnd_create_reg(DR_REG_X0),
                         OPND_CREATE_INT16(dstack_offs)));

    /* save the push_pc operand to the priv_mcontext_t.pc field */
    if (!(cci->skip_save_flags)) {
        if (opnd_is_immed_int(push_pc)) {
            PRE(ilist, instr,
                XINST_CREATE_load_int(dcontext, opnd_create_reg(DR_REG_X1), push_pc));
        } else {
            ASSERT(opnd_is_reg(push_pc));
            reg_id_t push_pc_reg = opnd_get_reg(push_pc);
            /* push_pc opnd is already pushed on the stack */
            /* ldr x1, [sp, #push_pc_offset] */
            PRE(ilist, instr,
                INSTR_CREATE_ldr(dcontext, opnd_create_reg(DR_REG_X1),
                                 OPND_CREATE_MEM64(DR_REG_SP,
                                                   REG_OFFSET(push_pc_reg))));
        }

        /* str x1, [sp, #dstack_offset] */
        PRE(ilist, instr,
            INSTR_CREATE_str(dcontext,
                             OPND_CREATE_MEM64(DR_REG_SP, dstack_offs),
                             opnd_create_reg(DR_REG_X1)));
    }

    dstack_offs += XSP_SZ;

    /* Move flag values into x1, x2, x3. */
    /* mrs x1, nzcv */
    PRE(ilist, instr, INSTR_CREATE_mrs(dcontext, opnd_create_reg(DR_REG_X1),
                                       opnd_create_reg(DR_REG_NZCV)));
    /* mrs x2, fpcr */
    PRE(ilist, instr, INSTR_CREATE_mrs(dcontext, opnd_create_reg(DR_REG_X2),
                                       opnd_create_reg(DR_REG_FPCR)));
    /* mrs x3, fpsr */
    PRE(ilist, instr, INSTR_CREATE_mrs(dcontext, opnd_create_reg(DR_REG_X3),
                                       opnd_create_reg(DR_REG_FPSR)));
    /* stp w1, w2, [x0, #8] */
    PRE(ilist, instr,
        INSTR_CREATE_stp(dcontext, OPND_CREATE_MEM64(DR_REG_X0, 8),
                         opnd_create_reg(DR_REG_W1), opnd_create_reg(DR_REG_W2)));
    /* str w3, [x0, #16] */
    PRE(ilist, instr,
        INSTR_CREATE_str(dcontext,
                         OPND_CREATE_MEM32(DR_REG_X0, 16),
                         opnd_create_reg(DR_REG_W3)));

    /* The three flag registers take 12 bytes. */
    dstack_offs += 12;

    /* The SIMD register data is 16-byte-aligned. */
    dstack_offs = ALIGN_FORWARD(dstack_offs, 16);

    /* add x0, x0, #(dstack_offs - prev_dstack_offs) */
    PRE(ilist, instr,
        XINST_CREATE_add(dcontext, opnd_create_reg(DR_REG_X0),
                         OPND_CREATE_INT16(dstack_offs - 32 * XSP_SZ)));

    /* Push SIMD registers. */
    insert_save_registers(dcontext, ilist, instr, cci->simd_skip, DR_REG_X0, DR_REG_Q0,
                          false /* is_gpr */);

    dstack_offs += (NUM_SIMD_SLOTS * sizeof(dr_simd_t));

    /* Restore the registers we used. */
    /* ldp x0, x1, [sp] */
    PRE(ilist, instr,
        INSTR_CREATE_ldp(dcontext,
                         opnd_create_reg(DR_REG_X0), opnd_create_reg(DR_REG_X1),
                         opnd_create_base_disp(DR_REG_SP, DR_REG_NULL, 0, 0, OPSZ_16)));
    /* ldp x2, x3, [sp, #x2_offset] */
    PRE(ilist, instr,
        INSTR_CREATE_ldp(dcontext,
                         opnd_create_reg(DR_REG_X2), opnd_create_reg(DR_REG_X3),
                         opnd_create_base_disp(DR_REG_SP, DR_REG_NULL, 0,
                                               REG_OFFSET(DR_REG_X2), OPSZ_16)));

#else

    /* vstmdb always does writeback */
    PRE(ilist, instr, INSTR_CREATE_vstmdb(dcontext, OPND_CREATE_MEMLIST(DR_REG_SP),
                                          SIMD_REG_LIST_LEN, SIMD_REG_LIST_16_31));
    PRE(ilist, instr, INSTR_CREATE_vstmdb(dcontext, OPND_CREATE_MEMLIST(DR_REG_SP),
                                          SIMD_REG_LIST_LEN, SIMD_REG_LIST_0_15));
    dstack_offs += NUM_SIMD_SLOTS*sizeof(dr_simd_t);
    /* pc and aflags */
    if (cci->skip_save_flags) {
        /* even if we skip flag saves we want to keep mcontext shape */
        int offs_beyond_xmm = 2 * XSP_SZ;
        dstack_offs += offs_beyond_xmm;
        PRE(ilist, instr, XINST_CREATE_sub(dcontext, opnd_create_reg(DR_REG_SP),
                                           OPND_CREATE_INT(offs_beyond_xmm)));
    } else {
        uint slot = TLS_REG0_SLOT;
        bool spill = scratch == REG_NULL;
        if (spill) {
            scratch = DR_REG_R0;
            if (opnd_is_reg(push_pc) && opnd_get_reg(push_pc) == scratch) {
                scratch = DR_REG_R1;
                slot = TLS_REG1_SLOT;
            }
        }
        /* XXX: actually, r0 was just used as scratch for swapping stack
         * via dcontext, so an optimization opportunity exists to avoid
         * that restore and the re-spill here.
         */
        if (spill)
            PRE(ilist, instr, instr_create_save_to_tls(dcontext, scratch, slot));
        PRE(ilist, instr, INSTR_CREATE_mrs(dcontext, opnd_create_reg(scratch),
                                           opnd_create_reg(DR_REG_CPSR)));
        PRE(ilist, instr, INSTR_CREATE_push(dcontext, opnd_create_reg(scratch)));
        dstack_offs += XSP_SZ;
        if (opnd_is_immed_int(push_pc)) {
            PRE(ilist, instr, XINST_CREATE_load_int(dcontext, opnd_create_reg(scratch),
                                                    push_pc));
            PRE(ilist, instr, INSTR_CREATE_push(dcontext, opnd_create_reg(scratch)));
        } else {
            ASSERT(opnd_is_reg(push_pc));
            PRE(ilist, instr, INSTR_CREATE_push(dcontext, push_pc));
        }
        if (spill)
            PRE(ilist, instr, instr_create_restore_from_tls(dcontext, scratch, slot));
        dstack_offs += XSP_SZ;
    }

    /* We rely on dr_get_mcontext_priv() to fill in the app's stolen reg value
     * and sp value.
     */
    if (dr_get_isa_mode(dcontext) == DR_ISA_ARM_THUMB) {
        /* We can't use sp with stm */
        PRE(ilist, instr, INSTR_CREATE_push(dcontext, opnd_create_reg(DR_REG_LR)));
        /* We can't push sp w/ writeback, and in fact dr_get_mcontext() gets
         * sp from the stack swap so we can leave this empty.
         */
        PRE(ilist, instr, XINST_CREATE_sub(dcontext, opnd_create_reg(DR_REG_SP),
                                           OPND_CREATE_INT(XSP_SZ)));
        PRE(ilist, instr, INSTR_CREATE_stmdb_wb(dcontext, OPND_CREATE_MEMLIST(DR_REG_SP),
                                                DR_REG_LIST_LENGTH_T32, DR_REG_LIST_T32));
    } else {
        PRE(ilist, instr,
            INSTR_CREATE_stmdb_wb(dcontext, OPND_CREATE_MEMLIST(DR_REG_SP),
                                  DR_REG_LIST_LENGTH_ARM, DR_REG_LIST_ARM));
    }
    dstack_offs += 15 * XSP_SZ;
    ASSERT(cci->skip_save_flags    ||
           cci->num_simd_skip != 0 ||
           cci->num_regs_skip != 0 ||
           dstack_offs == (uint)get_clean_call_switch_stack_size());
#endif
    return dstack_offs;
}

/* User should pass the alignment from insert_push_all_registers: i.e., the
 * alignment at the end of all the popping, not the alignment prior to
 * the popping.
 */
void
insert_pop_all_registers(dcontext_t *dcontext, clean_call_info_t *cci,
                         instrlist_t *ilist, instr_t *instr,
                         uint alignment)
{
#ifdef AARCH64
<<<<<<< HEAD
    uint i, current_offs, reg1 = UINT_MAX;
=======
    uint current_offs;
>>>>>>> 21988872
    /* mov x0, sp */
    PRE(ilist, instr, XINST_CREATE_move(dcontext, opnd_create_reg(DR_REG_X0),
                                        opnd_create_reg(DR_REG_SP)));

    current_offs = sizeof(priv_mcontext_t) -
                   NUM_SIMD_SLOTS * sizeof(dr_simd_t);

    /* add x0, x0, current_offs */
    PRE(ilist, instr,
        XINST_CREATE_add(dcontext, opnd_create_reg(DR_REG_X0),
                         OPND_CREATE_INT32(current_offs)));

    /* Pop SIMD registers. */
    insert_restore_registers(dcontext, ilist, instr, cci->simd_skip, DR_REG_X0, DR_REG_Q0,
                             false /* is_gpr */);

    /* mov x0, sp */
    PRE(ilist, instr, XINST_CREATE_move(dcontext, opnd_create_reg(DR_REG_X0),
                                        opnd_create_reg(DR_REG_SP)));

    /* point x0 to push_pc field */
    current_offs = (32 * XSP_SZ);

    /* add x0, x0, #gpr_size */
    PRE(ilist, instr,
        XINST_CREATE_add(dcontext, opnd_create_reg(DR_REG_X0),
                         OPND_CREATE_INT32(current_offs)));

    /* load pc and flags */
    if(!(cci->skip_save_flags)) {
        /* ldp w1, w2, [x0, #8] */
        PRE(ilist, instr,
            INSTR_CREATE_ldp(dcontext,
                             opnd_create_reg(DR_REG_W1), opnd_create_reg(DR_REG_W2),
                             OPND_CREATE_MEM64(DR_REG_X0, 8)));
        /* ldr w3, [x0, #16] */
        PRE(ilist, instr,
            INSTR_CREATE_ldr(dcontext, opnd_create_reg(DR_REG_W3),
                             OPND_CREATE_MEM32(DR_REG_X0,16)));
        /* msr nzcv, w1 */
        PRE(ilist, instr,
            INSTR_CREATE_msr(dcontext, opnd_create_reg(DR_REG_NZCV),
                             opnd_create_reg(DR_REG_X1)));
        /* msr fpcr, w2 */
        PRE(ilist, instr,
            INSTR_CREATE_msr(dcontext, opnd_create_reg(DR_REG_FPCR),
                             opnd_create_reg(DR_REG_X2)));
        /* msr fpsr, w3 */
        PRE(ilist, instr,
            INSTR_CREATE_msr(dcontext, opnd_create_reg(DR_REG_FPSR),
                             opnd_create_reg(DR_REG_X3)));
    }

    /* Pop GPRs */
<<<<<<< HEAD
    for (i = 0; i < 30; i+= 1) {
        if (cci->reg_skip[i])
            continue;

        if (reg1 == UINT_MAX)
            reg1 = i;
        else {
            /* ldp x(reg1), x(i), [sp, #reg1_offset] */
            PRE(ilist, instr,
                INSTR_CREATE_ldp(dcontext,
                                 opnd_create_reg(DR_REG_X0 + reg1),
                                 opnd_create_reg(DR_REG_X0 + i),
                                 opnd_create_base_disp(DR_REG_SP, DR_REG_NULL, 0,
                                                       REG_OFFSET(DR_REG_X0 + reg1), OPSZ_16)));
            reg1 = UINT_MAX;
        }
    }
    if (reg1 != UINT_MAX) {
       PRE(ilist, instr,
            INSTR_CREATE_ldr(dcontext,
                             opnd_create_reg(DR_REG_X0 + reg1),
                             opnd_create_base_disp(DR_REG_SP, DR_REG_NULL, 0,
                                                   REG_OFFSET(DR_REG_X0 + reg1), OPSZ_8)));
    }
=======
    insert_restore_registers(dcontext, ilist, instr, cci->reg_skip, DR_REG_SP, DR_REG_X0,
                             true /* is_gpr */);
>>>>>>> 21988872

    /* Recover x30 */
    /* ldr w3, [x0, #16] */
    PRE(ilist, instr,
        INSTR_CREATE_ldr(dcontext, opnd_create_reg(DR_REG_X30),
                         OPND_CREATE_MEM64(DR_REG_SP, REG_OFFSET(DR_REG_X30))));
    PRE(ilist, instr,
        XINST_CREATE_add(dcontext, opnd_create_reg(DR_REG_SP),
                         OPND_CREATE_INT32(sizeof(priv_mcontext_t))));
#else
    if (cci == NULL)
        cci = &default_clean_call_info;
    /* We rely on dr_set_mcontext_priv() to set the app's stolen reg value,
     * and the stack swap to set the sp value: we assume the stolen reg on
     * the stack still has our TLS base in it.
     */
    /* We can't use sp with ldm for Thumb, and we don't want to write sp for ARM. */
    PRE(ilist, instr, INSTR_CREATE_ldm_wb(dcontext, OPND_CREATE_MEMLIST(DR_REG_SP),
                                          DR_REG_LIST_LENGTH_T32, DR_REG_LIST_T32));
    /* We don't want the sp value */
    PRE(ilist, instr, XINST_CREATE_add(dcontext, opnd_create_reg(DR_REG_SP),
                                       OPND_CREATE_INT(XSP_SZ)));
    PRE(ilist, instr, INSTR_CREATE_pop(dcontext, opnd_create_reg(DR_REG_LR)));

    /* pc and aflags */
    if (cci->skip_save_flags) {
        /* even if we skip flag saves we still keep mcontext shape */
        int offs_beyond_xmm = 2 * XSP_SZ;
        PRE(ilist, instr, XINST_CREATE_add(dcontext, opnd_create_reg(DR_REG_SP),
                                           OPND_CREATE_INT(offs_beyond_xmm)));
    } else {
        reg_id_t scratch = DR_REG_R0;
        uint slot = TLS_REG0_SLOT;
        /* just throw pc slot away */
        PRE(ilist, instr, XINST_CREATE_add(dcontext, opnd_create_reg(DR_REG_SP),
                                           OPND_CREATE_INT(XSP_SZ)));
        PRE(ilist, instr, instr_create_save_to_tls(dcontext, scratch, slot));
        PRE(ilist, instr, INSTR_CREATE_pop(dcontext, opnd_create_reg(scratch)));
        PRE(ilist, instr, INSTR_CREATE_msr(dcontext, opnd_create_reg(DR_REG_CPSR),
                                           OPND_CREATE_INT_MSR_NZCVQG(),
                                           opnd_create_reg(scratch)));
        PRE(ilist, instr, instr_create_restore_from_tls(dcontext, scratch, slot));
    }
    /* FIXME i#1551: once we have cci->num_simd_skip, skip this if possible */
    PRE(ilist, instr, INSTR_CREATE_vldm_wb(dcontext, OPND_CREATE_MEMLIST(DR_REG_SP),
                                           SIMD_REG_LIST_LEN, SIMD_REG_LIST_0_15));
    PRE(ilist, instr, INSTR_CREATE_vldm_wb(dcontext, OPND_CREATE_MEMLIST(DR_REG_SP),
                                           SIMD_REG_LIST_LEN, SIMD_REG_LIST_16_31));
#endif
}

#ifndef AARCH64
reg_id_t
shrink_reg_for_param(reg_id_t regular, opnd_t arg)
{
    return regular;
}
#endif /* !AARCH64 */

/* Return true if opnd is a register, but not XSP, or immediate zero on AArch64. */
static bool
opnd_is_reglike(opnd_t opnd)
{
    return ((opnd_is_reg(opnd) && opnd_get_reg(opnd) != DR_REG_XSP)
            IF_X64(|| (opnd_is_immed_int(opnd) && opnd_get_immed_int(opnd) == 0)));
}

uint
insert_parameter_preparation(dcontext_t *dcontext, instrlist_t *ilist, instr_t *instr,
                             bool clean_call, uint num_args, opnd_t *args)
{
    uint num_regs = num_args < NUM_REGPARM ? num_args : NUM_REGPARM;
    signed char regs[NUM_REGPARM];
    int usecount[NUM_REGPARM];
    ptr_int_t stack_inc = 0;
    uint i, j;

    /* We expect every arg to be an immediate integer, a full-size register,
     * or a simple memory reference (NYI).
     */
    for (i = 0; i < num_args; i++) {
        CLIENT_ASSERT(opnd_is_immed_int((args[i])) ||
                      (opnd_is_reg(args[i]) &&
                       reg_get_size(opnd_get_reg(args[i])) == OPSZ_PTR) ||
                      opnd_is_base_disp(args[i]),
                      "insert_parameter_preparation: bad argument type");
        ASSERT_NOT_IMPLEMENTED(!opnd_is_base_disp(args[i])); /* FIXME i#2210 */
    }

    /* The strategy here is to first set up the arguments that can be set up
     * without using a temporary register: stack arguments that are registers and
     * register arguments that are not involved in a cycle. When this has been done,
     * the value in the link register (LR) will be dead, so we can use LR as a
     * temporary for setting up the remaining arguments.
     */

    /* Set up stack arguments that are registers (not SP) or zero (on AArch64). */
    if (num_args > NUM_REGPARM) {
        uint n = num_args - NUM_REGPARM;
        /* On both ARM and AArch64 the stack pointer is kept (2 * XSP_SZ)-aligned. */
        stack_inc = ALIGN_FORWARD(n, 2) * XSP_SZ;
#ifdef AARCH64
        for (i = 0; i < n; i += 2) {
            opnd_t *arg0 = &args[NUM_REGPARM + i];
            opnd_t *arg1 = i + 1 < n ? &args[NUM_REGPARM + i + 1] : NULL;
            if (i == 0) {
                if (i + 1 < n && opnd_is_reglike(*arg1)) {
                    /* stp x(...), x(...), [sp, #-(stack_inc)]! */
                    PRE(ilist, instr, instr_create_2dst_4src
                        (dcontext, OP_stp,
                         opnd_create_base_disp(DR_REG_XSP, DR_REG_NULL, 0,
                                               -stack_inc, OPSZ_16),
                         opnd_create_reg(DR_REG_XSP),
                         opnd_is_reg(*arg0) ? *arg0 : opnd_create_reg(DR_REG_XZR),
                         opnd_is_reg(*arg1) ? *arg1 : opnd_create_reg(DR_REG_XZR),
                         opnd_create_reg(DR_REG_XSP),
                         opnd_create_immed_int(-stack_inc, OPSZ_PTR)));
                } else if (opnd_is_reglike(*arg0)) {
                    /* str x(...), [sp, #-(stack_inc)]! */
                    PRE(ilist, instr, instr_create_2dst_3src
                        (dcontext, OP_str,
                         opnd_create_base_disp(DR_REG_XSP, DR_REG_NULL, 0,
                                               -stack_inc, OPSZ_PTR),
                         opnd_create_reg(DR_REG_XSP),
                         opnd_is_reg(*arg0) ? *arg0 : opnd_create_reg(DR_REG_XZR),
                         opnd_create_reg(DR_REG_XSP),
                         opnd_create_immed_int(-stack_inc, OPSZ_PTR)));
                } else {
                    /* sub sp, sp, #(stack_inc) */
                    PRE(ilist, instr, INSTR_CREATE_sub
                        (dcontext, opnd_create_reg(DR_REG_XSP),
                         opnd_create_reg(DR_REG_XSP), OPND_CREATE_INT32(stack_inc)));
                }
            } else if (opnd_is_reglike(*arg0)) {
                if (i + 1 < n && opnd_is_reglike(*arg1)) {
                    /* stp x(...), x(...), [sp, #(i * XSP_SZ)] */
                    PRE(ilist, instr, instr_create_1dst_2src
                        (dcontext, OP_stp,
                         opnd_create_base_disp(DR_REG_XSP, DR_REG_NULL, 0,
                                               i * XSP_SZ, OPSZ_16),
                         opnd_is_reg(*arg0) ? *arg0 : opnd_create_reg(DR_REG_XZR),
                         opnd_is_reg(*arg1) ? *arg1 : opnd_create_reg(DR_REG_XZR)));
                } else {
                    /* str x(...), [sp, #(i * XSP_SZ)] */
                    PRE(ilist, instr, instr_create_1dst_1src
                        (dcontext, OP_str,
                         opnd_create_base_disp(DR_REG_XSP, DR_REG_NULL, 0,
                                               i * XSP_SZ, OPSZ_PTR),
                         opnd_is_reg(*arg0) ? *arg0 : opnd_create_reg(DR_REG_XZR)));
                }
            } else if (i + 1 < n && opnd_is_reglike(*arg1)) {
                /* str x(...), [sp, #((i + 1) * XSP_SZ)] */
                PRE(ilist, instr, instr_create_1dst_1src
                    (dcontext, OP_str,
                     opnd_create_base_disp(DR_REG_XSP, DR_REG_NULL, 0,
                                           (i + 1) * XSP_SZ, OPSZ_PTR),
                     opnd_is_reg(*arg1) ? *arg1 : opnd_create_reg(DR_REG_XZR)));
            }
        }
#else /* ARM */
        /* XXX: We could use OP_stm here, but with lots of awkward corner cases. */
        PRE(ilist, instr, INSTR_CREATE_sub(dcontext, opnd_create_reg(DR_REG_XSP),
                                           opnd_create_reg(DR_REG_XSP),
                                           OPND_CREATE_INT32(stack_inc)));
        for (i = 0; i < n; i++) {
            opnd_t arg = args[NUM_REGPARM + i];
            if (opnd_is_reglike(arg)) {
                /* str r(...), [sp, #(i * XSP_SZ)] */
                PRE(ilist, instr, XINST_CREATE_store
                    (dcontext, opnd_create_base_disp(DR_REG_XSP, DR_REG_NULL, 0,
                                                     i * XSP_SZ, OPSZ_PTR), arg));
            }
        }
#endif
    }

    /* Initialise regs[], which encodes the contents of parameter registers.
     * A non-negative value x means regparms[x];
     * -1 means an immediate integer;
     * -2 means a non-parameter register.
     */
    for (i = 0; i < num_regs; i++) {
        if (opnd_is_immed_int(args[i]))
            regs[i] = -1;
        else {
            reg_id_t reg = opnd_get_reg(args[i]);
            regs[i] = -2;
            for (j = 0; j < NUM_REGPARM; j++) {
                if (reg == regparms[j]) {
                    regs[i] = j;
                    break;
                }
            }
        }
    }

    /* Initialise usecount[]: how many other registers use the value in a reg. */
    for (i = 0; i < num_regs; i++)
        usecount[i] = 0;
    for (i = 0; i < num_regs; i++) {
        if (regs[i] >= 0 && regs[i] != i)
            ++usecount[regs[i]];
    }

    /* Set up register arguments that are not part of a cycle. */
    {
        bool changed;
        do {
            changed = false;
            for (i = 0; i < num_regs; i++) {
                if (regs[i] == i || usecount[i] != 0)
                    continue;
                if (regs[i] == -1) {
                    insert_mov_immed_ptrsz(dcontext, opnd_get_immed_int(args[i]),
                                           opnd_create_reg(regparms[i]),
                                           ilist, instr, NULL, NULL);
                } else if (regs[i] == -2 && opnd_get_reg(args[i]) == DR_REG_XSP) {
                    /* XXX: We could record which register has been set to the SP to
                     * avoid repeating this load if several arguments are set to SP.
                     */
                    insert_get_mcontext_base(dcontext, ilist, instr, regparms[i]);
                    PRE(ilist, instr, instr_create_restore_from_dc_via_reg
                        (dcontext, regparms[i], regparms[i], XSP_OFFSET));
                } else {
                    PRE(ilist, instr, XINST_CREATE_move(dcontext,
                                                        opnd_create_reg(regparms[i]),
                                                        args[i]));
                    if (regs[i] != -2)
                        --usecount[regs[i]];
                }
                regs[i] = i;
                changed = true;
            }
        } while (changed);
    }

    /* From now on it is safe to use LR as a temporary. */

    /* Set up register arguments that are in cycles. A rotation of n values is
     * realised with (n + 1) moves.
     */
    for (;;) {
        int first, tmp;
        for (i = 0; i < num_regs; i++) {
            if (regs[i] != i)
                break;
        }
        if (i >= num_regs)
            break;
        first = i;
        PRE(ilist, instr, XINST_CREATE_move(dcontext, opnd_create_reg(DR_REG_LR),
                                            opnd_create_reg(regparms[i])));
        do {
            tmp = regs[i];
            ASSERT(0 <= tmp && tmp < num_regs);
            PRE(ilist, instr,
                XINST_CREATE_move(dcontext, opnd_create_reg(regparms[i]),
                                  tmp == first ? opnd_create_reg(DR_REG_LR) :
                                  opnd_create_reg(regparms[tmp])));
            regs[i] = i;
            i = tmp;
        } while (tmp != first);
    }

    /* Set up stack arguments that are (non-zero) constants or SP. */
    for (i = NUM_REGPARM; i < num_args; i++) {
        uint off = (i - NUM_REGPARM) * XSP_SZ;
        opnd_t arg = args[i];
        if (!opnd_is_reglike(arg)) {
            if (opnd_is_reg(arg)) {
                ASSERT(opnd_get_reg(arg) == DR_REG_XSP);
                insert_get_mcontext_base(dcontext, ilist, instr, DR_REG_LR);
                PRE(ilist, instr, instr_create_restore_from_dc_via_reg
                    (dcontext, DR_REG_LR, DR_REG_LR, XSP_OFFSET));
            } else {
                ASSERT(opnd_is_immed_int(arg));
                insert_mov_immed_ptrsz(dcontext, opnd_get_immed_int(arg),
                                       opnd_create_reg(DR_REG_LR),
                                       ilist, instr, NULL, NULL);
            }
            PRE(ilist, instr, XINST_CREATE_store
                (dcontext,
                 opnd_create_base_disp(DR_REG_XSP, DR_REG_NULL, 0, off, OPSZ_PTR),
                 opnd_create_reg(DR_REG_LR)));
        }
    }

    return (uint)stack_inc;
}

bool
insert_reachable_cti(dcontext_t *dcontext, instrlist_t *ilist, instr_t *where,
                     byte *encode_pc, byte *target, bool jmp, bool returns, bool precise,
                     reg_id_t scratch, instr_t **inlined_tgt_instr)
{
    ASSERT(scratch != REG_NULL); /* required */
    /* load target into scratch register */
    insert_mov_immed_ptrsz(dcontext, (ptr_int_t)
                           PC_AS_JMP_TGT(dr_get_isa_mode(dcontext), target),
                           opnd_create_reg(scratch), ilist, where, NULL, NULL);
    /* even if a call and not a jmp, we can skip this if it doesn't return */
    if (!jmp && returns) {
        PRE(ilist, where,
            IF_AARCH64_ELSE(INSTR_CREATE_blr, INSTR_CREATE_blx_ind)
                      (dcontext, opnd_create_reg(scratch)));
    } else {
        PRE(ilist, where,
            XINST_CREATE_jump_reg(dcontext, opnd_create_reg(scratch)));
    }
    return false /* an ind branch */;
}

int
insert_out_of_line_context_switch(dcontext_t *dcontext, instrlist_t *ilist,
                                  instr_t *instr, bool save)
{
    ASSERT_NOT_IMPLEMENTED(false); /* FIXME i#1551, i#1569 */
    return 0;
}

/*###########################################################################
 *###########################################################################
 *
 *   M A N G L I N G   R O U T I N E S
 */

/* forward declaration */
static void
mangle_stolen_reg(dcontext_t *dcontext, instrlist_t *ilist,
                  instr_t *instr, instr_t *next_instr, bool instr_to_be_removed);

#ifndef AARCH64

/* i#1662 optimization: we try to pick the same scratch register during
 * mangling to provide more opportunities for optimization,
 * xref insert_save_to_tls_if_necessary().
 *
 * Returns the prev reg restore instruction.
 */
static instr_t *
find_prior_scratch_reg_restore(dcontext_t *dcontext, instr_t *instr, reg_id_t *prior_reg)
{
    instr_t *prev = instr_get_prev(instr);
    bool tls, spill;

    ASSERT(prior_reg != NULL);
    *prior_reg = REG_NULL;
    if (INTERNAL_OPTION(opt_mangle) == 0)
        return NULL;
    while (prev != NULL &&
           /* We can eliminate the restore/respill pair only if they are executed
            * together, so only our own mangling label instruction is allowed in
            * between.
            */
           instr_is_label(prev) && instr_is_our_mangling(prev))
        prev = instr_get_prev(prev);
    if (prev != NULL &&
        instr_is_DR_reg_spill_or_restore(dcontext, prev, &tls, &spill, prior_reg)) {
        if (tls && !spill &&
            *prior_reg >= SCRATCH_REG0 && *prior_reg <= SCRATCH_REG_LAST)
            return prev;
    }
    *prior_reg = REG_NULL;
    return NULL;
}

#endif /* !AARCH64 */

/* optimized spill: only if not immediately spilled already */
static void
insert_save_to_tls_if_necessary(dcontext_t *dcontext, instrlist_t *ilist,
                                instr_t *where, reg_id_t reg, ushort slot)
{
#ifdef AARCH64
    /* FIXME i#1569: not yet optimized */
    PRE(ilist, where, instr_create_save_to_tls(dcontext, reg, slot));
#else
    instr_t *prev;
    reg_id_t prior_reg;
    DEBUG_DECLARE(bool tls;)
    DEBUG_DECLARE(bool spill;)

    /* this routine is only called for non-mbr mangling */
    STATS_INC(non_mbr_spills);
    prev = find_prior_scratch_reg_restore(dcontext, where, &prior_reg);
    if (INTERNAL_OPTION(opt_mangle) > 0 && prev != NULL && prior_reg == reg) {
        ASSERT(instr_is_DR_reg_spill_or_restore(dcontext, prev, &tls,
                                                &spill, &prior_reg) &&
               tls && !spill && prior_reg == reg);
        /* remove the redundant restore-spill pair */
        instrlist_remove(ilist, prev);
        instr_destroy(dcontext, prev);
        STATS_INC(non_mbr_respill_avoided);
    } else {
        PRE(ilist, where, instr_create_save_to_tls(dcontext, reg, slot));
    }
#endif
}

#ifndef AARCH64

/* If instr is inside an IT block, removes it from the block and
 * leaves it as an isolated (un-encodable) predicated instr, with any
 * other instrs from the same block made to be legal on both sides by
 * modifying and adding new OP_it instrs as necessary, which are marked
 * as app instrs.
 * Returns a new next_instr.
 */
static instr_t *
mangle_remove_from_it_block(dcontext_t *dcontext, instrlist_t *ilist, instr_t *instr)
{
    instr_t *prev, *it;
    uint prior, count;
    if (instr_get_isa_mode(instr) != DR_ISA_ARM_THUMB || !instr_is_predicated(instr))
        return instr_get_next(instr); /* nothing to do */
    for (prior = 0, prev = instr_get_prev(instr); prev != NULL;
         prior++, prev = instr_get_prev(prev)) {
        if (instr_get_opcode(prev) == OP_it)
            break;
        ASSERT(instr_is_predicated(prev));
    }
    ASSERT(prev != NULL);
    it = prev;
    count = instr_it_block_get_count(it);
    ASSERT(count > prior && count <= IT_BLOCK_MAX_INSTRS);
    if (prior > 0) {
        instrlist_preinsert
            (ilist, it, instr_it_block_create
             (dcontext, instr_it_block_get_pred(it, 0),
              prior > 1 ? instr_it_block_get_pred(it, 1) : DR_PRED_NONE,
              prior > 2 ? instr_it_block_get_pred(it, 2) : DR_PRED_NONE,
              DR_PRED_NONE));
        count -= prior;
    }
    count--; /* this instr */
    if (count > 0) {
        instrlist_postinsert
            (ilist, instr, instr_it_block_create
             (dcontext, instr_it_block_get_pred(it, prior + 1),
              count > 1 ? instr_it_block_get_pred(it, prior + 2) : DR_PRED_NONE,
              count > 2 ? instr_it_block_get_pred(it, prior + 3) : DR_PRED_NONE,
              DR_PRED_NONE));
    }
    /* It is now safe to remove the original OP_it instr */
    instrlist_remove(ilist, it);
    instr_destroy(dcontext, it);
    DOLOG(5, LOG_INTERP, {
        LOG(THREAD, LOG_INTERP, 4, "bb ilist after removing from IT block:\n");
        instrlist_disassemble(dcontext, NULL, ilist, THREAD);
    });
    return instr_get_next(instr);
}

/* Adds enough OP_it instrs to ensure that each predicated instr in [start, end)
 * (open-ended, so pass NULL to go to the final instr in ilist) is inside an IT
 * block and is thus legally encodable.  Marks the OP_it instrs as app instrs.
 */
int
reinstate_it_blocks(dcontext_t *dcontext, instrlist_t *ilist, instr_t *start,
                    instr_t *end)
{
    instr_t *instr, *block_start = NULL;
    app_pc block_xl8 = NULL;
    int res = 0;
    uint it_count = 0, block_count = 0;
    dr_pred_type_t block_pred[IT_BLOCK_MAX_INSTRS];
    for (instr = start; instr != NULL && instr != end; instr = instr_get_next(instr)) {
        bool instr_predicated = instr_is_predicated(instr) &&
            /* A label instruction may be used as a cti target, so we stop
             * the IT block on label instructions.
             */
            !instr_is_label(instr) &&
            /* Do not put OP_b exit cti into block: patch_branch can't handle */
            instr_get_opcode(instr) != OP_b &&
            instr_get_opcode(instr) != OP_b_short;
        if (block_start != NULL) {
            bool matches = true;
            ASSERT(block_count < IT_BLOCK_MAX_INSTRS);
            if (instr_predicated) {
                if (instr_get_predicate(instr) != block_pred[0] &&
                    instr_get_predicate(instr) != instr_invert_predicate(block_pred[0]))
                    matches = false;
                else
                    block_pred[block_count++] = instr_get_predicate(instr);
            }
            if (!matches || !instr_predicated || block_count == IT_BLOCK_MAX_INSTRS) {
                res++;
                instrlist_preinsert
                    (ilist, block_start, INSTR_XL8(instr_it_block_create
                     (dcontext, block_pred[0],
                      block_count > 1 ? block_pred[1] : DR_PRED_NONE,
                      block_count > 2 ? block_pred[2] : DR_PRED_NONE,
                      block_count > 3 ? block_pred[3] : DR_PRED_NONE), block_xl8));
                block_start = NULL;
                if (instr_predicated && matches)
                    continue;
            } else
                continue;
        }
        /* Skip existing IT blocks.
         * XXX: merge w/ adjacent blocks.
         */
        if (it_count > 0)
            it_count--;
        else if (instr_get_opcode(instr) == OP_it)
            it_count = instr_it_block_get_count(instr);
        else if (instr_predicated) {
            instr_t *app;
            block_start = instr;
            block_pred[0] = instr_get_predicate(instr);
            block_count = 1;
            /* XXX i#1695: we want the xl8 to be the original app IT instr, if
             * it existed, as using the first instr inside the block will not
             * work on relocation.  Should we insert labels to keep that info
             * when we remove IT instrs?
             */
            for (app = instr; app != NULL && instr_get_app_pc(app) == NULL;
                 app = instr_get_next(app))
                /*nothing*/;
            if (app != NULL)
                block_xl8 = instr_get_app_pc(app);
            else
                block_xl8 = NULL;
        }
    }
    if (block_start != NULL) {
        res++;
        instrlist_preinsert
            (ilist, block_start, INSTR_XL8(instr_it_block_create
             (dcontext, block_pred[0],
              block_count > 1 ? block_pred[1] : DR_PRED_NONE,
              block_count > 2 ? block_pred[2] : DR_PRED_NONE,
              block_count > 3 ? block_pred[3] : DR_PRED_NONE), block_xl8));
    }
    return res;
}

static void
mangle_reinstate_it_blocks(dcontext_t *dcontext, instrlist_t *ilist, instr_t *start,
                           instr_t *end)
{
    if (dr_get_isa_mode(dcontext) != DR_ISA_ARM_THUMB)
        return; /* nothing to do */
    reinstate_it_blocks(dcontext, ilist, start, end);
    DOLOG(5, LOG_INTERP, {
        LOG(THREAD, LOG_INTERP, 4, "bb ilist after reinstating IT blocks:\n");
        instrlist_disassemble(dcontext, NULL, ilist, THREAD);
    });
}

#endif /* !AARCH64 */

void
insert_mov_immed_arch(dcontext_t *dcontext, instr_t *src_inst, byte *encode_estimate,
                      ptr_int_t val, opnd_t dst,
                      instrlist_t *ilist, instr_t *instr,
                      OUT instr_t **first, OUT instr_t **last)
{
#ifdef AARCH64
    instr_t *mov;
    uint rt;
    int i;

    CLIENT_ASSERT(opnd_is_reg(dst),
                  "AArch64 cannot store an immediate direct to memory");
    rt = opnd_get_reg(dst) - DR_REG_X0;
    ASSERT(rt < 31);
    if (src_inst != NULL)
        val = (ptr_int_t)encode_estimate;

    /* movz x(rt), #(val & 0xffff) */
    mov = INSTR_CREATE_movz(dcontext, opnd_create_reg(DR_REG_X0 + rt),
                            OPND_CREATE_INT16(val & 0xffff), OPND_CREATE_INT8(0));
    PRE(ilist, instr, mov);
    if (first != NULL)
        *first = mov;
    for (i = 1; i < 4; i++) {
        if ((val >> (16 * i) & 0xffff) != 0) {
            /* movk x(rt), #(val >> sh & 0xffff), lsl #(sh) */
            mov = INSTR_CREATE_movk(dcontext, opnd_create_reg(DR_REG_X0 + rt),
                                    OPND_CREATE_INT16((val >> 16 * i) & 0xffff),
                                    OPND_CREATE_INT8(i * 16));
            PRE(ilist, instr, mov);
        }
    }
    if (last != NULL)
        *last = mov;
#else
    instr_t *mov1, *mov2;
    if (src_inst != NULL)
        val = (ptr_int_t) encode_estimate;
    CLIENT_ASSERT(opnd_is_reg(dst), "ARM cannot store an immediate direct to memory");
    /* MVN writes the bitwise inverse of an immediate value to the dst register */
    /* XXX: we could check for larger tile/rotate immed patterns */
    if (src_inst == NULL && ~val >= 0 && ~val <= 0xff) {
        mov1 = INSTR_CREATE_mvn(dcontext, dst, OPND_CREATE_INT(~val));
        PRE(ilist, instr, mov1);
        mov2 = NULL;
    } else {
        /* To use INT16 here and pass the size checks in opnd_create_immed_int
         * we'd have to add UINT16 (or sign-extend the bottom half again):
         * simpler to use INT, and our general ARM philosophy is to use INT and
         * ignore immed sizes at instr creation time (only at encode time do we
         * check them).
         */
        mov1 = INSTR_CREATE_movw(dcontext, dst,
                                 (src_inst == NULL) ?
                                 OPND_CREATE_INT(val & 0xffff) :
                                 opnd_create_instr_ex(src_inst, OPSZ_2, 0));
        PRE(ilist, instr, mov1);
        val = (val >> 16) & 0xffff;
        if (val == 0) {
            /* movw zero-extends so we're done */
            mov2 = NULL;
        } else {
            mov2 = INSTR_CREATE_movt(dcontext, dst,
                                     (src_inst == NULL) ?
                                     OPND_CREATE_INT(val) :
                                     opnd_create_instr_ex(src_inst, OPSZ_2, 16));
            PRE(ilist, instr, mov2);
        }
    }
    if (first != NULL)
        *first = mov1;
    if (last != NULL)
        *last = mov2;
#endif
}

void
insert_push_immed_arch(dcontext_t *dcontext, instr_t *src_inst, byte *encode_estimate,
                       ptr_int_t val, instrlist_t *ilist, instr_t *instr,
                       OUT instr_t **first, OUT instr_t **last)
{
    ASSERT_NOT_IMPLEMENTED(false); /* FIXME i#1551, i#1569 */
}

/* Used for fault translation */
bool
instr_check_xsp_mangling(dcontext_t *dcontext, instr_t *inst, int *xsp_adjust)
{
    ASSERT(xsp_adjust != NULL);
    /* No current ARM/AArch64 mangling splits an atomic push/pop into emulated pieces:
     * the OP_ldm/OP_stm splits shouldn't need special translation handling.
     */
    return false;
}

void
mangle_syscall_arch(dcontext_t *dcontext, instrlist_t *ilist, uint flags,
                    instr_t *instr, instr_t *next_instr)
{
    /* inlined conditional system call mangling is not supported */
    ASSERT(!instr_is_predicated(instr));

    /* Shared routine already checked method, handled INSTR_NI_SYSCALL*,
     * and inserted the signal barrier and non-auto-restart nop.
     * If we get here, we're dealing with an ignorable syscall.
     */

    /* We assume that the stolen register will, in effect, be neither
     * read nor written by a system call as it is above the highest
     * register used for the syscall arguments or number. This assumption
     * currently seems to be valid on arm/arm64 Linux, which only writes the
     * return value (with system calls that return). When other kernels are
     * supported it may be necessary to move the stolen register value to a
     * safer register (one that is "callee-saved" and not used by the gateway
     * mechanism) before the system call, and restore it afterwards.
     */
    ASSERT(DR_REG_STOLEN_MIN > DR_REG_SYSNUM);

    /* We have to save r0 in case the syscall is interrupted.  To restart
     * it, we need to replace the kernel's -EINTR in r0 with the original
     * app arg.
     * XXX optimization: we could try to get the syscall number and avoid
     * this for non-auto-restart syscalls.
     */
    PRE(ilist, instr,
        instr_create_save_to_tls(dcontext, DR_REG_R0, TLS_REG0_SLOT));
}

#ifdef UNIX
/* Inserts code to handle clone into ilist.
 * instr is the syscall instr itself.
 * Assumes that instructions exist beyond instr in ilist.
 */
void
mangle_insert_clone_code(dcontext_t *dcontext, instrlist_t *ilist,
                         instr_t *instr)
{
    /*    svc 0
     *    cbnz r0, parent
     *    jmp new_thread_dynamo_start
     *  parent:
     *    <post system call, etc.>
     */
    instr_t *in = instr_get_next(instr);
    instr_t *parent = INSTR_CREATE_label(dcontext);
    ASSERT(in != NULL);
    PRE(ilist, in,
        INSTR_CREATE_cbnz(dcontext, opnd_create_instr(parent),
                          opnd_create_reg(DR_REG_R0)));
    insert_reachable_cti(dcontext, ilist, in, vmcode_get_start(),
                         (byte *) get_new_thread_start(dcontext),
                         true/*jmp*/, false/*!returns*/, false/*!precise*/,
                         DR_REG_R0/*scratch*/, NULL);
    instr_set_meta(instr_get_prev(in));
    PRE(ilist, in, parent);
}
#endif /* UNIX */

void
mangle_interrupt(dcontext_t *dcontext, instrlist_t *ilist, instr_t *instr,
                 instr_t *next_instr)
{
    ASSERT_NOT_IMPLEMENTED(false); /* FIXME i#1551, i#1569 */
}

#ifndef AARCH64

/* Adds a mov of the fall-through address into IBL_TARGET_REG, predicated
 * with the inverse of instr's predicate.
 * The caller must call mangle_reinstate_it_blocks() in Thumb mode afterward
 * in order to make for legal encodings.
 */
static void
mangle_add_predicated_fall_through(dcontext_t *dcontext, instrlist_t *ilist,
                                   instr_t *instr, instr_t *next_instr,
                                   instr_t *mangle_start)
{
    /* Our approach is to simply add a move-immediate of the fallthrough
     * address under the inverted predicate.  This is much simpler to
     * implement than adding a new kind of indirect branch ("conditional
     * indirect") and plumbing it through all the optimized emit and link
     * code (in particular, cbr stub sharing and other complex features).
     */
    dr_pred_type_t pred = instr_get_predicate(instr);
    ptr_int_t fall_through = get_call_return_address(dcontext, ilist, instr);
    instr_t *first, *last;
    ASSERT(instr_is_predicated(instr)); /* caller should check */

    /* Mark the taken mangling as predicated.  We are starting after our r2
     * spill.  It gets complex w/ interactions with mangle_stolen_reg() (b/c
     * we aren't starting far enough back) so we bail for that.
     * For mangle_pc_read(), we simply don't predicate the restore (b/c
     * we aren't predicating the save).
     */
    if (!instr_uses_reg(instr, dr_reg_stolen)) {
        instr_t *prev = instr_get_next(mangle_start);
        for (; prev != next_instr; prev = instr_get_next(prev)) {
            if (instr_is_app(prev) ||
                !instr_is_DR_reg_spill_or_restore(dcontext, prev, NULL, NULL, NULL))
                instr_set_predicate(prev, pred);
        }
    }

    insert_mov_immed_ptrsz(dcontext, (ptr_int_t)
                           PC_AS_JMP_TGT(instr_get_isa_mode(instr),
                                         (app_pc)fall_through),
                           opnd_create_reg(IBL_TARGET_REG), ilist, next_instr,
                           &first, &last);
    for (;; first = instr_get_next(first)) {
        instr_set_predicate(first, instr_invert_predicate(pred));
        if (last == NULL || first == last)
            break;
    }
}

static inline bool
app_instr_is_in_it_block(dcontext_t *dcontext, instr_t *instr)
{
    ASSERT(instr_is_app(instr));
    return (instr_get_isa_mode(instr) == DR_ISA_ARM_THUMB &&
            instr_is_predicated(instr));
}

#endif /* !AARCH64 */

instr_t *
mangle_direct_call(dcontext_t *dcontext, instrlist_t *ilist, instr_t *instr,
                   instr_t *next_instr, bool mangle_calls, uint flags)
{
#ifdef AARCH64
    ptr_int_t target, retaddr;

    ASSERT(instr_get_opcode(instr) == OP_bl);
    ASSERT(opnd_is_pc(instr_get_target(instr)));
    target = (ptr_int_t)opnd_get_pc(instr_get_target(instr));
    retaddr = get_call_return_address(dcontext, ilist, instr);
    insert_mov_immed_ptrsz(dcontext, retaddr,
                           opnd_create_reg(DR_REG_X30), ilist, instr, NULL, NULL);
    instrlist_remove(ilist, instr); /* remove OP_bl */
    instr_destroy(dcontext, instr);
    return next_instr;
#else
    /* Strategy: replace OP_bl with 2-step mov immed into lr + OP_b */
    ptr_uint_t retaddr;
    uint opc = instr_get_opcode(instr);
    ptr_int_t target;
    instr_t *first, *last;
    bool in_it = app_instr_is_in_it_block(dcontext, instr);
    instr_t *bound_start = INSTR_CREATE_label(dcontext);
    if (in_it) {
        /* split instr off from its IT block for easier mangling (we reinstate later) */
        next_instr = mangle_remove_from_it_block(dcontext, ilist, instr);
    }
    PRE(ilist, instr, bound_start);
    ASSERT(opc == OP_bl || opc == OP_blx);
    ASSERT(opnd_is_pc(instr_get_target(instr)));
    target = (ptr_int_t) opnd_get_pc(instr_get_target(instr));
    retaddr = get_call_return_address(dcontext, ilist, instr);
    insert_mov_immed_ptrsz(dcontext, (ptr_int_t)
                           PC_AS_JMP_TGT(instr_get_isa_mode(instr), (app_pc)retaddr),
                           opnd_create_reg(DR_REG_LR), ilist, instr, &first, &last);
    if (opc == OP_bl) {
        /* OP_blx predication is handled below */
        if (instr_is_predicated(instr)) {
            for (;; first = instr_get_next(first)) {
                instr_set_predicate(first, instr_get_predicate(instr));
                if (last == NULL || first == last)
                    break;
            }
            /* Add exit cti for taken direction b/c we're removing the OP_bl */
            instrlist_preinsert
                (ilist, instr, INSTR_PRED
                 (XINST_CREATE_jump(dcontext, opnd_create_pc((app_pc)target)),
                  instr_get_predicate(instr)));
        }
    } else {
        /* Unfortunately while there is OP_blx with an immed, OP_bx requires
         * indirection through a register.  We thus need to swap modes separately,
         * but our ISA doesn't support mixing modes in one fragment, making
         * a local "blx next_instr" not easy.  We have two potential solutions:
         *   A) Implement far linking through stub's "ldr pc, [pc + 8]" and use
         *      it for blx.  We need to implement that anyway for reachability,
         *      but as it's not implemented yet, I'm going w/ B) for now.
         *   B) Pretend this is an indirect branch and use the ibl.
         *      This is slower so XXX i#1612: switch to A once we have far links.
         */
        if (instr_get_isa_mode(instr) == DR_ISA_ARM_A32)
            target = (ptr_int_t) PC_AS_JMP_TGT(DR_ISA_ARM_THUMB, (app_pc)target);
        PRE(ilist, instr,
            instr_create_save_to_tls(dcontext, IBL_TARGET_REG, IBL_TARGET_SLOT));
        insert_mov_immed_ptrsz(dcontext, target, opnd_create_reg(IBL_TARGET_REG),
                               ilist, instr, NULL, NULL);
        if (instr_is_predicated(instr)) {
            mangle_add_predicated_fall_through(dcontext, ilist, instr, next_instr,
                                               bound_start);
            ASSERT(in_it || instr_get_isa_mode(instr) != DR_ISA_ARM_THUMB);
        }
    }
    /* remove OP_bl (final added jmp already targets the callee) or OP_blx */
    instrlist_remove(ilist, instr);
    instr_destroy(dcontext, instr);
    if (in_it)
        mangle_reinstate_it_blocks(dcontext, ilist, bound_start, next_instr);
    return next_instr;
#endif
}

instr_t *
mangle_indirect_call(dcontext_t *dcontext, instrlist_t *ilist, instr_t *instr,
                     instr_t *next_instr, bool mangle_calls, uint flags)
{
#ifdef AARCH64
    ASSERT(instr_get_opcode(instr) == OP_blr);
    PRE(ilist, instr,
        instr_create_save_to_tls(dcontext, IBL_TARGET_REG, IBL_TARGET_SLOT));
    ASSERT(opnd_is_reg(instr_get_target(instr)));
    if (opnd_same(instr_get_target(instr), opnd_create_reg(dr_reg_stolen))) {
        /* if the target reg is dr_reg_stolen, the app value is in TLS */
        PRE(ilist, instr,
            instr_create_restore_from_tls(dcontext,
                                          IBL_TARGET_REG,
                                          TLS_REG_STOLEN_SLOT));
    } else {
        PRE(ilist, instr,
            XINST_CREATE_move(dcontext, opnd_create_reg(IBL_TARGET_REG),
                              instr_get_target(instr)));
    }
    insert_mov_immed_ptrsz(dcontext,
                           get_call_return_address(dcontext, ilist, instr),
                           opnd_create_reg(DR_REG_X30),
                           ilist, next_instr, NULL, NULL);
    instrlist_remove(ilist, instr); /* remove OP_blr */
    instr_destroy(dcontext, instr);
    return next_instr;
#else
    ptr_uint_t retaddr;
    bool in_it = app_instr_is_in_it_block(dcontext, instr);
    instr_t *bound_start = INSTR_CREATE_label(dcontext);
    if (in_it) {
        /* split instr off from its IT block for easier mangling (we reinstate later) */
        next_instr = mangle_remove_from_it_block(dcontext, ilist, instr);
    }
    PRE(ilist, instr,
        instr_create_save_to_tls(dcontext, IBL_TARGET_REG, IBL_TARGET_SLOT));
    /* We need the spill to be unconditional so start pred processing here */
    PRE(ilist, instr, bound_start);

    if (!opnd_same(instr_get_target(instr), opnd_create_reg(IBL_TARGET_REG))) {
        if (opnd_same(instr_get_target(instr), opnd_create_reg(dr_reg_stolen))) {
            /* if the target reg is dr_reg_stolen, the app value is in TLS */
            PRE(ilist, instr,
                instr_create_restore_from_tls(dcontext,
                                              IBL_TARGET_REG,
                                              TLS_REG_STOLEN_SLOT));
        } else {
            PRE(ilist, instr,
                XINST_CREATE_move(dcontext, opnd_create_reg(IBL_TARGET_REG),
                                  instr_get_target(instr)));
        }
    }
    retaddr = get_call_return_address(dcontext, ilist, instr);
    insert_mov_immed_ptrsz(dcontext, (ptr_int_t)
                           PC_AS_JMP_TGT(instr_get_isa_mode(instr), (app_pc)retaddr),
                           opnd_create_reg(DR_REG_LR), ilist, instr, NULL, NULL);

    if (instr_is_predicated(instr)) {
        mangle_add_predicated_fall_through(dcontext, ilist, instr, next_instr,
                                           bound_start);
        ASSERT(in_it || instr_get_isa_mode(instr) != DR_ISA_ARM_THUMB);
    }
    /* remove OP_blx_ind (final added jmp already targets the callee) */
    instrlist_remove(ilist, instr);
    instr_destroy(dcontext, instr);
    if (in_it)
        mangle_reinstate_it_blocks(dcontext, ilist, bound_start, next_instr);
    return next_instr;
#endif
}

void
mangle_return(dcontext_t *dcontext, instrlist_t *ilist, instr_t *instr,
              instr_t *next_instr, uint flags)
{
    /* The mangling is identical */
    mangle_indirect_jump(dcontext, ilist, instr, next_instr, flags);
}

instr_t *
mangle_indirect_jump(dcontext_t *dcontext, instrlist_t *ilist, instr_t *instr,
                     instr_t *next_instr, uint flags)
{
#ifdef AARCH64
    ASSERT(instr_get_opcode(instr) == OP_br ||
           instr_get_opcode(instr) == OP_ret);
    PRE(ilist, instr,
        instr_create_save_to_tls(dcontext, IBL_TARGET_REG, IBL_TARGET_SLOT));
    ASSERT(opnd_is_reg(instr_get_target(instr)));
    if (opnd_same(instr_get_target(instr), opnd_create_reg(dr_reg_stolen))) {
        /* if the target reg is dr_reg_stolen, the app value is in TLS */
        PRE(ilist, instr,
            instr_create_restore_from_tls(dcontext,
                                          IBL_TARGET_REG,
                                          TLS_REG_STOLEN_SLOT));
    } else {
        PRE(ilist, instr,
            XINST_CREATE_move(dcontext, opnd_create_reg(IBL_TARGET_REG),
                              instr_get_target(instr)));
    }
    instrlist_remove(ilist, instr); /* remove OP_br or OP_ret */
    instr_destroy(dcontext, instr);
    return next_instr;
#else
    bool remove_instr = false;
    int opc = instr_get_opcode(instr);
    dr_isa_mode_t isa_mode = instr_get_isa_mode(instr);
    bool in_it = app_instr_is_in_it_block(dcontext, instr);
    instr_t *bound_start = INSTR_CREATE_label(dcontext);
    if (in_it) {
        /* split instr off from its IT block for easier mangling (we reinstate later) */
        next_instr = mangle_remove_from_it_block(dcontext, ilist, instr);
    }
    PRE(ilist, instr,
        instr_create_save_to_tls(dcontext, IBL_TARGET_REG, IBL_TARGET_SLOT));
    /* We need the spill to be unconditional so start pred processing here */
    PRE(ilist, instr, bound_start);
    /* Most gpr_list writes are handled by mangle_gpr_list_write() by extracting
     * a single "ldr pc" instr out for mangling here, except simple instructions
     * like "pop pc". Xref mangle_gpr_list_write() for details.
     */
    if (instr_writes_gpr_list(instr)) {
        opnd_t memop = instr_get_src(instr, 0);
        /* must be simple cases like "pop pc" */
        ASSERT(opnd_is_base_disp(memop));
        ASSERT(opnd_get_reg(instr_get_dst(instr, 0)) == DR_REG_PC);
        /* FIXME i#1551: on A32, ldm* can have only one reg in the reglist,
         * i.e., "ldm r10, {pc}" is valid, so we should check dr_reg_stolen usage.
         */
        ASSERT_NOT_IMPLEMENTED(!opnd_uses_reg(memop, dr_reg_stolen));
        opnd_set_size(&memop, OPSZ_VAR_REGLIST);
        instr_set_src(instr, 0, memop);
        instr_set_dst(instr, 0, opnd_create_reg(IBL_TARGET_REG));
# ifdef CLIENT_INTERFACE
        /* We target only the typical return instructions: multi-pop here */
        if (TEST(INSTR_CLOBBER_RETADDR, instr->flags) && opc == OP_ldmia) {
            bool writeback = instr_num_srcs(instr) > 1;
            if (writeback) {
                opnd_set_disp(&memop, -sizeof(void*));
                opnd_set_size(&memop, OPSZ_PTR);
                /* We do not support writing a passed-in value as it would require
                 * spilling another reg.  We write the only non-retaddr-guaranteed
                 * reg we have, our stolen reg.
                 */
                POST(ilist, instr,
                     XINST_CREATE_store(dcontext, memop, opnd_create_reg(dr_reg_stolen)));
            } /* else not a pop */
        }
# endif
    } else if (opc == OP_bx || opc ==  OP_bxj) {
        ASSERT(opnd_is_reg(instr_get_target(instr)));
        if (opnd_same(instr_get_target(instr), opnd_create_reg(dr_reg_stolen))) {
            /* if the target reg is dr_reg_stolen, the app value is in TLS */
            PRE(ilist, instr,
                instr_create_restore_from_tls(dcontext,
                                              IBL_TARGET_REG,
                                              TLS_REG_STOLEN_SLOT));
        } else {
            PRE(ilist, instr,
                XINST_CREATE_move(dcontext, opnd_create_reg(IBL_TARGET_REG),
                                  instr_get_target(instr)));
        }
        /* remove the bx */
        remove_instr = true;
    } else if (opc == OP_tbb || opc == OP_tbh) {
        /* XXX: should we add add dr_insert_get_mbr_branch_target() for use
         * internally and by clients?  OP_tb{b,h} break our assumptions of the target
         * simply being stored as an absolute address at the memory operand location.
         * Instead, these are pc-relative: pc += memval*2.  However, it's non-trivial
         * to add that, as it requires duplicating all this mangling code.  Really
         * clients should use dr_insert_mbr_instrumentation(), and instr_get_target()
         * isn't that useful for mbrs.
         */
        ptr_int_t cur_pc = (ptr_int_t)
            decode_cur_pc(instr_get_raw_bits(instr), instr_get_isa_mode(instr),
                          opc, instr);
        /* for case like tbh [pc, r10, lsl, #1] */
        if (instr_uses_reg(instr, dr_reg_stolen))
            mangle_stolen_reg(dcontext, ilist, instr, instr_get_next(instr), false);

        if (opc == OP_tbb) {
            PRE(ilist, instr,
                INSTR_CREATE_ldrb(dcontext, opnd_create_reg(IBL_TARGET_REG),
                                  instr_get_src(instr, 0)));
        } else {
            PRE(ilist, instr,
                INSTR_CREATE_ldrh(dcontext, opnd_create_reg(IBL_TARGET_REG),
                                  instr_get_src(instr, 0)));
        }
        PRE(ilist, instr,
            INSTR_CREATE_lsl(dcontext, opnd_create_reg(IBL_TARGET_REG),
                             opnd_create_reg(IBL_TARGET_REG), OPND_CREATE_INT(1)));
        /* Rather than steal another register and using movw,movt to put the pc
         * into it, we split the add up into 4 pieces.
         * Even if the memref is pc-relative, this is still faster than sharing
         * the pc from mangle_rel_addr() if we have mangle_rel_addr() use r2
         * as the scratch reg.
         * XXX: arrange for that to happen, when we refactor the ind br vs PC
         * and stolen reg mangling, if memref doesn't already use r2.
         */
        if (opc == OP_tbb) {
            /* One byte x2 won't touch the top half, so we use a movt to add: */
            PRE(ilist, instr,
                INSTR_CREATE_movt(dcontext, opnd_create_reg(IBL_TARGET_REG),
                                  OPND_CREATE_INT((cur_pc & 0xffff0000) >> 16)));
        } else {
            PRE(ilist, instr,
                XINST_CREATE_add(dcontext, opnd_create_reg(IBL_TARGET_REG),
                                 OPND_CREATE_INT(cur_pc & 0xff000000)));
            PRE(ilist, instr,
                XINST_CREATE_add(dcontext, opnd_create_reg(IBL_TARGET_REG),
                                 OPND_CREATE_INT(cur_pc & 0x00ff0000)));
        }
        PRE(ilist, instr,
            XINST_CREATE_add(dcontext, opnd_create_reg(IBL_TARGET_REG),
                             OPND_CREATE_INT(cur_pc & 0x0000ff00)));
        PRE(ilist, instr,
            XINST_CREATE_add(dcontext, opnd_create_reg(IBL_TARGET_REG),
                             /* These do not switch modes so we set LSB */
                             OPND_CREATE_INT((cur_pc & 0x000000ff) | 0x1)));
        /* remove the instr */
        remove_instr = true;
    } else if (opc == OP_rfe || opc == OP_rfedb || opc == OP_rfeda || opc == OP_rfeib ||
               opc == OP_eret) {
        /* FIXME i#1551: NYI on ARM */
        ASSERT_NOT_IMPLEMENTED(false);
    } else {
        /* Explicitly writes just the pc */
        uint i;
        bool found_pc;
        instr_t *immed_next = instr_get_next(instr);
        /* XXX: can anything (non-OP_ldm) have r2 as an additional dst? */
        ASSERT_NOT_IMPLEMENTED(!instr_writes_to_reg(instr, IBL_TARGET_REG,
                                                    DR_QUERY_INCLUDE_ALL));
        for (i = 0; i < instr_num_dsts(instr); i++) {
            if (opnd_is_reg(instr_get_dst(instr, i)) &&
                opnd_get_reg(instr_get_dst(instr, i)) == DR_REG_PC) {
                found_pc = true;
                instr_set_dst(instr, i, opnd_create_reg(IBL_TARGET_REG));
                break;
            }
        }
        ASSERT(found_pc);
        if (isa_mode == DR_ISA_ARM_THUMB &&
            (instr_get_opcode(instr) == OP_mov || instr_get_opcode(instr) == OP_add)) {
            /* Some Thumb write-to-PC instructions (OP_add and OP_mov) are simple
             * non-mode-changing branches, so we set LSB to 1.
             */
            opnd_t src = opnd_create_reg(IBL_TARGET_REG);
            if (instr_get_opcode(instr) == OP_mov && !instr_is_predicated(instr)) {
                /* Optimization: we can replace the mov */
                src = instr_get_src(instr, 0);
                remove_instr = true;
            }
            if (instr_get_opcode(instr) == OP_add) {
                /* We need to add shift immeds: easiest to create a new add (i#1919) */
                PRE(ilist, instr,
                    INSTR_CREATE_add(dcontext, instr_get_dst(instr, 0),
                                     instr_get_src(instr, 0), instr_get_src(instr, 1)));
                remove_instr = true;
            }
            /* We want this before any mangle_rel_addr mangling */
            POST(ilist, instr,
                INSTR_CREATE_orr(dcontext, opnd_create_reg(IBL_TARGET_REG), src,
                                 OPND_CREATE_INT(1)));
        }
        if (instr_uses_reg(instr, dr_reg_stolen)) {
            /* Stolen register mangling must happen after orr instr
             * inserted above but before any mangle_rel_addr mangling.
             */
            mangle_stolen_reg(dcontext, ilist, instr, immed_next, remove_instr);
        }
# ifdef CLIENT_INTERFACE
        /* We target only the typical return instructions: single pop here */
        if (TEST(INSTR_CLOBBER_RETADDR, instr->flags) && opc == OP_ldr) {
            bool writeback = instr_num_srcs(instr) > 1;
            if (writeback && opnd_is_immed_int(instr_get_src(instr, 1))) {
                opnd_t memop = instr_get_src(instr, 0);
                opnd_set_disp(&memop, -opnd_get_immed_int(instr_get_src(instr, 1)));
                /* See above: we just write our stolen reg value */
                POST(ilist, instr,
                     XINST_CREATE_store(dcontext, memop, opnd_create_reg(dr_reg_stolen)));
            } /* else not a pop */
        }
# endif
    }
    if (instr_is_predicated(instr)) {
        mangle_add_predicated_fall_through(dcontext, ilist, instr, next_instr,
                                           bound_start);
        ASSERT(in_it || isa_mode != DR_ISA_ARM_THUMB);
    }
    if (remove_instr) {
        instrlist_remove(ilist, instr);
        instr_destroy(dcontext, instr);
    }
    if (in_it)
        mangle_reinstate_it_blocks(dcontext, ilist, bound_start, next_instr);
    return next_instr;
#endif
}

/* Local single-instr-window scratch reg picker.  Only considers r0-r3, so the
 * caller must split up any GPR reg list first.  Assumes we only care about instrs
 * that read or write regs outside of r0-r3, so we'll only fail on instrs that
 * can access 5 GPR's, and again caller should split those up.
 *
 * For some use case (e.g., mangle stolen reg), the scratch reg will be
 * used across the app instr, so we cannot pick a dead reg.
 *
 * Returns REG_NULL if fail to find a scratch reg.
 */
static reg_id_t
pick_scratch_reg(dcontext_t *dcontext, instr_t *instr, bool dead_reg_ok,
                 ushort *scratch_slot OUT, bool *should_restore OUT)
{
    reg_id_t reg;
    ushort slot;
    if (should_restore != NULL)
        *should_restore = true;

#ifndef AARCH64 /* FIXME i#1569: not yet optimized */
    if (find_prior_scratch_reg_restore(dcontext, instr, &reg) != NULL &&
        reg != REG_NULL && !instr_uses_reg(instr, reg) &&
        /* Ensure no conflict in scratch regs for PC or stolen reg
         * mangling vs ind br mangling.  We can't just check for mbr b/c
         * of OP_blx.
         */
        (!instr_is_cti(instr) || reg != IBL_TARGET_REG)) {
        ASSERT(reg >= SCRATCH_REG0 && reg <= SCRATCH_REG_LAST);
        slot = TLS_REG0_SLOT + sizeof(reg_t)*(reg - SCRATCH_REG0);
        DOLOG(4, LOG_INTERP, {
            dcontext_t *dcontext = get_thread_private_dcontext();
            LOG(THREAD, LOG_INTERP, 4, "use last scratch reg %s\n", reg_names[reg]);
        });
    } else
#endif
        reg = REG_NULL;

    if (reg == REG_NULL) {
        for (reg  = SCRATCH_REG0, slot = TLS_REG0_SLOT;
             reg <= SCRATCH_REG_LAST; reg++, slot+=sizeof(reg_t)) {
            if (!instr_uses_reg(instr, reg) &&
                /* not pick  IBL_TARGET_REG if instr is a cti */
                (!instr_is_cti(instr) || reg != IBL_TARGET_REG))
                break;
        }
    }
    /* We can only try to pick a dead register if the scratch reg usage
     * allows so (e.g., not across the app instr).
     */
    if (reg > SCRATCH_REG_LAST && dead_reg_ok) {
        /* Likely OP_ldm.  We'll have to pick a dead reg (non-ideal b/c a fault
         * could come in: i#400).
         */
        for (reg  = SCRATCH_REG0, slot = TLS_REG0_SLOT;
             reg <= SCRATCH_REG_LAST; reg++, slot+=sizeof(reg_t)) {
            if (!instr_reads_from_reg(instr, reg, DR_QUERY_INCLUDE_ALL) &&
                /* Ensure no conflict vs ind br mangling */
                (!instr_is_cti(instr) || reg != IBL_TARGET_REG))
                break;
        }
        if (should_restore != NULL)
            *should_restore = false;
    }
    /* Only OP_stm could read all 4 of our scratch regs and also read or write
     * the PC or stolen reg (OP_smlal{b,t}{b,t} can read 4 GPR's but not a 4th),
     * and it's not allowed to have PC as a base reg (it's "unpredictable" at
     * least).  For stolen reg as base, we should split it up before calling here.
     */
    if (reg > SCRATCH_REG_LAST)
        reg = REG_NULL;
    if (scratch_slot != NULL)
        *scratch_slot = slot;
    return reg;
}

/* Should return NULL if it destroys "instr". */
instr_t *
mangle_rel_addr(dcontext_t *dcontext, instrlist_t *ilist, instr_t *instr,
                instr_t *next_instr)
{
#ifdef AARCH64
    uint opc = instr_get_opcode(instr);
    opnd_t dst = instr_get_dst(instr, 0);
    opnd_t src = instr_get_src(instr, 0);
    app_pc tgt;
    ASSERT(opc == OP_adr || opc == OP_adrp || opc == OP_ldr || opc == OP_ldrsw);
    ASSERT(instr_has_rel_addr_reference(instr));
    instr_get_rel_addr_target(instr, &tgt);
    ASSERT(opnd_is_reg(dst));
    ASSERT(opnd_is_rel_addr(src));
    ASSERT(opnd_get_addr(src) == tgt);

    if (instr_uses_reg(instr, dr_reg_stolen)) {
        dst = opnd_create_reg(reg_resize_to_opsz(DR_REG_X0, opnd_get_size(dst)));
        PRE(ilist, next_instr,
            instr_create_save_to_tls(dcontext, DR_REG_X0, TLS_REG0_SLOT));
    }

    if ((opc == OP_ldr || opc == OP_ldrsw) && reg_is_gpr(opnd_get_reg(dst))) {
        reg_id_t xreg = reg_to_pointer_sized(opnd_get_reg(dst));
        insert_mov_immed_ptrsz(dcontext, (ptr_int_t)tgt, opnd_create_reg(xreg),
                               ilist, next_instr, NULL, NULL);
        PRE(ilist, next_instr,
            instr_create_1dst_1src(dcontext, opc, dst,
                                   opnd_create_base_disp(xreg, REG_NULL,
                                                         0, 0, opnd_get_size(src))));
    } else if (opc == OP_ldr) {
        PRE(ilist, instr,
            instr_create_save_to_tls(dcontext, DR_REG_X0, TLS_REG0_SLOT));
        insert_mov_immed_ptrsz(dcontext, (ptr_int_t)tgt,
                               opnd_create_reg(DR_REG_X0),
                               ilist, next_instr, NULL, NULL);
        PRE(ilist, next_instr,
            XINST_CREATE_load(dcontext, dst,
                              opnd_create_base_disp(DR_REG_X0, REG_NULL,
                                                    0, 0, opnd_get_size(dst))));
        PRE(ilist, next_instr,
            instr_create_restore_from_tls(dcontext, DR_REG_X0, TLS_REG0_SLOT));
    } else {
        /* OP_adr, OP_adrp */
        insert_mov_immed_ptrsz(dcontext, (ptr_int_t)tgt, dst,
                               ilist, next_instr, NULL, NULL);
    }

    if (instr_uses_reg(instr, dr_reg_stolen)) {
        PRE(ilist, next_instr,
            instr_create_save_to_tls(dcontext,
                                     DR_REG_X0, TLS_REG_STOLEN_SLOT));
        PRE(ilist, next_instr,
            instr_create_restore_from_tls(dcontext, DR_REG_X0, TLS_REG0_SLOT));
    }

    instrlist_remove(ilist, instr);
    instr_destroy(dcontext, instr);
    return NULL;
#else
    /* Compute the value of r15==pc for orig app instr */
    ptr_int_t r15 = (ptr_int_t)
        decode_cur_pc(instr_get_raw_bits(instr), instr_get_isa_mode(instr),
                      instr_get_opcode(instr), instr);
    opnd_t mem_op;
    ushort slot;
    bool should_restore;
    reg_id_t reg = pick_scratch_reg(dcontext, instr, true, &slot, &should_restore);
    opnd_t new_op;
    dr_shift_type_t shift_type;
    uint shift_amt, disp;
    bool store = instr_writes_memory(instr);
    bool in_it = app_instr_is_in_it_block(dcontext, instr);
    instr_t *bound_start = INSTR_CREATE_label(dcontext);
    if (in_it) {
        /* split instr off from its IT block for easier mangling (we reinstate later) */
        next_instr = mangle_remove_from_it_block(dcontext, ilist, instr);
    }
    PRE(ilist, instr, bound_start);

    ASSERT(instr_has_rel_addr_reference(instr));
    /* Manual says "unpredicatable" if PC is base of ldm/stm */
    ASSERT(!instr_reads_gpr_list(instr) && !instr_writes_gpr_list(instr));
    ASSERT(reg != REG_NULL);
    if (store) {
        mem_op = instr_get_dst(instr, 0);
    } else {
        mem_op = instr_get_src(instr, 0);
    }
    ASSERT(opnd_is_base_disp(mem_op));
    ASSERT(opnd_get_base(mem_op) == DR_REG_PC);

    disp = opnd_get_disp(mem_op);
    /* For Thumb, there is a special-cased subtract from PC with a 12-bit immed that
     * has no analogue with a non-PC base.
     */
    if (instr_get_isa_mode(instr) == DR_ISA_ARM_THUMB &&
        TEST(DR_OPND_NEGATED, opnd_get_flags(mem_op)) &&
        disp >= 256) {
        /* Apply the disp now */
        r15 -= disp;
        disp = 0;
    }

    insert_save_to_tls_if_necessary(dcontext, ilist, instr, reg, slot);
    insert_mov_immed_ptrsz(dcontext, r15, opnd_create_reg(reg),
                           ilist, instr, NULL, NULL);

    shift_type = opnd_get_index_shift(mem_op, &shift_amt);
    new_op = opnd_create_base_disp_arm
        (reg, opnd_get_index(mem_op), shift_type, shift_amt, disp,
         opnd_get_flags(mem_op), opnd_get_size(mem_op));
    if (store) {
        instr_set_dst(instr, 0, new_op);
    } else {
        instr_set_src(instr, 0, new_op);
    }

    if (should_restore)
        PRE(ilist, next_instr, instr_create_restore_from_tls(dcontext, reg, slot));

    if (in_it) {
        /* XXX: we could mark our mangling as predicated in some cases,
         * like mangle_add_predicated_fall_through() does.
         */
        mangle_reinstate_it_blocks(dcontext, ilist, bound_start, next_instr);
    }
    return next_instr;
#endif
}

#ifndef AARCH64

/* mangle simple pc read, pc read in gpr_list is handled in mangle_gpr_list_read */
static void
mangle_pc_read(dcontext_t *dcontext, instrlist_t *ilist, instr_t *instr,
                instr_t *next_instr)
{
    ushort slot;
    bool should_restore;
    reg_id_t reg = pick_scratch_reg(dcontext, instr, true, &slot, &should_restore);
    ptr_int_t app_r15 = (ptr_int_t)
        decode_cur_pc(instr_get_raw_bits(instr), instr_get_isa_mode(instr),
                      instr_get_opcode(instr), instr);
    int i;

    ASSERT(reg != REG_NULL);
    ASSERT(!instr_is_meta(instr) &&
           instr_reads_from_reg(instr, DR_REG_PC, DR_QUERY_INCLUDE_ALL));

    insert_save_to_tls_if_necessary(dcontext, ilist, instr, reg, slot);
    insert_mov_immed_ptrsz(dcontext, app_r15, opnd_create_reg(reg),
                           ilist, instr, NULL, NULL);
    for (i = 0; i < instr_num_srcs(instr); i++) {
        if (opnd_uses_reg(instr_get_src(instr, i), DR_REG_PC)) {
            /* A memref should have been mangled already in mangle_rel_addr */
            opnd_t orig = instr_get_src(instr, i);
            ASSERT(opnd_is_reg(orig));
            instr_set_src(instr, i, opnd_create_reg_ex(reg, opnd_get_size(orig),
                                                       opnd_get_flags(orig)));
        }
    }
    if (should_restore)
        PRE(ilist, next_instr, instr_create_restore_from_tls(dcontext, reg, slot));
}

#endif /* !AARCH64 */

/* save tls_base from dr_reg_stolen to reg and load app value to dr_reg_stolen */
static void
restore_app_value_to_stolen_reg(dcontext_t *dcontext, instrlist_t *ilist,
                                instr_t *instr, reg_id_t reg, ushort slot)
{
    insert_save_to_tls_if_necessary(dcontext, ilist, instr, reg, slot);
    PRE(ilist, instr, XINST_CREATE_move(dcontext,
                                        opnd_create_reg(reg),
                                        opnd_create_reg(dr_reg_stolen)));
    /* We always read the app value to make sure we write back
     * the correct value in the case of predicated execution.
     */
    /* load the app value if the dr_reg_stolen might be read
     * or it is not always be written.
     */
    if (instr_reads_from_reg(instr, dr_reg_stolen, DR_QUERY_DEFAULT) ||
        !instr_writes_to_exact_reg(instr, dr_reg_stolen, DR_QUERY_DEFAULT)) {
        PRE(ilist, instr, instr_create_restore_from_tls(dcontext, dr_reg_stolen,
                                                        TLS_REG_STOLEN_SLOT));
    } else {
        DOLOG(4, LOG_INTERP, {
            LOG(THREAD, LOG_INTERP, 4, "skip restore stolen reg app value for: ");
            instr_disassemble(dcontext, instr, THREAD);
            LOG(THREAD, LOG_INTERP, 4, "\n");
        });
    }
}

/* store app value from dr_reg_stolen to slot if writback is true and
 * restore tls_base from reg back to dr_reg_stolen
 */
static void
restore_tls_base_to_stolen_reg(dcontext_t *dcontext, instrlist_t *ilist,
                               instr_t *instr, instr_t *next_instr,
                               reg_id_t reg, ushort slot)
{
    /* store app val back if it might be written  */
    if (instr_writes_to_reg(instr, dr_reg_stolen, DR_QUERY_INCLUDE_COND_DSTS)) {
        PRE(ilist, next_instr, XINST_CREATE_store
            (dcontext, opnd_create_base_disp(reg, REG_NULL, 0,
                                             os_tls_offset(TLS_REG_STOLEN_SLOT),
                                             OPSZ_PTR),
             opnd_create_reg(dr_reg_stolen)));
    } else {
        DOLOG(4, LOG_INTERP, {
            LOG(THREAD, LOG_INTERP, 4, "skip save stolen reg app value for: ");
            instr_disassemble(dcontext, instr, THREAD);
            LOG(THREAD, LOG_INTERP, 4, "\n");
        });
    }
    /* restore stolen reg from spill reg */
    PRE(ilist, next_instr, XINST_CREATE_move(dcontext,
                                             opnd_create_reg(dr_reg_stolen),
                                             opnd_create_reg(reg)));
}

/* XXX: merge with or refactor out old STEAL_REGISTER x86 code? */
/* Mangle simple dr_reg_stolen access.
 * dr_reg_stolen in gpr_list is handled in mangle_gpr_list_{read/write}.
 *
 * Because this routine switches the register that hold DR's TLS base,
 * it should be called after all other mangling routines that perform
 * reg save/restore.
 */
static void
mangle_stolen_reg(dcontext_t *dcontext, instrlist_t *ilist,
                  instr_t *instr, instr_t *next_instr, bool instr_to_be_removed)
{
    ushort slot;
    bool should_restore;
    reg_id_t tmp;

    /* Our stolen reg model is to expose to the client.  We assume that any
     * meta instrs using it are using it as TLS.
     */
    ASSERT(!instr_is_meta(instr) && instr_uses_reg(instr, dr_reg_stolen));

#ifndef AARCH64 /* FIXME i#1569: recognise "move" on AArch64 */
    /* optimization, convert simple mov to ldr/str:
     * - "mov r0  -> r10"  ==> "str r0 -> [r10_slot]"
     * - "mov r10 -> r0"   ==> "ldr [r10_slot] -> r0"
     */
    if (instr_get_opcode(instr) == OP_mov && opnd_is_reg(instr_get_src(instr, 0))) {
        opnd_t opnd;
        ASSERT(instr_num_srcs(instr) == 1 && instr_num_dsts(instr) == 1);
        ASSERT(opnd_is_reg(instr_get_dst(instr, 0)));
        /* mov rx -> rx, do nothing */
        if (opnd_same(instr_get_src(instr, 0), instr_get_dst(instr, 0)))
            return;
        /* this optimization changes the original instr, so it is only applied
         * if instr_to_be_removed is false
         */
        if (!instr_to_be_removed) {
            opnd = opnd_create_tls_slot(os_tls_offset(TLS_REG_STOLEN_SLOT));
            if (opnd_get_reg(instr_get_src(instr, 0)) == dr_reg_stolen) {
                /* mov r10 -> rx, convert to a ldr */
                instr_set_opcode(instr, OP_ldr);
                instr_set_src(instr, 0, opnd);
                return;
            } else {
                ASSERT(opnd_get_reg(instr_get_dst(instr, 0)) == dr_reg_stolen);
                /* mov rx -> r10, convert to a str */
                instr_set_opcode(instr, OP_str);
                instr_set_dst(instr, 0, opnd);
                return;
            }
            ASSERT_NOT_REACHED();
        }
    }
#endif

    /* move stolen reg value into tmp reg for app instr execution */
    tmp = pick_scratch_reg(dcontext, instr, false, &slot, &should_restore);
    ASSERT(tmp != REG_NULL);
    restore_app_value_to_stolen_reg(dcontext, ilist, instr, tmp, slot);

    /* -- app instr executes here -- */

    /* restore tls_base back to dr_reg_stolen */
    restore_tls_base_to_stolen_reg(dcontext, ilist, instr, next_instr, tmp, slot);
    /* restore tmp if necessary */
    if (should_restore)
        PRE(ilist, next_instr, instr_create_restore_from_tls(dcontext, tmp, slot));
}

/* replace thread register read instruction with a TLS load instr */
instr_t *
mangle_reads_thread_register(dcontext_t *dcontext, instrlist_t *ilist,
                             instr_t *instr, instr_t *next_instr)
{
#ifdef AARCH64
    reg_id_t reg = opnd_get_reg(instr_get_dst(instr, 0));
    ASSERT(instr->opcode == OP_mrs);
    if (reg != dr_reg_stolen) {
        PRE(ilist, instr,
            instr_create_restore_from_tls(dcontext, reg,
                                          os_get_app_tls_base_offset(TLS_REG_LIB)));
    } else {
        PRE(ilist, instr,
            instr_create_save_to_tls(dcontext, DR_REG_X0, TLS_REG0_SLOT));
        PRE(ilist, instr,
            instr_create_restore_from_tls(dcontext, DR_REG_X0,
                                          os_get_app_tls_base_offset(TLS_REG_LIB)));
        PRE(ilist, instr,
            instr_create_save_to_tls(dcontext, DR_REG_X0, TLS_REG_STOLEN_SLOT));
        PRE(ilist, instr,
            instr_create_restore_from_tls(dcontext, DR_REG_X0, TLS_REG0_SLOT));
    }
    instrlist_remove(ilist, instr);
    instr_destroy(dcontext, instr);
    return next_instr;
#else
    opnd_t opnd;
    reg_id_t reg;
    bool in_it = app_instr_is_in_it_block(dcontext, instr);
    instr_t *bound_start = INSTR_CREATE_label(dcontext);
    if (in_it) {
        /* split instr off from its IT block for easier mangling (we reinstate later) */
        next_instr = mangle_remove_from_it_block(dcontext, ilist, instr);
    }
    PRE(ilist, instr, bound_start);
    ASSERT(!instr_is_meta(instr) && instr_reads_thread_register(instr));
    reg = opnd_get_reg(instr_get_dst(instr, 0));
    ASSERT(reg_is_gpr(reg) && opnd_get_size(instr_get_dst(instr, 0)) == OPSZ_PTR);
    /* convert mrc to load */
    opnd = opnd_create_sized_tls_slot
        (os_tls_offset(os_get_app_tls_base_offset(TLS_REG_LIB)), OPSZ_PTR);
    instr_remove_srcs(dcontext, instr, 1, instr_num_srcs(instr));
    instr_set_src(instr, 0, opnd);
    instr_set_opcode(instr, OP_ldr);
    ASSERT(reg != DR_REG_PC);
    /* special case: dst reg is dr_reg_stolen */
    if (reg == dr_reg_stolen) {
        instr_t *immed_nexti;
        /* we do not mangle r10 in [r10, disp], but need save r10 after execution,
         * so we cannot use mangle_stolen_reg.
         */
        insert_save_to_tls_if_necessary(dcontext, ilist, instr, SCRATCH_REG0,
                                        TLS_REG0_SLOT);
        PRE(ilist, instr, INSTR_CREATE_mov(dcontext,
                                           opnd_create_reg(SCRATCH_REG0),
                                           opnd_create_reg(dr_reg_stolen)));

        /* -- "ldr r10, [r10, disp]" executes here -- */

        immed_nexti = instr_get_next(instr);
        restore_tls_base_to_stolen_reg(dcontext, ilist, instr, immed_nexti,
                                       SCRATCH_REG0, TLS_REG0_SLOT);
        PRE(ilist, immed_nexti, instr_create_restore_from_tls(dcontext,
                                                              SCRATCH_REG0,
                                                              TLS_REG0_SLOT));
    }
    if (in_it)
        mangle_reinstate_it_blocks(dcontext, ilist, bound_start, next_instr);
    return next_instr;
#endif
}

#ifdef AARCH64
instr_t *
mangle_writes_thread_register(dcontext_t *dcontext, instrlist_t *ilist,
                              instr_t *instr, instr_t *next_instr)
{
    reg_id_t reg = opnd_get_reg(instr_get_src(instr, 0));
    ASSERT(instr->opcode == OP_msr);
    if (reg != dr_reg_stolen) {
        PRE(ilist, instr,
            instr_create_save_to_tls(dcontext, reg,
                                     os_get_app_tls_base_offset(TLS_REG_LIB)));
    } else {
        PRE(ilist, instr,
            instr_create_save_to_tls(dcontext, DR_REG_X0, TLS_REG0_SLOT));
        PRE(ilist, instr,
            instr_create_restore_from_tls(dcontext, DR_REG_X0, TLS_REG_STOLEN_SLOT));
        PRE(ilist, instr,
            instr_create_save_to_tls(dcontext, DR_REG_X0,
                                     os_get_app_tls_base_offset(TLS_REG_LIB)));
        PRE(ilist, instr,
            instr_create_restore_from_tls(dcontext, DR_REG_X0, TLS_REG0_SLOT));
    }
    instrlist_remove(ilist, instr);
    instr_destroy(dcontext, instr);
    return next_instr;
}
#endif

#ifndef AARCH64

static void
store_reg_to_memlist(dcontext_t *dcontext,
                     instrlist_t *ilist,
                     instr_t *instr,
                     instr_t *next_instr,
                     reg_id_t base_reg,     /* reg holding memlist base */
                     ushort   app_val_slot, /* slot holding app value */
                     reg_id_t tmp_reg,      /* scratch reg */
                     reg_id_t fix_reg,      /* reg to be fixed up */
                     uint     fix_reg_idx)
{
    bool writeback = instr_num_dsts(instr) > 1;
    uint num_srcs = instr_num_srcs(instr);
    int offs;
    instr_t *store;

    switch (instr_get_opcode(instr)) {
    case OP_stmia:
        if (writeback)
            offs = -((num_srcs - 1/*writeback*/ - fix_reg_idx) * sizeof(reg_t));
        else
            offs = fix_reg_idx * sizeof(reg_t);
        break;
    case OP_stmda:
        if (writeback)
            offs = (fix_reg_idx + 1) * sizeof(reg_t);
        else
            offs = -((num_srcs - fix_reg_idx - 1) * sizeof(reg_t));
        break;
    case OP_stmdb:
        if (writeback)
            offs = fix_reg_idx * sizeof(reg_t);
        else
            offs = -((num_srcs - fix_reg_idx) * sizeof(reg_t));
        break;
    case OP_stmib:
        if (writeback)
            offs = -((num_srcs - 1/*writeback*/ - fix_reg_idx - 1) * sizeof(reg_t));
        else
            offs = (fix_reg_idx + 1) * sizeof(reg_t);
        break;
    default:
        offs = 0;
        ASSERT_NOT_REACHED();
    }

    /* load proper value into spill reg */
    if (fix_reg == DR_REG_PC) {
        ptr_int_t app_r15 = (ptr_int_t)
            decode_cur_pc(instr_get_raw_bits(instr), instr_get_isa_mode(instr),
                          instr_get_opcode(instr), instr);
        insert_mov_immed_ptrsz(dcontext, app_r15, opnd_create_reg(tmp_reg),
                               ilist, next_instr, NULL, NULL);
    } else {
        /* load from app_val_slot */
        PRE(ilist, next_instr,
            instr_create_restore_from_tls(dcontext, tmp_reg, app_val_slot));
    }

    /* store to proper location */
    store = XINST_CREATE_store
        (dcontext, opnd_create_base_disp(base_reg, REG_NULL, 0, offs, OPSZ_PTR),
         opnd_create_reg(tmp_reg));
    /* we must use the same predicate to avoid crashing here when original didn't run */
    instr_set_predicate(store, instr_get_predicate(instr));
    /* app instr, not meta */
    instr_set_translation(store, instr_get_translation(instr));
    instrlist_preinsert(ilist, next_instr, store);
}

/* mangle dr_reg_stolen or pc read in a reglist store (i.e., stm).
 * Approach: fix up memory slot w/ app value after the store.
 */
static void
mangle_gpr_list_read(dcontext_t *dcontext, instrlist_t *ilist, instr_t *instr,
                     instr_t *next_instr)
{
    reg_id_t spill_regs[2]  = {DR_REG_R0, DR_REG_R1};
    reg_id_t spill_slots[2] = {TLS_REG0_SLOT, TLS_REG1_SLOT};
    /* regs that need fix up in the memory slots */
    reg_id_t fix_regs[2] = { DR_REG_PC, dr_reg_stolen};
    bool reg_found[2] = { false, false };
    uint reg_pos[2]; /* position of those fix_regs in reglist  */
    uint i, j, num_srcs = instr_num_srcs(instr);
    bool writeback = instr_num_dsts(instr) > 1;
    bool stolen_reg_is_base = false;
    opnd_t memop = instr_get_dst(instr, 0);

    ASSERT(dr_reg_stolen != spill_regs[0] && dr_reg_stolen != spill_regs[1]);

    /* check base reg */
    /* base reg cannot be PC, so could only be dr_reg_stolen */
    if (opnd_uses_reg(memop, dr_reg_stolen)) {
        stolen_reg_is_base = true;
        restore_app_value_to_stolen_reg(dcontext, ilist, instr,
                                        spill_regs[0], spill_slots[0]);
        /* We do not need fix up memory slot for dr_reg_stolen since it holds
         * app value now, but we may need fix up the slot for spill_regs[0].
         */
        fix_regs[1] = spill_regs[0];
    }

    /* -- app instr executes here -- */

    /* restore dr_reg_stolen if used as base */
    if (stolen_reg_is_base) {
        ASSERT(fix_regs[1] == spill_regs[0]);
        ASSERT(opnd_uses_reg(memop, dr_reg_stolen));
        /* restore dr_reg_stolen from spill_regs[0] */
        restore_tls_base_to_stolen_reg(dcontext, ilist,
                                       instr,
                                       /* XXX: we must restore tls base right after instr
                                        * for other TLS usage, so we use instr_get_next
                                        * instead of next_instr.
                                        */
                                       instr_get_next(instr),
                                       spill_regs[0], spill_slots[0]);
        /* do not restore spill_reg[0] as we may use it as scratch reg later */
    }

    /* fix up memory slot w/ app value after the store */
    for (i = 0; i < (writeback ? (num_srcs - 1) : num_srcs); i++) {
        reg_id_t reg;
        ASSERT(opnd_is_reg(instr_get_src(instr, i)));
        reg = opnd_get_reg(instr_get_src(instr, i));
        for (j = 0; j < 2; j++) {
            if (reg == fix_regs[j]) {
                reg_found[j] = true;
                reg_pos[j] = i;
            }
        }
    }

    if (reg_found[0] || reg_found[1]) {
        ushort app_val_slot; /* slot holding app value */
        reg_id_t base_reg;
        reg_id_t scratch = spill_regs[1];
        if (stolen_reg_is_base) {
            /* dr_reg_stolen is used as the base in the app, but it is holding
             * TLS base, so we now put dr_reg_stolen app value into spill_regs[0]
             * to use it as the base instead.
             */
            ASSERT(fix_regs[1] == spill_regs[0]);
            app_val_slot = spill_slots[0];
            base_reg = spill_regs[0];
            PRE(ilist, next_instr,
                instr_create_restore_from_tls(dcontext, spill_regs[0],
                                              TLS_REG_STOLEN_SLOT));
        } else {
            ASSERT(fix_regs[1] == dr_reg_stolen);
            app_val_slot = TLS_REG_STOLEN_SLOT;
            base_reg = opnd_get_base(memop);
            if (opnd_uses_reg(memop, scratch)) {
                /* We know !stolen_reg_is_base so we can use r0 as scratch instead
                 * and not have any conflicts.  We keep same TLS slot.
                 */
                scratch = spill_regs[0];
            }
        }
        ASSERT(!opnd_uses_reg(memop, scratch));

        /* save spill reg */
        insert_save_to_tls_if_necessary(dcontext, ilist, next_instr,
                                        scratch, spill_slots[1]);

        /* fixup the slot in memlist */
        for (i = 0; i < 2; i++) {
            if (reg_found[i]) {
                store_reg_to_memlist(dcontext, ilist, instr, next_instr,
                                     base_reg, app_val_slot,
                                     scratch, fix_regs[i], reg_pos[i]);
            }
        }

        /* restore spill reg */
        PRE(ilist, next_instr,
            instr_create_restore_from_tls(dcontext, scratch, spill_slots[1]));
    }

    if (stolen_reg_is_base) {
        ASSERT(fix_regs[1] == spill_regs[0]);
        PRE(ilist, next_instr,
            instr_create_restore_from_tls(dcontext, spill_regs[0], spill_slots[0]));
    }
}

/* We normalize a ldm{ia,ib,da,db} instruction to a sequence of instructions:
 * 1. adjust base
 * 2. ldr r0 [base]  # optional split for getting a scratch reg
 * 3. ldmia
 * 4. adjust base
 * 5. ldr pc [base, disp]
*/
static void
normalize_ldm_instr(dcontext_t *dcontext,
                    instr_t  *instr, /* ldm */
                    instr_t **pre_ldm_adjust,
                    instr_t **pre_ldm_ldr,
                    instr_t **post_ldm_adjust,
                    instr_t **ldr_pc)
{
    int opcode = instr_get_opcode(instr);
    reg_id_t base = opnd_get_base(instr_get_src(instr, 0));
    bool writeback = instr_num_srcs(instr) > 1;
    bool write_pc = instr_writes_to_reg(instr, DR_REG_PC, DR_QUERY_INCLUDE_ALL);
    bool use_pop_pc = false;
    uint num_dsts = instr_num_dsts(instr);
    int memsz = sizeof(reg_t) * (writeback ? (num_dsts - 1) : num_dsts);
    int adjust_pre = 0, adjust_post = 0, ldr_pc_disp = 0;
    dr_pred_type_t pred = instr_get_predicate(instr);
    app_pc pc = get_app_instr_xl8(instr);

    /* FIXME i#1551: NYI on case like "ldm r10, {r10, pc}": if base reg
     * is clobbered, "ldr pc [base, disp]" will use wrong base value.
     * It seems the only solution is load the target value first and store
     * it into some TLS slot for later "ldr pc".
     */
    ASSERT_NOT_IMPLEMENTED(!(write_pc && !writeback &&
                             /* base reg is in the reglist */
                             instr_writes_to_reg(instr, base, DR_QUERY_INCLUDE_ALL)));

    ASSERT(pre_ldm_adjust != NULL && pre_ldm_ldr != NULL &&
           post_ldm_adjust != NULL && ldr_pc != NULL);
    *pre_ldm_adjust = NULL;
    *pre_ldm_ldr = NULL;
    *post_ldm_adjust = NULL;
    *ldr_pc = NULL;

    if (opnd_get_reg(instr_get_dst(instr, 0)) == DR_REG_PC) {
        /* special case like "pop pc" in T32.16, do nothing */
        ASSERT(write_pc && memsz == sizeof(reg_t));
        return;
    }

    /* using an example to better understand the code below:
     * - ldm{*} r0{!}, {r1-r4}    ==> ldmia  r0{!}, {r1-r4}
     * - ldm{*} r0{!}, {r1-r3,pc} ==> ldmia  r0{!}, {r1-r3,pc}
     */
    switch (opcode) {
    case OP_ldmia:
        /* ldmia r0,  {r1-r4}:     r0: X->X,      read [X, X+0x10)
         * ldmia r0!, {r1-r4}:     r0: X->X+0x10, read [X, X+0x10)
         * ldmia r0,  {r1-r3,pc}:  r0: X->X,      read [X, X+0xc), [X+0xc, X+0x10)
         * ldmia r0!, {r1-r3,pc}:  r0: X->X+0x10, read [X, X+0xc), [X+0xc, X+0x10)
         */
        adjust_pre = 0;
        if (write_pc) {
            /* we take pc out of reglist, so need post ldm adjust if w/ writeback */
            if (writeback) {
                /* use "pop pc" instead of "ldr pc" to avoid beyond TOS access */
                if (base == DR_REG_SP) {
                    use_pop_pc = true;
                    adjust_post = 0;
                    ldr_pc_disp = 0;
                } else {
                    adjust_post = sizeof(reg_t);
                    ldr_pc_disp = -sizeof(reg_t);
                }
            } else {
                adjust_post = 0;
                ldr_pc_disp = memsz - sizeof(reg_t);
            }
        } else {
            adjust_post = 0;
        }
        break;
    case OP_ldmda:
        /* ldmda r0,  {r1-r4}:     r0: X->X,      read [X-0xc, X+0x4)
         * ldmda r0!, {r1-r4}:     r0: X->X-0x10, read [X-0xc, X+0x4)
         * ldmda r0,  {r1-r3,pc}:  r0: X->X,      read [X-0xc, X), [X, X+0x4)
         * ldmda r0!, {r1-r3,pc}:  r0: X->X-0x10, read [X-0xc, X), [X, X+0x4)
         */
        adjust_pre = -memsz + sizeof(reg_t);
        if (write_pc) {
            if (writeback) {
                adjust_post = -memsz;
                ldr_pc_disp = memsz + sizeof(reg_t);
            } else {
                /* XXX: optimize, add writeback to skip post ldm adjust */
                adjust_post = -adjust_pre;
                ldr_pc_disp = 0;
            }
        } else {
            if (writeback) {
                adjust_post = -memsz - sizeof(reg_t);
            } else {
                adjust_post = -adjust_pre;
            }
        }
        break;
    case OP_ldmdb:
        /* ldmdb r0,  {r1-r4}:     r0: X->X,      read [X-0x10, X)
         * ldmdb r0!, {r1-r4}:     r0: X->X-0x10, read [X-0x10, X)
         * ldmdb r0,  {r1-r3,pc}:  r0: X->X,      read [X-0x10, X-0x4), [X-0x4, X)
         * ldmdb r0!, {r1-r3,pc}:  r0: X->X-0x10, read [X-0x10, X-0x4), [X-0x4, X)
         */
        adjust_pre = -memsz;
        if (write_pc) {
            if (writeback) {
                adjust_post = -(memsz - sizeof(reg_t));
                ldr_pc_disp = memsz - sizeof(reg_t);
            } else {
                adjust_post = -adjust_pre;
                ldr_pc_disp = -sizeof(reg_t);
            }
        } else {
            if (writeback) {
                /* XXX: optimize, remove writeback to avoid post ldm adjust */
                adjust_post = adjust_pre;
            } else {
                /* XXX: optimize, add writeback to avoid post ldm adjust */
                adjust_post = -adjust_pre;
            }
        }
        break;
    case OP_ldmib:
        /* ldmib r0,  {r1-r4}:     r0: X->X,      read [X+4, X+0x14)
         * ldmib r0!, {r1-r4}:     r0: X->X+0x10, read [X+4, X+0x14)
         * ldmib r0,  {r1-r3,pc}:  r0: X->X,      read [X+4, X+0x10), [X+0x10, X+0x14)
         * ldmib r0!, {r1-r3,pc}:  r0: X->X+0x10, read [X+4, X+0x10), [X+0x10, X+0x14)
         */
        adjust_pre = sizeof(reg_t);
        if (write_pc) {
            if (writeback) {
                adjust_post = 0;
                ldr_pc_disp = 0;
            } else {
                adjust_post = -adjust_pre;
                ldr_pc_disp = memsz;
            }
        } else {
            if (writeback)
                adjust_post = -sizeof(reg_t);
            else
                adjust_post = -adjust_pre;
        }
        break;
    default:
        ASSERT_NOT_REACHED();
    }

    if (instr_uses_reg(instr, dr_reg_stolen) &&
        pick_scratch_reg(dcontext, instr, false, NULL, NULL) == REG_NULL) {
        /* We need split the ldm.
         * We need a scratch reg from r0-r3, so by splitting the bottom reg we're
         * guaranteed to get one.  And since cti uses r2 it works out there.
         */
        adjust_pre += sizeof(reg_t);
        /* adjust base back if base won't be over-written, e.g.,:
         * ldm (%r10)[16byte] -> %r0 %r1 %r2 %r3
         */
        if (!instr_writes_to_reg(instr, base, DR_QUERY_INCLUDE_ALL))
            adjust_post -= sizeof(reg_t);
        /* pre_ldm_adjust makes sure that the base reg points to the start address of
         * the ldmia memory, so we know the slot to be load is at [base, -4].
         */
        *pre_ldm_ldr = XINST_CREATE_load(dcontext,
                                         instr_get_dst(instr, 0),
                                         OPND_CREATE_MEMPTR(base, -sizeof(reg_t)));
        /* We remove the reg from reglist later after removing pc from reglist,
         * so it won't mess up the index when removing pc.
         */
        instr_set_predicate(*pre_ldm_ldr, pred);
        instr_set_translation(*pre_ldm_ldr, pc);
    }

    if (adjust_pre != 0) {
        *pre_ldm_adjust = adjust_pre > 0 ?
            XINST_CREATE_add(dcontext,
                             opnd_create_reg(base),
                             OPND_CREATE_INT(adjust_pre)) :
            XINST_CREATE_sub(dcontext,
                             opnd_create_reg(base),
                             OPND_CREATE_INT(-adjust_pre));
        instr_set_predicate(*pre_ldm_adjust, pred);
        instr_set_translation(*pre_ldm_adjust, pc);
    }

    if (write_pc) {
        instr_remove_dsts(dcontext, instr,
                          writeback ? num_dsts - 2 : num_dsts - 1,
                          writeback ? num_dsts - 1: num_dsts);
    }
    if (*pre_ldm_ldr != NULL)
        instr_remove_dsts(dcontext, instr, 0, 1);

    /* check how many registers left in the reglist */
    ASSERT(instr_num_dsts(instr) != (writeback ? 1 : 0));
    if (instr_num_dsts(instr) == (writeback ? 2 : 1)) {
        /* only one reg is left in the reglist, convert it to ldr */
        instr_set_opcode(instr, OP_ldr);
        instr_set_src(instr, 0, OPND_CREATE_MEMPTR(base, 0));
        if (writeback) {
            adjust_post += sizeof(reg_t);
            instr_remove_srcs(dcontext, instr, 1, 2);
            instr_remove_dsts(dcontext, instr, 1, 2);
        }
    } else {
        instr_set_opcode(instr, OP_ldmia);
        instr_set_src(instr, 0, OPND_CREATE_MEMLIST(base));
    }

    /* post ldm base register adjustment */
    if (!writeback && instr_writes_to_reg(instr, base, DR_QUERY_INCLUDE_ALL)) {
        /* if the base reg is in the reglist, we do not need to post adjust */
        adjust_post = 0;
    }
    if (adjust_post != 0) {
        *post_ldm_adjust = adjust_post > 0 ?
            XINST_CREATE_add(dcontext,
                             opnd_create_reg(base),
                             OPND_CREATE_INT(adjust_post)) :
            XINST_CREATE_sub(dcontext,
                             opnd_create_reg(base),
                             OPND_CREATE_INT(-adjust_post));
        instr_set_predicate(*post_ldm_adjust, pred);
        instr_set_translation(*post_ldm_adjust, pc);
    }

    /* post ldm load-pc */
    if (write_pc) {
        if (use_pop_pc) {
            ASSERT(ldr_pc_disp == 0 && base == DR_REG_SP && writeback);
            /* we use pop_list to generate A32.T16 (2-byte) code in Thumb mode */
            *ldr_pc = INSTR_CREATE_pop_list(dcontext, 1, opnd_create_reg(DR_REG_PC));
        } else {
            *ldr_pc = XINST_CREATE_load(dcontext,
                                        opnd_create_reg(DR_REG_PC),
                                        OPND_CREATE_MEMPTR(base, ldr_pc_disp));
        }
        instr_set_predicate(*ldr_pc, pred);
        instr_set_translation(*ldr_pc, pc);
        if (TEST(INSTR_CLOBBER_RETADDR, instr->flags))
            (*ldr_pc)->flags |= INSTR_CLOBBER_RETADDR;
    }
}

/* Mangling reglist write is complex: ldm{ia,ib,da,db} w/ and w/o writeback.
 * One possible solution is to split the ldm into multiple ldm instructions.
 * However it has several challenges, for examples:
 * - we need additional base reg adjust instr for ldm w/o writeback
 *   as ldm does not have disp for the memlist,
 * - we need different execution order of split-ldms for ldmia and ldmdb,
 * - ldmib/ldmda add additional complexity,
 * - we still need a "ldr pc" if it writes to pc
 * - etc.
 *
 * Another solution is to convert them into a squence of ldr with base reg
 * adjustments, which may cause large runtime overhead.
 *
 * Our approach is to convert any gpr_list write instrucition into five parts:
 * 1. base reg adjustment
 * 2. ldr r0 [base]   # optional split for getting a scratch reg
 * 3. ldmia base, {reglist}
 * 4. base reg adjustment
 * 5. ldr pc, [base, offset]
 * and mangle each separately.
 */
static instr_t *
mangle_gpr_list_write(dcontext_t *dcontext, instrlist_t *ilist, instr_t *instr,
                      instr_t *next_instr)
{
    instr_t *pre_ldm_adjust, *pre_ldm_ldr, *post_ldm_adjust, *ldr_pc;

    ASSERT(!instr_is_meta(instr) && instr_writes_gpr_list(instr));

    /* convert ldm{*} instr to a sequence of instructions */
    normalize_ldm_instr(dcontext, instr,
                        &pre_ldm_adjust, &pre_ldm_ldr, &post_ldm_adjust, &ldr_pc);

    /* pc cannot be used as the base in ldm, so now we only care dr_reg_stolen */
    if (pre_ldm_adjust != NULL) {
        instrlist_preinsert(ilist, instr, pre_ldm_adjust); /* non-meta */
        if (instr_uses_reg(pre_ldm_adjust, dr_reg_stolen)) {
            mangle_stolen_reg(dcontext, ilist, pre_ldm_adjust,
                              /* dr_reg_stolen must be restored right after */
                              instr_get_next(pre_ldm_adjust), false);
        }
    }
    if (pre_ldm_ldr != NULL) {
        /* special case: ldm r0, {r0-rx}, separate ldr r0, [r0] clobbers base r0 */
        if (opnd_get_reg(instr_get_dst(pre_ldm_ldr, 0)) == SCRATCH_REG0 &&
            opnd_get_base(instr_get_src(pre_ldm_ldr, 0)) == SCRATCH_REG0) {
            instr_t *mov;
            /* save the r1 for possible context restore on signal */
            insert_save_to_tls_if_necessary(dcontext, ilist, instr, SCRATCH_REG1,
                                            TLS_REG1_SLOT);
            /* mov r0 => r1, */
            mov = XINST_CREATE_move(dcontext,
                                    opnd_create_reg(SCRATCH_REG1),
                                    opnd_create_reg(SCRATCH_REG0));
            instr_set_predicate(mov, instr_get_predicate(instr));
            PRE(ilist, instr, mov);
            /* We will only come to here iff instr is "ldm r0, {r0-rx}",
             * otherwise we will be able to pick a scratch reg without split.
             * Thus the first dst reg must be r1 after split and the base is r0.
             * Now we change "ldm r0, {r1-rx}" to "ldm r1, {r1-rx}".
             */
            ASSERT(opnd_get_reg(instr_get_dst(instr, 0)) == SCRATCH_REG1 &&
                   opnd_get_base(instr_get_src(instr, 0)) == SCRATCH_REG0);
            instr_set_src(instr, 0, OPND_CREATE_MEMLIST(SCRATCH_REG1));
        }

        instrlist_preinsert(ilist, instr, pre_ldm_ldr); /* non-meta */

        if (instr_uses_reg(pre_ldm_ldr, dr_reg_stolen)) {
            mangle_stolen_reg(dcontext, ilist, pre_ldm_ldr,
                              /* dr_reg_stolen must be restored right after */
                              instr_get_next(pre_ldm_ldr), false);
        }
    }

    if (instr_uses_reg(instr, dr_reg_stolen)) {
        /* dr_reg_stolen must be restored right after instr */
        mangle_stolen_reg(dcontext, ilist, instr, instr_get_next(instr), false);
    }

    if (post_ldm_adjust != NULL) {
        instrlist_preinsert(ilist, next_instr, post_ldm_adjust);
        if (instr_uses_reg(post_ldm_adjust, dr_reg_stolen)) {
            mangle_stolen_reg(dcontext, ilist, post_ldm_adjust,
                              /* dr_reg_stolen must be restored right after */
                              instr_get_next(post_ldm_adjust), false);
        }
    }

    if (ldr_pc != NULL) {
        /* we leave ldr_pc to mangle_indirect_jump */
        instrlist_preinsert(ilist, next_instr, ldr_pc);
        next_instr = ldr_pc;
    }
    return next_instr;
}

#endif /* !AARCH64 */

#ifdef AARCH64
/* We mangle a conditional branch that uses the stolen register like this:
 *
 *     cbz   x28, target     # x28 is stolen register
 * =>
 *     str   x0, [x28]       # spill x0
 *     ldr   x0, [x28, #32]  # x28 in memory loaded to x0
 *     cbnz  x0, fall
 *     ldr   x0, [x28]       # restore x0 (original branch taken)
 *     b     target
 * fall:
 *     ldr   x0, [x28]       # restore x0 (original branch not taken)
 *
 * The CBNZ will need special handling when we decode from the cache for
 * traces (i#1668).
 */
static void
mangle_cbr_stolen_reg(dcontext_t *dcontext, instrlist_t *ilist,
                      instr_t *instr, instr_t *next_instr)
{
    instr_t *fall = INSTR_CREATE_label(dcontext);
    int opcode = instr_get_opcode(instr);
    reg_id_t reg = DR_REG_X0;
    ushort slot = TLS_REG0_SLOT;
    opnd_t opnd;

    PRE(ilist, instr, instr_create_save_to_tls(dcontext, reg, slot));
    PRE(ilist, instr, instr_create_restore_from_tls(dcontext, reg,
                                                    TLS_REG_STOLEN_SLOT));
    switch (opcode) {
    case OP_cbnz:
    case OP_cbz:
        opnd = instr_get_src(instr, 1);
        opnd = opnd_create_reg(reg_resize_to_opsz(reg, opnd_get_size(opnd)));
        PRE(ilist, instr,
            instr_create_0dst_2src(dcontext,
                                   (opcode == OP_cbz ? OP_cbnz : OP_cbz),
                                   opnd_create_instr(fall), opnd));
        break;
    case OP_tbnz:
    case OP_tbz:
        PRE(ilist, instr,
            instr_create_0dst_3src(dcontext,
                                   (opcode == OP_tbz ? OP_tbnz : OP_tbz),
                                   opnd_create_instr(fall),
                                   opnd_create_reg(reg),
                                   instr_get_src(instr, 2)));
        break;
    default:
        ASSERT_NOT_REACHED();
    }
    PRE(ilist, instr, instr_create_restore_from_tls(dcontext, reg, slot));

    /* Replace original instruction with unconditional branch. */
    opnd = instr_get_src(instr, 0);
    instr_reset(dcontext, instr);
    instr_set_opcode(instr, OP_b);
    instr_set_num_opnds(dcontext, instr, 0, 1);
    instr_set_src(instr, 0, opnd);

    PRE(ilist, next_instr, fall);
    PRE(ilist, next_instr, instr_create_restore_from_tls(dcontext, reg, slot));
}
#endif /* AARCH64 */

/* On ARM, we need mangle app instr accessing registers pc and dr_reg_stolen.
 * We use this centralized mangling routine here to handle complex issues with
 * more efficient mangling code.
 */
instr_t *
mangle_special_registers(dcontext_t *dcontext, instrlist_t *ilist, instr_t *instr,
                         instr_t *next_instr)
{
#ifdef AARCH64
    if (!instr_uses_reg(instr, dr_reg_stolen))
        return next_instr;
    if (instr_is_cbr(instr))
        mangle_cbr_stolen_reg(dcontext, ilist, instr, instr_get_next(instr));
    else if (!instr_is_mbr(instr))
        mangle_stolen_reg(dcontext, ilist, instr, instr_get_next(instr), false);
    return next_instr;
#else
    bool finished = false;
    bool in_it = instr_get_isa_mode(instr) == DR_ISA_ARM_THUMB &&
        instr_is_predicated(instr);
    instr_t *bound_start = NULL, *bound_end = next_instr;
    if (in_it) {
        /* split instr off from its IT block for easier mangling (we reinstate later) */
        next_instr = mangle_remove_from_it_block(dcontext, ilist, instr);
        /* We do NOT want the next_instr from mangle_gpr_list_write(), which can
         * point at the split-off OP_ldr of pc: but we need to go past that.
         */
        bound_end = next_instr;
        bound_start = INSTR_CREATE_label(dcontext);
        PRE(ilist, instr, bound_start);
    }

    /* FIXME i#1551: for indirect branch mangling, we first mangle the instr here
     * for possible pc read and dr_reg_stolen read/write,
     * and leave pc write mangling later in mangle_indirect_jump, which is
     * error-prone and inefficient.
     * We should split the mangling and only mangle non-ind-branch instructions
     * here and leave mbr instruction mangling to mangle_indirect_jump.
     */
    /* special handling reglist read */
    if (instr_reads_gpr_list(instr)) {
        mangle_gpr_list_read(dcontext, ilist, instr, next_instr);
        finished = true;
    }

    /* special handling reglist write */
    if (!finished && instr_writes_gpr_list(instr)) {
        next_instr = mangle_gpr_list_write(dcontext, ilist, instr, next_instr);
        finished = true;
    }

    if (!finished && instr_reads_from_reg(instr, DR_REG_PC, DR_QUERY_INCLUDE_ALL))
        mangle_pc_read(dcontext, ilist, instr, next_instr);

    /* mangle_stolen_reg must happen after mangle_pc_read to avoid reg conflict */
    if (!finished && instr_uses_reg(instr, dr_reg_stolen) && !instr_is_mbr(instr))
        mangle_stolen_reg(dcontext, ilist, instr, instr_get_next(instr), false);

    if (in_it) {
        mangle_reinstate_it_blocks(dcontext, ilist, bound_start, bound_end);
    }
    return next_instr;
#endif
}

void
float_pc_update(dcontext_t *dcontext)
{
    /* FIXME i#1551, i#1569: NYI on ARM */
    ASSERT_NOT_REACHED();
}

#ifdef AARCH64
instr_t *
mangle_icache_op(dcontext_t *dcontext, instrlist_t *ilist,
                 instr_t *instr, instr_t *next_instr, app_pc pc)
{
    int opc = instr_get_opcode(instr);
    if (opc == OP_sys) {
        reg_id_t xt = opnd_get_reg(instr_get_src(instr, 1));
        /* ic ivau, xT is replaced with: */
        PRE(ilist, instr, /* stp x0, x30, [x28] */
            INSTR_CREATE_stp(dcontext,
                             opnd_create_base_disp(dr_reg_stolen,
                                                   DR_REG_NULL, 0, 0, OPSZ_16),
                             opnd_create_reg(DR_REG_X0), opnd_create_reg(DR_REG_X30)));
        insert_mov_immed_arch(dcontext, NULL, NULL, (ptr_int_t)pc,
                              opnd_create_reg(DR_REG_X30), ilist, instr, NULL, NULL);
        if (xt == dr_reg_stolen) {
            PRE(ilist, instr, /* ldr x0, [x28, #32] */
                instr_create_restore_from_tls(dcontext, DR_REG_X0, TLS_REG_STOLEN_SLOT));
        }
        PRE(ilist, instr, /* stp xT, x30, [x28, #16] */
            INSTR_CREATE_stp(dcontext,
                             opnd_create_base_disp(dr_reg_stolen,
                                                   DR_REG_NULL, 0, 16, OPSZ_16),
                             opnd_create_reg(xt == dr_reg_stolen ? DR_REG_X0 : xt),
                             opnd_create_reg(DR_REG_X30)));
        insert_mov_immed_arch(dcontext, NULL, NULL, (ptr_int_t)icache_op_ic_ivau_asm,
                              opnd_create_reg(DR_REG_X30), ilist, instr, NULL, NULL);
        PRE(ilist, instr, /* mov x0, x28 */
            XINST_CREATE_move(dcontext, opnd_create_reg(DR_REG_X0),
                              opnd_create_reg(dr_reg_stolen)));
        PRE(ilist, instr, /* blr x30 */
            INSTR_CREATE_blr(dcontext, opnd_create_reg(DR_REG_X30)));
        PRE(ilist, instr, /* ldp x0, x30, [x28] */
            INSTR_CREATE_ldp(dcontext,
                             opnd_create_reg(DR_REG_X0), opnd_create_reg(DR_REG_X30),
                             opnd_create_base_disp(dr_reg_stolen,
                                                   DR_REG_NULL, 0, 0, OPSZ_16)));
        /* Remove original instruction. */
        instrlist_remove(ilist, instr);
        instr_destroy(dcontext, instr);
    } else if (opc == OP_isb) {
        instr_t *label = INSTR_CREATE_label(dcontext);
        instr = next_instr;
        /* isb is followed by: */
        PRE(ilist, instr, /* str x0, [x28] */
            instr_create_save_to_tls(dcontext, DR_REG_X0, TLS_REG0_SLOT));
        insert_mov_immed_arch(dcontext, NULL, NULL, (ptr_int_t)&icache_op_struct.flag,
                              opnd_create_reg(DR_REG_X0), ilist, instr, NULL, NULL);
        PRE(ilist, instr, /* ldr w0, [x0] */
            XINST_CREATE_load(dcontext, opnd_create_reg(DR_REG_W0),
                              opnd_create_base_disp(DR_REG_X0, DR_REG_NULL,
                                                    0, 0, OPSZ_4)));
        PRE(ilist, instr, /* cbz ... */
            INSTR_CREATE_cbz(dcontext, opnd_create_instr(label),
                             opnd_create_reg(DR_REG_W0)));
        PRE(ilist, instr, /* stp x1, x2, [x28, #8] */
            INSTR_CREATE_stp(dcontext,
                             opnd_create_base_disp(dr_reg_stolen,
                                                   DR_REG_NULL, 0, 8, OPSZ_16),
                             opnd_create_reg(DR_REG_X1), opnd_create_reg(DR_REG_X2)));
        insert_mov_immed_arch(dcontext, NULL, NULL, (ptr_int_t)icache_op_isb_asm,
                              opnd_create_reg(DR_REG_X2), ilist, instr, NULL, NULL);
        insert_mov_immed_arch(dcontext, NULL, NULL, (ptr_int_t)pc,
                              opnd_create_reg(DR_REG_X1), ilist, instr, NULL, NULL);
        PRE(ilist, instr, /* mov x0, x28 */
            XINST_CREATE_move(dcontext, opnd_create_reg(DR_REG_X0),
                              opnd_create_reg(dr_reg_stolen)));
        PRE(ilist, instr, /* br x2 */
            INSTR_CREATE_br(dcontext, opnd_create_reg(DR_REG_X2)));
        PRE(ilist, instr, label);
        PRE(ilist, instr, /* ldr x0, [x28] */
            instr_create_restore_from_tls(dcontext, DR_REG_X0, TLS_REG0_SLOT));
        /* Leave original instruction. */
    } else
        ASSERT_NOT_REACHED();
    return next_instr;
}
#endif

/* END OF CONTROL-FLOW MANGLING ROUTINES
 *###########################################################################
 *###########################################################################
 */

#endif /* !STANDALONE_DECODER */
/***************************************************************************/<|MERGE_RESOLUTION|>--- conflicted
+++ resolved
@@ -333,11 +333,7 @@
 {
     uint dstack_offs = 0;
 #ifdef AARCH64
-<<<<<<< HEAD
-    uint i, max_offs, reg1 = UINT_MAX;
-=======
     uint max_offs;
->>>>>>> 21988872
 #endif
     if (cci == NULL)
         cci = &default_clean_call_info;
@@ -354,37 +350,9 @@
     PRE(ilist, instr, XINST_CREATE_sub(dcontext, opnd_create_reg(DR_REG_SP),
                                        OPND_CREATE_INT16(max_offs)));
 
-<<<<<<< HEAD
-    /* Save general-purpose registers first. */
-    for (i = 0; i < 30; i += 1) {
-        if (cci->reg_skip[i])
-            continue;
-
-        if (reg1 == UINT_MAX)
-            reg1 = i;
-        else {
-            /* stp x(reg1), x(i), [sp, #reg1_offset] */
-            PRE(ilist, instr,
-                INSTR_CREATE_stp(dcontext,
-                                 opnd_create_base_disp(DR_REG_SP, DR_REG_NULL, 0,
-                                                       REG_OFFSET(DR_REG_X0 + reg1), OPSZ_16),
-                                 opnd_create_reg(DR_REG_X0 + reg1),
-                                 opnd_create_reg(DR_REG_X0 + i)));
-            reg1 = UINT_MAX;
-        }
-    }
-    if (reg1 != UINT_MAX) {
-        PRE(ilist, instr,
-            INSTR_CREATE_str(dcontext,
-                             opnd_create_base_disp(DR_REG_SP, DR_REG_NULL, 0,
-                                                   REG_OFFSET(DR_REG_X0 + reg1), OPSZ_8),
-                             opnd_create_reg(DR_REG_X0 + reg1)));
-    }
-=======
     /* Push GPRs. */
     insert_save_registers(dcontext, ilist, instr, cci->reg_skip, DR_REG_SP, DR_REG_X0,
                           true /* is_gpr */);
->>>>>>> 21988872
 
     dstack_offs += 32 * XSP_SZ;
 
@@ -563,11 +531,7 @@
                          uint alignment)
 {
 #ifdef AARCH64
-<<<<<<< HEAD
-    uint i, current_offs, reg1 = UINT_MAX;
-=======
     uint current_offs;
->>>>>>> 21988872
     /* mov x0, sp */
     PRE(ilist, instr, XINST_CREATE_move(dcontext, opnd_create_reg(DR_REG_X0),
                                         opnd_create_reg(DR_REG_SP)));
@@ -622,35 +586,8 @@
     }
 
     /* Pop GPRs */
-<<<<<<< HEAD
-    for (i = 0; i < 30; i+= 1) {
-        if (cci->reg_skip[i])
-            continue;
-
-        if (reg1 == UINT_MAX)
-            reg1 = i;
-        else {
-            /* ldp x(reg1), x(i), [sp, #reg1_offset] */
-            PRE(ilist, instr,
-                INSTR_CREATE_ldp(dcontext,
-                                 opnd_create_reg(DR_REG_X0 + reg1),
-                                 opnd_create_reg(DR_REG_X0 + i),
-                                 opnd_create_base_disp(DR_REG_SP, DR_REG_NULL, 0,
-                                                       REG_OFFSET(DR_REG_X0 + reg1), OPSZ_16)));
-            reg1 = UINT_MAX;
-        }
-    }
-    if (reg1 != UINT_MAX) {
-       PRE(ilist, instr,
-            INSTR_CREATE_ldr(dcontext,
-                             opnd_create_reg(DR_REG_X0 + reg1),
-                             opnd_create_base_disp(DR_REG_SP, DR_REG_NULL, 0,
-                                                   REG_OFFSET(DR_REG_X0 + reg1), OPSZ_8)));
-    }
-=======
     insert_restore_registers(dcontext, ilist, instr, cci->reg_skip, DR_REG_SP, DR_REG_X0,
                              true /* is_gpr */);
->>>>>>> 21988872
 
     /* Recover x30 */
     /* ldr w3, [x0, #16] */
