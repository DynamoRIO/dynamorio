/* **********************************************************
 * Copyright (c) 2014-2021 Google, Inc.  All rights reserved.
 * Copyright (c) 2016 ARM Limited. All rights reserved.
 * **********************************************************/

/*
 * Redistribution and use in source and binary forms, with or without
 * modification, are permitted provided that the following conditions are met:
 *
 * * Redistributions of source code must retain the above copyright notice,
 *   this list of conditions and the following disclaimer.
 *
 * * Redistributions in binary form must reproduce the above copyright notice,
 *   this list of conditions and the following disclaimer in the documentation
 *   and/or other materials provided with the distribution.
 *
 * * Neither the name of ARM Limited nor the names of its contributors may be
 *   used to endorse or promote products derived from this software without
 *   specific prior written permission.
 *
 * THIS SOFTWARE IS PROVIDED BY THE COPYRIGHT HOLDERS AND CONTRIBUTORS "AS IS"
 * AND ANY EXPRESS OR IMPLIED WARRANTIES, INCLUDING, BUT NOT LIMITED TO, THE
 * IMPLIED WARRANTIES OF MERCHANTABILITY AND FITNESS FOR A PARTICULAR PURPOSE
 * ARE DISCLAIMED. IN NO EVENT SHALL ARM LIMITED OR CONTRIBUTORS BE LIABLE
 * FOR ANY DIRECT, INDIRECT, INCIDENTAL, SPECIAL, EXEMPLARY, OR CONSEQUENTIAL
 * DAMAGES (INCLUDING, BUT NOT LIMITED TO, PROCUREMENT OF SUBSTITUTE GOODS OR
 * SERVICES; LOSS OF USE, DATA, OR PROFITS; OR BUSINESS INTERRUPTION) HOWEVER
 * CAUSED AND ON ANY THEORY OF LIABILITY, WHETHER IN CONTRACT, STRICT
 * LIABILITY, OR TORT (INCLUDING NEGLIGENCE OR OTHERWISE) ARISING IN ANY WAY
 * OUT OF THE USE OF THIS SOFTWARE, EVEN IF ADVISED OF THE POSSIBILITY OF SUCH
 * DAMAGE.
 */

#include "../globals.h"
#include "arch.h"
#include "instr_create_shared.h"
#include "instrument.h" /* instrlist_meta_preinsert */
#include "../clean_call_opt.h"
#include "disassemble.h"

/* Make code more readable by shortening long lines.
 * We mark everything we add as non-app instr.
 */
#define POST instrlist_meta_postinsert
#define PRE instrlist_meta_preinsert

/* For ARM and AArch64, we always use TLS and never use hardcoded
 * dcontext (xref USE_SHARED_GENCODE_ALWAYS() and -private_ib_in_tls).
 * Thus we use instr_create_{save_to,restore_from}_tls() directly.
 */

#ifdef AARCH64
/* Defined in aarch64.asm. */
void
icache_op_ic_ivau_asm(void);
void
icache_op_isb_asm(void);

typedef struct ALIGN_VAR(16) _icache_op_struct_t {
    /* This flag is set if any icache lines have been invalidated. */
    unsigned int flag;
    /* The lower half of the address of "lock" must be non-zero as we want to
     * acquire the lock using only two free registers and STXR Ws, Wt, [Xn]
     * requires s != t and s != n, so we use t == n. With this ordering of the
     * members alignment guarantees that bit 2 of the address of "lock" is set.
     */
    unsigned int lock;
    /* The icache line size. This is discovered using the system register
     * ctr_el0 and will be (1 << (2 + n)) with 0 <= n < 16.
     */
    size_t linesize;
    /* If these are equal then no icache lines have been invalidated. Otherwise
     * they are both aligned to the icache line size and describe a set of
     * consecutive icache lines (which could wrap around the top of memory).
     */
    void *begin, *end;
    /* Some space to spill registers. */
    ptr_uint_t spill[2];
} icache_op_struct_t;

/* Used in aarch64.asm. */
icache_op_struct_t icache_op_struct;
#endif

void
mangle_arch_init(void)
{
#ifdef AARCH64
    /* Check address of "lock" is unaligned. See comment in icache_op_struct_t. */
    ASSERT(!ALIGNED(&icache_op_struct.lock, 16));
#endif
}

void
insert_clear_eflags(dcontext_t *dcontext, clean_call_info_t *cci, instrlist_t *ilist,
                    instr_t *instr)
{
    /* On ARM/AArch64 no known calling convention requires any of the
     * flags to be zero on entry to a function, so there is nothing to do.
     */
}

#ifdef AARCH64
/* Maximum positive immediate offset for STP/LDP with 64 bit registers. */
#    define MAX_STP_OFFSET 504

/* Creates a memory reference for registers saved/restored to memory. */
static opnd_t
create_base_disp_for_save_restore(uint base_reg, bool is_single_reg, bool is_gpr,
                                  uint num_saved, callee_info_t *ci)
{
    /* opzs depends on the kind of register and whether a single register or
     * a pair of registers is saved/restored using stp/ldp.
     */
    uint opsz;
    if (is_gpr) {
        if (is_single_reg)
            opsz = OPSZ_8;
        else
            opsz = OPSZ_16;
    } else {
        if (is_single_reg)
            opsz = OPSZ_16;
        else
            opsz = OPSZ_32;
    }

    uint offset = num_saved * (is_gpr ? sizeof(reg_t) : sizeof(dr_simd_t));
    return opnd_create_base_disp(base_reg, DR_REG_NULL, 0, offset, opsz);
}

static instr_t *
create_load_or_store_instr(dcontext_t *dcontext, reg_id_t reg, opnd_t mem, bool save)
{
    if (save) {
        return INSTR_CREATE_str(dcontext, mem, opnd_create_reg(reg));
    }
    return INSTR_CREATE_ldr(dcontext, opnd_create_reg(reg), mem);
}

/* Creates code to save or restore GPR or SIMD registers to memory starting at
 * base_reg. Uses stp/ldp to save/restore as many register pairs to memory as possible
 * and uses a single str/ldp for the last register in case the number of registers
 * is odd. Optionally takes reg_skip into account.
 */
static void
insert_save_or_restore_registers(dcontext_t *dcontext, instrlist_t *ilist, instr_t *instr,
                                 bool *reg_skip, reg_id_t base_reg, reg_id_t first_reg,
                                 bool save, bool is_gpr,
                                 opnd_t (*get_mem_opnd)(uint base_reg, bool is_single_reg,
                                                        bool is_gpr, uint num_saved,
                                                        callee_info_t *ci),
                                 callee_info_t *ci)
{
    uint i, reg1 = UINT_MAX, num_regs = is_gpr ? 30 : 32;
    uint saved_regs = 0;
    instr_t *new_instr;
    /* Use stp/ldp to save/restore as many register pairs to memory, skipping
     * registers according to reg_skip.
     */
    for (i = 0; i < num_regs; i += 1) {
        if (reg_skip != NULL && reg_skip[i])
            continue;

        if (reg1 == UINT_MAX)
            reg1 = i;
        else {
            opnd_t mem1 =
                get_mem_opnd(base_reg, false /* is_single_reg */, is_gpr,
                             /* When creating save/restore instructions
                              * for inlining, we need the register id
                              * to compute the address.
                              */
                             ci != NULL ? first_reg + (reg_id_t)reg1 : saved_regs, ci);

            uint disp = opnd_get_disp(mem1);
            /* We cannot use STP/LDP if the immediate offset is too big. */
            if (disp > MAX_STP_OFFSET) {
                PRE(ilist, instr,
                    create_load_or_store_instr(dcontext, first_reg + reg1, mem1, save));

                opnd_t mem2 =
                    get_mem_opnd(base_reg, false /* is_single_reg */, is_gpr,
                                 /* When creating save/restore instructions
                                  * for inlining, we need the register id
                                  * to compute the address.
                                  */
                                 ci != NULL ? first_reg + (reg_id_t)i : saved_regs, ci);

                PRE(ilist, instr,
                    create_load_or_store_instr(dcontext, first_reg + i, mem2, save));
            } else {
                if (save) {
                    new_instr = INSTR_CREATE_stp(dcontext, mem1,
                                                 opnd_create_reg(first_reg + reg1),
                                                 opnd_create_reg(first_reg + i));
                } else {
                    new_instr =
                        INSTR_CREATE_ldp(dcontext, opnd_create_reg(first_reg + reg1),
                                         opnd_create_reg(first_reg + i), mem1);
                }
                PRE(ilist, instr, new_instr);
            }
            reg1 = UINT_MAX;
            saved_regs += 2;
        }
    }

    /* Use str/ldr to save/restore last single register to memory if the number
     * of registers to save/restore is odd.
     */
    if (reg1 != UINT_MAX) {
        opnd_t mem =
            get_mem_opnd(base_reg, true /* is_single_reg */, is_gpr,
                         ci != NULL ? first_reg + (reg_id_t)reg1 : saved_regs, ci);
        PRE(ilist, instr,
            create_load_or_store_instr(dcontext, first_reg + reg1, mem, save));
    }
}

static void
insert_save_registers(dcontext_t *dcontext, instrlist_t *ilist, instr_t *instr,
                      bool *reg_skip, reg_id_t base_reg, reg_id_t first_reg, bool is_gpr)
{
    insert_save_or_restore_registers(dcontext, ilist, instr, reg_skip, base_reg,
                                     first_reg, true /* save */, is_gpr,
                                     create_base_disp_for_save_restore, NULL);
}

static void
insert_restore_registers(dcontext_t *dcontext, instrlist_t *ilist, instr_t *instr,
                         bool *reg_skip, reg_id_t base_reg, reg_id_t first_reg,
                         bool is_gpr)
{
    insert_save_or_restore_registers(dcontext, ilist, instr, reg_skip, base_reg,
                                     first_reg, false /* restore */, is_gpr,
                                     create_base_disp_for_save_restore, NULL);
}

static opnd_t
inline_get_mem_opnd(uint base_reg, bool is_single_reg, bool is_gpr, uint reg_id,
                    callee_info_t *ci)
{
    return callee_info_slot_opnd(ci, SLOT_REG, reg_id);
}

void
insert_save_inline_registers(dcontext_t *dcontext, instrlist_t *ilist, instr_t *instr,
                             bool *reg_skip, reg_id_t first_reg, bool is_gpr, void *ci)
{
    insert_save_or_restore_registers(dcontext, ilist, instr, reg_skip, 0, first_reg,
                                     true /* save */, is_gpr, inline_get_mem_opnd,
                                     (callee_info_t *)ci);
}

void
insert_restore_inline_registers(dcontext_t *dcontext, instrlist_t *ilist, instr_t *instr,
                                bool *reg_skip, reg_id_t first_reg, bool is_gpr, void *ci)
{
    insert_save_or_restore_registers(dcontext, ilist, instr, reg_skip, 0, first_reg,
                                     false /* restore */, is_gpr, inline_get_mem_opnd,
                                     (callee_info_t *)ci);
}

#endif

/* Pushes not only the GPRs but also simd regs, xip, and xflags, in
 * priv_mcontext_t order.
 * The current stack pointer alignment should be passed.  Use 1 if
 * unknown (NOT 0).
 * Returns the amount of data pushed.  Does NOT fix up the xsp value pushed
 * to be the value prior to any pushes for x64 as no caller needs that
 * currently (they all build a priv_mcontext_t and have to do further xsp
 * fixups anyway).
 * Does NOT push the app's value of the stolen register.
 * If scratch is REG_NULL, spills a register for scratch space.
 */
uint
insert_push_all_registers(dcontext_t *dcontext, clean_call_info_t *cci,
                          instrlist_t *ilist, instr_t *instr, uint alignment,
                          opnd_t push_pc,
                          reg_id_t scratch /*optional*/
                              _IF_AARCH64(bool out_of_line))
{
    uint dstack_offs = 0;
#ifdef AARCH64
    uint max_offs;
#endif
    if (cci == NULL)
        cci = &default_clean_call_info;
    ASSERT(proc_num_simd_registers() == MCXT_NUM_SIMD_SLOTS);
    if (cci->preserve_mcontext || cci->num_simd_skip != proc_num_simd_registers()) {
        /* FIXME i#1551: once we add skipping of regs, need to keep shape here.
         * Also, num_opmask_skip is not applicable to ARM/AArch64.
         */
    }
    /* FIXME i#1551: once we have cci->num_simd_skip, skip this if possible */
#ifdef AARCH64
    /* X0 is used to hold the stack pointer. */
    cci->reg_skip[DR_REG_X0 - DR_REG_START_GPR] = false;
    /* X1 and X2 are used to save and restore the status and control registers. */
    cci->reg_skip[DR_REG_X1 - DR_REG_START_GPR] = false;
    cci->reg_skip[DR_REG_X2 - DR_REG_START_GPR] = false;
    /* X11 is used to calculate the target address of the clean call. */
    cci->reg_skip[DR_REG_X11 - DR_REG_START_GPR] = false;

    max_offs = get_clean_call_switch_stack_size();

    /* For out-of-line clean calls, the stack pointer is adjusted before jumping
     * to this code.
     */
    if (!out_of_line) {
        /* sub sp, sp, #clean_call_switch_stack_size */
        PRE(ilist, instr,
            XINST_CREATE_sub(dcontext, opnd_create_reg(DR_REG_SP),
                             OPND_CREATE_INT16(max_offs)));
    }

    /* Push GPRs. */
    insert_save_registers(dcontext, ilist, instr, cci->reg_skip, DR_REG_SP, DR_REG_X0,
                          true /* is_gpr */);

    dstack_offs += 32 * XSP_SZ;

    /* mov x0, sp */
    PRE(ilist, instr,
        XINST_CREATE_move(dcontext, opnd_create_reg(DR_REG_X0),
                          opnd_create_reg(DR_REG_SP)));

    /* For out-of-line clean calls, X30 is saved before jumping to this code,
     * because it is used for the return address.
     */
    if (!out_of_line) {
        /* stp x30, x0, [sp, #x30_offset] */
        PRE(ilist, instr,
            INSTR_CREATE_stp(dcontext,
                             opnd_create_base_disp(DR_REG_SP, DR_REG_NULL, 0,
                                                   REG_OFFSET(DR_REG_X30), OPSZ_16),
                             opnd_create_reg(DR_REG_X30), opnd_create_reg(DR_REG_X0)));
    }

    /* add x0, x0, #dstack_offs */
    PRE(ilist, instr,
        XINST_CREATE_add(dcontext, opnd_create_reg(DR_REG_X0),
                         OPND_CREATE_INT16(dstack_offs)));

    /* save the push_pc operand to the priv_mcontext_t.pc field */
    if (!(cci->skip_save_flags)) {
        if (opnd_is_immed_int(push_pc)) {
            PRE(ilist, instr,
                XINST_CREATE_load_int(dcontext, opnd_create_reg(DR_REG_X1), push_pc));
        } else {
            ASSERT(opnd_is_reg(push_pc));
            reg_id_t push_pc_reg = opnd_get_reg(push_pc);
            /* push_pc opnd is already pushed on the stack */
            /* ldr x1, [sp, #push_pc_offset] */
            PRE(ilist, instr,
                INSTR_CREATE_ldr(dcontext, opnd_create_reg(DR_REG_X1),
                                 OPND_CREATE_MEM64(DR_REG_SP, REG_OFFSET(push_pc_reg))));
        }

        /* str x1, [sp, #dstack_offset] */
        PRE(ilist, instr,
            INSTR_CREATE_str(dcontext, OPND_CREATE_MEM64(DR_REG_SP, dstack_offs),
                             opnd_create_reg(DR_REG_X1)));
    }

    dstack_offs += XSP_SZ;

    /* Save flag values using x1, x2. */
    /* mrs x1, nzcv */
    PRE(ilist, instr,
        INSTR_CREATE_mrs(dcontext, opnd_create_reg(DR_REG_X1),
                         opnd_create_reg(DR_REG_NZCV)));
    /* mrs x2, fpcr */
    PRE(ilist, instr,
        INSTR_CREATE_mrs(dcontext, opnd_create_reg(DR_REG_X2),
                         opnd_create_reg(DR_REG_FPCR)));
    /* stp w1, w2, [x0, #8] */
    PRE(ilist, instr,
        INSTR_CREATE_stp(dcontext, OPND_CREATE_MEM64(DR_REG_X0, 8),
                         opnd_create_reg(DR_REG_W1), opnd_create_reg(DR_REG_W2)));

    /* mrs x1, fpsr */
    PRE(ilist, instr,
        INSTR_CREATE_mrs(dcontext, opnd_create_reg(DR_REG_X1),
                         opnd_create_reg(DR_REG_FPSR)));
    /* str w1, [x0, #16] */
    PRE(ilist, instr,
        INSTR_CREATE_str(dcontext, OPND_CREATE_MEM32(DR_REG_X0, 16),
                         opnd_create_reg(DR_REG_W1)));

    /* The three flag registers take 12 bytes. */
    dstack_offs += 12;

    /* The SIMD register data is 16-byte-aligned. */
    dstack_offs = ALIGN_FORWARD(dstack_offs, 16);

    /* add x0, x0, #(dstack_offs - prev_dstack_offs) */
    PRE(ilist, instr,
        XINST_CREATE_add(dcontext, opnd_create_reg(DR_REG_X0),
                         OPND_CREATE_INT16(dstack_offs - 32 * XSP_SZ)));

    /* Push SIMD registers. */
    insert_save_registers(dcontext, ilist, instr, cci->simd_skip, DR_REG_X0, DR_REG_Q0,
                          false /* is_gpr */);

    dstack_offs += (proc_num_simd_registers() * sizeof(dr_simd_t));
    ASSERT(proc_num_simd_registers() == MCXT_NUM_SIMD_SLOTS);

    /* Restore the registers we used. */
    /* ldp x0, x1, [sp] */
    PRE(ilist, instr,
        INSTR_CREATE_ldp(dcontext, opnd_create_reg(DR_REG_X0), opnd_create_reg(DR_REG_X1),
                         opnd_create_base_disp(DR_REG_SP, DR_REG_NULL, 0, 0, OPSZ_16)));
    /* ldr x2, [sp, #x2_offset] */
    PRE(ilist, instr,
        INSTR_CREATE_ldr(dcontext, opnd_create_reg(DR_REG_X2),
                         opnd_create_base_disp(DR_REG_SP, DR_REG_NULL, 0,
                                               REG_OFFSET(DR_REG_X2), OPSZ_8)));
#else

    /* vstmdb always does writeback */
    PRE(ilist, instr,
        INSTR_CREATE_vstmdb(dcontext, OPND_CREATE_MEMLIST(DR_REG_SP), SIMD_REG_LIST_LEN,
                            SIMD_REG_LIST_16_31));
    PRE(ilist, instr,
        INSTR_CREATE_vstmdb(dcontext, OPND_CREATE_MEMLIST(DR_REG_SP), SIMD_REG_LIST_LEN,
                            SIMD_REG_LIST_0_15));

    dstack_offs += proc_num_simd_registers() * sizeof(dr_simd_t);
    ASSERT(proc_num_simd_registers() == MCXT_NUM_SIMD_SLOTS);

    /* pc and aflags */
    if (cci->skip_save_flags) {
        /* even if we skip flag saves we want to keep mcontext shape */
        int offs_beyond_xmm = 2 * XSP_SZ;
        dstack_offs += offs_beyond_xmm;
        PRE(ilist, instr,
            XINST_CREATE_sub(dcontext, opnd_create_reg(DR_REG_SP),
                             OPND_CREATE_INT(offs_beyond_xmm)));
    } else {
        uint slot = TLS_REG0_SLOT;
        bool spill = scratch == REG_NULL;
        if (spill) {
            scratch = DR_REG_R0;
            if (opnd_is_reg(push_pc) && opnd_get_reg(push_pc) == scratch) {
                scratch = DR_REG_R1;
                slot = TLS_REG1_SLOT;
            }
        }
        /* XXX: actually, r0 was just used as scratch for swapping stack
         * via dcontext, so an optimization opportunity exists to avoid
         * that restore and the re-spill here.
         */
        if (spill)
            PRE(ilist, instr, instr_create_save_to_tls(dcontext, scratch, slot));
        PRE(ilist, instr,
            INSTR_CREATE_mrs(dcontext, opnd_create_reg(scratch),
                             opnd_create_reg(DR_REG_CPSR)));
        PRE(ilist, instr, INSTR_CREATE_push(dcontext, opnd_create_reg(scratch)));
        dstack_offs += XSP_SZ;
        if (opnd_is_immed_int(push_pc)) {
            PRE(ilist, instr,
                XINST_CREATE_load_int(dcontext, opnd_create_reg(scratch), push_pc));
            PRE(ilist, instr, INSTR_CREATE_push(dcontext, opnd_create_reg(scratch)));
        } else {
            ASSERT(opnd_is_reg(push_pc));
            PRE(ilist, instr, INSTR_CREATE_push(dcontext, push_pc));
        }
        if (spill)
            PRE(ilist, instr, instr_create_restore_from_tls(dcontext, scratch, slot));
        dstack_offs += XSP_SZ;
    }

    /* We rely on dr_get_mcontext_priv() to fill in the app's stolen reg value
     * and sp value.
     */
    if (dr_get_isa_mode(dcontext) == DR_ISA_ARM_THUMB) {
        /* We can't use sp with stm */
        PRE(ilist, instr, INSTR_CREATE_push(dcontext, opnd_create_reg(DR_REG_LR)));
        /* We can't push sp w/ writeback, and in fact dr_get_mcontext() gets
         * sp from the stack swap so we can leave this empty.
         */
        PRE(ilist, instr,
            XINST_CREATE_sub(dcontext, opnd_create_reg(DR_REG_SP),
                             OPND_CREATE_INT(XSP_SZ)));
        PRE(ilist, instr,
            INSTR_CREATE_stmdb_wb(dcontext, OPND_CREATE_MEMLIST(DR_REG_SP),
                                  DR_REG_LIST_LENGTH_T32, DR_REG_LIST_T32));
    } else {
        PRE(ilist, instr,
            INSTR_CREATE_stmdb_wb(dcontext, OPND_CREATE_MEMLIST(DR_REG_SP),
                                  DR_REG_LIST_LENGTH_ARM, DR_REG_LIST_ARM));
    }
    dstack_offs += 15 * XSP_SZ;

    /* Make dstack_offs 8-byte algined, as we only accounted for 17 4-byte slots. */
    dstack_offs += XSP_SZ;
    ASSERT(cci->skip_save_flags || cci->num_simd_skip != 0 || cci->num_regs_skip != 0 ||
           dstack_offs == (uint)get_clean_call_switch_stack_size());
#endif
    return dstack_offs;
}

/* User should pass the alignment from insert_push_all_registers: i.e., the
 * alignment at the end of all the popping, not the alignment prior to
 * the popping.
 */
void
insert_pop_all_registers(dcontext_t *dcontext, clean_call_info_t *cci, instrlist_t *ilist,
                         instr_t *instr, uint alignment _IF_AARCH64(bool out_of_line))
{
    if (cci == NULL)
        cci = &default_clean_call_info;
#ifdef AARCH64
    uint current_offs;
    /* mov x0, sp */
    PRE(ilist, instr,
        XINST_CREATE_move(dcontext, opnd_create_reg(DR_REG_X0),
                          opnd_create_reg(DR_REG_SP)));

    current_offs = get_clean_call_switch_stack_size() -
        proc_num_simd_registers() * sizeof(dr_simd_t);
    ASSERT(proc_num_simd_registers() == MCXT_NUM_SIMD_SLOTS);

    /* add x0, x0, current_offs */
    PRE(ilist, instr,
        XINST_CREATE_add(dcontext, opnd_create_reg(DR_REG_X0),
                         OPND_CREATE_INT32(current_offs)));

    /* Pop SIMD registers. */
    insert_restore_registers(dcontext, ilist, instr, cci->simd_skip, DR_REG_X0, DR_REG_Q0,
                             false /* is_gpr */);

    /* mov x0, sp */
    PRE(ilist, instr,
        XINST_CREATE_move(dcontext, opnd_create_reg(DR_REG_X0),
                          opnd_create_reg(DR_REG_SP)));

    /* point x0 to push_pc field */
    current_offs = (32 * XSP_SZ);

    /* add x0, x0, #gpr_size */
    PRE(ilist, instr,
        XINST_CREATE_add(dcontext, opnd_create_reg(DR_REG_X0),
                         OPND_CREATE_INT32(current_offs)));

    /* load pc and flags */
    if (!(cci->skip_save_flags)) {
        /* ldp w1, w2, [x0, #8] */
        PRE(ilist, instr,
            INSTR_CREATE_ldp(dcontext, opnd_create_reg(DR_REG_W1),
                             opnd_create_reg(DR_REG_W2),
                             OPND_CREATE_MEM64(DR_REG_X0, 8)));
        /* msr nzcv, w1 */
        PRE(ilist, instr,
            INSTR_CREATE_msr(dcontext, opnd_create_reg(DR_REG_NZCV),
                             opnd_create_reg(DR_REG_X1)));
        /* msr fpcr, w2 */
        PRE(ilist, instr,
            INSTR_CREATE_msr(dcontext, opnd_create_reg(DR_REG_FPCR),
                             opnd_create_reg(DR_REG_X2)));

        /* ldr w1, [x0, #16] */
        PRE(ilist, instr,
            INSTR_CREATE_ldr(dcontext, opnd_create_reg(DR_REG_W1),
                             OPND_CREATE_MEM32(DR_REG_X0, 16)));

        /* msr fpsr, w1 */
        PRE(ilist, instr,
            INSTR_CREATE_msr(dcontext, opnd_create_reg(DR_REG_FPSR),
                             opnd_create_reg(DR_REG_X1)));
    }

    /* Pop GPRs */
    insert_restore_registers(dcontext, ilist, instr, cci->reg_skip, DR_REG_SP, DR_REG_X0,
                             true /* is_gpr */);

    /* For out-of-line clean calls, X30 is restored after jumping back from this
     * code, because it is used for the return address.
     */
    if (!out_of_line) {
        /* Recover x30 */
        /* ldr w3, [x0, #16] */
        PRE(ilist, instr,
            INSTR_CREATE_ldr(dcontext, opnd_create_reg(DR_REG_X30),
                             OPND_CREATE_MEM64(DR_REG_SP, REG_OFFSET(DR_REG_X30))));
        PRE(ilist, instr,
            XINST_CREATE_add(dcontext, opnd_create_reg(DR_REG_SP),
                             OPND_CREATE_INT16(get_clean_call_switch_stack_size())));
    }

#else
    /* We rely on dr_set_mcontext_priv() to set the app's stolen reg value,
     * and the stack swap to set the sp value: we assume the stolen reg on
     * the stack still has our TLS base in it.
     */
    /* We can't use sp with ldm for Thumb, and we don't want to write sp for ARM. */
    PRE(ilist, instr,
        INSTR_CREATE_ldm_wb(dcontext, OPND_CREATE_MEMLIST(DR_REG_SP),
                            DR_REG_LIST_LENGTH_T32, DR_REG_LIST_T32));
    /* We don't want the sp value */
    PRE(ilist, instr,
        XINST_CREATE_add(dcontext, opnd_create_reg(DR_REG_SP), OPND_CREATE_INT(XSP_SZ)));
    PRE(ilist, instr, INSTR_CREATE_pop(dcontext, opnd_create_reg(DR_REG_LR)));

    /* pc and aflags */
    if (cci->skip_save_flags) {
        /* even if we skip flag saves we still keep mcontext shape */
        int offs_beyond_xmm = 2 * XSP_SZ;
        PRE(ilist, instr,
            XINST_CREATE_add(dcontext, opnd_create_reg(DR_REG_SP),
                             OPND_CREATE_INT(offs_beyond_xmm)));
    } else {
        reg_id_t scratch = DR_REG_R0;
        uint slot = TLS_REG0_SLOT;
        /* just throw pc slot away */
        PRE(ilist, instr,
            XINST_CREATE_add(dcontext, opnd_create_reg(DR_REG_SP),
                             OPND_CREATE_INT(XSP_SZ)));
        PRE(ilist, instr, instr_create_save_to_tls(dcontext, scratch, slot));
        PRE(ilist, instr, INSTR_CREATE_pop(dcontext, opnd_create_reg(scratch)));
        PRE(ilist, instr,
            INSTR_CREATE_msr(dcontext, opnd_create_reg(DR_REG_CPSR),
                             OPND_CREATE_INT_MSR_NZCVQG(), opnd_create_reg(scratch)));
        PRE(ilist, instr, instr_create_restore_from_tls(dcontext, scratch, slot));
    }
    /* FIXME i#1551: once we have cci->num_simd_skip, skip this if possible */
    PRE(ilist, instr,
        INSTR_CREATE_vldm_wb(dcontext, OPND_CREATE_MEMLIST(DR_REG_SP), SIMD_REG_LIST_LEN,
                             SIMD_REG_LIST_0_15));
    PRE(ilist, instr,
        INSTR_CREATE_vldm_wb(dcontext, OPND_CREATE_MEMLIST(DR_REG_SP), SIMD_REG_LIST_LEN,
                             SIMD_REG_LIST_16_31));
#endif
}

#ifndef AARCH64
reg_id_t
shrink_reg_for_param(reg_id_t regular, opnd_t arg)
{
    return regular;
}
#endif /* !AARCH64 */

/* Return true if opnd is a register, but not XSP, or immediate zero on AArch64. */
static bool
opnd_is_reglike(opnd_t opnd)
{
    return ((opnd_is_reg(opnd) && opnd_get_reg(opnd) != DR_REG_XSP)
                IF_X64(|| (opnd_is_immed_int(opnd) && opnd_get_immed_int(opnd) == 0)));
}

uint
insert_parameter_preparation(dcontext_t *dcontext, instrlist_t *ilist, instr_t *instr,
                             bool clean_call, uint num_args, opnd_t *args)
{
    uint num_regs = num_args < NUM_REGPARM ? num_args : NUM_REGPARM;
    signed char regs[NUM_REGPARM];
    int usecount[NUM_REGPARM];
    ptr_int_t stack_inc = 0;
    uint i, j;

    /* We expect every arg to be an immediate integer, a full-size register,
     * or a simple memory reference (NYI).
     */
    for (i = 0; i < num_args; i++) {
        CLIENT_ASSERT(opnd_is_immed_int((args[i])) ||
                          (opnd_is_reg(args[i]) &&
                           reg_get_size(opnd_get_reg(args[i])) == OPSZ_PTR) ||
                          opnd_is_base_disp(args[i]),
                      "insert_parameter_preparation: bad argument type");
        ASSERT_NOT_IMPLEMENTED(!opnd_is_base_disp(args[i])); /* FIXME i#2210 */
    }

    /* The strategy here is to first set up the arguments that can be set up
     * without using a temporary register: stack arguments that are registers and
     * register arguments that are not involved in a cycle. When this has been done,
     * the value in the link register (LR) will be dead, so we can use LR as a
     * temporary for setting up the remaining arguments.
     */

    /* Set up stack arguments that are registers (not SP) or zero (on AArch64). */
    if (num_args > NUM_REGPARM) {
        uint n = num_args - NUM_REGPARM;
        /* On both ARM and AArch64 the stack pointer is kept (2 * XSP_SZ)-aligned. */
        stack_inc = ALIGN_FORWARD(n, 2) * XSP_SZ;
#ifdef AARCH64
        for (i = 0; i < n; i += 2) {
            opnd_t *arg0 = &args[NUM_REGPARM + i];
            opnd_t *arg1 = i + 1 < n ? &args[NUM_REGPARM + i + 1] : NULL;
            if (i == 0) {
                if (i + 1 < n && opnd_is_reglike(*arg1)) {
                    /* stp x(...), x(...), [sp, #-(stack_inc)]! */
                    PRE(ilist, instr,
                        instr_create_2dst_4src(
                            dcontext, OP_stp,
                            opnd_create_base_disp(DR_REG_XSP, DR_REG_NULL, 0, -stack_inc,
                                                  OPSZ_16),
                            opnd_create_reg(DR_REG_XSP),
                            opnd_is_reg(*arg0) ? *arg0 : opnd_create_reg(DR_REG_XZR),
                            opnd_is_reg(*arg1) ? *arg1 : opnd_create_reg(DR_REG_XZR),
                            opnd_create_reg(DR_REG_XSP),
                            opnd_create_immed_int(-stack_inc, OPSZ_PTR)));
                } else if (opnd_is_reglike(*arg0)) {
                    /* str x(...), [sp, #-(stack_inc)]! */
                    PRE(ilist, instr,
                        instr_create_2dst_3src(
                            dcontext, OP_str,
                            opnd_create_base_disp(DR_REG_XSP, DR_REG_NULL, 0, -stack_inc,
                                                  OPSZ_PTR),
                            opnd_create_reg(DR_REG_XSP),
                            opnd_is_reg(*arg0) ? *arg0 : opnd_create_reg(DR_REG_XZR),
                            opnd_create_reg(DR_REG_XSP),
                            opnd_create_immed_int(-stack_inc, OPSZ_PTR)));
                } else {
                    /* sub sp, sp, #(stack_inc) */
                    PRE(ilist, instr,
                        INSTR_CREATE_sub(dcontext, opnd_create_reg(DR_REG_XSP),
                                         opnd_create_reg(DR_REG_XSP),
                                         OPND_CREATE_INT32(stack_inc)));
                }
            } else if (opnd_is_reglike(*arg0)) {
                if (i + 1 < n && opnd_is_reglike(*arg1)) {
                    /* stp x(...), x(...), [sp, #(i * XSP_SZ)] */
                    PRE(ilist, instr,
                        instr_create_1dst_2src(
                            dcontext, OP_stp,
                            opnd_create_base_disp(DR_REG_XSP, DR_REG_NULL, 0, i * XSP_SZ,
                                                  OPSZ_16),
                            opnd_is_reg(*arg0) ? *arg0 : opnd_create_reg(DR_REG_XZR),
                            opnd_is_reg(*arg1) ? *arg1 : opnd_create_reg(DR_REG_XZR)));
                } else {
                    /* str x(...), [sp, #(i * XSP_SZ)] */
                    PRE(ilist, instr,
                        instr_create_1dst_1src(
                            dcontext, OP_str,
                            opnd_create_base_disp(DR_REG_XSP, DR_REG_NULL, 0, i * XSP_SZ,
                                                  OPSZ_PTR),
                            opnd_is_reg(*arg0) ? *arg0 : opnd_create_reg(DR_REG_XZR)));
                }
            } else if (i + 1 < n && opnd_is_reglike(*arg1)) {
                /* str x(...), [sp, #((i + 1) * XSP_SZ)] */
                PRE(ilist, instr,
                    instr_create_1dst_1src(
                        dcontext, OP_str,
                        opnd_create_base_disp(DR_REG_XSP, DR_REG_NULL, 0,
                                              (i + 1) * XSP_SZ, OPSZ_PTR),
                        opnd_is_reg(*arg1) ? *arg1 : opnd_create_reg(DR_REG_XZR)));
            }
        }
#else /* ARM */
        /* XXX: We could use OP_stm here, but with lots of awkward corner cases. */
        PRE(ilist, instr,
            INSTR_CREATE_sub(dcontext, opnd_create_reg(DR_REG_XSP),
                             opnd_create_reg(DR_REG_XSP), OPND_CREATE_INT32(stack_inc)));
        for (i = 0; i < n; i++) {
            opnd_t arg = args[NUM_REGPARM + i];
            if (opnd_is_reglike(arg)) {
                /* str r(...), [sp, #(i * XSP_SZ)] */
                PRE(ilist, instr,
                    XINST_CREATE_store(dcontext,
                                       opnd_create_base_disp(DR_REG_XSP, DR_REG_NULL, 0,
                                                             i * XSP_SZ, OPSZ_PTR),
                                       arg));
            }
        }
#endif
    }

    /* Initialise regs[], which encodes the contents of parameter registers.
     * A non-negative value x means d_r_regparms[x];
     * -1 means an immediate integer;
     * -2 means a non-parameter register.
     */
    for (i = 0; i < num_regs; i++) {
        if (opnd_is_immed_int(args[i]))
            regs[i] = -1;
        else {
            reg_id_t reg = opnd_get_reg(args[i]);
            regs[i] = -2;
            for (j = 0; j < NUM_REGPARM; j++) {
                if (reg == d_r_regparms[j]) {
                    regs[i] = j;
                    break;
                }
            }
        }
    }

    /* Initialise usecount[]: how many other registers use the value in a reg. */
    for (i = 0; i < num_regs; i++)
        usecount[i] = 0;
    for (i = 0; i < num_regs; i++) {
        if (regs[i] >= 0 && regs[i] != i)
            ++usecount[regs[i]];
    }

    /* Set up register arguments that are not part of a cycle. */
    {
        bool changed;
        do {
            changed = false;
            for (i = 0; i < num_regs; i++) {
                if (regs[i] == i || usecount[i] != 0)
                    continue;
                if (regs[i] == -1) {
                    insert_mov_immed_ptrsz(dcontext, opnd_get_immed_int(args[i]),
                                           opnd_create_reg(d_r_regparms[i]), ilist, instr,
                                           NULL, NULL);
                } else if (regs[i] == -2 && opnd_get_reg(args[i]) == DR_REG_XSP) {
                    /* XXX: We could record which register has been set to the SP to
                     * avoid repeating this load if several arguments are set to SP.
                     */
                    insert_get_mcontext_base(dcontext, ilist, instr, d_r_regparms[i]);
                    PRE(ilist, instr,
                        instr_create_restore_from_dc_via_reg(
                            dcontext, d_r_regparms[i], d_r_regparms[i], XSP_OFFSET));
                } else {
                    PRE(ilist, instr,
                        XINST_CREATE_move(dcontext, opnd_create_reg(d_r_regparms[i]),
                                          args[i]));
                    if (regs[i] != -2)
                        --usecount[regs[i]];
                }
                regs[i] = i;
                changed = true;
            }
        } while (changed);
    }

    /* From now on it is safe to use LR as a temporary. */

    /* Set up register arguments that are in cycles. A rotation of n values is
     * realised with (n + 1) moves.
     */
    for (;;) {
        int first, tmp;
        for (i = 0; i < num_regs; i++) {
            if (regs[i] != i)
                break;
        }
        if (i >= num_regs)
            break;
        first = i;
        PRE(ilist, instr,
            XINST_CREATE_move(dcontext, opnd_create_reg(DR_REG_LR),
                              opnd_create_reg(d_r_regparms[i])));
        do {
            tmp = regs[i];
            ASSERT(0 <= tmp && tmp < num_regs);
            PRE(ilist, instr,
                XINST_CREATE_move(dcontext, opnd_create_reg(d_r_regparms[i]),
                                  tmp == first ? opnd_create_reg(DR_REG_LR)
                                               : opnd_create_reg(d_r_regparms[tmp])));
            regs[i] = i;
            i = tmp;
        } while (tmp != first);
    }

    /* Set up stack arguments that are (non-zero) constants or SP. */
    for (i = NUM_REGPARM; i < num_args; i++) {
        uint off = (i - NUM_REGPARM) * XSP_SZ;
        opnd_t arg = args[i];
        if (!opnd_is_reglike(arg)) {
            if (opnd_is_reg(arg)) {
                ASSERT(opnd_get_reg(arg) == DR_REG_XSP);
                insert_get_mcontext_base(dcontext, ilist, instr, DR_REG_LR);
                PRE(ilist, instr,
                    instr_create_restore_from_dc_via_reg(dcontext, DR_REG_LR, DR_REG_LR,
                                                         XSP_OFFSET));
            } else {
                ASSERT(opnd_is_immed_int(arg));
                insert_mov_immed_ptrsz(dcontext, opnd_get_immed_int(arg),
                                       opnd_create_reg(DR_REG_LR), ilist, instr, NULL,
                                       NULL);
            }
            PRE(ilist, instr,
                XINST_CREATE_store(
                    dcontext,
                    opnd_create_base_disp(DR_REG_XSP, DR_REG_NULL, 0, off, OPSZ_PTR),
                    opnd_create_reg(DR_REG_LR)));
        }
    }

    return (uint)stack_inc;
}

bool
insert_reachable_cti(dcontext_t *dcontext, instrlist_t *ilist, instr_t *where,
                     byte *encode_pc, byte *target, bool jmp, bool returns, bool precise,
                     reg_id_t scratch, instr_t **inlined_tgt_instr)
{
    ASSERT(scratch != REG_NULL); /* required */
    /* load target into scratch register */
    insert_mov_immed_ptrsz(dcontext,
                           (ptr_int_t)PC_AS_JMP_TGT(dr_get_isa_mode(dcontext), target),
                           opnd_create_reg(scratch), ilist, where, NULL, NULL);
    /* even if a call and not a jmp, we can skip this if it doesn't return */
    if (!jmp && returns) {
        PRE(ilist, where, XINST_CREATE_call_reg(dcontext, opnd_create_reg(scratch)));
    } else {
        PRE(ilist, where, XINST_CREATE_jump_reg(dcontext, opnd_create_reg(scratch)));
    }
    return false /* an ind branch */;
}

int
insert_out_of_line_context_switch(dcontext_t *dcontext, instrlist_t *ilist,
                                  instr_t *instr, bool save, byte *encode_pc)
{
#ifdef AARCH64
    if (save) {
        /* Reserve stack space to push the context. We do it here instead of
         * in insert_push_all_registers, so we can save the original value
         * of X30 on the stack before it is changed by the BL (branch & link)
         * to the clean call save routine in the code cache.
         *
         * sub sp, sp, #clean_call_switch_stack_size
         */
        PRE(ilist, instr,
            XINST_CREATE_sub(dcontext, opnd_create_reg(DR_REG_SP),
                             OPND_CREATE_INT16(get_clean_call_switch_stack_size())));

        /* str x30, [sp, #x30_offset]
         *
         * We have to save the original value of x30 before using BLR to jump
         * to the save code, because BLR will modify x30. The original value of
         * x30 is restored after the returning from the save/restore functions below.
         */
        PRE(ilist, instr,
            INSTR_CREATE_str(dcontext,
                             opnd_create_base_disp(DR_REG_SP, DR_REG_NULL, 0,
                                                   REG_OFFSET(DR_REG_X30), OPSZ_8),
                             opnd_create_reg(DR_REG_X30)));
    }

    insert_mov_immed_ptrsz(
        dcontext,
        (long)(save ? get_clean_call_save(dcontext) : get_clean_call_restore(dcontext)),
        opnd_create_reg(DR_REG_X30), ilist, instr, NULL, NULL);
    PRE(ilist, instr, INSTR_CREATE_blr(dcontext, opnd_create_reg(DR_REG_X30)));

    /* Restore original value of X30, which was changed by BLR.
     *
     * ldr x30, [sp, #x30_offset]
     */
    PRE(ilist, instr,
        INSTR_CREATE_ldr(dcontext, opnd_create_reg(DR_REG_X30),
                         OPND_CREATE_MEM64(DR_REG_SP, REG_OFFSET(DR_REG_X30))));

    if (!save) {
        /* add sp, sp, #clean_call_switch_stack_size */
        PRE(ilist, instr,
            XINST_CREATE_add(dcontext, opnd_create_reg(DR_REG_SP),
                             OPND_CREATE_INT16(get_clean_call_switch_stack_size())));
    }

    return get_clean_call_switch_stack_size();
#else
    ASSERT_NOT_IMPLEMENTED(false); /* FIXME i#1621: NYI on AArch32. */
    return 0;
#endif
}

/*###########################################################################
 *###########################################################################
 *
 *   M A N G L I N G   R O U T I N E S
 */

/* forward declaration */
static void
mangle_stolen_reg(dcontext_t *dcontext, instrlist_t *ilist, instr_t *instr,
                  instr_t *next_instr, bool instr_to_be_removed);

#ifndef AARCH64

/* i#1662 optimization: we try to pick the same scratch register during
 * mangling to provide more opportunities for optimization,
 * xref insert_save_to_tls_if_necessary().
 *
 * Returns the prev reg restore instruction.
 */
static instr_t *
find_prior_scratch_reg_restore(dcontext_t *dcontext, instr_t *instr, reg_id_t *prior_reg)
{
    instr_t *prev = instr_get_prev(instr);
    bool tls, spill;

    ASSERT(prior_reg != NULL);
    *prior_reg = REG_NULL;
    if (INTERNAL_OPTION(opt_mangle) == 0)
        return NULL;
    while (prev != NULL &&
           /* We can eliminate the restore/respill pair only if they are executed
            * together, so only our own mangling label instruction is allowed in
            * between.
            */
           instr_is_label(prev) && instr_is_our_mangling(prev))
        prev = instr_get_prev(prev);
    if (prev != NULL &&
        instr_is_DR_reg_spill_or_restore(dcontext, prev, &tls, &spill, prior_reg, NULL)) {
        if (tls && !spill && *prior_reg >= SCRATCH_REG0 && *prior_reg <= SCRATCH_REG_LAST)
            return prev;
    }
    *prior_reg = REG_NULL;
    return NULL;
}

#endif /* !AARCH64 */

/* optimized spill: only if not immediately spilled already */
static void
insert_save_to_tls_if_necessary(dcontext_t *dcontext, instrlist_t *ilist, instr_t *where,
                                reg_id_t reg, ushort slot)
{
#ifdef AARCH64
    /* FIXME i#1569: not yet optimized */
    PRE(ilist, where, instr_create_save_to_tls(dcontext, reg, slot));
#else
    instr_t *prev;
    reg_id_t prior_reg;
    DEBUG_DECLARE(bool tls;)
    DEBUG_DECLARE(bool spill;)

    /* this routine is only called for non-mbr mangling */
    STATS_INC(non_mbr_spills);
    prev = find_prior_scratch_reg_restore(dcontext, where, &prior_reg);
    if (INTERNAL_OPTION(opt_mangle) > 0 && prev != NULL && prior_reg == reg) {
        /* XXX: This looks only for dr_reg_stolen. */
        ASSERT(instr_is_DR_reg_spill_or_restore(dcontext, prev, &tls, &spill, &prior_reg,
                                                NULL) &&
               tls && !spill && prior_reg == reg);
        /* remove the redundant restore-spill pair */
        instrlist_remove(ilist, prev);
        instr_destroy(dcontext, prev);
        STATS_INC(non_mbr_respill_avoided);
    } else {
        PRE(ilist, where, instr_create_save_to_tls(dcontext, reg, slot));
    }
#endif
}

#ifndef AARCH64

/* If instr is inside an IT block, removes it from the block and
 * leaves it as an isolated (un-encodable) predicated instr, with any
 * other instrs from the same block made to be legal on both sides by
 * modifying and adding new OP_it instrs as necessary, which are marked
 * as app instrs.
 * Returns a new next_instr.
 */
static instr_t *
mangle_remove_from_it_block(dcontext_t *dcontext, instrlist_t *ilist, instr_t *instr)
{
    instr_t *prev, *it;
    uint prior, count;
    if (instr_get_isa_mode(instr) != DR_ISA_ARM_THUMB || !instr_is_predicated(instr))
        return instr_get_next(instr); /* nothing to do */
    for (prior = 0, prev = instr_get_prev(instr); prev != NULL;
         prior++, prev = instr_get_prev(prev)) {
        if (instr_get_opcode(prev) == OP_it)
            break;
        ASSERT(instr_is_predicated(prev));
    }
    ASSERT(prev != NULL);
    it = prev;
    count = instr_it_block_get_count(it);
    ASSERT(count > prior && count <= IT_BLOCK_MAX_INSTRS);
    if (prior > 0) {
        instrlist_preinsert(ilist, it,
                            instr_it_block_create(
                                dcontext, instr_it_block_get_pred(it, 0),
                                prior > 1 ? instr_it_block_get_pred(it, 1) : DR_PRED_NONE,
                                prior > 2 ? instr_it_block_get_pred(it, 2) : DR_PRED_NONE,
                                DR_PRED_NONE));
        count -= prior;
    }
    count--; /* this instr */
    if (count > 0) {
        instrlist_postinsert(
            ilist, instr,
            instr_it_block_create(
                dcontext, instr_it_block_get_pred(it, prior + 1),
                count > 1 ? instr_it_block_get_pred(it, prior + 2) : DR_PRED_NONE,
                count > 2 ? instr_it_block_get_pred(it, prior + 3) : DR_PRED_NONE,
                DR_PRED_NONE));
    }
    /* It is now safe to remove the original OP_it instr */
    instrlist_remove(ilist, it);
    instr_destroy(dcontext, it);
    DOLOG(5, LOG_INTERP, {
        LOG(THREAD, LOG_INTERP, 4, "bb ilist after removing from IT block:\n");
        instrlist_disassemble(dcontext, NULL, ilist, THREAD);
    });
    return instr_get_next(instr);
}

/* Adds enough OP_it instrs to ensure that each predicated instr in [start, end)
 * (open-ended, so pass NULL to go to the final instr in ilist) is inside an IT
 * block and is thus legally encodable.  Marks the OP_it instrs as app instrs.
 */
int
reinstate_it_blocks(dcontext_t *dcontext, instrlist_t *ilist, instr_t *start,
                    instr_t *end)
{
    instr_t *instr, *block_start = NULL;
    app_pc block_xl8 = NULL;
    int res = 0;
    uint it_count = 0, block_count = 0;
    dr_pred_type_t block_pred[IT_BLOCK_MAX_INSTRS];
    for (instr = start; instr != NULL && instr != end; instr = instr_get_next(instr)) {
        bool instr_predicated = instr_is_predicated(instr) &&
            /* A label instruction may be used as a cti target, so we stop
             * the IT block on label instructions.
             */
            !instr_is_label(instr) &&
            /* Do not put OP_b exit cti into block: patch_branch can't handle */
            instr_get_opcode(instr) != OP_b && instr_get_opcode(instr) != OP_b_short;
        if (block_start != NULL) {
            bool matches = true;
            ASSERT(block_count < IT_BLOCK_MAX_INSTRS);
            if (instr_predicated) {
                if (instr_get_predicate(instr) != block_pred[0] &&
                    instr_get_predicate(instr) != instr_invert_predicate(block_pred[0]))
                    matches = false;
                else
                    block_pred[block_count++] = instr_get_predicate(instr);
            }
            if (!matches || !instr_predicated || block_count == IT_BLOCK_MAX_INSTRS ||
                /* i#1702: a cti must end the IT-block */
                instr_is_cti(instr)) {
                res++;
                instrlist_preinsert(
                    ilist, block_start,
                    INSTR_XL8(instr_it_block_create(
                                  dcontext, block_pred[0],
                                  block_count > 1 ? block_pred[1] : DR_PRED_NONE,
                                  block_count > 2 ? block_pred[2] : DR_PRED_NONE,
                                  block_count > 3 ? block_pred[3] : DR_PRED_NONE),
                              block_xl8));
                block_start = NULL;
                if (instr_predicated && matches)
                    continue;
            } else
                continue;
        }
        /* Skip existing IT blocks.
         * XXX: merge w/ adjacent blocks.
         */
        if (it_count > 0)
            it_count--;
        else if (instr_get_opcode(instr) == OP_it)
            it_count = instr_it_block_get_count(instr);
        else if (instr_predicated) {
            instr_t *app;
            block_start = instr;
            block_pred[0] = instr_get_predicate(instr);
            block_count = 1;
            /* XXX i#1695: we want the xl8 to be the original app IT instr, if
             * it existed, as using the first instr inside the block will not
             * work on relocation.  Should we insert labels to keep that info
             * when we remove IT instrs?
             */
            for (app = instr; app != NULL && instr_get_app_pc(app) == NULL;
                 app = instr_get_next(app))
                /*nothing*/;
            if (app != NULL)
                block_xl8 = instr_get_app_pc(app);
            else
                block_xl8 = NULL;
        }
    }
    if (block_start != NULL) {
        res++;
        instrlist_preinsert(ilist, block_start,
                            INSTR_XL8(instr_it_block_create(
                                          dcontext, block_pred[0],
                                          block_count > 1 ? block_pred[1] : DR_PRED_NONE,
                                          block_count > 2 ? block_pred[2] : DR_PRED_NONE,
                                          block_count > 3 ? block_pred[3] : DR_PRED_NONE),
                                      block_xl8));
    }
    return res;
}

static void
mangle_reinstate_it_blocks(dcontext_t *dcontext, instrlist_t *ilist, instr_t *start,
                           instr_t *end)
{
    if (dr_get_isa_mode(dcontext) != DR_ISA_ARM_THUMB)
        return; /* nothing to do */
    reinstate_it_blocks(dcontext, ilist, start, end);
    DOLOG(5, LOG_INTERP, {
        LOG(THREAD, LOG_INTERP, 4, "bb ilist after reinstating IT blocks:\n");
        instrlist_disassemble(dcontext, NULL, ilist, THREAD);
    });
}

#endif /* !AARCH64 */

/* This is *not* a hot-patchable patch: i.e., it is subject to races. */
void
patch_mov_immed_arch(dcontext_t *dcontext, ptr_int_t val, byte *pc, instr_t *first,
                     instr_t *last)
{
#ifdef AARCH64
    uint *write_pc = (uint *)vmcode_get_writable_addr(pc);
    ASSERT(first != NULL && last != NULL);
    /* We expect OP_movz followed by up to 3 OP_movk. */
    ASSERT(instr_get_opcode(first) == OP_movz && opnd_is_reg(instr_get_dst(first, 0)));
    reg_id_t dst_reg = opnd_get_reg(instr_get_dst(first, 0));
    int instr_count = 1;
    for (instr_t *inst = instr_get_next(first); inst != NULL;
         inst = instr_get_next(inst)) {
        ++instr_count;
        ASSERT(instr_get_opcode(inst) == OP_movk && opnd_is_reg(instr_get_dst(inst, 0)));
        if (inst == last)
            break;
    }
    uint *end_pc = insert_mov_imm(write_pc, dst_reg, val);
    ASSERT(end_pc - write_pc <= instr_count);
    while (end_pc - write_pc < instr_count) {
        *end_pc = RAW_NOP_INST;
        ++end_pc;
    }
#else
    ASSERT_NOT_IMPLEMENTED(false); /* TODO i#1551: NYI */
#endif
}

/* Used for fault translation */
bool
instr_check_xsp_mangling(dcontext_t *dcontext, instr_t *inst, int *xsp_adjust)
{
    ASSERT(xsp_adjust != NULL);
    /* No current ARM/AArch64 mangling splits an atomic push/pop into emulated pieces:
     * the OP_ldm/OP_stm splits shouldn't need special translation handling.
     */
    return false;
}

void
mangle_syscall_arch(dcontext_t *dcontext, instrlist_t *ilist, uint flags, instr_t *instr,
                    instr_t *next_instr)
{
    /* inlined conditional system call mangling is not supported */
    ASSERT(!instr_is_predicated(instr));

    /* Shared routine already checked method, handled INSTR_NI_SYSCALL*,
     * and inserted the signal barrier and non-auto-restart nop.
     * If we get here, we're dealing with an ignorable syscall.
     */

    /* We assume that the stolen register will, in effect, be neither
     * read nor written by a system call as it is above the highest
     * register used for the syscall arguments or number. This assumption
     * currently seems to be valid on arm/arm64 Linux, which only writes the
     * return value (with system calls that return). When other kernels are
     * supported it may be necessary to move the stolen register value to a
     * safer register (one that is "callee-saved" and not used by the gateway
     * mechanism) before the system call, and restore it afterwards.
     */
    ASSERT(DR_REG_STOLEN_MIN > DR_REG_SYSNUM);
}

#ifdef UNIX
/* Inserts code to handle clone into ilist.
 * instr is the syscall instr itself.
 * Assumes that instructions exist beyond instr in ilist.
 */
void
mangle_insert_clone_code(dcontext_t *dcontext, instrlist_t *ilist, instr_t *instr)
{
    /*    svc 0
     *    cbnz r0, parent
     *    jmp new_thread_dynamo_start
     *  parent:
     *    <post system call, etc.>
     */
    instr_t *in = instr_get_next(instr);
    instr_t *parent = INSTR_CREATE_label(dcontext);
    ASSERT(in != NULL);
    PRE(ilist, in,
        INSTR_CREATE_cbnz(dcontext, opnd_create_instr(parent),
                          opnd_create_reg(DR_REG_R0)));
    insert_reachable_cti(dcontext, ilist, in, vmcode_get_start(),
                         (byte *)get_new_thread_start(dcontext), true /*jmp*/,
                         false /*!returns*/, false /*!precise*/, DR_REG_R0 /*scratch*/,
                         NULL);
    instr_set_meta(instr_get_prev(in));
    PRE(ilist, in, parent);
}
#endif /* UNIX */

void
mangle_interrupt(dcontext_t *dcontext, instrlist_t *ilist, instr_t *instr,
                 instr_t *next_instr)
{
    ASSERT_NOT_IMPLEMENTED(false); /* FIXME i#1551, i#1569 */
}

#ifndef AARCH64

/* Adds a mov of the fall-through address into IBL_TARGET_REG, predicated
 * with the inverse of instr's predicate.
 * The caller must call mangle_reinstate_it_blocks() in Thumb mode afterward
 * in order to make for legal encodings.
 */
static void
mangle_add_predicated_fall_through(dcontext_t *dcontext, instrlist_t *ilist,
                                   instr_t *instr, instr_t *next_instr,
                                   instr_t *mangle_start)
{
    /* Our approach is to simply add a move-immediate of the fallthrough
     * address under the inverted predicate.  This is much simpler to
     * implement than adding a new kind of indirect branch ("conditional
     * indirect") and plumbing it through all the optimized emit and link
     * code (in particular, cbr stub sharing and other complex features).
     */
    dr_pred_type_t pred = instr_get_predicate(instr);
    ptr_int_t fall_through = get_call_return_address(dcontext, ilist, instr);
    instr_t *first, *last;
    ASSERT(instr_is_predicated(instr)); /* caller should check */

    /* Mark the taken mangling as predicated.  We are starting after our r2
     * spill.  It gets complex w/ interactions with mangle_stolen_reg() (b/c
     * we aren't starting far enough back) so we bail for that.
     * For mangle_pc_read(), we simply don't predicate the restore (b/c
     * we aren't predicating the save).
     */
    if (!instr_uses_reg(instr, dr_reg_stolen)) {
        instr_t *prev = instr_get_next(mangle_start);
        for (; prev != next_instr; prev = instr_get_next(prev)) {
            if (instr_is_app(prev) ||
                !instr_is_DR_reg_spill_or_restore(dcontext, prev, NULL, NULL, NULL, NULL))
                instr_set_predicate(prev, pred);
        }
    }

    insert_mov_immed_ptrsz(
        dcontext,
        (ptr_int_t)PC_AS_JMP_TGT(instr_get_isa_mode(instr), (app_pc)fall_through),
        opnd_create_reg(IBL_TARGET_REG), ilist, next_instr, &first, &last);
    for (;; first = instr_get_next(first)) {
        instr_set_predicate(first, instr_invert_predicate(pred));
        if (last == NULL || first == last)
            break;
    }
}

static inline bool
app_instr_is_in_it_block(dcontext_t *dcontext, instr_t *instr)
{
    ASSERT(instr_is_app(instr));
    return (instr_get_isa_mode(instr) == DR_ISA_ARM_THUMB && instr_is_predicated(instr));
}

#endif /* !AARCH64 */

instr_t *
mangle_direct_call(dcontext_t *dcontext, instrlist_t *ilist, instr_t *instr,
                   instr_t *next_instr, bool mangle_calls, uint flags)
{
#ifdef AARCH64
    ptr_int_t target, retaddr;

    ASSERT(instr_get_opcode(instr) == OP_bl);
    ASSERT(opnd_is_pc(instr_get_target(instr)));
    target = (ptr_int_t)opnd_get_pc(instr_get_target(instr));
    retaddr = get_call_return_address(dcontext, ilist, instr);
    insert_mov_immed_ptrsz(dcontext, retaddr, opnd_create_reg(DR_REG_X30), ilist, instr,
                           NULL, NULL);
    instrlist_remove(ilist, instr); /* remove OP_bl */
    instr_destroy(dcontext, instr);
    return next_instr;
#else
    /* Strategy: replace OP_bl with 2-step mov immed into lr + OP_b */
    ptr_uint_t retaddr;
    uint opc = instr_get_opcode(instr);
    ptr_int_t target;
    instr_t *first, *last;
    bool in_it = app_instr_is_in_it_block(dcontext, instr);
    instr_t *bound_start = INSTR_CREATE_label(dcontext);
    if (in_it) {
        /* split instr off from its IT block for easier mangling (we reinstate later) */
        next_instr = mangle_remove_from_it_block(dcontext, ilist, instr);
    }
    PRE(ilist, instr, bound_start);
    ASSERT(opc == OP_bl || opc == OP_blx);
    ASSERT(opnd_is_pc(instr_get_target(instr)));
    target = (ptr_int_t)opnd_get_pc(instr_get_target(instr));
    retaddr = get_call_return_address(dcontext, ilist, instr);
    insert_mov_immed_ptrsz(
        dcontext, (ptr_int_t)PC_AS_JMP_TGT(instr_get_isa_mode(instr), (app_pc)retaddr),
        opnd_create_reg(DR_REG_LR), ilist, instr, &first, &last);
    if (opc == OP_bl) {
        /* OP_blx predication is handled below */
        if (instr_is_predicated(instr)) {
            for (;; first = instr_get_next(first)) {
                instr_set_predicate(first, instr_get_predicate(instr));
                if (last == NULL || first == last)
                    break;
            }
            /* Add exit cti for taken direction b/c we're removing the OP_bl */
            instrlist_preinsert(
                ilist, instr,
                INSTR_PRED(XINST_CREATE_jump(dcontext, opnd_create_pc((app_pc)target)),
                           instr_get_predicate(instr)));
        }
    } else {
        /* Unfortunately while there is OP_blx with an immed, OP_bx requires
         * indirection through a register.  We thus need to swap modes separately,
         * but our ISA doesn't support mixing modes in one fragment, making
         * a local "blx next_instr" not easy.  We have two potential solutions:
         *   A) Implement far linking through stub's "ldr pc, [pc + 8]" and use
         *      it for blx.  We need to implement that anyway for reachability,
         *      but as it's not implemented yet, I'm going w/ B) for now.
         *   B) Pretend this is an indirect branch and use the ibl.
         *      This is slower so XXX i#1612: switch to A once we have far links.
         */
        if (instr_get_isa_mode(instr) == DR_ISA_ARM_A32)
            target = (ptr_int_t)PC_AS_JMP_TGT(DR_ISA_ARM_THUMB, (app_pc)target);
        PRE(ilist, instr,
            instr_create_save_to_tls(dcontext, IBL_TARGET_REG, IBL_TARGET_SLOT));
        insert_mov_immed_ptrsz(dcontext, target, opnd_create_reg(IBL_TARGET_REG), ilist,
                               instr, NULL, NULL);
        if (instr_is_predicated(instr)) {
            mangle_add_predicated_fall_through(dcontext, ilist, instr, next_instr,
                                               bound_start);
            ASSERT(in_it || instr_get_isa_mode(instr) != DR_ISA_ARM_THUMB);
        }
    }
    /* remove OP_bl (final added jmp already targets the callee) or OP_blx */
    instrlist_remove(ilist, instr);
    instr_destroy(dcontext, instr);
    if (in_it)
        mangle_reinstate_it_blocks(dcontext, ilist, bound_start, next_instr);
    return next_instr;
#endif
}

instr_t *
mangle_indirect_call(dcontext_t *dcontext, instrlist_t *ilist, instr_t *instr,
                     instr_t *next_instr, bool mangle_calls, uint flags)
{
#ifdef AARCH64
    ASSERT(instr_get_opcode(instr) == OP_blr);
    PRE(ilist, instr,
        instr_create_save_to_tls(dcontext, IBL_TARGET_REG, IBL_TARGET_SLOT));
    ASSERT(opnd_is_reg(instr_get_target(instr)));
    if (opnd_same(instr_get_target(instr), opnd_create_reg(dr_reg_stolen))) {
        /* if the target reg is dr_reg_stolen, the app value is in TLS */
        PRE(ilist, instr,
            instr_create_restore_from_tls(dcontext, IBL_TARGET_REG, TLS_REG_STOLEN_SLOT));
    } else {
        PRE(ilist, instr,
            XINST_CREATE_move(dcontext, opnd_create_reg(IBL_TARGET_REG),
                              instr_get_target(instr)));
    }
    insert_mov_immed_ptrsz(dcontext, get_call_return_address(dcontext, ilist, instr),
                           opnd_create_reg(DR_REG_X30), ilist, next_instr, NULL, NULL);
    instrlist_remove(ilist, instr); /* remove OP_blr */
    instr_destroy(dcontext, instr);
    return next_instr;
#else
    ptr_uint_t retaddr;
    bool in_it = app_instr_is_in_it_block(dcontext, instr);
    instr_t *bound_start = INSTR_CREATE_label(dcontext);
    if (in_it) {
        /* split instr off from its IT block for easier mangling (we reinstate later) */
        next_instr = mangle_remove_from_it_block(dcontext, ilist, instr);
    }
    PRE(ilist, instr,
        instr_create_save_to_tls(dcontext, IBL_TARGET_REG, IBL_TARGET_SLOT));
    /* We need the spill to be unconditional so start pred processing here */
    PRE(ilist, instr, bound_start);

    if (!opnd_same(instr_get_target(instr), opnd_create_reg(IBL_TARGET_REG))) {
        if (opnd_same(instr_get_target(instr), opnd_create_reg(dr_reg_stolen))) {
            /* if the target reg is dr_reg_stolen, the app value is in TLS */
            PRE(ilist, instr,
                instr_create_restore_from_tls(dcontext, IBL_TARGET_REG,
                                              TLS_REG_STOLEN_SLOT));
        } else {
            PRE(ilist, instr,
                XINST_CREATE_move(dcontext, opnd_create_reg(IBL_TARGET_REG),
                                  instr_get_target(instr)));
        }
    }
    retaddr = get_call_return_address(dcontext, ilist, instr);
    insert_mov_immed_ptrsz(
        dcontext, (ptr_int_t)PC_AS_JMP_TGT(instr_get_isa_mode(instr), (app_pc)retaddr),
        opnd_create_reg(DR_REG_LR), ilist, instr, NULL, NULL);

    if (instr_is_predicated(instr)) {
        mangle_add_predicated_fall_through(dcontext, ilist, instr, next_instr,
                                           bound_start);
        ASSERT(in_it || instr_get_isa_mode(instr) != DR_ISA_ARM_THUMB);
    }
    /* remove OP_blx_ind (final added jmp already targets the callee) */
    instrlist_remove(ilist, instr);
    instr_destroy(dcontext, instr);
    if (in_it)
        mangle_reinstate_it_blocks(dcontext, ilist, bound_start, next_instr);
    return next_instr;
#endif
}

void
mangle_return(dcontext_t *dcontext, instrlist_t *ilist, instr_t *instr,
              instr_t *next_instr, uint flags)
{
    /* The mangling is identical */
    mangle_indirect_jump(dcontext, ilist, instr, next_instr, flags);
}

instr_t *
mangle_indirect_jump(dcontext_t *dcontext, instrlist_t *ilist, instr_t *instr,
                     instr_t *next_instr, uint flags)
{
#ifdef AARCH64
    ASSERT(instr_get_opcode(instr) == OP_br || instr_get_opcode(instr) == OP_ret);
    PRE(ilist, instr,
        instr_create_save_to_tls(dcontext, IBL_TARGET_REG, IBL_TARGET_SLOT));
    ASSERT(opnd_is_reg(instr_get_target(instr)));
    if (opnd_same(instr_get_target(instr), opnd_create_reg(dr_reg_stolen))) {
        /* if the target reg is dr_reg_stolen, the app value is in TLS */
        PRE(ilist, instr,
            instr_create_restore_from_tls(dcontext, IBL_TARGET_REG, TLS_REG_STOLEN_SLOT));
    } else {
        PRE(ilist, instr,
            XINST_CREATE_move(dcontext, opnd_create_reg(IBL_TARGET_REG),
                              instr_get_target(instr)));
    }
    instrlist_remove(ilist, instr); /* remove OP_br or OP_ret */
    instr_destroy(dcontext, instr);
    return next_instr;
#else
    bool remove_instr = false;
    int opc = instr_get_opcode(instr);
    dr_isa_mode_t isa_mode = instr_get_isa_mode(instr);
    bool in_it = app_instr_is_in_it_block(dcontext, instr);
    instr_t *bound_start = INSTR_CREATE_label(dcontext);
    if (in_it) {
        /* split instr off from its IT block for easier mangling (we reinstate later) */
        next_instr = mangle_remove_from_it_block(dcontext, ilist, instr);
    }
    PRE(ilist, instr,
        instr_create_save_to_tls(dcontext, IBL_TARGET_REG, IBL_TARGET_SLOT));
    /* We need the spill to be unconditional so start pred processing here */
    PRE(ilist, instr, bound_start);
    /* Most gpr_list writes are handled by mangle_gpr_list_write() by extracting
     * a single "ldr pc" instr out for mangling here, except simple instructions
     * like "pop pc". Xref mangle_gpr_list_write() for details.
     */
    if (instr_writes_gpr_list(instr)) {
        opnd_t memop = instr_get_src(instr, 0);
        /* must be simple cases like "pop pc" */
        ASSERT(opnd_is_base_disp(memop));
        ASSERT(opnd_get_reg(instr_get_dst(instr, 0)) == DR_REG_PC);
        /* FIXME i#1551: on A32, ldm* can have only one reg in the reglist,
         * i.e., "ldm r10, {pc}" is valid, so we should check dr_reg_stolen usage.
         */
        ASSERT_NOT_IMPLEMENTED(!opnd_uses_reg(memop, dr_reg_stolen));
        opnd_set_size(&memop, OPSZ_VAR_REGLIST);
        instr_set_src(instr, 0, memop);
        instr_set_dst(instr, 0, opnd_create_reg(IBL_TARGET_REG));
        /* We target only the typical return instructions: multi-pop here */
        if (TEST(INSTR_CLOBBER_RETADDR, instr->flags) && opc == OP_ldmia) {
            bool writeback = instr_num_srcs(instr) > 1;
            if (writeback) {
                opnd_set_disp(&memop, -sizeof(void *));
                opnd_set_size(&memop, OPSZ_PTR);
                /* We do not support writing a passed-in value as it would require
                 * spilling another reg.  We write the only non-retaddr-guaranteed
                 * reg we have, our stolen reg.
                 */
                POST(ilist, instr,
                     XINST_CREATE_store(dcontext, memop, opnd_create_reg(dr_reg_stolen)));
            } /* else not a pop */
        }
    } else if (opc == OP_bx || opc == OP_bxj) {
        ASSERT(opnd_is_reg(instr_get_target(instr)));
        if (opnd_same(instr_get_target(instr), opnd_create_reg(dr_reg_stolen))) {
            /* if the target reg is dr_reg_stolen, the app value is in TLS */
            PRE(ilist, instr,
                instr_create_restore_from_tls(dcontext, IBL_TARGET_REG,
                                              TLS_REG_STOLEN_SLOT));
        } else {
            PRE(ilist, instr,
                XINST_CREATE_move(dcontext, opnd_create_reg(IBL_TARGET_REG),
                                  instr_get_target(instr)));
        }
        /* remove the bx */
        remove_instr = true;
    } else if (opc == OP_tbb || opc == OP_tbh) {
        /* XXX: should we add add dr_insert_get_mbr_branch_target() for use
         * internally and by clients?  OP_tb{b,h} break our assumptions of the target
         * simply being stored as an absolute address at the memory operand location.
         * Instead, these are pc-relative: pc += memval*2.  However, it's non-trivial
         * to add that, as it requires duplicating all this mangling code.  Really
         * clients should use dr_insert_mbr_instrumentation(), and instr_get_target()
         * isn't that useful for mbrs.
         */
        ptr_int_t cur_pc = (ptr_int_t)decode_cur_pc(
            instr_get_raw_bits(instr), instr_get_isa_mode(instr), opc, instr);
        /* for case like tbh [pc, r10, lsl, #1] */
        if (instr_uses_reg(instr, dr_reg_stolen))
            mangle_stolen_reg(dcontext, ilist, instr, instr_get_next(instr), false);

        if (opc == OP_tbb) {
            PRE(ilist, instr,
                INSTR_CREATE_ldrb(dcontext, opnd_create_reg(IBL_TARGET_REG),
                                  instr_get_src(instr, 0)));
        } else {
            PRE(ilist, instr,
                INSTR_CREATE_ldrh(dcontext, opnd_create_reg(IBL_TARGET_REG),
                                  instr_get_src(instr, 0)));
        }
        PRE(ilist, instr,
            INSTR_CREATE_lsl(dcontext, opnd_create_reg(IBL_TARGET_REG),
                             opnd_create_reg(IBL_TARGET_REG), OPND_CREATE_INT(1)));
        /* Rather than steal another register and using movw,movt to put the pc
         * into it, we split the add up into 4 pieces.
         * Even if the memref is pc-relative, this is still faster than sharing
         * the pc from mangle_rel_addr() if we have mangle_rel_addr() use r2
         * as the scratch reg.
         * XXX: arrange for that to happen, when we refactor the ind br vs PC
         * and stolen reg mangling, if memref doesn't already use r2.
         */
        if (opc == OP_tbb) {
            /* One byte x2 won't touch the top half, so we use a movt to add: */
            PRE(ilist, instr,
                INSTR_CREATE_movt(dcontext, opnd_create_reg(IBL_TARGET_REG),
                                  OPND_CREATE_INT((cur_pc & 0xffff0000) >> 16)));
        } else {
            PRE(ilist, instr,
                XINST_CREATE_add(dcontext, opnd_create_reg(IBL_TARGET_REG),
                                 OPND_CREATE_INT(cur_pc & 0xff000000)));
            PRE(ilist, instr,
                XINST_CREATE_add(dcontext, opnd_create_reg(IBL_TARGET_REG),
                                 OPND_CREATE_INT(cur_pc & 0x00ff0000)));
        }
        PRE(ilist, instr,
            XINST_CREATE_add(dcontext, opnd_create_reg(IBL_TARGET_REG),
                             OPND_CREATE_INT(cur_pc & 0x0000ff00)));
        PRE(ilist, instr,
            XINST_CREATE_add(dcontext, opnd_create_reg(IBL_TARGET_REG),
                             /* These do not switch modes so we set LSB */
                             OPND_CREATE_INT((cur_pc & 0x000000ff) | 0x1)));
        /* remove the instr */
        remove_instr = true;
    } else if (opc == OP_rfe || opc == OP_rfedb || opc == OP_rfeda || opc == OP_rfeib ||
               opc == OP_eret) {
        /* FIXME i#1551: NYI on ARM */
        ASSERT_NOT_IMPLEMENTED(false);
    } else {
        /* Explicitly writes just the pc */
        uint i;
        bool found_pc;
        instr_t *immed_next = instr_get_next(instr);
        /* XXX: can anything (non-OP_ldm) have r2 as an additional dst? */
        ASSERT_NOT_IMPLEMENTED(
            !instr_writes_to_reg(instr, IBL_TARGET_REG, DR_QUERY_INCLUDE_ALL));
        for (i = 0; i < instr_num_dsts(instr); i++) {
            if (opnd_is_reg(instr_get_dst(instr, i)) &&
                opnd_get_reg(instr_get_dst(instr, i)) == DR_REG_PC) {
                found_pc = true;
                instr_set_dst(instr, i, opnd_create_reg(IBL_TARGET_REG));
                break;
            }
        }
        ASSERT(found_pc);
        if (isa_mode == DR_ISA_ARM_THUMB &&
            (instr_get_opcode(instr) == OP_mov || instr_get_opcode(instr) == OP_add)) {
            /* Some Thumb write-to-PC instructions (OP_add and OP_mov) are simple
             * non-mode-changing branches, so we set LSB to 1.
             */
            opnd_t src = opnd_create_reg(IBL_TARGET_REG);
            if (instr_get_opcode(instr) == OP_mov && !instr_is_predicated(instr)) {
                /* Optimization: we can replace the mov */
                src = instr_get_src(instr, 0);
                remove_instr = true;
            }
            if (instr_get_opcode(instr) == OP_add) {
                /* We need to add shift immeds: easiest to create a new add (i#1919) */
                PRE(ilist, instr,
                    INSTR_CREATE_add(dcontext, instr_get_dst(instr, 0),
                                     instr_get_src(instr, 0), instr_get_src(instr, 1)));
                remove_instr = true;
            }
            /* We want this before any mangle_rel_addr mangling */
            POST(ilist, instr,
                 INSTR_CREATE_orr(dcontext, opnd_create_reg(IBL_TARGET_REG), src,
                                  OPND_CREATE_INT(1)));
        }
        if (instr_uses_reg(instr, dr_reg_stolen)) {
            /* Stolen register mangling must happen after orr instr
             * inserted above but before any mangle_rel_addr mangling.
             */
            mangle_stolen_reg(dcontext, ilist, instr, immed_next, remove_instr);
        }
        /* We target only the typical return instructions: single pop here */
        if (TEST(INSTR_CLOBBER_RETADDR, instr->flags) && opc == OP_ldr) {
            bool writeback = instr_num_srcs(instr) > 1;
            if (writeback && opnd_is_immed_int(instr_get_src(instr, 1))) {
                opnd_t memop = instr_get_src(instr, 0);
                opnd_set_disp(&memop, -opnd_get_immed_int(instr_get_src(instr, 1)));
                /* See above: we just write our stolen reg value */
                POST(ilist, instr,
                     XINST_CREATE_store(dcontext, memop, opnd_create_reg(dr_reg_stolen)));
            } /* else not a pop */
        }
    }
    if (instr_is_predicated(instr)) {
        mangle_add_predicated_fall_through(dcontext, ilist, instr, next_instr,
                                           bound_start);
        ASSERT(in_it || isa_mode != DR_ISA_ARM_THUMB);
    }
    if (remove_instr) {
        instrlist_remove(ilist, instr);
        instr_destroy(dcontext, instr);
    }
    if (in_it)
        mangle_reinstate_it_blocks(dcontext, ilist, bound_start, next_instr);
    return next_instr;
#endif
}

/* Local single-instr-window scratch reg picker.  Only considers r0-r5, so the caller
 * must split up any GPR reg list first.  Assumes we only care about instrs that read
 * or write regs outside of r0-r5, so we'll only fail on instrs that can access 7
 * GPR's, and again caller should split those up.
 *
 * For some use case (e.g., mangle stolen reg), the scratch reg will be
 * used across the app instr, so we cannot pick a dead reg.
 *
 * Returns REG_NULL if fail to find a scratch reg.
 */
static reg_id_t
pick_scratch_reg(dcontext_t *dcontext, instr_t *instr, reg_id_t do_not_pick_a,
                 reg_id_t do_not_pick_b, reg_id_t do_not_pick_c, bool dead_reg_ok,
                 ushort *scratch_slot OUT, bool *should_restore OUT)
{
    reg_id_t reg;
    ushort slot = 0;
    if (should_restore != NULL)
        *should_restore = true;

#ifndef AARCH64 /* FIXME i#1569: not yet optimized */
    if (find_prior_scratch_reg_restore(dcontext, instr, &reg) != NULL &&
        reg != REG_NULL && !instr_uses_reg(instr, reg) &&
        !reg_overlap(reg, do_not_pick_a) && !reg_overlap(reg, do_not_pick_b) &&
        !reg_overlap(reg, do_not_pick_c) &&
        /* Ensure no conflict in scratch regs for PC or stolen reg
         * mangling vs ind br mangling.  We can't just check for mbr b/c
         * of OP_blx.
         */
        (!instr_is_cti(instr) || reg != IBL_TARGET_REG)) {
        ASSERT(reg >= SCRATCH_REG0 && reg <= SCRATCH_REG_LAST);
        slot = TLS_REG0_SLOT + sizeof(reg_t) * (reg - SCRATCH_REG0);
        DOLOG(4, LOG_INTERP, {
            dcontext_t *dcontext = get_thread_private_dcontext();
            LOG(THREAD, LOG_INTERP, 4, "use last scratch reg %s\n", reg_names[reg]);
        });
    } else
#endif
        reg = REG_NULL;

    if (reg == REG_NULL) {
        for (reg = SCRATCH_REG0, slot = TLS_REG0_SLOT; reg <= SCRATCH_REG_LAST;
             reg++, slot += sizeof(reg_t)) {
            if (!instr_uses_reg(instr, reg) && !reg_overlap(reg, do_not_pick_a) &&
                !reg_overlap(reg, do_not_pick_b) && !reg_overlap(reg, do_not_pick_c) &&
                /* not pick  IBL_TARGET_REG if instr is a cti */
                (!instr_is_cti(instr) || reg != IBL_TARGET_REG))
                break;
        }
    }
    /* We can only try to pick a dead register if the scratch reg usage
     * allows so (e.g., not across the app instr).
     */
    if (reg > SCRATCH_REG_LAST && dead_reg_ok) {
        /* Likely OP_ldm.  We'll have to pick a dead reg (non-ideal b/c a fault
         * could come in: i#400).
         */
        for (reg = SCRATCH_REG0, slot = TLS_REG0_SLOT; reg <= SCRATCH_REG_LAST;
             reg++, slot += sizeof(reg_t)) {
            if (!instr_reads_from_reg(instr, reg, DR_QUERY_INCLUDE_ALL) &&
                !reg_overlap(reg, do_not_pick_a) && !reg_overlap(reg, do_not_pick_b) &&
                !reg_overlap(reg, do_not_pick_c) &&
                /* Ensure no conflict vs ind br mangling */
                (!instr_is_cti(instr) || reg != IBL_TARGET_REG))
                break;
        }
        if (reg <= SCRATCH_REG_LAST && should_restore != NULL)
            *should_restore = false;
    }
    if (reg > SCRATCH_REG_LAST) {
        /* As a last resort, use a higher reg with a lower slot.  This may seem
         * confusing but the translation spill walk code handles it.
         */
        for (reg = SCRATCH_REG0, slot = TLS_REG0_SLOT; reg <= SCRATCH_REG_LAST;
             reg++, slot += sizeof(reg_t)) {
            if (!reg_overlap(reg, do_not_pick_a) && !reg_overlap(reg, do_not_pick_b) &&
                !reg_overlap(reg, do_not_pick_c) &&
                /* not pick  IBL_TARGET_REG if instr is a cti */
                (!instr_is_cti(instr) || reg != IBL_TARGET_REG))
                break;
        }
        /* We have a slot.  Now pick a reg. */
        for (reg = SCRATCH_REG_LAST + 1; reg <= DR_REG_STOP_GPR; reg++) {
            if (!instr_uses_reg(instr, reg) && !reg_overlap(reg, do_not_pick_a) &&
                !reg_overlap(reg, do_not_pick_b) && !reg_overlap(reg, do_not_pick_c) &&
                /* not pick  IBL_TARGET_REG if instr is a cti */
                (!instr_is_cti(instr) || reg != IBL_TARGET_REG))
                break;
        }
    }
    /* Only OP_stm could read all 6 of our scratch regs and also read or write
     * the PC or stolen reg (OP_smlal{b,t}{b,t} can read 4 GPR's but not a 4th),
     * and it's not allowed to have PC as a base reg (it's "unpredictable" at
     * least).  For stolen reg as base, we should split it up before calling here.
     */
    if (reg > DR_REG_STOP_GPR)
        reg = REG_NULL;
    if (scratch_slot != NULL)
        *scratch_slot = slot;
    return reg;
}

/* Should return NULL if it destroys "instr". */
instr_t *
mangle_rel_addr(dcontext_t *dcontext, instrlist_t *ilist, instr_t *instr,
                instr_t *next_instr)
{
#ifdef AARCH64
    uint opc = instr_get_opcode(instr);
    opnd_t dst = instr_get_dst(instr, 0);
    opnd_t src = instr_get_src(instr, 0);
    app_pc tgt;
    ASSERT(opc == OP_adr || opc == OP_adrp || opc == OP_ldr || opc == OP_ldrsw);
    ASSERT(instr_has_rel_addr_reference(instr));
    instr_get_rel_addr_target(instr, &tgt);
    ASSERT(opnd_is_reg(dst));
    ASSERT(opnd_is_rel_addr(src));
    ASSERT(opnd_get_addr(src) == tgt);

    if (instr_uses_reg(instr, dr_reg_stolen)) {
        dst = opnd_create_reg(reg_resize_to_opsz(DR_REG_X0, opnd_get_size(dst)));
        PRE(ilist, next_instr,
            instr_create_save_to_tls(dcontext, DR_REG_X0, TLS_REG0_SLOT));
    }

    if ((opc == OP_ldr || opc == OP_ldrsw) && reg_is_gpr(opnd_get_reg(dst))) {
        reg_id_t xreg = reg_to_pointer_sized(opnd_get_reg(dst));
        insert_mov_immed_ptrsz(dcontext, (ptr_int_t)tgt, opnd_create_reg(xreg), ilist,
                               next_instr, NULL, NULL);
        PRE(ilist, next_instr,
            instr_create_1dst_1src(
                dcontext, opc, dst,
                opnd_create_base_disp(xreg, REG_NULL, 0, 0, opnd_get_size(src))));
    } else if (opc == OP_ldr) {
        PRE(ilist, instr, instr_create_save_to_tls(dcontext, DR_REG_X0, TLS_REG0_SLOT));
        insert_mov_immed_ptrsz(dcontext, (ptr_int_t)tgt, opnd_create_reg(DR_REG_X0),
                               ilist, next_instr, NULL, NULL);
        PRE(ilist, next_instr,
            XINST_CREATE_load(
                dcontext, dst,
                opnd_create_base_disp(DR_REG_X0, REG_NULL, 0, 0, opnd_get_size(dst))));
        PRE(ilist, next_instr,
            instr_create_restore_from_tls(dcontext, DR_REG_X0, TLS_REG0_SLOT));
    } else {
        /* OP_adr, OP_adrp */
        insert_mov_immed_ptrsz(dcontext, (ptr_int_t)tgt, dst, ilist, next_instr, NULL,
                               NULL);
    }

    if (instr_uses_reg(instr, dr_reg_stolen)) {
        PRE(ilist, next_instr,
            instr_create_save_to_tls(dcontext, DR_REG_X0, TLS_REG_STOLEN_SLOT));
        PRE(ilist, next_instr,
            instr_create_restore_from_tls(dcontext, DR_REG_X0, TLS_REG0_SLOT));
    }

    instrlist_remove(ilist, instr);
    instr_destroy(dcontext, instr);
    return NULL;
#else
    /* Compute the value of r15==pc for orig app instr */
    ptr_int_t r15 =
        (ptr_int_t)decode_cur_pc(instr_get_raw_bits(instr), instr_get_isa_mode(instr),
                                 instr_get_opcode(instr), instr);
    opnd_t mem_op;
    ushort slot;
    bool should_restore;
    reg_id_t reg = pick_scratch_reg(dcontext, instr, DR_REG_NULL, DR_REG_NULL,
                                    DR_REG_NULL, true, &slot, &should_restore);
    opnd_t new_op;
    dr_shift_type_t shift_type;
    uint shift_amt, disp;
    bool store = instr_writes_memory(instr);
    bool in_it = app_instr_is_in_it_block(dcontext, instr);
    instr_t *bound_start = INSTR_CREATE_label(dcontext);
    if (in_it) {
        /* split instr off from its IT block for easier mangling (we reinstate later) */
        next_instr = mangle_remove_from_it_block(dcontext, ilist, instr);
    }
    PRE(ilist, instr, bound_start);

    ASSERT(instr_has_rel_addr_reference(instr));
    /* Manual says "unpredicatable" if PC is base of ldm/stm */
    ASSERT(!instr_reads_gpr_list(instr) && !instr_writes_gpr_list(instr));
    ASSERT(reg != REG_NULL);
    if (store) {
        mem_op = instr_get_dst(instr, 0);
    } else {
        mem_op = instr_get_src(instr, 0);
    }
    ASSERT(opnd_is_base_disp(mem_op));
    ASSERT(opnd_get_base(mem_op) == DR_REG_PC);

    disp = opnd_get_disp(mem_op);
    /* For Thumb, there is a special-cased subtract from PC with a 12-bit immed that
     * has no analogue with a non-PC base.
     */
    if (instr_get_isa_mode(instr) == DR_ISA_ARM_THUMB &&
        TEST(DR_OPND_NEGATED, opnd_get_flags(mem_op)) && disp >= 256) {
        /* Apply the disp now */
        r15 -= disp;
        disp = 0;
    }

    insert_save_to_tls_if_necessary(dcontext, ilist, instr, reg, slot);
    insert_mov_immed_ptrsz(dcontext, r15, opnd_create_reg(reg), ilist, instr, NULL, NULL);

    shift_type = opnd_get_index_shift(mem_op, &shift_amt);
    new_op =
        opnd_create_base_disp_arm(reg, opnd_get_index(mem_op), shift_type, shift_amt,
                                  disp, opnd_get_flags(mem_op), opnd_get_size(mem_op));
    if (store) {
        instr_set_dst(instr, 0, new_op);
    } else {
        instr_set_src(instr, 0, new_op);
    }

    if (should_restore)
        PRE(ilist, next_instr, instr_create_restore_from_tls(dcontext, reg, slot));

    if (in_it) {
        /* XXX: we could mark our mangling as predicated in some cases,
         * like mangle_add_predicated_fall_through() does.
         */
        mangle_reinstate_it_blocks(dcontext, ilist, bound_start, next_instr);
    }
    return next_instr;
#endif
}

#ifndef AARCH64

/* mangle simple pc read, pc read in gpr_list is handled in mangle_gpr_list_read */
static void
mangle_pc_read(dcontext_t *dcontext, instrlist_t *ilist, instr_t *instr,
               instr_t *next_instr)
{
    ushort slot;
    bool should_restore;
    reg_id_t reg = pick_scratch_reg(dcontext, instr, DR_REG_NULL, DR_REG_NULL,
                                    DR_REG_NULL, true, &slot, &should_restore);
    ptr_int_t app_r15 =
        (ptr_int_t)decode_cur_pc(instr_get_raw_bits(instr), instr_get_isa_mode(instr),
                                 instr_get_opcode(instr), instr);
    int i;

    ASSERT(reg != REG_NULL);
    ASSERT(!instr_is_meta(instr) &&
           instr_reads_from_reg(instr, DR_REG_PC, DR_QUERY_INCLUDE_ALL));

    insert_save_to_tls_if_necessary(dcontext, ilist, instr, reg, slot);
    insert_mov_immed_ptrsz(dcontext, app_r15, opnd_create_reg(reg), ilist, instr, NULL,
                           NULL);
    for (i = 0; i < instr_num_srcs(instr); i++) {
        if (opnd_uses_reg(instr_get_src(instr, i), DR_REG_PC)) {
            /* A memref should have been mangled already in mangle_rel_addr */
            opnd_t orig = instr_get_src(instr, i);
            ASSERT(opnd_is_reg(orig));
            instr_set_src(
                instr, i,
                opnd_create_reg_ex(reg, opnd_get_size(orig), opnd_get_flags(orig)));
        }
    }
    if (should_restore)
        PRE(ilist, next_instr, instr_create_restore_from_tls(dcontext, reg, slot));
}

#endif /* !AARCH64 */

/* save tls_base from dr_reg_stolen to reg and load app value to dr_reg_stolen */
static void
restore_app_value_to_stolen_reg(dcontext_t *dcontext, instrlist_t *ilist, instr_t *instr,
                                reg_id_t reg, ushort slot)
{
    insert_save_to_tls_if_necessary(dcontext, ilist, instr, reg, slot);
    /* This precise opcode (OP_orr) is checked for in instr_is_stolen_reg_move(). */
    PRE(ilist, instr,
        XINST_CREATE_move(dcontext, opnd_create_reg(reg),
                          opnd_create_reg(dr_reg_stolen)));
    /* We always read the app value to make sure we write back
     * the correct value in the case of predicated execution.
     */
    /* load the app value if the dr_reg_stolen might be read
     * or it is not always be written.
     */
    if (instr_reads_from_reg(instr, dr_reg_stolen, DR_QUERY_DEFAULT) ||
        !instr_writes_to_exact_reg(instr, dr_reg_stolen, DR_QUERY_DEFAULT)) {
        PRE(ilist, instr,
            instr_create_restore_from_tls(dcontext, dr_reg_stolen, TLS_REG_STOLEN_SLOT));
    } else {
        DOLOG(4, LOG_INTERP, {
            LOG(THREAD, LOG_INTERP, 4, "skip restore stolen reg app value for: ");
            instr_disassemble(dcontext, instr, THREAD);
            LOG(THREAD, LOG_INTERP, 4, "\n");
        });
    }
}

/* store app value from dr_reg_stolen to slot if writback is true and
 * restore tls_base from reg back to dr_reg_stolen
 */
static void
restore_tls_base_to_stolen_reg(dcontext_t *dcontext, instrlist_t *ilist, instr_t *instr,
                               instr_t *next_instr, reg_id_t reg, ushort slot)
{
    /* store app val back if it might be written  */
    if (instr_writes_to_reg(instr, dr_reg_stolen, DR_QUERY_INCLUDE_COND_DSTS)) {
        PRE(ilist, next_instr,
            XINST_CREATE_store(dcontext,
                               opnd_create_base_disp(reg, REG_NULL, 0,
                                                     os_tls_offset(TLS_REG_STOLEN_SLOT),
                                                     OPSZ_PTR),
                               opnd_create_reg(dr_reg_stolen)));
    } else {
        DOLOG(4, LOG_INTERP, {
            LOG(THREAD, LOG_INTERP, 4, "skip save stolen reg app value for: ");
            instr_disassemble(dcontext, instr, THREAD);
            LOG(THREAD, LOG_INTERP, 4, "\n");
        });
    }
    /* restore stolen reg from spill reg */
    /* This precise opcode (OP_orr) is checked for in instr_is_stolen_reg_move(). */
    PRE(ilist, next_instr,
        XINST_CREATE_move(dcontext, opnd_create_reg(dr_reg_stolen),
                          opnd_create_reg(reg)));
}

/* Mangle simple dr_reg_stolen access.
 * dr_reg_stolen in gpr_list is handled in mangle_gpr_list_{read/write}.
 *
 * Because this routine switches the register that hold DR's TLS base,
 * it should be called after all other mangling routines that perform
 * reg save/restore.
 */
static void
mangle_stolen_reg(dcontext_t *dcontext, instrlist_t *ilist, instr_t *instr,
                  instr_t *next_instr, bool instr_to_be_removed)
{
    ushort slot;
    bool should_restore;
    reg_id_t tmp;

    /* Our stolen reg model is to expose to the client.  We assume that any
     * meta instrs using it are using it as TLS.
     */
    ASSERT(!instr_is_meta(instr) && instr_uses_reg(instr, dr_reg_stolen));

#ifndef AARCH64 /* FIXME i#1569: recognise "move" on AArch64 */
    /* optimization, convert simple mov to ldr/str:
     * - "mov r0  -> r10"  ==> "str r0 -> [r10_slot]"
     * - "mov r10 -> r0"   ==> "ldr [r10_slot] -> r0"
     */
    if (instr_get_opcode(instr) == OP_mov && opnd_is_reg(instr_get_src(instr, 0))) {
        opnd_t opnd;
        ASSERT(instr_num_srcs(instr) == 1 && instr_num_dsts(instr) == 1);
        ASSERT(opnd_is_reg(instr_get_dst(instr, 0)));
        /* mov rx -> rx, do nothing */
        if (opnd_same(instr_get_src(instr, 0), instr_get_dst(instr, 0)))
            return;
        /* this optimization changes the original instr, so it is only applied
         * if instr_to_be_removed is false
         */
        if (!instr_to_be_removed) {
            opnd = opnd_create_tls_slot(os_tls_offset(TLS_REG_STOLEN_SLOT));
            if (opnd_get_reg(instr_get_src(instr, 0)) == dr_reg_stolen) {
                /* mov r10 -> rx, convert to a ldr */
                instr_set_opcode(instr, OP_ldr);
                instr_set_src(instr, 0, opnd);
                return;
            } else {
                ASSERT(opnd_get_reg(instr_get_dst(instr, 0)) == dr_reg_stolen);
                /* mov rx -> r10, convert to a str */
                instr_set_opcode(instr, OP_str);
                instr_set_dst(instr, 0, opnd);
                return;
            }
            ASSERT_NOT_REACHED();
        }
    }
#endif

    /* move stolen reg value into tmp reg for app instr execution */
    tmp = pick_scratch_reg(dcontext, instr, DR_REG_NULL, DR_REG_NULL, DR_REG_NULL, false,
                           &slot, &should_restore);
    ASSERT(tmp != REG_NULL);
    restore_app_value_to_stolen_reg(dcontext, ilist, instr, tmp, slot);

    /* -- app instr executes here -- */

    /* restore tls_base back to dr_reg_stolen */
    restore_tls_base_to_stolen_reg(dcontext, ilist, instr, next_instr, tmp, slot);
    /* restore tmp if necessary */
    if (should_restore)
        PRE(ilist, next_instr, instr_create_restore_from_tls(dcontext, tmp, slot));
}

/* replace thread register read instruction with a TLS load instr */
instr_t *
mangle_reads_thread_register(dcontext_t *dcontext, instrlist_t *ilist, instr_t *instr,
                             instr_t *next_instr)
{
#ifdef AARCH64
    reg_id_t reg = opnd_get_reg(instr_get_dst(instr, 0));
    ASSERT(instr->opcode == OP_mrs);
    if (reg != dr_reg_stolen) {
        PRE(ilist, instr,
            instr_create_restore_from_tls(dcontext, reg,
                                          os_get_app_tls_base_offset(TLS_REG_LIB)));
    } else {
        PRE(ilist, instr, instr_create_save_to_tls(dcontext, DR_REG_X0, TLS_REG0_SLOT));
        PRE(ilist, instr,
            instr_create_restore_from_tls(dcontext, DR_REG_X0,
                                          os_get_app_tls_base_offset(TLS_REG_LIB)));
        PRE(ilist, instr,
            instr_create_save_to_tls(dcontext, DR_REG_X0, TLS_REG_STOLEN_SLOT));
        PRE(ilist, instr,
            instr_create_restore_from_tls(dcontext, DR_REG_X0, TLS_REG0_SLOT));
    }
    instrlist_remove(ilist, instr);
    instr_destroy(dcontext, instr);
    return next_instr;
#else
    opnd_t opnd;
    reg_id_t reg;
    bool in_it = app_instr_is_in_it_block(dcontext, instr);
    instr_t *bound_start = INSTR_CREATE_label(dcontext);
    if (in_it) {
        /* split instr off from its IT block for easier mangling (we reinstate later) */
        next_instr = mangle_remove_from_it_block(dcontext, ilist, instr);
    }
    PRE(ilist, instr, bound_start);
    ASSERT(!instr_is_meta(instr) && instr_reads_thread_register(instr));
    reg = opnd_get_reg(instr_get_dst(instr, 0));
    ASSERT(reg_is_gpr(reg) && opnd_get_size(instr_get_dst(instr, 0)) == OPSZ_PTR);
    /* convert mrc to load */
    opnd = opnd_create_sized_tls_slot(
        os_tls_offset(os_get_app_tls_base_offset(TLS_REG_LIB)), OPSZ_PTR);
    instr_remove_srcs(dcontext, instr, 1, instr_num_srcs(instr));
    instr_set_src(instr, 0, opnd);
    instr_set_opcode(instr, OP_ldr);
    ASSERT(reg != DR_REG_PC);
    /* special case: dst reg is dr_reg_stolen */
    if (reg == dr_reg_stolen) {
        instr_t *immed_nexti;
        /* we do not mangle r10 in [r10, disp], but need save r10 after execution,
         * so we cannot use mangle_stolen_reg.
         */
        insert_save_to_tls_if_necessary(dcontext, ilist, instr, SCRATCH_REG0,
                                        TLS_REG0_SLOT);
        PRE(ilist, instr,
            INSTR_CREATE_mov(dcontext, opnd_create_reg(SCRATCH_REG0),
                             opnd_create_reg(dr_reg_stolen)));

        /* -- "ldr r10, [r10, disp]" executes here -- */

        immed_nexti = instr_get_next(instr);
        restore_tls_base_to_stolen_reg(dcontext, ilist, instr, immed_nexti, SCRATCH_REG0,
                                       TLS_REG0_SLOT);
        PRE(ilist, immed_nexti,
            instr_create_restore_from_tls(dcontext, SCRATCH_REG0, TLS_REG0_SLOT));
    }
    if (in_it)
        mangle_reinstate_it_blocks(dcontext, ilist, bound_start, next_instr);
    return next_instr;
#endif
}

#ifdef AARCH64
instr_t *
mangle_writes_thread_register(dcontext_t *dcontext, instrlist_t *ilist, instr_t *instr,
                              instr_t *next_instr)
{
    reg_id_t reg = opnd_get_reg(instr_get_src(instr, 0));
    ASSERT(instr->opcode == OP_msr);
    if (reg != dr_reg_stolen) {
        PRE(ilist, instr,
            instr_create_save_to_tls(dcontext, reg,
                                     os_get_app_tls_base_offset(TLS_REG_LIB)));
    } else {
        PRE(ilist, instr, instr_create_save_to_tls(dcontext, DR_REG_X0, TLS_REG0_SLOT));
        PRE(ilist, instr,
            instr_create_restore_from_tls(dcontext, DR_REG_X0, TLS_REG_STOLEN_SLOT));
        PRE(ilist, instr,
            instr_create_save_to_tls(dcontext, DR_REG_X0,
                                     os_get_app_tls_base_offset(TLS_REG_LIB)));
        PRE(ilist, instr,
            instr_create_restore_from_tls(dcontext, DR_REG_X0, TLS_REG0_SLOT));
    }
    instrlist_remove(ilist, instr);
    instr_destroy(dcontext, instr);
    return next_instr;
}
#endif

#ifndef AARCH64

static void
store_reg_to_memlist(dcontext_t *dcontext, instrlist_t *ilist, instr_t *instr,
                     instr_t *next_instr,
                     reg_id_t base_reg,   /* reg holding memlist base */
                     ushort app_val_slot, /* slot holding app value */
                     reg_id_t tmp_reg,    /* scratch reg */
                     reg_id_t fix_reg,    /* reg to be fixed up */
                     uint fix_reg_idx)
{
    bool writeback = instr_num_dsts(instr) > 1;
    uint num_srcs = instr_num_srcs(instr);
    int offs;
    instr_t *store;

    switch (instr_get_opcode(instr)) {
    case OP_stmia:
        if (writeback)
            offs = -((num_srcs - 1 /*writeback*/ - fix_reg_idx) * sizeof(reg_t));
        else
            offs = fix_reg_idx * sizeof(reg_t);
        break;
    case OP_stmda:
        if (writeback)
            offs = (fix_reg_idx + 1) * sizeof(reg_t);
        else
            offs = -((num_srcs - fix_reg_idx - 1) * sizeof(reg_t));
        break;
    case OP_stmdb:
        if (writeback)
            offs = fix_reg_idx * sizeof(reg_t);
        else
            offs = -((num_srcs - fix_reg_idx) * sizeof(reg_t));
        break;
    case OP_stmib:
        if (writeback)
            offs = -((num_srcs - 1 /*writeback*/ - fix_reg_idx - 1) * sizeof(reg_t));
        else
            offs = (fix_reg_idx + 1) * sizeof(reg_t);
        break;
    default: offs = 0; ASSERT_NOT_REACHED();
    }

    /* load proper value into spill reg */
    if (fix_reg == DR_REG_PC) {
        ptr_int_t app_r15 =
            (ptr_int_t)decode_cur_pc(instr_get_raw_bits(instr), instr_get_isa_mode(instr),
                                     instr_get_opcode(instr), instr);
        insert_mov_immed_ptrsz(dcontext, app_r15, opnd_create_reg(tmp_reg), ilist,
                               next_instr, NULL, NULL);
    } else {
        /* load from app_val_slot */
        PRE(ilist, next_instr,
            instr_create_restore_from_tls(dcontext, tmp_reg, app_val_slot));
    }

    /* store to proper location */
    store = XINST_CREATE_store(
        dcontext, opnd_create_base_disp(base_reg, REG_NULL, 0, offs, OPSZ_PTR),
        opnd_create_reg(tmp_reg));
    /* we must use the same predicate to avoid crashing here when original didn't run */
    instr_set_predicate(store, instr_get_predicate(instr));
    /* app instr, not meta */
    instr_set_translation(store, instr_get_translation(instr));
    instrlist_preinsert(ilist, next_instr, store);
}

/* mangle dr_reg_stolen or pc read in a reglist store (i.e., stm).
 * Approach: fix up memory slot w/ app value after the store.
 */
static void
mangle_gpr_list_read(dcontext_t *dcontext, instrlist_t *ilist, instr_t *instr,
                     instr_t *next_instr)
{
    reg_id_t spill_regs[2] = { DR_REG_R0, DR_REG_R1 };
    reg_id_t spill_slots[2] = { TLS_REG0_SLOT, TLS_REG1_SLOT };
    /* regs that need fix up in the memory slots */
    reg_id_t fix_regs[2] = { DR_REG_PC, dr_reg_stolen };
    bool reg_found[2] = { false, false };
    uint reg_pos[2]; /* position of those fix_regs in reglist  */
    uint i, j, num_srcs = instr_num_srcs(instr);
    bool writeback = instr_num_dsts(instr) > 1;
    bool stolen_reg_is_base = false;
    opnd_t memop = instr_get_dst(instr, 0);

    ASSERT(dr_reg_stolen != spill_regs[0] && dr_reg_stolen != spill_regs[1]);

    /* check base reg */
    /* base reg cannot be PC, so could only be dr_reg_stolen */
    if (opnd_uses_reg(memop, dr_reg_stolen)) {
        stolen_reg_is_base = true;
        restore_app_value_to_stolen_reg(dcontext, ilist, instr, spill_regs[0],
                                        spill_slots[0]);
        /* We do not need fix up memory slot for dr_reg_stolen since it holds
         * app value now, but we may need fix up the slot for spill_regs[0].
         */
        fix_regs[1] = spill_regs[0];
    }

    /* -- app instr executes here -- */

    /* restore dr_reg_stolen if used as base */
    if (stolen_reg_is_base) {
        ASSERT(fix_regs[1] == spill_regs[0]);
        ASSERT(opnd_uses_reg(memop, dr_reg_stolen));
        /* restore dr_reg_stolen from spill_regs[0] */
        restore_tls_base_to_stolen_reg(dcontext, ilist, instr,
                                       /* XXX: we must restore tls base right after instr
                                        * for other TLS usage, so we use instr_get_next
                                        * instead of next_instr.
                                        */
                                       instr_get_next(instr), spill_regs[0],
                                       spill_slots[0]);
        /* do not restore spill_reg[0] as we may use it as scratch reg later */
    }

    /* fix up memory slot w/ app value after the store */
    for (i = 0; i < (writeback ? (num_srcs - 1) : num_srcs); i++) {
        reg_id_t reg;
        ASSERT(opnd_is_reg(instr_get_src(instr, i)));
        reg = opnd_get_reg(instr_get_src(instr, i));
        for (j = 0; j < 2; j++) {
            if (reg == fix_regs[j]) {
                reg_found[j] = true;
                reg_pos[j] = i;
            }
        }
    }

    if (reg_found[0] || reg_found[1]) {
        ushort app_val_slot; /* slot holding app value */
        reg_id_t base_reg;
        reg_id_t scratch = spill_regs[1];
        if (stolen_reg_is_base) {
            /* dr_reg_stolen is used as the base in the app, but it is holding
             * TLS base, so we now put dr_reg_stolen app value into spill_regs[0]
             * to use it as the base instead.
             */
            ASSERT(fix_regs[1] == spill_regs[0]);
            app_val_slot = spill_slots[0];
            base_reg = spill_regs[0];
            PRE(ilist, next_instr,
                instr_create_restore_from_tls(dcontext, spill_regs[0],
                                              TLS_REG_STOLEN_SLOT));
        } else {
            ASSERT(fix_regs[1] == dr_reg_stolen);
            app_val_slot = TLS_REG_STOLEN_SLOT;
            base_reg = opnd_get_base(memop);
            if (opnd_uses_reg(memop, scratch)) {
                /* We know !stolen_reg_is_base so we can use r0 as scratch instead
                 * and not have any conflicts.  We keep same TLS slot.
                 */
                scratch = spill_regs[0];
            }
        }
        ASSERT(!opnd_uses_reg(memop, scratch));

        /* save spill reg */
        insert_save_to_tls_if_necessary(dcontext, ilist, next_instr, scratch,
                                        spill_slots[1]);

        /* fixup the slot in memlist */
        for (i = 0; i < 2; i++) {
            if (reg_found[i]) {
                store_reg_to_memlist(dcontext, ilist, instr, next_instr, base_reg,
                                     app_val_slot, scratch, fix_regs[i], reg_pos[i]);
            }
        }

        /* restore spill reg */
        PRE(ilist, next_instr,
            instr_create_restore_from_tls(dcontext, scratch, spill_slots[1]));
    }

    if (stolen_reg_is_base) {
        ASSERT(fix_regs[1] == spill_regs[0]);
        PRE(ilist, next_instr,
            instr_create_restore_from_tls(dcontext, spill_regs[0], spill_slots[0]));
    }
}

/* We normalize a ldm{ia,ib,da,db} instruction to a sequence of instructions:
 * 1. adjust base
 * 2. ldr r0 [base]  # optional split for getting a scratch reg
 * 3. ldmia
 * 4. adjust base
 * 5. ldr pc [base, disp]
 */
static void
normalize_ldm_instr(dcontext_t *dcontext, instr_t *instr, /* ldm */
                    instr_t **pre_ldm_adjust, instr_t **pre_ldm_ldr,
                    instr_t **post_ldm_adjust, instr_t **ldr_pc)
{
    int opcode = instr_get_opcode(instr);
    reg_id_t base = opnd_get_base(instr_get_src(instr, 0));
    bool writeback = instr_num_srcs(instr) > 1;
    bool write_pc = instr_writes_to_reg(instr, DR_REG_PC, DR_QUERY_INCLUDE_ALL);
    bool use_pop_pc = false;
    uint num_dsts = instr_num_dsts(instr);
    int memsz = sizeof(reg_t) * (writeback ? (num_dsts - 1) : num_dsts);
    int adjust_pre = 0, adjust_post = 0, ldr_pc_disp = 0;
    dr_pred_type_t pred = instr_get_predicate(instr);
    app_pc pc = get_app_instr_xl8(instr);

    /* FIXME i#1551: NYI on case like "ldm r10, {r10, pc}": if base reg
     * is clobbered, "ldr pc [base, disp]" will use wrong base value.
     * It seems the only solution is load the target value first and store
     * it into some TLS slot for later "ldr pc".
     */
    ASSERT_NOT_IMPLEMENTED(!(write_pc && !writeback &&
                             /* base reg is in the reglist */
                             instr_writes_to_reg(instr, base, DR_QUERY_INCLUDE_ALL)));

    ASSERT(pre_ldm_adjust != NULL && pre_ldm_ldr != NULL && post_ldm_adjust != NULL &&
           ldr_pc != NULL);
    *pre_ldm_adjust = NULL;
    *pre_ldm_ldr = NULL;
    *post_ldm_adjust = NULL;
    *ldr_pc = NULL;

    if (opnd_get_reg(instr_get_dst(instr, 0)) == DR_REG_PC) {
        /* special case like "pop pc" in T32.16, do nothing */
        ASSERT(write_pc && memsz == sizeof(reg_t));
        return;
    }

    /* using an example to better understand the code below:
     * - ldm{*} r0{!}, {r1-r4}    ==> ldmia  r0{!}, {r1-r4}
     * - ldm{*} r0{!}, {r1-r3,pc} ==> ldmia  r0{!}, {r1-r3,pc}
     */
    switch (opcode) {
    case OP_ldmia:
        /* ldmia r0,  {r1-r4}:     r0: X->X,      read [X, X+0x10)
         * ldmia r0!, {r1-r4}:     r0: X->X+0x10, read [X, X+0x10)
         * ldmia r0,  {r1-r3,pc}:  r0: X->X,      read [X, X+0xc), [X+0xc, X+0x10)
         * ldmia r0!, {r1-r3,pc}:  r0: X->X+0x10, read [X, X+0xc), [X+0xc, X+0x10)
         */
        adjust_pre = 0;
        if (write_pc) {
            /* we take pc out of reglist, so need post ldm adjust if w/ writeback */
            if (writeback) {
                /* use "pop pc" instead of "ldr pc" to avoid beyond TOS access */
                if (base == DR_REG_SP) {
                    use_pop_pc = true;
                    adjust_post = 0;
                    ldr_pc_disp = 0;
                } else {
                    adjust_post = sizeof(reg_t);
                    ldr_pc_disp = -sizeof(reg_t);
                }
            } else {
                adjust_post = 0;
                ldr_pc_disp = memsz - sizeof(reg_t);
            }
        } else {
            adjust_post = 0;
        }
        break;
    case OP_ldmda:
        /* ldmda r0,  {r1-r4}:     r0: X->X,      read [X-0xc, X+0x4)
         * ldmda r0!, {r1-r4}:     r0: X->X-0x10, read [X-0xc, X+0x4)
         * ldmda r0,  {r1-r3,pc}:  r0: X->X,      read [X-0xc, X), [X, X+0x4)
         * ldmda r0!, {r1-r3,pc}:  r0: X->X-0x10, read [X-0xc, X), [X, X+0x4)
         */
        adjust_pre = -memsz + sizeof(reg_t);
        if (write_pc) {
            if (writeback) {
                adjust_post = -memsz;
                ldr_pc_disp = memsz + sizeof(reg_t);
            } else {
                /* XXX: optimize, add writeback to skip post ldm adjust */
                adjust_post = -adjust_pre;
                ldr_pc_disp = 0;
            }
        } else {
            if (writeback) {
                adjust_post = -memsz - sizeof(reg_t);
            } else {
                adjust_post = -adjust_pre;
            }
        }
        break;
    case OP_ldmdb:
        /* ldmdb r0,  {r1-r4}:     r0: X->X,      read [X-0x10, X)
         * ldmdb r0!, {r1-r4}:     r0: X->X-0x10, read [X-0x10, X)
         * ldmdb r0,  {r1-r3,pc}:  r0: X->X,      read [X-0x10, X-0x4), [X-0x4, X)
         * ldmdb r0!, {r1-r3,pc}:  r0: X->X-0x10, read [X-0x10, X-0x4), [X-0x4, X)
         */
        adjust_pre = -memsz;
        if (write_pc) {
            if (writeback) {
                adjust_post = -(memsz - sizeof(reg_t));
                ldr_pc_disp = memsz - sizeof(reg_t);
            } else {
                adjust_post = -adjust_pre;
                ldr_pc_disp = -sizeof(reg_t);
            }
        } else {
            if (writeback) {
                /* XXX: optimize, remove writeback to avoid post ldm adjust */
                adjust_post = adjust_pre;
            } else {
                /* XXX: optimize, add writeback to avoid post ldm adjust */
                adjust_post = -adjust_pre;
            }
        }
        break;
    case OP_ldmib:
        /* ldmib r0,  {r1-r4}:     r0: X->X,      read [X+4, X+0x14)
         * ldmib r0!, {r1-r4}:     r0: X->X+0x10, read [X+4, X+0x14)
         * ldmib r0,  {r1-r3,pc}:  r0: X->X,      read [X+4, X+0x10), [X+0x10, X+0x14)
         * ldmib r0!, {r1-r3,pc}:  r0: X->X+0x10, read [X+4, X+0x10), [X+0x10, X+0x14)
         */
        adjust_pre = sizeof(reg_t);
        if (write_pc) {
            if (writeback) {
                adjust_post = 0;
                ldr_pc_disp = 0;
            } else {
                adjust_post = -adjust_pre;
                ldr_pc_disp = memsz;
            }
        } else {
            if (writeback)
                adjust_post = -sizeof(reg_t);
            else
                adjust_post = -adjust_pre;
        }
        break;
    default: ASSERT_NOT_REACHED();
    }

    if (instr_uses_reg(instr, dr_reg_stolen) &&
        pick_scratch_reg(dcontext, instr, DR_REG_NULL, DR_REG_NULL, DR_REG_NULL, false,
                         NULL, NULL) == REG_NULL) {
        /* We need split the ldm.
         * We need a scratch reg from r0-r3, so by splitting the bottom reg we're
         * guaranteed to get one.  And since cti uses r2 it works out there.
         */
        adjust_pre += sizeof(reg_t);
        /* adjust base back if base won't be over-written, e.g.,:
         * ldm (%r10)[16byte] -> %r0 %r1 %r2 %r3
         */
        if (!instr_writes_to_reg(instr, base, DR_QUERY_INCLUDE_ALL))
            adjust_post -= sizeof(reg_t);
        /* pre_ldm_adjust makes sure that the base reg points to the start address of
         * the ldmia memory, so we know the slot to be load is at [base, -4].
         */
        *pre_ldm_ldr = XINST_CREATE_load(dcontext, instr_get_dst(instr, 0),
                                         OPND_CREATE_MEMPTR(base, -sizeof(reg_t)));
        /* We remove the reg from reglist later after removing pc from reglist,
         * so it won't mess up the index when removing pc.
         */
        instr_set_predicate(*pre_ldm_ldr, pred);
        instr_set_translation(*pre_ldm_ldr, pc);
    }

    if (adjust_pre != 0) {
        *pre_ldm_adjust = adjust_pre > 0
            ? XINST_CREATE_add(dcontext, opnd_create_reg(base),
                               OPND_CREATE_INT(adjust_pre))
            : XINST_CREATE_sub(dcontext, opnd_create_reg(base),
                               OPND_CREATE_INT(-adjust_pre));
        instr_set_predicate(*pre_ldm_adjust, pred);
        instr_set_translation(*pre_ldm_adjust, pc);
    }

    if (write_pc) {
        instr_remove_dsts(dcontext, instr, writeback ? num_dsts - 2 : num_dsts - 1,
                          writeback ? num_dsts - 1 : num_dsts);
    }
    if (*pre_ldm_ldr != NULL)
        instr_remove_dsts(dcontext, instr, 0, 1);

    /* check how many registers left in the reglist */
    ASSERT(instr_num_dsts(instr) != (writeback ? 1 : 0));
    if (instr_num_dsts(instr) == (writeback ? 2 : 1)) {
        /* only one reg is left in the reglist, convert it to ldr */
        instr_set_opcode(instr, OP_ldr);
        instr_set_src(instr, 0, OPND_CREATE_MEMPTR(base, 0));
        if (writeback) {
            adjust_post += sizeof(reg_t);
            instr_remove_srcs(dcontext, instr, 1, 2);
            instr_remove_dsts(dcontext, instr, 1, 2);
        }
    } else {
        instr_set_opcode(instr, OP_ldmia);
        instr_set_src(instr, 0, OPND_CREATE_MEMLIST(base));
    }

    /* post ldm base register adjustment */
    if (!writeback && instr_writes_to_reg(instr, base, DR_QUERY_INCLUDE_ALL)) {
        /* if the base reg is in the reglist, we do not need to post adjust */
        adjust_post = 0;
    }
    if (adjust_post != 0) {
        *post_ldm_adjust = adjust_post > 0
            ? XINST_CREATE_add(dcontext, opnd_create_reg(base),
                               OPND_CREATE_INT(adjust_post))
            : XINST_CREATE_sub(dcontext, opnd_create_reg(base),
                               OPND_CREATE_INT(-adjust_post));
        instr_set_predicate(*post_ldm_adjust, pred);
        instr_set_translation(*post_ldm_adjust, pc);
    }

    /* post ldm load-pc */
    if (write_pc) {
        if (use_pop_pc) {
            ASSERT(ldr_pc_disp == 0 && base == DR_REG_SP && writeback);
            /* we use pop_list to generate A32.T16 (2-byte) code in Thumb mode */
            *ldr_pc = INSTR_CREATE_pop_list(dcontext, 1, opnd_create_reg(DR_REG_PC));
        } else {
            *ldr_pc = XINST_CREATE_load(dcontext, opnd_create_reg(DR_REG_PC),
                                        OPND_CREATE_MEMPTR(base, ldr_pc_disp));
        }
        instr_set_predicate(*ldr_pc, pred);
        instr_set_translation(*ldr_pc, pc);
        if (TEST(INSTR_CLOBBER_RETADDR, instr->flags))
            (*ldr_pc)->flags |= INSTR_CLOBBER_RETADDR;
    }
}

/* Mangling reglist write is complex: ldm{ia,ib,da,db} w/ and w/o writeback.
 * One possible solution is to split the ldm into multiple ldm instructions.
 * However it has several challenges, for examples:
 * - we need additional base reg adjust instr for ldm w/o writeback
 *   as ldm does not have disp for the memlist,
 * - we need different execution order of split-ldms for ldmia and ldmdb,
 * - ldmib/ldmda add additional complexity,
 * - we still need a "ldr pc" if it writes to pc
 * - etc.
 *
 * Another solution is to convert them into a squence of ldr with base reg
 * adjustments, which may cause large runtime overhead.
 *
 * Our approach is to convert any gpr_list write instrucition into five parts:
 * 1. base reg adjustment
 * 2. ldr r0 [base]   # optional split for getting a scratch reg
 * 3. ldmia base, {reglist}
 * 4. base reg adjustment
 * 5. ldr pc, [base, offset]
 * and mangle each separately.
 */
static instr_t *
mangle_gpr_list_write(dcontext_t *dcontext, instrlist_t *ilist, instr_t *instr,
                      instr_t *next_instr)
{
    instr_t *pre_ldm_adjust, *pre_ldm_ldr, *post_ldm_adjust, *ldr_pc;

    ASSERT(!instr_is_meta(instr) && instr_writes_gpr_list(instr));

    /* convert ldm{*} instr to a sequence of instructions */
    normalize_ldm_instr(dcontext, instr, &pre_ldm_adjust, &pre_ldm_ldr, &post_ldm_adjust,
                        &ldr_pc);

    /* pc cannot be used as the base in ldm, so now we only care dr_reg_stolen */
    if (pre_ldm_adjust != NULL) {
        instrlist_preinsert(ilist, instr, pre_ldm_adjust); /* non-meta */
        if (instr_uses_reg(pre_ldm_adjust, dr_reg_stolen)) {
            mangle_stolen_reg(dcontext, ilist, pre_ldm_adjust,
                              /* dr_reg_stolen must be restored right after */
                              instr_get_next(pre_ldm_adjust), false);
        }
    }
    if (pre_ldm_ldr != NULL) {
        /* special case: ldm r0, {r0-rx}, separate ldr r0, [r0] clobbers base r0 */
        if (opnd_get_reg(instr_get_dst(pre_ldm_ldr, 0)) == SCRATCH_REG0 &&
            opnd_get_base(instr_get_src(pre_ldm_ldr, 0)) == SCRATCH_REG0) {
            instr_t *mov;
            /* save the r1 for possible context restore on signal */
            insert_save_to_tls_if_necessary(dcontext, ilist, instr, SCRATCH_REG1,
                                            TLS_REG1_SLOT);
            /* mov r0 => r1, */
            mov = XINST_CREATE_move(dcontext, opnd_create_reg(SCRATCH_REG1),
                                    opnd_create_reg(SCRATCH_REG0));
            instr_set_predicate(mov, instr_get_predicate(instr));
            PRE(ilist, instr, mov);
            /* We will only come to here iff instr is "ldm r0, {r0-rx}",
             * otherwise we will be able to pick a scratch reg without split.
             * Thus the first dst reg must be r1 after split and the base is r0.
             * Now we change "ldm r0, {r1-rx}" to "ldm r1, {r1-rx}".
             */
            ASSERT(opnd_get_reg(instr_get_dst(instr, 0)) == SCRATCH_REG1 &&
                   opnd_get_base(instr_get_src(instr, 0)) == SCRATCH_REG0);
            instr_set_src(instr, 0, OPND_CREATE_MEMLIST(SCRATCH_REG1));
        }

        instrlist_preinsert(ilist, instr, pre_ldm_ldr); /* non-meta */

        if (instr_uses_reg(pre_ldm_ldr, dr_reg_stolen)) {
            mangle_stolen_reg(dcontext, ilist, pre_ldm_ldr,
                              /* dr_reg_stolen must be restored right after */
                              instr_get_next(pre_ldm_ldr), false);
        }
    }

    if (instr_uses_reg(instr, dr_reg_stolen)) {
        /* dr_reg_stolen must be restored right after instr */
        mangle_stolen_reg(dcontext, ilist, instr, instr_get_next(instr), false);
    }

    if (post_ldm_adjust != NULL) {
        instrlist_preinsert(ilist, next_instr, post_ldm_adjust);
        if (instr_uses_reg(post_ldm_adjust, dr_reg_stolen)) {
            mangle_stolen_reg(dcontext, ilist, post_ldm_adjust,
                              /* dr_reg_stolen must be restored right after */
                              instr_get_next(post_ldm_adjust), false);
        }
    }

    if (ldr_pc != NULL) {
        /* we leave ldr_pc to mangle_indirect_jump */
        instrlist_preinsert(ilist, next_instr, ldr_pc);
        next_instr = ldr_pc;
    }
    return next_instr;
}

#endif /* !AARCH64 */

#ifdef AARCH64
/* We mangle a conditional branch that uses the stolen register like this:
 *
 *     cbz   x28, target     # x28 is stolen register
 * =>
 *     str   x0, [x28]       # spill x0
 *     ldr   x0, [x28, #32]  # x28 in memory loaded to x0
 *     cbnz  x0, fall
 *     ldr   x0, [x28]       # restore x0 (original branch taken)
 *     b     target
 * fall:
 *     ldr   x0, [x28]       # restore x0 (original branch not taken)
 *
 * The CBNZ will need special handling when we decode from the cache for
 * traces (i#1668).
 */
static void
mangle_cbr_stolen_reg(dcontext_t *dcontext, instrlist_t *ilist, instr_t *instr,
                      instr_t *next_instr)
{
    instr_t *fall = INSTR_CREATE_label(dcontext);
    int opcode = instr_get_opcode(instr);
    reg_id_t reg = DR_REG_X0;
    ushort slot = TLS_REG0_SLOT;
    opnd_t opnd;

    PRE(ilist, instr, instr_create_save_to_tls(dcontext, reg, slot));
    PRE(ilist, instr, instr_create_restore_from_tls(dcontext, reg, TLS_REG_STOLEN_SLOT));
    switch (opcode) {
    case OP_cbnz:
    case OP_cbz:
        opnd = instr_get_src(instr, 1);
        opnd = opnd_create_reg(reg_resize_to_opsz(reg, opnd_get_size(opnd)));
        PRE(ilist, instr,
            instr_create_0dst_2src(dcontext, (opcode == OP_cbz ? OP_cbnz : OP_cbz),
                                   opnd_create_instr(fall), opnd));
        break;
    case OP_tbnz:
    case OP_tbz:
        PRE(ilist, instr,
            instr_create_0dst_3src(dcontext, (opcode == OP_tbz ? OP_tbnz : OP_tbz),
                                   opnd_create_instr(fall), opnd_create_reg(reg),
                                   instr_get_src(instr, 2)));
        break;
    default: ASSERT_NOT_REACHED();
    }
    PRE(ilist, instr, instr_create_restore_from_tls(dcontext, reg, slot));

    /* Replace original instruction with unconditional branch. */
    opnd = instr_get_src(instr, 0);
    instr_reset(dcontext, instr);
    instr_set_opcode(instr, OP_b);
    instr_set_num_opnds(dcontext, instr, 0, 1);
    instr_set_src(instr, 0, opnd);
    instr_set_translation(instr, instrlist_get_translation_target(ilist));

    PRE(ilist, next_instr, fall);
    PRE(ilist, next_instr, instr_create_restore_from_tls(dcontext, reg, slot));
}
#endif /* AARCH64 */

/* On ARM, we need mangle app instr accessing registers pc and dr_reg_stolen.
 * We use this centralized mangling routine here to handle complex issues with
 * more efficient mangling code.
 */
instr_t *
mangle_special_registers(dcontext_t *dcontext, instrlist_t *ilist, instr_t *instr,
                         instr_t *next_instr)
{
#ifdef AARCH64
    if (!instr_uses_reg(instr, dr_reg_stolen))
        return next_instr;
    if (instr_is_cbr(instr))
        mangle_cbr_stolen_reg(dcontext, ilist, instr, instr_get_next(instr));
    else if (!instr_is_mbr(instr))
        mangle_stolen_reg(dcontext, ilist, instr, instr_get_next(instr), false);
    return next_instr;
#else
    bool finished = false;
    bool in_it =
        instr_get_isa_mode(instr) == DR_ISA_ARM_THUMB && instr_is_predicated(instr);
    instr_t *bound_start = NULL, *bound_end = next_instr;
    if (in_it) {
        /* split instr off from its IT block for easier mangling (we reinstate later) */
        next_instr = mangle_remove_from_it_block(dcontext, ilist, instr);
        /* We do NOT want the next_instr from mangle_gpr_list_write(), which can
         * point at the split-off OP_ldr of pc: but we need to go past that.
         */
        bound_end = next_instr;
        bound_start = INSTR_CREATE_label(dcontext);
        PRE(ilist, instr, bound_start);
    }

    /* FIXME i#1551: for indirect branch mangling, we first mangle the instr here
     * for possible pc read and dr_reg_stolen read/write,
     * and leave pc write mangling later in mangle_indirect_jump, which is
     * error-prone and inefficient.
     * We should split the mangling and only mangle non-ind-branch instructions
     * here and leave mbr instruction mangling to mangle_indirect_jump.
     */
    /* special handling reglist read */
    if (instr_reads_gpr_list(instr)) {
        mangle_gpr_list_read(dcontext, ilist, instr, next_instr);
        finished = true;
    }

    /* special handling reglist write */
    if (!finished && instr_writes_gpr_list(instr)) {
        next_instr = mangle_gpr_list_write(dcontext, ilist, instr, next_instr);
        finished = true;
    }

    if (!finished && instr_reads_from_reg(instr, DR_REG_PC, DR_QUERY_INCLUDE_ALL))
        mangle_pc_read(dcontext, ilist, instr, next_instr);

    /* mangle_stolen_reg must happen after mangle_pc_read to avoid reg conflict */
    if (!finished && instr_uses_reg(instr, dr_reg_stolen) && !instr_is_mbr(instr))
        mangle_stolen_reg(dcontext, ilist, instr, instr_get_next(instr), false);

    if (in_it) {
        mangle_reinstate_it_blocks(dcontext, ilist, bound_start, bound_end);
    }
    return next_instr;
#endif
}

void
float_pc_update(dcontext_t *dcontext)
{
    /* FIXME i#1551, i#1569: NYI on ARM */
    ASSERT_NOT_REACHED();
}

#ifdef AARCH64
instr_t *
mangle_icache_op(dcontext_t *dcontext, instrlist_t *ilist, instr_t *instr,
                 instr_t *next_instr, app_pc pc)
{
    int opc = instr_get_opcode(instr);
    if (opc == OP_sys) {
        reg_id_t xt = opnd_get_base(instr_get_src(instr, 1));
        /* ic ivau, xT is replaced with: */
        PRE(ilist, instr, /* stp x0, x30, [x28] */
            INSTR_CREATE_stp(
                dcontext,
                opnd_create_base_disp(dr_reg_stolen, DR_REG_NULL, 0, 0, OPSZ_16),
                opnd_create_reg(DR_REG_X0), opnd_create_reg(DR_REG_X30)));
        insert_mov_immed_arch(dcontext, NULL, NULL, (ptr_int_t)pc,
                              opnd_create_reg(DR_REG_X30), ilist, instr, NULL, NULL);
        if (xt == dr_reg_stolen) {
            PRE(ilist, instr, /* ldr x0, [x28, #32] */
                instr_create_restore_from_tls(dcontext, DR_REG_X0, TLS_REG_STOLEN_SLOT));
        }
        PRE(ilist, instr, /* stp xT, x30, [x28, #16] */
            INSTR_CREATE_stp(
                dcontext,
                opnd_create_base_disp(dr_reg_stolen, DR_REG_NULL, 0, 16, OPSZ_16),
                opnd_create_reg(xt == dr_reg_stolen ? DR_REG_X0 : xt),
                opnd_create_reg(DR_REG_X30)));
#    ifdef DR_HOST_NOT_TARGET
        /* We built all our asm code for the host, but here we need it for the target.
         * We have to ifdef it out to separate.  Xref i#1684.
         */
        ASSERT_NOT_REACHED();
#    else
        insert_mov_immed_arch(dcontext, NULL, NULL, (ptr_int_t)icache_op_ic_ivau_asm,
                              opnd_create_reg(DR_REG_X30), ilist, instr, NULL, NULL);
#    endif
        PRE(ilist, instr, /* mov x0, x28 */
            XINST_CREATE_move(dcontext, opnd_create_reg(DR_REG_X0),
                              opnd_create_reg(dr_reg_stolen)));
        PRE(ilist, instr, /* blr x30 */
            INSTR_CREATE_blr(dcontext, opnd_create_reg(DR_REG_X30)));
        PRE(ilist, instr, /* ldp x0, x30, [x28] */
            INSTR_CREATE_ldp(
                dcontext, opnd_create_reg(DR_REG_X0), opnd_create_reg(DR_REG_X30),
                opnd_create_base_disp(dr_reg_stolen, DR_REG_NULL, 0, 0, OPSZ_16)));
        /* Remove original instruction. */
        instrlist_remove(ilist, instr);
        instr_destroy(dcontext, instr);
    } else if (opc == OP_isb) {
        instr_t *label = INSTR_CREATE_label(dcontext);
        instr = next_instr;
        /* isb is followed by: */
        PRE(ilist, instr, /* str x0, [x28] */
            instr_create_save_to_tls(dcontext, DR_REG_X0, TLS_REG0_SLOT));
        insert_mov_immed_arch(dcontext, NULL, NULL, (ptr_int_t)&icache_op_struct.flag,
                              opnd_create_reg(DR_REG_X0), ilist, instr, NULL, NULL);
        PRE(ilist, instr, /* ldr w0, [x0] */
            XINST_CREATE_load(
                dcontext, opnd_create_reg(DR_REG_W0),
                opnd_create_base_disp(DR_REG_X0, DR_REG_NULL, 0, 0, OPSZ_4)));
        PRE(ilist, instr, /* cbz ... */
            INSTR_CREATE_cbz(dcontext, opnd_create_instr(label),
                             opnd_create_reg(DR_REG_W0)));
        PRE(ilist, instr, /* stp x1, x2, [x28, #8] */
            INSTR_CREATE_stp(
                dcontext,
                opnd_create_base_disp(dr_reg_stolen, DR_REG_NULL, 0, 8, OPSZ_16),
                opnd_create_reg(DR_REG_X1), opnd_create_reg(DR_REG_X2)));
#    ifdef DR_HOST_NOT_TARGET
        /* We built all our asm code for the host, but here we need it for the target.
         * We have to ifdef it out to separate.  Xref i#1684.
         */
        ASSERT_NOT_REACHED();
#    else
        insert_mov_immed_arch(dcontext, NULL, NULL, (ptr_int_t)icache_op_isb_asm,
                              opnd_create_reg(DR_REG_X2), ilist, instr, NULL, NULL);
#    endif
        insert_mov_immed_arch(dcontext, NULL, NULL, (ptr_int_t)pc,
                              opnd_create_reg(DR_REG_X1), ilist, instr, NULL, NULL);
        PRE(ilist, instr, /* mov x0, x28 */
            XINST_CREATE_move(dcontext, opnd_create_reg(DR_REG_X0),
                              opnd_create_reg(dr_reg_stolen)));
        PRE(ilist, instr, /* br x2 */
            INSTR_CREATE_br(dcontext, opnd_create_reg(DR_REG_X2)));
        PRE(ilist, instr, label);
        PRE(ilist, instr, /* ldr x0, [x28] */
            instr_create_restore_from_tls(dcontext, DR_REG_X0, TLS_REG0_SLOT));
        /* Leave original instruction. */
    } else
        ASSERT_NOT_REACHED();
    return next_instr;
}
#endif

/***************************************************************************
 * Exclusive load/store mangling.
 * See the design doc at https://dynamorio.org/page_ldstex.html
 * for background information.
 */

static instr_t *
create_ld_from_ldex(dcontext_t *dcontext, instr_t *ldex)
{
    opnd_t regop = instr_get_dst(ldex, 0);
    opnd_t memop = instr_get_src(ldex, 0);
    /* TODO i#1698: Preserve ARM predication and add tests. */
    switch (instr_get_opcode(ldex)) {
#ifdef AARCH64
    case OP_ldaxp:
        /* There is no OP_ldap so we engage the monitor.  Should we add CLREX? */
        return INSTR_CREATE_ldaxp(dcontext, regop, instr_get_dst(ldex, 1), memop);
    case OP_ldxp: return INSTR_CREATE_ldp(dcontext, regop, instr_get_dst(ldex, 1), memop);
    case OP_ldaxr: return INSTR_CREATE_ldar(dcontext, regop, memop);
    case OP_ldxr: return INSTR_CREATE_ldr(dcontext, regop, memop);
    case OP_ldaxrb: return INSTR_CREATE_ldarb(dcontext, regop, memop);
    case OP_ldxrb: return INSTR_CREATE_ldrb(dcontext, regop, memop);
    case OP_ldaxrh: return INSTR_CREATE_ldarh(dcontext, regop, memop);
    case OP_ldxrh: return INSTR_CREATE_ldrh(dcontext, regop, memop);
#else
    case OP_ldaexd:
        /* There is no OP_ldad so we engage the monitor.  Should we add CLREX? */
        return INSTR_CREATE_ldaexd(dcontext, regop, instr_get_dst(ldex, 1), memop);
    case OP_ldrexd:
        return INSTR_CREATE_ldrd(dcontext, regop, instr_get_dst(ldex, 1), memop);
    case OP_ldaex: return INSTR_CREATE_lda(dcontext, regop, memop);
    case OP_ldrex: return INSTR_CREATE_ldr(dcontext, regop, memop);
    case OP_ldaexb: return INSTR_CREATE_ldab(dcontext, regop, memop);
    case OP_ldrexb: return INSTR_CREATE_ldrb(dcontext, regop, memop);
    case OP_ldaexh: return INSTR_CREATE_ldah(dcontext, regop, memop);
    case OP_ldrexh: return INSTR_CREATE_ldrh(dcontext, regop, memop);
#endif
    default: ASSERT_NOT_REACHED();
    }
    return NULL;
}

static instr_t *
create_ldax_from_stex(dcontext_t *dcontext, instr_t *strex, reg_id_t *dest_reg INOUT,
                      /* For a pair, we need a caller-set-up scratch reg for the 2nd. */
                      reg_id_t dest_reg2,
                      /* Whether to merge a pair of 4-bytes into one 8-byte. */
                      bool merge_pair)
{
    /* It is challenging to know whether to use an acquire or regular load opcode
     * because we do not know what the original load opcode was, especially for
     * situations like dr_prepopulate_cache() where we have no dynamic information
     * and for cases of two different load opcodes sharing the same store..
     * Our solution is to always use an acquire load, which won't affect correctness,
     * on processors where it is supported.
     */
#ifdef ARM
    /* Ideally we'd read ID_ISAR2 but we can't at EL0.  We assume no v7 processor
     * has acquire support.  We could record whether we've ever seen any acquire
     * opcodes and flush if we see one.
     */
    bool acquire_supported = proc_get_architecture() >= 8;
#endif
    opnd_t memop = instr_get_dst(strex, 0);
    /* We can't assume the stored reg equals the prior loaded-into reg, so we have to
     * write to a scratch or dead register.  We assume the dest reg is dead (but xref
     * i#400 noted below on faults): having the value or base register equal it is
     * disallowed (at least, it's unpredictable behavior: we assume that us
     * clobbering it falls under possible unpredictable results, though that's
     * probably not true if we fault the base).
     */
    opnd_size_t opsz = opnd_get_size(instr_get_src(strex, 0));
    /* The store dest reg could equal a load dest reg, in which case the caller must
     * pass us a scratch reg.
     */
    if (*dest_reg == DR_REG_NULL)
        *dest_reg = reg_resize_to_opsz(opnd_get_reg(instr_get_dst(strex, 1)), opsz);
    else
        *dest_reg = reg_resize_to_opsz(*dest_reg, opsz);
    opnd_t regop = opnd_create_reg(*dest_reg);
    /* TODO i#1698: Preserve ARM predication and add tests. */
    switch (instr_get_opcode(strex)) {
#ifdef AARCH64
    case OP_stlxp:
    case OP_stxp:
        /* We treat A64 pair-4byte as single-8byte to handle ldxr;stxp. */
        if (merge_pair) {
            ASSERT(opsz == OPSZ_4);
            *dest_reg = reg_resize_to_opsz(*dest_reg, OPSZ_8);
            return INSTR_CREATE_ldaxr(dcontext, opnd_create_reg(*dest_reg), memop);
        } else {
            return INSTR_CREATE_ldaxp(
                dcontext, regop, opnd_create_reg(reg_resize_to_opsz(dest_reg2, opsz)),
                memop);
        }
    case OP_stlxr:
    case OP_stxr: return INSTR_CREATE_ldaxr(dcontext, regop, memop);
    case OP_stlxrb:
    case OP_stxrb: return INSTR_CREATE_ldaxrb(dcontext, regop, memop);
    case OP_stlxrh:
    case OP_stxrh: return INSTR_CREATE_ldaxrh(dcontext, regop, memop);
#else
    case OP_stlexd:
    case OP_strexd:
        /* TODO i#1698: ARM register pairs must be <even,even+1> which we are
         * certainly not guaranteeing today.  This will take some effort to
         * arrange scratch registers wrt the app's strex usage.  For now we bail
         * in the caller.
         */
        return acquire_supported
            ? INSTR_CREATE_ldaexd(dcontext, regop,
                                  opnd_create_reg(reg_resize_to_opsz(dest_reg2, opsz)),
                                  memop)
            : INSTR_CREATE_ldrexd(dcontext, regop,
                                  opnd_create_reg(reg_resize_to_opsz(dest_reg2, opsz)),
                                  memop);
    case OP_stlex:
    case OP_strex:
        return acquire_supported ? INSTR_CREATE_ldaex(dcontext, regop, memop)
                                 : INSTR_CREATE_ldrex(dcontext, regop, memop);
    case OP_stlexb:
    case OP_strexb:
        return acquire_supported ? INSTR_CREATE_ldaexb(dcontext, regop, memop)
                                 : INSTR_CREATE_ldrexb(dcontext, regop, memop);
    case OP_stlexh:
    case OP_strexh:
        return acquire_supported ? INSTR_CREATE_ldaexh(dcontext, regop, memop)
                                 : INSTR_CREATE_ldrexh(dcontext, regop, memop);
#endif
    default: ASSERT_NOT_REACHED();
    }
    return NULL;
}

bool
instr_is_ldstex_mangling(dcontext_t *dcontext, instr_t *inst)
{
    if (!instr_is_our_mangling(inst))
        return false;
    /* XXX: Should we update instr_is_DR_reg_spill_or_restore() to handle OP_stp?
     * But which reg would it return?  We would also need to update for a
     * swapped stolen reg.  For now doing a custom check.
     */
    opnd_t memop = opnd_create_null();
    if (instr_get_opcode(inst) == OP_str ||
        instr_get_opcode(inst) == IF_ARM_ELSE(OP_strd, OP_stp))
        memop = instr_get_dst(inst, 0);
    else if (instr_get_opcode(inst) == OP_ldr)
        memop = instr_get_src(inst, 0);
    if (opnd_is_base_disp(memop) && opnd_get_index(memop) == DR_REG_NULL) {
        /* We can't check that the base is the stolen reg b/c we may have swapped. */
        uint offs = opnd_get_disp(memop);
        if (offs >= TLS_LDSTEX_ADDR_SLOT &&
            offs <= IF_ARM_ELSE(TLS_LDSTEX_FLAGS_SLOT, TLS_LDSTEX_SIZE_SLOT))
            return true;
    }
    /* Look for loading the stolen reg into a swapped reg, which is unique to
     * ldstex mangling.
     */
    if (instr_is_tls_restore(inst, DR_REG_NULL, TLS_REG_STOLEN_SLOT))
        return true;
    ptr_int_t val;
    if (instr_get_opcode(inst) == OP_sub || instr_get_opcode(inst) == OP_subs ||
        IF_ARM(instr_get_opcode(inst) == OP_mrs || instr_get_opcode(inst) == OP_msr ||)
        /* Size should be between 1 (OP_stxrb) and 16 (OP_stxp). */
        (instr_is_mov_constant(inst, &val) && val >= 1 && val <= 16) ||
        instr_get_opcode(inst) == OP_cbnz || instr_get_opcode(inst) == OP_b ||
        instr_get_opcode(inst) == OP_clrex || instr_is_exclusive_load(inst) ||
        instr_is_exclusive_store(inst))
        return true;
    return false;
}

static bool
is_cbnz_available(dcontext_t *dcontext, reg_id_t reg_strex_dst)
{
#ifdef ARM
    return dr_get_isa_mode(dcontext) == DR_ISA_ARM_THUMB && reg_strex_dst <= DR_REG_R7;
#else
    return true;
#endif
}

/* Inserts a jump to label_target if regop1 != regop2, also setting
 * resop to the result.  Avoids flags usage for is_cbnz_available();
 * otherwise the caller must have spilled the flags.
 */
static void
insert_compare_and_jump_not_equal(dcontext_t *dcontext, instrlist_t *ilist,
                                  instr_t *where, opnd_t resop, opnd_t srcop1,
                                  opnd_t srcop2, instr_t *label_target)
{
#ifdef ARM
    if (!is_cbnz_available(dcontext, opnd_get_reg(resop))) {
        PRE(ilist, where, INSTR_CREATE_subs(dcontext, resop, srcop1, srcop2));
        PRE(ilist, where,
            instr_set_predicate(
                XINST_CREATE_jump(dcontext, opnd_create_instr(label_target)),
                DR_PRED_NE));
        return;
    }
#endif
    PRE(ilist, where, INSTR_CREATE_sub(dcontext, resop, srcop1, srcop2));
    PRE(ilist, where,
        INSTR_CREATE_cbnz(dcontext, opnd_create_instr(label_target), resop));
}

static instr_t *
mangle_exclusive_load(dcontext_t *dcontext, instrlist_t *ilist, instr_t *instr,
                      instr_t *next_instr)
{
    ASSERT(instr_is_exclusive_load(instr));
#ifdef ARM
    /* TODO i#1698: Preserve ARM predication and add tests.  For now we bail. */
    if (instr_is_predicated(instr)) {
        SYSLOG_INTERNAL_WARNING_ONCE(
            "Not converting predicated exclusive load: NYI i#1698");
        return NULL;
    }
    /* TODO i#1698: Pairs on ARM need consecutive registers.  Our scratch + dead reg
     * usage does not yet support that for our synthetic load.  For now we bail.
     */
    bool is_pair = instr_num_dsts(instr) > 1;
    if (is_pair) {
        SYSLOG_INTERNAL_WARNING_ONCE(
            "Not converting exclusive load-pair to compare-and-swap: NYI i#1698");
        return NULL;
    }
#endif
    LOG(THREAD, LOG_INTERP, 4, "Converting exclusive load @%p to regular\n",
        get_app_instr_xl8(instr));
    RSTATS_INC(num_ldex2cas);
    /* TODO i#1698: Preserve ARM predication and add tests. */
    /* Analyze for stex_in_same_block *before* replacing the stolen reg, so that
     * analysis of intervening instrs is looking at the right regs.
     */
    reg_id_t value_reg = reg_to_pointer_sized(opnd_get_reg(instr_get_dst(instr, 0)));
    reg_id_t value2_reg = DR_REG_NULL;
    if (instr_num_dsts(instr) == 2)
        value2_reg = reg_to_pointer_sized(opnd_get_reg(instr_get_dst(instr, 1)));
    ASSERT(opnd_is_base_disp(instr_get_src(instr, 0)) &&
           opnd_get_index(instr_get_src(instr, 0)) == DR_REG_NULL &&
           opnd_get_disp(instr_get_src(instr, 0)) == 0);
    reg_id_t base_reg = opnd_get_base(instr_get_src(instr, 0));
    /* No need to save the attributes of the ldex if its paired stex is in the same
     * block with no changes to the address or value in between (and we can check
     * the size statically).
     */
    bool stex_in_same_block = false;
    for (instr_t *in = instr_get_next(instr); in != NULL; in = instr_get_next(in)) {
        /* Bail on optimized mangling if followed by another load or a clear of the
         * monitor before the store, since both invalidate this load's monitor.
         */
        if (instr_is_app(in) &&
            (instr_is_exclusive_load(in) || instr_get_opcode(in) == OP_clrex))
            break;
        if (instr_is_app(in) && instr_is_exclusive_store(in)) {
            /* Warn on a mismatched pair. */
            if (opnd_get_size(instr_get_dst(in, 0)) !=
                opnd_get_size(instr_get_src(instr, 0))) {
                /* See comment below about CONSTRAINED UNPREDICTABLE. */
                SYSLOG_INTERNAL_WARNING_ONCE(
                    "Encountered mismatched-size ldex-stex pair: behavior may not "
                    "exactly match CONSTRAINED UNPREDICTABLE hardware");
            }
            if (opnd_get_size(instr_get_dst(in, 0)) ==
                    opnd_get_size(instr_get_src(instr, 0)) &&
                /* Bail on one side being a pair of 4-byte and the other a single 8-byte:
                 * too complicated for the optimized form.
                 */
                opnd_get_size(instr_get_src(in, 0)) ==
                    opnd_get_size(instr_get_dst(instr, 0)) &&
                opnd_get_base(instr_get_dst(in, 0)) == base_reg &&
                /* pick_scratch_reg() only takes 3 conflicts, so we push a pair with
                 * the store res matching a load dest and using the stolen reg to the
                 * unoptimized sequence.
                 */
                (!instr_uses_reg(in, dr_reg_stolen) ||
                 (reg_to_pointer_sized(opnd_get_reg(instr_get_dst(in, 1))) != value_reg &&
                  reg_to_pointer_sized(opnd_get_reg(instr_get_dst(in, 1))) !=
                      value2_reg)) &&
                /* We bail on optimizing A32 where we have no OP_cbnz and we'd need
                 * to complicate the optimized sequence with a flags spill.
                 */
                is_cbnz_available(dcontext, opnd_get_reg(instr_get_dst(in, 1)))) {
                /* Base and size are the same. */
                stex_in_same_block = true;
                LOG(THREAD, LOG_INTERP, 4,
                    "Using optimized same-block ldex-stex mangling\n");
            }
            break;
        }
        /* Look for changes from app or tool instrs. */
        if (instr_writes_to_reg(in, value_reg, DR_QUERY_INCLUDE_ALL) ||
            (value2_reg != DR_REG_NULL &&
             instr_writes_to_reg(in, value2_reg, DR_QUERY_INCLUDE_ALL)) ||
            instr_writes_to_reg(in, base_reg, DR_QUERY_INCLUDE_ALL)) {
            LOG(THREAD, LOG_INTERP, 4,
                "Value clobbered => not using same-block ldex-stex mangling\n");
            break;
        }
    }
    /* If the ldex uses the stolen reg, we do not swap around it as we normally do,
     * since we have a bunch of TLS refs inside that would then have a non-standard
     * base and confuse translation code.  Instead we change the ldex.
     */
    reg_id_t swap_reg = DR_REG_NULL;
    ushort swap_slot = 0;
    bool swap_restore = false;
    if (instr_uses_reg(instr, dr_reg_stolen)) {
        if (value_reg == dr_reg_stolen || value2_reg == dr_reg_stolen) {
            /* We can handle the base being the stolen reg: but the values we
             * need to read from these same regs for checks in strex mangling
             * and it gets complex if we have to get yet another scratch reg to
             * get the app value.  It is simpler to bail on the opt in this case.
             */
            stex_in_same_block = false;
        }
        swap_reg = pick_scratch_reg(dcontext, instr, DR_REG_NULL, DR_REG_NULL,
                                    DR_REG_NULL, false, &swap_slot, &swap_restore);
        if (swap_restore)
            insert_save_to_tls_if_necessary(dcontext, ilist, instr, swap_reg, swap_slot);
        if (instr_reads_from_reg(instr, dr_reg_stolen, DR_QUERY_DEFAULT)) {
            PRE(ilist, instr,
                instr_create_restore_from_tls(dcontext, swap_reg, TLS_REG_STOLEN_SLOT));
        }
        instr_replace_reg_resize(instr, dr_reg_stolen, swap_reg);
        /* Re-acquire registers we may have replaced. */
        value_reg = reg_to_pointer_sized(opnd_get_reg(instr_get_dst(instr, 0)));
        if (instr_num_dsts(instr) == 2)
            value2_reg = reg_to_pointer_sized(opnd_get_reg(instr_get_dst(instr, 1)));
        base_reg = opnd_get_base(instr_get_src(instr, 0));
    }
    ushort xzr_slot = 0, xzr2_slot = 0;
    bool xzr_restore = false, xzr2_restore = false;
    reg_id_t xzr_repl = DR_REG_NULL, xzr2_repl = DR_REG_NULL;
#ifdef AARCH64
    /* If the ldex loads into the zero register, we need to instead get the real
     * value so our compare at the stex will succeed (otherwise we will loop
     * forever: i#5245).  For same-block we statically skip the compare.
     */
    if (!stex_in_same_block && value_reg == DR_REG_XZR) {
        xzr_repl = pick_scratch_reg(dcontext, instr, swap_reg, DR_REG_NULL, DR_REG_NULL,
                                    true, &xzr_slot, &xzr_restore);
        if (xzr_restore)
            insert_save_to_tls_if_necessary(dcontext, ilist, instr, xzr_repl, xzr_slot);
        opnd_t value_op = instr_get_dst(instr, 0);
        opnd_replace_reg_resize(&value_op, opnd_get_reg(value_op), xzr_repl);
        instr_set_dst(instr, 0, value_op);
        value_reg = xzr_repl;
    }
    if (!stex_in_same_block && value2_reg == DR_REG_XZR) {
        if (value_reg == DR_REG_XZR) {
            /* LDAXP with dest1==dest2 has undefined behavior, but we try to handle it.
             * XXX: I tried to test this but it raises SIGILL on my hardware.
             */
            ASSERT_NOT_TESTED();
        }
        xzr2_repl = pick_scratch_reg(dcontext, instr, swap_reg, xzr_repl, DR_REG_NULL,
                                     true, &xzr2_slot, &xzr2_restore);
        if (xzr2_restore)
            insert_save_to_tls_if_necessary(dcontext, ilist, instr, xzr2_repl, xzr2_slot);
        opnd_t value2_op = instr_get_dst(instr, 1);
        opnd_replace_reg_resize(&value2_op, opnd_get_reg(value2_op), xzr2_repl);
        instr_set_dst(instr, 1, value2_op);
        value2_reg = xzr2_repl;
    }
#endif
    instr_t *where = instr_get_next(instr);
    if (stex_in_same_block) {
        /* Insert a label so subsequent stex mangling knows the ldex was here. */
        instr_t *marker = INSTR_CREATE_label(dcontext);
        instr_set_note(marker, (void *)DR_NOTE_LDEX);
        dr_instr_label_data_t *label_data = instr_get_label_data_area(marker);
        label_data->data[0] = value_reg;  /* Ruled out dr_reg_stolen above. */
        label_data->data[1] = value2_reg; /* Ruled out dr_reg_stolen above. */
        PRE(ilist, where, marker);
    } else {
        /* Save info on the load for comparison when (if) we hit the store.
         * We insert this *after* the load so we'll have the value loaded.
         */
        /* We need a scratch register. */
        ushort slot;
        bool should_restore;
        reg_id_t scratch = pick_scratch_reg(dcontext, instr, swap_reg, xzr_repl,
                                            xzr2_repl, true, &slot, &should_restore);
        if (should_restore)
            insert_save_to_tls_if_necessary(dcontext, ilist, where, scratch, slot);
        /* Write the address and value to TLS. */
        /* Pair store requires consecutive register numbers for 32-bit. */
        bool use_pair = IF_AARCH64_ELSE(base_reg != DR_REG_SP, false);
        if (use_pair) {
            PRE(ilist, where,
                XINST_CREATE_store_pair(
                    dcontext,
                    opnd_create_base_disp(dr_reg_stolen, DR_REG_NULL, 0,
                                          TLS_LDSTEX_ADDR_SLOT,
                                          IF_ARM_ELSE(OPSZ_8, OPSZ_16)),
                    opnd_create_reg(base_reg), opnd_create_reg(value_reg)));
        } else {
            /* A64 won't let you use sp as a GPR.  Grrr. */
            if (IF_AARCH64_ELSE(base_reg == DR_REG_SP, false)) {
                PRE(ilist, where,
                    XINST_CREATE_move(dcontext, opnd_create_reg(scratch),
                                      opnd_create_reg(base_reg)));
                PRE(ilist, where,
                    instr_create_save_to_tls(dcontext, scratch, TLS_LDSTEX_ADDR_SLOT));
            } else {
                PRE(ilist, where,
                    instr_create_save_to_tls(dcontext, base_reg, TLS_LDSTEX_ADDR_SLOT));
            }
            PRE(ilist, where,
                instr_create_save_to_tls(dcontext, value_reg, TLS_LDSTEX_VALUE_SLOT));
        }
        /* Write the size to TLS, using a scratch register. */
        PRE(ilist, where,
            XINST_CREATE_load_int(
                dcontext, opnd_create_reg(scratch),
                OPND_CREATE_INT(opnd_get_size(instr_get_src(instr, 0)))));
        /* If a load-pair, write the 2nd value as well. */
        if (instr_num_dsts(instr) == 2) {
            /* For 32-bit, pair store requires consecutive register numbers.
             * XXX: We could store the 2 values at once.
             */
            if (IF_AARCH64_ELSE(opnd_get_size(instr_get_dst(instr, 0)) == OPSZ_PTR,
                                false)) {
                PRE(ilist, where,
                    XINST_CREATE_store_pair(
                        dcontext,
                        opnd_create_base_disp(dr_reg_stolen, DR_REG_NULL, 0,
                                              TLS_LDSTEX_VALUE2_SLOT,
                                              IF_ARM_ELSE(OPSZ_8, OPSZ_16)),
                        opnd_create_reg(value2_reg), opnd_create_reg(scratch)));
            } else {
                /* For A64, we have to treat a pair of 4-bytes as one 8-byte b/c the
                 * strex could be a singleton.
                 */
                if (IF_AARCH64_ELSE(opnd_get_size(instr_get_dst(instr, 0)) == OPSZ_4,
                                    false)) {
                    PRE(ilist, where,
                        XINST_CREATE_store(
                            dcontext,
                            opnd_create_base_disp(dr_reg_stolen, DR_REG_NULL, 0,
                                                  TLS_LDSTEX_VALUE_SLOT + 4, OPSZ_4),
                            instr_get_dst(instr, 1)));
                } else {
                    PRE(ilist, where,
                        instr_create_save_to_tls(dcontext, value2_reg,
                                                 TLS_LDSTEX_VALUE_SLOT));
                }
                PRE(ilist, where,
                    instr_create_save_to_tls(dcontext, scratch, TLS_LDSTEX_SIZE_SLOT));
            }
        } else {
            PRE(ilist, where,
                instr_create_save_to_tls(dcontext, scratch, TLS_LDSTEX_SIZE_SLOT));
        }
        if (should_restore) {
            PRE(ilist, where, instr_create_restore_from_tls(dcontext, scratch, slot));
        }
    }
    /* Replace the exclusive load with a non-exclusive version. */
    instr_t *ld_nonex = create_ld_from_ldex(dcontext, instr);
    instrlist_preinsert(ilist, instr, ld_nonex);
    if (swap_reg != DR_REG_NULL) {
        if (instr_writes_to_reg(instr, swap_reg, DR_QUERY_INCLUDE_COND_DSTS)) {
            PRE(ilist, where,
                instr_create_save_to_tls(dcontext, swap_reg, TLS_REG_STOLEN_SLOT));
        }
        if (swap_restore) {
            PRE(ilist, where,
                instr_create_restore_from_tls(dcontext, swap_reg, swap_slot));
        }
    }
    if (xzr_restore)
        PRE(ilist, where, instr_create_restore_from_tls(dcontext, xzr_repl, xzr_slot));
    if (xzr2_restore)
        PRE(ilist, where, instr_create_restore_from_tls(dcontext, xzr2_repl, xzr2_slot));
    instrlist_remove(ilist, instr);
    instr_destroy(dcontext, instr);
    return next_instr;
}

static instr_t *
mangle_exclusive_store(dcontext_t *dcontext, instrlist_t *ilist, instr_t *instr,
                       instr_t *next_instr)
{
    ASSERT(instr_is_exclusive_store(instr));
    /* XXX i#4532: There is a bogus int opnd we have to account for here. */
    bool is_pair = instr_num_srcs(instr) > 1 && opnd_is_reg(instr_get_src(instr, 1));
#ifdef ARM
    /* TODO i#1698: Preserve ARM predication and add tests.  For now we bail. */
    if (instr_is_predicated(instr)) {
        SYSLOG_INTERNAL_WARNING_ONCE(
            "Not converting predicated exclusive store to compare-and-swap: NYI i#1698");
        return NULL;
    }
    /* TODO i#1698: Pairs on ARM need consecutive registers.  Our scratch + dead reg
     * usage does not yet support that for our synthetic load.  For now we bail.
     */
    if (is_pair) {
        SYSLOG_INTERNAL_WARNING_ONCE(
            "Not converting exclusive store-pair to compare-and-swap: NYI i#1698");
        return NULL;
    }
#endif
    LOG(THREAD, LOG_INTERP, 4, "Converting exclusive store @%p to compare-and-swap\n",
        get_app_instr_xl8(instr));
    RSTATS_INC(num_stex2cas);
    reg_id_t reg_orig_ld_val = DR_REG_NULL;
    reg_id_t reg_orig_ld_val2 = DR_REG_NULL;
    /* Check whether there's a paired prior ldex with nice behavior (no clear in
     * between, no write to the base or value regs, etc.: all checked in
     * mangle_exclusive_load()), indicated by a label.
     */
    bool ldex_in_same_block = false;
    for (instr_t *in = instr_get_prev(instr); in != NULL; in = instr_get_prev(in)) {
        /* The label is always after the matching load. */
        if (instr_is_exclusive_load(in) || instr_is_exclusive_store(in))
            break;
        if (instr_is_label(in) && instr_get_note(in) == (void *)DR_NOTE_LDEX) {
            ldex_in_same_block = true;
            dr_instr_label_data_t *label_data = instr_get_label_data_area(in);
            reg_orig_ld_val = (reg_id_t)label_data->data[0];
            reg_orig_ld_val2 = (reg_id_t)label_data->data[1];
            break;
        }
    }
    reg_id_t swap_reg = DR_REG_NULL;
    ushort swap_slot = 0;
    bool swap_restore = false;
    /* If the stex uses the stolen reg, we do not swap around it as we normally do,
     * since we have a bunch of TLS refs inside that would then have a non-standard
     * base and confuse translation code.  Instead we change the stex.
     */
    if (instr_uses_reg(instr, dr_reg_stolen)) {
        /* Make sure we don't clobber a prior value reg, if any.
         * Below we make sure our scratch reg is distinct from this swap reg,
         * which fortunately is a separate case from having prior value regs.
         */
        swap_reg = pick_scratch_reg(dcontext, instr, reg_orig_ld_val, reg_orig_ld_val2,
                                    DR_REG_NULL, false, &swap_slot, &swap_restore);
        if (swap_restore)
            insert_save_to_tls_if_necessary(dcontext, ilist, instr, swap_reg, swap_slot);
        if (instr_reads_from_reg(instr, dr_reg_stolen, DR_QUERY_DEFAULT)) {
            PRE(ilist, instr,
                instr_create_restore_from_tls(dcontext, swap_reg, TLS_REG_STOLEN_SLOT));
        }
        instr_replace_reg_resize(instr, dr_reg_stolen, swap_reg);
    }

    reg_id_t reg_res = opnd_get_reg(instr_get_dst(instr, 1));
    opnd_t op_res = opnd_create_reg(reg_to_pointer_sized(reg_res));
    ASSERT(opnd_is_base_disp(instr_get_dst(instr, 0)) &&
           opnd_get_index(instr_get_dst(instr, 0)) == DR_REG_NULL &&
           opnd_get_disp(instr_get_dst(instr, 0)) == 0);
    /* We treat non-same-block A64 pair-4byte as single-8byte to handle ldxr;stxp. */
    if (is_pair && !ldex_in_same_block &&
        opnd_get_size(instr_get_src(instr, 1)) == OPSZ_4)
        is_pair = false;
    reg_t reg_base = opnd_get_base(instr_get_dst(instr, 0));
    instr_t *no_match = INSTR_CREATE_label(dcontext);

    /* The store could use 4 different regs (stxp), and we need 2 scratch regs to
     * hold a pair of prior values, plus another for one of the new values (the other
     * we put in the dead status reg): so 7 regs, but only 3 slots.  The stolen reg
     * swap does not add because the store would then use one fewer of the scratch
     * reg range.
     */
    reg_id_t scratch = DR_REG_NULL, scratch2 = DR_REG_NULL, scratch3 = DR_REG_NULL;
    ushort slot, slot2, slot3;
    bool should_restore = false, should_restore2 = false, should_restore3 = false;
    reg_id_t reg_new_ld_val = DR_REG_NULL;
    reg_id_t reg_new_ld_val2 = DR_REG_NULL;
    bool compare_second_first = false;
    if (ldex_in_same_block) {
        /* We aren't saving the flags so we can only handle Thumb mode with CBNZ. */
        IF_ARM(ASSERT(is_cbnz_available(dcontext, reg_res)));
        if (reg_to_pointer_sized(reg_res) == reg_orig_ld_val ||
            reg_to_pointer_sized(reg_res) == reg_orig_ld_val2) {
            /* We can't use the store res in the synthetic load if it has a value. */
            scratch = pick_scratch_reg(dcontext, instr, swap_reg, reg_orig_ld_val,
                                       reg_orig_ld_val2,
                                       /*dead_reg_ok=*/false, &slot, &should_restore);
            insert_save_to_tls_if_necessary(dcontext, ilist, instr, scratch, slot);
            reg_new_ld_val = scratch;
            if (reg_to_pointer_sized(reg_res) == reg_orig_ld_val2)
                compare_second_first = true;
        }
        if (is_pair) {
            /* We do need one scratch reg for the value comparison. */
            /* pick_scratch_reg() only takes 3 conflicts, so we push a pair with
             * the store res matching a load dest to not use ldex_in_same_block.
             */
            ASSERT(swap_reg == DR_REG_NULL || scratch == DR_REG_NULL);
            reg_id_t swap_or_scratch = (swap_reg == DR_REG_NULL) ? scratch : swap_reg;
            scratch3 = pick_scratch_reg(dcontext, instr, swap_or_scratch, reg_orig_ld_val,
                                        reg_orig_ld_val2,
                                        /*dead_reg_ok=*/false, &slot3, &should_restore3);
<<<<<<< HEAD
            insert_save_to_tls_if_necessary(dcontext, ilist, instr, scratch3, slot3);
            reg_new_ld_val2 = scratch3;
=======
            if (should_restore3)
                insert_save_to_tls_if_necessary(dcontext, ilist, instr, scratch3, slot3);
>>>>>>> 7d39de91
        }
    } else {
        ASSERT(reg_orig_ld_val == DR_REG_NULL &&
               reg_orig_ld_val2 == DR_REG_NULL); /* We only have to avoid swap_reg. */
        /* We pass false to avoid the status reg, which we ourselves use. */
        scratch = pick_scratch_reg(dcontext, instr, swap_reg, DR_REG_NULL, DR_REG_NULL,
                                   false, &slot, &should_restore);
        if (should_restore)
            insert_save_to_tls_if_necessary(dcontext, ilist, instr, scratch, slot);
#ifdef ARM
        if (!is_cbnz_available(dcontext, reg_res)) {
            /* We have no CBNZ so we need to preserve the flags. */
            dr_save_arith_flags_to_reg(dcontext, ilist, instr, scratch);
            PRE(ilist, instr,
                instr_create_save_to_tls(dcontext, scratch, TLS_LDSTEX_FLAGS_SLOT));
        }
#endif
        if (is_pair) {
            scratch2 = pick_scratch_reg(dcontext, instr, swap_reg, scratch, DR_REG_NULL,
                                        /*dead_reg_ok=*/false, &slot2, &should_restore2);
            scratch3 = pick_scratch_reg(dcontext, instr, swap_reg, scratch, scratch2,
                                        /*dead_reg_ok=*/false, &slot3, &should_restore3);
<<<<<<< HEAD
            insert_save_to_tls_if_necessary(dcontext, ilist, instr, scratch2, slot2);
            insert_save_to_tls_if_necessary(dcontext, ilist, instr, scratch3, slot3);
            reg_new_ld_val2 = scratch3;
=======
            if (should_restore2)
                insert_save_to_tls_if_necessary(dcontext, ilist, instr, scratch2, slot2);
            if (should_restore3)
                insert_save_to_tls_if_necessary(dcontext, ilist, instr, scratch3, slot3);
>>>>>>> 7d39de91
        }
        /* Compare address, arranging op_res to show failure on mismatch (though
         * now that we have a stex after no_match for fault fidelity it will set
         * op_res for us; we need a dead/scratch here anyway and op_res fits the bill).
         * XXX i#400: It is possible that the store could fault and the app could
         * examine op_res in the handler: i.e., it's not truly dead.  We do not
         * account for that here.
         */
        PRE(ilist, instr,
            instr_create_restore_from_tls(dcontext, scratch, TLS_LDSTEX_ADDR_SLOT));
        insert_compare_and_jump_not_equal(dcontext, ilist, instr, op_res,
                                          opnd_create_reg(reg_base),
                                          opnd_create_reg(scratch), no_match);

        /* Compare size, arranging op_res to show failure on mismatch.  On some
         * processors, if the stxr's address range is a subset of the ldxp's range, it
         * will succeed, even if the size or base address are not identical.  However,
         * the manual states that this is CONSTRAINED UNPREDICTABLE behavior: B2.9.5 says
         * "software can rely on a LoadExcl / StoreExcl pair to eventually succeed only
         * if the LoadExcl and the StoreExcl have the same transaction size."  Similarly
         * for the target VA and reg count.  Thus, given the complexity of trying to
         * match the actual processor behavior and comparing ranges and whatnot, we're ok
         * with DR enforcing a strict equality, until or unless we see real apps relying
         * on processor quirks.
         */
        PRE(ilist, instr,
            instr_create_restore_from_tls(dcontext, scratch, TLS_LDSTEX_SIZE_SLOT));
        insert_compare_and_jump_not_equal(
            dcontext, ilist, instr, op_res, opnd_create_reg(scratch),
            OPND_CREATE_INT(opnd_get_size(instr_get_dst(instr, 0))), no_match);
    }

    /* Perform the compare-and-swap. */
    if (!ldex_in_same_block) {
        PRE(ilist, instr,
            instr_create_restore_from_tls(dcontext, scratch, TLS_LDSTEX_VALUE_SLOT));
        reg_orig_ld_val = scratch;
        if (is_pair) {
            PRE(ilist, instr,
                instr_create_restore_from_tls(dcontext, scratch2,
                                              TLS_LDSTEX_VALUE2_SLOT));
            reg_orig_ld_val2 = scratch2;
        }
    }
    PRE(ilist, instr,
        create_ldax_from_stex(dcontext, instr, &reg_new_ld_val, reg_new_ld_val2,
                              !is_pair));
    reg_new_ld_val = reg_to_pointer_sized(reg_new_ld_val);
    /* Skip the value comparison if the load discarded via XZR.
     * This is not an optimization, but required to avoid an infinite loop (i#5245).
     * (For !ldex_in_same_block, we handle this when mangling the load.)
     */
    if (is_pair &&
        /* If the 2nd matches the store results, we have to compare it first, since
         * op_res will clobber the value.
         */
        compare_second_first IF_AARCH64(
            &&(!ldex_in_same_block || reg_orig_ld_val2 != DR_REG_XZR))) {
        insert_compare_and_jump_not_equal(dcontext, ilist, instr, op_res,
                                          opnd_create_reg(reg_new_ld_val2),
                                          opnd_create_reg(reg_orig_ld_val2), no_match);
    }
    if (IF_AARCH64_ELSE(!ldex_in_same_block || reg_orig_ld_val != DR_REG_XZR, true)) {
        insert_compare_and_jump_not_equal(dcontext, ilist, instr, op_res,
                                          opnd_create_reg(reg_new_ld_val),
                                          opnd_create_reg(reg_orig_ld_val), no_match);
    }
    if (is_pair &&
        !compare_second_first IF_AARCH64(
            &&(!ldex_in_same_block || reg_orig_ld_val2 != DR_REG_XZR))) {
        insert_compare_and_jump_not_equal(dcontext, ilist, instr, op_res,
                                          opnd_create_reg(reg_new_ld_val2),
                                          opnd_create_reg(reg_orig_ld_val2), no_match);
    }

    /* <---- The original store is here. ----> */

    instr_t *post_store = instr_get_next(instr);
    instr_t *skip_clrex = INSTR_CREATE_label(dcontext);
    PRE(ilist, post_store, XINST_CREATE_jump(dcontext, opnd_create_instr(skip_clrex)));
    PRE(ilist, post_store, no_match);
    /* Clear the monitor, which would happen on a real mismatch. */
    PRE(ilist, post_store, INSTR_CREATE_clrex(dcontext));
    /* Execute the store to duplicate a fault, which happens natively on a mismatch.
     * If we don't do this, the app will likely loop back and might loop forever or
     * might fault incorrectly on the load if its base is now bad.
     */
    PRE(ilist, post_store, instr_clone(dcontext, instr));
    PRE(ilist, post_store, skip_clrex);
    if (should_restore) {
#ifdef ARM
        if (!is_cbnz_available(dcontext, reg_res)) {
            PRE(ilist, post_store,
                instr_create_restore_from_tls(dcontext, scratch, TLS_LDSTEX_FLAGS_SLOT));
            dr_restore_arith_flags_from_reg(dcontext, ilist, post_store, scratch);
        }
#endif
        PRE(ilist, post_store, instr_create_restore_from_tls(dcontext, scratch, slot));
    }
    if (should_restore2) {
        PRE(ilist, post_store, instr_create_restore_from_tls(dcontext, scratch2, slot2));
    }
    if (should_restore3) {
        PRE(ilist, post_store, instr_create_restore_from_tls(dcontext, scratch3, slot3));
    }
    if (swap_reg != DR_REG_NULL) {
        if (instr_writes_to_reg(instr, swap_reg, DR_QUERY_INCLUDE_COND_DSTS)) {
            PRE(ilist, post_store,
                instr_create_save_to_tls(dcontext, swap_reg, TLS_REG_STOLEN_SLOT));
        }
        if (swap_restore) {
            PRE(ilist, post_store,
                instr_create_restore_from_tls(dcontext, swap_reg, swap_slot));
        }
    }
    return next_instr;
}

/* Returns NULL if it did not instrument and the caller should handle stolen reg, etc. */
instr_t *
mangle_exclusive_monitor_op(dcontext_t *dcontext, instrlist_t *ilist, instr_t *instr,
                            instr_t *next_instr)
{
    if (!INTERNAL_OPTION(ldstex2cas))
        return NULL;
    /* For -ldstex2cas we convert exclusive monitor regions into compare-and-swap
     * operations in order to allow regular instrumentation, with the downside of
     * weaker synchronization semantics.
     * See https://dynamorio.org/page_ldstex.html for background and further details.
     * The summary is:
     * + On an exclusive load, save the address, value, opcode, and size,
     *   and convert to a non-exclusive load.
     * + On an exclusive store, if the address, value, or size do not match,
     *   fail the store.  If the opcode does not match: we have complications;
     *   exit to DR.
     *   Then insert a compare-and-swap.
     * + On OP_clrex, clear the saved address.
     */
    if (instr_is_exclusive_load(instr)) {
        return mangle_exclusive_load(dcontext, ilist, instr, next_instr);
    } else if (instr_is_exclusive_store(instr)) {
        return mangle_exclusive_store(dcontext, ilist, instr, next_instr);
    } else if (instr_get_opcode(instr) == OP_clrex) {
        LOG(THREAD, LOG_INTERP, 4, "Clearing fields for CLREX @%p\n",
            get_app_instr_xl8(instr));
        /* Clear the ldstex fields.  Just the addr field should do it.
         * We just need to ensure that "ldxr;clrex;stxr" fails.
         * We rule out same-block handling (which skips the addr comparison)
         * above in ldex handling.
         */
#ifdef AARCH64
        PRE(ilist, instr,
            instr_create_save_to_tls(dcontext, DR_REG_XZR, TLS_LDSTEX_ADDR_SLOT));
#else
        ushort slot;
        bool should_restore;
        reg_id_t scratch = pick_scratch_reg(dcontext, instr, DR_REG_NULL, DR_REG_NULL,
                                            DR_REG_NULL, true, &slot, &should_restore);
        if (should_restore)
            insert_save_to_tls_if_necessary(dcontext, ilist, instr, scratch, slot);
        PRE(ilist, instr,
            XINST_CREATE_load_int(dcontext, opnd_create_reg(scratch),
                                  OPND_CREATE_INT(0)));
        PRE(ilist, instr,
            instr_create_save_to_tls(dcontext, scratch, TLS_LDSTEX_ADDR_SLOT));
        if (should_restore)
            PRE(ilist, instr, instr_create_restore_from_tls(dcontext, scratch, slot));
#endif
    }
    return next_instr;
}

/* END OF MANGLING ROUTINES
 *###########################################################################
 *###########################################################################
 */<|MERGE_RESOLUTION|>--- conflicted
+++ resolved
@@ -3570,13 +3570,9 @@
             scratch3 = pick_scratch_reg(dcontext, instr, swap_or_scratch, reg_orig_ld_val,
                                         reg_orig_ld_val2,
                                         /*dead_reg_ok=*/false, &slot3, &should_restore3);
-<<<<<<< HEAD
-            insert_save_to_tls_if_necessary(dcontext, ilist, instr, scratch3, slot3);
-            reg_new_ld_val2 = scratch3;
-=======
             if (should_restore3)
                 insert_save_to_tls_if_necessary(dcontext, ilist, instr, scratch3, slot3);
->>>>>>> 7d39de91
+            reg_new_ld_val2 = scratch3;
         }
     } else {
         ASSERT(reg_orig_ld_val == DR_REG_NULL &&
@@ -3599,16 +3595,11 @@
                                         /*dead_reg_ok=*/false, &slot2, &should_restore2);
             scratch3 = pick_scratch_reg(dcontext, instr, swap_reg, scratch, scratch2,
                                         /*dead_reg_ok=*/false, &slot3, &should_restore3);
-<<<<<<< HEAD
-            insert_save_to_tls_if_necessary(dcontext, ilist, instr, scratch2, slot2);
-            insert_save_to_tls_if_necessary(dcontext, ilist, instr, scratch3, slot3);
-            reg_new_ld_val2 = scratch3;
-=======
             if (should_restore2)
                 insert_save_to_tls_if_necessary(dcontext, ilist, instr, scratch2, slot2);
             if (should_restore3)
                 insert_save_to_tls_if_necessary(dcontext, ilist, instr, scratch3, slot3);
->>>>>>> 7d39de91
+            reg_new_ld_val2 = scratch3;
         }
         /* Compare address, arranging op_res to show failure on mismatch (though
          * now that we have a stex after no_match for fault fidelity it will set
