--- conflicted
+++ resolved
@@ -1371,13 +1371,8 @@
         "reset all when less then this much free committable memory remains")
     OPTION_DEFAULT(uint, report_reset_commit_threshold, 3,
         "syslog one thrash warning message after this many resets at low commit")
-<<<<<<< HEAD
     OPTION_DEFAULT(uint, reset_every_nth_pending,
-        IF_ARM_ELSE(0, 35), /* i#1674: re-enable on ARM once xl8 bugs are fixed */
-=======
-    // hack! was 35
-    OPTION_DEFAULT(uint, reset_every_nth_pending, 1000000,
->>>>>>> 9294e420
+        IF_ARM_ELSE(0, 1000000), /* i#1674: re-enable on ARM once xl8 bugs are fixed */
         "reset all caches when pending deletion has this many entries")
     /* the reset-by-unit options focus on filled units and not created units
      * to avoid being triggered by new, empty, private units for new threads
