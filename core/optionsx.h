--- conflicted
+++ resolved
@@ -1,9 +1,5 @@
 /* *******************************************************************************
-<<<<<<< HEAD
- * Copyright (c) 2010-2017 Google, Inc.  All rights reserved.
-=======
  * Copyright (c) 2010-2019 Google, Inc.  All rights reserved.
->>>>>>> 76ab0290
  * Copyright (c) 2011 Massachusetts Institute of Technology  All rights reserved.
  * Copyright (c) 2003-2010 VMware, Inc.  All rights reserved.
  * *******************************************************************************/
@@ -110,13 +106,13 @@
 /* Shortcut for defining alias command line options to set another option to a constant
    value, Note we can't read the real type/description, and aliases are not transitive */
 #define OPTION_ALIAS(new_alias, real_internal_name, real_value, dynamic_flag, pcache) \
-    OPTION_COMMAND(bool, new_alias##_aka_##real_internal_name, false, #new_alias,     \
-                   {                                                                  \
-                       if (options->new_alias##_aka_##real_internal_name)             \
-                           options->real_internal_name = real_value;                  \
-                   },                                                                 \
-                   #new_alias " is an alias for " #real_internal_name, dynamic_flag,  \
-                   pcache)
+    OPTION_COMMAND(                                                                   \
+        bool, new_alias##_aka_##real_internal_name, false, #new_alias,                \
+        {                                                                             \
+            if (options->new_alias##_aka_##real_internal_name)                        \
+                options->real_internal_name = real_value;                             \
+        },                                                                            \
+        #new_alias " is an alias for " #real_internal_name, dynamic_flag, pcache)
 
 /* OPTION_COMMAND_INTERNAL is parsed separately in options.h to
    define constants with default values that are used by INTERNAL_OPTION */
@@ -216,12 +212,13 @@
 DYNAMIC_OPTION_DEFAULT(bool, dynamic_options, true, "dynamically update options")
 
 #ifdef EXPOSE_INTERNAL_OPTIONS
-OPTION_COMMAND_INTERNAL(bool, dummy_version, 0, "version",
-                        {
-                            if (for_this_process)
-                                print_file(STDERR, "<%s>\n", dynamorio_version_string);
-                        },
-                        "print version number", STATIC, OP_PCACHE_NOP)
+OPTION_COMMAND_INTERNAL(
+    bool, dummy_version, 0, "version",
+    {
+        if (for_this_process)
+            print_file(STDERR, "<%s>\n", dynamorio_version_string);
+    },
+    "print version number", STATIC, OP_PCACHE_NOP)
 #endif /* EXPOSE_INTERNAL_OPTIONS */
 
 PC_OPTION_INTERNAL(bool, nolink, "disable linking")
@@ -251,19 +248,21 @@
  */
 /* log control fields will be kept in dr_statistics_t structure so they can be updated,
  yet we'll also have the initial value in options_t at the cost of 8 bytes */
-OPTION_COMMAND(uint, stats_logmask, 0, "logmask",
-               {
-                   if (d_r_stats != NULL && for_this_process)
-                       d_r_stats->logmask = options->stats_logmask;
-               },
-               "set mask for logging from specified modules", DYNAMIC, OP_PCACHE_NOP)
-
-OPTION_COMMAND(uint, stats_loglevel, 0, "loglevel",
-               {
-                   if (d_r_stats != NULL && for_this_process)
-                       d_r_stats->loglevel = options->stats_loglevel;
-               },
-               "set level of detail for logging", DYNAMIC, OP_PCACHE_NOP)
+OPTION_COMMAND(
+    uint, stats_logmask, 0, "logmask",
+    {
+        if (d_r_stats != NULL && for_this_process)
+            d_r_stats->logmask = options->stats_logmask;
+    },
+    "set mask for logging from specified modules", DYNAMIC, OP_PCACHE_NOP)
+
+OPTION_COMMAND(
+    uint, stats_loglevel, 0, "loglevel",
+    {
+        if (d_r_stats != NULL && for_this_process)
+            d_r_stats->loglevel = options->stats_loglevel;
+    },
+    "set level of detail for logging", DYNAMIC, OP_PCACHE_NOP)
 OPTION_INTERNAL(bool, log_to_stderr, "log to stderr instead of files")
 OPTION_INTERNAL(uint, log_at_fragment_count,
                 "start execution at loglevel 1 and raise to the specified -loglevel at "
@@ -1429,27 +1428,18 @@
 
     /* We hardcode an address in the mmap_text region here, but verify via
      * in vmk_init().
-<<<<<<< HEAD
-     * For Linux we start higher to avoid limiting the brk (i#766).
-     * For a 64-bit process on MacOS __PAGEZERO takes up the first 4GB by default.
-     */
-    OPTION_DEFAULT(uint_addr, vm_base,
-                   IF_VMX86_ELSE(IF_X64_ELSE(0x40000000,0x10800000),
-                                 IF_WINDOWS_ELSE(0x16000000, IF_MACOS_ELSE(
-                                 IF_X64_ELSE(0x120000000,0x46000000),0x46000000))),
-                   "preferred base address hint (ignored for 64-bit linux)")
-=======
      * For Linux we start higher to avoid limiting the brk (i#766), but with our
      * new default -vm_size of 0x20000000 we want to stay below our various
      * preferred addresses of 0x7xxx0000 so we keep the base plus offset plus
      * size below that.
+     * For a 64-bit process on MacOS __PAGEZERO takes up the first 4GB by default.
      * We ignore this for x64 if -vm_base_near_app and the app is far away.
      */
     OPTION_DEFAULT(uint_addr, vm_base,
                    IF_VMX86_ELSE(IF_X64_ELSE(0x40000000,0x10800000),
-                                 IF_WINDOWS_ELSE(0x16000000, 0x3f000000)),
+                                 IF_WINDOWS_ELSE(0x16000000, IF_MACOS_ELSE(
+                                 IF_X64_ELSE(0x120000000,0x3f000000),0x3f000000))),
                    "preferred base address hint")
->>>>>>> 76ab0290
      /* FIXME: we need to find a good location with no conflict with DLLs or apps allocations */
     OPTION_DEFAULT(uint_addr, vm_max_offset,
                    IF_VMX86_ELSE(IF_X64_ELSE(0x18000000,0x05800000),0x10000000),
@@ -2877,9 +2867,10 @@
 #ifdef EXPOSE_INTERNAL_OPTIONS
     OPTION_NAME(bool, optimize, " synthethic", "set if ANY opts are on")
 
-#    define OPTIMIZE_OPTION(type, name)                                     \
-        OPTION_COMMAND(type, name, 0, #name, { options->optimize = true; }, \
-                       "optimization", STATIC, OP_PCACHE_NOP)
+#    define OPTIMIZE_OPTION(type, name)                                                  \
+        OPTION_COMMAND(                                                                  \
+            type, name, 0, #name, { options->optimize = true; }, "optimization", STATIC, \
+            OP_PCACHE_NOP)
 
 #    ifdef SIDELINE
     OPTION(bool, sideline, "use sideline thread for optimization")
