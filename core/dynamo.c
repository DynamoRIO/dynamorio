/* **********************************************************
 * Copyright (c) 2010-2022 Google, Inc.  All rights reserved.
 * Copyright (c) 2000-2010 VMware, Inc.  All rights reserved.
 * **********************************************************/

/*
 * Redistribution and use in source and binary forms, with or without
 * modification, are permitted provided that the following conditions are met:
 *
 * * Redistributions of source code must retain the above copyright notice,
 *   this list of conditions and the following disclaimer.
 *
 * * Redistributions in binary form must reproduce the above copyright notice,
 *   this list of conditions and the following disclaimer in the documentation
 *   and/or other materials provided with the distribution.
 *
 * * Neither the name of VMware, Inc. nor the names of its contributors may be
 *   used to endorse or promote products derived from this software without
 *   specific prior written permission.
 *
 * THIS SOFTWARE IS PROVIDED BY THE COPYRIGHT HOLDERS AND CONTRIBUTORS "AS IS"
 * AND ANY EXPRESS OR IMPLIED WARRANTIES, INCLUDING, BUT NOT LIMITED TO, THE
 * IMPLIED WARRANTIES OF MERCHANTABILITY AND FITNESS FOR A PARTICULAR PURPOSE
 * ARE DISCLAIMED. IN NO EVENT SHALL VMWARE, INC. OR CONTRIBUTORS BE LIABLE
 * FOR ANY DIRECT, INDIRECT, INCIDENTAL, SPECIAL, EXEMPLARY, OR CONSEQUENTIAL
 * DAMAGES (INCLUDING, BUT NOT LIMITED TO, PROCUREMENT OF SUBSTITUTE GOODS OR
 * SERVICES; LOSS OF USE, DATA, OR PROFITS; OR BUSINESS INTERRUPTION) HOWEVER
 * CAUSED AND ON ANY THEORY OF LIABILITY, WHETHER IN CONTRACT, STRICT
 * LIABILITY, OR TORT (INCLUDING NEGLIGENCE OR OTHERWISE) ARISING IN ANY WAY
 * OUT OF THE USE OF THIS SOFTWARE, EVEN IF ADVISED OF THE POSSIBILITY OF SUCH
 * DAMAGE.
 */

/* Copyright (c) 2003-2007 Determina Corp. */
/* Copyright (c) 2001-2003 Massachusetts Institute of Technology */
/* Copyright (c) 2000-2001 Hewlett-Packard Company */

/*
 * dynamo.c -- initialization and cleanup routines for DynamoRIO
 */

#include "globals.h"
#include "configure_defines.h"
#include "link.h"
#include "fragment.h"
#include "fcache.h"
#include "emit.h"
#include "dispatch.h"
#include "utils.h"
#include "monitor.h"
#include "vmareas.h"
#ifdef SIDELINE
#    include "sideline.h"
#endif
#ifdef PAPI
#    include "perfctr.h"
#endif
#include "instrument.h"
#include "hotpatch.h"
#include "moduledb.h"
#include "module_shared.h"
#include "synch.h"
#include "native_exec.h"
#include "jit_opt.h"

#ifdef ANNOTATIONS
#    include "annotations.h"
#endif

#ifdef WINDOWS
/* for close handle, duplicate handle, free memory and constants associated with them
 */
/* also for nt_terminate_process_for_app() */
#    include "ntdll.h"
#    include "nudge.h" /* to get generic_nudge_target() address for an assert */
#endif

#ifdef RCT_IND_BRANCH
#    include "rct.h"
#endif

#include "perscache.h"

#ifdef VMX86_SERVER
#    include "vmkuw.h"
#endif

#ifndef STANDALONE_UNIT_TEST
#    ifdef __AVX512F__
#        error "DynamoRIO core should run without AVX-512 instructions to remain \
portable and to avoid frequency scaling."
#    endif
#endif

/* global thread-shared variables */
bool dynamo_initialized = false;
static bool dynamo_options_initialized = false;
bool dynamo_heap_initialized = false;
bool dynamo_started = false;
bool automatic_startup = false;
bool control_all_threads = false;
#ifdef WINDOWS
bool dr_early_injected = false;
int dr_early_injected_location = INJECT_LOCATION_Invalid;
bool dr_earliest_injected = false;
static void *dr_earliest_inject_args;

/* should be set if we are controlling the primary thread, either by
 * injecting initially (!dr_injected_secondary_thread), or by retaking
 * over (dr_late_injected_primary_thread).  Used only for debugging
 * purposes, yet can't rely on !dr_injected_secondary_thread very
 * early in the process
 */
bool dr_injected_primary_thread = false;
bool dr_injected_secondary_thread = false;

/* should be set once we retakeover the primary thread for -inject_primary */
bool dr_late_injected_primary_thread = false;
#endif /* WINDOWS */
/* flags to indicate when DR is being initialized / exited using the API */
bool dr_api_entry = false;
bool dr_api_exit = false;
#ifdef RETURN_AFTER_CALL
bool dr_preinjected = false;
#endif /* RETURN_AFTER_CALL */
#ifdef UNIX
static bool dynamo_exiting = false;
#endif
bool dynamo_exited = false;
bool dynamo_exited_all_other_threads = false;
bool dynamo_exited_and_cleaned = false;
#ifdef DEBUG
bool dynamo_exited_log_and_stats = false;
#endif
/* Only used in release build to decide whether synch is needed, justifying
 * its placement in .nspdata.  If we use it for more we should protect it.
 */
DECLARE_NEVERPROT_VAR(bool dynamo_all_threads_synched, false);
bool dynamo_resetting = false;
bool standalone_library = false;
static int standalone_init_count;
#ifdef UNIX
bool post_execve = false;
#endif
/* initial stack so we don't have to use app's */
byte *d_r_initstack;

event_t dr_app_started;
event_t dr_attach_finished;

#ifdef WINDOWS
/* PR203701: separate stack for error reporting when the dstack is exhausted */
#    define EXCEPTION_STACK_SIZE (2 * PAGE_SIZE)
DECLARE_NEVERPROT_VAR(byte *exception_stack, NULL);
#endif

/*******************************************************/
/* separate segment of Non-Self-Protected data to avoid data section
 * protection issues -- we need to write to these vars in bootstrapping
 * spots where we cannot unprotect first
 */
START_DATA_SECTION(NEVER_PROTECTED_SECTION, "w");

/* spinlock used in assembly trampolines when we can't spare registers for more */
mutex_t initstack_mutex VAR_IN_SECTION(NEVER_PROTECTED_SECTION) =
    INIT_SPINLOCK_FREE(initstack_mutex);
byte *initstack_app_xsp VAR_IN_SECTION(NEVER_PROTECTED_SECTION) = 0;
/* keeps track of how many threads are in cleanup_and_terminate */
volatile int exiting_thread_count VAR_IN_SECTION(NEVER_PROTECTED_SECTION) = 0;
/* Tracks newly created threads not yet on the all_threads list. */
volatile int uninit_thread_count VAR_IN_SECTION(NEVER_PROTECTED_SECTION) = 0;

/* This is unprotected to allow stats to be written while the data
 * segment is still protected (right now the only ones are selfmod stats)
 */
static dr_statistics_t nonshared_stats VAR_IN_SECTION(NEVER_PROTECTED_SECTION) = {
    { 0 },
};

/* Each lock protects its corresponding datasec_start, datasec_end, and
 * datasec_writable variables.
 */
static mutex_t
    datasec_lock[DATASEC_NUM] VAR_IN_SECTION(NEVER_PROTECTED_SECTION) = { { 0 } };

/* back to normal section */
END_DATA_SECTION()
/*******************************************************/

/* Like a recursive lock: 0==readonly, 1+=writable.
 * This would be a simple array, but we need each in its own protected
 * section, as this could be exploited.
 */
const uint datasec_writable_neverprot = 1; /* always writable */
uint datasec_writable_rareprot = 1;
DECLARE_FREQPROT_VAR(uint datasec_writable_freqprot, 1);
DECLARE_CXTSWPROT_VAR(uint datasec_writable_cxtswprot, 1);

static app_pc datasec_start[DATASEC_NUM];
static app_pc datasec_end[DATASEC_NUM];

const uint DATASEC_SELFPROT[] = {
    0,
    SELFPROT_DATA_RARE,
    SELFPROT_DATA_FREQ,
    SELFPROT_DATA_CXTSW,
};

const char *const DATASEC_NAMES[] = {
    NEVER_PROTECTED_SECTION,
    RARELY_PROTECTED_SECTION,
    FREQ_PROTECTED_SECTION,
    CXTSW_PROTECTED_SECTION,
};

/* kept in unprotected heap to avoid issues w/ data segment being RO */
typedef struct _protect_info_t {
    /* FIXME: this needs to be a recursive lock to handle signals
     * and exceptions!
     */
    mutex_t lock;
    int num_threads_unprot; /* # threads in DR code */
    int num_threads_suspended;
} protect_info_t;
static protect_info_t *protect_info;

static void
data_section_init(void);
static void
data_section_exit(void);

#ifdef DEBUG /*************************/

#    include <time.h>

/* FIXME: not all dynamo_options references are #ifdef DEBUG
 * are we trying to hardcode the options for a release build?
 */
#    ifdef UNIX
/* linux include files for mmap stuff*/
#        include <sys/ipc.h>
#        include <sys/types.h>
#        include <unistd.h>
#    endif

static uint starttime;

file_t main_logfile = INVALID_FILE;

#endif /* DEBUG ****************************/

dr_statistics_t *d_r_stats = NULL;

DECLARE_FREQPROT_VAR(static int num_known_threads, 0);
#ifdef UNIX
/* i#237/PR 498284: vfork threads that execve need to be separately delay-freed */
DECLARE_FREQPROT_VAR(int num_execve_threads, 0);
#endif
DECLARE_FREQPROT_VAR(static uint threads_ever_count, 0);

/* FIXME : not static so os.c can hand walk it for dump core */
/* FIXME: use new generic_table_t and generic_hash_* routines */
thread_record_t **all_threads; /* ALL_THREADS_HASH_BITS-bit addressed hash table */

/* these locks are used often enough that we put them in .cspdata: */

/* not static so can be referenced in win32/os.c for SuspendThread handling,
 * FIXME : is almost completely redundant in usage with thread_initexit_lock
 * maybe replace this lock with thread_initexit_lock? */
DECLARE_CXTSWPROT_VAR(mutex_t all_threads_lock, INIT_LOCK_FREE(all_threads_lock));
/* used for synch to prevent thread creation/deletion in critical periods
 * due to its use for flushing, this lock cannot be held while couldbelinking!
 */
DECLARE_CXTSWPROT_VAR(mutex_t thread_initexit_lock, INIT_LOCK_FREE(thread_initexit_lock));

/* recursive to handle signals/exceptions while in DR code */
DECLARE_CXTSWPROT_VAR(static recursive_lock_t thread_in_DR_exclusion,
                      INIT_RECURSIVE_LOCK(thread_in_DR_exclusion));

static thread_synch_state_t
exit_synch_state(void);

static void
synch_with_threads_at_exit(thread_synch_state_t synch_res, bool pre_exit);

static void
delete_dynamo_context(dcontext_t *dcontext, bool free_stack);

/****************************************************************************/
#ifdef DEBUG

static const char *
main_logfile_name(void)
{
    return get_app_name_for_path();
}

static const char *
thread_logfile_name(void)
{
    return "log";
}

#endif /* DEBUG */
/****************************************************************************/

static void
statistics_pre_init(void)
{
    /* until it's set up for real, point at static var
     * really only logmask and loglevel are meaningful, so be careful!
     * statistics_init and create_log_directory are the only routines that
     * use stats before it's set up for real, currently
     */
    /* The indirection here is left over from when we used to allow alternative
     * locations for stats (namely shared memory for the old MIT gui). */
    d_r_stats = &nonshared_stats;
    d_r_stats->process_id = get_process_id();
    strncpy(d_r_stats->process_name, get_application_name(), MAXIMUM_PATH);
    d_r_stats->process_name[MAXIMUM_PATH - 1] = '\0';
    ASSERT(strlen(d_r_stats->process_name) > 0);
    d_r_stats->num_stats = 0;
}

static void
statistics_init(void)
{
    /* should have called statistics_pre_init() first */
    ASSERT(d_r_stats == &nonshared_stats);
    ASSERT(d_r_stats->num_stats == 0);
#ifndef DEBUG
    if (!DYNAMO_OPTION(global_rstats)) {
        /* references to stat values should return 0 (static var) */
        return;
    }
#endif
    d_r_stats->num_stats = 0
#ifdef DEBUG
#    define STATS_DEF(desc, name) +1
#else
#    define RSTATS_DEF(desc, name) +1
#endif
#include "statsx.h"
#undef STATS_DEF
#undef RSTATS_DEF
        ;
    /* We inline the stat description to make it easy for external processes
     * to view our stats: they don't have to chase pointers, and we could put
     * this in shared memory easily.  However, we do waste some memory, but
     * not much in release build.
     */
#ifdef DEBUG
#    define STATS_DEF(desc, statname)                                   \
        strncpy(d_r_stats->statname##_pair.name, desc,                  \
                BUFFER_SIZE_ELEMENTS(d_r_stats->statname##_pair.name)); \
        NULL_TERMINATE_BUFFER(d_r_stats->statname##_pair.name);
#else
#    define RSTATS_DEF(desc, statname)                                  \
        strncpy(d_r_stats->statname##_pair.name, desc,                  \
                BUFFER_SIZE_ELEMENTS(d_r_stats->statname##_pair.name)); \
        NULL_TERMINATE_BUFFER(d_r_stats->statname##_pair.name);
#endif
#include "statsx.h"
#undef STATS_DEF
#undef RSTATS_DEF
}

static void
statistics_exit(void)
{
    if (doing_detach)
        memset(d_r_stats, 0, sizeof(*d_r_stats)); /* for possible re-attach */
    d_r_stats = NULL;
}

dr_statistics_t *
get_dr_stats(void)
{
    return d_r_stats;
}

/* initialize per-process dynamo state; this must be called before any
 * threads are created and before any other API calls are made;
 * returns zero on success, non-zero on failure
 */
DYNAMORIO_EXPORT int
dynamorio_app_init(void)
{
    dynamorio_app_init_part_one_options();
    return dynamorio_app_init_part_two_finalize();
}

void
dynamorio_app_init_part_one_options(void)
{
    if (dynamo_initialized || dynamo_options_initialized) {
        if (standalone_library) {
            REPORT_FATAL_ERROR_AND_EXIT(STANDALONE_ALREADY, 2, get_application_name(),
                                        get_application_pid());
        }
    } else /* we do enter if nullcalls is on */ {

#ifdef UNIX
        os_page_size_init((const char **)our_environ, is_our_environ_followed_by_auxv());
#endif
#ifdef WINDOWS
        /* MUST do this before making any system calls */
        syscalls_init();
#endif
        /* avoid time() for libc independence */
        DODEBUG(starttime = query_time_seconds(););

#ifdef UNIX
        if (getenv(DYNAMORIO_VAR_EXECVE) != NULL) {
            post_execve = true;
#    ifdef VMX86_SERVER
            /* PR 458917: our gdt slot was not cleared on exec so we need to
             * clear it now to ensure we don't leak it and eventually run out of
             * slots.  We could alternatively call os_tls_exit() prior to
             * execve, since syscalls use thread-private fcache_enter, but
             * complex to recover from execve failure, so instead we pass which
             * TLS index we had.
             */
            os_tls_pre_init(atoi(getenv(DYNAMORIO_VAR_EXECVE)));
#    endif
            /* important to remove it, don't want to propagate to forked children, etc. */
            /* i#909: unsetenv is unsafe as it messes up auxv access, so we disable */
            disable_env(DYNAMORIO_VAR_EXECVE);
            /* check that it's gone: we've had problems with unsetenv */
            ASSERT(getenv(DYNAMORIO_VAR_EXECVE) == NULL);
        } else
            post_execve = false;
#endif

            /* default non-zero dynamo settings (options structure is
             * initialized to 0 automatically)
             */
#ifdef DEBUG
#    ifndef INTERNAL
        nonshared_stats.logmask = LOG_ALL_RELEASE;
#    else
        nonshared_stats.logmask = LOG_ALL;
#    endif
        statistics_pre_init();
#endif

        d_r_config_init();
        options_init();
#ifdef WINDOWS
        syscalls_init_options_read(); /* must be called after options_init
                                       * but before init_syscall_trampolines */
#endif
        utils_init();
        data_section_init();

#ifdef DEBUG
        /* decision: nullcalls WILL create a dynamorio.log file and
         * fill it with perfctr stats!
         */
        if (d_r_stats->loglevel > 0) {
            main_logfile = open_log_file(main_logfile_name(), NULL, 0);
            LOG(GLOBAL, LOG_TOP, 1, "global log file fd=%d\n", main_logfile);
        } else {
            /* loglevel 0 means we don't create a log file!
             * if the loglevel is later raised, too bad!  it all goes to stderr!
             * N.B.: when checking for no logdir, we check for empty string or
             * first char '<'!
             */
            strncpy(d_r_stats->logdir, "<none (loglevel was 0 on startup)>",
                    MAXIMUM_PATH - 1);
            d_r_stats->logdir[MAXIMUM_PATH - 1] = '\0'; /* if max no null */
            main_logfile = INVALID_FILE;
        }

#    ifdef PAPI
        /* setup hardware performance counting */
        hardware_perfctr_init();
#    endif

        DOLOG(1, LOG_TOP, { print_version_and_app_info(GLOBAL); });

        /* now exit if nullcalls, now that perfctrs are set up */
        if (INTERNAL_OPTION(nullcalls)) {
            return;
        }

        LOG(GLOBAL, LOG_TOP, 1, PRODUCT_NAME "'s stack size: %d Kb\n",
            DYNAMORIO_STACK_SIZE / 1024);
#endif /* !DEBUG */

        /* set up exported statistics struct */
#ifndef DEBUG
        statistics_pre_init();
#endif
        statistics_init();

        dynamo_options_initialized = true;
    }
}

int
dynamorio_app_init_part_two_finalize(void)
{
    if (!dynamo_options_initialized) {
        /* Part one was never called. */
        return FAILURE;
    } else if (dynamo_initialized) {
        if (standalone_library) {
            REPORT_FATAL_ERROR_AND_EXIT(STANDALONE_ALREADY, 2, get_application_name(),
                                        get_application_pid());
        }
        /* Nop. */
    } else if (INTERNAL_OPTION(nullcalls)) {
        print_file(main_logfile, "** nullcalls is set, NOT taking over execution **\n\n");
        return SUCCESS;
    } else {
#ifdef VMX86_SERVER
        /* Must be before {vmm,d_r}_heap_init() */
        vmk_init_lib();
#endif

        /* initialize components (CAUTION: order is important here) */
        vmm_heap_init(); /* must be called even if not using vmm heap */
        /* PR 200207: load the client lib before callback_interception_init
         * since the client library load would hit our own hooks (xref hotpatch
         * cases about that) -- though -private_loader removes that issue.
         */
        instrument_load_client_libs();
        d_r_heap_init();
        dynamo_heap_initialized = true;

        /* The process start event should be done after d_r_os_init() but before
         * process_control_int() because the former initializes event logging
         * and the latter can kill the process if a violation occurs.
         */
        SYSLOG(SYSLOG_INFORMATION, INFO_PROCESS_START_CLIENT, 2, get_application_name(),
               get_application_pid());

#ifdef PROCESS_CONTROL
        if (IS_PROCESS_CONTROL_ON()) /* Case 8594. */
            process_control_init();
#endif

#ifdef WINDOWS
        /* Now that DR is set up, perform any final clean-up, before
         * we do our address space scans.
         */
        if (dr_earliest_injected)
            earliest_inject_cleanup(dr_earliest_inject_args);
#endif

        dynamo_vm_areas_init();
        d_r_decode_init();
        proc_init();
        modules_init(); /* before vm_areas_init() */
        d_r_os_init();
        config_heap_init(); /* after heap_init */

        /* Setup for handling faults in loader_init() */
        /* initial stack so we don't have to use app's
         * N.B.: we never de-allocate d_r_initstack (see comments in app_exit)
         */
        d_r_initstack = (byte *)stack_alloc(DYNAMORIO_STACK_SIZE, NULL);
        LOG(GLOBAL, LOG_SYNCH, 2, "d_r_initstack is " PFX "-" PFX "\n",
            d_r_initstack - DYNAMORIO_STACK_SIZE, d_r_initstack);

#ifdef WINDOWS
        /* PR203701: separate stack for error reporting when the
         * dstack is exhausted
         */
        exception_stack = (byte *)stack_alloc(EXCEPTION_STACK_SIZE, NULL);
#endif
#ifdef WINDOWS
        if (!INTERNAL_OPTION(noasynch)) {
            /* We split the hooks up: first we put in just Ki* to catch
             * exceptions in client init routines (PR 200207), but we don't want
             * syscall hooks so client init can scan syscalls.
             * Xref PR 216934 where this was originally down below 1st thread init,
             * before we had GLOBAL_DCONTEXT.
             */
            callback_interception_init_start();
        }
#endif /* WINDOWS */

        /* Set up any private-loader-related data we need before generating any
         * code, such as the private PEB on Windows.
         */
        loader_init_prologue();

        d_r_arch_init();
        synch_init();

#ifdef KSTATS
        kstat_init();
#endif
        d_r_monitor_init();
        fcache_init();
        d_r_link_init();
        fragment_init();
        moduledb_init();    /* before vm_areas_init, after heap_init */
        perscache_init();   /* before vm_areas_init */
        native_exec_init(); /* before vm_areas_init, after arch_init */

        if (!DYNAMO_OPTION(thin_client)) {
#ifdef HOT_PATCHING_INTERFACE
            /* must init hotp before vm_areas_init() calls find_executable_vm_areas() */
            if (DYNAMO_OPTION(hot_patching))
                hotp_init();
#endif
        }

#ifdef INTERNAL
        {
            char initial_options[MAX_OPTIONS_STRING];
            get_dynamo_options_string(&dynamo_options, initial_options,
                                      sizeof(initial_options), true);
            SYSLOG_INTERNAL_INFO("Initial options = %s", initial_options);
            DOLOG(1, LOG_TOP, {
                get_pcache_dynamo_options_string(&dynamo_options, initial_options,
                                                 sizeof(initial_options),
                                                 OP_PCACHE_LOCAL);
                LOG(GLOBAL, LOG_TOP, 1, "Initial pcache-affecting options = %s\n",
                    initial_options);
            });
        }
#endif /* INTERNAL */

        LOG(GLOBAL, LOG_TOP, 1, "\n");

        /* initialize thread hashtable */
        /* Note: for thin_client, this isn't needed if it is only going to
         * look for spawned processes; however, if we plan to promote from
         * thin_client to hotp_only mode (highly likely), this would be needed.
         * For now, leave it in there unless thin_client footprint becomes an
         * issue.
         */
        int size = HASHTABLE_SIZE(ALL_THREADS_HASH_BITS) * sizeof(thread_record_t *);
        all_threads =
            (thread_record_t **)global_heap_alloc(size HEAPACCT(ACCT_THREAD_MGT));
        memset(all_threads, 0, size);
        if (!INTERNAL_OPTION(nop_initial_bblock) IF_WINDOWS(
                || !check_sole_thread())) /* some other thread is already here! */
            bb_lock_start = true;

#ifdef SIDELINE
        /* initialize sideline thread after thread table is set up */
        if (dynamo_options.sideline)
            sideline_init();
#endif

        /* We can't clear this on detach like other vars b/c we need native threads
         * to continue to avoid safe_read_tls_magic() in is_thread_tls_initialized().
         * So we clear it on (re-)init in dynamorio_take_over_threads().
         * From now until then, we avoid races where another thread invokes a
         * safe_read during native signal delivery but we remove DR's handler before
         * it reaches there and it is delivered to the app's handler instead, kind
         * of like i#3535, by re-using the i#3535 mechanism of pointing at the only
         * thread who could possibly have a dcontext.
         * XXX: Should we rename this s/detacher_/singleton_/ or something?
         */
        detacher_tid = IF_UNIX_ELSE(get_sys_thread_id(), INVALID_THREAD_ID);
        /* thread-specific initialization for the first thread we inject in
         * (in a race with injected threads, sometimes it is not the primary thread)
         */
        /* i#117/PR 395156: it'd be nice to have mc here but would
         * require changing start/stop API
         */
        dynamo_thread_init(NULL, NULL, NULL, false);
        /* i#2751: we need TLS to be set up to relocate and call init funcs. */
        loader_init_epilogue(get_thread_private_dcontext());

        /* We move vm_areas_init() below dynamo_thread_init() so we can have
         * two things: 1) a dcontext and 2) a SIGSEGV handler, for TRY/EXCEPT
         * inside vm_areas_init() for PR 361594's probes and for d_r_safe_read().
         * This means vm_areas_thread_init() runs before vm_areas_init().
         */
        if (!DYNAMO_OPTION(thin_client)) {
            vm_areas_init();
#ifdef RCT_IND_BRANCH
            /* relies on is_in_dynamo_dll() which needs vm_areas_init */
            rct_init();
#endif
        } else {
            /* This is needed to handle exceptions in thin_client mode, mostly
             * internal ones, but can be app ones too. */
            dynamo_vm_areas_lock();
            find_dynamo_library_vm_areas();
            dynamo_vm_areas_unlock();
        }

#ifdef ANNOTATIONS
        annotation_init();
#endif
        jitopt_init();

        dr_attach_finished = create_broadcast_event();

        /* New client threads rely on dr_app_started being initialized, so do
         * that before initializing clients.
         */
        dr_app_started = create_broadcast_event();
        /* client last, in case it depends on other inits: must be after
         * dynamo_thread_init so the client can use a dcontext (PR 216936).
         * Note that we *load* the client library before installing our hooks,
         * but call the client's init routine afterward so that we correctly
         * report crashes (PR 200207).
         * Note: DllMain in client libraries can crash and we still won't
         *       report; better document that client libraries shouldn't have
         *       DllMain.
         */
        instrument_init();
        /* To give clients a chance to process pcaches as we load them, we
         * delay the loading until we've initialized the clients.
         */
        vm_area_delay_load_coarse_units();

#ifdef WINDOWS
        if (!INTERNAL_OPTION(noasynch))
            callback_interception_init_finish(); /* split for PR 200207: see above */
#endif

        if (SELF_PROTECT_ON_CXT_SWITCH) {
            protect_info = (protect_info_t *)global_unprotected_heap_alloc(
                sizeof(protect_info_t) HEAPACCT(ACCT_OTHER));
            ASSIGN_INIT_LOCK_FREE(protect_info->lock, protect_info);
            protect_info->num_threads_unprot = 0; /* ENTERING_DR() below will inc to 1 */
            protect_info->num_threads_suspended = 0;
            if (INTERNAL_OPTION(single_privileged_thread)) {
                /* FIXME: thread_initexit_lock must be a recursive lock! */
                ASSERT_NOT_IMPLEMENTED(false);
                /* grab the lock now -- the thread that is in dynamo must be holding
                 * the lock, and we are the initial thread in dynamo!
                 */
                d_r_mutex_lock(&thread_initexit_lock);
            }
            /* ENTERING_DR will increment, so decrement first
             * FIXME: waste of protection change since will nop-unprotect!
             */
            if (TEST(SELFPROT_DATA_CXTSW, DYNAMO_OPTION(protect_mask)))
                datasec_writable_cxtswprot = 0;
            /* FIXME case 8073: remove once freqprot not every cxt sw */
            if (TEST(SELFPROT_DATA_FREQ, DYNAMO_OPTION(protect_mask)))
                datasec_writable_freqprot = 0;
        }
        /* this thread is now entering DR */
        ENTERING_DR();

#ifdef WINDOWS
        if (DYNAMO_OPTION(early_inject)) {
            /* AFTER callback_interception_init and self protect init and
             * ENTERING_DR() */
            early_inject_init();
        }
#endif
    }

    dynamo_initialized = true;

    /* Protect .data, assuming all vars there have been initialized. */
    SELF_PROTECT_DATASEC(DATASEC_RARELY_PROT);

    /* internal-only options for testing run-once (case 3990) */
    if (INTERNAL_OPTION(unsafe_crash_process)) {
        SYSLOG_INTERNAL_ERROR("Crashing the process deliberately!");
        *((int *)PTR_UINT_MINUS_1) = 0;
    }
    if (INTERNAL_OPTION(unsafe_hang_process)) {
        event_t never_signaled = create_event();
        SYSLOG_INTERNAL_ERROR("Hanging the process deliberately!");
        wait_for_event(never_signaled, 0);
        destroy_event(never_signaled);
    }

    return SUCCESS;
}

#ifdef UNIX
void
dynamorio_fork_init(dcontext_t *dcontext)
{
    /* on a fork we want to re-initialize some data structures, especially
     * log files, which we want a separate directory for
     */
    thread_record_t **threads;
    int i, num_threads;
#    ifdef DEBUG
    char parent_logdir[MAXIMUM_PATH];
#    endif

    /* re-cache app name, etc. that are using parent pid before we
     * create log dirs (xref i#189/PR 452168)
     */
    os_fork_init(dcontext);

    /* sanity check, plus need to set this for statistics_init:
     * even if parent did an execve, env var should be reset by now
     */
    post_execve = (getenv(DYNAMORIO_VAR_EXECVE) != NULL);
    ASSERT(!post_execve);

#    ifdef DEBUG
    /* copy d_r_stats->logdir
     * d_r_stats->logdir is static, so current copy is fine, don't need
     * frozen copy
     */
    strncpy(parent_logdir, d_r_stats->logdir, MAXIMUM_PATH - 1);
    d_r_stats->logdir[MAXIMUM_PATH - 1] = '\0'; /* if max no null */
#    endif

    if (get_log_dir(PROCESS_DIR, NULL, NULL)) {
        /* we want brand new log dir  */
        enable_new_log_dir();
        create_log_dir(PROCESS_DIR);
    }

#    ifdef DEBUG
    /* just like dynamorio_app_init, create main_logfile before stats */
    if (d_r_stats->loglevel > 0) {
        /* we want brand new log files.  os_fork_init() closed inherited files. */
        main_logfile = open_log_file(main_logfile_name(), NULL, 0);
        print_file(main_logfile, "%s\n", dynamorio_version_string);
        print_file(main_logfile, "New log file for child %d forked by parent %d\n",
                   d_r_get_thread_id(), get_parent_id());
        print_file(main_logfile, "Parent's log dir: %s\n", parent_logdir);
    }

    d_r_stats->process_id = get_process_id();

    if (d_r_stats->loglevel > 0) {
        /* FIXME: share these few lines of code w/ dynamorio_app_init? */
        LOG(GLOBAL, LOG_TOP, 1, "Running: %s\n", d_r_stats->process_name);
#        ifndef _WIN32_WCE
        LOG(GLOBAL, LOG_TOP, 1, "DYNAMORIO_OPTIONS: %s\n", d_r_option_string);
#        endif
    }
#    endif /* DEBUG */

    vmm_heap_fork_init(dcontext);

    /* must re-hash parent entry in threads table, plus no longer have any
     * other threads (fork -> we're alone in address space), so clear
     * out entire thread table, then add child
     */
    d_r_mutex_lock(&thread_initexit_lock);
    get_list_of_threads_ex(&threads, &num_threads, true /*include execve*/);
    for (i = 0; i < num_threads; i++) {
        if (threads[i] == dcontext->thread_record)
            remove_thread(threads[i]->id);
        else
            dynamo_other_thread_exit(threads[i]);
    }
    d_r_mutex_unlock(&thread_initexit_lock);
    global_heap_free(threads,
                     num_threads * sizeof(thread_record_t *) HEAPACCT(ACCT_THREAD_MGT));

    add_thread(get_process_id(), d_r_get_thread_id(), true /*under dynamo control*/,
               dcontext);

    GLOBAL_STAT(num_threads) = 1;
#    ifdef DEBUG
    if (d_r_stats->loglevel > 0) {
        /* need a new thread-local logfile */
        dcontext->logfile = open_log_file(thread_logfile_name(), NULL, 0);
        print_file(dcontext->logfile, "%s\n", dynamorio_version_string);
        print_file(dcontext->logfile, "New log file for child %d forked by parent %d\n",
                   d_r_get_thread_id(), get_parent_id());
        LOG(THREAD, LOG_TOP | LOG_THREADS, 1, "THREAD %d (dcontext " PFX ")\n\n",
            d_r_get_thread_id(), dcontext);
    }
#    endif
    num_threads = 1;

    /* FIXME: maybe should have a callback list for who wants to be notified
     * on a fork -- probably everyone who makes a log file on init.
     */
    fragment_fork_init(dcontext);
    /* this must be called after dynamo_other_thread_exit() above */
    signal_fork_init(dcontext);

    if (CLIENTS_EXIST()) {
        instrument_fork_init(dcontext);
    }
}
#endif /* UNIX */

/* To make DynamoRIO useful as a library for a standalone client
 * application (as opposed to a client library that works with
 * DynamoRIO in executing a target application).  This makes DynamoRIO
 * useful as an IA-32 disassembly library, etc.
 */
dcontext_t *
standalone_init(void)
{
    dcontext_t *dcontext;
    int count = atomic_add_exchange_int(&standalone_init_count, 1);
    if (count > 1 || dynamo_initialized)
        return GLOBAL_DCONTEXT;
    standalone_library = true;
    /* We have release-build stats now so this is not just DEBUG */
    d_r_stats = &nonshared_stats;
    /* No reason to limit heap size when there's no code cache. */
    IF_X64(dynamo_options.reachable_heap = false;)
    dynamo_options.vm_base_near_app = false;
#if defined(INTERNAL) && defined(DEADLOCK_AVOIDANCE)
    /* avoid issues w/ GLOBAL_DCONTEXT instead of thread dcontext */
    dynamo_options.deadlock_avoidance = false;
#endif
#ifdef UNIX
    os_page_size_init((const char **)our_environ, is_our_environ_followed_by_auxv());
#endif
#ifdef WINDOWS
    /* MUST do this before making any system calls */
    if (!syscalls_init())
        return NULL; /* typically b/c of unsupported OS version */
#endif
    d_r_config_init();
    options_init();
    vmm_heap_init();
    d_r_heap_init();
    dynamo_heap_initialized = true;
    dynamo_vm_areas_init();
    d_r_decode_init();
    proc_init();
    d_r_os_init();
    config_heap_init();

#ifdef STANDALONE_UNIT_TEST
    os_tls_init();
    dcontext = create_new_dynamo_context(true /*initial*/, NULL, NULL);
    set_thread_private_dcontext(dcontext);
    /* sanity check */
    ASSERT(get_thread_private_dcontext() == dcontext);

    heap_thread_init(dcontext);

#    ifdef DEBUG
    /* XXX: share code w/ main init routine? */
    nonshared_stats.logmask = LOG_ALL;
    options_init();
    if (d_r_stats->loglevel > 0) {
        char initial_options[MAX_OPTIONS_STRING];
        main_logfile = open_log_file(main_logfile_name(), NULL, 0);
        print_file(main_logfile, "%s\n", dynamorio_version_string);
        print_file(main_logfile, "Log file for standalone unit test\n");
        get_dynamo_options_string(&dynamo_options, initial_options,
                                  sizeof(initial_options), true);
        SYSLOG_INTERNAL_INFO("Initial options = %s", initial_options);
        print_file(main_logfile, "\n");
    }
#    endif /* DEBUG */
#else
    /* rather than ask the user to call some thread-init routine in
     * every thread, we just use global dcontext everywhere (i#548)
     */
    dcontext = GLOBAL_DCONTEXT;
#endif

    /* In case standalone_exit() is omitted or there's a crash, we clean up any .1config
     * file right now.  the only loss if that we can't synch options: but that
     * should be less important for standalone.  We disabling synching.
     */
    /* options are never made read-only for standalone */
    dynamo_options.dynamic_options = false;

    dynamo_initialized = true;

    return dcontext;
}

void
standalone_exit(void)
{
    int count = atomic_add_exchange_int(&standalone_init_count, -1);
    if (count != 0)
        return;
    /* We support re-attach by setting doing_detach. */
    doing_detach = true;
#ifdef STANDALONE_UNIT_TEST
    dcontext_t *dcontext = get_thread_private_dcontext();
    set_thread_private_dcontext(NULL);
    heap_thread_exit(dcontext);
    delete_dynamo_context(dcontext, true);
    /* We can't call os_tls_exit() b/c we don't have safe_read support for
     * the TLS magic read on Linux.
     */
#endif
    config_heap_exit();
    os_fast_exit();
    os_slow_exit();
#if !defined(STANDALONE_UNIT_TEST) || !defined(AARCH64)
    /* XXX: The lock setup is somehow messed up on AArch64.  Disabling cleanup. */
    dynamo_vm_areas_exit();
#endif
#ifndef STANDALONE_UNIT_TEST
    /* We have a leak b/c we can't call os_tls_exit().  For now we simplify
     * and leave it alone.
     */
    d_r_heap_exit();
    vmm_heap_exit();
#endif
    options_exit();
    d_r_config_exit();
    doing_detach = false;
    standalone_library = false;
    dynamo_initialized = false;
<<<<<<< HEAD
    options_detach();
=======
    dynamo_options_initialized = false;
    dynamo_heap_initialized = false;
>>>>>>> cc8bd673
}

/* Perform exit tasks that require full thread data structs, which we have
 * already cleaned up by the time we reach dynamo_shared_exit() for both
 * debug and detach paths.
 */
void
dynamo_process_exit_with_thread_info(void)
{
    perscache_fast_exit(); /* "fast" b/c called in release as well */
}

/* shared between app_exit and detach */
int
dynamo_shared_exit(thread_record_t *toexit /* must ==cur thread for Linux */
                       _IF_WINDOWS(bool detach_stacked_callbacks))
{
    DEBUG_DECLARE(uint endtime);
    /* set this now, could already be set */
    dynamo_exited = true;

    /* avoid time() for libc independence */
    DODEBUG(endtime = query_time_seconds(););
    LOG(GLOBAL, LOG_STATS, 1, "\n#### Statistics for entire process:\n");
    LOG(GLOBAL, LOG_STATS, 1, "Total running time: %d seconds\n", endtime - starttime);

#ifdef PAPI
    hardware_perfctr_exit();
#endif
#ifdef DEBUG
#    if defined(INTERNAL) && defined(X86)
    print_optimization_stats();
#    endif /* INTERNAL && X86 */
    DOLOG(1, LOG_STATS, { dump_global_stats(false); });
#endif /* DEBUG */

    if (SELF_PROTECT_ON_CXT_SWITCH) {
        DELETE_LOCK(protect_info->lock);
        global_unprotected_heap_free(protect_info,
                                     sizeof(protect_info_t) HEAPACCT(ACCT_OTHER));
    }

    /* call all component exit routines (CAUTION: order is important here) */

    DELETE_RECURSIVE_LOCK(thread_in_DR_exclusion);
    DOSTATS({
        LOG(GLOBAL, LOG_TOP | LOG_THREADS, 1,
            "fcache_stats_exit: before fragment cleanup\n");
        DOLOG(1, LOG_CACHE, fcache_stats_exit(););
    });
#ifdef RCT_IND_BRANCH
    if (!DYNAMO_OPTION(thin_client))
        rct_exit();
#endif
    fragment_exit();
#ifdef ANNOTATIONS
    annotation_exit();
#endif
    jitopt_exit();
    /* We tell the client as soon as possible in case it wants to use services from other
     * components.  Must be after fragment_exit() so that the client gets all the
     * fragment_deleted() callbacks (xref PR 228156). FIXME - might be issues with the
     * client trying to use api routines that depend on fragment state.
     */
    instrument_exit_event();
    /* We only need do a second synch-all if there are sideline client threads. */
    if (d_r_get_num_threads() > 1)
        synch_with_threads_at_exit(exit_synch_state(), false /*post-exit*/);
    /* only current thread is alive */
    dynamo_exited_all_other_threads = true;
    fragment_exit_post_sideline();

    /* The dynamo_exited_and_cleaned should be set after the second synch-all.
     * If it is set earlier after the first synch-all, some client thread may
     * have memory leak due to dynamo_thread_exit_pre_client being skipped in
     * dynamo_thread_exit_common called from exiting client threads.
     */
    dynamo_exited_and_cleaned = true;

    destroy_event(dr_app_started);
    destroy_event(dr_attach_finished);

    /* Make thread and process exit calls before we clean up thread data. */
    loader_make_exit_calls(get_thread_private_dcontext());
    /* we want dcontext around for loader_exit() */
    if (get_thread_private_dcontext() != NULL)
        loader_thread_exit(get_thread_private_dcontext());
    /* This will unload client libs, which we delay until after they receive their
     * thread exit calls in loader_thread_exit().
     */
    instrument_exit();
    loader_exit();

    if (toexit != NULL) {
        /* Free detaching thread's dcontext.
         * Restoring the teb fields or segment registers can only be done
         * on the current thread, which must be toexit.
         */
#ifdef WINDOWS
        /* XXX i#5340: We used to go through dynamo_other_thread_exit() which rewinds
         * the kstats stack as below.  To avoid a kstats assert on this new path we
         * repeat it here but it seems like we shouldn't need it.
         */
        KSTOP_REWIND_DC(get_thread_private_dcontext(), thread_measured);
        KSTART_DC(get_thread_private_dcontext(), thread_measured);
#endif
        ASSERT(toexit->id == d_r_get_thread_id());
        dynamo_thread_exit();
    }

    if (IF_WINDOWS_ELSE(!detach_stacked_callbacks, true)) {
        /* We don't fully free cur thread until after client exit event (PR 536058) */
        if (thread_lookup(d_r_get_thread_id()) == NULL) {
            LOG(GLOBAL, LOG_TOP | LOG_THREADS, 1,
                "Current thread never under DynamoRIO control, not exiting it\n");
        } else {
            /* call thread_exit even if !under_dynamo_control, could have
             * been at one time
             */
            /* exit this thread now */
            dynamo_thread_exit();
        }
    }
    /* now that the final thread is exited, free the all_threads memory */
    d_r_mutex_lock(&all_threads_lock);
    global_heap_free(all_threads,
                     HASHTABLE_SIZE(ALL_THREADS_HASH_BITS) *
                         sizeof(thread_record_t *) HEAPACCT(ACCT_THREAD_MGT));
    all_threads = NULL;
    d_r_mutex_unlock(&all_threads_lock);

#ifdef WINDOWS
    /* for -private_loader we do this here to catch more exit-time crashes */
    if (!INTERNAL_OPTION(noasynch) && INTERNAL_OPTION(private_loader) && !doing_detach)
        callback_interception_unintercept();
    /* callback_interception_exit must be after fragment exit for clients so
     * that fragment_exit->frees fragments->instrument_fragment_deleted->
     * hide_tag_from_fragment->is_intercepted_app_pc won't crash. Xref PR 228156.
     */
    if (!INTERNAL_OPTION(noasynch)) {
        callback_interception_exit();
    }
#endif
    d_r_link_exit();
    fcache_exit();
    d_r_monitor_exit();
    synch_exit();
    d_r_arch_exit(IF_WINDOWS(detach_stacked_callbacks));
#ifdef CALL_PROFILE
    /* above os_exit to avoid eventlog_mutex trigger if we're the first to
     * create a log file
     */
    profile_callers_exit();
#endif
    os_fast_exit();
    os_slow_exit();
    native_exec_exit(); /* before vm_areas_exit for using dynamo_areas */
    vm_areas_exit();
    perscache_slow_exit(); /* fast called in dynamo_process_exit_with_thread_info() */
    modules_exit();        /* after aslr_exit() from os_slow_exit(),
                            * after vm_areas & perscache exits */
    moduledb_exit();       /* before heap_exit */
#ifdef HOT_PATCHING_INTERFACE
    if (DYNAMO_OPTION(hot_patching))
        hotp_exit();
#endif
#ifdef WINDOWS
    /* Free exception stack before calling heap_exit */
    stack_free(exception_stack, EXCEPTION_STACK_SIZE);
    exception_stack = NULL;
#endif
    config_heap_exit();
    d_r_heap_exit();
    vmm_heap_exit();
    diagnost_exit();
    data_section_exit();
    /* funny dependences: options exit just frees lock, not destroying
     * any options that are needed for other exits, so do it prior to
     * checking locks in debug build
     */
    options_exit();
    utils_exit();
    d_r_config_exit();

#ifdef KSTATS
    kstat_exit();
#endif

    DELETE_LOCK(all_threads_lock);
    DELETE_LOCK(thread_initexit_lock);

    DOLOG(1, LOG_STATS, {
        /* dump after cleaning up to make it easy to check if stats that
         * are inc-ed and dec-ed actually come down to 0
         */
        dump_global_stats(false);
    });
    if (INTERNAL_OPTION(rstats_to_stderr))
        dump_global_rstats_to_stderr();

    statistics_exit();
#ifdef DEBUG
#    ifdef DEADLOCK_AVOIDANCE
    ASSERT(locks_not_closed() == 0);
#    endif
    dynamo_exited_log_and_stats = true;
    if (main_logfile != STDERR) {
        /* do it this way just in case someone tries to log to the global file
         * right now */
        file_t file_temp = main_logfile;
        main_logfile = INVALID_FILE;
        close_log_file(file_temp);
    }
#else
#    ifdef DEADLOCK_AVOIDANCE
    ASSERT(locks_not_closed() == 0);
#    endif
#endif /* DEBUG */

    dynamo_initialized = false;
    dynamo_started = false;
    return SUCCESS;
}

/* NOINLINE because dynamorio_app_exit is a stopping point. */
NOINLINE int
dynamorio_app_exit(void)
{
    return dynamo_process_exit();
}

/* synchs with all threads using synch type synch_res.
 * also sets dynamo_exited to true.
 * does not resume the threads but does release the thread_initexit_lock.
 */
static void
synch_with_threads_at_exit(thread_synch_state_t synch_res, bool pre_exit)
{
    int num_threads;
    thread_record_t **threads;
    DEBUG_DECLARE(bool ok;)
    /* If we fail to suspend a thread (e.g., privilege
     * problems) ignore it. XXX: retry instead?
     */
    uint flags = THREAD_SYNCH_SUSPEND_FAILURE_IGNORE;
    if (pre_exit) {
        /* i#297: we only synch client threads after process exit event. */
        flags |= THREAD_SYNCH_SKIP_CLIENT_THREAD;
    }
    LOG(GLOBAL, LOG_TOP | LOG_THREADS, 1,
        "\nsynch_with_threads_at_exit: cleaning up %d un-terminated threads\n",
        d_r_get_num_threads());

#ifdef WINDOWS
    /* make sure client nudges are finished */
    wait_for_outstanding_nudges();
#endif

    /* xref case 8747, requesting suspended is preferable to terminated and it
     * doesn't make a difference here which we use (since the process is about
     * to die).
     * On Linux, however, we do not have dependencies on OS thread
     * properties like we do on Windows (TEB, etc.), and our suspended
     * threads use their sigstacks and ostd data structs, making cleanup
     * while still catching other leaks more difficult: thus it's
     * simpler to terminate and then clean up.  FIXME: by terminating
     * we'll raise SIGCHLD that may not have been raised natively if the
     * whole group went down in a single SYS_exit_group.  Instead we
     * could have the suspended thread move from the sigstack-reliant
     * loop to a stack-free loop (xref i#95).
     */
    IF_UNIX(dynamo_exiting = true;) /* include execve-exited vfork threads */
    DEBUG_DECLARE(ok =)
    synch_with_all_threads(synch_res, &threads, &num_threads,
                           /* Case 6821: other synch-all-thread uses that
                            * only care about threads carrying fcache
                            * state can ignore us
                            */
                           THREAD_SYNCH_NO_LOCKS_NO_XFER, flags);
    ASSERT(ok);
    ASSERT(threads == NULL && num_threads == 0); /* We asked for CLEANED */
    /* the synch_with_all_threads function grabbed the
     * thread_initexit_lock for us! */
    /* do this now after all threads we know about are killed and
     * while we hold the thread_initexit_lock so any new threads that
     * are waiting on it won't get in our way (see thread_init()) */
    dynamo_exited = true;
    end_synch_with_all_threads(threads, num_threads, false /*don't resume*/);
}

static thread_synch_state_t
exit_synch_state(void)
{
    thread_synch_state_t synch_res = IF_WINDOWS_ELSE(THREAD_SYNCH_SUSPENDED_AND_CLEANED,
                                                     THREAD_SYNCH_TERMINATED_AND_CLEANED);
#if defined(DR_APP_EXPORTS) && defined(UNIX)
    if (dr_api_exit) {
        /* Don't terminate the app's threads in case the app plans to continue
         * after dr_app_cleanup().  Note that today we don't fully support that
         * anyway: the app should use dr_app_stop_and_cleanup() whose detach
         * code won't come here.
         */
        synch_res = THREAD_SYNCH_SUSPENDED_AND_CLEANED;
    }
#endif
    return synch_res;
}

#ifdef DEBUG
/* cleanup after the application has exited */
static int
dynamo_process_exit_cleanup(void)
{
    /* CAUTION: this should only be invoked after all app threads have stopped */
    if (!dynamo_exited && !INTERNAL_OPTION(nullcalls)) {
        dcontext_t *dcontext;

        APP_EXPORT_ASSERT(dynamo_initialized, "Improper DynamoRIO initialization");

        dcontext = get_thread_private_dcontext();

        /* we deliberately do NOT clean up d_r_initstack (which was
         * allocated using a separate mmap and so is not part of some
         * large unit that is de-allocated), as it is used in special
         * circumstances to call us...FIXME: is this memory leak ok?
         * is there a better solution besides assuming the app stack?
         */

#    ifdef SIDELINE
        if (dynamo_options.sideline) {
            /* exit now to make thread cleanup simpler */
            sideline_exit();
        }
#    endif

        /* perform exit tasks that require full thread data structs */
        dynamo_process_exit_with_thread_info();

        if (INTERNAL_OPTION(single_privileged_thread)) {
            d_r_mutex_unlock(&thread_initexit_lock);
        }

        /* if ExitProcess called before all threads terminated, they won't
         * all have gone through dynamo_thread_exit, so clean them up now
         * so we can get stats about them
         *
         * we don't check control_all_threads b/c we're just killing
         * the threads we know about here
         */
        synch_with_threads_at_exit(exit_synch_state(), true /*pre-exit*/);
        /* now that APC interception point is unpatched and
         * dynamorio_exited is set and we've killed all the theads we know
         * about, assumption is that no other threads will be running in
         * dynamorio code from here on out (esp. when we get into shared exit)
         * that will do anything that could be dangerous (could possibly be
         * a thread in the APC interception code prior to reaching thread_init
         * but it will only global log and do thread_lookup which should be
         * safe throughout) */

        /* In order to pass the client a dcontext in the process exit event
         * we do some thread cleanup early for the final thread so we can delay
         * the rest (PR 536058).  This is a little risky in that we
         * clean up dcontext->fragment_field, which is used for lots of
         * things like couldbelinking (and thus we have to disable some API
         * routines in the thread exit event: i#1989).
         */
        dynamo_thread_exit_pre_client(get_thread_private_dcontext(), d_r_get_thread_id());

#    ifdef WINDOWS
        /* FIXME : our call un-interception isn't atomic so (miniscule) chance
         * of something going wrong if new thread is just hitting its init APC
         */
        /* w/ the app's loader we must remove our LdrUnloadDll hook
         * before we unload the client lib (and thus we miss client
         * exit crashes): xref PR 200207.
         */
        if (!INTERNAL_OPTION(noasynch) && !INTERNAL_OPTION(private_loader)) {
            callback_interception_unintercept();
        }
#    else  /* UNIX */
        unhook_vsyscall();
#    endif /* UNIX */

        return dynamo_shared_exit(NULL /* not detaching */
                                      _IF_WINDOWS(false /* not detaching */));
    }
    return SUCCESS;
}
#endif /* DEBUG */

int
dynamo_nullcalls_exit(void)
{
    /* this routine is used when nullcalls is turned on
     * simply to get perfctr numbers in a log file
     */
    ASSERT(INTERNAL_OPTION(nullcalls));
#ifdef PAPI
    hardware_perfctr_exit();
#endif

#ifdef DEBUG
    if (main_logfile != STDERR) {
        close_log_file(main_logfile);
        main_logfile = INVALID_FILE;
    }
#endif /* DEBUG */

    dynamo_exited = true;
    return SUCCESS;
}

/* called when we see that the process is about to exit */
int
dynamo_process_exit(void)
{
#ifndef DEBUG
    bool each_thread;
#endif
    SELF_UNPROTECT_DATASEC(DATASEC_RARELY_PROT);
    synchronize_dynamic_options();
    SYSLOG(SYSLOG_INFORMATION, INFO_PROCESS_STOP, 2, get_application_name(),
           get_application_pid());
#ifdef DEBUG
    if (!dynamo_exited) {
        if (INTERNAL_OPTION(nullcalls)) {
            /* if nullcalls is on we still do perfctr stats, and this is
             * the only place we can print them out and exit
             */
            dynamo_nullcalls_exit();
        } else {
            /* we don't check automatic_startup -- even if the app_
             * interface is used, we are about to be gone from the process
             * address space, so we clean up now
             */
            LOG(GLOBAL, LOG_TOP, 1,
                "\ndynamo_process_exit from thread " TIDFMT " -- cleaning up dynamo\n",
                d_r_get_thread_id());
            dynamo_process_exit_cleanup();
        }
    }

    return SUCCESS;

#else
    if (dynamo_exited)
        return SUCCESS;

    /* don't need to do much!
     * we didn't create any IPC objects or anything that might be persistent
     * beyond our death, we're not holding any systemwide locks, etc.
     */

    /* It is not clear whether the Event Log service handles unterminated connections */

    /* Do we need profile data for each thread?
     * Note that windows prof_pcs duplicates the thread walk in d_r_os_exit()
     * FIXME: should combine that thread walk with this one
     */
    each_thread = TRACEDUMP_ENABLED();
#    ifdef UNIX
    each_thread = each_thread || INTERNAL_OPTION(profile_pcs);
#    endif
#    ifdef KSTATS
    each_thread = each_thread || DYNAMO_OPTION(kstats);
#    endif
    each_thread = each_thread ||
        /* If we don't need a thread exit event, avoid the possibility of
         * racy crashes (PR 470957) by not calling instrument_thread_exit()
         */
        (!INTERNAL_OPTION(nullcalls) && dr_thread_exit_hook_exists() &&
         !DYNAMO_OPTION(skip_thread_exit_at_exit));

    if (DYNAMO_OPTION(synch_at_exit)
        /* by default we synch if any exit event exists */
        || (!DYNAMO_OPTION(multi_thread_exit) && dr_exit_hook_exists()) ||
        (!DYNAMO_OPTION(skip_thread_exit_at_exit) && dr_thread_exit_hook_exists())) {
        /* Needed primarily for clients but technically all configurations
         * can have racy crashes at exit time (xref PR 470957).
         */
        synch_with_threads_at_exit(exit_synch_state(), true /*pre-exit*/);
    } else
        dynamo_exited = true;

    if (each_thread) {
        thread_record_t **threads;
        int num, i;
        d_r_mutex_lock(&thread_initexit_lock);
        get_list_of_threads(&threads, &num);

        for (i = 0; i < num; i++) {
            if (IS_CLIENT_THREAD(threads[i]->dcontext))
                continue;
            /* FIXME: separate trace dump from rest of fragment cleanup code */
            if (TRACEDUMP_ENABLED() || true) {
                /* We always want to call this for CI builds so we can get the
                 * dr_fragment_deleted() callbacks.
                 */
                fragment_thread_exit(threads[i]->dcontext);
            }
#    ifdef UNIX
            if (INTERNAL_OPTION(profile_pcs))
                pcprofile_thread_exit(threads[i]->dcontext);
#    endif
#    ifdef KSTATS
            if (DYNAMO_OPTION(kstats))
                kstat_thread_exit(threads[i]->dcontext);
#    endif
            /* Inform client of all thread exits */
            if (!INTERNAL_OPTION(nullcalls) && !DYNAMO_OPTION(skip_thread_exit_at_exit)) {
                instrument_thread_exit_event(threads[i]->dcontext);
                /* i#1617: ensure we do all cleanup of priv libs */
                if (threads[i]->id != d_r_get_thread_id()) /* i#1617: must delay this */
                    loader_thread_exit(threads[i]->dcontext);
            }
        }
        global_heap_free(threads,
                         num * sizeof(thread_record_t *) HEAPACCT(ACCT_THREAD_MGT));
        d_r_mutex_unlock(&thread_initexit_lock);
    }

    /* PR 522783: must be before we clear dcontext (for clients)! */
    /* must also be prior to fragment_exit so we actually freeze pcaches (i#703) */
    dynamo_process_exit_with_thread_info();

    /* FIXME: separate trace dump from rest of fragment cleanup code.  For client
     * interface we need to call fragment_exit to get all the fragment deleted events. */
    if (TRACEDUMP_ENABLED() || dr_fragment_deleted_hook_exists())
        fragment_exit();

    /* Inform client of process exit */
    if (!INTERNAL_OPTION(nullcalls)) {
#    ifdef WINDOWS
        /* instrument_exit() unloads the client library, so make sure
         * LdrUnloadDll isn't hooked if using the app loader.
         */
        if (!INTERNAL_OPTION(noasynch) && !INTERNAL_OPTION(private_loader)) {
            callback_interception_unintercept();
        }
#    endif
#    ifdef UNIX
        /* i#2976: unhook prior to client exit if modules are being watched */
        if (dr_modload_hook_exists())
            unhook_vsyscall();
#    endif
        /* Must be after fragment_exit() so that the client gets all the
         * fragment_deleted() callbacks (xref PR 228156).  FIXME - might be issues
         * with the client trying to use api routines that depend on fragment state.
         */
        instrument_exit_event();

        /* We only need do a second synch-all if there are sideline client threads. */
        if (d_r_get_num_threads() > 1)
            synch_with_threads_at_exit(exit_synch_state(), false /*post-exit*/);
        dynamo_exited_all_other_threads = true;

        /* i#1617: We need to call client library fini routines for global
         * destructors, etc.
         */
        if (!INTERNAL_OPTION(nullcalls) && !DYNAMO_OPTION(skip_thread_exit_at_exit))
            loader_thread_exit(get_thread_private_dcontext());
        /* This will unload client libs, which we delay until after they receive their
         * thread exit calls in loader_thread_exit().
         */
        instrument_exit();
        loader_exit();

        /* for -private_loader we do this here to catch more exit-time crashes */
#    ifdef WINDOWS
        if (!INTERNAL_OPTION(noasynch) && INTERNAL_OPTION(private_loader))
            callback_interception_unintercept();
#    endif
    }
    fragment_exit_post_sideline();

#    ifdef CALL_PROFILE
    profile_callers_exit();
#    endif
#    ifdef KSTATS
    if (DYNAMO_OPTION(kstats))
        kstat_exit();
#    endif
    /* so make sure eventlog connection is terminated (if present)  */
    os_fast_exit();

    if (INTERNAL_OPTION(rstats_to_stderr))
        dump_global_rstats_to_stderr();

    return SUCCESS;
#endif /* !DEBUG */
}

void
dynamo_exit_post_detach(void)
{
    /* i#2157: best-effort re-init in case of re-attach */

    do_once_generation++; /* Increment the generation in case we re-attach */

    dynamo_initialized = false;
    dynamo_options_initialized = false;
    dynamo_heap_initialized = false;
    automatic_startup = false;
    control_all_threads = false;
    dr_api_entry = false;
    dr_api_exit = false;
#ifdef UNIX
    dynamo_exiting = false;
#endif
    dynamo_exited = false;
    dynamo_exited_all_other_threads = false;
    dynamo_exited_and_cleaned = false;
#ifdef DEBUG
    dynamo_exited_log_and_stats = false;
#endif
    dynamo_resetting = false;
#ifdef UNIX
    post_execve = false;
#endif
    vm_areas_post_exit();
    heap_post_exit();
}

dcontext_t *
create_new_dynamo_context(bool initial, byte *dstack_in, priv_mcontext_t *mc)
{
    dcontext_t *dcontext;
    size_t alloc = sizeof(dcontext_t) + proc_get_cache_line_size();
    void *alloc_start =
        (void *)((TEST(SELFPROT_GLOBAL, dynamo_options.protect_mask) &&
                  !TEST(SELFPROT_DCONTEXT, dynamo_options.protect_mask))
                     ?
                     /* if protecting global but not dcontext, put whole thing in unprot
                        mem */
                     global_unprotected_heap_alloc(alloc HEAPACCT(ACCT_OTHER))
                     : global_heap_alloc(alloc HEAPACCT(ACCT_OTHER)));
    dcontext = (dcontext_t *)proc_bump_to_end_of_cache_line((ptr_uint_t)alloc_start);
    ASSERT(proc_is_cache_aligned(dcontext));
#ifdef X86
    /* 264138: ensure xmm/ymm slots are aligned so we can use vmovdqa */
    ASSERT(ALIGNED(get_mcontext(dcontext)->simd, ZMM_REG_SIZE));
    /* also ensure we don't have extra padding beyond x86.asm defines */
    ASSERT(sizeof(priv_mcontext_t) ==
           IF_X64_ELSE(18, 10) * sizeof(reg_t) + PRE_XMM_PADDING +
               MCXT_TOTAL_SIMD_SLOTS_SIZE + MCXT_TOTAL_OPMASK_SLOTS_SIZE);
#elif defined(ARM)
    /* FIXME i#1551: add arm alignment check if any */
#endif /* X86/ARM */

    /* Put here all one-time dcontext field initialization
     * Make sure to update create_callback_dcontext to shared
     * fields across callback dcontexts for the same thread.
     */
    /* must set to 0 so can tell if initialized for callbacks! */
    memset(dcontext, 0x0, sizeof(dcontext_t));
    dcontext->allocated_start = alloc_start;

    /* we share a single dstack across all callbacks */
    if (initial) {
        /* DrMi#1723: our dstack needs to be at a higher address than the app
         * stack.  If mc passed, use its xsp; else use cur xsp (initial thread
         * is on the app stack here: xref i#1105), for lower bound for dstack.
         */
        byte *app_xsp;
        if (mc == NULL)
            GET_STACK_PTR(app_xsp);
        else
            app_xsp = (byte *)mc->xsp;
        if (dstack_in == NULL) {
            dcontext->dstack = (byte *)stack_alloc(DYNAMORIO_STACK_SIZE, app_xsp);
        } else
            dcontext->dstack = dstack_in; /* xref i#149/PR 403015 */
#ifdef WINDOWS
        DOCHECK(1, {
            if (dcontext->dstack < app_xsp)
                SYSLOG_INTERNAL_WARNING_ONCE("dstack is below app xsp");
        });
#endif
    } else {
        /* dstack may be pre-allocated only at thread init, not at callback */
        ASSERT(dstack_in == NULL);
    }
    if (TEST(SELFPROT_DCONTEXT, dynamo_options.protect_mask)) {
        dcontext->upcontext.separate_upcontext = global_unprotected_heap_alloc(
            sizeof(unprotected_context_t) HEAPACCT(ACCT_OTHER));
        /* don't need to initialize upcontext */
        LOG(GLOBAL, LOG_TOP, 2, "new dcontext=" PFX ", dcontext->upcontext=" PFX "\n",
            dcontext, dcontext->upcontext.separate_upcontext);
        dcontext->upcontext_ptr = dcontext->upcontext.separate_upcontext;
    } else
        dcontext->upcontext_ptr = &(dcontext->upcontext.upcontext);
#ifdef HOT_PATCHING_INTERFACE
    /* Set the hot patch exception state to be empty/unused. */
    DODEBUG(memset(&dcontext->hotp_excpt_state, -1, sizeof(dr_jmp_buf_t)););
#endif
    ASSERT(dcontext->try_except.try_except_state == NULL);

    DODEBUG({ dcontext->logfile = INVALID_FILE; });
    dcontext->owning_thread = d_r_get_thread_id();
#ifdef UNIX
    dcontext->owning_process = get_process_id();
#endif
    /* thread_record is set in add_thread */
    /* all of the thread-private fcache and hashtable fields are shared
     * among all dcontext instances of a thread, so the caller must
     * set those fields
     */
    /* rest of dcontext initialization happens in initialize_dynamo_context(),
     * which is executed for each dr_app_start() and each
     * callback start
     */
    return dcontext;
}

static void
delete_dynamo_context(dcontext_t *dcontext, bool free_stack)
{
    if (free_stack) {
        ASSERT(dcontext->dstack != NULL);
        ASSERT(!is_currently_on_dstack(dcontext));
        LOG(GLOBAL, LOG_THREADS, 1, "Freeing DR stack " PFX "\n", dcontext->dstack);
        stack_free(dcontext->dstack, DYNAMORIO_STACK_SIZE);
    } /* else will be cleaned up by caller */

    ASSERT(dcontext->try_except.try_except_state == NULL);

    if (TEST(SELFPROT_DCONTEXT, dynamo_options.protect_mask)) {
        global_unprotected_heap_free(dcontext->upcontext.separate_upcontext,
                                     sizeof(unprotected_context_t) HEAPACCT(ACCT_OTHER));
    }
    if (TEST(SELFPROT_GLOBAL, dynamo_options.protect_mask) &&
        !TEST(SELFPROT_DCONTEXT, dynamo_options.protect_mask)) {
        /* if protecting global but not dcontext, we put whole thing in unprot mem */
        global_unprotected_heap_free(dcontext->allocated_start,
                                     sizeof(dcontext_t) +
                                         proc_get_cache_line_size() HEAPACCT(ACCT_OTHER));
    } else {
        global_heap_free(dcontext->allocated_start,
                         sizeof(dcontext_t) +
                             proc_get_cache_line_size() HEAPACCT(ACCT_OTHER));
    }
}

/* This routine is called not only at thread initialization,
 * but for every callback, etc. that gets a fresh execution
 * environment!
 */
void
initialize_dynamo_context(dcontext_t *dcontext)
{
    /* we can't just zero out the whole thing b/c we have persistent state
     * (fields kept across callbacks, like dstack, module-private fields, next &
     * prev, etc.)
     */
    memset(dcontext->upcontext_ptr, 0, sizeof(unprotected_context_t));
    dcontext->initialized = true;
    dcontext->whereami = DR_WHERE_APP;
    dcontext->next_tag = NULL;
    dcontext->native_exec_postsyscall = NULL;
    memset(dcontext->native_retstack, 0, sizeof(dcontext->native_retstack));
    dcontext->native_retstack_cur = 0;
    dcontext->isa_mode = DEFAULT_ISA_MODE;
#ifdef ARM
    dcontext->encode_state[0] = 0;
    dcontext->encode_state[1] = 0;
    dcontext->decode_state[0] = 0;
    dcontext->decode_state[1] = 0;
#endif
    dcontext->sys_num = 0;
#ifdef WINDOWS
    dcontext->app_errno = 0;
#    ifdef DEBUG
    dcontext->is_client_thread_exiting = false;
#    endif
    dcontext->sys_param_base = NULL;
    /* always initialize aslr_context */
    dcontext->aslr_context.sys_aslr_clobbered = 0;
    dcontext->aslr_context.randomized_section_handle = INVALID_HANDLE_VALUE;
    dcontext->aslr_context.original_image_section_handle = INVALID_HANDLE_VALUE;
    dcontext->aslr_context.original_section_base = ASLR_INVALID_SECTION_BASE;
#    ifdef DEBUG
    dcontext->aslr_context.last_app_section_handle = INVALID_HANDLE_VALUE;
#    endif
    /* note that aslr_context.last_child_padded is preserved across callbacks */
    dcontext->ignore_enterexit = false;
#else
    dcontext->sys_param0 = 0;
    dcontext->sys_param1 = 0;
    dcontext->sys_param2 = 0;
#endif

#ifdef UNIX
    dcontext->signals_pending = 0;
#endif

    /* all thread-private fields are initialized in dynamo_thread_init
     * or in create_callback_dcontext because they must be initialized differently
     * in those two cases
     */

    set_last_exit(dcontext, (linkstub_t *)get_starting_linkstub());

#ifdef PROFILE_RDTSC
    dcontext->start_time = (uint64)0;
    dcontext->prev_fragment = NULL;
    dcontext->cache_frag_count = (uint64)0;
    {
        int i;
        for (i = 0; i < 10; i++) {
            dcontext->cache_time[i] = (uint64)0;
            dcontext->cache_count[i] = (uint64)0;
        }
    }
#endif
#ifdef DEBUG
    dcontext->in_opnd_disassemble = false;
#endif
#ifdef WINDOWS
    /* Other pieces of DR -- callback & APC handling, detach -- test
     * asynch_target to determine where the next app pc to execute is
     * stored. Init it to 0 to indicate that this context's most recent
     * syscall was not executed from handle_system_call().
     */
    dcontext->asynch_target = NULL;
    /* next_saved and prev_unused are zeroed out when dcontext is
     * created; we shouldn't zero them here, they may have valid data
     */
    dcontext->valid = true;
#endif
#ifdef HOT_PATCHING_INTERFACE
    dcontext->nudge_thread = false; /* Fix for case 5367. */
#endif
#ifdef CHECK_RETURNS_SSE2
    /* initialize sse2 index with 0
     * go ahead and use eax, it's dead (about to return)
     */
#    ifdef UNIX
    asm("movl $0, %eax");
    asm("pinsrw $7,%eax,%xmm7");
#    else
#        error NYI
#    endif
#endif
    /* We don't need to initialize dcontext->coarse_exit as it is only
     * read when last_exit indicates a coarse exit, which sets the fields.
     */
    dcontext->go_native = false;
}

#ifdef WINDOWS
/* on windows we use a new dcontext for each callback context */
dcontext_t *
create_callback_dcontext(dcontext_t *old_dcontext)
{
    dcontext_t *new_dcontext = create_new_dynamo_context(false, NULL, NULL);
    new_dcontext->valid = false;
    /* all of these fields are shared among all dcontexts of a thread: */
    new_dcontext->owning_thread = old_dcontext->owning_thread;
#    ifdef UNIX
    new_dcontext->owning_process = old_dcontext->owning_process;
#    endif
    new_dcontext->thread_record = old_dcontext->thread_record;
    /* now that we have clean stack usage we can share a single stack */
    ASSERT(old_dcontext->dstack != NULL);
    new_dcontext->dstack = old_dcontext->dstack;
    new_dcontext->isa_mode = old_dcontext->isa_mode;
    new_dcontext->link_field = old_dcontext->link_field;
    new_dcontext->monitor_field = old_dcontext->monitor_field;
    new_dcontext->fcache_field = old_dcontext->fcache_field;
    new_dcontext->fragment_field = old_dcontext->fragment_field;
    new_dcontext->heap_field = old_dcontext->heap_field;
    new_dcontext->vm_areas_field = old_dcontext->vm_areas_field;
    new_dcontext->os_field = old_dcontext->os_field;
    new_dcontext->synch_field = old_dcontext->synch_field;
    /* case 8958: copy win32_start_addr in case we produce a forensics file
     * from within a callback.
     */
    new_dcontext->win32_start_addr = old_dcontext->win32_start_addr;
    /* FlsData is persistent across callbacks */
    new_dcontext->app_fls_data = old_dcontext->app_fls_data;
    new_dcontext->priv_fls_data = old_dcontext->priv_fls_data;
    new_dcontext->app_nt_rpc = old_dcontext->app_nt_rpc;
    new_dcontext->priv_nt_rpc = old_dcontext->priv_nt_rpc;
    new_dcontext->app_nls_cache = old_dcontext->app_nls_cache;
    new_dcontext->priv_nls_cache = old_dcontext->priv_nls_cache;
    new_dcontext->app_static_tls = old_dcontext->app_static_tls;
    new_dcontext->priv_static_tls = old_dcontext->priv_static_tls;
    new_dcontext->app_stack_limit = old_dcontext->app_stack_limit;
    new_dcontext->app_stack_base = old_dcontext->app_stack_base;
    new_dcontext->teb_base = old_dcontext->teb_base;
#    ifdef UNIX
    new_dcontext->signal_field = old_dcontext->signal_field;
    new_dcontext->pcprofile_field = old_dcontext->pcprofile_field;
#    endif
    new_dcontext->private_code = old_dcontext->private_code;
    new_dcontext->client_data = old_dcontext->client_data;
#    ifdef DEBUG
    new_dcontext->logfile = old_dcontext->logfile;
    new_dcontext->thread_stats = old_dcontext->thread_stats;
#    endif
#    ifdef DEADLOCK_AVOIDANCE
    new_dcontext->thread_owned_locks = old_dcontext->thread_owned_locks;
#    endif
#    ifdef KSTATS
    new_dcontext->thread_kstats = old_dcontext->thread_kstats;
#    endif
    /* at_syscall is real time based, not app context based, so shared
     *
     * FIXME: Yes need to share when swapping at NtCallbackReturn, but
     * want to keep old so when return from cb will do post-syscall for
     * syscall that triggered cb in the first place!
     * Plus, new cb calls initialize_dynamo_context(), which clears this field
     * anyway!  This all works now b/c we don't have alertable syscalls
     * that we do post-syscall processing on.
     */
    new_dcontext->upcontext_ptr->at_syscall = old_dcontext->upcontext_ptr->at_syscall;
#    ifdef HOT_PATCHING_INTERFACE /* Fix for case 5367. */
    /* hotp_excpt_state should be unused at this point.  If it is used, it can
     * be only because a hot patch made a system call with a callback.  This is
     * a bug because hot patches can't do system calls, let alone one with
     * callbacks.
     */
    DOCHECK(1, {
        dr_jmp_buf_t empty;
        memset(&empty, -1, sizeof(dr_jmp_buf_t));
        ASSERT(memcmp(&old_dcontext->hotp_excpt_state, &empty, sizeof(dr_jmp_buf_t)) ==
               0);
    });
    new_dcontext->nudge_thread = old_dcontext->nudge_thread;
#    endif
    /* our exceptions should be handled within one DR context switch */
    ASSERT(old_dcontext->try_except.try_except_state == NULL);
    new_dcontext->local_state = old_dcontext->local_state;
#    ifdef WINDOWS
    new_dcontext->aslr_context.last_child_padded =
        old_dcontext->aslr_context.last_child_padded;
#    endif

    LOG(new_dcontext->logfile, LOG_TOP, 2, "made new dcontext " PFX " (old=" PFX ")\n",
        new_dcontext, old_dcontext);
    return new_dcontext;
}
#endif

bool
is_thread_initialized(void)
{
#if defined(UNIX) && defined(HAVE_TLS)
    /* We don't want to pay the d_r_get_thread_id() cost on every
     * get_thread_private_dcontext() when we only really need the
     * check for this call here, so we explicitly check.
     */
    if (get_tls_thread_id() != get_sys_thread_id())
        return false;
#endif
    return (get_thread_private_dcontext() != NULL);
}

bool
is_thread_known(thread_id_t tid)
{
    return (thread_lookup(tid) != NULL);
}

#ifdef UNIX
/* i#237/PR 498284: a thread about to execute SYS_execve should be considered
 * exited, but we can't easily clean up it for real immediately
 */
void
mark_thread_execve(thread_record_t *tr, bool execve)
{
    ASSERT((execve && !tr->execve) || (!execve && tr->execve));
    tr->execve = execve;
    d_r_mutex_lock(&all_threads_lock);
    if (execve) {
        /* since we free on a second vfork we should never accumulate
         * more than one
         */
        ASSERT(num_execve_threads == 0);
        num_execve_threads++;
    } else {
        ASSERT(num_execve_threads > 0);
        num_execve_threads--;
    }
    d_r_mutex_unlock(&all_threads_lock);
}
#endif /* UNIX */

int
d_r_get_num_threads(void)
{
    return num_known_threads IF_UNIX(-num_execve_threads);
}

bool
is_last_app_thread(void)
{
    return (d_r_get_num_threads() == get_num_client_threads() + 1);
}

/* This routine takes a snapshot of all the threads known to DR,
 * NOT LIMITED to those currently under DR control!
 * It returns an array of thread_record_t* and the length of the array
 * The caller must free the array using global_heap_free
 * The caller must hold the thread_initexit_lock to ensure that threads
 * are not created or destroyed before the caller is done with the list
 * The caller CANNOT be could_be_linking, else a deadlock with flushing
 * can occur (unless the caller is the one flushing)
 */
static void
get_list_of_threads_common(thread_record_t ***list,
                           int *num _IF_UNIX(bool include_execve))
{
    int i, cur = 0, max_num;
    thread_record_t *tr;
    thread_record_t **mylist;

    /* Only a flushing thread can get the thread snapshot while being
     * couldbelinking -- else a deadlock w/ flush!
     * FIXME: this assert should be on any acquisition of thread_initexit_lock!
     */
    ASSERT(is_self_flushing() || !is_self_couldbelinking());
    ASSERT(all_threads != NULL);
    ASSERT_OWN_MUTEX(true, &thread_initexit_lock);

    d_r_mutex_lock(&all_threads_lock);
    /* Do not include vfork threads that exited via execve, unless we're exiting */
    max_num = IF_UNIX_ELSE((include_execve || dynamo_exiting) ? num_known_threads
                                                              : d_r_get_num_threads(),
                           d_r_get_num_threads());
    mylist = (thread_record_t **)global_heap_alloc(
        max_num * sizeof(thread_record_t *) HEAPACCT(ACCT_THREAD_MGT));
    for (i = 0; i < HASHTABLE_SIZE(ALL_THREADS_HASH_BITS); i++) {
        for (tr = all_threads[i]; tr != NULL; tr = tr->next) {
            /* include those for which !tr->under_dynamo_control */
            /* don't include those that exited for execve.  there should be
             * no race b/c vfork suspends the parent.  xref i#237/PR 498284.
             */
            if (IF_UNIX_ELSE(!tr->execve || include_execve || dynamo_exiting, true)) {
                mylist[cur] = tr;
                cur++;
            }
        }
    }

    ASSERT(cur > 0);
    IF_WINDOWS(ASSERT(cur == max_num));
    if (cur < max_num) {
        mylist = (thread_record_t **)global_heap_realloc(
            mylist, max_num, cur, sizeof(thread_record_t *) HEAPACCT(ACCT_THREAD_MGT));
    }

    *num = cur;
    *list = mylist;
    d_r_mutex_unlock(&all_threads_lock);
}

void
get_list_of_threads(thread_record_t ***list, int *num)
{
    get_list_of_threads_common(list, num _IF_UNIX(false));
}

#ifdef UNIX
void
get_list_of_threads_ex(thread_record_t ***list, int *num, bool include_execve)
{
    get_list_of_threads_common(list, num, include_execve);
}
#endif

/* assumes caller can ensure that thread is either suspended or self to
 * avoid races
 */
thread_record_t *
thread_lookup(thread_id_t tid)
{
    thread_record_t *tr;
    uint hindex;

    /* check that caller is self or has initexit_lock
     * FIXME: no way to tell who has initexit_lock
     */
    ASSERT(mutex_testlock(&thread_initexit_lock) || tid == d_r_get_thread_id());

    hindex = HASH_FUNC_BITS(tid, ALL_THREADS_HASH_BITS);
    d_r_mutex_lock(&all_threads_lock);
    if (all_threads == NULL) {
        tr = NULL;
    } else {
        tr = all_threads[hindex];
    }
    while (tr != NULL) {
        if (tr->id == tid) {
            d_r_mutex_unlock(&all_threads_lock);
            return tr;
        }
        tr = tr->next;
    }
    d_r_mutex_unlock(&all_threads_lock);
    return NULL;
}

/* assumes caller can ensure that thread is either suspended or self to
 * avoid races
 */
uint
get_thread_num(thread_id_t tid)
{
    thread_record_t *tr = thread_lookup(tid);
    if (tr != NULL)
        return tr->num;
    else
        return 0; /* yes can't distinguish from 1st thread, who cares */
}

void
add_thread(IF_WINDOWS_ELSE_NP(HANDLE hthread, process_id_t pid), thread_id_t tid,
           bool under_dynamo_control, dcontext_t *dcontext)
{
    thread_record_t *tr;
    uint hindex;

    ASSERT(all_threads != NULL);

    /* add entry to thread hashtable */
    tr = (thread_record_t *)global_heap_alloc(sizeof(thread_record_t)
                                                  HEAPACCT(ACCT_THREAD_MGT));
#ifdef WINDOWS
    /* we duplicate the thread pseudo-handle, this should give us full rights
     * Note that instead asking explicitly for THREAD_ALL_ACCESS or just for
     * THREAD_TERMINATE|THREAD_SUSPEND_RESUME|THREAD_GET_CONTEXT|THREAD_SET_CONTEXT
     * does not seem able to acquire more rights than simply duplicating the
     * app handle gives.
     */
    LOG(GLOBAL, LOG_THREADS, 1, "Thread %d app handle rights: " PFX "\n", tid,
        nt_get_handle_access_rights(hthread));
    duplicate_handle(NT_CURRENT_PROCESS, hthread, NT_CURRENT_PROCESS, &tr->handle, 0, 0,
                     DUPLICATE_SAME_ACCESS | DUPLICATE_SAME_ATTRIBUTES);
    /* We prob. only need TERMINATE (for kill thread), SUSPEND/RESUME/GET_CONTEXT
     * (for synchronizing), and SET_CONTEXT (+ synchronizing requirements, for
     * detach).  All access includes this and quite a bit more. */
#    if 0
    /* eventually should be a real assert, but until we have a story for the
     * injected detach threads, have to ifdef out even the ASSERT_CURIOSITY
     * (even a syslog internal warning is prob. to noisy for QA) */
    ASSERT_CURIOSITY(TESTALL(THREAD_ALL_ACCESS, nt_get_handle_access_rights(tr->handle)));
#    endif
    LOG(GLOBAL, LOG_THREADS, 1, "Thread %d our handle rights: " PFX "\n", tid,
        nt_get_handle_access_rights(tr->handle));
    tr->retakeover = false;
#else
    tr->pid = pid;
    tr->execve = false;
#endif
    tr->id = tid;
    ASSERT(tid != INVALID_THREAD_ID); /* ensure os never assigns invalid id to a thread */
    tr->under_dynamo_control = under_dynamo_control;
    tr->dcontext = dcontext;
    if (dcontext != NULL) /* we allow NULL for dr_create_client_thread() */
        dcontext->thread_record = tr;

    d_r_mutex_lock(&all_threads_lock);
    tr->num = threads_ever_count++;
    hindex = HASH_FUNC_BITS(tr->id, ALL_THREADS_HASH_BITS);
    tr->next = all_threads[hindex];
    all_threads[hindex] = tr;
    /* must be inside all_threads_lock to avoid race w/ get_list_of_threads */
    RSTATS_ADD_PEAK(num_threads, 1);
    RSTATS_INC(num_threads_created);
    num_known_threads++;
    d_r_mutex_unlock(&all_threads_lock);
}

/* return false if couldn't find the thread */
bool
remove_thread(IF_WINDOWS_(HANDLE hthread) thread_id_t tid)
{
    thread_record_t *tr = NULL, *prevtr;
    uint hindex = HASH_FUNC_BITS(tid, ALL_THREADS_HASH_BITS);

    ASSERT(all_threads != NULL);

    d_r_mutex_lock(&all_threads_lock);
    for (tr = all_threads[hindex], prevtr = NULL; tr; prevtr = tr, tr = tr->next) {
        if (tr->id == tid) {
            if (prevtr)
                prevtr->next = tr->next;
            else
                all_threads[hindex] = tr->next;
            /* must be inside all_threads_lock to avoid race w/ get_list_of_threads */
            RSTATS_DEC(num_threads);
#ifdef UNIX
            if (tr->execve) {
                ASSERT(num_execve_threads > 0);
                num_execve_threads--;
            }
#endif
            num_known_threads--;
#ifdef WINDOWS
            close_handle(tr->handle);
#endif
            global_heap_free(tr, sizeof(thread_record_t) HEAPACCT(ACCT_THREAD_MGT));
            break;
        }
    }
    d_r_mutex_unlock(&all_threads_lock);
    return (tr != NULL);
}

/* this bool is protected by reset_pending_lock */
DECLARE_FREQPROT_VAR(static bool reset_at_nth_thread_triggered, false);

/* thread-specific initialization
 * if dstack_in is NULL, then a dstack is allocated; else dstack_in is used
 * as the thread's dstack
 * mc can be NULL for the initial thread
 * returns -1 if current thread has already been initialized
 */
/* On UNIX, if dstack_in != NULL, the parent of this new thread must have
 * increased uninit_thread_count.
 */
int
dynamo_thread_init(byte *dstack_in, priv_mcontext_t *mc, void *os_data,
                   bool client_thread)
{
    dcontext_t *dcontext;
    /* due to lock issues (see below) we need another var */
    bool reset_at_nth_thread_pending = false;
    bool under_dynamo_control = true;
    APP_EXPORT_ASSERT(dynamo_initialized || dynamo_exited || d_r_get_num_threads() == 0 ||
                          client_thread,
                      PRODUCT_NAME " not initialized");
    if (INTERNAL_OPTION(nullcalls)) {
        ASSERT(uninit_thread_count == 0);
        return SUCCESS;
    }

    /* note that ENTERING_DR is assumed to have already happened: in apc handler
     * for win32, in new_thread_setup for linux, in main init for 1st thread
     */
#if defined(WINDOWS) && defined(DR_APP_EXPORTS)
    /* We need to identify a thread we intercepted in its APC when we
     * take over all threads on dr_app_start().  Stack and pc checks aren't
     * simple b/c it can be in ntdll waiting on a lock.
     */
    if (dr_api_entry)
        os_take_over_mark_thread(d_r_get_thread_id());
#endif

    /* Try to handle externally injected threads */
    if (dynamo_initialized && !bb_lock_start)
        pre_second_thread();

    /* synch point so thread creation can be prevented for critical periods */
    d_r_mutex_lock(&thread_initexit_lock);

    /* XXX i#2611: during detach, there is a race where a thread can
     * reach here on Windows despite init_apc_go_native (i#2600).
     */
    ASSERT_BUG_NUM(2611, !doing_detach);

    /* The assumption is that if dynamo_exited, then we are about to exit and
     * clean up, initializing this thread then would be dangerous, better to
     * wait here for the app to die.
     */
    /* under current implementation of process exit, can happen only under
     * debug build, or app_start app_exit interface */
    while (dynamo_exited) {
        /* logging should be safe, though might not actually result in log
         * message */
        DODEBUG_ONCE(LOG(GLOBAL, LOG_THREADS, 1,
                         "Thread %d reached initialization point while dynamo exiting, "
                         "waiting for app to exit\n",
                         d_r_get_thread_id()););
        d_r_mutex_unlock(&thread_initexit_lock);
        os_thread_yield();
        /* just in case we want to support exited and then restarted at some
         * point */
        d_r_mutex_lock(&thread_initexit_lock);
    }

    if (is_thread_initialized()) {
        d_r_mutex_unlock(&thread_initexit_lock);
#if defined(WINDOWS) && defined(DR_APP_EXPORTS)
        if (dr_api_entry)
            os_take_over_unmark_thread(d_r_get_thread_id());
#endif
        return -1;
    }

    os_tls_init();
    dcontext = create_new_dynamo_context(true /*initial*/, dstack_in, mc);
    initialize_dynamo_context(dcontext);
    set_thread_private_dcontext(dcontext);
    /* sanity check */
    ASSERT(get_thread_private_dcontext() == dcontext);

    /* set local state pointer for access from other threads */
    dcontext->local_state = get_local_state();

    /* set initial mcontext, if known */
    if (mc != NULL)
        *get_mcontext(dcontext) = *mc;

    /* For hotp_only, the thread should run native, not under dr.  However,
     * the core should still get control of the thread at hook points to track
     * what the application is doing & at patched points to execute hot patches.
     * It is the same for thin_client except that there are fewer hooks, only to
     * follow children.
     */
    if (RUNNING_WITHOUT_CODE_CACHE())
        under_dynamo_control = false;

    /* add entry to thread hashtable before creating logdir so have thread num.
     * otherwise we'd like to do this only after we'd fully initialized the thread, but we
     * hold the thread_initexit_lock, so nobody should be listing us -- thread_lookup
     * on other than self, or a thread list, should only be done while the initexit_lock
     * is held.  CHECK: is this always correct?  thread_lookup does have an assert
     * to try and enforce but cannot tell who has the lock.
     */
    add_thread(IF_WINDOWS_ELSE(NT_CURRENT_THREAD, get_process_id()), d_r_get_thread_id(),
               under_dynamo_control, dcontext);
#ifdef UNIX /* i#2600: Not easy on Windows: we rely on init_apc_go_native there. */
    if (dstack_in != NULL) { /* Else not a thread creation we observed */
        ASSERT(uninit_thread_count > 0);
        ATOMIC_DEC(int, uninit_thread_count);
    }
#endif
#if defined(WINDOWS) && defined(DR_APP_EXPORTS)
    /* Now that the thread is in the main thread table we don't need to remember it */
    if (dr_api_entry)
        os_take_over_unmark_thread(d_r_get_thread_id());
#endif

    LOG(GLOBAL, LOG_TOP | LOG_THREADS, 1,
        "\ndynamo_thread_init: %d thread(s) now, dcontext=" PFX ", #=%d, id=" TIDFMT
        ", pid=" PIDFMT "\n\n",
        GLOBAL_STAT(num_threads), dcontext, get_thread_num(d_r_get_thread_id()),
        d_r_get_thread_id(), get_process_id());

    DOLOG(1, LOG_STATS, { dump_global_stats(false); });
#ifdef DEBUG
    if (d_r_stats->loglevel > 0) {
        dcontext->logfile = open_log_file(thread_logfile_name(), NULL, 0);
        print_file(dcontext->logfile, "%s\n", dynamorio_version_string);
    } else {
        dcontext->logfile = INVALID_FILE;
    }
    DOLOG(1, LOG_TOP | LOG_THREADS, {
        LOG(THREAD, LOG_TOP | LOG_THREADS, 1, PRODUCT_NAME " built with: %s\n",
            DYNAMORIO_DEFINES);
        LOG(THREAD, LOG_TOP | LOG_THREADS, 1, PRODUCT_NAME " built on: %s\n",
            dynamorio_buildmark);
    });

    LOG(THREAD, LOG_TOP | LOG_THREADS, 1, "%sTHREAD %d (dcontext " PFX ")\n\n",
        client_thread ? "CLIENT " : "", d_r_get_thread_id(), dcontext);
    LOG(THREAD, LOG_TOP | LOG_THREADS, 1,
        "DR stack is " PFX "-" PFX " (passed in " PFX ")\n",
        dcontext->dstack - DYNAMORIO_STACK_SIZE, dcontext->dstack, dstack_in);
#endif

#ifdef DEADLOCK_AVOIDANCE
    locks_thread_init(dcontext);
#endif
    heap_thread_init(dcontext);
    DOSTATS({ stats_thread_init(dcontext); });
#ifdef KSTATS
    kstat_thread_init(dcontext);
#endif
    os_thread_init(dcontext, os_data);
    arch_thread_init(dcontext);
    synch_thread_init(dcontext);

    if (!DYNAMO_OPTION(thin_client))
        vm_areas_thread_init(dcontext);

    monitor_thread_init(dcontext);
    fcache_thread_init(dcontext);
    link_thread_init(dcontext);
    fragment_thread_init(dcontext);

    /* OS thread init after synch_thread_init and other setup can handle signals, etc. */
    os_thread_init_finalize(dcontext, os_data);

    /* This lock has served its purposes: A) a barrier to thread creation for those
     * iterating over threads, B) mutex for add_thread, and C) mutex for synch_field
     * to be set up.
     * So we release it to shrink the time spent w/ this big lock, in particular
     * to avoid holding it while running private lib thread init code (i#875).
     */
    d_r_mutex_unlock(&thread_initexit_lock);

    /* Set up client data needed in loader_thread_init for IS_CLIENT_THREAD */
    instrument_client_thread_init(dcontext, client_thread);

    loader_thread_init(dcontext);

    if (!DYNAMO_OPTION(thin_client)) {
        /* put client last, may depend on other thread inits.
         * Note that we are calling this prior to instrument_init()
         * now (PR 216936), which is required to initialize
         * the client dcontext field prior to instrument_init().
         */
        instrument_thread_init(dcontext, client_thread, mc != NULL);

#ifdef SIDELINE
        if (dynamo_options.sideline) {
            /* wake up sideline thread -- ok to call if thread already awake */
            sideline_start();
        }
#endif
    }

    /* must check # threads while holding thread_initexit_lock, yet cannot
     * call fcache_reset_all_caches_proactively while holding it due to
     * rank order of reset_pending_lock which we must also hold -- so we
     * set a local bool reset_at_nth_thread_pending
     */
    if (DYNAMO_OPTION(reset_at_nth_thread) != 0 && !reset_at_nth_thread_triggered &&
        (uint)d_r_get_num_threads() == DYNAMO_OPTION(reset_at_nth_thread)) {
        d_r_mutex_lock(&reset_pending_lock);
        if (!reset_at_nth_thread_triggered) {
            reset_at_nth_thread_triggered = true;
            reset_at_nth_thread_pending = true;
        }
        d_r_mutex_unlock(&reset_pending_lock);
    }

    DOLOG(1, LOG_STATS, { dump_thread_stats(dcontext, false); });

    if (reset_at_nth_thread_pending) {
        d_r_mutex_lock(&reset_pending_lock);
        /* fcache_reset_all_caches_proactively() will unlock */
        fcache_reset_all_caches_proactively(RESET_ALL);
    }
    return SUCCESS;
}

/* We don't free cur thread until after client exit event (PR 536058) except for
 * fragment_thread_exit().  Since this is called outside of dynamo_thread_exit()
 * on process exit we assume fine to skip enter_threadexit().
 */
void
dynamo_thread_exit_pre_client(dcontext_t *dcontext, thread_id_t id)
{
    /* fcache stats needs to examine fragment state, so run it before
     * fragment exit, but real fcache exit needs to be after fragment exit
     */
#ifdef DEBUG
    fcache_thread_exit_stats(dcontext);
#endif
    /* must abort now to avoid deleting possibly un-deletable fragments
     * monitor_thread_exit remains later b/c of monitor_remove_fragment calls
     */
    trace_abort_and_delete(dcontext);
    fragment_thread_exit(dcontext);
    IF_WINDOWS(loader_pre_client_thread_exit(dcontext));
    instrument_thread_exit_event(dcontext);
}

/* thread-specific cleanup */
/* Note : if this routine is not called by thread id, then other_thread should
 * be true and the calling thread should hold the thread_initexit_lock
 */
static int
dynamo_thread_exit_common(dcontext_t *dcontext, thread_id_t id,
                          IF_WINDOWS_(bool detach_stacked_callbacks) bool other_thread)
{
    dcontext_t *dcontext_tmp;
#ifdef WINDOWS
    dcontext_t *dcontext_next;
    int num_dcontext;
#endif
    bool on_dstack = !other_thread && is_currently_on_dstack(dcontext);
    /* cache this now for use after freeing dcontext */
    local_state_t *local_state = dcontext->local_state;

    if (INTERNAL_OPTION(nullcalls) || dcontext == NULL)
        return SUCCESS;

    /* make sure don't get into deadlock w/ flusher */
    enter_threadexit(dcontext);

    /* synch point so thread exiting can be prevented for critical periods */
    /* see comment at start of method for other thread exit */
    if (!other_thread)
        d_r_mutex_lock(&thread_initexit_lock);

    ASSERT_OWN_MUTEX(true, &thread_initexit_lock);
#ifdef WINDOWS
    /* need to clean up thread stack before clean up other thread data, but
     * after we're made nolinking
     */
    os_thread_stack_exit(dcontext);
    /* free the thread's application stack if requested */
    if (dcontext->free_app_stack) {
        byte *base;
        /* only used for nudge threads currently */
        ASSERT(dcontext->nudge_target == generic_nudge_target);
        if (get_stack_bounds(dcontext, &base, NULL)) {
            NTSTATUS res;
            ASSERT(base != NULL);
            res = nt_free_virtual_memory(base);
            ASSERT(NT_SUCCESS(res));
        } else {
            /* stack should be available here */
            ASSERT_NOT_REACHED();
        }
    }
#endif

#ifdef SIDELINE
    /* N.B.: do not clean up any data structures while sideline thread
     * is still running!  put it to sleep for duration of this routine!
     */
    if (!DYNAMO_OPTION(thin_client)) {
        if (dynamo_options.sideline) {
            /* put sideline thread to sleep */
            sideline_stop();
            /* sideline_stop will not return until sideline thread is asleep */
        }
    }
#endif

    LOG(GLOBAL, LOG_TOP | LOG_THREADS, 1,
        "\ndynamo_thread_exit (thread #%d id=" TIDFMT "): %d thread(s) now\n\n",
        get_thread_num(id), id, GLOBAL_STAT(num_threads) - 1);

    DOLOG(1, LOG_STATS, { dump_global_stats(false); });

    LOG(THREAD, LOG_STATS | LOG_THREADS, 1, "\n## Statistics for this thread:\n");

#ifdef PROFILE_RDTSC
    if (dynamo_options.profile_times) {
        int i;
        ASSERT(dcontext);
        LOG(THREAD, LOG_STATS | LOG_THREADS, 1, "\nTop ten cache times:\n");
        for (i = 0; i < 10; i++) {
            if (dcontext->cache_time[i] > (uint64)0) {
                uint top_part, bottom_part;
                divide_int64_print(dcontext->cache_time[i], kilo_hertz, false, 3,
                                   &top_part, &bottom_part);
                LOG(THREAD, LOG_STATS | LOG_THREADS, 1,
                    "\t#%2d = %6u.%.3u ms, %9d hits\n", i + 1, top_part, bottom_part,
                    (int)dcontext->cache_count[i]);
            }
        }
        LOG(THREAD, LOG_STATS | LOG_THREADS, 1, "\n");
    }
#endif

    /* In order to pass the client a dcontext in the process exit event
     * we do some thread cleanup early for the final thread so we can delay
     * the rest (PR 536058)
     */
    if (!dynamo_exited_and_cleaned)
        dynamo_thread_exit_pre_client(dcontext, id);
    /* PR 243759: don't free client_data until after all fragment deletion events */
    if (!DYNAMO_OPTION(thin_client))
        instrument_thread_exit(dcontext);

    /* i#920: we can't take segment/timer/asynch actions for other threads.
     * This must be called after dynamo_thread_exit_pre_client where
     * we called event callbacks.
     */
    if (!other_thread) {
        dynamo_thread_not_under_dynamo(dcontext);
#ifdef WINDOWS
        /* We don't do this inside os_thread_not_under_dynamo b/c we do it in
         * context switches.  os_loader_exit() will call this, but it has no
         * dcontext, so it won't swap internal TEB fields.
         */
        swap_peb_pointer(dcontext, false /*to app*/);
#endif
    }

    /* We clean up priv libs prior to setting tls dc to NULL so we can use
     * TRY_EXCEPT when calling the priv lib entry routine
     */
    if (!dynamo_exited ||
        (other_thread &&
         (IF_WINDOWS_ELSE(!doing_detach, true) ||
          dcontext->owning_thread != d_r_get_thread_id()))) /* else already did this */
        loader_thread_exit(dcontext);

    /* set tls dc to NULL prior to cleanup, to avoid problems handling
     * alarm signals received during cleanup (we'll suppress if tls
     * dc==NULL which seems the right thing to do: not worth our
     * effort to pass to another thread if thread-group-shared alarm,
     * and if thread-private then thread would have exited soon
     * anyway).  see PR 596127.
     */
    /* make sure we invalidate the dcontext before releasing the memory  */
    /* when cleaning up other threads, we cannot set their dcs to null,
     * but we only do this at dynamorio_app_exit so who cares
     */
    /* This must be called after instrument_thread_exit, which uses
     * get_thread_private_dcontext for app/dr state checks.
     */
    if (id == d_r_get_thread_id())
        set_thread_private_dcontext(NULL);

    fcache_thread_exit(dcontext);
    link_thread_exit(dcontext);
    monitor_thread_exit(dcontext);
    if (!DYNAMO_OPTION(thin_client))
        vm_areas_thread_exit(dcontext);
    synch_thread_exit(dcontext);
    arch_thread_exit(dcontext _IF_WINDOWS(detach_stacked_callbacks));
    os_thread_exit(dcontext, other_thread);
    DOLOG(1, LOG_STATS, { dump_thread_stats(dcontext, false); });
#ifdef KSTATS
    kstat_thread_exit(dcontext);
#endif
    DOSTATS({ stats_thread_exit(dcontext); });
    heap_thread_exit(dcontext);
#ifdef DEADLOCK_AVOIDANCE
    locks_thread_exit(dcontext);
#endif

#ifdef DEBUG
    if (dcontext->logfile != INVALID_FILE) {
        os_flush(dcontext->logfile);
        close_log_file(dcontext->logfile);
    }
#endif

    /* remove thread from threads hashtable */
    remove_thread(IF_WINDOWS_(NT_CURRENT_THREAD) id);

    dcontext_tmp = dcontext;
#ifdef WINDOWS
    /* clean up all the dcs */
    num_dcontext = 0;
    /* Already at one end of list. Delete through to other end. */
    while (dcontext_tmp) {
        num_dcontext++;
        dcontext_next = dcontext_tmp->prev_unused;
        delete_dynamo_context(dcontext_tmp,
                              dcontext_tmp == dcontext /*do not free dup cb stacks*/
                                  && !on_dstack /*do not free own stack*/);
        dcontext_tmp = dcontext_next;
    }
    LOG(GLOBAL, LOG_STATS | LOG_THREADS, 1, "\tdynamo contexts used: %d\n", num_dcontext);
#else  /* UNIX */
    delete_dynamo_context(dcontext_tmp, !on_dstack /*do not free own stack*/);
#endif /* UNIX */
    os_tls_exit(local_state, other_thread);

#ifdef SIDELINE
    /* see notes above -- we can now wake up sideline thread */
    if (dynamo_options.sideline && d_r_get_num_threads() > 0) {
        sideline_start();
    }
#endif
    if (!other_thread) {
        d_r_mutex_unlock(&thread_initexit_lock);
        /* FIXME: once thread_initexit_lock is released, we're not on
         * thread list, and a terminate targeting us could kill us in the middle
         * of this call -- but this can't come before the unlock b/c the lock's
         * in the data segment!  (see case 3121)
         * (note we do not re-protect for process exit, see !dynamo_exited check
         * in exiting_dynamorio)
         */
        if (!on_dstack) {
            EXITING_DR();
            /* else, caller will clean up stack and then call EXITING_DR(),
             * probably via dynamo_thread_stack_free_and_exit(), as the stack free
             * must be done before the exit
             */
        }
    }

    return SUCCESS;
}

/* NOINLINE because dynamo_thread_exit is a stopping point. */
NOINLINE int
dynamo_thread_exit(void)
{
    dcontext_t *dcontext = get_thread_private_dcontext();
    return dynamo_thread_exit_common(dcontext, d_r_get_thread_id(),
                                     IF_WINDOWS_(false) false);
}

/* NOTE : you must hold thread_initexit_lock to call this function! */
int
dynamo_other_thread_exit(thread_record_t *tr _IF_WINDOWS(bool detach_stacked_callbacks))
{
    /* FIXME: Usually a safe spot for cleaning other threads should be
     * under num_exits_dir_syscall, but for now rewinding all the way
     */
    KSTOP_REWIND_DC(tr->dcontext, thread_measured);
    KSTART_DC(tr->dcontext, thread_measured);
    return dynamo_thread_exit_common(tr->dcontext, tr->id,
                                     IF_WINDOWS_(detach_stacked_callbacks) true);
}

/* Called from another stack to finish cleaning up a thread.
 * The final steps are to free the stack and perform the exit hook.
 */
void
dynamo_thread_stack_free_and_exit(byte *stack)
{
    if (stack != NULL) {
        stack_free(stack, DYNAMORIO_STACK_SIZE);
        /* ASSUMPTION: if stack is NULL here, the exit was done earlier
         * (fixes case 6967)
         */
        EXITING_DR();
    }
}

#ifdef DR_APP_EXPORTS
/* API routine to initialize DR */
DR_APP_API int
dr_app_setup(void)
{
    /* FIXME: we either have to disallow the client calling this with
     * more than one thread running, or we have to suspend all the threads.
     * We should share the suspend-and-takeover loop (and for dr_app_setup_and_start
     * share the takeover portion) from dr_app_start().
     */
    int res;
    dcontext_t *dcontext;
    /* If this is a re-attach, .data might be read-only.
     * We'll re-protect at the end of dynamorio_app_init().
     */
    if (DATASEC_WRITABLE(DATASEC_RARELY_PROT) == 0)
        SELF_UNPROTECT_DATASEC(DATASEC_RARELY_PROT);
    dr_api_entry = true;
    res = dynamorio_app_init();
    /* For dr_api_entry, we do not install all our signal handlers during init (to avoid
     * races: i#2335): we delay until dr_app_start().  Plus the vsyscall hook is
     * not set up until we find out the syscall method.  Thus we're already
     * "os_process_not_under_dynamorio".
     * We can't as easily avoid initializing the thread TLS and then dropping
     * it, however, as parts of init assume we have TLS.
     */
    dcontext = get_thread_private_dcontext();
    dynamo_thread_not_under_dynamo(dcontext);
    return res;
}

/* API routine to exit DR */
DR_APP_API int
dr_app_cleanup(void)
{
    thread_record_t *tr;
    SELF_UNPROTECT_DATASEC(DATASEC_RARELY_PROT);
    dr_api_exit = true;
    SELF_PROTECT_DATASEC(DATASEC_RARELY_PROT); /* to keep properly nested */

    /* XXX: The dynamo_thread_[not_]under_dynamo() routines are not idempotent,
     * and must be balanced!  On Linux, they track the shared itimer refcount,
     * so a mismatch will lead to a refleak or negative refcount.
     * dynamorio_app_exit() will call dynamo_thread_not_under_dynamo(), so we
     * must ensure that we are under DR before calling it.  Therefore, we
     * require that the caller call dr_app_stop() before calling
     * dr_app_cleanup().  However, we cannot make a usage assertion to that
     * effect without addressing the FIXME comments in
     * dynamo_thread_not_under_dynamo() about updating tr->under_dynamo_control.
     */
    tr = thread_lookup(d_r_get_thread_id());
    if (tr != NULL && tr->dcontext != NULL) {
        os_process_under_dynamorio_initiate(tr->dcontext);
        os_process_under_dynamorio_complete(tr->dcontext);
        dynamo_thread_under_dynamo(tr->dcontext);
    }
    return dynamorio_app_exit();
}

/* Called by dr_app_start in arch-specific assembly file */
void
dr_app_start_helper(priv_mcontext_t *mc)
{
    apicheck(dynamo_initialized, PRODUCT_NAME " not initialized");
    LOG(GLOBAL, LOG_TOP, 1, "dr_app_start in thread " TIDFMT "\n", d_r_get_thread_id());
    LOG(THREAD_GET, LOG_TOP, 1, "dr_app_start\n");

    if (!INTERNAL_OPTION(nullcalls)) {
        /* Adjust the app stack to account for the return address + alignment.
         * See dr_app_start in x86.asm.
         */
        mc->xsp += DYNAMO_START_XSP_ADJUST;
        dynamo_start(mc);
        /* the interpreter takes over from here */
    }
}

/* Dummy routine that returns control to the app if it is currently
 * under dynamo control.
 * NOINLINE because dr_app_stop is a stopping point.
 */
DR_APP_API NOINLINE void
dr_app_stop(void)
{
    /* the application regains control in here */
}

/* NOINLINE because dr_app_stop_and_cleanup is a stopping point. */
DR_APP_API NOINLINE void
dr_app_stop_and_cleanup(void)
{
    dr_app_stop_and_cleanup_with_stats(NULL);
}

/* NOINLINE because dr_app_stop_and_cleanup_with_stats is a stopping point. */
DR_APP_API NOINLINE void
dr_app_stop_and_cleanup_with_stats(dr_stats_t *drstats)
{
    /* XXX i#95: today this is a full detach, while a separated dr_app_cleanup()
     * is not.  We should try and have dr_app_cleanup() take this detach path
     * here (and then we can simplify exit_synch_state()) but it's more complicated
     * and we need to resolve the unbounded dr_app_stop() time.
     */
    if (dynamo_initialized && !dynamo_exited && !doing_detach) {
#    ifdef WINDOWS
        /* dynamo_thread_exit_common will later swap to app. */
        swap_peb_pointer(get_thread_private_dcontext(), true /*to priv*/);
#    endif
        detach_on_permanent_stack(true /*internal*/, true /*do cleanup*/, drstats);
    }
    /* the application regains control in here */
}

DR_APP_API int
dr_app_setup_and_start(void)
{
    int r = dr_app_setup();
    if (r == SUCCESS)
        dr_app_start();
    return r;
}
#endif

/* For use by threads that start and stop whether dynamo controls them.
 */
void
dynamo_thread_under_dynamo(dcontext_t *dcontext)
{
    LOG(THREAD, LOG_ASYNCH, 2, "thread %d under DR control\n", dcontext->owning_thread);
    ASSERT(dcontext != NULL);
    /* FIXME: mark under_dynamo_control?
     * see comments in not routine below
     */
    os_thread_under_dynamo(dcontext);
#ifdef SIDELINE
    if (dynamo_options.sideline) {
        /* wake up sideline thread -- ok to call if thread already awake */
        sideline_start();
    }
#endif
    dcontext->currently_stopped = false;
    dcontext->go_native = false;
}

/* For use by threads that start and stop whether dynamo controls them.
 * This must be called by the owner of dcontext and not another
 * non-executing thread.
 */
void
dynamo_thread_not_under_dynamo(dcontext_t *dcontext)
{
    ASSERT_MESSAGE(CHKLVL_ASSERTS + 1 /*expensive*/, "can only act on executing thread",
                   dcontext == get_thread_private_dcontext());
    if (dcontext == NULL)
        return;
    LOG(THREAD, LOG_ASYNCH, 2, "thread %d not under DR control\n",
        dcontext->owning_thread);
    dcontext->currently_stopped = true;
    os_thread_not_under_dynamo(dcontext);
#ifdef SIDELINE
    /* FIXME: if # active threads is 0, then put sideline thread to sleep! */
    if (dynamo_options.sideline) {
        /* put sideline thread to sleep */
        sideline_stop();
    }
#endif
#ifdef DEBUG
    os_flush(dcontext->logfile);
#endif
}

/* Mark this thread as under DR, and take over other threads in the current process.
 */
void
dynamorio_take_over_threads(dcontext_t *dcontext)
{
    /* We repeatedly check if there are other threads in the process, since
     * while we're checking one may be spawning additional threads.
     */
    bool found_threads;
    uint attempts = 0;
    uint max_takeover_attempts = DYNAMO_OPTION(takeover_attempts);

    os_process_under_dynamorio_initiate(dcontext);
    /* We can start this thread now that we've set up process-wide actions such
     * as handling signals.
     */
    dynamo_thread_under_dynamo(dcontext);
    signal_event(dr_app_started);
    SELF_UNPROTECT_DATASEC(DATASEC_RARELY_PROT);
    dynamo_started = true;
    /* Similarly, with our signal handler back in place, we remove the TLS limit. */
    detacher_tid = INVALID_THREAD_ID;
    SELF_PROTECT_DATASEC(DATASEC_RARELY_PROT);
    /* XXX i#1305: we should suspend all the other threads for DR init to
     * satisfy the parts of the init process that assume there are no races.
     */
    do {
        found_threads = os_take_over_all_unknown_threads(dcontext);
        attempts++;
        if (found_threads && !bb_lock_start)
            bb_lock_start = true;
        if (DYNAMO_OPTION(sleep_between_takeovers))
            os_thread_sleep(1);
    } while (found_threads && attempts < max_takeover_attempts);
    os_process_under_dynamorio_complete(dcontext);
    /* End the barrier to new threads. */
    signal_event(dr_attach_finished);

    if (found_threads) {
        REPORT_FATAL_ERROR_AND_EXIT(FAILED_TO_TAKE_OVER_THREADS, 2,
                                    get_application_name(), get_application_pid());
    }
    char buf[16];
    int num_threads = d_r_get_num_threads();
    if (num_threads > 1) { /* avoid for early injection */
        snprintf(buf, BUFFER_SIZE_ELEMENTS(buf), "%d", num_threads);
        NULL_TERMINATE_BUFFER(buf);
        SYSLOG(SYSLOG_INFORMATION, INFO_ATTACHED, 3, buf, get_application_name(),
               get_application_pid());
    }
}

/* Called by dynamorio_app_take_over in arch-specific assembly file */
void
dynamorio_app_take_over_helper(priv_mcontext_t *mc)
{
    static bool have_taken_over = false; /* ASSUMPTION: not an actual write */
    SELF_UNPROTECT_DATASEC(DATASEC_RARELY_PROT);
    APP_EXPORT_ASSERT(dynamo_initialized, PRODUCT_NAME " not initialized");
#ifdef RETURN_AFTER_CALL
    /* FIXME : this is set after dynamo_initialized, so a slight race with
     * an injected thread turning on .C protection before the main thread
     * sets this. */
    dr_preinjected = true; /* currently only relevant on Win32 */
#endif
    LOG(GLOBAL, LOG_TOP, 1, "taking over via preinject in %s\n", __FUNCTION__);

    if (!INTERNAL_OPTION(nullcalls) && !have_taken_over) {
        have_taken_over = true;
        LOG(GLOBAL, LOG_TOP, 1, "dynamorio_app_take_over\n");
        /* set this flag to indicate that we should run until the program dies: */
        automatic_startup = true;

        if (DYNAMO_OPTION(inject_primary))
            take_over_primary_thread();

        /* who knows when this was called -- no guarantee we control all threads --
         * unless we were auto-injected (preinject library calls this routine)
         */
        control_all_threads = automatic_startup;
        SELF_PROTECT_DATASEC(DATASEC_RARELY_PROT);

        if (IF_WINDOWS_ELSE(!dr_earliest_injected && !dr_early_injected, true)) {
            /* Adjust the app stack to account for the return address + alignment.
             * See dynamorio_app_take_over in x86.asm.
             */
            mc->xsp += DYNAMO_START_XSP_ADJUST;
        }

        /* For hotp_only and thin_client, the app should run native, except
         * for our hooks.
         * This is where apps hooked using appinit key are let go native.
         * Even though control is going to native app code, we want
         * automatic_startup and control_all_threads set.
         */
        if (!RUNNING_WITHOUT_CODE_CACHE())
            dynamo_start(mc);
        /* the interpreter takes over from here */
    } else
        SELF_PROTECT_DATASEC(DATASEC_RARELY_PROT);
}

#ifdef WINDOWS
extern app_pc parent_early_inject_address; /* from os.c */

/* in arch-specific assembly file */
void
dynamorio_app_take_over(void);

DYNAMORIO_EXPORT void
dynamorio_app_init_and_early_takeover(uint inject_location, void *restore_code)
{
    int res;
    ASSERT(!dynamo_initialized && !dynamo_exited);
    /* This routine combines dynamorio_app_init() and dynamrio_app_takeover into
     * a single routine that also handles any early injection cleanup needed. */
    ASSERT_NOT_IMPLEMENTED(inject_location != INJECT_LOCATION_KiUserApc);
    /* currently only Ldr* hook points are known to work */
    ASSERT_CURIOSITY(INJECT_LOCATION_IS_LDR(inject_location));
    /* See notes in os.c DLLMain. When early injected we are unable to find
     * the address of LdrpLoadDll so we use the parent's value which is passed
     * to us at the start of restore_code. FIXME - if we start using multiple
     * inject locations we'll probably have to ensure we always pass this.
     */
    if (INJECT_LOCATION_IS_LDR(inject_location)) {
        parent_early_inject_address = *(app_pc *)restore_code;
    }
    dr_early_injected = true;
    dr_early_injected_location = inject_location;
    res = dynamorio_app_init();
    ASSERT(res == SUCCESS);
    ASSERT(dynamo_initialized && !dynamo_exited);
    LOG(GLOBAL, LOG_TOP, 1, "taking over via early injection in %s\n", __FUNCTION__);
    /* FIXME - restore code needs to be freed, but we have to return through it
     * first... could instead duplicate its tail here if we wrap this
     * routine in asm or eqv. pass the continuation state in as args. */
    ASSERT(inject_location != INJECT_LOCATION_KiUserApc);
    dynamorio_app_take_over();
}

/* Called with DR library mapped in but without its imports processed.
 */
void
dynamorio_earliest_init_takeover_C(byte *arg_ptr, priv_mcontext_t *mc)
{
    int res;
    bool earliest_inject;

    /* Windows-specific code for the most part */
    earliest_inject = earliest_inject_init(arg_ptr);

    /* Initialize now that DR dll imports are hooked up */
    if (earliest_inject) {
        dr_earliest_injected = true;
        dr_earliest_inject_args = arg_ptr;
    } else
        dr_early_injected = true;
    res = dynamorio_app_init();
    ASSERT(res == SUCCESS);
    ASSERT(dynamo_initialized && !dynamo_exited);
    LOG(GLOBAL, LOG_TOP, 1, "taking over via earliest injection in %s\n", __FUNCTION__);

    /* earliest_inject_cleanup() is called within dynamorio_app_init() to avoid
     * confusing the exec areas scan
     */

    dynamorio_app_take_over_helper(mc);
}
#endif /* WINDOWS */

/***************************************************************************
 * SELF-PROTECTION
 */

/* FIXME: even with -single_privileged_thread, we aren't fully protected,
 * because there's a window between us resuming the other threads and
 * returning to our caller where another thread could clobber our return
 * address or something.
 */
static void
dynamorio_protect(void)
{
    ASSERT(SELF_PROTECT_ON_CXT_SWITCH);
    LOG(GLOBAL, LOG_DISPATCH, 4, "dynamorio_protect thread=" TIDFMT "\n",
        d_r_get_thread_id());
    /* we don't protect local heap here, that's done lazily */

    d_r_mutex_lock(&protect_info->lock);
    ASSERT(protect_info->num_threads_unprot > 0);
    /* FIXME: nice to also catch double enters but would need to track more info */
    if (protect_info->num_threads_unprot <= 0) {
        /* Defensive code to prevent crashes from double exits (the theory
         * for case 7631/8030).  However, this precludes an extra exit+enter
         * pair from working properly (though an extra enter+exit will continue
         * to work), though such a pair would have crashed if another thread
         * had entered in the interim anyway.
         */
        protect_info->num_threads_unprot = 0;
        d_r_mutex_unlock(&protect_info->lock);
        return;
    }
    protect_info->num_threads_unprot--;
    if (protect_info->num_threads_unprot > 0) {
        /* other threads still in DR, cannot protect global memory */
        LOG(GLOBAL, LOG_DISPATCH, 4, "dynamorio_protect: not last thread => nop\n");
        d_r_mutex_unlock(&protect_info->lock);
        return;
    }

    SELF_PROTECT_GLOBAL(READONLY);

    if (INTERNAL_OPTION(single_privileged_thread)) {
        /* FIXME: want to resume threads and allow thread creation only
         * _after_ protect data segment, but lock is in data segment!
         */
        if (protect_info->num_threads_suspended > 0) {
            thread_record_t *tr;
            int i, num = 0;
            /* we do not need to grab the all_threads_lock because
             * no threads can be added or removed so who cares if we
             * access the data structure simultaneously with another
             * reader of it
             */
            for (i = 0; i < HASHTABLE_SIZE(ALL_THREADS_HASH_BITS); i++) {
                for (tr = all_threads[i]; tr; tr = tr->next) {
                    if (tr->under_dynamo_control) {
                        os_thread_resume(all_threads[i]);
                        num++;
                    }
                }
            }
            ASSERT(num == protect_info->num_threads_suspended);
            protect_info->num_threads_suspended = 0;
        }

        /* thread init/exit can proceed now */
        d_r_mutex_unlock(&thread_initexit_lock);
    }

    /* FIXME case 8073: temporary until we put in unprots in the
     * right places.  if we were to leave this here we'd want to combine
     * .fspdata and .cspdata for more efficient prot changes.
     */
    SELF_PROTECT_DATASEC(DATASEC_FREQ_PROT);
    SELF_PROTECT_DATASEC(DATASEC_CXTSW_PROT);

    d_r_mutex_unlock(&protect_info->lock);
}

static void
dynamorio_unprotect(void)
{
    ASSERT(SELF_PROTECT_ON_CXT_SWITCH);

    d_r_mutex_lock(
        &protect_info->lock); /* lock in unprot heap, not data segment, so safe! */
    protect_info->num_threads_unprot++;
    if (protect_info->num_threads_unprot == 1) {
        /* was protected, so we need to do the unprotection */
        SELF_UNPROTECT_DATASEC(DATASEC_CXTSW_PROT);
        /* FIXME case 8073: temporary until we put in unprots in the
         * right places.  if we were to leave this here we'd want to combine
         * .fspdata and .cspdata for more efficient prot changes.
         */
        SELF_UNPROTECT_DATASEC(DATASEC_FREQ_PROT);

        if (INTERNAL_OPTION(single_privileged_thread)) {
            /* FIXME: want to suspend all other threads _before_ unprotecting anything,
             * but need to guarantee no new threads while we're suspending them,
             * and can't do that without setting a lock => need data segment!
             */
            d_r_mutex_lock(&thread_initexit_lock);

            if (d_r_get_num_threads() > 1) {
                thread_record_t *tr;
                int i;
                /* current multiple-thread solution: suspend all other threads! */
                ASSERT(protect_info->num_threads_suspended == 0);
                /* we do not need to grab the all_threads_lock because
                 * no threads can be added or removed so who cares if we
                 * access the data structure simultaneously with another
                 * reader of it
                 */
                for (i = 0; i < HASHTABLE_SIZE(ALL_THREADS_HASH_BITS); i++) {
                    for (tr = all_threads[i]; tr; tr = tr->next) {
                        if (tr->under_dynamo_control) {
                            DEBUG_DECLARE(bool ok =)
                            os_thread_suspend(all_threads[i]);
                            ASSERT(ok);
                            protect_info->num_threads_suspended++;
                        }
                    }
                }
            }
            /* we don't unlock or resume threads until we re-enter cache */
        }

        SELF_PROTECT_GLOBAL(WRITABLE);
    }
    /* we don't re-protect local heap here, that's done at points where
     * it was protected lazily
     */
    d_r_mutex_unlock(&protect_info->lock);
    LOG(GLOBAL, LOG_DISPATCH, 4, "dynamorio_unprotect thread=" TIDFMT "\n",
        d_r_get_thread_id());
}

#ifdef DEBUG
const char *
get_data_section_name(app_pc pc)
{
    uint i;
    for (i = 0; i < DATASEC_NUM; i++) {
        if (pc >= datasec_start[i] && pc < datasec_end[i])
            return DATASEC_NAMES[i];
    }
    return NULL;
}

bool
check_should_be_protected(uint sec)
{
    /* Blindly asserting that a data section is protected is racy as
     * another thread could be in an unprot window.  We use some
     * heuristics to try and identify bugs where a section is left
     * unprot, but it's not easy.
     */
    if (/* case 8107: for INJECT_LOCATION_LdrpLoadImportModule we
         * load a helper library and end up in d_r_dispatch() for
         * syscall_while_native before DR is initialized.
         */
        !dynamo_initialized ||
#    ifdef WINDOWS
        /* case 8113: detach currently unprots .data prior to its
         * thread synch, so don't count anything after that
         */
        doing_detach ||
#    endif
        !TEST(DATASEC_SELFPROT[sec], DYNAMO_OPTION(protect_mask)) ||
        DATASEC_PROTECTED(sec))
        return true;
    STATS_INC(datasec_not_prot);
    /* FIXME: even checking d_r_get_num_threads()==1 is still racy as a thread could
     * exit, and it's not worth grabbing thread_initexit_lock here..
     */
    if (threads_ever_count == 1
#    ifdef DR_APP_EXPORTS
        /* For start/stop, can be other threads running around so we bail on
         * perfect protection
         */
        && !dr_api_entry
#    endif
    )
        return false;
    /* FIXME: no count of threads in DR or anything so can't conclude much
     * Just return true and hope developer looks at datasec_not_prot stats.
     * We do have an ASSERT_CURIOSITY on the stat in data_section_exit().
     */
    return true;
}

#    ifdef WINDOWS
/* Assumed to only be called about DR dll writable regions */
bool
data_sections_enclose_region(app_pc start, app_pc end)
{
    /* Rather than solve the general enclose problem by sorting,
     * we subtract each piece we find.
     * It used to be that on 32-bit .data|.fspdata|.cspdata|.nspdata formed
     * the only writable region, with .pdata between .data and .fspdata on 64.
     * But building with VS2012, I'm seeing the sections in other orders (i#1075).
     * And with x64 reachability we moved the interception buffer in .data,
     * and marking it +rx results in sub-section calls to here.
     */
    int i;
    bool found_start = false, found_end = false;
    ssize_t sz = end - start;
    for (i = 0; i < DATASEC_NUM; i++) {
        if (datasec_start[i] <= end && datasec_end[i] >= start) {
            byte *overlap_start = MAX(datasec_start[i], start);
            byte *overlap_end = MIN(datasec_end[i], end);
            sz -= overlap_end - overlap_start;
        }
    }
    return sz == 0;
}
#    endif /* WINDOWS */
#endif     /* DEBUG */

static void
get_data_section_bounds(uint sec)
{
    /* FIXME: on linux we should include .got and .dynamic in one of our
     * sections, requiring specifying the order of sections (case 3789)!
     * Should use an ld script to ensure that .nspdata is last, or find a unique
     * attribute to force separation (perhaps mark as rwx, then
     * remove the x at init time?)  ld 2.15 puts it at the end, but
     * ld 2.13 puts .got and .dynamic after it!  For now we simply
     * don't protect subsequent guys.
     * On win32 there are no other rw sections, fortunately.
     */
    ASSERT(sec >= 0 && sec < DATASEC_NUM);
    /* for DEBUG we use for data_sections_enclose_region() */
    ASSERT(IF_WINDOWS(IF_DEBUG(true ||))
               TEST(DATASEC_SELFPROT[sec], dynamo_options.protect_mask));
    d_r_mutex_lock(&datasec_lock[sec]);
    ASSERT(datasec_start[sec] == NULL);
    get_named_section_bounds(get_dynamorio_dll_start(), DATASEC_NAMES[sec],
                             &datasec_start[sec], &datasec_end[sec]);
    d_r_mutex_unlock(&datasec_lock[sec]);
    ASSERT(ALIGNED(datasec_start[sec], PAGE_SIZE));
    ASSERT(ALIGNED(datasec_end[sec], PAGE_SIZE));
    ASSERT(datasec_start[sec] < datasec_end[sec]);
#ifdef WINDOWS
    if (IF_DEBUG(true ||) TEST(DATASEC_SELFPROT[sec], dynamo_options.protect_mask))
        merge_writecopy_pages(datasec_start[sec], datasec_end[sec]);
#endif
}

#ifdef UNIX
/* We get into problems if we keep a .section open across string literals, etc.
 * (such as when wrapping a function to get its local-scope statics in that section),
 * but the VAR_IN_SECTION does the real work for us, just so long as we have one
 * .section decl somewhere.
 */
DECLARE_DATA_SECTION(RARELY_PROTECTED_SECTION, "w")
DECLARE_DATA_SECTION(FREQ_PROTECTED_SECTION, "w")
DECLARE_DATA_SECTION(NEVER_PROTECTED_SECTION, "w")
END_DATA_SECTION_DECLARATIONS()
#endif

static void
data_section_init(void)
{
    uint i;
    for (i = 0; i < DATASEC_NUM; i++) {
        if (datasec_start[i] != NULL) {
            /* We were called early due to an early syslog.
             * We still retain our slightly later normal init position so we can
             * log, etc. in normal runs.
             */
            return;
        }
        ASSIGN_INIT_LOCK_FREE(datasec_lock[i], datasec_selfprot_lock);
        /* for DEBUG we use for data_sections_enclose_region() */
        if (IF_WINDOWS(IF_DEBUG(true ||))
                TEST(DATASEC_SELFPROT[i], dynamo_options.protect_mask)) {
            get_data_section_bounds(i);
        }
    }
    DOCHECK(1, {
        /* ensure no overlaps */
        uint j;
        for (i = 0; i < DATASEC_NUM; i++) {
            for (j = i + 1; j < DATASEC_NUM; j++) {
                ASSERT(datasec_start[i] >= datasec_end[j] ||
                       datasec_start[j] >= datasec_end[i]);
            }
        }
    });
}

static void
data_section_exit(void)
{
    uint i;
    DOSTATS({
        /* There can't have been that many races.
         * A failure to re-protect should result in a ton of d_r_dispatch
         * entrances w/ .data unprot, so should show up here.
         * However, an app with threads that are initializing in DR and thus
         * unprotected .data while other threads are running new code (such as
         * on attach) can easily rack up hundreds of unprot cache entrances.
         */
        ASSERT_CURIOSITY(GLOBAL_STAT(datasec_not_prot) < 5000);
    });
    for (i = 0; i < DATASEC_NUM; i++)
        DELETE_LOCK(datasec_lock[i]);
}

#define DATASEC_WRITABLE_MOD(which, op)                 \
    ((which) == DATASEC_RARELY_PROT                     \
         ? (datasec_writable_rareprot op)               \
         : ((which) == DATASEC_CXTSW_PROT               \
                ? (datasec_writable_cxtswprot op)       \
                : ((which) == DATASEC_FREQ_PROT         \
                       ? (datasec_writable_freqprot op) \
                       : (ASSERT_NOT_REACHED(), datasec_writable_neverprot))))

/* WARNING: any DO_ONCE will call this routine, so don't call anything here
 * that has a DO_ONCE, to avoid deadlock!
 */
void
protect_data_section(uint sec, bool writable)
{
    ASSERT(sec >= 0 && sec < DATASEC_NUM);
    ASSERT(TEST(DATASEC_SELFPROT[sec], dynamo_options.protect_mask));
    /* We can be called very early before data_section_init() so init here
     * (data_section_init() has no dependences).
     */
    if (datasec_start[sec] == NULL) {
        /* should only happen early in init */
        ASSERT(!dynamo_initialized);
        data_section_init();
    }
    d_r_mutex_lock(&datasec_lock[sec]);
    ASSERT(datasec_start[sec] != NULL);
    /* if using libc, we cannot print while data segment is read-only!
     * thus, if making it writable, do that first, otherwise do it last.
     * w/ ntdll this is not a problem.
     */
    /* Remember that multiple threads can be doing (unprotect,protect) pairs of
     * calls simultaneously.  The datasec_lock makes each individual call atomic,
     * and if all calls are properly nested, our use of counters should result in
     * the proper protection only after the final protect call and not in the
     * middle of some other thread's writes to the data section.
     */
    if (writable) {
        /* On-context-switch protection has a separate mechanism for
         * only protecting when the final thread leaves DR
         */
        ASSERT_CURIOSITY(DATASEC_WRITABLE(sec) <= 2); /* shouldn't nest too deep! */
        if (DATASEC_WRITABLE(sec) == 0) {
            make_writable(datasec_start[sec], datasec_end[sec] - datasec_start[sec]);
            STATS_INC(datasec_prot_changes);
        } else
            STATS_INC(datasec_prot_wasted_calls);
        (void)DATASEC_WRITABLE_MOD(sec, ++);
    }
    LOG(TEST(DATASEC_SELFPROT[sec], SELFPROT_ON_CXT_SWITCH) ? THREAD_GET : GLOBAL,
        LOG_VMAREAS, TEST(DATASEC_SELFPROT[sec], SELFPROT_ON_CXT_SWITCH) ? 3U : 2U,
        "protect_data_section: thread " TIDFMT " %s (recur %d, stat %d) %s %s %d\n",
        d_r_get_thread_id(), DATASEC_WRITABLE(sec) == 1 ? "changing" : "nop",
        DATASEC_WRITABLE(sec), GLOBAL_STAT(datasec_not_prot), DATASEC_NAMES[sec],
        writable ? "rw" : "r", DATASEC_WRITABLE(sec));
    if (!writable) {
        ASSERT(DATASEC_WRITABLE(sec) > 0);
        (void)DATASEC_WRITABLE_MOD(sec, --);
        if (DATASEC_WRITABLE(sec) == 0) {
            make_unwritable(datasec_start[sec], datasec_end[sec] - datasec_start[sec]);
            STATS_INC(datasec_prot_changes);
        } else
            STATS_INC(datasec_prot_wasted_calls);
    }
    d_r_mutex_unlock(&datasec_lock[sec]);
}

/* enter/exit DR hooks */
void
entering_dynamorio(void)
{
    if (SELF_PROTECT_ON_CXT_SWITCH)
        dynamorio_unprotect();
    ASSERT(HOOK_ENABLED);
    LOG(GLOBAL, LOG_DISPATCH, 3, "entering_dynamorio thread=" TIDFMT "\n",
        d_r_get_thread_id());
    STATS_INC(num_entering_DR);
    if (INTERNAL_OPTION(single_thread_in_DR)) {
        acquire_recursive_lock(&thread_in_DR_exclusion);
        LOG(GLOBAL, LOG_DISPATCH, 3, "entering_dynamorio thread=" TIDFMT " count=%d\n",
            d_r_get_thread_id(), thread_in_DR_exclusion.count);
    }
}

void
exiting_dynamorio(void)
{
    ASSERT(HOOK_ENABLED);
    LOG(GLOBAL, LOG_DISPATCH, 3, "exiting_dynamorio thread=" TIDFMT "\n",
        d_r_get_thread_id());
    STATS_INC(num_exiting_DR);
    if (INTERNAL_OPTION(single_thread_in_DR)) {
        /* thread init/exit can proceed now */
        LOG(GLOBAL, LOG_DISPATCH, 3, "exiting_dynamorio thread=" TIDFMT " count=%d\n",
            d_r_get_thread_id(), thread_in_DR_exclusion.count - 1);
        release_recursive_lock(&thread_in_DR_exclusion);
    }
    if (SELF_PROTECT_ON_CXT_SWITCH && !dynamo_exited)
        dynamorio_protect();
}

/* Note this includes any stack guard pages */
bool
is_on_initstack(byte *esp)
{
    return (esp <= d_r_initstack && esp > d_r_initstack - DYNAMORIO_STACK_SIZE);
}

/* Note this includes any stack guard pages */
bool
is_on_dstack(dcontext_t *dcontext, byte *esp)
{
    return (esp <= dcontext->dstack && esp > dcontext->dstack - DYNAMORIO_STACK_SIZE);
}

bool
is_currently_on_dstack(dcontext_t *dcontext)
{
    byte *cur_esp;
    GET_STACK_PTR(cur_esp);
    return is_on_dstack(dcontext, cur_esp);
}

void
pre_second_thread(void)
{
    /* i#1111: nop-out bb_building_lock until 2nd thread created.
     * While normally we'll call this in the primary thread while not holding
     * the lock, it's possible on Windows for an externally injected thread
     * (or for a thread sneakily created by some native_exec code w/o going
     * through ntdll wrappers) to appear.  We solve the problem of the main
     * thread currently holding bb_building_lock and us turning its
     * unlock into an error by the bb_lock_would_have bool in
     * SHARED_BB_UNLOCK().
     */
    if (!bb_lock_start) {
        d_r_mutex_lock(&bb_building_lock);
        SELF_UNPROTECT_DATASEC(DATASEC_RARELY_PROT);
        bb_lock_start = true;
        SELF_PROTECT_DATASEC(DATASEC_RARELY_PROT);
        d_r_mutex_unlock(&bb_building_lock);
    }
}<|MERGE_RESOLUTION|>--- conflicted
+++ resolved
@@ -1003,12 +1003,9 @@
     doing_detach = false;
     standalone_library = false;
     dynamo_initialized = false;
-<<<<<<< HEAD
-    options_detach();
-=======
     dynamo_options_initialized = false;
     dynamo_heap_initialized = false;
->>>>>>> cc8bd673
+    options_detach();
 }
 
 /* Perform exit tasks that require full thread data structs, which we have
