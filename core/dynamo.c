/* **********************************************************
 * Copyright (c) 2010-2017 Google, Inc.  All rights reserved.
 * Copyright (c) 2000-2010 VMware, Inc.  All rights reserved.
 * **********************************************************/

/*
 * Redistribution and use in source and binary forms, with or without
 * modification, are permitted provided that the following conditions are met:
 *
 * * Redistributions of source code must retain the above copyright notice,
 *   this list of conditions and the following disclaimer.
 *
 * * Redistributions in binary form must reproduce the above copyright notice,
 *   this list of conditions and the following disclaimer in the documentation
 *   and/or other materials provided with the distribution.
 *
 * * Neither the name of VMware, Inc. nor the names of its contributors may be
 *   used to endorse or promote products derived from this software without
 *   specific prior written permission.
 *
 * THIS SOFTWARE IS PROVIDED BY THE COPYRIGHT HOLDERS AND CONTRIBUTORS "AS IS"
 * AND ANY EXPRESS OR IMPLIED WARRANTIES, INCLUDING, BUT NOT LIMITED TO, THE
 * IMPLIED WARRANTIES OF MERCHANTABILITY AND FITNESS FOR A PARTICULAR PURPOSE
 * ARE DISCLAIMED. IN NO EVENT SHALL VMWARE, INC. OR CONTRIBUTORS BE LIABLE
 * FOR ANY DIRECT, INDIRECT, INCIDENTAL, SPECIAL, EXEMPLARY, OR CONSEQUENTIAL
 * DAMAGES (INCLUDING, BUT NOT LIMITED TO, PROCUREMENT OF SUBSTITUTE GOODS OR
 * SERVICES; LOSS OF USE, DATA, OR PROFITS; OR BUSINESS INTERRUPTION) HOWEVER
 * CAUSED AND ON ANY THEORY OF LIABILITY, WHETHER IN CONTRACT, STRICT
 * LIABILITY, OR TORT (INCLUDING NEGLIGENCE OR OTHERWISE) ARISING IN ANY WAY
 * OUT OF THE USE OF THIS SOFTWARE, EVEN IF ADVISED OF THE POSSIBILITY OF SUCH
 * DAMAGE.
 */

/* Copyright (c) 2003-2007 Determina Corp. */
/* Copyright (c) 2001-2003 Massachusetts Institute of Technology */
/* Copyright (c) 2000-2001 Hewlett-Packard Company */

/*
 * dynamo.c -- initialization and cleanup routines for DynamoRIO
 */

#include "globals.h"
#include "configure_defines.h"
#include "link.h"
#include "fragment.h"
#include "fcache.h"
#include "emit.h"
#include "dispatch.h"
#include "utils.h"
#include "monitor.h"
#include "vmareas.h"
#ifdef SIDELINE
# include "sideline.h"
#endif
#ifdef PAPI
# include "perfctr.h"
#endif
#ifdef CLIENT_INTERFACE
# include "instrument.h"
#endif
#include "hotpatch.h"
#include "moduledb.h"
#include "module_shared.h"
#include "synch.h"
#include "native_exec.h"
#include "jit_opt.h"

#ifdef ANNOTATIONS
# include "annotations.h"
# ifdef JITOPT
#  include "jitopt.h"
# endif
#endif

#include <string.h>

#ifdef WINDOWS
/* for close handle, duplicate handle, free memory and constants associated with them */
/* also for nt_terminate_process_for_app() */
#include "ntdll.h"
#include "nudge.h" /* to get generic_nudge_target() address for an assert */
#endif

#ifdef RCT_IND_BRANCH
#  include "rct.h"
#endif

#include "perscache.h"

#ifdef VMX86_SERVER
#  include "vmkuw.h"
#endif

/* global thread-shared variables */
bool    dynamo_initialized = false;
bool    dynamo_heap_initialized = false;
bool    automatic_startup = false;
bool    control_all_threads = false;
#ifdef WINDOWS
bool    dr_early_injected = false;
int     dr_early_injected_location = INJECT_LOCATION_Invalid;
bool    dr_earliest_injected = false;
static void * dr_earliest_inject_args;

/* should be set if we are controlling the primary thread, either by
 * injecting initially (!dr_injected_secondary_thread), or by retaking
 * over (dr_late_injected_primary_thread).  Used only for debugging
 * purposes, yet can't rely on !dr_injected_secondary_thread very
 * early in the process
 */
bool    dr_injected_primary_thread = false;
bool    dr_injected_secondary_thread = false;

/* should be set once we retakeover the primary thread for -inject_primary */
bool    dr_late_injected_primary_thread = false;
#endif /* WINDOWS */
/* flags to indicate when DR is being initialized / exited using the API */
bool    dr_api_entry = false;
bool    dr_api_exit  = false;
#ifdef RETURN_AFTER_CALL
bool    dr_preinjected = false;
#endif /* RETURN_AFTER_CALL */
#ifdef UNIX
static bool dynamo_exiting = false;
#endif
bool    dynamo_exited = false;
bool    dynamo_exited_and_cleaned = false;
#ifdef DEBUG
bool    dynamo_exited_log_and_stats = false;
#endif
/* Only used in release build to decide whether synch is needed, justifying
 * its placement in .nspdata.  If we use it for more we should protect it.
 */
DECLARE_NEVERPROT_VAR(bool dynamo_all_threads_synched, false);
bool    dynamo_resetting = false;
#if defined(CLIENT_INTERFACE) || defined(STANDALONE_UNIT_TEST)
bool    standalone_library = false;
#endif
#ifdef UNIX
bool    post_execve = false;
#endif
/* initial stack so we don't have to use app's */
byte *  initstack;

#if defined(WINDOWS) && defined(STACK_GUARD_PAGE)
/* PR203701: separate stack for error reporting when the dstack is exhausted */
#define EXCEPTION_STACK_SIZE (2 * PAGE_SIZE)
DECLARE_NEVERPROT_VAR(byte *exception_stack, NULL);
#endif

/*******************************************************/
/* separate segment of Non-Self-Protected data to avoid data section
 * protection issues -- we need to write to these vars in bootstrapping
 * spots where we cannot unprotect first
 */
START_DATA_SECTION(NEVER_PROTECTED_SECTION, "w");

/* spinlock used in assembly trampolines when we can't spare registers for more */
mutex_t initstack_mutex VAR_IN_SECTION(NEVER_PROTECTED_SECTION)
     = INIT_SPINLOCK_FREE(initstack_mutex);
byte * initstack_app_xsp VAR_IN_SECTION(NEVER_PROTECTED_SECTION) = 0;
/* keeps track of how many threads are in cleanup_and_terminate */
int exiting_thread_count VAR_IN_SECTION(NEVER_PROTECTED_SECTION) = 0;

/* This is unprotected to allow stats to be written while the data
 * segment is still protected (right now the only ones are selfmod stats)
 */
static dr_statistics_t nonshared_stats VAR_IN_SECTION(NEVER_PROTECTED_SECTION)
     = {{0},};

/* Each lock protects its corresponding datasec_start, datasec_end, and
 * datasec_writable variables.
 */
static mutex_t datasec_lock[DATASEC_NUM] VAR_IN_SECTION(NEVER_PROTECTED_SECTION) = {{0}};

/* back to normal section */
END_DATA_SECTION()
/*******************************************************/

/* Like a recursive lock: 0==readonly, 1+=writable.
 * This would be a simple array, but we need each in its own protected
 * section, as this could be exploited.
 */
const uint datasec_writable_neverprot = 1; /* always writable */
uint datasec_writable_rareprot = 1;
DECLARE_FREQPROT_VAR(uint datasec_writable_freqprot, 1);
DECLARE_CXTSWPROT_VAR(uint datasec_writable_cxtswprot, 1);

static app_pc datasec_start[DATASEC_NUM];
static app_pc datasec_end[DATASEC_NUM];

const uint DATASEC_SELFPROT[] = {
    0,
    SELFPROT_DATA_RARE,
    SELFPROT_DATA_FREQ,
    SELFPROT_DATA_CXTSW,
};

const char * const DATASEC_NAMES[] = {
    NEVER_PROTECTED_SECTION,
    RARELY_PROTECTED_SECTION,
    FREQ_PROTECTED_SECTION,
    CXTSW_PROTECTED_SECTION,
};

/* kept in unprotected heap to avoid issues w/ data segment being RO */
typedef struct _protect_info_t {
    /* FIXME: this needs to be a recursive lock to handle signals
     * and exceptions!
     */
    mutex_t lock;
    int num_threads_unprot; /* # threads in DR code */
    int num_threads_suspended;
} protect_info_t;
static protect_info_t *protect_info;

static void data_section_init(void);
static void data_section_exit(void);

#ifdef DEBUG /*************************/

#include <time.h>

/* FIXME: not all dynamo_options references are #ifdef DEBUG
 * are we trying to hardcode the options for a release build?
 */
# ifdef UNIX
   /* linux include files for mmap stuff*/
#  include <sys/ipc.h>
#  include <sys/types.h>
#  include <unistd.h>
# endif

static uint starttime;

file_t main_logfile = INVALID_FILE;

#endif /* DEBUG ****************************/

dr_statistics_t *stats = NULL;

DECLARE_FREQPROT_VAR(static int num_known_threads, 0);
#ifdef UNIX
/* i#237/PR 498284: vfork threads that execve need to be separately delay-freed */
DECLARE_FREQPROT_VAR(int num_execve_threads, 0);
#endif
DECLARE_FREQPROT_VAR(static uint threads_ever_count, 0);

/* FIXME : not static so os.c can hand walk it for dump core */
/* FIXME: use new generic_table_t and generic_hash_* routines */
thread_record_t ** all_threads; /* ALL_THREADS_HASH_BITS-bit addressed hash table */
DECLARE_NEVERPROT_VAR(static uint thread_state_version, 0);

/* these locks are used often enough that we put them in .cspdata: */

/* not static so can be referenced in win32/os.c for SuspendThread handling,
 * FIXME : is almost completely redundant in usage with thread_initexit_lock
 * maybe replace this lock with thread_initexit_lock? */
DECLARE_CXTSWPROT_VAR(mutex_t all_threads_lock, INIT_LOCK_FREE(all_threads_lock));
/* used for synch to prevent thread creation/deletion in critical periods
 * due to its use for flushing, this lock cannot be held while couldbelinking!
 */
DECLARE_CXTSWPROT_VAR(mutex_t thread_initexit_lock,
                      INIT_LOCK_FREE(thread_initexit_lock));

/* recursive to handle signals/exceptions while in DR code */
DECLARE_CXTSWPROT_VAR(static recursive_lock_t thread_in_DR_exclusion,
                      INIT_RECURSIVE_LOCK(thread_in_DR_exclusion));

/****************************************************************************/
#ifdef DEBUG

static const char *
main_logfile_name(void)
{
    return get_app_name_for_path();
}

static const char *
thread_logfile_name(void)
{
    return "log";
}

#endif /* DEBUG */
/****************************************************************************/

static void
statistics_pre_init(void)
{
    /* until it's set up for real, point at static var
     * really only logmask and loglevel are meaningful, so be careful!
     * statistics_init and create_log_directory are the only routines that
     * use stats before it's set up for real, currently
     */
    /* The indirection here is left over from when we used to allow alternative
     * locations for stats (namely shared memory for the old MIT gui). */
    stats = &nonshared_stats;
    stats->process_id = get_process_id();
    strncpy(stats->process_name, get_application_name(), MAXIMUM_PATH);
    stats->process_name[MAXIMUM_PATH-1] = '\0';
    ASSERT(strlen(stats->process_name) > 0);
    stats->num_stats = 0;
}

static void
statistics_init(void)
{
    /* should have called statistics_pre_init() first */
    ASSERT(stats == &nonshared_stats);
    ASSERT(stats->num_stats == 0);
#ifndef DEBUG
    if (!DYNAMO_OPTION(global_rstats)) {
        /* references to stat values should return 0 (static var) */
        return;
    }
#endif
    stats->num_stats = 0
#ifdef DEBUG
# define STATS_DEF(desc, name) +1
#else
# define RSTATS_DEF(desc, name) +1
#endif
# include "statsx.h"
#undef STATS_DEF
#undef RSTATS_DEF
        ;
    /* We inline the stat description to make it easy for external processes
     * to view our stats: they don't have to chase pointers, and we could put
     * this in shared memory easily.  However, we do waste some memory, but
     * not much in release build.
     */
#ifdef DEBUG
# define STATS_DEF(desc, statname) \
    strncpy(stats->statname##_pair.name, desc, \
            BUFFER_SIZE_ELEMENTS(stats->statname##_pair.name)); \
    NULL_TERMINATE_BUFFER(stats->statname##_pair.name);
#else
# define RSTATS_DEF(desc, statname) \
    strncpy(stats->statname##_pair.name, desc, \
            BUFFER_SIZE_ELEMENTS(stats->statname##_pair.name)); \
    NULL_TERMINATE_BUFFER(stats->statname##_pair.name);
#endif
# include "statsx.h"
#undef STATS_DEF
#undef RSTATS_DEF
}

static void
statistics_exit(void)
{
    stats = NULL;
}

dr_statistics_t *
get_dr_stats(void)
{
    return stats;
}

/* initialize per-process dynamo state; this must be called before any
 * threads are created and before any other API calls are made;
 * returns zero on success, non-zero on failure
 */
DYNAMORIO_EXPORT int
dynamorio_app_init(void)
{
    int size;

    if (!dynamo_initialized /* we do enter if nullcalls is on */) {

#ifdef UNIX
        os_page_size_init((const char **)our_environ);
#endif
#ifdef WINDOWS
        /* MUST do this before making any system calls */
        syscalls_init();
#endif
        /* avoid time() for libc independence */
        DODEBUG(starttime = query_time_seconds(););

#ifdef UNIX
        if (getenv(DYNAMORIO_VAR_EXECVE) != NULL) {
            post_execve = true;
# ifdef VMX86_SERVER
            /* PR 458917: our gdt slot was not cleared on exec so we need to
             * clear it now to ensure we don't leak it and eventually run out of
             * slots.  We could alternatively call os_tls_exit() prior to
             * execve, since syscalls use thread-private fcache_enter, but
             * complex to recover from execve failure, so instead we pass which
             * TLS index we had.
             */
            os_tls_pre_init(atoi(getenv(DYNAMORIO_VAR_EXECVE)));
# endif
            /* important to remove it, don't want to propagate to forked children, etc. */
            /* i#909: unsetenv is unsafe as it messes up auxv access, so we disable */
            disable_env(DYNAMORIO_VAR_EXECVE);
            /* check that it's gone: we've had problems with unsetenv */
            ASSERT(getenv(DYNAMORIO_VAR_EXECVE) == NULL);
        } else
            post_execve = false;
#endif

        /* default non-zero dynamo settings (options structure is
         * initialized to 0 automatically)
         */
#ifdef DEBUG
# ifndef INTERNAL
        nonshared_stats.logmask = LOG_ALL_RELEASE;
# else
        nonshared_stats.logmask = LOG_ALL;
# endif
        statistics_pre_init();
#endif

        config_init();
        options_init();
#ifdef WINDOWS
        syscalls_init_options_read(); /* must be called after options_init
                                       * but before init_syscall_trampolines */
#endif
        utils_init();
        data_section_init();

#ifdef DEBUG
        /* decision: nullcalls WILL create a dynamorio.log file and
         * fill it with perfctr stats!
         */
        if (stats->loglevel > 0) {
            main_logfile = open_log_file(main_logfile_name(), NULL, 0);
            LOG(GLOBAL, LOG_TOP, 1, "global log file fd=%d\n", main_logfile);
        } else {
            /* loglevel 0 means we don't create a log file!
             * if the loglevel is later raised, too bad!  it all goes to stderr!
             * N.B.: when checking for no logdir, we check for empty string or
             * first char '<'!
             */
            strncpy(stats->logdir, "<none (loglevel was 0 on startup)>", MAXIMUM_PATH-1);
            stats->logdir[MAXIMUM_PATH-1]  = '\0'; /* if max no null */
            main_logfile = INVALID_FILE;
        }

# ifdef PAPI
        /* setup hardware performance counting */
        hardware_perfctr_init();
# endif

        DOLOG(1, LOG_TOP, {
            print_version_and_app_info(GLOBAL);
        });

        /* now exit if nullcalls, now that perfctrs are set up */
        if (INTERNAL_OPTION(nullcalls)) {
            print_file(main_logfile,
                       "** nullcalls is set, NOT taking over execution **\n\n");
            return SUCCESS;
        }

        LOG(GLOBAL, LOG_TOP, 1, PRODUCT_NAME"'s stack size: %d Kb\n",
            DYNAMORIO_STACK_SIZE/1024);
#endif /* !DEBUG */

        /* set up exported statistics struct */
#ifndef DEBUG
        statistics_pre_init();
#endif
        statistics_init();

#ifdef VMX86_SERVER
        /* Must be before {vmm_,}heap_init() */
        vmk_init_lib();
#endif
        vmm_heap_init_constraints(); /* before client libs are loaded! */
#ifdef CLIENT_INTERFACE
        /* PR 200207: load the client lib before callback_interception_init
         * since the client library load would hit our own hooks (xref hotpatch
         * cases about that) -- though -private_loader removes that issue. */
        /* Must be before [vmm_]heap_init() so we can register the client lib as
         * reachable from the dr heap. Xref PR 215395. */
        instrument_load_client_libs();
#endif

        /* initialize components (CAUTION: order is important here) */
        vmm_heap_init(); /* must be called even if not using vmm heap */
        heap_init();
        dynamo_heap_initialized = true;

        /* The process start event should be done after os_init() but before
         * process_control_int() because the former initializes event logging
         * and the latter can kill the process if a violation occurs.
         */
        SYSLOG(SYSLOG_INFORMATION,
               IF_CLIENT_INTERFACE_ELSE(INFO_PROCESS_START_CLIENT, INFO_PROCESS_START),
               IF_CLIENT_INTERFACE_ELSE(2, 3),
               get_application_name(), get_application_pid()
               _IF_NOT_CLIENT_INTERFACE(get_application_md5()));

#ifdef PROCESS_CONTROL
        if (IS_PROCESS_CONTROL_ON())    /* Case 8594. */
            process_control_init();
#endif

#ifdef WINDOWS
        /* Now that DR is set up, perform any final clean-up, before
         * we do our address space scans.
         */
        if (dr_earliest_injected)
            earliest_inject_cleanup(dr_earliest_inject_args);
#endif

        dynamo_vm_areas_init();
        decode_init();
        proc_init();
        modules_init(); /* before vm_areas_init() */
        os_init();
        config_heap_init(); /* after heap_init */

        /* Setup for handling faults in loader_init() */
        /* initial stack so we don't have to use app's
         * N.B.: we never de-allocate initstack (see comments in app_exit)
         */
        initstack = (byte *) stack_alloc(DYNAMORIO_STACK_SIZE, NULL);
        LOG(GLOBAL, LOG_SYNCH, 2, "initstack is "PFX"-"PFX"\n",
            initstack - DYNAMORIO_STACK_SIZE, initstack);

#if defined(WINDOWS) && defined(STACK_GUARD_PAGE)
        /* PR203701: separate stack for error reporting when the
         * dstack is exhausted
         */
        exception_stack = (byte *) stack_alloc(EXCEPTION_STACK_SIZE, NULL);
#endif
#ifdef WINDOWS
        if (!INTERNAL_OPTION(noasynch)) {
            /* We split the hooks up: first we put in just Ki* to catch
             * exceptions in client init routines (PR 200207), but we don't want
             * syscall hooks so client init can scan syscalls.
             * Xref PR 216934 where this was originally down below 1st thread init,
             * before we had GLOBAL_DCONTEXT.
             */
            callback_interception_init_start();
        }
#endif /* WINDOWS */

        /* loader initialization, finalize the private lib load.
         * FIXME i#338: this must be before arch_init() for Windows, but Linux
         * wants it later.
         */
        loader_init();
        arch_init();
        synch_init();

#ifdef KSTATS
        kstat_init();
#endif
        monitor_init();
        fcache_init();
        link_init();
        fragment_init();
#ifdef ANNOTATIONS
        annotation_init();
# ifdef JITOPT
        jitopt_init();
# endif
#endif
        moduledb_init(); /* before vm_areas_init, after heap_init */
        perscache_init(); /* before vm_areas_init */
        native_exec_init(); /* before vm_areas_init, after arch_init */

        if (!DYNAMO_OPTION(thin_client)) {
#ifdef HOT_PATCHING_INTERFACE
            /* must init hotp before vm_areas_init() calls find_executable_vm_areas() */
            if (DYNAMO_OPTION(hot_patching))
                hotp_init();
#endif
        }

#ifdef INTERNAL
        {
            char initial_options[MAX_OPTIONS_STRING];
            get_dynamo_options_string(&dynamo_options,
                                      initial_options, sizeof(initial_options), true);
            SYSLOG_INTERNAL_INFO("Initial options = %s", initial_options);
            DOLOG(1, LOG_TOP, {
                get_pcache_dynamo_options_string(&dynamo_options, initial_options,
                                                 sizeof(initial_options),
                                                 OP_PCACHE_LOCAL);
                LOG(GLOBAL, LOG_TOP, 1, "Initial pcache-affecting options = %s\n",
                    initial_options);
            });
        }
#endif /* INTERNAL */

        LOG(GLOBAL, LOG_TOP, 1, "\n");

        /* initialize thread hashtable */
        /* Note: for thin_client, this isn't needed if it is only going to
         * look for spawned processes; however, if we plan to promote from
         * thin_client to hotp_only mode (highly likely), this would be needed.
         * For now, leave it in there unless thin_client footprint becomes an
         * issue.
         */
        size = HASHTABLE_SIZE(ALL_THREADS_HASH_BITS) * sizeof(thread_record_t*);
        all_threads = (thread_record_t**) global_heap_alloc(size HEAPACCT(ACCT_THREAD_MGT));
        memset(all_threads, 0, size);
        thread_state_version = 0;
        if (!INTERNAL_OPTION(nop_initial_bblock)
            IF_WINDOWS(|| !check_sole_thread())) /* some other thread is already here! */
            bb_lock_start = true;

#ifdef SIDELINE
        /* initialize sideline thread after thread table is set up */
        if (dynamo_options.sideline)
            sideline_init();
#endif

        /* thread-specific initialization for the first thread we inject in
         * (in a race with injected threads, sometimes it is not the primary thread)
         */
        /* i#117/PR 395156: it'd be nice to have mc here but would
         * require changing start/stop API
         */
        dynamo_thread_init(NULL, NULL _IF_CLIENT_INTERFACE(false));
#ifdef UNIX
        /* i#27: we need to special-case the 1st thread */
        signal_thread_inherit(get_thread_private_dcontext(), NULL);
#endif

        /* We move vm_areas_init() below dynamo_thread_init() so we can have
         * two things: 1) a dcontext and 2) a SIGSEGV handler, for TRY/EXCEPT
         * inside vm_areas_init() for PR 361594's probes and for safe_read().
         * This means vm_areas_thread_init() runs before vm_areas_init().
         */
        if (!DYNAMO_OPTION(thin_client)) {
            vm_areas_init();
#ifdef RCT_IND_BRANCH
            /* relies on is_in_dynamo_dll() which needs vm_areas_init */
            rct_init();
#endif
        } else {
            /* This is needed to handle exceptions in thin_client mode, mostly
             * internal ones, but can be app ones too. */
            dynamo_vm_areas_lock();
            find_dynamo_library_vm_areas();
            dynamo_vm_areas_unlock();
        }

<<<<<<< HEAD
=======
#ifdef ANNOTATIONS
        annotation_init();
#endif
        jitopt_init();
>>>>>>> b224744c
#ifdef CLIENT_INTERFACE
        /* client last, in case it depends on other inits: must be after
         * dynamo_thread_init so the client can use a dcontext (PR 216936).
         * Note that we *load* the client library before installing our hooks,
         * but call the client's init routine afterward so that we correctly
         * report crashes (PR 200207).
         * Note: DllMain in client libraries can crash and we still won't
         *       report; better document that client libraries shouldn't have
         *       DllMain.
         */
        instrument_init();
        /* To give clients a chance to process pcaches as we load them, we
         * delay the loading until we've initialized the clients.
         */
        vm_area_delay_load_coarse_units();
#endif

#ifdef WINDOWS
        if (!INTERNAL_OPTION(noasynch))
            callback_interception_init_finish(); /* split for PR 200207: see above */
#endif

        if (SELF_PROTECT_ON_CXT_SWITCH) {
            protect_info = (protect_info_t *)
                global_unprotected_heap_alloc(sizeof(protect_info_t) HEAPACCT(ACCT_OTHER));
            ASSIGN_INIT_LOCK_FREE(protect_info->lock, protect_info);
            protect_info->num_threads_unprot = 0; /* ENTERING_DR() below will inc to 1 */
            protect_info->num_threads_suspended = 0;
            if (INTERNAL_OPTION(single_privileged_thread)) {
                /* FIXME: thread_initexit_lock must be a recursive lock! */
                ASSERT_NOT_IMPLEMENTED(false);
                /* grab the lock now -- the thread that is in dynamo must be holding
                 * the lock, and we are the initial thread in dynamo!
                 */
                mutex_lock(&thread_initexit_lock);
            }
            /* ENTERING_DR will increment, so decrement first
             * FIXME: waste of protection change since will nop-unprotect!
             */
            if (TEST(SELFPROT_DATA_CXTSW, DYNAMO_OPTION(protect_mask)))
                datasec_writable_cxtswprot = 0;
            /* FIXME case 8073: remove once freqprot not every cxt sw */
            if (TEST(SELFPROT_DATA_FREQ, DYNAMO_OPTION(protect_mask)))
                datasec_writable_freqprot = 0;
        }
        /* this thread is now entering DR */
        ENTERING_DR();

#ifdef WINDOWS
        if (DYNAMO_OPTION(early_inject)) {
            /* AFTER callback_interception_init and self protect init and
             * ENTERING_DR() */
            early_inject_init();
        }
#endif
    }

    dynamo_initialized = true;

    /* Protect .data, assuming all vars there have been initialized. */
    SELF_PROTECT_DATASEC(DATASEC_RARELY_PROT);

    /* internal-only options for testing run-once (case 3990) */
    if (INTERNAL_OPTION(unsafe_crash_process)) {
        SYSLOG_INTERNAL_ERROR("Crashing the process deliberately!");
        *((int *)PTR_UINT_MINUS_1) = 0;
    }
    if (INTERNAL_OPTION(unsafe_hang_process)) {
        event_t never_signaled = create_event();
        SYSLOG_INTERNAL_ERROR("Hanging the process deliberately!");
        wait_for_event(never_signaled);
        destroy_event(never_signaled);
    }

    return SUCCESS;
}

#ifdef UNIX
void
dynamorio_fork_init(dcontext_t *dcontext)
{
    /* on a fork we want to re-initialize some data structures, especially
     * log files, which we want a separate directory for
     */
    thread_record_t **threads;
    int i, num_threads;
# ifdef DEBUG
    char parent_logdir[MAXIMUM_PATH];
# endif

    /* re-cache app name, etc. that are using parent pid before we
     * create log dirs (xref i#189/PR 452168)
     */
    os_fork_init(dcontext);

    /* sanity check, plus need to set this for statistics_init:
     * even if parent did an execve, env var should be reset by now
     */
    post_execve = (getenv(DYNAMORIO_VAR_EXECVE) != NULL);
    ASSERT(!post_execve);

# ifdef DEBUG
    /* copy stats->logdir
     * stats->logdir is static, so current copy is fine, don't need
     * frozen copy
     */
    strncpy(parent_logdir, stats->logdir, MAXIMUM_PATH-1);
    stats->logdir[MAXIMUM_PATH-1]  = '\0'; /* if max no null */
# endif

    if (get_log_dir(PROCESS_DIR, NULL, NULL)) {
        /* we want brand new log dir  */
        enable_new_log_dir();
        create_log_dir(PROCESS_DIR);
    }

# ifdef DEBUG
    /* just like dynamorio_app_init, create main_logfile before stats */
    if (stats->loglevel > 0) {
        /* we want brand new log files.  os_fork_init() closed inherited files. */
        main_logfile = open_log_file(main_logfile_name(), NULL, 0);
        print_file(main_logfile, "%s\n", dynamorio_version_string);
        print_file(main_logfile, "New log file for child %d forked by parent %d\n",
                   get_thread_id(), get_parent_id());
        print_file(main_logfile, "Parent's log dir: %s\n", parent_logdir);
    }

    stats->process_id = get_process_id();

    if (stats->loglevel > 0) {
        /* FIXME: share these few lines of code w/ dynamorio_app_init? */
        LOG(GLOBAL, LOG_TOP, 1, "Running: %s\n", stats->process_name);
#  ifndef  _WIN32_WCE
        LOG(GLOBAL, LOG_TOP, 1, "DYNAMORIO_OPTIONS: %s\n", option_string);
#  endif
    }
# endif /* DEBUG */

    /* must re-hash parent entry in threads table, plus no longer have any
     * other threads (fork -> we're alone in address space), so clear
     * out entire thread table, then add child
     */
    mutex_lock(&thread_initexit_lock);
    get_list_of_threads_ex(&threads, &num_threads, true/*include execve*/);
    for (i=0; i<num_threads; i++) {
        if (threads[i] == dcontext->thread_record)
            remove_thread(threads[i]->id);
        else
            dynamo_other_thread_exit(threads[i]);
    }
    global_heap_free(threads, num_threads*sizeof(thread_record_t*)
                     HEAPACCT(ACCT_THREAD_MGT));

    add_thread(get_process_id(), get_thread_id(), true/*under dynamo control*/,
               dcontext);
    mutex_unlock(&thread_initexit_lock);

    GLOBAL_STAT(num_threads) = 1;
# ifdef DEBUG
    if (stats->loglevel > 0) {
        /* need a new thread-local logfile */
        dcontext->logfile = open_log_file(thread_logfile_name(), NULL, 0);
        print_file(dcontext->logfile, "%s\n", dynamorio_version_string);
        print_file(dcontext->logfile, "New log file for child %d forked by parent %d\n",
                   get_thread_id(), get_parent_id());
        LOG(THREAD, LOG_TOP|LOG_THREADS, 1,
            "THREAD %d (dcontext "PFX")\n\n", get_thread_id(), dcontext);
    }
# endif
    num_threads = 1;

    /* FIXME: maybe should have a callback list for who wants to be notified
     * on a fork -- probably everyone who makes a log file on init.
     */
    fragment_fork_init(dcontext);
    /* this must be called after dynamo_other_thread_exit() above */
    signal_fork_init(dcontext);

# ifdef CLIENT_INTERFACE
    if (CLIENTS_EXIST()) {
        instrument_fork_init(dcontext);
    }
# endif
}
#endif /* UNIX */

#if defined(CLIENT_INTERFACE) || defined(STANDALONE_UNIT_TEST)
/* To make DynamoRIO useful as a library for a standalone client
 * application (as opposed to a client library that works with
 * DynamoRIO in executing a target application).  This makes DynamoRIO
 * useful as an IA-32 disassembly library, etc.
 */
dcontext_t *
standalone_init(void)
{
    dcontext_t *dcontext;
    standalone_library = true;
    /* We have release-build stats now so this is not just DEBUG */
    stats = &nonshared_stats;
#if defined(INTERNAL) && defined(DEADLOCK_AVOIDANCE)
    /* avoid issues w/ GLOBAL_DCONTEXT instead of thread dcontext */
    dynamo_options.deadlock_avoidance = false;
#endif
#ifdef UNIX
    os_page_size_init((const char **)our_environ);
#endif
#ifdef WINDOWS
    /* MUST do this before making any system calls */
    if (!syscalls_init())
        return NULL; /* typically b/c of unsupported OS version */
#endif
    config_init();
    options_init();
    vmm_heap_init();
    heap_init();
    dynamo_heap_initialized = true;
    dynamo_vm_areas_init();
    decode_init();
    proc_init();
    os_init();
    config_heap_init();

#ifdef STANDALONE_UNIT_TEST
    os_tls_init();
    dcontext = create_new_dynamo_context(true/*initial*/, NULL, NULL);
    set_thread_private_dcontext(dcontext);
    /* sanity check */
    ASSERT(get_thread_private_dcontext() == dcontext);

    heap_thread_init(dcontext);

# ifdef DEBUG
    /* FIXME: share code w/ main init routine? */
    nonshared_stats.logmask = LOG_ALL;
    options_init();
    if (stats->loglevel > 0) {
        char initial_options[MAX_OPTIONS_STRING];
        main_logfile = open_log_file(main_logfile_name(), NULL, 0);
        print_file(main_logfile, "%s\n", dynamorio_version_string);
        print_file(main_logfile, "Log file for standalone unit test\n");
        get_dynamo_options_string(&dynamo_options,
                                  initial_options, sizeof(initial_options), true);
        SYSLOG_INTERNAL_INFO("Initial options = %s", initial_options);
        print_file(main_logfile, "\n");
    }
# endif /* DEBUG */
#else
    /* rather than ask the user to call some thread-init routine in
     * every thread, we just use global dcontext everywhere (i#548)
     */
    dcontext = GLOBAL_DCONTEXT;
#endif

    /* since we do not export any dr_standalone_exit(), we clean up any .1config
     * file right now.  the only loss if that we can't synch options: but that
     * should be less important for standalone.  we disabling synching.
     */
    /* options are never made read-only for standalone */
    dynamo_options.dynamic_options = false;

    dynamo_initialized = true;

    return dcontext;
}

void
standalone_exit(void)
{
    /* should clean up here */
    config_exit();
}
#endif

/* Perform exit tasks that require full thread data structs, which we have
 * already cleaned up by the time we reach dynamo_shared_exit() for both
 * debug and detach paths.
 */
void
dynamo_process_exit_with_thread_info(void)
{
    perscache_fast_exit(); /* "fast" b/c called in release as well */
}

/* shared between app_exit and detach */
int
dynamo_shared_exit(thread_record_t *toexit /* must ==cur thread for Linux */
                   _IF_WINDOWS(bool detach_stacked_callbacks))
{
    DEBUG_DECLARE(uint endtime);
    /* set this now, could already be set */
    dynamo_exited = true;

    /* avoid time() for libc independence */
    DODEBUG(endtime = query_time_seconds(););
    LOG(GLOBAL, LOG_STATS, 1, "\n#### Statistics for entire process:\n");
    LOG(GLOBAL, LOG_STATS, 1, "Total running time: %d seconds\n",
        endtime - starttime);

#ifdef PAPI
    hardware_perfctr_exit();
#endif
#ifdef DEBUG
# if defined(INTERNAL) && defined(X86)
    print_optimization_stats();
# endif /* INTERNAL && X86 */
    DOLOG(1, LOG_STATS, {
        dump_global_stats(false);
    });
#endif /* DEBUG */

    if (SELF_PROTECT_ON_CXT_SWITCH) {
        DELETE_LOCK(protect_info->lock);
        global_unprotected_heap_free(protect_info, sizeof(protect_info_t) HEAPACCT(ACCT_OTHER));
    }

    dynamo_exited_and_cleaned = true;

    /* call all component exit routines (CAUTION: order is important here) */

    DELETE_RECURSIVE_LOCK(thread_in_DR_exclusion);
    DOSTATS({
        LOG(GLOBAL, LOG_TOP|LOG_THREADS, 1,
            "fcache_stats_exit: before fragment cleanup\n");
        DOLOG(1, LOG_CACHE, fcache_stats_exit(););
    });
#ifdef RCT_IND_BRANCH
    if (!DYNAMO_OPTION(thin_client))
        rct_exit();
#endif
    fragment_exit();
#ifdef ANNOTATIONS
    annotation_exit();
# ifdef JITOPT
    jitopt_exit();
# endif
#endif
    jitopt_exit();
#ifdef CLIENT_INTERFACE
    /* We tell the client as soon as possible in case it wants to use services from other
     * components.  Must be after fragment_exit() so that the client gets all the
     * fragment_deleted() callbacks (xref PR 228156). FIXME - might be issues with the
     * client trying to use api routines that depend on fragment state.
     */
    instrument_exit();
#endif

    /* we want dcontext around for loader_exit() */
    if (get_thread_private_dcontext() != NULL)
        loader_thread_exit(get_thread_private_dcontext());
    loader_exit();

    if (toexit != NULL) {
        /* free detaching thread's dcontext */
#ifdef WINDOWS
        /* If we use dynamo_thread_exit() when toexit is the current thread,
         * it results in asserts in the win32.tls test, so we stick with this.
         */
        mutex_lock(&thread_initexit_lock);
        dynamo_other_thread_exit(toexit, false);
        mutex_unlock(&thread_initexit_lock);
#else
        /* On Linux, restoring segment registers can only be done
         * on the current thread, which must be toexit.
         */
        ASSERT(toexit->id == get_thread_id());
        dynamo_thread_exit();
#endif
    }

    if (IF_WINDOWS_ELSE(!detach_stacked_callbacks, true)) {
        /* We don't fully free cur thread until after client exit event (PR 536058) */
        if (thread_lookup(get_thread_id()) == NULL) {
            LOG(GLOBAL, LOG_TOP|LOG_THREADS, 1,
                "Current thread never under DynamoRIO control, not exiting it\n");
        } else {
            /* call thread_exit even if !under_dynamo_control, could have
             * been at one time
             */
            /* exit this thread now */
            dynamo_thread_exit();
        }
    }
    /* now that the final thread is exited, free the all_threads memory */
    mutex_lock(&all_threads_lock);
    global_heap_free(all_threads,
                     HASHTABLE_SIZE(ALL_THREADS_HASH_BITS) * sizeof(thread_record_t*)
                     HEAPACCT(ACCT_THREAD_MGT));
    all_threads = NULL;
    mutex_unlock(&all_threads_lock);

#ifdef WINDOWS
# ifdef CLIENT_INTERFACE
    /* for -private_loader we do this here to catch more exit-time crashes */
    if (!INTERNAL_OPTION(noasynch) && INTERNAL_OPTION(private_loader) && !doing_detach)
        callback_interception_unintercept();
# endif
    /* callback_interception_exit must be after fragment exit for CLIENT_INTERFACE so
     * that fragment_exit->frees fragments->instrument_fragment_deleted->
     * hide_tag_from_fragment->is_intercepted_app_pc won't crash. xref PR 228156 */
    if (!INTERNAL_OPTION(noasynch)) {
        callback_interception_exit();
    }
#endif
    link_exit();
    fcache_exit();
    monitor_exit();
    synch_exit();
    arch_exit(IF_WINDOWS(detach_stacked_callbacks));

#ifdef CALL_PROFILE
    /* above os_exit to avoid eventlog_mutex trigger if we're the first to
     * create a log file
     */
    profile_callers_exit();
#endif
    os_fast_exit();
    os_slow_exit();
    native_exec_exit(); /* before vm_areas_exit for using dynamo_areas */
    vm_areas_exit();
    perscache_slow_exit(); /* fast called in dynamo_process_exit_with_thread_info() */
    modules_exit(); /* after aslr_exit() from os_slow_exit(),
                     * after vm_areas & perscache exits */
    moduledb_exit(); /* before heap_exit */
#ifdef HOT_PATCHING_INTERFACE
    if (DYNAMO_OPTION(hot_patching))
        hotp_exit();
#endif
#if defined(WINDOWS) && defined(STACK_GUARD_PAGE) && defined(DEBUG)
    /* Free exception stack before calling heap_exit */
    stack_free(exception_stack, EXCEPTION_STACK_SIZE);
    exception_stack = NULL;
#endif
    config_heap_exit();
    heap_exit();
    vmm_heap_exit();
    diagnost_exit();
    data_section_exit();
    /* funny dependences: options exit just frees lock, not destroying
     * any options that are needed for other exits, so do it prior to
     * checking locks in debug build
     */
    options_exit();
    utils_exit();
    config_exit();

#ifdef KSTATS
    kstat_exit();
#endif

    DELETE_LOCK(all_threads_lock);
    DELETE_LOCK(thread_initexit_lock);

    DOLOG(1, LOG_STATS, {
        /* dump after cleaning up to make it easy to check if stats that
         * are inc-ed and dec-ed actually come down to 0
         */
        dump_global_stats(false);
    });

    statistics_exit();
#ifdef DEBUG
# ifdef DEADLOCK_AVOIDANCE
    ASSERT(locks_not_closed() == 0);
# endif
    dynamo_exited_log_and_stats = true;
    if (main_logfile != STDERR) {
        /* do it this way just in case someone tries to log to the global file
         * right now */
        file_t file_temp = main_logfile;
        main_logfile = INVALID_FILE;
        close_log_file(file_temp);
    }
#else
# ifdef DEADLOCK_AVOIDANCE
    ASSERT(locks_not_closed() == 0);
# endif
#endif /* DEBUG */

    dynamo_initialized = false;
    return SUCCESS;
}

int
dynamorio_app_exit(void)
{
    return dynamo_process_exit();
}

/* synchs with all threads using synch type synch_res.
 * also sets dynamo_exited to true.
 * does not resume the threads but does release the thread_initexit_lock.
 */
static void
synch_with_threads_at_exit(thread_synch_state_t synch_res)
{
    int num_threads;
    thread_record_t **threads;
    DEBUG_DECLARE(bool ok;)
    LOG(GLOBAL, LOG_TOP|LOG_THREADS, 1,
        "\nsynch_with_threads_at_exit: cleaning up %d un-terminated threads\n",
        get_num_threads());

#if defined(CLIENT_INTERFACE) && defined(WINDOWS)
    /* make sure client nudges are finished */
    wait_for_outstanding_nudges();
#endif

    /* xref case 8747, requesting suspended is preferable to terminated and it
     * doesn't make a difference here which we use (since the process is about
     * to die).
     * On Linux, however, we do not have dependencies on OS thread
     * properties like we do on Windows (TEB, etc.), and our suspended
     * threads use their sigstacks and ostd data structs, making cleanup
     * while still catching other leaks more difficult: thus it's
     * simpler to terminate and then clean up.  FIXME: by terminating
     * we'll raise SIGCHLD that may not have been raised natively if the
     * whole group went down in a single SYS_exit_group.  Instead we
     * could have the suspended thread move from the sigstack-reliant
     * loop to a stack-free loop (xref i#95).
     */
    IF_UNIX(dynamo_exiting = true;) /* include execve-exited vfork threads */
    DEBUG_DECLARE(ok =)
        synch_with_all_threads(synch_res,
                               &threads, &num_threads,
                               /* Case 6821: other synch-all-thread uses that
                                * only care about threads carrying fcache
                                * state can ignore us
                                */
                               THREAD_SYNCH_NO_LOCKS_NO_XFER,
                               /* if we fail to suspend a thread (e.g., privilege
                                * problems) ignore it. FIXME: retry instead? */
                               THREAD_SYNCH_SUSPEND_FAILURE_IGNORE);
    ASSERT(ok);
    ASSERT(threads == NULL && num_threads == 0); /* We asked for CLEANED */
    /* the synch_with_all_threads function grabbed the
     * thread_initexit_lock for us! */
    /* do this now after all threads we know about are killed and
     * while we hold the thread_initexit_lock so any new threads that
     * are waiting on it won't get in our way (see thread_init()) */
    dynamo_exited = true;
    end_synch_with_all_threads(threads, num_threads, false/*don't resume*/);
}

static thread_synch_state_t
exit_synch_state(void)
{
    thread_synch_state_t synch_res =
        IF_WINDOWS_ELSE(THREAD_SYNCH_SUSPENDED_AND_CLEANED,
                        THREAD_SYNCH_TERMINATED_AND_CLEANED);
#if defined(DR_APP_EXPORTS) && defined(UNIX)
    if (dr_api_exit) {
        /* Don't terminate the app's threads in case the app plans to continue
         * after dr_app_cleanup().  Note that today we don't fully support that
         * anyway: the app should use dr_app_stop_and_cleanup() whose detach
         * code won't come here.
         */
        synch_res = THREAD_SYNCH_SUSPENDED_AND_CLEANED;
    }
#endif
    return synch_res;
}

#ifdef DEBUG
/* cleanup after the application has exited */
static int
dynamo_process_exit_cleanup(void)
{
    /* CAUTION: this should only be invoked after all app threads have stopped */
    if (!dynamo_exited && !INTERNAL_OPTION(nullcalls)) {
        dcontext_t *dcontext;

        APP_EXPORT_ASSERT(dynamo_initialized, "Improper DynamoRIO initialization");

        dcontext = get_thread_private_dcontext();

        /* we deliberately do NOT clean up initstack (which was
         * allocated using a separate mmap and so is not part of some
         * large unit that is de-allocated), as it is used in special
         * circumstances to call us...FIXME: is this memory leak ok?
         * is there a better solution besides assuming the app stack?
         */

#ifdef SIDELINE
        if (dynamo_options.sideline) {
            /* exit now to make thread cleanup simpler */
            sideline_exit();
        }
#endif

        /* perform exit tasks that require full thread data structs */
        dynamo_process_exit_with_thread_info();

        if (INTERNAL_OPTION(single_privileged_thread)) {
            mutex_unlock(&thread_initexit_lock);
        }

        /* if ExitProcess called before all threads terminated, they won't
         * all have gone through dynamo_thread_exit, so clean them up now
         * so we can get stats about them
         *
         * we don't check control_all_threads b/c we're just killing
         * the threads we know about here
         */
        synch_with_threads_at_exit(exit_synch_state());
        /* now that APC interception point is unpatched and
         * dynamorio_exited is set and we've killed all the theads we know
         * about, assumption is that no other threads will be running in
         * dynamorio code from here on out (esp. when we get into shared exit)
         * that will do anything that could be dangerous (could possibly be
         * a thread in the APC interception code prior to reaching thread_init
         * but it will only global log and do thread_lookup which should be
         * safe throughout) */

        /* In order to pass the client a dcontext in the process exit event
         * we do some thread cleanup early for the final thread so we can delay
         * the rest (PR 536058).  This is a little risky in that we
         * clean up dcontext->fragment_field, which is used for lots of
         * things like couldbelinking (and thus we have to disable some API
         * routines in the thread exit event: i#1989).
         */
        dynamo_thread_exit_pre_client(get_thread_private_dcontext(), get_thread_id());

#ifdef WINDOWS
        /* FIXME : our call un-interception isn't atomic so (miniscule) chance
         * of something going wrong if new thread is just hitting its init APC
         */
        /* w/ the app's loader we must remove our LdrUnloadDll hook
         * before we unload the client lib (and thus we miss client
         * exit crashes): xref PR 200207.
         */
        if (!INTERNAL_OPTION(noasynch)
            IF_CLIENT_INTERFACE(&& !INTERNAL_OPTION(private_loader))) {
            callback_interception_unintercept();
        }
#else /* UNIX */
        unhook_vsyscall();
#endif /* UNIX */

        return dynamo_shared_exit(NULL /* not detaching */
                                  _IF_WINDOWS(false /* not detaching */));
    }
    return SUCCESS;
}
#endif /* DEBUG */

int
dynamo_nullcalls_exit(void)
{
    /* this routine is used when nullcalls is turned on
     * simply to get perfctr numbers in a log file
     */
    ASSERT(INTERNAL_OPTION(nullcalls));
#ifdef PAPI
    hardware_perfctr_exit();
#endif

#ifdef DEBUG
    if (main_logfile != STDERR) {
        close_log_file(main_logfile);
        main_logfile = INVALID_FILE;
    }
#endif /* DEBUG */

    dynamo_exited = true;
    return SUCCESS;
}

/* called when we see that the process is about to exit */
int
dynamo_process_exit(void)
{
#ifndef DEBUG
    bool each_thread;
#endif
    SELF_UNPROTECT_DATASEC(DATASEC_RARELY_PROT);
    synchronize_dynamic_options();
    SYSLOG(SYSLOG_INFORMATION, INFO_PROCESS_STOP,
           2, get_application_name(), get_application_pid());
#ifdef DEBUG
    if (!dynamo_exited) {
        if (INTERNAL_OPTION(nullcalls)) {
            /* if nullcalls is on we still do perfctr stats, and this is
             * the only place we can print them out and exit
             */
            dynamo_nullcalls_exit();
        }
        else {
            /* we don't check automatic_startup -- even if the app_
             * interface is used, we are about to be gone from the process
             * address space, so we clean up now
             */
            LOG(GLOBAL, LOG_TOP, 1,
                "\ndynamo_process_exit from thread "TIDFMT" -- cleaning up dynamo\n",
                get_thread_id());
            dynamo_process_exit_cleanup();
        }
    }

    return SUCCESS;

#else
    if (dynamo_exited)
        return SUCCESS;

    /* don't need to do much!
     * we didn't create any IPC objects or anything that might be persistent
     * beyond our death, we're not holding any systemwide locks, etc.
     */

    /* It is not clear whether the Event Log service can handle well unterminated connections */

    /* Do we need profile data for each thread?
     * Note that windows prof_pcs duplicates the thread walk in os_exit()
     * FIXME: should combine that thread walk with this one
     */
    each_thread = TRACEDUMP_ENABLED();
# ifdef UNIX
    each_thread = each_thread || INTERNAL_OPTION(profile_pcs);
# endif
# ifdef KSTATS
    each_thread = each_thread || DYNAMO_OPTION(kstats);
# endif
# ifdef CLIENT_INTERFACE
    each_thread = each_thread ||
        /* If we don't need a thread exit event, avoid the possibility of
         * racy crashes (PR 470957) by not calling instrument_thread_exit()
         */
        (!INTERNAL_OPTION(nullcalls) && dr_thread_exit_hook_exists() &&
         !DYNAMO_OPTION(skip_thread_exit_at_exit));
# endif

    if (DYNAMO_OPTION(synch_at_exit)
        /* by default we synch if any exit event exists */
        IF_CLIENT_INTERFACE(|| (!DYNAMO_OPTION(multi_thread_exit) &&
                                dr_exit_hook_exists())
                            || (!DYNAMO_OPTION(skip_thread_exit_at_exit) &&
                                dr_thread_exit_hook_exists()))) {
        /* needed primarily for CLIENT_INTERFACE but technically all configurations
         * can have racy crashes at exit time (xref PR 470957)
         */
        synch_with_threads_at_exit(exit_synch_state());
    } else
        dynamo_exited = true;

    if (each_thread) {
        thread_record_t **threads;
        int num, i;
        mutex_lock(&thread_initexit_lock);
        get_list_of_threads(&threads, &num);

        for (i = 0; i < num; i++) {
#ifdef CLIENT_SIDELINE
            if (IS_CLIENT_THREAD(threads[i]->dcontext))
                continue;
#endif
            /* FIXME: separate trace dump from rest of fragment cleanup code */
            if (TRACEDUMP_ENABLED() IF_CLIENT_INTERFACE(|| true))
                /* We always want to call this for CI builds so we can get the
                 * dr_fragment_deleted() callbacks.
                 */
                fragment_thread_exit(threads[i]->dcontext);
# ifdef UNIX
            if (INTERNAL_OPTION(profile_pcs))
                pcprofile_thread_exit(threads[i]->dcontext);
# endif
# ifdef KSTATS
            if (DYNAMO_OPTION(kstats))
                kstat_thread_exit(threads[i]->dcontext);
# endif
# ifdef CLIENT_INTERFACE
            /* Inform client of all thread exits */
            if (!INTERNAL_OPTION(nullcalls) && !DYNAMO_OPTION(skip_thread_exit_at_exit)) {
                instrument_thread_exit_event(threads[i]->dcontext);
                /* i#1617: ensure we do all cleanup of priv libs */
                if (threads[i]->id != get_thread_id()) /* i#1617: must delay this */
                    loader_thread_exit(threads[i]->dcontext);
            }
# endif
        }
        global_heap_free(threads, num*sizeof(thread_record_t*)
                         HEAPACCT(ACCT_THREAD_MGT));
        mutex_unlock(&thread_initexit_lock);
    }

    /* PR 522783: must be before we clear dcontext (if CLIENT_INTERFACE)! */
    /* must also be prior to fragment_exit so we actually freeze pcaches (i#703) */
    dynamo_process_exit_with_thread_info();

    /* FIXME: separate trace dump from rest of fragment cleanup code.  For client
     * interface we need to call fragment_exit to get all the fragment deleted events. */
    if (TRACEDUMP_ENABLED() IF_CLIENT_INTERFACE(|| dr_fragment_deleted_hook_exists()))
        fragment_exit();

    /* Inform client of process exit */
#ifdef CLIENT_INTERFACE
    if (!INTERNAL_OPTION(nullcalls)) {
# ifdef WINDOWS
        /* instrument_exit() unloads the client library, so make sure
         * LdrUnloadDll isn't hooked if using the app loader.
         */
        if (!INTERNAL_OPTION(noasynch)
            IF_CLIENT_INTERFACE(&& !INTERNAL_OPTION(private_loader))) {
            callback_interception_unintercept();
        }
# endif
        /* Must be after fragment_exit() so that the client gets all the
         * fragment_deleted() callbacks (xref PR 228156).  FIXME - might be issues
         * with the client trying to use api routines that depend on fragment state.
         */
        instrument_exit();

# ifdef CLIENT_INTERFACE
        /* i#1617: We need to call client library fini routines for global
         * destructors, etc.
         */
        if (!INTERNAL_OPTION(nullcalls) && !DYNAMO_OPTION(skip_thread_exit_at_exit))
            loader_thread_exit(get_thread_private_dcontext());
        loader_exit();
# endif

        /* for -private_loader we do this here to catch more exit-time crashes */
# ifdef WINDOWS
        if (!INTERNAL_OPTION(noasynch)
            IF_CLIENT_INTERFACE(&& INTERNAL_OPTION(private_loader)))
            callback_interception_unintercept();
# endif
    }
#endif

#ifdef CALL_PROFILE
    profile_callers_exit();
#endif
# ifdef KSTATS
    if (DYNAMO_OPTION(kstats))
        kstat_exit();
# endif
    /* so make sure eventlog connection is terminated (if present)  */
    os_fast_exit();

    return SUCCESS;
#endif /* !DEBUG */
}

void
dynamo_exit_post_detach(void)
{
    /* i#2157: best-effort re-init in case of re-attach */

    do_once_generation++; /* Increment the generation in case we re-attach */

    dynamo_initialized = false;
    dynamo_heap_initialized = false;
    automatic_startup = false;
    control_all_threads = false;
    dr_api_entry = false;
    dr_api_exit  = false;
#ifdef UNIX
    dynamo_exiting = false;
#endif
    dynamo_exited = false;
    dynamo_exited_and_cleaned = false;
#ifdef DEBUG
    dynamo_exited_log_and_stats = false;
#endif
    dynamo_resetting = false;
#ifdef UNIX
    post_execve = false;
#endif
}

dcontext_t *
create_new_dynamo_context(bool initial, byte *dstack_in, priv_mcontext_t *mc)
{
    dcontext_t *dcontext;
    size_t alloc = sizeof(dcontext_t) + proc_get_cache_line_size();
    void *alloc_start = (void *)
        ((TEST(SELFPROT_GLOBAL, dynamo_options.protect_mask) &&
          !TEST(SELFPROT_DCONTEXT, dynamo_options.protect_mask)) ?
         /* if protecting global but not dcontext, put whole thing in unprot mem */
         global_unprotected_heap_alloc(alloc HEAPACCT(ACCT_OTHER)) :
         global_heap_alloc(alloc HEAPACCT(ACCT_OTHER)));
    dcontext = (dcontext_t*) proc_bump_to_end_of_cache_line((ptr_uint_t)alloc_start);
    ASSERT(proc_is_cache_aligned(dcontext));
#ifdef X86
    /* 264138: ensure xmm/ymm slots are aligned so we can use vmovdqa */
    ASSERT(ALIGNED(get_mcontext(dcontext)->ymm, YMM_REG_SIZE));
    /* also ensure we don't have extra padding beyond x86.asm defines */
    ASSERT(sizeof(priv_mcontext_t) == IF_X64_ELSE(18,10)*sizeof(reg_t) +
           PRE_XMM_PADDING + XMM_SLOTS_SIZE);
#elif defined(ARM)
    /* FIXME i#1551: add arm alignment check if any */
#endif /* X86/ARM */

    /* Put here all one-time dcontext field initialization
     * Make sure to update create_callback_dcontext to shared
     * fields across callback dcontexts for the same thread.
     */
    /* must set to 0 so can tell if initialized for callbacks! */
    memset(dcontext, 0x0, sizeof(dcontext_t));
    dcontext->allocated_start = alloc_start;

    /* we share a single dstack across all callbacks */
    if (initial) {
        /* DrMi#1723: our dstack needs to be at a higher address than the app
         * stack.  If mc passed, use its xsp; else use cur xsp (initial thread
         * is on the app stack here: xref i#1105), for lower bound for dstack.
         */
        byte *app_xsp;
        if (mc == NULL)
            GET_STACK_PTR(app_xsp);
        else
            app_xsp = (byte *) mc->xsp;
        if (dstack_in == NULL) {
            dcontext->dstack = (byte *) stack_alloc(DYNAMORIO_STACK_SIZE, app_xsp);
        } else
            dcontext->dstack = dstack_in;   /* xref i#149/PR 403015 */
#ifdef WINDOWS
        DOCHECK(1, {
            if (dcontext->dstack < app_xsp)
                SYSLOG_INTERNAL_WARNING_ONCE("dstack is below app xsp");
        });
#endif
    } else {
        /* dstack may be pre-allocated only at thread init, not at callback */
        ASSERT(dstack_in == NULL);
    }
    if (TEST(SELFPROT_DCONTEXT, dynamo_options.protect_mask)) {
        dcontext->upcontext.separate_upcontext =
            global_unprotected_heap_alloc(sizeof(unprotected_context_t) HEAPACCT(ACCT_OTHER));
        /* don't need to initialize upcontext */
        LOG(GLOBAL, LOG_TOP, 2, "new dcontext="PFX", dcontext->upcontext="PFX"\n",
            dcontext, dcontext->upcontext.separate_upcontext);
        dcontext->upcontext_ptr = dcontext->upcontext.separate_upcontext;
    } else
        dcontext->upcontext_ptr = &(dcontext->upcontext.upcontext);
#ifdef HOT_PATCHING_INTERFACE
    /* Set the hot patch exception state to be empty/unused. */
    DODEBUG(memset(&dcontext->hotp_excpt_state, -1, sizeof(dr_jmp_buf_t)););
#endif
    ASSERT(dcontext->try_except.try_except_state == NULL);

    DODEBUG({dcontext->logfile = INVALID_FILE;});
    dcontext->owning_thread = get_thread_id();
#ifdef UNIX
    dcontext->owning_process = get_process_id();
#endif
    /* thread_record is set in add_thread */
    /* all of the thread-private fcache and hashtable fields are shared
     * among all dcontext instances of a thread, so the caller must
     * set those fields
     */
    /* rest of dcontext initialization happens in initialize_dynamo_context(),
     * which is executed for each dr_app_start() and each
     * callback start
     */
    return dcontext;
}

static void
delete_dynamo_context(dcontext_t *dcontext, bool free_stack)
{
    if (free_stack) {
        ASSERT(dcontext->dstack != NULL);
        ASSERT(!is_currently_on_dstack(dcontext));
        stack_free(dcontext->dstack, DYNAMORIO_STACK_SIZE);
    } /* else will be cleaned up by caller */

    ASSERT(dcontext->try_except.try_except_state == NULL);

    if (TEST(SELFPROT_DCONTEXT, dynamo_options.protect_mask)) {
        global_unprotected_heap_free(dcontext->upcontext.separate_upcontext,
                                     sizeof(unprotected_context_t) HEAPACCT(ACCT_OTHER));
    }
    if (TEST(SELFPROT_GLOBAL, dynamo_options.protect_mask) &&
        !TEST(SELFPROT_DCONTEXT, dynamo_options.protect_mask)) {
        /* if protecting global but not dcontext, we put whole thing in unprot mem */
        global_unprotected_heap_free(dcontext->allocated_start,
                                     sizeof(dcontext_t) + proc_get_cache_line_size()
                                     HEAPACCT(ACCT_OTHER));
    } else {
        global_heap_free(dcontext->allocated_start,
                         sizeof(dcontext_t) + proc_get_cache_line_size()
                         HEAPACCT(ACCT_OTHER));
    }
}

/* This routine is called not only at thread initialization,
 * but for every callback, etc. that gets a fresh execution
 * environment!
 */
void
initialize_dynamo_context(dcontext_t *dcontext)
{
    /* we can't just zero out the whole thing b/c we have persistent state
     * (fields kept across callbacks, like dstack, module-private fields, next & prev, etc.)
     */
    memset(dcontext->upcontext_ptr, 0, sizeof(unprotected_context_t));
    dcontext->initialized = true;
    dcontext->whereami = WHERE_APP;
    dcontext->next_tag = NULL;
    dcontext->native_exec_postsyscall = NULL;
    memset(dcontext->native_retstack, 0, sizeof(dcontext->native_retstack));
    dcontext->native_retstack_cur = 0;
    dcontext->isa_mode = DEFAULT_ISA_MODE;
#ifdef ARM
    dcontext->encode_state[0] = 0;
    dcontext->encode_state[1] = 0;
    dcontext->decode_state[0] = 0;
    dcontext->decode_state[1] = 0;
#endif
    dcontext->sys_num = 0;
#ifdef WINDOWS
#ifdef CLIENT_INTERFACE
    dcontext->app_errno = 0;
# ifdef DEBUG
    dcontext->is_client_thread_exiting = false;
# endif
#endif
    dcontext->sys_param_base = NULL;
    /* always initialize aslr_context */
    dcontext->aslr_context.sys_aslr_clobbered = 0;
    dcontext->aslr_context.randomized_section_handle = INVALID_HANDLE_VALUE;
    dcontext->aslr_context.original_image_section_handle = INVALID_HANDLE_VALUE;
    dcontext->aslr_context.original_section_base = ASLR_INVALID_SECTION_BASE;
# ifdef DEBUG
    dcontext->aslr_context.last_app_section_handle = INVALID_HANDLE_VALUE;
# endif
    /* note that aslr_context.last_child_padded is preserved across callbacks */
    dcontext->ignore_enterexit = false;
#else
    dcontext->sys_param0 = 0;
    dcontext->sys_param1 = 0;
    dcontext->sys_param2 = 0;
#endif

#ifdef UNIX
    dcontext->signals_pending = false;
#endif

    /* all thread-private fields are initialized in dynamo_thread_init
     * or in create_callback_dcontext because they must be initialized differently
     * in those two cases
     */

    set_last_exit(dcontext, (linkstub_t *) get_starting_linkstub());

#ifdef PROFILE_RDTSC
    dcontext->start_time = (uint64) 0;
    dcontext->prev_fragment = NULL;
    dcontext->cache_frag_count = (uint64) 0;
    {
        int i;
        for (i=0; i<10; i++) {
            dcontext->cache_time[i] = (uint64) 0;
            dcontext->cache_count[i] = (uint64) 0;
        }
    }
#endif
#ifdef DEBUG
    dcontext->in_opnd_disassemble = false;
#endif
#ifdef WINDOWS
    /* Other pieces of DR -- callback & APC handling, detach -- test
     * asynch_target to determine where the next app pc to execute is
     * stored. Init it to 0 to indicate that this context's most recent
     * syscall was not executed from handle_system_call().
     */
    dcontext->asynch_target = NULL;
    /* next_saved and prev_unused are zeroed out when dcontext is
     * created; we shouldn't zero them here, they may have valid data
     */
    dcontext->valid = true;
#endif
#ifdef HOT_PATCHING_INTERFACE
    dcontext->nudge_thread = false;     /* Fix for case 5367. */
#endif
#ifdef CHECK_RETURNS_SSE2
    /* initialize sse2 index with 0
     * go ahead and use eax, it's dead (about to return)
     */
# ifdef UNIX
    asm("movl $0, %eax");
    asm("pinsrw $7,%eax,%xmm7");
# else
# error NYI
# endif
#endif
    /* We don't need to initialize dcontext->coarse_exit as it is only
     * read when last_exit indicates a coarse exit, which sets the fields.
     */
    dcontext->go_native = false;
}

#ifdef WINDOWS
/* on windows we use a new dcontext for each callback context */
dcontext_t *
create_callback_dcontext(dcontext_t *old_dcontext)
{
    dcontext_t *new_dcontext = create_new_dynamo_context(false, NULL, NULL);
    new_dcontext->valid = false;
    /* all of these fields are shared among all dcontexts of a thread: */
    new_dcontext->owning_thread = old_dcontext->owning_thread;
#ifdef UNIX
    new_dcontext->owning_process = old_dcontext->owning_process;
#endif
    new_dcontext->thread_record = old_dcontext->thread_record;
    /* now that we have clean stack usage we can share a single stack */
    ASSERT(old_dcontext->dstack != NULL);
    new_dcontext->dstack = old_dcontext->dstack;
    new_dcontext->isa_mode = old_dcontext->isa_mode;
    new_dcontext->link_field = old_dcontext->link_field;
    new_dcontext->monitor_field = old_dcontext->monitor_field;
    new_dcontext->fcache_field = old_dcontext->fcache_field;
    new_dcontext->fragment_field = old_dcontext->fragment_field;
    new_dcontext->heap_field = old_dcontext->heap_field;
    new_dcontext->vm_areas_field = old_dcontext->vm_areas_field;
    new_dcontext->os_field = old_dcontext->os_field;
    new_dcontext->synch_field = old_dcontext->synch_field;
    /* case 8958: copy win32_start_addr in case we produce a forensics file
     * from within a callback.
     */
    new_dcontext->win32_start_addr = old_dcontext->win32_start_addr;
#ifdef CLIENT_INTERFACE
    /* FlsData is persistent across callbacks */
    new_dcontext->app_fls_data = old_dcontext->app_fls_data;
    new_dcontext->priv_fls_data = old_dcontext->priv_fls_data;
    new_dcontext->app_nt_rpc = old_dcontext->app_nt_rpc;
    new_dcontext->priv_nt_rpc = old_dcontext->priv_nt_rpc;
    new_dcontext->app_nls_cache = old_dcontext->app_nls_cache;
    new_dcontext->priv_nls_cache = old_dcontext->priv_nls_cache;
#endif
    new_dcontext->app_stack_limit = old_dcontext->app_stack_limit;
    new_dcontext->app_stack_base = old_dcontext->app_stack_base;
    new_dcontext->teb_base = old_dcontext->teb_base;
#ifdef UNIX
    new_dcontext->signal_field = old_dcontext->signal_field;
    new_dcontext->pcprofile_field = old_dcontext->pcprofile_field;
#endif
    new_dcontext->private_code = old_dcontext->private_code;
#ifdef CLIENT_INTERFACE
    new_dcontext->client_data = old_dcontext->client_data;
#endif
#ifdef DEBUG
    new_dcontext->logfile = old_dcontext->logfile;
    new_dcontext->thread_stats = old_dcontext->thread_stats;
#endif
#ifdef DEADLOCK_AVOIDANCE
    new_dcontext->thread_owned_locks = old_dcontext->thread_owned_locks;
#endif
#ifdef KSTATS
    new_dcontext->thread_kstats = old_dcontext->thread_kstats;
#endif
    /* at_syscall is real time based, not app context based, so shared
     *
     * FIXME: Yes need to share when swapping at NtCallbackReturn, but
     * want to keep old so when return from cb will do post-syscall for
     * syscall that triggered cb in the first place!
     * Plus, new cb calls initialize_dynamo_context(), which clears this field
     * anyway!  This all works now b/c we don't have alertable syscalls
     * that we do post-syscall processing on.
     */
    new_dcontext->upcontext_ptr->at_syscall = old_dcontext->upcontext_ptr->at_syscall;
#ifdef HOT_PATCHING_INTERFACE   /* Fix for case 5367. */
    /* hotp_excpt_state should be unused at this point.  If it is used, it can
     * be only because a hot patch made a system call with a callback.  This is
     * a bug because hot patches can't do system calls, let alone one with
     * callbacks.
     */
    DOCHECK(1, {
        dr_jmp_buf_t empty;
        memset(&empty, -1, sizeof(dr_jmp_buf_t));
        ASSERT(memcmp(&old_dcontext->hotp_excpt_state, &empty,
                      sizeof(dr_jmp_buf_t)) == 0);
    });
    new_dcontext->nudge_thread = old_dcontext->nudge_thread;
#endif
    /* our exceptions should be handled within one DR context switch */
    ASSERT(old_dcontext->try_except.try_except_state == NULL);
    new_dcontext->local_state = old_dcontext->local_state;
#ifdef WINDOWS
    new_dcontext->aslr_context.last_child_padded =
        old_dcontext->aslr_context.last_child_padded;
#endif

    LOG(new_dcontext->logfile, LOG_TOP, 2,
        "made new dcontext "PFX" (old="PFX")\n", new_dcontext, old_dcontext);
    return new_dcontext;
}
#endif

bool
is_thread_initialized(void)
{
#if defined(UNIX) && defined(HAVE_TLS)
    /* We don't want to pay the get_thread_id() cost on every
     * get_thread_private_dcontext() when we only really need the
     * check for this call here, so we explicitly check.
     */
    if (get_tls_thread_id() != get_sys_thread_id())
        return false;
#endif
    return (get_thread_private_dcontext() != NULL);
}


bool
is_thread_known(thread_id_t tid)
{
    return (thread_lookup(tid) != NULL);
}

#ifdef UNIX
/* i#237/PR 498284: a thread about to execute SYS_execve should be considered
 * exited, but we can't easily clean up it for real immediately
 */
void
mark_thread_execve(thread_record_t *tr, bool execve)
{
    ASSERT((execve && !tr->execve) || (!execve && tr->execve));
    tr->execve = execve;
    mutex_lock(&all_threads_lock);
    if (execve) {
        /* since we free on a second vfork we should never accumulate
         * more than one
         */
        ASSERT(num_execve_threads == 0);
        num_execve_threads++;
    } else {
        ASSERT(num_execve_threads > 0);
        num_execve_threads--;
    }
    mutex_unlock(&all_threads_lock);
}
#endif /* UNIX */

int
get_num_threads(void)
{
    return num_known_threads IF_UNIX(- num_execve_threads);
}

bool
is_last_app_thread(void)
{
    return (get_num_threads() ==
            IF_CLIENT_INTERFACE(get_num_client_threads() +) 1);
}

/* This routine takes a snapshot of all the threads known to DR,
 * NOT LIMITED to those currently under DR control!
 * It returns an array of thread_record_t* and the length of the array
 * The caller must free the array using global_heap_free
 * The caller must hold the thread_initexit_lock to ensure that threads
 * are not created or destroyed before the caller is done with the list
 * The caller CANNOT be could_be_linking, else a deadlock with flushing
 * can occur (unless the caller is the one flushing)
 */
static void
get_list_of_threads_common(thread_record_t ***list, int *num
                           _IF_UNIX(bool include_execve))
{
    int i, cur = 0, max_num;
    thread_record_t *tr;
    thread_record_t **mylist;

    /* Only a flushing thread can get the thread snapshot while being
     * couldbelinking -- else a deadlock w/ flush!
     * FIXME: this assert should be on any acquisition of thread_initexit_lock!
     */
    ASSERT(is_self_flushing() || !is_self_couldbelinking());
    ASSERT(all_threads != NULL);
    ASSERT_OWN_MUTEX(true, &thread_initexit_lock);

    mutex_lock(&all_threads_lock);
    /* Do not include vfork threads that exited via execve, unless we're exiting */
    max_num = IF_UNIX_ELSE((include_execve || dynamo_exiting) ?
                            num_known_threads : get_num_threads(),
                            get_num_threads());
    mylist = (thread_record_t **) global_heap_alloc(max_num*sizeof(thread_record_t*)
                                                 HEAPACCT(ACCT_THREAD_MGT));
    for (i = 0; i < HASHTABLE_SIZE(ALL_THREADS_HASH_BITS); i++) {
        for (tr = all_threads[i]; tr != NULL; tr = tr->next) {
            /* include those for which !tr->under_dynamo_control */
            /* don't include those that exited for execve.  there should be
             * no race b/c vfork suspends the parent.  xref i#237/PR 498284.
             */
            if (IF_UNIX_ELSE(!tr->execve || include_execve || dynamo_exiting, true)) {
                mylist[cur] = tr;
                cur++;
            }
        }
    }

    ASSERT(cur > 0);
    IF_WINDOWS(ASSERT(cur == max_num));
    if (cur < max_num) {
        mylist = (thread_record_t **)
            global_heap_realloc(mylist, max_num, cur, sizeof(thread_record_t*)
                                HEAPACCT(ACCT_THREAD_MGT));
    }

    *num = cur;
    *list = mylist;
    mutex_unlock(&all_threads_lock);
}

uint
get_thread_state_version()
{
    ASSERT_OWN_MUTEX(true, &thread_initexit_lock);
    return thread_state_version;
}

void
get_list_of_threads(thread_record_t ***list, int *num)
{
    get_list_of_threads_common(list, num _IF_UNIX(false));
}

#ifdef UNIX
void
get_list_of_threads_ex(thread_record_t ***list, int *num, bool include_execve)
{
    get_list_of_threads_common(list, num, include_execve);
}
#endif

/* assumes caller can ensure that thread is either suspended or self to
 * avoid races
 */
thread_record_t *
thread_lookup(thread_id_t tid)
{
    thread_record_t *tr;
    uint hindex;

    /* check that caller is self or has initexit_lock
     * FIXME: no way to tell who has initexit_lock
     */
    ASSERT(mutex_testlock(&thread_initexit_lock) || tid == get_thread_id());

    hindex = HASH_FUNC_BITS(tid, ALL_THREADS_HASH_BITS);
    mutex_lock(&all_threads_lock);
    if (all_threads == NULL) {
        tr = NULL;
    } else {
        tr = all_threads[hindex];
    }
    while (tr != NULL) {
        if (tr->id == tid) {
            mutex_unlock(&all_threads_lock);
            return tr;
        }
        tr = tr->next;
    }
    mutex_unlock(&all_threads_lock);
    return NULL;
}

/* assumes caller can ensure that thread is either suspended or self to
 * avoid races
 */
uint
get_thread_num(thread_id_t tid)
{
    thread_record_t *tr = thread_lookup(tid);
    if (tr != NULL)
        return tr->num;
    else
        return 0; /* yes can't distinguish from 1st thread, who cares */
}

void
add_thread(IF_WINDOWS_ELSE_NP(HANDLE hthread, process_id_t pid),
           thread_id_t tid, bool under_dynamo_control,
           dcontext_t *dcontext)
{
    thread_record_t *tr;
    uint hindex;

    ASSERT(all_threads != NULL);

    /* add entry to thread hashtable */
    tr = (thread_record_t *) global_heap_alloc(sizeof(thread_record_t)
                                            HEAPACCT(ACCT_THREAD_MGT));
#ifdef WINDOWS
    /* we duplicate the thread pseudo-handle, this should give us full rights
     * Note that instead asking explicitly for THREAD_ALL_ACCESS or just for
     * THREAD_TERMINATE|THREAD_SUSPEND_RESUME|THREAD_GET_CONTEXT|THREAD_SET_CONTEXT
     * does not seem able to acquire more rights than simply duplicating the
     * app handle gives.
     */
    LOG(GLOBAL, LOG_THREADS, 1, "Thread %d app handle rights: "PFX"\n",
        tid, nt_get_handle_access_rights(hthread));
    duplicate_handle(NT_CURRENT_PROCESS, hthread, NT_CURRENT_PROCESS,
                     &tr->handle, 0, 0,
                     DUPLICATE_SAME_ACCESS|DUPLICATE_SAME_ATTRIBUTES);
    /* We prob. only need TERMINATE (for kill thread), SUSPEND/RESUME/GET_CONTEXT
     * (for synchronizing), and SET_CONTEXT (+ synchronizing requirements, for
     * detach).  All access includes this and quite a bit more. */
# if 0
    /* eventually should be a real assert, but until we have a story for the
     * injected detach threads, have to ifdef out even the ASSERT_CURIOSITY
     * (even a syslog internal warning is prob. to noisy for QA) */
    ASSERT_CURIOSITY(TESTALL(THREAD_ALL_ACCESS, nt_get_handle_access_rights(tr->handle)));
# endif
    LOG(GLOBAL, LOG_THREADS, 1, "Thread %d our handle rights: "PFX"\n",
        tid, nt_get_handle_access_rights(tr->handle));
    tr->retakeover = false;
#else
    tr->pid = pid;
    tr->execve = false;
#endif
    tr->id = tid;
    ASSERT(tid != INVALID_THREAD_ID); /* ensure os never assigns invalid id to a thread */
    tr->under_dynamo_control = under_dynamo_control;
    tr->dcontext = dcontext;
    if (dcontext != NULL) /* we allow NULL for dr_create_client_thread() */
        dcontext->thread_record = tr;

    mutex_lock(&all_threads_lock);
    tr->num = threads_ever_count++;
    hindex = HASH_FUNC_BITS(tr->id, ALL_THREADS_HASH_BITS);
    tr->next = all_threads[hindex];
    all_threads[hindex] = tr;
    /* must be inside all_threads_lock to avoid race w/ get_list_of_threads */
    RSTATS_ADD_PEAK(num_threads, 1);
    RSTATS_INC(num_threads_created);
    num_known_threads++;
    mutex_unlock(&all_threads_lock);
    ASSERT_OWN_MUTEX(true, &thread_initexit_lock);
    RELEASE_LOG(THREAD, LOG_THREADS, 1, "New thread 0x%x\n", tid);
    thread_state_version++;
}

/* return false if couldn't find the thread */
bool
remove_thread(IF_WINDOWS_(HANDLE hthread) thread_id_t tid)
{
    thread_record_t *tr = NULL, *prevtr;
    uint hindex = HASH_FUNC_BITS(tid, ALL_THREADS_HASH_BITS);

    ASSERT(all_threads != NULL);

    mutex_lock(&all_threads_lock);
    for (tr = all_threads[hindex], prevtr = NULL; tr; prevtr = tr, tr = tr->next) {
        if (tr->id == tid) {
            if (prevtr)
                prevtr->next = tr->next;
            else
                all_threads[hindex] = tr->next;
            /* must be inside all_threads_lock to avoid race w/ get_list_of_threads */
            RSTATS_DEC(num_threads);
#ifdef UNIX
            if (tr->execve) {
                ASSERT(num_execve_threads > 0);
                num_execve_threads--;
            }
#endif
            num_known_threads--;
#ifdef WINDOWS
            close_handle(tr->handle);
#endif
            global_heap_free(tr, sizeof(thread_record_t) HEAPACCT(ACCT_THREAD_MGT));
            ASSERT_OWN_MUTEX(true, &thread_initexit_lock);
            thread_state_version++;
            break;
        }
    }
    mutex_unlock(&all_threads_lock);
    return (tr != NULL);
}

/* this bool is protected by reset_pending_lock */
DECLARE_FREQPROT_VAR(static bool reset_at_nth_thread_triggered, false);

#ifdef DEBUG
bool dynamo_thread_init_during_process_exit = false;
#endif
/* thread-specific initialization
 * if dstack_in is NULL, then a dstack is allocated; else dstack_in is used
 * as the thread's dstack
 * mc can be NULL for the initial thread
 * returns -1 if current thread has already been initialized
 */
int
dynamo_thread_init(byte *dstack_in, priv_mcontext_t *mc
                   _IF_CLIENT_INTERFACE(bool client_thread))
{
    dcontext_t *dcontext;
    /* due to lock issues (see below) we need another var */
    bool reset_at_nth_thread_pending = false;
    bool under_dynamo_control = true;
    APP_EXPORT_ASSERT(dynamo_initialized || dynamo_exited ||
                      get_num_threads() == 0 IF_CLIENT_INTERFACE(|| client_thread),
                      PRODUCT_NAME" not initialized");

    if (INTERNAL_OPTION(nullcalls))
        return SUCCESS;

    /* note that ENTERING_DR is assumed to have already happened: in apc handler
     * for win32, in new_thread_setup for linux, in main init for 1st thread
     */
#if defined(WINDOWS) && defined(DR_APP_EXPORTS)
    /* We need to identify a thread we intercepted in its APC when we
     * take over all threads on dr_app_start().  Stack and pc checks aren't
     * simple b/c it can be in ntdll waiting on a lock.
     */
    if (dr_api_entry)
        os_take_over_mark_thread(get_thread_id());
#endif

    /* Try to handle externally injected threads */
    if (dynamo_initialized && !bb_lock_start)
        pre_second_thread();

    /* synch point so thread creation can be prevented for critical periods */
    mutex_lock(&thread_initexit_lock);

    /* The assumption is that if dynamo_exited, then we are about to exit and
     * clean up, initializing this thread then would be dangerous, better to
     * wait here for the app to die.  Is safe with detach, since a thread
     * should never reach here when dynamo_exited is true during detach */
    /* under current implementation of process exit, can happen only under
     * debug build, or app_start app_exit interface */
    while (dynamo_exited) {
        /* FIXME i#2075: free the dstack. */
        DODEBUG({dynamo_thread_init_during_process_exit = true; });
        /* logging should be safe, though might not actually result in log
         * message */
        DODEBUG_ONCE(LOG(GLOBAL, LOG_THREADS, 1,
                         "Thread %d reached initialization point while dynamo exiting, "
                         "waiting for app to exit\n", get_thread_id()););
        mutex_unlock(&thread_initexit_lock);
        os_thread_yield();
        /* just in case we want to support exited and then restarted at some
         * point */
        mutex_lock(&thread_initexit_lock);
    }


    if (is_thread_initialized()) {
        mutex_unlock(&thread_initexit_lock);
#if defined(WINDOWS) && defined(DR_APP_EXPORTS)
        if (dr_api_entry)
            os_take_over_unmark_thread(get_thread_id());
#endif
        return -1;
    }

    os_tls_init();
    dcontext = create_new_dynamo_context(true/*initial*/, dstack_in, mc);
    initialize_dynamo_context(dcontext);
    set_thread_private_dcontext(dcontext);
    /* sanity check */
    ASSERT(get_thread_private_dcontext() == dcontext);

    /* set local state pointer for access from other threads */
    dcontext->local_state = get_local_state();

    /* set initial mcontext, if known */
    if (mc != NULL)
        *get_mcontext(dcontext) = *mc;

    /* For hotp_only, the thread should run native, not under dr.  However,
     * the core should still get control of the thread at hook points to track
     * what the application is doing & at patched points to execute hot patches.
     * It is the same for thin_client except that there are fewer hooks, only to
     * follow children.
     */
    if (RUNNING_WITHOUT_CODE_CACHE())
        under_dynamo_control = false;

    /* add entry to thread hashtable before creating logdir so have thread num.
     * otherwise we'd like to do this only after we'd fully initialized the thread, but we
     * hold the thread_initexit_lock, so nobody should be listing us -- thread_lookup
     * on other than self, or a thread list, should only be done while the initexit_lock
     * is held.  CHECK: is this always correct?  thread_lookup does have an assert
     * to try and enforce but cannot tell who has the lock.
     */
    add_thread(IF_WINDOWS_ELSE(NT_CURRENT_THREAD, get_process_id()), get_thread_id(),
               under_dynamo_control, dcontext);
#if defined(WINDOWS) && defined(DR_APP_EXPORTS)
    /* Now that the thread is in the main thread table we don't need to remember it */
    if (dr_api_entry)
        os_take_over_unmark_thread(get_thread_id());
#endif

    LOG(GLOBAL, LOG_TOP|LOG_THREADS, 1,
        "\ndynamo_thread_init: %d thread(s) now, dcontext="PFX", #=%d, id="
        TIDFMT", pid="PIDFMT"\n\n",
        GLOBAL_STAT(num_threads), dcontext, get_thread_num(get_thread_id()),
        get_thread_id(), get_process_id());

    DOLOG(1, LOG_STATS, {
        dump_global_stats(false);
    });
#ifdef DEBUG
    if (stats->loglevel > 0) {
        dcontext->logfile = open_log_file(thread_logfile_name(), NULL, 0);
        print_file(dcontext->logfile, "%s\n", dynamorio_version_string);
    } else {
        dcontext->logfile = INVALID_FILE;
    }
    DOLOG(1, LOG_TOP|LOG_THREADS, {
        LOG(THREAD, LOG_TOP|LOG_THREADS, 1, PRODUCT_NAME" built with: %s\n", DYNAMORIO_DEFINES);
        LOG(THREAD, LOG_TOP|LOG_THREADS, 1, PRODUCT_NAME" built on: %s\n", dynamorio_buildmark);
    });

    LOG(THREAD, LOG_TOP|LOG_THREADS, 1,
        "%sTHREAD %d (dcontext "PFX")\n\n",
        IF_CLIENT_INTERFACE_ELSE(client_thread ? "CLIENT " : "", ""),
        get_thread_id(), dcontext);
    LOG(THREAD, LOG_TOP|LOG_THREADS, 1,
        "DR stack is "PFX"-"PFX"\n", dcontext->dstack - DYNAMORIO_STACK_SIZE,
        dcontext->dstack);
#endif

#ifdef DEADLOCK_AVOIDANCE
    locks_thread_init(dcontext);
#endif
    heap_thread_init(dcontext);
    DOSTATS({ stats_thread_init(dcontext); });
#ifdef KSTATS
    kstat_thread_init(dcontext);
#endif
    os_thread_init(dcontext);
    arch_thread_init(dcontext);
    synch_thread_init(dcontext);

    if (!DYNAMO_OPTION(thin_client))
        vm_areas_thread_init(dcontext);

    monitor_thread_init(dcontext);
    fcache_thread_init(dcontext);
    link_thread_init(dcontext);
    fragment_thread_init(dcontext);
#ifdef JITOPT
    jitopt_thread_init(dcontext);
#endif

    /* This lock has served its purposes: A) a barrier to thread creation for those
     * iterating over threads, B) mutex for add_thread, and C) mutex for synch_field
     * to be set up.
     * So we release it to shrink the time spent w/ this big lock, in particular
     * to avoid holding it while running private lib thread init code (i#875).
     */
    mutex_unlock(&thread_initexit_lock);

#ifdef CLIENT_INTERFACE
    /* Set up client data needed in loader_thread_init for IS_CLIENT_THREAD */
    instrument_client_thread_init(dcontext, client_thread);
#endif

    loader_thread_init(dcontext);

    if (!DYNAMO_OPTION(thin_client)) {
#ifdef CLIENT_INTERFACE
        /* put client last, may depend on other thread inits.
         * Note that we are calling this prior to instrument_init()
         * now (PR 216936), which is required to initialize
         * the client dcontext field prior to instrument_init().
         */
        instrument_thread_init(dcontext, client_thread, mc != NULL);
#endif

#ifdef SIDELINE
        if (dynamo_options.sideline) {
            /* wake up sideline thread -- ok to call if thread already awake */
            sideline_start();
        }
#endif
    }

    /* must check # threads while holding thread_initexit_lock, yet cannot
     * call fcache_reset_all_caches_proactively while holding it due to
     * rank order of reset_pending_lock which we must also hold -- so we
     * set a local bool reset_at_nth_thread_pending
     */
    if (DYNAMO_OPTION(reset_at_nth_thread) != 0 && !reset_at_nth_thread_triggered
        && (uint) get_num_threads() == DYNAMO_OPTION(reset_at_nth_thread)) {
        mutex_lock(&reset_pending_lock);
        if (!reset_at_nth_thread_triggered) {
            reset_at_nth_thread_triggered = true;
            reset_at_nth_thread_pending = true;
        }
        mutex_unlock(&reset_pending_lock);
    }

    DOLOG(1, LOG_STATS, {
        dump_thread_stats(dcontext, false);
    });

    if (reset_at_nth_thread_pending) {
        mutex_lock(&reset_pending_lock);
        /* fcache_reset_all_caches_proactively() will unlock */
        fcache_reset_all_caches_proactively(RESET_ALL);
    }
    return SUCCESS;
}

/* We don't free cur thread until after client exit event (PR 536058) except for
 * fragment_thread_exit().  Since this is called outside of dynamo_thread_exit()
 * on process exit we assume fine to skip enter_threadexit().
 */
void
dynamo_thread_exit_pre_client(dcontext_t *dcontext, thread_id_t id)
{
    /* fcache stats needs to examine fragment state, so run it before
     * fragment exit, but real fcache exit needs to be after fragment exit
     */
#ifdef DEBUG
    fcache_thread_exit_stats(dcontext);
#endif
    /* must abort now to avoid deleting possibly un-deletable fragments
     * monitor_thread_exit remains later b/c of monitor_remove_fragment calls
     */
    trace_abort_and_delete(dcontext);
    fragment_thread_exit(dcontext);
#ifdef CLIENT_INTERFACE
    IF_WINDOWS(loader_pre_client_thread_exit(dcontext));
    instrument_thread_exit_event(dcontext);
#endif
}

/* thread-specific cleanup */
/* Note : if this routine is not called by thread id, then other_thread should
 * be true and the calling thread should hold the thread_initexit_lock
 */
static int
dynamo_thread_exit_common(dcontext_t *dcontext, thread_id_t id,
                          IF_WINDOWS_(bool detach_stacked_callbacks) bool other_thread)
{
    dcontext_t *dcontext_tmp;
#ifdef WINDOWS
    dcontext_t *dcontext_next;
    int num_dcontext;
#endif
    bool on_dstack = !other_thread && is_currently_on_dstack(dcontext);
    /* cache this now for use after freeing dcontext */
    local_state_t *local_state = dcontext->local_state;

    if (INTERNAL_OPTION(nullcalls) || dcontext == NULL)
        return SUCCESS;

    /* make sure don't get into deadlock w/ flusher */
    enter_threadexit(dcontext);

    /* synch point so thread exiting can be prevented for critical periods */
    /* see comment at start of method for other thread exit */
    if (!other_thread)
        mutex_lock(&thread_initexit_lock);

    ASSERT_OWN_MUTEX(true, &thread_initexit_lock);
#ifdef WINDOWS
    /* need to clean up thread stack before clean up other thread data, but
     * after we're made nolinking
     */
    os_thread_stack_exit(dcontext);
    /* free the thread's application stack if requested */
    if (dcontext->free_app_stack) {
        byte *base;
        /* only used for nudge threads currently */
        ASSERT(dcontext->nudge_target == generic_nudge_target);
        if (get_stack_bounds(dcontext, &base, NULL)) {
            NTSTATUS res;
            ASSERT(base != NULL);
            res = nt_free_virtual_memory(base);
            ASSERT(NT_SUCCESS(res));
        } else {
            /* stack should be available here */
            ASSERT_NOT_REACHED();
        }
    }
#endif

#ifdef SIDELINE
    /* N.B.: do not clean up any data structures while sideline thread
     * is still running!  put it to sleep for duration of this routine!
     */
    if (!DYNAMO_OPTION(thin_client)) {
        if (dynamo_options.sideline) {
            /* put sideline thread to sleep */
            sideline_stop();
            /* sideline_stop will not return until sideline thread is asleep */
        }
    }
#endif

    LOG(GLOBAL, LOG_TOP|LOG_THREADS, 1,
        "\ndynamo_thread_exit (thread #%d id="TIDFMT"): %d thread(s) now\n\n",
        get_thread_num(id), id, GLOBAL_STAT(num_threads)-1);

    DOLOG(1, LOG_STATS, {
        dump_global_stats(false);
    });

    LOG(THREAD, LOG_STATS|LOG_THREADS, 1, "\n## Statistics for this thread:\n");

#ifdef PROFILE_RDTSC
    if (dynamo_options.profile_times) {
        int i;
        ASSERT(dcontext);
        LOG(THREAD, LOG_STATS|LOG_THREADS, 1, "\nTop ten cache times:\n");
        for (i=0; i<10; i++) {
            if (dcontext->cache_time[i] > (uint64) 0) {
                uint top_part, bottom_part;
                divide_int64_print(dcontext->cache_time[i], kilo_hertz, false,
                                   3, &top_part, &bottom_part);
                LOG(THREAD, LOG_STATS|LOG_THREADS, 1,
                    "\t#%2d = %6u.%.3u ms, %9d hits\n",
                    i+1, top_part, bottom_part, (int)dcontext->cache_count[i]);
            }
        }
        LOG(THREAD, LOG_STATS|LOG_THREADS, 1, "\n");
    }
#endif

    /* In order to pass the client a dcontext in the process exit event
     * we do some thread cleanup early for the final thread so we can delay
     * the rest (PR 536058)
     */
    if (!dynamo_exited_and_cleaned)
        dynamo_thread_exit_pre_client(dcontext, id);
#ifdef CLIENT_INTERFACE
    /* PR 243759: don't free client_data until after all fragment deletion events */
    if (!DYNAMO_OPTION(thin_client))
        instrument_thread_exit(dcontext);
#endif

    /* i#920: we can't take segment/timer/asynch actions for other threads.
     * This must be called after dynamo_thread_exit_pre_client where
     * we called event callbacks.
     */
    if (!other_thread)
        dynamo_thread_not_under_dynamo(dcontext);

    /* We clean up priv libs prior to setting tls dc to NULL so we can use
     * TRY_EXCEPT when calling the priv lib entry routine
     */
    if (!dynamo_exited ||
        (other_thread &&
         (IF_WINDOWS_ELSE(!doing_detach, true) ||
          dcontext->owning_thread != get_thread_id()))) /* else already did this */
        loader_thread_exit(dcontext);

    /* set tls dc to NULL prior to cleanup, to avoid problems handling
     * alarm signals received during cleanup (we'll suppress if tls
     * dc==NULL which seems the right thing to do: not worth our
     * effort to pass to another thread if thread-group-shared alarm,
     * and if thread-private then thread would have exited soon
     * anyway).  see PR 596127.
     */
    /* make sure we invalidate the dcontext before releasing the memory  */
    /* when cleaning up other threads, we cannot set their dcs to null,
     * but we only do this at dynamorio_app_exit so who cares
     */
    /* This must be called after instrument_thread_exit, which uses
     * get_thread_private_dcontext for app/dr state checks.
     */
    if (id == get_thread_id())
        set_thread_private_dcontext(NULL);

    fcache_thread_exit(dcontext);
    link_thread_exit(dcontext);
    monitor_thread_exit(dcontext);
    if (!DYNAMO_OPTION(thin_client))
        vm_areas_thread_exit(dcontext);
    synch_thread_exit(dcontext);
    arch_thread_exit(dcontext _IF_WINDOWS(detach_stacked_callbacks));
    os_thread_exit(dcontext, other_thread);
    DOLOG(1, LOG_STATS, {
        dump_thread_stats(dcontext, false);
    });
#ifdef KSTATS
    kstat_thread_exit(dcontext);
#endif
    DOSTATS({ stats_thread_exit(dcontext); });
    heap_thread_exit(dcontext);
#ifdef DEADLOCK_AVOIDANCE
    locks_thread_exit(dcontext);
#endif

#ifdef DEBUG
    if (dcontext->logfile != INVALID_FILE) {
        os_flush(dcontext->logfile);
        close_log_file(dcontext->logfile);
    }
#endif

    /* remove thread from threads hashtable */
    remove_thread(IF_WINDOWS_(NT_CURRENT_THREAD) id);

    dcontext_tmp = dcontext;
#ifdef WINDOWS
    /* clean up all the dcs */
    num_dcontext = 0;
# ifdef DCONTEXT_IN_EDI
    /* go to one end of list */
    while (dcontext_tmp->next_saved)
        dcontext_tmp = dcontext_tmp->next_saved;
# else
    /* already at one end of list */
# endif

    /* delete through to other end */
    while (dcontext_tmp) {
        num_dcontext++;
        dcontext_next = dcontext_tmp->prev_unused;
        delete_dynamo_context(dcontext_tmp,
                              dcontext_tmp == dcontext/*do not free dup cb stacks*/
                              && !on_dstack/*do not free own stack*/);
        dcontext_tmp = dcontext_next;
    }
    LOG(GLOBAL, LOG_STATS|LOG_THREADS, 1, "\tdynamo contexts used: %d\n",
        num_dcontext);
#else /* UNIX */
    delete_dynamo_context(dcontext_tmp, !on_dstack/*do not free own stack*/);
#endif /* UNIX */
    os_tls_exit(local_state, other_thread);

#ifdef SIDELINE
    /* see notes above -- we can now wake up sideline thread */
    if (dynamo_options.sideline && get_num_threads() > 0) {
        sideline_start();
    }
#endif
    if (!other_thread) {
        mutex_unlock(&thread_initexit_lock);
        /* FIXME: once thread_initexit_lock is released, we're not on
         * thread list, and a terminate targeting us could kill us in the middle
         * of this call -- but this can't come before the unlock b/c the lock's
         * in the data segment!  (see case 3121)
         * (note we do not re-protect for process exit, see !dynamo_exited check
         * in exiting_dynamorio)
         */
        if (!on_dstack) {
            EXITING_DR();
            /* else, caller will clean up stack and then call EXITING_DR(),
             * probably via dynamo_thread_stack_free_and_exit(), as the stack free
             * must be done before the exit
             */
        }
    }

    return SUCCESS;
}

int
dynamo_thread_exit(void)
{
    dcontext_t *dcontext = get_thread_private_dcontext();
    return dynamo_thread_exit_common(dcontext, get_thread_id(), IF_WINDOWS_(false) false);
}

/* NOTE : you must hold thread_initexit_lock to call this function! */
int
dynamo_other_thread_exit(thread_record_t *tr _IF_WINDOWS(bool detach_stacked_callbacks))
{
    /* FIXME: Usually a safe spot for cleaning other threads should be
     * under num_exits_dir_syscall, but for now rewinding all the way
     */
    KSTOP_REWIND_DC(tr->dcontext, thread_measured);
    KSTART_DC(tr->dcontext, thread_measured);
    return dynamo_thread_exit_common(tr->dcontext, tr->id,
                                     IF_WINDOWS_(detach_stacked_callbacks) true);
}

/* Called from another stack to finish cleaning up a thread.
 * The final steps are to free the stack and perform the exit hook.
 */
void
dynamo_thread_stack_free_and_exit(byte *stack)
{
    if (stack != NULL) {
        stack_free(stack, DYNAMORIO_STACK_SIZE);
        /* ASSUMPTION: if stack is NULL here, the exit was done earlier
         * (fixes case 6967)
         */
        EXITING_DR();
    }
}

#ifdef DR_APP_EXPORTS
/* API routine to initialize DR */
DR_APP_API int
dr_app_setup(void)
{
    /* FIXME: we either have to disallow the client calling this with
     * more than one thread running, or we have to suspend all the threads.
     * We should share the suspend-and-takeover loop (and for dr_app_setup_and_start
     * share the takeover portion) from dr_app_start().
     */
    int res;
    dcontext_t *dcontext;
    dr_api_entry = true;
    res = dynamorio_app_init();
    /* It would be more efficient to avoid setting up signal handlers and
     * avoid hooking vsyscall during init, but the code is simpler this way.
     */
    dcontext = get_thread_private_dcontext();
    os_process_not_under_dynamorio(dcontext);
    dynamo_thread_not_under_dynamo(dcontext);
    return res;
}

/* API routine to exit DR */
DR_APP_API int
dr_app_cleanup(void)
{
    thread_record_t *tr;
    SELF_UNPROTECT_DATASEC(DATASEC_RARELY_PROT);
    dr_api_exit = true;
    SELF_PROTECT_DATASEC(DATASEC_RARELY_PROT); /* to keep properly nested */

    /* XXX: The dynamo_thread_[not_]under_dynamo() routines are not idempotent,
     * and must be balanced!  On Linux, they track the shared itimer refcount,
     * so a mismatch will lead to a refleak or negative refcount.
     * dynamorio_app_exit() will call dynamo_thread_not_under_dynamo(), so we
     * must ensure that we are under DR before calling it.  Therefore, we
     * require that the caller call dr_app_stop() before calling
     * dr_app_cleanup().  However, we cannot make a usage assertion to that
     * effect without addressing the FIXME comments in
     * dynamo_thread_not_under_dynamo() about updating tr->under_dynamo_control.
     */
    tr = thread_lookup(get_thread_id());
    if (tr != NULL && tr->dcontext != NULL) {
        os_process_under_dynamorio_initiate(tr->dcontext);
        os_process_under_dynamorio_complete(tr->dcontext);
        dynamo_thread_under_dynamo(tr->dcontext);
    }
    return dynamorio_app_exit();
}

/* Called by dr_app_start in arch-specific assembly file */
void
dr_app_start_helper(priv_mcontext_t *mc)
{
    apicheck(dynamo_initialized, PRODUCT_NAME" not initialized");
    LOG(GLOBAL, LOG_TOP, 1, "dr_app_start in thread "TIDFMT"\n", get_thread_id());
    LOG(THREAD_GET, LOG_TOP, 1, "dr_app_start\n");

    if (!INTERNAL_OPTION(nullcalls)) {
        /* Adjust the app stack to account for the return address + alignment.
         * See dr_app_start in x86.asm.
         */
        mc->xsp += DYNAMO_START_XSP_ADJUST;
        dynamo_start(mc);
        /* the interpreter takes over from here */
    }
}

/* dummy routine that returns control to the app if it is currently
 * under dynamo control
 */
DR_APP_API void
dr_app_stop(void)
{
    /* the application regains control in here */
}

DR_APP_API void
dr_app_stop_and_cleanup(void)
{
    /* XXX i#95: today this is a full detach, while a separated dr_app_cleanup()
     * is not.  We should try and have dr_app_cleanup() take this detach path
     * here (and then we can simplify exit_synch_state()) but it's more complicated
     * and we need to resolve the unbounded dr_app_stop() time.
     */
    if (dynamo_initialized && !dynamo_exited && !doing_detach) {
        detach_on_permanent_stack(true/*internal*/, true/*do cleanup*/);
    }
    /* the application regains control in here */
}

DR_APP_API int
dr_app_setup_and_start(void)
{
    int r = dr_app_setup();
    if (r == SUCCESS)
        dr_app_start();
    return r;
}
#endif

/* For use by threads that start and stop whether dynamo controls them.
 */
void
dynamo_thread_under_dynamo(dcontext_t *dcontext)
{
    LOG(THREAD, LOG_ASYNCH, 2, "thread %d under DR control\n",
        dcontext->owning_thread);
    ASSERT(dcontext != NULL);
    /* FIXME: mark under_dynamo_control?
     * see comments in not routine below
     */
    os_thread_under_dynamo(dcontext);
#ifdef SIDELINE
    if (dynamo_options.sideline) {
        /* wake up sideline thread -- ok to call if thread already awake */
        sideline_start();
    }
#endif
    dcontext->currently_stopped = false;
    dcontext->go_native = false;
}

/* For use by threads that start and stop whether dynamo controls them.
 * This must be called by the owner of dcontext and not another
 * non-executing thread.
 */
void
dynamo_thread_not_under_dynamo(dcontext_t *dcontext)
{
    ASSERT_MESSAGE(CHKLVL_ASSERTS+1/*expensive*/, "can only act on executing thread",
                   dcontext == get_thread_private_dcontext());
    if (dcontext == NULL)
        return;
    LOG(THREAD, LOG_ASYNCH, 2, "thread %d not under DR control\n",
        dcontext->owning_thread);
    dcontext->currently_stopped = true;
    os_thread_not_under_dynamo(dcontext);
#ifdef SIDELINE
    /* FIXME: if # active threads is 0, then put sideline thread to sleep! */
    if (dynamo_options.sideline) {
        /* put sideline thread to sleep */
        sideline_stop();
    }
#endif
#ifdef DEBUG
    os_flush(dcontext->logfile);
#endif
}

#define MAX_TAKE_OVER_ATTEMPTS 4

/* Take over other threads in the current process.
 */
void
dynamorio_take_over_threads(dcontext_t *dcontext)
{
    /* We repeatedly check if there are other threads in the process, since
     * while we're checking one may be spawning additional threads.
     */
    bool found_threads;
    uint attempts = 0;

    os_process_under_dynamorio_initiate(dcontext);
    /* XXX i#1305: we should suspend all the other threads for DR init to
     * satisfy the parts of the init process that assume there are no races.
     */
    do {
        found_threads = os_take_over_all_unknown_threads(dcontext);
        attempts++;
        if (found_threads && !bb_lock_start)
            bb_lock_start = true;
    } while (found_threads && attempts < MAX_TAKE_OVER_ATTEMPTS);
    os_process_under_dynamorio_complete(dcontext);

    if (found_threads) {
        SYSLOG(SYSLOG_WARNING, INTERNAL_SYSLOG_WARNING,
               3, get_application_name(), get_application_pid(),
               "Failed to take over all threads after multiple attempts");
        ASSERT_NOT_REACHED();
    }
    DO_ONCE({
        char buf[16];
        int num_threads = get_num_threads();
        if (num_threads > 1) { /* avoid for early injection */
            snprintf(buf, BUFFER_SIZE_ELEMENTS(buf), "%d", num_threads);
            NULL_TERMINATE_BUFFER(buf);
            SYSLOG(SYSLOG_INFORMATION, INFO_ATTACHED, 3, buf, get_application_name(),
                   get_application_pid());
        }
    });
}

/* Called by dynamorio_app_take_over in arch-specific assembly file */
void
dynamorio_app_take_over_helper(priv_mcontext_t *mc)
{
    static bool have_taken_over = false; /* ASSUMPTION: not an actual write */
    SELF_UNPROTECT_DATASEC(DATASEC_RARELY_PROT);
    APP_EXPORT_ASSERT(dynamo_initialized, PRODUCT_NAME" not initialized");
#ifdef RETURN_AFTER_CALL
    /* FIXME : this is set after dynamo_initialized, so a slight race with
     * an injected thread turning on .C protection before the main thread
     * sets this. */
    dr_preinjected = true;      /* currently only relevant on Win32 */
#endif
    LOG(GLOBAL, LOG_TOP, 1, "taking over via preinject in %s\n", __FUNCTION__);

    if (!INTERNAL_OPTION(nullcalls) && !have_taken_over) {
        have_taken_over = true;
        LOG(GLOBAL, LOG_TOP, 1, "dynamorio_app_take_over\n");
        /* set this flag to indicate that we should run until the program dies: */
        automatic_startup = true;

        if (DYNAMO_OPTION(inject_primary))
            take_over_primary_thread();

        /* who knows when this was called -- no guarantee we control all threads --
         * unless we were auto-injected (preinject library calls this routine)
         */
        control_all_threads = automatic_startup;
        SELF_PROTECT_DATASEC(DATASEC_RARELY_PROT);

        /* Adjust the app stack to account for the return address + alignment.
         * See dynamorio_app_take_over in x86.asm.
         */
        mc->xsp += DYNAMO_START_XSP_ADJUST;

        /* For hotp_only and thin_client, the app should run native, except
         * for our hooks.
         * This is where apps hooked using appinit key are let go native.
         * Even though control is going to native app code, we want
         * automatic_startup and control_all_threads set.
         */
        if (!RUNNING_WITHOUT_CODE_CACHE())
            dynamo_start(mc);
        /* the interpreter takes over from here */
    } else
        SELF_PROTECT_DATASEC(DATASEC_RARELY_PROT);
}

#ifdef WINDOWS
extern app_pc parent_early_inject_address; /* from os.c */

/* in arch-specific assembly file */
void dynamorio_app_take_over(void);

DYNAMORIO_EXPORT void
dynamorio_app_init_and_early_takeover(uint inject_location, void *restore_code)
{
    int res;
    ASSERT(!dynamo_initialized && !dynamo_exited);
    /* This routine combines dynamorio_app_init() and dynamrio_app_takeover into
     * a single routine that also handles any early injection cleanup needed. */
    ASSERT_NOT_IMPLEMENTED(inject_location != INJECT_LOCATION_KiUserApc);
    /* currently only Ldr* hook points are known to work */
    ASSERT_CURIOSITY(INJECT_LOCATION_IS_LDR(inject_location));
    /* See notes in os.c DLLMain. When early injected we are unable to find
     * the address of LdrpLoadDll so we use the parent's value which is passed
     * to us at the start of restore_code. FIXME - if we start using multiple
     * inject locations we'll probably have to ensure we always pass this.
     */
    if (INJECT_LOCATION_IS_LDR(inject_location)) {
        parent_early_inject_address = *(app_pc *)restore_code;
    }
    dr_early_injected = true;
    dr_early_injected_location = inject_location;
    res = dynamorio_app_init();
    ASSERT(res == SUCCESS);
    ASSERT(dynamo_initialized && !dynamo_exited);
    LOG(GLOBAL, LOG_TOP, 1, "taking over via early injection in %s\n", __FUNCTION__);
    /* FIXME - restore code needs to be freed, but we have to return through it
     * first... could instead duplicate its tail here if we wrap this
     * routine in asm or eqv. pass the continuation state in as args. */
    ASSERT(inject_location != INJECT_LOCATION_KiUserApc);
    dynamorio_app_take_over();
}

/* Called with DR library mapped in but without its imports processed.
 */
void
dynamorio_earliest_init_takeover_C(byte *arg_ptr)
{
    int res;
    bool earliest_inject;

    /* Windows-specific code for the most part */
    earliest_inject = earliest_inject_init(arg_ptr);

    /* Initialize now that DR dll imports are hooked up */
    if (earliest_inject) {
        dr_earliest_injected = true;
        dr_earliest_inject_args = arg_ptr;
    } else
        dr_early_injected = true;
    res = dynamorio_app_init();
    ASSERT(res == SUCCESS);
    ASSERT(dynamo_initialized && !dynamo_exited);
    LOG(GLOBAL, LOG_TOP, 1, "taking over via earliest injection in %s\n", __FUNCTION__);

    /* earliest_inject_cleanup() is called within dynamorio_app_init() to avoid
     * confusing the exec areas scan
     */

    /* Take over at retaddr
     *
     * XXX i#626: app_takeover sets preinjected for rct (should prob. rename)
     * which needs to be done whenever we takeover not at the bottom of the
     * callstack.  For earliest won't need to set this if we takeover
     * in such a way as to handle the return back to our hook code without a
     * violation -- though currently we will see 3 rets (return from
     * dynamorio_app_take_over(), return from here, and return from
     * dynamorio_earliest_init_takeover() to app hook code).
     * Should we have dynamorio_earliest_init_takeover() set up an
     * mcontext that we can go to directly instead of interpreting
     * the returns in our own code?  That would make tools that shadow
     * callstacks simpler too.
     */
    dynamorio_app_take_over();
}
#endif /* WINDOWS */

/***************************************************************************
 * SELF-PROTECTION
 */

/* FIXME: even with -single_privileged_thread, we aren't fully protected,
 * because there's a window between us resuming the other threads and
 * returning to our caller where another thread could clobber our return
 * address or something.
 */
static void
dynamorio_protect(void)
{
    ASSERT(SELF_PROTECT_ON_CXT_SWITCH);
    LOG(GLOBAL, LOG_DISPATCH, 4, "dynamorio_protect thread="TIDFMT"\n", get_thread_id());
    /* we don't protect local heap here, that's done lazily */

    mutex_lock(&protect_info->lock);
    ASSERT(protect_info->num_threads_unprot > 0);
    /* FIXME: nice to also catch double enters but would need to track more info */
    if (protect_info->num_threads_unprot <= 0) {
        /* Defensive code to prevent crashes from double exits (the theory
         * for case 7631/8030).  However, this precludes an extra exit+enter
         * pair from working properly (though an extra enter+exit will continue
         * to work), though such a pair would have crashed if another thread
         * had entered in the interim anyway.
         */
        protect_info->num_threads_unprot = 0;
        mutex_unlock(&protect_info->lock);
        return;
    }
    protect_info->num_threads_unprot--;
    if (protect_info->num_threads_unprot > 0) {
        /* other threads still in DR, cannot protect global memory */
        LOG(GLOBAL, LOG_DISPATCH, 4, "dynamorio_protect: not last thread => nop\n");
        mutex_unlock(&protect_info->lock);
        return;
    }

    SELF_PROTECT_GLOBAL(READONLY);

    if (INTERNAL_OPTION(single_privileged_thread)) {
        /* FIXME: want to resume threads and allow thread creation only
         * _after_ protect data segment, but lock is in data segment!
         */
        if (protect_info->num_threads_suspended > 0) {
            thread_record_t *tr;
            int i, num = 0;
            /* we do not need to grab the all_threads_lock because
             * no threads can be added or removed so who cares if we
             * access the data structure simultaneously with another
             * reader of it
             */
            for (i = 0; i < HASHTABLE_SIZE(ALL_THREADS_HASH_BITS); i++) {
                for (tr = all_threads[i]; tr; tr = tr->next) {
                    if (tr->under_dynamo_control) {
                        os_thread_resume(all_threads[i]);
                        num++;
                    }
                }
            }
            ASSERT(num == protect_info->num_threads_suspended);
            protect_info->num_threads_suspended = 0;
        }

        /* thread init/exit can proceed now */
        mutex_unlock(&thread_initexit_lock);
    }

    /* FIXME case 8073: temporary until we put in unprots in the
     * right places.  if we were to leave this here we'd want to combine
     * .fspdata and .cspdata for more efficient prot changes.
     */
    SELF_PROTECT_DATASEC(DATASEC_FREQ_PROT);
    SELF_PROTECT_DATASEC(DATASEC_CXTSW_PROT);

    mutex_unlock(&protect_info->lock);
}

static void
dynamorio_unprotect(void)
{
    ASSERT(SELF_PROTECT_ON_CXT_SWITCH);

    mutex_lock(&protect_info->lock); /* lock in unprot heap, not data segment, so safe! */
    protect_info->num_threads_unprot++;
    if (protect_info->num_threads_unprot == 1) {
        /* was protected, so we need to do the unprotection */
        SELF_UNPROTECT_DATASEC(DATASEC_CXTSW_PROT);
        /* FIXME case 8073: temporary until we put in unprots in the
         * right places.  if we were to leave this here we'd want to combine
         * .fspdata and .cspdata for more efficient prot changes.
         */
        SELF_UNPROTECT_DATASEC(DATASEC_FREQ_PROT);

        if (INTERNAL_OPTION(single_privileged_thread)) {
            /* FIXME: want to suspend all other threads _before_ unprotecting anything,
             * but need to guarantee no new threads while we're suspending them,
             * and can't do that without setting a lock => need data segment!
             */
            mutex_lock(&thread_initexit_lock);

            if (get_num_threads() > 1) {
                thread_record_t *tr;
                int i;
                /* current multiple-thread solution: suspend all other threads! */
                ASSERT(protect_info->num_threads_suspended == 0);
                /* we do not need to grab the all_threads_lock because
                 * no threads can be added or removed so who cares if we
                 * access the data structure simultaneously with another
                 * reader of it
                 */
                for (i = 0; i < HASHTABLE_SIZE(ALL_THREADS_HASH_BITS); i++) {
                    for (tr = all_threads[i]; tr; tr = tr->next) {
                        if (tr->under_dynamo_control) {
                            DEBUG_DECLARE(bool ok =)
                                os_thread_suspend(all_threads[i]);
                            ASSERT(ok);
                            protect_info->num_threads_suspended++;
                        }
                    }
                }
            }
            /* we don't unlock or resume threads until we re-enter cache */
        }

        SELF_PROTECT_GLOBAL(WRITABLE);
    }
    /* we don't re-protect local heap here, that's done at points where
     * it was protected lazily
     */
    mutex_unlock(&protect_info->lock);
    LOG(GLOBAL, LOG_DISPATCH, 4, "dynamorio_unprotect thread="TIDFMT"\n", get_thread_id());
}

#ifdef DEBUG
const char *
get_data_section_name(app_pc pc)
{
    uint i;
    for (i=0; i<DATASEC_NUM; i++) {
        if (pc >= datasec_start[i] && pc < datasec_end[i])
            return DATASEC_NAMES[i];
    }
    return NULL;
}

bool
check_should_be_protected(uint sec)
{
    /* Blindly asserting that a data section is protected is racy as
     * another thread could be in an unprot window.  We use some
     * heuristics to try and identify bugs where a section is left
     * unprot, but it's not easy.
     */
    if (/* case 8107: for INJECT_LOCATION_LdrpLoadImportModule we
         * load a helper library and end up in dispatch() for
         * syscall_while_native before DR is initialized.
         */
        !dynamo_initialized ||
#ifdef WINDOWS
        /* case 8113: detach currently unprots .data prior to its
         * thread synch, so don't count anything after that
         */
        doing_detach ||
#endif
        !TEST(DATASEC_SELFPROT[sec], DYNAMO_OPTION(protect_mask)) ||
        DATASEC_PROTECTED(sec))
        return true;
    STATS_INC(datasec_not_prot);
    /* FIXME: even checking get_num_threads()==1 is still racy as a thread could
     * exit, and it's not worth grabbing thread_initexit_lock here..
     */
    if (threads_ever_count == 1
#ifdef DR_APP_EXPORTS
        /* For start/stop, can be other threads running around so we bail on
         * perfect protection
         */
        && !dr_api_entry
#endif
        )
        return false;
    /* FIXME: no count of threads in DR or anything so can't conclude much
     * Just return true and hope developer looks at datasec_not_prot stats.
     * We do have an ASSERT_CURIOSITY on the stat in data_section_exit().
     */
    return true;
}

# ifdef WINDOWS
/* Assumed to only be called about DR dll writable regions */
bool
data_sections_enclose_region(app_pc start, app_pc end)
{
    /* Rather than solve the general enclose problem by sorting,
     * we subtract each piece we find.
     * It used to be that on 32-bit .data|.fspdata|.cspdata|.nspdata formed
     * the only writable region, with .pdata between .data and .fspdata on 64.
     * But building with VS2012, I'm seeing the sections in other orders (i#1075).
     * And with x64 reachability we moved the interception buffer in .data,
     * and marking it +rx results in sub-section calls to here.
     */
    int i;
    bool found_start = false, found_end = false;
    ssize_t sz = end - start;
    for (i = 0; i < DATASEC_NUM; i++) {
        if (datasec_start[i] <= end && datasec_end[i] >= start) {
            byte *overlap_start = MAX(datasec_start[i], start);
            byte *overlap_end = MIN(datasec_end[i], end);
            sz -= overlap_end - overlap_start;
        }
    }
    return sz == 0;
}
# endif /* WINDOWS */
#endif /* DEBUG */

static void
get_data_section_bounds(uint sec)
{
    /* FIXME: on linux we should include .got and .dynamic in one of our
     * sections, requiring specifying the order of sections (case 3789)!
     * Should use an ld script to ensure that .nspdata is last, or find a unique
     * attribute to force separation (perhaps mark as rwx, then
     * remove the x at init time?)  ld 2.15 puts it at the end, but
     * ld 2.13 puts .got and .dynamic after it!  For now we simply
     * don't protect subsequent guys.
     * On win32 there are no other rw sections, fortunately.
     */
    ASSERT(sec >=0 && sec < DATASEC_NUM);
    /* for DEBUG we use for data_sections_enclose_region() */
    ASSERT(IF_WINDOWS(IF_DEBUG(true ||))
           TEST(DATASEC_SELFPROT[sec], dynamo_options.protect_mask));
    mutex_lock(&datasec_lock[sec]);
    ASSERT(datasec_start[sec] == NULL);
    get_named_section_bounds(get_dynamorio_dll_start(), DATASEC_NAMES[sec],
                             &datasec_start[sec], &datasec_end[sec]);
    mutex_unlock(&datasec_lock[sec]);
    ASSERT(ALIGNED(datasec_start[sec], PAGE_SIZE));
    ASSERT(ALIGNED(datasec_end[sec], PAGE_SIZE));
    ASSERT(datasec_start[sec] < datasec_end[sec]);
#ifdef WINDOWS
    if (IF_DEBUG(true ||) TEST(DATASEC_SELFPROT[sec], dynamo_options.protect_mask))
        merge_writecopy_pages(datasec_start[sec], datasec_end[sec]);
#endif
}

#ifdef UNIX
/* We get into problems if we keep a .section open across string literals, etc.
 * (such as when wrapping a function to get its local-scope statics in that section),
 * but the VAR_IN_SECTION does the real work for us, just so long as we have one
 * .section decl somewhere.
 */
DECLARE_DATA_SECTION(RARELY_PROTECTED_SECTION, "w")
DECLARE_DATA_SECTION(FREQ_PROTECTED_SECTION, "w")
DECLARE_DATA_SECTION(NEVER_PROTECTED_SECTION, "w")
END_DATA_SECTION_DECLARATIONS()
#endif

static void
data_section_init(void)
{
    uint i;
    for (i=0; i<DATASEC_NUM; i++) {
        if (datasec_start[i] != NULL) {
            /* We were called early due to an early syslog.
             * We still retain our slightly later normal init position so we can
             * log, etc. in normal runs.
             */
            return;
        }
        ASSIGN_INIT_LOCK_FREE(datasec_lock[i], datasec_selfprot_lock);
        /* for DEBUG we use for data_sections_enclose_region() */
        if (IF_WINDOWS(IF_DEBUG(true ||))
            TEST(DATASEC_SELFPROT[i], dynamo_options.protect_mask)) {
            get_data_section_bounds(i);
        }
    }
    DOCHECK(1, {
        /* ensure no overlaps */
        uint j;
        for (i=0; i<DATASEC_NUM; i++) {
            for (j=i+1; j<DATASEC_NUM; j++) {
                ASSERT(datasec_start[i] >= datasec_end[j] ||
                       datasec_start[j] >= datasec_end[i]);
            }
        }
    });
}

static void
data_section_exit(void)
{
    uint i;
    DOSTATS({
        /* There can't have been that many races.
         * A failure to re-protect should result in a ton of dispatch
         * entrances w/ .data unprot, so should show up here.
         * However, an app with threads that are initializing in DR and thus
         * unprotected .data while other threads are running new code (such as
         * on attach) can easily rack up hundreds of unprot cache entrances.
         */
        ASSERT_CURIOSITY(GLOBAL_STAT(datasec_not_prot) < 5000);
    });
    for (i=0; i<DATASEC_NUM; i++)
        DELETE_LOCK(datasec_lock[i]);
}

#define DATASEC_WRITABLE_MOD(which, op) \
    ((which) == DATASEC_RARELY_PROT ? (datasec_writable_rareprot op) : \
     ((which) == DATASEC_CXTSW_PROT ? (datasec_writable_cxtswprot op) : \
      ((which) == DATASEC_FREQ_PROT ? (datasec_writable_freqprot op) : \
       (ASSERT_NOT_REACHED(), datasec_writable_neverprot))))

/* WARNING: any DO_ONCE will call this routine, so don't call anything here
 * that has a DO_ONCE, to avoid deadlock!
 */
void
protect_data_section(uint sec, bool writable)
{
    ASSERT(sec >=0 && sec < DATASEC_NUM);
    ASSERT(TEST(DATASEC_SELFPROT[sec], dynamo_options.protect_mask));
    /* We can be called very early before data_section_init() so init here
     * (data_section_init() has no dependences).
     */
    if (datasec_start[sec] == NULL) {
        /* should only happen early in init */
        ASSERT(!dynamo_initialized);
        data_section_init();
    }
    mutex_lock(&datasec_lock[sec]);
    ASSERT(datasec_start[sec] != NULL);
    /* if using libc, we cannot print while data segment is read-only!
     * thus, if making it writable, do that first, otherwise do it last.
     * w/ ntdll this is not a problem.
     */
    /* Remember that multiple threads can be doing (unprotect,protect) pairs of
     * calls simultaneously.  The datasec_lock makes each individual call atomic,
     * and if all calls are properly nested, our use of counters should result in
     * the proper protection only after the final protect call and not in the
     * middle of some other thread's writes to the data section.
     */
    if (writable) {
        /* On-context-switch protection has a separate mechanism for
         * only protecting when the final thread leaves DR
         */
        ASSERT_CURIOSITY(DATASEC_WRITABLE(sec) <= 2); /* shouldn't nest too deep! */
        if (DATASEC_WRITABLE(sec) == 0) {
            make_writable(datasec_start[sec], datasec_end[sec] - datasec_start[sec]);
            STATS_INC(datasec_prot_changes);
        } else
            STATS_INC(datasec_prot_wasted_calls);
        (void)DATASEC_WRITABLE_MOD(sec, ++);
    }
    LOG(TEST(DATASEC_SELFPROT[sec], SELFPROT_ON_CXT_SWITCH) ? THREAD_GET : GLOBAL,
        LOG_VMAREAS, TEST(DATASEC_SELFPROT[sec], SELFPROT_ON_CXT_SWITCH) ? 3U : 2U,
        "protect_data_section: thread "TIDFMT" %s (recur %d, stat %d) %s %s %d\n",
        get_thread_id(), DATASEC_WRITABLE(sec) == 1 ? "changing" : "nop",
        DATASEC_WRITABLE(sec), GLOBAL_STAT(datasec_not_prot),
        DATASEC_NAMES[sec], writable ? "rw" : "r", DATASEC_WRITABLE(sec));
    if (!writable) {
        ASSERT(DATASEC_WRITABLE(sec) > 0);
        (void)DATASEC_WRITABLE_MOD(sec, --);
        if (DATASEC_WRITABLE(sec) == 0) {
            make_unwritable(datasec_start[sec], datasec_end[sec] - datasec_start[sec]);
            STATS_INC(datasec_prot_changes);
        } else
            STATS_INC(datasec_prot_wasted_calls);
    }
    mutex_unlock(&datasec_lock[sec]);
}

/* enter/exit DR hooks */
void
entering_dynamorio(void)
{
    if (SELF_PROTECT_ON_CXT_SWITCH)
        dynamorio_unprotect();
    ASSERT(HOOK_ENABLED);
    LOG(GLOBAL, LOG_DISPATCH, 3, "entering_dynamorio thread="TIDFMT"\n", get_thread_id());
    STATS_INC(num_entering_DR);
    if (INTERNAL_OPTION(single_thread_in_DR)) {
        acquire_recursive_lock(&thread_in_DR_exclusion);
        LOG(GLOBAL, LOG_DISPATCH, 3, "entering_dynamorio thread="TIDFMT" count=%d\n",
            get_thread_id(), thread_in_DR_exclusion.count);
    }
}

void
exiting_dynamorio(void)
{
    ASSERT(HOOK_ENABLED);
    LOG(GLOBAL, LOG_DISPATCH, 3, "exiting_dynamorio thread="TIDFMT"\n", get_thread_id());
    STATS_INC(num_exiting_DR);
    if (INTERNAL_OPTION(single_thread_in_DR)) {
        /* thread init/exit can proceed now */
        LOG(GLOBAL, LOG_DISPATCH, 3, "exiting_dynamorio thread="TIDFMT" count=%d\n",
            get_thread_id(), thread_in_DR_exclusion.count - 1);
        release_recursive_lock(&thread_in_DR_exclusion);
    }
    if (SELF_PROTECT_ON_CXT_SWITCH && !dynamo_exited)
        dynamorio_protect();
}

/* Note this includes any stack guard pages */
bool
is_on_initstack(byte *esp)
{
    return (esp <= initstack && esp > initstack - DYNAMORIO_STACK_SIZE);
}

/* Note this includes any stack guard pages */
bool
is_on_dstack(dcontext_t *dcontext, byte *esp)
{
    return (esp <= dcontext->dstack &&
            esp > dcontext->dstack - DYNAMORIO_STACK_SIZE);
}

bool
is_currently_on_dstack(dcontext_t *dcontext)
{
    byte *cur_esp;
    GET_STACK_PTR(cur_esp);
    return is_on_dstack(dcontext, cur_esp);
}

void
pre_second_thread(void)
{
    /* i#1111: nop-out bb_building_lock until 2nd thread created.
     * While normally we'll call this in the primary thread while not holding
     * the lock, it's possible on Windows for an externally injected thread
     * (or for a thread sneakily created by some native_exec code w/o going
     * through ntdll wrappers) to appear.  We solve the problem of the main
     * thread currently holding bb_building_lock and us turning its
     * unlock into an error by the bb_lock_would_have bool in
     * SHARED_BB_UNLOCK().
     */
    if (!bb_lock_start) {
        mutex_lock(&bb_building_lock);
        SELF_UNPROTECT_DATASEC(DATASEC_RARELY_PROT);
        bb_lock_start = true;
        SELF_PROTECT_DATASEC(DATASEC_RARELY_PROT);
        mutex_unlock(&bb_building_lock);
    }
}
<|MERGE_RESOLUTION|>--- conflicted
+++ resolved
@@ -644,13 +644,10 @@
             dynamo_vm_areas_unlock();
         }
 
-<<<<<<< HEAD
-=======
 #ifdef ANNOTATIONS
         annotation_init();
 #endif
         jitopt_init();
->>>>>>> b224744c
 #ifdef CLIENT_INTERFACE
         /* client last, in case it depends on other inits: must be after
          * dynamo_thread_init so the client can use a dcontext (PR 216936).
