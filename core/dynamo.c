/* **********************************************************
 * Copyright (c) 2010-2019 Google, Inc.  All rights reserved.
 * Copyright (c) 2000-2010 VMware, Inc.  All rights reserved.
 * **********************************************************/

/*
 * Redistribution and use in source and binary forms, with or without
 * modification, are permitted provided that the following conditions are met:
 *
 * * Redistributions of source code must retain the above copyright notice,
 *   this list of conditions and the following disclaimer.
 *
 * * Redistributions in binary form must reproduce the above copyright notice,
 *   this list of conditions and the following disclaimer in the documentation
 *   and/or other materials provided with the distribution.
 *
 * * Neither the name of VMware, Inc. nor the names of its contributors may be
 *   used to endorse or promote products derived from this software without
 *   specific prior written permission.
 *
 * THIS SOFTWARE IS PROVIDED BY THE COPYRIGHT HOLDERS AND CONTRIBUTORS "AS IS"
 * AND ANY EXPRESS OR IMPLIED WARRANTIES, INCLUDING, BUT NOT LIMITED TO, THE
 * IMPLIED WARRANTIES OF MERCHANTABILITY AND FITNESS FOR A PARTICULAR PURPOSE
 * ARE DISCLAIMED. IN NO EVENT SHALL VMWARE, INC. OR CONTRIBUTORS BE LIABLE
 * FOR ANY DIRECT, INDIRECT, INCIDENTAL, SPECIAL, EXEMPLARY, OR CONSEQUENTIAL
 * DAMAGES (INCLUDING, BUT NOT LIMITED TO, PROCUREMENT OF SUBSTITUTE GOODS OR
 * SERVICES; LOSS OF USE, DATA, OR PROFITS; OR BUSINESS INTERRUPTION) HOWEVER
 * CAUSED AND ON ANY THEORY OF LIABILITY, WHETHER IN CONTRACT, STRICT
 * LIABILITY, OR TORT (INCLUDING NEGLIGENCE OR OTHERWISE) ARISING IN ANY WAY
 * OUT OF THE USE OF THIS SOFTWARE, EVEN IF ADVISED OF THE POSSIBILITY OF SUCH
 * DAMAGE.
 */

/* Copyright (c) 2003-2007 Determina Corp. */
/* Copyright (c) 2001-2003 Massachusetts Institute of Technology */
/* Copyright (c) 2000-2001 Hewlett-Packard Company */

/*
 * dynamo.c -- initialization and cleanup routines for DynamoRIO
 */

#include "globals.h"
#include "configure_defines.h"
#include "link.h"
#include "fragment.h"
#include "fcache.h"
#include "emit.h"
#include "dispatch.h"
#include "utils.h"
#include "monitor.h"
#include "vmareas.h"
#ifdef SIDELINE
#    include "sideline.h"
#endif
#ifdef PAPI
#    include "perfctr.h"
#endif
#ifdef CLIENT_INTERFACE
#    include "instrument.h"
#endif
#include "hotpatch.h"
#include "moduledb.h"
#include "module_shared.h"
#include "synch.h"
#include "native_exec.h"
#include "jit_opt.h"

#ifdef ANNOTATIONS
#    include "annotations.h"
#endif

#ifdef WINDOWS
/* for close handle, duplicate handle, free memory and constants associated with them
 */
/* also for nt_terminate_process_for_app() */
#    include "ntdll.h"
#    include "nudge.h" /* to get generic_nudge_target() address for an assert */
#endif

#ifdef RCT_IND_BRANCH
#    include "rct.h"
#endif

#include "perscache.h"

#ifdef VMX86_SERVER
#    include "vmkuw.h"
#endif

#ifndef STANDALONE_UNIT_TEST
#    ifdef __AVX512F__
#        error "DynamoRIO core should run without AVX-512 instructions to remain \
portable and to avoid frequency scaling."
#    endif
#endif

/* global thread-shared variables */
bool dynamo_initialized = false;
bool dynamo_heap_initialized = false;
bool dynamo_started = false;
bool automatic_startup = false;
bool control_all_threads = false;
#ifdef WINDOWS
bool dr_early_injected = false;
int dr_early_injected_location = INJECT_LOCATION_Invalid;
bool dr_earliest_injected = false;
static void *dr_earliest_inject_args;

/* should be set if we are controlling the primary thread, either by
 * injecting initially (!dr_injected_secondary_thread), or by retaking
 * over (dr_late_injected_primary_thread).  Used only for debugging
 * purposes, yet can't rely on !dr_injected_secondary_thread very
 * early in the process
 */
bool dr_injected_primary_thread = false;
bool dr_injected_secondary_thread = false;

/* should be set once we retakeover the primary thread for -inject_primary */
bool dr_late_injected_primary_thread = false;
#endif /* WINDOWS */
/* flags to indicate when DR is being initialized / exited using the API */
bool dr_api_entry = false;
bool dr_api_exit = false;
#ifdef RETURN_AFTER_CALL
bool dr_preinjected = false;
#endif /* RETURN_AFTER_CALL */
#ifdef UNIX
static bool dynamo_exiting = false;
#endif
bool dynamo_exited = false;
bool dynamo_exited_all_other_threads = false;
bool dynamo_exited_and_cleaned = false;
#ifdef DEBUG
bool dynamo_exited_log_and_stats = false;
#endif
/* Only used in release build to decide whether synch is needed, justifying
 * its placement in .nspdata.  If we use it for more we should protect it.
 */
DECLARE_NEVERPROT_VAR(bool dynamo_all_threads_synched, false);
bool dynamo_resetting = false;
#if defined(CLIENT_INTERFACE) || defined(STANDALONE_UNIT_TEST)
bool standalone_library = false;
#endif
#ifdef UNIX
bool post_execve = false;
#endif
/* initial stack so we don't have to use app's */
byte *d_r_initstack;

event_t dr_app_started;
event_t dr_attach_finished;

#ifdef WINDOWS
/* PR203701: separate stack for error reporting when the dstack is exhausted */
#    define EXCEPTION_STACK_SIZE (2 * PAGE_SIZE)
DECLARE_NEVERPROT_VAR(byte *exception_stack, NULL);
#endif

/*******************************************************/
/* separate segment of Non-Self-Protected data to avoid data section
 * protection issues -- we need to write to these vars in bootstrapping
 * spots where we cannot unprotect first
 */
START_DATA_SECTION(NEVER_PROTECTED_SECTION, "w");

/* spinlock used in assembly trampolines when we can't spare registers for more */
mutex_t initstack_mutex VAR_IN_SECTION(NEVER_PROTECTED_SECTION) =
    INIT_SPINLOCK_FREE(initstack_mutex);
byte *initstack_app_xsp VAR_IN_SECTION(NEVER_PROTECTED_SECTION) = 0;
/* keeps track of how many threads are in cleanup_and_terminate */
volatile int exiting_thread_count VAR_IN_SECTION(NEVER_PROTECTED_SECTION) = 0;
/* Tracks newly created threads not yet on the all_threads list. */
volatile int uninit_thread_count VAR_IN_SECTION(NEVER_PROTECTED_SECTION) = 0;

/* This is unprotected to allow stats to be written while the data
 * segment is still protected (right now the only ones are selfmod stats)
 */
static dr_statistics_t nonshared_stats VAR_IN_SECTION(NEVER_PROTECTED_SECTION) = {
    { 0 },
};

/* Each lock protects its corresponding datasec_start, datasec_end, and
 * datasec_writable variables.
 */
static mutex_t
    datasec_lock[DATASEC_NUM] VAR_IN_SECTION(NEVER_PROTECTED_SECTION) = { { 0 } };

/* back to normal section */
END_DATA_SECTION()
/*******************************************************/

/* Like a recursive lock: 0==readonly, 1+=writable.
 * This would be a simple array, but we need each in its own protected
 * section, as this could be exploited.
 */
const uint datasec_writable_neverprot = 1; /* always writable */
uint datasec_writable_rareprot = 1;
DECLARE_FREQPROT_VAR(uint datasec_writable_freqprot, 1);
DECLARE_CXTSWPROT_VAR(uint datasec_writable_cxtswprot, 1);

static app_pc datasec_start[DATASEC_NUM];
static app_pc datasec_end[DATASEC_NUM];

const uint DATASEC_SELFPROT[] = {
    0,
    SELFPROT_DATA_RARE,
    SELFPROT_DATA_FREQ,
    SELFPROT_DATA_CXTSW,
};

const char *const DATASEC_NAMES[] = {
    NEVER_PROTECTED_SECTION,
    RARELY_PROTECTED_SECTION,
    FREQ_PROTECTED_SECTION,
    CXTSW_PROTECTED_SECTION,
};

/* kept in unprotected heap to avoid issues w/ data segment being RO */
typedef struct _protect_info_t {
    /* FIXME: this needs to be a recursive lock to handle signals
     * and exceptions!
     */
    mutex_t lock;
    int num_threads_unprot; /* # threads in DR code */
    int num_threads_suspended;
} protect_info_t;
static protect_info_t *protect_info;

static void
data_section_init(void);
static void
data_section_exit(void);

#ifdef DEBUG /*************************/

#    include <time.h>

/* FIXME: not all dynamo_options references are #ifdef DEBUG
 * are we trying to hardcode the options for a release build?
 */
#    ifdef UNIX
/* linux include files for mmap stuff*/
#        include <sys/ipc.h>
#        include <sys/types.h>
#        include <unistd.h>
#    endif

static uint starttime;

file_t main_logfile = INVALID_FILE;

#endif /* DEBUG ****************************/

dr_statistics_t *d_r_stats = NULL;

DECLARE_FREQPROT_VAR(static int num_known_threads, 0);
#ifdef UNIX
/* i#237/PR 498284: vfork threads that execve need to be separately delay-freed */
DECLARE_FREQPROT_VAR(int num_execve_threads, 0);
#endif
DECLARE_FREQPROT_VAR(static uint threads_ever_count, 0);

/* FIXME : not static so os.c can hand walk it for dump core */
/* FIXME: use new generic_table_t and generic_hash_* routines */
thread_record_t **all_threads; /* ALL_THREADS_HASH_BITS-bit addressed hash table */

/* these locks are used often enough that we put them in .cspdata: */

/* not static so can be referenced in win32/os.c for SuspendThread handling,
 * FIXME : is almost completely redundant in usage with thread_initexit_lock
 * maybe replace this lock with thread_initexit_lock? */
DECLARE_CXTSWPROT_VAR(mutex_t all_threads_lock, INIT_LOCK_FREE(all_threads_lock));
/* used for synch to prevent thread creation/deletion in critical periods
 * due to its use for flushing, this lock cannot be held while couldbelinking!
 */
DECLARE_CXTSWPROT_VAR(mutex_t thread_initexit_lock, INIT_LOCK_FREE(thread_initexit_lock));

/* recursive to handle signals/exceptions while in DR code */
DECLARE_CXTSWPROT_VAR(static recursive_lock_t thread_in_DR_exclusion,
                      INIT_RECURSIVE_LOCK(thread_in_DR_exclusion));

static thread_synch_state_t
exit_synch_state(void);

static void
synch_with_threads_at_exit(thread_synch_state_t synch_res, bool pre_exit);

/****************************************************************************/
#ifdef DEBUG

static const char *
main_logfile_name(void)
{
    return get_app_name_for_path();
}

static const char *
thread_logfile_name(void)
{
    return "log";
}

#endif /* DEBUG */
/****************************************************************************/

static void
statistics_pre_init(void)
{
    /* until it's set up for real, point at static var
     * really only logmask and loglevel are meaningful, so be careful!
     * statistics_init and create_log_directory are the only routines that
     * use stats before it's set up for real, currently
     */
    /* The indirection here is left over from when we used to allow alternative
     * locations for stats (namely shared memory for the old MIT gui). */
    d_r_stats = &nonshared_stats;
    d_r_stats->process_id = get_process_id();
    strncpy(d_r_stats->process_name, get_application_name(), MAXIMUM_PATH);
    d_r_stats->process_name[MAXIMUM_PATH - 1] = '\0';
    ASSERT(strlen(d_r_stats->process_name) > 0);
    d_r_stats->num_stats = 0;
}

static void
statistics_init(void)
{
    /* should have called statistics_pre_init() first */
    ASSERT(d_r_stats == &nonshared_stats);
    ASSERT(d_r_stats->num_stats == 0);
#ifndef DEBUG
    if (!DYNAMO_OPTION(global_rstats)) {
        /* references to stat values should return 0 (static var) */
        return;
    }
#endif
    d_r_stats->num_stats = 0
#ifdef DEBUG
#    define STATS_DEF(desc, name) +1
#else
#    define RSTATS_DEF(desc, name) +1
#endif
#include "statsx.h"
#undef STATS_DEF
#undef RSTATS_DEF
        ;
    /* We inline the stat description to make it easy for external processes
     * to view our stats: they don't have to chase pointers, and we could put
     * this in shared memory easily.  However, we do waste some memory, but
     * not much in release build.
     */
#ifdef DEBUG
#    define STATS_DEF(desc, statname)                                   \
        strncpy(d_r_stats->statname##_pair.name, desc,                  \
                BUFFER_SIZE_ELEMENTS(d_r_stats->statname##_pair.name)); \
        NULL_TERMINATE_BUFFER(d_r_stats->statname##_pair.name);
#else
#    define RSTATS_DEF(desc, statname)                                  \
        strncpy(d_r_stats->statname##_pair.name, desc,                  \
                BUFFER_SIZE_ELEMENTS(d_r_stats->statname##_pair.name)); \
        NULL_TERMINATE_BUFFER(d_r_stats->statname##_pair.name);
#endif
#include "statsx.h"
#undef STATS_DEF
#undef RSTATS_DEF
}

static void
statistics_exit(void)
{
    if (doing_detach)
        memset(d_r_stats, 0, sizeof(*d_r_stats)); /* for possible re-attach */
    d_r_stats = NULL;
}

dr_statistics_t *
get_dr_stats(void)
{
    return d_r_stats;
}

/* initialize per-process dynamo state; this must be called before any
 * threads are created and before any other API calls are made;
 * returns zero on success, non-zero on failure
 */
DYNAMORIO_EXPORT int
dynamorio_app_init(void)
{
    int size;

    if (!dynamo_initialized /* we do enter if nullcalls is on */) {

#ifdef UNIX
        os_page_size_init((const char **)our_environ, is_our_environ_followed_by_auxv());
#endif
#ifdef WINDOWS
        /* MUST do this before making any system calls */
        syscalls_init();
#endif
        /* avoid time() for libc independence */
        DODEBUG(starttime = query_time_seconds(););

#ifdef UNIX
        if (getenv(DYNAMORIO_VAR_EXECVE) != NULL) {
            post_execve = true;
#    ifdef VMX86_SERVER
            /* PR 458917: our gdt slot was not cleared on exec so we need to
             * clear it now to ensure we don't leak it and eventually run out of
             * slots.  We could alternatively call os_tls_exit() prior to
             * execve, since syscalls use thread-private fcache_enter, but
             * complex to recover from execve failure, so instead we pass which
             * TLS index we had.
             */
            os_tls_pre_init(atoi(getenv(DYNAMORIO_VAR_EXECVE)));
#    endif
            /* important to remove it, don't want to propagate to forked children, etc. */
            /* i#909: unsetenv is unsafe as it messes up auxv access, so we disable */
            disable_env(DYNAMORIO_VAR_EXECVE);
            /* check that it's gone: we've had problems with unsetenv */
            ASSERT(getenv(DYNAMORIO_VAR_EXECVE) == NULL);
        } else
            post_execve = false;
#endif

            /* default non-zero dynamo settings (options structure is
             * initialized to 0 automatically)
             */
#ifdef DEBUG
#    ifndef INTERNAL
        nonshared_stats.logmask = LOG_ALL_RELEASE;
#    else
        nonshared_stats.logmask = LOG_ALL;
#    endif
        statistics_pre_init();
#endif

        d_r_config_init();
        options_init();
#ifdef WINDOWS
        syscalls_init_options_read(); /* must be called after options_init
                                       * but before init_syscall_trampolines */
#endif
        utils_init();
        data_section_init();

#ifdef DEBUG
        /* decision: nullcalls WILL create a dynamorio.log file and
         * fill it with perfctr stats!
         */
        if (d_r_stats->loglevel > 0) {
            main_logfile = open_log_file(main_logfile_name(), NULL, 0);
            LOG(GLOBAL, LOG_TOP, 1, "global log file fd=%d\n", main_logfile);
        } else {
            /* loglevel 0 means we don't create a log file!
             * if the loglevel is later raised, too bad!  it all goes to stderr!
             * N.B.: when checking for no logdir, we check for empty string or
             * first char '<'!
             */
            strncpy(d_r_stats->logdir, "<none (loglevel was 0 on startup)>",
                    MAXIMUM_PATH - 1);
            d_r_stats->logdir[MAXIMUM_PATH - 1] = '\0'; /* if max no null */
            main_logfile = INVALID_FILE;
        }

#    ifdef PAPI
        /* setup hardware performance counting */
        hardware_perfctr_init();
#    endif

        DOLOG(1, LOG_TOP, { print_version_and_app_info(GLOBAL); });

        /* now exit if nullcalls, now that perfctrs are set up */
        if (INTERNAL_OPTION(nullcalls)) {
            print_file(main_logfile,
                       "** nullcalls is set, NOT taking over execution **\n\n");
            return SUCCESS;
        }

        LOG(GLOBAL, LOG_TOP, 1, PRODUCT_NAME "'s stack size: %d Kb\n",
            DYNAMORIO_STACK_SIZE / 1024);
#endif /* !DEBUG */

        /* set up exported statistics struct */
#ifndef DEBUG
        statistics_pre_init();
#endif
        statistics_init();

#ifdef VMX86_SERVER
        /* Must be before {vmm,d_r}_heap_init() */
        vmk_init_lib();
#endif

        /* initialize components (CAUTION: order is important here) */
        vmm_heap_init(); /* must be called even if not using vmm heap */
        heap_init();
#ifdef CLIENT_INTERFACE
        /* PR 200207: load the client lib before callback_interception_init
         * since the client library load would hit our own hooks (xref hotpatch
         * cases about that) -- though -private_loader removes that issue.
         */
        instrument_load_client_libs();
#endif
<<<<<<< HEAD
=======
        d_r_heap_init();
>>>>>>> 9953ebce
        dynamo_heap_initialized = true;

        /* The process start event should be done after d_r_os_init() but before
         * process_control_int() because the former initializes event logging
         * and the latter can kill the process if a violation occurs.
         */
        SYSLOG(SYSLOG_INFORMATION,
               IF_CLIENT_INTERFACE_ELSE(INFO_PROCESS_START_CLIENT, INFO_PROCESS_START),
               IF_CLIENT_INTERFACE_ELSE(2, 3), get_application_name(),
               get_application_pid() _IF_NOT_CLIENT_INTERFACE(get_application_md5()));

#ifdef PROCESS_CONTROL
        if (IS_PROCESS_CONTROL_ON()) /* Case 8594. */
            process_control_init();
#endif

#ifdef WINDOWS
        /* Now that DR is set up, perform any final clean-up, before
         * we do our address space scans.
         */
        if (dr_earliest_injected)
            earliest_inject_cleanup(dr_earliest_inject_args);
#endif

        dynamo_vm_areas_init();
        d_r_decode_init();
        proc_init();
        modules_init(); /* before vm_areas_init() */
        d_r_os_init();
        config_heap_init(); /* after heap_init */

        /* Setup for handling faults in loader_init() */
        /* initial stack so we don't have to use app's
         * N.B.: we never de-allocate d_r_initstack (see comments in app_exit)
         */
        d_r_initstack = (byte *)stack_alloc(DYNAMORIO_STACK_SIZE, NULL);
        LOG(GLOBAL, LOG_SYNCH, 2, "d_r_initstack is " PFX "-" PFX "\n",
            d_r_initstack - DYNAMORIO_STACK_SIZE, d_r_initstack);

#ifdef WINDOWS
        /* PR203701: separate stack for error reporting when the
         * dstack is exhausted
         */
        exception_stack = (byte *)stack_alloc(EXCEPTION_STACK_SIZE, NULL);
#endif
#ifdef WINDOWS
        if (!INTERNAL_OPTION(noasynch)) {
            /* We split the hooks up: first we put in just Ki* to catch
             * exceptions in client init routines (PR 200207), but we don't want
             * syscall hooks so client init can scan syscalls.
             * Xref PR 216934 where this was originally down below 1st thread init,
             * before we had GLOBAL_DCONTEXT.
             */
            callback_interception_init_start();
        }
#endif /* WINDOWS */

#ifdef WINDOWS
        /* loader initialization, finalize the private lib load.
         * i#338: this must be before d_r_arch_init() for Windows, but Linux
         * wants it later (i#2751).
         */
        loader_init();
#endif
        d_r_arch_init();
        synch_init();

#ifdef KSTATS
        kstat_init();
#endif
        d_r_monitor_init();
        fcache_init();
        d_r_link_init();
        fragment_init();
        moduledb_init();    /* before vm_areas_init, after heap_init */
        perscache_init();   /* before vm_areas_init */
        native_exec_init(); /* before vm_areas_init, after arch_init */

        if (!DYNAMO_OPTION(thin_client)) {
#ifdef HOT_PATCHING_INTERFACE
            /* must init hotp before vm_areas_init() calls find_executable_vm_areas() */
            if (DYNAMO_OPTION(hot_patching))
                hotp_init();
#endif
        }

#ifdef INTERNAL
        {
            char initial_options[MAX_OPTIONS_STRING];
            get_dynamo_options_string(&dynamo_options, initial_options,
                                      sizeof(initial_options), true);
            SYSLOG_INTERNAL_INFO("Initial options = %s", initial_options);
            DOLOG(1, LOG_TOP, {
                get_pcache_dynamo_options_string(&dynamo_options, initial_options,
                                                 sizeof(initial_options),
                                                 OP_PCACHE_LOCAL);
                LOG(GLOBAL, LOG_TOP, 1, "Initial pcache-affecting options = %s\n",
                    initial_options);
            });
        }
#endif /* INTERNAL */

        LOG(GLOBAL, LOG_TOP, 1, "\n");

        /* initialize thread hashtable */
        /* Note: for thin_client, this isn't needed if it is only going to
         * look for spawned processes; however, if we plan to promote from
         * thin_client to hotp_only mode (highly likely), this would be needed.
         * For now, leave it in there unless thin_client footprint becomes an
         * issue.
         */
        size = HASHTABLE_SIZE(ALL_THREADS_HASH_BITS) * sizeof(thread_record_t *);
        all_threads =
            (thread_record_t **)global_heap_alloc(size HEAPACCT(ACCT_THREAD_MGT));
        memset(all_threads, 0, size);
        if (!INTERNAL_OPTION(nop_initial_bblock) IF_WINDOWS(
                || !check_sole_thread())) /* some other thread is already here! */
            bb_lock_start = true;

#ifdef SIDELINE
        /* initialize sideline thread after thread table is set up */
        if (dynamo_options.sideline)
            sideline_init();
#endif

        /* thread-specific initialization for the first thread we inject in
         * (in a race with injected threads, sometimes it is not the primary thread)
         */
        /* i#117/PR 395156: it'd be nice to have mc here but would
         * require changing start/stop API
         */
        dynamo_thread_init(NULL, NULL, NULL _IF_CLIENT_INTERFACE(false));
#ifndef WINDOWS
        /* i#2751: we need TLS to be set up to relocate and call init funcs. */
        loader_init();
#endif

        /* We move vm_areas_init() below dynamo_thread_init() so we can have
         * two things: 1) a dcontext and 2) a SIGSEGV handler, for TRY/EXCEPT
         * inside vm_areas_init() for PR 361594's probes and for d_r_safe_read().
         * This means vm_areas_thread_init() runs before vm_areas_init().
         */
        if (!DYNAMO_OPTION(thin_client)) {
            vm_areas_init();
#ifdef RCT_IND_BRANCH
            /* relies on is_in_dynamo_dll() which needs vm_areas_init */
            rct_init();
#endif
        } else {
            /* This is needed to handle exceptions in thin_client mode, mostly
             * internal ones, but can be app ones too. */
            dynamo_vm_areas_lock();
            find_dynamo_library_vm_areas();
            dynamo_vm_areas_unlock();
        }

#ifdef ANNOTATIONS
        annotation_init();
#endif
        jitopt_init();

        dr_attach_finished = create_broadcast_event();

        /* New client threads rely on dr_app_started being initialized, so do
         * that before initializing clients.
         */
        dr_app_started = create_broadcast_event();
#ifdef CLIENT_INTERFACE
        /* client last, in case it depends on other inits: must be after
         * dynamo_thread_init so the client can use a dcontext (PR 216936).
         * Note that we *load* the client library before installing our hooks,
         * but call the client's init routine afterward so that we correctly
         * report crashes (PR 200207).
         * Note: DllMain in client libraries can crash and we still won't
         *       report; better document that client libraries shouldn't have
         *       DllMain.
         */
        instrument_init();
        /* To give clients a chance to process pcaches as we load them, we
         * delay the loading until we've initialized the clients.
         */
        vm_area_delay_load_coarse_units();
#endif

#ifdef WINDOWS
        if (!INTERNAL_OPTION(noasynch))
            callback_interception_init_finish(); /* split for PR 200207: see above */
#endif

        if (SELF_PROTECT_ON_CXT_SWITCH) {
            protect_info = (protect_info_t *)global_unprotected_heap_alloc(
                sizeof(protect_info_t) HEAPACCT(ACCT_OTHER));
            ASSIGN_INIT_LOCK_FREE(protect_info->lock, protect_info);
            protect_info->num_threads_unprot = 0; /* ENTERING_DR() below will inc to 1 */
            protect_info->num_threads_suspended = 0;
            if (INTERNAL_OPTION(single_privileged_thread)) {
                /* FIXME: thread_initexit_lock must be a recursive lock! */
                ASSERT_NOT_IMPLEMENTED(false);
                /* grab the lock now -- the thread that is in dynamo must be holding
                 * the lock, and we are the initial thread in dynamo!
                 */
                d_r_mutex_lock(&thread_initexit_lock);
            }
            /* ENTERING_DR will increment, so decrement first
             * FIXME: waste of protection change since will nop-unprotect!
             */
            if (TEST(SELFPROT_DATA_CXTSW, DYNAMO_OPTION(protect_mask)))
                datasec_writable_cxtswprot = 0;
            /* FIXME case 8073: remove once freqprot not every cxt sw */
            if (TEST(SELFPROT_DATA_FREQ, DYNAMO_OPTION(protect_mask)))
                datasec_writable_freqprot = 0;
        }
        /* this thread is now entering DR */
        ENTERING_DR();

#ifdef WINDOWS
        if (DYNAMO_OPTION(early_inject)) {
            /* AFTER callback_interception_init and self protect init and
             * ENTERING_DR() */
            early_inject_init();
        }
#endif
    }

    dynamo_initialized = true;

    /* Protect .data, assuming all vars there have been initialized. */
    SELF_PROTECT_DATASEC(DATASEC_RARELY_PROT);

    /* internal-only options for testing run-once (case 3990) */
    if (INTERNAL_OPTION(unsafe_crash_process)) {
        SYSLOG_INTERNAL_ERROR("Crashing the process deliberately!");
        *((int *)PTR_UINT_MINUS_1) = 0;
    }
    if (INTERNAL_OPTION(unsafe_hang_process)) {
        event_t never_signaled = create_event();
        SYSLOG_INTERNAL_ERROR("Hanging the process deliberately!");
        wait_for_event(never_signaled, 0);
        destroy_event(never_signaled);
    }

    return SUCCESS;
}

#ifdef UNIX
void
dynamorio_fork_init(dcontext_t *dcontext)
{
    /* on a fork we want to re-initialize some data structures, especially
     * log files, which we want a separate directory for
     */
    thread_record_t **threads;
    int i, num_threads;
#    ifdef DEBUG
    char parent_logdir[MAXIMUM_PATH];
#    endif

    /* re-cache app name, etc. that are using parent pid before we
     * create log dirs (xref i#189/PR 452168)
     */
    os_fork_init(dcontext);

    /* sanity check, plus need to set this for statistics_init:
     * even if parent did an execve, env var should be reset by now
     */
    post_execve = (getenv(DYNAMORIO_VAR_EXECVE) != NULL);
    ASSERT(!post_execve);

#    ifdef DEBUG
    /* copy d_r_stats->logdir
     * d_r_stats->logdir is static, so current copy is fine, don't need
     * frozen copy
     */
    strncpy(parent_logdir, d_r_stats->logdir, MAXIMUM_PATH - 1);
    d_r_stats->logdir[MAXIMUM_PATH - 1] = '\0'; /* if max no null */
#    endif

    if (get_log_dir(PROCESS_DIR, NULL, NULL)) {
        /* we want brand new log dir  */
        enable_new_log_dir();
        create_log_dir(PROCESS_DIR);
    }

#    ifdef DEBUG
    /* just like dynamorio_app_init, create main_logfile before stats */
    if (d_r_stats->loglevel > 0) {
        /* we want brand new log files.  os_fork_init() closed inherited files. */
        main_logfile = open_log_file(main_logfile_name(), NULL, 0);
        print_file(main_logfile, "%s\n", dynamorio_version_string);
        print_file(main_logfile, "New log file for child %d forked by parent %d\n",
                   d_r_get_thread_id(), get_parent_id());
        print_file(main_logfile, "Parent's log dir: %s\n", parent_logdir);
    }

    d_r_stats->process_id = get_process_id();

    if (d_r_stats->loglevel > 0) {
        /* FIXME: share these few lines of code w/ dynamorio_app_init? */
        LOG(GLOBAL, LOG_TOP, 1, "Running: %s\n", d_r_stats->process_name);
#        ifndef _WIN32_WCE
        LOG(GLOBAL, LOG_TOP, 1, "DYNAMORIO_OPTIONS: %s\n", option_string);
#        endif
    }
#    endif /* DEBUG */

    /* must re-hash parent entry in threads table, plus no longer have any
     * other threads (fork -> we're alone in address space), so clear
     * out entire thread table, then add child
     */
    d_r_mutex_lock(&thread_initexit_lock);
    get_list_of_threads_ex(&threads, &num_threads, true /*include execve*/);
    for (i = 0; i < num_threads; i++) {
        if (threads[i] == dcontext->thread_record)
            remove_thread(threads[i]->id);
        else
            dynamo_other_thread_exit(threads[i]);
    }
    d_r_mutex_unlock(&thread_initexit_lock);
    global_heap_free(threads,
                     num_threads * sizeof(thread_record_t *) HEAPACCT(ACCT_THREAD_MGT));

    add_thread(get_process_id(), d_r_get_thread_id(), true /*under dynamo control*/,
               dcontext);

    GLOBAL_STAT(num_threads) = 1;
#    ifdef DEBUG
    if (d_r_stats->loglevel > 0) {
        /* need a new thread-local logfile */
        dcontext->logfile = open_log_file(thread_logfile_name(), NULL, 0);
        print_file(dcontext->logfile, "%s\n", dynamorio_version_string);
        print_file(dcontext->logfile, "New log file for child %d forked by parent %d\n",
                   d_r_get_thread_id(), get_parent_id());
        LOG(THREAD, LOG_TOP | LOG_THREADS, 1, "THREAD %d (dcontext " PFX ")\n\n",
            d_r_get_thread_id(), dcontext);
    }
#    endif
    num_threads = 1;

    /* FIXME: maybe should have a callback list for who wants to be notified
     * on a fork -- probably everyone who makes a log file on init.
     */
    fragment_fork_init(dcontext);
    /* this must be called after dynamo_other_thread_exit() above */
    signal_fork_init(dcontext);

#    ifdef CLIENT_INTERFACE
    if (CLIENTS_EXIST()) {
        instrument_fork_init(dcontext);
    }
#    endif
}
#endif /* UNIX */

#if defined(CLIENT_INTERFACE) || defined(STANDALONE_UNIT_TEST)
/* To make DynamoRIO useful as a library for a standalone client
 * application (as opposed to a client library that works with
 * DynamoRIO in executing a target application).  This makes DynamoRIO
 * useful as an IA-32 disassembly library, etc.
 */
dcontext_t *
standalone_init(void)
{
    dcontext_t *dcontext;
    if (dynamo_initialized)
        return GLOBAL_DCONTEXT;
    standalone_library = true;
    /* We have release-build stats now so this is not just DEBUG */
    d_r_stats = &nonshared_stats;
    /* No reason to limit heap size when there's no code cache. */
    IF_X64(dynamo_options.reachable_heap = false;)
    dynamo_options.vm_base_near_app = false;
#    if defined(INTERNAL) && defined(DEADLOCK_AVOIDANCE)
    /* avoid issues w/ GLOBAL_DCONTEXT instead of thread dcontext */
    dynamo_options.deadlock_avoidance = false;
#    endif
#    ifdef UNIX
    os_page_size_init((const char **)our_environ, is_our_environ_followed_by_auxv());
#    endif
#    ifdef WINDOWS
    /* MUST do this before making any system calls */
    if (!syscalls_init())
        return NULL; /* typically b/c of unsupported OS version */
#    endif
    d_r_config_init();
    options_init();
    vmm_heap_init();
    d_r_heap_init();
    dynamo_heap_initialized = true;
    dynamo_vm_areas_init();
    d_r_decode_init();
    proc_init();
    d_r_os_init();
    config_heap_init();

#    ifdef STANDALONE_UNIT_TEST
    os_tls_init();
    dcontext = create_new_dynamo_context(true /*initial*/, NULL, NULL);
    set_thread_private_dcontext(dcontext);
    /* sanity check */
    ASSERT(get_thread_private_dcontext() == dcontext);

    heap_thread_init(dcontext);

#        ifdef DEBUG
    /* FIXME: share code w/ main init routine? */
    nonshared_stats.logmask = LOG_ALL;
    options_init();
    if (d_r_stats->loglevel > 0) {
        char initial_options[MAX_OPTIONS_STRING];
        main_logfile = open_log_file(main_logfile_name(), NULL, 0);
        print_file(main_logfile, "%s\n", dynamorio_version_string);
        print_file(main_logfile, "Log file for standalone unit test\n");
        get_dynamo_options_string(&dynamo_options, initial_options,
                                  sizeof(initial_options), true);
        SYSLOG_INTERNAL_INFO("Initial options = %s", initial_options);
        print_file(main_logfile, "\n");
    }
#        endif /* DEBUG */
#    else
    /* rather than ask the user to call some thread-init routine in
     * every thread, we just use global dcontext everywhere (i#548)
     */
    dcontext = GLOBAL_DCONTEXT;
#    endif

    /* since we do not export any dr_standalone_exit(), we clean up any .1config
     * file right now.  the only loss if that we can't synch options: but that
     * should be less important for standalone.  we disabling synching.
     */
    /* options are never made read-only for standalone */
    dynamo_options.dynamic_options = false;

    dynamo_initialized = true;

    return dcontext;
}

void
standalone_exit(void)
{
    /* should clean up here */
    d_r_config_exit();
}
#endif

/* Perform exit tasks that require full thread data structs, which we have
 * already cleaned up by the time we reach dynamo_shared_exit() for both
 * debug and detach paths.
 */
void
dynamo_process_exit_with_thread_info(void)
{
    perscache_fast_exit(); /* "fast" b/c called in release as well */
}

/* shared between app_exit and detach */
int
dynamo_shared_exit(thread_record_t *toexit /* must ==cur thread for Linux */
                       _IF_WINDOWS(bool detach_stacked_callbacks))
{
    DEBUG_DECLARE(uint endtime);
    /* set this now, could already be set */
    dynamo_exited = true;

    /* avoid time() for libc independence */
    DODEBUG(endtime = query_time_seconds(););
    LOG(GLOBAL, LOG_STATS, 1, "\n#### Statistics for entire process:\n");
    LOG(GLOBAL, LOG_STATS, 1, "Total running time: %d seconds\n", endtime - starttime);

#ifdef PAPI
    hardware_perfctr_exit();
#endif
#ifdef DEBUG
#    if defined(INTERNAL) && defined(X86)
    print_optimization_stats();
#    endif /* INTERNAL && X86 */
    DOLOG(1, LOG_STATS, { dump_global_stats(false); });
#endif /* DEBUG */

    if (SELF_PROTECT_ON_CXT_SWITCH) {
        DELETE_LOCK(protect_info->lock);
        global_unprotected_heap_free(protect_info,
                                     sizeof(protect_info_t) HEAPACCT(ACCT_OTHER));
    }

    /* call all component exit routines (CAUTION: order is important here) */

    DELETE_RECURSIVE_LOCK(thread_in_DR_exclusion);
    DOSTATS({
        LOG(GLOBAL, LOG_TOP | LOG_THREADS, 1,
            "fcache_stats_exit: before fragment cleanup\n");
        DOLOG(1, LOG_CACHE, fcache_stats_exit(););
    });
#ifdef RCT_IND_BRANCH
    if (!DYNAMO_OPTION(thin_client))
        rct_exit();
#endif
    fragment_exit();
#ifdef ANNOTATIONS
    annotation_exit();
#endif
    jitopt_exit();
#ifdef CLIENT_INTERFACE
    /* We tell the client as soon as possible in case it wants to use services from other
     * components.  Must be after fragment_exit() so that the client gets all the
     * fragment_deleted() callbacks (xref PR 228156). FIXME - might be issues with the
     * client trying to use api routines that depend on fragment state.
     */
    instrument_exit();
#    ifdef CLIENT_SIDELINE
    /* We only need do a second synch-all if there are sideline client threads. */
    if (d_r_get_num_threads() > 1)
        synch_with_threads_at_exit(exit_synch_state(), false /*post-exit*/);
    /* only current thread is alive */
    dynamo_exited_all_other_threads = true;
#    endif /* CLIENT_SIDELINE */
    /* Some lock can only be deleted if only one thread left. */
    instrument_exit_post_sideline();
#endif /* CLIENT_INTERFACE */
    fragment_exit_post_sideline();

    /* The dynamo_exited_and_cleaned should be set after the second synch-all.
     * If it is set earlier after the first synch-all, some client thread may
     * have memory leak due to dynamo_thread_exit_pre_client being skipped in
     * dynamo_thread_exit_common called from exiting client threads.
     */
    dynamo_exited_and_cleaned = true;

    destroy_event(dr_app_started);
    destroy_event(dr_attach_finished);

    /* we want dcontext around for loader_exit() */
    if (get_thread_private_dcontext() != NULL)
        loader_thread_exit(get_thread_private_dcontext());
    loader_exit();

    if (toexit != NULL) {
        /* free detaching thread's dcontext */
#ifdef WINDOWS
        /* If we use dynamo_thread_exit() when toexit is the current thread,
         * it results in asserts in the win32.tls test, so we stick with this.
         */
        d_r_mutex_lock(&thread_initexit_lock);
        dynamo_other_thread_exit(toexit, false);
        d_r_mutex_unlock(&thread_initexit_lock);
#else
        /* On Linux, restoring segment registers can only be done
         * on the current thread, which must be toexit.
         */
        ASSERT(toexit->id == d_r_get_thread_id());
        dynamo_thread_exit();
#endif
    }

    if (IF_WINDOWS_ELSE(!detach_stacked_callbacks, true)) {
        /* We don't fully free cur thread until after client exit event (PR 536058) */
        if (thread_lookup(d_r_get_thread_id()) == NULL) {
            LOG(GLOBAL, LOG_TOP | LOG_THREADS, 1,
                "Current thread never under DynamoRIO control, not exiting it\n");
        } else {
            /* call thread_exit even if !under_dynamo_control, could have
             * been at one time
             */
            /* exit this thread now */
            dynamo_thread_exit();
        }
    }
    /* now that the final thread is exited, free the all_threads memory */
    d_r_mutex_lock(&all_threads_lock);
    global_heap_free(all_threads,
                     HASHTABLE_SIZE(ALL_THREADS_HASH_BITS) *
                         sizeof(thread_record_t *) HEAPACCT(ACCT_THREAD_MGT));
    all_threads = NULL;
    d_r_mutex_unlock(&all_threads_lock);

#ifdef WINDOWS
#    ifdef CLIENT_INTERFACE
    /* for -private_loader we do this here to catch more exit-time crashes */
    if (!INTERNAL_OPTION(noasynch) && INTERNAL_OPTION(private_loader) && !doing_detach)
        callback_interception_unintercept();
#    endif
    /* callback_interception_exit must be after fragment exit for CLIENT_INTERFACE so
     * that fragment_exit->frees fragments->instrument_fragment_deleted->
     * hide_tag_from_fragment->is_intercepted_app_pc won't crash. xref PR 228156 */
    if (!INTERNAL_OPTION(noasynch)) {
        callback_interception_exit();
    }
#endif
    d_r_link_exit();
    fcache_exit();
    d_r_monitor_exit();
    synch_exit();
    d_r_arch_exit(IF_WINDOWS(detach_stacked_callbacks));
#ifdef CALL_PROFILE
    /* above os_exit to avoid eventlog_mutex trigger if we're the first to
     * create a log file
     */
    profile_callers_exit();
#endif
    os_fast_exit();
    os_slow_exit();
    native_exec_exit(); /* before vm_areas_exit for using dynamo_areas */
    vm_areas_exit();
    perscache_slow_exit(); /* fast called in dynamo_process_exit_with_thread_info() */
    modules_exit();        /* after aslr_exit() from os_slow_exit(),
                            * after vm_areas & perscache exits */
    moduledb_exit();       /* before heap_exit */
#ifdef HOT_PATCHING_INTERFACE
    if (DYNAMO_OPTION(hot_patching))
        hotp_exit();
#endif
#ifdef WINDOWS
    /* Free exception stack before calling heap_exit */
    stack_free(exception_stack, EXCEPTION_STACK_SIZE);
    exception_stack = NULL;
#endif
    config_heap_exit();
    d_r_heap_exit();
    vmm_heap_exit();
    diagnost_exit();
    data_section_exit();
    /* funny dependences: options exit just frees lock, not destroying
     * any options that are needed for other exits, so do it prior to
     * checking locks in debug build
     */
    options_exit();
    utils_exit();
    d_r_config_exit();

#ifdef KSTATS
    kstat_exit();
#endif

    DELETE_LOCK(all_threads_lock);
    DELETE_LOCK(thread_initexit_lock);

    DOLOG(1, LOG_STATS, {
        /* dump after cleaning up to make it easy to check if stats that
         * are inc-ed and dec-ed actually come down to 0
         */
        dump_global_stats(false);
    });
    if (INTERNAL_OPTION(rstats_to_stderr))
        dump_global_rstats_to_stderr();

    statistics_exit();
#ifdef DEBUG
#    ifdef DEADLOCK_AVOIDANCE
    ASSERT(locks_not_closed() == 0);
#    endif
    dynamo_exited_log_and_stats = true;
    if (main_logfile != STDERR) {
        /* do it this way just in case someone tries to log to the global file
         * right now */
        file_t file_temp = main_logfile;
        main_logfile = INVALID_FILE;
        close_log_file(file_temp);
    }
#else
#    ifdef DEADLOCK_AVOIDANCE
    ASSERT(locks_not_closed() == 0);
#    endif
#endif /* DEBUG */

    dynamo_initialized = false;
    dynamo_started = false;
    return SUCCESS;
}

int
dynamorio_app_exit(void)
{
    return dynamo_process_exit();
}

/* synchs with all threads using synch type synch_res.
 * also sets dynamo_exited to true.
 * does not resume the threads but does release the thread_initexit_lock.
 */
static void
synch_with_threads_at_exit(thread_synch_state_t synch_res, bool pre_exit)
{
    int num_threads;
    thread_record_t **threads;
    DEBUG_DECLARE(bool ok;)
    /* If we fail to suspend a thread (e.g., privilege
     * problems) ignore it. XXX: retry instead?
     */
    uint flags = THREAD_SYNCH_SUSPEND_FAILURE_IGNORE;
    if (pre_exit) {
        /* i#297: we only synch client threads after process exit event. */
        flags |= THREAD_SYNCH_SKIP_CLIENT_THREAD;
    }
    LOG(GLOBAL, LOG_TOP | LOG_THREADS, 1,
        "\nsynch_with_threads_at_exit: cleaning up %d un-terminated threads\n",
        d_r_get_num_threads());

#if defined(CLIENT_INTERFACE) && defined(WINDOWS)
    /* make sure client nudges are finished */
    wait_for_outstanding_nudges();
#endif

    /* xref case 8747, requesting suspended is preferable to terminated and it
     * doesn't make a difference here which we use (since the process is about
     * to die).
     * On Linux, however, we do not have dependencies on OS thread
     * properties like we do on Windows (TEB, etc.), and our suspended
     * threads use their sigstacks and ostd data structs, making cleanup
     * while still catching other leaks more difficult: thus it's
     * simpler to terminate and then clean up.  FIXME: by terminating
     * we'll raise SIGCHLD that may not have been raised natively if the
     * whole group went down in a single SYS_exit_group.  Instead we
     * could have the suspended thread move from the sigstack-reliant
     * loop to a stack-free loop (xref i#95).
     */
    IF_UNIX(dynamo_exiting = true;) /* include execve-exited vfork threads */
    DEBUG_DECLARE(ok =)
    synch_with_all_threads(synch_res, &threads, &num_threads,
                           /* Case 6821: other synch-all-thread uses that
                            * only care about threads carrying fcache
                            * state can ignore us
                            */
                           THREAD_SYNCH_NO_LOCKS_NO_XFER, flags);
    ASSERT(ok);
    ASSERT(threads == NULL && num_threads == 0); /* We asked for CLEANED */
    /* the synch_with_all_threads function grabbed the
     * thread_initexit_lock for us! */
    /* do this now after all threads we know about are killed and
     * while we hold the thread_initexit_lock so any new threads that
     * are waiting on it won't get in our way (see thread_init()) */
    dynamo_exited = true;
    end_synch_with_all_threads(threads, num_threads, false /*don't resume*/);
}

static thread_synch_state_t
exit_synch_state(void)
{
    thread_synch_state_t synch_res = IF_WINDOWS_ELSE(THREAD_SYNCH_SUSPENDED_AND_CLEANED,
                                                     THREAD_SYNCH_TERMINATED_AND_CLEANED);
#if defined(DR_APP_EXPORTS) && defined(UNIX)
    if (dr_api_exit) {
        /* Don't terminate the app's threads in case the app plans to continue
         * after dr_app_cleanup().  Note that today we don't fully support that
         * anyway: the app should use dr_app_stop_and_cleanup() whose detach
         * code won't come here.
         */
        synch_res = THREAD_SYNCH_SUSPENDED_AND_CLEANED;
    }
#endif
    return synch_res;
}

#ifdef DEBUG
/* cleanup after the application has exited */
static int
dynamo_process_exit_cleanup(void)
{
    /* CAUTION: this should only be invoked after all app threads have stopped */
    if (!dynamo_exited && !INTERNAL_OPTION(nullcalls)) {
        dcontext_t *dcontext;

        APP_EXPORT_ASSERT(dynamo_initialized, "Improper DynamoRIO initialization");

        dcontext = get_thread_private_dcontext();

        /* we deliberately do NOT clean up d_r_initstack (which was
         * allocated using a separate mmap and so is not part of some
         * large unit that is de-allocated), as it is used in special
         * circumstances to call us...FIXME: is this memory leak ok?
         * is there a better solution besides assuming the app stack?
         */

#    ifdef SIDELINE
        if (dynamo_options.sideline) {
            /* exit now to make thread cleanup simpler */
            sideline_exit();
        }
#    endif

        /* perform exit tasks that require full thread data structs */
        dynamo_process_exit_with_thread_info();

        if (INTERNAL_OPTION(single_privileged_thread)) {
            d_r_mutex_unlock(&thread_initexit_lock);
        }

        /* if ExitProcess called before all threads terminated, they won't
         * all have gone through dynamo_thread_exit, so clean them up now
         * so we can get stats about them
         *
         * we don't check control_all_threads b/c we're just killing
         * the threads we know about here
         */
        synch_with_threads_at_exit(exit_synch_state(), true /*pre-exit*/);
#    ifndef CLIENT_SIDELINE
        /* no sideline thread, synchall done */
        dynamo_exited_all_other_threads = true;
#    endif
        /* now that APC interception point is unpatched and
         * dynamorio_exited is set and we've killed all the theads we know
         * about, assumption is that no other threads will be running in
         * dynamorio code from here on out (esp. when we get into shared exit)
         * that will do anything that could be dangerous (could possibly be
         * a thread in the APC interception code prior to reaching thread_init
         * but it will only global log and do thread_lookup which should be
         * safe throughout) */

        /* In order to pass the client a dcontext in the process exit event
         * we do some thread cleanup early for the final thread so we can delay
         * the rest (PR 536058).  This is a little risky in that we
         * clean up dcontext->fragment_field, which is used for lots of
         * things like couldbelinking (and thus we have to disable some API
         * routines in the thread exit event: i#1989).
         */
        dynamo_thread_exit_pre_client(get_thread_private_dcontext(), d_r_get_thread_id());

#    ifdef WINDOWS
        /* FIXME : our call un-interception isn't atomic so (miniscule) chance
         * of something going wrong if new thread is just hitting its init APC
         */
        /* w/ the app's loader we must remove our LdrUnloadDll hook
         * before we unload the client lib (and thus we miss client
         * exit crashes): xref PR 200207.
         */
        if (!INTERNAL_OPTION(noasynch)
                IF_CLIENT_INTERFACE(&&!INTERNAL_OPTION(private_loader))) {
            callback_interception_unintercept();
        }
#    else  /* UNIX */
        unhook_vsyscall();
#    endif /* UNIX */

        return dynamo_shared_exit(NULL /* not detaching */
                                      _IF_WINDOWS(false /* not detaching */));
    }
    return SUCCESS;
}
#endif /* DEBUG */

int
dynamo_nullcalls_exit(void)
{
    /* this routine is used when nullcalls is turned on
     * simply to get perfctr numbers in a log file
     */
    ASSERT(INTERNAL_OPTION(nullcalls));
#ifdef PAPI
    hardware_perfctr_exit();
#endif

#ifdef DEBUG
    if (main_logfile != STDERR) {
        close_log_file(main_logfile);
        main_logfile = INVALID_FILE;
    }
#endif /* DEBUG */

    dynamo_exited = true;
    return SUCCESS;
}

/* called when we see that the process is about to exit */
int
dynamo_process_exit(void)
{
#ifndef DEBUG
    bool each_thread;
#endif
    SELF_UNPROTECT_DATASEC(DATASEC_RARELY_PROT);
    synchronize_dynamic_options();
    SYSLOG(SYSLOG_INFORMATION, INFO_PROCESS_STOP, 2, get_application_name(),
           get_application_pid());
#ifdef DEBUG
    if (!dynamo_exited) {
        if (INTERNAL_OPTION(nullcalls)) {
            /* if nullcalls is on we still do perfctr stats, and this is
             * the only place we can print them out and exit
             */
            dynamo_nullcalls_exit();
        } else {
            /* we don't check automatic_startup -- even if the app_
             * interface is used, we are about to be gone from the process
             * address space, so we clean up now
             */
            LOG(GLOBAL, LOG_TOP, 1,
                "\ndynamo_process_exit from thread " TIDFMT " -- cleaning up dynamo\n",
                d_r_get_thread_id());
            dynamo_process_exit_cleanup();
        }
    }

    return SUCCESS;

#else
    if (dynamo_exited)
        return SUCCESS;

    /* don't need to do much!
     * we didn't create any IPC objects or anything that might be persistent
     * beyond our death, we're not holding any systemwide locks, etc.
     */

    /* It is not clear whether the Event Log service handles unterminated connections */

    /* Do we need profile data for each thread?
     * Note that windows prof_pcs duplicates the thread walk in d_r_os_exit()
     * FIXME: should combine that thread walk with this one
     */
    each_thread = TRACEDUMP_ENABLED();
#    ifdef UNIX
    each_thread = each_thread || INTERNAL_OPTION(profile_pcs);
#    endif
#    ifdef KSTATS
    each_thread = each_thread || DYNAMO_OPTION(kstats);
#    endif
#    ifdef CLIENT_INTERFACE
    each_thread = each_thread ||
        /* If we don't need a thread exit event, avoid the possibility of
         * racy crashes (PR 470957) by not calling instrument_thread_exit()
         */
        (!INTERNAL_OPTION(nullcalls) && dr_thread_exit_hook_exists() &&
         !DYNAMO_OPTION(skip_thread_exit_at_exit));
#    endif

    if (DYNAMO_OPTION(synch_at_exit)
        /* by default we synch if any exit event exists */
        IF_CLIENT_INTERFACE(
            || (!DYNAMO_OPTION(multi_thread_exit) && dr_exit_hook_exists()) ||
            (!DYNAMO_OPTION(skip_thread_exit_at_exit) && dr_thread_exit_hook_exists()))) {
        /* needed primarily for CLIENT_INTERFACE but technically all configurations
         * can have racy crashes at exit time (xref PR 470957)
         */
        synch_with_threads_at_exit(exit_synch_state(), true /*pre-exit*/);
#    ifndef CLIENT_SIDELINE
        dynamo_exited_all_other_threads = true;
#    endif
    } else
        dynamo_exited = true;

    if (each_thread) {
        thread_record_t **threads;
        int num, i;
        d_r_mutex_lock(&thread_initexit_lock);
        get_list_of_threads(&threads, &num);

        for (i = 0; i < num; i++) {
#    ifdef CLIENT_SIDELINE
            if (IS_CLIENT_THREAD(threads[i]->dcontext))
                continue;
#    endif
            /* FIXME: separate trace dump from rest of fragment cleanup code */
            if (TRACEDUMP_ENABLED() IF_CLIENT_INTERFACE(|| true)) {
                /* We always want to call this for CI builds so we can get the
                 * dr_fragment_deleted() callbacks.
                 */
                fragment_thread_exit(threads[i]->dcontext);
            }
#    ifdef UNIX
            if (INTERNAL_OPTION(profile_pcs))
                pcprofile_thread_exit(threads[i]->dcontext);
#    endif
#    ifdef KSTATS
            if (DYNAMO_OPTION(kstats))
                kstat_thread_exit(threads[i]->dcontext);
#    endif
#    ifdef CLIENT_INTERFACE
            /* Inform client of all thread exits */
            if (!INTERNAL_OPTION(nullcalls) && !DYNAMO_OPTION(skip_thread_exit_at_exit)) {
                instrument_thread_exit_event(threads[i]->dcontext);
                /* i#1617: ensure we do all cleanup of priv libs */
                if (threads[i]->id != d_r_get_thread_id()) /* i#1617: must delay this */
                    loader_thread_exit(threads[i]->dcontext);
            }
#    endif
        }
        global_heap_free(threads,
                         num * sizeof(thread_record_t *) HEAPACCT(ACCT_THREAD_MGT));
        d_r_mutex_unlock(&thread_initexit_lock);
    }

    /* PR 522783: must be before we clear dcontext (if CLIENT_INTERFACE)! */
    /* must also be prior to fragment_exit so we actually freeze pcaches (i#703) */
    dynamo_process_exit_with_thread_info();

    /* FIXME: separate trace dump from rest of fragment cleanup code.  For client
     * interface we need to call fragment_exit to get all the fragment deleted events. */
    if (TRACEDUMP_ENABLED() IF_CLIENT_INTERFACE(|| dr_fragment_deleted_hook_exists()))
        fragment_exit();

        /* Inform client of process exit */
#    ifdef CLIENT_INTERFACE
    if (!INTERNAL_OPTION(nullcalls)) {
#        ifdef WINDOWS
        /* instrument_exit() unloads the client library, so make sure
         * LdrUnloadDll isn't hooked if using the app loader.
         */
        if (!INTERNAL_OPTION(noasynch)
                IF_CLIENT_INTERFACE(&&!INTERNAL_OPTION(private_loader))) {
            callback_interception_unintercept();
        }
#        endif
#        ifdef UNIX
        /* i#2976: unhook prior to client exit if modules are being watched */
        if (dr_modload_hook_exists())
            unhook_vsyscall();
#        endif
        /* Must be after fragment_exit() so that the client gets all the
         * fragment_deleted() callbacks (xref PR 228156).  FIXME - might be issues
         * with the client trying to use api routines that depend on fragment state.
         */
        instrument_exit();

#        ifdef CLIENT_SIDELINE
        /* We only need do a second synch-all if there are sideline client threads. */
        if (d_r_get_num_threads() > 1)
            synch_with_threads_at_exit(exit_synch_state(), false /*post-exit*/);
        dynamo_exited_all_other_threads = true;
#        endif
        /* Some lock can only be deleted if one thread left. */
        instrument_exit_post_sideline();

        /* i#1617: We need to call client library fini routines for global
         * destructors, etc.
         */
        if (!INTERNAL_OPTION(nullcalls) && !DYNAMO_OPTION(skip_thread_exit_at_exit))
            loader_thread_exit(get_thread_private_dcontext());
        loader_exit();

        /* for -private_loader we do this here to catch more exit-time crashes */
#        ifdef WINDOWS
        if (!INTERNAL_OPTION(noasynch)
                IF_CLIENT_INTERFACE(&&INTERNAL_OPTION(private_loader)))
            callback_interception_unintercept();
#        endif
    }
#    endif /* CLIENT_INTERFACE */
    fragment_exit_post_sideline();

#    ifdef CALL_PROFILE
    profile_callers_exit();
#    endif
#    ifdef KSTATS
    if (DYNAMO_OPTION(kstats))
        kstat_exit();
#    endif
    /* so make sure eventlog connection is terminated (if present)  */
    os_fast_exit();

    if (INTERNAL_OPTION(rstats_to_stderr))
        dump_global_rstats_to_stderr();

    return SUCCESS;
#endif /* !DEBUG */
}

void
dynamo_exit_post_detach(void)
{
    /* i#2157: best-effort re-init in case of re-attach */

    do_once_generation++; /* Increment the generation in case we re-attach */

    dynamo_initialized = false;
    dynamo_heap_initialized = false;
    automatic_startup = false;
    control_all_threads = false;
    dr_api_entry = false;
    dr_api_exit = false;
#ifdef UNIX
    dynamo_exiting = false;
#endif
    dynamo_exited = false;
    dynamo_exited_all_other_threads = false;
    dynamo_exited_and_cleaned = false;
#ifdef DEBUG
    dynamo_exited_log_and_stats = false;
#endif
    dynamo_resetting = false;
#ifdef UNIX
    post_execve = false;
#endif
    vm_areas_post_exit();
    heap_post_exit();
}

dcontext_t *
create_new_dynamo_context(bool initial, byte *dstack_in, priv_mcontext_t *mc)
{
    dcontext_t *dcontext;
    size_t alloc = sizeof(dcontext_t) + proc_get_cache_line_size();
    void *alloc_start =
        (void *)((TEST(SELFPROT_GLOBAL, dynamo_options.protect_mask) &&
                  !TEST(SELFPROT_DCONTEXT, dynamo_options.protect_mask))
                     ?
                     /* if protecting global but not dcontext, put whole thing in unprot
                        mem */
                     global_unprotected_heap_alloc(alloc HEAPACCT(ACCT_OTHER))
                     : global_heap_alloc(alloc HEAPACCT(ACCT_OTHER)));
    dcontext = (dcontext_t *)proc_bump_to_end_of_cache_line((ptr_uint_t)alloc_start);
    ASSERT(proc_is_cache_aligned(dcontext));
#ifdef X86
    /* 264138: ensure xmm/ymm slots are aligned so we can use vmovdqa */
    ASSERT(ALIGNED(get_mcontext(dcontext)->ymm, YMM_REG_SIZE));
    /* also ensure we don't have extra padding beyond x86.asm defines */
    ASSERT(sizeof(priv_mcontext_t) ==
           IF_X64_ELSE(18, 10) * sizeof(reg_t) + PRE_XMM_PADDING +
               MCXT_TOTAL_SIMD_SLOTS_SIZE);
#elif defined(ARM)
    /* FIXME i#1551: add arm alignment check if any */
#endif /* X86/ARM */

    /* Put here all one-time dcontext field initialization
     * Make sure to update create_callback_dcontext to shared
     * fields across callback dcontexts for the same thread.
     */
    /* must set to 0 so can tell if initialized for callbacks! */
    memset(dcontext, 0x0, sizeof(dcontext_t));
    dcontext->allocated_start = alloc_start;

    /* we share a single dstack across all callbacks */
    if (initial) {
        /* DrMi#1723: our dstack needs to be at a higher address than the app
         * stack.  If mc passed, use its xsp; else use cur xsp (initial thread
         * is on the app stack here: xref i#1105), for lower bound for dstack.
         */
        byte *app_xsp;
        if (mc == NULL)
            GET_STACK_PTR(app_xsp);
        else
            app_xsp = (byte *)mc->xsp;
        if (dstack_in == NULL) {
            dcontext->dstack = (byte *)stack_alloc(DYNAMORIO_STACK_SIZE, app_xsp);
        } else
            dcontext->dstack = dstack_in; /* xref i#149/PR 403015 */
#ifdef WINDOWS
        DOCHECK(1, {
            if (dcontext->dstack < app_xsp)
                SYSLOG_INTERNAL_WARNING_ONCE("dstack is below app xsp");
        });
#endif
    } else {
        /* dstack may be pre-allocated only at thread init, not at callback */
        ASSERT(dstack_in == NULL);
    }
    if (TEST(SELFPROT_DCONTEXT, dynamo_options.protect_mask)) {
        dcontext->upcontext.separate_upcontext = global_unprotected_heap_alloc(
            sizeof(unprotected_context_t) HEAPACCT(ACCT_OTHER));
        /* don't need to initialize upcontext */
        LOG(GLOBAL, LOG_TOP, 2, "new dcontext=" PFX ", dcontext->upcontext=" PFX "\n",
            dcontext, dcontext->upcontext.separate_upcontext);
        dcontext->upcontext_ptr = dcontext->upcontext.separate_upcontext;
    } else
        dcontext->upcontext_ptr = &(dcontext->upcontext.upcontext);
#ifdef HOT_PATCHING_INTERFACE
    /* Set the hot patch exception state to be empty/unused. */
    DODEBUG(memset(&dcontext->hotp_excpt_state, -1, sizeof(dr_jmp_buf_t)););
#endif
    ASSERT(dcontext->try_except.try_except_state == NULL);

    DODEBUG({ dcontext->logfile = INVALID_FILE; });
    dcontext->owning_thread = d_r_get_thread_id();
#ifdef UNIX
    dcontext->owning_process = get_process_id();
#endif
    /* thread_record is set in add_thread */
    /* all of the thread-private fcache and hashtable fields are shared
     * among all dcontext instances of a thread, so the caller must
     * set those fields
     */
    /* rest of dcontext initialization happens in initialize_dynamo_context(),
     * which is executed for each dr_app_start() and each
     * callback start
     */
    return dcontext;
}

static void
delete_dynamo_context(dcontext_t *dcontext, bool free_stack)
{
    if (free_stack) {
        ASSERT(dcontext->dstack != NULL);
        ASSERT(!is_currently_on_dstack(dcontext));
        LOG(GLOBAL, LOG_THREADS, 1, "Freeing DR stack " PFX "\n", dcontext->dstack);
        stack_free(dcontext->dstack, DYNAMORIO_STACK_SIZE);
    } /* else will be cleaned up by caller */

    ASSERT(dcontext->try_except.try_except_state == NULL);

    if (TEST(SELFPROT_DCONTEXT, dynamo_options.protect_mask)) {
        global_unprotected_heap_free(dcontext->upcontext.separate_upcontext,
                                     sizeof(unprotected_context_t) HEAPACCT(ACCT_OTHER));
    }
    if (TEST(SELFPROT_GLOBAL, dynamo_options.protect_mask) &&
        !TEST(SELFPROT_DCONTEXT, dynamo_options.protect_mask)) {
        /* if protecting global but not dcontext, we put whole thing in unprot mem */
        global_unprotected_heap_free(dcontext->allocated_start,
                                     sizeof(dcontext_t) +
                                         proc_get_cache_line_size() HEAPACCT(ACCT_OTHER));
    } else {
        global_heap_free(dcontext->allocated_start,
                         sizeof(dcontext_t) +
                             proc_get_cache_line_size() HEAPACCT(ACCT_OTHER));
    }
}

/* This routine is called not only at thread initialization,
 * but for every callback, etc. that gets a fresh execution
 * environment!
 */
void
initialize_dynamo_context(dcontext_t *dcontext)
{
    /* we can't just zero out the whole thing b/c we have persistent state
     * (fields kept across callbacks, like dstack, module-private fields, next &
     * prev, etc.)
     */
    memset(dcontext->upcontext_ptr, 0, sizeof(unprotected_context_t));
    dcontext->initialized = true;
    dcontext->whereami = DR_WHERE_APP;
    dcontext->next_tag = NULL;
    dcontext->native_exec_postsyscall = NULL;
    memset(dcontext->native_retstack, 0, sizeof(dcontext->native_retstack));
    dcontext->native_retstack_cur = 0;
    dcontext->isa_mode = DEFAULT_ISA_MODE;
#ifdef ARM
    dcontext->encode_state[0] = 0;
    dcontext->encode_state[1] = 0;
    dcontext->decode_state[0] = 0;
    dcontext->decode_state[1] = 0;
#endif
    dcontext->sys_num = 0;
#ifdef WINDOWS
#    ifdef CLIENT_INTERFACE
    dcontext->app_errno = 0;
#        ifdef DEBUG
    dcontext->is_client_thread_exiting = false;
#        endif
#    endif
    dcontext->sys_param_base = NULL;
    /* always initialize aslr_context */
    dcontext->aslr_context.sys_aslr_clobbered = 0;
    dcontext->aslr_context.randomized_section_handle = INVALID_HANDLE_VALUE;
    dcontext->aslr_context.original_image_section_handle = INVALID_HANDLE_VALUE;
    dcontext->aslr_context.original_section_base = ASLR_INVALID_SECTION_BASE;
#    ifdef DEBUG
    dcontext->aslr_context.last_app_section_handle = INVALID_HANDLE_VALUE;
#    endif
    /* note that aslr_context.last_child_padded is preserved across callbacks */
    dcontext->ignore_enterexit = false;
#else
    dcontext->sys_param0 = 0;
    dcontext->sys_param1 = 0;
    dcontext->sys_param2 = 0;
#endif

#ifdef UNIX
    dcontext->signals_pending = false;
#endif

    /* all thread-private fields are initialized in dynamo_thread_init
     * or in create_callback_dcontext because they must be initialized differently
     * in those two cases
     */

    set_last_exit(dcontext, (linkstub_t *)get_starting_linkstub());

#ifdef PROFILE_RDTSC
    dcontext->start_time = (uint64)0;
    dcontext->prev_fragment = NULL;
    dcontext->cache_frag_count = (uint64)0;
    {
        int i;
        for (i = 0; i < 10; i++) {
            dcontext->cache_time[i] = (uint64)0;
            dcontext->cache_count[i] = (uint64)0;
        }
    }
#endif
#ifdef DEBUG
    dcontext->in_opnd_disassemble = false;
#endif
#ifdef WINDOWS
    /* Other pieces of DR -- callback & APC handling, detach -- test
     * asynch_target to determine where the next app pc to execute is
     * stored. Init it to 0 to indicate that this context's most recent
     * syscall was not executed from handle_system_call().
     */
    dcontext->asynch_target = NULL;
    /* next_saved and prev_unused are zeroed out when dcontext is
     * created; we shouldn't zero them here, they may have valid data
     */
    dcontext->valid = true;
#endif
#ifdef HOT_PATCHING_INTERFACE
    dcontext->nudge_thread = false; /* Fix for case 5367. */
#endif
#ifdef CHECK_RETURNS_SSE2
    /* initialize sse2 index with 0
     * go ahead and use eax, it's dead (about to return)
     */
#    ifdef UNIX
    asm("movl $0, %eax");
    asm("pinsrw $7,%eax,%xmm7");
#    else
#        error NYI
#    endif
#endif
    /* We don't need to initialize dcontext->coarse_exit as it is only
     * read when last_exit indicates a coarse exit, which sets the fields.
     */
    dcontext->go_native = false;
}

#ifdef WINDOWS
/* on windows we use a new dcontext for each callback context */
dcontext_t *
create_callback_dcontext(dcontext_t *old_dcontext)
{
    dcontext_t *new_dcontext = create_new_dynamo_context(false, NULL, NULL);
    new_dcontext->valid = false;
    /* all of these fields are shared among all dcontexts of a thread: */
    new_dcontext->owning_thread = old_dcontext->owning_thread;
#    ifdef UNIX
    new_dcontext->owning_process = old_dcontext->owning_process;
#    endif
    new_dcontext->thread_record = old_dcontext->thread_record;
    /* now that we have clean stack usage we can share a single stack */
    ASSERT(old_dcontext->dstack != NULL);
    new_dcontext->dstack = old_dcontext->dstack;
    new_dcontext->isa_mode = old_dcontext->isa_mode;
    new_dcontext->link_field = old_dcontext->link_field;
    new_dcontext->monitor_field = old_dcontext->monitor_field;
    new_dcontext->fcache_field = old_dcontext->fcache_field;
    new_dcontext->fragment_field = old_dcontext->fragment_field;
    new_dcontext->heap_field = old_dcontext->heap_field;
    new_dcontext->vm_areas_field = old_dcontext->vm_areas_field;
    new_dcontext->os_field = old_dcontext->os_field;
    new_dcontext->synch_field = old_dcontext->synch_field;
    /* case 8958: copy win32_start_addr in case we produce a forensics file
     * from within a callback.
     */
    new_dcontext->win32_start_addr = old_dcontext->win32_start_addr;
#    ifdef CLIENT_INTERFACE
    /* FlsData is persistent across callbacks */
    new_dcontext->app_fls_data = old_dcontext->app_fls_data;
    new_dcontext->priv_fls_data = old_dcontext->priv_fls_data;
    new_dcontext->app_nt_rpc = old_dcontext->app_nt_rpc;
    new_dcontext->priv_nt_rpc = old_dcontext->priv_nt_rpc;
    new_dcontext->app_nls_cache = old_dcontext->app_nls_cache;
    new_dcontext->priv_nls_cache = old_dcontext->priv_nls_cache;
#    endif
    new_dcontext->app_stack_limit = old_dcontext->app_stack_limit;
    new_dcontext->app_stack_base = old_dcontext->app_stack_base;
    new_dcontext->teb_base = old_dcontext->teb_base;
#    ifdef UNIX
    new_dcontext->signal_field = old_dcontext->signal_field;
    new_dcontext->pcprofile_field = old_dcontext->pcprofile_field;
#    endif
    new_dcontext->private_code = old_dcontext->private_code;
#    ifdef CLIENT_INTERFACE
    new_dcontext->client_data = old_dcontext->client_data;
#    endif
#    ifdef DEBUG
    new_dcontext->logfile = old_dcontext->logfile;
    new_dcontext->thread_stats = old_dcontext->thread_stats;
#    endif
#    ifdef DEADLOCK_AVOIDANCE
    new_dcontext->thread_owned_locks = old_dcontext->thread_owned_locks;
#    endif
#    ifdef KSTATS
    new_dcontext->thread_kstats = old_dcontext->thread_kstats;
#    endif
    /* at_syscall is real time based, not app context based, so shared
     *
     * FIXME: Yes need to share when swapping at NtCallbackReturn, but
     * want to keep old so when return from cb will do post-syscall for
     * syscall that triggered cb in the first place!
     * Plus, new cb calls initialize_dynamo_context(), which clears this field
     * anyway!  This all works now b/c we don't have alertable syscalls
     * that we do post-syscall processing on.
     */
    new_dcontext->upcontext_ptr->at_syscall = old_dcontext->upcontext_ptr->at_syscall;
#    ifdef HOT_PATCHING_INTERFACE /* Fix for case 5367. */
    /* hotp_excpt_state should be unused at this point.  If it is used, it can
     * be only because a hot patch made a system call with a callback.  This is
     * a bug because hot patches can't do system calls, let alone one with
     * callbacks.
     */
    DOCHECK(1, {
        dr_jmp_buf_t empty;
        memset(&empty, -1, sizeof(dr_jmp_buf_t));
        ASSERT(memcmp(&old_dcontext->hotp_excpt_state, &empty, sizeof(dr_jmp_buf_t)) ==
               0);
    });
    new_dcontext->nudge_thread = old_dcontext->nudge_thread;
#    endif
    /* our exceptions should be handled within one DR context switch */
    ASSERT(old_dcontext->try_except.try_except_state == NULL);
    new_dcontext->local_state = old_dcontext->local_state;
#    ifdef WINDOWS
    new_dcontext->aslr_context.last_child_padded =
        old_dcontext->aslr_context.last_child_padded;
#    endif

    LOG(new_dcontext->logfile, LOG_TOP, 2, "made new dcontext " PFX " (old=" PFX ")\n",
        new_dcontext, old_dcontext);
    return new_dcontext;
}
#endif

bool
is_thread_initialized(void)
{
#if defined(UNIX) && defined(HAVE_TLS)
    /* We don't want to pay the d_r_get_thread_id() cost on every
     * get_thread_private_dcontext() when we only really need the
     * check for this call here, so we explicitly check.
     */
    if (get_tls_thread_id() != get_sys_thread_id())
        return false;
#endif
    return (get_thread_private_dcontext() != NULL);
}

bool
is_thread_known(thread_id_t tid)
{
    return (thread_lookup(tid) != NULL);
}

#ifdef UNIX
/* i#237/PR 498284: a thread about to execute SYS_execve should be considered
 * exited, but we can't easily clean up it for real immediately
 */
void
mark_thread_execve(thread_record_t *tr, bool execve)
{
    ASSERT((execve && !tr->execve) || (!execve && tr->execve));
    tr->execve = execve;
    d_r_mutex_lock(&all_threads_lock);
    if (execve) {
        /* since we free on a second vfork we should never accumulate
         * more than one
         */
        ASSERT(num_execve_threads == 0);
        num_execve_threads++;
    } else {
        ASSERT(num_execve_threads > 0);
        num_execve_threads--;
    }
    d_r_mutex_unlock(&all_threads_lock);
}
#endif /* UNIX */

int
d_r_get_num_threads(void)
{
    return num_known_threads IF_UNIX(-num_execve_threads);
}

bool
is_last_app_thread(void)
{
    return (d_r_get_num_threads() == IF_CLIENT_INTERFACE(get_num_client_threads() +) 1);
}

/* This routine takes a snapshot of all the threads known to DR,
 * NOT LIMITED to those currently under DR control!
 * It returns an array of thread_record_t* and the length of the array
 * The caller must free the array using global_heap_free
 * The caller must hold the thread_initexit_lock to ensure that threads
 * are not created or destroyed before the caller is done with the list
 * The caller CANNOT be could_be_linking, else a deadlock with flushing
 * can occur (unless the caller is the one flushing)
 */
static void
get_list_of_threads_common(thread_record_t ***list,
                           int *num _IF_UNIX(bool include_execve))
{
    int i, cur = 0, max_num;
    thread_record_t *tr;
    thread_record_t **mylist;

    /* Only a flushing thread can get the thread snapshot while being
     * couldbelinking -- else a deadlock w/ flush!
     * FIXME: this assert should be on any acquisition of thread_initexit_lock!
     */
    ASSERT(is_self_flushing() || !is_self_couldbelinking());
    ASSERT(all_threads != NULL);
    ASSERT_OWN_MUTEX(true, &thread_initexit_lock);

    d_r_mutex_lock(&all_threads_lock);
    /* Do not include vfork threads that exited via execve, unless we're exiting */
    max_num = IF_UNIX_ELSE((include_execve || dynamo_exiting) ? num_known_threads
                                                              : d_r_get_num_threads(),
                           d_r_get_num_threads());
    mylist = (thread_record_t **)global_heap_alloc(
        max_num * sizeof(thread_record_t *) HEAPACCT(ACCT_THREAD_MGT));
    for (i = 0; i < HASHTABLE_SIZE(ALL_THREADS_HASH_BITS); i++) {
        for (tr = all_threads[i]; tr != NULL; tr = tr->next) {
            /* include those for which !tr->under_dynamo_control */
            /* don't include those that exited for execve.  there should be
             * no race b/c vfork suspends the parent.  xref i#237/PR 498284.
             */
            if (IF_UNIX_ELSE(!tr->execve || include_execve || dynamo_exiting, true)) {
                mylist[cur] = tr;
                cur++;
            }
        }
    }

    ASSERT(cur > 0);
    IF_WINDOWS(ASSERT(cur == max_num));
    if (cur < max_num) {
        mylist = (thread_record_t **)global_heap_realloc(
            mylist, max_num, cur, sizeof(thread_record_t *) HEAPACCT(ACCT_THREAD_MGT));
    }

    *num = cur;
    *list = mylist;
    d_r_mutex_unlock(&all_threads_lock);
}

void
get_list_of_threads(thread_record_t ***list, int *num)
{
    get_list_of_threads_common(list, num _IF_UNIX(false));
}

#ifdef UNIX
void
get_list_of_threads_ex(thread_record_t ***list, int *num, bool include_execve)
{
    get_list_of_threads_common(list, num, include_execve);
}
#endif

/* assumes caller can ensure that thread is either suspended or self to
 * avoid races
 */
thread_record_t *
thread_lookup(thread_id_t tid)
{
    thread_record_t *tr;
    uint hindex;

    /* check that caller is self or has initexit_lock
     * FIXME: no way to tell who has initexit_lock
     */
    ASSERT(mutex_testlock(&thread_initexit_lock) || tid == d_r_get_thread_id());

    hindex = HASH_FUNC_BITS(tid, ALL_THREADS_HASH_BITS);
    d_r_mutex_lock(&all_threads_lock);
    if (all_threads == NULL) {
        tr = NULL;
    } else {
        tr = all_threads[hindex];
    }
    while (tr != NULL) {
        if (tr->id == tid) {
            d_r_mutex_unlock(&all_threads_lock);
            return tr;
        }
        tr = tr->next;
    }
    d_r_mutex_unlock(&all_threads_lock);
    return NULL;
}

/* assumes caller can ensure that thread is either suspended or self to
 * avoid races
 */
uint
get_thread_num(thread_id_t tid)
{
    thread_record_t *tr = thread_lookup(tid);
    if (tr != NULL)
        return tr->num;
    else
        return 0; /* yes can't distinguish from 1st thread, who cares */
}

void
add_thread(IF_WINDOWS_ELSE_NP(HANDLE hthread, process_id_t pid), thread_id_t tid,
           bool under_dynamo_control, dcontext_t *dcontext)
{
    thread_record_t *tr;
    uint hindex;

    ASSERT(all_threads != NULL);

    /* add entry to thread hashtable */
    tr = (thread_record_t *)global_heap_alloc(sizeof(thread_record_t)
                                                  HEAPACCT(ACCT_THREAD_MGT));
#ifdef WINDOWS
    /* we duplicate the thread pseudo-handle, this should give us full rights
     * Note that instead asking explicitly for THREAD_ALL_ACCESS or just for
     * THREAD_TERMINATE|THREAD_SUSPEND_RESUME|THREAD_GET_CONTEXT|THREAD_SET_CONTEXT
     * does not seem able to acquire more rights than simply duplicating the
     * app handle gives.
     */
    LOG(GLOBAL, LOG_THREADS, 1, "Thread %d app handle rights: " PFX "\n", tid,
        nt_get_handle_access_rights(hthread));
    duplicate_handle(NT_CURRENT_PROCESS, hthread, NT_CURRENT_PROCESS, &tr->handle, 0, 0,
                     DUPLICATE_SAME_ACCESS | DUPLICATE_SAME_ATTRIBUTES);
    /* We prob. only need TERMINATE (for kill thread), SUSPEND/RESUME/GET_CONTEXT
     * (for synchronizing), and SET_CONTEXT (+ synchronizing requirements, for
     * detach).  All access includes this and quite a bit more. */
#    if 0
    /* eventually should be a real assert, but until we have a story for the
     * injected detach threads, have to ifdef out even the ASSERT_CURIOSITY
     * (even a syslog internal warning is prob. to noisy for QA) */
    ASSERT_CURIOSITY(TESTALL(THREAD_ALL_ACCESS, nt_get_handle_access_rights(tr->handle)));
#    endif
    LOG(GLOBAL, LOG_THREADS, 1, "Thread %d our handle rights: " PFX "\n", tid,
        nt_get_handle_access_rights(tr->handle));
    tr->retakeover = false;
#else
    tr->pid = pid;
    tr->execve = false;
#endif
    tr->id = tid;
    ASSERT(tid != INVALID_THREAD_ID); /* ensure os never assigns invalid id to a thread */
    tr->under_dynamo_control = under_dynamo_control;
    tr->dcontext = dcontext;
    if (dcontext != NULL) /* we allow NULL for dr_create_client_thread() */
        dcontext->thread_record = tr;

    d_r_mutex_lock(&all_threads_lock);
    tr->num = threads_ever_count++;
    hindex = HASH_FUNC_BITS(tr->id, ALL_THREADS_HASH_BITS);
    tr->next = all_threads[hindex];
    all_threads[hindex] = tr;
    /* must be inside all_threads_lock to avoid race w/ get_list_of_threads */
    RSTATS_ADD_PEAK(num_threads, 1);
    RSTATS_INC(num_threads_created);
    num_known_threads++;
    d_r_mutex_unlock(&all_threads_lock);
}

/* return false if couldn't find the thread */
bool
remove_thread(IF_WINDOWS_(HANDLE hthread) thread_id_t tid)
{
    thread_record_t *tr = NULL, *prevtr;
    uint hindex = HASH_FUNC_BITS(tid, ALL_THREADS_HASH_BITS);

    ASSERT(all_threads != NULL);

    d_r_mutex_lock(&all_threads_lock);
    for (tr = all_threads[hindex], prevtr = NULL; tr; prevtr = tr, tr = tr->next) {
        if (tr->id == tid) {
            if (prevtr)
                prevtr->next = tr->next;
            else
                all_threads[hindex] = tr->next;
            /* must be inside all_threads_lock to avoid race w/ get_list_of_threads */
            RSTATS_DEC(num_threads);
#ifdef UNIX
            if (tr->execve) {
                ASSERT(num_execve_threads > 0);
                num_execve_threads--;
            }
#endif
            num_known_threads--;
#ifdef WINDOWS
            close_handle(tr->handle);
#endif
            global_heap_free(tr, sizeof(thread_record_t) HEAPACCT(ACCT_THREAD_MGT));
            break;
        }
    }
    d_r_mutex_unlock(&all_threads_lock);
    return (tr != NULL);
}

/* this bool is protected by reset_pending_lock */
DECLARE_FREQPROT_VAR(static bool reset_at_nth_thread_triggered, false);

/* thread-specific initialization
 * if dstack_in is NULL, then a dstack is allocated; else dstack_in is used
 * as the thread's dstack
 * mc can be NULL for the initial thread
 * returns -1 if current thread has already been initialized
 */
/* On UNIX, if dstack_in != NULL, the parent of this new thread must have
 * increased uninit_thread_count.
 */
int
dynamo_thread_init(byte *dstack_in, priv_mcontext_t *mc,
                   void *os_data _IF_CLIENT_INTERFACE(bool client_thread))
{
    dcontext_t *dcontext;
    /* due to lock issues (see below) we need another var */
    bool reset_at_nth_thread_pending = false;
    bool under_dynamo_control = true;
    APP_EXPORT_ASSERT(dynamo_initialized || dynamo_exited ||
                          d_r_get_num_threads() ==
                              0 IF_CLIENT_INTERFACE(|| client_thread),
                      PRODUCT_NAME " not initialized");
    if (INTERNAL_OPTION(nullcalls)) {
        ASSERT(uninit_thread_count == 0);
        return SUCCESS;
    }

    /* note that ENTERING_DR is assumed to have already happened: in apc handler
     * for win32, in new_thread_setup for linux, in main init for 1st thread
     */
#if defined(WINDOWS) && defined(DR_APP_EXPORTS)
    /* We need to identify a thread we intercepted in its APC when we
     * take over all threads on dr_app_start().  Stack and pc checks aren't
     * simple b/c it can be in ntdll waiting on a lock.
     */
    if (dr_api_entry)
        os_take_over_mark_thread(d_r_get_thread_id());
#endif

    /* Try to handle externally injected threads */
    if (dynamo_initialized && !bb_lock_start)
        pre_second_thread();

    /* synch point so thread creation can be prevented for critical periods */
    d_r_mutex_lock(&thread_initexit_lock);

    /* XXX i#2611: during detach, there is a race where a thread can
     * reach here on Windows despite init_apc_go_native (i#2600).
     */
    ASSERT_BUG_NUM(2611, !doing_detach);

    /* The assumption is that if dynamo_exited, then we are about to exit and
     * clean up, initializing this thread then would be dangerous, better to
     * wait here for the app to die.
     */
    /* under current implementation of process exit, can happen only under
     * debug build, or app_start app_exit interface */
    while (dynamo_exited) {
        /* logging should be safe, though might not actually result in log
         * message */
        DODEBUG_ONCE(LOG(GLOBAL, LOG_THREADS, 1,
                         "Thread %d reached initialization point while dynamo exiting, "
                         "waiting for app to exit\n",
                         d_r_get_thread_id()););
        d_r_mutex_unlock(&thread_initexit_lock);
        os_thread_yield();
        /* just in case we want to support exited and then restarted at some
         * point */
        d_r_mutex_lock(&thread_initexit_lock);
    }

    if (is_thread_initialized()) {
        d_r_mutex_unlock(&thread_initexit_lock);
#if defined(WINDOWS) && defined(DR_APP_EXPORTS)
        if (dr_api_entry)
            os_take_over_unmark_thread(d_r_get_thread_id());
#endif
        return -1;
    }

    os_tls_init();
    dcontext = create_new_dynamo_context(true /*initial*/, dstack_in, mc);
    initialize_dynamo_context(dcontext);
    set_thread_private_dcontext(dcontext);
    /* sanity check */
    ASSERT(get_thread_private_dcontext() == dcontext);

    /* set local state pointer for access from other threads */
    dcontext->local_state = get_local_state();

    /* set initial mcontext, if known */
    if (mc != NULL)
        *get_mcontext(dcontext) = *mc;

    /* For hotp_only, the thread should run native, not under dr.  However,
     * the core should still get control of the thread at hook points to track
     * what the application is doing & at patched points to execute hot patches.
     * It is the same for thin_client except that there are fewer hooks, only to
     * follow children.
     */
    if (RUNNING_WITHOUT_CODE_CACHE())
        under_dynamo_control = false;

    /* add entry to thread hashtable before creating logdir so have thread num.
     * otherwise we'd like to do this only after we'd fully initialized the thread, but we
     * hold the thread_initexit_lock, so nobody should be listing us -- thread_lookup
     * on other than self, or a thread list, should only be done while the initexit_lock
     * is held.  CHECK: is this always correct?  thread_lookup does have an assert
     * to try and enforce but cannot tell who has the lock.
     */
    add_thread(IF_WINDOWS_ELSE(NT_CURRENT_THREAD, get_process_id()), d_r_get_thread_id(),
               under_dynamo_control, dcontext);
#ifdef UNIX /* i#2600: Not easy on Windows: we rely on init_apc_go_native there. */
    if (dstack_in != NULL) { /* Else not a thread creation we observed */
        ASSERT(uninit_thread_count > 0);
        ATOMIC_DEC(int, uninit_thread_count);
    }
#endif
#if defined(WINDOWS) && defined(DR_APP_EXPORTS)
    /* Now that the thread is in the main thread table we don't need to remember it */
    if (dr_api_entry)
        os_take_over_unmark_thread(d_r_get_thread_id());
#endif

    LOG(GLOBAL, LOG_TOP | LOG_THREADS, 1,
        "\ndynamo_thread_init: %d thread(s) now, dcontext=" PFX ", #=%d, id=" TIDFMT
        ", pid=" PIDFMT "\n\n",
        GLOBAL_STAT(num_threads), dcontext, get_thread_num(d_r_get_thread_id()),
        d_r_get_thread_id(), get_process_id());

    DOLOG(1, LOG_STATS, { dump_global_stats(false); });
#ifdef DEBUG
    if (d_r_stats->loglevel > 0) {
        dcontext->logfile = open_log_file(thread_logfile_name(), NULL, 0);
        print_file(dcontext->logfile, "%s\n", dynamorio_version_string);
    } else {
        dcontext->logfile = INVALID_FILE;
    }
    DOLOG(1, LOG_TOP | LOG_THREADS, {
        LOG(THREAD, LOG_TOP | LOG_THREADS, 1, PRODUCT_NAME " built with: %s\n",
            DYNAMORIO_DEFINES);
        LOG(THREAD, LOG_TOP | LOG_THREADS, 1, PRODUCT_NAME " built on: %s\n",
            dynamorio_buildmark);
    });

    LOG(THREAD, LOG_TOP | LOG_THREADS, 1, "%sTHREAD %d (dcontext " PFX ")\n\n",
        IF_CLIENT_INTERFACE_ELSE(client_thread ? "CLIENT " : "", ""), d_r_get_thread_id(),
        dcontext);
    LOG(THREAD, LOG_TOP | LOG_THREADS, 1,
        "DR stack is " PFX "-" PFX " (passed in " PFX ")\n",
        dcontext->dstack - DYNAMORIO_STACK_SIZE, dcontext->dstack, dstack_in);
#endif

#ifdef DEADLOCK_AVOIDANCE
    locks_thread_init(dcontext);
#endif
    heap_thread_init(dcontext);
    DOSTATS({ stats_thread_init(dcontext); });
#ifdef KSTATS
    kstat_thread_init(dcontext);
#endif
    os_thread_init(dcontext, os_data);
    arch_thread_init(dcontext);
    synch_thread_init(dcontext);

    if (!DYNAMO_OPTION(thin_client))
        vm_areas_thread_init(dcontext);

    monitor_thread_init(dcontext);
    fcache_thread_init(dcontext);
    link_thread_init(dcontext);
    fragment_thread_init(dcontext);

    /* OS thread init after synch_thread_init and other setup can handle signals, etc. */
    os_thread_init_finalize(dcontext, os_data);

    /* This lock has served its purposes: A) a barrier to thread creation for those
     * iterating over threads, B) mutex for add_thread, and C) mutex for synch_field
     * to be set up.
     * So we release it to shrink the time spent w/ this big lock, in particular
     * to avoid holding it while running private lib thread init code (i#875).
     */
    d_r_mutex_unlock(&thread_initexit_lock);

#ifdef CLIENT_INTERFACE
    /* Set up client data needed in loader_thread_init for IS_CLIENT_THREAD */
    instrument_client_thread_init(dcontext, client_thread);
#endif

    loader_thread_init(dcontext);

    if (!DYNAMO_OPTION(thin_client)) {
#ifdef CLIENT_INTERFACE
        /* put client last, may depend on other thread inits.
         * Note that we are calling this prior to instrument_init()
         * now (PR 216936), which is required to initialize
         * the client dcontext field prior to instrument_init().
         */
        instrument_thread_init(dcontext, client_thread, mc != NULL);
#endif

#ifdef SIDELINE
        if (dynamo_options.sideline) {
            /* wake up sideline thread -- ok to call if thread already awake */
            sideline_start();
        }
#endif
    }

    /* must check # threads while holding thread_initexit_lock, yet cannot
     * call fcache_reset_all_caches_proactively while holding it due to
     * rank order of reset_pending_lock which we must also hold -- so we
     * set a local bool reset_at_nth_thread_pending
     */
    if (DYNAMO_OPTION(reset_at_nth_thread) != 0 && !reset_at_nth_thread_triggered &&
        (uint)d_r_get_num_threads() == DYNAMO_OPTION(reset_at_nth_thread)) {
        d_r_mutex_lock(&reset_pending_lock);
        if (!reset_at_nth_thread_triggered) {
            reset_at_nth_thread_triggered = true;
            reset_at_nth_thread_pending = true;
        }
        d_r_mutex_unlock(&reset_pending_lock);
    }

    DOLOG(1, LOG_STATS, { dump_thread_stats(dcontext, false); });

    if (reset_at_nth_thread_pending) {
        d_r_mutex_lock(&reset_pending_lock);
        /* fcache_reset_all_caches_proactively() will unlock */
        fcache_reset_all_caches_proactively(RESET_ALL);
    }
    return SUCCESS;
}

/* We don't free cur thread until after client exit event (PR 536058) except for
 * fragment_thread_exit().  Since this is called outside of dynamo_thread_exit()
 * on process exit we assume fine to skip enter_threadexit().
 */
void
dynamo_thread_exit_pre_client(dcontext_t *dcontext, thread_id_t id)
{
    /* fcache stats needs to examine fragment state, so run it before
     * fragment exit, but real fcache exit needs to be after fragment exit
     */
#ifdef DEBUG
    fcache_thread_exit_stats(dcontext);
#endif
    /* must abort now to avoid deleting possibly un-deletable fragments
     * monitor_thread_exit remains later b/c of monitor_remove_fragment calls
     */
    trace_abort_and_delete(dcontext);
    fragment_thread_exit(dcontext);
#ifdef CLIENT_INTERFACE
    IF_WINDOWS(loader_pre_client_thread_exit(dcontext));
    instrument_thread_exit_event(dcontext);
#endif
}

/* thread-specific cleanup */
/* Note : if this routine is not called by thread id, then other_thread should
 * be true and the calling thread should hold the thread_initexit_lock
 */
static int
dynamo_thread_exit_common(dcontext_t *dcontext, thread_id_t id,
                          IF_WINDOWS_(bool detach_stacked_callbacks) bool other_thread)
{
    dcontext_t *dcontext_tmp;
#ifdef WINDOWS
    dcontext_t *dcontext_next;
    int num_dcontext;
#endif
    bool on_dstack = !other_thread && is_currently_on_dstack(dcontext);
    /* cache this now for use after freeing dcontext */
    local_state_t *local_state = dcontext->local_state;

    if (INTERNAL_OPTION(nullcalls) || dcontext == NULL)
        return SUCCESS;

    /* make sure don't get into deadlock w/ flusher */
    enter_threadexit(dcontext);

    /* synch point so thread exiting can be prevented for critical periods */
    /* see comment at start of method for other thread exit */
    if (!other_thread)
        d_r_mutex_lock(&thread_initexit_lock);

    ASSERT_OWN_MUTEX(true, &thread_initexit_lock);
#ifdef WINDOWS
    /* need to clean up thread stack before clean up other thread data, but
     * after we're made nolinking
     */
    os_thread_stack_exit(dcontext);
    /* free the thread's application stack if requested */
    if (dcontext->free_app_stack) {
        byte *base;
        /* only used for nudge threads currently */
        ASSERT(dcontext->nudge_target == generic_nudge_target);
        if (get_stack_bounds(dcontext, &base, NULL)) {
            NTSTATUS res;
            ASSERT(base != NULL);
            res = nt_free_virtual_memory(base);
            ASSERT(NT_SUCCESS(res));
        } else {
            /* stack should be available here */
            ASSERT_NOT_REACHED();
        }
    }
#endif

#ifdef SIDELINE
    /* N.B.: do not clean up any data structures while sideline thread
     * is still running!  put it to sleep for duration of this routine!
     */
    if (!DYNAMO_OPTION(thin_client)) {
        if (dynamo_options.sideline) {
            /* put sideline thread to sleep */
            sideline_stop();
            /* sideline_stop will not return until sideline thread is asleep */
        }
    }
#endif

    LOG(GLOBAL, LOG_TOP | LOG_THREADS, 1,
        "\ndynamo_thread_exit (thread #%d id=" TIDFMT "): %d thread(s) now\n\n",
        get_thread_num(id), id, GLOBAL_STAT(num_threads) - 1);

    DOLOG(1, LOG_STATS, { dump_global_stats(false); });

    LOG(THREAD, LOG_STATS | LOG_THREADS, 1, "\n## Statistics for this thread:\n");

#ifdef PROFILE_RDTSC
    if (dynamo_options.profile_times) {
        int i;
        ASSERT(dcontext);
        LOG(THREAD, LOG_STATS | LOG_THREADS, 1, "\nTop ten cache times:\n");
        for (i = 0; i < 10; i++) {
            if (dcontext->cache_time[i] > (uint64)0) {
                uint top_part, bottom_part;
                divide_int64_print(dcontext->cache_time[i], kilo_hertz, false, 3,
                                   &top_part, &bottom_part);
                LOG(THREAD, LOG_STATS | LOG_THREADS, 1,
                    "\t#%2d = %6u.%.3u ms, %9d hits\n", i + 1, top_part, bottom_part,
                    (int)dcontext->cache_count[i]);
            }
        }
        LOG(THREAD, LOG_STATS | LOG_THREADS, 1, "\n");
    }
#endif

    /* In order to pass the client a dcontext in the process exit event
     * we do some thread cleanup early for the final thread so we can delay
     * the rest (PR 536058)
     */
    if (!dynamo_exited_and_cleaned)
        dynamo_thread_exit_pre_client(dcontext, id);
#ifdef CLIENT_INTERFACE
    /* PR 243759: don't free client_data until after all fragment deletion events */
    if (!DYNAMO_OPTION(thin_client))
        instrument_thread_exit(dcontext);
#endif

    /* i#920: we can't take segment/timer/asynch actions for other threads.
     * This must be called after dynamo_thread_exit_pre_client where
     * we called event callbacks.
     */
    if (!other_thread)
        dynamo_thread_not_under_dynamo(dcontext);

    /* We clean up priv libs prior to setting tls dc to NULL so we can use
     * TRY_EXCEPT when calling the priv lib entry routine
     */
    if (!dynamo_exited ||
        (other_thread &&
         (IF_WINDOWS_ELSE(!doing_detach, true) ||
          dcontext->owning_thread != d_r_get_thread_id()))) /* else already did this */
        loader_thread_exit(dcontext);

    /* set tls dc to NULL prior to cleanup, to avoid problems handling
     * alarm signals received during cleanup (we'll suppress if tls
     * dc==NULL which seems the right thing to do: not worth our
     * effort to pass to another thread if thread-group-shared alarm,
     * and if thread-private then thread would have exited soon
     * anyway).  see PR 596127.
     */
    /* make sure we invalidate the dcontext before releasing the memory  */
    /* when cleaning up other threads, we cannot set their dcs to null,
     * but we only do this at dynamorio_app_exit so who cares
     */
    /* This must be called after instrument_thread_exit, which uses
     * get_thread_private_dcontext for app/dr state checks.
     */
    if (id == d_r_get_thread_id())
        set_thread_private_dcontext(NULL);

    fcache_thread_exit(dcontext);
    link_thread_exit(dcontext);
    monitor_thread_exit(dcontext);
    if (!DYNAMO_OPTION(thin_client))
        vm_areas_thread_exit(dcontext);
    synch_thread_exit(dcontext);
    arch_thread_exit(dcontext _IF_WINDOWS(detach_stacked_callbacks));
    os_thread_exit(dcontext, other_thread);
    DOLOG(1, LOG_STATS, { dump_thread_stats(dcontext, false); });
#ifdef KSTATS
    kstat_thread_exit(dcontext);
#endif
    DOSTATS({ stats_thread_exit(dcontext); });
    heap_thread_exit(dcontext);
#ifdef DEADLOCK_AVOIDANCE
    locks_thread_exit(dcontext);
#endif

#ifdef DEBUG
    if (dcontext->logfile != INVALID_FILE) {
        os_flush(dcontext->logfile);
        close_log_file(dcontext->logfile);
    }
#endif

    /* remove thread from threads hashtable */
    remove_thread(IF_WINDOWS_(NT_CURRENT_THREAD) id);

    dcontext_tmp = dcontext;
#ifdef WINDOWS
    /* clean up all the dcs */
    num_dcontext = 0;
#    ifdef DCONTEXT_IN_EDI
    /* go to one end of list */
    while (dcontext_tmp->next_saved)
        dcontext_tmp = dcontext_tmp->next_saved;
#    else
    /* already at one end of list */
#    endif

    /* delete through to other end */
    while (dcontext_tmp) {
        num_dcontext++;
        dcontext_next = dcontext_tmp->prev_unused;
        delete_dynamo_context(dcontext_tmp,
                              dcontext_tmp == dcontext /*do not free dup cb stacks*/
                                  && !on_dstack /*do not free own stack*/);
        dcontext_tmp = dcontext_next;
    }
    LOG(GLOBAL, LOG_STATS | LOG_THREADS, 1, "\tdynamo contexts used: %d\n", num_dcontext);
#else  /* UNIX */
    delete_dynamo_context(dcontext_tmp, !on_dstack /*do not free own stack*/);
#endif /* UNIX */
    os_tls_exit(local_state, other_thread);

#ifdef SIDELINE
    /* see notes above -- we can now wake up sideline thread */
    if (dynamo_options.sideline && d_r_get_num_threads() > 0) {
        sideline_start();
    }
#endif
    if (!other_thread) {
        d_r_mutex_unlock(&thread_initexit_lock);
        /* FIXME: once thread_initexit_lock is released, we're not on
         * thread list, and a terminate targeting us could kill us in the middle
         * of this call -- but this can't come before the unlock b/c the lock's
         * in the data segment!  (see case 3121)
         * (note we do not re-protect for process exit, see !dynamo_exited check
         * in exiting_dynamorio)
         */
        if (!on_dstack) {
            EXITING_DR();
            /* else, caller will clean up stack and then call EXITING_DR(),
             * probably via dynamo_thread_stack_free_and_exit(), as the stack free
             * must be done before the exit
             */
        }
    }

    return SUCCESS;
}

int
dynamo_thread_exit(void)
{
    dcontext_t *dcontext = get_thread_private_dcontext();
    return dynamo_thread_exit_common(dcontext, d_r_get_thread_id(),
                                     IF_WINDOWS_(false) false);
}

/* NOTE : you must hold thread_initexit_lock to call this function! */
int
dynamo_other_thread_exit(thread_record_t *tr _IF_WINDOWS(bool detach_stacked_callbacks))
{
    /* FIXME: Usually a safe spot for cleaning other threads should be
     * under num_exits_dir_syscall, but for now rewinding all the way
     */
    KSTOP_REWIND_DC(tr->dcontext, thread_measured);
    KSTART_DC(tr->dcontext, thread_measured);
    return dynamo_thread_exit_common(tr->dcontext, tr->id,
                                     IF_WINDOWS_(detach_stacked_callbacks) true);
}

/* Called from another stack to finish cleaning up a thread.
 * The final steps are to free the stack and perform the exit hook.
 */
void
dynamo_thread_stack_free_and_exit(byte *stack)
{
    if (stack != NULL) {
        stack_free(stack, DYNAMORIO_STACK_SIZE);
        /* ASSUMPTION: if stack is NULL here, the exit was done earlier
         * (fixes case 6967)
         */
        EXITING_DR();
    }
}

#ifdef DR_APP_EXPORTS
/* API routine to initialize DR */
DR_APP_API int
dr_app_setup(void)
{
    /* FIXME: we either have to disallow the client calling this with
     * more than one thread running, or we have to suspend all the threads.
     * We should share the suspend-and-takeover loop (and for dr_app_setup_and_start
     * share the takeover portion) from dr_app_start().
     */
    int res;
    dcontext_t *dcontext;
    dr_api_entry = true;
    res = dynamorio_app_init();
    /* For dr_api_entry, we do not install signal handlers during init (to avoid
     * races: i#2335): we delay until dr_app_start().  Plus the vsyscall hook is
     * not set up until we find out the syscall method.  Thus we're already
     * "os_process_not_under_dynamorio".
     * We can't as easily avoid initializing the thread TLS and then dropping
     * it, however, as parts of init assume we have TLS.
     */
    dcontext = get_thread_private_dcontext();
    dynamo_thread_not_under_dynamo(dcontext);
    return res;
}

/* API routine to exit DR */
DR_APP_API int
dr_app_cleanup(void)
{
    thread_record_t *tr;
    SELF_UNPROTECT_DATASEC(DATASEC_RARELY_PROT);
    dr_api_exit = true;
    SELF_PROTECT_DATASEC(DATASEC_RARELY_PROT); /* to keep properly nested */

    /* XXX: The dynamo_thread_[not_]under_dynamo() routines are not idempotent,
     * and must be balanced!  On Linux, they track the shared itimer refcount,
     * so a mismatch will lead to a refleak or negative refcount.
     * dynamorio_app_exit() will call dynamo_thread_not_under_dynamo(), so we
     * must ensure that we are under DR before calling it.  Therefore, we
     * require that the caller call dr_app_stop() before calling
     * dr_app_cleanup().  However, we cannot make a usage assertion to that
     * effect without addressing the FIXME comments in
     * dynamo_thread_not_under_dynamo() about updating tr->under_dynamo_control.
     */
    tr = thread_lookup(d_r_get_thread_id());
    if (tr != NULL && tr->dcontext != NULL) {
        os_process_under_dynamorio_initiate(tr->dcontext);
        os_process_under_dynamorio_complete(tr->dcontext);
        dynamo_thread_under_dynamo(tr->dcontext);
    }
    return dynamorio_app_exit();
}

/* Called by dr_app_start in arch-specific assembly file */
void
dr_app_start_helper(priv_mcontext_t *mc)
{
    apicheck(dynamo_initialized, PRODUCT_NAME " not initialized");
    LOG(GLOBAL, LOG_TOP, 1, "dr_app_start in thread " TIDFMT "\n", d_r_get_thread_id());
    LOG(THREAD_GET, LOG_TOP, 1, "dr_app_start\n");

    if (!INTERNAL_OPTION(nullcalls)) {
        /* Adjust the app stack to account for the return address + alignment.
         * See dr_app_start in x86.asm.
         */
        mc->xsp += DYNAMO_START_XSP_ADJUST;
        dynamo_start(mc);
        /* the interpreter takes over from here */
    }
}

/* dummy routine that returns control to the app if it is currently
 * under dynamo control
 */
DR_APP_API void
dr_app_stop(void)
{
    /* the application regains control in here */
}

DR_APP_API void
dr_app_stop_and_cleanup(void)
{
    dr_app_stop_and_cleanup_with_stats(NULL);
}

DR_APP_API void
dr_app_stop_and_cleanup_with_stats(dr_stats_t *drstats)
{
    /* XXX i#95: today this is a full detach, while a separated dr_app_cleanup()
     * is not.  We should try and have dr_app_cleanup() take this detach path
     * here (and then we can simplify exit_synch_state()) but it's more complicated
     * and we need to resolve the unbounded dr_app_stop() time.
     */
    if (dynamo_initialized && !dynamo_exited && !doing_detach) {
        detach_on_permanent_stack(true /*internal*/, true /*do cleanup*/, drstats);
    }
    /* the application regains control in here */
}

DR_APP_API int
dr_app_setup_and_start(void)
{
    int r = dr_app_setup();
    if (r == SUCCESS)
        dr_app_start();
    return r;
}
#endif

/* For use by threads that start and stop whether dynamo controls them.
 */
void
dynamo_thread_under_dynamo(dcontext_t *dcontext)
{
    LOG(THREAD, LOG_ASYNCH, 2, "thread %d under DR control\n", dcontext->owning_thread);
    ASSERT(dcontext != NULL);
    /* FIXME: mark under_dynamo_control?
     * see comments in not routine below
     */
    os_thread_under_dynamo(dcontext);
#ifdef SIDELINE
    if (dynamo_options.sideline) {
        /* wake up sideline thread -- ok to call if thread already awake */
        sideline_start();
    }
#endif
    dcontext->currently_stopped = false;
    dcontext->go_native = false;
}

/* For use by threads that start and stop whether dynamo controls them.
 * This must be called by the owner of dcontext and not another
 * non-executing thread.
 */
void
dynamo_thread_not_under_dynamo(dcontext_t *dcontext)
{
    ASSERT_MESSAGE(CHKLVL_ASSERTS + 1 /*expensive*/, "can only act on executing thread",
                   dcontext == get_thread_private_dcontext());
    if (dcontext == NULL)
        return;
    LOG(THREAD, LOG_ASYNCH, 2, "thread %d not under DR control\n",
        dcontext->owning_thread);
    dcontext->currently_stopped = true;
    os_thread_not_under_dynamo(dcontext);
#ifdef SIDELINE
    /* FIXME: if # active threads is 0, then put sideline thread to sleep! */
    if (dynamo_options.sideline) {
        /* put sideline thread to sleep */
        sideline_stop();
    }
#endif
#ifdef DEBUG
    os_flush(dcontext->logfile);
#endif
}

#define MAX_TAKE_OVER_ATTEMPTS 8

/* Mark this thread as under DR, and take over other threads in the current process.
 */
void
dynamorio_take_over_threads(dcontext_t *dcontext)
{
    /* We repeatedly check if there are other threads in the process, since
     * while we're checking one may be spawning additional threads.
     */
    bool found_threads;
    uint attempts = 0;

    os_process_under_dynamorio_initiate(dcontext);
    /* We can start this thread now that we've set up process-wide actions such
     * as handling signals.
     */
    dynamo_thread_under_dynamo(dcontext);
    signal_event(dr_app_started);
    SELF_UNPROTECT_DATASEC(DATASEC_RARELY_PROT);
    dynamo_started = true;
    SELF_PROTECT_DATASEC(DATASEC_RARELY_PROT);
    /* XXX i#1305: we should suspend all the other threads for DR init to
     * satisfy the parts of the init process that assume there are no races.
     */
    do {
        found_threads = os_take_over_all_unknown_threads(dcontext);
        attempts++;
        if (found_threads && !bb_lock_start)
            bb_lock_start = true;
    } while (found_threads && attempts < MAX_TAKE_OVER_ATTEMPTS);
    os_process_under_dynamorio_complete(dcontext);
    /* End the barrier to new threads. */
    signal_event(dr_attach_finished);

    if (found_threads) {
        REPORT_FATAL_ERROR_AND_EXIT(FAILED_TO_TAKE_OVER_THREADS, 2,
                                    get_application_name(), get_application_pid());
    }
    DO_ONCE({
        char buf[16];
        int num_threads = d_r_get_num_threads();
        if (num_threads > 1) { /* avoid for early injection */
            snprintf(buf, BUFFER_SIZE_ELEMENTS(buf), "%d", num_threads);
            NULL_TERMINATE_BUFFER(buf);
            SYSLOG(SYSLOG_INFORMATION, INFO_ATTACHED, 3, buf, get_application_name(),
                   get_application_pid());
        }
    });
}

/* Called by dynamorio_app_take_over in arch-specific assembly file */
void
dynamorio_app_take_over_helper(priv_mcontext_t *mc)
{
    static bool have_taken_over = false; /* ASSUMPTION: not an actual write */
    SELF_UNPROTECT_DATASEC(DATASEC_RARELY_PROT);
    APP_EXPORT_ASSERT(dynamo_initialized, PRODUCT_NAME " not initialized");
#ifdef RETURN_AFTER_CALL
    /* FIXME : this is set after dynamo_initialized, so a slight race with
     * an injected thread turning on .C protection before the main thread
     * sets this. */
    dr_preinjected = true; /* currently only relevant on Win32 */
#endif
    LOG(GLOBAL, LOG_TOP, 1, "taking over via preinject in %s\n", __FUNCTION__);

    if (!INTERNAL_OPTION(nullcalls) && !have_taken_over) {
        have_taken_over = true;
        LOG(GLOBAL, LOG_TOP, 1, "dynamorio_app_take_over\n");
        /* set this flag to indicate that we should run until the program dies: */
        automatic_startup = true;

        if (DYNAMO_OPTION(inject_primary))
            take_over_primary_thread();

        /* who knows when this was called -- no guarantee we control all threads --
         * unless we were auto-injected (preinject library calls this routine)
         */
        control_all_threads = automatic_startup;
        SELF_PROTECT_DATASEC(DATASEC_RARELY_PROT);

        /* Adjust the app stack to account for the return address + alignment.
         * See dynamorio_app_take_over in x86.asm.
         */
        mc->xsp += DYNAMO_START_XSP_ADJUST;

        /* For hotp_only and thin_client, the app should run native, except
         * for our hooks.
         * This is where apps hooked using appinit key are let go native.
         * Even though control is going to native app code, we want
         * automatic_startup and control_all_threads set.
         */
        if (!RUNNING_WITHOUT_CODE_CACHE())
            dynamo_start(mc);
        /* the interpreter takes over from here */
    } else
        SELF_PROTECT_DATASEC(DATASEC_RARELY_PROT);
}

#ifdef WINDOWS
extern app_pc parent_early_inject_address; /* from os.c */

/* in arch-specific assembly file */
void
dynamorio_app_take_over(void);

DYNAMORIO_EXPORT void
dynamorio_app_init_and_early_takeover(uint inject_location, void *restore_code)
{
    int res;
    ASSERT(!dynamo_initialized && !dynamo_exited);
    /* This routine combines dynamorio_app_init() and dynamrio_app_takeover into
     * a single routine that also handles any early injection cleanup needed. */
    ASSERT_NOT_IMPLEMENTED(inject_location != INJECT_LOCATION_KiUserApc);
    /* currently only Ldr* hook points are known to work */
    ASSERT_CURIOSITY(INJECT_LOCATION_IS_LDR(inject_location));
    /* See notes in os.c DLLMain. When early injected we are unable to find
     * the address of LdrpLoadDll so we use the parent's value which is passed
     * to us at the start of restore_code. FIXME - if we start using multiple
     * inject locations we'll probably have to ensure we always pass this.
     */
    if (INJECT_LOCATION_IS_LDR(inject_location)) {
        parent_early_inject_address = *(app_pc *)restore_code;
    }
    dr_early_injected = true;
    dr_early_injected_location = inject_location;
    res = dynamorio_app_init();
    ASSERT(res == SUCCESS);
    ASSERT(dynamo_initialized && !dynamo_exited);
    LOG(GLOBAL, LOG_TOP, 1, "taking over via early injection in %s\n", __FUNCTION__);
    /* FIXME - restore code needs to be freed, but we have to return through it
     * first... could instead duplicate its tail here if we wrap this
     * routine in asm or eqv. pass the continuation state in as args. */
    ASSERT(inject_location != INJECT_LOCATION_KiUserApc);
    dynamorio_app_take_over();
}

/* Called with DR library mapped in but without its imports processed.
 */
void
dynamorio_earliest_init_takeover_C(byte *arg_ptr)
{
    int res;
    bool earliest_inject;

    /* Windows-specific code for the most part */
    earliest_inject = earliest_inject_init(arg_ptr);

    /* Initialize now that DR dll imports are hooked up */
    if (earliest_inject) {
        dr_earliest_injected = true;
        dr_earliest_inject_args = arg_ptr;
    } else
        dr_early_injected = true;
    res = dynamorio_app_init();
    ASSERT(res == SUCCESS);
    ASSERT(dynamo_initialized && !dynamo_exited);
    LOG(GLOBAL, LOG_TOP, 1, "taking over via earliest injection in %s\n", __FUNCTION__);

    /* earliest_inject_cleanup() is called within dynamorio_app_init() to avoid
     * confusing the exec areas scan
     */

    /* Take over at retaddr
     *
     * XXX i#626: app_takeover sets preinjected for rct (should prob. rename)
     * which needs to be done whenever we takeover not at the bottom of the
     * callstack.  For earliest won't need to set this if we takeover
     * in such a way as to handle the return back to our hook code without a
     * violation -- though currently we will see 3 rets (return from
     * dynamorio_app_take_over(), return from here, and return from
     * dynamorio_earliest_init_takeover() to app hook code).
     * Should we have dynamorio_earliest_init_takeover() set up an
     * mcontext that we can go to directly instead of interpreting
     * the returns in our own code?  That would make tools that shadow
     * callstacks simpler too.
     */
    dynamorio_app_take_over();
}
#endif /* WINDOWS */

/***************************************************************************
 * SELF-PROTECTION
 */

/* FIXME: even with -single_privileged_thread, we aren't fully protected,
 * because there's a window between us resuming the other threads and
 * returning to our caller where another thread could clobber our return
 * address or something.
 */
static void
dynamorio_protect(void)
{
    ASSERT(SELF_PROTECT_ON_CXT_SWITCH);
    LOG(GLOBAL, LOG_DISPATCH, 4, "dynamorio_protect thread=" TIDFMT "\n",
        d_r_get_thread_id());
    /* we don't protect local heap here, that's done lazily */

    d_r_mutex_lock(&protect_info->lock);
    ASSERT(protect_info->num_threads_unprot > 0);
    /* FIXME: nice to also catch double enters but would need to track more info */
    if (protect_info->num_threads_unprot <= 0) {
        /* Defensive code to prevent crashes from double exits (the theory
         * for case 7631/8030).  However, this precludes an extra exit+enter
         * pair from working properly (though an extra enter+exit will continue
         * to work), though such a pair would have crashed if another thread
         * had entered in the interim anyway.
         */
        protect_info->num_threads_unprot = 0;
        d_r_mutex_unlock(&protect_info->lock);
        return;
    }
    protect_info->num_threads_unprot--;
    if (protect_info->num_threads_unprot > 0) {
        /* other threads still in DR, cannot protect global memory */
        LOG(GLOBAL, LOG_DISPATCH, 4, "dynamorio_protect: not last thread => nop\n");
        d_r_mutex_unlock(&protect_info->lock);
        return;
    }

    SELF_PROTECT_GLOBAL(READONLY);

    if (INTERNAL_OPTION(single_privileged_thread)) {
        /* FIXME: want to resume threads and allow thread creation only
         * _after_ protect data segment, but lock is in data segment!
         */
        if (protect_info->num_threads_suspended > 0) {
            thread_record_t *tr;
            int i, num = 0;
            /* we do not need to grab the all_threads_lock because
             * no threads can be added or removed so who cares if we
             * access the data structure simultaneously with another
             * reader of it
             */
            for (i = 0; i < HASHTABLE_SIZE(ALL_THREADS_HASH_BITS); i++) {
                for (tr = all_threads[i]; tr; tr = tr->next) {
                    if (tr->under_dynamo_control) {
                        os_thread_resume(all_threads[i]);
                        num++;
                    }
                }
            }
            ASSERT(num == protect_info->num_threads_suspended);
            protect_info->num_threads_suspended = 0;
        }

        /* thread init/exit can proceed now */
        d_r_mutex_unlock(&thread_initexit_lock);
    }

    /* FIXME case 8073: temporary until we put in unprots in the
     * right places.  if we were to leave this here we'd want to combine
     * .fspdata and .cspdata for more efficient prot changes.
     */
    SELF_PROTECT_DATASEC(DATASEC_FREQ_PROT);
    SELF_PROTECT_DATASEC(DATASEC_CXTSW_PROT);

    d_r_mutex_unlock(&protect_info->lock);
}

static void
dynamorio_unprotect(void)
{
    ASSERT(SELF_PROTECT_ON_CXT_SWITCH);

    d_r_mutex_lock(
        &protect_info->lock); /* lock in unprot heap, not data segment, so safe! */
    protect_info->num_threads_unprot++;
    if (protect_info->num_threads_unprot == 1) {
        /* was protected, so we need to do the unprotection */
        SELF_UNPROTECT_DATASEC(DATASEC_CXTSW_PROT);
        /* FIXME case 8073: temporary until we put in unprots in the
         * right places.  if we were to leave this here we'd want to combine
         * .fspdata and .cspdata for more efficient prot changes.
         */
        SELF_UNPROTECT_DATASEC(DATASEC_FREQ_PROT);

        if (INTERNAL_OPTION(single_privileged_thread)) {
            /* FIXME: want to suspend all other threads _before_ unprotecting anything,
             * but need to guarantee no new threads while we're suspending them,
             * and can't do that without setting a lock => need data segment!
             */
            d_r_mutex_lock(&thread_initexit_lock);

            if (d_r_get_num_threads() > 1) {
                thread_record_t *tr;
                int i;
                /* current multiple-thread solution: suspend all other threads! */
                ASSERT(protect_info->num_threads_suspended == 0);
                /* we do not need to grab the all_threads_lock because
                 * no threads can be added or removed so who cares if we
                 * access the data structure simultaneously with another
                 * reader of it
                 */
                for (i = 0; i < HASHTABLE_SIZE(ALL_THREADS_HASH_BITS); i++) {
                    for (tr = all_threads[i]; tr; tr = tr->next) {
                        if (tr->under_dynamo_control) {
                            DEBUG_DECLARE(bool ok =)
                            os_thread_suspend(all_threads[i]);
                            ASSERT(ok);
                            protect_info->num_threads_suspended++;
                        }
                    }
                }
            }
            /* we don't unlock or resume threads until we re-enter cache */
        }

        SELF_PROTECT_GLOBAL(WRITABLE);
    }
    /* we don't re-protect local heap here, that's done at points where
     * it was protected lazily
     */
    d_r_mutex_unlock(&protect_info->lock);
    LOG(GLOBAL, LOG_DISPATCH, 4, "dynamorio_unprotect thread=" TIDFMT "\n",
        d_r_get_thread_id());
}

#ifdef DEBUG
const char *
get_data_section_name(app_pc pc)
{
    uint i;
    for (i = 0; i < DATASEC_NUM; i++) {
        if (pc >= datasec_start[i] && pc < datasec_end[i])
            return DATASEC_NAMES[i];
    }
    return NULL;
}

bool
check_should_be_protected(uint sec)
{
    /* Blindly asserting that a data section is protected is racy as
     * another thread could be in an unprot window.  We use some
     * heuristics to try and identify bugs where a section is left
     * unprot, but it's not easy.
     */
    if (/* case 8107: for INJECT_LOCATION_LdrpLoadImportModule we
         * load a helper library and end up in d_r_dispatch() for
         * syscall_while_native before DR is initialized.
         */
        !dynamo_initialized ||
#    ifdef WINDOWS
        /* case 8113: detach currently unprots .data prior to its
         * thread synch, so don't count anything after that
         */
        doing_detach ||
#    endif
        !TEST(DATASEC_SELFPROT[sec], DYNAMO_OPTION(protect_mask)) ||
        DATASEC_PROTECTED(sec))
        return true;
    STATS_INC(datasec_not_prot);
    /* FIXME: even checking d_r_get_num_threads()==1 is still racy as a thread could
     * exit, and it's not worth grabbing thread_initexit_lock here..
     */
    if (threads_ever_count == 1
#    ifdef DR_APP_EXPORTS
        /* For start/stop, can be other threads running around so we bail on
         * perfect protection
         */
        && !dr_api_entry
#    endif
    )
        return false;
    /* FIXME: no count of threads in DR or anything so can't conclude much
     * Just return true and hope developer looks at datasec_not_prot stats.
     * We do have an ASSERT_CURIOSITY on the stat in data_section_exit().
     */
    return true;
}

#    ifdef WINDOWS
/* Assumed to only be called about DR dll writable regions */
bool
data_sections_enclose_region(app_pc start, app_pc end)
{
    /* Rather than solve the general enclose problem by sorting,
     * we subtract each piece we find.
     * It used to be that on 32-bit .data|.fspdata|.cspdata|.nspdata formed
     * the only writable region, with .pdata between .data and .fspdata on 64.
     * But building with VS2012, I'm seeing the sections in other orders (i#1075).
     * And with x64 reachability we moved the interception buffer in .data,
     * and marking it +rx results in sub-section calls to here.
     */
    int i;
    bool found_start = false, found_end = false;
    ssize_t sz = end - start;
    for (i = 0; i < DATASEC_NUM; i++) {
        if (datasec_start[i] <= end && datasec_end[i] >= start) {
            byte *overlap_start = MAX(datasec_start[i], start);
            byte *overlap_end = MIN(datasec_end[i], end);
            sz -= overlap_end - overlap_start;
        }
    }
    return sz == 0;
}
#    endif /* WINDOWS */
#endif     /* DEBUG */

static void
get_data_section_bounds(uint sec)
{
    /* FIXME: on linux we should include .got and .dynamic in one of our
     * sections, requiring specifying the order of sections (case 3789)!
     * Should use an ld script to ensure that .nspdata is last, or find a unique
     * attribute to force separation (perhaps mark as rwx, then
     * remove the x at init time?)  ld 2.15 puts it at the end, but
     * ld 2.13 puts .got and .dynamic after it!  For now we simply
     * don't protect subsequent guys.
     * On win32 there are no other rw sections, fortunately.
     */
    ASSERT(sec >= 0 && sec < DATASEC_NUM);
    /* for DEBUG we use for data_sections_enclose_region() */
    ASSERT(IF_WINDOWS(IF_DEBUG(true ||))
               TEST(DATASEC_SELFPROT[sec], dynamo_options.protect_mask));
    d_r_mutex_lock(&datasec_lock[sec]);
    ASSERT(datasec_start[sec] == NULL);
    get_named_section_bounds(get_dynamorio_dll_start(), DATASEC_NAMES[sec],
                             &datasec_start[sec], &datasec_end[sec]);
    d_r_mutex_unlock(&datasec_lock[sec]);
    ASSERT(ALIGNED(datasec_start[sec], PAGE_SIZE));
    ASSERT(ALIGNED(datasec_end[sec], PAGE_SIZE));
    ASSERT(datasec_start[sec] < datasec_end[sec]);
#ifdef WINDOWS
    if (IF_DEBUG(true ||) TEST(DATASEC_SELFPROT[sec], dynamo_options.protect_mask))
        merge_writecopy_pages(datasec_start[sec], datasec_end[sec]);
#endif
}

#ifdef UNIX
/* We get into problems if we keep a .section open across string literals, etc.
 * (such as when wrapping a function to get its local-scope statics in that section),
 * but the VAR_IN_SECTION does the real work for us, just so long as we have one
 * .section decl somewhere.
 */
DECLARE_DATA_SECTION(RARELY_PROTECTED_SECTION, "w")
DECLARE_DATA_SECTION(FREQ_PROTECTED_SECTION, "w")
DECLARE_DATA_SECTION(NEVER_PROTECTED_SECTION, "w")
END_DATA_SECTION_DECLARATIONS()
#endif

static void
data_section_init(void)
{
    uint i;
    for (i = 0; i < DATASEC_NUM; i++) {
        if (datasec_start[i] != NULL) {
            /* We were called early due to an early syslog.
             * We still retain our slightly later normal init position so we can
             * log, etc. in normal runs.
             */
            return;
        }
        ASSIGN_INIT_LOCK_FREE(datasec_lock[i], datasec_selfprot_lock);
        /* for DEBUG we use for data_sections_enclose_region() */
        if (IF_WINDOWS(IF_DEBUG(true ||))
                TEST(DATASEC_SELFPROT[i], dynamo_options.protect_mask)) {
            get_data_section_bounds(i);
        }
    }
    DOCHECK(1, {
        /* ensure no overlaps */
        uint j;
        for (i = 0; i < DATASEC_NUM; i++) {
            for (j = i + 1; j < DATASEC_NUM; j++) {
                ASSERT(datasec_start[i] >= datasec_end[j] ||
                       datasec_start[j] >= datasec_end[i]);
            }
        }
    });
}

static void
data_section_exit(void)
{
    uint i;
    DOSTATS({
        /* There can't have been that many races.
         * A failure to re-protect should result in a ton of d_r_dispatch
         * entrances w/ .data unprot, so should show up here.
         * However, an app with threads that are initializing in DR and thus
         * unprotected .data while other threads are running new code (such as
         * on attach) can easily rack up hundreds of unprot cache entrances.
         */
        ASSERT_CURIOSITY(GLOBAL_STAT(datasec_not_prot) < 5000);
    });
    for (i = 0; i < DATASEC_NUM; i++)
        DELETE_LOCK(datasec_lock[i]);
}

#define DATASEC_WRITABLE_MOD(which, op)                 \
    ((which) == DATASEC_RARELY_PROT                     \
         ? (datasec_writable_rareprot op)               \
         : ((which) == DATASEC_CXTSW_PROT               \
                ? (datasec_writable_cxtswprot op)       \
                : ((which) == DATASEC_FREQ_PROT         \
                       ? (datasec_writable_freqprot op) \
                       : (ASSERT_NOT_REACHED(), datasec_writable_neverprot))))

/* WARNING: any DO_ONCE will call this routine, so don't call anything here
 * that has a DO_ONCE, to avoid deadlock!
 */
void
protect_data_section(uint sec, bool writable)
{
    ASSERT(sec >= 0 && sec < DATASEC_NUM);
    ASSERT(TEST(DATASEC_SELFPROT[sec], dynamo_options.protect_mask));
    /* We can be called very early before data_section_init() so init here
     * (data_section_init() has no dependences).
     */
    if (datasec_start[sec] == NULL) {
        /* should only happen early in init */
        ASSERT(!dynamo_initialized);
        data_section_init();
    }
    d_r_mutex_lock(&datasec_lock[sec]);
    ASSERT(datasec_start[sec] != NULL);
    /* if using libc, we cannot print while data segment is read-only!
     * thus, if making it writable, do that first, otherwise do it last.
     * w/ ntdll this is not a problem.
     */
    /* Remember that multiple threads can be doing (unprotect,protect) pairs of
     * calls simultaneously.  The datasec_lock makes each individual call atomic,
     * and if all calls are properly nested, our use of counters should result in
     * the proper protection only after the final protect call and not in the
     * middle of some other thread's writes to the data section.
     */
    if (writable) {
        /* On-context-switch protection has a separate mechanism for
         * only protecting when the final thread leaves DR
         */
        ASSERT_CURIOSITY(DATASEC_WRITABLE(sec) <= 2); /* shouldn't nest too deep! */
        if (DATASEC_WRITABLE(sec) == 0) {
            make_writable(datasec_start[sec], datasec_end[sec] - datasec_start[sec]);
            STATS_INC(datasec_prot_changes);
        } else
            STATS_INC(datasec_prot_wasted_calls);
        (void)DATASEC_WRITABLE_MOD(sec, ++);
    }
    LOG(TEST(DATASEC_SELFPROT[sec], SELFPROT_ON_CXT_SWITCH) ? THREAD_GET : GLOBAL,
        LOG_VMAREAS, TEST(DATASEC_SELFPROT[sec], SELFPROT_ON_CXT_SWITCH) ? 3U : 2U,
        "protect_data_section: thread " TIDFMT " %s (recur %d, stat %d) %s %s %d\n",
        d_r_get_thread_id(), DATASEC_WRITABLE(sec) == 1 ? "changing" : "nop",
        DATASEC_WRITABLE(sec), GLOBAL_STAT(datasec_not_prot), DATASEC_NAMES[sec],
        writable ? "rw" : "r", DATASEC_WRITABLE(sec));
    if (!writable) {
        ASSERT(DATASEC_WRITABLE(sec) > 0);
        (void)DATASEC_WRITABLE_MOD(sec, --);
        if (DATASEC_WRITABLE(sec) == 0) {
            make_unwritable(datasec_start[sec], datasec_end[sec] - datasec_start[sec]);
            STATS_INC(datasec_prot_changes);
        } else
            STATS_INC(datasec_prot_wasted_calls);
    }
    d_r_mutex_unlock(&datasec_lock[sec]);
}

/* enter/exit DR hooks */
void
entering_dynamorio(void)
{
    if (SELF_PROTECT_ON_CXT_SWITCH)
        dynamorio_unprotect();
    ASSERT(HOOK_ENABLED);
    LOG(GLOBAL, LOG_DISPATCH, 3, "entering_dynamorio thread=" TIDFMT "\n",
        d_r_get_thread_id());
    STATS_INC(num_entering_DR);
    if (INTERNAL_OPTION(single_thread_in_DR)) {
        acquire_recursive_lock(&thread_in_DR_exclusion);
        LOG(GLOBAL, LOG_DISPATCH, 3, "entering_dynamorio thread=" TIDFMT " count=%d\n",
            d_r_get_thread_id(), thread_in_DR_exclusion.count);
    }
}

void
exiting_dynamorio(void)
{
    ASSERT(HOOK_ENABLED);
    LOG(GLOBAL, LOG_DISPATCH, 3, "exiting_dynamorio thread=" TIDFMT "\n",
        d_r_get_thread_id());
    STATS_INC(num_exiting_DR);
    if (INTERNAL_OPTION(single_thread_in_DR)) {
        /* thread init/exit can proceed now */
        LOG(GLOBAL, LOG_DISPATCH, 3, "exiting_dynamorio thread=" TIDFMT " count=%d\n",
            d_r_get_thread_id(), thread_in_DR_exclusion.count - 1);
        release_recursive_lock(&thread_in_DR_exclusion);
    }
    if (SELF_PROTECT_ON_CXT_SWITCH && !dynamo_exited)
        dynamorio_protect();
}

/* Note this includes any stack guard pages */
bool
is_on_initstack(byte *esp)
{
    return (esp <= d_r_initstack && esp > d_r_initstack - DYNAMORIO_STACK_SIZE);
}

/* Note this includes any stack guard pages */
bool
is_on_dstack(dcontext_t *dcontext, byte *esp)
{
    return (esp <= dcontext->dstack && esp > dcontext->dstack - DYNAMORIO_STACK_SIZE);
}

bool
is_currently_on_dstack(dcontext_t *dcontext)
{
    byte *cur_esp;
    GET_STACK_PTR(cur_esp);
    return is_on_dstack(dcontext, cur_esp);
}

void
pre_second_thread(void)
{
    /* i#1111: nop-out bb_building_lock until 2nd thread created.
     * While normally we'll call this in the primary thread while not holding
     * the lock, it's possible on Windows for an externally injected thread
     * (or for a thread sneakily created by some native_exec code w/o going
     * through ntdll wrappers) to appear.  We solve the problem of the main
     * thread currently holding bb_building_lock and us turning its
     * unlock into an error by the bb_lock_would_have bool in
     * SHARED_BB_UNLOCK().
     */
    if (!bb_lock_start) {
        d_r_mutex_lock(&bb_building_lock);
        SELF_UNPROTECT_DATASEC(DATASEC_RARELY_PROT);
        bb_lock_start = true;
        SELF_PROTECT_DATASEC(DATASEC_RARELY_PROT);
        d_r_mutex_unlock(&bb_building_lock);
    }
}<|MERGE_RESOLUTION|>--- conflicted
+++ resolved
@@ -492,7 +492,7 @@
 
         /* initialize components (CAUTION: order is important here) */
         vmm_heap_init(); /* must be called even if not using vmm heap */
-        heap_init();
+        d_r_heap_init();
 #ifdef CLIENT_INTERFACE
         /* PR 200207: load the client lib before callback_interception_init
          * since the client library load would hit our own hooks (xref hotpatch
@@ -500,10 +500,6 @@
          */
         instrument_load_client_libs();
 #endif
-<<<<<<< HEAD
-=======
-        d_r_heap_init();
->>>>>>> 9953ebce
         dynamo_heap_initialized = true;
 
         /* The process start event should be done after d_r_os_init() but before
