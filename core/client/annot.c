--- conflicted
+++ resolved
@@ -410,11 +410,8 @@
 event_module_load(void *drcontext, const module_data_t *info, bool loaded)
 {
     generic_func_t target;
-<<<<<<< HEAD
-#ifdef UNIX
-=======
+
 #if defined(UNIX) || defined(X64)
->>>>>>> f619b7f1
     const char *symbol_name = "dynamorio_annotate_running_on_dynamorio";
 #else
     char symbol_name[256];
