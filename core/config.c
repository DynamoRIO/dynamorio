/* **********************************************************
 * Copyright (c) 2011-2019 Google, Inc.  All rights reserved.
 * Copyright (c) 2010 VMware, Inc.  All rights reserved.
 * **********************************************************/

/*
 * Redistribution and use in source and binary forms, with or without
 * modification, are permitted provided that the following conditions are met:
 *
 * * Redistributions of source code must retain the above copyright notice,
 *   this list of conditions and the following disclaimer.
 *
 * * Redistributions in binary form must reproduce the above copyright notice,
 *   this list of conditions and the following disclaimer in the documentation
 *   and/or other materials provided with the distribution.
 *
 * * Neither the name of VMware, Inc. nor the names of its contributors may be
 *   used to endorse or promote products derived from this software without
 *   specific prior written permission.
 *
 * THIS SOFTWARE IS PROVIDED BY THE COPYRIGHT HOLDERS AND CONTRIBUTORS "AS IS"
 * AND ANY EXPRESS OR IMPLIED WARRANTIES, INCLUDING, BUT NOT LIMITED TO, THE
 * IMPLIED WARRANTIES OF MERCHANTABILITY AND FITNESS FOR A PARTICULAR PURPOSE
 * ARE DISCLAIMED. IN NO EVENT SHALL VMWARE, INC. OR CONTRIBUTORS BE LIABLE
 * FOR ANY DIRECT, INDIRECT, INCIDENTAL, SPECIAL, EXEMPLARY, OR CONSEQUENTIAL
 * DAMAGES (INCLUDING, BUT NOT LIMITED TO, PROCUREMENT OF SUBSTITUTE GOODS OR
 * SERVICES; LOSS OF USE, DATA, OR PROFITS; OR BUSINESS INTERRUPTION) HOWEVER
 * CAUSED AND ON ANY THEORY OF LIABILITY, WHETHER IN CONTRACT, STRICT
 * LIABILITY, OR TORT (INCLUDING NEGLIGENCE OR OTHERWISE) ARISING IN ANY WAY
 * OUT OF THE USE OF THIS SOFTWARE, EVEN IF ADVISED OF THE POSSIBILITY OF SUCH
 * DAMAGE.
 */

/*
 * config.c - platform-independent app config routines
 */

#include "configure.h"

#ifndef PARAMS_IN_REGISTRY /* around whole file */

#    include "globals.h"
#    include "heap.h"
#    ifdef WINDOWS
#        include "ntdll.h"
#    endif

/* DYNAMORIO_VAR_CONFIGDIR is searched first, and then these: */
#    ifdef UNIX
#        define GLOBAL_CONFIG_DIR "/etc/dynamorio"
#        define LOCAL_CONFIG_ENV "HOME"
#        define LOCAL_CONFIG_SUBDIR ".dynamorio"
#        define GLOBAL_CONFIG_SUBDIR ""
#    else
#        define LOCAL_CONFIG_ENV "USERPROFILE"
#        define LOCAL_CONFIG_SUBDIR "dynamorio"
#        define GLOBAL_CONFIG_SUBDIR "/config"
#    endif

/* We use separate file names to support apps with the same name
 * that come in different arch flavors
 */
#    define CFG_SFX_64 "config64"
#    define CFG_SFX_32 "config32"
#    ifdef X64
#        define CFG_SFX CFG_SFX_64
#    else
#        define CFG_SFX CFG_SFX_32
#    endif

/* no logfile is set up yet */
#    if defined(DEBUG) && defined(INTERNAL)
#        define VERBOSE 0
#    else
#        define VERBOSE 0
#    endif

#    if defined(NOT_DYNAMORIO_CORE) || defined(NOT_DYNAMORIO_CORE_PROPER)
/* for linking into linux preload we do use libc for now (xref i#46/PR 206369) */
#        undef ASSERT
#        undef ASSERT_NOT_IMPLEMENTED
#        undef ASSERT_NOT_TESTED
#        undef ASSERT_NOT_REACHED
#        undef FATAL_USAGE_ERROR
#        undef USAGE_ERROR
#        define ASSERT(x)                 /* nothing */
#        define ASSERT_NOT_IMPLEMENTED(x) /* nothing */
#        define ASSERT_NOT_TESTED(x)      /* nothing */
#        define ASSERT_NOT_REACHED()      /* nothing */
#        define FATAL_USAGE_ERROR(x, ...) /* nothing */
#        define USAGE_ERROR(x, ...)       /* nothing */
#        ifdef WINDOWS
#            if VERBOSE
extern void
display_verbose_message(char *format, ...);
#                define print_file(f, ...) display_verbose_message(__VA_ARGS__)
#            else
#                define print_file(...) /* nothing */
#            endif
#        else
#            define print_file(...) fprintf(__VA_ARGS__)
#        endif
#        undef STDERR
#        define STDERR stderr
#        undef d_r_snprintf
#        ifdef WINDOWS
#            define d_r_snprintf _snprintf
#        else
#            define d_r_snprintf snprintf
#        endif
#        undef DECLARE_NEVERPROT_VAR
#        define DECLARE_NEVERPROT_VAR(var, val) var = (val)
#    endif

#    ifdef DEBUG
DECLARE_NEVERPROT_VAR(static int infolevel, VERBOSE);
#        define INFO(level, fmt, ...)                               \
            do {                                                    \
                if (infolevel >= (level))                           \
                    print_file(STDERR, "<" fmt ">\n", __VA_ARGS__); \
            } while (0);
#    else
#        define INFO(level, fmt, ...) /* nothing */
#    endif

/* we store values for each of these vars: */
static const char *const config_var[] = {
    DYNAMORIO_VAR_HOME,       DYNAMORIO_VAR_LOGDIR,       DYNAMORIO_VAR_OPTIONS,
    DYNAMORIO_VAR_AUTOINJECT, DYNAMORIO_VAR_UNSUPPORTED,  DYNAMORIO_VAR_RUNUNDER,
    DYNAMORIO_VAR_CMDLINE,    DYNAMORIO_VAR_ONCRASH,      DYNAMORIO_VAR_SAFEMARKER,
    DYNAMORIO_VAR_CACHE_ROOT, DYNAMORIO_VAR_CACHE_SHARED,
};
#    ifdef WINDOWS
static const wchar_t *const w_config_var[] = {
    L_DYNAMORIO_VAR_HOME,       L_DYNAMORIO_VAR_LOGDIR,       L_DYNAMORIO_VAR_OPTIONS,
    L_DYNAMORIO_VAR_AUTOINJECT, L_DYNAMORIO_VAR_UNSUPPORTED,  L_DYNAMORIO_VAR_RUNUNDER,
    L_DYNAMORIO_VAR_CMDLINE,    L_DYNAMORIO_VAR_ONCRASH,      L_DYNAMORIO_VAR_SAFEMARKER,
    L_DYNAMORIO_VAR_CACHE_ROOT, L_DYNAMORIO_VAR_CACHE_SHARED,
};
#    endif
#    define NUM_CONFIG_VAR (sizeof(config_var) / sizeof(config_var[0]))

/* we want to read config values prior to setting up heap so all data
 * is static
 */
typedef struct _config_val_t {
    char val[MAX_CONFIG_VALUE];
    /* distinguish set to "" from never set */
    bool has_value;
    /* identify which level: app-specific, default, from env */
    bool app_specific;
    bool from_env;
} config_val_t;

typedef struct _config_vals_t {
    config_val_t vals[NUM_CONFIG_VAR];
} config_vals_t;

typedef struct _config_info_t {
    char fname_app[MAXIMUM_PATH];
    char fname_default[MAXIMUM_PATH];
    /* Two modes: if query != NULL, we search for var with name==query
     * and will fill in answer.  if query == NULL, then we fill in v.
     * Perhaps it would be worth the complexity to move fname_* to
     * config_vals_t and reduce stack space of config_info_t (can't
     * use heap very easily since used by preinject, injector, and DR).
     */
    const char *query;
    union {
        struct {
            config_val_t answer;
            bool have_answer;
        } q;
        config_vals_t *v;
    } u;
    bool has_1config;
} config_info_t;

static config_vals_t myvals;
static config_info_t config;
static bool config_initialized;

#    if !defined(NOT_DYNAMORIO_CORE) && !defined(NOT_DYNAMORIO_CORE_PROPER)
/* i#521: Re-reading the config takes long enough that we can't leave the data
 * section unprotected while we do it.  We initialize this pointer to a heap
 * allocated config_vals_t struct and use that for doing re-reads.
 */
static config_info_t *config_reread_info;
static config_vals_t *config_reread_vals;
#    endif /* !NOT_DYNAMORIO_CORE && !NOT_DYNAMORIO_CORE_PROPER */

const char *
my_getenv(IF_WINDOWS_ELSE_NP(const wchar_t *, const char *) var, char *buf, size_t bufsz)
{
#    ifdef UNIX
    return getenv(var);
#    else
    wchar_t wbuf[MAX_CONFIG_VALUE];
    if (env_get_value(var, wbuf, BUFFER_SIZE_BYTES(wbuf))) {
        NULL_TERMINATE_BUFFER(wbuf);
        snprintf(buf, bufsz, "%ls", wbuf);
        buf[bufsz - 1] = '\0';
        return buf;
    }
    return NULL;
#    endif
}

const char *
get_config_val_ex(const char *var, bool *app_specific, bool *from_env)
{
    uint i;
    config_info_t *cfg = &config;
    ASSERT(var != NULL);
    ASSERT(cfg->u.v != NULL);
    /* perf: we could stick the names in a hashtable */
    for (i = 0; i < NUM_CONFIG_VAR; i++) {
        if (strstr(var, config_var[i]) == var) {
            if (cfg->u.v->vals[i].has_value) {
                if (app_specific != NULL)
                    *app_specific = cfg->u.v->vals[i].app_specific;
                if (from_env != NULL)
                    *from_env = cfg->u.v->vals[i].from_env;
                return (const char *)cfg->u.v->vals[i].val;
            } else
                return NULL;
        }
    }
    return NULL;
}

const char *
get_config_val(const char *var)
{
    return get_config_val_ex(var, NULL, NULL);
}

static void
set_config_from_env(config_info_t *cfg)
{
    uint i;
    char buf[MAX_CONFIG_VALUE];
    /* perf: we could stick the names in a hashtable */
    for (i = 0; i < NUM_CONFIG_VAR; i++) {
        /* env vars set any unset vars (lower priority than config file) */
        if (!cfg->u.v->vals[i].has_value) {
            const char *env = my_getenv(IF_WINDOWS_ELSE(w_config_var[i], config_var[i]),
                                        buf, BUFFER_SIZE_BYTES(buf));
            if (env != NULL) {
                strncpy(cfg->u.v->vals[i].val, env,
                        BUFFER_SIZE_ELEMENTS(cfg->u.v->vals[i].val));
                cfg->u.v->vals[i].has_value = true;
                cfg->u.v->vals[i].app_specific = false;
                cfg->u.v->vals[i].from_env = true;
                INFO(1, "setting %s from env: \"%s\"", config_var[i], env);
            }
        }
    }
}

static void
process_config_line(char *line, config_info_t *cfg, bool app_specific, bool overwrite)
{
    uint i;
    ASSERT(line != NULL);
    if (cfg->query != NULL) {
        if (strstr(line, cfg->query) == line) {
            char *val = strchr(line, '=');
            if (val != NULL &&
                /* see comment below */
                val == line + strlen(cfg->query)) {
                if (strlen(val + 1) >= BUFFER_SIZE_ELEMENTS(cfg->u.q.answer.val)) {
                    /* not FATAL so release build will continue */
                    USAGE_ERROR("Config value for %s too long: truncating", cfg->query);
                }
                strncpy(cfg->u.q.answer.val, val + 1,
                        BUFFER_SIZE_ELEMENTS(cfg->u.q.answer.val));
                cfg->u.q.answer.app_specific = app_specific;
                cfg->u.q.answer.from_env = false;
                cfg->u.q.have_answer = true;
            }
        }
        return;
    }
    /* perf: we could stick the names in a hashtable */
    for (i = 0; i < NUM_CONFIG_VAR; i++) {
        if (strstr(line, config_var[i]) == line) {
            char *val = strchr(line, '=');
            if (val == NULL ||
                /* we don't have any vars that are prefixes of others so we
                 * can do a hard match on whole var.
                 * for parsing simplicity we don't allow whitespace before '='.
                 */
                val != line + strlen(config_var[i])) {
                if (cfg->query == NULL) { /* only complain about this process */
                    FATAL_USAGE_ERROR(ERROR_CONFIG_FILE_INVALID, 3,
                                      get_application_name(), get_application_pid(),
                                      line);
                    ASSERT_NOT_REACHED();
                }
            } else if (!cfg->u.v->vals[i].has_value || overwrite) {
                if (strlen(val + 1) >= BUFFER_SIZE_ELEMENTS(cfg->u.v->vals[i].val)) {
                    /* not FATAL so release build will continue */
                    USAGE_ERROR("Config value for %s too long: truncating",
                                config_var[i]);
                }
                strncpy(cfg->u.v->vals[i].val, val + 1,
                        BUFFER_SIZE_ELEMENTS(cfg->u.v->vals[i].val));
                cfg->u.v->vals[i].has_value = true;
                cfg->u.v->vals[i].app_specific = app_specific;
                cfg->u.v->vals[i].from_env = false;
                INFO(1, "setting %s from file: \"%s\"", config_var[i],
                     cfg->u.v->vals[i].val);
            }
        }
    }
}

static void
read_config_file(file_t f, config_info_t *cfg, bool app_specific, bool overwrite)
{
    /* we are single-threaded for init, and config_reread() holds the
     * options lock, but get_config_val_other() is called when child
     * processes are created and thus other threads are around: so use
     * a smaller buffer.  these files are pretty small anyway.  but, our
     * buffer needs to hold at least one full line: we assume var name plus
     * '=' plus newline chars < 128.
     */
#    define BUFSIZE (MAX_CONFIG_VALUE + 128)
    char buf[BUFSIZE];

    char *line, *newline = NULL;
    ssize_t bufread = 0, bufwant;
    ssize_t len;

    while (true) {
        /* break file into lines */
        if (newline == NULL || newline == &BUFFER_LAST_ELEMENT(buf)) {
            bufwant = BUFSIZE - 1;
            bufread = os_read(f, buf, bufwant);
            ASSERT(bufread <= bufwant);
            if (bufread <= 0)
                break;
            buf[bufread] = '\0';
            newline = strchr(buf, '\n');
            line = buf;
        } else {
            line = newline + 1;
            newline = strchr(line, '\n');
            if (newline == NULL) {
                /* shift 1st part of line to start of buf, then read in rest */
                /* the memory for the processed part can be reused  */
                bufwant = line - buf;
                ASSERT(bufwant <= bufread);
                len = bufread - bufwant; /* what is left from last time */
                /* using memmove since strings can overlap */
                if (len > 0)
                    memmove(buf, line, len);
                bufread = os_read(f, buf + len, bufwant);
                ASSERT(bufread <= bufwant);
                if (bufread <= 0)
                    break;
                bufread += len; /* bufread is total in buf */
                buf[bufread] = '\0';
                newline = strchr(buf, '\n');
                line = buf;
            }
        }
        /* buffer is big enough to hold at least one line */
        if (newline == NULL) {
            /* only complain in debug build */
            USAGE_ERROR("Config file line \"%.20s...\" too long: truncating", line);
            NULL_TERMINATE_BUFFER(buf);
            newline = &BUFFER_LAST_ELEMENT(buf);
        }
        *newline = '\0';
        /* handle \r\n line endings */
        if (newline > line && *(newline - 1) == '\r')
            *(newline - 1) = '\0';
        /* now we have one line */
        INFO(3, "config file line: \"%s\"", line);
        /* we support blank lines and comments */
        if (line[0] == '\0' || line[0] == '#')
            continue;
        process_config_line(line, cfg, app_specific, overwrite);
        if (cfg->query != NULL && cfg->u.q.have_answer)
            break;
    }
}

static void
config_read(config_info_t *cfg, const char *appname_in, process_id_t pid, const char *sfx)
{
    file_t f_app = INVALID_FILE, f_default = INVALID_FILE;
    const char *local, *global;
    const char *appname = appname_in;
    char buf[MAXIMUM_PATH];
    bool check_global = true;
#    ifdef WINDOWS
    int retval;
#    endif
    ASSERT(cfg->query != NULL || cfg->u.v != NULL);
    /* for now we only support config files by short name: we'll see
     * whether we need to also support full paths
     */
    if (appname == NULL)
        appname = get_application_short_name();
    /* try in precedence order to find a config file.
     * if app-specific exists, default at that level is also read to fill in any
     * unspecified values.
     * env vars are always read and used to fill in any unspecified values.
     * Custom takes precedence over default local.
     * if local exists, global is NOT read.
     */
    local = my_getenv(L_IF_WIN(DYNAMORIO_VAR_CONFIGDIR), buf, BUFFER_SIZE_BYTES(buf));
    if (local == NULL)
        local = my_getenv(L_IF_WIN(LOCAL_CONFIG_ENV), buf, BUFFER_SIZE_BYTES(buf));
    if (local != NULL) {
        process_id_t pid_to_check = pid;
        if (pid == 0 && cfg == &config)
            pid_to_check = get_process_id();
        if (pid_to_check != 0) {
            /* 1) <local>/appname.<pid>.1config
             * only makes sense for main config for this process
             */
            snprintf(cfg->fname_app, BUFFER_SIZE_ELEMENTS(cfg->fname_app),
                     "%s/%s/%s.%d.1%s", local, LOCAL_CONFIG_SUBDIR, appname, pid_to_check,
                     sfx);
            NULL_TERMINATE_BUFFER(cfg->fname_app);
            INFO(2, "trying config file %s", cfg->fname_app);
            f_app = os_open(cfg->fname_app, OS_OPEN_READ);
            if (f_app != INVALID_FILE)
                cfg->has_1config = true; /* one-time file */
        }
        /* 2) <local>/appname.config */
        if (f_app == INVALID_FILE) {
            snprintf(cfg->fname_app, BUFFER_SIZE_ELEMENTS(cfg->fname_app), "%s/%s/%s.%s",
                     local, LOCAL_CONFIG_SUBDIR, appname, sfx);
            NULL_TERMINATE_BUFFER(cfg->fname_app);
            INFO(2, "trying config file %s", cfg->fname_app);
            f_app = os_open(cfg->fname_app, OS_OPEN_READ);
        }
        /* 3) <local>/default.0config */
        if (f_default == INVALID_FILE) {
            snprintf(cfg->fname_default, BUFFER_SIZE_ELEMENTS(cfg->fname_default),
                     "%s/%s/default.0%s", local, LOCAL_CONFIG_SUBDIR, sfx);
            NULL_TERMINATE_BUFFER(cfg->fname_default);
            INFO(2, "trying config file %s", cfg->fname_default);
            f_default = os_open(cfg->fname_default, OS_OPEN_READ);
        }
    }
#    ifdef WINDOWS
    /* on Windows the global dir is <installbase>/config/ */
    retval =
        get_parameter_from_registry(L_DYNAMORIO_VAR_HOME, buf, BUFFER_SIZE_BYTES(buf));
    NULL_TERMINATE_BUFFER(buf);
    check_global = IS_GET_PARAMETER_SUCCESS(retval);
    global = buf;
#    else
    global = GLOBAL_CONFIG_DIR;
#    endif
    if (check_global) {
        /* 4) <global>/appname.config */
        if (f_app == INVALID_FILE) {
            snprintf(cfg->fname_app, BUFFER_SIZE_ELEMENTS(cfg->fname_app), "%s%s/%s.%s",
                     global, GLOBAL_CONFIG_SUBDIR, appname, sfx);
            NULL_TERMINATE_BUFFER(cfg->fname_app);
            INFO(2, "trying config file %s", cfg->fname_app);
            f_app = os_open(cfg->fname_app, OS_OPEN_READ);
        }
        /* 5) <global>/default.0config */
        if (f_default == INVALID_FILE) {
            snprintf(cfg->fname_default, BUFFER_SIZE_ELEMENTS(cfg->fname_default),
                     "%s%s/default.0%s", global, GLOBAL_CONFIG_SUBDIR, sfx);
            NULL_TERMINATE_BUFFER(cfg->fname_default);
            INFO(2, "trying config file %s", cfg->fname_default);
            f_default = os_open(cfg->fname_default, OS_OPEN_READ);
        }
    }
    if (f_app != INVALID_FILE) {
        INFO(1, "reading app config file %s", cfg->fname_app);
        read_config_file(f_app, cfg, true, false);
        os_close(f_app);
    } else
        INFO(1, "WARNING: no app config file found%s", "");
    if (f_default != INVALID_FILE) {
        INFO(1, "reading default config file %s", cfg->fname_default);
        read_config_file(f_default, cfg, false, false);
        os_close(f_default);
    } else
        INFO(1, "no default config file found%s", "");
    /* 6) env vars fill in any still-unset values */
    if (appname_in == NULL) /* only consider env for cur process */
        set_config_from_env(cfg);
}

/* up to caller to synchronize */
/* no support for otherarch */
void
config_reread(void)
{
#    if !defined(NOT_DYNAMORIO_CORE) && !defined(NOT_DYNAMORIO_CORE_PROPER)
    file_t f;
    config_info_t *tmp_config;

    if (config_reread_vals != NULL) {
        /* Re-reading the config file is reasonably fast, but not fast enough to
         * leave the data section unprotected without hitting curiosities about
         * datasec_not_prot.
         */
        tmp_config = config_reread_info;
        memcpy(config_reread_info, &config, sizeof(*config_reread_info));
        ASSERT(config_reread_info->u.v == &myvals);
        memcpy(config_reread_vals, &myvals, sizeof(*config_reread_vals));
        config_reread_info->u.v = config_reread_vals;
    } else {
        SELF_UNPROTECT_DATASEC(DATASEC_RARELY_PROT);
        tmp_config = &config;
    }

    if (tmp_config->fname_app[0] != '\0') {
        f = os_open(tmp_config->fname_app, OS_OPEN_READ);
        if (f != INVALID_FILE) {
            INFO(3, "re-reading app config file %s", tmp_config->fname_app);
            DODEBUG({ infolevel -= 2; });
            read_config_file(f, tmp_config, true, true);
            DODEBUG({ infolevel += 2; });
            os_close(f);
        } else
            INFO(1, "WARNING: unable to re-read config file %s", tmp_config->fname_app);
    }
    if (tmp_config->fname_default[0] != '\0') {
        f = os_open(tmp_config->fname_default, OS_OPEN_READ);
        if (f != INVALID_FILE) {
            INFO(3, "re-reading default config file %s", tmp_config->fname_default);
            DODEBUG({ infolevel -= 2; });
            read_config_file(f, tmp_config, true, true);
            DODEBUG({ infolevel += 2; });
            os_close(f);
        } else
            INFO(1, "WARNING: unable to re-read config file %s",
                 tmp_config->fname_default);
    }
    /* 6) env vars fill in any still-unset values */
    set_config_from_env(tmp_config);

    if (config_reread_vals != NULL) {
        /* Unprotect the data section and copy the config results into the real
         * config.  Only the values should change, config_info_t should stay the
         * same.
         */
        SELF_UNPROTECT_DATASEC(DATASEC_RARELY_PROT);
        memcpy(&myvals, config_reread_vals, sizeof(myvals));
        SELF_PROTECT_DATASEC(DATASEC_RARELY_PROT);
    } else {
        SELF_PROTECT_DATASEC(DATASEC_RARELY_PROT);
    }
#    else
    ASSERT_NOT_REACHED();
#    endif
}

/* Since querying for other arch or other app typically asks just about
 * one var in isolation, and is rare, rather than reading in the whole
 * thing and requiring a 6K struct we read the files looking for just
 * the var in question.
 */
static bool
get_config_val_other(const char *appname, process_id_t pid, const char *sfx,
                     const char *var, char *val, size_t valsz, bool *app_specific,
                     bool *from_env, bool *from_1config)
{
    /* Can't use heap very easily since used by preinject, injector, and DR
     * so we use a stack var.  WARNING: this is about 1.5K, and config_read
     * uses another 1.2K.
     */
    config_info_t info;
    memset(&info, 0, sizeof(info));
    info.query = var;
    config_read(&info, appname, pid, sfx);
    if (info.u.q.have_answer) {
        if (valsz > BUFFER_SIZE_ELEMENTS(info.u.q.answer.val))
            valsz = BUFFER_SIZE_ELEMENTS(info.u.q.answer.val);
        strncpy(val, info.u.q.answer.val, valsz);
        val[valsz - 1] = '\0';
        if (app_specific != NULL)
            *app_specific = info.u.q.answer.app_specific;
        if (from_env != NULL)
            *from_env = info.u.q.answer.from_env;
        if (from_1config != NULL)
            *from_1config = info.has_1config;
    }
    return info.u.q.have_answer;
}

bool
get_config_val_other_app(const char *appname, process_id_t pid, dr_platform_t platform,
                         const char *var, char *val, size_t valsz, bool *app_specific,
                         bool *from_env, bool *from_1config)
{
    const char *sfx;
    ;
    switch (platform) {
    case DR_PLATFORM_DEFAULT: sfx = CFG_SFX; break;
    case DR_PLATFORM_32BIT: sfx = CFG_SFX_32; break;
    case DR_PLATFORM_64BIT: sfx = CFG_SFX_64; break;
    default: return false; /* invalid parms */
    }
    return get_config_val_other(appname, pid, sfx, var, val, valsz, app_specific,
                                from_env, from_1config);
}

bool
get_config_val_other_arch(const char *var, char *val, size_t valsz, bool *app_specific,
                          bool *from_env, bool *from_1config)
{
    return get_config_val_other(NULL, 0, IF_X64_ELSE(CFG_SFX_32, CFG_SFX_64), var, val,
                                valsz, app_specific, from_env, from_1config);
}

void
d_r_config_init(void)
{
    config.u.v = &myvals;
    config_read(&config, NULL, 0, CFG_SFX);
    config_initialized = true;
}

#    ifndef NOT_DYNAMORIO_CORE_PROPER
/* To support re-reading config, we need to heap allocate a config_vals_t array,
 * which we can leave unprotected.
 */
void
config_heap_init(void)
{
    config_reread_info = (config_info_t *)global_heap_alloc(sizeof(*config_reread_info)
                                                                HEAPACCT(ACCT_OTHER));
    config_reread_vals = (config_vals_t *)global_heap_alloc(sizeof(*config_reread_vals)
                                                                HEAPACCT(ACCT_OTHER));

    /* i#1271: to avoid leaving a stale 1config file behind if this process
     * crashes w/o a clean exit, we give up on re-reading the file and delete
     * it now.  It's an anonymous file anyway and not meant for manual updates.
     * The user could override the dynamic_options by re-specifying in
     * the option string, if desired, and re-create the 1config manually.
     * We do this here and not in d_r_config_init() so we can re-read it
     * after reload_dynamorio() in privload_early_inject().
     */
    if (config.has_1config) {
        INFO(2, "deleting config file %s", config.fname_app);
        os_delete_file(config.fname_app);
        dynamo_options.dynamic_options = false;
    }
    /* we ignore otherarch having 1config */
}

void
config_heap_exit(void)
{
    void *tmp;
    if (config_reread_info != NULL) {
        tmp = config_reread_info;
        config_reread_info = NULL;
        global_heap_free(tmp, sizeof(*config_reread_info) HEAPACCT(ACCT_OTHER));
    }
    if (config_reread_vals != NULL) {
        tmp = config_reread_vals;
        config_reread_vals = NULL;
        global_heap_free(tmp, sizeof(*config_reread_vals) HEAPACCT(ACCT_OTHER));
    }
}
#    endif

void
d_r_config_exit(void)
{
#    if !defined(NOT_DYNAMORIO_CORE) && !defined(NOT_DYNAMORIO_CORE_PROPER)
    if (doing_detach) {
<<<<<<< HEAD
        /* Zero out globals for possible re-attach */
=======
        /* Zero out globals for possible re-attach. */
>>>>>>> cc8bd673
        memset(&config, 0, sizeof config);
        memset(&myvals, 0, sizeof myvals);
    }
#    endif
    /* nothing -- so not called on fast exit (is called on detach) */
}

/* Our parameters (option string, logdir, etc.) can be configured
 * through files or environment variables.
 * For the old registry-based scheme, define PARAMS_IN_REGISTRY.
 * value is a buffer allocated by the caller to hold the
 * resulting value.
 */
int
get_parameter_ex(const char *name, char *value, int maxlen, bool ignore_cache)
{
    const char *val;
    if (!config_initialized)
        return GET_PARAMETER_FAILURE;
    if (ignore_cache)
        config_reread();
    val = get_config_val(name);
    /* env var has top priority, then registry */
    if (val != NULL) {
        strncpy(value, val, maxlen - 1);
        value[maxlen - 1] = '\0'; /* if max no null */
        /* we do not return GET_PARAMETER_NOAPPSPECIFIC like PARAMS_IN_REGISTRY
         * does: caller should use get_config_val_ex instead
         */
        return GET_PARAMETER_SUCCESS;
    }
    return GET_PARAMETER_FAILURE;
}

int
d_r_get_parameter(const char *name, char *value, int maxlen)
{
    return get_parameter_ex(name, value, maxlen, false);
}

int
get_unqualified_parameter(const char *name, char *value, int maxlen)
{
    /* we don't use qualified names w/ our config files yet */
    return d_r_get_parameter(name, value, maxlen);
}

#    ifdef UNIX
/* Handle rununder values (Windows does this in systemwide_should_inject() and
 * has more complex logic as it has more options).
 */
bool
should_inject_from_rununder(const char *runstr, bool app_specific, bool from_env,
                            bool *rununder_on OUT)
{
    int rununder;
    *rununder_on = false;
    if (runstr == NULL || runstr[0] == '\0')
        return false;
    /* decimal only for now */
    if (sscanf(runstr, "%d", &rununder) != 1)
        return false;
    /* env var counts as app-specific */
    if (!app_specific && !from_env) {
        if (TEST(RUNUNDER_ALL, rununder))
            *rununder_on = true;
    } else if (TEST(RUNUNDER_ON, rununder))
        *rununder_on = true;
    /* Linux ignores RUNUNDER_EXPLICIT, RUNUNDER_COMMANDLINE_*, RUNUNDER_ONCE */
    return true;
}
#    endif

#else /* !PARAMS_IN_REGISTRY around whole file */

void
d_r_config_init(void)
{
}

void
d_r_config_exit(void)
{
}

#endif /* !PARAMS_IN_REGISTRY around whole file */<|MERGE_RESOLUTION|>--- conflicted
+++ resolved
@@ -1,5 +1,5 @@
 /* **********************************************************
- * Copyright (c) 2011-2019 Google, Inc.  All rights reserved.
+ * Copyright (c) 2011-2022 Google, Inc.  All rights reserved.
  * Copyright (c) 2010 VMware, Inc.  All rights reserved.
  * **********************************************************/
 
@@ -676,11 +676,7 @@
 {
 #    if !defined(NOT_DYNAMORIO_CORE) && !defined(NOT_DYNAMORIO_CORE_PROPER)
     if (doing_detach) {
-<<<<<<< HEAD
-        /* Zero out globals for possible re-attach */
-=======
         /* Zero out globals for possible re-attach. */
->>>>>>> cc8bd673
         memset(&config, 0, sizeof config);
         memset(&myvals, 0, sizeof myvals);
     }
