/* **********************************************************
 * Copyright (c) 2011-2022 Google, Inc.  All rights reserved.
 * Copyright (c) 2000-2010 VMware, Inc.  All rights reserved.
 * **********************************************************/

/*
 * Redistribution and use in source and binary forms, with or without
 * modification, are permitted provided that the following conditions are met:
 *
 * * Redistributions of source code must retain the above copyright notice,
 *   this list of conditions and the following disclaimer.
 *
 * * Redistributions in binary form must reproduce the above copyright notice,
 *   this list of conditions and the following disclaimer in the documentation
 *   and/or other materials provided with the distribution.
 *
 * * Neither the name of VMware, Inc. nor the names of its contributors may be
 *   used to endorse or promote products derived from this software without
 *   specific prior written permission.
 *
 * THIS SOFTWARE IS PROVIDED BY THE COPYRIGHT HOLDERS AND CONTRIBUTORS "AS IS"
 * AND ANY EXPRESS OR IMPLIED WARRANTIES, INCLUDING, BUT NOT LIMITED TO, THE
 * IMPLIED WARRANTIES OF MERCHANTABILITY AND FITNESS FOR A PARTICULAR PURPOSE
 * ARE DISCLAIMED. IN NO EVENT SHALL VMWARE, INC. OR CONTRIBUTORS BE LIABLE
 * FOR ANY DIRECT, INDIRECT, INCIDENTAL, SPECIAL, EXEMPLARY, OR CONSEQUENTIAL
 * DAMAGES (INCLUDING, BUT NOT LIMITED TO, PROCUREMENT OF SUBSTITUTE GOODS OR
 * SERVICES; LOSS OF USE, DATA, OR PROFITS; OR BUSINESS INTERRUPTION) HOWEVER
 * CAUSED AND ON ANY THEORY OF LIABILITY, WHETHER IN CONTRACT, STRICT
 * LIABILITY, OR TORT (INCLUDING NEGLIGENCE OR OTHERWISE) ARISING IN ANY WAY
 * OUT OF THE USE OF THIS SOFTWARE, EVEN IF ADVISED OF THE POSSIBILITY OF SUCH
 * DAMAGE.
 */

/* Copyright (c) 2003-2007 Determina Corp. */
/* Copyright (c) 2001-2003 Massachusetts Institute of Technology */
/* Copyright (c) 2000-2001 Hewlett-Packard Company */

/* file "opnd_shared.c" -- IR opnd utilities */

#include "../globals.h"
#include "opnd.h"
#include "arch.h"
/* FIXME i#1551: refactor this file and avoid this x86-specific include in base arch/ */
#ifndef AARCH64
#    include "x86/decode_private.h"
#endif

#if defined(DEBUG) && !defined(STANDALONE_DECODER)
/* case 10450: give messages to clients */
/* we can't undef ASSERT b/c of DYNAMO_OPTION */
#    undef ASSERT_TRUNCATE
#    undef ASSERT_BITFIELD_TRUNCATE
#    undef ASSERT_NOT_REACHED
#    define ASSERT_TRUNCATE DO_NOT_USE_ASSERT_USE_CLIENT_ASSERT_INSTEAD
#    define ASSERT_BITFIELD_TRUNCATE DO_NOT_USE_ASSERT_USE_CLIENT_ASSERT_INSTEAD
#    define ASSERT_NOT_REACHED DO_NOT_USE_ASSERT_USE_CLIENT_ASSERT_INSTEAD
#endif

#undef opnd_is_null
#undef opnd_is_immed_int
#undef opnd_is_immed_float
#undef opnd_is_immed_double
#undef opnd_is_near_pc
#undef opnd_is_near_instr
#undef opnd_is_reg
#undef opnd_is_base_disp
#undef opnd_is_far_pc
#undef opnd_is_far_instr
#undef opnd_is_mem_instr
#undef opnd_is_valid
bool
opnd_is_null(opnd_t op)
{
    return OPND_IS_NULL(op);
}
bool
opnd_is_immed_int(opnd_t op)
{
    return OPND_IS_IMMED_INT(op);
}
bool
opnd_is_immed_float(opnd_t op)
{
    return OPND_IS_IMMED_FLOAT(op);
}
bool
opnd_is_immed_double(opnd_t op)
{
    return OPND_IS_IMMED_DOUBLE(op);
}
bool
opnd_is_near_pc(opnd_t op)
{
    return OPND_IS_NEAR_PC(op);
}
bool
opnd_is_near_instr(opnd_t op)
{
    return OPND_IS_NEAR_INSTR(op);
}
bool
opnd_is_reg(opnd_t op)
{
    return OPND_IS_REG(op);
}
bool
opnd_is_base_disp(opnd_t op)
{
    return OPND_IS_BASE_DISP(op);
}
bool
opnd_is_far_pc(opnd_t op)
{
    return OPND_IS_FAR_PC(op);
}
bool
opnd_is_far_instr(opnd_t op)
{
    return OPND_IS_FAR_INSTR(op);
}
bool
opnd_is_mem_instr(opnd_t op)
{
    return OPND_IS_MEM_INSTR(op);
}
bool
opnd_is_valid(opnd_t op)
{
    return OPND_IS_VALID(op);
}
#define opnd_is_null OPND_IS_NULL
#define opnd_is_immed_int OPND_IS_IMMED_INT
#define opnd_is_immed_float OPND_IS_IMMED_FLOAT
#define opnd_is_immed_double OPND_IS_IMMED_DOUBLE
#define opnd_is_near_pc OPND_IS_NEAR_PC
#define opnd_is_near_instr OPND_IS_NEAR_INSTR
#define opnd_is_reg OPND_IS_REG
#define opnd_is_base_disp OPND_IS_BASE_DISP
#define opnd_is_far_pc OPND_IS_FAR_PC
#define opnd_is_far_instr OPND_IS_FAR_INSTR
#define opnd_is_mem_instr OPND_IS_MEM_INSTR
#define opnd_is_valid OPND_IS_VALID

#if defined(X64) || defined(ARM)
#    undef opnd_is_rel_addr
bool
opnd_is_rel_addr(opnd_t op)
{
    return OPND_IS_REL_ADDR(op);
}
#    define opnd_is_rel_addr OPND_IS_REL_ADDR
#endif

/* We allow overlap between ABS_ADDR_kind and BASE_DISP_kind w/ no base or index */
bool
opnd_is_abs_base_disp(opnd_t opnd)
{
    return (opnd_is_base_disp(opnd) && opnd_get_base(opnd) == REG_NULL &&
            opnd_get_index(opnd) == REG_NULL);
}
bool
opnd_is_abs_addr(opnd_t opnd)
{
    return IF_X64(opnd.kind == ABS_ADDR_kind ||) opnd_is_abs_base_disp(opnd);
}
bool
opnd_is_near_abs_addr(opnd_t opnd)
{
    return opnd_is_abs_addr(opnd) IF_X86(&&opnd.aux.segment == REG_NULL);
}
bool
opnd_is_far_abs_addr(opnd_t opnd)
{
    return IF_X86_ELSE(opnd_is_abs_addr(opnd) && opnd.aux.segment != REG_NULL, false);
}

bool
opnd_is_vsib(opnd_t op)
{
    return (opnd_is_base_disp(op) &&
            (reg_is_strictly_xmm(opnd_get_index(op)) ||
             reg_is_strictly_ymm(opnd_get_index(op)) ||
             reg_is_strictly_zmm(opnd_get_index(op))));
}

bool
opnd_is_reg_32bit(opnd_t opnd)
{
    if (opnd_is_reg(opnd))
        return reg_is_32bit(opnd_get_reg(opnd));
    return false;
}

bool
reg_is_32bit(reg_id_t reg)
{
    return (reg >= REG_START_32 && reg <= REG_STOP_32);
}

#if defined(X86) || defined(AARCH64)
bool
opnd_is_reg_64bit(opnd_t opnd)
{
    if (opnd_is_reg(opnd))
        return reg_is_64bit(opnd_get_reg(opnd));
    return false;
}

bool
reg_is_64bit(reg_id_t reg)
{
    return (reg >= REG_START_64 && reg <= REG_STOP_64);
}
#endif /* !ARM */

bool
opnd_is_reg_pointer_sized(opnd_t opnd)
{
    if (opnd_is_reg(opnd))
        return reg_is_pointer_sized(opnd_get_reg(opnd));
    return false;
}

bool
opnd_is_reg_partial(opnd_t opnd)
{
    return (opnd_is_reg(opnd) && opnd.size != 0 &&
            opnd_get_size(opnd) != reg_get_size(opnd_get_reg(opnd)));
}

bool
reg_is_pointer_sized(reg_id_t reg)
{
#ifdef X64
    return (reg >= REG_START_64 && reg <= REG_STOP_64);
#else
    return (reg >= REG_START_32 && reg <= REG_STOP_32);
#endif
}

#undef opnd_get_reg
reg_id_t
opnd_get_reg(opnd_t opnd)
{
    return OPND_GET_REG(opnd);
}
#define opnd_get_reg OPND_GET_REG

#undef opnd_get_flags
dr_opnd_flags_t
opnd_get_flags(opnd_t opnd)
{
    return OPND_GET_FLAGS(opnd);
}
#define opnd_get_flags OPND_GET_FLAGS

void
opnd_set_flags(opnd_t *opnd, dr_opnd_flags_t flags)
{
    CLIENT_ASSERT(opnd_is_reg(*opnd) || opnd_is_base_disp(*opnd) ||
                      opnd_is_immed_int(*opnd),
                  "opnd_set_flags called on non-reg non-base-disp non-immed-int opnd");
    opnd->aux.flags = flags;
}

opnd_t
opnd_add_flags(opnd_t opnd, dr_opnd_flags_t flags)
{
    opnd_set_flags(&opnd, flags | opnd.aux.flags);
    return opnd;
}

opnd_size_t
opnd_get_size(opnd_t opnd)
{
    switch (opnd.kind) {
    case REG_kind: return (opnd.size == 0 ? reg_get_size(opnd_get_reg(opnd)) : opnd.size);
    case IMMED_INTEGER_kind:
    case IMMED_FLOAT_kind:
    case IMMED_DOUBLE_kind:
    case BASE_DISP_kind:
#if defined(X64) || defined(ARM)
    case REL_ADDR_kind:
#endif
#ifdef X64
    case ABS_ADDR_kind:
#endif
    case MEM_INSTR_kind:
    case INSTR_kind: return opnd.size;
    case PC_kind: return OPSZ_PTR;
    case FAR_PC_kind:
    case FAR_INSTR_kind: return OPSZ_6_irex10_short4;
    case NULL_kind: return OPSZ_NA;
    default: CLIENT_ASSERT(false, "opnd_get_size: unknown opnd type"); return OPSZ_NA;
    }
}

void
opnd_set_size(opnd_t *opnd, opnd_size_t newsize)
{
    switch (opnd->kind) {
    case IMMED_INTEGER_kind:
    case BASE_DISP_kind:
#if defined(X64) || defined(ARM)
    case REL_ADDR_kind:
#endif
#ifdef X64
    case ABS_ADDR_kind:
#endif
    case REG_kind:
    case MEM_INSTR_kind:
    case INSTR_kind: opnd->size = newsize; return;
    default: CLIENT_ASSERT(false, "opnd_set_size: unknown opnd type");
    }
}

#if defined(AARCH64)
/* Possible values of opnd.value.base_disp.element_size. */
enum {
    ELEMENT_SIZE_SINGLE = 0,
    ELEMENT_SIZE_DOUBLE = 1,
};
#endif

opnd_size_t
opnd_get_vector_element_size(opnd_t opnd)
{
    if (!TEST(DR_OPND_IS_VECTOR, opnd.aux.flags))
        return OPSZ_NA;

    switch (opnd.kind) {
    case REG_kind: return opnd.value.reg_and_element_size.element_size;
#if defined(AARCH64)
    case BASE_DISP_kind:
        switch (opnd.value.base_disp.element_size) {
        case ELEMENT_SIZE_SINGLE: return OPSZ_4;
        case ELEMENT_SIZE_DOUBLE: return OPSZ_8;
        }
#endif
    default: return OPSZ_NA;
    }
}

/* immediate operands */

#if defined(DEBUG) && !defined(STANDALONE_DECODER)
static void
opnd_check_immed_size(int64 i, opnd_size_t size)
{
    uint sz = opnd_size_in_bytes(size);
    if (sz == 1) {
        CLIENT_ASSERT(CHECK_TRUNCATE_TYPE_sbyte(i) || CHECK_TRUNCATE_TYPE_byte(i),
                      "opnd_create_immed_int: value too large for 8-bit size");
    } else if (sz == 2) {
        CLIENT_ASSERT(CHECK_TRUNCATE_TYPE_short(i) || CHECK_TRUNCATE_TYPE_ushort(i),
                      "opnd_create_immed_int: value too large for 16-bit size");
    } else if (sz == 4) {
        CLIENT_ASSERT(CHECK_TRUNCATE_TYPE_int(i) || CHECK_TRUNCATE_TYPE_uint(i),
                      "opnd_create_immed_int: value too large for 32-bit size");
    }
}
#endif

opnd_t
opnd_create_immed_int(ptr_int_t i, opnd_size_t size)
{
    opnd_t opnd;
    opnd.kind = IMMED_INTEGER_kind;
    CLIENT_ASSERT(size < OPSZ_LAST_ENUM, "opnd_create_immed_int: invalid size");
    opnd.size = size;
    opnd.value.immed_int = i;
    opnd.aux.flags = 0;
    DOCHECK(1, { opnd_check_immed_size(i, size); });
    return opnd;
}

opnd_t
opnd_create_immed_uint(ptr_uint_t i, opnd_size_t size)
{
    opnd_t opnd;
    opnd.kind = IMMED_INTEGER_kind;
    CLIENT_ASSERT(size < OPSZ_LAST_ENUM, "opnd_create_immed_uint: invalid size");
    opnd.size = size;
    opnd.value.immed_int = (ptr_int_t)i;
    opnd.aux.flags = 0;
    DOCHECK(1, { opnd_check_immed_size(i, size); });
    return opnd;
}

opnd_t
opnd_create_immed_int64(int64 i, opnd_size_t size)
{
    opnd_t opnd;
    opnd.kind = IMMED_INTEGER_kind;
    IF_X64(CLIENT_ASSERT(false, "32-bit only"));
    CLIENT_ASSERT(size < OPSZ_LAST_ENUM, "opnd_create_immed_uint: invalid size");
    opnd.size = size;
    opnd.value.immed_int_multi_part.low = (uint)i;
    opnd.value.immed_int_multi_part.high = (uint)((uint64)i >> 32);
    opnd.aux.flags = DR_OPND_MULTI_PART;
    DOCHECK(1, { opnd_check_immed_size(i, size); });
    return opnd;
}

opnd_t
opnd_invert_immed_int(opnd_t opnd)
{
    CLIENT_ASSERT(opnd.kind == IMMED_INTEGER_kind, "opnd_invert_immed_int: invalid kind");

    const int bit_size = opnd_size_in_bits(opnd.size);
    const uint64 mask =
        (bit_size < 64) ? ((uint64)1 << opnd_size_in_bits(opnd.size)) - 1 : ~((uint64)0);
    if (opnd.aux.flags & DR_OPND_MULTI_PART) {
        opnd.value.immed_int_multi_part.low &= mask;
        opnd.value.immed_int_multi_part.high &= mask >> 32;
    } else {
        opnd.value.immed_int = ~opnd.value.immed_int & mask;
    }

    return opnd;
}

bool
opnd_is_immed_int64(opnd_t opnd)
{
    return (opnd_is_immed_int(opnd) && TEST(DR_OPND_MULTI_PART, opnd_get_flags(opnd)));
}

/* NOTE: requires caller to be under PRESERVE_FLOATING_POINT_STATE */
opnd_t
opnd_create_immed_float(float i)
{
    opnd_t opnd;
    opnd.kind = IMMED_FLOAT_kind;
    /* Note that manipulating floats and doubles by copying in this way can
     * result in using FP load/store instructions which can trigger any pending
     * FP exception (i#386).
     */
    opnd.value.immed_float = i;
    /* currently only used for implicit constants that have no size */
    opnd.size = OPSZ_0;
    return opnd;
}

#ifndef WINDOWS
/* XXX i#4488: x87 floating point immediates should be double precision.
 * Type double currently not included for Windows because sizeof(opnd_t) does
 * not equal EXPECTED_SIZEOF_OPND, triggering the ASSERT in d_r_arch_init().
 */
/* NOTE: requires caller to be under PRESERVE_FLOATING_POINT_STATE */
opnd_t
opnd_create_immed_double(double i)
{
    opnd_t opnd;
    opnd.kind = IMMED_DOUBLE_kind;
    /* Note that manipulating floats and doubles by copying in this way can
     * result in using FP load/store instructions which can trigger any pending
     * FP exception (i#386).
     */
    opnd.value.immed_double = i;
    /* currently only used for implicit constants that have no size */
    opnd.size = OPSZ_0;
    return opnd;
}
#endif

#ifdef AARCH64
opnd_t
opnd_create_immed_pred_constr(dr_pred_constr_type_t p)
{
    opnd_t opnd;
    opnd.kind = IMMED_INTEGER_kind;
    opnd.aux.flags = DR_OPND_IS_PREDICATE_CONSTRAINT;
    opnd.value.immed_int = p;
    /* all predicate constraints have 5 bits*/
    opnd.size = OPSZ_5b;
    return opnd;
}
#endif

opnd_t
opnd_create_immed_float_for_opcode(uint opcode)
{
    opnd_t opnd;
    uint float_value;
    opnd.kind = IMMED_FLOAT_kind;
    /* avoid any fp instrs (xref i#386) */
    float_value = opnd_immed_float_arch(opcode);
    *(uint *)(&opnd.value.immed_float) = float_value;
    /* currently only used for implicit constants that have no size */
    opnd.size = OPSZ_0;
    return opnd;
}

ptr_int_t
opnd_get_immed_int(opnd_t opnd)
{
    CLIENT_ASSERT(opnd_is_immed_int(opnd), "opnd_get_immed_int called on non-immed-int");
    return opnd.value.immed_int;
}

int64
opnd_get_immed_int64(opnd_t opnd)
{
    IF_X64(CLIENT_ASSERT(false, "32-bit only"));
    CLIENT_ASSERT(opnd_is_immed_int64(opnd),
                  "opnd_get_immed_int64 called on non-multi-part-immed-int");
    return (((uint64)(uint)opnd.value.immed_int_multi_part.high) << 32) |
        (uint64)(uint)opnd.value.immed_int_multi_part.low;
}

/* NOTE: requires caller to be under PRESERVE_FLOATING_POINT_STATE */
float
opnd_get_immed_float(opnd_t opnd)
{
    CLIENT_ASSERT(opnd_is_immed_float(opnd),
                  "opnd_get_immed_float called on non-immed-float");
    /* note that manipulating floats is dangerous - see case 4360
     * this return shouldn't require any fp state, though
     */
    return opnd.value.immed_float;
}

#ifndef WINDOWS
/* XXX i#4488: x87 floating point immediates should be double precision.
 * Type double currently not included for Windows because sizeof(opnd_t) does
 * not equal EXPECTED_SIZEOF_OPND, triggering the ASSERT in d_r_arch_init().
 */
double
opnd_get_immed_double(opnd_t opnd)
{
    CLIENT_ASSERT(opnd_is_immed_double(opnd),
                  "opnd_get_immed_double called on non-immed-float");
    return opnd.value.immed_double;
}
#endif

/* address operands */

/* N.B.: seg_selector is a segment selector, not a SEG_ constant */
opnd_t
opnd_create_far_pc(ushort seg_selector, app_pc pc)
{
    opnd_t opnd;
    opnd.kind = FAR_PC_kind;
    opnd.aux.far_pc_seg_selector = seg_selector;
    opnd.value.pc = pc;
    return opnd;
}

opnd_t
opnd_create_instr_ex(instr_t *instr, opnd_size_t size, ushort shift)
{
    opnd_t opnd;
    opnd.kind = INSTR_kind;
    opnd.value.instr = instr;
    opnd.aux.shift = shift;
    opnd.size = size;
    return opnd;
}

opnd_t
opnd_create_instr(instr_t *instr)
{
    return opnd_create_instr_ex(instr, OPSZ_PTR, 0);
}

opnd_t
opnd_create_far_instr(ushort seg_selector, instr_t *instr)
{
    opnd_t opnd;
    opnd.kind = FAR_INSTR_kind;
    opnd.aux.far_pc_seg_selector = seg_selector;
    opnd.value.instr = instr;
    return opnd;
}

DR_API
opnd_t
opnd_create_mem_instr(instr_t *instr, short disp, opnd_size_t data_size)
{
    opnd_t opnd;
    opnd.kind = MEM_INSTR_kind;
    opnd.size = data_size;
    opnd.aux.disp = disp;
    opnd.value.instr = instr;
    return opnd;
}

app_pc
opnd_get_pc(opnd_t opnd)
{
    if (opnd_is_pc(opnd))
        return opnd.value.pc;
    else {
        SYSLOG_INTERNAL_ERROR("opnd type is %d", opnd.kind);
        CLIENT_ASSERT(false, "opnd_get_pc called on non-pc");
        return NULL;
    }
}

ushort
opnd_get_segment_selector(opnd_t opnd)
{
    if (opnd_is_far_pc(opnd) || opnd_is_far_instr(opnd)) {
        return opnd.aux.far_pc_seg_selector;
    }
    CLIENT_ASSERT(false, "opnd_get_segment_selector called on invalid opnd type");
    return REG_INVALID;
}

instr_t *
opnd_get_instr(opnd_t opnd)
{
    CLIENT_ASSERT(opnd_is_instr(opnd) || opnd_is_mem_instr(opnd),
                  "opnd_get_instr called on non-instr");
    return opnd.value.instr;
}

DR_API
ushort
opnd_get_shift(opnd_t opnd)
{
    CLIENT_ASSERT(opnd_is_near_instr(opnd), "opnd_get_shift called on non-near-instr");
    return opnd.aux.shift;
}

short
opnd_get_mem_instr_disp(opnd_t opnd)
{
    CLIENT_ASSERT(opnd_is_mem_instr(opnd),
                  "opnd_get_mem_instr_disp called on non-mem-instr");
    return opnd.aux.disp;
}

/* Base+displacement+scaled index operands */

opnd_t
opnd_create_base_disp_ex(reg_id_t base_reg, reg_id_t index_reg, int scale, int disp,
                         opnd_size_t size, bool encode_zero_disp, bool force_full_disp,
                         bool disp_short_addr)
{
    return opnd_create_far_base_disp_ex(REG_NULL, base_reg, index_reg, scale, disp, size,
                                        encode_zero_disp, force_full_disp,
                                        disp_short_addr);
}

opnd_t
opnd_create_base_disp(reg_id_t base_reg, reg_id_t index_reg, int scale, int disp,
                      opnd_size_t size)
{
    return opnd_create_far_base_disp_ex(REG_NULL, base_reg, index_reg, scale, disp, size,
                                        false, false, false);
}

static inline void
opnd_set_disp_helper(opnd_t *opnd, int disp)
{
    IF_ARM_ELSE(
        {
            if (disp < 0) {
                opnd->aux.flags |= DR_OPND_NEGATED;
                opnd->value.base_disp.disp = -disp;
            } else
                opnd->value.base_disp.disp = disp;
        },
        { opnd->value.base_disp.disp = disp; });
}

opnd_t
opnd_create_far_base_disp_ex(reg_id_t seg, reg_id_t base_reg, reg_id_t index_reg,
                             int scale, int disp, opnd_size_t size, bool encode_zero_disp,
                             bool force_full_disp, bool disp_short_addr)
{
    opnd_t opnd;
    opnd.kind = BASE_DISP_kind;
    CLIENT_ASSERT(size < OPSZ_LAST_ENUM, "opnd_create_*base_disp*: invalid size");
    opnd.size = size;
    CLIENT_ASSERT(scale == 0 || scale == 1 || scale == 2 || scale == 4 || scale == 8,
                  "opnd_create_*base_disp*: invalid scale");
    IF_X86(CLIENT_ASSERT(index_reg == REG_NULL || scale > 0,
                         "opnd_create_*base_disp*: index requires scale"));
    CLIENT_ASSERT(
        seg == REG_NULL IF_X86(|| (seg >= REG_START_SEGMENT && seg <= REG_STOP_SEGMENT)),
        "opnd_create_*base_disp*: invalid segment");
    CLIENT_ASSERT(base_reg <= REG_LAST_ENUM, "opnd_create_*base_disp*: invalid base");
    CLIENT_ASSERT(index_reg <= REG_LAST_ENUM, "opnd_create_*base_disp*: invalid index");
    CLIENT_ASSERT_BITFIELD_TRUNCATE(SCALE_SPECIFIER_BITS, scale,
                                    "opnd_create_*base_disp*: invalid scale");
    /* reg_id_t is now a ushort, but we can only accept low values */
    CLIENT_ASSERT_BITFIELD_TRUNCATE(REG_SPECIFIER_BITS, base_reg,
                                    "opnd_create_*base_disp*: invalid base");
    CLIENT_ASSERT_BITFIELD_TRUNCATE(REG_SPECIFIER_BITS, index_reg,
                                    "opnd_create_*base_disp*: invalid index");
    IF_X86_ELSE({ opnd.aux.segment = seg; },
                {
                    opnd.aux.flags = 0;
                    CLIENT_ASSERT(
                        disp == 0 || index_reg == REG_NULL,
                        "opnd_create_*base_disp*: cannot have both disp and index");
                });
    opnd_set_disp_helper(&opnd, disp);
    opnd.value.base_disp.base_reg = base_reg;
#ifdef X86
    if (reg_is_strictly_zmm(index_reg)) {
        opnd.value.base_disp.index_reg = index_reg - DR_REG_START_ZMM;
        opnd.value.base_disp.index_reg_is_zmm = 1;
    } else {
        opnd.value.base_disp.index_reg = index_reg;
        opnd.value.base_disp.index_reg_is_zmm = 0;
    }
#else
    opnd.value.base_disp.index_reg = index_reg;
#endif
#if defined(ARM)
    if (scale > 1) {
        opnd.value.base_disp.shift_type = DR_SHIFT_LSL;
        opnd.value.base_disp.shift_amount_minus_1 =
            /* we store the amount minus one */
            (scale == 2 ? 0 : (scale == 4 ? 1 : 2));
    } else {
        opnd.value.base_disp.shift_type = DR_SHIFT_NONE;
        opnd.value.base_disp.shift_amount_minus_1 = 0;
    }
#elif defined(AARCH64)
    opnd.value.base_disp.pre_index = true;
    opnd.value.base_disp.extend_type = DR_EXTEND_UXTX;
    opnd.value.base_disp.scaled = false;
#elif defined(X86)
    opnd.value.base_disp.scale = (byte)scale;
    opnd.value.base_disp.encode_zero_disp = (byte)encode_zero_disp;
    opnd.value.base_disp.force_full_disp = (byte)force_full_disp;
    opnd.value.base_disp.disp_short_addr = (byte)disp_short_addr;
#endif
    return opnd;
}

opnd_t
opnd_create_far_base_disp(reg_id_t seg, reg_id_t base_reg, reg_id_t index_reg, int scale,
                          int disp, opnd_size_t size)
{
    return opnd_create_far_base_disp_ex(seg, base_reg, index_reg, scale, disp, size,
                                        false, false, false);
}

#ifdef ARM
opnd_t
opnd_create_base_disp_arm(reg_id_t base_reg, reg_id_t index_reg,
                          dr_shift_type_t shift_type, uint shift_amount, int disp,
                          dr_opnd_flags_t flags, opnd_size_t size)
{
    opnd_t opnd;
    opnd.kind = BASE_DISP_kind;
    CLIENT_ASSERT(size < OPSZ_LAST_ENUM, "opnd_create_*base_disp*: invalid size");
    opnd.size = size;
    CLIENT_ASSERT(disp == 0 || index_reg == REG_NULL,
                  "opnd_create_base_disp_arm: cannot have both disp and index");
    CLIENT_ASSERT(base_reg <= REG_LAST_ENUM, "opnd_create_base_disp_arm: invalid base");
    CLIENT_ASSERT(index_reg <= REG_LAST_ENUM, "opnd_create_base_disp_arm: invalid index");
    /* reg_id_t is now a ushort, but we can only accept low values */
    CLIENT_ASSERT_BITFIELD_TRUNCATE(REG_SPECIFIER_BITS, base_reg,
                                    "opnd_create_base_disp_arm: invalid base");
    CLIENT_ASSERT_BITFIELD_TRUNCATE(REG_SPECIFIER_BITS, index_reg,
                                    "opnd_create_base_disp_arm: invalid index");
    opnd.value.base_disp.base_reg = base_reg;
    opnd.value.base_disp.index_reg = index_reg;
    opnd_set_disp_helper(&opnd, disp);
    /* Set the flags before the shift as the shift will change the flags */
    opnd.aux.flags = flags;
    if (!opnd_set_index_shift(&opnd, shift_type, shift_amount))
        CLIENT_ASSERT(false, "opnd_create_base_disp_arm: invalid shift type/amount");
    return opnd;
}
#endif

#ifdef AARCH64

opnd_t
opnd_create_base_disp_aarch64_common(reg_id_t base_reg, reg_id_t index_reg,
                                     byte element_size, dr_extend_type_t extend_type,
                                     bool scaled, int disp, dr_opnd_flags_t flags,
                                     opnd_size_t size, uint shift)

{
    opnd_t opnd;
    opnd.kind = BASE_DISP_kind;
    CLIENT_ASSERT(size < OPSZ_LAST_ENUM, "opnd_create_*base_disp*: invalid size");
    opnd.size = size;
    CLIENT_ASSERT(disp == 0 || index_reg == REG_NULL,
                  "opnd_create_base_disp_aarch64: cannot have both disp and index");
    CLIENT_ASSERT(base_reg <= REG_LAST_ENUM,
                  "opnd_create_base_disp_aarch64: invalid base");
    CLIENT_ASSERT(index_reg <= REG_LAST_ENUM,
                  "opnd_create_base_disp_aarch64: invalid index");
    /* reg_id_t is now a ushort, but we can only accept low values */
    CLIENT_ASSERT_BITFIELD_TRUNCATE(REG_SPECIFIER_BITS, base_reg,
                                    "opnd_create_base_disp_aarch64: invalid base");
    CLIENT_ASSERT_BITFIELD_TRUNCATE(REG_SPECIFIER_BITS, index_reg,
                                    "opnd_create_base_disp_aarch64: invalid index");
    opnd.value.base_disp.base_reg = base_reg;
    opnd.value.base_disp.index_reg = index_reg;
    opnd.value.base_disp.pre_index = false;
    opnd.value.base_disp.element_size = element_size;
    opnd_set_disp_helper(&opnd, disp);
    opnd.aux.flags = flags;
    if (!opnd_set_index_extend_value(&opnd, extend_type, scaled, shift))
        CLIENT_ASSERT(false, "opnd_create_base_disp_aarch64: invalid extend type");
    return opnd;
}

opnd_t
opnd_create_vector_base_disp_aarch64(reg_id_t base_reg, reg_id_t index_reg,
                                     opnd_size_t element_size,
                                     dr_extend_type_t extend_type, bool scaled, int disp,
                                     dr_opnd_flags_t flags, opnd_size_t size, uint shift)
{
    byte internal_element_size = 0;
    switch (element_size) {
    case OPSZ_4: internal_element_size = ELEMENT_SIZE_SINGLE; break;
    case OPSZ_8: internal_element_size = ELEMENT_SIZE_DOUBLE; break;
    default:
        CLIENT_ASSERT(false,
                      "opnd_create_vector_base_disp_aarch64: invalid element size");
    }

    CLIENT_ASSERT(reg_is_z(base_reg) || reg_is_z(index_reg),
                  "opnd_create_vector_base_disp_aarch64: at least one of the base "
                  "register and index register must be a vector register");

    flags |= DR_OPND_IS_VECTOR;

    return opnd_create_base_disp_aarch64_common(base_reg, index_reg,
                                                internal_element_size, extend_type,
                                                scaled, disp, flags, size, shift);
}

opnd_t
opnd_create_base_disp_shift_aarch64(reg_id_t base_reg, reg_id_t index_reg,
                                    dr_extend_type_t extend_type, bool scaled, int disp,
                                    dr_opnd_flags_t flags, opnd_size_t size, uint shift)
{
    return opnd_create_base_disp_aarch64_common(base_reg, index_reg, 0, extend_type,
                                                scaled, disp, flags, size, shift);
}

opnd_t
opnd_create_base_disp_aarch64(reg_id_t base_reg, reg_id_t index_reg,
                              dr_extend_type_t extend_type, bool scaled, int disp,
                              dr_opnd_flags_t flags, opnd_size_t size)
{
    const uint shift = scaled ? opnd_size_to_shift_amount(size) : 0;
    return opnd_create_base_disp_aarch64_common(base_reg, index_reg, 0, extend_type,
                                                scaled, disp, flags, size, shift);
}
#endif

#undef opnd_get_base
#undef opnd_get_disp
#undef opnd_get_index
#undef opnd_get_scale
#undef opnd_get_segment
reg_id_t
opnd_get_base(opnd_t opnd)
{
    return OPND_GET_BASE(opnd);
}
int
opnd_get_disp(opnd_t opnd)
{
    return OPND_GET_DISP(opnd);
}
reg_id_t
opnd_get_index(opnd_t opnd)
{
    return OPND_GET_INDEX(opnd);
}
int
opnd_get_scale(opnd_t opnd)
{
    return OPND_GET_SCALE(opnd);
}
reg_id_t
opnd_get_segment(opnd_t opnd)
{
    return OPND_GET_SEGMENT(opnd);
}
#define opnd_get_base OPND_GET_BASE
#define opnd_get_disp OPND_GET_DISP
#define opnd_get_index OPND_GET_INDEX
#define opnd_get_scale OPND_GET_SCALE
#define opnd_get_segment OPND_GET_SEGMENT

#ifdef ARM
dr_shift_type_t
opnd_get_index_shift(opnd_t opnd, uint *amount OUT)
{
    if (amount != NULL)
        *amount = 0;
    if (!opnd_is_base_disp(opnd)) {
        CLIENT_ASSERT(false, "opnd_get_index_shift called on invalid opnd type");
        return DR_SHIFT_NONE;
    }
    if (amount != NULL && opnd.value.base_disp.shift_type != DR_SHIFT_NONE)
        *amount = opnd.value.base_disp.shift_amount_minus_1 + 1;
    return opnd.value.base_disp.shift_type;
}

bool
opnd_set_index_shift(opnd_t *opnd, dr_shift_type_t shift, uint amount)
{
    if (!opnd_is_base_disp(*opnd)) {
        CLIENT_ASSERT(false, "opnd_set_index_shift called on invalid opnd type");
        return false;
    }
    switch (shift) {
    case DR_SHIFT_NONE:
        if (amount != 0) {
            /* Called from opnd_create_base_disp_arm() so we have a generic msg */
            CLIENT_ASSERT(false, "opnd index shift: invalid shift amount");
            return false;
        }
        opnd->value.base_disp.shift_amount_minus_1 = 0; /* so opnd_same matches */
        break;
    case DR_SHIFT_LSL:
    case DR_SHIFT_ROR:
        /* XXX: T32 only allows shift value [1, 3] */
        if (amount < 1 || amount > 31) {
            CLIENT_ASSERT(false, "opnd  index shift: invalid shift amount");
            return false;
        }
        opnd->value.base_disp.shift_amount_minus_1 = (byte)amount - 1;
        break;
    case DR_SHIFT_LSR:
    case DR_SHIFT_ASR:
        if (amount < 1 || amount > 32) {
            CLIENT_ASSERT(false, "opnd index shift: invalid shift amount");
            return false;
        }
        opnd->value.base_disp.shift_amount_minus_1 = (byte)amount - 1;
        break;
    case DR_SHIFT_RRX:
        if (amount != 1) {
            CLIENT_ASSERT(false, "opnd index shift: invalid shift amount");
            return false;
        }
        opnd->value.base_disp.shift_amount_minus_1 = (byte)amount - 1;
        break;
    default: CLIENT_ASSERT(false, "opnd index shift: invalid shift type"); return false;
    }
    if (shift == DR_SHIFT_NONE)
        opnd->aux.flags &= ~DR_OPND_SHIFTED;
    else
        opnd->aux.flags |= DR_OPND_SHIFTED;
    opnd->value.base_disp.shift_type = shift;
    return true;
}
#endif /* ARM */

#ifdef AARCH64
uint
opnd_size_to_shift_amount(opnd_size_t size)
{
    switch (size) {
    default:
        ASSERT(false);
        /* fall-through */
    case OPSZ_1: return 0;
    case OPSZ_2: return 1;
    case OPSZ_4: return 2;
    case OPSZ_0: /* fall-through */
    case OPSZ_8: return 3;
    case OPSZ_16: return 4;
    case OPSZ_32: return 5;
    case OPSZ_64: return 6;
    }
}

dr_extend_type_t
opnd_get_index_extend(opnd_t opnd, OUT bool *scaled, OUT uint *amount)
{
    dr_extend_type_t extend = DR_EXTEND_UXTX;
    bool scaled_out = false;
    uint amount_out = 0;
    if (!opnd_is_base_disp(opnd))
        CLIENT_ASSERT(false, "opnd_get_index_shift called on invalid opnd type");
    else {
        extend = opnd.value.base_disp.extend_type;
        scaled_out = opnd.value.base_disp.scaled;
        if (scaled_out)
            amount_out = opnd.value.base_disp.scaled_value;
    }
    if (scaled != NULL)
        *scaled = scaled_out;
    if (amount != NULL)
        *amount = amount_out;
    return extend;
}

bool
opnd_set_index_extend_value(opnd_t *opnd, dr_extend_type_t extend, bool scaled,
                            uint scaled_value)
{
    if (!opnd_is_base_disp(*opnd)) {
        CLIENT_ASSERT(false, "opnd_set_index_shift called on invalid opnd type");
        return false;
    }
    if (extend > 7) {
        CLIENT_ASSERT(false, "opnd index extend: invalid extend type");
        return false;
    }
    if (scaled_value > 7) {
        CLIENT_ASSERT(false, "opnd index extend: invalid scaled value");
        return false;
    }
    opnd->value.base_disp.extend_type = extend;
    opnd->value.base_disp.scaled = scaled;
    opnd->value.base_disp.scaled_value = scaled_value;
    return true;
}

bool
opnd_set_index_extend(opnd_t *opnd, dr_extend_type_t extend, bool scaled)
{
    const uint value = scaled ? opnd_size_to_shift_amount(opnd_get_size(*opnd)) : 0;
    return opnd_set_index_extend_value(opnd, extend, scaled, value);
}
#endif /* AARCH64 */

bool
opnd_is_disp_encode_zero(opnd_t opnd)
{
    if (opnd_is_base_disp(opnd))
        return IF_X86_ELSE(opnd.value.base_disp.encode_zero_disp, false);
    CLIENT_ASSERT(false, "opnd_is_disp_encode_zero called on invalid opnd type");
    return false;
}

bool
opnd_is_disp_force_full(opnd_t opnd)
{
    if (opnd_is_base_disp(opnd))
        return IF_X86_ELSE(opnd.value.base_disp.force_full_disp, false);
    CLIENT_ASSERT(false, "opnd_is_disp_force_full called on invalid opnd type");
    return false;
}

bool
opnd_is_disp_short_addr(opnd_t opnd)
{
    if (opnd_is_base_disp(opnd))
        return IF_X86_ELSE(opnd.value.base_disp.disp_short_addr, false);
    CLIENT_ASSERT(false, "opnd_is_disp_short_addr called on invalid opnd type");
    return false;
}

void
opnd_set_disp(opnd_t *opnd, int disp)
{
    if (opnd_is_base_disp(*opnd))
        opnd_set_disp_helper(opnd, disp);
    else
        CLIENT_ASSERT(false, "opnd_set_disp called on invalid opnd type");
}

#ifdef X86
void
opnd_set_disp_ex(opnd_t *opnd, int disp, bool encode_zero_disp, bool force_full_disp,
                 bool disp_short_addr)
{
    if (opnd_is_base_disp(*opnd)) {
        opnd->value.base_disp.encode_zero_disp = (byte)encode_zero_disp;
        opnd->value.base_disp.force_full_disp = (byte)force_full_disp;
        opnd->value.base_disp.disp_short_addr = (byte)disp_short_addr;
        opnd_set_disp_helper(opnd, disp);
    } else
        CLIENT_ASSERT(false, "opnd_set_disp_ex called on invalid opnd type");
}
#endif

opnd_t
opnd_create_abs_addr(void *addr, opnd_size_t data_size)
{
    return opnd_create_far_abs_addr(REG_NULL, addr, data_size);
}

opnd_t
opnd_create_far_abs_addr(reg_id_t seg, void *addr, opnd_size_t data_size)
{
    /* PR 253327: For x64, there's no way to create 0xa0-0xa3 w/ addr
     * prefix since we'll make a base-disp instead: but our IR is
     * supposed to be at a higher abstraction level anyway, though w/
     * the sib byte the base-disp ends up being one byte longer.
     */
    if (IF_X64_ELSE((ptr_uint_t)addr <= UINT_MAX, true)) {
        bool need_addr32 = false;
        CLIENT_ASSERT(CHECK_TRUNCATE_TYPE_uint((ptr_uint_t)addr),
                      "internal error: abs addr too large");
#ifdef X64
        /* To reach the high 2GB of the lower 4GB we need the addr32 prefix */
        if ((ptr_uint_t)addr > INT_MAX)
            need_addr32 = X64_MODE_DC(get_thread_private_dcontext());
#endif
        return opnd_create_far_base_disp_ex(seg, REG_NULL, REG_NULL, 0,
                                            (int)(ptr_int_t)addr, data_size, false, false,
                                            need_addr32);
    }
#ifdef X64
    else {
        opnd_t opnd;
        opnd.kind = ABS_ADDR_kind;
        CLIENT_ASSERT(data_size < OPSZ_LAST_ENUM, "opnd_create_base_disp: invalid size");
        opnd.size = data_size;
        CLIENT_ASSERT(
            seg ==
                REG_NULL IF_X86(|| (seg >= REG_START_SEGMENT && seg <= REG_STOP_SEGMENT)),
            "opnd_create_far_abs_addr: invalid segment");
        IF_X86(opnd.aux.segment = seg);
        opnd.value.addr = addr;
        return opnd;
    }
#endif
}

#if defined(X64) || defined(ARM)
opnd_t
opnd_create_rel_addr(void *addr, opnd_size_t data_size)
{
    return opnd_create_far_rel_addr(REG_NULL, addr, data_size);
}

/* PR 253327: We represent rip-relative w/ an address-size prefix
 * (i.e., 32 bits instead of 64) as simply having the top 32 bits of
 * "addr" zeroed out.  This means that we never encode an address
 * prefix, and we if one already exists in the raw bits we have to go
 * looking for it at encode time.
 */
opnd_t
opnd_create_far_rel_addr(reg_id_t seg, void *addr, opnd_size_t data_size)
{
    opnd_t opnd;
    opnd.kind = REL_ADDR_kind;
    CLIENT_ASSERT(data_size < OPSZ_LAST_ENUM, "opnd_create_base_disp: invalid size");
    opnd.size = data_size;
    CLIENT_ASSERT(
        seg == REG_NULL IF_X86(|| (seg >= REG_START_SEGMENT && seg <= REG_STOP_SEGMENT)),
        "opnd_create_far_rel_addr: invalid segment");
    IF_X86(opnd.aux.segment = seg);
    opnd.value.addr = addr;
    return opnd;
}
#endif /* X64 */

void *
opnd_get_addr(opnd_t opnd)
{
    /* check base-disp first since opnd_is_abs_addr() says yes for it */
    if (opnd_is_abs_base_disp(opnd))
        return (void *)(ptr_int_t)opnd_get_disp(opnd);
#if defined(X64) || defined(ARM)
    if (IF_X64(opnd_is_abs_addr(opnd) ||) opnd_is_rel_addr(opnd))
        return opnd.value.addr;
#endif
    CLIENT_ASSERT(false, "opnd_get_addr called on invalid opnd type");
    return NULL;
}

bool
opnd_is_memory_reference(opnd_t opnd)
{
    return (opnd_is_base_disp(opnd) IF_X86_64(|| opnd_is_abs_addr(opnd)) ||
#if defined(X64) || defined(ARM)
            opnd_is_rel_addr(opnd) ||
#endif
            opnd_is_mem_instr(opnd));
}

bool
opnd_is_far_memory_reference(opnd_t opnd)
{
    return (opnd_is_far_base_disp(opnd)
                IF_X64(|| opnd_is_far_abs_addr(opnd) || opnd_is_far_rel_addr(opnd)));
}

bool
opnd_is_near_memory_reference(opnd_t opnd)
{
    return (opnd_is_near_base_disp(opnd)
                IF_X64(|| opnd_is_near_abs_addr(opnd) || opnd_is_near_rel_addr(opnd)) ||
            IF_ARM(opnd_is_near_rel_addr(opnd) ||) opnd_is_mem_instr(opnd));
}

int
opnd_num_regs_used(opnd_t opnd)
{
    switch (opnd.kind) {
    case NULL_kind:
    case IMMED_INTEGER_kind:
    case IMMED_FLOAT_kind:
    case IMMED_DOUBLE_kind:
    case PC_kind:
    case FAR_PC_kind:
    case INSTR_kind:
    case FAR_INSTR_kind:
    case MEM_INSTR_kind: return 0;

    case REG_kind: return 1;

    case BASE_DISP_kind:
        return (((opnd_get_base(opnd) == REG_NULL) ? 0 : 1) +
                ((opnd_get_index(opnd) == REG_NULL) ? 0 : 1) +
                ((opnd_get_segment(opnd) == REG_NULL) ? 0 : 1));

#if defined(X64) || defined(ARM)
    case REL_ADDR_kind:
#endif
#ifdef X64
    case ABS_ADDR_kind: return ((opnd_get_segment(opnd) == REG_NULL) ? 0 : 1);
#endif
    default:
        CLIENT_ASSERT(false, "opnd_num_regs_used called on invalid opnd type");
        return 0;
    }
}

reg_id_t
opnd_get_reg_used(opnd_t opnd, int index)
{
    switch (opnd.kind) {
    case NULL_kind:
    case IMMED_INTEGER_kind:
    case IMMED_FLOAT_kind:
    case IMMED_DOUBLE_kind:
    case PC_kind:
    case FAR_PC_kind:
    case MEM_INSTR_kind:
        CLIENT_ASSERT(false, "opnd_get_reg_used called on invalid opnd type");
        return REG_NULL;

    case REG_kind:
        if (index == 0)
            return opnd_get_reg(opnd);
        else {
            CLIENT_ASSERT(false, "opnd_get_reg_used called on invalid opnd type");
            return REG_NULL;
        }

    case BASE_DISP_kind:
        if (index == 0) {
            if (opnd_get_base(opnd) != REG_NULL)
                return opnd_get_base(opnd);
            else if (opnd_get_index(opnd) != REG_NULL)
                return opnd_get_index(opnd);
            else
                return opnd_get_segment(opnd);
        } else if (index == 1) {
            if (opnd_get_index(opnd) != REG_NULL)
                return opnd_get_index(opnd);
            else
                return opnd_get_segment(opnd);
        } else if (index == 2)
            return opnd_get_segment(opnd);
        else {
            CLIENT_ASSERT(false, "opnd_get_reg_used called on invalid opnd type");
            return REG_NULL;
        }

#if defined(X64) || defined(ARM)
    case REL_ADDR_kind:
#endif
#ifdef X64
    case ABS_ADDR_kind:
        if (index == 0)
            return opnd_get_segment(opnd);
        else {
            /* We only assert if beyond the number possible: not if beyond the
             * number present.  Should we assert on the latter?
             */
            CLIENT_ASSERT(false, "opnd_get_reg_used called on invalid opnd type");
            return REG_NULL;
        }
#endif

    default:
        CLIENT_ASSERT(false, "opnd_get_reg_used called on invalid opnd type");
        return REG_NULL;
    }
}

/***************************************************************************/
/* utility routines */

const reg_id_t d_r_regparms[] = {
#ifdef X86
#    ifdef X64
    REGPARM_0,  REGPARM_1, REGPARM_2, REGPARM_3,
#        ifdef UNIX
    REGPARM_4,  REGPARM_5,
#        endif
#    endif
#elif defined(AARCHXX)
    REGPARM_0,  REGPARM_1, REGPARM_2, REGPARM_3,
#    ifdef X64
    REGPARM_4,  REGPARM_5, REGPARM_6, REGPARM_7,
#    endif
#elif defined(RISCV64)
    REGPARM_0,  REGPARM_1, REGPARM_2, REGPARM_3, REGPARM_4, REGPARM_5,
#endif
    REG_INVALID
};

/*
   opnd_uses_reg is now changed so that it does consider 8/16 bit
   register overlaps.  i think this change is OK and correct, but not
   sure.  as far as I'm aware, only my optimization stuff and the
   register stealing code (which is now not used, right?) relies on
   this code ==> but we now export it via CI API */

bool
opnd_uses_reg(opnd_t opnd, reg_id_t reg)
{
    if (reg == REG_NULL)
        return false;
    switch (opnd.kind) {
    case NULL_kind:
    case IMMED_INTEGER_kind:
    case IMMED_FLOAT_kind:
    case IMMED_DOUBLE_kind:
    case PC_kind:
    case FAR_PC_kind:
    case INSTR_kind:
    case FAR_INSTR_kind:
    case MEM_INSTR_kind: return false;

    case REG_kind: return (dr_reg_fixer[reg] == dr_reg_fixer[opnd_get_reg(opnd)]);

    case BASE_DISP_kind:
        return (dr_reg_fixer[reg] == dr_reg_fixer[opnd_get_base(opnd)] ||
                dr_reg_fixer[reg] == dr_reg_fixer[opnd_get_index(opnd)] ||
                dr_reg_fixer[reg] == dr_reg_fixer[opnd_get_segment(opnd)]);

#if defined(X64) || defined(ARM)
    case REL_ADDR_kind:
#endif
#ifdef X64
    case ABS_ADDR_kind:
        return (dr_reg_fixer[reg] == dr_reg_fixer[opnd_get_segment(opnd)]);
#endif

    default: CLIENT_ASSERT(false, "opnd_uses_reg: unknown opnd type"); return false;
    }
}

bool
opnd_replace_reg(opnd_t *opnd, reg_id_t old_reg, reg_id_t new_reg)
{
    switch (opnd->kind) {
    case NULL_kind:
    case IMMED_INTEGER_kind:
    case IMMED_FLOAT_kind:
    case IMMED_DOUBLE_kind:
    case PC_kind:
    case FAR_PC_kind:
    case INSTR_kind:
    case FAR_INSTR_kind:
    case MEM_INSTR_kind: return false;

    case REG_kind:
        if (old_reg == opnd_get_reg(*opnd)) {
            *opnd = opnd_create_reg_ex(
                new_reg, opnd_is_reg_partial(*opnd) ? opnd_get_size(*opnd) : 0,
                opnd_get_flags(*opnd));
            return true;
        }
        return false;

    case BASE_DISP_kind: {
        reg_id_t ob = opnd_get_base(*opnd);
        reg_id_t oi = opnd_get_index(*opnd);
        reg_id_t os = opnd_get_segment(*opnd);
        opnd_size_t size = opnd_get_size(*opnd);
        if (old_reg == ob || old_reg == oi || old_reg == os) {
            reg_id_t b = (old_reg == ob) ? new_reg : ob;
            reg_id_t i = (old_reg == oi) ? new_reg : oi;
            int d = opnd_get_disp(*opnd);
#if defined(AARCH64)
            bool scaled = false;
            dr_extend_type_t extend = opnd_get_index_extend(*opnd, &scaled, NULL);
            dr_opnd_flags_t flags = opnd_get_flags(*opnd);
            *opnd = opnd_create_base_disp_aarch64(b, i, extend, scaled, d, flags, size);
#elif defined(ARM)
            uint amount;
            dr_shift_type_t shift = opnd_get_index_shift(*opnd, &amount);
            dr_opnd_flags_t flags = opnd_get_flags(*opnd);
            *opnd = opnd_create_base_disp_arm(b, i, shift, amount, d, flags, size);
#elif defined(X86)
            int sc = opnd_get_scale(*opnd);
            reg_id_t s = (old_reg == os) ? new_reg : os;
            *opnd = opnd_create_far_base_disp_ex(
                s, b, i, sc, d, size, opnd_is_disp_encode_zero(*opnd),
                opnd_is_disp_force_full(*opnd), opnd_is_disp_short_addr(*opnd));
#elif defined(RISCV64)
            /* FIXME i#3544: RISC-V has no support for base + idx * scale + disp.
             * We could support base + disp as long as disp == +/-1MB.
             * If needed, instructions with this operand should be transformed
             * to:
             *   mul idx, idx, scale # or slli if scale is immediate
             *   add base, base, idx
             *   addi base, base, disp
             */
            CLIENT_ASSERT(false, "Not implemented");
            /* Marking as unused to silence -Wunused-variable. */
            (void)size;
            (void)b;
            (void)i;
            (void)d;
            return false;
#endif
            return true;
        }
    }
        return false;

#if defined(X64) || defined(ARM)
    case REL_ADDR_kind:
        if (old_reg == opnd_get_segment(*opnd)) {
            *opnd = opnd_create_far_rel_addr(new_reg, opnd_get_addr(*opnd),
                                             opnd_get_size(*opnd));
            return true;
        }
        return false;
#endif
#ifdef X64
    case ABS_ADDR_kind:
        if (old_reg == opnd_get_segment(*opnd)) {
            *opnd = opnd_create_far_abs_addr(new_reg, opnd_get_addr(*opnd),
                                             opnd_get_size(*opnd));
            return true;
        }
        return false;
#endif

    default: CLIENT_ASSERT(false, "opnd_replace_reg: invalid opnd type"); return false;
    }
}

opnd_t
opnd_create_increment_reg(opnd_t opnd, uint increment)
{
    opnd_t inc_opnd DR_IF_DEBUG(= { 0 }); /* FIXME: Needed until i#417 is fixed. */
    CLIENT_ASSERT(opnd_is_reg(opnd), "opnd_create_increment_reg: not a register");

    reg_id_t reg = opnd.value.reg_and_element_size.reg;
    reg_id_t min_reg = DR_REG_INVALID;
    reg_id_t max_reg = DR_REG_INVALID;
#ifdef AARCH64
    if (reg >= DR_REG_W0 && reg <= DR_REG_W30) {
        min_reg = DR_REG_W0;
        max_reg = DR_REG_W30;
    } else if (reg >= DR_REG_X0 && reg <= DR_REG_X30) {
        min_reg = DR_REG_X0;
        max_reg = DR_REG_X30;
    } else if (reg >= DR_REG_B0 && reg <= DR_REG_B31) {
        min_reg = DR_REG_B0;
        max_reg = DR_REG_B31;
    } else if (reg >= DR_REG_H0 && reg <= DR_REG_H31) {
        min_reg = DR_REG_H0;
        max_reg = DR_REG_H31;
    } else if (reg >= DR_REG_S0 && reg <= DR_REG_S31) {
        min_reg = DR_REG_S0;
        max_reg = DR_REG_S31;
    } else if (reg >= DR_REG_D0 && reg <= DR_REG_D31) {
        min_reg = DR_REG_D0;
        max_reg = DR_REG_D31;
    } else if (reg >= DR_REG_Q0 && reg <= DR_REG_Q31) {
        min_reg = DR_REG_Q0;
        max_reg = DR_REG_Q31;
    } else if (reg >= DR_REG_Z0 && reg <= DR_REG_Z31) {
        min_reg = DR_REG_Z0;
        max_reg = DR_REG_Z31;
    } else if (reg >= DR_REG_P0 && reg <= DR_REG_P15) {
        min_reg = DR_REG_P0;
        max_reg = DR_REG_P15;
    }
#else
    ASSERT_NOT_IMPLEMENTED(false);
#endif

    CLIENT_ASSERT(min_reg != DR_REG_INVALID && max_reg != DR_REG_INVALID,
                  "opnd_create_increment_reg: reg not incrementable");

    reg_id_t new_reg = (reg - min_reg + increment) % (max_reg - min_reg + 1) + min_reg;

    inc_opnd.kind = REG_kind;
    inc_opnd.value.reg_and_element_size.reg = new_reg;
    inc_opnd.value.reg_and_element_size.element_size =
        opnd.value.reg_and_element_size.element_size;
    inc_opnd.size = opnd.size; /* indicates full size of reg */
    inc_opnd.aux.flags = opnd.aux.flags;
    return inc_opnd;
}

static reg_id_t
reg_match_size_and_type(reg_id_t new_reg, opnd_size_t size, reg_id_t old_reg)
{
    reg_id_t sized_reg = reg_resize_to_opsz(new_reg, size);
#ifdef X86
    /* Convert from L to H version of 8-bit regs. */
    if (old_reg >= DR_REG_START_x86_8 && old_reg <= DR_REG_STOP_x86_8) {
        sized_reg = (sized_reg - DR_REG_START_8HL) + DR_REG_START_x86_8;
        ASSERT(sized_reg <= DR_REG_STOP_x86_8);
    }
#endif
    return sized_reg;
}

bool
opnd_replace_reg_resize(opnd_t *opnd, reg_id_t old_reg, reg_id_t new_reg)
{
    switch (opnd->kind) {
    case NULL_kind:
    case IMMED_INTEGER_kind:
    case IMMED_FLOAT_kind:
    case IMMED_DOUBLE_kind:
    case PC_kind:
    case FAR_PC_kind:
    case INSTR_kind:
    case FAR_INSTR_kind:
    case MEM_INSTR_kind: return false;

    case REG_kind:
        if (reg_overlap(old_reg, opnd_get_reg(*opnd))) {
            reg_id_t sized_reg = reg_match_size_and_type(new_reg, opnd_get_size(*opnd),
                                                         opnd_get_reg(*opnd));
            *opnd = opnd_create_reg_ex(
                sized_reg, opnd_is_reg_partial(*opnd) ? opnd_get_size(*opnd) : 0,
                opnd_get_flags(*opnd));
            return true;
        }
        return false;

    case BASE_DISP_kind: {
        reg_id_t ob = opnd_get_base(*opnd);
        reg_id_t oi = opnd_get_index(*opnd);
        reg_id_t os = opnd_get_segment(*opnd);
        opnd_size_t size = opnd_get_size(*opnd);
        bool found = false;
        reg_id_t new_b = ob;
        reg_id_t new_i = oi;
        IF_X86(reg_id_t new_s = os;)
        if (reg_overlap(old_reg, ob)) {
            found = true;
            new_b = reg_match_size_and_type(new_reg, reg_get_size(ob), ob);
        }
        if (reg_overlap(old_reg, oi)) {
            found = true;
            new_i = reg_match_size_and_type(new_reg, reg_get_size(oi), oi);
        }
        if (reg_overlap(old_reg, os)) {
            found = true;
            IF_X86(new_s = reg_match_size_and_type(new_reg, reg_get_size(os), os);)
        }
        if (found) {
            int disp = opnd_get_disp(*opnd);
#if defined(AARCH64)
            bool scaled = false;
            dr_extend_type_t extend = opnd_get_index_extend(*opnd, &scaled, NULL);
            dr_opnd_flags_t flags = opnd_get_flags(*opnd);
            *opnd = opnd_create_base_disp_aarch64(new_b, new_i, extend, scaled, disp,
                                                  flags, size);
#elif defined(ARM)
            uint amount;
            dr_shift_type_t shift = opnd_get_index_shift(*opnd, &amount);
            dr_opnd_flags_t flags = opnd_get_flags(*opnd);
            *opnd =
                opnd_create_base_disp_arm(new_b, new_i, shift, amount, disp, flags, size);
#elif defined(X86)
            int sc = opnd_get_scale(*opnd);
            *opnd = opnd_create_far_base_disp_ex(
                new_s, new_b, new_i, sc, disp, size, opnd_is_disp_encode_zero(*opnd),
                opnd_is_disp_force_full(*opnd), opnd_is_disp_short_addr(*opnd));
#elif defined(RISCV64)
            /* FIXME i#3544: RISC-V has no support for base + idx * scale + disp.
             * We could support base + disp as long as disp == +/-1MB.
             * If needed, instructions with this operand should be transformed
             * to:
             *   mul idx, idx, scale # or slli if scale is immediate
             *   add base, base, idx
             *   addi base, base, disp
             */
            CLIENT_ASSERT(false, "Not implemented");
            /* Marking as unused to silence -Wunused-variable. */
            (void)disp;
            (void)size;
            return false;
#endif
            return true;
        }
    }
        return false;

#if defined(X64) || defined(ARM)
    case REL_ADDR_kind:
        if (reg_overlap(old_reg, opnd_get_segment(*opnd))) {
            reg_id_t new_s = reg_match_size_and_type(
                new_reg, reg_get_size(opnd_get_segment(*opnd)), opnd_get_segment(*opnd));
            *opnd = opnd_create_far_rel_addr(new_s, opnd_get_addr(*opnd),
                                             opnd_get_size(*opnd));
            return true;
        }
        return false;
#endif
#ifdef X64
    case ABS_ADDR_kind:
        if (reg_overlap(old_reg, opnd_get_segment(*opnd))) {
            reg_id_t new_s = reg_match_size_and_type(
                new_reg, reg_get_size(opnd_get_segment(*opnd)), opnd_get_segment(*opnd));
            *opnd = opnd_create_far_abs_addr(new_s, opnd_get_addr(*opnd),
                                             opnd_get_size(*opnd));
            return true;
        }
        return false;
#endif

    default: CLIENT_ASSERT(false, "opnd_replace_reg: invalid opnd type"); return false;
    }
}

/* this is not conservative -- only considers two memory references to
 * be the same if their constituent components (registers, displacement)
 * are the same.
 * different from opnd_same b/c this routine ignores data size!
 */
bool
opnd_same_address(opnd_t op1, opnd_t op2)
{
    if (op1.kind != op2.kind)
        return false;
    if (!opnd_is_memory_reference(op1) || !opnd_is_memory_reference(op2))
        return false;
    if (opnd_get_segment(op1) != opnd_get_segment(op2))
        return false;
    if (opnd_is_base_disp(op1)) {
#ifdef ARM
        uint amount1, amount2;
#endif
        if (!opnd_is_base_disp(op2))
            return false;
        if (opnd_get_base(op1) != opnd_get_base(op2))
            return false;
        if (opnd_get_index(op1) != opnd_get_index(op2))
            return false;
        if (opnd_get_scale(op1) != opnd_get_scale(op2))
            return false;
        if (opnd_get_disp(op1) != opnd_get_disp(op2))
            return false;
#ifdef ARM
        if (opnd_get_index_shift(op1, &amount1) != opnd_get_index_shift(op2, &amount2) ||
            amount1 != amount2)
            return false;
        if (opnd_get_flags(op1) != opnd_get_flags(op2))
            return false;
#endif
    } else {
#if defined(X64) || defined(ARM)
        CLIENT_ASSERT(IF_X64(opnd_is_abs_addr(op1) ||) opnd_is_rel_addr(op1),
                      "internal type error in opnd_same_address");
        if (opnd_get_addr(op1) != opnd_get_addr(op2))
            return false;
#else
        CLIENT_ASSERT(false, "internal type error in opnd_same_address");
#endif
    }

    /* we ignore size */

    return true;
}

bool
opnd_same(opnd_t op1, opnd_t op2)
{
    if (op1.kind != op2.kind)
        return false;
    else if (!opnd_same_sizes_ok(opnd_get_size(op1), opnd_get_size(op2),
                                 opnd_is_reg(op1)) &&
             (IF_X86(opnd_is_immed_int(op1) ||) /* on ARM we ignore immed sizes */
              opnd_is_reg(op1) ||
              opnd_is_memory_reference(op1)))
        return false;
    /* If we could rely on unused bits being 0 could avoid dispatch on type.
     * Presumably not on critical path, though, so not bothering to try and
     * asssert that those bits are 0.
     */
    switch (op1.kind) {
    case NULL_kind: return true;
    case IMMED_INTEGER_kind: return op1.value.immed_int == op2.value.immed_int;
    case IMMED_FLOAT_kind:
        /* avoid any fp instrs (xref i#386) */
        return *(int *)(&op1.value.immed_float) == *(int *)(&op2.value.immed_float);
#ifndef WINDOWS
        /* XXX i#4488: x87 floating point immediates should be double precision.
         * Type double currently not included for Windows because sizeof(opnd_t) does
         * not equal EXPECTED_SIZEOF_OPND, triggering the ASSERT in d_r_arch_init().
         */
    case IMMED_DOUBLE_kind:
        return *(int64 *)(&op1.value.immed_double) == *(int64 *)(&op2.value.immed_double);
#endif
    case PC_kind: return op1.value.pc == op2.value.pc;
    case FAR_PC_kind:
        return (op1.aux.far_pc_seg_selector == op2.aux.far_pc_seg_selector &&
                op1.value.pc == op2.value.pc);
    case INSTR_kind:
        return (op1.value.instr == op2.value.instr && op1.aux.shift == op2.aux.shift &&
                op1.size == op2.size);
    case FAR_INSTR_kind: return op1.value.instr == op2.value.instr;
    case REG_kind:
        return op1.value.reg_and_element_size.reg == op2.value.reg_and_element_size.reg &&
            op1.value.reg_and_element_size.element_size ==
            op2.value.reg_and_element_size.element_size;
    case BASE_DISP_kind:
        return (IF_X86(op1.aux.segment == op2.aux.segment &&)
                        op1.value.base_disp.base_reg == op2.value.base_disp.base_reg &&
                op1.value.base_disp.index_reg == op2.value.base_disp.index_reg &&
#ifdef X86
                op1.value.base_disp.index_reg_is_zmm ==
                    op2.value.base_disp.index_reg_is_zmm &&
#endif
                IF_X86(op1.value.base_disp.scale == op2.value.base_disp.scale &&) IF_ARM(
                    op1.value.base_disp.shift_type == op2.value.base_disp.shift_type &&
                    op1.value.base_disp.shift_amount_minus_1 ==
                        op2.value.base_disp.shift_amount_minus_1 &&)
                        op1.value.base_disp.disp == op2.value.base_disp.disp &&
                IF_X86(op1.value.base_disp.encode_zero_disp ==
                           op2.value.base_disp.encode_zero_disp &&
                       op1.value.base_disp.force_full_disp ==
                           op2.value.base_disp.force_full_disp &&
                       /* disp_short_addr only matters if no registers are set */
                       (((op1.value.base_disp.base_reg != REG_NULL ||
                          op1.value.base_disp.index_reg != REG_NULL) &&
                         (op2.value.base_disp.base_reg != REG_NULL ||
                          op2.value.base_disp.index_reg != REG_NULL)) ||
                        op1.value.base_disp.disp_short_addr ==
                            op2.value.base_disp.disp_short_addr) &&) true);
#if defined(X64) || defined(ARM)
    case REL_ADDR_kind:
#endif
#ifdef X64
    case ABS_ADDR_kind:
        return (IF_X86(op1.aux.segment == op2.aux.segment &&)
                    op1.value.addr == op2.value.addr);
#endif
    case MEM_INSTR_kind:
        return (op1.value.instr == op2.value.instr && op1.aux.disp == op2.aux.disp);
    default: CLIENT_ASSERT(false, "opnd_same: invalid opnd type"); return false;
    }
}

bool
opnd_share_reg(opnd_t op1, opnd_t op2)
{
    switch (op1.kind) {
    case NULL_kind:
    case IMMED_INTEGER_kind:
    case IMMED_FLOAT_kind:
    case IMMED_DOUBLE_kind:
    case PC_kind:
    case FAR_PC_kind:
    case INSTR_kind:
    case FAR_INSTR_kind:
    case MEM_INSTR_kind: return false;
    case REG_kind: return opnd_uses_reg(op2, opnd_get_reg(op1));
    case BASE_DISP_kind:
        return (opnd_uses_reg(op2, opnd_get_base(op1)) ||
                opnd_uses_reg(op2, opnd_get_index(op1)) ||
                opnd_uses_reg(op2, opnd_get_segment(op1)));
#if defined(X64) || defined(ARM)
    case REL_ADDR_kind:
#endif
#ifdef X64
    case ABS_ADDR_kind: return (opnd_uses_reg(op2, opnd_get_segment(op1)));
#endif
    default: CLIENT_ASSERT(false, "opnd_share_reg: invalid opnd type"); return false;
    }
}

static bool
range_overlap(ptr_uint_t a1, ptr_uint_t a2, size_t s1, size_t s2)
{
    ptr_uint_t min, max;
    size_t min_plus;
    if (a1 < a2) {
        min = a1;
        min_plus = s1;
        max = a2;
    } else {
        min = a2;
        min_plus = s2;
        max = a1;
    }
    return (min + min_plus > max); /* open-ended */
}

/* Returns true if def, considered as a write, affects use.
 * Is conservative, so if both def and use are memory references,
 * will return true unless it can disambiguate them.
 */
bool
opnd_defines_use(opnd_t def, opnd_t use)
{
    switch (def.kind) {
    case NULL_kind:
    case IMMED_INTEGER_kind:
    case IMMED_FLOAT_kind:
    case IMMED_DOUBLE_kind:
    case PC_kind:
    case FAR_PC_kind:
    case INSTR_kind:
    case FAR_INSTR_kind: return false;
    case REG_kind: return opnd_uses_reg(use, opnd_get_reg(def));
    case BASE_DISP_kind: {
#ifdef ARM
        uint amount1, amount2;
#endif
        if (!opnd_is_memory_reference(use))
            return false;
#ifdef X64
        if (!opnd_is_base_disp(use))
            return true;
#endif
        /* try to disambiguate the two memory references
         * for now, only consider identical regs and different disp
         */
        if (opnd_get_base(def) != opnd_get_base(use))
            return true;
        if (opnd_get_index(def) != opnd_get_index(use))
            return true;
        if (opnd_get_scale(def) != opnd_get_scale(use))
            return true;
        if (opnd_get_segment(def) != opnd_get_segment(use))
            return true;
#ifdef ARM
        if (opnd_get_index_shift(def, &amount1) != opnd_get_index_shift(use, &amount2) ||
            amount1 != amount2)
            return true;
        if (opnd_get_flags(def) != opnd_get_flags(use))
            return true;
#endif
        /* everything is identical, now make sure disps don't overlap */
        return range_overlap(opnd_get_disp(def), opnd_get_disp(use),
                             opnd_size_in_bytes(opnd_get_size(def)),
                             opnd_size_in_bytes(opnd_get_size(use)));
    }
#if defined(X64) || defined(ARM)
    case REL_ADDR_kind:
#endif
#ifdef X64
    case ABS_ADDR_kind:
        if (!opnd_is_memory_reference(use))
            return false;
        if (opnd_is_base_disp(use))
            return true;
        if (opnd_get_segment(def) != opnd_get_segment(use))
            return true;
        return range_overlap((ptr_uint_t)opnd_get_addr(def),
                             (ptr_uint_t)opnd_get_addr(use),
                             opnd_size_in_bytes(opnd_get_size(def)),
                             opnd_size_in_bytes(opnd_get_size(use)));
#endif
    case MEM_INSTR_kind:
        if (!opnd_is_memory_reference(use))
            return false;
        /* we don't know our address so we have to assume true */
        return true;
    default: CLIENT_ASSERT(false, "opnd_defines_use: invalid opnd type"); return false;
    }
}

uint
opnd_size_in_bytes(opnd_size_t size)
{
    CLIENT_ASSERT(size >= OPSZ_FIRST, "opnd_size_in_bytes: invalid size");
    switch (size) {
    case OPSZ_0: return 0;
    case OPSZ_1:
    case OPSZ_1_reg4: /* mem size */
    case OPSZ_1_of_4:
    case OPSZ_1_of_8:
    case OPSZ_1_of_16:
    case OPSZ_1b: /* round up */
    case OPSZ_2b:
    case OPSZ_3b:
    case OPSZ_4b:
    case OPSZ_5b:
    case OPSZ_6b:
    case OPSZ_7b: return 1;
    case OPSZ_2_of_4:
    case OPSZ_2_of_8:
    case OPSZ_2_of_16:
    case OPSZ_2_short1: /* default size */
    case OPSZ_2:
    case OPSZ_2_reg4: /* mem size */
    case OPSZ_9b:     /* round up */
    case OPSZ_10b:
    case OPSZ_11b:
    case OPSZ_12b:
    case OPSZ_eighth_16_vex32:
    case OPSZ_eighth_16_vex32_evex64: return 2;
    case OPSZ_20b: /* round up */
    case OPSZ_3: return 3;
    case OPSZ_4_of_8:
    case OPSZ_4_of_16:
    case OPSZ_4_rex8_of_16:
    case OPSZ_4_short2: /* default size */
#ifndef X64
    case OPSZ_4x8:           /* default size */
    case OPSZ_4x8_short2:    /* default size */
    case OPSZ_4x8_short2xi8: /* default size */
#endif
    case OPSZ_4_short2xi4:   /* default size */
    case OPSZ_4_rex8_short2: /* default size */
    case OPSZ_4_rex8:
    case OPSZ_4:
    case OPSZ_4_reg16: /* mem size */
    case OPSZ_25b:     /* round up */
    case OPSZ_quarter_16_vex32:
    case OPSZ_quarter_16_vex32_evex64: return 4;
    case OPSZ_6_irex10_short4: /* default size */
    case OPSZ_6: return 6;
    case OPSZ_8_of_16:
    case OPSZ_half_16_vex32:
    case OPSZ_8_short2:
    case OPSZ_8_short4:
    case OPSZ_8:
#ifdef X64
    case OPSZ_4x8:           /* default size */
    case OPSZ_4x8_short2:    /* default size */
    case OPSZ_4x8_short2xi8: /* default size */
#endif
    case OPSZ_8_rex16:        /* default size */
    case OPSZ_8_rex16_short4: /* default size */
#ifndef X64
    case OPSZ_8x16: /* default size */
#endif
        return 8;
    case OPSZ_16:
    case OPSZ_16_vex32:
    case OPSZ_16_of_32:
    case OPSZ_16_vex32_evex64:
#ifdef X64
    case OPSZ_8x16: /* default size */
#endif
        return 16;
    case OPSZ_vex32_evex64: return 32;
    case OPSZ_6x10:
        /* table base + limit; w/ addr16, different format, but same total footprint */
        return IF_X64_ELSE(6, 10);
    case OPSZ_10: return 10;
    case OPSZ_12:
    case OPSZ_12_of_16:
    case OPSZ_12_rex8_of_16:
    case OPSZ_12_rex40_short6: /* default size */ return 12;
    case OPSZ_14_of_16:
    case OPSZ_14: return 14;
    case OPSZ_15_of_16:
    case OPSZ_15: return 15;
    case OPSZ_20: return 20;
    case OPSZ_24: return 24;
    case OPSZ_28_short14: /* default size */
    case OPSZ_28: return 28;
    case OPSZ_32:
    case OPSZ_32_short16: /* default size */ return 32;
    case OPSZ_36: return 36;
    case OPSZ_40: return 40;
    case OPSZ_44: return 44;
    case OPSZ_48: return 48;
    case OPSZ_52: return 52;
    case OPSZ_56: return 56;
    case OPSZ_60: return 60;
    case OPSZ_64: return 64;
    case OPSZ_68: return 68;
    case OPSZ_72: return 72;
    case OPSZ_76: return 76;
    case OPSZ_80: return 80;
    case OPSZ_84: return 84;
    case OPSZ_88: return 88;
    case OPSZ_92: return 92;
    case OPSZ_94: return 94;
    case OPSZ_96: return 96;
    case OPSZ_100: return 100;
    case OPSZ_104: return 104;
    case OPSZ_108_short94: /* default size */
    case OPSZ_108: return 108;
    case OPSZ_112: return 112;
    case OPSZ_116: return 116;
    case OPSZ_120: return 120;
    case OPSZ_124: return 124;
    case OPSZ_128: return 128;
    case OPSZ_512: return 512;
    case OPSZ_VAR_REGLIST: return 0; /* varies to match reglist operand */
    case OPSZ_xsave:
        return 0; /* > 512 bytes: client to use drutil_opnd_mem_size_in_bytes */
    default: CLIENT_ASSERT(false, "opnd_size_in_bytes: invalid opnd type"); return 0;
    }
}

DR_API
uint
opnd_size_in_bits(opnd_size_t size)
{
    switch (size) {
    case OPSZ_1b: return 1;
    case OPSZ_2b: return 2;
    case OPSZ_3b: return 3;
    case OPSZ_4b: return 4;
    case OPSZ_5b: return 5;
    case OPSZ_6b: return 6;
    case OPSZ_7b: return 7;
    case OPSZ_9b: return 9;
    case OPSZ_10b: return 10;
    case OPSZ_11b: return 11;
    case OPSZ_12b: return 12;
    case OPSZ_20b: return 20;
    case OPSZ_25b: return 25;
    default: return opnd_size_in_bytes(size) * 8;
    }
}

DR_API
opnd_size_t
opnd_size_from_bytes(uint bytes)
{
    switch (bytes) {
    case 0: return OPSZ_0;
    case 1: return OPSZ_1;
    case 2: return OPSZ_2;
    case 3: return OPSZ_3;
    case 4: return OPSZ_4;
    case 6: return OPSZ_6;
    case 8: return OPSZ_8;
    case 10: return OPSZ_10;
    case 12: return OPSZ_12;
    case 14: return OPSZ_14;
    case 15: return OPSZ_15;
    case 16: return OPSZ_16;
    case 20: return OPSZ_20;
    case 24: return OPSZ_24;
    case 28: return OPSZ_28;
    case 32: return OPSZ_32;
    case 36: return OPSZ_36;
    case 40: return OPSZ_40;
    case 44: return OPSZ_44;
    case 48: return OPSZ_48;
    case 52: return OPSZ_52;
    case 56: return OPSZ_56;
    case 60: return OPSZ_60;
    case 64: return OPSZ_64;
    case 68: return OPSZ_68;
    case 72: return OPSZ_72;
    case 76: return OPSZ_76;
    case 80: return OPSZ_80;
    case 84: return OPSZ_84;
    case 88: return OPSZ_88;
    case 92: return OPSZ_92;
    case 94: return OPSZ_94;
    case 96: return OPSZ_96;
    case 100: return OPSZ_100;
    case 104: return OPSZ_104;
    case 108: return OPSZ_108;
    case 112: return OPSZ_112;
    case 116: return OPSZ_116;
    case 120: return OPSZ_120;
    case 124: return OPSZ_124;
    case 128: return OPSZ_128;
    case 512: return OPSZ_512;
    default: return OPSZ_NA;
    }
}

/* shrinks all 32-bit registers in opnd to 16 bits.  also shrinks the size of
 * immed ints and mem refs from OPSZ_4 to OPSZ_2.
 */
opnd_t
opnd_shrink_to_16_bits(opnd_t opnd)
{
    int i;
    for (i = 0; i < opnd_num_regs_used(opnd); i++) {
        reg_id_t reg = opnd_get_reg_used(opnd, i);
        if (reg >= REG_START_32 && reg <= REG_STOP_32) {
            opnd_replace_reg(&opnd, reg, reg_32_to_16(reg));
        }
    }
    if ((opnd_is_immed_int(opnd) || opnd_is_memory_reference(opnd)) &&
        opnd_get_size(opnd) == OPSZ_4) /* OPSZ_*_short2 will shrink at encode time */
        opnd_set_size(&opnd, OPSZ_2);
    return opnd;
}

#ifdef X64
/* shrinks all 64-bit registers in opnd to 32 bits.  also shrinks the size of
 * immed ints and mem refs from OPSZ_8 to OPSZ_4.
 */
opnd_t
opnd_shrink_to_32_bits(opnd_t opnd)
{
    int i;
    for (i = 0; i < opnd_num_regs_used(opnd); i++) {
        reg_id_t reg = opnd_get_reg_used(opnd, i);
        if (reg >= REG_START_64 && reg <= REG_STOP_64) {
            opnd_replace_reg(&opnd, reg, reg_64_to_32(reg));
        }
    }
    if ((opnd_is_immed_int(opnd) || opnd_is_memory_reference(opnd)) &&
        opnd_get_size(opnd) == OPSZ_8)
        opnd_set_size(&opnd, OPSZ_4);
    return opnd;
}

#endif

static reg_t
reg_get_value_helper(reg_id_t reg, priv_mcontext_t *mc)
{
    CLIENT_ASSERT(reg_is_pointer_sized(reg),
                  "reg_get_value_helper(): internal error non-ptr sized reg");
    if (reg == REG_NULL)
        return 0;

    return *(reg_t *)((byte *)mc + opnd_get_reg_mcontext_offs(reg));
}

/* Returns the value of the register reg, selected from the passed-in
 * register values.
 */
reg_t
reg_get_value_priv(reg_id_t reg, priv_mcontext_t *mc)
{
    if (reg == REG_NULL)
        return 0;
#ifdef X64
    if (reg >= REG_START_64 && reg <= REG_STOP_64)
        return reg_get_value_helper(reg, mc);
    if (reg >= REG_START_32 && reg <= REG_STOP_32) {
        reg_t val = reg_get_value_helper(dr_reg_fixer[reg], mc);
        return (val & 0x00000000ffffffff);
    }
#else
    if (reg >= REG_START_32 && reg <= REG_STOP_32) {
        return reg_get_value_helper(reg, mc);
    }
#endif
#ifdef X86
    if (reg >= REG_START_8 && reg <= REG_STOP_8) {
        reg_t val = reg_get_value_helper(dr_reg_fixer[reg], mc);
        if (reg >= REG_AH && reg <= REG_BH)
            return ((val & 0x0000ff00) >> 8);
        else /* all others are the lower 8 bits */
            return (val & 0x000000ff);
    }
    if (reg >= REG_START_16 && reg <= REG_STOP_16) {
        reg_t val = reg_get_value_helper(dr_reg_fixer[reg], mc);
        return (val & 0x0000ffff);
    }
#endif
    /* mmx and segment cannot be part of address.
     * xmm/ymm/zmm can with VSIB, but we'd have to either return a larger type,
     * or take in an offset within the xmm/ymm/zmm register -- so we leave this
     * routine supporting only GPR and have a separate routine for VSIB
     * (opnd_compute_VSIB_index()).
     * if want to use this routine for more than just effective address
     * calculations, need to pass in mmx/xmm state, or need to grab it
     * here.  would then need to check dr_mcontext_t.size.
     */
    CLIENT_ASSERT(false, "reg_get_value: unsupported register");
    return 0;
}

DR_API
reg_t
reg_get_value(reg_id_t reg, dr_mcontext_t *mc)
{
    /* only supports GPRs so we ignore mc.size */
    return reg_get_value_priv(reg, dr_mcontext_as_priv_mcontext(mc));
}

DR_API
/* Supports all but floating-point */
bool
reg_get_value_ex(reg_id_t reg, dr_mcontext_t *mc, OUT byte *val)
{
#ifdef X86
    if (reg >= DR_REG_START_MMX && reg <= DR_REG_STOP_MMX) {
        get_mmx_val((uint64 *)val, reg - DR_REG_START_MMX);
    } else if (reg >= DR_REG_START_XMM && reg <= DR_REG_STOP_XMM) {
        if (!TEST(DR_MC_MULTIMEDIA, mc->flags) || mc->size != sizeof(dr_mcontext_t))
            return false;
        memcpy(val, &mc->simd[reg - DR_REG_START_XMM], XMM_REG_SIZE);
    } else if (reg >= DR_REG_START_YMM && reg <= DR_REG_STOP_YMM) {
        if (!TEST(DR_MC_MULTIMEDIA, mc->flags) || mc->size != sizeof(dr_mcontext_t))
            return false;
        memcpy(val, &mc->simd[reg - DR_REG_START_YMM], YMM_REG_SIZE);
    } else if (reg >= DR_REG_START_ZMM && reg <= DR_REG_STOP_ZMM) {
        if (!TEST(DR_MC_MULTIMEDIA, mc->flags) || mc->size != sizeof(dr_mcontext_t))
            return false;
        memcpy(val, &mc->simd[reg - DR_REG_START_ZMM], ZMM_REG_SIZE);
    } else if (reg >= DR_REG_START_OPMASK && reg <= DR_REG_STOP_OPMASK) {
        if (!TEST(DR_MC_MULTIMEDIA, mc->flags) || mc->size != sizeof(dr_mcontext_t))
            return false;
        memcpy(val, &mc->opmask[reg - DR_REG_START_OPMASK], OPMASK_AVX512BW_REG_SIZE);
    } else {
        reg_t regval = reg_get_value(reg, mc);
        *(reg_t *)val = regval;
    }
#else
    CLIENT_ASSERT(false, "NYI i#1551");
#endif
    return true;
}

/* Sets the register reg in the passed in mcontext to value.  Currently only works
 * with ptr sized registers. See reg_set_value_ex to handle other sized registers. */
void
reg_set_value_priv(reg_id_t reg, priv_mcontext_t *mc, reg_t value)
{
    CLIENT_ASSERT(reg_is_pointer_sized(reg),
                  "reg_get_value_helper(): internal error non-ptr sized reg");

    if (reg == REG_NULL)
        return;

    *(reg_t *)((byte *)mc + opnd_get_reg_mcontext_offs(reg)) = value;
}

bool
reg_set_value_ex_priv(reg_id_t reg, priv_mcontext_t *mc, byte *val_buf)
{
#ifdef X86
    CLIENT_ASSERT(reg != REG_NULL, "REG_NULL was passed.");

    dr_zmm_t *simd = (dr_zmm_t *)((byte *)mc + SIMD_OFFSET);

    if (reg_is_gpr(reg)) {
        reg_t *value = (reg_t *)val_buf;
        reg_set_value_priv(reg, mc, *value);
    } else if (reg >= DR_REG_START_XMM && reg <= DR_REG_STOP_XMM) {
        memcpy(&(simd[reg - DR_REG_START_XMM]), val_buf, XMM_REG_SIZE);
    } else if (reg >= DR_REG_START_YMM && reg <= DR_REG_STOP_YMM) {
        memcpy(&(simd[reg - DR_REG_START_YMM]), val_buf, YMM_REG_SIZE);
    } else if (reg >= DR_REG_START_ZMM && reg <= DR_REG_STOP_ZMM) {
        memcpy(&(simd[reg - DR_REG_START_ZMM]), val_buf, ZMM_REG_SIZE);
    } else {
        /* Note, we can reach here for MMX register */
        CLIENT_ASSERT(false, "NYI i#3504");
        return false;
    }

    return true;
#else
    CLIENT_ASSERT(false, "NYI  i#1551, i#3504");
    return false;
#endif
}

DR_API
void
reg_set_value(reg_id_t reg, dr_mcontext_t *mc, reg_t value)
{
    /* only supports GPRs so we ignore mc.size */
    reg_set_value_priv(reg, dr_mcontext_as_priv_mcontext(mc), value);
}

DR_API
bool
reg_set_value_ex(reg_id_t reg, dr_mcontext_t *mc, IN byte *val_buf)
{
    return reg_set_value_ex_priv(reg, dr_mcontext_as_priv_mcontext(mc), val_buf);
}

/* helper for sharing w/ VSIB computations */
app_pc
opnd_compute_address_helper(opnd_t opnd, priv_mcontext_t *mc, ptr_int_t scaled_index)
{
    reg_id_t base;
    int disp;
    app_pc seg_base = NULL;
    app_pc addr = NULL;
    CLIENT_ASSERT(opnd_is_memory_reference(opnd),
                  "opnd_compute_address: must pass memory reference");
    if (opnd_is_far_base_disp(opnd)) {
#ifdef X86
#    ifdef STANDALONE_DECODER
        seg_base = NULL; /* not supported */
#    else
        seg_base = get_app_segment_base(opnd_get_segment(opnd));
        if (seg_base == (app_pc)POINTER_MAX) /* failure */
            seg_base = NULL;
#    endif
#endif
    }
#if defined(X64) || defined(ARM)
    if (IF_X64(opnd_is_abs_addr(opnd) ||) opnd_is_rel_addr(opnd)) {
        return (app_pc)opnd_get_addr(opnd) + (ptr_uint_t)seg_base;
    }
#endif
    addr = seg_base;
    base = opnd_get_base(opnd);
    disp = opnd_get_disp(opnd);
    d_r_logopnd(get_thread_private_dcontext(), 4, opnd, "opnd_compute_address for");
    addr += reg_get_value_priv(base, mc);
    LOG(THREAD_GET, LOG_ALL, 4, "\tbase => " PFX "\n", addr);
    addr += scaled_index;
    LOG(THREAD_GET, LOG_ALL, 4, "\tindex,scale => " PFX "\n", addr);
    addr += disp;
    LOG(THREAD_GET, LOG_ALL, 4, "\tdisp => " PFX "\n", addr);
    return addr;
}

/* Returns the effective address of opnd, computed using the passed-in
 * register values.  If opnd is a far address, ignores that aspect
 * except for TLS references on Windows (fs: for 32-bit, gs: for 64-bit)
 * or typical fs: or gs: references on Linux.  For far addresses the
 * calling thread's segment selector is used.
 *
 * XXX: this does not support VSIB.  All callers should really be switched to
 * use instr_compute_address_ex_priv().
 */
app_pc
opnd_compute_address_priv(opnd_t opnd, priv_mcontext_t *mc)
{
    ptr_int_t scaled_index = 0;
    if (opnd_is_base_disp(opnd)) {
        reg_id_t index = opnd_get_index(opnd);
#if defined(X86)
        ptr_int_t scale = opnd_get_scale(opnd);
        scaled_index = scale * reg_get_value_priv(index, mc);
#elif defined(AARCH64)
        bool scaled = false;
        uint amount = 0;
        dr_extend_type_t type = opnd_get_index_extend(opnd, &scaled, &amount);
        reg_t index_val = reg_get_value_priv(index, mc);
        reg_t extended = 0;
        uint msb = 0;
        switch (type) {
        default: CLIENT_ASSERT(false, "Unsupported extend type"); return NULL;
        case DR_EXTEND_UXTW: extended = (index_val << (63u - 31u)) >> (63u - 31u); break;
        case DR_EXTEND_SXTW:
            extended = (index_val << (63u - 31u)) >> (63u - 31u);
            msb = extended >> 31u;
            if (msb == 1) {
                extended = ((~0ull) << 32u) | extended;
            }
            break;
        case DR_EXTEND_UXTX:
        case DR_EXTEND_SXTX: extended = index_val; break;
        }
        if (scaled) {
            scaled_index = extended << amount;
        } else {
            scaled_index = extended;
        }
#elif defined(ARM)
        uint amount;
        dr_shift_type_t type = opnd_get_index_shift(opnd, &amount);
        reg_t index_val = reg_get_value_priv(index, mc);
        switch (type) {
        case DR_SHIFT_LSL: scaled_index = index_val << amount; break;
        case DR_SHIFT_LSR: scaled_index = index_val >> amount; break;
        case DR_SHIFT_ASR: scaled_index = (ptr_int_t)index_val << amount; break;
        case DR_SHIFT_ROR:
            scaled_index =
                (index_val >> amount) | (index_val << (sizeof(reg_t) * 8 - amount));
            break;
        case DR_SHIFT_RRX:
            scaled_index = (index_val >> 1) |
                (TEST(EFLAGS_C, mc->cpsr) ? (1 << (sizeof(reg_t) * 8 - 1)) : 0);
            break;
        default: scaled_index = index_val;
        }
#elif defined(RISCV64)
        /* FIXME i#3544: Not implemented */
        /* Marking as unused to silence -Wunused-variable. */
        CLIENT_ASSERT(false, "Not implemented");
        (void)index;
        return NULL;
#endif
    }
    return opnd_compute_address_helper(opnd, mc, scaled_index);
}

DR_API
app_pc
opnd_compute_address(opnd_t opnd, dr_mcontext_t *mc)
{
    /* only uses GPRs so we ignore mc.size */
    return opnd_compute_address_priv(opnd, dr_mcontext_as_priv_mcontext(mc));
}

/***************************************************************************
 ***      Register utility functions
 ***************************************************************************/

const char *
get_register_name(reg_id_t reg)
{
    return reg_names[reg];
}

reg_id_t
reg_to_pointer_sized(reg_id_t reg)
{
    return dr_reg_fixer[reg];
}

reg_id_t
reg_32_to_16(reg_id_t reg)
{
#ifdef X86
    CLIENT_ASSERT(reg >= REG_START_32 && reg <= REG_STOP_32,
                  "reg_32_to_16: passed non-32-bit reg");
    return (reg - REG_START_32) + REG_START_16;
#elif defined(AARCHXX)
    CLIENT_ASSERT(false, "reg_32_to_16 not supported on ARM");
    return REG_NULL;
#elif defined(RISCV64)
    /* FIXME i#3544: There is no separate addressing for half registers.
     * Semantics are part of the opcode.
     */
    return reg;
#endif
}

reg_id_t
reg_32_to_8(reg_id_t reg)
{
#ifdef X86
    reg_id_t r8;
    CLIENT_ASSERT(reg >= REG_START_32 && reg <= REG_STOP_32,
                  "reg_32_to_16: passed non-32-bit reg");
    r8 = (reg - REG_START_32) + REG_START_8;
    if (r8 >= REG_START_x86_8 && r8 <= REG_STOP_x86_8) {
#    ifdef X64
        r8 += (REG_START_x64_8 - REG_START_x86_8);
#    else
        r8 = REG_NULL;
#    endif
    }
    return r8;
#elif defined(AARCHXX)
    CLIENT_ASSERT(false, "reg_32_to_8 not supported on ARM");
    return REG_NULL;
#elif defined(RISCV64)
    /* FIXME i#3544: There is no separate addressing for half registers.
     * Semantics are part of the opcode.
     */
    return reg;
#endif
}

#ifdef X64
reg_id_t
reg_32_to_64(reg_id_t reg)
{
#    ifdef AARCH64
    if (reg == DR_REG_WZR)
        return DR_REG_XZR;
#    endif
    CLIENT_ASSERT(reg >= REG_START_32 && reg <= REG_STOP_32,
                  "reg_32_to_64: passed non-32-bit reg");
    return (reg - REG_START_32) + REG_START_64;
}

reg_id_t
reg_64_to_32(reg_id_t reg)
{
#    ifdef AARCH64
    if (reg == DR_REG_XZR)
        return DR_REG_WZR;
#    endif
    CLIENT_ASSERT(reg >= REG_START_64 && reg <= REG_STOP_64,
                  "reg_64_to_32: passed non-64-bit reg");
    return (reg - REG_START_64) + REG_START_32;
}

#    ifdef X86
bool
reg_is_extended(reg_id_t reg)
{
    /* Note that we do consider spl, bpl, sil, and dil to be "extended" */
    return ((reg >= REG_START_64 + 8 && reg <= REG_STOP_64) ||
            (reg >= REG_START_32 + 8 && reg <= REG_STOP_32) ||
            (reg >= REG_START_16 + 8 && reg <= REG_STOP_16) ||
            (reg >= REG_START_8 + 8 && reg <= REG_STOP_8) ||
            (reg >= REG_START_x64_8 && reg <= REG_STOP_x64_8) ||
            ((reg >= DR_REG_START_XMM + 8 && reg <= DR_REG_START_XMM + 15) ||
             (reg >= DR_REG_START_XMM + 24 && reg <= DR_REG_STOP_XMM)) ||
            ((reg >= DR_REG_START_YMM + 8 && reg <= DR_REG_START_YMM + 15) ||
             (reg >= DR_REG_START_YMM + 24 && reg <= DR_REG_STOP_YMM)) ||
            ((reg >= DR_REG_START_ZMM + 8 && reg <= DR_REG_START_ZMM + 15) ||
             (reg >= DR_REG_START_ZMM + 24 && reg <= DR_REG_STOP_ZMM)) ||
            (reg >= REG_START_DR + 8 && reg <= REG_STOP_DR) ||
            (reg >= REG_START_CR + 8 && reg <= REG_STOP_CR));
}

bool
reg_is_avx512_extended(reg_id_t reg)
{
    /* Note that we do consider spl, bpl, sil, and dil to be "extended" */
    return ((reg >= DR_REG_START_XMM + 16 && reg <= DR_REG_STOP_XMM) ||
            (reg >= DR_REG_START_YMM + 16 && reg <= DR_REG_STOP_YMM) ||
            (reg >= DR_REG_START_ZMM + 16 && reg <= DR_REG_STOP_ZMM));
}
#    endif
#endif

reg_id_t
reg_32_to_opsz(reg_id_t reg, opnd_size_t sz)
{
    CLIENT_ASSERT((reg >= REG_START_32 && reg <= REG_STOP_32)
                      IF_AARCH64(|| reg == DR_REG_XZR || reg == DR_REG_WZR),
                  "reg_32_to_opsz: passed non-32-bit reg");
    /* On ARM, we use the same reg for the size of 8, 16, and 32 bit */
    if (sz == OPSZ_4)
        return reg;
    else if (sz == OPSZ_2)
        return IF_AARCHXX_ELSE(reg, reg_32_to_16(reg));
    else if (sz == OPSZ_1)
        return IF_AARCHXX_ELSE(reg, reg_32_to_8(reg));
#ifdef X64
    else if (sz == OPSZ_8)
        return reg_32_to_64(reg);
#endif
    else
        CLIENT_ASSERT(false, "reg_32_to_opsz: invalid size parameter");
    return reg;
}

static reg_id_t
reg_resize_to_zmm(reg_id_t simd_reg)
{
#ifdef X86
    if (reg_is_strictly_xmm(simd_reg)) {
        return simd_reg - DR_REG_START_XMM + DR_REG_START_ZMM;
    } else if (reg_is_strictly_ymm(simd_reg)) {
        return simd_reg - DR_REG_START_YMM + DR_REG_START_ZMM;
    } else if (reg_is_strictly_zmm(simd_reg)) {
        return simd_reg;
    }
    CLIENT_ASSERT(false, "Not a simd register.");
#endif
    return DR_REG_INVALID;
}

static reg_id_t
reg_resize_to_ymm(reg_id_t simd_reg)
{
#ifdef X86
    if (reg_is_strictly_xmm(simd_reg)) {
        return simd_reg - DR_REG_START_XMM + DR_REG_START_YMM;
    } else if (reg_is_strictly_ymm(simd_reg)) {
        return simd_reg;
    } else if (reg_is_strictly_zmm(simd_reg)) {
        return simd_reg - DR_REG_START_ZMM + DR_REG_START_YMM;
    }
    CLIENT_ASSERT(false, "not a simd register.");
#endif
    return DR_REG_INVALID;
}

static reg_id_t
reg_resize_to_xmm(reg_id_t simd_reg)
{
#ifdef X86
    if (reg_is_strictly_xmm(simd_reg)) {
        return simd_reg;
    } else if (reg_is_strictly_ymm(simd_reg)) {
        return simd_reg - DR_REG_START_YMM + DR_REG_START_XMM;
    } else if (reg_is_strictly_zmm(simd_reg)) {
        return simd_reg - DR_REG_START_ZMM + DR_REG_START_XMM;
    }
    CLIENT_ASSERT(false, "not a simd register");
#endif
    return DR_REG_INVALID;
}

reg_id_t
reg_resize_to_opsz(reg_id_t reg, opnd_size_t sz)
{
    if (reg_is_gpr(reg) IF_AARCH64(|| reg == DR_REG_XZR || reg == DR_REG_WZR)) {
        reg = reg_to_pointer_sized(reg);
        return reg_32_to_opsz(IF_X64_ELSE(reg_64_to_32(reg), reg), sz);
    } else if (reg_is_strictly_xmm(reg) || reg_is_strictly_ymm(reg) ||
               reg_is_strictly_zmm(reg)) {
        if (sz == OPSZ_16) {
            return reg_resize_to_xmm(reg);
        } else if (sz == OPSZ_32) {
            return reg_resize_to_ymm(reg);
        } else if (sz == OPSZ_64) {
            return reg_resize_to_zmm(reg);
        } else {
            CLIENT_ASSERT(false, "invalid size for simd register");
        }
    } else if (reg_is_simd(reg)) {
        if (reg_get_size(reg) == sz)
            return reg;
        /* XXX i#1569: Add aarchxx SIMD conversions here. */
        CLIENT_ASSERT(false, "reg_resize_to_opsz: unsupported reg");
    } else {
        CLIENT_ASSERT(false, "reg_resize_to_opsz: unsupported reg");
    }
    return DR_REG_INVALID;
}

int
reg_parameter_num(reg_id_t reg)
{
    int r;
    for (r = 0; r < NUM_REGPARM; r++) {
        if (reg == d_r_regparms[r])
            return r;
    }
    return -1;
}

int
opnd_get_reg_mcontext_offs(reg_id_t reg)
{
    return opnd_get_reg_dcontext_offs(reg) - MC_OFFS;
}

bool
reg_overlap(reg_id_t r1, reg_id_t r2)
{
    if (r1 == REG_NULL || r2 == REG_NULL)
        return false;
#ifdef X86
    /* The XH registers do NOT overlap with the XL registers; else, the
     * dr_reg_fixer is the answer.
     */
    if ((r1 >= REG_START_8HL && r1 <= REG_STOP_8HL) &&
        (r2 >= REG_START_8HL && r2 <= REG_STOP_8HL) && r1 != r2)
        return false;
#endif
    return (dr_reg_fixer[r1] == dr_reg_fixer[r2]);
}

/* returns the register's representation as 3 bits in a modrm byte,
 * callers do not expect it to fail
 */
enum { REG_INVALID_BITS = 0x0 }; /* returns a valid register nevertheless */
byte
reg_get_bits(reg_id_t reg)
{
#ifdef X86
#    ifdef X64
    if (reg >= REG_START_64 && reg <= REG_STOP_64)
        return (byte)((reg - REG_START_64) % 8);
#    endif
    if (reg >= REG_START_32 && reg <= REG_STOP_32)
        return (byte)((reg - REG_START_32) % 8);
    if (reg >= REG_START_8 && reg <= REG_R15L)
        return (byte)((reg - REG_START_8) % 8);
#    ifdef X64
    if (reg >= REG_START_x64_8 && reg <= REG_STOP_x64_8) /* alternates to AH-BH */
        return (byte)((reg - REG_START_x64_8 + 4) % 8);
#    endif
    if (reg >= REG_START_16 && reg <= REG_STOP_16)
        return (byte)((reg - REG_START_16) % 8);
    if (reg >= REG_START_MMX && reg <= REG_STOP_MMX)
        return (byte)((reg - REG_START_MMX) % 8);
    if (reg >= DR_REG_START_XMM && reg <= DR_REG_STOP_XMM)
        return (byte)((reg - DR_REG_START_XMM) % 8);
    if (reg >= DR_REG_START_YMM && reg <= DR_REG_STOP_YMM)
        return (byte)((reg - DR_REG_START_YMM) % 8);
    if (reg >= DR_REG_START_ZMM && reg <= DR_REG_STOP_ZMM)
        return (byte)((reg - DR_REG_START_ZMM) % 8);
    if (reg >= DR_REG_START_BND && reg <= DR_REG_STOP_BND)
        return (byte)((reg - DR_REG_START_BND) % 4);
    if (reg >= DR_REG_START_OPMASK && reg <= DR_REG_STOP_OPMASK)
        return (byte)((reg - DR_REG_START_OPMASK) % 8);
    if (reg >= REG_START_SEGMENT && reg <= REG_STOP_SEGMENT)
        return (byte)((reg - REG_START_SEGMENT) % 8);
    if (reg >= REG_START_DR && reg <= REG_STOP_DR)
        return (byte)((reg - REG_START_DR) % 8);
    if (reg >= REG_START_CR && reg <= REG_STOP_CR)
        return (byte)((reg - REG_START_CR) % 8);
#else
    CLIENT_ASSERT(false, "i#1551: NYI");
#endif
    CLIENT_ASSERT(false, "reg_get_bits: invalid register");
    return REG_INVALID_BITS; /* callers don't expect a failure - return some value */
}

/* returns the OPSZ_ field appropriate for the register */
opnd_size_t
reg_get_size(reg_id_t reg)
{
#ifdef X64
    if (reg >= REG_START_64 && reg <= REG_STOP_64)
        return OPSZ_8;
#endif
    if (reg >= REG_START_32 && reg <= REG_STOP_32)
        return OPSZ_4;
#ifdef X86
    if (reg >= REG_START_8 && reg <= REG_STOP_8)
        return OPSZ_1;
#endif
#if defined(X86) && defined(X64)
    if (reg >= REG_START_x64_8 && reg <= REG_STOP_x64_8) /* alternates to AH-BH */
        return OPSZ_1;
#endif
#ifdef X86
    if (reg >= REG_START_16 && reg <= REG_STOP_16)
        return OPSZ_2;
    if (reg >= REG_START_MMX && reg <= REG_STOP_MMX)
        return OPSZ_8;
    if (reg >= DR_REG_START_XMM && reg <= DR_REG_STOP_XMM)
        return OPSZ_16;
    if (reg >= DR_REG_START_YMM && reg <= DR_REG_STOP_YMM)
        return OPSZ_32;
    if (reg >= DR_REG_START_ZMM && reg <= DR_REG_STOP_ZMM)
        return OPSZ_64;
    if (reg >= DR_REG_START_OPMASK && reg <= DR_REG_STOP_OPMASK) {
        /* The default is 16 bits wide. The register may be up to 64 bits wide with
         * the AVX-512BW extension, which depends on the processor. The number of
         * bits actually used depends on the vector type of the instruction.
         */
        return OPSZ_8;
    }
    if (reg >= DR_REG_START_BND && reg <= DR_REG_STOP_BND)
        return IF_X64_ELSE(OPSZ_16, OPSZ_8);
    if (reg >= REG_START_SEGMENT && reg <= REG_STOP_SEGMENT)
        return OPSZ_2;
    if (reg >= REG_START_DR && reg <= REG_STOP_DR)
        return IF_X64_ELSE(OPSZ_8, OPSZ_4);
    if (reg >= REG_START_CR && reg <= REG_STOP_CR)
        return IF_X64_ELSE(OPSZ_8, OPSZ_4);
    /* i#176 add reg size handling for floating point registers */
    if (reg >= REG_START_FLOAT && reg <= REG_STOP_FLOAT)
        return OPSZ_10;
#elif defined(AARCHXX)
    if (reg >= DR_REG_Q0 && reg <= DR_REG_Q31)
        return OPSZ_16;
    if (reg >= DR_REG_D0 && reg <= DR_REG_D31)
        return OPSZ_8;
    if (reg >= DR_REG_S0 && reg <= DR_REG_S31)
        return OPSZ_4;
    if (reg >= DR_REG_H0 && reg <= DR_REG_H31)
        return OPSZ_2;
    if (reg >= DR_REG_B0 && reg <= DR_REG_B31)
        return OPSZ_1;
#    ifdef ARM
    if (reg >= DR_REG_CR0 && reg <= DR_REG_CR15)
        return OPSZ_PTR;
    if (reg >= DR_REG_CPSR && reg <= DR_REG_FPSCR)
        return OPSZ_4;
#    elif defined(AARCH64)
    if (reg == DR_REG_XZR)
        return OPSZ_8;
    if (reg == DR_REG_WZR)
        return OPSZ_4;
    if (reg >= DR_REG_MDCCSR_EL0 && reg <= DR_REG_SPSR_FIQ)
        return OPSZ_8;
    if (reg >= DR_REG_Z0 && reg <= DR_REG_Z31) {
#        if !defined(DR_HOST_NOT_TARGET) && !defined(STANDALONE_DECODER)
        return opnd_size_from_bytes(proc_get_vector_length_bytes());
#        else
        return OPSZ_SCALABLE;
<<<<<<< HEAD
#        endif
    }
    if (reg >= DR_REG_P0 && reg <= DR_REG_P15)
=======
    if ((reg >= DR_REG_P0 && reg <= DR_REG_P15) || reg == DR_REG_FFR)
>>>>>>> 6cb94a8a
        return OPSZ_SCALABLE_PRED;
    if (reg == DR_REG_CNTVCT_EL0)
        return OPSZ_8;
    if (reg >= DR_REG_NZCV && reg <= DR_REG_FPSR)
        return OPSZ_8;
#    endif
    if (reg == DR_REG_TPIDRURW || reg == DR_REG_TPIDRURO)
        return OPSZ_PTR;
#endif
    LOG(GLOBAL, LOG_ANNOTATIONS, 2, "reg=%d, %s, last reg=%d\n", reg,
        get_register_name(reg), DR_REG_LAST_ENUM);
    CLIENT_ASSERT(false, "reg_get_size: invalid register");
    return OPSZ_NA;
}

#ifndef STANDALONE_DECODER
/****************************************************************************/
/* dcontext convenience routines */
static opnd_t
dcontext_opnd_common(dcontext_t *dcontext, bool absolute, reg_id_t basereg, int offs,
                     opnd_size_t size)
{
    IF_X64(ASSERT_NOT_IMPLEMENTED(!absolute));
    /* offs is not raw offset, but includes upcontext size, so we
     * can tell unprotected from normal
     */
    if (TEST(SELFPROT_DCONTEXT, dynamo_options.protect_mask) &&
        offs < sizeof(unprotected_context_t)) {
        return opnd_create_base_disp(
            absolute ? REG_NULL : (basereg == REG_NULL ? REG_DCXT_PROT : basereg),
            REG_NULL, 0,
            ((int)(ptr_int_t)(absolute ? dcontext->upcontext.separate_upcontext : 0)) +
                offs,
            size);
    } else {
        if (offs >= sizeof(unprotected_context_t))
            offs -= sizeof(unprotected_context_t);
        return opnd_create_base_disp(
            absolute ? REG_NULL : (basereg == REG_NULL ? REG_DCXT : basereg), REG_NULL, 0,
            ((int)(ptr_int_t)(absolute ? dcontext : 0)) + offs, size);
    }
}

opnd_t
opnd_create_dcontext_field_sz(dcontext_t *dcontext, int offs, opnd_size_t sz)
{
    return dcontext_opnd_common(dcontext, true, REG_NULL, offs, sz);
}

opnd_t
opnd_create_dcontext_field(dcontext_t *dcontext, int offs)
{
    return dcontext_opnd_common(dcontext, true, REG_NULL, offs, OPSZ_PTR);
}

/* use basereg==REG_NULL to get default (xdi, or xsi for upcontext) */
opnd_t
opnd_create_dcontext_field_via_reg_sz(dcontext_t *dcontext, reg_id_t basereg, int offs,
                                      opnd_size_t sz)
{
    return dcontext_opnd_common(dcontext, false, basereg, offs, sz);
}

/* use basereg==REG_NULL to get default (xdi, or xsi for upcontext) */
opnd_t
opnd_create_dcontext_field_via_reg(dcontext_t *dcontext, reg_id_t basereg, int offs)
{
    return dcontext_opnd_common(dcontext, false, basereg, offs, OPSZ_PTR);
}

opnd_t
opnd_create_dcontext_field_byte(dcontext_t *dcontext, int offs)
{
    return dcontext_opnd_common(dcontext, true, REG_NULL, offs, OPSZ_1);
}

opnd_t
update_dcontext_address(opnd_t op, dcontext_t *old_dcontext, dcontext_t *new_dcontext)
{
    int offs;
    CLIENT_ASSERT(opnd_is_near_base_disp(op) && opnd_get_base(op) == REG_NULL &&
                      opnd_get_index(op) == REG_NULL,
                  "update_dcontext_address: invalid opnd");
    IF_X64(ASSERT_NOT_IMPLEMENTED(false));
    offs = opnd_get_disp(op) - (uint)(ptr_uint_t)old_dcontext;
    if (offs >= 0 && offs < sizeof(dcontext_t)) {
        /* don't pass raw offset, add in upcontext size */
        offs += sizeof(unprotected_context_t);
        return opnd_create_dcontext_field(new_dcontext, offs);
    }
    /* some fields are in a separate memory region! */
    else {
        CLIENT_ASSERT(TEST(SELFPROT_DCONTEXT, dynamo_options.protect_mask),
                      "update_dcontext_address: inconsistent layout");
        IF_X64(ASSERT_NOT_IMPLEMENTED(false));
        offs = opnd_get_disp(op) -
            (uint)(ptr_uint_t)(old_dcontext->upcontext.separate_upcontext);
        if (offs >= 0 && offs < sizeof(unprotected_context_t)) {
            /* raw offs is what we want for upcontext */
            return opnd_create_dcontext_field(new_dcontext, offs);
        }
    }
    /* not a dcontext offset: just return original value */
    return op;
}

opnd_t
opnd_create_tls_slot(int offs)
{
    return opnd_create_sized_tls_slot(offs, OPSZ_PTR);
}

#endif /* !STANDALONE_DECODER */
/****************************************************************************/<|MERGE_RESOLUTION|>--- conflicted
+++ resolved
@@ -2764,13 +2764,9 @@
         return opnd_size_from_bytes(proc_get_vector_length_bytes());
 #        else
         return OPSZ_SCALABLE;
-<<<<<<< HEAD
 #        endif
     }
-    if (reg >= DR_REG_P0 && reg <= DR_REG_P15)
-=======
     if ((reg >= DR_REG_P0 && reg <= DR_REG_P15) || reg == DR_REG_FFR)
->>>>>>> 6cb94a8a
         return OPSZ_SCALABLE_PRED;
     if (reg == DR_REG_CNTVCT_EL0)
         return OPSZ_8;
