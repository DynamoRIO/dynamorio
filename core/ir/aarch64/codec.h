--- conflicted
+++ resolved
@@ -58,16 +58,8 @@
     ((((uint32)(_enc)) >> (bitmin)) & (uint32)MASK((bitmax) - (bitmin) + 1))
 
 #if !defined(DR_HOST_NOT_TARGET) && !defined(STANDALONE_DECODER)
-<<<<<<< HEAD
-#    define OPSZ_SVE_VL_BYTES opnd_size_from_bytes(proc_get_vector_length_bytes())
-=======
-/* TODO i#3044: Vector length will be read from cpuinfo, e.g.
- * opnd_size_from_bytes(proc_get_vector_length()));
- * Setting to fixed size for now in order to pass unit tests.
- */
-#    define OPSZ_SVE_VL opnd_size_from_bytes(dr_get_sve_vl() / 8)
-#    define OPSZ_SVE_PL opnd_size_from_bytes((dr_get_sve_vl() / 8) / 8)
->>>>>>> 0ff54dd5
+#    define OPSZ_SVE_VL opnd_size_from_bytes(proc_get_vector_length_bytes() / 8)
+#    define OPSZ_SVE_PL opnd_size_from_bytes((proc_get_vector_length_bytes() / 8) / 8)
 #else
 /* SVE vector length for off-line decoder set using -vl option with drdisas,
  * e.g.
@@ -76,12 +68,8 @@
  *  85865e6b   ldr    +0x37(%x19)[32byte] -> %z11
  * $
  */
-<<<<<<< HEAD
-#    define OPSZ_SVE_VL_BYTES opnd_size_from_bytes(dr_get_sve_vector_length() / 8)
-=======
-#    define OPSZ_SVE_VL opnd_size_from_bytes(dr_get_sve_vl() / 8)
-#    define OPSZ_SVE_PL opnd_size_from_bytes((dr_get_sve_vl() / 8) / 8)
->>>>>>> 0ff54dd5
+#    define OPSZ_SVE_VL opnd_size_from_bytes(dr_get_sve_vector_length() / 8)
+#    define OPSZ_SVE_PL opnd_size_from_bytes((dr_get_sve_vector_length() / 8) / 8)
 #endif
 
 #define RETURN_FALSE                                           \
