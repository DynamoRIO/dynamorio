/* **********************************************************
 * Copyright (c) 2017-2022 Google, Inc.  All rights reserved.
 * Copyright (c) 2016-2022 ARM Limited. All rights reserved.
 * **********************************************************/

/*
 * Redistribution and use in source and binary forms, with or without
 * modification, are permitted provided that the following conditions are met:
 *
 * * Redistributions of source code must retain the above copyright notice,
 *   this list of conditions and the following disclaimer.
 *
 * * Redistributions in binary form must reproduce the above copyright notice,
 *   this list of conditions and the following disclaimer in the documentation
 *   and/or other materials provided with the distribution.
 *
 * * Neither the name of ARM Limited nor the names of its contributors may be
 *   used to endorse or promote products derived from this software without
 *   specific prior written permission.
 *
 * THIS SOFTWARE IS PROVIDED BY THE COPYRIGHT HOLDERS AND CONTRIBUTORS "AS IS"
 * AND ANY EXPRESS OR IMPLIED WARRANTIES, INCLUDING, BUT NOT LIMITED TO, THE
 * IMPLIED WARRANTIES OF MERCHANTABILITY AND FITNESS FOR A PARTICULAR PURPOSE
 * ARE DISCLAIMED. IN NO EVENT SHALL ARM LIMITED OR CONTRIBUTORS BE LIABLE
 * FOR ANY DIRECT, INDIRECT, INCIDENTAL, SPECIAL, EXEMPLARY, OR CONSEQUENTIAL
 * DAMAGES (INCLUDING, BUT NOT LIMITED TO, PROCUREMENT OF SUBSTITUTE GOODS OR
 * SERVICES; LOSS OF USE, DATA, OR PROFITS; OR BUSINESS INTERRUPTION) HOWEVER
 * CAUSED AND ON ANY THEORY OF LIABILITY, WHETHER IN CONTRACT, STRICT
 * LIABILITY, OR TORT (INCLUDING NEGLIGENCE OR OTHERWISE) ARISING IN ANY WAY
 * OUT OF THE USE OF THIS SOFTWARE, EVEN IF ADVISED OF THE POSSIBILITY OF SUCH
 * DAMAGE.
 */

/* AArch64 decoder and encoder functions.
 * This file is rather large and should perhaps be split up, but there are many
 * opportunities for inlining which could be lost if it were split into separate
 * translation units, and it is helpful to have the per-operand-type decode/encode
 * functions next to each other.
 */

#include <stdint.h>
#include "../globals.h"
#include "arch.h"
#include "decode.h"
#include "disassemble.h"
#include "instr.h"
#include "instr_create_shared.h"

#include "codec.h"

/* Decode immediate argument of bitwise operations.
 * Returns zero if the encoding is invalid.
 */
static ptr_uint_t
decode_bitmask(uint enc)
{
    uint pos = enc >> 6 & 63;
    uint len = enc & 63;
    ptr_uint_t x;

    if (TEST(1U << 12, enc)) {
        if (len == 63)
            return 0;
        x = MASK(len + 1);
        return x >> pos | x << 1 << (63 - pos);
    } else {
        uint i, t = 32;

        while ((t & len) != 0)
            t >>= 1;
        if (t < 2)
            return 0;
        x = len & (t - 1);
        if (x == t - 1)
            return 0;
        x = MASK(x + 1);
        pos &= t - 1;
        x = x >> pos | x << (t - pos);
        for (i = 2; i < 64; i *= 2) {
            if (t <= i)
                x |= x << i;
        }
        return x;
    }
}

/* Encode immediate argument of bitwise operations.
 * Returns -1 if the value cannot be encoded.
 */
static int
encode_bitmask(ptr_uint_t x)
{
    int neg, rep, pos, len;

    neg = 0;
    if ((x & 1) != 0)
        neg = 1, x = ~x;
    if (x == 0)
        return -1;

    if (x >> 2 == (x & MASK(64 - 2)))
        rep = 2, x &= MASK(2);
    else if (x >> 4 == (x & MASK(64 - 4)))
        rep = 4, x &= MASK(4);
    else if (x >> 8 == (x & MASK(64 - 8)))
        rep = 8, x &= MASK(8);
    else if (x >> 16 == (x & MASK(64 - 16)))
        rep = 16, x &= MASK(16);
    else if (x >> 32 == (x & MASK(64 - 32)))
        rep = 32, x &= MASK(32);
    else
        rep = 64;

    pos = 0;
    (x & MASK(32)) != 0 ? 0 : (x >>= 32, pos += 32);
    (x & MASK(16)) != 0 ? 0 : (x >>= 16, pos += 16);
    (x & MASK(8)) != 0 ? 0 : (x >>= 8, pos += 8);
    (x & MASK(4)) != 0 ? 0 : (x >>= 4, pos += 4);
    (x & MASK(2)) != 0 ? 0 : (x >>= 2, pos += 2);
    (x & MASK(1)) != 0 ? 0 : (x >>= 1, pos += 1);

    len = 0;
    (~x & MASK(32)) != 0 ? 0 : (x >>= 32, len += 32);
    (~x & MASK(16)) != 0 ? 0 : (x >>= 16, len += 16);
    (~x & MASK(8)) != 0 ? 0 : (x >>= 8, len += 8);
    (~x & MASK(4)) != 0 ? 0 : (x >>= 4, len += 4);
    (~x & MASK(2)) != 0 ? 0 : (x >>= 2, len += 2);
    (~x & MASK(1)) != 0 ? 0 : (x >>= 1, len += 1);

    if (x != 0)
        return -1;
    if (neg) {
        pos = (pos + len) & (rep - 1);
        len = rep - len;
    }
    return (0x1000 & rep << 6) | (((rep - 1) ^ 31) << 1 & 63) |
        ((rep - pos) & (rep - 1)) << 6 | (len - 1);
}

/* Extract signed integer from subfield of word. */
static inline ptr_int_t
extract_int(uint enc, int pos, int len)
{
    uint u = ((enc >> pos & MASK(len - 1)) - (enc >> pos & ((uint)1 << (len - 1))));
    return u << 1 < u ? -(ptr_int_t)~u - 1 : u;
}

/* Extract unsigned integer from subfield of word. */
static inline ptr_uint_t
extract_uint(uint enc, int pos, int len)
{
    /* pos starts at bit 0 and len includes pos bit as part of its length. */
    return enc >> pos & MASK(len);
}

/* Find the highest bit set in subfield, relative to the starting position. */
static inline uint
highest_bit_set(uint enc, int pos, int len, int *highest_bit)
{
    for (int i = pos + len - 1; i >= pos; i--) {
        if (enc & (1 << i)) {
            *highest_bit = i - pos;
            return true;
        }
    }
    return false;
}

/* Find the lowest bit set in subfield, relative to the starting position. */
static inline uint
lowest_bit_set(uint enc, int pos, int len, int *lowest_bit)
{
    for (int i = pos; i < pos + len; i++) {
        if (enc & (1 << i)) {
            *lowest_bit = i - pos;
            return true;
        }
    }
    return false;
}

static inline aarch64_reg_offset
get_reg_offset(reg_t reg)
{
    if (reg >= DR_REG_Q0 && reg <= DR_REG_Q31)
        return QUAD_REG;
    else if (reg >= DR_REG_D0 && reg <= DR_REG_D31)
        return DOUBLE_REG;
    else if (reg >= DR_REG_S0 && reg <= DR_REG_S31)
        return SINGLE_REG;
    else if (reg >= DR_REG_H0 && reg <= DR_REG_H31)
        return HALF_REG;
    else if (reg >= DR_REG_B0 && reg <= DR_REG_B31)
        return BYTE_REG;
    else
        return NOT_A_REG;
}

static inline bool
try_encode_int(OUT uint *bits, int len, int scale, ptr_int_t val)
{
    /* If any of lowest 'scale' bits are set, or 'val' is out of range, fail. */
    const ptr_int_t range_val = MASK(len + scale);
    if (((ptr_uint_t)val & MASK(scale)) != 0 || val < -range_val || val >= range_val)
        return false;
    *bits = (ptr_uint_t)val >> scale & MASK(len);
    return true;
}

static inline bool
try_encode_imm(OUT uint *imm, int bits, opnd_t opnd)
{
    ptr_int_t value;
    if (!opnd_is_immed_int(opnd))
        return false;
    value = opnd_get_immed_int(opnd);
    if (!(0 <= value && value < (uint)1 << bits))
        return false;
    *imm = value;
    return true;
}

static inline bool
encode_pc_off(OUT uint *poff, int bits, byte *pc, instr_t *instr, opnd_t opnd,
              decode_info_t *di)
{
    ptr_uint_t off, range;
    ASSERT(0 < bits && bits <= 32);
    if (opnd.kind == PC_kind)
        off = opnd.value.pc - pc;
    else if (opnd.kind == INSTR_kind)
        off = (byte *)opnd_get_instr(opnd)->note - (byte *)instr->note;
    else
        return false;
    range = (ptr_uint_t)1 << bits;
    if (!TEST(~((range - 1) << 2), off + (range << 1))) {
        *poff = off >> 2 & (range - 1);
        return true;
    }
    /* If !di->check_reachable we do not require correct alignment for instr operands as
     * there is a common use case of a label instruction operand whose note value holds
     * an identifier used in instrumentation (i#5297).  For pc operands, we do require
     * correct alignment even if !di->check_reachable.
     */
    if (!di->check_reachable && (opnd.kind != PC_kind || ALIGNED(off, 4))) {
        *poff = 0;
        return true;
    }
    return false;
}

static inline opnd_t
decode_sysreg(uint imm15)
{
    reg_t sysreg;
    switch (imm15) {
    case 0x5a10: sysreg = DR_REG_NZCV; break;
    case 0x5a20: sysreg = DR_REG_FPCR; break;
    case 0x5a21: sysreg = DR_REG_FPSR; break;
    case 0x1808: sysreg = DR_REG_MDCCSR_EL0; break;
    case 0x1820: sysreg = DR_REG_DBGDTR_EL0; break;
    case 0x1828: sysreg = DR_REG_DBGDTRRX_EL0; break;
    case 0x4208: sysreg = DR_REG_SP_EL0; break;
    case 0x4210: sysreg = DR_REG_SPSEL; break;
    case 0x4212: sysreg = DR_REG_CURRENTEL; break;
    case 0x4213: sysreg = DR_REG_PAN; break;
    case 0x4214: sysreg = DR_REG_UAO; break;
    case 0x5801: sysreg = DR_REG_CTR_EL0; break;
    case 0x5807: sysreg = DR_REG_DCZID_EL0; break;
    case 0x5920: sysreg = DR_REG_RNDR; break;
    case 0x5921: sysreg = DR_REG_RNDRRS; break;
    case 0x5a11: sysreg = DR_REG_DAIF; break;
    case 0x5a15: sysreg = DR_REG_DIT; break;
    case 0x5a16: sysreg = DR_REG_SSBS; break;
    case 0x5a17: sysreg = DR_REG_TCO; break;
    case 0x5a28: sysreg = DR_REG_DSPSR_EL0; break;
    case 0x5a29: sysreg = DR_REG_DLR_EL0; break;
    case 0x5ce0: sysreg = DR_REG_PMCR_EL0; break;
    case 0x5ce1: sysreg = DR_REG_PMCNTENSET_EL0; break;
    case 0x5ce2: sysreg = DR_REG_PMCNTENCLR_EL0; break;
    case 0x5ce3: sysreg = DR_REG_PMOVSCLR_EL0; break;
    case 0x5ce4: sysreg = DR_REG_PMSWINC_EL0; break;
    case 0x5ce5: sysreg = DR_REG_PMSELR_EL0; break;
    case 0x5ce6: sysreg = DR_REG_PMCEID0_EL0; break;
    case 0x5ce7: sysreg = DR_REG_PMCEID1_EL0; break;
    case 0x5ce8: sysreg = DR_REG_PMCCNTR_EL0; break;
    case 0x5ce9: sysreg = DR_REG_PMXEVTYPER_EL0; break;
    case 0x5cea: sysreg = DR_REG_PMXEVCNTR_EL0; break;
    case 0x5cf0: sysreg = DR_REG_PMUSERENR_EL0; break;
    case 0x5cf3: sysreg = DR_REG_PMOVSSET_EL0; break;
    case 0x5e82: sysreg = DR_REG_TPIDR_EL0; break;
    case 0x5e83: sysreg = DR_REG_TPIDRRO_EL0; break;
    case 0x5e87: sysreg = DR_REG_SCXTNUM_EL0; break;
    case 0x5f00: sysreg = DR_REG_CNTFRQ_EL0; break;
    case 0x5f01: sysreg = DR_REG_CNTPCT_EL0; break;
    case 0x5f02: sysreg = DR_REG_CNTVCT_EL0; break;
    case 0x5f10: sysreg = DR_REG_CNTP_TVAL_EL0; break;
    case 0x5f11: sysreg = DR_REG_CNTP_CTL_EL0; break;
    case 0x5f12: sysreg = DR_REG_CNTP_CVAL_EL0; break;
    case 0x5f18: sysreg = DR_REG_CNTV_TVAL_EL0; break;
    case 0x5f19: sysreg = DR_REG_CNTV_CTL_EL0; break;
    case 0x5f1a: sysreg = DR_REG_CNTV_CVAL_EL0; break;
    case 0x5f40: sysreg = DR_REG_PMEVCNTR0_EL0; break;
    case 0x5f41: sysreg = DR_REG_PMEVCNTR1_EL0; break;
    case 0x5f42: sysreg = DR_REG_PMEVCNTR2_EL0; break;
    case 0x5f43: sysreg = DR_REG_PMEVCNTR3_EL0; break;
    case 0x5f44: sysreg = DR_REG_PMEVCNTR4_EL0; break;
    case 0x5f45: sysreg = DR_REG_PMEVCNTR5_EL0; break;
    case 0x5f46: sysreg = DR_REG_PMEVCNTR6_EL0; break;
    case 0x5f47: sysreg = DR_REG_PMEVCNTR7_EL0; break;
    case 0x5f48: sysreg = DR_REG_PMEVCNTR8_EL0; break;
    case 0x5f49: sysreg = DR_REG_PMEVCNTR9_EL0; break;
    case 0x5f4a: sysreg = DR_REG_PMEVCNTR10_EL0; break;
    case 0x5f4b: sysreg = DR_REG_PMEVCNTR11_EL0; break;
    case 0x5f4c: sysreg = DR_REG_PMEVCNTR12_EL0; break;
    case 0x5f4d: sysreg = DR_REG_PMEVCNTR13_EL0; break;
    case 0x5f4e: sysreg = DR_REG_PMEVCNTR14_EL0; break;
    case 0x5f4f: sysreg = DR_REG_PMEVCNTR15_EL0; break;
    case 0x5f50: sysreg = DR_REG_PMEVCNTR16_EL0; break;
    case 0x5f51: sysreg = DR_REG_PMEVCNTR17_EL0; break;
    case 0x5f52: sysreg = DR_REG_PMEVCNTR18_EL0; break;
    case 0x5f53: sysreg = DR_REG_PMEVCNTR19_EL0; break;
    case 0x5f54: sysreg = DR_REG_PMEVCNTR20_EL0; break;
    case 0x5f55: sysreg = DR_REG_PMEVCNTR21_EL0; break;
    case 0x5f56: sysreg = DR_REG_PMEVCNTR22_EL0; break;
    case 0x5f57: sysreg = DR_REG_PMEVCNTR23_EL0; break;
    case 0x5f58: sysreg = DR_REG_PMEVCNTR24_EL0; break;
    case 0x5f59: sysreg = DR_REG_PMEVCNTR25_EL0; break;
    case 0x5f5a: sysreg = DR_REG_PMEVCNTR26_EL0; break;
    case 0x5f5b: sysreg = DR_REG_PMEVCNTR27_EL0; break;
    case 0x5f5c: sysreg = DR_REG_PMEVCNTR28_EL0; break;
    case 0x5f5d: sysreg = DR_REG_PMEVCNTR29_EL0; break;
    case 0x5f5e: sysreg = DR_REG_PMEVCNTR30_EL0; break;
    case 0x5f60: sysreg = DR_REG_PMEVTYPER0_EL0; break;
    case 0x5f61: sysreg = DR_REG_PMEVTYPER1_EL0; break;
    case 0x5f62: sysreg = DR_REG_PMEVTYPER2_EL0; break;
    case 0x5f63: sysreg = DR_REG_PMEVTYPER3_EL0; break;
    case 0x5f64: sysreg = DR_REG_PMEVTYPER4_EL0; break;
    case 0x5f65: sysreg = DR_REG_PMEVTYPER5_EL0; break;
    case 0x5f66: sysreg = DR_REG_PMEVTYPER6_EL0; break;
    case 0x5f67: sysreg = DR_REG_PMEVTYPER7_EL0; break;
    case 0x5f68: sysreg = DR_REG_PMEVTYPER8_EL0; break;
    case 0x5f69: sysreg = DR_REG_PMEVTYPER9_EL0; break;
    case 0x5f6a: sysreg = DR_REG_PMEVTYPER10_EL0; break;
    case 0x5f6b: sysreg = DR_REG_PMEVTYPER11_EL0; break;
    case 0x5f6c: sysreg = DR_REG_PMEVTYPER12_EL0; break;
    case 0x5f6d: sysreg = DR_REG_PMEVTYPER13_EL0; break;
    case 0x5f6e: sysreg = DR_REG_PMEVTYPER14_EL0; break;
    case 0x5f6f: sysreg = DR_REG_PMEVTYPER15_EL0; break;
    case 0x5f70: sysreg = DR_REG_PMEVTYPER16_EL0; break;
    case 0x5f71: sysreg = DR_REG_PMEVTYPER17_EL0; break;
    case 0x5f72: sysreg = DR_REG_PMEVTYPER18_EL0; break;
    case 0x5f73: sysreg = DR_REG_PMEVTYPER19_EL0; break;
    case 0x5f74: sysreg = DR_REG_PMEVTYPER20_EL0; break;
    case 0x5f75: sysreg = DR_REG_PMEVTYPER21_EL0; break;
    case 0x5f76: sysreg = DR_REG_PMEVTYPER22_EL0; break;
    case 0x5f77: sysreg = DR_REG_PMEVTYPER23_EL0; break;
    case 0x5f78: sysreg = DR_REG_PMEVTYPER24_EL0; break;
    case 0x5f79: sysreg = DR_REG_PMEVTYPER25_EL0; break;
    case 0x5f7a: sysreg = DR_REG_PMEVTYPER26_EL0; break;
    case 0x5f7b: sysreg = DR_REG_PMEVTYPER27_EL0; break;
    case 0x5f7c: sysreg = DR_REG_PMEVTYPER28_EL0; break;
    case 0x5f7d: sysreg = DR_REG_PMEVTYPER29_EL0; break;
    case 0x5f7e: sysreg = DR_REG_PMEVTYPER30_EL0; break;
    case 0x5f7f: sysreg = DR_REG_PMCCFILTR_EL0; break;
    case 0x6218: sysreg = DR_REG_SPSR_IRQ; break;
    case 0x6219: sysreg = DR_REG_SPSR_ABT; break;
    case 0x621a: sysreg = DR_REG_SPSR_UND; break;
    case 0x621b: sysreg = DR_REG_SPSR_FIQ; break;
    default: return opnd_create_immed_uint(imm15, OPSZ_2);
    }
    return opnd_create_reg(sysreg);
}

static inline bool
encode_sysreg(OUT uint *imm15, opnd_t opnd)
{
    if (opnd_is_reg(opnd)) {
        switch (opnd_get_reg(opnd)) {
        case DR_REG_NZCV: *imm15 = 0x5a10; break;
        case DR_REG_FPCR: *imm15 = 0x5a20; break;
        case DR_REG_FPSR: *imm15 = 0x5a21; break;
        case DR_REG_MDCCSR_EL0: *imm15 = 0x1808; break;
        case DR_REG_DBGDTR_EL0: *imm15 = 0x1820; break;
        case DR_REG_DBGDTRRX_EL0: *imm15 = 0x1828; break;
        case DR_REG_SP_EL0: *imm15 = 0x4208; break;
        case DR_REG_SPSEL: *imm15 = 0x4210; break;
        case DR_REG_CURRENTEL: *imm15 = 0x4212; break;
        case DR_REG_PAN: *imm15 = 0x4213; break;
        case DR_REG_UAO: *imm15 = 0x4214; break;
        case DR_REG_CTR_EL0: *imm15 = 0x5801; break;
        case DR_REG_DCZID_EL0: *imm15 = 0x5807; break;
        case DR_REG_RNDR: *imm15 = 0x5920; break;
        case DR_REG_RNDRRS: *imm15 = 0x5921; break;
        case DR_REG_DAIF: *imm15 = 0x5a11; break;
        case DR_REG_DIT: *imm15 = 0x5a15; break;
        case DR_REG_SSBS: *imm15 = 0x5a16; break;
        case DR_REG_TCO: *imm15 = 0x5a17; break;
        case DR_REG_DSPSR_EL0: *imm15 = 0x5a28; break;
        case DR_REG_DLR_EL0: *imm15 = 0x5a29; break;
        case DR_REG_PMCR_EL0: *imm15 = 0x5ce0; break;
        case DR_REG_PMCNTENSET_EL0: *imm15 = 0x5ce1; break;
        case DR_REG_PMCNTENCLR_EL0: *imm15 = 0x5ce2; break;
        case DR_REG_PMOVSCLR_EL0: *imm15 = 0x5ce3; break;
        case DR_REG_PMSWINC_EL0: *imm15 = 0x5ce4; break;
        case DR_REG_PMSELR_EL0: *imm15 = 0x5ce5; break;
        case DR_REG_PMCEID0_EL0: *imm15 = 0x5ce6; break;
        case DR_REG_PMCEID1_EL0: *imm15 = 0x5ce7; break;
        case DR_REG_PMCCNTR_EL0: *imm15 = 0x5ce8; break;
        case DR_REG_PMXEVTYPER_EL0: *imm15 = 0x5ce9; break;
        case DR_REG_PMXEVCNTR_EL0: *imm15 = 0x5cea; break;
        case DR_REG_PMUSERENR_EL0: *imm15 = 0x5cf0; break;
        case DR_REG_PMOVSSET_EL0: *imm15 = 0x5cf3; break;
        case DR_REG_TPIDR_EL0: *imm15 = 0x5e82; break;
        case DR_REG_TPIDRRO_EL0: *imm15 = 0x5e83; break;
        case DR_REG_SCXTNUM_EL0: *imm15 = 0x5e87; break;
        case DR_REG_CNTFRQ_EL0: *imm15 = 0x5f00; break;
        case DR_REG_CNTPCT_EL0: *imm15 = 0x5f01; break;
        case DR_REG_CNTVCT_EL0: *imm15 = 0x5f02; break;
        case DR_REG_CNTP_TVAL_EL0: *imm15 = 0x5f10; break;
        case DR_REG_CNTP_CTL_EL0: *imm15 = 0x5f11; break;
        case DR_REG_CNTP_CVAL_EL0: *imm15 = 0x5f12; break;
        case DR_REG_CNTV_TVAL_EL0: *imm15 = 0x5f18; break;
        case DR_REG_CNTV_CTL_EL0: *imm15 = 0x5f19; break;
        case DR_REG_CNTV_CVAL_EL0: *imm15 = 0x5f1a; break;
        case DR_REG_PMEVCNTR0_EL0: *imm15 = 0x5f40; break;
        case DR_REG_PMEVCNTR1_EL0: *imm15 = 0x5f41; break;
        case DR_REG_PMEVCNTR2_EL0: *imm15 = 0x5f42; break;
        case DR_REG_PMEVCNTR3_EL0: *imm15 = 0x5f43; break;
        case DR_REG_PMEVCNTR4_EL0: *imm15 = 0x5f44; break;
        case DR_REG_PMEVCNTR5_EL0: *imm15 = 0x5f45; break;
        case DR_REG_PMEVCNTR6_EL0: *imm15 = 0x5f46; break;
        case DR_REG_PMEVCNTR7_EL0: *imm15 = 0x5f47; break;
        case DR_REG_PMEVCNTR8_EL0: *imm15 = 0x5f48; break;
        case DR_REG_PMEVCNTR9_EL0: *imm15 = 0x5f49; break;
        case DR_REG_PMEVCNTR10_EL0: *imm15 = 0x5f4a; break;
        case DR_REG_PMEVCNTR11_EL0: *imm15 = 0x5f4b; break;
        case DR_REG_PMEVCNTR12_EL0: *imm15 = 0x5f4c; break;
        case DR_REG_PMEVCNTR13_EL0: *imm15 = 0x5f4d; break;
        case DR_REG_PMEVCNTR14_EL0: *imm15 = 0x5f4e; break;
        case DR_REG_PMEVCNTR15_EL0: *imm15 = 0x5f4f; break;
        case DR_REG_PMEVCNTR16_EL0: *imm15 = 0x5f50; break;
        case DR_REG_PMEVCNTR17_EL0: *imm15 = 0x5f51; break;
        case DR_REG_PMEVCNTR18_EL0: *imm15 = 0x5f52; break;
        case DR_REG_PMEVCNTR19_EL0: *imm15 = 0x5f53; break;
        case DR_REG_PMEVCNTR20_EL0: *imm15 = 0x5f54; break;
        case DR_REG_PMEVCNTR21_EL0: *imm15 = 0x5f55; break;
        case DR_REG_PMEVCNTR22_EL0: *imm15 = 0x5f56; break;
        case DR_REG_PMEVCNTR23_EL0: *imm15 = 0x5f57; break;
        case DR_REG_PMEVCNTR24_EL0: *imm15 = 0x5f58; break;
        case DR_REG_PMEVCNTR25_EL0: *imm15 = 0x5f59; break;
        case DR_REG_PMEVCNTR26_EL0: *imm15 = 0x5f5a; break;
        case DR_REG_PMEVCNTR27_EL0: *imm15 = 0x5f5b; break;
        case DR_REG_PMEVCNTR28_EL0: *imm15 = 0x5f5c; break;
        case DR_REG_PMEVCNTR29_EL0: *imm15 = 0x5f5d; break;
        case DR_REG_PMEVCNTR30_EL0: *imm15 = 0x5f5e; break;
        case DR_REG_PMEVTYPER0_EL0: *imm15 = 0x5f60; break;
        case DR_REG_PMEVTYPER1_EL0: *imm15 = 0x5f61; break;
        case DR_REG_PMEVTYPER2_EL0: *imm15 = 0x5f62; break;
        case DR_REG_PMEVTYPER3_EL0: *imm15 = 0x5f63; break;
        case DR_REG_PMEVTYPER4_EL0: *imm15 = 0x5f64; break;
        case DR_REG_PMEVTYPER5_EL0: *imm15 = 0x5f65; break;
        case DR_REG_PMEVTYPER6_EL0: *imm15 = 0x5f66; break;
        case DR_REG_PMEVTYPER7_EL0: *imm15 = 0x5f67; break;
        case DR_REG_PMEVTYPER8_EL0: *imm15 = 0x5f68; break;
        case DR_REG_PMEVTYPER9_EL0: *imm15 = 0x5f69; break;
        case DR_REG_PMEVTYPER10_EL0: *imm15 = 0x5f6a; break;
        case DR_REG_PMEVTYPER11_EL0: *imm15 = 0x5f6b; break;
        case DR_REG_PMEVTYPER12_EL0: *imm15 = 0x5f6c; break;
        case DR_REG_PMEVTYPER13_EL0: *imm15 = 0x5f6d; break;
        case DR_REG_PMEVTYPER14_EL0: *imm15 = 0x5f6e; break;
        case DR_REG_PMEVTYPER15_EL0: *imm15 = 0x5f6f; break;
        case DR_REG_PMEVTYPER16_EL0: *imm15 = 0x5f70; break;
        case DR_REG_PMEVTYPER17_EL0: *imm15 = 0x5f71; break;
        case DR_REG_PMEVTYPER18_EL0: *imm15 = 0x5f72; break;
        case DR_REG_PMEVTYPER19_EL0: *imm15 = 0x5f73; break;
        case DR_REG_PMEVTYPER20_EL0: *imm15 = 0x5f74; break;
        case DR_REG_PMEVTYPER21_EL0: *imm15 = 0x5f75; break;
        case DR_REG_PMEVTYPER22_EL0: *imm15 = 0x5f76; break;
        case DR_REG_PMEVTYPER23_EL0: *imm15 = 0x5f77; break;
        case DR_REG_PMEVTYPER24_EL0: *imm15 = 0x5f78; break;
        case DR_REG_PMEVTYPER25_EL0: *imm15 = 0x5f79; break;
        case DR_REG_PMEVTYPER26_EL0: *imm15 = 0x5f7a; break;
        case DR_REG_PMEVTYPER27_EL0: *imm15 = 0x5f7b; break;
        case DR_REG_PMEVTYPER28_EL0: *imm15 = 0x5f7c; break;
        case DR_REG_PMEVTYPER29_EL0: *imm15 = 0x5f7d; break;
        case DR_REG_PMEVTYPER30_EL0: *imm15 = 0x5f7e; break;
        case DR_REG_PMCCFILTR_EL0: *imm15 = 0x5f7f; break;
        case DR_REG_SPSR_IRQ: *imm15 = 0x6218; break;
        case DR_REG_SPSR_ABT: *imm15 = 0x6219; break;
        case DR_REG_SPSR_UND: *imm15 = 0x621a; break;
        case DR_REG_SPSR_FIQ: *imm15 = 0x621b; break;
        default: return false;
        }
        return true;
    }
    if (opnd_is_immed_int(opnd)) {
        uint imm;
        if (try_encode_imm(&imm, 15, opnd) && !opnd_is_reg(decode_sysreg(imm))) {
            *imm15 = imm;
            return true;
        }
        return false;
    }
    return false;
}

/* Decode integer register. Input 'n' is number from 0 to 31, where
 * 31 can mean stack pointer or zero register, depending on 'is_sp'.
 */
static inline reg_id_t
decode_reg(uint n, bool is_x, bool is_sp)
{
    return (n < 31      ? (is_x ? DR_REG_X0 : DR_REG_W0) + n
                : is_sp ? (is_x ? DR_REG_XSP : DR_REG_WSP)
                        : (is_x ? DR_REG_XZR : DR_REG_WZR));
}

/* Encode integer register. */
static inline bool
encode_reg(OUT uint *num, OUT bool *is_x, reg_id_t reg, bool is_sp)
{
    if (DR_REG_X0 <= reg && reg <= DR_REG_X30) {
        *num = reg - DR_REG_X0;
        *is_x = true;
        return true;
    }
    if (DR_REG_W0 <= reg && reg <= DR_REG_W30) {
        *num = reg - DR_REG_W0;
        *is_x = false;
        return true;
    }
    if (is_sp && (reg == DR_REG_XSP || reg == DR_REG_WSP)) {
        *num = 31;
        *is_x = (reg == DR_REG_XSP);
        return true;
    }
    if (!is_sp && (reg == DR_REG_XZR || reg == DR_REG_WZR)) {
        *num = 31;
        *is_x = (reg == DR_REG_XZR);
        return true;
    }
    return false;
}

/* Decode SIMD/FP register. */
static inline opnd_t
decode_vreg(aarch64_reg_offset scale, uint n)
{
    reg_id_t reg = DR_REG_NULL;
    ASSERT(n < 32 && scale < 6);
    switch (scale) {
    case BYTE_REG: reg = DR_REG_B0 + n; break;
    case HALF_REG: reg = DR_REG_H0 + n; break;
    case SINGLE_REG: reg = DR_REG_S0 + n; break;
    case DOUBLE_REG: reg = DR_REG_D0 + n; break;
    case QUAD_REG: reg = DR_REG_Q0 + n; break;
    case Z_REG: reg = DR_REG_Z0 + n; break;
    }
    return opnd_create_reg(reg);
}

/* Encode SIMD/FP register. */
static inline bool
encode_vreg(INOUT opnd_size_t *x, OUT uint *r, opnd_t opnd)
{
    reg_id_t reg;
    opnd_size_t sz;
    uint n;
    if (!opnd_is_reg(opnd))
        return false;
    reg = opnd_get_reg(opnd);
    if ((uint)(reg - DR_REG_B0) < 32) {
        n = reg - DR_REG_B0;
        sz = OPSZ_1;
    } else if ((uint)(reg - DR_REG_H0) < 32) {
        n = reg - DR_REG_H0;
        sz = OPSZ_2;
    } else if ((uint)(reg - DR_REG_S0) < 32) {
        n = reg - DR_REG_S0;
        sz = OPSZ_4;
    } else if ((uint)(reg - DR_REG_D0) < 32) {
        n = reg - DR_REG_D0;
        sz = OPSZ_8;
    } else if ((uint)(reg - DR_REG_Q0) < 32) {
        n = reg - DR_REG_Q0;
        sz = OPSZ_16;
    } else if ((uint)(reg - DR_REG_Z0) < 32) {
        n = reg - DR_REG_Z0;
        sz = OPSZ_SCALABLE;
    } else if ((uint)(reg - DR_REG_P0) < 16) {
        n = reg - DR_REG_P0;
        sz = OPSZ_SCALABLE_PRED;
    } else
        return false;
    if (*x == OPSZ_NA)
        *x = sz;
    else if (*x != sz)
        return false;
    *r = n;
    return true;
}

static opnd_t
create_base_imm(uint enc, int disp, int bytes)
{
    /* The base register number comes from bits 5 to 9. It may be SP. */
    return opnd_create_base_disp(decode_reg(extract_uint(enc, 5, 5), true, true),
                                 DR_REG_NULL, 0, disp, opnd_size_from_bytes(bytes));
}

static bool
is_base_imm(opnd_t opnd, OUT uint *regnum)
{
    uint n;
    bool is_x;
    if (!opnd_is_base_disp(opnd) || opnd_get_index(opnd) != DR_REG_NULL ||
        !encode_reg(&n, &is_x, opnd_get_base(opnd), true) || !is_x)
        return false;
    *regnum = n;
    return true;
}

/* Used for mem7* operand types, which have a 7-bit offset and are used by
 * load/store (pair) instructions. Returns the scale (log base 2 of number
 * of bytes) of the memory argument, a function of bits 26, 30 and 31.
 */
static int
mem7_scale(uint enc)
{
    return 2 +
        (TEST(1U << 26, enc) ? extract_uint(enc, 30, 2) : extract_uint(enc, 31, 1));
}

/* Used for memlit operand type, used by load (literal). Returns the size
 * of the memory operand, a function of bits 26, 30 and 31.
 */
static opnd_size_t
memlit_size(uint enc)
{
    opnd_size_t size = OPSZ_0;
    switch (extract_uint(enc, 30, 2)) {
    case 0: size = OPSZ_4; break;
    case 1: size = OPSZ_8; break;
    case 2: size = TEST(1U << 26, enc) ? OPSZ_16 : OPSZ_4;
    }
    return size;
}

/* Returns the number of registers accessed by SIMD load structure and replicate,
 * a function of bits 13 and 21.
 */
static int
memvr_regcount(uint enc)
{
    return ((enc >> 13 & 1) << 1 | (enc >> 21 & 1)) + 1;
}

/* Used for memvs operand type, used by SIMD load/store single structure.
 * Returns the number of bytes read or written, which is a function of
 * bits 10, 11, 13, 14, 15 and 21.
 */
static int
memvs_size(uint enc)
{
    int scale = extract_uint(enc, 14, 2);
    /* Number of elements in structure, 1 to 4. */
    int elems = memvr_regcount(enc);
    int size = extract_uint(enc, 10, 2);
    if (scale == 2 && size == 1)
        scale = 3;
    return elems * (1 << scale);
}

/* Returns the number of registers accessed by SIMD load/store multiple structures,
 * a function of bits 12-15.
 */
static int
multistruct_regcount(uint enc)
{
    switch (extract_uint(enc, 12, 4)) {
    case 0: return 4;
    case 2: return 4;
    case 4: return 3;
    case 6: return 3;
    case 7: return 1;
    case 8: return 2;
    case 10: return 2;
    }
    ASSERT(false);
    return 0;
}

/* Extracts the size from an imm13 field.  Returns NOT_A_REG if the read value is invalid.
 */
static aarch64_reg_offset
extract_imm13_size(uint enc)
{
    const ptr_uint_t value = extract_uint(enc, 5, 13);

    /* Bit 12 is high iff type is a double */
    if (TEST(1 << 12, value))
        return DOUBLE_REG;

    /* For the remaining, invert the value and find the index of the highest high bit
     */
    int index;
    if (!highest_bit_set(~value, 0, 6, &index)) {
        /* Reserved */
        return NOT_A_REG;
    }

    switch (index) {
    case 5: return SINGLE_REG;
    case 4: return HALF_REG;
    case 3:
    case 2:
    case 1: return BYTE_REG;
    default:
        /* Reserved */
        return NOT_A_REG;
    }
}

/* Extracts the operand size from a tsz field */
static opnd_size_t
extract_tsz_size(uint enc)
{
    int lbs;
    if (!lowest_bit_set(enc, 16, 5, &lbs))
        return OPSZ_NA;

    switch (lbs) {
    case 0: return OPSZ_1;
    case 1: return OPSZ_2;
    case 2: return OPSZ_4;
    case 3: return OPSZ_8;
    case 4: return OPSZ_16;
    default: return OPSZ_NA;
    }
}

/*******************************************************************************
 * Pairs of functions for decoding and encoding a generalised type of operand.
 */

/* adr_page: used for adr, adrp */

static bool
decode_opnd_adr_page(int scale, uint enc, byte *pc, OUT opnd_t *opnd)
{
    uint bits = (enc >> 3 & 0x1ffffc) | (enc >> 29 & 3);
    byte *addr = ((byte *)((ptr_uint_t)pc >> scale << scale) +
                  extract_int(bits, 0, 21) * ((ptr_int_t)1 << scale));
    *opnd = opnd_create_rel_addr(addr, OPSZ_0);
    return true;
}

static bool
encode_opnd_adr_page(int scale, byte *pc, opnd_t opnd, OUT uint *enc_out, instr_t *instr,
                     decode_info_t *di)
{
    ptr_int_t offset;
    uint bits;
    if (opnd_is_rel_addr(opnd)) {
        offset = (ptr_int_t)opnd_get_addr(opnd) -
            (ptr_int_t)((ptr_uint_t)pc >> scale << scale);
    } else if (opnd_is_instr(opnd)) {
        offset = (ptr_int_t)((byte *)opnd_get_instr(opnd)->note - (byte *)instr->note);
    } else
        return false;

    if (try_encode_int(&bits, 21, scale, offset)) {
        *enc_out = (bits & 3) << 29 | (bits & 0x1ffffc) << 3;
        return true;
    }
    /* If !di->check_reachable we still require correct alignment. */
    if (!di->check_reachable && ALIGNED(offset, 1ULL << scale)) {
        *enc_out = 0;
        return true;
    }
    return false;
}

/* dq_plus: used for dq0, dq5, dq16, dq0p1, dq0p2, dq0p3 */

static inline bool
decode_opnd_dq_plus(int add, int rpos, int qpos, uint enc, OUT opnd_t *opnd)
{
    *opnd = opnd_create_reg((TEST(1U << qpos, enc) ? DR_REG_Q0 : DR_REG_D0) +
                            (extract_uint(enc, rpos, rpos + 5) + add) % 32);
    return true;
}

static inline bool
encode_opnd_dq_plus(int add, int rpos, int qpos, opnd_t opnd, OUT uint *enc_out)
{
    uint num;
    bool q;
    if (!opnd_is_reg(opnd))
        return false;
    q = (uint)(opnd_get_reg(opnd) - DR_REG_Q0) < 32;
    num = opnd_get_reg(opnd) - (q ? DR_REG_Q0 : DR_REG_D0);
    if (num >= 32)
        return false;
    *enc_out = ((num - add) % 32) << rpos | (uint)q << qpos;
    return true;
}

/* sd: used for sd0, sd5, sd16 */

static inline bool
decode_opnd_sd(int rpos, int qpos, uint enc, OUT opnd_t *opnd)
{
    *opnd = opnd_create_reg((TEST(1U << qpos, enc) ? DR_REG_D0 : DR_REG_S0) +
                            (extract_uint(enc, rpos, rpos + 5) % 32));
    return true;
}

static inline bool
encode_opnd_sd(int rpos, int qpos, opnd_t opnd, OUT uint *enc_out)
{
    uint num;
    bool d;
    if (!opnd_is_reg(opnd))
        return false;
    d = (uint)(opnd_get_reg(opnd) - DR_REG_D0) < 32;
    num = opnd_get_reg(opnd) - (d ? DR_REG_D0 : DR_REG_S0);
    if (num >= 32)
        return false;
    *enc_out = (num % 32) << rpos | (uint)d << qpos;
    return true;
}

/* index: used for opnd_index0, ..., opnd_index3 */

static bool
decode_opnd_index(int n, uint enc, OUT opnd_t *opnd)
{
    uint bits = (enc >> 30 & 1) << 3 | (enc >> 10 & 7);
    *opnd = opnd_create_immed_int(bits >> n, OPSZ_4b);
    return true;
}

static bool
encode_opnd_index(int n, opnd_t opnd, OUT uint *enc_out)
{
    ptr_int_t val;
    uint bits;
    if (!opnd_is_immed_int(opnd))
        return false;
    val = opnd_get_immed_int(opnd);
    if (val < 0 || val >= 16 >> n)
        return false;
    bits = val << n;
    *enc_out = (bits >> 3 & 1) << 30 | (bits & 7) << 10;
    return true;
}

/* int: used for almost every operand type that is an immediate integer */

static bool
decode_opnd_int(int pos, int len, bool signd, int scale, opnd_size_t size,
                dr_opnd_flags_t flags, uint enc, OUT opnd_t *opnd)
{
    ptr_int_t val = signd ? extract_int(enc, pos, len) : extract_uint(enc, pos, len);
    *opnd =
        opnd_add_flags(opnd_create_immed_int(val * ((ptr_int_t)1 << scale), size), flags);
    return true;
}

static bool
encode_opnd_int(int pos, int len, bool signd, int scale, dr_opnd_flags_t flags,
                opnd_t opnd, OUT uint *enc_out)
{
    ptr_uint_t val;
    if (!opnd_is_immed_int(opnd) || (opnd_get_flags(opnd) & flags) != flags)
        return false;
    val = opnd_get_immed_int(opnd);
    if ((val & MASK(scale)) != 0)
        return false;
    if ((val + (signd ? ((ptr_uint_t)1 << (len + scale - 1)) : 0)) >> (len + scale) != 0)
        return false;
    *enc_out = (val >> scale & (((ptr_uint_t)1 << (len - 1)) * 2 - 1)) << pos;
    return true;
}

/* imm_bf: used for bitfield immediate operands  */

static bool
decode_opnd_imm_bf(int pos, uint enc, OUT opnd_t *opnd)
{
    if (!TEST(1U << 31, enc) && extract_uint(enc, pos, 6) >= 32)
        return false;
    return decode_opnd_int(pos, 6, false, 0, OPSZ_6b, 0, enc, opnd);
}

static bool
encode_opnd_imm_bf(int pos, uint enc, opnd_t opnd, uint *enc_out)
{
    if (!TEST(1U << 31, enc) && extract_uint(enc, pos, 6) >= 32)
        return false;
    return encode_opnd_int(pos, 6, false, 0, 0, opnd, enc_out);
}

/* mem0_scale: used for mem0, mem0p */

static inline bool
decode_opnd_mem0_scale(int scale, uint enc, OUT opnd_t *opnd)
{
    *opnd = create_base_imm(enc, 0, 1 << scale);
    return true;
}

static inline bool
encode_opnd_mem0_scale(int scale, opnd_t opnd, OUT uint *enc_out)
{
    uint xn;
    if (!is_base_imm(opnd, &xn) ||
        opnd_get_size(opnd) != opnd_size_from_bytes(1 << scale) ||
        opnd_get_disp(opnd) != 0)
        return false;
    *enc_out = xn << 5;
    return true;
}

/* mem12_scale: used for mem12, mem12q, prf12 */

static inline bool
decode_opnd_mem12_scale(int scale, bool prfm, uint enc, OUT opnd_t *opnd)
{
    *opnd =
        create_base_imm(enc, extract_uint(enc, 10, 12) << scale, prfm ? 0 : 1 << scale);
    return true;
}

static inline bool
encode_opnd_mem12_scale(int scale, bool prfm, opnd_t opnd, OUT uint *enc_out)
{
    int disp;
    uint xn;
    if (!is_base_imm(opnd, &xn) ||
        opnd_get_size(opnd) != (prfm ? OPSZ_0 : opnd_size_from_bytes(1 << scale)))
        return false;
    disp = opnd_get_disp(opnd);
    if (disp < 0 || disp >> scale > 0xfff || disp >> scale << scale != disp)
        return false;
    *enc_out = xn << 5 | (uint)disp >> scale << 10;
    return true;
}

/* mem7_postindex: used for mem7, mem7post */

static inline bool
decode_opnd_mem7_postindex(bool post, uint enc, OUT opnd_t *opnd)
{
    int scale = mem7_scale(enc);
    *opnd = create_base_imm(enc, post ? 0 : extract_int(enc, 15, 7) * (1 << scale),
                            2 << scale);
    opnd->value.base_disp.pre_index = !post;
    return true;
}

static inline bool
encode_opnd_mem7_postindex(bool post, uint enc, opnd_t opnd, OUT uint *enc_out)
{
    int scale = mem7_scale(enc);
    int disp;
    uint xn;
    if (!is_base_imm(opnd, &xn) ||
        opnd_get_size(opnd) != opnd_size_from_bytes(2 << scale))
        return false;
    disp = opnd_get_disp(opnd);
    if (disp == 0 && opnd.value.base_disp.pre_index == post)
        return false;
    if (post ? disp != 0
             : ((uint)disp & MASK(scale)) != 0 ||
                (uint)disp + (0x40 << scale) >= (0x80 << scale))
        return false;
    *enc_out = xn << 5 | ((uint)disp >> scale & 0x7f) << 15;
    return true;
}

/* mem9_bytes: used for mem9, mem9post, mem9q, mem9qpost, prf9 */

static inline bool
decode_opnd_mem9_bytes(int bytes, bool post, uint enc, OUT opnd_t *opnd)
{
    *opnd = create_base_imm(enc, post ? 0 : extract_int(enc, 12, 9), bytes);
    opnd->value.base_disp.pre_index = !post;
    return true;
}

static inline bool
encode_opnd_mem9_bytes(int bytes, bool post, opnd_t opnd, OUT uint *enc_out)
{
    int disp;
    uint xn;
    if (!is_base_imm(opnd, &xn) || opnd_get_size(opnd) != opnd_size_from_bytes(bytes))
        return false;
    disp = opnd_get_disp(opnd);
    if (disp == 0 && opnd.value.base_disp.pre_index == post)
        return false;
    if (post ? (disp != 0) : (disp < -256 || disp > 255))
        return false;
    *enc_out = xn << 5 | ((uint)disp & 0x1ff) << 12;
    return true;
}

/* memreg_size: used for memreg, memregq, prfreg */

static inline bool
decode_opnd_memreg_size(opnd_size_t size, uint enc, OUT opnd_t *opnd)
{
    if (!TEST(1U << 14, enc))
        return false;
    dr_extend_type_t extend;
    switch (enc >> 13 & 7) {
    case 0b010: extend = DR_EXTEND_UXTW; break;
    // Alias for LSL. LSL preferred in disassembly.
    case 0b011: extend = DR_EXTEND_UXTX; break;
    case 0b110: extend = DR_EXTEND_SXTW; break;
    case 0b111: extend = DR_EXTEND_SXTX; break;
    default: return false;
    }

    *opnd = opnd_create_base_disp_aarch64(
        decode_reg(enc >> 5 & 31, true, true),
        decode_reg(enc >> 16 & 31, TEST(1U << 13, enc), false), extend,
        TEST(1U << 12, enc), 0, 0, size);
    return true;
}

static inline bool
encode_opnd_memreg_size(opnd_size_t size, opnd_t opnd, OUT uint *enc_out)
{
    uint rn, rm, option;
    bool xn, xm, scaled;
    if (!opnd_is_base_disp(opnd) || opnd_get_size(opnd) != size ||
        opnd_get_disp(opnd) != 0)
        return false;

    option = opnd_get_index_extend(opnd, &scaled, NULL);

    if (!TEST(2, option))
        return false;

    if (!encode_reg(&rn, &xn, opnd_get_base(opnd), true) || !xn ||
        !encode_reg(&rm, &xm, opnd_get_index(opnd), false) || (!xm && (option & 1) != 0))
        return false;
    *enc_out = rn << 5 | rm << 16 | option << 13 | (uint)scaled << 12;
    return true;
}

/* q0p: used for q0p1, q0p2, q0p3 */

static bool
decode_opnd_q0p(int add, uint enc, OUT opnd_t *opnd)
{
    *opnd = decode_vreg(4, (extract_uint(enc, 0, 5) + add) % 32);
    return true;
}

static bool
encode_opnd_q0p(int add, opnd_t opnd, OUT uint *enc_out)
{
    opnd_size_t size = OPSZ_NA;
    uint r;
    if (!encode_vreg(&size, &r, opnd) || size != OPSZ_16)
        return false;
    *enc_out = (r - add) % 32;
    return true;
}

/* rn: used for many integer register operands where bit 31 specifies W or X */

static inline bool
decode_opnd_rn(bool is_sp, int pos, int sz_bit, uint enc, OUT opnd_t *opnd)
{
    *opnd = opnd_create_reg(
        decode_reg(extract_uint(enc, pos, 5), TEST(1U << sz_bit, enc), is_sp));
    return true;
}

static inline bool
encode_opnd_rn(bool is_sp, int pos, int sz_bit, opnd_t opnd, OUT uint *enc_out)
{
    uint num;
    bool is_x;
    if (!opnd_is_reg(opnd) || !encode_reg(&num, &is_x, opnd_get_reg(opnd), is_sp))
        return false;
    *enc_out = (uint)is_x << sz_bit | num << pos;
    return true;
}

/* vector_reg: used for many FP/SIMD register operands */

static bool
decode_opnd_vector_reg(int pos, int scale, uint enc, OUT opnd_t *opnd)
{
    *opnd = decode_vreg(scale, extract_uint(enc, pos, 5));
    return true;
}

static bool
encode_opnd_vector_reg(int pos, int scale, opnd_t opnd, OUT uint *enc_out)
{
    opnd_size_t size = OPSZ_NA;
    opnd_size_t requested_size = OPSZ_NA;
    if (scale == Z_REG)
        requested_size = OPSZ_SCALABLE;
    else
        requested_size = opnd_size_from_bytes(1 << scale);
    uint r;
    if (!encode_vreg(&size, &r, opnd) || size != requested_size)
        return false;
    *enc_out = r << pos;
    return true;
}

/* vtn: used for vt0, ..., vt3 */

static bool
decode_opnd_vtn(int add, uint enc, OUT opnd_t *opnd)
{
    if (extract_uint(enc, 10, 2) == 3 && extract_uint(enc, 30, 1) == 0)
        return false;
    *opnd = opnd_create_reg((TEST(1U << 30, enc) ? DR_REG_Q0 : DR_REG_D0) +
                            ((extract_uint(enc, 0, 5) + add) % 32));
    return true;
}

static bool
encode_opnd_vtn(int add, uint enc, opnd_t opnd, OUT uint *enc_out)
{
    reg_t reg;
    uint num;
    bool q;
    if (!opnd_is_reg(opnd))
        return false;
    reg = opnd_get_reg(opnd);
    q = (uint)(reg - DR_REG_Q0) < 32;
    if (extract_uint(enc, 10, 2) == 3 && !q)
        return false;
    num = reg - (q ? DR_REG_Q0 : DR_REG_D0);
    if (num >= 32)
        return false;
    *enc_out = (num - add) % 32 | (uint)q << 30;
    return true;
}

/* wxn: used for many integer register operands with fixed size (W or X) */

static bool
decode_opnd_wxn(bool is_x, bool is_sp, int pos, uint enc, OUT opnd_t *opnd)
{
    *opnd = opnd_create_reg(decode_reg(enc >> pos & 31, is_x, is_sp));
    return true;
}

static bool
encode_opnd_wxn(bool is_x, bool is_sp, int pos, opnd_t opnd, OUT uint *enc_out)
{
    reg_id_t reg;
    uint n;
    if (!opnd_is_reg(opnd))
        return false;
    reg = opnd_get_reg(opnd);
    n = reg - (is_x ? DR_REG_X0 : DR_REG_W0);
    if (n < 31) {
        *enc_out = n << pos;
        return true;
    }
    if (reg ==
        (is_sp ? (is_x ? DR_REG_XSP : DR_REG_WSP) : (is_x ? DR_REG_XZR : DR_REG_WZR))) {
        *enc_out = (uint)31 << pos;
        return true;
    }
    return false;
}

/* wxnp: used for CASP, even/odd register pairs */

static bool
decode_opnd_wxnp(bool is_x, int plus, int pos, uint enc, OUT opnd_t *opnd)
{
    if ((enc >> pos & 1) != 0)
        return false;
    *opnd = opnd_create_reg(decode_reg(((enc >> pos) + plus) & 31, is_x, false));
    return true;
}

static bool
encode_opnd_wxnp(bool is_x, int plus, int pos, opnd_t opnd, OUT uint *enc_out)
{
    reg_id_t reg;
    uint n;
    if (!opnd_is_reg(opnd))
        return false;
    reg = opnd_get_reg(opnd);
    n = reg - (is_x ? DR_REG_X0 : DR_REG_W0);
    if (n < 31 && (n - plus) % 2 == 0) {
        *enc_out = ((n - plus) & 31) << pos;
        return true;
    }
    if (reg == (is_x ? DR_REG_XZR : DR_REG_WZR) && ((uint)31 - plus) % 2 == 0) {
        *enc_out = (((uint)31 - plus) & 31) << pos;
        return true;
    }
    return false;
}

static inline reg_id_t
decode_float_reg(uint n, uint type, reg_id_t *reg)
{
    switch (type) {
    case 3:
        /* Half precision operands are only supported in Armv8.2+. */
        *reg = DR_REG_H0 + n;
        return true;
    case 0: *reg = DR_REG_S0 + n; return true;
    case 1: *reg = DR_REG_D0 + n; return true;
    default: return false;
    }
}

static inline bool
decode_opnd_float_reg(int pos, uint enc, OUT opnd_t *opnd)
{
    reg_id_t reg;
    if (!decode_float_reg(extract_uint(enc, pos, 5), extract_uint(enc, 22, 2), &reg))
        return false;
    *opnd = opnd_create_reg(reg);
    return true;
}

static inline bool
size_to_ftype(opnd_size_t size, OUT uint *ftype)
{
    switch (size) {
    case OPSZ_2:
        /* Half precision operands are only supported in Armv8.2+. */
        *ftype = 3;
        break;
    case OPSZ_4: *ftype = 0; break;
    case OPSZ_8: *ftype = 1; break;
    default: return false;
    }
    return true;
}

static inline bool
encode_opnd_float_reg(int pos, opnd_t opnd, OUT uint *enc_out)
{
    uint num;
    uint type;

    opnd_size_t size = OPSZ_NA;

    if (!encode_vreg(&size, &num, opnd))
        return false;
    if (!size_to_ftype(size, &type))
        return false;

    *enc_out = type << 22 | num << pos;
    return true;
}

/* Used to encode a SVE predicate register (P register). */

static inline bool
encode_opnd_p(uint pos_start, uint max_reg_num, opnd_t opnd, OUT uint *enc_out)
{
    uint num;
    if (!opnd_is_reg(opnd))
        return false;
    num = opnd_get_reg(opnd) - DR_REG_P0;
    if (num > max_reg_num)
        return false;
    *enc_out = num << pos_start;
    return true;
}

static inline bool
decode_single_sized(reg_id_t base_reg, uint pos_start, uint bits,
                    aarch64_reg_offset bit_size, uint enc, OUT opnd_t *opnd)
{
    opnd_size_t size;

    switch (bit_size) {
    case BYTE_REG: size = OPSZ_1; break;
    case HALF_REG: size = OPSZ_2; break;
    case SINGLE_REG: size = OPSZ_4; break;
    case DOUBLE_REG: size = OPSZ_8; break;
    case QUAD_REG: size = OPSZ_16; break;
    default: return false;
    }

    *opnd = opnd_create_reg_element_vector(base_reg + extract_uint(enc, pos_start, bits),
                                           size);
    return true;
}

static inline bool
encode_single_sized(opnd_size_t vec_size, uint pos_start, aarch64_reg_offset bit_size,
                    opnd_t opnd, OUT uint *enc_out)
{
    if (!opnd_is_element_vector_reg(opnd))
        return false;

    aarch64_reg_offset size;
    uint reg_number;

    switch (opnd_get_vector_element_size(opnd)) {
    case OPSZ_1: size = BYTE_REG; break;
    case OPSZ_2: size = HALF_REG; break;
    case OPSZ_4: size = SINGLE_REG; break;
    case OPSZ_8: size = DOUBLE_REG; break;
    case OPSZ_16: size = QUAD_REG; break;
    default: return false;
    }

    if (bit_size != size)
        return false;

    if (!encode_vreg(&vec_size, &reg_number, opnd))
        return false;

    *enc_out |= (reg_number << pos_start);
    return true;
}

static inline bool
decode_sized_base(uint pos_start, uint size_start, uint min_size, uint max_size,
                  reg_id_t base_reg, uint enc, byte *pc, OUT opnd_t *opnd)
{
    aarch64_reg_offset bit_size = extract_uint(enc, size_start, 2);
    if (bit_size < min_size)
        return false;
    if (bit_size > max_size)
        return false;

    return decode_single_sized(base_reg, pos_start, 5, bit_size, enc, opnd);
}

static inline bool
encode_sized_base(uint pos_start, uint size_start, uint min_size, uint max_size,
                  opnd_size_t vec_size, opnd_t opnd, OUT uint *enc_out)
{
    if (!opnd_is_element_vector_reg(opnd))
        return false;

    aarch64_reg_offset size;
    uint reg_number;

    switch (opnd_get_vector_element_size(opnd)) {
    case OPSZ_1: size = BYTE_REG; break;
    case OPSZ_2: size = HALF_REG; break;
    case OPSZ_4: size = SINGLE_REG; break;
    case OPSZ_8: size = DOUBLE_REG; break;
    case OPSZ_16: size = QUAD_REG; break;
    default: return false;
    }

    if (size > max_size)
        return false;
    if (size < min_size)
        return false;

    if (!encode_vreg(&vec_size, &reg_number, opnd))
        return false;

    *enc_out |= (size << size_start) | (reg_number << pos_start);
    return true;
}

static inline bool
decode_sized_z(uint pos_start, uint size_start, uint min_size, uint max_size, uint enc,
               byte *pc, OUT opnd_t *opnd)
{
    return decode_sized_base(pos_start, size_start, min_size, max_size, DR_REG_Z0, enc,
                             pc, opnd);
}

static inline bool
encode_sized_z(uint pos_start, uint size_start, uint min_size, uint max_size, opnd_t opnd,
               OUT uint *enc_out)
{
    return encode_sized_base(pos_start, size_start, min_size, max_size, OPSZ_SCALABLE,
                             opnd, enc_out);
}

static inline bool
decode_sized_p(uint pos_start, uint size_start, uint min_size, uint max_size, uint enc,
               byte *pc, OUT opnd_t *opnd)
{
    return decode_sized_base(pos_start, size_start, min_size, max_size, DR_REG_P0, enc,
                             pc, opnd);
}

static inline bool
encode_sized_p(uint pos_start, uint size_start, uint min_size, uint max_size, opnd_t opnd,
               OUT uint *enc_out)
{
    return encode_sized_base(pos_start, size_start, min_size, max_size,
                             OPSZ_SCALABLE_PRED, opnd, enc_out);
}

/*******************************************************************************
 * Pairs of functions for decoding and encoding each type of operand, as listed in
 * "codec.txt". Try to keep these short: perhaps a tail call to a function in the
 * previous section.
 */

/* impx30: implicit X30 operand, used by BLR */

static inline bool
decode_opnd_impx30(uint enc, int opcode, byte *pc, OUT opnd_t *opnd)
{
    *opnd = opnd_create_reg(DR_REG_X30);
    return true;
}

static inline bool
encode_opnd_impx30(uint enc, int opcode, byte *pc, opnd_t opnd, OUT uint *enc_out)
{
    if (!opnd_is_reg(opnd) || opnd_get_reg(opnd) != DR_REG_X30)
        return false;
    *enc_out = 0;
    return true;
}

/* lsl: constant LSL for ADD/MOV, no encoding bits */

static inline bool
decode_opnd_lsl(uint enc, int opcode, byte *pc, OUT opnd_t *opnd)
{
    uint t = DR_SHIFT_LSL;
    return decode_opnd_int(0, 2, false, 0, OPSZ_2b, DR_OPND_IS_SHIFT, t, opnd);
}

static inline bool
encode_opnd_lsl(uint enc, int opcode, byte *pc, opnd_t opnd, OUT uint *enc_out)
{
    uint t;
    if (!encode_opnd_int(0, 2, false, 0, DR_OPND_IS_SHIFT, opnd, &t) || t != DR_SHIFT_LSL)
        return false;
    *enc_out = 0;
    return true;
}

/* mul: constant MUL for predicate counts, no encoding bits */

static inline bool
decode_opnd_mul(uint enc, int opcode, byte *pc, OUT opnd_t *opnd)
{
    uint t = DR_SHIFT_MUL;
    return decode_opnd_int(0, 4, false, 0, OPSZ_2b, DR_OPND_IS_SHIFT, t, opnd);
}

static inline bool
encode_opnd_mul(uint enc, int opcode, byte *pc, opnd_t opnd, OUT uint *enc_out)
{
    uint t;
    if (!encode_opnd_int(0, 4, false, 0, DR_OPND_IS_SHIFT, opnd, &t) || t != DR_SHIFT_MUL)
        return false;
    *enc_out = 0;
    return true;
}

/* h_sz: Operand size for half precision encoding of floating point vector
 * instructions. We need to convert the generic size operand to the right
 * encoding bits. It only supports ISZ_HALF.
 */
static inline bool
decode_opnd_h_sz(uint enc, int opcode, byte *pc, OUT opnd_t *opnd)
{
    *opnd = opnd_create_immed_int(VECTOR_ELEM_WIDTH_HALF, OPSZ_1);
    return true;
}

static inline bool
encode_opnd_h_sz(uint enc, int opcode, byte *pc, opnd_t opnd, OUT uint *enc_out)
{
    if (!opnd_is_immed_int(opnd))
        return false;

    if ((opnd_get_immed_int(opnd) == VECTOR_ELEM_WIDTH_HALF) &&
        (opnd_get_size(opnd) == OPSZ_1))
        return true;
    return false;
}

/* b_const_sz: Operand size for byte vector elements
 */
static inline bool
decode_opnd_b_const_sz(uint enc, int opcode, byte *pc, OUT opnd_t *opnd)
{
    *opnd = opnd_create_immed_int(VECTOR_ELEM_WIDTH_BYTE, OPSZ_2b);
    return true;
}

static inline bool
encode_opnd_b_const_sz(uint enc, int opcode, byte *pc, opnd_t opnd, OUT uint *enc_out)
{
    if (!opnd_is_immed_int(opnd))
        return false;

    if (opnd_get_immed_int(opnd) == VECTOR_ELEM_WIDTH_BYTE)
        return true;
    return false;
}

#if 0  /* Currently unused. */
/* h_const_sz: Operand size for half (16-bit) vector elements
 */
static inline bool
decode_opnd_h_const_sz(uint enc, int opcode, byte *pc, OUT opnd_t *opnd)
{
    *opnd = opnd_create_immed_int(VECTOR_ELEM_WIDTH_HALF, OPSZ_2b);
    return true;
}

static inline bool
encode_opnd_h_const_sz(uint enc, int opcode, byte *pc, opnd_t opnd, OUT uint *enc_out)
{
    if (!opnd_is_immed_int(opnd))
        return false;

    if (opnd_get_immed_int(opnd) == VECTOR_ELEM_WIDTH_HALF)
        return true;
    return false;
}
#endif /* Currently unused. */

/* s_const_sz: Operand size for single (32-bit) vector element
 */
static inline bool
decode_opnd_s_const_sz(uint enc, int opcode, byte *pc, OUT opnd_t *opnd)
{
    *opnd = opnd_create_immed_int(VECTOR_ELEM_WIDTH_SINGLE, OPSZ_2b);
    return true;
}

static inline bool
encode_opnd_s_const_sz(uint enc, int opcode, byte *pc, opnd_t opnd, OUT uint *enc_out)
{
    if (!opnd_is_immed_int(opnd))
        return false;

    if (opnd_get_immed_int(opnd) == VECTOR_ELEM_WIDTH_SINGLE)
        return true;
    return false;
}

/* d_const_sz: Operand size for double (64 bit) vector elements
 */
static inline bool
decode_opnd_d_const_sz(uint enc, int opcode, byte *pc, OUT opnd_t *opnd)
{
    *opnd = opnd_create_immed_int(VECTOR_ELEM_WIDTH_DOUBLE, OPSZ_2b);
    return true;
}

static inline bool
encode_opnd_d_const_sz(uint enc, int opcode, byte *pc, opnd_t opnd, OUT uint *enc_out)
{
    if (!opnd_is_immed_int(opnd))
        return false;

    if (opnd_get_immed_int(opnd) == VECTOR_ELEM_WIDTH_DOUBLE)
        return true;
    return false;
}

/* vindex_D1: implicit index, always 1 */

static inline bool
decode_opnd_vindex_D1(uint enc, int opcode, byte *pc, OUT opnd_t *opnd)
{
    *opnd = opnd_create_immed_int(1, OPSZ_2b);
    return true;
}

static inline bool
encode_opnd_vindex_D1(uint enc, int opcode, byte *pc, opnd_t opnd, OUT uint *enc_out)
{
    if (!opnd_is_immed_int(opnd))
        return false;

    if (opnd_get_immed_int(opnd) == 1)
        return true;
    return false;
}

/* Zero_const: implicit imm, always 0 */

static inline bool
decode_opnd_zero_fp_const(uint enc, int opcode, byte *pc, OUT opnd_t *opnd)
{
    *opnd = opnd_create_immed_float(0);
    return true;
}

static inline bool
encode_opnd_zero_fp_const(uint enc, int opcode, byte *pc, opnd_t opnd, OUT uint *enc_out)
{
    if (!opnd_is_immed_float(opnd))
        return false;

    if (opnd_get_immed_float(opnd) == 0)
        return true;
    return false;
}

/* nzcv: flag bit specifier for conditional compare */

#if 0  /* Currently unused. */
static inline bool
decode_opnd_nzcv(uint enc, int opcode, byte *pc, OUT opnd_t *opnd)
{
    return decode_opnd_int(0, 4, false, 0, OPSZ_4b, 0, enc, opnd);
}

static inline bool
encode_opnd_nzcv(uint enc, int opcode, byte *pc, opnd_t opnd, OUT uint *enc_out)
{
    return encode_opnd_int(0, 4, false, 0, 0, opnd, enc_out);
}
#endif /* Currently unused. */

/* p0: SVE predicate register at bit position 0; P0-P15 */

static inline bool
decode_opnd_p0(uint enc, int opcode, byte *pc, OUT opnd_t *opnd)
{
    *opnd = opnd_create_reg(DR_REG_P0 + extract_uint(enc, 0, 4));
    return true;
}

static inline bool
encode_opnd_p0(uint enc, int opcode, byte *pc, opnd_t opnd, OUT uint *enc_out)
{
    if (!opnd_is_predicate_reg(opnd))
        return false;
    return encode_opnd_p(0, 15, opnd, enc_out);
}

/* w0: W register or WZR at bit position 0 */

static inline bool
decode_opnd_p_b_0(uint enc, int opcode, byte *pc, OUT opnd_t *opnd)
{
    return decode_single_sized(DR_REG_P0, 0, 4, BYTE_REG, enc, opnd);
}

static inline bool
encode_opnd_p_b_0(uint enc, int opcode, byte *pc, opnd_t opnd, OUT uint *enc_out)
{
    if (!opnd_is_predicate_reg(opnd))
        return false;
    return encode_single_sized(OPSZ_SCALABLE_PRED, 0, BYTE_REG, opnd, enc_out);
}

static inline bool
decode_opnd_w0(uint enc, int opcode, byte *pc, OUT opnd_t *opnd)
{
    return decode_opnd_wxn(false, false, 0, enc, opnd);
}

static inline bool
encode_opnd_w0(uint enc, int opcode, byte *pc, opnd_t opnd, OUT uint *enc_out)
{
    return encode_opnd_wxn(false, false, 0, opnd, enc_out);
}

/* w0p0: even-numbered W register or WZR at bit position 0 */

static inline bool
decode_opnd_w0p0(uint enc, int opcode, byte *pc, OUT opnd_t *opnd)
{
    return decode_opnd_wxnp(false, 0, 0, enc, opnd);
}

static inline bool
encode_opnd_w0p0(uint enc, int opcode, byte *pc, opnd_t opnd, OUT uint *enc_out)
{
    return encode_opnd_wxnp(false, 0, 0, opnd, enc_out);
}

/* w0p1: even-numbered W register or WZR at bit position 0, add 1 */

static inline bool
decode_opnd_w0p1(uint enc, int opcode, byte *pc, OUT opnd_t *opnd)
{
    return decode_opnd_wxnp(false, 1, 0, enc, opnd);
}

static inline bool
encode_opnd_w0p1(uint enc, int opcode, byte *pc, opnd_t opnd, OUT uint *enc_out)
{
    return encode_opnd_wxnp(false, 1, 0, opnd, enc_out);
}

/* x0: X register or XZR at bit position 0 */

static inline bool
decode_opnd_x0(uint enc, int opcode, byte *pc, OUT opnd_t *opnd)
{
    return decode_opnd_wxn(true, false, 0, enc, opnd);
}

static inline bool
encode_opnd_x0(uint enc, int opcode, byte *pc, opnd_t opnd, OUT uint *enc_out)
{
    return encode_opnd_wxn(true, false, 0, opnd, enc_out);
}

/* memx0: memory operand with no offset used as memref for SYS */

static inline bool
decode_opnd_memx0(uint enc, int opcode, byte *pc, OUT opnd_t *opnd)
{
    *opnd = opnd_create_base_disp(decode_reg(extract_uint(enc, 0, 5), true, false),
                                  DR_REG_NULL, 0, 0, OPSZ_sys);
    return true;
}

static inline bool
encode_opnd_memx0(uint enc, int opcode, byte *pc, opnd_t opnd, OUT uint *enc_out)
{
    uint xn;
    bool is_x;
    /* Only a base address in X reg is valid */
    if (!opnd_is_base_disp(opnd) || !encode_reg(&xn, &is_x, opnd_get_base(opnd), false) ||
        !is_x || opnd_get_size(opnd) != OPSZ_sys || opnd_get_scale(opnd) != 0 ||
        opnd_get_disp(opnd) != 0 || opnd_get_index(opnd) != DR_REG_NULL)
        return false;
    *enc_out = xn;
    return true;
}

/* x0p0: even-numbered X register or XZR at bit position 0 */

static inline bool
decode_opnd_x0p0(uint enc, int opcode, byte *pc, OUT opnd_t *opnd)
{
    return decode_opnd_wxnp(true, 0, 0, enc, opnd);
}

static inline bool
encode_opnd_x0p0(uint enc, int opcode, byte *pc, opnd_t opnd, OUT uint *enc_out)
{
    return encode_opnd_wxnp(true, 0, 0, opnd, enc_out);
}

/* x0p1: even-numbered X register or XZR at bit position 0, add 1 */

static inline bool
decode_opnd_x0p1(uint enc, int opcode, byte *pc, OUT opnd_t *opnd)
{
    return decode_opnd_wxnp(true, 1, 0, enc, opnd);
}

static inline bool
encode_opnd_x0p1(uint enc, int opcode, byte *pc, opnd_t opnd, OUT uint *enc_out)
{
    return encode_opnd_wxnp(true, 1, 0, opnd, enc_out);
}

/* b0: B register at bit position 0 */

static inline bool
decode_opnd_b0(uint enc, int opcode, byte *pc, OUT opnd_t *opnd)
{
    return decode_opnd_vector_reg(0, 0, enc, opnd);
}

static inline bool
encode_opnd_b0(uint enc, int opcode, byte *pc, opnd_t opnd, OUT uint *enc_out)
{
    return encode_opnd_vector_reg(0, 0, opnd, enc_out);
}

/* h0: H register at bit position 0 */

static inline bool
decode_opnd_h0(uint enc, int opcode, byte *pc, OUT opnd_t *opnd)
{
    return decode_opnd_vector_reg(0, 1, enc, opnd);
}

static inline bool
encode_opnd_h0(uint enc, int opcode, byte *pc, opnd_t opnd, OUT uint *enc_out)
{
    return encode_opnd_vector_reg(0, 1, opnd, enc_out);
}

/* s0: S register at bit position 0 */

static inline bool
decode_opnd_s0(uint enc, int opcode, byte *pc, OUT opnd_t *opnd)
{
    return decode_opnd_vector_reg(0, 2, enc, opnd);
}

static inline bool
encode_opnd_s0(uint enc, int opcode, byte *pc, opnd_t opnd, OUT uint *enc_out)
{
    return encode_opnd_vector_reg(0, 2, opnd, enc_out);
}

/* d0: D register at bit position 0 */

static inline bool
decode_opnd_d0(uint enc, int opcode, byte *pc, OUT opnd_t *opnd)
{
    return decode_opnd_vector_reg(0, 3, enc, opnd);
}

static inline bool
encode_opnd_d0(uint enc, int opcode, byte *pc, opnd_t opnd, OUT uint *enc_out)
{
    return encode_opnd_vector_reg(0, 3, opnd, enc_out);
}

/* q0: Q register at bit position 0 */

static inline bool
decode_opnd_q0(uint enc, int opcode, byte *pc, OUT opnd_t *opnd)
{
    return decode_opnd_vector_reg(0, 4, enc, opnd);
}

static inline bool
encode_opnd_q0(uint enc, int opcode, byte *pc, opnd_t opnd, OUT uint *enc_out)
{
    return encode_opnd_vector_reg(0, 4, opnd, enc_out);
}

/* z0: Z register at bit position 0. */

static inline bool
decode_opnd_z0(uint enc, int opcode, byte *pc, OUT opnd_t *opnd)
{
    return decode_opnd_vector_reg(0, Z_REG, enc, opnd);
}

static inline bool
encode_opnd_z0(uint enc, int opcode, byte *pc, opnd_t opnd, OUT uint *enc_out)
{
    return encode_opnd_vector_reg(0, Z_REG, opnd, enc_out);
}

static inline bool
decode_opnd_z_b_0(uint enc, int opcode, byte *pc, OUT opnd_t *opnd)
{
    return decode_single_sized(DR_REG_Z0, 0, 5, BYTE_REG, enc, opnd);
}

static inline bool
encode_opnd_z_b_0(uint enc, int opcode, byte *pc, opnd_t opnd, OUT uint *enc_out)
{
    return encode_single_sized(OPSZ_SCALABLE, 0, BYTE_REG, opnd, enc_out);
}

static inline bool
decode_opnd_z_h_0(uint enc, int opcode, byte *pc, OUT opnd_t *opnd)
{
    return decode_single_sized(DR_REG_Z0, 0, 5, HALF_REG, enc, opnd);
}

static inline bool
encode_opnd_z_h_0(uint enc, int opcode, byte *pc, opnd_t opnd, OUT uint *enc_out)
{
    return encode_single_sized(OPSZ_SCALABLE, 0, HALF_REG, opnd, enc_out);
}

static inline bool
decode_opnd_z_s_0(uint enc, int opcode, byte *pc, OUT opnd_t *opnd)
{
    return decode_single_sized(DR_REG_Z0, 0, 5, SINGLE_REG, enc, opnd);
}

static inline bool
encode_opnd_z_s_0(uint enc, int opcode, byte *pc, opnd_t opnd, OUT uint *enc_out)
{
    return encode_single_sized(OPSZ_SCALABLE, 0, SINGLE_REG, opnd, enc_out);
}

static inline bool
decode_opnd_z_d_0(uint enc, int opcode, byte *pc, OUT opnd_t *opnd)
{
    return decode_single_sized(DR_REG_Z0, 0, 5, DOUBLE_REG, enc, opnd);
}

static inline bool
encode_opnd_z_d_0(uint enc, int opcode, byte *pc, opnd_t opnd, OUT uint *enc_out)
{
    return encode_single_sized(OPSZ_SCALABLE, 0, DOUBLE_REG, opnd, enc_out);
}

static inline bool
decode_opnd_z_q_0(uint enc, int opcode, byte *pc, OUT opnd_t *opnd)
{
    return decode_single_sized(DR_REG_Z0, 0, 5, QUAD_REG, enc, opnd);
}

static inline bool
encode_opnd_z_q_0(uint enc, int opcode, byte *pc, opnd_t opnd, OUT uint *enc_out)
{
    return encode_single_sized(OPSZ_SCALABLE, 0, QUAD_REG, opnd, enc_out);
}

/* q0p1: as q0 but add 1 mod 32 to reg number */

static inline bool
decode_opnd_q0p1(uint enc, int opcode, byte *pc, OUT opnd_t *opnd)
{
    return decode_opnd_q0p(1, enc, opnd);
}

static inline bool
encode_opnd_q0p1(uint enc, int opcode, byte *pc, opnd_t opnd, OUT uint *enc_out)
{
    return encode_opnd_q0p(1, opnd, enc_out);
}

/* q0p2: as q0 but add 2 mod 32 to reg number */

static inline bool
decode_opnd_q0p2(uint enc, int opcode, byte *pc, OUT opnd_t *opnd)
{
    return decode_opnd_q0p(2, enc, opnd);
}

static inline bool
encode_opnd_q0p2(uint enc, int opcode, byte *pc, opnd_t opnd, OUT uint *enc_out)
{
    return encode_opnd_q0p(2, opnd, enc_out);
}

/* q0p3: as q0 but add 3 mod 32 to reg number */

static inline bool
decode_opnd_q0p3(uint enc, int opcode, byte *pc, OUT opnd_t *opnd)
{
    return decode_opnd_q0p(3, enc, opnd);
}

static inline bool
encode_opnd_q0p3(uint enc, int opcode, byte *pc, opnd_t opnd, OUT uint *enc_out)
{
    return encode_opnd_q0p(3, opnd, enc_out);
}

/* prfop: prefetch operation, such as PLDL1KEEP */

static inline bool
decode_opnd_prfop(uint enc, int opcode, byte *pc, OUT opnd_t *opnd)
{
    return decode_opnd_int(0, 5, false, 0, OPSZ_5b, 0, enc, opnd);
}

static inline bool
encode_opnd_prfop(uint enc, int opcode, byte *pc, opnd_t opnd, OUT uint *enc_out)
{
    return encode_opnd_int(0, 5, false, 0, 0, opnd, enc_out);
}

/* op2: 3-bit immediate from bits 5-7 */

static inline bool
decode_opnd_op2(uint enc, int opcode, byte *pc, OUT opnd_t *opnd)
{
    return decode_opnd_int(5, 3, false, 0, OPSZ_3b, 0, enc, opnd);
}

static inline bool
encode_opnd_op2(uint enc, int opcode, byte *pc, opnd_t opnd, OUT uint *enc_out)
{
    return encode_opnd_int(5, 3, false, 0, 0, opnd, enc_out);
}

static inline bool
decode_opnd_p_b_5(uint enc, int opcode, byte *pc, OUT opnd_t *opnd)
{
    return decode_single_sized(DR_REG_P0, 5, 4, BYTE_REG, enc, opnd);
}

static inline bool
encode_opnd_p_b_5(uint enc, int opcode, byte *pc, opnd_t opnd, OUT uint *enc_out)
{
    if (!opnd_is_predicate_reg(opnd))
        return false;
    return encode_single_sized(OPSZ_SCALABLE_PRED, 5, BYTE_REG, opnd, enc_out);
}

static inline bool
decode_opnd_p5_zer(uint enc, int opcode, byte *pc, OUT opnd_t *opnd)
{
    *opnd = opnd_create_predicate_reg(DR_REG_P0 + extract_uint(enc, 5, 4), false);
    return true;
}

static inline bool
encode_opnd_p5_zer(uint enc, int opcode, byte *pc, opnd_t opnd, OUT uint *enc_out)
{
    if (!opnd_is_predicate_zero(opnd))
        return false;
    return encode_opnd_p(5, 15, opnd, enc_out);
}

/* w5: W register or WZR at bit position 5 */

static inline bool
decode_opnd_w5(uint enc, int opcode, byte *pc, OUT opnd_t *opnd)
{
    return decode_opnd_wxn(false, false, 5, enc, opnd);
}

static inline bool
encode_opnd_w5(uint enc, int opcode, byte *pc, opnd_t opnd, OUT uint *enc_out)
{
    return encode_opnd_wxn(false, false, 5, opnd, enc_out);
}

/* x5: X register or XZR at position 5 */

static inline bool
decode_opnd_x5(uint enc, int opcode, byte *pc, OUT opnd_t *opnd)
{
    return decode_opnd_wxn(true, false, 5, enc, opnd);
}

static inline bool
encode_opnd_x5(uint enc, int opcode, byte *pc, opnd_t opnd, OUT uint *enc_out)
{
    return encode_opnd_wxn(true, false, 5, opnd, enc_out);
}

/* x5: X register or XSP at position 5 */

static inline bool
decode_opnd_x5sp(uint enc, int opcode, byte *pc, OUT opnd_t *opnd)
{
    return decode_opnd_wxn(true, true, 5, enc, opnd);
}

static inline bool
encode_opnd_x5sp(uint enc, int opcode, byte *pc, opnd_t opnd, OUT uint *enc_out)
{
    return encode_opnd_wxn(true, true, 5, opnd, enc_out);
}

/* b5: B register at bit position 5 */
static inline bool
decode_opnd_b5(uint enc, int opcode, byte *pc, OUT opnd_t *opnd)
{
    return decode_opnd_vector_reg(5, 0, enc, opnd);
}

static inline bool
encode_opnd_b5(uint enc, int opcode, byte *pc, opnd_t opnd, OUT uint *enc_out)
{
    return encode_opnd_vector_reg(5, 0, opnd, enc_out);
}

/* h5: H register at bit position 5 */

static inline bool
decode_opnd_h5(uint enc, int opcode, byte *pc, OUT opnd_t *opnd)
{
    return decode_opnd_vector_reg(5, 1, enc, opnd);
}

static inline bool
encode_opnd_h5(uint enc, int opcode, byte *pc, opnd_t opnd, OUT uint *enc_out)
{
    return encode_opnd_vector_reg(5, 1, opnd, enc_out);
}

/* s5: S register at bit position 5 */

static inline bool
decode_opnd_s5(uint enc, int opcode, byte *pc, OUT opnd_t *opnd)
{
    return decode_opnd_vector_reg(5, 2, enc, opnd);
}

static inline bool
encode_opnd_s5(uint enc, int opcode, byte *pc, opnd_t opnd, OUT uint *enc_out)
{
    return encode_opnd_vector_reg(5, 2, opnd, enc_out);
}

/* d5: D register at bit position 5 */

static inline bool
decode_opnd_d5(uint enc, int opcode, byte *pc, OUT opnd_t *opnd)
{
    return decode_opnd_vector_reg(5, 3, enc, opnd);
}

static inline bool
encode_opnd_d5(uint enc, int opcode, byte *pc, opnd_t opnd, OUT uint *enc_out)
{
    return encode_opnd_vector_reg(5, 3, opnd, enc_out);
}

/* q5: Q register at bit position 5 */

static inline bool
decode_opnd_q5(uint enc, int opcode, byte *pc, OUT opnd_t *opnd)
{
    return decode_opnd_vector_reg(5, 4, enc, opnd);
}

static inline bool
encode_opnd_q5(uint enc, int opcode, byte *pc, opnd_t opnd, OUT uint *enc_out)
{
    return encode_opnd_vector_reg(5, 4, opnd, enc_out);
}

/* z5: Z register at bit position 5. */

static inline bool
decode_opnd_z5(uint enc, int opcode, byte *pc, OUT opnd_t *opnd)
{
    return decode_opnd_vector_reg(5, Z_REG, enc, opnd);
}

static inline bool
encode_opnd_z5(uint enc, int opcode, byte *pc, opnd_t opnd, OUT uint *enc_out)
{
    return encode_opnd_vector_reg(5, Z_REG, opnd, enc_out);
}

static inline bool
decode_opnd_z_b_5(uint enc, int opcode, byte *pc, OUT opnd_t *opnd)
{
    return decode_single_sized(DR_REG_Z0, 5, 5, BYTE_REG, enc, opnd);
}

static inline bool
encode_opnd_z_b_5(uint enc, int opcode, byte *pc, opnd_t opnd, OUT uint *enc_out)
{
    return encode_single_sized(OPSZ_SCALABLE, 5, BYTE_REG, opnd, enc_out);
}

static inline bool
decode_opnd_z_d_5(uint enc, int opcode, byte *pc, OUT opnd_t *opnd)
{
    return decode_single_sized(DR_REG_Z0, 5, 5, DOUBLE_REG, enc, opnd);
}

static inline bool
encode_opnd_z_d_5(uint enc, int opcode, byte *pc, opnd_t opnd, OUT uint *enc_out)
{
    return encode_single_sized(OPSZ_SCALABLE, 5, DOUBLE_REG, opnd, enc_out);
}

static inline bool
decode_opnd_z_q_5(uint enc, int opcode, byte *pc, OUT opnd_t *opnd)
{
    return decode_single_sized(DR_REG_Z0, 5, 5, QUAD_REG, enc, opnd);
}

static inline bool
encode_opnd_z_q_5(uint enc, int opcode, byte *pc, opnd_t opnd, OUT uint *enc_out)
{
    return encode_single_sized(OPSZ_SCALABLE, 5, QUAD_REG, opnd, enc_out);
}

/* mem9qpost: post-indexed mem9q, so offset is zero */

static inline bool
decode_opnd_mem9qpost(uint enc, int opcode, byte *pc, OUT opnd_t *opnd)
{
    return decode_opnd_mem9_bytes(16, true, enc, opnd);
}

static inline bool
encode_opnd_mem9qpost(uint enc, int opcode, byte *pc, opnd_t opnd, OUT uint *enc_out)
{
    return encode_opnd_mem9_bytes(16, true, opnd, enc_out);
}

/**
 * pred_constr: predicate constraints which set active elements for various
 * opcodes. Treated as imms internally. Named constraints are stringified on
 * output. Unspecified constraints are output as ints.
 */

static inline bool
decode_opnd_pred_constr(uint enc, int opcode, byte *pc, OUT opnd_t *opnd)
{
    return decode_opnd_int(5, 5, false, 0, OPSZ_5b, DR_OPND_IS_PREDICATE_CONSTRAINT, enc,
                           opnd);
}

static inline bool
encode_opnd_pred_constr(uint enc, int opcode, byte *pc, opnd_t opnd, OUT uint *enc_out)
{
    return encode_opnd_int(5, 5, false, 0, DR_OPND_IS_PREDICATE_CONSTRAINT, opnd,
                           enc_out);
}

/* vmsz: B/H/S/D for load/store multiple structures */

static inline bool
decode_opnd_vmsz(uint enc, int opcode, byte *pc, OUT opnd_t *opnd)
{
    return decode_opnd_int(10, 2, false, 0, OPSZ_2b, 0, enc, opnd);
}

static inline bool
encode_opnd_vmsz(uint enc, int opcode, byte *pc, opnd_t opnd, OUT uint *enc_out)
{
    return encode_opnd_int(10, 2, false, 0, 0, opnd, enc_out);
}

/* imm4: immediate operand for some system instructions */

static inline bool
decode_opnd_imm4(uint enc, int opcode, byte *pc, OUT opnd_t *opnd)
{
    return decode_opnd_int(8, 4, false, 0, OPSZ_4b, 0, enc, opnd);
}

static inline bool
encode_opnd_imm4(uint enc, int opcode, byte *pc, opnd_t opnd, OUT uint *enc_out)
{
    return encode_opnd_int(8, 4, false, 0, 0, opnd, enc_out);
}

#define CMODE_MSL_BIT 28

/* cmode4_s_sz_msl: Operand for 32 bit elements' shift amount (shifting ones) */

static inline bool
decode_opnd_cmode4_s_sz_msl(uint enc, int opcode, byte *pc, OUT opnd_t *opnd)
{
    /* cmode size shift amounts
     * 110x  32   8,16
     * This is an MSL (Modified Shift Left). Unlike an LSL (Logical Shift
     * Left), this left shift shifts ones instead of zeros into the low order
     * bits.
     *
     * The element size and shift amount are stored as two 32 bit numbers in
     * sz_shft. This is a workaround until issue i#4393 is addressed.
     */
    const int cmode4 = extract_uint(enc, 12, 1);
    const int size = 32;
    const int shift = ((cmode4 == 0) ? 8 : 16) | (1U << CMODE_MSL_BIT);
    uint64 sz_shft = ((uint64)size << 32) | shift;
    *opnd = opnd_create_immed_int(sz_shft, OPSZ_8);
    return true;
}

static inline bool
encode_opnd_cmode4_s_sz_msl(uint enc, int opcode, byte *pc, opnd_t opnd,
                            OUT uint *enc_out)
{
    if (!opnd_is_immed_int(opnd))
        return false;

    int64 sz_shft = opnd_get_immed_int(opnd);
    int shift = (int)(sz_shft & 0xffffffff);
    if (!TEST(1U << CMODE_MSL_BIT, shift)) // MSL bit should be set
        return false;
    shift &= 0xff;
    const int size = (int)(sz_shft >> 32);

    if (size != 32)
        return false;

    int cmode4;
    if (shift == 8)
        cmode4 = 0;
    else if (shift == 16)
        cmode4 = 1;
    else
        return false;

    opnd = opnd_create_immed_uint(cmode4, OPSZ_1b);
    encode_opnd_int(12, 1, false, false, 0, opnd, enc_out);
    return true;
}

/* extam: extend amount, a left shift from 0 to 4 */

static inline bool
decode_opnd_extam(uint enc, int opcode, byte *pc, OUT opnd_t *opnd)
{
    if (extract_uint(enc, 10, 3) > 4) /* shift amount must be <= 4 */
        return false;
    return decode_opnd_int(10, 3, false, 0, OPSZ_3b, 0, enc, opnd);
}

static inline bool
encode_opnd_extam(uint enc, int opcode, byte *pc, opnd_t opnd, OUT uint *enc_out)
{
    uint t;
    if (!encode_opnd_int(10, 3, false, 0, 0, opnd, &t) ||
        extract_uint(t, 10, 3) > 4) /* shift amount must be <= 4 */
        return false;
    *enc_out = t;
    return true;
}

/* p10_low: P register at bit position 10; P0-P7 */

static inline bool
decode_opnd_p10_lo(uint enc, int opcode, byte *pc, OUT opnd_t *opnd)
{
    *opnd = opnd_create_reg(DR_REG_P0 + extract_uint(enc, 10, 3));
    return true;
}

static inline bool
encode_opnd_p10_lo(uint enc, int opcode, byte *pc, opnd_t opnd, OUT uint *enc_out)
{
    if (!opnd_is_predicate_reg(opnd))
        return false;
    return encode_opnd_p(10, 7, opnd, enc_out);
}

static inline UNUSED bool
decode_opnd_p10_zer_lo(uint enc, int opcode, byte *pc, OUT opnd_t *opnd)
{
    *opnd = opnd_create_predicate_reg(DR_REG_P0 + extract_uint(enc, 10, 3), false);
    return true;
}

static inline UNUSED bool
encode_opnd_p10_zer_lo(uint enc, int opcode, byte *pc, opnd_t opnd, OUT uint *enc_out)
{
    if (!opnd_is_predicate_zero(opnd))
        return false;
    return encode_opnd_p(10, 7, opnd, enc_out);
}

static inline bool
decode_opnd_p10_mrg_lo(uint enc, int opcode, byte *pc, OUT opnd_t *opnd)
{
    *opnd = opnd_create_predicate_reg(DR_REG_P0 + extract_uint(enc, 10, 3), true);
    return true;
}

static inline bool
encode_opnd_p10_mrg_lo(uint enc, int opcode, byte *pc, opnd_t opnd, OUT uint *enc_out)
{
    if (!opnd_is_predicate_merge(opnd))
        return false;
    return encode_opnd_p(10, 7, opnd, enc_out);
}

/* imm8_5: 8 bit imm at bit 5 */

static inline bool
decode_opnd_imm8_5(uint enc, int opcode, byte *pc, OUT opnd_t *opnd)
{
    return decode_opnd_int(5, 8, false /*signed*/, 0, OPSZ_1, 0, enc, opnd);
}

static inline bool
encode_opnd_imm8_5(uint enc, int opcode, byte *pc, opnd_t opnd, OUT uint *enc_out)
{
    return encode_opnd_int(5, 8, false /*signed*/, 0, 0, opnd, enc_out);
}

static inline bool
decode_opnd_simm8_5(uint enc, int opcode, byte *pc, OUT opnd_t *opnd)
{
    return decode_opnd_int(5, 8, true /*signed*/, 0, OPSZ_1, 0, enc, opnd);
}

static inline bool
encode_opnd_simm8_5(uint enc, int opcode, byte *pc, opnd_t opnd, OUT uint *enc_out)
{
    return encode_opnd_int(5, 8, true /*signed*/, 0, 0, opnd, enc_out);
}

/* cmode_h_sz: Operand for 16 bit elements' shift amount */

static inline bool
decode_opnd_cmode_h_sz(uint enc, int opcode, byte *pc, OUT opnd_t *opnd)
{
    /* cmode size amounts
     * 10x0  16   0,8
     *
     * The element size and shift amount are stored as two 32 bit numbers in
     * sz_shft. This is a workaround until issue i#4393 is addressed.
     */
    const int cmode = extract_uint(enc, 13, 1);
    int size = 16;
    const int shift = (cmode == 0) ? 0 : 8;
    const uint64 sz_shft = ((uint64)size << 32) | shift;
    *opnd = opnd_create_immed_int(sz_shft, OPSZ_8);
    return true;
}

static inline bool
encode_opnd_cmode_h_sz(uint enc, int opcode, byte *pc, opnd_t opnd, OUT uint *enc_out)
{
    if (!opnd_is_immed_int(opnd))
        return false;

    const int64 sz_shft = opnd_get_immed_int(opnd);
    const int shift = (int)(sz_shft & 0xFF);
    int size = (int)(sz_shft >> 32);

    if (size != 16)
        return false;

    int cmode;
    if (shift == 0)
        cmode = 0;
    else if (shift == 8)
        cmode = 1;
    else
        return false;

    opnd = opnd_create_immed_uint(cmode, OPSZ_1b);
    encode_opnd_int(13, 1, false, false, 0, opnd, enc_out);
    return true;
}

static inline bool
decode_opnd_shift1(uint enc, int opcode, byte *pc, OUT opnd_t *opnd)
{
    const int shift_bit = extract_uint(enc, 13, 1);
    const int shift = shift_bit * 8;
    *opnd = opnd_create_immed_int(shift, OPSZ_1b);
    return true;
}

static inline bool
encode_opnd_shift1(uint enc, int opcode, byte *pc, opnd_t opnd, OUT uint *enc_out)
{
    if (!opnd_is_immed_int(opnd))
        return false;
    const int64 shift = opnd_get_immed_int(opnd);
    const int shift_bit = shift / 8;

    *enc_out |= shift_bit << 13;

    return true;
}

/* imm2 encoded in bits 13-12 */
static inline bool
decode_opnd_imm2idx(uint enc, int opcode, byte *pc, OUT opnd_t *opnd)
{
    uint value = extract_uint(enc, 12, 2);
    *opnd = opnd_create_immed_uint(value, OPSZ_2b);
    return true;
}

static inline bool
encode_opnd_imm2idx(uint enc, int opcode, byte *pc, opnd_t opnd, OUT uint *enc_out)
{
    if (!opnd_is_immed_int(opnd))
        return false;
    return encode_opnd_int(12, 2, false, 0, 0, opnd, enc_out);
}

/* p10: SVE predicate register at bit position 10; P0-P15 */

static inline bool
decode_opnd_p10(uint enc, int opcode, byte *pc, OUT opnd_t *opnd)
{
    *opnd = opnd_create_reg(DR_REG_P0 + extract_uint(enc, 10, 4));
    return true;
}

static inline bool
encode_opnd_p10(uint enc, int opcode, byte *pc, opnd_t opnd, OUT uint *enc_out)
{
    if (!opnd_is_predicate_reg(opnd))
        return false;
    return encode_opnd_p(10, 15, opnd, enc_out);
}

/* p10_mrg: SVE predicate registers p0-p15, merging */
static inline bool
decode_opnd_p10_mrg(uint enc, int opcode, byte *pc, OUT opnd_t *opnd)
{
    *opnd = opnd_create_predicate_reg(DR_REG_P0 + extract_uint(enc, 10, 4), true);
    return true;
}

static inline bool
encode_opnd_p10_mrg(uint enc, int opcode, byte *pc, opnd_t opnd, OUT uint *enc_out)
{
    if (!opnd_is_predicate_merge(opnd))
        return false;
    return encode_opnd_p(10, 15, opnd, enc_out);
}

/* p10_zer: SVE predicate registers p0-p15, zeroing */
static inline bool
decode_opnd_p10_zer(uint enc, int opcode, byte *pc, OUT opnd_t *opnd)
{
    *opnd = opnd_create_predicate_reg(DR_REG_P0 + extract_uint(enc, 10, 4), false);
    return true;
}

static inline bool
encode_opnd_p10_zer(uint enc, int opcode, byte *pc, opnd_t opnd, OUT uint *enc_out)
{
    if (!opnd_is_predicate_zero(opnd))
        return false;
    return encode_opnd_p(10, 15, opnd, enc_out);
}

/* cmode_s_sz: Operand for 32 bit elements' shift amount */

static inline bool
decode_opnd_cmode_s_sz(uint enc, int opcode, byte *pc, OUT opnd_t *opnd)
{
    /* cmode size amounts
     * 0xx0  32   0,8,16,24
     *
     * The element size and shift amount are stored as two 32 bit numbers in
     * sz_shft. This is a workaround until issue i#4393 is addressed.
     */
    const int cmode = extract_uint(enc, 13, 2);
    const int size = 32;
    int shift;
    switch (cmode) {
    case 0: shift = 0; break;
    case 1: shift = 8; break;
    case 2: shift = 16; break;
    case 3: shift = 24; break;
    default: return false;
    }
    const uint64 sz_shft = ((uint64)size << 32) | shift;
    *opnd = opnd_create_immed_int(sz_shft, OPSZ_8);
    return true;
}

static inline bool
encode_opnd_cmode_s_sz(uint enc, int opcode, byte *pc, opnd_t opnd, OUT uint *enc_out)
{
    if (!opnd_is_immed_int(opnd))
        return false;

    const int64 sz_shft = opnd_get_immed_int(opnd);
    const int shift = (int)(sz_shft & 0xffffffff);
    if (TEST(1U << CMODE_MSL_BIT, shift)) // MSL bit should not be set as this is LSL
        return false;
    const int size = (int)(sz_shft >> 32);

    if (size != 32)
        return false;

    int cmode;
    switch (shift) {
    case 0: cmode = 0; break;
    case 8: cmode = 1; break;
    case 16: cmode = 2; break;
    case 24: cmode = 3; break;
    default: return false;
    }

    opnd = opnd_create_immed_uint(cmode, OPSZ_2b);
    encode_opnd_int(13, 2, false, false, 0, opnd, enc_out);
    return true;
}

/* len: imm2 at bits 13 & 14 */

static inline bool
decode_opnd_len(uint enc, int opcode, byte *pc, OUT opnd_t *opnd)
{
    return decode_opnd_int(13, 2, false, 0, OPSZ_2b, 0, enc, opnd);
}

static inline bool
encode_opnd_len(uint enc, int opcode, byte *pc, opnd_t opnd, OUT uint *enc_out)
{
    return encode_opnd_int(13, 2, false, 0, 0, opnd, enc_out);
}

/* imm4 encoded in bits 11-14 */
static inline bool
decode_opnd_imm4idx(uint enc, int opcode, byte *pc, OUT opnd_t *opnd)
{
    uint value = extract_uint(enc, 11, 4);
    *opnd = opnd_create_immed_uint(value, OPSZ_4b);
    return true;
}

static inline bool
encode_opnd_imm4idx(uint enc, int opcode, byte *pc, opnd_t opnd, OUT uint *enc_out)
{
    if (!opnd_is_immed_int(opnd))
        return false;
    return encode_opnd_int(11, 4, false, 0, 0, opnd, enc_out);
}

/* w10: W register or WZR at bit position 10 */

static inline bool
decode_opnd_w10(uint enc, int opcode, byte *pc, OUT opnd_t *opnd)
{
    return decode_opnd_wxn(false, false, 10, enc, opnd);
}

static inline bool
encode_opnd_w10(uint enc, int opcode, byte *pc, opnd_t opnd, OUT uint *enc_out)
{
    return encode_opnd_wxn(false, false, 10, opnd, enc_out);
}

/* x10: X register or XZR at bit position 10 */

static inline bool
decode_opnd_x10(uint enc, int opcode, byte *pc, OUT opnd_t *opnd)
{
    return decode_opnd_wxn(true, false, 10, enc, opnd);
}

static inline bool
encode_opnd_x10(uint enc, int opcode, byte *pc, opnd_t opnd, OUT uint *enc_out)
{
    return encode_opnd_wxn(true, false, 10, opnd, enc_out);
}

/* s10: S register at bit position 10 */

static inline bool
decode_opnd_s10(uint enc, int opcode, byte *pc, OUT opnd_t *opnd)
{
    return decode_opnd_vector_reg(10, 2, enc, opnd);
}

static inline bool
encode_opnd_s10(uint enc, int opcode, byte *pc, opnd_t opnd, OUT uint *enc_out)
{
    return encode_opnd_vector_reg(10, 2, opnd, enc_out);
}

/* d10: D register at bit position 10 */

static inline bool
decode_opnd_d10(uint enc, int opcode, byte *pc, OUT opnd_t *opnd)
{
    return decode_opnd_vector_reg(10, 3, enc, opnd);
}

static inline bool
encode_opnd_d10(uint enc, int opcode, byte *pc, opnd_t opnd, OUT uint *enc_out)
{
    return encode_opnd_vector_reg(10, 3, opnd, enc_out);
}

/* q10: Q register at bit position 10 */

static inline bool
decode_opnd_q10(uint enc, int opcode, byte *pc, OUT opnd_t *opnd)
{
    return decode_opnd_vector_reg(10, 4, enc, opnd);
}

static inline bool
encode_opnd_q10(uint enc, int opcode, byte *pc, opnd_t opnd, OUT uint *enc_out)
{
    return encode_opnd_vector_reg(10, 4, opnd, enc_out);
}

/* cmode4_b_sz : Operand for byte elements' shift amount
 */
static inline bool
decode_opnd_cmode4_b_sz(uint enc, int opcode, byte *pc, OUT opnd_t *opnd)
{
    /* cmode size shift amount
     * 1110  8    0
     *
     * The element size and shift amount are stored as two 32 bit numbers in
     * sz_shft. This is a workaround until issue i#4393 is addressed.
     */
    if ((enc & 0xf000) != 0xe000)
        return false;
    const int size = 8;
    const uint64 sz_shft = (uint64)size << 32;
    *opnd = opnd_create_immed_int(sz_shft, OPSZ_8);
    return true;
}

static inline bool
encode_opnd_cmode4_b_sz(uint enc, int opcode, byte *pc, opnd_t opnd, OUT uint *enc_out)
{
    const int size = 8;
    if (opnd_is_immed_int(opnd) && opnd_get_immed_int(opnd) == ((uint64)size << 32))
        return true;
    return false;
}

/* ext: extend type, dr_extend_type_t */

static inline bool
decode_opnd_ext(uint enc, int opcode, byte *pc, OUT opnd_t *opnd)
{
    return decode_opnd_int(13, 3, false, 0, OPSZ_3b, DR_OPND_IS_EXTEND, enc, opnd);
}

static inline bool
encode_opnd_ext(uint enc, int opcode, byte *pc, opnd_t opnd, OUT uint *enc_out)
{
    return encode_opnd_int(13, 3, false, 0, DR_OPND_IS_EXTEND, opnd, enc_out);
}

/* crn: 4-bit immediate from bits 12-15 */

static inline bool
decode_opnd_crn(uint enc, int opcode, byte *pc, OUT opnd_t *opnd)
{
    return decode_opnd_int(12, 4, false, 0, OPSZ_4b, 0, enc, opnd);
}

static inline bool
encode_opnd_crn(uint enc, int opcode, byte *pc, opnd_t opnd, OUT uint *enc_out)
{
    return encode_opnd_int(12, 4, false, 0, 0, opnd, enc_out);
}

/* cond: condition operand for conditional compare */

static inline bool
decode_opnd_cond(uint enc, int opcode, byte *pc, OUT opnd_t *opnd)
{
    return decode_opnd_int(12, 4, false, 0, OPSZ_4b, DR_OPND_IS_CONDITION, enc, opnd);
}

static inline bool
encode_opnd_cond(uint enc, int opcode, byte *pc, opnd_t opnd, OUT uint *enc_out)
{
    return encode_opnd_int(12, 4, false, 0, 0, opnd, enc_out);
}

/* scale: The scalar encoding of #fbits operand. This is the number of bits
 * after the decimal point for fixed-point values.
 */
static inline bool
decode_opnd_scale(uint enc, int opcode, byte *pc, OUT opnd_t *opnd)
{
    uint scale = extract_uint(enc, 10, 6);
    *opnd = opnd_create_immed_int(64 - scale, OPSZ_6b);
    return true;
}

static inline bool
encode_opnd_scale(uint enc, int opcode, byte *pc, opnd_t opnd, OUT uint *enc_out)
{
    ptr_int_t fbits;

    if (!opnd_is_immed_int(opnd))
        return false;

    fbits = opnd_get_immed_int(opnd);

    if (fbits < 1 || fbits > 64)
        return false;

    *enc_out = (64 - fbits) << 10; /* 'scale' bitfield in encoding */

    return true;
}

static inline bool
decode_opnd_imm16_0(uint enc, int opcode, byte *pc, OUT opnd_t *opnd)
{
    uint value = extract_uint(enc, 0, 16);
    *opnd = opnd_create_immed_int(value, OPSZ_2);
    return true;
}

static inline bool
encode_opnd_imm16_0(uint enc, int opcode, byte *pc, opnd_t opnd, OUT uint *enc_out)
{
    uint value;

    if (!opnd_is_immed_int(opnd))
        return false;

    value = opnd_get_immed_int(opnd);

    opnd = opnd_create_immed_uint(value, OPSZ_2);
    uint enc_value;
    encode_opnd_int(0, 16, false, false, 0, opnd, &enc_value);
    *enc_out = enc_value;
    return true;
}

/* z_imm13_bhsd_0: sve vector reg, elsz depending on size value encoded within an 13 bit
 * immediate from 5-17 */
static inline bool
decode_opnd_z_imm13_bhsd_0(uint enc, int opcode, byte *pc, OUT opnd_t *opnd)
{
    return decode_single_sized(DR_REG_Z0, 0, 5, extract_imm13_size(enc), enc, opnd);
}

static inline bool
encode_opnd_z_imm13_bhsd_0(uint enc, int opcode, byte *pc, opnd_t opnd, OUT uint *enc_out)
{
    return encode_single_sized(OPSZ_SCALABLE, 0, extract_imm13_size(enc), opnd, enc_out);
}

/* imm13_const: Const value within an 13 bit immediate from 5-17 */
static inline bool
decode_opnd_imm13_const(uint enc, int opcode, byte *pc, OUT opnd_t *opnd)
{
    const ptr_uint_t imm_enc = extract_uint(enc, 5, 13);
    ptr_uint_t imm_val = decode_bitmask(imm_enc);
    if (imm_val == 0)
        return false;

    /* The const field is always 64 bits, consisting of a repeating register-wide
     * subfields. However this is not the value the compiler has written, so chop off the
     * excess.
     */
    opnd_size_t opnd_size;
    switch (extract_imm13_size(enc)) {
    case BYTE_REG:
        opnd_size = OPSZ_1;
        imm_val = BITS(imm_val, 7, 0);
        break;
    case HALF_REG:
        opnd_size = OPSZ_2;
        imm_val = BITS(imm_val, 15, 0);
        break;
    case SINGLE_REG:
        opnd_size = OPSZ_4;
        imm_val = BITS(imm_val, 31, 0);
        break;
    case DOUBLE_REG: opnd_size = OPSZ_8; break;
    default: return false;
    }

    *opnd = opnd_create_immed_int(imm_val, opnd_size);
    return true;
}

static inline bool
encode_opnd_imm13_const(uint enc, int opcode, byte *pc, opnd_t opnd, OUT uint *enc_out)
{
    if (!opnd_is_immed_int(opnd))
        return false;

    ptr_uint_t imm_val = opnd_get_immed_int(opnd);

    /* The encoding process expects repeating register-wide subfields in the bitmask
     * encoding input, so we need to add in the repeating subfields we removed in the
     * decoder.
     */
    const int width = opnd_size_in_bits(opnd_get_size(opnd));
    if (width == 0)
        return false;

    if (width != 64) {
        const ptr_uint_t subfield = imm_val & MASK(width);
        for (int i = 0; i < 64; i += width) {
            imm_val <<= width;
            imm_val |= subfield;
        }
    }

    uint imm_enc;
    if (!try_encode_int(&imm_enc, 13, 0, encode_bitmask(imm_val)))
        return false;

    *enc_out = (ptr_uint_t)imm_enc << 5;
    return true;
}

/* imm3: 3-bit immediate from bits 16-18 */

static inline bool
decode_opnd_imm3(uint enc, int opcode, byte *pc, OUT opnd_t *opnd)
{
    return decode_opnd_int(16, 3, false, 0, OPSZ_3b, 0, enc, opnd);
}

static inline bool
encode_opnd_imm3(uint enc, int opcode, byte *pc, opnd_t opnd, OUT uint *enc_out)
{
    return encode_opnd_int(16, 3, false, 0, 0, opnd, enc_out);
}

/* pstate: decode pstate from 5-7 and 16-18 */

static inline bool
decode_opnd_pstate(uint enc, int opcode, byte *pc, OUT opnd_t *opnd)
{
    int lower = enc >> 5 & 0b111;
    int upper = enc >> 16 & 0b111;
    int both = lower | upper << 3;

    reg_t pstate;
    switch (both) {
    case 0b000101: pstate = DR_REG_SPSEL; break;
    case 0b011110: pstate = DR_REG_DAIFSET; break;
    case 0b011111: pstate = DR_REG_DAIFCLR; break;
    default: return false;
    }

    *opnd = opnd_create_reg(pstate);
    return true;
}

static inline bool
encode_opnd_pstate(uint enc, int opcode, byte *pc, opnd_t opnd, OUT uint *enc_out)
{
    int upper, lower;
    if (!opnd_is_reg(opnd))
        return false;

    switch (opnd_get_reg(opnd)) {
    case DR_REG_SPSEL:
        upper = 0b000;
        lower = 0b101;
        break;
    case DR_REG_DAIFSET:
        upper = 0b011;
        lower = 0b110;
        break;
    case DR_REG_DAIFCLR:
        upper = 0b011;
        lower = 0b111;
        break;
    default: return false;
    }

    *enc_out = upper << 16 | lower << 5;

    return true;
}

/* fpimm8: immediate operand for SIMD fmov */

static inline bool
decode_opnd_fpimm8(uint enc, int opcode, byte *pc, OUT opnd_t *opnd)
{
    /* See Arm Architecture Reference Manual
     *
     * Immediate is encoded as 8 bits. Bits 5->9 and 16->18. LSB is bit 5:
     * imm8 = a:b:c:d:e:f:g:h (LSB)
     *
     * Half-precision (v8.2)
     * --------------
     *
     * imm16 = imm8<7>:NOT(imm8<6>):Replicate(imm8<6>,2):imm8<5:0>:Zeros(6);
     *         a:~b:bb:cdefgh:000000
     *
     * datasize = if Q == '1' then 128 else 64;
     * imm = Replicate(imm16, datasize DIV 16);
     *     = imm16:imm16:imm16:imm16                         (Q=0 -> 64)
     *     = imm16:imm16:imm16:imm16:imm16:imm16:imm16:imm16 (Q=1 -> 128)
     *
     * Single-precision (TODO)
     * ----------------
     * Assume cmode = 1111 and op = 0
     *
     * imm32 = imm8<7>:NOT(imm8<6>):Replicate(imm8<6>,5):imm8<5:0>:Zeros(19);
     *         a:~b:bbbbb:cdefgh:0000000000000000000
     *
     * imm64 = Replicate(imm32, 2);
     *       = a:~b:bbbbb:cdefgh:0000000000000000000 a:~b:bbbbb:cdefgh:0000000000000000000
     *
     * datasize = if Q == '1' then 128 else 64;
     * imm = Replicate(imm64, datasize DIV 64);
     *     = imm64       (Q=0)
     *     = imm64:imm64 (Q=1)
     */
    union {
#ifdef HAVE_HALF_FLOAT
        __fp16 f;
        uint16_t i;
#else
        /* For platforms on which 16 bit (half-precision) FP is not yet available. */
        float f;
        uint32_t i;
#endif
    } fpv;

    int abc = extract_uint(enc, 16, 3);
    int defgh = extract_uint(enc, 5, 5);

    uint a = (abc & 0x4);
    uint b = (abc & 0x2);
    uint not_b = b == 0 ? 1 : 0;

#ifdef HAVE_HALF_FLOAT
    uint bb = ((b == 0) ? 0 : 0x3);
#else
    uint bbbbb = ((b == 0) ? 0 : 0x1f);
#endif

    uint cdefgh = ((abc & 0x1) << 5) | (defgh & 0x1f);

#ifdef HAVE_HALF_FLOAT
    uint16_t imm16 = (a << 13) | (not_b << 14) | (bb << 12) | (cdefgh << 6);
    fpv.i = imm16;
#else
    uint32_t imm32 = (a << 29) | (not_b << 30) | (bbbbb << 25) | (cdefgh << 19);
    fpv.i = imm32;
#endif
    *opnd = opnd_create_immed_float(fpv.f);

    return true;
}

static inline bool
encode_opnd_fpimm8(uint enc, int opcode, byte *pc, opnd_t opnd, OUT uint *enc_out)
{
    /* Based on the IEEE 754-2008 standard but with Arm-specific details that
     * are left open by the standard. See Arm Architecture Reference Manual.
     *
     * Half-precision example
     *   __   ________
     * S/exp\/fraction\
     *  _
     * abbbcdefgh000000
     * 0011110000000000 = 1.0
     *    _
     *   abbb cdef gh00 0000
     * 0x8    0    0    0     a
     * 0x1    0    0    0     b
     * 0x0    8    0    0     c
     * 0x0    7    c    0     defgh
     */
    union {
#ifdef HAVE_HALF_FLOAT
        __fp16 f;
        uint16_t i;
#else
        /* For platforms on which 16 bit (half-precision) FP is not yet available. */
        float f;
        uint32_t i;
#endif
    } fpv;

    if (!opnd_is_immed_float(opnd))
        return false;

    fpv.f = opnd_get_immed_float(opnd);
#ifdef HAVE_HALF_FLOAT
    uint16_t imm = fpv.i;
    uint a = (imm & 0x8000);
    uint b = (imm & 0x1000);
    uint c = (imm & 0x800);
    uint defgh = (imm & 0x7c0);

    /* 3332 2222 2222 1111 1111 11
     * 1098 7654 3210 9876 5432 1098 7654 3210
     * ---- ---- ---- -abc ---- --de fgh- ----   immediate encoding
     *          0x8000 |<-3|  | ||
     *          0x1000  |<-5--| ||
     *           0x800   |<--5--||
     *           0x7c0           |>
     */
    *enc_out = (a << 3) | (b << 5) | (c << 5) | (defgh >> 1);
#else
    /* 3332 2222 2222 1111 1111 11
     * 1098 7654 3210 9876 5432 1098 7654 3210
     *  _
     * abbb bbbc defg h000 0000 0000 0000 0000
     */
    uint32_t imm = fpv.i;
    uint a = (imm & 0x80000000);
    uint b = (imm & 0x10000000);
    uint c = (imm & 0x1000000);
    uint defgh = (imm & 0xf80000);
    *enc_out = (a >> 13) | (b >> 11) | (c >> 8) | (defgh >> 14);
#endif
    return true;
}

/* imm8: an 8 bit uint stitched together from 2 parts of bits 16-18 and 5-9*/

static inline bool
decode_opnd_imm8(uint enc, int opcode, byte *pc, OUT opnd_t *opnd)
{
    int value_0 = extract_uint(enc, 16, 3);
    int value_1 = extract_uint(enc, 5, 5);
    int value = (value_0 << 5) | value_1;
    *opnd = opnd_create_immed_uint(value, OPSZ_1);
    return true;
}

static inline bool
encode_opnd_imm8(uint enc, int opcode, byte *pc, opnd_t opnd, OUT uint *enc_out)
{
    if (!opnd_is_immed_int(opnd))
        return false;
    uint eight_bits = opnd_get_immed_int(opnd);

    uint enc_top = 0;
    opnd = opnd_create_immed_uint((eight_bits >> 5) & 0b111, OPSZ_3b);
    encode_opnd_int(16, 3, false, false, 0, opnd, &enc_top);

    uint enc_bottom = 0;
    opnd = opnd_create_immed_uint(eight_bits & 0b11111, OPSZ_5b);
    encode_opnd_int(5, 5, false, false, 0, opnd, &enc_bottom);

    *enc_out = enc_top | enc_bottom;
    return true;
}

/* exp_imm8 Encode and decode functions for the expanded imm format
   The expanded imm format takes the bits from 16-18 and 5-9 and expands
   them to a 64bit int.

   It does this by taking each bit in turn and repeating it 8 times so,
   abcdefgh
   becomes
   aaaaaaaabbbbbbbbccccccccddddddddeeeeeeeefffffffgggggggghhhhhhh
*/

static inline bool
decode_opnd_exp_imm8(uint enc, int opcode, byte *pc, OUT opnd_t *opnd)
{
    const uint repeats = 8;
    uint upper_bits = extract_uint(enc, 16, 3);
    uint lower_bits = extract_uint(enc, 5, 5);
    uint bit_value = (upper_bits << 5) | lower_bits;
    uint64 value = 0;
    for (uint i = 0; i < repeats; i++) {
        uint64 bit = (bit_value & (1 << i)) >> i;
        if (bit == 1) /* bit = 0 is already set, don't do unnecessary work*/
            for (uint j = 0; j < repeats; j++)
                value |= bit << (i * repeats + j);
    }
    *opnd = opnd_create_immed_uint(value, OPSZ_8);
    return true;
}

static inline bool
encode_opnd_exp_imm8(uint enc, int opcode, byte *pc, opnd_t opnd, OUT uint *enc_out)
{
    if (!opnd_is_immed_int(opnd))
        return false;
    uint64 value = opnd_get_immed_int(opnd);

    const uint first_top_bit = 5;
    const uint num_top_bits = 3;
    const uint first_bottom_bit = 0;
    const uint num_bottom_bits = 5;

    /*
    The below code recompresses the repeated bits by selecting the first
    bit of the group &(1 << (i * 8)) and then shifts it back to its
    original position (i *7 + offset)
    */

    uint top_bits = 0;
    uint enc_top = 0;
    for (uint i = first_top_bit; i < first_top_bit + num_top_bits; i++)
        top_bits |= (value & (uint64)1 << (i * 8)) >> (i * 7 + first_top_bit);
    opnd = opnd_create_immed_uint(top_bits, OPSZ_3b);
    encode_opnd_int(16, num_top_bits, false, false, 0, opnd, &enc_top);

    uint bottom_bits = 0;
    uint enc_bottom = 0;
    for (uint i = first_bottom_bit; i < first_bottom_bit + num_bottom_bits; i++)
        bottom_bits |= (value & (uint64)1 << (i * 8)) >> (i * 7 + first_bottom_bit);
    opnd = opnd_create_immed_uint(bottom_bits, OPSZ_5b);
    encode_opnd_int(5, num_bottom_bits, false, false, 0, opnd, &enc_bottom);

    *enc_out = enc_top | enc_bottom;
    return true;
}

static inline bool
decode_opnd_p16_mrg(uint enc, int opcode, byte *pc, OUT opnd_t *opnd)
{
    *opnd = opnd_create_predicate_reg(DR_REG_P0 + extract_uint(enc, 16, 4), true);
    return true;
}

static inline bool
encode_opnd_p16_mrg(uint enc, int opcode, byte *pc, opnd_t opnd, OUT uint *enc_out)
{
    if (!opnd_is_predicate_merge(opnd))
        return false;
    return encode_opnd_p(16, 15, opnd, enc_out);
}

static inline bool
decode_opnd_p16_zer(uint enc, int opcode, byte *pc, OUT opnd_t *opnd)
{
    *opnd = opnd_create_predicate_reg(DR_REG_P0 + extract_uint(enc, 16, 4), false);
    return true;
}

static inline bool
encode_opnd_p16_zer(uint enc, int opcode, byte *pc, opnd_t opnd, OUT uint *enc_out)
{
    if (!opnd_is_predicate_zero(opnd))
        return false;
    return encode_opnd_p(16, 15, opnd, enc_out);
}

/* p_b_16: P register with a byte element size */
static inline bool
decode_opnd_p_b_16(uint enc, int opcode, byte *pc, OUT opnd_t *opnd)
{
    return decode_single_sized(DR_REG_P0, 16, 4, BYTE_REG, enc, opnd);
}

static inline bool
encode_opnd_p_b_16(uint enc, int opcode, byte *pc, opnd_t opnd, OUT uint *enc_out)
{
    if (!opnd_is_predicate_reg(opnd))
        return false;
    return encode_single_sized(OPSZ_SCALABLE_PRED, 16, BYTE_REG, opnd, enc_out);
}

/* imm4_16p1: immediate operand for some predicate counts */

static inline bool
decode_opnd_imm4_16p1(uint enc, int opcode, byte *pc, OUT opnd_t *opnd)
{
    ptr_int_t val = extract_uint(enc, 16, 4) + 1;
    *opnd = opnd_create_immed_int(val, OPSZ_4b);
    return true;
}

static inline bool
encode_opnd_imm4_16p1(uint enc, int opcode, byte *pc, opnd_t opnd, OUT uint *enc_out)
{
    ptr_uint_t val;
    if (!opnd_is_immed_int(opnd))
        return false;
    val = opnd_get_immed_int(opnd) - 1;
    if (val < 0 || val > ((uint)1 << 4))
        return false;
    *enc_out = val << 16;
    return true;
}

/* sysreg: system register, operand of MRS/MSR */

static inline bool
decode_opnd_sysreg(uint enc, int opcode, byte *pc, OUT opnd_t *opnd)
{
    *opnd = decode_sysreg(extract_uint(enc, 5, 15));
    return true;
}

static inline bool
encode_opnd_sysreg(uint enc, int opcode, byte *pc, opnd_t opnd, OUT uint *enc_out)
{
    uint t;
    if (!encode_sysreg(&t, opnd))
        return false;
    *enc_out = t << 5;
    return true;
}

static inline bool
imm5_sz_decode(uint max_size, uint enc, OUT opnd_t *opnd)
{
    int lowest_bit;
    if (!lowest_bit_set(enc, 16, 5, &lowest_bit))
        return false;

    if (lowest_bit > max_size)
        return false;

    switch (lowest_bit) {
    case BYTE_REG: *opnd = opnd_create_immed_int(VECTOR_ELEM_WIDTH_BYTE, OPSZ_2b); break;
    case HALF_REG: *opnd = opnd_create_immed_int(VECTOR_ELEM_WIDTH_HALF, OPSZ_2b); break;
    case SINGLE_REG:
        *opnd = opnd_create_immed_int(VECTOR_ELEM_WIDTH_SINGLE, OPSZ_2b);
        break;
    case DOUBLE_REG:
        *opnd = opnd_create_immed_int(VECTOR_ELEM_WIDTH_DOUBLE, OPSZ_2b);
        break;
    default: return false;
    }
    return true;
}

static inline bool
imm5_sz_encode(ptr_int_t max_size, bool write_out, opnd_t opnd, OUT uint *enc_out)
{
    if (!opnd_is_immed_int(opnd))
        return false;

    ptr_int_t size = opnd_get_immed_int(opnd);

    if (size > max_size)
        return false;

    uint imm;
    switch (size) {
    case VECTOR_ELEM_WIDTH_BYTE: imm = 0b00001; break;
    case VECTOR_ELEM_WIDTH_HALF: imm = 0b00010; break;
    case VECTOR_ELEM_WIDTH_SINGLE: imm = 0b00100; break;
    case VECTOR_ELEM_WIDTH_DOUBLE: imm = 0b01000; break;
    default: return false;
    }

    if (write_out)
        *enc_out = imm << 16;

    return true;
}

/* bh_imm5_sz: The element size of a vector mediated by imm5 with possible values b or h
 */
static inline bool
decode_opnd_bh_imm5_sz(uint enc, int opcode, byte *pc, OUT opnd_t *opnd)
{

    return imm5_sz_decode(HALF_REG, enc, opnd);
}

static inline bool
encode_opnd_bh_imm5_sz(uint enc, int opcode, byte *pc, opnd_t opnd, OUT uint *enc_out)
{
    return imm5_sz_encode(VECTOR_ELEM_WIDTH_HALF, false, opnd, enc_out);
}

/* bhs_imm5_sz: The element size of a vector mediated by imm5 with possible values b, h
 * and s
 */
static inline bool
decode_opnd_bhs_imm5_sz(uint enc, int opcode, byte *pc, OUT opnd_t *opnd)
{
    return imm5_sz_decode(SINGLE_REG, enc, opnd);
}

static inline bool
encode_opnd_bhs_imm5_sz(uint enc, int opcode, byte *pc, opnd_t opnd, OUT uint *enc_out)
{
    return imm5_sz_encode(VECTOR_ELEM_WIDTH_SINGLE, false, opnd, enc_out);
}

/* bhsd_imm5_sz: The element size of a vector mediated by imm5 with possible values b, h,
 * s and d
 */
static inline bool
decode_opnd_bhsd_imm5_sz(uint enc, int opcode, byte *pc, OUT opnd_t *opnd)
{
    return imm5_sz_decode(DOUBLE_REG, enc, opnd);
}

static inline bool
encode_opnd_bhsd_imm5_sz(uint enc, int opcode, byte *pc, opnd_t opnd, OUT uint *enc_out)
{
    return imm5_sz_encode(VECTOR_ELEM_WIDTH_DOUBLE, false, opnd, enc_out);
}

static inline bool
decode_z_tsz_bhsdq_base(uint enc, uint pos, OUT opnd_t *opnd)
{
    const opnd_size_t size = extract_tsz_size(enc);
    if (size == OPSZ_NA)
        return false;

    *opnd = opnd_create_reg_element_vector(DR_REG_Z0 + extract_uint(enc, pos, 5), size);
    return true;
}

static inline bool
encode_z_tsz_bhsdq_base(opnd_t opnd, uint pos, OUT uint *enc_out)
{
    if (!opnd_is_element_vector_reg(opnd))
        return false;

    opnd_size_t vec_size = OPSZ_SCALABLE;
    uint reg_number;
    if (!encode_vreg(&vec_size, &reg_number, opnd))
        return false;

    *enc_out |= reg_number << pos;
    return true;
}

/* z_tsz_bhsdq_0: Z register with size encoded in tsz field */
static inline bool
decode_opnd_z_tsz_bhsdq_0(uint enc, int opcode, byte *pc, OUT opnd_t *opnd)
{
    return decode_z_tsz_bhsdq_base(enc, 0, opnd);
}

static inline bool
encode_opnd_z_tsz_bhsdq_0(uint enc, int opcode, byte *pc, opnd_t opnd, OUT uint *enc_out)
{
    return encode_z_tsz_bhsdq_base(opnd, 0, enc_out);
}

/* z_tsz_bhsdq_5: Z register with size encoded in tsz field */
static inline bool
decode_opnd_z_tsz_bhsdq_5(uint enc, int opcode, byte *pc, OUT opnd_t *opnd)
{
    return decode_z_tsz_bhsdq_base(enc, 5, opnd);
}

static inline bool
encode_opnd_z_tsz_bhsdq_5(uint enc, int opcode, byte *pc, opnd_t opnd, OUT uint *enc_out)
{
    return encode_z_tsz_bhsdq_base(opnd, 5, enc_out);
}

/* wx5_imm5: bits 5-9 is a GPR whose width is dependent on information in
   an imm5 from bits 16-20
*/
static inline bool
decode_opnd_wx5_imm5(uint enc, int opcode, byte *pc, OUT opnd_t *opnd)
{
    int lowest_bit;
    if (!lowest_bit_set(enc, 16, 5, &lowest_bit) || lowest_bit == 5)
        return false;

    bool is_x_register = lowest_bit == 3;
    *opnd = opnd_create_reg(decode_reg(extract_uint(enc, 5, 5), is_x_register, false));

    return true;
}

static inline bool
encode_opnd_wx5_imm5(uint enc, int opcode, byte *pc, opnd_t opnd, OUT uint *enc_out)
{
    if (!opnd_is_reg(opnd))
        ASSERT(false);
    uint num;
    bool is_x;
    if (!encode_reg(&num, &is_x, opnd_get_reg(opnd), false))
        ASSERT(false);
    *enc_out = num << 5;
    return true;
}

/* imm5: 5 bit immediate from 16-20 */

static inline bool
decode_opnd_imm5(uint enc, int opcode, byte *pc, OUT opnd_t *opnd)
{
    return decode_opnd_int(16, 5, false, 0, OPSZ_5b, 0, enc, opnd);
}

static inline bool
encode_opnd_imm5(uint enc, int opcode, byte *pc, opnd_t opnd, OUT uint *enc_out)
{
    return encode_opnd_int(16, 5, false, 0, 0, opnd, enc_out);
}

/* simm5: Signed 5 bit immediate from 16-20 */

static inline bool
decode_opnd_simm5(uint enc, int opcode, byte *pc, OUT opnd_t *opnd)
{
    return decode_opnd_int(16, 5, true, 0, OPSZ_5b, 0, enc, opnd);
}

static inline bool
encode_opnd_simm5(uint enc, int opcode, byte *pc, opnd_t opnd, OUT uint *enc_out)
{
    return encode_opnd_int(16, 5, true, 0, 0, opnd, enc_out);
}

/* bhs_imm5_sz_s: The element size of a vector mediated by imm5 with possible values b, h,
 * and s. Some instructions don't use the value space in the imm5 structure, so the
 * usual strategy of allowing them to handle writing of the encoding don't work here
 * and we have to explicitly do the encoding.
 */
static inline bool
decode_opnd_bhs_imm5_sz_s(uint enc, int opcode, byte *pc, OUT opnd_t *opnd)
{
    return imm5_sz_decode(SINGLE_REG, enc, opnd);
}

static inline bool
encode_opnd_bhs_imm5_sz_s(uint enc, int opcode, byte *pc, opnd_t opnd, OUT uint *enc_out)
{
    return imm5_sz_encode(VECTOR_ELEM_WIDTH_SINGLE, true, opnd, enc_out);
}

/* bhsd_imm5_sz_s: The element size of a vector mediated by imm5 with possible values b,
 * h, s and d and writing out the encoding
 */
static inline bool
decode_opnd_bhsd_imm5_sz_s(uint enc, int opcode, byte *pc, OUT opnd_t *opnd)
{
    return imm5_sz_decode(DOUBLE_REG, enc, opnd);
}

static inline bool
encode_opnd_bhsd_imm5_sz_s(uint enc, int opcode, byte *pc, opnd_t opnd, OUT uint *enc_out)
{
    return imm5_sz_encode(VECTOR_ELEM_WIDTH_DOUBLE, true, opnd, enc_out);
}

/* imm5_idx: Extract the index portion from the imm5 field
 */
static inline bool
decode_opnd_imm5_idx(uint enc, int opcode, byte *pc, OUT opnd_t *opnd)
{
    int lowest_bit;
    if (!lowest_bit_set(enc, 16, 5, &lowest_bit))
        return false;

    uint imm5_index = extract_uint(enc, 16 + lowest_bit + 1, 4 - lowest_bit);
    opnd_size_t index_size;
    switch (lowest_bit) {
    case 0: index_size = OPSZ_4b; break;
    case 1: index_size = OPSZ_3b; break;
    case 2: index_size = OPSZ_2b; break;
    case 3: index_size = OPSZ_1b; break;
    default: return false;
    }

    *opnd = opnd_create_immed_int(imm5_index, index_size);

    return true;
}

static inline bool
encode_opnd_imm5_idx(uint enc, int opcode, byte *pc, opnd_t opnd, OUT uint *enc_out)
{
    opnd_size_t index_size = opnd_get_size(opnd);
    uint lowest_bit;
    switch (index_size) {
    case OPSZ_4b: lowest_bit = 0; break;
    case OPSZ_3b: lowest_bit = 1; break;
    case OPSZ_2b: lowest_bit = 2; break;
    case OPSZ_1b: lowest_bit = 3; break;
    default: return false;
    }
    ptr_int_t index;

    if (!opnd_is_immed_int(opnd))
        return false;

    index = opnd_get_immed_int(opnd);
    uint min_index = 0;
    uint max_index = MASK(opnd_size_in_bits(index_size));

    if (index < min_index || index > max_index)
        return false;

    uint index_encoding = index << (lowest_bit + 1) | 1 << lowest_bit;

    *enc_out = (index_encoding << 16);

    return true;
}

/* w16: W register or WZR at bit position 16 */

static inline bool
decode_opnd_w16(uint enc, int opcode, byte *pc, OUT opnd_t *opnd)
{
    return decode_opnd_wxn(false, false, 16, enc, opnd);
}

static inline bool
encode_opnd_w16(uint enc, int opcode, byte *pc, opnd_t opnd, OUT uint *enc_out)
{
    return encode_opnd_wxn(false, false, 16, opnd, enc_out);
}

/* w16p0: even-numbered W register or WZR at bit position 16 */

static inline bool
decode_opnd_w16p0(uint enc, int opcode, byte *pc, OUT opnd_t *opnd)
{
    return decode_opnd_wxnp(false, 0, 16, enc, opnd);
}

static inline bool
encode_opnd_w16p0(uint enc, int opcode, byte *pc, opnd_t opnd, OUT uint *enc_out)
{
    return encode_opnd_wxnp(false, 0, 16, opnd, enc_out);
}

/* w16p1: even-numbered W register or WZR at bit position 16, add 1 */

static inline bool
decode_opnd_w16p1(uint enc, int opcode, byte *pc, OUT opnd_t *opnd)
{
    return decode_opnd_wxnp(false, 1, 16, enc, opnd);
}

static inline bool
encode_opnd_w16p1(uint enc, int opcode, byte *pc, opnd_t opnd, OUT uint *enc_out)
{
    return encode_opnd_wxnp(false, 1, 16, opnd, enc_out);
}

/* x16: X register or XZR at bit position 16 */

static inline bool
decode_opnd_x16(uint enc, int opcode, byte *pc, OUT opnd_t *opnd)
{
    return decode_opnd_wxn(true, false, 16, enc, opnd);
}

static inline bool
encode_opnd_x16(uint enc, int opcode, byte *pc, opnd_t opnd, OUT uint *enc_out)
{
    return encode_opnd_wxn(true, false, 16, opnd, enc_out);
}

/* x16p0: even-numbered X register or XZR at bit position 16 */

static inline bool
decode_opnd_x16p0(uint enc, int opcode, byte *pc, OUT opnd_t *opnd)
{
    return decode_opnd_wxnp(true, 0, 16, enc, opnd);
}

static inline bool
encode_opnd_x16p0(uint enc, int opcode, byte *pc, opnd_t opnd, OUT uint *enc_out)
{
    return encode_opnd_wxnp(true, 0, 16, opnd, enc_out);
}

/* x16p1: even-numbered X register or XZR at bit position 16, add 1 */

static inline bool
decode_opnd_x16p1(uint enc, int opcode, byte *pc, OUT opnd_t *opnd)
{
    return decode_opnd_wxnp(true, 1, 16, enc, opnd);
}

static inline bool
encode_opnd_x16p1(uint enc, int opcode, byte *pc, opnd_t opnd, OUT uint *enc_out)
{
    return encode_opnd_wxnp(true, 1, 16, opnd, enc_out);
}

/* d16: D register at bit position 16 */

static inline bool
decode_opnd_d16(uint enc, int opcode, byte *pc, OUT opnd_t *opnd)
{
    return decode_opnd_vector_reg(16, 3, enc, opnd);
}

static inline bool
encode_opnd_d16(uint enc, int opcode, byte *pc, opnd_t opnd, OUT uint *enc_out)
{
    return encode_opnd_vector_reg(16, 3, opnd, enc_out);
}

/* q16: Q register at bit position 16 */

static inline bool
decode_opnd_q16(uint enc, int opcode, byte *pc, OUT opnd_t *opnd)
{
    return decode_opnd_vector_reg(16, 4, enc, opnd);
}

static inline bool
encode_opnd_q16(uint enc, int opcode, byte *pc, opnd_t opnd, OUT uint *enc_out)
{
    return encode_opnd_vector_reg(16, 4, opnd, enc_out);
}

/* z16: Z register at bit position 16. */

static inline bool
decode_opnd_z16(uint enc, int opcode, byte *pc, OUT opnd_t *opnd)
{
    return decode_opnd_vector_reg(16, Z_REG, enc, opnd);
}

static inline bool
encode_opnd_z16(uint enc, int opcode, byte *pc, opnd_t opnd, OUT uint *enc_out)
{
    return encode_opnd_vector_reg(16, Z_REG, opnd, enc_out);
}

/* z_q_16: Z register with d size elements. */

static inline bool
decode_opnd_z_d_16(uint enc, int opcode, byte *pc, OUT opnd_t *opnd)
{
    return decode_single_sized(DR_REG_Z0, 16, 5, DOUBLE_REG, enc, opnd);
}

static inline bool
encode_opnd_z_d_16(uint enc, int opcode, byte *pc, opnd_t opnd, OUT uint *enc_out)
{
    return encode_single_sized(OPSZ_SCALABLE, 16, DOUBLE_REG, opnd, enc_out);
}

/* z_q_16: Z register with q size elements. */

static inline bool
decode_opnd_z_q_16(uint enc, int opcode, byte *pc, OUT opnd_t *opnd)
{
    return decode_single_sized(DR_REG_Z0, 16, 5, QUAD_REG, enc, opnd);
}

static inline bool
encode_opnd_z_q_16(uint enc, int opcode, byte *pc, opnd_t opnd, OUT uint *enc_out)
{
    return encode_single_sized(OPSZ_SCALABLE, 16, QUAD_REG, opnd, enc_out);
}

/* b16: B register at bit position 16. */

static inline bool
decode_opnd_b16(uint enc, int opcode, byte *pc, OUT opnd_t *opnd)
{
    return decode_opnd_vector_reg(16, 0, enc, opnd);
}

static inline bool
encode_opnd_b16(uint enc, int opcode, byte *pc, opnd_t opnd, OUT uint *enc_out)
{
    return encode_opnd_vector_reg(16, 0, opnd, enc_out);
}

/* h16: H register at bit position 16. */

static inline bool
decode_opnd_h16(uint enc, int opcode, byte *pc, OUT opnd_t *opnd)
{
    return decode_opnd_vector_reg(16, 1, enc, opnd);
}

static inline bool
encode_opnd_h16(uint enc, int opcode, byte *pc, opnd_t opnd, OUT uint *enc_out)
{
    return encode_opnd_vector_reg(16, 1, opnd, enc_out);
}

/* s16: S register at bit position 16. */

static inline bool
decode_opnd_s16(uint enc, int opcode, byte *pc, OUT opnd_t *opnd)
{
    return decode_opnd_vector_reg(16, 2, enc, opnd);
}

static inline bool
encode_opnd_s16(uint enc, int opcode, byte *pc, opnd_t opnd, OUT uint *enc_out)
{
    return encode_opnd_vector_reg(16, 2, opnd, enc_out);
}

/* imm8_10: 8 bit imm at pos 10, split across 20:16 and 12:10. */

static inline bool
decode_opnd_imm8_10(uint enc, int opcode, byte *pc, OUT opnd_t *opnd)
{
    const ptr_uint_t lo = extract_uint(enc, 10, 3);
    const ptr_uint_t hi = extract_uint(enc, 16, 5) << 3;

    *opnd = opnd_create_immed_uint(hi | lo, OPSZ_1);
    return true;
}

static inline bool
encode_opnd_imm8_10(uint enc, int opcode, byte *pc, opnd_t opnd, OUT uint *enc_out)
{
    uint imm;
    if (!try_encode_imm(&imm, 8, opnd))
        return false;

    *enc_out = (BITS(imm, 7, 3) << 16) | (BITS(imm, 2, 0) << 10);
    return true;
}

/* imm7: 7-bit immediate from bits 14-20 */

static inline bool
decode_opnd_imm7(uint enc, int opcode, byte *pc, OUT opnd_t *opnd)
{
    return decode_opnd_int(14, 7, false, 0, OPSZ_7b, 0, enc, opnd);
}

static inline bool
encode_opnd_imm7(uint enc, int opcode, byte *pc, opnd_t opnd, OUT uint *enc_out)
{
    return encode_opnd_int(14, 7, false, 0, 0, opnd, enc_out);
}

/* mem9off: just the 9-bit offset from mem9 */

static inline bool
decode_opnd_mem9off(uint enc, int opcode, byte *pc, OUT opnd_t *opnd)
{
    return decode_opnd_int(12, 9, true, 0, OPSZ_PTR, 0, enc, opnd);
}

static inline bool
encode_opnd_mem9off(uint enc, int opcode, byte *pc, opnd_t opnd, OUT uint *enc_out)
{
    return encode_opnd_int(12, 9, true, 0, 0, opnd, enc_out);
}

/* mem9q: memory operand with 9-bit offset; size is 16 bytes */

static inline bool
decode_opnd_mem9q(uint enc, int opcode, byte *pc, OUT opnd_t *opnd)
{
    return decode_opnd_mem9_bytes(16, false, enc, opnd);
}

static inline bool
encode_opnd_mem9q(uint enc, int opcode, byte *pc, opnd_t opnd, OUT uint *enc_out)
{
    return encode_opnd_mem9_bytes(16, false, opnd, enc_out);
}

/* prf9: prefetch variant of mem9 */

static inline bool
decode_opnd_prf9(uint enc, int opcode, byte *pc, OUT opnd_t *opnd)
{
    return decode_opnd_mem9_bytes(0, false, enc, opnd);
}

static inline bool
encode_opnd_prf9(uint enc, int opcode, byte *pc, opnd_t opnd, OUT uint *enc_out)
{
    return encode_opnd_mem9_bytes(0, false, opnd, enc_out);
}

/* memreqq: memory operand with register offset; size is 16 bytes */

static inline bool
decode_opnd_memregq(uint enc, int opcode, byte *pc, OUT opnd_t *opnd)
{
    return decode_opnd_memreg_size(OPSZ_16, enc, opnd);
}

static inline bool
encode_opnd_memregq(uint enc, int opcode, byte *pc, opnd_t opnd, OUT uint *enc_out)
{
    return encode_opnd_memreg_size(OPSZ_16, opnd, enc_out);
}

/* prfreg: prefetch variant of memreg */

static inline bool
decode_opnd_prfreg(uint enc, int opcode, byte *pc, OUT opnd_t *opnd)
{
    return decode_opnd_memreg_size(OPSZ_0, enc, opnd);
}

static inline bool
encode_opnd_prfreg(uint enc, int opcode, byte *pc, opnd_t opnd, OUT uint *enc_out)
{
    return encode_opnd_memreg_size(OPSZ_0, opnd, enc_out);
}

/* imm16: 16-bit immediate operand of MOVK/MOVN/MOVZ/SVC */

static inline bool
decode_opnd_imm16(uint enc, int opcode, byte *pc, OUT opnd_t *opnd)
{
    return decode_opnd_int(5, 16, false, 0, OPSZ_12b, 0, enc, opnd);
}

static bool
encode_opnd_instr(int bit_pos, opnd_t opnd, byte *start_pc, instr_t *containing_instr,
                  OUT uint *enc_out)
{
    if (!opnd_is_instr(opnd)) {
        return false;
    }
    ptr_uint_t val =
        ((ptr_uint_t)instr_get_note(opnd_get_instr(opnd)) -
         (ptr_uint_t)instr_get_note(containing_instr) + (ptr_uint_t)start_pc) >>
        opnd_get_shift(opnd);

    uint bits = opnd_size_in_bits(opnd_get_size(opnd));
    // We expect truncation; instrlist_insert_mov_instr_addr splits the instr's
    // encoded address into INSTR_kind operands in multiple mov instructions in the
    // ilist, each representing a 2-byte portion of the complete address.
    val &= MASK(bits);

    ASSERT((*enc_out & (val << bit_pos)) == 0);
    *enc_out |= (val << bit_pos);
    return true;
}

static inline bool
encode_opnd_imm16(uint enc, int opcode, byte *start_pc, opnd_t opnd,
                  instr_t *containing_instr, OUT uint *enc_out)
{
    if (opnd_is_immed_int(opnd))
        return encode_opnd_int(5, 16, false, 0, 0, opnd, enc_out);
    else if (opnd_is_instr(opnd))
        return encode_opnd_instr(5, opnd, start_pc, containing_instr, enc_out);
    ASSERT_NOT_REACHED();
    return false;
}

/* memvr: memory operand for SIMD load structure and replicate */

static inline bool
decode_opnd_memvr(uint enc, int opcode, byte *pc, OUT opnd_t *opnd)
{
    int bytes = memvr_regcount(enc) << extract_uint(enc, 10, 2);
    *opnd = create_base_imm(enc, 0, bytes);
    return true;
}

static inline bool
encode_opnd_memvr(uint enc, int opcode, byte *pc, opnd_t opnd, OUT uint *enc_out)
{
    int regcount;
    uint bytes, rn;
    if (!is_base_imm(opnd, &rn) || opnd_get_disp(opnd) != 0)
        return false;
    bytes = opnd_size_in_bytes(opnd_get_size(opnd));
    regcount = memvr_regcount(enc);
    if (bytes % regcount != 0)
        return false;
    bytes /= regcount;
    if (bytes < 1 || bytes > 8 || (bytes & (bytes - 1)) != 0 ||
        opnd_size_from_bytes(bytes * regcount) != opnd_get_size(opnd))
        return false;
    *enc_out = (rn << 5 | (bytes == 1 ? 0 : bytes == 2 ? 1 : bytes == 4 ? 2 : 3) << 10);
    return true;
}

/* memvs: memory operand for SIMD load/store single structure */

static inline bool
decode_opnd_memvs(uint enc, int opcode, byte *pc, OUT opnd_t *opnd)
{
    int bytes = memvs_size(enc);
    *opnd = create_base_imm(enc, 0, bytes);
    return true;
}

static inline bool
encode_opnd_memvs(uint enc, int opcode, byte *pc, opnd_t opnd, OUT uint *enc_out)
{
    uint rn;
    if (!is_base_imm(opnd, &rn) || opnd_get_disp(opnd) != 0)
        return false;
    if (opnd_get_size(opnd) != opnd_size_from_bytes(memvs_size(enc)))
        return false;
    *enc_out = rn << 5;
    return true;
}

/* x16immvr: immediate operand for SIMD load structure and replicate (post-indexed) */

static inline bool
decode_opnd_x16immvr(uint enc, int opcode, byte *pc, OUT opnd_t *opnd)
{
    int num = extract_uint(enc, 16, 5);
    if (num < 31)
        *opnd = opnd_create_reg(DR_REG_X0 + num);
    else {
        int bytes = memvr_regcount(enc) << extract_uint(enc, 10, 2);
        *opnd = opnd_create_immed_int(bytes, OPSZ_PTR);
    }
    return true;
}

static inline bool
encode_opnd_x16immvr(uint enc, int opcode, byte *pc, opnd_t opnd, OUT uint *enc_out)
{
    if (opnd_is_reg(opnd)) {
        uint num = opnd_get_reg(opnd) - DR_REG_X0;
        if (num == 31)
            return false;
        *enc_out = num << 16;
        return true;
    } else if (opnd_is_immed_int(opnd)) {
        ptr_int_t bytes = opnd_get_immed_int(opnd);
        if (bytes != memvr_regcount(enc) << extract_uint(enc, 10, 2))
            return false;
        *enc_out = 31U << 16;
        return true;
    }
    return false;
}

/* x16immvs: immediate operand for SIMD load/store single structure (post-indexed) */

static inline bool
decode_opnd_x16immvs(uint enc, int opcode, byte *pc, OUT opnd_t *opnd)
{
    int num = extract_uint(enc, 16, 5);
    if (num < 31)
        *opnd = opnd_create_reg(DR_REG_X0 + num);
    else {
        int bytes = memvs_size(enc);
        *opnd = opnd_create_immed_int(bytes, OPSZ_PTR);
    }
    return true;
}

static inline bool
encode_opnd_x16immvs(uint enc, int opcode, byte *pc, opnd_t opnd, OUT uint *enc_out)
{
    if (opnd_is_reg(opnd)) {
        uint num = opnd_get_reg(opnd) - DR_REG_X0;
        if (num == 31)
            return false;
        *enc_out = num << 16;
        return true;
    } else if (opnd_is_immed_int(opnd)) {
        ptr_int_t bytes = opnd_get_immed_int(opnd);
        if (bytes != memvs_size(enc))
            return false;
        *enc_out = 31U << 16;
        return true;
    }
    return false;
}

/* vindex_H: Index for vector with half elements (0-7). */

static inline bool
decode_opnd_vindex_H(uint enc, int opcode, byte *pc, OUT opnd_t *opnd)
{
    /* Example encoding:
     * FMLA <Vd>.<T>, <Vn>.<T>, <Vm>.H[<index>]
     * 3322222222221111111111
     * 10987654321098765432109876543210
     * 0Q00111100LMRm--0001H0Rn---Rd---
     */
    int H = 11;
    int L = 21;
    int M = 20;
    // index=H:L:M
    uint bits = (enc >> H & 1) << 2 | (enc >> L & 1) << 1 | (enc >> M & 1);
    *opnd = opnd_create_immed_int(bits, OPSZ_3b);
    return true;
}

static inline bool
encode_opnd_vindex_H(uint enc, int opcode, byte *pc, opnd_t opnd, OUT uint *enc_out)
{
    /* Example encoding:
     * FMLA <Vd>.<T>, <Vn>.<T>, <Vm>.H[<index>]
     * 3322222222221111111111
     * 10987654321098765432109876543210
     * 0Q00111100LMRm--0001H0Rn---Rd---
     */
    int H = 11;
    int L = 21;
    int M = 20;
    ptr_int_t val;
    if (!opnd_is_immed_int(opnd))
        return false;
    val = opnd_get_immed_int(opnd);
    if (val < 0 || val >= 8)
        return false;
    // index=H:L:M
    *enc_out = (val >> 2 & 1) << H | (val >> 1 & 1) << L | (val & 1) << M;
    return true;
}

/* svemem_gpr_simm9_vl: 9 bit signed immediate offset added to base register
 * defined in bits 5 to 9.
 */

static inline bool
decode_opnd_svemem_gpr_simm9_vl(uint enc, int opcode, byte *pc, OUT opnd_t *opnd)
{
    uint simm9 = (extract_uint(enc, 16, 6) << 3) | extract_uint(enc, 10, 3);
    int offset9 = extract_int(simm9, 0, 9);
    if (offset9 < -256 || offset9 > 255)
        return false;
    *opnd = opnd_create_base_disp_aarch64(decode_reg(extract_uint(enc, 5, 5), true, true),
                                          DR_REG_NULL, 0, false, offset9, 0, OPSZ_SVE_VL);
    return true;
}

static inline bool
encode_opnd_svemem_gpr_simm9_vl(uint enc, int opcode, byte *pc, opnd_t opnd,
                                OUT uint *enc_out)
{
    int disp;
    bool is_x;
    uint rn;
    if (!opnd_is_base_disp(opnd) || opnd_get_size(opnd) != OPSZ_SVE_VL)
        return false;
    disp = opnd_get_disp(opnd);
    if (disp < -256 || disp > 255)
        return false;
    if (!encode_reg(&rn, &is_x, opnd_get_base(opnd), true) || !is_x)
        return false;
    *enc_out = (rn << 5) | (BITS(disp, 8, 3) << 16) | (BITS(disp, 2, 0) << 10);
    return true;
}

/* imm12: 12-bit immediate operand of ADD/SUB */

static inline bool
decode_opnd_imm12(uint enc, int opcode, byte *pc, OUT opnd_t *opnd)
{
    return decode_opnd_int(10, 12, false, 0, OPSZ_12b, 0, enc, opnd);
}

static inline bool
encode_opnd_imm12(uint enc, int opcode, byte *pc, opnd_t opnd, OUT uint *enc_out)
{
    return encode_opnd_int(10, 12, false, 0, 0, opnd, enc_out);
}

/* mem12q: memory operand with 12-bit offset; size is 16 bytes */

static inline bool
decode_opnd_mem12q(uint enc, int opcode, byte *pc, OUT opnd_t *opnd)
{
    return decode_opnd_mem12_scale(4, false, enc, opnd);
}

static inline bool
encode_opnd_mem12q(uint enc, int opcode, byte *pc, opnd_t opnd, OUT uint *enc_out)
{
    return encode_opnd_mem12_scale(4, false, opnd, enc_out);
}

/* prf12: prefetch variant of mem12 */

static inline bool
decode_opnd_prf12(uint enc, int opcode, byte *pc, OUT opnd_t *opnd)
{
    return decode_opnd_mem12_scale(3, true, enc, opnd);
}

static inline bool
encode_opnd_prf12(uint enc, int opcode, byte *pc, opnd_t opnd, OUT uint *enc_out)
{
    return encode_opnd_mem12_scale(3, true, opnd, enc_out);
}

/* hsd_immh_sz: The element size of a vector mediated by immh with possible values h, s
 * and d
 */
static inline bool
decode_opnd_hsd_immh_sz(uint enc, int opcode, byte *pc, OUT opnd_t *opnd)
{
    int highest_bit;
    if (!highest_bit_set(enc, 19, 4, &highest_bit))
        return false;

    switch (highest_bit) {
    case 0: *opnd = opnd_create_immed_int(VECTOR_ELEM_WIDTH_HALF, OPSZ_2b); break;
    case 1: *opnd = opnd_create_immed_int(VECTOR_ELEM_WIDTH_SINGLE, OPSZ_2b); break;
    case 2: *opnd = opnd_create_immed_int(VECTOR_ELEM_WIDTH_DOUBLE, OPSZ_2b); break;
    default: return false;
    }
    return true;
}

static inline bool
encode_opnd_hsd_immh_sz(uint enc, int opcode, byte *pc, opnd_t opnd, OUT uint *enc_out)
{
    return true;
}

/* bhsd_immh_sz: The element size of a vector mediated by immh with possible values b, h,
 * s and d
 */
static inline bool
decode_opnd_bhsd_immh_sz(uint enc, int opcode, byte *pc, OUT opnd_t *opnd)
{
    int highest_bit;
    if (!highest_bit_set(enc, 19, 4, &highest_bit))
        return false;

    switch (highest_bit) {
    case BYTE_REG: *opnd = opnd_create_immed_int(VECTOR_ELEM_WIDTH_BYTE, OPSZ_2b); break;
    case HALF_REG: *opnd = opnd_create_immed_int(VECTOR_ELEM_WIDTH_HALF, OPSZ_2b); break;
    case SINGLE_REG:
        *opnd = opnd_create_immed_int(VECTOR_ELEM_WIDTH_SINGLE, OPSZ_2b);
        break;
    case DOUBLE_REG:
        *opnd = opnd_create_immed_int(VECTOR_ELEM_WIDTH_DOUBLE, OPSZ_2b);
        break;
    default: return false;
    }

    return true;
}

static inline bool
encode_opnd_bhsd_immh_sz(uint enc, int opcode, byte *pc, opnd_t opnd, OUT uint *enc_out)
{
    return true;
}

static inline bool
decode_hsd_immh_regx(int rpos, uint enc, int opcode, byte *pc, OUT opnd_t *opnd)
{
    int offset;
    if (!highest_bit_set(enc, 19, 4, &offset))
        return false;

    /* The binary representation starts at HALF_BIT=0, so shift to align with the normal
       offset */
    offset += 1;

    if (offset < HALF_REG || offset > DOUBLE_REG)
        return false;

    return decode_opnd_vector_reg(rpos, offset, enc, opnd);
}

static inline bool
encode_hsd_immh_regx(int rpos, uint enc, int opcode, byte *pc, opnd_t opnd,
                     OUT uint *enc_out)
{
    if (!opnd_is_reg(opnd))
        return false;
    reg_t reg = opnd_get_reg(opnd);
    aarch64_reg_offset offset = get_reg_offset(reg);
    if (offset == BYTE_REG || offset > DOUBLE_REG)
        return false;

    return encode_opnd_vector_reg(rpos, offset, opnd, enc_out);
}

static inline bool
decode_bhsd_immh_regx(int rpos, uint enc, int opcode, byte *pc, OUT opnd_t *opnd)
{
    int highest_bit;
    if (!highest_bit_set(enc, 19, 4, &highest_bit))
        return false;

    if (highest_bit < 0 || highest_bit > 3)
        return false;

    return decode_opnd_vector_reg(rpos, highest_bit, enc, opnd);
}

static inline bool
encode_bhsd_immh_regx(int rpos, uint enc, int opcode, byte *pc, opnd_t opnd,
                      OUT uint *enc_out)
{
    if (!opnd_is_reg(opnd))
        return false;
    reg_t reg = opnd_get_reg(opnd);

    aarch64_reg_offset offset = get_reg_offset(reg);
    if (offset > DOUBLE_REG)
        return false;

    return encode_opnd_vector_reg(rpos, offset, opnd, enc_out);
}

#if 0  /* Currently unused. */
static inline bool
decode_opnd_hsd_immh_reg0(uint enc, int opcode, byte *pc, OUT opnd_t *opnd)
{
    return decode_hsd_immh_regx(0, enc, opcode, pc, opnd);
}

static inline bool
encode_opnd_hsd_immh_reg0(uint enc, int opcode, byte *pc, opnd_t opnd, OUT uint *enc_out)
{
    return encode_hsd_immh_regx(0, enc, opcode, pc, opnd, enc_out);
}
#endif /* Currently unused. */

static inline bool
decode_opnd_bhsd_immh_reg0(uint enc, int opcode, byte *pc, OUT opnd_t *opnd)
{
    return decode_bhsd_immh_regx(0, enc, opcode, pc, opnd);
}

static inline bool
encode_opnd_bhsd_immh_reg0(uint enc, int opcode, byte *pc, opnd_t opnd, OUT uint *enc_out)
{
    return encode_bhsd_immh_regx(0, enc, opcode, pc, opnd, enc_out);
}

static inline bool
decode_opnd_hsd_immh_reg5(uint enc, int opcode, byte *pc, OUT opnd_t *opnd)
{
    return decode_hsd_immh_regx(5, enc, opcode, pc, opnd);
}

static inline bool
encode_opnd_hsd_immh_reg5(uint enc, int opcode, byte *pc, opnd_t opnd, OUT uint *enc_out)
{
    return encode_hsd_immh_regx(5, enc, opcode, pc, opnd, enc_out);
}

static inline bool
decode_opnd_bhsd_immh_reg5(uint enc, int opcode, byte *pc, OUT opnd_t *opnd)
{
    return decode_bhsd_immh_regx(5, enc, opcode, pc, opnd);
}

static inline bool
encode_opnd_bhsd_immh_reg5(uint enc, int opcode, byte *pc, opnd_t opnd, OUT uint *enc_out)
{
    return encode_bhsd_immh_regx(5, enc, opcode, pc, opnd, enc_out);
}

/* vindex_SD: Index for vector with single or double elements. */

static inline bool
decode_opnd_vindex_SD(uint enc, int opcode, byte *pc, OUT opnd_t *opnd)
{
    /* Example encoding:
     * FMLA <Vd>.<T>, <Vn>.<T>, <Vm>.<Ts>[<index>]
     * 3322222222221111111111
     * 10987654321098765432109876543210
     * 0Q0011111sLMRm--0001H0Rn---Rd---
     *          z
     */
    int sz = 22;
    int H = 11;
    int L = 21;
    uint bits;
    if ((enc >> sz & 1) == 0) {                      // Single
        bits = (enc >> H & 1) << 1 | (enc >> L & 1); // index=H:L
    } else {                                         // Double
        if ((enc >> L & 1) != 0) {
            return false;
        }
        bits = enc >> H & 1; // index=H
    }
    *opnd = opnd_create_immed_int(bits, OPSZ_2b);
    return true;
}

static inline bool
encode_opnd_vindex_SD(uint enc, int opcode, byte *pc, opnd_t opnd, OUT uint *enc_out)
{
    /* Example encoding:
     * FMLA <Vd>.<T>, <Vn>.<T>, <Vm>.<Ts>[<index>]
     * 3322222222221111111111
     * 10987654321098765432109876543210
     * 0Q0011111sLMRm--0001H0Rn---Rd---
     *          z
     */
    int sz = 22;
    int H = 11;
    int L = 21;
    ptr_int_t val;
    if (!opnd_is_immed_int(opnd))
        return false;
    val = opnd_get_immed_int(opnd);
    if ((enc >> sz & 1) == 0) { // Single
        if (val < 0 || val >= 4)
            return false;
        *enc_out = (val & 1) << L | (val >> 1 & 1) << H; // index=H:L
    } else {                                             // Double
        if (val < 0 || val >= 2)
            return false;
        *enc_out = (val & 1) << H; // index=H
    }
    return true;
}

/* imm12sh: shift amount for 12-bit immediate of ADD/SUB, 0 or 12 */

static inline bool
decode_opnd_imm12sh(uint enc, int opcode, byte *pc, OUT opnd_t *opnd)
{

    uint shift_bits = extract_uint(enc, 22, 2);
    if (shift_bits > 1)
        return false; /* 1x is reserved */

    *opnd = opnd_create_immed_int(shift_bits * 12, OPSZ_5b);
    return true;
}

static inline bool
encode_opnd_imm12sh(uint enc, int opcode, byte *pc, opnd_t opnd, OUT uint *enc_out)
{
    if (!opnd_is_immed_int(opnd))
        return false;

    uint value = opnd_get_immed_int(opnd);
    if (value != 0 && value != 12)
        return false;

    *enc_out = value / 12 << 22;
    return true;
}

/* sd_sz: Operand size for single and double precision encoding of floating point
 * vector instructions. We need to convert the generic size operand to the right
 * encoding bits. It only supports VECTOR_ELEM_WIDTH_SINGLE and VECTOR_ELEM_WIDTH_DOUBLE.
 */
static inline bool
decode_opnd_sd_sz(uint enc, int opcode, byte *pc, OUT opnd_t *opnd)
{
    if (((enc >> 22) & 1) == 0) {
        *opnd = opnd_create_immed_int(VECTOR_ELEM_WIDTH_SINGLE, OPSZ_1);
        return true;
    }
    if (((enc >> 22) & 1) == 1) {
        *opnd = opnd_create_immed_int(VECTOR_ELEM_WIDTH_DOUBLE, OPSZ_1);
        return true;
    }
    return false;
}

static inline bool
encode_opnd_sd_sz(uint enc, int opcode, byte *pc, opnd_t opnd, OUT uint *enc_out)
{
    if (!opnd_is_immed_int(opnd))
        return false;

    if ((opnd_get_immed_int(opnd) == VECTOR_ELEM_WIDTH_SINGLE) &&
        (opnd_get_size(opnd) == OPSZ_1)) {
        *enc_out = 0;
        return true;
    }
    if ((opnd_get_immed_int(opnd) == VECTOR_ELEM_WIDTH_DOUBLE) &&
        (opnd_get_size(opnd) == OPSZ_1)) {
        *enc_out = 1 << 22;
        return true;
    }
    return false;
}

/* hs_fsz: Operand size for half and single precision encoding of floating point
 * vector instructions. We need to convert the generic size operand to the right
 * encoding bits. It only supports VECTOR_ELEM_WIDTH_HALF and VECTOR_ELEM_WIDTH_SINGLE.
 */
static inline bool
decode_opnd_hs_fsz(uint enc, int opcode, byte *pc, OUT opnd_t *opnd)
{
    if (((enc >> 22) & 1) == 0) {
        *opnd = opnd_create_immed_int(VECTOR_ELEM_WIDTH_HALF, OPSZ_2b);
        return true;
    }
    if (((enc >> 22) & 1) == 1) {
        *opnd = opnd_create_immed_int(VECTOR_ELEM_WIDTH_SINGLE, OPSZ_2b);
        return true;
    }
    return false;
}

static inline bool
encode_opnd_hs_fsz(uint enc, int opcode, byte *pc, opnd_t opnd, OUT uint *enc_out)
{
    if (!opnd_is_immed_int(opnd))
        return false;

    if (opnd_get_immed_int(opnd) == VECTOR_ELEM_WIDTH_HALF) {
        *enc_out = 0;
        return true;
    }
    if (opnd_get_immed_int(opnd) == VECTOR_ELEM_WIDTH_SINGLE) {
        *enc_out = 1 << 22;
        return true;
    }
    return false;
}

/* dq5_sz: D/Q register at bit position 5; bit 22 selects Q reg */

static inline bool
decode_opnd_dq5_sz(uint enc, int opcode, byte *pc, OUT opnd_t *opnd)
{
    return decode_opnd_dq_plus(0, 5, 22, enc, opnd);
}

static inline bool
encode_opnd_dq5_sz(uint enc, int opcode, byte *pc, opnd_t opnd, OUT uint *enc_out)
{
    return encode_opnd_dq_plus(0, 5, 22, opnd, enc_out);
}

static inline bool
immhb_shf_decode(uint enc, int opcode, byte *pc, OUT opnd_t *opnd, uint min_shift)
{
    int highest_bit;
    if (!highest_bit_set(enc, 19, 4, &highest_bit))
        return false;

    uint esize = 8 << highest_bit;
    uint immhb_shf = extract_uint(enc, 16, 4 + highest_bit);
    opnd_size_t shift_size;
    switch (highest_bit) {
    case 0: shift_size = OPSZ_3b; break;
    case 1: shift_size = OPSZ_4b; break;
    case 2: shift_size = OPSZ_5b; break;
    case 3: shift_size = OPSZ_6b; break;
    default: return false;
    }

    if (min_shift == 1)
        *opnd = opnd_create_immed_int((2 * esize) - immhb_shf, shift_size);
    else if (min_shift == 0)
        *opnd = opnd_create_immed_int(immhb_shf - esize, shift_size);
    else
        return false;

    return true;
}

static inline bool
immhb_shf_encode(uint enc, int opcode, byte *pc, opnd_t opnd, OUT uint *enc_out,
                 uint min_shift)
{

    if (!opnd_is_immed_int(opnd))
        return false;

    opnd_size_t shift_size = opnd_get_size(opnd);

    uint highest_bit;
    switch (shift_size) {
    case OPSZ_3b: highest_bit = 0; break;
    case OPSZ_4b: highest_bit = 1; break;
    case OPSZ_5b: highest_bit = 2; break;
    case OPSZ_6b: highest_bit = 3; break;
    default: return false;
    }
    ptr_int_t shift_amount;
    uint esize = 8 << highest_bit;

    shift_amount = opnd_get_immed_int(opnd);

    uint shift_encoding, max_shift;
    if (min_shift == 0) {
        shift_encoding = shift_amount + esize;
        max_shift = esize - 1;
    } else if (min_shift == 1) {
        shift_encoding = esize * 2 - shift_amount;
        max_shift = esize;
    } else
        return false;

    if (shift_amount < min_shift || shift_amount > max_shift)
        return false;

    *enc_out = (shift_encoding << 16);

    return true;
}

/* immhb_shf: The vector encoding of #shift operand.
 */
static inline bool
decode_opnd_immhb_shf(uint enc, int opcode, byte *pc, OUT opnd_t *opnd)
{
    return immhb_shf_decode(enc, opcode, pc, opnd, 1);
}

static inline bool
encode_opnd_immhb_shf(uint enc, int opcode, byte *pc, opnd_t opnd, OUT uint *enc_out)
{
    return immhb_shf_encode(enc, opcode, pc, opnd, enc_out, 1);
}

/* immhb_shf2: The vector encoding of #shift operand.
 */
static inline bool
decode_opnd_immhb_0shf(uint enc, int opcode, byte *pc, OUT opnd_t *opnd)
{
    return immhb_shf_decode(enc, opcode, pc, opnd, 0);
}

static inline bool
encode_opnd_immhb_0shf(uint enc, int opcode, byte *pc, opnd_t opnd, OUT uint *enc_out)
{
    return immhb_shf_encode(enc, opcode, pc, opnd, enc_out, 0);
}

/* immhb_fxp: The vector encoding of #fbits operand. This is the number of bits
 * after the decimal point for fixed-point values.
 */
static inline bool
decode_opnd_immhb_fxp(uint enc, int opcode, byte *pc, OUT opnd_t *opnd)
{
    return immhb_shf_decode(enc, opcode, pc, opnd, 1);
}

static inline bool
encode_opnd_immhb_fxp(uint enc, int opcode, byte *pc, opnd_t opnd, OUT uint *enc_out)
{
    return immhb_shf_encode(enc, opcode, pc, opnd, enc_out, 1);
}

static inline bool
<<<<<<< HEAD
decode_opnd_wx_size_reg5sp(uint enc, int opcode, byte *pc, OUT opnd_t *opnd)
{
    const uint size = extract_uint(enc, 22, 2);

    ASSERT(!(size > 3));
    const bool is_x = size == 3;
    const bool is_sp = true;
    const int offset = 5;

    return decode_opnd_wxn(is_x, is_sp, offset, enc, opnd);
}

static inline bool
encode_opnd_wx_size_reg5sp(uint enc, int opcode, byte *pc, opnd_t opnd, OUT uint *enc_out)
{
    uint num;
    bool is_x;
    const bool is_sp = true;
    if (!opnd_is_reg(opnd) || !encode_reg(&num, &is_x, opnd_get_reg(opnd), is_sp))
        return false;
    *enc_out = num << 5;
    return true;
=======
decode_wx_size_reg(uint enc, bool is_sp, uint pos, OUT opnd_t *opnd)
{
    const bool is_x = extract_uint(enc, 22, 2) == 0b11;
    return decode_opnd_wxn(is_x, is_sp, pos, enc, opnd);
}

static inline bool
encode_wx_size_reg(bool is_sp, uint pos, opnd_t opnd, OUT uint *enc_out)
{
    if (!opnd_is_reg(opnd))
        return false;

    const reg_id_t reg = opnd_get_reg(opnd);
    const bool is_x = (DR_REG_X0 <= reg && reg <= DR_REG_X30) ||
        (is_sp ? (reg == DR_REG_XSP) : (reg == DR_REG_XZR));
    return encode_opnd_wxn(is_x, is_sp, pos, opnd, enc_out);
}

/* wx_size_reg0_zr: GPR scalar register, register size, W or X depending on size bits */
static inline bool
decode_opnd_wx_size_0_zr(uint enc, int opcode, byte *pc, OUT opnd_t *opnd)
{
    return decode_wx_size_reg(enc, false, 0, opnd);
}

static inline bool
encode_opnd_wx_size_0_zr(uint enc, int opcode, byte *pc, opnd_t opnd, OUT uint *enc_out)
{
    return encode_wx_size_reg(false, 0, opnd, enc_out);
}

/* wx_size_reg5_sp: GPR scalar register, register size, W or X depending on size bits */
static inline bool
decode_opnd_wx_size_5_sp(uint enc, int opcode, byte *pc, OUT opnd_t *opnd)
{
    return decode_wx_size_reg(enc, true, 5, opnd);
}

static inline bool
encode_opnd_wx_size_5_sp(uint enc, int opcode, byte *pc, opnd_t opnd, OUT uint *enc_out)
{
    return encode_wx_size_reg(true, 5, opnd, enc_out);
}

/* wx_size_reg5_zr: GPR scalar register, register size, W or X depending on size bits */
static inline bool
decode_opnd_wx_size_5_zr(uint enc, int opcode, byte *pc, OUT opnd_t *opnd)
{
    return decode_wx_size_reg(enc, false, 5, opnd);
}

static inline bool
encode_opnd_wx_size_5_zr(uint enc, int opcode, byte *pc, opnd_t opnd, OUT uint *enc_out)
{
    return encode_wx_size_reg(false, 5, opnd, enc_out);
>>>>>>> 285a4884
}

/* fpimm13: floating-point immediate for scalar fmov */

static inline bool
decode_opnd_fpimm13(uint enc, int opcode, byte *pc, OUT opnd_t *opnd)
{
    /*
     * From the Architecture Reference Manual, 8 bit immediate abcdefgh maps to
     * floats:
     *
     * 3332 2222 2222 1111 1111 11
     * 1098 7654 3210 9876 5432 1098 7654 3210
     *  _                            abcd efgh <- 8 bit immediate mapped to
     * abbb bbbc defg h000 0000 0000 0000 0000 <- 32 bit float
     *
     *   abcd efgh  Masks
     * 0x1    0     a
     * 0x4    0     b
     * 0x2    0     c
     * 0x1    F     defgh
     */
    if (extract_uint(enc, 22, 1) == 0) { /* 32 bits */
        union {
            float f;
            uint32_t i;
        } fpv;

        uint32_t imm = extract_uint(enc, 13, 8);

        uint32_t a = imm & 0x80;
        uint32_t b = imm & 0x40;
        uint32_t not_b = ((b == 0) ? 1 : 0);
        uint32_t bbbbb = ((b == 0) ? 0 : 0x1f);
        uint32_t c = imm & 0x20;
        uint32_t defgh = imm & 0x1f;

        uint32_t imm32 =
            (a << 24) | (not_b << 30) | (bbbbb << 25) | (c << 19) | (defgh << 19);

        fpv.i = imm32;
        *opnd = opnd_create_immed_float(fpv.f);
    } else { /* 64 bits */
        /* 6666 5555 5555 5544 44444444 33333333 33322222 22221111 111111
         * 3210 9876 5432 1098 76543210 98765432 10987654 32109876 54321098 76543210
         *  _                                                               abcdefgh
         * abbb bbbb bbcd efgh 00000000 00000000 00000000 00000000 00000000 00000000
         */
        union {
            double d;
            uint64_t i;
        } fpv;

        uint64_t imm = extract_uint(enc, 13, 8);

        uint64_t a = imm & 0x80;
        uint64_t b = imm & 0x40;
        uint64_t not_b = ((b == 0) ? 1 : 0);
        uint64_t bbbbbbbb = ((b == 0) ? 0 : 0xff);
        uint64_t c = imm & 0x20;
        uint64_t defgh = imm & 0x1f;

        uint64_t imm64 =
            (a << 56) | (not_b << 62) | (bbbbbbbb << 54) | (c << 48) | (defgh << 48);

        fpv.i = imm64;
        *opnd = opnd_create_immed_double(fpv.d);
    }
    return true;
}

static inline bool
encode_opnd_fpimm13(uint enc, int opcode, byte *pc, opnd_t opnd, OUT uint *enc_out)
{
    /*
     * From the Architecture Reference Manual, 8 bit immediate abcdefgh maps to
     * floats:
     *
     *   3332 2222 2222 1111 1111 11
     *   1098 7654 3210 9876 5432 1098 7654 3210
     *    _
     *   abbb bbbc defg h000 0000 0000 0000 0000
     * 0x8    0    0    0    0    0    0    0    a
     * 0x1    0    0    0    0    0    0    0    b
     * 0x0    1    0    0    0    0    0    0    c
     * 0x0    0    f    8    0    0    0    0    defgh
     */
    if (opnd_is_immed_float(opnd)) {
        ASSERT(extract_uint(enc, 22, 1) == 0); /* 32 bit floating point */
        union {
            float f;
            uint32_t i;
        } fpv;
        fpv.f = opnd_get_immed_float(opnd);
        uint32_t imm = fpv.i;

        uint a = (imm & 0x80000000);
        uint b = (imm & 0x10000000);
        uint c = (imm & 0x01000000);
        uint defgh = (imm & 0x00f80000);

        /* 3332 2222 2222 1111 1111 11
         * 1098 7654 3210 9876 5432 1098 7654 3210
         * ---- ---- ---a bcde fgh- ---- ---- ----   immediate encoding
         * |-----11---->|           0x80000000 a
         *    |-----9---->|         0x10000000 b
         *         |---6-->|        0x01000000 c
         *           |--6-->|       0x00f80000 defgh
         */
        *enc_out = (a >> 11) | (b >> 9) | (c >> 6) | (defgh >> 6);
    } else if (opnd_is_immed_double(opnd)) {
        ASSERT(extract_uint(enc, 22, 1) == 1); /* 64 bit floating point */
        /* 6666 5555 5555 5544 44444444 33333333 33322222 22221111 111111
         * 3210 9876 5432 1098 76543210 98765432 10987654 32109876 54321098 76543210
         *  _
         * abbb bbbb bbcd efgh 00000000 00000000 00000000 00000000 00000000 00000000
         *
         * ---- ---- ---a bcde fgh----- -------- immediate encoding
         */
        union {
            double d;
            uint64_t i;
        } fpv;
        fpv.d = opnd_get_immed_double(opnd);
        uint64_t imm = fpv.i;

        uint64_t a = (imm & 0x8000000000000000);
        uint64_t b = (imm & 0x1000000000000000);
        uint64_t c = (imm & 0x0020000000000000);
        uint64_t defgh = (imm & 0x001f000000000000);

        *enc_out =
            (((a >> 11) | (b >> 9) | (c >> 3) | (defgh >> 3)) & 0xffffffff00000000) >> 32;
    } else
        return false;

    return true;
}

/* b_sz: Vector element width for SIMD instructions. */

static inline bool
decode_opnd_b_sz(uint enc, int opcode, byte *pc, OUT opnd_t *opnd)
{
    uint bits = enc >> 22 & 3;
    if (bits != 0)
        return false;
    *opnd = opnd_create_immed_int(bits, OPSZ_2b);
    return true;
}

static inline bool
encode_opnd_b_sz(uint enc, int opcode, byte *pc, opnd_t opnd, OUT uint *enc_out)
{
    ptr_int_t val = opnd_get_immed_int(opnd);
    if (val != 0)
        return false;
    *enc_out = val << 22;
    return true;
}

/* hs_sz: Vector element width for SIMD instructions. */

static inline bool
decode_opnd_hs_sz(uint enc, int opcode, byte *pc, OUT opnd_t *opnd)
{
    uint bits = enc >> 22 & 3;
    if (bits != 1 && bits != 2)
        return false;
    *opnd = opnd_create_immed_int(bits, OPSZ_2b);
    return true;
}

static inline bool
encode_opnd_hs_sz(uint enc, int opcode, byte *pc, opnd_t opnd, OUT uint *enc_out)
{
    ptr_int_t val = opnd_get_immed_int(opnd);
    if (val < 1 || val > 2)
        return false;
    *enc_out = val << 22;
    return true;
}

/* bhs_sz: Vector element width for SIMD instructions. */

static inline bool
decode_opnd_bhs_sz(uint enc, int opcode, byte *pc, OUT opnd_t *opnd)
{
    uint bits = enc >> 22 & 3;
    if (bits != 0 && bits != 1 && bits != 2)
        return false;
    *opnd = opnd_create_immed_int(bits, OPSZ_2b);
    return true;
}

static inline bool
encode_opnd_bhs_sz(uint enc, int opcode, byte *pc, opnd_t opnd, OUT uint *enc_out)
{
    ptr_int_t val = opnd_get_immed_int(opnd);
    if (val < 0 || val > 2)
        return false;
    *enc_out = val << 22;
    return true;
}

/* bhsd_sz: Vector element width for SIMD instructions. */

static inline bool
decode_opnd_bhsd_sz(uint enc, int opcode, byte *pc, OUT opnd_t *opnd)
{
    uint bits = enc >> 22 & 3;
    *opnd = opnd_create_immed_int(bits, OPSZ_2b);
    return true;
}

static inline bool
encode_opnd_bhsd_sz(uint enc, int opcode, byte *pc, opnd_t opnd, OUT uint *enc_out)
{
    if (!opnd_is_immed_int(opnd))
        return false;
    ptr_int_t val = opnd_get_immed_int(opnd);
    if (val < 0 || val > 3)
        return false;
    *enc_out = val << 22;
    return true;
}

/* bd_sz: Vector element width for SIMD instructions. */

static inline bool
decode_opnd_bd_sz(uint enc, int opcode, byte *pc, OUT opnd_t *opnd)
{
    uint bits = enc >> 22 & 3;
    if (bits != 0 && bits != 3)
        return false;
    *opnd = opnd_create_immed_int(bits, OPSZ_2b);
    return true;
}

static inline bool
encode_opnd_bd_sz(uint enc, int opcode, byte *pc, opnd_t opnd, OUT uint *enc_out)
{
    ptr_int_t val = opnd_get_immed_int(opnd);
    if (val != 0 && val != 3)
        return false;
    *enc_out = val << 22;
    return true;
}

/* shift3: shift type for ADD/SUB: LSL, LSR or ASR */

static inline bool
decode_opnd_shift3(uint enc, int opcode, byte *pc, OUT opnd_t *opnd)
{
    if (extract_uint(enc, 22, 2) == 3)
        return false;
    return decode_opnd_int(22, 2, false, 0, OPSZ_3b, DR_OPND_IS_SHIFT, enc, opnd);
}

static inline bool
encode_opnd_shift3(uint enc, int opcode, byte *pc, opnd_t opnd, OUT uint *enc_out)
{
    uint t;
    if (!encode_opnd_int(22, 2, false, 0, DR_OPND_IS_SHIFT, opnd, &t) ||
        extract_uint(t, 22, 2) == 3)
        return false;
    *enc_out = t;
    return true;
}

/* shift4: shift type for logical operation: LSL, LSR, ASR or ROR */

static inline bool
decode_opnd_shift4(uint enc, int opcode, byte *pc, OUT opnd_t *opnd)
{
    return decode_opnd_int(22, 2, false, 0, OPSZ_3b, DR_OPND_IS_SHIFT, enc, opnd);
}

static inline bool
encode_opnd_shift4(uint enc, int opcode, byte *pc, opnd_t opnd, OUT uint *enc_out)
{
    return encode_opnd_int(22, 2, false, 0, DR_OPND_IS_SHIFT, opnd, enc_out);
}

static inline bool
decode_scalar_size_regx(uint size_offset, int rpos, uint enc, int opcode, byte *pc,
                        OUT opnd_t *opnd)
{
    uint size = extract_uint(enc, 22, 2);

    if (size < 0 || size > (3 - size_offset))
        return false;

    return decode_opnd_vector_reg(rpos, size + size_offset, enc, opnd);
}

static inline bool
encode_scalar_size_regx(uint size_offset, int rpos, uint enc, int opcode, byte *pc,
                        opnd_t opnd, OUT uint *enc_out)
{
    if (!opnd_is_reg(opnd))
        return false;

    reg_t reg = opnd_get_reg(opnd);

    aarch64_reg_offset offset = get_reg_offset(reg);
    if (offset > DOUBLE_REG) {
        return false;
    }
    bool reg_written = encode_opnd_vector_reg(rpos, offset, opnd, enc_out);
    *enc_out |= (offset - size_offset) << 22;

    return reg_written;
}

#if 0 /* Currently unused. */
static inline bool
decode_hsd_size_regx(int rpos, uint enc, int opcode, byte *pc, OUT opnd_t *opnd)
{
    return decode_scalar_size_regx(1, rpos, enc, opcode, pc, opnd);
}

static inline bool
encode_hsd_size_regx(int rpos, uint enc, int opcode, byte *pc, opnd_t opnd,
                     OUT uint *enc_out)
{
    return encode_scalar_size_regx(1, rpos, enc, opcode, pc, opnd, enc_out);
}
#endif

static inline bool
decode_bhsd_size_regx(int rpos, uint enc, int opcode, byte *pc, OUT opnd_t *opnd)
{
    return decode_scalar_size_regx(0, rpos, enc, opcode, pc, opnd);
}

static inline bool
encode_bhsd_size_regx(int rpos, uint enc, int opcode, byte *pc, opnd_t opnd,
                      OUT uint *enc_out)
{
    return encode_scalar_size_regx(0, rpos, enc, opcode, pc, opnd, enc_out);
}

static inline bool
decode_opnd_p_size_bhsd_0(uint enc, int opcode, byte *pc, OUT opnd_t *opnd)
{
    return decode_sized_p(0, 22, BYTE_REG, DOUBLE_REG, enc, pc, opnd);
}

static inline bool
encode_opnd_p_size_bhsd_0(uint enc, int opcode, byte *pc, opnd_t opnd, OUT uint *enc_out)
{
    return encode_sized_p(0, 22, BYTE_REG, DOUBLE_REG, opnd, enc_out);
}

static inline bool
decode_opnd_p_size_bhs_0(uint enc, int opcode, byte *pc, OUT opnd_t *opnd)
{
    return decode_sized_p(0, 22, BYTE_REG, SINGLE_REG, enc, pc, opnd);
}

static inline bool
encode_opnd_p_size_bhs_0(uint enc, int opcode, byte *pc, opnd_t opnd, OUT uint *enc_out)
{
    return encode_sized_p(0, 22, BYTE_REG, SINGLE_REG, opnd, enc_out);
}

static inline bool
decode_opnd_p_size_hsd_0(uint enc, int opcode, byte *pc, OUT opnd_t *opnd)
{
    return decode_sized_p(0, 22, HALF_REG, DOUBLE_REG, enc, pc, opnd);
}

static inline bool
encode_opnd_p_size_hsd_0(uint enc, int opcode, byte *pc, opnd_t opnd, OUT uint *enc_out)
{
    return encode_sized_p(0, 22, HALF_REG, DOUBLE_REG, opnd, enc_out);
}

static inline bool
decode_opnd_float_reg0(uint enc, int opcode, byte *pc, OUT opnd_t *opnd)
{
    return decode_opnd_float_reg(0, enc, opnd);
}

static inline bool
encode_opnd_float_reg0(uint enc, int opcode, byte *pc, opnd_t opnd, OUT uint *enc_out)
{
    return encode_opnd_float_reg(0, opnd, enc_out);
}

#if 0  /* Currently unused. */
static inline bool
decode_opnd_hsd_size_reg0(uint enc, int opcode, byte *pc, OUT opnd_t *opnd)
{
    return decode_hsd_size_regx(0, enc, opcode, pc, opnd);
}

static inline bool
encode_opnd_hsd_size_reg0(uint enc, int opcode, byte *pc, opnd_t opnd, OUT uint *enc_out)
{
    return encode_hsd_size_regx(0, enc, opcode, pc, opnd, enc_out);
}
#endif /* Currently unused. */

static inline bool
decode_opnd_bhsd_size_reg0(uint enc, int opcode, byte *pc, OUT opnd_t *opnd)
{
    return decode_bhsd_size_regx(0, enc, opcode, pc, opnd);
}

static inline bool
encode_opnd_bhsd_size_reg0(uint enc, int opcode, byte *pc, opnd_t opnd, OUT uint *enc_out)
{
    return encode_bhsd_size_regx(0, enc, opcode, pc, opnd, enc_out);
}

static inline bool
decode_opnd_z_size_bhsd_0(uint enc, int opcode, byte *pc, OUT opnd_t *opnd)
{
    return decode_sized_z(0, 22, BYTE_REG, DOUBLE_REG, enc, pc, opnd);
}

static inline bool
encode_opnd_z_size_bhsd_0(uint enc, int opcode, byte *pc, opnd_t opnd, OUT uint *enc_out)
{
    return encode_sized_z(0, 22, BYTE_REG, DOUBLE_REG, opnd, enc_out);
}

static inline bool
decode_opnd_z_size_hsd_0(uint enc, int opcode, byte *pc, OUT opnd_t *opnd)
{
    return decode_sized_z(0, 22, HALF_REG, DOUBLE_REG, enc, pc, opnd);
}

static inline bool
encode_opnd_z_size_hsd_0(uint enc, int opcode, byte *pc, opnd_t opnd, OUT uint *enc_out)
{
    return encode_sized_z(0, 22, HALF_REG, DOUBLE_REG, opnd, enc_out);
}

static inline bool
decode_opnd_z_size_sd_0(uint enc, int opcode, byte *pc, OUT opnd_t *opnd)
{
    return decode_sized_z(0, 22, SINGLE_REG, DOUBLE_REG, enc, pc, opnd);
}

static inline bool
encode_opnd_z_size_sd_0(uint enc, int opcode, byte *pc, opnd_t opnd, OUT uint *enc_out)
{
    return encode_sized_z(0, 22, SINGLE_REG, DOUBLE_REG, opnd, enc_out);
}

static inline bool
decode_opnd_float_reg5(uint enc, int opcode, byte *pc, OUT opnd_t *opnd)
{
    return decode_opnd_float_reg(5, enc, opnd);
}

static inline bool
encode_opnd_float_reg5(uint enc, int opcode, byte *pc, opnd_t opnd, OUT uint *enc_out)
{
    return encode_opnd_float_reg(5, opnd, enc_out);
}

#if 0  /* Currently unused. */
static inline bool
decode_opnd_hsd_size_reg5(uint enc, int opcode, byte *pc, OUT opnd_t *opnd)
{
    return decode_hsd_size_regx(5, enc, opcode, pc, opnd);
}

static inline bool
encode_opnd_hsd_size_reg5(uint enc, int opcode, byte *pc, opnd_t opnd, OUT uint *enc_out)
{
    return encode_hsd_size_regx(5, enc, opcode, pc, opnd, enc_out);
}
#endif /* Currently unused. */

static inline bool
decode_opnd_bhsd_size_reg5(uint enc, int opcode, byte *pc, OUT opnd_t *opnd)
{
    return decode_bhsd_size_regx(5, enc, opcode, pc, opnd);
}

static inline bool
decode_opnd_p_size_bhsd_5(uint enc, int opcode, byte *pc, OUT opnd_t *opnd)
{
    return decode_sized_p(5, 22, BYTE_REG, DOUBLE_REG, enc, pc, opnd);
}

static inline bool
encode_opnd_p_size_bhsd_5(uint enc, int opcode, byte *pc, opnd_t opnd, OUT uint *enc_out)
{
    return encode_sized_p(5, 22, BYTE_REG, DOUBLE_REG, opnd, enc_out);
}

static inline bool
decode_opnd_p_size_hsd_5(uint enc, int opcode, byte *pc, OUT opnd_t *opnd)
{
    return decode_sized_p(5, 22, HALF_REG, DOUBLE_REG, enc, pc, opnd);
}

static inline bool
encode_opnd_p_size_hsd_5(uint enc, int opcode, byte *pc, opnd_t opnd, OUT uint *enc_out)
{
    return encode_sized_p(5, 22, HALF_REG, DOUBLE_REG, opnd, enc_out);
}

static inline bool
encode_opnd_bhsd_size_reg5(uint enc, int opcode, byte *pc, opnd_t opnd, OUT uint *enc_out)
{
    return encode_bhsd_size_regx(5, enc, opcode, pc, opnd, enc_out);
}

static inline bool
decode_opnd_z_size_bhsd_5(uint enc, int opcode, byte *pc, OUT opnd_t *opnd)
{
    return decode_sized_z(5, 22, BYTE_REG, DOUBLE_REG, enc, pc, opnd);
}

static inline bool
encode_opnd_z_size_bhsd_5(uint enc, int opcode, byte *pc, opnd_t opnd, OUT uint *enc_out)
{
    return encode_sized_z(5, 22, BYTE_REG, DOUBLE_REG, opnd, enc_out);
}

static inline bool
decode_opnd_z_size_bhs_5(uint enc, int opcode, byte *pc, OUT opnd_t *opnd)
{
    return decode_sized_z(5, 22, BYTE_REG, SINGLE_REG, enc, pc, opnd);
}

static inline bool
encode_opnd_z_size_bhs_5(uint enc, int opcode, byte *pc, opnd_t opnd, OUT uint *enc_out)
{
    return encode_sized_z(5, 22, BYTE_REG, SINGLE_REG, opnd, enc_out);
}

static inline bool
decode_opnd_z_size_hsd_5(uint enc, int opcode, byte *pc, OUT opnd_t *opnd)
{
    return decode_sized_z(5, 22, HALF_REG, DOUBLE_REG, enc, pc, opnd);
}

static inline bool
encode_opnd_z_size_hsd_5(uint enc, int opcode, byte *pc, opnd_t opnd, OUT uint *enc_out)
{
    return encode_sized_z(5, 22, HALF_REG, DOUBLE_REG, opnd, enc_out);
}

static inline bool
decode_opnd_z_size_sd_5(uint enc, int opcode, byte *pc, OUT opnd_t *opnd)
{
    return decode_sized_z(5, 22, SINGLE_REG, DOUBLE_REG, enc, pc, opnd);
}

static inline bool
encode_opnd_z_size_sd_5(uint enc, int opcode, byte *pc, opnd_t opnd, OUT uint *enc_out)
{
    return encode_sized_z(5, 22, SINGLE_REG, DOUBLE_REG, opnd, enc_out);
}

static inline bool
decode_opnd_float_reg10(uint enc, int opcode, byte *pc, OUT opnd_t *opnd)
{
    return decode_opnd_float_reg(10, enc, opnd);
}

static inline bool
encode_opnd_float_reg10(uint enc, int opcode, byte *pc, opnd_t opnd, OUT uint *enc_out)
{
    return encode_opnd_float_reg(10, opnd, enc_out);
}

static inline bool
decode_opnd_float_reg16(uint enc, int opcode, byte *pc, OUT opnd_t *opnd)
{
    return decode_opnd_float_reg(16, enc, opnd);
}

static inline bool
encode_opnd_float_reg16(uint enc, int opcode, byte *pc, opnd_t opnd, OUT uint *enc_out)
{
    return encode_opnd_float_reg(16, opnd, enc_out);
}

#if 0  /* Currently unused. */
static inline bool
decode_opnd_hsd_size_reg16(uint enc, int opcode, byte *pc, OUT opnd_t *opnd)
{
    return decode_hsd_size_regx(16, enc, opcode, pc, opnd);
}

static inline bool
encode_opnd_hsd_size_reg16(uint enc, int opcode, byte *pc, opnd_t opnd, OUT uint *enc_out)
{
    return encode_hsd_size_regx(16, enc, opcode, pc, opnd, enc_out);
}
#endif /* Currently unused. */

static inline bool
decode_opnd_bhsd_size_reg16(uint enc, int opcode, byte *pc, OUT opnd_t *opnd)
{
    return decode_bhsd_size_regx(16, enc, opcode, pc, opnd);
}

static inline bool
encode_opnd_bhsd_size_reg16(uint enc, int opcode, byte *pc, opnd_t opnd,
                            OUT uint *enc_out)
{
    return encode_bhsd_size_regx(16, enc, opcode, pc, opnd, enc_out);
}

static inline bool
decode_opnd_z_size_bhsd_16(uint enc, int opcode, byte *pc, OUT opnd_t *opnd)
{
    return decode_sized_z(16, 22, BYTE_REG, DOUBLE_REG, enc, pc, opnd);
}

static inline bool
encode_opnd_z_size_bhsd_16(uint enc, int opcode, byte *pc, opnd_t opnd, OUT uint *enc_out)
{
    return encode_sized_z(16, 22, BYTE_REG, DOUBLE_REG, opnd, enc_out);
}

static inline bool
decode_opnd_z_size_hsd_16(uint enc, int opcode, byte *pc, OUT opnd_t *opnd)
{
    return decode_sized_z(16, 22, HALF_REG, DOUBLE_REG, enc, pc, opnd);
}

static inline bool
encode_opnd_z_size_hsd_16(uint enc, int opcode, byte *pc, opnd_t opnd, OUT uint *enc_out)
{
    return encode_sized_z(16, 22, HALF_REG, DOUBLE_REG, opnd, enc_out);
}

/* imm2_tsz_index: Index encoded in imm2:tsz */
static inline bool
decode_opnd_imm2_tsz_index(uint enc, int opcode, byte *pc, OUT opnd_t *opnd)
{
    /* The size in tsz determines how many MSB bits are available for the imm's value */
    const opnd_size_t size = extract_tsz_size(enc);
    if (size == OPSZ_NA)
        return false;

    /* Just used as a cheap log2 */
    int size_lbs;
    if (!lowest_bit_set(opnd_size_in_bytes(size), 0, 5, &size_lbs))
        return false;

    /* The immediate's value is derived from imm:tsz, but the number of higher bits used
     * in tsz varies depending on the size which is indicated by the lowest bit set in tsz
     */
    const ptr_uint_t tsz = extract_uint(enc, 16, 5);
    const ptr_uint_t imm = extract_uint(enc, 22, 2);

    const uint offset = size_lbs + 1;
    const ptr_uint_t tsz_field = tsz >> offset;
    const ptr_uint_t imm_field = imm << (5 - offset);
    const opnd_size_t imm_size = OPSZ_7b - offset;

    *opnd = opnd_create_immed_uint(imm_field | tsz_field, imm_size);
    return true;
}

static inline bool
encode_opnd_imm2_tsz_index(uint enc, int opcode, byte *pc, opnd_t opnd, OUT uint *enc_out)
{
    if (!opnd_is_immed_int(opnd))
        return false;

    const ptr_uint_t value = opnd_get_immed_int(opnd);
    const opnd_size_t size = opnd_get_size(opnd);
    if (size == OPSZ_NA)
        return false;

    /* The immediate's value and size are encoded in the imm:tsz fields. The position of
     * the lowest bit set in tsz indicates the size, and the remaining upper bits set the
     * lower bits of the immediate's value (imm field sets the two upper bits)
     */
    const uint offset = size - OPSZ_2b;
    const uint tsz_value =
        ((0b10000 >> offset) | ((value & MASK(offset + 1)) << (5 - offset))) & 0b11111;
    const uint imm_value = (value >> offset) & 0b11;

    *enc_out = (imm_value << 22) | (tsz_value << 16);
    return true;
}

/* mem0p: as mem0, but a pair of registers, so double size */

static inline bool
decode_opnd_mem0p(uint enc, int opcode, byte *pc, OUT opnd_t *opnd)
{
    return decode_opnd_mem0_scale(extract_uint(enc, 30, 1) + 3, enc, opnd);
}

static inline bool
encode_opnd_mem0p(uint enc, int opcode, byte *pc, opnd_t opnd, OUT uint *enc_out)
{
    return encode_opnd_mem0_scale(extract_uint(enc, 30, 1) + 3, opnd, enc_out);
}

/* x16imm: immediate operand for SIMD load/store multiple structures (post-indexed) */

static inline bool
decode_opnd_x16imm(uint enc, int opcode, byte *pc, OUT opnd_t *opnd)
{
    int num = extract_uint(enc, 16, 5);
    if (num < 31)
        *opnd = opnd_create_reg(DR_REG_X0 + num);
    else {
        int bytes = (8 << extract_uint(enc, 30, 1)) * multistruct_regcount(enc);
        *opnd = opnd_create_immed_int(bytes, OPSZ_PTR);
    }
    return true;
}

static inline bool
encode_opnd_x16imm(uint enc, int opcode, byte *pc, opnd_t opnd, OUT uint *enc_out)
{
    if (opnd_is_reg(opnd)) {
        uint num = opnd_get_reg(opnd) - DR_REG_X0;
        if (num == 31)
            return false;
        *enc_out = num << 16;
        return true;
    } else if (opnd_is_immed_int(opnd)) {
        ptr_int_t bytes = opnd_get_immed_int(opnd);
        if (bytes != (8 << extract_uint(enc, 30, 1)) * multistruct_regcount(enc))
            return false;
        *enc_out = 31U << 16;
        return true;
    }
    return false;
}

/* index3: index of D subreg in Q register: 0-1 */

static inline bool
decode_opnd_index3(uint enc, int opcode, byte *pc, OUT opnd_t *opnd)
{
    return decode_opnd_index(3, enc, opnd);
}

static inline bool
encode_opnd_index3(uint enc, int opcode, byte *pc, opnd_t opnd, OUT uint *enc_out)
{
    return encode_opnd_index(3, opnd, enc_out);
}

/* wx0_30: X/W register at bit position 0; bit 30 selects X or W reg */

static inline bool
decode_opnd_wx0_30(uint enc, int opcode, byte *pc, OUT opnd_t *opnd)
{
    return decode_opnd_rn(false, 0, 30, enc, opnd);
}

static inline bool
encode_opnd_wx0_30(uint enc, int opcode, byte *pc, opnd_t opnd, OUT uint *enc_out)
{
    return encode_opnd_rn(false, 0, 30, opnd, enc_out);
}

/* dq0: D/Q register at bit position 0; bit 30 selects Q reg */

static inline bool
decode_opnd_dq0(uint enc, int opcode, byte *pc, OUT opnd_t *opnd)
{
    return decode_opnd_dq_plus(0, 0, 30, enc, opnd);
}

static inline bool
encode_opnd_dq0(uint enc, int opcode, byte *pc, opnd_t opnd, OUT uint *enc_out)
{
    return encode_opnd_dq_plus(0, 0, 30, opnd, enc_out);
}

/* sd0: S/D register at bit position 0; bit 30 selects D reg */

#if 0  /* Currently unused. */
static inline bool
decode_opnd_sd0(uint enc, int opcode, byte *pc, OUT opnd_t *opnd)
{
    return decode_opnd_sd(0, 30, enc, opnd);
}

static inline bool
encode_opnd_sd0(uint enc, int opcode, byte *pc, opnd_t opnd, OUT uint *enc_out)
{
    return encode_opnd_sd(0, 30, opnd, enc_out);
}
#endif /* Currently unused. */

/* dq0p1: as dq0 but add 1 mod 32 to reg number */

static inline bool
decode_opnd_dq0p1(uint enc, int opcode, byte *pc, OUT opnd_t *opnd)
{
    return decode_opnd_dq_plus(1, 0, 30, enc, opnd);
}

static inline bool
encode_opnd_dq0p1(uint enc, int opcode, byte *pc, opnd_t opnd, OUT uint *enc_out)
{
    return encode_opnd_dq_plus(1, 0, 30, opnd, enc_out);
}

/* dq0p2: as dq0 but add 2 mod 32 to reg number */

static inline bool
decode_opnd_dq0p2(uint enc, int opcode, byte *pc, OUT opnd_t *opnd)
{
    return decode_opnd_dq_plus(2, 0, 30, enc, opnd);
}

static inline bool
encode_opnd_dq0p2(uint enc, int opcode, byte *pc, opnd_t opnd, OUT uint *enc_out)
{
    return encode_opnd_dq_plus(2, 0, 30, opnd, enc_out);
}

/* dq0p3: as dq0 but add 3 mod 32 to reg number */

static inline bool
decode_opnd_dq0p3(uint enc, int opcode, byte *pc, OUT opnd_t *opnd)
{
    return decode_opnd_dq_plus(3, 0, 30, enc, opnd);
}

static inline bool
encode_opnd_dq0p3(uint enc, int opcode, byte *pc, opnd_t opnd, OUT uint *enc_out)
{
    return encode_opnd_dq_plus(3, 0, 30, opnd, enc_out);
}

/* vt0: first register operand of SIMD load/store multiple structures */

static inline bool
decode_opnd_vt0(uint enc, int opcode, byte *pc, OUT opnd_t *opnd)
{
    return decode_opnd_vtn(0, enc, opnd);
}

static inline bool
encode_opnd_vt0(uint enc, int opcode, byte *pc, opnd_t opnd, OUT uint *enc_out)
{
    return encode_opnd_vtn(0, enc, opnd, enc_out);
}

/* vt1: second register operand of SIMD load/store multiple structures */

static inline bool
decode_opnd_vt1(uint enc, int opcode, byte *pc, OUT opnd_t *opnd)
{
    return decode_opnd_vtn(1, enc, opnd);
}

static inline bool
encode_opnd_vt1(uint enc, int opcode, byte *pc, opnd_t opnd, OUT uint *enc_out)
{
    return encode_opnd_vtn(1, enc, opnd, enc_out);
}

/* vt2: third register operand of SIMD load/store multiple structures */

static inline bool
decode_opnd_vt2(uint enc, int opcode, byte *pc, OUT opnd_t *opnd)
{
    return decode_opnd_vtn(2, enc, opnd);
}

static inline bool
encode_opnd_vt2(uint enc, int opcode, byte *pc, opnd_t opnd, OUT uint *enc_out)
{
    return encode_opnd_vtn(2, enc, opnd, enc_out);
}

/* vt3: fourth register operand of SIMD load/store multiple structures */

static inline bool
decode_opnd_vt3(uint enc, int opcode, byte *pc, OUT opnd_t *opnd)
{
    return decode_opnd_vtn(3, enc, opnd);
}

static inline bool
encode_opnd_vt3(uint enc, int opcode, byte *pc, opnd_t opnd, OUT uint *enc_out)
{
    return encode_opnd_vtn(3, enc, opnd, enc_out);
}

/* dq5: D/Q register at bit position 5; bit 30 selects Q reg */

static inline bool
decode_opnd_dq5(uint enc, int opcode, byte *pc, OUT opnd_t *opnd)
{
    return decode_opnd_dq_plus(0, 5, 30, enc, opnd);
}

static inline bool
encode_opnd_dq5(uint enc, int opcode, byte *pc, opnd_t opnd, OUT uint *enc_out)
{
    return encode_opnd_dq_plus(0, 5, 30, opnd, enc_out);
}

/* sd5: S/D register at bit position 5; bit 30 selects D reg */

static inline bool
decode_opnd_sd5(uint enc, int opcode, byte *pc, OUT opnd_t *opnd)
{
    return decode_opnd_sd(5, 30, enc, opnd);
}

static inline bool
encode_opnd_sd5(uint enc, int opcode, byte *pc, opnd_t opnd, OUT uint *enc_out)
{
    return encode_opnd_sd(5, 30, opnd, enc_out);
}

/* index2: index of S subreg in Q register: 0-3 */

static inline bool
decode_opnd_index2(uint enc, int opcode, byte *pc, OUT opnd_t *opnd)
{
    return decode_opnd_index(2, enc, opnd);
}

static inline bool
encode_opnd_index2(uint enc, int opcode, byte *pc, opnd_t opnd, OUT uint *enc_out)
{
    return encode_opnd_index(2, opnd, enc_out);
}

/* index1: index of H subreg in Q register: 0-7 */

static inline bool
decode_opnd_index1(uint enc, int opcode, byte *pc, OUT opnd_t *opnd)
{
    return decode_opnd_index(1, enc, opnd);
}

static inline bool
encode_opnd_index1(uint enc, int opcode, byte *pc, opnd_t opnd, OUT uint *enc_out)
{
    return encode_opnd_index(1, opnd, enc_out);
}

/* index0: index of B subreg in Q register: 0-15 */

static inline bool
decode_opnd_index0(uint enc, int opcode, byte *pc, OUT opnd_t *opnd)
{
    return decode_opnd_index(0, enc, opnd);
}

static inline bool
encode_opnd_index0(uint enc, int opcode, byte *pc, opnd_t opnd, OUT uint *enc_out)
{
    return encode_opnd_index(0, opnd, enc_out);
}

/* memvm: memory operand for SIMD load/store multiple structures */

static inline bool
decode_opnd_memvm(uint enc, int opcode, byte *pc, OUT opnd_t *opnd)
{
    int bytes = (8 << extract_uint(enc, 30, 1)) * multistruct_regcount(enc);
    *opnd = create_base_imm(enc, 0, bytes);
    return true;
}

static inline bool
encode_opnd_memvm(uint enc, int opcode, byte *pc, opnd_t opnd, OUT uint *enc_out)
{
    int regs = multistruct_regcount(enc);
    opnd_size_t size;
    uint rn;
    if (!is_base_imm(opnd, &rn) || opnd_get_disp(opnd) != 0)
        return false;
    size = opnd_get_size(opnd);
    if (size != opnd_size_from_bytes(regs * 8) && size != opnd_size_from_bytes(regs * 16))
        return false;
    *enc_out = rn << 5 | (uint)(size == opnd_size_from_bytes(regs * 16)) << 30;
    return true;
}

/* dq16_h_sz: D/Q register at bit position 16 with 4 bits only, for the FP16
 *             by-element encoding; bit 30 selects Q reg
 */

static inline bool
decode_opnd_dq16_h_sz(uint enc, int opcode, byte *pc, OUT opnd_t *opnd)
{
    *opnd = opnd_create_reg((TEST(1U << 30, enc) ? DR_REG_Q0 : DR_REG_D0) +
                            extract_uint(enc, 16, 4));
    return true;
}

static inline bool
encode_opnd_dq16_h_sz(uint enc, int opcode, byte *pc, opnd_t opnd, OUT uint *enc_out)
{
    uint num;
    bool q;
    if (!opnd_is_reg(opnd))
        return false;
    q = (uint)(opnd_get_reg(opnd) - DR_REG_Q0) < 16;
    num = opnd_get_reg(opnd) - (q ? DR_REG_Q0 : DR_REG_D0);
    if (num >= 16)
        return false;
    *enc_out = num << 16 | (uint)q << 30;
    return true;
}

/* sd16_h_sz: S/D register at bit position 16 with 4 bits only, for the FP16
 *             by-element encoding; bit 30 selects D reg
 */

#if 0  /* Currently unused. */
static inline bool
decode_opnd_sd16_h_sz(uint enc, int opcode, byte *pc, OUT opnd_t *opnd)
{
    *opnd = opnd_create_reg((TEST(1U << 30, enc) ? DR_REG_D0 : DR_REG_S0) +
                            extract_uint(enc, 16, 4));
    return true;
}

static inline bool
encode_opnd_sd16_h_sz(uint enc, int opcode, byte *pc, opnd_t opnd, OUT uint *enc_out)
{
    uint num;
    bool d;
    if (!opnd_is_reg(opnd))
        return false;
    d = (uint)(opnd_get_reg(opnd) - DR_REG_D0) < 16;
    num = opnd_get_reg(opnd) - (d ? DR_REG_D0 : DR_REG_S0);
    if (num >= 16)
        return false;
    *enc_out = num << 16 | (uint)d << 30;
    return true;
}
#endif /* Currently unused. */

/* dq16: D/Q register at bit position 16; bit 30 selects Q reg */

static inline bool
decode_opnd_dq16(uint enc, int opcode, byte *pc, OUT opnd_t *opnd)
{
    return decode_opnd_dq_plus(0, 16, 30, enc, opnd);
}

static inline bool
encode_opnd_dq16(uint enc, int opcode, byte *pc, opnd_t opnd, OUT uint *enc_out)
{
    return encode_opnd_dq_plus(0, 16, 30, opnd, enc_out);
}

/* sd16: S/D register at bit position 16; bit 30 selects D reg */

static inline bool
decode_opnd_sd16(uint enc, int opcode, byte *pc, OUT opnd_t *opnd)
{
    return decode_opnd_sd(16, 30, enc, opnd);
}

static inline bool
encode_opnd_sd16(uint enc, int opcode, byte *pc, opnd_t opnd, OUT uint *enc_out)
{
    return encode_opnd_sd(16, 30, opnd, enc_out);
}

/* imm6: shift amount for logical and arithmetical instructions */

static inline bool
decode_opnd_imm6(uint enc, int opcode, byte *pc, OUT opnd_t *opnd)
{
    if (!TEST(1U << 31, enc) && TEST(1U << 15, enc))
        return false;
    return decode_opnd_int(10, 6, false, 0, OPSZ_6b, 0, enc, opnd);
}

static inline bool
encode_opnd_imm6(uint enc, int opcode, byte *pc, opnd_t opnd, OUT uint *enc_out)
{
    if (!TEST(1U << 31, enc) && TEST(1U << 15, enc))
        return false;
    return encode_opnd_int(10, 6, false, 0, 0, opnd, enc_out);
}

/* imms: second immediate operand for bitfield operation */

static inline bool
decode_opnd_imms(uint enc, int opcode, byte *pc, OUT opnd_t *opnd)
{
    return decode_opnd_imm_bf(10, enc, opnd);
}

static inline bool
encode_opnd_imms(uint enc, int opcode, byte *pc, opnd_t opnd, OUT uint *enc_out)
{
    return encode_opnd_imm_bf(10, enc, opnd, enc_out);
}

/* immr: first immediate operand for bitfield operation */

static inline bool
decode_opnd_immr(uint enc, int opcode, byte *pc, OUT opnd_t *opnd)
{
    return decode_opnd_imm_bf(16, enc, opnd);
}

static inline bool
encode_opnd_immr(uint enc, int opcode, byte *pc, opnd_t opnd, OUT uint *enc_out)
{
    return encode_opnd_imm_bf(16, enc, opnd, enc_out);
}

/* imm16sh: shift amount for 16-bit immediate of MOVK/MOVN/MOVZ/SVC */

static inline bool
decode_opnd_imm16sh(uint enc, int opcode, byte *pc, OUT opnd_t *opnd)
{
    if (!TEST(1U << 31, enc) && TEST(1U << 22, enc))
        return false;
    return decode_opnd_int(21, 2, false, 4, OPSZ_6b, 0, enc, opnd);
}

static inline bool
encode_opnd_imm16sh(uint enc, int opcode, byte *pc, opnd_t opnd, OUT uint *enc_out)
{
    uint t;
    if (!encode_opnd_int(21, 2, false, 4, 0, opnd, &t) ||
        (!TEST(1U << 31, enc) && TEST(1U << 22, t)))
        return false;
    *enc_out = t;
    return true;
}

/* mem0: memory operand with no offset, gets size from bits 30 and 31 */

static inline bool
decode_opnd_mem0(uint enc, int opcode, byte *pc, OUT opnd_t *opnd)
{
    return decode_opnd_mem0_scale(extract_uint(enc, 30, 2), enc, opnd);
}

static inline bool
encode_opnd_mem0(uint enc, int opcode, byte *pc, opnd_t opnd, OUT uint *enc_out)
{
    return encode_opnd_mem0_scale(extract_uint(enc, 30, 2), opnd, enc_out);
}

/* mem9post: post-indexed mem9, so offset is zero */

static inline bool
decode_opnd_mem9post(uint enc, int opcode, byte *pc, OUT opnd_t *opnd)
{
    return decode_opnd_mem9_bytes(1 << extract_uint(enc, 30, 2), true, enc, opnd);
}

static inline bool
encode_opnd_mem9post(uint enc, int opcode, byte *pc, opnd_t opnd, OUT uint *enc_out)
{
    return encode_opnd_mem9_bytes(1 << extract_uint(enc, 30, 2), true, opnd, enc_out);
}

/* mem9: memory operand with 9-bit offset; gets size from bits 30 and 31 */

static inline bool
decode_opnd_mem9(uint enc, int opcode, byte *pc, OUT opnd_t *opnd)
{
    return decode_opnd_mem9_bytes(1 << extract_uint(enc, 30, 2), false, enc, opnd);
}

static inline bool
encode_opnd_mem9(uint enc, int opcode, byte *pc, opnd_t opnd, OUT uint *enc_out)
{
    return encode_opnd_mem9_bytes(1 << extract_uint(enc, 30, 2), false, opnd, enc_out);
}

/* memreg: memory operand with register offset; gets size from bits 30 and 31 */

static inline bool
decode_opnd_memreg(uint enc, int opcode, byte *pc, OUT opnd_t *opnd)
{
    return decode_opnd_memreg_size(opnd_size_from_bytes(1 << extract_uint(enc, 30, 2)),
                                   enc, opnd);
}

static inline bool
encode_opnd_memreg(uint enc, int opcode, byte *pc, opnd_t opnd, OUT uint *enc_out)
{
    return encode_opnd_memreg_size(opnd_size_from_bytes(1 << extract_uint(enc, 30, 2)),
                                   opnd, enc_out);
}

/* mem12: memory operand with 12-bit offset; gets size from bits 30 and 31 */

static inline bool
decode_opnd_mem12(uint enc, int opcode, byte *pc, OUT opnd_t *opnd)
{
    return decode_opnd_mem12_scale(extract_uint(enc, 30, 2), false, enc, opnd);
}

static inline bool
encode_opnd_mem12(uint enc, int opcode, byte *pc, opnd_t opnd, OUT uint *enc_out)
{
    return encode_opnd_mem12_scale(extract_uint(enc, 30, 2), false, opnd, enc_out);
}

/* mem7post: post-indexed mem7, so offset is zero */

static inline bool
decode_opnd_mem7post(uint enc, int opcode, byte *pc, OUT opnd_t *opnd)
{
    return decode_opnd_mem7_postindex(true, enc, opnd);
}

static inline bool
encode_opnd_mem7post(uint enc, int opcode, byte *pc, opnd_t opnd, OUT uint *enc_out)
{
    return encode_opnd_mem7_postindex(true, enc, opnd, enc_out);
}

/* mem7off: just the 7-bit offset from mem7 */

static inline bool
decode_opnd_mem7off(uint enc, int opcode, byte *pc, OUT opnd_t *opnd)
{
    return decode_opnd_int(15, 7, true, mem7_scale(enc), OPSZ_PTR, 0, enc, opnd);
}

static inline bool
encode_opnd_mem7off(uint enc, int opcode, byte *pc, opnd_t opnd, OUT uint *enc_out)
{
    return encode_opnd_int(15, 7, true, mem7_scale(enc), 0, opnd, enc_out);
}

/* mem7: memory operand with 7-bit offset; gets size from bits 26, 30 and 31 */

static inline bool
decode_opnd_mem7(uint enc, int opcode, byte *pc, OUT opnd_t *opnd)
{
    return decode_opnd_mem7_postindex(false, enc, opnd);
}

static inline bool
encode_opnd_mem7(uint enc, int opcode, byte *pc, opnd_t opnd, OUT uint *enc_out)
{
    return encode_opnd_mem7_postindex(false, enc, opnd, enc_out);
}

/* memlit: memory operand for literal load; gets size from bits 26, 30 and 31 */

static inline bool
decode_opnd_memlit(uint enc, int opcode, byte *pc, OUT opnd_t *opnd)
{
    *opnd = opnd_create_rel_addr(pc + 4 * extract_int(enc, 5, 19), memlit_size(enc));
    return true;
}

static inline bool
encode_opnd_memlit(uint enc, int opcode, byte *pc, opnd_t opnd, OUT uint *enc_out)
{
    ptr_uint_t off;
    if (!opnd_is_rel_addr(opnd) || opnd_get_size(opnd) != memlit_size(enc))
        return false;
    off = (byte *)opnd_get_addr(opnd) - pc;
    if ((off & 3) != 0 || off + (1U << 20) >= 1U << 21)
        return false;
    *enc_out = (off >> 2 & 0x7ffff) << 5;
    return true;
}

/* wx0: W/X register or WZR/XZR at bit position 0; bit 31 selects X reg */

static inline bool
decode_opnd_wx0(uint enc, int opcode, byte *pc, OUT opnd_t *opnd)
{
    return decode_opnd_rn(false, 0, 31, enc, opnd);
}

static inline bool
encode_opnd_wx0(uint enc, int opcode, byte *pc, opnd_t opnd, OUT uint *enc_out)
{
    return encode_opnd_rn(false, 0, 31, opnd, enc_out);
}

/* wx0sp: W/X register or WSP/XSP at bit position 0; bit 31 selects X reg */

static inline bool
decode_opnd_wx0sp(uint enc, int opcode, byte *pc, OUT opnd_t *opnd)
{
    return decode_opnd_rn(true, 0, 31, enc, opnd);
}

static inline bool
encode_opnd_wx0sp(uint enc, int opcode, byte *pc, opnd_t opnd, OUT uint *enc_out)
{
    return encode_opnd_rn(true, 0, 31, opnd, enc_out);
}

/* wx5: W/X register or WZR/XZR at bit position 5; bit 31 selects X reg */

static inline bool
decode_opnd_wx5(uint enc, int opcode, byte *pc, OUT opnd_t *opnd)
{
    return decode_opnd_rn(false, 5, 31, enc, opnd);
}

static inline bool
encode_opnd_wx5(uint enc, int opcode, byte *pc, opnd_t opnd, OUT uint *enc_out)
{
    return encode_opnd_rn(false, 5, 31, opnd, enc_out);
}

/* wx5sp: W/X register or WSP/XSP at bit position 5; bit 31 selects X reg */

static inline bool
decode_opnd_wx5sp(uint enc, int opcode, byte *pc, OUT opnd_t *opnd)
{
    return decode_opnd_rn(true, 5, 31, enc, opnd);
}

static inline bool
encode_opnd_wx5sp(uint enc, int opcode, byte *pc, opnd_t opnd, OUT uint *enc_out)
{
    return encode_opnd_rn(true, 5, 31, opnd, enc_out);
}

/* wx10: W/X register or WZR/XZR at bit position 10; bit 31 selects X reg */

static inline bool
decode_opnd_wx10(uint enc, int opcode, byte *pc, OUT opnd_t *opnd)
{
    return decode_opnd_rn(false, 10, 31, enc, opnd);
}

static inline bool
encode_opnd_wx10(uint enc, int opcode, byte *pc, opnd_t opnd, OUT uint *enc_out)
{
    return encode_opnd_rn(false, 10, 31, opnd, enc_out);
}

/* wx16: W/X register or WZR/XZR at bit position 16; bit 31 selects X reg */

static inline bool
decode_opnd_wx16(uint enc, int opcode, byte *pc, OUT opnd_t *opnd)
{
    return decode_opnd_rn(false, 16, 31, enc, opnd);
}

static inline bool
encode_opnd_wx16(uint enc, int opcode, byte *pc, opnd_t opnd, OUT uint *enc_out)
{
    return encode_opnd_rn(false, 16, 31, opnd, enc_out);
}

/*******************************************************************************
 * Pairs of functions for decoding and encoding opndsets, as listed in "codec.txt".
 * Currently all branch instructions are handled in this way.
 */

/* adr: used for ADR and ADRP */

static inline bool
decode_opnds_adr(uint enc, dcontext_t *dcontext, byte *pc, instr_t *instr, int opcode)
{
    opnd_t opnd;
    if (!decode_opnd_adr_page(opcode == OP_adrp ? 12 : 0, enc, pc, &opnd))
        return false;
    instr_set_opcode(instr, opcode);
    instr_set_num_opnds(dcontext, instr, 1, 1);
    instr_set_dst(instr, 0,
                  opnd_create_reg(decode_reg(extract_uint(enc, 0, 5), true, false)));
    instr_set_src(instr, 0, opnd);
    return true;
}

static inline uint
encode_opnds_adr(byte *pc, instr_t *instr, uint enc, decode_info_t *di)
{
    int opcode = instr_get_opcode(instr);
    uint rd, adr;
    if (instr_num_dsts(instr) == 1 && instr_num_srcs(instr) == 1 &&
        encode_opnd_adr_page(opcode == OP_adrp ? 12 : 0, pc, instr_get_src(instr, 0),
                             &adr, instr, di) &&
        encode_opnd_wxn(true, false, 0, instr_get_dst(instr, 0), &rd))
        return (enc | adr | rd);
    return ENCFAIL;
}

/* b: used for B and BL */

static inline bool
decode_opnds_b(uint enc, dcontext_t *dcontext, byte *pc, instr_t *instr, int opcode)
{
    instr_set_opcode(instr, opcode);
    if (opcode == OP_bl) {
        instr_set_num_opnds(dcontext, instr, 1, 1);
        instr_set_dst(instr, 0, opnd_create_reg(DR_REG_X30));
    } else
        instr_set_num_opnds(dcontext, instr, 0, 1);
    instr_set_src(instr, 0, opnd_create_pc(pc + extract_int(enc, 0, 26) * 4));
    return true;
}

static inline uint
encode_opnds_b(byte *pc, instr_t *instr, uint enc, decode_info_t *di)
{
    int opcode = instr_get_opcode(instr);
    bool is_bl = (opcode == OP_bl);
    uint off, x30;
    if (instr_num_dsts(instr) == (is_bl ? 1 : 0) && instr_num_srcs(instr) == 1 &&
        (!is_bl || encode_opnd_impx30(enc, opcode, pc, instr_get_dst(instr, 0), &x30)) &&
        encode_pc_off(&off, 26, pc, instr, instr_get_src(instr, 0), di))
        return (enc | off);
    return ENCFAIL;
}

/* bcond: used for B.cond */

static inline bool
decode_opnds_bcond(uint enc, dcontext_t *dcontext, byte *pc, instr_t *instr, int opcode)
{
    instr_set_opcode(instr, opcode);
    instr_set_num_opnds(dcontext, instr, 0, 1);
    instr_set_src(instr, 0, opnd_create_pc(pc + extract_int(enc, 5, 19) * 4));
    instr_set_predicate(instr, DR_PRED_EQ + (enc & 15));
    return true;
}

static inline uint
encode_opnds_bcond(byte *pc, instr_t *instr, uint enc, decode_info_t *di)
{
    uint off;
    if (instr_num_dsts(instr) == 0 && instr_num_srcs(instr) == 1 &&
        encode_pc_off(&off, 19, pc, instr, instr_get_src(instr, 0), di) &&
        (uint)(instr_get_predicate(instr) - DR_PRED_EQ) < 16)
        return (enc | off << 5 | (instr_get_predicate(instr) - DR_PRED_EQ));
    return ENCFAIL;
}

/* ccm: operands for conditional compare instructions */

static inline bool
decode_opnds_ccm(uint enc, dcontext_t *dcontext, byte *pc, instr_t *instr, int opcode)
{
    instr_set_opcode(instr, opcode);
    instr_set_num_opnds(dcontext, instr, 0, 3);

    /* Rn */
    opnd_t rn;
    if (!decode_opnd_rn(false, 5, 31, enc, &rn))
        return false;
    instr_set_src(instr, 0, rn);

    opnd_t rm;
    if (TEST(1U << 11, enc)) /* imm5 */
        instr_set_src(instr, 1, opnd_create_immed_int(extract_uint(enc, 16, 5), OPSZ_5b));
    else if (!decode_opnd_rn(false, 16, 31, enc, &rm)) /* Rm */
        return false;
    else
        instr_set_src(instr, 1, rm);

    /* nzcv */
    instr_set_src(instr, 2, opnd_create_immed_int(extract_uint(enc, 0, 4), OPSZ_4b));
    /* cond */
    instr_set_predicate(instr, DR_PRED_EQ + extract_uint(enc, 12, 4));

    return true;
}

static inline uint
encode_opnds_ccm(byte *pc, instr_t *instr, uint enc, decode_info_t *di)
{
    uint rn;
    uint rm_imm5 = 0;
    uint imm5_flag = 0;
    if (instr_num_dsts(instr) == 0 && instr_num_srcs(instr) == 3 &&
        encode_opnd_rn(false, 5, 31, instr_get_src(instr, 0), &rn) && /* Rn */
        opnd_is_immed_int(instr_get_src(instr, 2)) &&                 /* nzcv */
        (uint)(instr_get_predicate(instr) - DR_PRED_EQ) < 16) {       /* cond */
        uint nzcv = opnd_get_immed_int(instr_get_src(instr, 2));
        uint cond = instr_get_predicate(instr) - DR_PRED_EQ;
        if (opnd_is_immed_int(instr_get_src(instr, 1))) { /* imm5 */
            rm_imm5 = opnd_get_immed_int(instr_get_src(instr, 1)) << 16;
            imm5_flag = 1;
        } else if (opnd_is_reg(instr_get_src(instr, 1))) { /* Rm */
            encode_opnd_rn(false, 16, 31, instr_get_src(instr, 1), &rm_imm5);
        } else
            return ENCFAIL;
        return (enc | nzcv | rn | (imm5_flag << 11) | rm_imm5 | (cond << 12));
    }

    return ENCFAIL;
}

/* cbz: used for CBNZ and CBZ */

static inline bool
decode_opnds_cbz(uint enc, dcontext_t *dcontext, byte *pc, instr_t *instr, int opcode)
{
    instr_set_opcode(instr, opcode);
    instr_set_num_opnds(dcontext, instr, 0, 2);
    instr_set_src(instr, 0, opnd_create_pc(pc + extract_int(enc, 5, 19) * 4));
    instr_set_src(
        instr, 1,
        opnd_create_reg(decode_reg(extract_uint(enc, 0, 5), TEST(1U << 31, enc), false)));
    return true;
}

static inline uint
encode_opnds_cbz(byte *pc, instr_t *instr, uint enc, decode_info_t *di)
{
    uint rt, off;
    if (instr_num_dsts(instr) == 0 && instr_num_srcs(instr) == 2 &&
        encode_pc_off(&off, 19, pc, instr, instr_get_src(instr, 0), di) &&
        encode_opnd_rn(false, 0, 31, instr_get_src(instr, 1), &rt))
        return (enc | off << 5 | rt);
    return ENCFAIL;
}

/* logic_imm: used for AND, ANDS, EOR and ORR.
 * Logical (immediate) instructions are awkward because there are sometimes
 * many ways of representing the same immediate value. We add the raw encoding
 * as an additional operand when the encoding is not the canonical one.
 */

static inline bool
decode_opnds_logic_imm(uint enc, dcontext_t *dcontext, byte *pc, instr_t *instr,
                       int opcode)
{
    bool is_x = TEST(1U << 31, enc);
    uint imm_enc = extract_uint(enc, 10, 13);     /* encoding of bitmask */
    ptr_uint_t imm_val = decode_bitmask(imm_enc); /* value of bitmask */
    bool canonical = encode_bitmask(imm_val) == imm_enc;
    if (imm_val == 0 || (!is_x && TEST(1U << 12, imm_enc)))
        return false;
    if (!is_x)
        imm_val &= 0xffffffff;
    instr_set_opcode(instr, opcode);
    instr_set_num_opnds(dcontext, instr, 1, 2 + (canonical ? 0 : 1));
    instr_set_dst(
        instr, 0,
        opnd_create_reg(decode_reg(extract_uint(enc, 0, 5), is_x, opcode != OP_ands)));
    instr_set_src(instr, 0,
                  opnd_create_reg(decode_reg(extract_uint(enc, 5, 5), is_x, false)));
    instr_set_src(instr, 1, opnd_create_immed_uint(imm_val, is_x ? OPSZ_8 : OPSZ_4));
    if (!canonical)
        instr_set_src(instr, 2, opnd_create_immed_uint(imm_enc, OPSZ_2));
    return true;
}

static inline uint
encode_opnds_logic_imm(byte *pc, instr_t *instr, uint enc, decode_info_t *di)
{
    int opcode = instr_get_opcode(instr);
    int srcs = instr_num_srcs(instr);
    opnd_t opnd_val;
    ptr_uint_t imm_val;
    uint rd, rn;
    if (srcs < 2 || srcs > 3 || instr_num_dsts(instr) != 1)
        return ENCFAIL;
    opnd_val = instr_get_src(instr, 1);
    if (!encode_opnd_rn(opcode != OP_ands, 0, 31, instr_get_dst(instr, 0), &rd) ||
        !encode_opnd_rn(false, 5, 31, instr_get_src(instr, 0), &rn) ||
        TEST(1U << 31, rd ^ rn) || !opnd_is_immed_int(opnd_val))
        return ENCFAIL;
    imm_val = opnd_get_immed_int(opnd_val);
    if (!TEST(1U << 31, rd)) {
        if ((imm_val >> 32) != 0)
            return ENCFAIL;
        imm_val |= imm_val << 32;
    }
    if (srcs == 3) {
        opnd_t opnd_enc = instr_get_src(instr, 2);
        ptr_int_t imm_enc;
        if (!opnd_is_immed_int(opnd_enc))
            return ENCFAIL;
        imm_enc = opnd_get_immed_int(opnd_enc);
        if (imm_enc < 0 || imm_enc > 0x1fff || decode_bitmask(imm_enc) != imm_val)
            return ENCFAIL;
        return (enc | rd | rn | (uint)imm_enc << 10);
    } else {
        int imm_enc = encode_bitmask(imm_val);
        if (imm_enc < 0)
            return ENCFAIL;
        return (enc | rd | rn | (uint)imm_enc << 10);
    }
}

/* fccm: operands for conditional compare instructions */

static inline bool
decode_opnds_fccm(uint enc, dcontext_t *dcontext, byte *pc, instr_t *instr, int opcode)
{
    instr_set_opcode(instr, opcode);
    instr_set_num_opnds(dcontext, instr, 0, 3);

    reg_id_t rn, rm;
    uint ftype = BITS(enc, 23, 22);

    if (!decode_float_reg(BITS(enc, 9, 5), ftype, &rn))
        return false;
    if (!decode_float_reg(BITS(enc, 20, 16), ftype, &rm))
        return false;

    instr_set_src(instr, 0, opnd_create_reg(rn));
    instr_set_src(instr, 1, opnd_create_reg(rm));

    /* nzcv */
    instr_set_src(instr, 2, opnd_create_immed_int(BITS(enc, 3, 0), OPSZ_4b));
    /* cond */
    instr_set_predicate(instr, DR_PRED_EQ + BITS(enc, 15, 12));

    return true;
}

#define decode_h_variant(instr)                                                       \
    static inline uint decode_opnds_##instr##_h(uint enc, dcontext_t *dcontext,       \
                                                byte *pc, instr_t *instr, int opcode) \
    {                                                                                 \
        if (BITS(enc, 23, 22) != 0b11)                                                \
            return false;                                                             \
        return decode_opnds_##instr(enc, dcontext, pc, instr, opcode);                \
    }

#define decode_sd_variant(instr)                                                       \
    static inline uint decode_opnds_##instr##_sd(uint enc, dcontext_t *dcontext,       \
                                                 byte *pc, instr_t *instr, int opcode) \
    {                                                                                  \
        if (BITS(enc, 23, 22) == 0b11)                                                 \
            return false;                                                              \
        return decode_opnds_##instr(enc, dcontext, pc, instr, opcode);                 \
    }

decode_h_variant(fccm);
decode_sd_variant(fccm);

static inline uint
encode_opnds_fccm(byte *pc, instr_t *instr, uint enc, decode_info_t *di)
{
    if (instr_num_dsts(instr) != 0 || instr_num_srcs(instr) != 3)
        return ENCFAIL;

    opnd_size_t rn_size = OPSZ_NA, rm_size = OPSZ_NA;
    uint rn, rm;
    uint ftype;

    if (!encode_vreg(&rn_size, &rn, instr_get_src(instr, 0)))
        return ENCFAIL;
    if (!encode_vreg(&rm_size, &rm, instr_get_src(instr, 1)))
        return ENCFAIL;
    if (rn_size != rm_size)
        return ENCFAIL;
    if (!size_to_ftype(rn_size, &ftype))
        return ENCFAIL;

    if (!opnd_is_immed_int(instr_get_src(instr, 2)))
        return ENCFAIL;
    uint nzcv = opnd_get_immed_int(instr_get_src(instr, 2));

    uint cond = instr_get_predicate(instr) - DR_PRED_EQ;
    if (cond >= 16)
        return ENCFAIL;

    return (enc | (rn << 5) | (rm << 16) | (ftype << 22) | nzcv | (cond << 12));
}

#define encode_h_variant(instr)                                                     \
    static inline uint encode_opnds_##instr##_h(byte *pc, instr_t *instr, uint enc, \
                                                decode_info_t *di)                  \
    {                                                                               \
        uint h_enc = encode_opnds_##instr(pc, instr, enc, di);                      \
        if (BITS(enc, 23, 22) != 0b11)                                              \
            return ENCFAIL;                                                         \
        return h_enc;                                                               \
    }

#define encode_sd_variant(instr)                                                     \
    static inline uint encode_opnds_##instr##_sd(byte *pc, instr_t *instr, uint enc, \
                                                 decode_info_t *di)                  \
    {                                                                                \
        uint sd_enc = encode_opnds_##instr(pc, instr, enc, di);                      \
        if (BITS(enc, 23, 22) == 0b11)                                               \
            return ENCFAIL;                                                          \
        return sd_enc;                                                               \
    }

encode_h_variant(fccm);
encode_sd_variant(fccm);

/* fcsel: operands for conditional compare instructions */

static inline bool
decode_opnds_fcsel(uint enc, dcontext_t *dcontext, byte *pc, instr_t *instr, int opcode)
{
    instr_set_opcode(instr, opcode);
    instr_set_num_opnds(dcontext, instr, 1, 2);

    reg_id_t rn, rm, rd;
    uint ftype = BITS(enc, 23, 22);

    if (!decode_float_reg(BITS(enc, 9, 5), ftype, &rn))
        return false;
    if (!decode_float_reg(BITS(enc, 20, 16), ftype, &rm))
        return false;
    if (!decode_float_reg(BITS(enc, 4, 0), ftype, &rd))
        return false;

    instr_set_src(instr, 0, opnd_create_reg(rn));
    instr_set_src(instr, 1, opnd_create_reg(rm));
    instr_set_dst(instr, 0, opnd_create_reg(rd));

    /* cond */
    instr_set_predicate(instr, DR_PRED_EQ + BITS(enc, 15, 12));

    return true;
}

decode_h_variant(fcsel);
decode_sd_variant(fcsel);

static inline uint
encode_opnds_fcsel(byte *pc, instr_t *instr, uint enc, decode_info_t *di)
{
    if (instr_num_dsts(instr) != 1 || instr_num_srcs(instr) != 2)
        return ENCFAIL;

    opnd_size_t rn_size = OPSZ_NA, rm_size = OPSZ_NA, rd_size = OPSZ_NA;
    uint rn, rm, rd;
    uint ftype;

    if (!encode_vreg(&rn_size, &rn, instr_get_src(instr, 0)))
        return ENCFAIL;
    if (!encode_vreg(&rm_size, &rm, instr_get_src(instr, 1)))
        return ENCFAIL;
    if (!encode_vreg(&rd_size, &rd, instr_get_dst(instr, 0)))
        return ENCFAIL;
    if ((rn_size != rm_size || rn_size != rd_size))
        return ENCFAIL;
    if (!size_to_ftype(rn_size, &ftype))
        return ENCFAIL;

    uint cond = instr_get_predicate(instr) - DR_PRED_EQ;
    if (cond >= 16)
        return ENCFAIL;

    return (enc | (rn << 5) | (rm << 16) | rd | (ftype << 22) | (cond << 12));
}

encode_h_variant(fcsel);
encode_sd_variant(fcsel);

/* msr: used for MSR.
 * With MSR the destination register may or may not be one of the system registers
 * that we recognise.
 */

static inline bool
decode_opnds_msr(uint enc, dcontext_t *dcontext, byte *pc, instr_t *instr, int opcode)
{
    opnd_t opnd = decode_sysreg(extract_uint(enc, 5, 15));
    instr_set_opcode(instr, opcode);
    if (opnd_is_reg(opnd)) {
        instr_set_num_opnds(dcontext, instr, 1, 1);
        instr_set_dst(instr, 0, opnd);
    } else {
        instr_set_num_opnds(dcontext, instr, 0, 2);
        instr_set_src(instr, 1, opnd);
    }
    instr_set_src(instr, 0,
                  opnd_create_reg(decode_reg(extract_uint(enc, 0, 5), true, false)));
    return true;
}

static inline uint
encode_opnds_msr(byte *pc, instr_t *instr, uint enc, decode_info_t *di)
{
    uint imm15, xt;
    if (instr_num_dsts(instr) == 1 && instr_num_srcs(instr) == 1 &&
        opnd_is_reg(instr_get_dst(instr, 0)) &&
        encode_sysreg(&imm15, instr_get_dst(instr, 0)) &&
        encode_opnd_wxn(true, false, 0, instr_get_src(instr, 0), &xt))
        return (enc | xt | imm15 << 5);
    if (instr_num_dsts(instr) == 0 && instr_num_srcs(instr) == 2 &&
        opnd_is_immed_int(instr_get_src(instr, 1)) &&
        encode_opnd_wxn(true, false, 0, instr_get_src(instr, 0), &xt) &&
        encode_sysreg(&imm15, instr_get_src(instr, 1)))
        return (enc | xt | imm15 << 5);
    return ENCFAIL;
}

/* tbz: used for TBNZ and TBZ */

static inline bool
decode_opnds_tbz(uint enc, dcontext_t *dcontext, byte *pc, instr_t *instr, int opcode)
{
    instr_set_opcode(instr, opcode);
    instr_set_num_opnds(dcontext, instr, 0, 3);
    instr_set_src(instr, 0, opnd_create_pc(pc + extract_int(enc, 5, 14) * 4));
    instr_set_src(instr, 1,
                  opnd_create_reg(decode_reg(extract_uint(enc, 0, 5),
                                             TEST(1U << 31, enc), /* true if x, else w*/
                                             false)));
    instr_set_src(instr, 2,
                  opnd_create_immed_int((enc >> 19 & 31) | (enc >> 26 & 32), OPSZ_5b));
    return true;
}

static inline uint
encode_opnds_tbz(byte *pc, instr_t *instr, uint enc, decode_info_t *di)
{
    uint xt, imm6, off;
    reg_id_t reg = opnd_get_reg(instr_get_src(instr, 1));
    /* TBZ accepts a x register in all cases, but will decode it
     * to a w register when imm6 is less than 32 */
    bool is_x_register = reg >= DR_REG_X0 && reg <= DR_REG_X30;
    if (instr_num_dsts(instr) == 0 && instr_num_srcs(instr) == 3 &&
        encode_pc_off(&off, 14, pc, instr, instr_get_src(instr, 0), di) &&
        encode_opnd_int(0, 6, false, 0, 0, instr_get_src(instr, 2), &imm6) &&
        encode_opnd_wxn((imm6 > 31) || is_x_register, false, 0, instr_get_src(instr, 1),
                        &xt))
        return (enc | off << 5 | xt | (imm6 & 31) << 19 | (imm6 & 32) << 26);
    return ENCFAIL;
}

/******************************************************************************/

/* Include automatically generated decoder and encoder files. Decode and encode
 * code is partitioned into versions of the AArch64 architecture starting with
 * v8.0. The decode/encode logic is chained together into a pipeline with v8.0
 * calling v8.1, which calls v8.2 and so on, returning from the decode/encode
 * functions as soon as a match is found.
 */
#include "opnd_decode_funcs.h"
#include "opnd_encode_funcs.h"
#include "decode_gen_sve.h"
#include "decode_gen_v83.h"
#include "decode_gen_v82.h"
#include "decode_gen_v81.h"
#include "decode_gen_v80.h"
#include "encode_gen_sve.h"
#include "encode_gen_v83.h"
#include "encode_gen_v82.h"
#include "encode_gen_v81.h"
#include "encode_gen_v80.h"

/******************************************************************************/

byte *
decode_common(dcontext_t *dcontext, byte *pc, byte *orig_pc, instr_t *instr)
{
    byte *next_pc = pc + 4;
    uint enc = *(uint *)pc;
    uint eflags = 0;
    int opc;

    CLIENT_ASSERT(instr->opcode == OP_INVALID || instr->opcode == OP_UNDECODED,
                  "decode: instr is already decoded, may need to call instr_reset()");

    if (!decoder_v80(enc, dcontext, orig_pc, instr)) {
        /* This clause handles undefined HINT instructions. See the comment
         * 'Notes on specific instructions' in codec.txt for details. If the
         * decoder reads an undefined hint, a message with the unallocated
         * CRm:op2 field value is output and the encoding converted into a NOP
         * instruction.
         */
        if ((enc & 0xfffff01f) == 0xd503201f) {
            SYSLOG_INTERNAL_WARNING("Undefined HINT instruction found: "
                                    "encoding 0x%x (CRm:op2 0x%x)\n",
                                    enc, (enc & 0xfe0) >> 5);
            instr_set_opcode(instr, OP_nop);
            instr_set_num_opnds(dcontext, instr, 0, 0);
        } else {
            /* We use OP_xx for instructions not yet handled by the decoder.
             * If an A64 instruction accesses a general-purpose register
             * (except X30) then the number of that register appears in one
             * of four possible places in the instruction word, so we can
             * pessimistically assume that an unrecognised instruction reads
             * and writes all four of those registers, and this is
             * sufficient to enable correct (though often excessive) mangling.
             */
            instr_set_opcode(instr, OP_xx);
            instr_set_num_opnds(dcontext, instr, 4, 5);
            instr->src0 = OPND_CREATE_INT32(enc);
            instr->srcs[0] = opnd_create_reg(DR_REG_X0 + (enc & 31));
            instr->dsts[0] = opnd_create_reg(DR_REG_X0 + (enc & 31));
            instr->srcs[1] = opnd_create_reg(DR_REG_X0 + (enc >> 5 & 31));
            instr->dsts[1] = opnd_create_reg(DR_REG_X0 + (enc >> 5 & 31));
            instr->srcs[2] = opnd_create_reg(DR_REG_X0 + (enc >> 10 & 31));
            instr->dsts[2] = opnd_create_reg(DR_REG_X0 + (enc >> 10 & 31));
            instr->srcs[3] = opnd_create_reg(DR_REG_X0 + (enc >> 16 & 31));
            instr->dsts[3] = opnd_create_reg(DR_REG_X0 + (enc >> 16 & 31));
        }
    }

    /* XXX i#2374: This determination of flag usage should be separate from the
     * decoding of operands.
     *
     * Apart from explicit read/write from/to flags register using MRS and MSR,
     * a field in codec.txt specifies whether instructions read/write from/to
     * flags register.
     */
    opc = instr_get_opcode(instr);
    if (opc == OP_mrs && instr_num_srcs(instr) == 1 &&
        opnd_is_reg(instr_get_src(instr, 0)) &&
        opnd_get_reg(instr_get_src(instr, 0)) == DR_REG_NZCV) {
        eflags |= EFLAGS_READ_NZCV;
    }
    if (opc == OP_msr && instr_num_dsts(instr) == 1 &&
        opnd_is_reg(instr_get_dst(instr, 0)) &&
        opnd_get_reg(instr_get_dst(instr, 0)) == DR_REG_NZCV) {
        eflags |= EFLAGS_WRITE_NZCV;
    }

    /* XXX i#2626: Until the decoder for AArch64 covers all the instructions that
     * read/write aflags, as a workaround conservatively assume that all OP_xx
     * instructions (i.e., unrecognized instructions) may read/write aflags.
     */
    if (opc == OP_xx) {
        eflags |= EFLAGS_READ_ARITH;
        eflags |= EFLAGS_WRITE_ARITH;
    }

    instr->eflags |= eflags;
    instr_set_eflags_valid(instr, true);

    instr_set_operands_valid(instr, true);

    if (orig_pc != pc) {
        /* We do not want to copy when encoding and condone an invalid
         * relative target.
         * TODO i#4016: Add re-relativization support without having to re-encode.
         */
        instr_set_raw_bits_valid(instr, false);
        instr_set_translation(instr, orig_pc);
    } else {
        /* We set raw bits AFTER setting all srcs and dsts because setting
         * a src or dst marks instr as having invalid raw bits.
         */
        ASSERT(CHECK_TRUNCATE_TYPE_uint(next_pc - pc));
        instr_set_raw_bits(instr, pc, (uint)(next_pc - pc));
    }

    return next_pc;
}

uint
encode_common(byte *pc, instr_t *i, decode_info_t *di)
{
    ASSERT(((ptr_int_t)pc & 3) == 0);

#if defined(DR_HOST_NOT_TARGET) || defined(STANDALONE_DECODER)
    dr_set_sve_vl(256);
#endif

    return encoder_v80(pc, i, di);
}<|MERGE_RESOLUTION|>--- conflicted
+++ resolved
@@ -4585,30 +4585,6 @@
 }
 
 static inline bool
-<<<<<<< HEAD
-decode_opnd_wx_size_reg5sp(uint enc, int opcode, byte *pc, OUT opnd_t *opnd)
-{
-    const uint size = extract_uint(enc, 22, 2);
-
-    ASSERT(!(size > 3));
-    const bool is_x = size == 3;
-    const bool is_sp = true;
-    const int offset = 5;
-
-    return decode_opnd_wxn(is_x, is_sp, offset, enc, opnd);
-}
-
-static inline bool
-encode_opnd_wx_size_reg5sp(uint enc, int opcode, byte *pc, opnd_t opnd, OUT uint *enc_out)
-{
-    uint num;
-    bool is_x;
-    const bool is_sp = true;
-    if (!opnd_is_reg(opnd) || !encode_reg(&num, &is_x, opnd_get_reg(opnd), is_sp))
-        return false;
-    *enc_out = num << 5;
-    return true;
-=======
 decode_wx_size_reg(uint enc, bool is_sp, uint pos, OUT opnd_t *opnd)
 {
     const bool is_x = extract_uint(enc, 22, 2) == 0b11;
@@ -4664,7 +4640,6 @@
 encode_opnd_wx_size_5_zr(uint enc, int opcode, byte *pc, opnd_t opnd, OUT uint *enc_out)
 {
     return encode_wx_size_reg(false, 5, opnd, enc_out);
->>>>>>> 285a4884
 }
 
 /* fpimm13: floating-point immediate for scalar fmov */
