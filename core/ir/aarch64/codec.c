--- conflicted
+++ resolved
@@ -5029,14 +5029,9 @@
     int offset9 = extract_int(simm9, 0, 9);
     if (offset9 < -256 || offset9 > 255)
         return false;
-<<<<<<< HEAD
-    *opnd = opnd_create_base_disp_aarch64(decode_reg(extract_uint(enc, 5, 5), true, true),
-                                          DR_REG_NULL, 0, false, offset9, 0,
-                                          OPSZ_SVE_VL_BYTES);
-=======
+
     *opnd = opnd_create_base_disp(decode_reg(extract_uint(enc, 5, 5), true, true),
-                                  DR_REG_NULL, 0, offset9, OPSZ_SVE_VL);
->>>>>>> d3f88eec
+                                  DR_REG_NULL, 0, offset9, OPSZ_SVE_VL_BYTES);
     return true;
 }
 
