/* **********************************************************
 * Copyright (c) 2011-2020 Google, Inc. All rights reserved.
 * Copyright (c) 2016-2018 ARM Limited. All rights reserved.
 * Copyright (c) 2002-2010 VMware, Inc. All rights reserved.
 * **********************************************************/

/*
 * Redistribution and use in source and binary forms, with or without
 * modification, are permitted provided that the following conditions are met:
 *
 * * Redistributions of source code must retain the above copyright notice,
 *   this list of conditions and the following disclaimer.
 *
 * * Redistributions in binary form must reproduce the above copyright notice,
 *   this list of conditions and the following disclaimer in the documentation
 *   and/or other materials provided with the distribution.
 *
 * * Neither the name of ARM Limited nor the names of its contributors may be
 *   used to endorse or promote products derived from this software without
 *   specific prior written permission.
 *
 * THIS SOFTWARE IS PROVIDED BY THE COPYRIGHT HOLDERS AND CONTRIBUTORS "AS IS"
 * AND ANY EXPRESS OR IMPLIED WARRANTIES, INCLUDING, BUT NOT LIMITED TO, THE
 * IMPLIED WARRANTIES OF MERCHANTABILITY AND FITNESS FOR A PARTICULAR PURPOSE
 * ARE DISCLAIMED. IN NO EVENT SHALL ARM LIMITED OR CONTRIBUTORS BE LIABLE
 * FOR ANY DIRECT, INDIRECT, INCIDENTAL, SPECIAL, EXEMPLARY, OR CONSEQUENTIAL
 * DAMAGES (INCLUDING, BUT NOT LIMITED TO, PROCUREMENT OF SUBSTITUTE GOODS OR
 * SERVICES; LOSS OF USE, DATA, OR PROFITS; OR BUSINESS INTERRUPTION) HOWEVER
 * CAUSED AND ON ANY THEORY OF LIABILITY, WHETHER IN CONTRACT, STRICT
 * LIABILITY, OR TORT (INCLUDING NEGLIGENCE OR OTHERWISE) ARISING IN ANY WAY
 * OUT OF THE USE OF THIS SOFTWARE, EVEN IF ADVISED OF THE POSSIBILITY OF SUCH
 * DAMAGE.
 */

#ifndef INSTR_CREATE_H
#define INSTR_CREATE_H 1

#include "../instr_create_shared.h"
#include "instr.h"

/* DR_API EXPORT TOFILE dr_ir_macros_aarch64.h */
/* DR_API EXPORT BEGIN */

/**
 * Used in an additional immediate source operand to a vector operation, denotes
 * 8 bit vector element width. See \ref sec_IR_AArch64.
 */
#define VECTOR_ELEM_WIDTH_BYTE 0

/**
 * Used in an additional immediate source operand to a vector operation, denotes
 * 16 bit vector element width. See \ref sec_IR_AArch64.
 */
#define VECTOR_ELEM_WIDTH_HALF 1

/**
 * Used in an additional immediate source operand to a vector operation, denotes
 * 32 bit vector element width. See \ref sec_IR_AArch64.
 */
#define VECTOR_ELEM_WIDTH_SINGLE 2

/**
 * Used in an additional immediate source operand to a vector operation, denotes
 * 64 bit vector element width. See \ref sec_IR_AArch64.
 */
#define VECTOR_ELEM_WIDTH_DOUBLE 3

/**
 * Operand denoting 8 bit vector element width for the other operands of
 * the containing instruction.
 */
#define OPND_CREATE_BYTE() OPND_CREATE_INT8(VECTOR_ELEM_WIDTH_BYTE)

/**
 * Operand denoting 16 bit vector element width for the other operands of
 * the containing instruction.
 */
#define OPND_CREATE_HALF() OPND_CREATE_INT8(VECTOR_ELEM_WIDTH_HALF)

/**
 * Operand denoting 32 bit vector element width for the other operands of
 * the containing instruction.
 */
#define OPND_CREATE_SINGLE() OPND_CREATE_INT8(VECTOR_ELEM_WIDTH_SINGLE)

/**
 * Operand denoting 64 bit vector element width for the other operands of
 * the containing instruction.
 */
#define OPND_CREATE_DOUBLE() OPND_CREATE_INT8(VECTOR_ELEM_WIDTH_DOUBLE)

/**
 * @file dr_ir_macros_aarch64.h
 * @brief AArch64-specific instruction creation convenience macros.
 */

/**
 * Create an absolute address operand encoded as pc-relative.
 * Encoding will fail if addr is out of the maximum signed displacement
 * reach for the architecture.
 */
#define OPND_CREATE_ABSMEM(addr, size) opnd_create_rel_addr(addr, size)

/**
 * Create an immediate integer operand. For AArch64 the size of an immediate
 * is ignored when encoding, so there is no need to specify the final size.
 */
#define OPND_CREATE_INT(val) OPND_CREATE_INTPTR(val)

/** Create a zero register operand of the same size as reg. */
#define OPND_CREATE_ZR(reg) \
    opnd_create_reg(opnd_get_size(reg) == OPSZ_4 ? DR_REG_WZR : DR_REG_XZR)

/** Create an operand specifying LSL, the default shift type when there is no shift. */
#define OPND_CREATE_LSL() opnd_add_flags(OPND_CREATE_INT(DR_SHIFT_LSL), DR_OPND_IS_SHIFT)

/** INSTR_CREATE_sys() operations are specified by the following immediates. */
enum {
    DR_DC_ZVA = 0x1ba1,    /**< Zero dcache by address. */
    DR_DC_IVAC = 0x3b1,    /**< Invalidate dcache to Point of Coherency. */
    DR_DC_ISW = 0x3b2,     /**< Invalidate dcache by set/way. */
    DR_DC_CVAC = 0x1bd1,   /**< Clean dcache to point of coherency. */
    DR_DC_CSW = 0x3d2,     /**< Clean dcache by set/way. */
    DR_DC_CVAU = 0x1bd9,   /**< Clean dcache to point of unification. */
    DR_DC_CIVAC = 0x1bf1,  /**< Clean and invalidate dcache to point of coherency. */
    DR_DC_CISW = 0x3f2,    /**< Clean and invalidate dcache by set/way. */
    DR_IC_IALLUIS = 0x388, /**< Invalidate icaches in ISD to point of unification. */
    DR_IC_IALLU = 0x3a8,   /**< Invalidate icaches to point of unification. */
    DR_IC_IVAU = 0x1ba9 /**< Invalidate icache by address to point of unification. */,
};

/****************************************************************************
 * Platform-independent INSTR_CREATE_* macros
 */
/** @name Platform-independent macros */
/* @{ */ /* doxygen start group */

/**
 * This platform-independent macro creates an instr_t for a debug trap
 * instruction, automatically supplying any implicit operands.
 * \param dc The void * dcontext used to allocate memory for the instr_t.
 */
#define XINST_CREATE_debug_instr(dc) INSTR_CREATE_brk((dc), OPND_CREATE_INT16(0))

/**
 * This platform-independent macro creates an instr_t for a 4-byte
 * or 8-byte memory load instruction.
 * \param dc  The void * dcontext used to allocate memory for the instr_t.
 * \param r   The destination register opnd.
 * \param m   The source memory opnd.
 */
#define XINST_CREATE_load(dc, r, m)                                                    \
    ((opnd_is_base_disp(m) &&                                                          \
      (opnd_get_disp(m) < 0 ||                                                         \
       opnd_get_disp(m) % opnd_size_in_bytes(opnd_get_size(m)) != 0))                  \
         ? INSTR_CREATE_ldur(                                                          \
               dc,                                                                     \
               opnd_create_reg(reg_resize_to_opsz(opnd_get_reg(r), opnd_get_size(m))), \
               m)                                                                      \
         : INSTR_CREATE_ldr(                                                           \
               dc,                                                                     \
               opnd_create_reg(reg_resize_to_opsz(opnd_get_reg(r), opnd_get_size(m))), \
               m))

/**
 * This platform-independent macro creates an instr_t which loads 1 byte
 * from memory, zero-extends it to 4 bytes, and writes it to a 4 byte
 * destination register.
 * \param dc  The void * dcontext used to allocate memory for the instr_t.
 * \param r   The destination register opnd.
 * \param m   The source memory opnd.
 */
#define XINST_CREATE_load_1byte_zext4(dc, r, m) INSTR_CREATE_ldrb(dc, r, m)

/**
 * This platform-independent macro creates an instr_t for a 1-byte
 * memory load instruction.
 * \param dc  The void * dcontext used to allocate memory for the instr_t.
 * \param r   The destination register opnd.
 * \param m   The source memory opnd.
 */
#define XINST_CREATE_load_1byte(dc, r, m) INSTR_CREATE_ldrb(dc, r, m)

/**
 * This platform-independent macro creates an instr_t for a 2-byte
 * memory load instruction.
 * \param dc  The void * dcontext used to allocate memory for the instr_t.
 * \param r   The destination register opnd.
 * \param m   The source memory opnd.
 */
#define XINST_CREATE_load_2bytes(dc, r, m) INSTR_CREATE_ldrh(dc, r, m)

/**
 * This platform-independent macro creates an instr_t for a 4-byte
 * or 8-byte memory store instruction.
 * \param dc  The void * dcontext used to allocate memory for the instr_t.
 * \param m   The destination memory opnd.
 * \param r   The source register opnd.
 */
#define XINST_CREATE_store(dc, m, r)                                                   \
    ((opnd_is_base_disp(m) &&                                                          \
      (opnd_get_disp(m) < 0 ||                                                         \
       opnd_get_disp(m) % opnd_size_in_bytes(opnd_get_size(m)) != 0))                  \
         ? INSTR_CREATE_stur(                                                          \
               dc, m,                                                                  \
               opnd_create_reg(reg_resize_to_opsz(opnd_get_reg(r), opnd_get_size(m)))) \
         : INSTR_CREATE_str(                                                           \
               dc, m,                                                                  \
               opnd_create_reg(reg_resize_to_opsz(opnd_get_reg(r), opnd_get_size(m)))))

/**
 * This platform-independent macro creates an instr_t for a 1-byte
 * memory store instruction.
 * \param dc  The void * dcontext used to allocate memory for the instr_t.
 * \param m   The destination memory opnd.
 * \param r   The source register opnd.
 */
#define XINST_CREATE_store_1byte(dc, m, r) \
    INSTR_CREATE_strb(dc, m, opnd_create_reg(reg_resize_to_opsz(opnd_get_reg(r), OPSZ_4)))

/**
 * This platform-independent macro creates an instr_t for a 2-byte
 * memory store instruction.
 * \param dc  The void * dcontext used to allocate memory for the instr_t.
 * \param m   The destination memory opnd.
 * \param r   The source register opnd.
 */
#define XINST_CREATE_store_2bytes(dc, m, r) \
    INSTR_CREATE_strh(dc, m, opnd_create_reg(reg_resize_to_opsz(opnd_get_reg(r), OPSZ_4)))

/**
 * This AArchXX-platform-independent macro creates an instr_t for a 2-register
 * memory store instruction.
 * \param dc  The void * dcontext used to allocate memory for the instr_t.
 * \param m   The destination memory opnd.
 * \param r1  The first register opnd.
 * \param r2  The second register opnd.
 */
#define XINST_CREATE_store_pair(dc, m, r1, r2) INSTR_CREATE_stp(dc, m, r1, r2)

/**
 * This AArchXX-platform-independent macro creates an instr_t for a 2-register
 * memory load instruction.
 * \param dc  The void * dcontext used to allocate memory for the instr_t.
 * \param r1  The first register opnd.
 * \param r2  The second register opnd.
 * \param m   The source memory opnd.
 */
#define XINST_CREATE_load_pair(dc, r1, r2, m) INSTR_CREATE_ldp(dc, r1, r2, m)

/**
 * This platform-independent macro creates an instr_t for a register
 * to register move instruction.
 * \param dc  The void * dcontext used to allocate memory for the instr_t.
 * \param d   The destination register opnd.
 * \param s   The source register opnd.
 */
#define XINST_CREATE_move(dc, d, s)                                      \
    ((opnd_get_reg(d) == DR_REG_XSP || opnd_get_reg(s) == DR_REG_XSP ||  \
      opnd_get_reg(d) == DR_REG_WSP || opnd_get_reg(s) == DR_REG_WSP)    \
         ? instr_create_1dst_4src(dc, OP_add, d, s, OPND_CREATE_INT(0),  \
                                  OPND_CREATE_LSL(), OPND_CREATE_INT(0)) \
         : instr_create_1dst_4src(dc, OP_orr, d, OPND_CREATE_ZR(d), s,   \
                                  OPND_CREATE_LSL(), OPND_CREATE_INT(0)))

/**
 * This platform-independent macro creates an instr_t for a multimedia
 * register load instruction.
 * \param dc  The void * dcontext used to allocate memory for the instr_t.
 * \param r   The destination register opnd.
 * \param m   The source memory opnd.
 */
#define XINST_CREATE_load_simd(dc, r, m) INSTR_CREATE_ldr((dc), (r), (m))

/**
 * This platform-independent macro creates an instr_t for a multimedia
 * register store instruction.
 * \param dc  The void * dcontext used to allocate memory for the instr_t.
 * \param m   The destination memory opnd.
 * \param r   The source register opnd.
 */
#define XINST_CREATE_store_simd(dc, m, r) INSTR_CREATE_str((dc), (m), (r))

/**
 * This platform-independent macro creates an instr_t for an indirect
 * jump instruction through a register.
 * \param dc  The void * dcontext used to allocate memory for the instr_t.
 * \param r   The register opnd holding the target.
 */
#define XINST_CREATE_jump_reg(dc, r) INSTR_CREATE_br((dc), (r))

/**
 * This platform-independent macro creates an instr_t for an immediate
 * integer load instruction.
 * \param dc  The void * dcontext used to allocate memory for the instr_t.
 * \param r   The destination register opnd.
 * \param i   The source immediate integer opnd.
 */
#define XINST_CREATE_load_int(dc, r, i)                                            \
    (opnd_get_immed_int(i) < 0                                                     \
         ? INSTR_CREATE_movn((dc), (r), OPND_CREATE_INT32(~opnd_get_immed_int(i)), \
                             OPND_CREATE_INT(0))                                   \
         : INSTR_CREATE_movz((dc), (r), (i), OPND_CREATE_INT(0)))

/**
 * This platform-independent macro creates an instr_t for a return instruction.
 * \param dc  The void * dcontext used to allocate memory for the instr_t.
 */
#define XINST_CREATE_return(dc) INSTR_CREATE_ret(dc, opnd_create_reg(DR_REG_X30))

/**
 * This platform-independent macro creates an instr_t for an unconditional
 * branch instruction.
 * \param dc  The void * dcontext used to allocate memory for the instr_t.
 * \param t   The opnd_t target operand for the instruction, which can be
 * either a pc (opnd_create_pc)()) or an instr_t (opnd_create_instr()).
 * Be sure to ensure that the limited reach of this short branch will reach
 * the target (a pc operand is not suitable for most uses unless you know
 * precisely where this instruction will be encoded).
 */
#define XINST_CREATE_jump(dc, t) INSTR_CREATE_b((dc), (t))

/**
 * This platform-independent macro creates an instr_t for an unconditional
 * branch instruction with the smallest available reach.
 * \param dc  The void * dcontext used to allocate memory for the instr_t.
 * \param t   The opnd_t target operand for the instruction, which can be
 * either a pc (opnd_create_pc)()) or an instr_t (opnd_create_instr()).
 * Be sure to ensure that the limited reach of this short branch will reach
 * the target (a pc operand is not suitable for most uses unless you know
 * precisely where this instruction will be encoded).
 */
#define XINST_CREATE_jump_short(dc, t) INSTR_CREATE_b((dc), (t))

/**
 * This platform-independent macro creates an instr_t for an unconditional
 * branch instruction.
 * \param dc  The void * dcontext used to allocate memory for the instr_t.
 * \param t   The opnd_t target operand for the instruction, which can be
 * either a pc (opnd_create_pc)()) or an instr_t (opnd_create_instr()).
 * Be sure to ensure that the limited reach of this short branch will reach
 * the target (a pc operand is not suitable for most uses unless you know
 * precisely where this instruction will be encoded).
 */
#define XINST_CREATE_call(dc, t) INSTR_CREATE_bl(dc, t)

/**
 * This platform-independent macro creates an instr_t for a conditional
 * branch instruction that branches if the previously-set condition codes
 * indicate the condition indicated by \p pred.
 * \param dc  The void * dcontext used to allocate memory for the instr_t.
 * \param pred  The #dr_pred_type_t condition to match.
 * \param t   The opnd_t target operand for the instruction, which can be
 * either a pc (opnd_create_pc)()) or an instr_t (opnd_create_instr()).
 * Be sure to ensure that the limited reach of this short branch will reach
 * the target (a pc operand is not suitable for most uses unless you know
 * precisely where this instruction will be encoded).
 */
#define XINST_CREATE_jump_cond(dc, pred, t) \
    (INSTR_PRED(INSTR_CREATE_bcond((dc), (t)), (pred)))

/**
 * This platform-independent macro creates an instr_t for an addition
 * instruction that does not affect the status flags.
 * \param dc  The void * dcontext used to allocate memory for the instr_t.
 * \param d  The opnd_t explicit destination operand for the instruction.
 * \param s  The opnd_t explicit source operand for the instruction.
 */
#define XINST_CREATE_add(dc, d, s) INSTR_CREATE_add(dc, d, d, s)

/**
 * This platform-independent macro creates an instr_t for an addition
 * instruction that does not affect the status flags and takes two sources
 * plus a destination.
 * \param dc  The void * dcontext used to allocate memory for the instr_t.
 * \param d  The opnd_t explicit destination operand for the instruction.
 * \param s1  The opnd_t explicit first source operand for the instruction. This
 * must be a register.
 * \param s2  The opnd_t explicit source operand for the instruction. This
 * can be either a register or an immediate integer.
 */
#define XINST_CREATE_add_2src(dc, d, s1, s2) INSTR_CREATE_add(dc, d, s1, s2)

/**
 * This platform-independent macro creates an instr_t for an addition
 * instruction that does not affect the status flags and takes two register sources
 * plus a destination, with one source being shifted logically left by
 * an immediate amount that is limited to either 0, 1, 2, or 3.
 * \param dc  The void * dcontext used to allocate memory for the instr_t.
 * \param d  The opnd_t explicit destination operand for the instruction.
 * \param s1  The opnd_t explicit first source operand for the instruction.  This
 * must be a register.
 * \param s2_toshift  The opnd_t explicit source operand for the instruction.  This
 * must be a register.
 * \param shift_amount  An integer value that must be either 0, 1, 2, or 3.
 */
#define XINST_CREATE_add_sll(dc, d, s1, s2_toshift, shift_amount)            \
    INSTR_CREATE_add_shift((dc), (d), (s1), (s2_toshift), OPND_CREATE_LSL(), \
                           OPND_CREATE_INT8(shift_amount))

/**
 * This platform-independent macro creates an instr_t for an addition
 * instruction that does affect the status flags.
 * \param dc  The void * dcontext used to allocate memory for the instr_t.
 * \param d  The opnd_t explicit destination operand for the instruction.
 * \param s  The opnd_t explicit source operand for the instruction.
 */
#define XINST_CREATE_add_s(dc, d, s) INSTR_CREATE_adds(dc, d, d, s)

/**
 * This platform-independent macro creates an instr_t for a subtraction
 * instruction that does not affect the status flags.
 * \param dc  The void * dcontext used to allocate memory for the instr_t.
 * \param d  The opnd_t explicit destination operand for the instruction.
 * \param s  The opnd_t explicit source operand for the instruction.
 */
#define XINST_CREATE_sub(dc, d, s) INSTR_CREATE_sub(dc, d, d, s)

/**
 * This platform-independent macro creates an instr_t for a subtraction
 * instruction that does affect the status flags.
 * \param dc  The void * dcontext used to allocate memory for the instr_t.
 * \param d  The opnd_t explicit destination operand for the instruction.
 * \param s  The opnd_t explicit source operand for the instruction.
 */
#define XINST_CREATE_sub_s(dc, d, s) INSTR_CREATE_subs(dc, d, d, s)

/**
 * This platform-independent macro creates an instr_t for a bitwise and
 * instruction that does affect the status flags.
 * \param dc  The void * dcontext used to allocate memory for the instr_t.
 * \param d  The opnd_t explicit destination operand for the instruction.
 * \param s  The opnd_t explicit source operand for the instruction.
 */
#define XINST_CREATE_and_s(dc, d, s) INSTR_CREATE_ands(dc, d, d, s)

/**
 * This platform-independent macro creates an instr_t for a comparison
 * instruction.
 * \param dc  The void * dcontext used to allocate memory for the instr_t.
 * \param s1  The opnd_t explicit source operand for the instruction.
 * \param s2  The opnd_t explicit source operand for the instruction.
 */
#define XINST_CREATE_cmp(dc, s1, s2) INSTR_CREATE_cmp(dc, s1, s2)

/**
 * This platform-independent macro creates an instr_t for a software
 * interrupt instruction.
 * \param dc  The void * dcontext used to allocate memory for the instr_t.
 * \param i   The source integer constant opnd_t operand.
 */
#define XINST_CREATE_interrupt(dc, i) INSTR_CREATE_svc(dc, (i))

/**
 * This platform-independent macro creates an instr_t for a logical right shift
 * instruction that does affect the status flags.
 * \param dc         The void * dcontext used to allocate memory for the instr_t.
 * \param d          The opnd_t explicit destination operand for the instruction.
 * \param rm_or_imm  The opnd_t explicit source operand for the instruction.
 */
/* FIXME i#2440: I'm not sure this is correct.  Use INSTR_CREATE_lsr once available!
 * Also, what about writing the flags?  Most users don't want to read the flag results,
 * they just need to know whether they need to preserve the app's flags, so maybe
 * we can just document that this may not write them.
 */
#define XINST_CREATE_slr_s(dc, d, rm_or_imm)                                          \
    (opnd_is_reg(rm_or_imm)                                                           \
         ? instr_create_1dst_2src(dc, OP_lsrv, d, d, rm_or_imm)                       \
         : instr_create_1dst_3src(dc, OP_ubfm, d, d, rm_or_imm,                       \
                                  reg_is_32bit(opnd_get_reg(d)) ? OPND_CREATE_INT(31) \
                                                                : OPND_CREATE_INT(63)))

/**
 * This platform-independent macro creates an instr_t for a nop instruction.
 * \param dc  The void * dcontext used to allocate memory for the instr_t.
 */
#define XINST_CREATE_nop(dc) INSTR_CREATE_nop(dc)

/* @} */ /* end doxygen group */

/****************************************************************************
 * Manually-added ARM-specific INSTR_CREATE_* macros
 * FIXME i#4106: Add Doxygen headers.
 * Newer doxygens give warnings causing build errors on these so we remove
 * from the docs until headers are added.
 */

/** \cond disabled_until_i4106_is_fixed */
<<<<<<< HEAD
#define INSTR_CREATE_add(dc, rd, rn, rm_or_imm)                                     \
    /* _extend supports sp in rn, so prefer it. */                                  \
    INSTR_CREATE_add_extend(dc, rd, rn, rm_or_imm, OPND_CREATE_INT(DR_EXTEND_UXTX), \
                            OPND_CREATE_INT(0))
=======
#define INSTR_CREATE_add(dc, rd, rn, rm_or_imm)                                         \
    opnd_is_reg(rm_or_imm)                                                              \
        ? /* _extend supports sp in rn, so prefer it, but it does not support imm. */   \
        INSTR_CREATE_add_extend(dc, rd, rn, rm_or_imm, OPND_CREATE_INT(DR_EXTEND_UXTX), \
                                OPND_CREATE_INT(0))                                     \
        : INSTR_CREATE_add_shift(dc, rd, rn, rm_or_imm, OPND_CREATE_LSL(),              \
                                 OPND_CREATE_INT(0))
>>>>>>> fb232f90
#define INSTR_CREATE_add_extend(dc, rd, rn, rm, ext, exa)                             \
    instr_create_1dst_4src(dc, OP_add, rd, rn,                                        \
                           opnd_create_reg_ex(opnd_get_reg(rm), 0, DR_OPND_EXTENDED), \
                           opnd_add_flags(ext, DR_OPND_IS_EXTEND), exa)
#define INSTR_CREATE_add_shift(dc, rd, rn, rm_or_imm, sht, sha)                \
    opnd_is_reg(rm_or_imm)                                                     \
        ? instr_create_1dst_4src(                                              \
              (dc), OP_add, (rd), (rn),                                        \
              opnd_create_reg_ex(opnd_get_reg(rm_or_imm), 0, DR_OPND_SHIFTED), \
              opnd_add_flags((sht), DR_OPND_IS_SHIFT), (sha))                  \
        : instr_create_1dst_4src((dc), OP_add, (rd), (rn), (rm_or_imm), (sht), (sha))
#define INSTR_CREATE_adds(dc, rd, rn, rm_or_imm)                             \
    (opnd_is_reg(rm_or_imm)                                                  \
         ? INSTR_CREATE_adds_shift(dc, rd, rn, rm_or_imm, OPND_CREATE_LSL(), \
                                   OPND_CREATE_INT(0))                       \
         : INSTR_CREATE_adds_imm(dc, rd, rn, rm_or_imm, OPND_CREATE_INT(0)))
/** \endcond disabled_until_i4106_is_fixed */

/**
 * Creates an AND instruction with one output and two inputs.
 * \param dc   The void * dcontext used to allocate memory for the instr_t.
 * \param rd   The output register.
 * \param rn   The first input register.
 * \param rm_or_imm   The second input register or immediate.
 */
#define INSTR_CREATE_and(dc, rd, rn, rm_or_imm)                             \
    (opnd_is_immed(rm_or_imm)                                               \
         ? instr_create_1dst_2src((dc), OP_and, (rd), (rn), (rm_or_imm))    \
         : INSTR_CREATE_and_shift(dc, rd, rn, rm_or_imm, OPND_CREATE_LSL(), \
                                  OPND_CREATE_INT(0)))
/** \cond disabled_until_i4106_is_fixed */
#define INSTR_CREATE_and_shift(dc, rd, rn, rm, sht, sha)                             \
    instr_create_1dst_4src((dc), OP_and, (rd), (rn),                                 \
                           opnd_create_reg_ex(opnd_get_reg(rm), 0, DR_OPND_SHIFTED), \
                           opnd_add_flags((sht), DR_OPND_IS_SHIFT), (sha))
/** \endcond disabled_until_i4106_is_fixed */

/**
 * Creates an ANDS instruction with one output and two inputs.
 * \param dc   The void * dcontext used to allocate memory for the instr_t.
 * \param rd   The output register.
 * \param rn   The first input register.
 * \param rm_or_imm   The second input register or immediate.
 */
#define INSTR_CREATE_ands(dc, rd, rn, rm_or_imm)                             \
    (opnd_is_immed(rm_or_imm)                                                \
         ? instr_create_1dst_2src((dc), OP_ands, (rd), (rn), (rm_or_imm))    \
         : INSTR_CREATE_ands_shift(dc, rd, rn, rm_or_imm, OPND_CREATE_LSL(), \
                                   OPND_CREATE_INT(0)))
/** \cond disabled_until_i4106_is_fixed */
#define INSTR_CREATE_ands_shift(dc, rd, rn, rm, sht, sha)                            \
    instr_create_1dst_4src((dc), OP_ands, (rd), (rn),                                \
                           opnd_create_reg_ex(opnd_get_reg(rm), 0, DR_OPND_SHIFTED), \
                           opnd_add_flags((sht), DR_OPND_IS_SHIFT), (sha))
#define INSTR_CREATE_b(dc, pc) instr_create_0dst_1src((dc), OP_b, (pc))
/** \endcond disabled_until_i4106_is_fixed */
/**
 * This macro creates an instr_t for a conditional branch instruction. The condition
 * can be set using INSTR_PRED macro.
 * \param dc The void * dcontext used to allocate memory for the instr_t.
 * \param pc The opnd_t target operand containing the program counter to jump to.
 */
#define INSTR_CREATE_bcond(dc, pc) instr_create_0dst_1src((dc), OP_bcond, (pc))
/**
 * This macro creates an instr_t for a BL (branch and link) instruction.
 * \param dc The void * dcontext used to allocate memory for the instr_t.
 * \param pc The opnd_t target operand containing the program counter to jump to.
 */
#define INSTR_CREATE_bl(dc, pc) \
    instr_create_1dst_1src((dc), OP_bl, opnd_create_reg(DR_REG_X30), (pc))

/** \cond disabled_until_i4106_is_fixed */
#define INSTR_CREATE_adc(dc, Rd, Rn, Rm) \
    instr_create_1dst_2src((dc), OP_adc, (Rd), (Rn), (Rm))
#define INSTR_CREATE_adcs(dc, Rd, Rn, Rm) \
    instr_create_1dst_2src((dc), OP_adcs, (Rd), (Rn), (Rm))
#define INSTR_CREATE_adds_extend(dc, Rd, Rn, Rm, shift, imm3)                         \
    instr_create_1dst_4src((dc), OP_adds, (Rd), (Rn),                                 \
                           opnd_create_reg_ex(opnd_get_reg(Rm), 0, DR_OPND_EXTENDED), \
                           opnd_add_flags((shift), DR_OPND_IS_EXTEND), (imm3))
#define INSTR_CREATE_adds_imm(dc, Rd, Rn, imm12, shift_amt)                       \
    instr_create_1dst_4src((dc), OP_adds, (Rd), (Rn), (imm12), OPND_CREATE_LSL(), \
                           (shift_amt))
#define INSTR_CREATE_adds_shift(dc, Rd, Rn, Rm, shift, imm6)                         \
    instr_create_1dst_4src((dc), OP_adds, (Rd), (Rn),                                \
                           opnd_create_reg_ex(opnd_get_reg(Rm), 0, DR_OPND_SHIFTED), \
                           opnd_add_flags((shift), DR_OPND_IS_SHIFT), (imm6))
#define INSTR_CREATE_br(dc, xn) instr_create_0dst_1src((dc), OP_br, (xn))
#define INSTR_CREATE_blr(dc, xn) \
    instr_create_1dst_1src((dc), OP_blr, opnd_create_reg(DR_REG_X30), (xn))
#define INSTR_CREATE_brk(dc, imm) instr_create_0dst_1src((dc), OP_brk, (imm))
#define INSTR_CREATE_cbnz(dc, pc, reg) instr_create_0dst_2src((dc), OP_cbnz, (pc), (reg))
#define INSTR_CREATE_cbz(dc, pc, reg) instr_create_0dst_2src((dc), OP_cbz, (pc), (reg))
#define INSTR_CREATE_cmp(dc, rn, rm_or_imm) \
    INSTR_CREATE_subs(dc, OPND_CREATE_ZR(rn), rn, rm_or_imm)
#define INSTR_CREATE_ldp(dc, rt1, rt2, mem) \
    instr_create_2dst_1src(dc, OP_ldp, rt1, rt2, mem)
#define INSTR_CREATE_ldr(dc, Rd, mem) instr_create_1dst_1src((dc), OP_ldr, (Rd), (mem))
#define INSTR_CREATE_ldrb(dc, Rd, mem) instr_create_1dst_1src(dc, OP_ldrb, Rd, mem)
#define INSTR_CREATE_ldrsb(dc, Rd, mem) \
    instr_create_1dst_1src((dc), OP_ldrsb, (Rd), (mem))
#define INSTR_CREATE_ldrh(dc, Rd, mem) instr_create_1dst_1src(dc, OP_ldrh, Rd, mem)
#define INSTR_CREATE_ldur(dc, rt, mem) instr_create_1dst_1src(dc, OP_ldur, rt, mem)
#define INSTR_CREATE_ldar(dc, Rt, mem) instr_create_1dst_1src((dc), OP_ldar, (Rt), (mem))
#define INSTR_CREATE_ldarb(dc, Rt, mem) \
    instr_create_1dst_1src((dc), OP_ldarb, (Rt), (mem))
#define INSTR_CREATE_ldarh(dc, Rt, mem) \
    instr_create_1dst_1src((dc), OP_ldarh, (Rt), (mem))
/* TODO i#4532: Remove these superfluous 0x1f non-operands. */
#define INSTR_CREATE_ldxr(dc, Rd, mem)                                        \
    instr_create_1dst_3src((dc), OP_ldxr, (Rd), (mem), OPND_CREATE_INT(0x1f), \
                           OPND_CREATE_INT(0x1f))
/* TODO i#4532: Remove these superfluous 0x1f non-operands. */
#define INSTR_CREATE_ldxrb(dc, Rd, mem)                                        \
    instr_create_1dst_3src((dc), OP_ldxrb, (Rd), (mem), OPND_CREATE_INT(0x1f), \
                           OPND_CREATE_INT(0x1f))
/* TODO i#4532: Remove these superfluous 0x1f non-operands. */
#define INSTR_CREATE_ldxrh(dc, Rd, mem)                                        \
    instr_create_1dst_3src((dc), OP_ldxrh, (Rd), (mem), OPND_CREATE_INT(0x1f), \
                           OPND_CREATE_INT(0x1f))
/* TODO i#4532: Remove these superfluous 0x1f non-operands. */
#define INSTR_CREATE_ldxp(dc, rt1, rt2, mem) \
    instr_create_2dst_2src((dc), OP_ldxp, rt1, rt2, (mem), OPND_CREATE_INT(0x1f))
/* TODO i#4532: Remove these superfluous 0x1f non-operands. */
#define INSTR_CREATE_ldaxr(dc, Rd, mem)                                        \
    instr_create_1dst_3src((dc), OP_ldaxr, (Rd), (mem), OPND_CREATE_INT(0x1f), \
                           OPND_CREATE_INT(0x1f))
/* TODO i#4532: Remove these superfluous 0x1f non-operands. */
#define INSTR_CREATE_ldaxrb(dc, Rd, mem)                                        \
    instr_create_1dst_3src((dc), OP_ldaxrb, (Rd), (mem), OPND_CREATE_INT(0x1f), \
                           OPND_CREATE_INT(0x1f))
/* TODO i#4532: Remove these superfluous 0x1f non-operands. */
#define INSTR_CREATE_ldaxrh(dc, Rd, mem)                                        \
    instr_create_1dst_3src((dc), OP_ldaxrh, (Rd), (mem), OPND_CREATE_INT(0x1f), \
                           OPND_CREATE_INT(0x1f))
/* TODO i#4532: Remove these superfluous 0x1f non-operands. */
#define INSTR_CREATE_ldaxp(dc, rt1, rt2, mem) \
    instr_create_2dst_2src((dc), OP_ldaxp, rt1, rt2, (mem), OPND_CREATE_INT(0x1f))
#define INSTR_CREATE_movk(dc, rt, imm16, lsl) \
    instr_create_1dst_4src(dc, OP_movk, rt, rt, imm16, OPND_CREATE_LSL(), lsl)
#define INSTR_CREATE_movn(dc, rt, imm16, lsl) \
    instr_create_1dst_3src(dc, OP_movn, rt, imm16, OPND_CREATE_LSL(), lsl)
#define INSTR_CREATE_movz(dc, rt, imm16, lsl) \
    instr_create_1dst_3src(dc, OP_movz, rt, imm16, OPND_CREATE_LSL(), lsl)
#define INSTR_CREATE_mrs(dc, Xt, sysreg) \
    instr_create_1dst_1src((dc), OP_mrs, (Xt), (sysreg))
#define INSTR_CREATE_msr(dc, sysreg, Xt) \
    instr_create_1dst_1src((dc), OP_msr, (sysreg), (Xt))
#define INSTR_CREATE_nop(dc) instr_create_0dst_0src((dc), OP_nop)
#define INSTR_CREATE_ret(dc, Rn) instr_create_0dst_1src((dc), OP_ret, (Rn))
#define INSTR_CREATE_stp(dc, mem, rt1, rt2) \
    instr_create_1dst_2src(dc, OP_stp, mem, rt1, rt2)
#define INSTR_CREATE_str(dc, mem, rt) instr_create_1dst_1src(dc, OP_str, mem, rt)
#define INSTR_CREATE_strb(dc, mem, rt) instr_create_1dst_1src(dc, OP_strb, mem, rt)
#define INSTR_CREATE_strh(dc, mem, rt) instr_create_1dst_1src(dc, OP_strh, mem, rt)
#define INSTR_CREATE_stur(dc, mem, rt) instr_create_1dst_1src(dc, OP_stur, mem, rt)
#define INSTR_CREATE_sturh(dc, mem, rt) instr_create_1dst_1src(dc, OP_sturh, mem, rt)
/* TODO i#4532: Remove these superfluous 0x1f non-operands. */
#define INSTR_CREATE_stxr(dc, mem, rs, rt) \
    instr_create_2dst_2src(dc, OP_stxr, mem, rs, rt, OPND_CREATE_INT(0x1f))
/* TODO i#4532: Remove these superfluous 0x1f non-operands. */
#define INSTR_CREATE_stxrb(dc, mem, rs, rt) \
    instr_create_2dst_2src(dc, OP_stxrb, mem, rs, rt, OPND_CREATE_INT(0x1f))
/* TODO i#4532: Remove these superfluous 0x1f non-operands. */
#define INSTR_CREATE_stxrh(dc, mem, rs, rt) \
    instr_create_2dst_2src(dc, OP_stxrh, mem, rs, rt, OPND_CREATE_INT(0x1f))
/* TODO i#4532: Remove these superfluous 0x1f non-operands. */
#define INSTR_CREATE_stxp(dc, mem, rs, rt1, rt2) \
    instr_create_2dst_2src(dc, OP_stxp, mem, rs, rt1, rt2)
/* TODO i#4532: Remove these superfluous 0x1f non-operands. */
#define INSTR_CREATE_stlxr(dc, mem, rs, rt) \
    instr_create_2dst_2src(dc, OP_stlxr, mem, rs, rt, OPND_CREATE_INT(0x1f))
/* TODO i#4532: Remove these superfluous 0x1f non-operands. */
#define INSTR_CREATE_stlxrb(dc, mem, rs, rt) \
    instr_create_2dst_2src(dc, OP_stlxrb, mem, rs, rt, OPND_CREATE_INT(0x1f))
/* TODO i#4532: Remove these superfluous 0x1f non-operands. */
#define INSTR_CREATE_stlxrh(dc, mem, rs, rt) \
    instr_create_2dst_2src(dc, OP_stlxrh, mem, rs, rt, OPND_CREATE_INT(0x1f))
/* TODO i#4532: Remove these superfluous 0x1f non-operands. */
#define INSTR_CREATE_stlxp(dc, mem, rs, rt1, rt2) \
    instr_create_2dst_2src(dc, OP_stlxp, mem, rs, rt1, rt2)
<<<<<<< HEAD
#define INSTR_CREATE_sub(dc, rd, rn, rm_or_imm)                                     \
    /* _extend supports sp in rn, so prefer it. */                                  \
    INSTR_CREATE_sub_extend(dc, rd, rn, rm_or_imm, OPND_CREATE_INT(DR_EXTEND_UXTX), \
                            OPND_CREATE_INT(0))
=======
#define INSTR_CREATE_sub(dc, rd, rn, rm_or_imm)                                         \
    opnd_is_reg(rm_or_imm)                                                              \
        ? /* _extend supports sp in rn, so prefer it, but it does not support imm. */   \
        INSTR_CREATE_sub_extend(dc, rd, rn, rm_or_imm, OPND_CREATE_INT(DR_EXTEND_UXTX), \
                                OPND_CREATE_INT(0))                                     \
        : INSTR_CREATE_sub_shift(dc, rd, rn, rm_or_imm, OPND_CREATE_LSL(),              \
                                 OPND_CREATE_INT(0))
>>>>>>> fb232f90
#define INSTR_CREATE_sub_extend(dc, rd, rn, rm, ext, exa)                             \
    instr_create_1dst_4src(dc, OP_sub, rd, rn,                                        \
                           opnd_create_reg_ex(opnd_get_reg(rm), 0, DR_OPND_EXTENDED), \
                           opnd_add_flags(ext, DR_OPND_IS_EXTEND), exa)
#define INSTR_CREATE_sub_shift(dc, rd, rn, rm_or_imm, sht, sha)                \
    opnd_is_reg(rm_or_imm)                                                     \
        ? instr_create_1dst_4src(                                              \
              (dc), OP_sub, (rd), (rn),                                        \
              opnd_create_reg_ex(opnd_get_reg(rm_or_imm), 0, DR_OPND_SHIFTED), \
              opnd_add_flags((sht), DR_OPND_IS_SHIFT), (sha))                  \
        : instr_create_1dst_4src((dc), OP_sub, (rd), (rn), (rm_or_imm), (sht), (sha))
#define INSTR_CREATE_subs(dc, rd, rn, rm_or_imm) \
    INSTR_CREATE_subs_shift(dc, rd, rn, rm_or_imm, OPND_CREATE_LSL(), OPND_CREATE_INT(0))
#define INSTR_CREATE_subs_extend(dc, rd, rn, rm, ext, exa)                            \
    instr_create_1dst_4src(dc, OP_subs, rd, rn,                                       \
                           opnd_create_reg_ex(opnd_get_reg(rm), 0, DR_OPND_EXTENDED), \
                           opnd_add_flags(ext, DR_OPND_IS_EXTEND), exa)
#define INSTR_CREATE_subs_shift(dc, rd, rn, rm_or_imm, sht, sha)               \
    opnd_is_reg(rm_or_imm)                                                     \
        ? instr_create_1dst_4src(                                              \
              (dc), OP_subs, (rd), (rn),                                       \
              opnd_create_reg_ex(opnd_get_reg(rm_or_imm), 0, DR_OPND_SHIFTED), \
              opnd_add_flags((sht), DR_OPND_IS_SHIFT), (sha))                  \
        : instr_create_1dst_4src((dc), OP_subs, (rd), (rn), (rm_or_imm), (sht), (sha))
#define INSTR_CREATE_svc(dc, imm) instr_create_0dst_1src((dc), OP_svc, (imm))
#define INSTR_CREATE_adr(dc, rt, imm) instr_create_1dst_1src(dc, OP_adr, rt, imm)
#define INSTR_CREATE_adrp(dc, rt, imm) instr_create_1dst_1src(dc, OP_adrp, rt, imm)

#define INSTR_CREATE_sys(dc, op, Rn) instr_create_0dst_2src(dc, OP_sys, op, Rn)

/**
 * Creates a CLREX instruction.
 * \param dc   The void * dcontext used to allocate memory for the instr_t.
 */
<<<<<<< HEAD
#define INSTR_CREATE_clrex(dc) instr_create_0dst_0src(dc, OP_clrex)
=======
/* TODO i#4532: Remove this superfluous operand. */
#define INSTR_CREATE_clrex(dc) instr_create_0dst_1src(dc, OP_clrex, OPND_CREATE_INT(0))
>>>>>>> fb232f90

/* FIXME i#1569: these two should perhaps not be provided */
#define INSTR_CREATE_add_shimm(dc, rd, rn, rm_or_imm, sht, sha) \
    INSTR_CREATE_add_shift(dc, rd, rn, rm_or_imm, sht, sha)
#define INSTR_CREATE_sub_shimm(dc, rd, rn, rm_or_imm, sht, sha) \
    INSTR_CREATE_sub_shift(dc, rd, rn, rm_or_imm, sht, sha)
/** \endcond disabled_until_i4106_is_fixed */

/**
 * Creates an FMOV instruction to move between GPRs and floating point registers.
 * \param dc   The void * dcontext used to allocate memory for the instr_t.
 * \param Rd   The output register.
 * \param Rn   The first input register.
 */
#define INSTR_CREATE_fmov_general(dc, Rd, Rn) instr_create_1dst_1src(dc, OP_fmov, Rd, Rn)

/* -------- Advanced SIMD three same including fp16 versions ----------------
 * Some macros are also used for
 *   SVE Integer Arithmetic - Unpredicated Group
 *   Advanced SIMD three same (FP16)
 */

/**
 * Creates a SHADD vector instruction.
 * \param dc      The void * dcontext used to allocate memory for the instr_t.
 * \param Rd      The output register.
 * \param Rm      The first input register.
 * \param Rn      The second input register.
 * \param width   The vector element width. Use either OPND_CREATE_BYTE(),
 *                OPND_CREATE_HALF() or OPND_CREATE_SINGLE().
 */
#define INSTR_CREATE_shadd_vector(dc, Rd, Rm, Rn, width) \
    instr_create_1dst_3src(dc, OP_shadd, Rd, Rm, Rn, width)

/**
 * Creates a SQADD vector instruction.
 * \param dc      The void * dcontext used to allocate memory for the instr_t.
 * \param Rd      The output register.
 * \param Rm      The first input register.
 * \param Rn      The second input register.
 * \param width   The vector element width. Use either OPND_CREATE_BYTE(),
 *                OPND_CREATE_HALF(), OPND_CREATE_SINGLE() or OPND_CREATE_DOUBLE().
 */
#define INSTR_CREATE_sqadd_vector(dc, Rd, Rm, Rn, width) \
    instr_create_1dst_3src(dc, OP_sqadd, Rd, Rm, Rn, width)

/**
 * Creates a SRHADD vector instruction.
 * \param dc      The void * dcontext used to allocate memory for the instr_t.
 * \param Rd      The output register.
 * \param Rm      The first input register.
 * \param Rn      The second input register.
 * \param width   The vector element width. Use either OPND_CREATE_BYTE(),
 *                OPND_CREATE_HALF() or OPND_CREATE_SINGLE().
 */
#define INSTR_CREATE_srhadd_vector(dc, Rd, Rm, Rn, width) \
    instr_create_1dst_3src(dc, OP_srhadd, Rd, Rm, Rn, width)

/**
 * Creates a SHSUB vector instruction.
 * \param dc      The void * dcontext used to allocate memory for the instr_t.
 * \param Rd      The output register.
 * \param Rm      The first input register.
 * \param Rn      The second input register.
 * \param width   The vector element width. Use either OPND_CREATE_BYTE(),
 *                OPND_CREATE_HALF() or OPND_CREATE_SINGLE().
 */
#define INSTR_CREATE_shsub_vector(dc, Rd, Rm, Rn, width) \
    instr_create_1dst_3src(dc, OP_shsub, Rd, Rm, Rn, width)

/**
 * Creates a SQSUB vector instruction.
 * \param dc      The void * dcontext used to allocate memory for the instr_t.
 * \param Rd      The output register.
 * \param Rm      The first input register.
 * \param Rn      The second input register.
 * \param width   The vector element width. Use either OPND_CREATE_BYTE(),
 *                OPND_CREATE_HALF(), OPND_CREATE_SINGLE() or OPND_CREATE_DOUBLE().
 */
#define INSTR_CREATE_sqsub_vector(dc, Rd, Rm, Rn, width) \
    instr_create_1dst_3src(dc, OP_sqsub, Rd, Rm, Rn, width)

/**
 * Creates a CMGT vector instruction.
 * \param dc      The void * dcontext used to allocate memory for the instr_t.
 * \param Rd      The output register.
 * \param Rm      The first input register.
 * \param Rn      The second input register.
 * \param width   The vector element width. Use either OPND_CREATE_BYTE(),
 *                OPND_CREATE_HALF(), OPND_CREATE_SINGLE() or OPND_CREATE_DOUBLE().
 */
#define INSTR_CREATE_cmgt_vector(dc, Rd, Rm, Rn, width) \
    instr_create_1dst_3src(dc, OP_cmgt, Rd, Rm, Rn, width)

/**
 * Creates a CMGE vector instruction.
 * \param dc      The void * dcontext used to allocate memory for the instr_t.
 * \param Rd      The output register.
 * \param Rm      The first input register.
 * \param Rn      The second input register.
 * \param width   The vector element width. Use either OPND_CREATE_BYTE(),
 *                OPND_CREATE_HALF(), OPND_CREATE_SINGLE() or OPND_CREATE_DOUBLE().
 */
#define INSTR_CREATE_cmge_vector(dc, Rd, Rm, Rn, width) \
    instr_create_1dst_3src(dc, OP_cmge, Rd, Rm, Rn, width)

/**
 * Creates a SSHL vector instruction.
 * \param dc      The void * dcontext used to allocate memory for the instr_t.
 * \param Rd      The output register.
 * \param Rm      The first input register.
 * \param Rn      The second input register.
 * \param width   The vector element width. Use either OPND_CREATE_BYTE(),
 *                OPND_CREATE_HALF(), OPND_CREATE_SINGLE() or OPND_CREATE_DOUBLE().
 */
#define INSTR_CREATE_sshl_vector(dc, Rd, Rm, Rn, width) \
    instr_create_1dst_3src(dc, OP_sshl, Rd, Rm, Rn, width)

/**
 * Creates a SQSHL vector instruction.
 * \param dc      The void * dcontext used to allocate memory for the instr_t.
 * \param Rd      The output register.
 * \param Rm      The first input register.
 * \param Rn      The second input register.
 * \param width   The vector element width. Use either OPND_CREATE_BYTE(),
 *                OPND_CREATE_HALF(), OPND_CREATE_SINGLE() or OPND_CREATE_DOUBLE().
 */
#define INSTR_CREATE_sqshl_vector(dc, Rd, Rm, Rn, width) \
    instr_create_1dst_3src(dc, OP_sqshl, Rd, Rm, Rn, width)

/**
 * Creates a SRSHL vector instruction.
 * \param dc      The void * dcontext used to allocate memory for the instr_t.
 * \param Rd      The output register.
 * \param Rm      The first input register.
 * \param Rn      The second input register.
 * \param width   The vector element width. Use either OPND_CREATE_BYTE(),
 *                OPND_CREATE_HALF(), OPND_CREATE_SINGLE() or OPND_CREATE_DOUBLE().
 */
#define INSTR_CREATE_srshl_vector(dc, Rd, Rm, Rn, width) \
    instr_create_1dst_3src(dc, OP_srshl, Rd, Rm, Rn, width)

/**
 * Creates a SQRSHL vector instruction.
 * \param dc      The void * dcontext used to allocate memory for the instr_t.
 * \param Rd      The output register.
 * \param Rm      The first input register.
 * \param Rn      The second input register.
 * \param width   The vector element width. Use either OPND_CREATE_BYTE(),
 *                OPND_CREATE_HALF(), OPND_CREATE_SINGLE() or OPND_CREATE_DOUBLE().
 */
#define INSTR_CREATE_sqrshl_vector(dc, Rd, Rm, Rn, width) \
    instr_create_1dst_3src(dc, OP_sqrshl, Rd, Rm, Rn, width)

/**
 * Creates a SMAX vector instruction.
 * \param dc      The void * dcontext used to allocate memory for the instr_t.
 * \param Rd      The output register.
 * \param Rm      The first input register.
 * \param Rn      The second input register.
 * \param width   The vector element width. Use either OPND_CREATE_BYTE(),
 *                OPND_CREATE_HALF() or OPND_CREATE_SINGLE().
 */
#define INSTR_CREATE_smax_vector(dc, Rd, Rm, Rn, width) \
    instr_create_1dst_3src(dc, OP_smax, Rd, Rm, Rn, width)

/**
 * Creates a SMIN vector instruction.
 * \param dc      The void * dcontext used to allocate memory for the instr_t.
 * \param Rd      The output register.
 * \param Rm      The first input register.
 * \param Rn      The second input register.
 * \param width   The vector element width. Use either OPND_CREATE_BYTE(),
 *                OPND_CREATE_HALF() or OPND_CREATE_SINGLE().
 */
#define INSTR_CREATE_smin_vector(dc, Rd, Rm, Rn, width) \
    instr_create_1dst_3src(dc, OP_smin, Rd, Rm, Rn, width)

/**
 * Creates a SABD vector instruction.
 * \param dc      The void * dcontext used to allocate memory for the instr_t.
 * \param Rd      The output register.
 * \param Rm      The first input register.
 * \param Rn      The second input register.
 * \param width   The vector element width. Use either OPND_CREATE_BYTE(),
 *                OPND_CREATE_HALF() or OPND_CREATE_SINGLE().
 */
#define INSTR_CREATE_sabd_vector(dc, Rd, Rm, Rn, width) \
    instr_create_1dst_3src(dc, OP_sabd, Rd, Rm, Rn, width)

/**
 * Creates a SABA vector instruction.
 * \param dc      The void * dcontext used to allocate memory for the instr_t.
 * \param Rd      The output register.
 * \param Rm      The first input register.
 * \param Rn      The second input register.
 * \param width   The vector element width. Use either OPND_CREATE_BYTE(),
 *                OPND_CREATE_HALF() or OPND_CREATE_SINGLE().
 */
#define INSTR_CREATE_saba_vector(dc, Rd, Rm, Rn, width) \
    instr_create_1dst_3src(dc, OP_saba, Rd, Rm, Rn, width)

/**
 * Creates a ADD vector instruction.
 * \param dc      The void * dcontext used to allocate memory for the instr_t.
 * \param Rd      The output register.
 * \param Rm      The first input register.
 * \param Rn      The second input register.
 * \param width   The vector element width. Use either OPND_CREATE_BYTE(),
 *                OPND_CREATE_HALF(), OPND_CREATE_SINGLE() or OPND_CREATE_DOUBLE().
 */
#define INSTR_CREATE_add_vector(dc, Rd, Rm, Rn, width) \
    instr_create_1dst_3src(dc, OP_add, Rd, Rm, Rn, width)

/**
 * Creates a CMTST vector instruction.
 * \param dc      The void * dcontext used to allocate memory for the instr_t.
 * \param Rd      The output register.
 * \param Rm      The first input register.
 * \param Rn      The second input register.
 * \param width   The vector element width. Use either OPND_CREATE_BYTE(),
 *                OPND_CREATE_HALF(), OPND_CREATE_SINGLE() or OPND_CREATE_DOUBLE().
 */
#define INSTR_CREATE_cmtst_vector(dc, Rd, Rm, Rn, width) \
    instr_create_1dst_3src(dc, OP_cmtst, Rd, Rm, Rn, width)

/**
 * Creates a MLA vector instruction.
 * \param dc      The void * dcontext used to allocate memory for the instr_t.
 * \param Rd      The output register. The instruction also reads this register.
 * \param Rm      The first input register.
 * \param Rn      The second input register.
 * \param width   The vector element width. Use either OPND_CREATE_BYTE(),
 *                OPND_CREATE_HALF() or OPND_CREATE_SINGLE().
 */
#define INSTR_CREATE_mla_vector(dc, Rd, Rm, Rn, width) \
    instr_create_1dst_4src(dc, OP_mla, Rd, Rd, Rm, Rn, width)

/**
 * Creates a MUL vector instruction.
 * \param dc      The void * dcontext used to allocate memory for the instr_t.
 * \param Rd      The output register.
 * \param Rm      The first input register.
 * \param Rn      The second input register.
 * \param width   The vector element width. Use either OPND_CREATE_BYTE(),
 *                OPND_CREATE_HALF() or OPND_CREATE_SINGLE().
 */
#define INSTR_CREATE_mul_vector(dc, Rd, Rm, Rn, width) \
    instr_create_1dst_3src(dc, OP_mul, Rd, Rm, Rn, width)

/**
 * Creates a SMAXP vector instruction.
 * \param dc      The void * dcontext used to allocate memory for the instr_t.
 * \param Rd      The output register.
 * \param Rm      The first input register.
 * \param Rn      The second input register.
 * \param width   The vector element width. Use either OPND_CREATE_BYTE(),
 *                OPND_CREATE_HALF() or OPND_CREATE_SINGLE().
 */
#define INSTR_CREATE_smaxp_vector(dc, Rd, Rm, Rn, width) \
    instr_create_1dst_3src(dc, OP_smaxp, Rd, Rm, Rn, width)

/**
 * Creates a SMINP vector instruction.
 * \param dc      The void * dcontext used to allocate memory for the instr_t.
 * \param Rd      The output register.
 * \param Rm      The first input register.
 * \param Rn      The second input register.
 * \param width   The vector element width. Use either OPND_CREATE_BYTE(),
 *                OPND_CREATE_HALF() or OPND_CREATE_SINGLE().
 */
#define INSTR_CREATE_sminp_vector(dc, Rd, Rm, Rn, width) \
    instr_create_1dst_3src(dc, OP_sminp, Rd, Rm, Rn, width)

/**
 * Creates a SQDMULH vector instruction.
 * \param dc      The void * dcontext used to allocate memory for the instr_t.
 * \param Rd      The output register.
 * \param Rm      The first input register.
 * \param Rn      The second input register.
 * \param width   The vector element width. Use either OPND_CREATE_HALF() or
 *                OPND_CREATE_SINGLE().
 */
#define INSTR_CREATE_sqdmulh_vector(dc, Rd, Rm, Rn, width) \
    instr_create_1dst_3src(dc, OP_sqdmulh, Rd, Rm, Rn, width)

/**
 * Creates a ADDP vector instruction.
 * \param dc      The void * dcontext used to allocate memory for the instr_t.
 * \param Rd      The output register.
 * \param Rm      The first input register.
 * \param Rn      The second input register.
 * \param width   The vector element width. Use either OPND_CREATE_BYTE(),
 *                OPND_CREATE_HALF(), OPND_CREATE_SINGLE() or OPND_CREATE_DOUBLE().
 */
#define INSTR_CREATE_addp_vector(dc, Rd, Rm, Rn, width) \
    instr_create_1dst_3src(dc, OP_addp, Rd, Rm, Rn, width)

/**
 * Creates a FMAXNM vector instruction.
 * \param dc      The void * dcontext used to allocate memory for the instr_t.
 * \param Rd      The output register.
 * \param Rm      The first input register.
 * \param Rn      The second input register.
 * \param width   The vector element width. Use either OPND_CREATE_HALF(),
 *                OPND_CREATE_SINGLE() or OPND_CREATE_DOUBLE().
 */
#define INSTR_CREATE_fmaxnm_vector(dc, Rd, Rm, Rn, width) \
    instr_create_1dst_3src(dc, OP_fmaxnm, Rd, Rm, Rn, width)

/**
 * Creates a FMLA vector instruction.
 * \param dc      The void * dcontext used to allocate memory for the instr_t.
 * \param Rd      The output register. The instruction also reads this register.
 * \param Rm      The first input register.
 * \param Rn      The second input register.
 * \param width   The vector element width. Use either OPND_CREATE_HALF(),
 *                OPND_CREATE_SINGLE() or OPND_CREATE_DOUBLE().
 */
#define INSTR_CREATE_fmla_vector(dc, Rd, Rm, Rn, width) \
    instr_create_1dst_4src(dc, OP_fmla, Rd, Rd, Rm, Rn, width)

/**
 * Creates a FADD vector instruction.
 * \param dc      The void * dcontext used to allocate memory for the instr_t.
 * \param Rd      The output register.
 * \param Rm      The first input register.
 * \param Rn      The second input register.
 * \param width   The vector element width. Use either OPND_CREATE_HALF(),
 *                OPND_CREATE_SINGLE() or OPND_CREATE_DOUBLE().
 */
#define INSTR_CREATE_fadd_vector(dc, Rd, Rm, Rn, width) \
    instr_create_1dst_3src(dc, OP_fadd, Rd, Rm, Rn, width)

/**
 * Creates a FMULX vector instruction.
 * \param dc      The void * dcontext used to allocate memory for the instr_t.
 * \param Rd      The output register.
 * \param Rm      The first input register.
 * \param Rn      The second input register.
 * \param width   The vector element width. Use either OPND_CREATE_HALF(),
 *                OPND_CREATE_SINGLE() or OPND_CREATE_DOUBLE().
 */
#define INSTR_CREATE_fmulx_vector(dc, Rd, Rm, Rn, width) \
    instr_create_1dst_3src(dc, OP_fmulx, Rd, Rm, Rn, width)

/**
 * Creates a FCMEQ vector instruction.
 * \param dc      The void * dcontext used to allocate memory for the instr_t.
 * \param Rd      The output register.
 * \param Rm      The first input register.
 * \param Rn      The second input register.
 * \param width   The vector element width. Use either OPND_CREATE_HALF(),
 *                OPND_CREATE_SINGLE() or OPND_CREATE_DOUBLE().
 */
#define INSTR_CREATE_fcmeq_vector(dc, Rd, Rm, Rn, width) \
    instr_create_1dst_3src(dc, OP_fcmeq, Rd, Rm, Rn, width)

/**
 * Creates a FMLAL vector instruction.
 * \param dc      The void * dcontext used to allocate memory for the instr_t.
 * \param Rd      The output register. The instruction also reads this register.
 * \param Rm      The first input register.
 * \param Rn      The second input register.
 */
#define INSTR_CREATE_fmlal_vector(dc, Rd, Rm, Rn) \
    instr_create_1dst_3src(dc, OP_fmlal, Rd, Rd, Rm, Rn)

/**
 * Creates a FMAX vector instruction.
 * \param dc      The void * dcontext used to allocate memory for the instr_t.
 * \param Rd      The output register.
 * \param Rm      The first input register.
 * \param Rn      The second input register.
 * \param width   The vector element width. Use either OPND_CREATE_HALF(),
 *                OPND_CREATE_SINGLE() or OPND_CREATE_DOUBLE().
 */
#define INSTR_CREATE_fmax_vector(dc, Rd, Rm, Rn, width) \
    instr_create_1dst_3src(dc, OP_fmax, Rd, Rm, Rn, width)

/**
 * Creates a FRECPS vector instruction.
 * \param dc      The void * dcontext used to allocate memory for the instr_t.
 * \param Rd      The output register.
 * \param Rm      The first input register.
 * \param Rn      The second input register.
 * \param width   The vector element width. Use either OPND_CREATE_HALF(),
 *                OPND_CREATE_SINGLE() or OPND_CREATE_DOUBLE().
 */
#define INSTR_CREATE_frecps_vector(dc, Rd, Rm, Rn, width) \
    instr_create_1dst_3src(dc, OP_frecps, Rd, Rm, Rn, width)

/**
 * Creates a AND vector instruction.
 * \param dc      The void * dcontext used to allocate memory for the instr_t.
 * \param Rd      The output register.
 * \param Rm      The first input register.
 * \param Rn      The second input register.
 */
#define INSTR_CREATE_and_vector(dc, Rd, Rm, Rn) \
    instr_create_1dst_2src(dc, OP_and, Rd, Rm, Rn)

/**
 * Creates a BIC vector instruction.
 * \param dc      The void * dcontext used to allocate memory for the instr_t.
 * \param Rd      The output register.
 * \param Rm      The first input register.
 * \param Rn      The second input register.
 */
#define INSTR_CREATE_bic_vector(dc, Rd, Rm, Rn) \
    instr_create_1dst_2src(dc, OP_bic, Rd, Rm, Rn)

/**
 * Creates a FMINNM vector instruction.
 * \param dc      The void * dcontext used to allocate memory for the instr_t.
 * \param Rd      The output register.
 * \param Rm      The first input register.
 * \param Rn      The second input register.
 * \param width   The vector element width. Use either OPND_CREATE_HALF(),
 *                OPND_CREATE_SINGLE() or OPND_CREATE_DOUBLE().
 */
#define INSTR_CREATE_fminnm_vector(dc, Rd, Rm, Rn, width) \
    instr_create_1dst_3src(dc, OP_fminnm, Rd, Rm, Rn, width)

/**
 * Creates a FMLS vector instruction.
 * \param dc      The void * dcontext used to allocate memory for the instr_t.
 * \param Rd      The output register. The instruction also reads this register.
 * \param Rm      The first input register.
 * \param Rn      The second input register.
 * \param width   The vector element width. Use either OPND_CREATE_HALF(),
 *                OPND_CREATE_SINGLE() or OPND_CREATE_DOUBLE().
 */
#define INSTR_CREATE_fmls_vector(dc, Rd, Rm, Rn, width) \
    instr_create_1dst_4src(dc, OP_fmls, Rd, Rd, Rm, Rn, width)

/**
 * Creates a FSUB vector instruction.
 * \param dc      The void * dcontext used to allocate memory for the instr_t.
 * \param Rd      The output register.
 * \param Rm      The first input register.
 * \param Rn      The second input register.
 * \param width   The vector element width. Use either OPND_CREATE_HALF(),
 *                OPND_CREATE_SINGLE() or OPND_CREATE_DOUBLE().
 */
#define INSTR_CREATE_fsub_vector(dc, Rd, Rm, Rn, width) \
    instr_create_1dst_3src(dc, OP_fsub, Rd, Rm, Rn, width)

/**
 * Creates a FMLSL vector instruction.
 * \param dc      The void * dcontext used to allocate memory for the instr_t.
 * \param Rd      The output register. The instruction also reads this register.
 * \param Rm      The first input register.
 * \param Rn      The second input register.
 */
#define INSTR_CREATE_fmlsl_vector(dc, Rd, Rm, Rn) \
    instr_create_1dst_3src(dc, OP_fmlsl, Rd, Rd, Rm, Rn)

/**
 * Creates a FMIN vector instruction.
 * \param dc      The void * dcontext used to allocate memory for the instr_t.
 * \param Rd      The output register.
 * \param Rm      The first input register.
 * \param Rn      The second input register.
 * \param width   The vector element width. Use either OPND_CREATE_HALF(),
 *                OPND_CREATE_SINGLE() or OPND_CREATE_DOUBLE().
 */
#define INSTR_CREATE_fmin_vector(dc, Rd, Rm, Rn, width) \
    instr_create_1dst_3src(dc, OP_fmin, Rd, Rm, Rn, width)

/**
 * Creates a FRSQRTS vector instruction.
 * \param dc      The void * dcontext used to allocate memory for the instr_t.
 * \param Rd      The output register.
 * \param Rm      The first input register.
 * \param Rn      The second input register.
 * \param width   The vector element width. Use either OPND_CREATE_HALF(),
 *                OPND_CREATE_SINGLE() or OPND_CREATE_DOUBLE().
 */
#define INSTR_CREATE_frsqrts_vector(dc, Rd, Rm, Rn, width) \
    instr_create_1dst_3src(dc, OP_frsqrts, Rd, Rm, Rn, width)

/**
 * Creates a ORR vector instruction.
 * \param dc      The void * dcontext used to allocate memory for the instr_t.
 * \param Rd      The output register.
 * \param Rm      The first input register.
 * \param Rn      The second input register.
 */
#define INSTR_CREATE_orr_vector(dc, Rd, Rm, Rn) \
    instr_create_1dst_2src(dc, OP_orr, Rd, Rm, Rn)

/**
 * Creates a ORN vector instruction.
 * \param dc      The void * dcontext used to allocate memory for the instr_t.
 * \param Rd      The output register.
 * \param Rm      The first input register.
 * \param Rn      The second input register.
 */
#define INSTR_CREATE_orn_vector(dc, Rd, Rm, Rn) \
    instr_create_1dst_2src(dc, OP_orn, Rd, Rm, Rn)

/**
 * Creates a UHADD vector instruction.
 * \param dc      The void * dcontext used to allocate memory for the instr_t.
 * \param Rd      The output register.
 * \param Rm      The first input register.
 * \param Rn      The second input register.
 * \param width   The vector element width. Use either OPND_CREATE_BYTE(),
 *                OPND_CREATE_HALF() or OPND_CREATE_SINGLE().
 */
#define INSTR_CREATE_uhadd_vector(dc, Rd, Rm, Rn, width) \
    instr_create_1dst_3src(dc, OP_uhadd, Rd, Rm, Rn, width)

/**
 * Creates a UQADD vector instruction.
 * \param dc      The void * dcontext used to allocate memory for the instr_t.
 * \param Rd      The output register.
 * \param Rm      The first input register.
 * \param Rn      The second input register.
 * \param width   The vector element width. Use either OPND_CREATE_BYTE(),
 *                OPND_CREATE_HALF(), OPND_CREATE_SINGLE() or OPND_CREATE_DOUBLE().
 */
#define INSTR_CREATE_uqadd_vector(dc, Rd, Rm, Rn, width) \
    instr_create_1dst_3src(dc, OP_uqadd, Rd, Rm, Rn, width)

/**
 * Creates a URHADD vector instruction.
 * \param dc      The void * dcontext used to allocate memory for the instr_t.
 * \param Rd      The output register.
 * \param Rm      The first input register.
 * \param Rn      The second input register.
 * \param width   The vector element width. Use either OPND_CREATE_BYTE(),
 *                OPND_CREATE_HALF() or OPND_CREATE_SINGLE().
 */
#define INSTR_CREATE_urhadd_vector(dc, Rd, Rm, Rn, width) \
    instr_create_1dst_3src(dc, OP_urhadd, Rd, Rm, Rn, width)

/**
 * Creates a UHSUB vector instruction.
 * \param dc      The void * dcontext used to allocate memory for the instr_t.
 * \param Rd      The output register.
 * \param Rm      The first input register.
 * \param Rn      The second input register.
 * \param width   The vector element width. Use either OPND_CREATE_BYTE(),
 *                OPND_CREATE_HALF() or OPND_CREATE_SINGLE().
 */
#define INSTR_CREATE_uhsub_vector(dc, Rd, Rm, Rn, width) \
    instr_create_1dst_3src(dc, OP_uhsub, Rd, Rm, Rn, width)

/**
 * Creates a UQSUB vector instruction.
 * \param dc      The void * dcontext used to allocate memory for the instr_t.
 * \param Rd      The output register.
 * \param Rm      The first input register.
 * \param Rn      The second input register.
 * \param width   The vector element width. Use either OPND_CREATE_BYTE(),
 *                OPND_CREATE_HALF(), OPND_CREATE_SINGLE() or OPND_CREATE_DOUBLE().
 */
#define INSTR_CREATE_uqsub_vector(dc, Rd, Rm, Rn, width) \
    instr_create_1dst_3src(dc, OP_uqsub, Rd, Rm, Rn, width)

/**
 * Creates a CMHI vector instruction.
 * \param dc      The void * dcontext used to allocate memory for the instr_t.
 * \param Rd      The output register.
 * \param Rm      The first input register.
 * \param Rn      The second input register.
 * \param width   The vector element width. Use either OPND_CREATE_BYTE(),
 *                OPND_CREATE_HALF(), OPND_CREATE_SINGLE() or OPND_CREATE_DOUBLE().
 */
#define INSTR_CREATE_cmhi_vector(dc, Rd, Rm, Rn, width) \
    instr_create_1dst_3src(dc, OP_cmhi, Rd, Rm, Rn, width)

/**
 * Creates a CMHS vector instruction.
 * \param dc      The void * dcontext used to allocate memory for the instr_t.
 * \param Rd      The output register.
 * \param Rm      The first input register.
 * \param Rn      The second input register.
 * \param width   The vector element width. Use either OPND_CREATE_BYTE(),
 *                OPND_CREATE_HALF(), OPND_CREATE_SINGLE() or OPND_CREATE_DOUBLE().
 */
#define INSTR_CREATE_cmhs_vector(dc, Rd, Rm, Rn, width) \
    instr_create_1dst_3src(dc, OP_cmhs, Rd, Rm, Rn, width)

/**
 * Creates a USHL vector instruction.
 * \param dc      The void * dcontext used to allocate memory for the instr_t.
 * \param Rd      The output register.
 * \param Rm      The first input register.
 * \param Rn      The second input register.
 * \param width   The vector element width. Use either OPND_CREATE_BYTE(),
 *                OPND_CREATE_HALF(), OPND_CREATE_SINGLE() or OPND_CREATE_DOUBLE().
 */
#define INSTR_CREATE_ushl_vector(dc, Rd, Rm, Rn, width) \
    instr_create_1dst_3src(dc, OP_ushl, Rd, Rm, Rn, width)

/**
 * Creates a UQSHL vector instruction.
 * \param dc      The void * dcontext used to allocate memory for the instr_t.
 * \param Rd      The output register.
 * \param Rm      The first input register.
 * \param Rn      The second input register.
 * \param width   The vector element width. Use either OPND_CREATE_BYTE(),
 *                OPND_CREATE_HALF(), OPND_CREATE_SINGLE() or OPND_CREATE_DOUBLE().
 */
#define INSTR_CREATE_uqshl_vector(dc, Rd, Rm, Rn, width) \
    instr_create_1dst_3src(dc, OP_uqshl, Rd, Rm, Rn, width)

/**
 * Creates a URSHL vector instruction.
 * \param dc      The void * dcontext used to allocate memory for the instr_t.
 * \param Rd      The output register.
 * \param Rm      The first input register.
 * \param Rn      The second input register.
 * \param width   The vector element width. Use either OPND_CREATE_BYTE(),
 *                OPND_CREATE_HALF(), OPND_CREATE_SINGLE() or OPND_CREATE_DOUBLE().
 */
#define INSTR_CREATE_urshl_vector(dc, Rd, Rm, Rn, width) \
    instr_create_1dst_3src(dc, OP_urshl, Rd, Rm, Rn, width)

/**
 * Creates a UQRSHL vector instruction.
 * \param dc      The void * dcontext used to allocate memory for the instr_t.
 * \param Rd      The output register.
 * \param Rm      The first input register.
 * \param Rn      The second input register.
 * \param width   The vector element width. Use either OPND_CREATE_BYTE(),
 *                OPND_CREATE_HALF(), OPND_CREATE_SINGLE() or OPND_CREATE_DOUBLE().
 */
#define INSTR_CREATE_uqrshl_vector(dc, Rd, Rm, Rn, width) \
    instr_create_1dst_3src(dc, OP_uqrshl, Rd, Rm, Rn, width)

/**
 * Creates a UMAX vector instruction.
 * \param dc      The void * dcontext used to allocate memory for the instr_t.
 * \param Rd      The output register.
 * \param Rm      The first input register.
 * \param Rn      The second input register.
 * \param width   The vector element width. Use either OPND_CREATE_BYTE(),
 *                OPND_CREATE_HALF() or OPND_CREATE_SINGLE().
 */
#define INSTR_CREATE_umax_vector(dc, Rd, Rm, Rn, width) \
    instr_create_1dst_3src(dc, OP_umax, Rd, Rm, Rn, width)

/**
 * Creates a UMIN vector instruction.
 * \param dc      The void * dcontext used to allocate memory for the instr_t.
 * \param Rd      The output register.
 * \param Rm      The first input register.
 * \param Rn      The second input register.
 * \param width   The vector element width. Use either OPND_CREATE_BYTE(),
 *                OPND_CREATE_HALF() or OPND_CREATE_SINGLE().
 */
#define INSTR_CREATE_umin_vector(dc, Rd, Rm, Rn, width) \
    instr_create_1dst_3src(dc, OP_umin, Rd, Rm, Rn, width)

/**
 * Creates a UABD vector instruction.
 * \param dc      The void * dcontext used to allocate memory for the instr_t.
 * \param Rd      The output register.
 * \param Rm      The first input register.
 * \param Rn      The second input register.
 * \param width   The vector element width. Use either OPND_CREATE_BYTE(),
 *                OPND_CREATE_HALF() or OPND_CREATE_SINGLE().
 */
#define INSTR_CREATE_uabd_vector(dc, Rd, Rm, Rn, width) \
    instr_create_1dst_3src(dc, OP_uabd, Rd, Rm, Rn, width)

/**
 * Creates a UABA vector instruction.
 * \param dc      The void * dcontext used to allocate memory for the instr_t.
 * \param Rd      The output register.
 * \param Rm      The first input register.
 * \param Rn      The second input register.
 * \param width   The vector element width. Use either OPND_CREATE_BYTE(),
 *                OPND_CREATE_HALF() or OPND_CREATE_SINGLE().
 */
#define INSTR_CREATE_uaba_vector(dc, Rd, Rm, Rn, width) \
    instr_create_1dst_3src(dc, OP_uaba, Rd, Rm, Rn, width)

/**
 * Creates a SUB vector instruction.
 * \param dc      The void * dcontext used to allocate memory for the instr_t.
 * \param Rd      The output register.
 * \param Rm      The first input register.
 * \param Rn      The second input register.
 * \param width   The vector element width. Use either OPND_CREATE_BYTE(),
 *                OPND_CREATE_HALF(), OPND_CREATE_SINGLE() or OPND_CREATE_DOUBLE().
 */
#define INSTR_CREATE_sub_vector(dc, Rd, Rm, Rn, width) \
    instr_create_1dst_3src(dc, OP_sub, Rd, Rm, Rn, width)

/**
 * Creates a CMEQ vector instruction.
 * \param dc      The void * dcontext used to allocate memory for the instr_t.
 * \param Rd      The output register.
 * \param Rm      The first input register.
 * \param Rn      The second input register.
 * \param width   The vector element width. Use either OPND_CREATE_BYTE(),
 *                OPND_CREATE_HALF(), OPND_CREATE_SINGLE() or OPND_CREATE_DOUBLE().
 */
#define INSTR_CREATE_cmeq_vector(dc, Rd, Rm, Rn, width) \
    instr_create_1dst_3src(dc, OP_cmeq, Rd, Rm, Rn, width)

/**
 * Creates a MLS vector instruction.
 * \param dc      The void * dcontext used to allocate memory for the instr_t.
 * \param Rd      The output register. The instruction also reads this register.
 * \param Rm      The first input register.
 * \param Rn      The second input register.
 * \param width   The vector element width. Use either OPND_CREATE_BYTE(),
 *                OPND_CREATE_HALF() or OPND_CREATE_SINGLE().
 */
#define INSTR_CREATE_mls_vector(dc, Rd, Rm, Rn, width) \
    instr_create_1dst_4src(dc, OP_mls, Rd, Rd, Rm, Rn, width)

/**
 * Creates a PMUL vector instruction.
 * \param dc      The void * dcontext used to allocate memory for the instr_t.
 * \param Rd      The output register.
 * \param Rm      The first input register.
 * \param Rn      The second input register.
 * \param width   The vector element width. Use OPND_CREATE_BYTE().
 */
#define INSTR_CREATE_pmul_vector(dc, Rd, Rm, Rn, width) \
    instr_create_1dst_3src(dc, OP_pmul, Rd, Rm, Rn, width)

/**
 * Creates a UMAXP vector instruction.
 * \param dc      The void * dcontext used to allocate memory for the instr_t.
 * \param Rd      The output register.
 * \param Rm      The first input register.
 * \param Rn      The second input register.
 * \param width   The vector element width. Use either OPND_CREATE_BYTE(),
 *                OPND_CREATE_HALF() or OPND_CREATE_SINGLE().
 */
#define INSTR_CREATE_umaxp_vector(dc, Rd, Rm, Rn, width) \
    instr_create_1dst_3src(dc, OP_umaxp, Rd, Rm, Rn, width)

/**
 * Creates a UMINP vector instruction.
 * \param dc      The void * dcontext used to allocate memory for the instr_t.
 * \param Rd      The output register.
 * \param Rm      The first input register.
 * \param Rn      The second input register.
 * \param width   The vector element width. Use either OPND_CREATE_BYTE(),
 *                OPND_CREATE_HALF() or OPND_CREATE_SINGLE().
 */
#define INSTR_CREATE_uminp_vector(dc, Rd, Rm, Rn, width) \
    instr_create_1dst_3src(dc, OP_uminp, Rd, Rm, Rn, width)

/**
 * Creates a SQRDMULH vector instruction.
 * \param dc      The void * dcontext used to allocate memory for the instr_t.
 * \param Rd      The output register.
 * \param Rm      The first input register.
 * \param Rn      The second input register.
 * \param width   The vector element width. Use either OPND_CREATE_HALF() or
 *                OPND_CREATE_SINGLE().
 */
#define INSTR_CREATE_sqrdmulh_vector(dc, Rd, Rm, Rn, width) \
    instr_create_1dst_3src(dc, OP_sqrdmulh, Rd, Rm, Rn, width)

/**
 * Creates a FMAXNMP vector instruction.
 * \param dc      The void * dcontext used to allocate memory for the instr_t.
 * \param Rd      The output register.
 * \param Rm      The first input register.
 * \param Rn      The second input register.
 * \param width   The vector element width. Use either OPND_CREATE_HALF(),
 *                OPND_CREATE_SINGLE() or OPND_CREATE_DOUBLE().
 */
#define INSTR_CREATE_fmaxnmp_vector(dc, Rd, Rm, Rn, width) \
    instr_create_1dst_3src(dc, OP_fmaxnmp, Rd, Rm, Rn, width)

/**
 * Creates a FMLAL2 vector instruction.
 * \param dc      The void * dcontext used to allocate memory for the instr_t.
 * \param Rd      The output register. The instruction also reads this register.
 * \param Rm      The first input register.
 * \param Rn      The second input register.
 */
#define INSTR_CREATE_fmlal2_vector(dc, Rd, Rm, Rn) \
    instr_create_1dst_3src(dc, OP_fmlal2, Rd, Rd, Rm, Rn)

/**
 * Creates a FADDP vector instruction.
 * \param dc      The void * dcontext used to allocate memory for the instr_t.
 * \param Rd      The output register.
 * \param Rm      The first input register.
 * \param Rn      The second input register.
 * \param width   The vector element width. Use either OPND_CREATE_HALF(),
 *                OPND_CREATE_SINGLE() or OPND_CREATE_DOUBLE().
 */
#define INSTR_CREATE_faddp_vector(dc, Rd, Rm, Rn, width) \
    instr_create_1dst_3src(dc, OP_faddp, Rd, Rm, Rn, width)

/**
 * Creates a FMUL vector instruction.
 * \param dc      The void * dcontext used to allocate memory for the instr_t.
 * \param Rd      The output register.
 * \param Rm      The first input register.
 * \param Rn      The second input register.
 * \param width   The vector element width. Use either OPND_CREATE_HALF(),
 *                OPND_CREATE_SINGLE() or OPND_CREATE_DOUBLE().
 */
#define INSTR_CREATE_fmul_vector(dc, Rd, Rm, Rn, width) \
    instr_create_1dst_3src(dc, OP_fmul, Rd, Rm, Rn, width)

/**
 * Creates a FCMGE vector instruction.
 * \param dc      The void * dcontext used to allocate memory for the instr_t.
 * \param Rd      The output register.
 * \param Rm      The first input register.
 * \param Rn      The second input register.
 * \param width   The vector element width. Use either OPND_CREATE_HALF(),
 *                OPND_CREATE_SINGLE() or OPND_CREATE_DOUBLE().
 */
#define INSTR_CREATE_fcmge_vector(dc, Rd, Rm, Rn, width) \
    instr_create_1dst_3src(dc, OP_fcmge, Rd, Rm, Rn, width)

/**
 * Creates a FACGE vector instruction.
 * \param dc      The void * dcontext used to allocate memory for the instr_t.
 * \param Rd      The output register.
 * \param Rm      The first input register.
 * \param Rn      The second input register.
 * \param width   The vector element width. Use either OPND_CREATE_HALF(),
 *                OPND_CREATE_SINGLE() or OPND_CREATE_DOUBLE().
 */
#define INSTR_CREATE_facge_vector(dc, Rd, Rm, Rn, width) \
    instr_create_1dst_3src(dc, OP_facge, Rd, Rm, Rn, width)

/**
 * Creates a FMAXP vector instruction.
 * \param dc      The void * dcontext used to allocate memory for the instr_t.
 * \param Rd      The output register.
 * \param Rm      The first input register.
 * \param Rn      The second input register.
 * \param width   The vector element width. Use either OPND_CREATE_HALF(),
 *                OPND_CREATE_SINGLE() or OPND_CREATE_DOUBLE().
 */
#define INSTR_CREATE_fmaxp_vector(dc, Rd, Rm, Rn, width) \
    instr_create_1dst_3src(dc, OP_fmaxp, Rd, Rm, Rn, width)

/**
 * Creates a FDIV vector instruction.
 * \param dc      The void * dcontext used to allocate memory for the instr_t.
 * \param Rd      The output register.
 * \param Rm      The first input register.
 * \param Rn      The second input register.
 * \param width   The vector element width. Use either OPND_CREATE_HALF(),
 *                OPND_CREATE_SINGLE() or OPND_CREATE_DOUBLE().
 */
#define INSTR_CREATE_fdiv_vector(dc, Rd, Rm, Rn, width) \
    instr_create_1dst_3src(dc, OP_fdiv, Rd, Rm, Rn, width)

/**
 * Creates a EOR vector instruction.
 * \param dc      The void * dcontext used to allocate memory for the instr_t.
 * \param Rd      The output register.
 * \param Rm      The first input register.
 * \param Rn      The second input register.
 */
#define INSTR_CREATE_eor_vector(dc, Rd, Rm, Rn) \
    instr_create_1dst_2src(dc, OP_eor, Rd, Rm, Rn)

/**
 * Creates a BSL vector instruction.
 * \param dc      The void * dcontext used to allocate memory for the instr_t.
 * \param Rd      The output register.
 * \param Rm      The first input register.
 * \param Rn      The second input register.
 */
#define INSTR_CREATE_bsl_vector(dc, Rd, Rm, Rn) \
    instr_create_1dst_2src(dc, OP_bsl, Rd, Rm, Rn)

/**
 * Creates a FMINNMP vector instruction.
 * \param dc      The void * dcontext used to allocate memory for the instr_t.
 * \param Rd      The output register.
 * \param Rm      The first input register.
 * \param Rn      The second input register.
 * \param width   The vector element width. Use either OPND_CREATE_HALF(),
 *                OPND_CREATE_SINGLE() or OPND_CREATE_DOUBLE().
 */
#define INSTR_CREATE_fminnmp_vector(dc, Rd, Rm, Rn, width) \
    instr_create_1dst_3src(dc, OP_fminnmp, Rd, Rm, Rn, width)

/**
 * Creates a FMLSL2 vector instruction.
 * \param dc      The void * dcontext used to allocate memory for the instr_t.
 * \param Rd      The output register. The instruction also reads this register.
 * \param Rm      The first input register.
 * \param Rn      The second input register.
 */
#define INSTR_CREATE_fmlsl2_vector(dc, Rd, Rm, Rn) \
    instr_create_1dst_3src(dc, OP_fmlsl2, Rd, Rd, Rm, Rn)

/**
 * Creates a FABD vector instruction.
 * \param dc      The void * dcontext used to allocate memory for the instr_t.
 * \param Rd      The output register.
 * \param Rm      The first input register.
 * \param Rn      The second input register.
 * \param width   The vector element width. Use either OPND_CREATE_HALF(),
 *                OPND_CREATE_SINGLE() or OPND_CREATE_DOUBLE().
 */
#define INSTR_CREATE_fabd_vector(dc, Rd, Rm, Rn, width) \
    instr_create_1dst_3src(dc, OP_fabd, Rd, Rm, Rn, width)

/**
 * Creates a FCMGT vector instruction.
 * \param dc      The void * dcontext used to allocate memory for the instr_t.
 * \param Rd      The output register.
 * \param Rm      The first input register.
 * \param Rn      The second input register.
 * \param width   The vector element width. Use either OPND_CREATE_HALF(),
 *                OPND_CREATE_SINGLE() or OPND_CREATE_DOUBLE().
 */
#define INSTR_CREATE_fcmgt_vector(dc, Rd, Rm, Rn, width) \
    instr_create_1dst_3src(dc, OP_fcmgt, Rd, Rm, Rn, width)

/**
 * Creates a FACGT vector instruction.
 * \param dc      The void * dcontext used to allocate memory for the instr_t.
 * \param Rd      The output register.
 * \param Rm      The first input register.
 * \param Rn      The second input register.
 * \param width   The vector element width. Use either OPND_CREATE_HALF(),
 *                OPND_CREATE_SINGLE() or OPND_CREATE_DOUBLE().
 */
#define INSTR_CREATE_facgt_vector(dc, Rd, Rm, Rn, width) \
    instr_create_1dst_3src(dc, OP_facgt, Rd, Rm, Rn, width)

/**
 * Creates a FMINP vector instruction.
 * \param dc      The void * dcontext used to allocate memory for the instr_t.
 * \param Rd      The output register.
 * \param Rm      The first input register.
 * \param Rn      The second input register.
 * \param width   The vector element width. Use either OPND_CREATE_HALF(),
 *                OPND_CREATE_SINGLE() or OPND_CREATE_DOUBLE().
 */
#define INSTR_CREATE_fminp_vector(dc, Rd, Rm, Rn, width) \
    instr_create_1dst_3src(dc, OP_fminp, Rd, Rm, Rn, width)

/**
 * Creates a BIT vector instruction.
 * \param dc      The void * dcontext used to allocate memory for the instr_t.
 * \param Rd      The output register.
 * \param Rm      The first input register.
 * \param Rn      The second input register.
 */
#define INSTR_CREATE_bit_vector(dc, Rd, Rm, Rn) \
    instr_create_1dst_2src(dc, OP_bit, Rd, Rm, Rn)

/**
 * Creates a BIF vector instruction.
 * \param dc      The void * dcontext used to allocate memory for the instr_t.
 * \param Rd      The output register.
 * \param Rm      The first input register.
 * \param Rn      The second input register.
 */
#define INSTR_CREATE_bif_vector(dc, Rd, Rm, Rn) \
    instr_create_1dst_2src(dc, OP_bif, Rd, Rm, Rn)

/* -------- Floating-point data-processing (1 source) ------------------ */

/**
 * Creates an FMOV floating point instruction.
 * \param dc      The void * dcontext used to allocate memory for the instr_t.
 * \param Rd      The output register.
 * \param Rm      The first input register.
 */
#define INSTR_CREATE_fmov_scalar(dc, Rd, Rm) instr_create_1dst_1src(dc, OP_fmov, Rd, Rm)

/**
 * Creates a FABS floating point instruction.
 * \param dc      The void * dcontext used to allocate memory for the instr_t.
 * \param Rd      The output register.
 * \param Rm      The first input register.
 */
#define INSTR_CREATE_fabs_scalar(dc, Rd, Rm) instr_create_1dst_1src(dc, OP_fabs, Rd, Rm)

/**
 * Creates a FNEG floating point instruction.
 * \param dc      The void * dcontext used to allocate memory for the instr_t.
 * \param Rd      The output register.
 * \param Rm      The first input register.
 */
#define INSTR_CREATE_fneg_scalar(dc, Rd, Rm) instr_create_1dst_1src(dc, OP_fneg, Rd, Rm)

/**
 * Creates a FSQRT floating point instruction.
 * \param dc      The void * dcontext used to allocate memory for the instr_t.
 * \param Rd      The output register.
 * \param Rm      The first input register.
 */
#define INSTR_CREATE_fsqrt_scalar(dc, Rd, Rm) instr_create_1dst_1src(dc, OP_fsqrt, Rd, Rm)

/**
 * Creates a FCVT floating point instruction.
 * \param dc      The void * dcontext used to allocate memory for the instr_t.
 * \param Rd      The output register.
 * \param Rm      The first input register.
 */
#define INSTR_CREATE_fcvt_scalar(dc, Rd, Rm) instr_create_1dst_1src(dc, OP_fcvt, Rd, Rm)

/**
 * Creates a FRINTN floating point instruction.
 * \param dc      The void * dcontext used to allocate memory for the instr_t.
 * \param Rd      The output register.
 * \param Rm      The first input register.
 */
#define INSTR_CREATE_frintn_scalar(dc, Rd, Rm) \
    instr_create_1dst_1src(dc, OP_frintn, Rd, Rm)

/**
 * Creates a FRINTP floating point instruction.
 * \param dc      The void * dcontext used to allocate memory for the instr_t.
 * \param Rd      The output register.
 * \param Rm      The first input register.
 */
#define INSTR_CREATE_frintp_scalar(dc, Rd, Rm) \
    instr_create_1dst_1src(dc, OP_frintp, Rd, Rm)

/**
 * Creates a FRINTM floating point instruction.
 * \param dc      The void * dcontext used to allocate memory for the instr_t.
 * \param Rd      The output register.
 * \param Rm      The first input register.
 */
#define INSTR_CREATE_frintm_scalar(dc, Rd, Rm) \
    instr_create_1dst_1src(dc, OP_frintm, Rd, Rm)

/**
 * Creates a FRINTZ floating point instruction.
 * \param dc      The void * dcontext used to allocate memory for the instr_t.
 * \param Rd      The output register.
 * \param Rm      The first input register.
 */
#define INSTR_CREATE_frintz_scalar(dc, Rd, Rm) \
    instr_create_1dst_1src(dc, OP_frintz, Rd, Rm)

/**
 * Creates a FRINTA floating point instruction.
 * \param dc      The void * dcontext used to allocate memory for the instr_t.
 * \param Rd      The output register.
 * \param Rm      The first input register.
 */
#define INSTR_CREATE_frinta_scalar(dc, Rd, Rm) \
    instr_create_1dst_1src(dc, OP_frinta, Rd, Rm)

/**
 * Creates a FRINTX floating point instruction.
 * \param dc      The void * dcontext used to allocate memory for the instr_t.
 * \param Rd      The output register.
 * \param Rm      The first input register.
 */
#define INSTR_CREATE_frintx_scalar(dc, Rd, Rm) \
    instr_create_1dst_1src(dc, OP_frintx, Rd, Rm)

/**
 * Creates a FRINTI floating point instruction.
 * \param dc      The void * dcontext used to allocate memory for the instr_t.
 * \param Rd      The output register.
 * \param Rm      The first input register.
 */
#define INSTR_CREATE_frinti_scalar(dc, Rd, Rm) \
    instr_create_1dst_1src(dc, OP_frinti, Rd, Rm)

/* -------- Floating-point data-processing (2 source) ------------------ */

/**
 * Creates a FMUL floating point instruction.
 * \param dc      The void * dcontext used to allocate memory for the instr_t.
 * \param Rd      The output register.
 * \param Rm      The first input register.
 * \param Rn      The second input register.
 */
#define INSTR_CREATE_fmul_scalar(dc, Rd, Rm, Rn) \
    instr_create_1dst_2src(dc, OP_fmul, Rd, Rm, Rn)

/**
 * Creates a FDIV floating point instruction.
 * \param dc      The void * dcontext used to allocate memory for the instr_t.
 * \param Rd      The output register.
 * \param Rm      The first input register.
 * \param Rn      The second input register.
 */
#define INSTR_CREATE_fdiv_scalar(dc, Rd, Rm, Rn) \
    instr_create_1dst_2src(dc, OP_fdiv, Rd, Rm, Rn)

/**
 * Creates a FADD floating point instruction.
 * \param dc      The void * dcontext used to allocate memory for the instr_t.
 * \param Rd      The output register.
 * \param Rm      The first input register.
 * \param Rn      The second input register.
 */
#define INSTR_CREATE_fadd_scalar(dc, Rd, Rm, Rn) \
    instr_create_1dst_2src(dc, OP_fadd, Rd, Rm, Rn)

/**
 * Creates a FSUB floating point instruction.
 * \param dc      The void * dcontext used to allocate memory for the instr_t.
 * \param Rd      The output register.
 * \param Rm      The first input register.
 * \param Rn      The second input register.
 */
#define INSTR_CREATE_fsub_scalar(dc, Rd, Rm, Rn) \
    instr_create_1dst_2src(dc, OP_fsub, Rd, Rm, Rn)

/**
 * Creates a FMAX floating point instruction.
 * \param dc      The void * dcontext used to allocate memory for the instr_t.
 * \param Rd      The output register.
 * \param Rm      The first input register.
 * \param Rn      The second input register.
 */
#define INSTR_CREATE_fmax_scalar(dc, Rd, Rm, Rn) \
    instr_create_1dst_2src(dc, OP_fmax, Rd, Rm, Rn)

/**
 * Creates a FMIN floating point instruction.
 * \param dc      The void * dcontext used to allocate memory for the instr_t.
 * \param Rd      The output register.
 * \param Rm      The first input register.
 * \param Rn      The second input register.
 */
#define INSTR_CREATE_fmin_scalar(dc, Rd, Rm, Rn) \
    instr_create_1dst_2src(dc, OP_fmin, Rd, Rm, Rn)

/**
 * Creates a FMAXNM floating point instruction.
 * \param dc      The void * dcontext used to allocate memory for the instr_t.
 * \param Rd      The output register.
 * \param Rm      The first input register.
 * \param Rn      The second input register.
 */
#define INSTR_CREATE_fmaxnm_scalar(dc, Rd, Rm, Rn) \
    instr_create_1dst_2src(dc, OP_fmaxnm, Rd, Rm, Rn)

/**
 * Creates a FMINNM floating point instruction.
 * \param dc      The void * dcontext used to allocate memory for the instr_t.
 * \param Rd      The output register.
 * \param Rm      The first input register.
 * \param Rn      The second input register.
 */
#define INSTR_CREATE_fminnm_scalar(dc, Rd, Rm, Rn) \
    instr_create_1dst_2src(dc, OP_fminnm, Rd, Rm, Rn)

/**
 * Creates a FNMUL floating point instruction.
 * \param dc      The void * dcontext used to allocate memory for the instr_t.
 * \param Rd      The output register.
 * \param Rm      The first input register.
 * \param Rn      The second input register.
 */
#define INSTR_CREATE_fnmul_scalar(dc, Rd, Rm, Rn) \
    instr_create_1dst_2src(dc, OP_fnmul, Rd, Rm, Rn)

/* -------- Floating-point data-processing (3 source) ------------------ */

/**
 * Creates a FMADD floating point instruction.
 * \param dc      The void * dcontext used to allocate memory for the instr_t.
 * \param Rd      The output register.
 * \param Rm      The first input register.
 * \param Rn      The second input register.
 * \param Ra      The third input register.
 */
#define INSTR_CREATE_fmadd_scalar(dc, Rd, Rm, Rn, Ra) \
    instr_create_1dst_3src(dc, OP_fmadd, Rd, Rm, Rn, Ra)

/**
 * Creates a FMSUB floating point instruction.
 * \param dc      The void * dcontext used to allocate memory for the instr_t.
 * \param Rd      The output register.
 * \param Rm      The first input register.
 * \param Rn      The second input register.
 * \param Ra      The third input register.
 */
#define INSTR_CREATE_fmsub_scalar(dc, Rd, Rm, Rn, Ra) \
    instr_create_1dst_3src(dc, OP_fmsub, Rd, Rm, Rn, Ra)

/**
 * Creates a FNMADD floating point instruction.
 * \param dc      The void * dcontext used to allocate memory for the instr_t.
 * \param Rd      The output register.
 * \param Rm      The first input register.
 * \param Rn      The second input register.
 * \param Ra      The third input register.
 */
#define INSTR_CREATE_fnmadd_scalar(dc, Rd, Rm, Rn, Ra) \
    instr_create_1dst_3src(dc, OP_fnmadd, Rd, Rm, Rn, Ra)

/**
 * Creates a FNMSUB floating point instruction.
 * \param dc      The void * dcontext used to allocate memory for the instr_t.
 * \param Rd      The output register.
 * \param Rm      The first input register.
 * \param Rn      The second input register.
 * \param Ra      The third input register.
 */
#define INSTR_CREATE_fnmsub_scalar(dc, Rd, Rm, Rn, Ra) \
    instr_create_1dst_3src(dc, OP_fnmsub, Rd, Rm, Rn, Ra)

/* Advanced SIMD (NEON) memory instructions */

/**
 * Creates an Advanced SIMD (NEON) LD1 instruction to load multiple
 * single element structures to one vector register, e.g. LD1 {V0.4H},[X0].
 * \param dc      The void * dcontext used to allocate memory for the instr_t.
 * \param q       The destination vector register operand.
 * \param r       The source memory operand.
 * \param s       The size of the vector element.
 */
#define INSTR_CREATE_ld1_multi_1(dc, q, r, s) instr_create_1dst_2src(dc, OP_ld1, q, r, s)

/**
 * Creates an Advanced SIMD (NEON) ST1 instruction to store multiple
 * single element structures from one vector register, e.g. ST1 {V1.2S},[X1].
 * \param dc      The void * dcontext used to allocate memory for the instr_t.
 * \param r       The destination memory operand.
 * \param q       The source vector register operand.
 * \param s       The size of the vector element.
 */
#define INSTR_CREATE_st1_multi_1(dc, r, q, s) instr_create_1dst_2src(dc, OP_st1, r, q, s)

/* TODO i#2626: Remaining advanced SIMD (NEON) memory instructions:
 * #define INSTR_CREATE_ld2/3/4_multi_2/3/4()
 * #define INSTR_CREATE_ld1/2/3/4_single()
 * and st1 equivalents including post-index variants.
 */

/* -------- SVE bitwise logical operations (predicated) ---------------- */

/**
 * Creates an ORR scalable vector instruction.
 * \param dc      The void * dcontext used to allocate memory for the instr_t.
 * \param Zd      The output SVE vector register.
 * \param Pg      Predicate register for predicated instruction, P0-P7.
 * \param Zd_     The first input SVE vector register. Must match Zd.
 * \param Zm      The second input SVE vector register.
 * \param width   The vector element width. Use either OPND_CREATE_BYTE(),
 *                OPND_CREATE_HALF(), OPND_CREATE_SINGLE() or OPND_CREATE_DOUBLE().
 */
#define INSTR_CREATE_orr_sve_pred(dc, Zd, Pg, Zd_, Zm, width) \
    instr_create_1dst_4src(dc, OP_orr, Zd, Pg, Zd_, Zm, width)

/**
 * Creates an EOR scalable vector instruction.
 * \param dc      The void * dcontext used to allocate memory for the instr_t.
 * \param Zd      The output SVE vector register.
 * \param Pg      Predicate register for predicated instruction, P0-P7.
 * \param Zd_     The first input SVE vector register. Must match Zd.
 * \param Zm      The second input SVE vector register.
 * \param width   The vector element width. Use either OPND_CREATE_BYTE(),
 *                OPND_CREATE_HALF(), OPND_CREATE_SINGLE() or OPND_CREATE_DOUBLE().
 */
#define INSTR_CREATE_eor_sve_pred(dc, Zd, Pg, Zd_, Zm, width) \
    instr_create_1dst_4src(dc, OP_eor, Zd, Pg, Zd_, Zm, width)

/**
 * Creates an AND scalable vector instruction.
 * \param dc      The void * dcontext used to allocate memory for the instr_t.
 * \param Zd      The output SVE vector register.
 * \param Pg      Predicate register for predicated instruction, P0-P7.
 * \param Zd_     The first input SVE vector register. Must match Zd.
 * \param Zm      The second input SVE vector register.
 * \param width   The vector element width. Use either OPND_CREATE_BYTE(),
 *                OPND_CREATE_HALF(), OPND_CREATE_SINGLE() or OPND_CREATE_DOUBLE().
 */
#define INSTR_CREATE_and_sve_pred(dc, Zd, Pg, Zd_, Zm, width) \
    instr_create_1dst_4src(dc, OP_and, Zd, Pg, Zd_, Zm, width)

/**
 * Creates a BIC scalable vector instruction.
 * \param dc      The void * dcontext used to allocate memory for the instr_t.
 * \param Zd      The output SVE vector register.
 * \param Pg      Predicate register for predicated instruction, P0-P7.
 * \param Zd_     The first input SVE vector register. Must match Zd.
 * \param Zm      The second input SVE vector register.
 * \param width   The vector element width. Use either OPND_CREATE_BYTE(),
 *                OPND_CREATE_HALF(), OPND_CREATE_SINGLE() or OPND_CREATE_DOUBLE().
 */
#define INSTR_CREATE_bic_sve_pred(dc, Zd, Pg, Zd_, Zm, width) \
    instr_create_1dst_4src(dc, OP_bic, Zd, Pg, Zd_, Zm, width)

/* -------- Advanced SIMD three different ------------------------------ */

/**
 * Creates a SADDL vector instruction.
 * \param dc      The void * dcontext used to allocate memory for the instr_t.
 * \param Rd      The output register.
 * \param Rm      The first input register.
 * \param Rn      The second input register.
 * \param width   The input vector element width. Use either OPND_CREATE_BYTE(),
 *                OPND_CREATE_HALF() or OPND_CREATE_SINGLE().
 */
#define INSTR_CREATE_saddl_vector(dc, Rd, Rm, Rn, width) \
    instr_create_1dst_3src(dc, OP_saddl, Rd, Rm, Rn, width)

/**
 * Creates a SADDL2 vector instruction.
 * \param dc      The void * dcontext used to allocate memory for the instr_t.
 * \param Rd      The output register.
 * \param Rm      The first input register.
 * \param Rn      The second input register.
 * \param width   The input vector element width. Use either OPND_CREATE_BYTE(),
 *                OPND_CREATE_HALF() or OPND_CREATE_SINGLE().
 */
#define INSTR_CREATE_saddl2_vector(dc, Rd, Rm, Rn, width) \
    instr_create_1dst_3src(dc, OP_saddl2, Rd, Rm, Rn, width)

/**
 * Creates a SADDW vector instruction.
 * \param dc      The void * dcontext used to allocate memory for the instr_t.
 * \param Rd      The output register.
 * \param Rm      The first input register.
 * \param Rn      The second input register.
 * \param width   The input vector element width. Use either OPND_CREATE_BYTE(),
 *                OPND_CREATE_HALF() or OPND_CREATE_SINGLE().
 */
#define INSTR_CREATE_saddw_vector(dc, Rd, Rm, Rn, width) \
    instr_create_1dst_3src(dc, OP_saddw, Rd, Rm, Rn, width)

/**
 * Creates a SADDW2 vector instruction.
 * \param dc      The void * dcontext used to allocate memory for the instr_t.
 * \param Rd      The output register.
 * \param Rm      The first input register.
 * \param Rn      The second input register.
 * \param width   The input vector element width. Use either OPND_CREATE_BYTE(),
 *                OPND_CREATE_HALF() or OPND_CREATE_SINGLE().
 */
#define INSTR_CREATE_saddw2_vector(dc, Rd, Rm, Rn, width) \
    instr_create_1dst_3src(dc, OP_saddw2, Rd, Rm, Rn, width)

/**
 * Creates a SSUBL vector instruction.
 * \param dc      The void * dcontext used to allocate memory for the instr_t.
 * \param Rd      The output register.
 * \param Rm      The first input register.
 * \param Rn      The second input register.
 * \param width   The input vector element width. Use either OPND_CREATE_BYTE(),
 *                OPND_CREATE_HALF() or OPND_CREATE_SINGLE().
 */
#define INSTR_CREATE_ssubl_vector(dc, Rd, Rm, Rn, width) \
    instr_create_1dst_3src(dc, OP_ssubl, Rd, Rm, Rn, width)

/**
 * Creates a SSUBL2 vector instruction.
 * \param dc      The void * dcontext used to allocate memory for the instr_t.
 * \param Rd      The output register.
 * \param Rm      The first input register.
 * \param Rn      The second input register.
 * \param width   The input vector element width. Use either OPND_CREATE_BYTE(),
 *                OPND_CREATE_HALF() or OPND_CREATE_SINGLE().
 */
#define INSTR_CREATE_ssubl2_vector(dc, Rd, Rm, Rn, width) \
    instr_create_1dst_3src(dc, OP_ssubl2, Rd, Rm, Rn, width)

/**
 * Creates a SSUBW vector instruction.
 * \param dc      The void * dcontext used to allocate memory for the instr_t.
 * \param Rd      The output register.
 * \param Rm      The first input register.
 * \param Rn      The second input register.
 * \param width   The input vector element width. Use either OPND_CREATE_BYTE(),
 *                OPND_CREATE_HALF() or OPND_CREATE_SINGLE().
 */
#define INSTR_CREATE_ssubw_vector(dc, Rd, Rm, Rn, width) \
    instr_create_1dst_3src(dc, OP_ssubw, Rd, Rm, Rn, width)

/**
 * Creates a SSUBW2 vector instruction.
 * \param dc      The void * dcontext used to allocate memory for the instr_t.
 * \param Rd      The output register.
 * \param Rm      The first input register.
 * \param Rn      The second input register.
 * \param width   The input vector element width. Use either OPND_CREATE_BYTE(),
 *                OPND_CREATE_HALF() or OPND_CREATE_SINGLE().
 */
#define INSTR_CREATE_ssubw2_vector(dc, Rd, Rm, Rn, width) \
    instr_create_1dst_3src(dc, OP_ssubw2, Rd, Rm, Rn, width)

/**
 * Creates a ADDHN vector instruction.
 * \param dc      The void * dcontext used to allocate memory for the instr_t.
 * \param Rd      The output register.
 * \param Rm      The first input register.
 * \param Rn      The second input register.
 * \param width   The input vector element width. Use either OPND_CREATE_BYTE(),
 *                OPND_CREATE_HALF() or OPND_CREATE_SINGLE().
 */
#define INSTR_CREATE_addhn_vector(dc, Rd, Rm, Rn, width) \
    instr_create_1dst_3src(dc, OP_addhn, Rd, Rm, Rn, width)

/**
 * Creates a ADDHN2 vector instruction.
 * \param dc      The void * dcontext used to allocate memory for the instr_t.
 * \param Rd      The output register.
 * \param Rm      The first input register.
 * \param Rn      The second input register.
 * \param width   The input vector element width. Use either OPND_CREATE_BYTE(),
 *                OPND_CREATE_HALF() or OPND_CREATE_SINGLE().
 */
#define INSTR_CREATE_addhn2_vector(dc, Rd, Rm, Rn, width) \
    instr_create_1dst_3src(dc, OP_addhn2, Rd, Rm, Rn, width)

/**
 * Creates a SABAL vector instruction.
 * \param dc      The void * dcontext used to allocate memory for the instr_t.
 * \param Rd      The output register.
 * \param Rm      The first input register.
 * \param Rn      The second input register.
 * \param width   The input vector element width. Use either OPND_CREATE_BYTE(),
 *                OPND_CREATE_HALF() or OPND_CREATE_SINGLE().
 */
#define INSTR_CREATE_sabal_vector(dc, Rd, Rm, Rn, width) \
    instr_create_1dst_3src(dc, OP_sabal, Rd, Rm, Rn, width)

/**
 * Creates a SABAL2 vector instruction.
 * \param dc      The void * dcontext used to allocate memory for the instr_t.
 * \param Rd      The output register.
 * \param Rm      The first input register.
 * \param Rn      The second input register.
 * \param width   The input vector element width. Use either OPND_CREATE_BYTE(),
 *                OPND_CREATE_HALF() or OPND_CREATE_SINGLE().
 */
#define INSTR_CREATE_sabal2_vector(dc, Rd, Rm, Rn, width) \
    instr_create_1dst_3src(dc, OP_sabal2, Rd, Rm, Rn, width)

/**
 * Creates a SUBHN vector instruction.
 * \param dc      The void * dcontext used to allocate memory for the instr_t.
 * \param Rd      The output register.
 * \param Rm      The first input register.
 * \param Rn      The second input register.
 * \param width   The input vector element width. Use either OPND_CREATE_BYTE(),
 *                OPND_CREATE_HALF() or OPND_CREATE_SINGLE().
 */
#define INSTR_CREATE_subhn_vector(dc, Rd, Rm, Rn, width) \
    instr_create_1dst_3src(dc, OP_subhn, Rd, Rm, Rn, width)

/**
 * Creates a SUBHN2 vector instruction.
 * \param dc      The void * dcontext used to allocate memory for the instr_t.
 * \param Rd      The output register.
 * \param Rm      The first input register.
 * \param Rn      The second input register.
 * \param width   The input vector element width. Use either OPND_CREATE_BYTE(),
 *                OPND_CREATE_HALF() or OPND_CREATE_SINGLE().
 */
#define INSTR_CREATE_subhn2_vector(dc, Rd, Rm, Rn, width) \
    instr_create_1dst_3src(dc, OP_subhn2, Rd, Rm, Rn, width)

/**
 * Creates a SABDL vector instruction.
 * \param dc      The void * dcontext used to allocate memory for the instr_t.
 * \param Rd      The output register.
 * \param Rm      The first input register.
 * \param Rn      The second input register.
 * \param width   The input vector element width. Use either OPND_CREATE_BYTE(),
 *                OPND_CREATE_HALF() or OPND_CREATE_SINGLE().
 */
#define INSTR_CREATE_sabdl_vector(dc, Rd, Rm, Rn, width) \
    instr_create_1dst_3src(dc, OP_sabdl, Rd, Rm, Rn, width)

/**
 * Creates a SABDL2 vector instruction.
 * \param dc      The void * dcontext used to allocate memory for the instr_t.
 * \param Rd      The output register.
 * \param Rm      The first input register.
 * \param Rn      The second input register.
 * \param width   The input vector element width. Use either OPND_CREATE_BYTE(),
 *                OPND_CREATE_HALF() or OPND_CREATE_SINGLE().
 */
#define INSTR_CREATE_sabdl2_vector(dc, Rd, Rm, Rn, width) \
    instr_create_1dst_3src(dc, OP_sabdl2, Rd, Rm, Rn, width)

/**
 * Creates a SMLAL vector instruction.
 * \param dc      The void * dcontext used to allocate memory for the instr_t.
 * \param Rd      The output register.
 * \param Rm      The first input register.
 * \param Rn      The second input register.
 * \param width   The input vector element width. Use either OPND_CREATE_BYTE(),
 *                OPND_CREATE_HALF() or OPND_CREATE_SINGLE().
 */
#define INSTR_CREATE_smlal_vector(dc, Rd, Rm, Rn, width) \
    instr_create_1dst_3src(dc, OP_smlal, Rd, Rm, Rn, width)

/**
 * Creates a SMLAL2 vector instruction.
 * \param dc      The void * dcontext used to allocate memory for the instr_t.
 * \param Rd      The output register.
 * \param Rm      The first input register.
 * \param Rn      The second input register.
 * \param width   The input vector element width. Use either OPND_CREATE_BYTE(),
 *                OPND_CREATE_HALF() or OPND_CREATE_SINGLE().
 */
#define INSTR_CREATE_smlal2_vector(dc, Rd, Rm, Rn, width) \
    instr_create_1dst_3src(dc, OP_smlal2, Rd, Rm, Rn, width)

/**
 * Creates a SQDMLAL vector instruction.
 * \param dc      The void * dcontext used to allocate memory for the instr_t.
 * \param Rd      The output register.
 * \param Rm      The first input register.
 * \param Rn      The second input register.
 * \param width   The input vector element width. Use either OPND_CREATE_HALF() or
 *                OPND_CREATE_SINGLE().
 */
#define INSTR_CREATE_sqdmlal_vector(dc, Rd, Rm, Rn, width) \
    instr_create_1dst_3src(dc, OP_sqdmlal, Rd, Rm, Rn, width)

/**
 * Creates a SQDMLAL2 vector instruction.
 * \param dc      The void * dcontext used to allocate memory for the instr_t.
 * \param Rd      The output register.
 * \param Rm      The first input register.
 * \param Rn      The second input register.
 * \param width   The input vector element width. Use either OPND_CREATE_HALF() or
 *                OPND_CREATE_SINGLE().
 */
#define INSTR_CREATE_sqdmlal2_vector(dc, Rd, Rm, Rn, width) \
    instr_create_1dst_3src(dc, OP_sqdmlal2, Rd, Rm, Rn, width)

/**
 * Creates a SMLSL vector instruction.
 * \param dc      The void * dcontext used to allocate memory for the instr_t.
 * \param Rd      The output register.
 * \param Rm      The first input register.
 * \param Rn      The second input register.
 * \param width   The input vector element width. Use either OPND_CREATE_BYTE(),
 *                OPND_CREATE_HALF() or OPND_CREATE_SINGLE().
 */
#define INSTR_CREATE_smlsl_vector(dc, Rd, Rm, Rn, width) \
    instr_create_1dst_3src(dc, OP_smlsl, Rd, Rm, Rn, width)

/**
 * Creates a SMLSL2 vector instruction.
 * \param dc      The void * dcontext used to allocate memory for the instr_t.
 * \param Rd      The output register.
 * \param Rm      The first input register.
 * \param Rn      The second input register.
 * \param width   The input vector element width. Use either OPND_CREATE_BYTE(),
 *                OPND_CREATE_HALF() or OPND_CREATE_SINGLE().
 */
#define INSTR_CREATE_smlsl2_vector(dc, Rd, Rm, Rn, width) \
    instr_create_1dst_3src(dc, OP_smlsl2, Rd, Rm, Rn, width)

/**
 * Creates a SQDMLSL vector instruction.
 * \param dc      The void * dcontext used to allocate memory for the instr_t.
 * \param Rd      The output register.
 * \param Rm      The first input register.
 * \param Rn      The second input register.
 * \param width   The input vector element width. Use either OPND_CREATE_HALF() or
 *                OPND_CREATE_SINGLE().
 */
#define INSTR_CREATE_sqdmlsl_vector(dc, Rd, Rm, Rn, width) \
    instr_create_1dst_3src(dc, OP_sqdmlsl, Rd, Rm, Rn, width)

/**
 * Creates a SQDMLSL2 vector instruction.
 * \param dc      The void * dcontext used to allocate memory for the instr_t.
 * \param Rd      The output register.
 * \param Rm      The first input register.
 * \param Rn      The second input register.
 * \param width   The input vector element width. Use either OPND_CREATE_HALF() or
 *                OPND_CREATE_SINGLE().
 */
#define INSTR_CREATE_sqdmlsl2_vector(dc, Rd, Rm, Rn, width) \
    instr_create_1dst_3src(dc, OP_sqdmlsl2, Rd, Rm, Rn, width)

/**
 * Creates a SMULL vector instruction.
 * \param dc      The void * dcontext used to allocate memory for the instr_t.
 * \param Rd      The output register.
 * \param Rm      The first input register.
 * \param Rn      The second input register.
 * \param width   The input vector element width. Use either OPND_CREATE_BYTE(),
 *                OPND_CREATE_HALF() or OPND_CREATE_SINGLE().
 */
#define INSTR_CREATE_smull_vector(dc, Rd, Rm, Rn, width) \
    instr_create_1dst_3src(dc, OP_smull, Rd, Rm, Rn, width)

/**
 * Creates a SMULL2 vector instruction.
 * \param dc      The void * dcontext used to allocate memory for the instr_t.
 * \param Rd      The output register.
 * \param Rm      The first input register.
 * \param Rn      The second input register.
 * \param width   The input vector element width. Use either OPND_CREATE_BYTE(),
 *                OPND_CREATE_HALF() or OPND_CREATE_SINGLE().
 */
#define INSTR_CREATE_smull2_vector(dc, Rd, Rm, Rn, width) \
    instr_create_1dst_3src(dc, OP_smull2, Rd, Rm, Rn, width)

/**
 * Creates a SQDMULL vector instruction.
 * \param dc      The void * dcontext used to allocate memory for the instr_t.
 * \param Rd      The output register.
 * \param Rm      The first input register.
 * \param Rn      The second input register.
 * \param width   The input vector element width. Use either OPND_CREATE_HALF() or
 *                OPND_CREATE_SINGLE().
 */
#define INSTR_CREATE_sqdmull_vector(dc, Rd, Rm, Rn, width) \
    instr_create_1dst_3src(dc, OP_sqdmull, Rd, Rm, Rn, width)

/**
 * Creates a SQDMULL2 vector instruction.
 * \param dc      The void * dcontext used to allocate memory for the instr_t.
 * \param Rd      The output register.
 * \param Rm      The first input register.
 * \param Rn      The second input register.
 * \param width   The input vector element width. Use either OPND_CREATE_HALF() or
 *                OPND_CREATE_SINGLE().
 */
#define INSTR_CREATE_sqdmull2_vector(dc, Rd, Rm, Rn, width) \
    instr_create_1dst_3src(dc, OP_sqdmull2, Rd, Rm, Rn, width)

/**
 * Creates a PMULL vector instruction.
 * \param dc      The void * dcontext used to allocate memory for the instr_t.
 * \param Rd      The output register.
 * \param Rm      The first input register.
 * \param Rn      The second input register.
 * \param width   The input vector element width. Use either OPND_CREATE_BYTE(), or
 *                OPND_CREATE_DOUBLE().
 */
#define INSTR_CREATE_pmull_vector(dc, Rd, Rm, Rn, width) \
    instr_create_1dst_3src(dc, OP_pmull, Rd, Rm, Rn, width)

/**
 * Creates a PMULL2 vector instruction.
 * \param dc      The void * dcontext used to allocate memory for the instr_t.
 * \param Rd      The output register.
 * \param Rm      The first input register.
 * \param Rn      The second input register.
 * \param width   The input vector element width. Use either OPND_CREATE_BYTE(), or
 *                OPND_CREATE_DOUBLE().
 */
#define INSTR_CREATE_pmull2_vector(dc, Rd, Rm, Rn, width) \
    instr_create_1dst_3src(dc, OP_pmull2, Rd, Rm, Rn, width)

/**
 * Creates a UADDL vector instruction.
 * \param dc      The void * dcontext used to allocate memory for the instr_t.
 * \param Rd      The output register.
 * \param Rm      The first input register.
 * \param Rn      The second input register.
 * \param width   The input vector element width. Use either OPND_CREATE_BYTE(),
 *                OPND_CREATE_HALF() or OPND_CREATE_SINGLE().
 */
#define INSTR_CREATE_uaddl_vector(dc, Rd, Rm, Rn, width) \
    instr_create_1dst_3src(dc, OP_uaddl, Rd, Rm, Rn, width)

/**
 * Creates a UADDL2 vector instruction.
 * \param dc      The void * dcontext used to allocate memory for the instr_t.
 * \param Rd      The output register.
 * \param Rm      The first input register.
 * \param Rn      The second input register.
 * \param width   The input vector element width. Use either OPND_CREATE_BYTE(),
 *                OPND_CREATE_HALF() or OPND_CREATE_SINGLE().
 */
#define INSTR_CREATE_uaddl2_vector(dc, Rd, Rm, Rn, width) \
    instr_create_1dst_3src(dc, OP_uaddl2, Rd, Rm, Rn, width)

/**
 * Creates a UADDW vector instruction.
 * \param dc      The void * dcontext used to allocate memory for the instr_t.
 * \param Rd      The output register.
 * \param Rm      The first input register.
 * \param Rn      The second input register.
 * \param width   The input vector element width. Use either OPND_CREATE_BYTE(),
 *                OPND_CREATE_HALF() or OPND_CREATE_SINGLE().
 */
#define INSTR_CREATE_uaddw_vector(dc, Rd, Rm, Rn, width) \
    instr_create_1dst_3src(dc, OP_uaddw, Rd, Rm, Rn, width)

/**
 * Creates a UADDW2 vector instruction.
 * \param dc      The void * dcontext used to allocate memory for the instr_t.
 * \param Rd      The output register.
 * \param Rm      The first input register.
 * \param Rn      The second input register.
 * \param width   The input vector element width. Use either OPND_CREATE_BYTE(),
 *                OPND_CREATE_HALF() or OPND_CREATE_SINGLE().
 */
#define INSTR_CREATE_uaddw2_vector(dc, Rd, Rm, Rn, width) \
    instr_create_1dst_3src(dc, OP_uaddw2, Rd, Rm, Rn, width)

/**
 * Creates a USUBL vector instruction.
 * \param dc      The void * dcontext used to allocate memory for the instr_t.
 * \param Rd      The output register.
 * \param Rm      The first input register.
 * \param Rn      The second input register.
 * \param width   The input vector element width. Use either OPND_CREATE_BYTE(),
 *                OPND_CREATE_HALF() or OPND_CREATE_SINGLE().
 */
#define INSTR_CREATE_usubl_vector(dc, Rd, Rm, Rn, width) \
    instr_create_1dst_3src(dc, OP_usubl, Rd, Rm, Rn, width)

/**
 * Creates a USUBL2 vector instruction.
 * \param dc      The void * dcontext used to allocate memory for the instr_t.
 * \param Rd      The output register.
 * \param Rm      The first input register.
 * \param Rn      The second input register.
 * \param width   The input vector element width. Use either OPND_CREATE_BYTE(),
 *                OPND_CREATE_HALF() or OPND_CREATE_SINGLE().
 */
#define INSTR_CREATE_usubl2_vector(dc, Rd, Rm, Rn, width) \
    instr_create_1dst_3src(dc, OP_usubl2, Rd, Rm, Rn, width)

/**
 * Creates a USUBW vector instruction.
 * \param dc      The void * dcontext used to allocate memory for the instr_t.
 * \param Rd      The output register.
 * \param Rm      The first input register.
 * \param Rn      The second input register.
 * \param width   The input vector element width. Use either OPND_CREATE_BYTE(),
 *                OPND_CREATE_HALF() or OPND_CREATE_SINGLE().
 */
#define INSTR_CREATE_usubw_vector(dc, Rd, Rm, Rn, width) \
    instr_create_1dst_3src(dc, OP_usubw, Rd, Rm, Rn, width)

/**
 * Creates a USUBW2 vector instruction.
 * \param dc      The void * dcontext used to allocate memory for the instr_t.
 * \param Rd      The output register.
 * \param Rm      The first input register.
 * \param Rn      The second input register.
 * \param width   The input vector element width. Use either OPND_CREATE_BYTE(),
 *                OPND_CREATE_HALF() or OPND_CREATE_SINGLE().
 */
#define INSTR_CREATE_usubw2_vector(dc, Rd, Rm, Rn, width) \
    instr_create_1dst_3src(dc, OP_usubw2, Rd, Rm, Rn, width)

/**
 * Creates a RADDHN vector instruction.
 * \param dc      The void * dcontext used to allocate memory for the instr_t.
 * \param Rd      The output register.
 * \param Rm      The first input register.
 * \param Rn      The second input register.
 * \param width   The input vector element width. Use either OPND_CREATE_BYTE(),
 *                OPND_CREATE_HALF() or OPND_CREATE_SINGLE().
 */
#define INSTR_CREATE_raddhn_vector(dc, Rd, Rm, Rn, width) \
    instr_create_1dst_3src(dc, OP_raddhn, Rd, Rm, Rn, width)

/**
 * Creates a RADDHN2 vector instruction.
 * \param dc      The void * dcontext used to allocate memory for the instr_t.
 * \param Rd      The output register.
 * \param Rm      The first input register.
 * \param Rn      The second input register.
 * \param width   The input vector element width. Use either OPND_CREATE_BYTE(),
 *                OPND_CREATE_HALF() or OPND_CREATE_SINGLE().
 */
#define INSTR_CREATE_raddhn2_vector(dc, Rd, Rm, Rn, width) \
    instr_create_1dst_3src(dc, OP_raddhn2, Rd, Rm, Rn, width)

/**
 * Creates a UABAL vector instruction.
 * \param dc      The void * dcontext used to allocate memory for the instr_t.
 * \param Rd      The output register.
 * \param Rm      The first input register.
 * \param Rn      The second input register.
 * \param width   The input vector element width. Use either OPND_CREATE_BYTE(),
 *                OPND_CREATE_HALF() or OPND_CREATE_SINGLE().
 */
#define INSTR_CREATE_uabal_vector(dc, Rd, Rm, Rn, width) \
    instr_create_1dst_3src(dc, OP_uabal, Rd, Rm, Rn, width)

/**
 * Creates a UABAL2 vector instruction.
 * \param dc      The void * dcontext used to allocate memory for the instr_t.
 * \param Rd      The output register.
 * \param Rm      The first input register.
 * \param Rn      The second input register.
 * \param width   The input vector element width. Use either OPND_CREATE_BYTE(),
 *                OPND_CREATE_HALF() or OPND_CREATE_SINGLE().
 */
#define INSTR_CREATE_uabal2_vector(dc, Rd, Rm, Rn, width) \
    instr_create_1dst_3src(dc, OP_uabal2, Rd, Rm, Rn, width)

/**
 * Creates a RSUBHN vector instruction.
 * \param dc      The void * dcontext used to allocate memory for the instr_t.
 * \param Rd      The output register.
 * \param Rm      The first input register.
 * \param Rn      The second input register.
 * \param width   The input vector element width. Use either OPND_CREATE_BYTE(),
 *                OPND_CREATE_HALF() or OPND_CREATE_SINGLE().
 */
#define INSTR_CREATE_rsubhn_vector(dc, Rd, Rm, Rn, width) \
    instr_create_1dst_3src(dc, OP_rsubhn, Rd, Rm, Rn, width)

/**
 * Creates a RSUBHN2 vector instruction.
 * \param dc      The void * dcontext used to allocate memory for the instr_t.
 * \param Rd      The output register.
 * \param Rm      The first input register.
 * \param Rn      The second input register.
 * \param width   The input vector element width. Use either OPND_CREATE_BYTE(),
 *                OPND_CREATE_HALF() or OPND_CREATE_SINGLE().
 */
#define INSTR_CREATE_rsubhn2_vector(dc, Rd, Rm, Rn, width) \
    instr_create_1dst_3src(dc, OP_rsubhn2, Rd, Rm, Rn, width)

/**
 * Creates a UABDL vector instruction.
 * \param dc      The void * dcontext used to allocate memory for the instr_t.
 * \param Rd      The output register.
 * \param Rm      The first input register.
 * \param Rn      The second input register.
 * \param width   The input vector element width. Use either OPND_CREATE_BYTE(),
 *                OPND_CREATE_HALF() or OPND_CREATE_SINGLE().
 */
#define INSTR_CREATE_uabdl_vector(dc, Rd, Rm, Rn, width) \
    instr_create_1dst_3src(dc, OP_uabdl, Rd, Rm, Rn, width)

/**
 * Creates a UABDL2 vector instruction.
 * \param dc      The void * dcontext used to allocate memory for the instr_t.
 * \param Rd      The output register.
 * \param Rm      The first input register.
 * \param Rn      The second input register.
 * \param width   The input vector element width. Use either OPND_CREATE_BYTE(),
 *                OPND_CREATE_HALF() or OPND_CREATE_SINGLE().
 */
#define INSTR_CREATE_uabdl2_vector(dc, Rd, Rm, Rn, width) \
    instr_create_1dst_3src(dc, OP_uabdl2, Rd, Rm, Rn, width)

/**
 * Creates a UMLAL vector instruction.
 * \param dc      The void * dcontext used to allocate memory for the instr_t.
 * \param Rd      The output register.
 * \param Rm      The first input register.
 * \param Rn      The second input register.
 * \param width   The input vector element width. Use either OPND_CREATE_BYTE(),
 *                OPND_CREATE_HALF() or OPND_CREATE_SINGLE().
 */
#define INSTR_CREATE_umlal_vector(dc, Rd, Rm, Rn, width) \
    instr_create_1dst_3src(dc, OP_umlal, Rd, Rm, Rn, width)

/**
 * Creates a UMLAL2 vector instruction.
 * \param dc      The void * dcontext used to allocate memory for the instr_t.
 * \param Rd      The output register.
 * \param Rm      The first input register.
 * \param Rn      The second input register.
 * \param width   The input vector element width. Use either OPND_CREATE_BYTE(),
 *                OPND_CREATE_HALF() or OPND_CREATE_SINGLE().
 */
#define INSTR_CREATE_umlal2_vector(dc, Rd, Rm, Rn, width) \
    instr_create_1dst_3src(dc, OP_umlal2, Rd, Rm, Rn, width)

/**
 * Creates a UMLSL vector instruction.
 * \param dc      The void * dcontext used to allocate memory for the instr_t.
 * \param Rd      The output register.
 * \param Rm      The first input register.
 * \param Rn      The second input register.
 * \param width   The input vector element width. Use either OPND_CREATE_BYTE(),
 *                OPND_CREATE_HALF() or OPND_CREATE_SINGLE().
 */
#define INSTR_CREATE_umlsl_vector(dc, Rd, Rm, Rn, width) \
    instr_create_1dst_3src(dc, OP_umlsl, Rd, Rm, Rn, width)

/**
 * Creates a UMLSL2 vector instruction.
 * \param dc      The void * dcontext used to allocate memory for the instr_t.
 * \param Rd      The output register.
 * \param Rm      The first input register.
 * \param Rn      The second input register.
 * \param width   The input vector element width. Use either OPND_CREATE_BYTE(),
 *                OPND_CREATE_HALF() or OPND_CREATE_SINGLE().
 */
#define INSTR_CREATE_umlsl2_vector(dc, Rd, Rm, Rn, width) \
    instr_create_1dst_3src(dc, OP_umlsl2, Rd, Rm, Rn, width)

/**
 * Creates a UMULL vector instruction.
 * \param dc      The void * dcontext used to allocate memory for the instr_t.
 * \param Rd      The output register.
 * \param Rm      The first input register.
 * \param Rn      The second input register.
 * \param width   The input vector element width. Use either OPND_CREATE_BYTE(),
 *                OPND_CREATE_HALF() or OPND_CREATE_SINGLE().
 */
#define INSTR_CREATE_umull_vector(dc, Rd, Rm, Rn, width) \
    instr_create_1dst_3src(dc, OP_umull, Rd, Rm, Rn, width)

/**
 * Creates a UMULL2 vector instruction.
 * \param dc      The void * dcontext used to allocate memory for the instr_t.
 * \param Rd      The output register.
 * \param Rm      The first input register.
 * \param Rn      The second input register.
 * \param width   The input vector element width. Use either OPND_CREATE_BYTE(),
 *                OPND_CREATE_HALF() or OPND_CREATE_SINGLE().
 */
#define INSTR_CREATE_umull2_vector(dc, Rd, Rm, Rn, width) \
    instr_create_1dst_3src(dc, OP_umull2, Rd, Rm, Rn, width)

/**
 * Creates an FMOV immediate to vector floating point move instruction.
 * \param dc      The void * dcontext used to allocate memory for the instr_t.
 * \param Rd      The output vector register.
 * \param f       The source immediate floating point opnd.
 * \param width   The output vector element width. Use either OPND_CREATE_HALF()
 *                or OPND_CREATE_SINGLE().
 */
#define INSTR_CREATE_fmov_vector_imm(dc, Rd, f, width) \
    instr_create_1dst_2src(dc, OP_fmov, Rd, f, width)

/**
 * Creates an FMOV immediate to scalar floating point move instruction.
 * \param dc      The void * dcontext used to allocate memory for the instr_t.
 * \param Rd      The output scalar register.
 * \param f       The source immediate floating point opnd.
 */
#define INSTR_CREATE_fmov_scalar_imm(dc, Rd, f) instr_create_1dst_1src(dc, OP_fmov, Rd, f)

/* DR_API EXPORT END */
#endif /* INSTR_CREATE_H */<|MERGE_RESOLUTION|>--- conflicted
+++ resolved
@@ -486,12 +486,6 @@
  */
 
 /** \cond disabled_until_i4106_is_fixed */
-<<<<<<< HEAD
-#define INSTR_CREATE_add(dc, rd, rn, rm_or_imm)                                     \
-    /* _extend supports sp in rn, so prefer it. */                                  \
-    INSTR_CREATE_add_extend(dc, rd, rn, rm_or_imm, OPND_CREATE_INT(DR_EXTEND_UXTX), \
-                            OPND_CREATE_INT(0))
-=======
 #define INSTR_CREATE_add(dc, rd, rn, rm_or_imm)                                         \
     opnd_is_reg(rm_or_imm)                                                              \
         ? /* _extend supports sp in rn, so prefer it, but it does not support imm. */   \
@@ -499,7 +493,6 @@
                                 OPND_CREATE_INT(0))                                     \
         : INSTR_CREATE_add_shift(dc, rd, rn, rm_or_imm, OPND_CREATE_LSL(),              \
                                  OPND_CREATE_INT(0))
->>>>>>> fb232f90
 #define INSTR_CREATE_add_extend(dc, rd, rn, rm, ext, exa)                             \
     instr_create_1dst_4src(dc, OP_add, rd, rn,                                        \
                            opnd_create_reg_ex(opnd_get_reg(rm), 0, DR_OPND_EXTENDED), \
@@ -681,12 +674,6 @@
 /* TODO i#4532: Remove these superfluous 0x1f non-operands. */
 #define INSTR_CREATE_stlxp(dc, mem, rs, rt1, rt2) \
     instr_create_2dst_2src(dc, OP_stlxp, mem, rs, rt1, rt2)
-<<<<<<< HEAD
-#define INSTR_CREATE_sub(dc, rd, rn, rm_or_imm)                                     \
-    /* _extend supports sp in rn, so prefer it. */                                  \
-    INSTR_CREATE_sub_extend(dc, rd, rn, rm_or_imm, OPND_CREATE_INT(DR_EXTEND_UXTX), \
-                            OPND_CREATE_INT(0))
-=======
 #define INSTR_CREATE_sub(dc, rd, rn, rm_or_imm)                                         \
     opnd_is_reg(rm_or_imm)                                                              \
         ? /* _extend supports sp in rn, so prefer it, but it does not support imm. */   \
@@ -694,7 +681,6 @@
                                 OPND_CREATE_INT(0))                                     \
         : INSTR_CREATE_sub_shift(dc, rd, rn, rm_or_imm, OPND_CREATE_LSL(),              \
                                  OPND_CREATE_INT(0))
->>>>>>> fb232f90
 #define INSTR_CREATE_sub_extend(dc, rd, rn, rm, ext, exa)                             \
     instr_create_1dst_4src(dc, OP_sub, rd, rn,                                        \
                            opnd_create_reg_ex(opnd_get_reg(rm), 0, DR_OPND_EXTENDED), \
@@ -729,12 +715,8 @@
  * Creates a CLREX instruction.
  * \param dc   The void * dcontext used to allocate memory for the instr_t.
  */
-<<<<<<< HEAD
-#define INSTR_CREATE_clrex(dc) instr_create_0dst_0src(dc, OP_clrex)
-=======
 /* TODO i#4532: Remove this superfluous operand. */
 #define INSTR_CREATE_clrex(dc) instr_create_0dst_1src(dc, OP_clrex, OPND_CREATE_INT(0))
->>>>>>> fb232f90
 
 /* FIXME i#1569: these two should perhaps not be provided */
 #define INSTR_CREATE_add_shimm(dc, rd, rn, rm_or_imm, sht, sha) \
