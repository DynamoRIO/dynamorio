/* **********************************************************
 * Copyright (c) 2011-2022 Google, Inc. All rights reserved.
 * Copyright (c) 2016-2018 ARM Limited. All rights reserved.
 * Copyright (c) 2002-2010 VMware, Inc. All rights reserved.
 * **********************************************************/

/*
 * Redistribution and use in source and binary forms, with or without
 * modification, are permitted provided that the following conditions are met:
 *
 * * Redistributions of source code must retain the above copyright notice,
 *   this list of conditions and the following disclaimer.
 *
 * * Redistributions in binary form must reproduce the above copyright notice,
 *   this list of conditions and the following disclaimer in the documentation
 *   and/or other materials provided with the distribution.
 *
 * * Neither the name of ARM Limited nor the names of its contributors may be
 *   used to endorse or promote products derived from this software without
 *   specific prior written permission.
 *
 * THIS SOFTWARE IS PROVIDED BY THE COPYRIGHT HOLDERS AND CONTRIBUTORS "AS IS"
 * AND ANY EXPRESS OR IMPLIED WARRANTIES, INCLUDING, BUT NOT LIMITED TO, THE
 * IMPLIED WARRANTIES OF MERCHANTABILITY AND FITNESS FOR A PARTICULAR PURPOSE
 * ARE DISCLAIMED. IN NO EVENT SHALL ARM LIMITED OR CONTRIBUTORS BE LIABLE
 * FOR ANY DIRECT, INDIRECT, INCIDENTAL, SPECIAL, EXEMPLARY, OR CONSEQUENTIAL
 * DAMAGES (INCLUDING, BUT NOT LIMITED TO, PROCUREMENT OF SUBSTITUTE GOODS OR
 * SERVICES; LOSS OF USE, DATA, OR PROFITS; OR BUSINESS INTERRUPTION) HOWEVER
 * CAUSED AND ON ANY THEORY OF LIABILITY, WHETHER IN CONTRACT, STRICT
 * LIABILITY, OR TORT (INCLUDING NEGLIGENCE OR OTHERWISE) ARISING IN ANY WAY
 * OUT OF THE USE OF THIS SOFTWARE, EVEN IF ADVISED OF THE POSSIBILITY OF SUCH
 * DAMAGE.
 */

#ifndef DR_IR_MACROS_AARCH64_H
#define DR_IR_MACROS_AARCH64_H 1

/**
 * Used in an additional immediate source operand to a vector operation, denotes
 * 8 bit vector element width. See \ref sec_IR_AArch64.
 */
#define VECTOR_ELEM_WIDTH_BYTE 0

/**
 * Used in an additional immediate source operand to a vector operation, denotes
 * 16 bit vector element width. See \ref sec_IR_AArch64.
 */
#define VECTOR_ELEM_WIDTH_HALF 1

/**
 * Used in an additional immediate source operand to a vector operation, denotes
 * 32 bit vector element width. See \ref sec_IR_AArch64.
 */
#define VECTOR_ELEM_WIDTH_SINGLE 2

/**
 * Used in an additional immediate source operand to a vector operation, denotes
 * 64 bit vector element width. See \ref sec_IR_AArch64.
 */
#define VECTOR_ELEM_WIDTH_DOUBLE 3

/**
 * Used in an additional immediate source operand to a vector operation, denotes
 * full size 128 bit vector width. See \ref sec_IR_AArch64.
 */
#define VECTOR_ELEM_WIDTH_QUAD 4

/**
 * Operand denoting 8 bit vector element width for the other operands of
 * the containing instruction.
 */
#define OPND_CREATE_BYTE() OPND_CREATE_INT8(VECTOR_ELEM_WIDTH_BYTE)

/**
 * Operand denoting 16 bit vector element width for the other operands of
 * the containing instruction.
 */
#define OPND_CREATE_HALF() OPND_CREATE_INT8(VECTOR_ELEM_WIDTH_HALF)

/**
 * Operand denoting 32 bit vector element width for the other operands of
 * the containing instruction.
 */
#define OPND_CREATE_SINGLE() OPND_CREATE_INT8(VECTOR_ELEM_WIDTH_SINGLE)

/**
 * Operand denoting 64 bit vector element width for the other operands of
 * the containing instruction.
 */
#define OPND_CREATE_DOUBLE() OPND_CREATE_INT8(VECTOR_ELEM_WIDTH_DOUBLE)

/**
 * @file dr_ir_macros_aarch64.h
 * @brief AArch64-specific instruction creation convenience macros.
 */

/**
 * Create an absolute address operand encoded as pc-relative.
 * Encoding will fail if addr is out of the maximum signed displacement
 * reach for the architecture.
 */
#define OPND_CREATE_ABSMEM(addr, size) opnd_create_rel_addr(addr, size)

/**
 * Create an immediate integer operand. For AArch64 the size of an immediate
 * is ignored when encoding, so there is no need to specify the final size.
 */
#define OPND_CREATE_INT(val) OPND_CREATE_INTPTR(val)

/** Create a zero register operand of the same size as reg. */
#define OPND_CREATE_ZR(reg) \
    opnd_create_reg(opnd_get_size(reg) == OPSZ_4 ? DR_REG_WZR : DR_REG_XZR)

/** Create an operand specifying LSL, the default shift type when there is no shift. */
#define OPND_CREATE_LSL() opnd_add_flags(OPND_CREATE_INT(DR_SHIFT_LSL), DR_OPND_IS_SHIFT)

/****************************************************************************
 * Platform-independent INSTR_CREATE_* macros
 */
/** @name Platform-independent macros */
/** @{ */ /* doxygen start group */

/**
 * This platform-independent macro creates an instr_t for a debug trap
 * instruction, automatically supplying any implicit operands.
 * \param dc The void * dcontext used to allocate memory for the instr_t.
 */
#define XINST_CREATE_debug_instr(dc) INSTR_CREATE_brk((dc), OPND_CREATE_INT16(0))

/**
 * This platform-independent macro creates an instr_t for a 4-byte
 * or 8-byte memory load instruction.
 * \param dc  The void * dcontext used to allocate memory for the instr_t.
 * \param r   The destination register opnd.
 * \param m   The source memory opnd.
 */
#define XINST_CREATE_load(dc, r, m)                                                    \
    ((opnd_is_base_disp(m) &&                                                          \
      (opnd_get_disp(m) < 0 ||                                                         \
       opnd_get_disp(m) % opnd_size_in_bytes(opnd_get_size(m)) != 0))                  \
         ? INSTR_CREATE_ldur(                                                          \
               dc,                                                                     \
               opnd_create_reg(reg_resize_to_opsz(opnd_get_reg(r), opnd_get_size(m))), \
               m)                                                                      \
         : INSTR_CREATE_ldr(                                                           \
               dc,                                                                     \
               opnd_create_reg(reg_resize_to_opsz(opnd_get_reg(r), opnd_get_size(m))), \
               m))

/**
 * This platform-independent macro creates an instr_t which loads 1 byte
 * from memory, zero-extends it to 4 bytes, and writes it to a 4 byte
 * destination register.
 * \param dc  The void * dcontext used to allocate memory for the instr_t.
 * \param r   The destination register opnd.
 * \param m   The source memory opnd.
 */
#define XINST_CREATE_load_1byte_zext4(dc, r, m) INSTR_CREATE_ldrb(dc, r, m)

/**
 * This platform-independent macro creates an instr_t for a 1-byte
 * memory load instruction.
 * \param dc  The void * dcontext used to allocate memory for the instr_t.
 * \param r   The destination register opnd.
 * \param m   The source memory opnd.
 */
#define XINST_CREATE_load_1byte(dc, r, m) INSTR_CREATE_ldrb(dc, r, m)

/**
 * This platform-independent macro creates an instr_t for a 2-byte
 * memory load instruction.
 * \param dc  The void * dcontext used to allocate memory for the instr_t.
 * \param r   The destination register opnd.
 * \param m   The source memory opnd.
 */
#define XINST_CREATE_load_2bytes(dc, r, m) INSTR_CREATE_ldrh(dc, r, m)

/**
 * This platform-independent macro creates an instr_t for a 4-byte
 * or 8-byte memory store instruction.
 * \param dc  The void * dcontext used to allocate memory for the instr_t.
 * \param m   The destination memory opnd.
 * \param r   The source register opnd.
 */
#define XINST_CREATE_store(dc, m, r)                                                   \
    ((opnd_is_base_disp(m) &&                                                          \
      (opnd_get_disp(m) < 0 ||                                                         \
       opnd_get_disp(m) % opnd_size_in_bytes(opnd_get_size(m)) != 0))                  \
         ? INSTR_CREATE_stur(                                                          \
               dc, m,                                                                  \
               opnd_create_reg(reg_resize_to_opsz(opnd_get_reg(r), opnd_get_size(m)))) \
         : INSTR_CREATE_str(                                                           \
               dc, m,                                                                  \
               opnd_create_reg(reg_resize_to_opsz(opnd_get_reg(r), opnd_get_size(m)))))

/**
 * This platform-independent macro creates an instr_t for a 1-byte
 * memory store instruction.
 * \param dc  The void * dcontext used to allocate memory for the instr_t.
 * \param m   The destination memory opnd.
 * \param r   The source register opnd.
 */
#define XINST_CREATE_store_1byte(dc, m, r) \
    INSTR_CREATE_strb(dc, m, opnd_create_reg(reg_resize_to_opsz(opnd_get_reg(r), OPSZ_4)))

/**
 * This platform-independent macro creates an instr_t for a 2-byte
 * memory store instruction.
 * \param dc  The void * dcontext used to allocate memory for the instr_t.
 * \param m   The destination memory opnd.
 * \param r   The source register opnd.
 */
#define XINST_CREATE_store_2bytes(dc, m, r) \
    INSTR_CREATE_strh(dc, m, opnd_create_reg(reg_resize_to_opsz(opnd_get_reg(r), OPSZ_4)))

/**
 * This AArchXX-platform-independent macro creates an instr_t for a 2-register
 * memory store instruction.
 * \param dc  The void * dcontext used to allocate memory for the instr_t.
 * \param m   The destination memory opnd.
 * \param r1  The first register opnd.
 * \param r2  The second register opnd.
 */
#define XINST_CREATE_store_pair(dc, m, r1, r2) INSTR_CREATE_stp(dc, m, r1, r2)

/**
 * This AArchXX-platform-independent macro creates an instr_t for a 2-register
 * memory load instruction.
 * \param dc  The void * dcontext used to allocate memory for the instr_t.
 * \param r1  The first register opnd.
 * \param r2  The second register opnd.
 * \param m   The source memory opnd.
 */
#define XINST_CREATE_load_pair(dc, r1, r2, m) INSTR_CREATE_ldp(dc, r1, r2, m)

/**
 * This platform-independent macro creates an instr_t for a register
 * to register move instruction.
 * \param dc  The void * dcontext used to allocate memory for the instr_t.
 * \param d   The destination register opnd.
 * \param s   The source register opnd.
 */
#define XINST_CREATE_move(dc, d, s)                                      \
    ((opnd_get_reg(d) == DR_REG_XSP || opnd_get_reg(s) == DR_REG_XSP ||  \
      opnd_get_reg(d) == DR_REG_WSP || opnd_get_reg(s) == DR_REG_WSP)    \
         ? instr_create_1dst_4src(dc, OP_add, d, s, OPND_CREATE_INT(0),  \
                                  OPND_CREATE_LSL(), OPND_CREATE_INT(0)) \
         : instr_create_1dst_4src(dc, OP_orr, d, OPND_CREATE_ZR(d), s,   \
                                  OPND_CREATE_LSL(), OPND_CREATE_INT(0)))

/**
 * This platform-independent macro creates an instr_t for a multimedia
 * register load instruction.
 * \param dc  The void * dcontext used to allocate memory for the instr_t.
 * \param r   The destination register opnd.
 * \param m   The source memory opnd.
 */
#define XINST_CREATE_load_simd(dc, r, m) INSTR_CREATE_ldr((dc), (r), (m))

/**
 * This platform-independent macro creates an instr_t for a multimedia
 * register store instruction.
 * \param dc  The void * dcontext used to allocate memory for the instr_t.
 * \param m   The destination memory opnd.
 * \param r   The source register opnd.
 */
#define XINST_CREATE_store_simd(dc, m, r) INSTR_CREATE_str((dc), (m), (r))

/**
 * This platform-independent macro creates an instr_t for an indirect
 * jump instruction through a register.
 * \param dc  The void * dcontext used to allocate memory for the instr_t.
 * \param r   The register opnd holding the target.
 */
#define XINST_CREATE_jump_reg(dc, r) INSTR_CREATE_br((dc), (r))

/**
 * This platform-independent macro creates an instr_t for an immediate
 * integer load instruction.
 * \param dc  The void * dcontext used to allocate memory for the instr_t.
 * \param r   The destination register opnd.
 * \param i   The source immediate integer opnd.
 */
#define XINST_CREATE_load_int(dc, r, i)                                            \
    (opnd_get_immed_int(i) < 0                                                     \
         ? INSTR_CREATE_movn((dc), (r), OPND_CREATE_INT32(~opnd_get_immed_int(i)), \
                             OPND_CREATE_INT(0))                                   \
         : INSTR_CREATE_movz((dc), (r), (i), OPND_CREATE_INT(0)))

/**
 * This platform-independent macro creates an instr_t for a return instruction.
 * \param dc  The void * dcontext used to allocate memory for the instr_t.
 */
#define XINST_CREATE_return(dc) INSTR_CREATE_ret(dc, opnd_create_reg(DR_REG_X30))

/**
 * This platform-independent macro creates an instr_t for an unconditional
 * branch instruction.
 * \param dc  The void * dcontext used to allocate memory for the instr_t.
 * \param t   The opnd_t target operand for the instruction, which can be
 * either a pc (opnd_create_pc)()) or an instr_t (opnd_create_instr()).
 * Be sure to ensure that the limited reach of this short branch will reach
 * the target (a pc operand is not suitable for most uses unless you know
 * precisely where this instruction will be encoded).
 */
#define XINST_CREATE_jump(dc, t) INSTR_CREATE_b((dc), (t))

/**
 * This platform-independent macro creates an instr_t for an unconditional
 * branch instruction with the smallest available reach.
 * \param dc  The void * dcontext used to allocate memory for the instr_t.
 * \param t   The opnd_t target operand for the instruction, which can be
 * either a pc (opnd_create_pc)()) or an instr_t (opnd_create_instr()).
 * Be sure to ensure that the limited reach of this short branch will reach
 * the target (a pc operand is not suitable for most uses unless you know
 * precisely where this instruction will be encoded).
 */
#define XINST_CREATE_jump_short(dc, t) INSTR_CREATE_b((dc), (t))

/**
 * This platform-independent macro creates an instr_t for an unconditional
 * branch instruction.
 * \param dc  The void * dcontext used to allocate memory for the instr_t.
 * \param t   The opnd_t target operand for the instruction, which can be
 * either a pc (opnd_create_pc)()) or an instr_t (opnd_create_instr()).
 * Be sure to ensure that the limited reach of this short branch will reach
 * the target (a pc operand is not suitable for most uses unless you know
 * precisely where this instruction will be encoded).
 */
#define XINST_CREATE_call(dc, t) INSTR_CREATE_bl(dc, t)

/**
 * This platform-independent macro creates an instr_t for a conditional
 * branch instruction that branches if the previously-set condition codes
 * indicate the condition indicated by \p pred.
 * \param dc  The void * dcontext used to allocate memory for the instr_t.
 * \param pred  The #dr_pred_type_t condition to match.
 * \param t   The opnd_t target operand for the instruction, which can be
 * either a pc (opnd_create_pc)()) or an instr_t (opnd_create_instr()).
 * Be sure to ensure that the limited reach of this short branch will reach
 * the target (a pc operand is not suitable for most uses unless you know
 * precisely where this instruction will be encoded).
 */
#define XINST_CREATE_jump_cond(dc, pred, t) \
    (INSTR_PRED(INSTR_CREATE_bcond((dc), (t)), (pred)))

/**
 * This platform-independent macro creates an instr_t for an addition
 * instruction that does not affect the status flags.
 * \param dc  The void * dcontext used to allocate memory for the instr_t.
 * \param d  The opnd_t explicit destination operand for the instruction.
 * \param s  The opnd_t explicit source operand for the instruction.
 */
#define XINST_CREATE_add(dc, d, s) INSTR_CREATE_add(dc, d, d, s)

/**
 * This platform-independent macro creates an instr_t for an addition
 * instruction that does not affect the status flags and takes two sources
 * plus a destination.
 * \param dc  The void * dcontext used to allocate memory for the instr_t.
 * \param d  The opnd_t explicit destination operand for the instruction.
 * \param s1  The opnd_t explicit first source operand for the instruction. This
 * must be a register.
 * \param s2  The opnd_t explicit source operand for the instruction. This
 * can be either a register or an immediate integer.
 */
#define XINST_CREATE_add_2src(dc, d, s1, s2) INSTR_CREATE_add(dc, d, s1, s2)

/**
 * This platform-independent macro creates an instr_t for an addition
 * instruction that does not affect the status flags and takes two register sources
 * plus a destination, with one source being shifted logically left by
 * an immediate amount that is limited to either 0, 1, 2, or 3.
 * \param dc  The void * dcontext used to allocate memory for the instr_t.
 * \param d  The opnd_t explicit destination operand for the instruction.
 * \param s1  The opnd_t explicit first source operand for the instruction.  This
 * must be a register.
 * \param s2_toshift  The opnd_t explicit source operand for the instruction.  This
 * must be a register.
 * \param shift_amount  An integer value that must be either 0, 1, 2, or 3.
 */
#define XINST_CREATE_add_sll(dc, d, s1, s2_toshift, shift_amount)            \
    INSTR_CREATE_add_shift((dc), (d), (s1), (s2_toshift), OPND_CREATE_LSL(), \
                           OPND_CREATE_INT8(shift_amount))

/**
 * This platform-independent macro creates an instr_t for an addition
 * instruction that does affect the status flags.
 * \param dc  The void * dcontext used to allocate memory for the instr_t.
 * \param d  The opnd_t explicit destination operand for the instruction.
 * \param s  The opnd_t explicit source operand for the instruction.
 */
#define XINST_CREATE_add_s(dc, d, s) INSTR_CREATE_adds(dc, d, d, s)

/**
 * This platform-independent macro creates an instr_t for a subtraction
 * instruction that does not affect the status flags.
 * \param dc  The void * dcontext used to allocate memory for the instr_t.
 * \param d  The opnd_t explicit destination operand for the instruction.
 * \param s  The opnd_t explicit source operand for the instruction.
 */
#define XINST_CREATE_sub(dc, d, s) INSTR_CREATE_sub(dc, d, d, s)

/**
 * This platform-independent macro creates an instr_t for a subtraction
 * instruction that does affect the status flags.
 * \param dc  The void * dcontext used to allocate memory for the instr_t.
 * \param d  The opnd_t explicit destination operand for the instruction.
 * \param s  The opnd_t explicit source operand for the instruction.
 */
#define XINST_CREATE_sub_s(dc, d, s) INSTR_CREATE_subs(dc, d, d, s)

/**
 * This platform-independent macro creates an instr_t for a bitwise and
 * instruction that does affect the status flags.
 * \param dc  The void * dcontext used to allocate memory for the instr_t.
 * \param d  The opnd_t explicit destination operand for the instruction.
 * \param s  The opnd_t explicit source operand for the instruction.
 */
#define XINST_CREATE_and_s(dc, d, s) INSTR_CREATE_ands(dc, d, d, s)

/**
 * This platform-independent macro creates an instr_t for a comparison
 * instruction.
 * \param dc  The void * dcontext used to allocate memory for the instr_t.
 * \param s1  The opnd_t explicit source operand for the instruction.
 * \param s2  The opnd_t explicit source operand for the instruction.
 */
#define XINST_CREATE_cmp(dc, s1, s2) INSTR_CREATE_cmp(dc, s1, s2)

/**
 * This platform-independent macro creates an instr_t for a software
 * interrupt instruction.
 * \param dc  The void * dcontext used to allocate memory for the instr_t.
 * \param i   The source integer constant opnd_t operand.
 */
#define XINST_CREATE_interrupt(dc, i) INSTR_CREATE_svc(dc, (i))

/**
 * This platform-independent macro creates an instr_t for a logical right shift
 * instruction that does affect the status flags.
 * \param dc         The void * dcontext used to allocate memory for the instr_t.
 * \param d          The opnd_t explicit destination operand for the instruction.
 * \param rm_or_imm  The opnd_t explicit source operand for the instruction.
 */
/* FIXME i#2440: I'm not sure this is correct.  Use INSTR_CREATE_lsr once available!
 * Also, what about writing the flags?  Most users don't want to read the flag results,
 * they just need to know whether they need to preserve the app's flags, so maybe
 * we can just document that this may not write them.
 */
#define XINST_CREATE_slr_s(dc, d, rm_or_imm)                                          \
    (opnd_is_reg(rm_or_imm)                                                           \
         ? instr_create_1dst_2src(dc, OP_lsrv, d, d, rm_or_imm)                       \
         : instr_create_1dst_3src(dc, OP_ubfm, d, d, rm_or_imm,                       \
                                  reg_is_32bit(opnd_get_reg(d)) ? OPND_CREATE_INT(31) \
                                                                : OPND_CREATE_INT(63)))

/**
 * This platform-independent macro creates an instr_t for a nop instruction.
 * \param dc  The void * dcontext used to allocate memory for the instr_t.
 */
#define XINST_CREATE_nop(dc) INSTR_CREATE_nop(dc)

/**
 * This platform-independent macro creates an instr_t for an indirect call instr
 * through a register.
 * \param dc  The void * dcontext used to allocate memory for the instr_t.
 * \param r   The opnd_t explicit source operand for the instruction. This should
 * be a reg_id_t operand with the address of the subroutine.
 */
#define XINST_CREATE_call_reg(dc, r) INSTR_CREATE_blr(dc, r)

/** @} */ /* end doxygen group */

/****************************************************************************
 * Manually-added ARM-specific INSTR_CREATE_* macros
 * FIXME i#4106: Add Doxygen headers.
 * Newer doxygens give warnings causing build errors on these so we remove
 * from the docs until headers are added.
 */

/** \cond disabled_until_i4106_is_fixed */
#define INSTR_CREATE_add(dc, rd, rn, rm_or_imm)                                         \
    opnd_is_reg(rm_or_imm)                                                              \
        ? /* _extend supports sp in rn, so prefer it, but it does not support imm. */   \
        INSTR_CREATE_add_extend(dc, rd, rn, rm_or_imm, OPND_CREATE_INT(DR_EXTEND_UXTX), \
                                OPND_CREATE_INT(0))                                     \
        : INSTR_CREATE_add_shift(dc, rd, rn, rm_or_imm, OPND_CREATE_LSL(),              \
                                 OPND_CREATE_INT(0))
#define INSTR_CREATE_add_extend(dc, rd, rn, rm, ext, exa)                             \
    instr_create_1dst_4src(dc, OP_add, rd, rn,                                        \
                           opnd_create_reg_ex(opnd_get_reg(rm), 0, DR_OPND_EXTENDED), \
                           opnd_add_flags(ext, DR_OPND_IS_EXTEND), exa)
#define INSTR_CREATE_add_shift(dc, rd, rn, rm_or_imm, sht, sha)                \
    opnd_is_reg(rm_or_imm)                                                     \
        ? instr_create_1dst_4src(                                              \
              (dc), OP_add, (rd), (rn),                                        \
              opnd_create_reg_ex(opnd_get_reg(rm_or_imm), 0, DR_OPND_SHIFTED), \
              opnd_add_flags((sht), DR_OPND_IS_SHIFT), (sha))                  \
        : instr_create_1dst_4src((dc), OP_add, (rd), (rn), (rm_or_imm), (sht), (sha))
#define INSTR_CREATE_adds(dc, rd, rn, rm_or_imm)                             \
    (opnd_is_reg(rm_or_imm)                                                  \
         ? INSTR_CREATE_adds_shift(dc, rd, rn, rm_or_imm, OPND_CREATE_LSL(), \
                                   OPND_CREATE_INT(0))                       \
         : INSTR_CREATE_adds_imm(dc, rd, rn, rm_or_imm, OPND_CREATE_INT(0)))
/** \endcond disabled_until_i4106_is_fixed */

/**
 * Creates an AND instruction with one output and two inputs.
 * \param dc   The void * dcontext used to allocate memory for the instr_t.
 * \param rd   The output register.
 * \param rn   The first input register.
 * \param rm_or_imm   The second input register or immediate.
 */
#define INSTR_CREATE_and(dc, rd, rn, rm_or_imm)                             \
    (opnd_is_immed(rm_or_imm)                                               \
         ? instr_create_1dst_2src((dc), OP_and, (rd), (rn), (rm_or_imm))    \
         : INSTR_CREATE_and_shift(dc, rd, rn, rm_or_imm, OPND_CREATE_LSL(), \
                                  OPND_CREATE_INT(0)))
/** \cond disabled_until_i4106_is_fixed */
#define INSTR_CREATE_and_shift(dc, rd, rn, rm, sht, sha)                             \
    instr_create_1dst_4src((dc), OP_and, (rd), (rn),                                 \
                           opnd_create_reg_ex(opnd_get_reg(rm), 0, DR_OPND_SHIFTED), \
                           opnd_add_flags((sht), DR_OPND_IS_SHIFT), (sha))
/** \endcond disabled_until_i4106_is_fixed */

/**
 * Creates an ANDS instruction with one output and two inputs.
 * \param dc   The void * dcontext used to allocate memory for the instr_t.
 * \param rd   The output register.
 * \param rn   The first input register.
 * \param rm_or_imm   The second input register or immediate.
 */
#define INSTR_CREATE_ands(dc, rd, rn, rm_or_imm)                             \
    (opnd_is_immed(rm_or_imm)                                                \
         ? instr_create_1dst_2src((dc), OP_ands, (rd), (rn), (rm_or_imm))    \
         : INSTR_CREATE_ands_shift(dc, rd, rn, rm_or_imm, OPND_CREATE_LSL(), \
                                   OPND_CREATE_INT(0)))
/** \cond disabled_until_i4106_is_fixed */
#define INSTR_CREATE_ands_shift(dc, rd, rn, rm, sht, sha)                            \
    instr_create_1dst_4src((dc), OP_ands, (rd), (rn),                                \
                           opnd_create_reg_ex(opnd_get_reg(rm), 0, DR_OPND_SHIFTED), \
                           opnd_add_flags((sht), DR_OPND_IS_SHIFT), (sha))
#define INSTR_CREATE_b(dc, pc) instr_create_0dst_1src((dc), OP_b, (pc))
/** \endcond disabled_until_i4106_is_fixed */
/**
 * This macro creates an instr_t for a conditional branch instruction. The condition
 * can be set using INSTR_PRED macro.
 * \param dc The void * dcontext used to allocate memory for the instr_t.
 * \param pc The opnd_t target operand containing the program counter to jump to.
 */
#define INSTR_CREATE_bcond(dc, pc) instr_create_0dst_1src((dc), OP_bcond, (pc))
/**
 * This macro creates an instr_t for a BL (branch and link) instruction.
 * \param dc The void * dcontext used to allocate memory for the instr_t.
 * \param pc The opnd_t target operand containing the program counter to jump to.
 */
#define INSTR_CREATE_bl(dc, pc) \
    instr_create_1dst_1src((dc), OP_bl, opnd_create_reg(DR_REG_X30), (pc))

/**
 * Creates a CCMP (Conditional Compare) instruction. Sets the NZCV flags to the
 * result of a comparison of its two source values if the named input condition
 * is true, or to an immediate value if the input condition is false.
 * \param dc      The void * dcontext used to allocate memory for the #instr_t.
 * \param cond    The comparison condition specified by #dr_pred_type_t, e.g. #DR_PRED_EQ.
 * \param Rn      The GPR source register.
 * \param Op      Either a 5-bit immediate (use #opnd_create_immed_uint() to create
   the operand, e.g. opnd_create_immed_uint(val, #OPSZ_5b)) or a GPR source register.
 * \param nzcv    The 4 bit NZCV flags value used if the input condition is false.
 * (use #opnd_create_immed_uint() to create the operand, e.g.
 * opnd_create_immed_uint(val, #OPSZ_4b)).
 */
#define INSTR_CREATE_ccmp(dc, Rn, Op, nzcv, cond) \
    (INSTR_PRED(instr_create_0dst_3src(dc, OP_ccmp, Rn, Op, nzcv), (cond)))

/**
 * Creates a CCMN (Conditional Compare Negative) instruction. Sets the NZCV
 * flags to the result of a comparison of its two source values if the named
 * input condition is true, or to an immediate value if the input condition is
 * false. The comparison is based on a negated second source value (Op) if an
 * immediate, inverted if a register.
 * \param dc      The void * dcontext used to allocate memory for the #instr_t.
 * \param cond    The comparison condition specified by #dr_pred_type_t, e.g. #DR_PRED_EQ.
 * \param Rn      The GPR source register.
 * \param Op      Either a 5-bit immediate (use #opnd_create_immed_uint() to create the
 * operand, e.g. opnd_create_immed_uint(val, #OPSZ_5b)) or a GPR source register.
 * \param nzcv    The 4 bit NZCV flags value used if the input condition is false.
 * (use #opnd_create_immed_uint() to create the operand, e.g.
 * opnd_create_immed_uint(val, #OPSZ_4b)).
 */
#define INSTR_CREATE_ccmn(dc, Rn, Op, nzcv, cond) \
    (INSTR_PRED(instr_create_0dst_3src(dc, OP_ccmn, Rn, Op, nzcv), (cond)))

/** \cond disabled_until_i4106_is_fixed */
#define INSTR_CREATE_adc(dc, Rd, Rn, Rm) \
    instr_create_1dst_2src((dc), OP_adc, (Rd), (Rn), (Rm))
#define INSTR_CREATE_adcs(dc, Rd, Rn, Rm) \
    instr_create_1dst_2src((dc), OP_adcs, (Rd), (Rn), (Rm))
#define INSTR_CREATE_adds_extend(dc, Rd, Rn, Rm, shift, imm3)                         \
    instr_create_1dst_4src((dc), OP_adds, (Rd), (Rn),                                 \
                           opnd_create_reg_ex(opnd_get_reg(Rm), 0, DR_OPND_EXTENDED), \
                           opnd_add_flags((shift), DR_OPND_IS_EXTEND), (imm3))
#define INSTR_CREATE_adds_imm(dc, Rd, Rn, imm12, shift_amt)                       \
    instr_create_1dst_4src((dc), OP_adds, (Rd), (Rn), (imm12), OPND_CREATE_LSL(), \
                           (shift_amt))
#define INSTR_CREATE_adds_shift(dc, Rd, Rn, Rm, shift, imm6)                         \
    instr_create_1dst_4src((dc), OP_adds, (Rd), (Rn),                                \
                           opnd_create_reg_ex(opnd_get_reg(Rm), 0, DR_OPND_SHIFTED), \
                           opnd_add_flags((shift), DR_OPND_IS_SHIFT), (imm6))
#define INSTR_CREATE_br(dc, xn) instr_create_0dst_1src((dc), OP_br, (xn))
#define INSTR_CREATE_blr(dc, xn) \
    instr_create_1dst_1src((dc), OP_blr, opnd_create_reg(DR_REG_X30), (xn))
#define INSTR_CREATE_brk(dc, imm) instr_create_0dst_1src((dc), OP_brk, (imm))
#define INSTR_CREATE_cbnz(dc, pc, reg) instr_create_0dst_2src((dc), OP_cbnz, (pc), (reg))
#define INSTR_CREATE_cbz(dc, pc, reg) instr_create_0dst_2src((dc), OP_cbz, (pc), (reg))
#define INSTR_CREATE_tbz(dc, pc, reg, imm) \
    instr_create_0dst_3src((dc), OP_tbz, (pc), (reg), (imm))
#define INSTR_CREATE_tbnz(dc, pc, reg, imm) \
    instr_create_0dst_3src((dc), OP_tbnz, (pc), (reg), (imm))
#define INSTR_CREATE_cmp(dc, rn, rm_or_imm) \
    INSTR_CREATE_subs(dc, OPND_CREATE_ZR(rn), rn, rm_or_imm)
#define INSTR_CREATE_eor(dc, d, s)                                      \
    INSTR_CREATE_eor_shift(dc, d, d, s, OPND_CREATE_INT8(DR_SHIFT_LSL), \
                           OPND_CREATE_INT8(0))
#define INSTR_CREATE_eor_shift(dc, rd, rn, rm, sht, sha)                             \
    instr_create_1dst_4src(dc, OP_eor, rd, rn,                                       \
                           opnd_create_reg_ex(opnd_get_reg(rm), 0, DR_OPND_SHIFTED), \
                           opnd_add_flags(sht, DR_OPND_IS_SHIFT), sha)

#define INSTR_CREATE_ldp(dc, rt1, rt2, mem) \
    instr_create_2dst_1src(dc, OP_ldp, rt1, rt2, mem)
#define INSTR_CREATE_ldr(dc, Rd, mem) instr_create_1dst_1src((dc), OP_ldr, (Rd), (mem))
#define INSTR_CREATE_ldrb(dc, Rd, mem) instr_create_1dst_1src(dc, OP_ldrb, Rd, mem)
#define INSTR_CREATE_ldrsb(dc, Rd, mem) \
    instr_create_1dst_1src((dc), OP_ldrsb, (Rd), (mem))
#define INSTR_CREATE_ldrh(dc, Rd, mem) instr_create_1dst_1src(dc, OP_ldrh, Rd, mem)
#define INSTR_CREATE_ldur(dc, rt, mem) instr_create_1dst_1src(dc, OP_ldur, rt, mem)
#define INSTR_CREATE_ldar(dc, Rt, mem) instr_create_1dst_1src((dc), OP_ldar, (Rt), (mem))
#define INSTR_CREATE_ldarb(dc, Rt, mem) \
    instr_create_1dst_1src((dc), OP_ldarb, (Rt), (mem))
#define INSTR_CREATE_ldarh(dc, Rt, mem) \
    instr_create_1dst_1src((dc), OP_ldarh, (Rt), (mem))
#define INSTR_CREATE_ldxr(dc, Rd, mem) instr_create_1dst_1src((dc), OP_ldxr, (Rd), (mem))
#define INSTR_CREATE_ldxrb(dc, Rd, mem) \
    instr_create_1dst_1src((dc), OP_ldxrb, (Rd), (mem))
#define INSTR_CREATE_ldxrh(dc, Rd, mem) \
    instr_create_1dst_1src((dc), OP_ldxrh, (Rd), (mem))
#define INSTR_CREATE_ldxp(dc, rt1, rt2, mem) \
    instr_create_2dst_1src((dc), OP_ldxp, rt1, rt2, (mem))
#define INSTR_CREATE_ldaxr(dc, Rd, mem) \
    instr_create_1dst_1src((dc), OP_ldaxr, (Rd), (mem))
#define INSTR_CREATE_ldaxrb(dc, Rd, mem) \
    instr_create_1dst_1src((dc), OP_ldaxrb, (Rd), (mem))
#define INSTR_CREATE_ldaxrh(dc, Rd, mem) \
    instr_create_1dst_1src((dc), OP_ldaxrh, (Rd), (mem))
#define INSTR_CREATE_ldaxp(dc, rt1, rt2, mem) \
    instr_create_2dst_1src((dc), OP_ldaxp, rt1, rt2, (mem))
#define INSTR_CREATE_movk(dc, rt, imm16, lsl) \
    instr_create_1dst_4src(dc, OP_movk, rt, rt, imm16, OPND_CREATE_LSL(), lsl)
#define INSTR_CREATE_movn(dc, rt, imm16, lsl) \
    instr_create_1dst_3src(dc, OP_movn, rt, imm16, OPND_CREATE_LSL(), lsl)
#define INSTR_CREATE_movz(dc, rt, imm16, lsl) \
    instr_create_1dst_3src(dc, OP_movz, rt, imm16, OPND_CREATE_LSL(), lsl)
#define INSTR_CREATE_mrs(dc, Xt, sysreg) \
    instr_create_1dst_1src((dc), OP_mrs, (Xt), (sysreg))
#define INSTR_CREATE_msr(dc, sysreg, Xt) \
    instr_create_1dst_1src((dc), OP_msr, (sysreg), (Xt))
#define INSTR_CREATE_nop(dc) instr_create_0dst_0src((dc), OP_nop)
#define INSTR_CREATE_ret(dc, Rn) instr_create_0dst_1src((dc), OP_ret, (Rn))
#define INSTR_CREATE_stp(dc, mem, rt1, rt2) \
    instr_create_1dst_2src(dc, OP_stp, mem, rt1, rt2)
#define INSTR_CREATE_str(dc, mem, rt) instr_create_1dst_1src(dc, OP_str, mem, rt)
#define INSTR_CREATE_strb(dc, mem, rt) instr_create_1dst_1src(dc, OP_strb, mem, rt)
#define INSTR_CREATE_strh(dc, mem, rt) instr_create_1dst_1src(dc, OP_strh, mem, rt)
#define INSTR_CREATE_stur(dc, mem, rt) instr_create_1dst_1src(dc, OP_stur, mem, rt)
#define INSTR_CREATE_sturh(dc, mem, rt) instr_create_1dst_1src(dc, OP_sturh, mem, rt)
#define INSTR_CREATE_stlr(dc, mem, rt) instr_create_1dst_1src(dc, OP_stlr, mem, rt)
/* This incorrect name was exported in official releases, so to avoid breaking
 * potential existing uses we keep it as an alias.
 */
#define INST_CREATE_stlr INSTR_CREATE_stlr
#define INSTR_CREATE_stxr(dc, mem, rs, rt) \
    instr_create_2dst_1src(dc, OP_stxr, mem, rs, rt)
#define INSTR_CREATE_stxrb(dc, mem, rs, rt) \
    instr_create_2dst_1src(dc, OP_stxrb, mem, rs, rt)
#define INSTR_CREATE_stxrh(dc, mem, rs, rt) \
    instr_create_2dst_1src(dc, OP_stxrh, mem, rs, rt)
#define INSTR_CREATE_stxp(dc, mem, rs, rt1, rt2) \
    instr_create_2dst_2src(dc, OP_stxp, mem, rs, rt1, rt2)
#define INSTR_CREATE_stlxr(dc, mem, rs, rt) \
    instr_create_2dst_1src(dc, OP_stlxr, mem, rs, rt)
#define INSTR_CREATE_stlxrb(dc, mem, rs, rt) \
    instr_create_2dst_1src(dc, OP_stlxrb, mem, rs, rt)
#define INSTR_CREATE_stlxrh(dc, mem, rs, rt) \
    instr_create_2dst_1src(dc, OP_stlxrh, mem, rs, rt)
#define INSTR_CREATE_stlxp(dc, mem, rs, rt1, rt2) \
    instr_create_2dst_2src(dc, OP_stlxp, mem, rs, rt1, rt2)
#define INSTR_CREATE_sub(dc, rd, rn, rm_or_imm)                                         \
    opnd_is_reg(rm_or_imm)                                                              \
        ? /* _extend supports sp in rn, so prefer it, but it does not support imm. */   \
        INSTR_CREATE_sub_extend(dc, rd, rn, rm_or_imm, OPND_CREATE_INT(DR_EXTEND_UXTX), \
                                OPND_CREATE_INT(0))                                     \
        : INSTR_CREATE_sub_shift(dc, rd, rn, rm_or_imm, OPND_CREATE_LSL(),              \
                                 OPND_CREATE_INT(0))
#define INSTR_CREATE_sub_extend(dc, rd, rn, rm, ext, exa)                             \
    instr_create_1dst_4src(dc, OP_sub, rd, rn,                                        \
                           opnd_create_reg_ex(opnd_get_reg(rm), 0, DR_OPND_EXTENDED), \
                           opnd_add_flags(ext, DR_OPND_IS_EXTEND), exa)
#define INSTR_CREATE_sub_shift(dc, rd, rn, rm_or_imm, sht, sha)                \
    opnd_is_reg(rm_or_imm)                                                     \
        ? instr_create_1dst_4src(                                              \
              (dc), OP_sub, (rd), (rn),                                        \
              opnd_create_reg_ex(opnd_get_reg(rm_or_imm), 0, DR_OPND_SHIFTED), \
              opnd_add_flags((sht), DR_OPND_IS_SHIFT), (sha))                  \
        : instr_create_1dst_4src((dc), OP_sub, (rd), (rn), (rm_or_imm), (sht), (sha))
#define INSTR_CREATE_subs(dc, rd, rn, rm_or_imm) \
    INSTR_CREATE_subs_shift(dc, rd, rn, rm_or_imm, OPND_CREATE_LSL(), OPND_CREATE_INT(0))
#define INSTR_CREATE_subs_extend(dc, rd, rn, rm, ext, exa)                            \
    instr_create_1dst_4src(dc, OP_subs, rd, rn,                                       \
                           opnd_create_reg_ex(opnd_get_reg(rm), 0, DR_OPND_EXTENDED), \
                           opnd_add_flags(ext, DR_OPND_IS_EXTEND), exa)
#define INSTR_CREATE_subs_shift(dc, rd, rn, rm_or_imm, sht, sha)               \
    opnd_is_reg(rm_or_imm)                                                     \
        ? instr_create_1dst_4src(                                              \
              (dc), OP_subs, (rd), (rn),                                       \
              opnd_create_reg_ex(opnd_get_reg(rm_or_imm), 0, DR_OPND_SHIFTED), \
              opnd_add_flags((sht), DR_OPND_IS_SHIFT), (sha))                  \
        : instr_create_1dst_4src((dc), OP_subs, (rd), (rn), (rm_or_imm), (sht), (sha))
#define INSTR_CREATE_svc(dc, imm) instr_create_0dst_1src((dc), OP_svc, (imm))
#define INSTR_CREATE_adr(dc, rt, imm) instr_create_1dst_1src(dc, OP_adr, rt, imm)
#define INSTR_CREATE_adrp(dc, rt, imm) instr_create_1dst_1src(dc, OP_adrp, rt, imm)

#define INSTR_CREATE_sys(dc, op, Rn) instr_create_0dst_2src(dc, OP_sys, op, Rn)

/* TODO i#4400: Cache instructions which behave like memory stores (e.g. DC
 * ZVA) should implement memory operand which encapsulates back-aligned start
 * address as well as cache line size (read from system regiater).
 */

/**
 * Creates a DC CISW instruction to Clean and Invalidate data cache line by Set/Way.
 * \param dc   The void * dcontext used to allocate memory for the #instr_t.
 * \param Rn   The input register containing the Set/Way value and cache level.
 *             See reference manual for a detailed explanation.
 */
#define INSTR_CREATE_dc_cisw(dc, Rn) instr_create_0dst_1src(dc, OP_dc_cisw, Rn)

/**
 * Creates a DC CIVAC instruction to Clean and Invalidate data cache by
 * Virtual Address to point of Coherency.
 * \param dc   The void * dcontext used to allocate memory for the #instr_t.
 * \param Rn   The input register containing the virtual address to use.
 *             No alignment restrictions apply to this VA.
 */
#define INSTR_CREATE_dc_civac(dc, Rn)                                                   \
    instr_create_0dst_1src(dc, OP_dc_civac,                                             \
                           opnd_create_base_disp_aarch64(opnd_get_reg(Rn), DR_REG_NULL, \
                                                         0, false, 0, 0, OPSZ_sys))

/**
 * Creates a DC CSW instruction to Clean data cache line by Set/Way.
 * \param dc   The void * dcontext used to allocate memory for the #instr_t.
 * \param Rn   The input register containing the Set/Way value and cache level.
 *             See reference manual for a detailed explanation.
 */
#define INSTR_CREATE_dc_csw(dc, Rn) instr_create_0dst_1src(dc, OP_dc_csw, Rn)

/**
 * Creates a DC CVAC instruction to Clean data cache by Virtual Address to
 * point of Coherency.
 * \param dc   The void * dcontext used to allocate memory for the #instr_t.
 * \param Rn   The input register containing the virtual address to use.
 *             No alignment restrictions apply to this VA.
 */
#define INSTR_CREATE_dc_cvac(dc, Rn)                                                    \
    instr_create_0dst_1src(dc, OP_dc_cvac,                                              \
                           opnd_create_base_disp_aarch64(opnd_get_reg(Rn), DR_REG_NULL, \
                                                         0, false, 0, 0, OPSZ_sys))

/**
 * Creates a DC CVAU instruction to Clean data cache by Virtual Address to
 * point of Unification.
 * \param dc   The void * dcontext used to allocate memory for the #instr_t.
 * \param Rn   The input register containing the virtual address to use.
 *             No alignment restrictions apply to this VA.
 */
#define INSTR_CREATE_dc_cvau(dc, Rn)                                                    \
    instr_create_0dst_1src(dc, OP_dc_cvau,                                              \
                           opnd_create_base_disp_aarch64(opnd_get_reg(Rn), DR_REG_NULL, \
                                                         0, false, 0, 0, OPSZ_sys))

/**
 * Creates a DC ISW instruction to Invalidate data cache line by Set/Way.
 * \param dc   The void * dcontext used to allocate memory for the #instr_t.
 * \param Rn   The input register containing the Set/Way value and cache level.
 *             See reference manual for a detailed explanation.
 */
#define INSTR_CREATE_dc_isw(dc, Rn) instr_create_0dst_1src(dc, OP_dc_isw, Rn)

/**
 * Creates a DC ICVAC instruction to Clean and Invalidate data cache by
 * Virtual Address to point of Coherency.
 * \param dc   The void * dcontext used to allocate memory for the #instr_t.
 * \param Rn   The input register containing the virtual address to use.
 *             No alignment restrictions apply to this VA.
 */
#define INSTR_CREATE_dc_ivac(dc, Rn)                                                    \
    instr_create_0dst_1src(dc, OP_dc_ivac,                                              \
                           opnd_create_base_disp_aarch64(opnd_get_reg(Rn), DR_REG_NULL, \
                                                         0, false, 0, 0, OPSZ_sys))

/**
 * Creates a DC ZVA instruction to Zero data cache by Virtual Address.
 * Zeroes a naturally aligned block of N bytes, where N is identified in
 * DCZID_EL0 system register.
 * \param dc   The void * dcontext used to allocate memory for the #instr_t.
 * \param Rn   The input register containing the virtual address to use.
 *             There is no alignment restriction on the address within the
 *             block of N bytes that is used.
 */
#define INSTR_CREATE_dc_zva(dc, Rn)                                                     \
    instr_create_1dst_0src(dc, OP_dc_zva,                                               \
                           opnd_create_base_disp_aarch64(opnd_get_reg(Rn), DR_REG_NULL, \
                                                         0, false, 0, 0, OPSZ_sys))

/**
 * Creates an IC IVAU instruction to Invalidate instruction cache line by
 * VA to point of Unification.
 * \param dc   The void * dcontext used to allocate memory for the #instr_t.
 * \param Rn   The input register containing the virtual address to use.
 *             No alignment restrictions apply to this VA.
 */
#define INSTR_CREATE_ic_ivau(dc, Rn)                                                    \
    instr_create_0dst_1src(dc, OP_ic_ivau,                                              \
                           opnd_create_base_disp_aarch64(opnd_get_reg(Rn), DR_REG_NULL, \
                                                         0, false, 0, 0, OPSZ_sys))

/**
 * Creates an IC IALLU instruction to Invalidate All of instruction caches
 * to point of Unification.
 * \param dc   The void * dcontext used to allocate memory for the #instr_t.
 */
#define INSTR_CREATE_ic_iallu(dc) instr_create_0dst_0src(dc, OP_ic_iallu)

/**
 * Creates an IC IALLUIS instruction to Invalidate All of instruction caches
 * in Inner Shareable domain to point of Unification.
 * \param dc   The void * dcontext used to allocate memory for the #instr_t.
 */
#define INSTR_CREATE_ic_ialluis(dc) instr_create_0dst_0src(dc, OP_ic_ialluis)

/**
 * Creates a CLREX instruction.
 * \param dc   The void * dcontext used to allocate memory for the instr_t.
 */
#define INSTR_CREATE_clrex(dc) instr_create_0dst_1src(dc, OP_clrex, OPND_CREATE_INT(15))
#define INSTR_CREATE_clrex_imm(dc, imm) \
    instr_create_0dst_1src(dc, OP_clrex, OPND_CREATE_INT(imm))

/* FIXME i#1569: these two should perhaps not be provided */
#define INSTR_CREATE_add_shimm(dc, rd, rn, rm_or_imm, sht, sha) \
    INSTR_CREATE_add_shift(dc, rd, rn, rm_or_imm, sht, sha)
#define INSTR_CREATE_sub_shimm(dc, rd, rn, rm_or_imm, sht, sha) \
    INSTR_CREATE_sub_shift(dc, rd, rn, rm_or_imm, sht, sha)
/** \endcond disabled_until_i4106_is_fixed */

/**
 * Creates an FMOV instruction to move between GPRs and floating point registers.
 * This macro is used to encode the forms:
 * \verbatim
 *    FMOV    <Wd>, <Hn>
 *    FMOV    <Wd>, <Sn>
 *    FMOV    <Xd>, <Dn>
 *    FMOV    <Xd>, <Hn>
 *    FMOV    <Dd>, <Xn>
 *    FMOV    <Hd>, <Wn>
 *    FMOV    <Hd>, <Xn>
 *    FMOV    <Sd>, <Wn>
 *    FMOV    <Dd>, <Dn>
 *    FMOV    <Hd>, <Hn>
 *    FMOV    <Sd>, <Sn>
 * \endverbatim
 * \param dc   The void * dcontext used to allocate memory for the instr_t.
 * \param Rd   The output register.
 * \param Rn   The first input register.
 */
#define INSTR_CREATE_fmov_general(dc, Rd, Rn) instr_create_1dst_1src(dc, OP_fmov, Rd, Rn)

/**
 * Creates an FMOV instruction to move between GPRs and floating point registers.
 * \param dc   The void * dcontext used to allocate memory for the instr_t.
 * \param Rd   The output register.
 * \param Rn   The first input vector register.
 */
#define INSTR_CREATE_fmov_upper_vec(dc, Rd, Rn)                                    \
    instr_create_2dst_2src(dc, OP_fmov, Rd, opnd_create_immed_int(1, OPSZ_2b), Rn, \
                           OPND_CREATE_DOUBLE())

/* -------- Advanced SIMD three same including fp16 versions ----------------
 * Some macros are also used for
 *   SVE Integer Arithmetic - Unpredicated Group
 *   Advanced SIMD three same (FP16)
 */

/**
 * Creates a SHADD vector instruction.
 * \param dc      The void * dcontext used to allocate memory for the instr_t.
 * \param Rd      The output register.
 * \param Rm      The first input register.
 * \param Rn      The second input register.
 * \param width   The vector element width. Use either OPND_CREATE_BYTE(),
 *                OPND_CREATE_HALF() or OPND_CREATE_SINGLE().
 */
#define INSTR_CREATE_shadd_vector(dc, Rd, Rm, Rn, width) \
    instr_create_1dst_3src(dc, OP_shadd, Rd, Rm, Rn, width)

/**
 * Creates a SQADD vector instruction.
 * \param dc      The void * dcontext used to allocate memory for the instr_t.
 * \param Rd      The output register.
 * \param Rm      The first input register.
 * \param Rn      The second input register.
 * \param width   The vector element width. Use either OPND_CREATE_BYTE(),
 *                OPND_CREATE_HALF(), OPND_CREATE_SINGLE() or OPND_CREATE_DOUBLE().
 */
#define INSTR_CREATE_sqadd_vector(dc, Rd, Rm, Rn, width) \
    instr_create_1dst_3src(dc, OP_sqadd, Rd, Rm, Rn, width)

/**
 * Creates a SRHADD vector instruction.
 * \param dc      The void * dcontext used to allocate memory for the instr_t.
 * \param Rd      The output register.
 * \param Rm      The first input register.
 * \param Rn      The second input register.
 * \param width   The vector element width. Use either OPND_CREATE_BYTE(),
 *                OPND_CREATE_HALF() or OPND_CREATE_SINGLE().
 */
#define INSTR_CREATE_srhadd_vector(dc, Rd, Rm, Rn, width) \
    instr_create_1dst_3src(dc, OP_srhadd, Rd, Rm, Rn, width)

/**
 * Creates a SHSUB vector instruction.
 * \param dc      The void * dcontext used to allocate memory for the instr_t.
 * \param Rd      The output register.
 * \param Rm      The first input register.
 * \param Rn      The second input register.
 * \param width   The vector element width. Use either OPND_CREATE_BYTE(),
 *                OPND_CREATE_HALF() or OPND_CREATE_SINGLE().
 */
#define INSTR_CREATE_shsub_vector(dc, Rd, Rm, Rn, width) \
    instr_create_1dst_3src(dc, OP_shsub, Rd, Rm, Rn, width)

/**
 * Creates a SQSUB vector instruction.
 * \param dc      The void * dcontext used to allocate memory for the instr_t.
 * \param Rd      The output register.
 * \param Rm      The first input register.
 * \param Rn      The second input register.
 * \param width   The vector element width. Use either OPND_CREATE_BYTE(),
 *                OPND_CREATE_HALF(), OPND_CREATE_SINGLE() or OPND_CREATE_DOUBLE().
 */
#define INSTR_CREATE_sqsub_vector(dc, Rd, Rm, Rn, width) \
    instr_create_1dst_3src(dc, OP_sqsub, Rd, Rm, Rn, width)

/**
 * Creates a CMGT vector instruction.
 * \param dc      The void * dcontext used to allocate memory for the instr_t.
 * \param Rd      The output register.
 * \param Rm      The first input register.
 * \param Rn      The second input register.
 * \param width   The vector element width. Use either OPND_CREATE_BYTE(),
 *                OPND_CREATE_HALF(), OPND_CREATE_SINGLE() or OPND_CREATE_DOUBLE().
 */
#define INSTR_CREATE_cmgt_vector(dc, Rd, Rm, Rn, width) \
    instr_create_1dst_3src(dc, OP_cmgt, Rd, Rm, Rn, width)

/**
 * Creates a CMGE vector instruction.
 * \param dc      The void * dcontext used to allocate memory for the instr_t.
 * \param Rd      The output register.
 * \param Rm      The first input register.
 * \param Rn      The second input register.
 * \param width   The vector element width. Use either OPND_CREATE_BYTE(),
 *                OPND_CREATE_HALF(), OPND_CREATE_SINGLE() or OPND_CREATE_DOUBLE().
 */
#define INSTR_CREATE_cmge_vector(dc, Rd, Rm, Rn, width) \
    instr_create_1dst_3src(dc, OP_cmge, Rd, Rm, Rn, width)

/**
 * Creates a SSHL vector instruction.
 * \param dc      The void * dcontext used to allocate memory for the instr_t.
 * \param Rd      The output register.
 * \param Rm      The first input register.
 * \param Rn      The second input register.
 * \param width   The vector element width. Use either OPND_CREATE_BYTE(),
 *                OPND_CREATE_HALF(), OPND_CREATE_SINGLE() or OPND_CREATE_DOUBLE().
 */
#define INSTR_CREATE_sshl_vector(dc, Rd, Rm, Rn, width) \
    instr_create_1dst_3src(dc, OP_sshl, Rd, Rm, Rn, width)

/**
 * Creates a SQSHL vector instruction.
 * \param dc      The void * dcontext used to allocate memory for the instr_t.
 * \param Rd      The output register.
 * \param Rm      The first input register.
 * \param Rn      The second input register.
 * \param width   The vector element width. Use either OPND_CREATE_BYTE(),
 *                OPND_CREATE_HALF(), OPND_CREATE_SINGLE() or OPND_CREATE_DOUBLE().
 */
#define INSTR_CREATE_sqshl_vector(dc, Rd, Rm, Rn, width) \
    instr_create_1dst_3src(dc, OP_sqshl, Rd, Rm, Rn, width)

/**
 * Creates a SRSHL vector instruction.
 * \param dc      The void * dcontext used to allocate memory for the instr_t.
 * \param Rd      The output register.
 * \param Rm      The first input register.
 * \param Rn      The second input register.
 * \param width   The vector element width. Use either OPND_CREATE_BYTE(),
 *                OPND_CREATE_HALF(), OPND_CREATE_SINGLE() or OPND_CREATE_DOUBLE().
 */
#define INSTR_CREATE_srshl_vector(dc, Rd, Rm, Rn, width) \
    instr_create_1dst_3src(dc, OP_srshl, Rd, Rm, Rn, width)

/**
 * Creates a SQRSHL vector instruction.
 * \param dc      The void * dcontext used to allocate memory for the instr_t.
 * \param Rd      The output register.
 * \param Rm      The first input register.
 * \param Rn      The second input register.
 * \param width   The vector element width. Use either OPND_CREATE_BYTE(),
 *                OPND_CREATE_HALF(), OPND_CREATE_SINGLE() or OPND_CREATE_DOUBLE().
 */
#define INSTR_CREATE_sqrshl_vector(dc, Rd, Rm, Rn, width) \
    instr_create_1dst_3src(dc, OP_sqrshl, Rd, Rm, Rn, width)

/**
 * Creates a SMAX vector instruction.
 * \param dc      The void * dcontext used to allocate memory for the instr_t.
 * \param Rd      The output register.
 * \param Rm      The first input register.
 * \param Rn      The second input register.
 * \param width   The vector element width. Use either OPND_CREATE_BYTE(),
 *                OPND_CREATE_HALF() or OPND_CREATE_SINGLE().
 */
#define INSTR_CREATE_smax_vector(dc, Rd, Rm, Rn, width) \
    instr_create_1dst_3src(dc, OP_smax, Rd, Rm, Rn, width)

/**
 * Creates a SMIN vector instruction.
 * \param dc      The void * dcontext used to allocate memory for the instr_t.
 * \param Rd      The output register.
 * \param Rm      The first input register.
 * \param Rn      The second input register.
 * \param width   The vector element width. Use either OPND_CREATE_BYTE(),
 *                OPND_CREATE_HALF() or OPND_CREATE_SINGLE().
 */
#define INSTR_CREATE_smin_vector(dc, Rd, Rm, Rn, width) \
    instr_create_1dst_3src(dc, OP_smin, Rd, Rm, Rn, width)

/**
 * Creates a SABD vector instruction.
 * \param dc      The void * dcontext used to allocate memory for the instr_t.
 * \param Rd      The output register.
 * \param Rm      The first input register.
 * \param Rn      The second input register.
 * \param width   The vector element width. Use either OPND_CREATE_BYTE(),
 *                OPND_CREATE_HALF() or OPND_CREATE_SINGLE().
 */
#define INSTR_CREATE_sabd_vector(dc, Rd, Rm, Rn, width) \
    instr_create_1dst_3src(dc, OP_sabd, Rd, Rm, Rn, width)

/**
 * Creates a SABA vector instruction.
 * \param dc      The void * dcontext used to allocate memory for the instr_t.
 * \param Rd      The output register.
 * \param Rm      The first input register.
 * \param Rn      The second input register.
 * \param width   The vector element width. Use either OPND_CREATE_BYTE(),
 *                OPND_CREATE_HALF() or OPND_CREATE_SINGLE().
 */
#define INSTR_CREATE_saba_vector(dc, Rd, Rm, Rn, width) \
    instr_create_1dst_3src(dc, OP_saba, Rd, Rm, Rn, width)

/**
 * Creates a ADD vector instruction.
 * \param dc      The void * dcontext used to allocate memory for the instr_t.
 * \param Rd      The output register.
 * \param Rm      The first input register.
 * \param Rn      The second input register.
 * \param width   The vector element width. Use either OPND_CREATE_BYTE(),
 *                OPND_CREATE_HALF(), OPND_CREATE_SINGLE() or OPND_CREATE_DOUBLE().
 */
#define INSTR_CREATE_add_vector(dc, Rd, Rm, Rn, width) \
    instr_create_1dst_3src(dc, OP_add, Rd, Rm, Rn, width)

/**
 * Creates a CMTST vector instruction.
 * \param dc      The void * dcontext used to allocate memory for the instr_t.
 * \param Rd      The output register.
 * \param Rm      The first input register.
 * \param Rn      The second input register.
 * \param width   The vector element width. Use either OPND_CREATE_BYTE(),
 *                OPND_CREATE_HALF(), OPND_CREATE_SINGLE() or OPND_CREATE_DOUBLE().
 */
#define INSTR_CREATE_cmtst_vector(dc, Rd, Rm, Rn, width) \
    instr_create_1dst_3src(dc, OP_cmtst, Rd, Rm, Rn, width)

/**
 * Creates a MLA vector instruction.
 * \param dc      The void * dcontext used to allocate memory for the instr_t.
 * \param Rd      The output register. The instruction also reads this register.
 * \param Rm      The first input register.
 * \param Rn      The second input register.
 * \param width   The vector element width. Use either OPND_CREATE_BYTE(),
 *                OPND_CREATE_HALF() or OPND_CREATE_SINGLE().
 */
#define INSTR_CREATE_mla_vector(dc, Rd, Rm, Rn, width) \
    instr_create_1dst_4src(dc, OP_mla, Rd, Rd, Rm, Rn, width)

/**
 * Creates a MUL vector instruction.
 * \param dc      The void * dcontext used to allocate memory for the instr_t.
 * \param Rd      The output register.
 * \param Rm      The first input register.
 * \param Rn      The second input register.
 * \param width   The vector element width. Use either OPND_CREATE_BYTE(),
 *                OPND_CREATE_HALF() or OPND_CREATE_SINGLE().
 */
#define INSTR_CREATE_mul_vector(dc, Rd, Rm, Rn, width) \
    instr_create_1dst_3src(dc, OP_mul, Rd, Rm, Rn, width)

/**
 * Creates a SMAXP vector instruction.
 * \param dc      The void * dcontext used to allocate memory for the instr_t.
 * \param Rd      The output register.
 * \param Rm      The first input register.
 * \param Rn      The second input register.
 * \param width   The vector element width. Use either OPND_CREATE_BYTE(),
 *                OPND_CREATE_HALF() or OPND_CREATE_SINGLE().
 */
#define INSTR_CREATE_smaxp_vector(dc, Rd, Rm, Rn, width) \
    instr_create_1dst_3src(dc, OP_smaxp, Rd, Rm, Rn, width)

/**
 * Creates a SMINP vector instruction.
 * \param dc      The void * dcontext used to allocate memory for the instr_t.
 * \param Rd      The output register.
 * \param Rm      The first input register.
 * \param Rn      The second input register.
 * \param width   The vector element width. Use either OPND_CREATE_BYTE(),
 *                OPND_CREATE_HALF() or OPND_CREATE_SINGLE().
 */
#define INSTR_CREATE_sminp_vector(dc, Rd, Rm, Rn, width) \
    instr_create_1dst_3src(dc, OP_sminp, Rd, Rm, Rn, width)

/**
 * Creates a SQDMULH vector instruction.
 * \param dc      The void * dcontext used to allocate memory for the instr_t.
 * \param Rd      The output register.
 * \param Rm      The first input register.
 * \param Rn      The second input register.
 * \param width   The vector element width. Use either OPND_CREATE_HALF() or
 *                OPND_CREATE_SINGLE().
 */
#define INSTR_CREATE_sqdmulh_vector(dc, Rd, Rm, Rn, width) \
    instr_create_1dst_3src(dc, OP_sqdmulh, Rd, Rm, Rn, width)

/**
 * Creates a ADDP vector instruction.
 * \param dc      The void * dcontext used to allocate memory for the instr_t.
 * \param Rd      The output register.
 * \param Rm      The first input register.
 * \param Rn      The second input register.
 * \param width   The vector element width. Use either OPND_CREATE_BYTE(),
 *                OPND_CREATE_HALF(), OPND_CREATE_SINGLE() or OPND_CREATE_DOUBLE().
 */
#define INSTR_CREATE_addp_vector(dc, Rd, Rm, Rn, width) \
    instr_create_1dst_3src(dc, OP_addp, Rd, Rm, Rn, width)

/**
 * Creates a FMAXNM vector instruction.
 * \param dc      The void * dcontext used to allocate memory for the instr_t.
 * \param Rd      The output register.
 * \param Rm      The first input register.
 * \param Rn      The second input register.
 * \param width   The vector element width. Use either OPND_CREATE_HALF(),
 *                OPND_CREATE_SINGLE() or OPND_CREATE_DOUBLE().
 */
#define INSTR_CREATE_fmaxnm_vector(dc, Rd, Rm, Rn, width) \
    instr_create_1dst_3src(dc, OP_fmaxnm, Rd, Rm, Rn, width)

/**
 * Creates a FMLA vector instruction.
 * \param dc      The void * dcontext used to allocate memory for the instr_t.
 * \param Rd      The output register. The instruction also reads this register.
 * \param Rm      The first input register.
 * \param Rn      The second input register.
 * \param width   The vector element width. Use either OPND_CREATE_HALF(),
 *                OPND_CREATE_SINGLE() or OPND_CREATE_DOUBLE().
 */
#define INSTR_CREATE_fmla_vector(dc, Rd, Rm, Rn, width) \
    instr_create_1dst_4src(dc, OP_fmla, Rd, Rd, Rm, Rn, width)

/**
 * Creates a FADD vector instruction.
 * \param dc      The void * dcontext used to allocate memory for the instr_t.
 * \param Rd      The output register.
 * \param Rm      The first input register.
 * \param Rn      The second input register.
 * \param width   The vector element width. Use either OPND_CREATE_HALF(),
 *                OPND_CREATE_SINGLE() or OPND_CREATE_DOUBLE().
 */
#define INSTR_CREATE_fadd_vector(dc, Rd, Rm, Rn, width) \
    instr_create_1dst_3src(dc, OP_fadd, Rd, Rm, Rn, width)

/**
 * Creates a FMULX instruction.
 *
 * This macro is used to encode the forms:
 * \verbatim
 *    FMULX   <Hd>.<Ts>, <Hn>.<Ts>, <Hm>.<Ts>
 *    FMULX   <Dd>.<Ts>, <Dn>.<Ts>, <Dm>.<Ts>
 * \endverbatim
 * \param dc   The void * dcontext used to allocate memory for the #instr_t.
 * \param Rd   The first destination vector register. Can be
 *             D (doubleword, 64 bits) or Q (quadword, 128 bits)
 * \param Rn   The second source vector register. Can be
 *             D (doubleword, 64 bits) or Q (quadword, 128 bits)
 * \param Rm   The third source vector register. Can be D (doubleword, 64 bits) or
 *             Q (quadword, 128 bits)
 * \param Rm_elsz   The element size for Rm. Can be OPND_CREATE_HALF(),
 *                  OPND_CREATE_SINGLE() or OPND_CREATE_DOUBLE()
 */
#define INSTR_CREATE_fmulx_vector(dc, Rd, Rn, Rm, Rm_elsz) \
    instr_create_1dst_3src(dc, OP_fmulx, Rd, Rn, Rm, Rm_elsz)

/**
 * Creates a FMULX instruction.
 *
 * This macro is used to encode the forms:
 * \verbatim
 *    FMULX   <Hd>.<Ts>, <Hn>.<Ts>, <Hm>.H[<index>]
 *    FMULX   <Dd>.<Ts>, <Dn>.<Ts>, <Dm>.<Tb>[<index>]
 *    FMULX   <Hd>, <Hn>, <Hm>.H[<index>]
 *    FMULX   <V><d>, <V><n>, <Sm>.<Ts>[<index>]
 * \endverbatim
 * \param dc   The void * dcontext used to allocate memory for the #instr_t.
 * \param Rd   The first destination vector register. Can be S (singleword, 32 bits),
 *             D (doubleword, 64 bits) or Q (quadword, 128 bits)
 * \param Rn   The second source vector register. Can be S (singleword, 32 bits),
 *             D (doubleword, 64 bits) or Q (quadword, 128 bits)
 * \param Rm   The third source vector register, Q (quadword, 128 bits)
 * \param index     The immediate index for Rm
 * \param Rm_elsz   The element size for Rm. Can be OPND_CREATE_HALF(),
 *                  OPND_CREATE_SINGLE() or OPND_CREATE_DOUBLE()
 */
#define INSTR_CREATE_fmulx_vector_idx(dc, Rd, Rn, Rm, index, Rm_elsz) \
    instr_create_1dst_4src(dc, OP_fmulx, Rd, Rn, Rm, index, Rm_elsz)

/**
 * Creates a FMULX instruction.
 *
 * This macro is used to encode the forms:
 * \verbatim
 *    FMULX   <Hd>, <Hn>, <Hm>
 *    FMULX   <V><d>, <V><n>, <V><m>
 * \endverbatim
 * \param dc   The void * dcontext used to allocate memory for the #instr_t.
 * \param Rd   The first destination register. Can be H (halfword, 16 bits),
 *             S (singleword, 32 bits) or D (doubleword, 64 bits)
 * \param Rn   The second source register. Can be H (halfword, 16 bits),
 *             S (singleword, 32 bits) or D (doubleword, 64 bits)
 * \param Rm   The third source register. Can be H (halfword, 16 bits),
 *             S (singleword, 32 bits) or D (doubleword, 64 bits)

 */
#define INSTR_CREATE_fmulx(dc, Rd, Rn, Rm) \
    instr_create_1dst_2src(dc, OP_fmulx, Rd, Rn, Rm)

/**
 * Creates a FCMEQ instruction.
 *
 * This macro is used to encode the forms:
 * \verbatim
 *    FCMEQ   <Hd>.<Ts>, <Hn>.<Ts>, #0
 *    FCMEQ   <Dd>.<Ts>, <Dn>.<Ts>, #0
 * \endverbatim
 * \param dc   The void * dcontext used to allocate memory for the #instr_t.
 * \param Rd   The first destination vector register. Can be
 *             D (doubleword, 64 bits) or Q (quadword, 128 bits)
 * \param Rn   The second source vector register. Can be D (doubleword, 64 bits) or
 *             Q (quadword, 128 bits)
 * \param Rn_elsz   The element size for Rn. Can be OPND_CREATE_HALF(),
 *                  OPND_CREATE_SINGLE() or OPND_CREATE_DOUBLE()
 */
#define INSTR_CREATE_fcmeq_vector_zero(dc, Rd, Rn, Rn_elsz) \
    instr_create_1dst_3src(dc, OP_fcmeq, Rd, Rn, opnd_create_immed_float(0), Rn_elsz)

/**
 * Creates a FCMEQ instruction.
 *
 * This macro is used to encode the forms:
 * \verbatim
 *    FCMEQ   <Hd>.<Ts>, <Hn>.<Ts>, <Hm>.<Ts>
 *    FCMEQ   <Dd>.<Ts>, <Dn>.<Ts>, <Dm>.<Ts>
 * \endverbatim
 * \param dc   The void * dcontext used to allocate memory for the #instr_t.
 * \param Rd   The first destination vector register. Can be
 *             D (doubleword, 64 bits) or Q (quadword, 128 bits)
 * \param Rn   The second source vector register. Can be D (doubleword, 64 bits) or
 *             Q (quadword, 128 bits)
 * \param Rm   The third source vector register. Can be D (doubleword, 64 bits) or
 *             Q (quadword, 128 bits)
 * \param Rm_elsz   The element size for Rm. Can be OPND_CREATE_HALF(),
 *                  OPND_CREATE_SINGLE() or OPND_CREATE_DOUBLE()
 */
#define INSTR_CREATE_fcmeq_vector(dc, Rd, Rn, Rm, Rm_elsz) \
    instr_create_1dst_3src(dc, OP_fcmeq, Rd, Rn, Rm, Rm_elsz)

/**
 * Creates a FCMEQ instruction.
 *
 * This macro is used to encode the forms:
 * \verbatim
 *    FCMEQ   <Hd>, <Hn>, #0
 *    FCMEQ   <V><d>, <V><n>, #0
 * \endverbatim
 * \param dc   The void * dcontext used to allocate memory for the #instr_t.
 * \param Rd   The first destination register. Can be H (halfword, 16 bits),
 *             S (singleword, 32 bits) or D (doubleword, 64 bits)
 * \param Rn   The second source register. Can be H (halfword, 16 bits),
 *             S (singleword, 32 bits) or D (doubleword, 64 bits)
 */
#define INSTR_CREATE_fcmeq_zero(dc, Rd, Rn) \
    instr_create_1dst_2src(dc, OP_fcmeq, Rd, Rn, opnd_create_immed_float(0))

/**
 * Creates a FCMEQ instruction.
 *
 * This macro is used to encode the forms:
 * \verbatim
 *    FCMEQ   <Hd>, <Hn>, <Hm>
 *    FCMEQ   <V><d>, <V><n>, <V><m>
 * \endverbatim
 * \param dc   The void * dcontext used to allocate memory for the #instr_t.
 * \param Rd   The first destination register. Can be H (halfword, 16 bits), S
 *             (singleword, 32 bits) or D (doubleword, 64 bits)
 * \param Rn   The second source register. Can be H (halfword, 16 bits),
 *             S (singleword, 32 bits) or D (doubleword, 64 bits)
 * \param Rm   The third source register. Can be H (halfword, 16 bits), S
 *             (singleword, 32 bits) or D (doubleword, 64 bits)
 */
#define INSTR_CREATE_fcmeq(dc, Rd, Rn, Rm) \
    instr_create_1dst_2src(dc, OP_fcmeq, Rd, Rn, Rm)

/**
 * Creates a FMLAL vector instruction.
 * \param dc      The void * dcontext used to allocate memory for the instr_t.
 * \param Rd      The output register. The instruction also reads this register.
 * \param Rm      The first input register.
 * \param Rn      The second input register.
 */
#define INSTR_CREATE_fmlal_vector(dc, Rd, Rm, Rn) \
    instr_create_1dst_4src(dc, OP_fmlal, Rd, Rd, Rm, Rn, OPND_CREATE_HALF())

/**
 * Creates a FMLAL indexed vector instruction.
 * \param dc      The void * dcontext used to allocate memory for the instr_t.
 * \param Rd      The output register. The instruction also reads this register.
 * \param Rm      The first input register.
 * \param Rn      The second input register.
 * \param index   The first input register's vector element index.
 */
#define INSTR_CREATE_fmlal_vector_idx(dc, Rd, Rm, Rn, index) \
    instr_create_1dst_5src(dc, OP_fmlal, Rd, Rd, Rm, Rn, index, OPND_CREATE_HALF())

/**
 * Creates a FMAX vector instruction.
 * \param dc      The void * dcontext used to allocate memory for the instr_t.
 * \param Rd      The output register.
 * \param Rm      The first input register.
 * \param Rn      The second input register.
 * \param width   The vector element width. Use either OPND_CREATE_HALF(),
 *                OPND_CREATE_SINGLE() or OPND_CREATE_DOUBLE().
 */
#define INSTR_CREATE_fmax_vector(dc, Rd, Rm, Rn, width) \
    instr_create_1dst_3src(dc, OP_fmax, Rd, Rm, Rn, width)

/**
 * Creates a FRECPS vector instruction.
 * \param dc      The void * dcontext used to allocate memory for the instr_t.
 * \param Rd      The output register.
 * \param Rm      The first input register.
 * \param Rn      The second input register.
 * \param width   The vector element width. Use either OPND_CREATE_HALF(),
 *                OPND_CREATE_SINGLE() or OPND_CREATE_DOUBLE().
 */
#define INSTR_CREATE_frecps_vector(dc, Rd, Rm, Rn, width) \
    instr_create_1dst_3src(dc, OP_frecps, Rd, Rm, Rn, width)

/**
 * Creates a AND vector instruction.
 * \param dc      The void * dcontext used to allocate memory for the instr_t.
 * \param Rd      The output register.
 * \param Rm      The first input register.
 * \param Rn      The second input register.
 */
#define INSTR_CREATE_and_vector(dc, Rd, Rm, Rn) \
    instr_create_1dst_2src(dc, OP_and, Rd, Rm, Rn)

/**
 * Creates a BIC vector instruction.
 * \param dc      The void * dcontext used to allocate memory for the instr_t.
 * \param Rd      The output register.
 * \param Rm      The first input register.
 * \param Rn      The second input register.
 */
#define INSTR_CREATE_bic_vector(dc, Rd, Rm, Rn) \
    instr_create_1dst_2src(dc, OP_bic, Rd, Rm, Rn)

/**
 * Creates a FMINNM vector instruction.
 * \param dc      The void * dcontext used to allocate memory for the instr_t.
 * \param Rd      The output register.
 * \param Rm      The first input register.
 * \param Rn      The second input register.
 * \param width   The vector element width. Use either OPND_CREATE_HALF(),
 *                OPND_CREATE_SINGLE() or OPND_CREATE_DOUBLE().
 */
#define INSTR_CREATE_fminnm_vector(dc, Rd, Rm, Rn, width) \
    instr_create_1dst_3src(dc, OP_fminnm, Rd, Rm, Rn, width)

/**
 * Creates a FMLS vector instruction.
 * \param dc      The void * dcontext used to allocate memory for the instr_t.
 * \param Rd      The output register. The instruction also reads this register.
 * \param Rm      The first input register.
 * \param Rn      The second input register.
 * \param width   The vector element width. Use either OPND_CREATE_HALF(),
 *                OPND_CREATE_SINGLE() or OPND_CREATE_DOUBLE().
 */
#define INSTR_CREATE_fmls_vector(dc, Rd, Rm, Rn, width) \
    instr_create_1dst_4src(dc, OP_fmls, Rd, Rd, Rm, Rn, width)

/**
 * Creates a FSUB vector instruction.
 * \param dc      The void * dcontext used to allocate memory for the instr_t.
 * \param Rd      The output register.
 * \param Rm      The first input register.
 * \param Rn      The second input register.
 * \param width   The vector element width. Use either OPND_CREATE_HALF(),
 *                OPND_CREATE_SINGLE() or OPND_CREATE_DOUBLE().
 */
#define INSTR_CREATE_fsub_vector(dc, Rd, Rm, Rn, width) \
    instr_create_1dst_3src(dc, OP_fsub, Rd, Rm, Rn, width)

/**
 * Creates a FMLSL vector instruction.
 * \param dc      The void * dcontext used to allocate memory for the instr_t.
 * \param Rd      The output register. The instruction also reads this register.
 * \param Rm      The first input register.
 * \param Rn      The second input register.
 */
#define INSTR_CREATE_fmlsl_vector(dc, Rd, Rm, Rn) \
    instr_create_1dst_4src(dc, OP_fmlsl, Rd, Rd, Rm, Rn, OPND_CREATE_HALF())
/**
 * Creates a FMLSL indexed vector instruction.
 * \param dc      The void * dcontext used to allocate memory for the instr_t.
 * \param Rd      The output register. The instruction also reads this register.
 * \param Rm      The first input register.
 * \param Rn      The second input register.
 * \param index   The first input register's vector element index.
 */
#define INSTR_CREATE_fmlsl_vector_idx(dc, Rd, Rm, Rn, index) \
    instr_create_1dst_5src(dc, OP_fmlsl, Rd, Rd, Rm, Rn, index, OPND_CREATE_HALF())

/**
 * Creates a FMIN vector instruction.
 * \param dc      The void * dcontext used to allocate memory for the instr_t.
 * \param Rd      The output register.
 * \param Rm      The first input register.
 * \param Rn      The second input register.
 * \param width   The vector element width. Use either OPND_CREATE_HALF(),
 *                OPND_CREATE_SINGLE() or OPND_CREATE_DOUBLE().
 */
#define INSTR_CREATE_fmin_vector(dc, Rd, Rm, Rn, width) \
    instr_create_1dst_3src(dc, OP_fmin, Rd, Rm, Rn, width)

/**
 * Creates a FRSQRTS vector instruction.
 * \param dc      The void * dcontext used to allocate memory for the instr_t.
 * \param Rd      The output register.
 * \param Rm      The first input register.
 * \param Rn      The second input register.
 * \param width   The vector element width. Use either OPND_CREATE_HALF(),
 *                OPND_CREATE_SINGLE() or OPND_CREATE_DOUBLE().
 */
#define INSTR_CREATE_frsqrts_vector(dc, Rd, Rm, Rn, width) \
    instr_create_1dst_3src(dc, OP_frsqrts, Rd, Rm, Rn, width)

/**
 * Creates a ORR vector instruction.
 * \param dc      The void * dcontext used to allocate memory for the instr_t.
 * \param Rd      The output register.
 * \param Rm      The first input register.
 * \param Rn      The second input register.
 */
#define INSTR_CREATE_orr_vector(dc, Rd, Rm, Rn) \
    instr_create_1dst_2src(dc, OP_orr, Rd, Rm, Rn)

/**
 * Creates a ORN vector instruction.
 * \param dc      The void * dcontext used to allocate memory for the instr_t.
 * \param Rd      The output register.
 * \param Rm      The first input register.
 * \param Rn      The second input register.
 */
#define INSTR_CREATE_orn_vector(dc, Rd, Rm, Rn) \
    instr_create_1dst_2src(dc, OP_orn, Rd, Rm, Rn)

/**
 * Creates a UHADD vector instruction.
 * \param dc      The void * dcontext used to allocate memory for the instr_t.
 * \param Rd      The output register.
 * \param Rm      The first input register.
 * \param Rn      The second input register.
 * \param width   The vector element width. Use either OPND_CREATE_BYTE(),
 *                OPND_CREATE_HALF() or OPND_CREATE_SINGLE().
 */
#define INSTR_CREATE_uhadd_vector(dc, Rd, Rm, Rn, width) \
    instr_create_1dst_3src(dc, OP_uhadd, Rd, Rm, Rn, width)

/**
 * Creates a UQADD vector instruction.
 * \param dc      The void * dcontext used to allocate memory for the instr_t.
 * \param Rd      The output register.
 * \param Rm      The first input register.
 * \param Rn      The second input register.
 * \param width   The vector element width. Use either OPND_CREATE_BYTE(),
 *                OPND_CREATE_HALF(), OPND_CREATE_SINGLE() or OPND_CREATE_DOUBLE().
 */
#define INSTR_CREATE_uqadd_vector(dc, Rd, Rm, Rn, width) \
    instr_create_1dst_3src(dc, OP_uqadd, Rd, Rm, Rn, width)

/**
 * Creates a URHADD vector instruction.
 * \param dc      The void * dcontext used to allocate memory for the instr_t.
 * \param Rd      The output register.
 * \param Rm      The first input register.
 * \param Rn      The second input register.
 * \param width   The vector element width. Use either OPND_CREATE_BYTE(),
 *                OPND_CREATE_HALF() or OPND_CREATE_SINGLE().
 */
#define INSTR_CREATE_urhadd_vector(dc, Rd, Rm, Rn, width) \
    instr_create_1dst_3src(dc, OP_urhadd, Rd, Rm, Rn, width)

/**
 * Creates a UHSUB vector instruction.
 * \param dc      The void * dcontext used to allocate memory for the instr_t.
 * \param Rd      The output register.
 * \param Rm      The first input register.
 * \param Rn      The second input register.
 * \param width   The vector element width. Use either OPND_CREATE_BYTE(),
 *                OPND_CREATE_HALF() or OPND_CREATE_SINGLE().
 */
#define INSTR_CREATE_uhsub_vector(dc, Rd, Rm, Rn, width) \
    instr_create_1dst_3src(dc, OP_uhsub, Rd, Rm, Rn, width)

/**
 * Creates a UQSUB vector instruction.
 * \param dc      The void * dcontext used to allocate memory for the instr_t.
 * \param Rd      The output register.
 * \param Rm      The first input register.
 * \param Rn      The second input register.
 * \param width   The vector element width. Use either OPND_CREATE_BYTE(),
 *                OPND_CREATE_HALF(), OPND_CREATE_SINGLE() or OPND_CREATE_DOUBLE().
 */
#define INSTR_CREATE_uqsub_vector(dc, Rd, Rm, Rn, width) \
    instr_create_1dst_3src(dc, OP_uqsub, Rd, Rm, Rn, width)

/**
 * Creates a CMHI vector instruction.
 * \param dc      The void * dcontext used to allocate memory for the instr_t.
 * \param Rd      The output register.
 * \param Rm      The first input register.
 * \param Rn      The second input register.
 * \param width   The vector element width. Use either OPND_CREATE_BYTE(),
 *                OPND_CREATE_HALF(), OPND_CREATE_SINGLE() or OPND_CREATE_DOUBLE().
 */
#define INSTR_CREATE_cmhi_vector(dc, Rd, Rm, Rn, width) \
    instr_create_1dst_3src(dc, OP_cmhi, Rd, Rm, Rn, width)

/**
 * Creates a CMHS vector instruction.
 * \param dc      The void * dcontext used to allocate memory for the instr_t.
 * \param Rd      The output register.
 * \param Rm      The first input register.
 * \param Rn      The second input register.
 * \param width   The vector element width. Use either OPND_CREATE_BYTE(),
 *                OPND_CREATE_HALF(), OPND_CREATE_SINGLE() or OPND_CREATE_DOUBLE().
 */
#define INSTR_CREATE_cmhs_vector(dc, Rd, Rm, Rn, width) \
    instr_create_1dst_3src(dc, OP_cmhs, Rd, Rm, Rn, width)

/**
 * Creates a USHL vector instruction.
 * \param dc      The void * dcontext used to allocate memory for the instr_t.
 * \param Rd      The output register.
 * \param Rm      The first input register.
 * \param Rn      The second input register.
 * \param width   The vector element width. Use either OPND_CREATE_BYTE(),
 *                OPND_CREATE_HALF(), OPND_CREATE_SINGLE() or OPND_CREATE_DOUBLE().
 */
#define INSTR_CREATE_ushl_vector(dc, Rd, Rm, Rn, width) \
    instr_create_1dst_3src(dc, OP_ushl, Rd, Rm, Rn, width)

/**
 * Creates a UQSHL vector instruction.
 * \param dc      The void * dcontext used to allocate memory for the instr_t.
 * \param Rd      The output register.
 * \param Rm      The first input register.
 * \param Rn      The second input register.
 * \param width   The vector element width. Use either OPND_CREATE_BYTE(),
 *                OPND_CREATE_HALF(), OPND_CREATE_SINGLE() or OPND_CREATE_DOUBLE().
 */
#define INSTR_CREATE_uqshl_vector(dc, Rd, Rm, Rn, width) \
    instr_create_1dst_3src(dc, OP_uqshl, Rd, Rm, Rn, width)

/**
 * Creates a URSHL vector instruction.
 * \param dc      The void * dcontext used to allocate memory for the instr_t.
 * \param Rd      The output register.
 * \param Rm      The first input register.
 * \param Rn      The second input register.
 * \param width   The vector element width. Use either OPND_CREATE_BYTE(),
 *                OPND_CREATE_HALF(), OPND_CREATE_SINGLE() or OPND_CREATE_DOUBLE().
 */
#define INSTR_CREATE_urshl_vector(dc, Rd, Rm, Rn, width) \
    instr_create_1dst_3src(dc, OP_urshl, Rd, Rm, Rn, width)

/**
 * Creates a UQRSHL vector instruction.
 * \param dc      The void * dcontext used to allocate memory for the instr_t.
 * \param Rd      The output register.
 * \param Rm      The first input register.
 * \param Rn      The second input register.
 * \param width   The vector element width. Use either OPND_CREATE_BYTE(),
 *                OPND_CREATE_HALF(), OPND_CREATE_SINGLE() or OPND_CREATE_DOUBLE().
 */
#define INSTR_CREATE_uqrshl_vector(dc, Rd, Rm, Rn, width) \
    instr_create_1dst_3src(dc, OP_uqrshl, Rd, Rm, Rn, width)

/**
 * Creates a UMAX vector instruction.
 * \param dc      The void * dcontext used to allocate memory for the instr_t.
 * \param Rd      The output register.
 * \param Rm      The first input register.
 * \param Rn      The second input register.
 * \param width   The vector element width. Use either OPND_CREATE_BYTE(),
 *                OPND_CREATE_HALF() or OPND_CREATE_SINGLE().
 */
#define INSTR_CREATE_umax_vector(dc, Rd, Rm, Rn, width) \
    instr_create_1dst_3src(dc, OP_umax, Rd, Rm, Rn, width)

/**
 * Creates a UMIN vector instruction.
 * \param dc      The void * dcontext used to allocate memory for the instr_t.
 * \param Rd      The output register.
 * \param Rm      The first input register.
 * \param Rn      The second input register.
 * \param width   The vector element width. Use either OPND_CREATE_BYTE(),
 *                OPND_CREATE_HALF() or OPND_CREATE_SINGLE().
 */
#define INSTR_CREATE_umin_vector(dc, Rd, Rm, Rn, width) \
    instr_create_1dst_3src(dc, OP_umin, Rd, Rm, Rn, width)

/**
 * Creates a UABD vector instruction.
 * \param dc      The void * dcontext used to allocate memory for the instr_t.
 * \param Rd      The output register.
 * \param Rm      The first input register.
 * \param Rn      The second input register.
 * \param width   The vector element width. Use either OPND_CREATE_BYTE(),
 *                OPND_CREATE_HALF() or OPND_CREATE_SINGLE().
 */
#define INSTR_CREATE_uabd_vector(dc, Rd, Rm, Rn, width) \
    instr_create_1dst_3src(dc, OP_uabd, Rd, Rm, Rn, width)

/**
 * Creates a UABA vector instruction.
 * \param dc      The void * dcontext used to allocate memory for the instr_t.
 * \param Rd      The output register.
 * \param Rm      The first input register.
 * \param Rn      The second input register.
 * \param width   The vector element width. Use either OPND_CREATE_BYTE(),
 *                OPND_CREATE_HALF() or OPND_CREATE_SINGLE().
 */
#define INSTR_CREATE_uaba_vector(dc, Rd, Rm, Rn, width) \
    instr_create_1dst_3src(dc, OP_uaba, Rd, Rm, Rn, width)

/**
 * Creates a SUB vector instruction.
 * \param dc      The void * dcontext used to allocate memory for the instr_t.
 * \param Rd      The output register.
 * \param Rm      The first input register.
 * \param Rn      The second input register.
 * \param width   The vector element width. Use either OPND_CREATE_BYTE(),
 *                OPND_CREATE_HALF(), OPND_CREATE_SINGLE() or OPND_CREATE_DOUBLE().
 */
#define INSTR_CREATE_sub_vector(dc, Rd, Rm, Rn, width) \
    instr_create_1dst_3src(dc, OP_sub, Rd, Rm, Rn, width)

/**
 * Creates a CMEQ vector instruction.
 * \param dc      The void * dcontext used to allocate memory for the instr_t.
 * \param Rd      The output register.
 * \param Rm      The first input register.
 * \param Rn      The second input register.
 * \param width   The vector element width. Use either OPND_CREATE_BYTE(),
 *                OPND_CREATE_HALF(), OPND_CREATE_SINGLE() or OPND_CREATE_DOUBLE().
 */
#define INSTR_CREATE_cmeq_vector(dc, Rd, Rm, Rn, width) \
    instr_create_1dst_3src(dc, OP_cmeq, Rd, Rm, Rn, width)

/**
 * Creates a MLS vector instruction.
 * \param dc      The void * dcontext used to allocate memory for the instr_t.
 * \param Rd      The output register. The instruction also reads this register.
 * \param Rm      The first input register.
 * \param Rn      The second input register.
 * \param width   The vector element width. Use either OPND_CREATE_BYTE(),
 *                OPND_CREATE_HALF() or OPND_CREATE_SINGLE().
 */
#define INSTR_CREATE_mls_vector(dc, Rd, Rm, Rn, width) \
    instr_create_1dst_4src(dc, OP_mls, Rd, Rd, Rm, Rn, width)

/**
 * Creates a PMUL vector instruction.
 * \param dc      The void * dcontext used to allocate memory for the instr_t.
 * \param Rd      The output register.
 * \param Rm      The first input register.
 * \param Rn      The second input register.
 * \param width   The vector element width. Use OPND_CREATE_BYTE().
 */
#define INSTR_CREATE_pmul_vector(dc, Rd, Rm, Rn, width) \
    instr_create_1dst_3src(dc, OP_pmul, Rd, Rm, Rn, width)

/**
 * Creates a UMAXP vector instruction.
 * \param dc      The void * dcontext used to allocate memory for the instr_t.
 * \param Rd      The output register.
 * \param Rm      The first input register.
 * \param Rn      The second input register.
 * \param width   The vector element width. Use either OPND_CREATE_BYTE(),
 *                OPND_CREATE_HALF() or OPND_CREATE_SINGLE().
 */
#define INSTR_CREATE_umaxp_vector(dc, Rd, Rm, Rn, width) \
    instr_create_1dst_3src(dc, OP_umaxp, Rd, Rm, Rn, width)

/**
 * Creates a UMINP vector instruction.
 * \param dc      The void * dcontext used to allocate memory for the instr_t.
 * \param Rd      The output register.
 * \param Rm      The first input register.
 * \param Rn      The second input register.
 * \param width   The vector element width. Use either OPND_CREATE_BYTE(),
 *                OPND_CREATE_HALF() or OPND_CREATE_SINGLE().
 */
#define INSTR_CREATE_uminp_vector(dc, Rd, Rm, Rn, width) \
    instr_create_1dst_3src(dc, OP_uminp, Rd, Rm, Rn, width)

/**
 * Creates a SQRDMULH vector instruction.
 * \param dc      The void * dcontext used to allocate memory for the instr_t.
 * \param Rd      The output register.
 * \param Rm      The first input register.
 * \param Rn      The second input register.
 * \param width   The vector element width. Use either OPND_CREATE_HALF() or
 *                OPND_CREATE_SINGLE().
 */
#define INSTR_CREATE_sqrdmulh_vector(dc, Rd, Rm, Rn, width) \
    instr_create_1dst_3src(dc, OP_sqrdmulh, Rd, Rm, Rn, width)

/**
 * Creates a SQRDMLSH scalar instruction.
 * \param dc      The void * dcontext used to allocate memory for the instr_t.
 * \param Rd      The output register.
 * \param Rm      The first input register.
 * \param Rn      The second input register.
 */
#define INSTR_CREATE_sqrdmlsh_scalar(dc, Rd, Rm, Rn) \
    instr_create_1dst_3src(dc, OP_sqrdmlsh, Rd, Rd, Rm, Rn)

/**
 * Creates a SQRDMLSH scalar indexed instruction.
 * \param dc      The void * dcontext used to allocate memory for the instr_t.
 * \param Rd      The output register.
 * \param Rm      The first input register.
 * \param Rn      The second input register.
 * \param index   The first input register's vector element index.
 * \param elsz    The vector element size. Use either OPND_CREATE_HALF() or
 *                OPND_CREATE_SINGLE().
 */
#define INSTR_CREATE_sqrdmlsh_scalar_idx(dc, Rd, Rm, Rn, index, elsz) \
    instr_create_1dst_5src(dc, OP_sqrdmlsh, Rd, Rd, Rm, Rn, index, elsz)

/**
 * Creates a SQRDMLSH vector instruction.
 * \param dc      The void * dcontext used to allocate memory for the instr_t.
 * \param Rd      The output register.
 * \param Rm      The first input register.
 * \param Rn      The second input register.
 * \param elsz    The vector element size. Use either OPND_CREATE_HALF() or
 *                OPND_CREATE_SINGLE().
 */
#define INSTR_CREATE_sqrdmlsh_vector(dc, Rd, Rm, Rn, elsz) \
    instr_create_1dst_4src(dc, OP_sqrdmlsh, Rd, Rd, Rm, Rn, elsz)

/**
 * Creates a SQRDMLSH vector indexed instruction.
 * \param dc      The void * dcontext used to allocate memory for the instr_t.
 * \param Rd      The output register.
 * \param Rm      The first input register.
 * \param Rn      The second input register.
 * \param index   The first input register's vector element index.
 * \param elsz    The vector element size. Use either OPND_CREATE_HALF() or
 *                OPND_CREATE_SINGLE().
 */
#define INSTR_CREATE_sqrdmlsh_vector_idx(dc, Rd, Rm, Rn, index, elsz) \
    instr_create_1dst_5src(dc, OP_sqrdmlsh, Rd, Rd, Rm, Rn, index, elsz)

/**
 * Creates a FMLAL2 vector instruction.
 * \param dc      The void * dcontext used to allocate memory for the instr_t.
 * \param Rd      The output register. The instruction also reads this register.
 * \param Rm      The first input register.
 * \param Rn      The second input register.
 */
#define INSTR_CREATE_fmlal2_vector(dc, Rd, Rm, Rn) \
    instr_create_1dst_4src(dc, OP_fmlal2, Rd, Rd, Rm, Rn, OPND_CREATE_HALF())

/**
 * Creates a FMLAL2 indexed vector instruction.
 * \param dc      The void * dcontext used to allocate memory for the instr_t.
 * \param Rd      The output register. The instruction also reads this register.
 * \param Rm      The first input register.
 * \param Rn      The second input register.
 * \param index   The first input register's vector element index.
 */
#define INSTR_CREATE_fmlal2_vector_idx(dc, Rd, Rm, Rn, index) \
    instr_create_1dst_5src(dc, OP_fmlal2, Rd, Rd, Rm, Rn, index, OPND_CREATE_HALF())

/**
 * Creates a FADDP instruction.
 *
 * This macro is used to encode the forms:
 * \verbatim
 *    FADDP   <Hd>.<Ts>, <Hn>.<Ts>, <Hm>.<Ts>
 *    FADDP   <Dd>.<Ts>, <Dn>.<Ts>, <Dm>.<Ts>
 * \endverbatim
 * \param dc   The void * dcontext used to allocate memory for the #instr_t.
 * \param Rd   The first destination vector register. Can be D (doubleword, 64 bits) or
 *             Q (quadword, 128 bits)
 * \param Rn   The second source vector register. Can be D (doubleword, 64 bits) or
 *             Q (quadword, 128 bits)
 * \param Rm   The third source vector register. Can be D (doubleword, 64 bits) or
 *             Q (quadword, 128 bits)
 * \param Rm_elsz   The element size for Rm. Can be OPND_CREATE_HALF(),
 *                  OPND_CREATE_SINGLE() or OPND_CREATE_DOUBLE()
 */
#define INSTR_CREATE_faddp_vector(dc, Rd, Rn, Rm, Rm_elsz) \
    instr_create_1dst_3src(dc, OP_faddp, Rd, Rn, Rm, Rm_elsz)

/**
 * Creates a FADDP instruction.
 *
 * This macro is used to encode the forms:
 * \verbatim
 *    FADDP   <Hd>, <Hn>.2H
 *    FADDP   <V><d>, <Sn>.<Ts>
 * \endverbatim
 * \param dc   The void * dcontext used to allocate memory for the #instr_t.
 * \param Rd   The first destination register. Can be H (halfword, 16 bits),
 *             S (singleword, 32 bits) or D (doubleword, 64 bits)
 * \param Rn   The second source vector register. Can be S (singleword, 32 bits),
 *             D (doubleword, 64 bits) or Q (quadword, 128 bits)
 * \param Rn_elsz   The element size for Rn. Can be OPND_CREATE_HALF(),
 *                  OPND_CREATE_SINGLE() or OPND_CREATE_DOUBLE()
 */
#define INSTR_CREATE_faddp_scalar(dc, Rd, Rn, Rn_elsz) \
    instr_create_1dst_2src(dc, OP_faddp, Rd, Rn, Rn_elsz)

/**
 * Creates a FMUL vector instruction.
 * \param dc      The void * dcontext used to allocate memory for the instr_t.
 * \param Rd      The output register.
 * \param Rm      The first input register.
 * \param Rn      The second input register.
 * \param width   The vector element width. Use either OPND_CREATE_HALF(),
 *                OPND_CREATE_SINGLE() or OPND_CREATE_DOUBLE().
 */
#define INSTR_CREATE_fmul_vector(dc, Rd, Rm, Rn, width) \
    instr_create_1dst_3src(dc, OP_fmul, Rd, Rm, Rn, width)

/**
 * Creates a FCMGE vector instruction.
 * \param dc      The void * dcontext used to allocate memory for the instr_t.
 * \param Rd      The output register.
 * \param Rm      The first input register.
 * \param Rn      The second input register.
 * \param width   The vector element width. Use either OPND_CREATE_HALF(),
 *                OPND_CREATE_SINGLE() or OPND_CREATE_DOUBLE().
 */
#define INSTR_CREATE_fcmge_vector(dc, Rd, Rm, Rn, width) \
    instr_create_1dst_3src(dc, OP_fcmge, Rd, Rm, Rn, width)

/**
 * Creates a FMAXNMP instruction.
 *
 * This macro is used to encode the forms:
 * \verbatim
 *    FMAXNMP <Hd>.<Ts>, <Hn>.<Ts>, <Hm>.<Ts>
 *    FMAXNMP <Dd>.<Ts>, <Dn>.<Ts>, <Dm>.<Ts>
 * \endverbatim
 * \param dc   The void * dcontext used to allocate memory for the #instr_t.
 * \param Rd   The first destination vector register. Can be
 *             D (doubleword, 64 bits) or Q (quadword, 128 bits)
 * \param Rn   The second source vector register. Can be
 *             D (doubleword, 64 bits) or Q (quadword, 128 bits)
 * \param Rm   The third source vector register. Can be
 *             D (doubleword, 64 bits) or Q (quadword, 128 bits)
 * \param Rm_elsz   The element size for Rm. Can be OPND_CREATE_HALF(),
 *                  OPND_CREATE_SINGLE() or OPND_CREATE_DOUBLE()
 */
#define INSTR_CREATE_fmaxnmp_vector(dc, Rd, Rn, Rm, Rm_elsz) \
    instr_create_1dst_3src(dc, OP_fmaxnmp, Rd, Rn, Rm, Rm_elsz)

/**
 * Creates a FMAXNMP instruction.
 *
 * This macro is used to encode the forms:
 * \verbatim
 *    FMAXNMP <Hd>, <Hn>.2H
 *    FMAXNMP <V><d>, <Sn>.<Ts>
 * \endverbatim
 * \param dc   The void * dcontext used to allocate memory for the #instr_t.
 * \param Rd   The first destination register. Can be H (halfword, 16 bits),
 *             S (singleword, 32 bits) or D (doubleword, 64 bits)
 * \param Rn   The second source vector register. Can be
 *             S (singleword, 32 bits), D (doubleword, 64 bits) or Q (quadword, 128 bits)
 * \param Rn_elsz   The element size for Rn. Can be OPND_CREATE_HALF(),
 *                  OPND_CREATE_SINGLE() or OPND_CREATE_DOUBLE()
 */
#define INSTR_CREATE_fmaxnmp_scalar(dc, Rd, Rn, Rn_elsz) \
    instr_create_1dst_2src(dc, OP_fmaxnmp, Rd, Rn, Rn_elsz)

/**
 * Creates a FMAXP instruction.
 *
 * This macro is used to encode the forms:
 * \verbatim
 *    FMAXP   <Hd>.<Ts>, <Hn>.<Ts>, <Hm>.<Ts>
 *    FMAXP   <Dd>.<Ts>, <Dn>.<Ts>, <Dm>.<Ts>
 * \endverbatim
 * \param dc   The void * dcontext used to allocate memory for the #instr_t.
 * \param Rd   The first destination vector register. Can be
 *             D (doubleword, 64 bits) or Q (quadword, 128 bits)
 * \param Rn   The second source vector register. Can be
 *             D (doubleword, 64 bits) or Q (quadword, 128 bits)
 * \param Rm   The third source vector register. Can be
 *             D (doubleword, 64 bits) or Q (quadword, 128 bits)
 * \param Rm_elsz   The element size for Rm. Can be OPND_CREATE_HALF(),
 *                  OPND_CREATE_SINGLE() or OPND_CREATE_DOUBLE()
 */
#define INSTR_CREATE_fmaxp_vector(dc, Rd, Rn, Rm, Rm_elsz) \
    instr_create_1dst_3src(dc, OP_fmaxp, Rd, Rn, Rm, Rm_elsz)

/**
 * Creates a FMAXP instruction.
 *
 * This macro is used to encode the forms:
 * \verbatim
 *    FMAXP   <Hd>, <Hn>.2H
 *    FMAXP   <V><d>, <Sn>.<Ts>
 * \endverbatim
 * \param dc   The void * dcontext used to allocate memory for the #instr_t.
 * \param Rd   The first destination register. Can be H (halfword, 16 bits),
 *             S (singleword, 32 bits) or D (doubleword, 64 bits)
 * \param Rn   The second source vector register. Can be S (singleword, 32 bits),
 *             D (doubleword, 64 bits) or Q (quadword, 128 bits)
 * \param Rn_elsz   The element size for Rn. Can be OPND_CREATE_HALF(),
 *                  OPND_CREATE_SINGLE() or OPND_CREATE_DOUBLE()
 */
#define INSTR_CREATE_fmaxp_scalar(dc, Rd, Rn, Rn_elsz) \
    instr_create_1dst_2src(dc, OP_fmaxp, Rd, Rn, Rn_elsz)

/**
 * Creates a FACGE vector instruction.
 *
 * This macro is used to encode the forms:
 * \verbatim
 *    FACGE   <Hd>.<Ts>, <Hn>.<Ts>, <Hm>.<Ts>
 *    FACGE   <Dd>.<Ts>, <Dn>.<Ts>, <Dm>.<Ts>
 * \endverbatim
 * \param dc   The void * dcontext used to allocate memory for the #instr_t.
 * \param Rd   The first destination vector register. Can be
 *             D (doubleword, 64 bits) or Q (quadword, 128 bits)
 * \param Rn   The second source vector register. Can be D (doubleword, 64 bits) or
 *             Q (quadword, 128 bits)
 * \param Rm   The third source vector register. Can be D (doubleword, 64 bits) or
 *             Q (quadword, 128 bits)
 * \param Rm_elsz   The element size for Rm. Can be OPND_CREATE_HALF(),
 *                  OPND_CREATE_SINGLE() or OPND_CREATE_DOUBLE()
 */
#define INSTR_CREATE_facge_vector(dc, Rd, Rn, Rm, Rm_elsz) \
    instr_create_1dst_3src(dc, OP_facge, Rd, Rn, Rm, Rm_elsz)

/**
 * Creates a FACGE instruction.
 *
 * This macro is used to encode the forms:
 * \verbatim
 *    FACGE   <Hd>, <Hn>, <Hm>
 *    FACGE   <V><d>, <V><n>, <V><m>
 * \endverbatim
 * \param dc   The void * dcontext used to allocate memory for the #instr_t.
 * \param Rd   The first destination register. Can be H (halfword, 16 bits),
 *             S (singleword, 32 bits) or D (doubleword, 64 bits)
 * \param Rn   The second source register. Can be H (halfword, 16 bits),
 *             S (singleword, 32 bits) or D (doubleword, 64 bits)
 * \param Rm   The third source register. Can be H (halfword, 16 bits),
 *             S (singleword, 32 bits) or D (doubleword, 64 bits)
 */
#define INSTR_CREATE_facge(dc, Rd, Rn, Rm) \
    instr_create_1dst_2src(dc, OP_facge, Rd, Rn, Rm)

/**
 * Creates a FCMLE instruction.
 *
 * This macro is used to encode the forms:
 * \verbatim
 *    FCMLE   <Hd>.<Ts>, <Hn>.<Ts>, #0
 *    FCMLE   <Dd>.<Ts>, <Dn>.<Ts>, #0
 * \endverbatim
 * \param dc   The void * dcontext used to allocate memory for the #instr_t.
 * \param Rd   The first destination vector register. Can be
 *             D (doubleword, 64 bits) or Q (quadword, 128 bits)
 * \param Rn   The second source vector register. Can be
 *             D (doubleword, 64 bits) or Q (quadword, 128 bits)
 * \param Rn_elsz   The element size for Rn. Can be OPND_CREATE_HALF(),
 *             OPND_CREATE_SINGLE() or OPND_CREATE_DOUBLE()
 */
#define INSTR_CREATE_fcmle_vector_zero(dc, Rd, Rn, Rn_elsz) \
    instr_create_1dst_3src(dc, OP_fcmle, Rd, Rn, opnd_create_immed_float(0.0), Rn_elsz)

/**
 * Creates a FCMLE instruction.
 *
 * This macro is used to encode the forms:
 * \verbatim
 *    FCMLE   <Hd>, <Hn>, #0
 *    FCMLE   <V><d>, <V><n>, #0
 * \endverbatim
 * \param dc   The void * dcontext used to allocate memory for the #instr_t.
 * \param Rd   The first destination register. Can be H (halfword, 16 bits),
 *             S (singleword, 32 bits) or D (doubleword, 64 bits)
 * \param Rn   The second source register. Can be H (halfword, 16 bits),
 *             S (singleword, 32 bits) or D (doubleword, 64 bits)
 */
#define INSTR_CREATE_fcmle_zero(dc, Rd, Rn) \
    instr_create_1dst_2src(dc, OP_fcmle, Rd, Rn, opnd_create_immed_float(0.0))

/**
 * Creates a FCMLT instruction.
 *
 * This macro is used to encode the forms:
 * \verbatim
 *    FCMLT   <Hd>.<Ts>, <Hn>.<Ts>, #0
 *    FCMLT   <Dd>.<Ts>, <Dn>.<Ts>, #0
 * \endverbatim
 * \param dc   The void * dcontext used to allocate memory for the #instr_t.
 * \param Rd   The first destination vector register. Can be
 *             D (doubleword, 64 bits) or Q (quadword, 128 bits)
 * \param Rn   The second source vector register. Can be
 *             D (doubleword, 64 bits) or Q (quadword, 128 bits)
 * \param Rn_elsz   The element size for Rn. Can be OPND_CREATE_HALF(),
 *             OPND_CREATE_SINGLE() or OPND_CREATE_DOUBLE()
 */
#define INSTR_CREATE_fcmlt_vector_zero(dc, Rd, Rn, Rn_elsz) \
    instr_create_1dst_3src(dc, OP_fcmlt, Rd, Rn, opnd_create_immed_float(0.0), Rn_elsz)

/**
 * Creates a FCMLT instruction.
 *
 * This macro is used to encode the forms:
 * \verbatim
 *    FCMLT   <Hd>, <Hn>, #0
 *    FCMLT   <V><d>, <V><n>, #0
 * \endverbatim
 * \param dc   The void * dcontext used to allocate memory for the #instr_t.
 * \param Rd   The first destination register. Can be H (halfword, 16 bits),
 *             S (singleword, 32 bits) or D (doubleword, 64 bits)
 * \param Rn   The second source register. Can be H (halfword, 16 bits),
 *             S (singleword, 32 bits) or D (doubleword, 64 bits)
 */
#define INSTR_CREATE_fcmlt_zero(dc, Rd, Rn) \
    instr_create_1dst_2src(dc, OP_fcmlt, Rd, Rn, opnd_create_immed_float(0.0))

/**
 * Creates a FDIV vector instruction.
 * \param dc      The void * dcontext used to allocate memory for the instr_t.
 * \param Rd      The output register.
 * \param Rm      The first input register.
 * \param Rn      The second input register.
 * \param width   The vector element width. Use either OPND_CREATE_HALF(),
 *                OPND_CREATE_SINGLE() or OPND_CREATE_DOUBLE().
 */
#define INSTR_CREATE_fdiv_vector(dc, Rd, Rm, Rn, width) \
    instr_create_1dst_3src(dc, OP_fdiv, Rd, Rm, Rn, width)

/**
 * Creates a EOR vector instruction.
 * \param dc      The void * dcontext used to allocate memory for the instr_t.
 * \param Rd      The output register.
 * \param Rm      The first input register.
 * \param Rn      The second input register.
 */
#define INSTR_CREATE_eor_vector(dc, Rd, Rm, Rn) \
    instr_create_1dst_2src(dc, OP_eor, Rd, Rm, Rn)

/**
 * Creates a BSL vector instruction.
 * \param dc      The void * dcontext used to allocate memory for the instr_t.
 * \param Rd      The output register.
 * \param Rm      The first input register.
 * \param Rn      The second input register.
 */
#define INSTR_CREATE_bsl_vector(dc, Rd, Rm, Rn) \
    instr_create_1dst_2src(dc, OP_bsl, Rd, Rm, Rn)

/**
 * Creates a FMINNMP instruction.
 *
 * This macro is used to encode the forms:
 * \verbatim
 *    FMINNMP <Hd>.<Ts>, <Hn>.<Ts>, <Hm>.<Ts>
 *    FMINNMP <Dd>.<Ts>, <Dn>.<Ts>, <Dm>.<Ts>
 * \endverbatim
 * \param dc   The void * dcontext used to allocate memory for the #instr_t.
 * \param Rd   The first destination vector register. Can be
 *             D (doubleword, 64 bits) or Q (quadword, 128 bits)
 * \param Rn   The second source vector register. Can be
 *             D (doubleword, 64 bits) or Q (quadword, 128 bits)
 * \param Rm   The third source vector register. Can be
 *             D (doubleword, 64 bits) or Q (quadword, 128 bits)
 * \param Rm_elsz   The element size for Rm. Can be OPND_CREATE_HALF(),
 *                  OPND_CREATE_SINGLE() or OPND_CREATE_DOUBLE()
 */
#define INSTR_CREATE_fminnmp_vector(dc, Rd, Rn, Rm, Rm_elsz) \
    instr_create_1dst_3src(dc, OP_fminnmp, Rd, Rn, Rm, Rm_elsz)

/**
 * Creates a FMINNMP instruction.
 *
 * This macro is used to encode the forms:
 * \verbatim
 *    FMINNMP <Hd>, <Hn>.2H
 *    FMINNMP <V><d>, <Sn>.<Ts>
 * \endverbatim
 * \param dc   The void * dcontext used to allocate memory for the #instr_t.
 * \param Rd   The first destination register. Can be H (halfword, 16 bits),
 *             S (singleword, 32 bits) or D (doubleword, 64 bits)
 * \param Rn   The second source vector register. Can be S (singleword, 32 bits),
 *             D (doubleword, 64 bits) or Q (quadword, 128 bits)
 * \param Rn_elsz   The element size for Rn. Can be OPND_CREATE_HALF(),
 *                  OPND_CREATE_SINGLE() or OPND_CREATE_DOUBLE()
 */
#define INSTR_CREATE_fminnmp_scalar(dc, Rd, Rn, Rn_elsz) \
    instr_create_1dst_2src(dc, OP_fminnmp, Rd, Rn, Rn_elsz)

/**
 * Creates a FMINNMV instruction.
 *
 * This macro is used to encode the forms:
 * \verbatim
 *    FMINNMV <Hd>, <Hn>.<Ts>
 *    FMINNMV <Sd>, <Sn>.4S
 * \endverbatim
 * \param dc   The void * dcontext used to allocate memory for the #instr_t.
 * \param Rd   The first destination register. Can be H (halfword, 16 bits) or
 *             S (singleword, 32 bits)
 * \param Rn   The second source vector register. Can be D (doubleword, 64 bits) or
 *             Q (quadword, 128 bits)
 * \param Rn_elsz   The element size for Rn. Can be OPND_CREATE_HALF() or
 *                  OPND_CREATE_SINGLE()
 */
#define INSTR_CREATE_fminnmv_vector(dc, Rd, Rn, Rn_elsz) \
    instr_create_1dst_2src(dc, OP_fminnmv, Rd, Rn, Rn_elsz)

/**
 * Creates a FMLSL2 vector instruction.
 * \param dc      The void * dcontext used to allocate memory for the instr_t.
 * \param Rd      The output register. The instruction also reads this register.
 * \param Rm      The first input register.
 * \param Rn      The second input register.
 */
#define INSTR_CREATE_fmlsl2_vector(dc, Rd, Rm, Rn) \
    instr_create_1dst_4src(dc, OP_fmlsl2, Rd, Rd, Rm, Rn, OPND_CREATE_HALF())
/**
 * Creates a FMLSL2 indexed vector instruction.
 * \param dc      The void * dcontext used to allocate memory for the instr_t.
 * \param Rd      The output register. The instruction also reads this register.
 * \param Rm      The first input register.
 * \param Rn      The second input register.
 * \param index   The first input register's vector element index.
 */
#define INSTR_CREATE_fmlsl2_vector_idx(dc, Rd, Rm, Rn, index) \
    instr_create_1dst_5src(dc, OP_fmlsl2, Rd, Rd, Rm, Rn, index, OPND_CREATE_HALF())

/**
 * Creates a FABD vector instruction.
 * \param dc      The void * dcontext used to allocate memory for the instr_t.
 * \param Rd      The output register.
 * \param Rm      The first input register.
 * \param Rn      The second input register.
 * \param width   The vector element width. Use either OPND_CREATE_HALF(),
 *                OPND_CREATE_SINGLE() or OPND_CREATE_DOUBLE().
 */
#define INSTR_CREATE_fabd_vector(dc, Rd, Rm, Rn, width) \
    instr_create_1dst_3src(dc, OP_fabd, Rd, Rm, Rn, width)

/**
 * Creates a FACGT vector instruction.
 *
 * This macro is used to encode the forms:
 * \verbatim
 *    FACGT   <Hd>.<Ts>, <Hn>.<Ts>, <Hm>.<Ts>
 *    FACGT   <Dd>.<Ts>, <Dn>.<Ts>, <Dm>.<Ts>
 * \endverbatim
 * \param dc   The void * dcontext used to allocate memory for the #instr_t.
 * \param Rd   The first destination vector register. Can be
 *             D (doubleword, 64 bits) or Q (quadword, 128 bits)
 * \param Rn   The second source vector register. Can be D (doubleword, 64 bits) or
 *             Q (quadword, 128 bits)
 * \param Rm   The third source vector register. Can be D (doubleword, 64 bits) or
 *             Q (quadword, 128 bits)
 * \param Rm_elsz   The element size for Rm. Can be OPND_CREATE_HALF(),
 *                  OPND_CREATE_SINGLE() or OPND_CREATE_DOUBLE()
 */
#define INSTR_CREATE_facgt_vector(dc, Rd, Rn, Rm, Rm_elsz) \
    instr_create_1dst_3src(dc, OP_facgt, Rd, Rn, Rm, Rm_elsz)

/**
 * Creates a FACGT instruction.
 *
 * This macro is used to encode the forms:
 * \verbatim
 *    FACGT   <Hd>, <Hn>, <Hm>
 *    FACGT   <V><d>, <V><n>, <V><m>
 * \endverbatim
 * \param dc   The void * dcontext used to allocate memory for the #instr_t.
 * \param Rd   The first destination register. Can be H (halfword, 16 bits),
 *             S (singleword, 32 bits) or D (doubleword, 64 bits)
 * \param Rn   The second source register. Can be H (halfword, 16 bits),
 *             S (singleword, 32 bits) or D (doubleword, 64 bits)
 * \param Rm   The third source register. Can be H (halfword, 16 bits),
 *             S (singleword, 32 bits) or D (doubleword, 64 bits)
 */
#define INSTR_CREATE_facgt(dc, Rd, Rn, Rm) \
    instr_create_1dst_2src(dc, OP_facgt, Rd, Rn, Rm)

/**
 * Creates a FCMGT instruction.
 *
 * This macro is used to encode the forms:
 * \verbatim
 *    FCMGT   <Hd>.<Ts>, <Hn>.<Ts>, #0
 *    FCMGT   <Dd>.<Ts>, <Dn>.<Ts>, #0
 * \endverbatim
 * \param dc   The void * dcontext used to allocate memory for the #instr_t.
 * \param Rd   The first destination vector register. Can be
 *             D (doubleword, 64 bits) or Q (quadword, 128 bits)
 * \param Rn   The second source vector register. Can be
 *             D (doubleword, 64 bits) or Q (quadword, 128 bits)
 * \param Rn_elsz   The element size for Rn. Can be OPND_CREATE_HALF(),
 *                  OPND_CREATE_SINGLE() or OPND_CREATE_DOUBLE()
 */
#define INSTR_CREATE_fcmgt_vector_zero(dc, Rd, Rn, Rn_elsz) \
    instr_create_1dst_3src(dc, OP_fcmgt, Rd, Rn, opnd_create_immed_float(0.0), Rn_elsz)

/**
 * Creates a FCMGT instruction.
 *
 * This macro is used to encode the forms:
 * \verbatim
 *    FCMGT   <Hd>.<Ts>, <Hn>.<Ts>, <Hm>.<Ts>
 *    FCMGT   <Dd>.<Ts>, <Dn>.<Ts>, <Dm>.<Ts>
 * \endverbatim
 * \param dc   The void * dcontext used to allocate memory for the #instr_t.
 * \param Rd   The first destination vector register. Can be D (doubleword, 64 bits) or
 *             Q (quadword, 128 bits)
 * \param Rn   The second source vector register. Can be D (doubleword, 64 bits) or
 *             Q (quadword, 128 bits)
 * \param Rm   The third source vector register. Can be D (doubleword, 64 bits) or
 *             Q (quadword, 128 bits)
 * \param Rm_elsz   The element size for Rm. Can be OPND_CREATE_HALF(),
 *                  OPND_CREATE_SINGLE() or OPND_CREATE_DOUBLE()
 */
#define INSTR_CREATE_fcmgt_vector(dc, Rd, Rn, Rm, Rm_elsz) \
    instr_create_1dst_3src(dc, OP_fcmgt, Rd, Rn, Rm, Rm_elsz)

/**
 * Creates a FCMGT instruction.
 *
 * This macro is used to encode the forms:
 * \verbatim
 *    FCMGT   <Hd>, <Hn>, #0
 *    FCMGT   <V><d>, <V><n>, #0
 * \endverbatim
 * \param dc   The void * dcontext used to allocate memory for the #instr_t.
 * \param Rd   The first destination register. Can be H (halfword, 16 bits),
 *             S (singleword, 32 bits) or D (doubleword, 64 bits)
 * \param Rn   The second source register. Can be H (halfword, 16 bits),
 *             S (singleword, 32 bits) or D (doubleword, 64 bits)
 */
#define INSTR_CREATE_fcmgt_zero(dc, Rd, Rn) \
    instr_create_1dst_2src(dc, OP_fcmgt, Rd, Rn, opnd_create_immed_float(0.0))

/**
 * Creates a FCMGT instruction.
 *
 * This macro is used to encode the forms:
 * \verbatim
 *    FCMGT   <Hd>, <Hn>, <Hm>
 *    FCMGT   <V><d>, <V><n>, <V><m>
 * \endverbatim
 * \param dc   The void * dcontext used to allocate memory for the #instr_t.
 * \param Rd   The first destination register. Can be H (halfword, 16 bits),
 *             S (singleword, 32 bits) or D (doubleword, 64 bits)
 * \param Rn   The second source register. Can be H (halfword, 16 bits),
 *             S (singleword, 32 bits) or D (doubleword, 64 bits)
 * \param Rm   The third source register. Can be H (halfword, 16 bits),
 *             S (singleword, 32 bits) or D (doubleword, 64 bits)
 */
#define INSTR_CREATE_fcmgt(dc, Rd, Rn, Rm) \
    instr_create_1dst_2src(dc, OP_fcmgt, Rd, Rn, Rm)

/**
 * Creates a FMINP instruction.
 *
 * This macro is used to encode the forms:
 * \verbatim
 *    FMINP   <Hd>.<Ts>, <Hn>.<Ts>, <Hm>.<Ts>
 *    FMINP   <Dd>.<Ts>, <Dn>.<Ts>, <Dm>.<Ts>
 * \endverbatim
 * \param dc   The void * dcontext used to allocate memory for the #instr_t.
 * \param Rd   The first destination vector register. Can be
 *             D (doubleword, 64 bits) or Q (quadword, 128 bits)
 * \param Rn   The second source vector register. Can be
 *             D (doubleword, 64 bits) or Q (quadword, 128 bits)
 * \param Rm   The third source vector register. Can be
 *             D (doubleword, 64 bits) or Q (quadword, 128 bits)
 * \param Rm_elsz   The element size for Rm. Can be OPND_CREATE_HALF(),
 *                  OPND_CREATE_SINGLE() or OPND_CREATE_DOUBLE()
 */
#define INSTR_CREATE_fminp_vector(dc, Rd, Rn, Rm, Rm_elsz) \
    instr_create_1dst_3src(dc, OP_fminp, Rd, Rn, Rm, Rm_elsz)

/**
 * Creates a FMINP instruction.
 *
 * This macro is used to encode the forms:
 * \verbatim
 *    FMINP   <Hd>, <Hn>.2H
 *    FMINP   <V><d>, <Sn>.<Ts>
 * \endverbatim
 * \param dc   The void * dcontext used to allocate memory for the #instr_t.
 * \param Rd   The first destination register. Can be H (halfword, 16 bits),
 *             S (singleword, 32 bits) or D (doubleword, 64 bits)
 * \param Rn   The second source vector register. Can be
 *             S (singleword, 32 bits), D (doubleword, 64 bits) or Q (quadword, 128 bits)
 * \param Rn_elsz   The element size for Rn. Can be OPND_CREATE_HALF(),
 *                  OPND_CREATE_SINGLE() or OPND_CREATE_DOUBLE()
 */
#define INSTR_CREATE_fminp_scalar(dc, Rd, Rn, Rn_elsz) \
    instr_create_1dst_2src(dc, OP_fminp, Rd, Rn, Rn_elsz)

/**
 * Creates a BIT vector instruction.
 * \param dc      The void * dcontext used to allocate memory for the instr_t.
 * \param Rd      The output register.
 * \param Rm      The first input register.
 * \param Rn      The second input register.
 */
#define INSTR_CREATE_bit_vector(dc, Rd, Rm, Rn) \
    instr_create_1dst_2src(dc, OP_bit, Rd, Rm, Rn)

/**
 * Creates a BIF vector instruction.
 * \param dc      The void * dcontext used to allocate memory for the instr_t.
 * \param Rd      The output register.
 * \param Rm      The first input register.
 * \param Rn      The second input register.
 */
#define INSTR_CREATE_bif_vector(dc, Rd, Rm, Rn) \
    instr_create_1dst_2src(dc, OP_bif, Rd, Rm, Rn)

/**
 * Creates an FCVTAS vector instruction.
 * \param dc      The void * dcontext used to allocate memory for the #instr_t.
 * \param Rd      The output register.
 * \param Rm      The input vector register.
 * \param width   Immediate int of the vector element width. Must be #OPND_CREATE_HALF()
 * or #OPND_CREATE_SINGLE() or #OPND_CREATE_DOUBLE().
 */
#define INSTR_CREATE_fcvtas_vector(dc, Rd, Rm, width) \
    instr_create_1dst_2src(dc, OP_fcvtas, Rd, Rm, width)

/**
 * Creates an FCVTAU vector instruction.
 * \param dc      The void * dcontext used to allocate memory for the #instr_t.
 * \param Rd      The output register.
 * \param Rm      The input vector register.
 * \param width   Immediate int of the vector element width. Must be #OPND_CREATE_HALF()
 * or #OPND_CREATE_SINGLE() or #OPND_CREATE_DOUBLE().
 */
#define INSTR_CREATE_fcvtau_vector(dc, Rd, Rm, width) \
    instr_create_1dst_2src(dc, OP_fcvtau, Rd, Rm, width)

/**
 * Creates an FCVTMS vector instruction.
 * \param dc      The void * dcontext used to allocate memory for the #instr_t.
 * \param Rd      The output register.
 * \param Rm      The input vector register.
 * \param width   Immediate int of the vector element width. Must be #OPND_CREATE_HALF()
 * or #OPND_CREATE_SINGLE() or #OPND_CREATE_DOUBLE().
 */
#define INSTR_CREATE_fcvtms_vector(dc, Rd, Rm, width) \
    instr_create_1dst_2src(dc, OP_fcvtms, Rd, Rm, width)

/**
 * Creates an FCVTMU vector instruction.
 * \param dc      The void * dcontext used to allocate memory for the #instr_t.
 * \param Rd      The output register.
 * \param Rm      The input vector register.
 * \param width   Immediate int of the vector element width. Must be #OPND_CREATE_HALF()
 * or #OPND_CREATE_SINGLE() or #OPND_CREATE_DOUBLE().
 */
#define INSTR_CREATE_fcvtmu_vector(dc, Rd, Rm, width) \
    instr_create_1dst_2src(dc, OP_fcvtmu, Rd, Rm, width)

/**
 * Creates an FCVTNS vector instruction.
 * \param dc      The void * dcontext used to allocate memory for the #instr_t.
 * \param Rd      The output register.
 * \param Rm      The first input register.
 * \param width   Immediate int of the vector element width. Must be #OPND_CREATE_HALF()
 * or #OPND_CREATE_SINGLE() or #OPND_CREATE_DOUBLE().
 */
#define INSTR_CREATE_fcvtns_vector(dc, Rd, Rm, width) \
    instr_create_1dst_2src(dc, OP_fcvtns, Rd, Rm, width)

/**
 * Creates an FCVTNU vector instruction.
 * \param dc      The void * dcontext used to allocate memory for the #instr_t.
 * \param Rd      The output register.
 * \param Rm      The first input register.
 * \param width   Immediate int of the vector element width. Must be #OPND_CREATE_HALF()
 * or #OPND_CREATE_SINGLE() or #OPND_CREATE_DOUBLE().
 */
#define INSTR_CREATE_fcvtnu_vector(dc, Rd, Rm, width) \
    instr_create_1dst_2src(dc, OP_fcvtnu, Rd, Rm, width)

/**
 * Creates an FCVTPS vector instruction.
 * \param dc      The void * dcontext used to allocate memory for the #instr_t.
 * \param Rd      The output register.
 * \param Rm      The first input register.
 * \param width   Immediate int of the vector element width. Must be #OPND_CREATE_HALF()
 * or #OPND_CREATE_SINGLE() or #OPND_CREATE_DOUBLE().
 */
#define INSTR_CREATE_fcvtps_vector(dc, Rd, Rm, width) \
    instr_create_1dst_2src(dc, OP_fcvtps, Rd, Rm, width)

/**
 * Creates an FCVTPU vector instruction.
 * \param dc      The void * dcontext used to allocate memory for the #instr_t.
 * \param Rd      The output register.
 * \param Rm      The first input register.
 * \param width   Immediate int of the vector element width. Must be #OPND_CREATE_HALF()
 * or #OPND_CREATE_SINGLE() or #OPND_CREATE_DOUBLE().
 */
#define INSTR_CREATE_fcvtpu_vector(dc, Rd, Rm, width) \
    instr_create_1dst_2src(dc, OP_fcvtpu, Rd, Rm, width)

/**
 * Creates an FCVTZS vector instruction.
 * \param dc      The void * dcontext used to allocate memory for the #instr_t.
 * \param Rd      The output register.
 * \param Rm      The first input register.
 * \param width   Immediate int of the vector element width. Must be #OPND_CREATE_SINGLE()
 * or #OPND_CREATE_DOUBLE().
 */
#define INSTR_CREATE_fcvtzs_vector(dc, Rd, Rm, width) \
    instr_create_1dst_2src(dc, OP_fcvtzs, Rd, Rm, width)

/**
 * Creates an FCVTZU vector instruction.
 * \param dc      The void * dcontext used to allocate memory for the #instr_t.
 * \param Rd      The output register.
 * \param Rm      The first input register.
 * \param width   Immediate int of the vector element width. Must be #OPND_CREATE_SINGLE()
 * or #OPND_CREATE_DOUBLE().
 */
#define INSTR_CREATE_fcvtzu_vector(dc, Rd, Rm, width) \
    instr_create_1dst_2src(dc, OP_fcvtzu, Rd, Rm, width)

/**
 * Creates an FCVTZU vector floating-point to fixed-point convert instruction.
 * \param dc      The void * dcontext used to allocate memory for the #instr_t.
 * \param Rd      The output register.
 * \param Rm      The input register.
 * \param width   The vector element width. Use either OPND_CREATE_SINGLE() or
 *                OPND_CREATE_DOUBLE().
 * \param fbits   The number of bits after the binary point in the fixed-point
 *                destination element.
 */
#define INSTR_CREATE_fcvtzu_vector_fixed(dc, Rd, Rm, width, fbits) \
    instr_create_1dst_3src(dc, OP_fcvtzu, Rd, Rm, width, fbits)

/**
 * Creates an SLI shift left and insert instruction.
 * \param dc      The void * dcontext used to allocate memory for the #instr_t.
 * \param Rd      The output register.
 * \param Rn      The input register.
 * \param width   The output vector element width. Use OPND_CREATE_BYTE(),
 *                OPND_CREATE_HALF(), OPND_CREATE_SINGLE() or OPND_CREATE_DOUBLE().
 * \param shift   The number of bits to shift the result by.
 */
#define INSTR_CREATE_sli_vector(dc, Rd, Rn, width, shift) \
    instr_create_1dst_3src(dc, OP_sli, Rd, Rn, width, shift)

/**
 * Creates an UQSHRN vector unsigned saturating shift right narrow (immediate)
 * instruction.
 * \param dc      The void * dcontext used to allocate memory for the #instr_t.
 * \param Rd      The output register.
 * \param Rn      The input register.
 * \param width   The output vector element width. Use OPND_CREATE_BYTE(),
 *                OPND_CREATE_HALF(), OPND_CREATE_SINGLE() or OPND_CREATE_DOUBLE().
 * \param shift   The number of bits to shift the result by.
 */
#define INSTR_CREATE_uqshrn_vector(dc, Rd, Rn, width, shift) \
    instr_create_1dst_3src(dc, OP_uqshrn, Rd, Rn, width, shift)

/**
 * Creates a UCVTF vector instruction.
 * \param dc      The void * dcontext used to allocate memory for the #instr_t.
 * \param Rd      The output register.
 * \param Rm      The first input register.
 * \param width   Immediate int of the vector element width. Must be #OPND_CREATE_SINGLE()
 * or #OPND_CREATE_DOUBLE() or #OPND_CREATE_HALF().
 */
#define INSTR_CREATE_ucvtf_vector(dc, Rd, Rm, width) \
    instr_create_1dst_2src(dc, OP_ucvtf, Rd, Rm, width)

/**
 * Creates a UCVTF vector floating-point to fixed-point convert instruction.
 * \param dc      The void * dcontext used to allocate memory for the #instr_t.
 * \param Rd      The output register.
 * \param Rm      The input register.
 * \param width   The vector element width. Must be #OPND_CREATE_SINGLE() or
 *                #OPND_CREATE_DOUBLE() or #OPND_CREATE_HALF().
 * \param fbits   The number of bits after the binary point in the fixed-point
 *                destination element.
 */
#define INSTR_CREATE_ucvtf_vector_fixed(dc, Rd, Rm, width, fbits) \
    instr_create_1dst_3src(dc, OP_ucvtf, Rd, Rm, width, fbits)

/**
 * Creates an SCVTF vector instruction.
 * \param dc      The void * dcontext used to allocate memory for the #instr_t.
 * \param Rd      The output register.
 * \param Rm      The first input register.
 * \param width   Immediate int of the vector element width. Must be #OPND_CREATE_SINGLE()
 * or #OPND_CREATE_DOUBLE() or #OPND_CREATE_HALF().
 */
#define INSTR_CREATE_scvtf_vector(dc, Rd, Rm, width) \
    instr_create_1dst_2src(dc, OP_scvtf, Rd, Rm, width)

/**
 * Creates an SCVTF vector floating-point to fixed-point convert instruction.
 * \param dc      The void * dcontext used to allocate memory for the #instr_t.
 * \param Rd      The output register.
 * \param Rm      The input register.
 * \param width   The vector element width. Must be #OPND_CREATE_SINGLE() or
 *                #OPND_CREATE_DOUBLE() or #OPND_CREATE_HALF().
 * \param fbits   The number of bits after the binary point in the fixed-point
 *                destination element.
 */
#define INSTR_CREATE_scvtf_vector_fixed(dc, Rd, Rm, width, fbits) \
    instr_create_1dst_3src(dc, OP_scvtf, Rd, Rm, width, fbits)

/**
 * Creates a SHA512H instruction.
 *
 * This macro is used to encode the forms:
 * \verbatim
 *    SHA512H <Qd>, <Qn>, <Dm>.2D
 * \endverbatim
 * \param dc   The void * dcontext used to allocate memory for the #instr_t.
 * \param Rd   The first source and destination register, Q (quadword, 128 bits)
 * \param Rn   The second source register, Q (quadword, 128 bits)
 * \param Rm   The third source vector register, Q (quadword, 128 bits)
 * \param Rm_elsz   The element size for Rm, OPND_CREATE_DOUBLE()
 */
#define INSTR_CREATE_sha512h(dc, Rd, Rn, Rm, Rm_elsz) \
    instr_create_1dst_4src(dc, OP_sha512h, Rd, Rd, Rn, Rm, Rm_elsz)

/**
 * Creates a SHA512H2 instruction.
 *
 * This macro is used to encode the forms:
 * \verbatim
 *    SHA512H2 <Qd>, <Qn>, <Dm>.2D
 * \endverbatim
 * \param dc   The void * dcontext used to allocate memory for the #instr_t.
 * \param Rd   The first source and destination register, Q (quadword, 128 bits)
 * \param Rn   The second source register, Q (quadword, 128 bits)
 * \param Rm   The third source vector register, Q (quadword, 128 bits)
 * \param Rm_elsz   The element size for Rm, OPND_CREATE_DOUBLE()
 */
#define INSTR_CREATE_sha512h2(dc, Rd, Rn, Rm, Rm_elsz) \
    instr_create_1dst_4src(dc, OP_sha512h2, Rd, Rd, Rn, Rm, Rm_elsz)

/**
 * Creates a SHA512SU0 instruction.
 *
 * This macro is used to encode the forms:
 * \verbatim
 *    SHA512SU0 <Dd>.2D, <Dn>.2D
 * \endverbatim
 * \param dc   The void * dcontext used to allocate memory for the #instr_t.
 * \param Rd   The first source and destination vector register, Q (quadword, 128 bits)
 * \param Rn   The second source vector register, Q (quadword, 128 bits)
 * \param Rn_elsz   The element size for Rn, OPND_CREATE_DOUBLE()
 */
#define INSTR_CREATE_sha512su0(dc, Rd, Rn, Rn_elsz) \
    instr_create_1dst_3src(dc, OP_sha512su0, Rd, Rd, Rn, Rn_elsz)

/**
 * Creates a SHA512SU1 instruction.
 *
 * This macro is used to encode the forms:
 * \verbatim
 *    SHA512SU1 <Dd>.2D, <Dn>.2D, <Dm>.2D
 * \endverbatim
 * \param dc   The void * dcontext used to allocate memory for the #instr_t.
 * \param Rd   The first source and destination vector register, Q (quadword, 128 bits)
 * \param Rn   The second source vector register, Q (quadword, 128 bits)
 * \param Rm   The third source vector register, Q (quadword, 128 bits)
 * \param Rm_elsz   The element size for Rm, OPND_CREATE_DOUBLE()
 */
#define INSTR_CREATE_sha512su1(dc, Rd, Rn, Rm, Rm_elsz) \
    instr_create_1dst_4src(dc, OP_sha512su1, Rd, Rd, Rn, Rm, Rm_elsz)

/**
 * Creates a RAX1 instruction.
 *
 * This macro is used to encode the forms:
 * \verbatim
 *    RAX1    <Dd>.2D, <Dn>.2D, <Dm>.2D
 * \endverbatim
 * \param dc   The void * dcontext used to allocate memory for the #instr_t.
 * \param Rd   The first destination vector register, Q (quadword, 128 bits)
 * \param Rn   The second source vector register, Q (quadword, 128 bits)
 * \param Rm   The third source vector register, Q (quadword, 128 bits)
 */
#define INSTR_CREATE_rax1(dc, Rd, Rn, Rm) \
    instr_create_1dst_3src(dc, OP_rax1, Rd, Rn, Rm, OPND_CREATE_DOUBLE())

/**
 * Creates a XAR instruction.
 *
 * This macro is used to encode the forms:
 * \verbatim
 *    XAR     <Dd>.2D, <Dn>.2D, <Dm>.2D, #<imm>
 * \endverbatim
 * \param dc   The void * dcontext used to allocate memory for the #instr_t.
 * \param Rd   The first destination vector register, Q (quadword, 128 bits)
 * \param Rn   The second source vector register, Q (quadword, 128 bits)
 * \param Rm   The third source vector register, Q (quadword, 128 bits)
 * \param imm6   The immediate imm
 */
#define INSTR_CREATE_xar(dc, Rd, Rn, Rm, imm6) \
    instr_create_1dst_4src(dc, OP_xar, Rd, Rn, Rm, imm6, OPND_CREATE_DOUBLE())

/* -------- Memory Touching instructions ------------------------------- */

/**
 * Creates an LDR immediate instruction.
 * \param dc      The void * dcontext used to allocate memory for the #instr_t.
 * \param Rt      The output register.
 * \param Xn      The input register or stack pointer
 * \param Rn      The input memory disposition.
 * \param imm     Immediate int of the input register offset
 */
#define INSTR_CREATE_ldr_imm(dc, Rt, Xn, Rn, imm) \
    instr_create_2dst_3src(dc, OP_ldr, Rt, Xn, Rn, Xn, imm)

/**
 * Creates a STR immediate instruction.
 * \param dc      The void * dcontext used to allocate memory for the #instr_t.
 * \param Rt      The output memory disposition.
 * \param Xt      The input register or stack pointer.
 * \param Xn      The output register
 * \param imm     Immediate int of the output register offset
 */
#define INSTR_CREATE_str_imm(dc, Rt, Xt, Xn, imm) \
    instr_create_2dst_3src(dc, OP_str, Rt, Xn, Xt, Xn, imm)

/* -------- Floating-point data-processing (1 source) ------------------ */

/**
 * Creates an FMOV floating point instruction.
 * \param dc      The void * dcontext used to allocate memory for the instr_t.
 * \param Rd      The output register.
 * \param Rm      The first input register.
 */
#define INSTR_CREATE_fmov_scalar(dc, Rd, Rm) instr_create_1dst_1src(dc, OP_fmov, Rd, Rm)

/**
 * Creates a FABS floating point instruction.
 * \param dc      The void * dcontext used to allocate memory for the instr_t.
 * \param Rd      The output register.
 * \param Rm      The first input register.
 */
#define INSTR_CREATE_fabs_scalar(dc, Rd, Rm) instr_create_1dst_1src(dc, OP_fabs, Rd, Rm)

/**
 * Creates a FNEG floating point instruction.
 * \param dc      The void * dcontext used to allocate memory for the instr_t.
 * \param Rd      The output register.
 * \param Rm      The first input register.
 */
#define INSTR_CREATE_fneg_scalar(dc, Rd, Rm) instr_create_1dst_1src(dc, OP_fneg, Rd, Rm)

/**
 * Creates a FSQRT floating point instruction.
 * \param dc      The void * dcontext used to allocate memory for the instr_t.
 * \param Rd      The output register.
 * \param Rm      The first input register.
 */
#define INSTR_CREATE_fsqrt_scalar(dc, Rd, Rm) instr_create_1dst_1src(dc, OP_fsqrt, Rd, Rm)

/**
 * Creates a FSQRT instruction.
 * \param dc   The void * dcontext used to allocate memory for the #instr_t.
 * \param Rd   The first destination vector register. Can be D (doubleword, 64 bits) or Q
 * (quadword, 128 bits) \param Rn   The second source vector register. Can be D
 * (doubleword, 64 bits) or Q (quadword, 128 bits) \param Rn_elsz   The element size for
 * Rn. Can be #OPND_CREATE_HALF(), #OPND_CREATE_SINGLE() or #OPND_CREATE_DOUBLE()
 */
#define INSTR_CREATE_fsqrt_vector(dc, Rd, Rn, Rn_elsz) \
    instr_create_1dst_2src(dc, OP_fsqrt, Rd, Rn, Rn_elsz)

/**
 * Creates an FCVT floating point instruction.
 * \param dc      The void * dcontext used to allocate memory for the #instr_t.
 * \param Rd      Floating-point or integer output register.
 * \param Rm      Floating-point input register.
 */
#define INSTR_CREATE_fcvt_scalar(dc, Rd, Rm) instr_create_1dst_1src(dc, OP_fcvt, Rd, Rm)

/**
 * Creates an FCVTAS floating point instruction.
 * \param dc      The void * dcontext used to allocate memory for the #instr_t.
 * \param Rd      Floating-point or integer output register.
 * \param Rm      Floating-point input register.
 */
#define INSTR_CREATE_fcvtas_scalar(dc, Rd, Rm) \
    instr_create_1dst_1src(dc, OP_fcvtas, Rd, Rm)

/**
 * Creates an FCVTAU floating point instruction.
 * \param dc      The void * dcontext used to allocate memory for the #instr_t.
 * \param Rd      Floating-point or integer output register.
 * \param Rm      Floating-point input register.
 */
#define INSTR_CREATE_fcvtau_scalar(dc, Rd, Rm) \
    instr_create_1dst_1src(dc, OP_fcvtau, Rd, Rm)

/**
 * Creates an FCVTMS floating point instruction.
 * \param dc      The void * dcontext used to allocate memory for the #instr_t.
 * \param Rd      Floating-point or integer output register.
 * \param Rm      Floating-point input register.
 */
#define INSTR_CREATE_fcvtms_scalar(dc, Rd, Rm) \
    instr_create_1dst_1src(dc, OP_fcvtms, Rd, Rm)

/**
 * Creates an FCVTMU floating point instruction.
 * \param dc      The void * dcontext used to allocate memory for the #instr_t.
 * \param Rd      Floating-point or integer output register.
 * \param Rm      Floating-point input register.
 */
#define INSTR_CREATE_fcvtmu_scalar(dc, Rd, Rm) \
    instr_create_1dst_1src(dc, OP_fcvtmu, Rd, Rm)

/**
 * Creates an FCVTNS floating point instruction.
 * \param dc      The void * dcontext used to allocate memory for the #instr_t.
 * \param Rd      Floating-point or integer output register.
 * \param Rm      Floating-point input register.
 */
#define INSTR_CREATE_fcvtns_scalar(dc, Rd, Rm) \
    instr_create_1dst_1src(dc, OP_fcvtns, Rd, Rm)

/**
 * Creates an FCVTNU floating point instruction.
 * \param dc      The void * dcontext used to allocate memory for the #instr_t.
 * \param Rd      Floating-point or integer output register.
 * \param Rm      Floating-point input register.
 */
#define INSTR_CREATE_fcvtnu_scalar(dc, Rd, Rm) \
    instr_create_1dst_1src(dc, OP_fcvtnu, Rd, Rm)

/**
 * Creates an FCVTPS floating point instruction.
 * \param dc      The void * dcontext used to allocate memory for the #instr_t.
 * \param Rd      Floating-point or integer output register.
 * \param Rm      Floating-point input register.
 */
#define INSTR_CREATE_fcvtps_scalar(dc, Rd, Rm) \
    instr_create_1dst_1src(dc, OP_fcvtps, Rd, Rm)

/**
 * Creates an FCVTPU floating point instruction.
 * \param dc      The void * dcontext used to allocate memory for the #instr_t.
 * \param Rd      Floating-point or integer output register.
 * \param Rm      Floating-point input register.
 */
#define INSTR_CREATE_fcvtpu_scalar(dc, Rd, Rm) \
    instr_create_1dst_1src(dc, OP_fcvtpu, Rd, Rm)

/**
 * Creates an FCVTZS floating point instruction.
 * \param dc      The void * dcontext used to allocate memory for the #instr_t.
 * \param Rd      Floating-point or integer output register.
 * \param Rm      Floating-point input register.
 */
#define INSTR_CREATE_fcvtzs_scalar(dc, Rd, Rm) \
    instr_create_1dst_1src(dc, OP_fcvtzs, Rd, Rm)

/**
 * Creates an FCVTZS scalar floating-point to fixed-point convert instruction.
 * \param dc      The void * dcontext used to allocate memory for the #instr_t.
 * \param Rd      Floating-point or integer output register.
 * \param Rm      Floating-point input register.
 * \param fbits   The number of bits after the binary point in the fixed-point
 *                destination.
 */
#define INSTR_CREATE_fcvtzs_scalar_fixed(dc, Rd, Rm, fbits) \
    instr_create_1dst_2src(dc, OP_fcvtzs, Rd, Rm, fbits)

/**
 * Creates an FCVTZU floating point instruction.
 * \param dc      The void * dcontext used to allocate memory for the #instr_t.
 * \param Rd      Floating-point or integer output register.
 * \param Rm      Floating-point input register.
 */
#define INSTR_CREATE_fcvtzu_scalar(dc, Rd, Rm) \
    instr_create_1dst_1src(dc, OP_fcvtzu, Rd, Rm)

/**
 * Creates an FCVTZU scalar floating-point to fixed-point convert instruction.
 * \param dc      The void * dcontext used to allocate memory for the #instr_t.
 * \param Rd      Floating-point or integer output register.
 * \param Rm      Floating-point input register.
 * \param fbits   The number of bits after the binary point in the fixed-point
 *                destination.
 */
#define INSTR_CREATE_fcvtzu_scalar_fixed(dc, Rd, Rm, fbits) \
    instr_create_1dst_2src(dc, OP_fcvtzu, Rd, Rm, fbits)

/**
 * Creates a UCVTF floating point instruction.
 * \param dc      The void * dcontext used to allocate memory for the #instr_t.
 * \param Rd      Floating-point output register.
 * \param Rm      Integer input register.
 */
#define INSTR_CREATE_ucvtf_scalar(dc, Rd, Rm) instr_create_1dst_1src(dc, OP_ucvtf, Rd, Rm)

/**
 * Creates a UCVTF scalar floating-point to fixed-point convert instruction.
 * \param dc      The void * dcontext used to allocate memory for the #instr_t.
 * \param Rd      Floating-point output register.
 * \param Rm      Integer input register.
 * \param fbits   The number of bits after the binary point in the fixed-point
 *                input.
 */
#define INSTR_CREATE_ucvtf_scalar_fixed(dc, Rd, Rm, fbits) \
    instr_create_1dst_2src(dc, OP_ucvtf, Rd, Rm, fbits)

/**
 * Creates an SCVTF floating point instruction.
 * \param dc      The void * dcontext used to allocate memory for the #instr_t.
 * \param Rd      Floating-point output register.
 * \param Rm      Integer input register.
 */
#define INSTR_CREATE_scvtf_scalar(dc, Rd, Rm) instr_create_1dst_1src(dc, OP_scvtf, Rd, Rm)

/**
 * Creates an SCVTF scalar floating-point to fixed-point convert instruction.
 * \param dc      The void * dcontext used to allocate memory for the #instr_t.
 * \param Rd      Floating-point output register.
 * \param Rm      Integer input register.
 * \param fbits   The number of bits after the binary point in the fixed-point
 *                input.
 */
#define INSTR_CREATE_scvtf_scalar_fixed(dc, Rd, Rm, fbits) \
    instr_create_1dst_2src(dc, OP_scvtf, Rd, Rm, fbits)

/**
 * Creates a FRINTN floating point instruction.
 * \param dc      The void * dcontext used to allocate memory for the instr_t.
 * \param Rd      The output register.
 * \param Rm      The first input register.
 */
#define INSTR_CREATE_frintn_scalar(dc, Rd, Rm) \
    instr_create_1dst_1src(dc, OP_frintn, Rd, Rm)

/**
 * Creates a FRINTN vector instruction.
 * \param dc      The void * dcontext used to allocate memory for the #instr_t.
 * \param Rd      The output register.
 * \param Rm      The input vector register.
 * \param width   Immediate int of the vector element width. Must be #OPND_CREATE_HALF()
 * or #OPND_CREATE_SINGLE() or #OPND_CREATE_DOUBLE().
 */
#define INSTR_CREATE_frintn_vector(dc, Rd, Rm, width) \
    instr_create_1dst_2src(dc, OP_frintn, Rd, Rm, width)

/**
 * Creates a FRINTP floating point instruction.
 * \param dc      The void * dcontext used to allocate memory for the instr_t.
 * \param Rd      The output register.
 * \param Rm      The first input register.
 */
#define INSTR_CREATE_frintp_scalar(dc, Rd, Rm) \
    instr_create_1dst_1src(dc, OP_frintp, Rd, Rm)

/**
 * Creates a FRINTP vector instruction.
 * \param dc      The void * dcontext used to allocate memory for the #instr_t.
 * \param Rd      The output register.
 * \param Rm      The input vector register.
 * \param width   Immediate int of the vector element width. Must be #OPND_CREATE_HALF()
 * or #OPND_CREATE_SINGLE() or #OPND_CREATE_DOUBLE().
 */
#define INSTR_CREATE_frintp_vector(dc, Rd, Rm, width) \
    instr_create_1dst_2src(dc, OP_frintp, Rd, Rm, width)

/**
 * Creates a FRINTM floating point instruction.
 * \param dc      The void * dcontext used to allocate memory for the instr_t.
 * \param Rd      The output register.
 * \param Rm      The first input register.
 */
#define INSTR_CREATE_frintm_scalar(dc, Rd, Rm) \
    instr_create_1dst_1src(dc, OP_frintm, Rd, Rm)

/**
 * Creates a FRINTM vector instruction.
 * \param dc      The void * dcontext used to allocate memory for the #instr_t.
 * \param Rd      The output register.
 * \param Rm      The input vector register.
 * \param width   Immediate int of the vector element width. Must be #OPND_CREATE_HALF()
 * or #OPND_CREATE_SINGLE() or #OPND_CREATE_DOUBLE().
 */
#define INSTR_CREATE_frintm_vector(dc, Rd, Rm, width) \
    instr_create_1dst_2src(dc, OP_frintm, Rd, Rm, width)

/**
 * Creates a FRINTZ floating point instruction.
 * \param dc      The void * dcontext used to allocate memory for the instr_t.
 * \param Rd      The output register.
 * \param Rm      The first input register.
 */
#define INSTR_CREATE_frintz_scalar(dc, Rd, Rm) \
    instr_create_1dst_1src(dc, OP_frintz, Rd, Rm)

/**
 * Creates a FRINTZ vector instruction.
 * \param dc      The void * dcontext used to allocate memory for the #instr_t.
 * \param Rd      The output register.
 * \param Rm      The input vector register.
 * \param width   Immediate int of the vector element width. Must be #OPND_CREATE_HALF()
 * or #OPND_CREATE_SINGLE() or #OPND_CREATE_DOUBLE().
 */
#define INSTR_CREATE_frintz_vector(dc, Rd, Rm, width) \
    instr_create_1dst_2src(dc, OP_frintz, Rd, Rm, width)

/**
 * Creates a FRINTA floating point instruction.
 * \param dc      The void * dcontext used to allocate memory for the instr_t.
 * \param Rd      The output register.
 * \param Rm      The first input register.
 */
#define INSTR_CREATE_frinta_scalar(dc, Rd, Rm) \
    instr_create_1dst_1src(dc, OP_frinta, Rd, Rm)

/**
 * Creates a FRINTA vector instruction.
 * \param dc      The void * dcontext used to allocate memory for the #instr_t.
 * \param Rd      The output register.
 * \param Rm      The input vector register.
 * \param width   Immediate int of the vector element width. Must be #OPND_CREATE_HALF()
 * or #OPND_CREATE_SINGLE() or #OPND_CREATE_DOUBLE().
 */
#define INSTR_CREATE_frinta_vector(dc, Rd, Rm, width) \
    instr_create_1dst_2src(dc, OP_frinta, Rd, Rm, width)

/**
 * Creates a FRINTX floating point instruction.
 * \param dc      The void * dcontext used to allocate memory for the instr_t.
 * \param Rd      The output register.
 * \param Rm      The first input register.
 */
#define INSTR_CREATE_frintx_scalar(dc, Rd, Rm) \
    instr_create_1dst_1src(dc, OP_frintx, Rd, Rm)

/**
 * Creates a FRINTX vector instruction.
 * \param dc      The void * dcontext used to allocate memory for the #instr_t.
 * \param Rd      The output register.
 * \param Rm      The input vector register.
 * \param width   Immediate int of the vector element width. Must be #OPND_CREATE_HALF()
 * or #OPND_CREATE_SINGLE() or #OPND_CREATE_DOUBLE().
 */
#define INSTR_CREATE_frintx_vector(dc, Rd, Rm, width) \
    instr_create_1dst_2src(dc, OP_frintx, Rd, Rm, width)

/**
 * Creates a FRINTI floating point instruction.
 * \param dc      The void * dcontext used to allocate memory for the instr_t.
 * \param Rd      The output register.
 * \param Rm      The first input register.
 */
#define INSTR_CREATE_frinti_scalar(dc, Rd, Rm) \
    instr_create_1dst_1src(dc, OP_frinti, Rd, Rm)

/**
 * Creates a FRINTI vector instruction.
 * \param dc      The void * dcontext used to allocate memory for the #instr_t.
 * \param Rd      The output register.
 * \param Rm      The input vector register.
 * \param width   Immediate int of the vector element width. Must be #OPND_CREATE_HALF()
 * or #OPND_CREATE_SINGLE() or #OPND_CREATE_DOUBLE().
 */
#define INSTR_CREATE_frinti_vector(dc, Rd, Rm, width) \
    instr_create_1dst_2src(dc, OP_frinti, Rd, Rm, width)

/**
 * Creates a LDPSW floating point instruction.
 * \param dc    The void * dcontext used to allocate memory for the instr_t.
 * \param Xt1   The first GPR output register.
 * \param Xt2   The second GPR output register.
 * \param Xn    The input Stack-pointer or GPR register.
 * \param Xr    The disposition of the input Stack-pointer or GPR register.
 * \param imm   The immediate integer offset.
 */

#define INSTR_CREATE_ldpsw(dc, Xt1, Xt2, Xn, Xr, imm) \
    instr_create_3dst_3src(dc, OP_ldpsw, Xt1, Xt2, Xn, Xr, Xn, imm)

/**
 * Creates a LDPSW floating point instruction.
 * \param dc    dc
 * \param Xt1   The first GPR output register.
 * \param Xt2   The second GPR output register.
 * \param Xn    The disposition of the input register.
 */
#define INSTR_CREATE_ldpsw_2(dc, Xt1, Xt2, Xn) \
    instr_create_2dst_1src(dc, OP_ldpsw, Xt1, Xt2, Xn)

/* -------- Floating-point data-processing (2 source) ------------------ */

/**
 * Creates a FMUL floating point instruction.
 * \param dc      The void * dcontext used to allocate memory for the instr_t.
 * \param Rd      The output register.
 * \param Rm      The first input register.
 * \param Rn      The second input register.
 */
#define INSTR_CREATE_fmul_scalar(dc, Rd, Rm, Rn) \
    instr_create_1dst_2src(dc, OP_fmul, Rd, Rm, Rn)

/**
 * Creates a FDIV floating point instruction.
 * \param dc      The void * dcontext used to allocate memory for the instr_t.
 * \param Rd      The output register.
 * \param Rm      The first input register.
 * \param Rn      The second input register.
 */
#define INSTR_CREATE_fdiv_scalar(dc, Rd, Rm, Rn) \
    instr_create_1dst_2src(dc, OP_fdiv, Rd, Rm, Rn)

/**
 * Creates a FADD floating point instruction.
 * \param dc      The void * dcontext used to allocate memory for the instr_t.
 * \param Rd      The output register.
 * \param Rm      The first input register.
 * \param Rn      The second input register.
 */
#define INSTR_CREATE_fadd_scalar(dc, Rd, Rm, Rn) \
    instr_create_1dst_2src(dc, OP_fadd, Rd, Rm, Rn)

/**
 * Creates a FSUB floating point instruction.
 * \param dc      The void * dcontext used to allocate memory for the instr_t.
 * \param Rd      The output register.
 * \param Rm      The first input register.
 * \param Rn      The second input register.
 */
#define INSTR_CREATE_fsub_scalar(dc, Rd, Rm, Rn) \
    instr_create_1dst_2src(dc, OP_fsub, Rd, Rm, Rn)

/**
 * Creates a FMAX floating point instruction.
 * \param dc      The void * dcontext used to allocate memory for the instr_t.
 * \param Rd      The output register.
 * \param Rm      The first input register.
 * \param Rn      The second input register.
 */
#define INSTR_CREATE_fmax_scalar(dc, Rd, Rm, Rn) \
    instr_create_1dst_2src(dc, OP_fmax, Rd, Rm, Rn)

/**
 * Creates a FMIN floating point instruction.
 * \param dc      The void * dcontext used to allocate memory for the instr_t.
 * \param Rd      The output register.
 * \param Rm      The first input register.
 * \param Rn      The second input register.
 */
#define INSTR_CREATE_fmin_scalar(dc, Rd, Rm, Rn) \
    instr_create_1dst_2src(dc, OP_fmin, Rd, Rm, Rn)

/**
 * Creates a FMAXNM floating point instruction.
 * \param dc      The void * dcontext used to allocate memory for the instr_t.
 * \param Rd      The output register.
 * \param Rm      The first input register.
 * \param Rn      The second input register.
 */
#define INSTR_CREATE_fmaxnm_scalar(dc, Rd, Rm, Rn) \
    instr_create_1dst_2src(dc, OP_fmaxnm, Rd, Rm, Rn)

/**
 * Creates a FMINNM floating point instruction.
 * \param dc      The void * dcontext used to allocate memory for the instr_t.
 * \param Rd      The output register.
 * \param Rm      The first input register.
 * \param Rn      The second input register.
 */
#define INSTR_CREATE_fminnm_scalar(dc, Rd, Rm, Rn) \
    instr_create_1dst_2src(dc, OP_fminnm, Rd, Rm, Rn)

/**
 * Creates a FNMUL floating point instruction.
 * \param dc      The void * dcontext used to allocate memory for the instr_t.
 * \param Rd      The output register.
 * \param Rm      The first input register.
 * \param Rn      The second input register.
 */
#define INSTR_CREATE_fnmul_scalar(dc, Rd, Rm, Rn) \
    instr_create_1dst_2src(dc, OP_fnmul, Rd, Rm, Rn)

/* -------- Floating-point data-processing (3 source) ------------------ */

/**
 * Creates a FMADD floating point instruction.
 * \param dc      The void * dcontext used to allocate memory for the instr_t.
 * \param Rd      The output register.
 * \param Rm      The first input register.
 * \param Rn      The second input register.
 * \param Ra      The third input register.
 */
#define INSTR_CREATE_fmadd_scalar(dc, Rd, Rm, Rn, Ra) \
    instr_create_1dst_3src(dc, OP_fmadd, Rd, Rm, Rn, Ra)

/**
 * Creates a FMSUB floating point instruction.
 * \param dc      The void * dcontext used to allocate memory for the instr_t.
 * \param Rd      The output register.
 * \param Rm      The first input register.
 * \param Rn      The second input register.
 * \param Ra      The third input register.
 */
#define INSTR_CREATE_fmsub_scalar(dc, Rd, Rm, Rn, Ra) \
    instr_create_1dst_3src(dc, OP_fmsub, Rd, Rm, Rn, Ra)

/**
 * Creates a FNMADD floating point instruction.
 * \param dc      The void * dcontext used to allocate memory for the instr_t.
 * \param Rd      The output register.
 * \param Rm      The first input register.
 * \param Rn      The second input register.
 * \param Ra      The third input register.
 */
#define INSTR_CREATE_fnmadd_scalar(dc, Rd, Rm, Rn, Ra) \
    instr_create_1dst_3src(dc, OP_fnmadd, Rd, Rm, Rn, Ra)

/**
 * Creates a FNMSUB floating point instruction.
 * \param dc      The void * dcontext used to allocate memory for the instr_t.
 * \param Rd      The output register.
 * \param Rm      The first input register.
 * \param Rn      The second input register.
 * \param Ra      The third input register.
 */
#define INSTR_CREATE_fnmsub_scalar(dc, Rd, Rm, Rn, Ra) \
    instr_create_1dst_3src(dc, OP_fnmsub, Rd, Rm, Rn, Ra)

/* Advanced SIMD (NEON) memory instructions */

#define INSTR_CREATE_ld2_multi(dc, Vt1, Vt2, Xn, elsz) \
    instr_create_2dst_2src(dc, OP_ld2, Vt1, Vt2, Xn, elsz)

/**
 * Creates an Advanced SIMD (NEON) LD2 instruction to load multiple 2-element
 * structures to two vector registers with post-indexing, e.g. LD2 {V0.4H, V1.4H}, [X0],
 * #32.
 * \param dc      The void * dcontext used to allocate memory for the instr_t.
 * \param Vt1     The destination vector register operand.
 * \param Vt2     The second destination vector register operand.
 * \param Xn      The stack-pointer or GPR to load into Vt1 and Vt2.
 * \param disp    The disposition of Xn.
 * \param offset  The post-index offset.
 * \param elsz    The vector element size
 */
#define INSTR_CREATE_ld2_multi_2(dc, Vt1, Vt2, Xn, disp, offset, elsz) \
    instr_create_3dst_4src(dc, OP_ld2, Vt1, Vt2, Xn, disp, Xn, offset, elsz)

/**
 * Creates an Advanced SIMD (NEON) LD2 instruction to load a 2-element
 * structure to the index of two vector registers, e.g. LD2 {V0.4H, V1.4H}[5], [X0].
 * \param dc      The void * dcontext used to allocate memory for the instr_t.
 * \param Vt1     The first destination vector register operand.
 * \param Vt2     The second destination vector register operand.
 * \param Xn      The stack-pointer or GPR to load into Vt1 and Vt2.
 * \param index   The vector element index.
 * \param elsz    The vector element size
 */
#define INSTR_CREATE_ld2(dc, Vt1, Vt2, Xn, index, elsz) \
    instr_create_2dst_3src(dc, OP_ld2, Vt1, Vt2, Xn, index, elsz)

/**
 * Creates an Advanced SIMD (NEON) LD2 instruction to load a 2-element
 * structure to the index of two vector registers with post-indexing,
 * e.g. LD2 {V0.4H, V1.4H}[5], [X0], X1.
 * \param dc      The void * dcontext used to allocate memory for the instr_t.
 * \param Vt1     The first destination vector register operand.
 * \param Vt2     The second destination vector register operand.
 * \param Xn      The stack-pointer or register to load into Vt and Vt2.
 * \param Xnd     The disposition of Xn.
 * \param index   The index of the destination vectors.
 * \param offset  The post-index offset.
 * \param elsz    The vector element size
 */
#define INSTR_CREATE_ld2_2(dc, Vt1, Vt2, Xn, Xnd, index, offset, elsz) \
    instr_create_3dst_5src(dc, OP_ld2, Vt1, Vt2, Xn, Xnd, index, Xn, offset, elsz)

/**
 * Creates an Advanced SIMD (NEON) LD2R instruction to load and replicate a
 * single 2-element structure to all lanes of two vector registers,
 * e.g. LD2R {V0.4H, V1.4H}, [X0].
 * \param dc      The void * dcontext used to allocate memory for the instr_t.
 * \param Vt1     The first destination vector register operand.
 * \param Vt2     The second destination vector register operand.
 * \param Xn      The stack-pointer or GPR to load into Vt1 and Vt2.
 * \param elsz    The vector element size
 */
#define INSTR_CREATE_ld2r(dc, Vt1, Vt2, Xn, elsz) \
    instr_create_2dst_2src(dc, OP_ld2r, Vt1, Vt2, Xn, elsz)

/**
 * Creates an Advanced SIMD (NEON) LD2R instruction to load and replicate a
 * single 2-element structure to all lanes of two vector registers with post-indexing
 * , e.g. LD2R {V0.4H, V1.4H}, [X0], X1.
 * \param dc      The void * dcontext used to allocate memory for the instr_t.
 * \param Vt1     The destination vector register operand.
 * \param Vt2     The second destination vector register operand.
 * \param Xn      The stack-pointer or GPR to load into Vt and Vt2.
 * \param Xnd     Disposition of Xn.
 * \param Xm      The post-index offset.
 * \param elsz    The vector element size
 */
#define INSTR_CREATE_ld2r_2(dc, Vt1, Vt2, Xn, Xnd, Xm, elsz) \
    instr_create_3dst_4src(dc, OP_ld2r, Vt1, Vt2, Xn, Xnd, Xn, Xm, elsz)

/**
 * Creates an Advanced SIMD (NEON) LD3 instruction to load multiple 3-element
 * structures from memory to three vector register,
 * e.g. LD3 {V0.4H, V1.4H, V2.4H}, [X0].
 * \param dc      The void * dcontext used to allocate memory for the instr_t.
 * \param Vt1     The first destination vector register operand.
 * \param Vt2     The second destination vector register operand.
 * \param Vt3     The third destination vector register operand.
 * \param Xn      The stack-pointer or GPR to load into Vt1, Vt2 and Vt3.
 * \param elsz    The vector element size
 */
#define INSTR_CREATE_ld3_multi(dc, Vt1, Vt2, Vt3, Xn, elsz) \
    instr_create_3dst_2src(dc, OP_ld3, Vt1, Vt2, Vt3, Xn, elsz)

/**
 * Creates an Advanced SIMD (NEON) LD3 instruction to load multiple 3-element
 * structures from memory to the index of three vector registers with
 * post-index offset, e.g. LD3 {V0.4H, V1.4H, V2.4H}, [X0], X1.
 * \param dc      The void * dcontext used to allocate memory for the instr_t.
 * \param Vt1     The first destination vector register operand.
 * \param Vt2     The second destination vector register operand.
 * \param Vt3     The third destination vector register operand.
 * \param Xn      The stack-pointer or GPR to load into Vt1, Vt2 and Vt3.
 * \param Xnd     The disposition of Xn.
 * \param Xm      The post-index offset.
 * \param elsz    The vector element size
 */
#define INSTR_CREATE_ld3_multi_2(dc, Vt1, Vt2, Vt3, Xn, Xnd, Xm, elsz) \
    instr_create_4dst_4src(dc, OP_ld3, Vt1, Vt2, Vt3, Xn, Xnd, Xn, Xm, elsz)

/**
 * Creates an Advanced SIMD (NEON) LD3 instruction to load a single 3-element
 * structure to the index of three vector registers, e.g. LD3 {V0.4H, V1.4H, V2.4H}[15],
 * [X0]. \param dc      The void * dcontext used to allocate memory for the instr_t.
 * \param Vt1     The first destination vector register operand.
 * \param Vt2     The second destination vector register operand.
 * \param Vt3     The third destination vector register operand.
 * \param Xn      The GPR to load into Vt1, Vt2 and Vt3.
 * \param index   The index of the destination vectors.
 * \param elsz    The vector element size
 */
#define INSTR_CREATE_ld3(dc, Vt1, Vt2, Vt3, Xn, index, elsz) \
    instr_create_3dst_3src(dc, OP_ld3, Vt1, Vt2, Vt3, Xn, index, elsz)

/**
 * Creates an Advanced SIMD (NEON) LD3 instruction to load a single 3-element
 * structure to the index of three vector registers with post-index offset,
 * e.g. LD3 {V0.4H, V1.4H, V2.4H}[15], [X0], X1.
 * \param dc      The void * dcontext used to allocate memory for the instr_t.
 * \param Vt1     The first destination vector register operand.
 * \param Vt2     The second destination vector register operand.
 * \param Vt3     The third destination vector register operand.
 * \param Xn      The register to load into Vt, Vt2 and Vt3.
 * \param index   The immediate or GPR post-index offset.
 * \param Xnd     The disposition of Xn.
 * \param offset  The immediate or GPR post-index offset.
 * \param elsz    The vector element size
 */
#define INSTR_CREATE_ld3_2(dc, Vt1, Vt2, Vt3, Xn, Xnd, index, offset, elsz) \
    instr_create_4dst_5src(dc, OP_ld3, Vt1, Vt2, Vt3, Xn, Xnd, index, Xn, offset, elsz)

/**
 * Creates an Advanced SIMD (NEON) LD3 instruction to load and replicate a single
 * 3-element structure to the index of three vector registers, e.g. LD3 {V0.4H, V1.4H,
 * V2.4H}[15], [X0].
 * \param dc      The void * dcontext used to allocate memory for the instr_t.
 * \param Vt1     The first destination vector register operand.
 * \param Vt2     The second destination vector register operand.
 * \param Vt3     The third destination vector register operand.
 * \param Xn      The stack-pointer or GPR to load into Vt1, Vt2 and Vt3.
 * \param elsz    The vector element size
 */
#define INSTR_CREATE_ld3r(dc, Vt1, Vt2, Vt3, Xn, elsz) \
    instr_create_3dst_2src(dc, OP_ld3r, Vt1, Vt2, Vt3, Xn, elsz)

/**
 * Creates an Advanced SIMD (NEON) LD3 instruction to load and replicate a single
 * 3-element structure to the index of three vector registers with post-index offset, e.g.
 * LD3 {V0.4H, V1.4H, V2.4H}[15], [X0], X1.
 * \param dc      The void * dcontext used to allocate memory for the instr_t.
 * \param Vt1     The first destination vector register operand.
 * \param Vt2     The second destination vector register operand.
 * \param Vt3     The third destination vector register operand.
 * \param Xn      The stack-pointer or GPR to load into Vt1, Vt2 and Vt3.
 * \param Xnd     The disposition of Xn.
 * \param offset  The immediate or GPR post-index offset
 * \param elsz    The vector element size
 */
#define INSTR_CREATE_ld3r_2(dc, Vt1, Vt2, Vt3, Xn, Xnd, offset, elsz) \
    instr_create_4dst_4src(dc, OP_ld3r, Vt1, Vt2, Vt3, Xn, Xnd, Xn, offset, elsz)

/**
 * Creates an Advanced SIMD (NEON) LD4 instruction to load single or multiple 4-element
 * structures to four vector registers, e.g. LD4 {V0.4H, V1.4H, V2.4H, V3.4H}, [X0].
 * \param dc      The void * dcontext used to allocate memory for the instr_t.
 * \param Vt1     The first destination vector register operand.
 * \param Vt2     The second destination vector register operand.
 * \param Vt3     The third destination vector register operand.
 * \param Vt4     The fourth destination vector register operand.
 * \param Xn      The stack-pointer or register to load into the destination vectors.
 * \param elsz    The vector element size
 */
#define INSTR_CREATE_ld4_multi(dc, Vt1, Vt2, Vt3, Vt4, Xn, elsz) \
    instr_create_4dst_2src(dc, OP_ld4, Vt1, Vt2, Vt3, Vt4, Xn, elsz)

/**
 * Creates an Advanced SIMD (NEON) LD4 instruction to load multiple 4-element
 * structures to four vector registers with post-index,
 * e.g. LD4 {V0.4H, V1.4H, V2.4H, V3.4H}, [X0], X1.
 * \param dc      The void * dcontext used to allocate memory for the instr_t.
 * \param Vt1     The first destination vector register operand.
 * \param Vt2     The second destination vector register operand.
 * \param Vt3     The third destination vector register operand.
 * \param Vt4     The fourth destination vector register operand.
 * \param Xn      The stack-pointer or GPR to load into the destination vectors
 * \param Xnd     The disposition of Xn
 * \param offset  The post-index offset.
 * \param elsz    The vector element size
 */
#define INSTR_CREATE_ld4_multi_2(dc, Vt1, Vt2, Vt3, Vt4, Xn, Xnd, offset, elsz) \
    instr_create_5dst_4src(dc, OP_ld4, Vt1, Vt2, Vt3, Vt4, Xn, Xnd, Xn, offset, elsz)

/**
 * Creates an Advanced SIMD (NEON) LD4 instruction to load single or multiple 4-element
 * structures to four vector registers, e.g. LD4 {V0.4H, V1.4H, V2.4H, V3.4H}, [X0].
 * \param dc      The void * dcontext used to allocate memory for the instr_t.
 * \param Vt1     The first destination vector register operand.
 * \param Vt2     The second destination vector register operand.
 * \param Vt3     The third destination vector register operand.
 * \param Vt4     The fourth destination vector register operand.
 * \param Xn      The stack-pointer or register to load into the destination vectors.
 * \param index   The immediate or GPR post-index offset.
 * \param elsz    The vector element size
 */
#define INSTR_CREATE_ld4(dc, Vt1, Vt2, Vt3, Vt4, Xn, index, elsz) \
    instr_create_4dst_3src(dc, OP_ld4, Vt1, Vt2, Vt3, Vt4, Xn, index, elsz)

/**
 * Creates an Advanced SIMD (NEON) LD4 instruction to load a single 4-element
 * structures to four vector registers with post-index,
 * e.g. LD4 {V0.4H, V1.4H, V2.4H, V3.4H}, [X0], X1.
 * \param dc      The void * dcontext used to allocate memory for the instr_t.
 * \param Vt1     The first destination vector register operand.
 * \param Vt2     The second destination vector register operand.
 * \param Vt3     The third destination vector register operand.
 * \param Vt4     The fourth destination vector register operand.
 * \param Xn      The stack-pointer or GPR to load into the destination vectors.
 * \param Xnd     The disposition of Xn.
 * \param index   The index of the destination vectors.
 * \param offset  The post-index offset.
 * \param elsz    The vector element size
 */
#define INSTR_CREATE_ld4_2(dc, Vt1, Vt2, Vt3, Vt4, Xn, Xnd, index, offset, elsz)       \
    instr_create_5dst_5src(dc, OP_ld4, Vt1, Vt2, Vt3, Vt4, Xn, Xnd, index, Xn, offset, \
                           elsz)

/**
 * Creates an Advanced SIMD (NEON) LD4R instruction to load
 * and replicate a single 4-element structure to four vector registers,
 * e.g. LD4R {V0.4H, V1.4H, V2.4H, V3.4H}, [X0].
 * \param dc      The void * dcontext used to allocate memory for the instr_t.
 * \param Vt1     The first destination vector register operand.
 * \param Vt2     The second destination vector register operand.
 * \param Vt3     The third destination vector register operand.
 * \param Vt4     The fourth destination vector register operand.
 * \param Xn      The stack-pointer or GPR to load into the destination vectors.
 * \param elsz    The vector element size
 */
#define INSTR_CREATE_ld4r(dc, Vt1, Vt2, Vt3, Vt4, Xn, elsz) \
    instr_create_4dst_2src(dc, OP_ld4r, Vt1, Vt2, Vt3, Vt4, Xn, elsz)

/**
 * Creates an Advanced SIMD (NEON) LD4R instruction to load and
 * replicate a single 4-element structure to four vector registers with post-indexing,
 * e.g. LD4 {V0.4H, V1.4H, V2.4H, V3.4H}, [X0], X1.
 * \param dc      The void * dcontext used to allocate memory for the instr_t.
 * \param Vt1     The first destination vector register operand.
 * \param Vt2     The second destination vector register operand.
 * \param Vt3     The third destination vector register operand.
 * \param Vt4     The fourth destination vector register operand.
 * \param Xn      The stack-pointer or register to load into the destination vectors.
 * \param Xnd     The disposition of Xn.
 * \param offset  The post-index offset.
 * \param elsz    The vector element size
 */
#define INSTR_CREATE_ld4r_2(dc, Vt1, Vt2, Vt3, Vt4, Xn, Xnd, offset, elsz) \
    instr_create_5dst_4src(dc, OP_ld4r, Vt1, Vt2, Vt3, Vt4, Xn, Xnd, Xn, offset, elsz)

/**
 * Creates an Advanced SIMD (NEON) LD1 instruction to load multiple
 * single element structures to one vector register, e.g. LD1 {V0.4H},[X0].
 * \param dc      The void * dcontext used to allocate memory for the instr_t.
 * \param q       The destination vector register operand.
 * \param r       The source memory operand.
 * \param s       The size of the vector element.
 */
#define INSTR_CREATE_ld1_multi_1(dc, q, r, s) instr_create_1dst_2src(dc, OP_ld1, q, r, s)

/**
 * Creates an Advanced SIMD (NEON) ST1 instruction to store multiple
 * single element structures from one vector register, e.g. ST1 {V1.2S},[X1].
 * \param dc      The void * dcontext used to allocate memory for the instr_t.
 * \param r       The destination memory operand.
 * \param q       The source vector register operand.
 * \param s       The size of the vector element.
 */
#define INSTR_CREATE_st1_multi_1(dc, r, q, s) instr_create_1dst_2src(dc, OP_st1, r, q, s)

/* -------- SVE bitwise logical operations (predicated) ---------------- */

/**
 * Creates an ORR scalable vector instruction.
 * \param dc      The void * dcontext used to allocate memory for the instr_t.
 * \param Zd      The output SVE vector register.
 * \param Pg      Predicate register for predicated instruction, P0-P7.
 * \param Zd_     The first input SVE vector register. Must match Zd.
 * \param Zm      The second input SVE vector register.
 * \param width   The vector element width. Use either OPND_CREATE_BYTE(),
 *                OPND_CREATE_HALF(), OPND_CREATE_SINGLE() or OPND_CREATE_DOUBLE().
 */
#define INSTR_CREATE_orr_sve_pred(dc, Zd, Pg, Zd_, Zm, width) \
    instr_create_1dst_4src(dc, OP_orr, Zd, Pg, Zd_, Zm, width)

/**
 * Creates an EOR scalable vector instruction.
 * \param dc      The void * dcontext used to allocate memory for the instr_t.
 * \param Zd      The output SVE vector register.
 * \param Pg      Predicate register for predicated instruction, P0-P7.
 * \param Zd_     The first input SVE vector register. Must match Zd.
 * \param Zm      The second input SVE vector register.
 * \param width   The vector element width. Use either OPND_CREATE_BYTE(),
 *                OPND_CREATE_HALF(), OPND_CREATE_SINGLE() or OPND_CREATE_DOUBLE().
 */
#define INSTR_CREATE_eor_sve_pred(dc, Zd, Pg, Zd_, Zm, width) \
    instr_create_1dst_4src(dc, OP_eor, Zd, Pg, Zd_, Zm, width)

/**
 * Creates an AND scalable vector instruction.
 * \param dc      The void * dcontext used to allocate memory for the instr_t.
 * \param Zd      The output SVE vector register.
 * \param Pg      Predicate register for predicated instruction, P0-P7.
 * \param Zd_     The first input SVE vector register. Must match Zd.
 * \param Zm      The second input SVE vector register.
 * \param width   The vector element width. Use either OPND_CREATE_BYTE(),
 *                OPND_CREATE_HALF(), OPND_CREATE_SINGLE() or OPND_CREATE_DOUBLE().
 */
#define INSTR_CREATE_and_sve_pred(dc, Zd, Pg, Zd_, Zm, width) \
    instr_create_1dst_4src(dc, OP_and, Zd, Pg, Zd_, Zm, width)

/**
 * Creates a BIC scalable vector instruction.
 * \param dc      The void * dcontext used to allocate memory for the instr_t.
 * \param Zd      The output SVE vector register.
 * \param Pg      Predicate register for predicated instruction, P0-P7.
 * \param Zd_     The first input SVE vector register. Must match Zd.
 * \param Zm      The second input SVE vector register.
 * \param width   The vector element width. Use either OPND_CREATE_BYTE(),
 *                OPND_CREATE_HALF(), OPND_CREATE_SINGLE() or OPND_CREATE_DOUBLE().
 */
#define INSTR_CREATE_bic_sve_pred(dc, Zd, Pg, Zd_, Zm, width) \
    instr_create_1dst_4src(dc, OP_bic, Zd, Pg, Zd_, Zm, width)

/* -------- Advanced SIMD three different ------------------------------ */

/**
 * Creates a SADDL vector instruction.
 * \param dc      The void * dcontext used to allocate memory for the instr_t.
 * \param Rd      The output register.
 * \param Rm      The first input register.
 * \param Rn      The second input register.
 * \param width   The input vector element width. Use either OPND_CREATE_BYTE(),
 *                OPND_CREATE_HALF() or OPND_CREATE_SINGLE().
 */
#define INSTR_CREATE_saddl_vector(dc, Rd, Rm, Rn, width) \
    instr_create_1dst_3src(dc, OP_saddl, Rd, Rm, Rn, width)

/**
 * Creates a SADDL2 vector instruction.
 * \param dc      The void * dcontext used to allocate memory for the instr_t.
 * \param Rd      The output register.
 * \param Rm      The first input register.
 * \param Rn      The second input register.
 * \param width   The input vector element width. Use either OPND_CREATE_BYTE(),
 *                OPND_CREATE_HALF() or OPND_CREATE_SINGLE().
 */
#define INSTR_CREATE_saddl2_vector(dc, Rd, Rm, Rn, width) \
    instr_create_1dst_3src(dc, OP_saddl2, Rd, Rm, Rn, width)

/**
 * Creates a SADDW vector instruction.
 * \param dc      The void * dcontext used to allocate memory for the instr_t.
 * \param Rd      The output register.
 * \param Rm      The first input register.
 * \param Rn      The second input register.
 * \param width   The input vector element width. Use either OPND_CREATE_BYTE(),
 *                OPND_CREATE_HALF() or OPND_CREATE_SINGLE().
 */
#define INSTR_CREATE_saddw_vector(dc, Rd, Rm, Rn, width) \
    instr_create_1dst_3src(dc, OP_saddw, Rd, Rm, Rn, width)

/**
 * Creates a SADDW2 vector instruction.
 * \param dc      The void * dcontext used to allocate memory for the instr_t.
 * \param Rd      The output register.
 * \param Rm      The first input register.
 * \param Rn      The second input register.
 * \param width   The input vector element width. Use either OPND_CREATE_BYTE(),
 *                OPND_CREATE_HALF() or OPND_CREATE_SINGLE().
 */
#define INSTR_CREATE_saddw2_vector(dc, Rd, Rm, Rn, width) \
    instr_create_1dst_3src(dc, OP_saddw2, Rd, Rm, Rn, width)

/**
 * Creates a SSUBL vector instruction.
 * \param dc      The void * dcontext used to allocate memory for the instr_t.
 * \param Rd      The output register.
 * \param Rm      The first input register.
 * \param Rn      The second input register.
 * \param width   The input vector element width. Use either OPND_CREATE_BYTE(),
 *                OPND_CREATE_HALF() or OPND_CREATE_SINGLE().
 */
#define INSTR_CREATE_ssubl_vector(dc, Rd, Rm, Rn, width) \
    instr_create_1dst_3src(dc, OP_ssubl, Rd, Rm, Rn, width)

/**
 * Creates a SSUBL2 vector instruction.
 * \param dc      The void * dcontext used to allocate memory for the instr_t.
 * \param Rd      The output register.
 * \param Rm      The first input register.
 * \param Rn      The second input register.
 * \param width   The input vector element width. Use either OPND_CREATE_BYTE(),
 *                OPND_CREATE_HALF() or OPND_CREATE_SINGLE().
 */
#define INSTR_CREATE_ssubl2_vector(dc, Rd, Rm, Rn, width) \
    instr_create_1dst_3src(dc, OP_ssubl2, Rd, Rm, Rn, width)

/**
 * Creates a SSUBW vector instruction.
 * \param dc      The void * dcontext used to allocate memory for the instr_t.
 * \param Rd      The output register.
 * \param Rm      The first input register.
 * \param Rn      The second input register.
 * \param width   The input vector element width. Use either OPND_CREATE_BYTE(),
 *                OPND_CREATE_HALF() or OPND_CREATE_SINGLE().
 */
#define INSTR_CREATE_ssubw_vector(dc, Rd, Rm, Rn, width) \
    instr_create_1dst_3src(dc, OP_ssubw, Rd, Rm, Rn, width)

/**
 * Creates a SSUBW2 vector instruction.
 * \param dc      The void * dcontext used to allocate memory for the instr_t.
 * \param Rd      The output register.
 * \param Rm      The first input register.
 * \param Rn      The second input register.
 * \param width   The input vector element width. Use either OPND_CREATE_BYTE(),
 *                OPND_CREATE_HALF() or OPND_CREATE_SINGLE().
 */
#define INSTR_CREATE_ssubw2_vector(dc, Rd, Rm, Rn, width) \
    instr_create_1dst_3src(dc, OP_ssubw2, Rd, Rm, Rn, width)

/**
 * Creates a ADDHN vector instruction.
 * \param dc      The void * dcontext used to allocate memory for the instr_t.
 * \param Rd      The output register.
 * \param Rm      The first input register.
 * \param Rn      The second input register.
 * \param width   The input vector element width. Use either OPND_CREATE_BYTE(),
 *                OPND_CREATE_HALF() or OPND_CREATE_SINGLE().
 */
#define INSTR_CREATE_addhn_vector(dc, Rd, Rm, Rn, width) \
    instr_create_1dst_3src(dc, OP_addhn, Rd, Rm, Rn, width)

/**
 * Creates a ADDHN2 vector instruction.
 * \param dc      The void * dcontext used to allocate memory for the instr_t.
 * \param Rd      The output register.
 * \param Rm      The first input register.
 * \param Rn      The second input register.
 * \param width   The input vector element width. Use either OPND_CREATE_BYTE(),
 *                OPND_CREATE_HALF() or OPND_CREATE_SINGLE().
 */
#define INSTR_CREATE_addhn2_vector(dc, Rd, Rm, Rn, width) \
    instr_create_1dst_3src(dc, OP_addhn2, Rd, Rm, Rn, width)

/**
 * Creates a SABAL vector instruction.
 * \param dc      The void * dcontext used to allocate memory for the instr_t.
 * \param Rd      The output register.
 * \param Rm      The first input register.
 * \param Rn      The second input register.
 * \param width   The input vector element width. Use either OPND_CREATE_BYTE(),
 *                OPND_CREATE_HALF() or OPND_CREATE_SINGLE().
 */
#define INSTR_CREATE_sabal_vector(dc, Rd, Rm, Rn, width) \
    instr_create_1dst_3src(dc, OP_sabal, Rd, Rm, Rn, width)

/**
 * Creates a SABAL2 vector instruction.
 * \param dc      The void * dcontext used to allocate memory for the instr_t.
 * \param Rd      The output register.
 * \param Rm      The first input register.
 * \param Rn      The second input register.
 * \param width   The input vector element width. Use either OPND_CREATE_BYTE(),
 *                OPND_CREATE_HALF() or OPND_CREATE_SINGLE().
 */
#define INSTR_CREATE_sabal2_vector(dc, Rd, Rm, Rn, width) \
    instr_create_1dst_3src(dc, OP_sabal2, Rd, Rm, Rn, width)

/**
 * Creates a SUBHN vector instruction.
 * \param dc      The void * dcontext used to allocate memory for the instr_t.
 * \param Rd      The output register.
 * \param Rm      The first input register.
 * \param Rn      The second input register.
 * \param width   The input vector element width. Use either OPND_CREATE_BYTE(),
 *                OPND_CREATE_HALF() or OPND_CREATE_SINGLE().
 */
#define INSTR_CREATE_subhn_vector(dc, Rd, Rm, Rn, width) \
    instr_create_1dst_3src(dc, OP_subhn, Rd, Rm, Rn, width)

/**
 * Creates a SUBHN2 vector instruction.
 * \param dc      The void * dcontext used to allocate memory for the instr_t.
 * \param Rd      The output register.
 * \param Rm      The first input register.
 * \param Rn      The second input register.
 * \param width   The input vector element width. Use either OPND_CREATE_BYTE(),
 *                OPND_CREATE_HALF() or OPND_CREATE_SINGLE().
 */
#define INSTR_CREATE_subhn2_vector(dc, Rd, Rm, Rn, width) \
    instr_create_1dst_3src(dc, OP_subhn2, Rd, Rm, Rn, width)

/**
 * Creates a SABDL vector instruction.
 * \param dc      The void * dcontext used to allocate memory for the instr_t.
 * \param Rd      The output register.
 * \param Rm      The first input register.
 * \param Rn      The second input register.
 * \param width   The input vector element width. Use either OPND_CREATE_BYTE(),
 *                OPND_CREATE_HALF() or OPND_CREATE_SINGLE().
 */
#define INSTR_CREATE_sabdl_vector(dc, Rd, Rm, Rn, width) \
    instr_create_1dst_3src(dc, OP_sabdl, Rd, Rm, Rn, width)

/**
 * Creates a SABDL2 vector instruction.
 * \param dc      The void * dcontext used to allocate memory for the instr_t.
 * \param Rd      The output register.
 * \param Rm      The first input register.
 * \param Rn      The second input register.
 * \param width   The input vector element width. Use either OPND_CREATE_BYTE(),
 *                OPND_CREATE_HALF() or OPND_CREATE_SINGLE().
 */
#define INSTR_CREATE_sabdl2_vector(dc, Rd, Rm, Rn, width) \
    instr_create_1dst_3src(dc, OP_sabdl2, Rd, Rm, Rn, width)

/**
 * Creates a SMLAL vector instruction.
 * \param dc      The void * dcontext used to allocate memory for the instr_t.
 * \param Rd      The output register.
 * \param Rm      The first input register.
 * \param Rn      The second input register.
 * \param width   The input vector element width. Use either OPND_CREATE_BYTE(),
 *                OPND_CREATE_HALF() or OPND_CREATE_SINGLE().
 */
#define INSTR_CREATE_smlal_vector(dc, Rd, Rm, Rn, width) \
    instr_create_1dst_3src(dc, OP_smlal, Rd, Rm, Rn, width)

/**
 * Creates a SMLAL2 vector instruction.
 * \param dc      The void * dcontext used to allocate memory for the instr_t.
 * \param Rd      The output register.
 * \param Rm      The first input register.
 * \param Rn      The second input register.
 * \param width   The input vector element width. Use either OPND_CREATE_BYTE(),
 *                OPND_CREATE_HALF() or OPND_CREATE_SINGLE().
 */
#define INSTR_CREATE_smlal2_vector(dc, Rd, Rm, Rn, width) \
    instr_create_1dst_3src(dc, OP_smlal2, Rd, Rm, Rn, width)

/**
 * Creates a SQDMLAL vector instruction.
 * \param dc      The void * dcontext used to allocate memory for the instr_t.
 * \param Rd      The output register.
 * \param Rm      The first input register.
 * \param Rn      The second input register.
 * \param width   The input vector element width. Use either OPND_CREATE_HALF() or
 *                OPND_CREATE_SINGLE().
 */
#define INSTR_CREATE_sqdmlal_vector(dc, Rd, Rm, Rn, width) \
    instr_create_1dst_3src(dc, OP_sqdmlal, Rd, Rm, Rn, width)

/**
 * Creates a SQDMLAL2 vector instruction.
 * \param dc      The void * dcontext used to allocate memory for the instr_t.
 * \param Rd      The output register.
 * \param Rm      The first input register.
 * \param Rn      The second input register.
 * \param width   The input vector element width. Use either OPND_CREATE_HALF() or
 *                OPND_CREATE_SINGLE().
 */
#define INSTR_CREATE_sqdmlal2_vector(dc, Rd, Rm, Rn, width) \
    instr_create_1dst_3src(dc, OP_sqdmlal2, Rd, Rm, Rn, width)

/**
 * Creates a SMLSL vector instruction.
 * \param dc      The void * dcontext used to allocate memory for the instr_t.
 * \param Rd      The output register.
 * \param Rm      The first input register.
 * \param Rn      The second input register.
 * \param width   The input vector element width. Use either OPND_CREATE_BYTE(),
 *                OPND_CREATE_HALF() or OPND_CREATE_SINGLE().
 */
#define INSTR_CREATE_smlsl_vector(dc, Rd, Rm, Rn, width) \
    instr_create_1dst_3src(dc, OP_smlsl, Rd, Rm, Rn, width)

/**
 * Creates a SMLSL2 vector instruction.
 * \param dc      The void * dcontext used to allocate memory for the instr_t.
 * \param Rd      The output register.
 * \param Rm      The first input register.
 * \param Rn      The second input register.
 * \param width   The input vector element width. Use either OPND_CREATE_BYTE(),
 *                OPND_CREATE_HALF() or OPND_CREATE_SINGLE().
 */
#define INSTR_CREATE_smlsl2_vector(dc, Rd, Rm, Rn, width) \
    instr_create_1dst_3src(dc, OP_smlsl2, Rd, Rm, Rn, width)

/**
 * Creates a SQDMLSL vector instruction.
 * \param dc      The void * dcontext used to allocate memory for the instr_t.
 * \param Rd      The output register.
 * \param Rm      The first input register.
 * \param Rn      The second input register.
 * \param width   The input vector element width. Use either OPND_CREATE_HALF() or
 *                OPND_CREATE_SINGLE().
 */
#define INSTR_CREATE_sqdmlsl_vector(dc, Rd, Rm, Rn, width) \
    instr_create_1dst_3src(dc, OP_sqdmlsl, Rd, Rm, Rn, width)

/**
 * Creates a SQDMLSL2 vector instruction.
 * \param dc      The void * dcontext used to allocate memory for the instr_t.
 * \param Rd      The output register.
 * \param Rm      The first input register.
 * \param Rn      The second input register.
 * \param width   The input vector element width. Use either OPND_CREATE_HALF() or
 *                OPND_CREATE_SINGLE().
 */
#define INSTR_CREATE_sqdmlsl2_vector(dc, Rd, Rm, Rn, width) \
    instr_create_1dst_3src(dc, OP_sqdmlsl2, Rd, Rm, Rn, width)

/**
 * Creates a SMULL vector instruction.
 * \param dc      The void * dcontext used to allocate memory for the instr_t.
 * \param Rd      The output register.
 * \param Rm      The first input register.
 * \param Rn      The second input register.
 * \param width   The input vector element width. Use either OPND_CREATE_BYTE(),
 *                OPND_CREATE_HALF() or OPND_CREATE_SINGLE().
 */
#define INSTR_CREATE_smull_vector(dc, Rd, Rm, Rn, width) \
    instr_create_1dst_3src(dc, OP_smull, Rd, Rm, Rn, width)

/**
 * Creates a SMULL2 vector instruction.
 * \param dc      The void * dcontext used to allocate memory for the instr_t.
 * \param Rd      The output register.
 * \param Rm      The first input register.
 * \param Rn      The second input register.
 * \param width   The input vector element width. Use either OPND_CREATE_BYTE(),
 *                OPND_CREATE_HALF() or OPND_CREATE_SINGLE().
 */
#define INSTR_CREATE_smull2_vector(dc, Rd, Rm, Rn, width) \
    instr_create_1dst_3src(dc, OP_smull2, Rd, Rm, Rn, width)

/**
 * Creates a SQDMULL vector instruction.
 * \param dc      The void * dcontext used to allocate memory for the instr_t.
 * \param Rd      The output register.
 * \param Rm      The first input register.
 * \param Rn      The second input register.
 * \param width   The input vector element width. Use either OPND_CREATE_HALF() or
 *                OPND_CREATE_SINGLE().
 */
#define INSTR_CREATE_sqdmull_vector(dc, Rd, Rm, Rn, width) \
    instr_create_1dst_3src(dc, OP_sqdmull, Rd, Rm, Rn, width)

/**
 * Creates a SQDMULL2 vector instruction.
 * \param dc      The void * dcontext used to allocate memory for the instr_t.
 * \param Rd      The output register.
 * \param Rm      The first input register.
 * \param Rn      The second input register.
 * \param width   The input vector element width. Use either OPND_CREATE_HALF() or
 *                OPND_CREATE_SINGLE().
 */
#define INSTR_CREATE_sqdmull2_vector(dc, Rd, Rm, Rn, width) \
    instr_create_1dst_3src(dc, OP_sqdmull2, Rd, Rm, Rn, width)

/**
 * Creates a PMULL vector instruction.
 * \param dc      The void * dcontext used to allocate memory for the instr_t.
 * \param Rd      The output register.
 * \param Rm      The first input register.
 * \param Rn      The second input register.
 * \param width   The input vector element width. Use either OPND_CREATE_BYTE(), or
 *                OPND_CREATE_DOUBLE().
 */
#define INSTR_CREATE_pmull_vector(dc, Rd, Rm, Rn, width) \
    instr_create_1dst_3src(dc, OP_pmull, Rd, Rm, Rn, width)

/**
 * Creates a PMULL2 vector instruction.
 * \param dc      The void * dcontext used to allocate memory for the instr_t.
 * \param Rd      The output register.
 * \param Rm      The first input register.
 * \param Rn      The second input register.
 * \param width   The input vector element width. Use either OPND_CREATE_BYTE(), or
 *                OPND_CREATE_DOUBLE().
 */
#define INSTR_CREATE_pmull2_vector(dc, Rd, Rm, Rn, width) \
    instr_create_1dst_3src(dc, OP_pmull2, Rd, Rm, Rn, width)

/**
 * Creates a UADDL vector instruction.
 * \param dc      The void * dcontext used to allocate memory for the instr_t.
 * \param Rd      The output register.
 * \param Rm      The first input register.
 * \param Rn      The second input register.
 * \param width   The input vector element width. Use either OPND_CREATE_BYTE(),
 *                OPND_CREATE_HALF() or OPND_CREATE_SINGLE().
 */
#define INSTR_CREATE_uaddl_vector(dc, Rd, Rm, Rn, width) \
    instr_create_1dst_3src(dc, OP_uaddl, Rd, Rm, Rn, width)

/**
 * Creates a UADDL2 vector instruction.
 * \param dc      The void * dcontext used to allocate memory for the instr_t.
 * \param Rd      The output register.
 * \param Rm      The first input register.
 * \param Rn      The second input register.
 * \param width   The input vector element width. Use either OPND_CREATE_BYTE(),
 *                OPND_CREATE_HALF() or OPND_CREATE_SINGLE().
 */
#define INSTR_CREATE_uaddl2_vector(dc, Rd, Rm, Rn, width) \
    instr_create_1dst_3src(dc, OP_uaddl2, Rd, Rm, Rn, width)

/**
 * Creates a UADDW vector instruction.
 * \param dc      The void * dcontext used to allocate memory for the instr_t.
 * \param Rd      The output register.
 * \param Rm      The first input register.
 * \param Rn      The second input register.
 * \param width   The input vector element width. Use either OPND_CREATE_BYTE(),
 *                OPND_CREATE_HALF() or OPND_CREATE_SINGLE().
 */
#define INSTR_CREATE_uaddw_vector(dc, Rd, Rm, Rn, width) \
    instr_create_1dst_3src(dc, OP_uaddw, Rd, Rm, Rn, width)

/**
 * Creates a UADDW2 vector instruction.
 * \param dc      The void * dcontext used to allocate memory for the instr_t.
 * \param Rd      The output register.
 * \param Rm      The first input register.
 * \param Rn      The second input register.
 * \param width   The input vector element width. Use either OPND_CREATE_BYTE(),
 *                OPND_CREATE_HALF() or OPND_CREATE_SINGLE().
 */
#define INSTR_CREATE_uaddw2_vector(dc, Rd, Rm, Rn, width) \
    instr_create_1dst_3src(dc, OP_uaddw2, Rd, Rm, Rn, width)

/**
 * Creates a USUBL vector instruction.
 * \param dc      The void * dcontext used to allocate memory for the instr_t.
 * \param Rd      The output register.
 * \param Rm      The first input register.
 * \param Rn      The second input register.
 * \param width   The input vector element width. Use either OPND_CREATE_BYTE(),
 *                OPND_CREATE_HALF() or OPND_CREATE_SINGLE().
 */
#define INSTR_CREATE_usubl_vector(dc, Rd, Rm, Rn, width) \
    instr_create_1dst_3src(dc, OP_usubl, Rd, Rm, Rn, width)

/**
 * Creates a USUBL2 vector instruction.
 * \param dc      The void * dcontext used to allocate memory for the instr_t.
 * \param Rd      The output register.
 * \param Rm      The first input register.
 * \param Rn      The second input register.
 * \param width   The input vector element width. Use either OPND_CREATE_BYTE(),
 *                OPND_CREATE_HALF() or OPND_CREATE_SINGLE().
 */
#define INSTR_CREATE_usubl2_vector(dc, Rd, Rm, Rn, width) \
    instr_create_1dst_3src(dc, OP_usubl2, Rd, Rm, Rn, width)

/**
 * Creates a USUBW vector instruction.
 * \param dc      The void * dcontext used to allocate memory for the instr_t.
 * \param Rd      The output register.
 * \param Rm      The first input register.
 * \param Rn      The second input register.
 * \param width   The input vector element width. Use either OPND_CREATE_BYTE(),
 *                OPND_CREATE_HALF() or OPND_CREATE_SINGLE().
 */
#define INSTR_CREATE_usubw_vector(dc, Rd, Rm, Rn, width) \
    instr_create_1dst_3src(dc, OP_usubw, Rd, Rm, Rn, width)

/**
 * Creates a USUBW2 vector instruction.
 * \param dc      The void * dcontext used to allocate memory for the instr_t.
 * \param Rd      The output register.
 * \param Rm      The first input register.
 * \param Rn      The second input register.
 * \param width   The input vector element width. Use either OPND_CREATE_BYTE(),
 *                OPND_CREATE_HALF() or OPND_CREATE_SINGLE().
 */
#define INSTR_CREATE_usubw2_vector(dc, Rd, Rm, Rn, width) \
    instr_create_1dst_3src(dc, OP_usubw2, Rd, Rm, Rn, width)

/**
 * Creates a RADDHN vector instruction.
 * \param dc      The void * dcontext used to allocate memory for the instr_t.
 * \param Rd      The output register.
 * \param Rm      The first input register.
 * \param Rn      The second input register.
 * \param width   The input vector element width. Use either OPND_CREATE_BYTE(),
 *                OPND_CREATE_HALF() or OPND_CREATE_SINGLE().
 */
#define INSTR_CREATE_raddhn_vector(dc, Rd, Rm, Rn, width) \
    instr_create_1dst_3src(dc, OP_raddhn, Rd, Rm, Rn, width)

/**
 * Creates a RADDHN2 vector instruction.
 * \param dc      The void * dcontext used to allocate memory for the instr_t.
 * \param Rd      The output register.
 * \param Rm      The first input register.
 * \param Rn      The second input register.
 * \param width   The input vector element width. Use either OPND_CREATE_BYTE(),
 *                OPND_CREATE_HALF() or OPND_CREATE_SINGLE().
 */
#define INSTR_CREATE_raddhn2_vector(dc, Rd, Rm, Rn, width) \
    instr_create_1dst_3src(dc, OP_raddhn2, Rd, Rm, Rn, width)

/**
 * Creates a UABAL vector instruction.
 * \param dc      The void * dcontext used to allocate memory for the instr_t.
 * \param Rd      The output register.
 * \param Rm      The first input register.
 * \param Rn      The second input register.
 * \param width   The input vector element width. Use either OPND_CREATE_BYTE(),
 *                OPND_CREATE_HALF() or OPND_CREATE_SINGLE().
 */
#define INSTR_CREATE_uabal_vector(dc, Rd, Rm, Rn, width) \
    instr_create_1dst_3src(dc, OP_uabal, Rd, Rm, Rn, width)

/**
 * Creates a UABAL2 vector instruction.
 * \param dc      The void * dcontext used to allocate memory for the instr_t.
 * \param Rd      The output register.
 * \param Rm      The first input register.
 * \param Rn      The second input register.
 * \param width   The input vector element width. Use either OPND_CREATE_BYTE(),
 *                OPND_CREATE_HALF() or OPND_CREATE_SINGLE().
 */
#define INSTR_CREATE_uabal2_vector(dc, Rd, Rm, Rn, width) \
    instr_create_1dst_3src(dc, OP_uabal2, Rd, Rm, Rn, width)

/**
 * Creates a RSUBHN vector instruction.
 * \param dc      The void * dcontext used to allocate memory for the instr_t.
 * \param Rd      The output register.
 * \param Rm      The first input register.
 * \param Rn      The second input register.
 * \param width   The input vector element width. Use either OPND_CREATE_BYTE(),
 *                OPND_CREATE_HALF() or OPND_CREATE_SINGLE().
 */
#define INSTR_CREATE_rsubhn_vector(dc, Rd, Rm, Rn, width) \
    instr_create_1dst_3src(dc, OP_rsubhn, Rd, Rm, Rn, width)

/**
 * Creates a RSUBHN2 vector instruction.
 * \param dc      The void * dcontext used to allocate memory for the instr_t.
 * \param Rd      The output register.
 * \param Rm      The first input register.
 * \param Rn      The second input register.
 * \param width   The input vector element width. Use either OPND_CREATE_BYTE(),
 *                OPND_CREATE_HALF() or OPND_CREATE_SINGLE().
 */
#define INSTR_CREATE_rsubhn2_vector(dc, Rd, Rm, Rn, width) \
    instr_create_1dst_3src(dc, OP_rsubhn2, Rd, Rm, Rn, width)

/**
 * Creates a UABDL vector instruction.
 * \param dc      The void * dcontext used to allocate memory for the instr_t.
 * \param Rd      The output register.
 * \param Rm      The first input register.
 * \param Rn      The second input register.
 * \param width   The input vector element width. Use either OPND_CREATE_BYTE(),
 *                OPND_CREATE_HALF() or OPND_CREATE_SINGLE().
 */
#define INSTR_CREATE_uabdl_vector(dc, Rd, Rm, Rn, width) \
    instr_create_1dst_3src(dc, OP_uabdl, Rd, Rm, Rn, width)

/**
 * Creates a UABDL2 vector instruction.
 * \param dc      The void * dcontext used to allocate memory for the instr_t.
 * \param Rd      The output register.
 * \param Rm      The first input register.
 * \param Rn      The second input register.
 * \param width   The input vector element width. Use either OPND_CREATE_BYTE(),
 *                OPND_CREATE_HALF() or OPND_CREATE_SINGLE().
 */
#define INSTR_CREATE_uabdl2_vector(dc, Rd, Rm, Rn, width) \
    instr_create_1dst_3src(dc, OP_uabdl2, Rd, Rm, Rn, width)

/**
 * Creates a UMLAL vector instruction.
 * \param dc      The void * dcontext used to allocate memory for the instr_t.
 * \param Rd      The output register.
 * \param Rm      The first input register.
 * \param Rn      The second input register.
 * \param width   The input vector element width. Use either OPND_CREATE_BYTE(),
 *                OPND_CREATE_HALF() or OPND_CREATE_SINGLE().
 */
#define INSTR_CREATE_umlal_vector(dc, Rd, Rm, Rn, width) \
    instr_create_1dst_4src(dc, OP_umlal, Rd, Rd, Rm, Rn, width)

/**
 * Creates a UMLAL2 vector instruction.
 * \param dc      The void * dcontext used to allocate memory for the instr_t.
 * \param Rd      The output register.
 * \param Rm      The first input register.
 * \param Rn      The second input register.
 * \param width   The input vector element width. Use either OPND_CREATE_BYTE(),
 *                OPND_CREATE_HALF() or OPND_CREATE_SINGLE().
 */
#define INSTR_CREATE_umlal2_vector(dc, Rd, Rm, Rn, width) \
    instr_create_1dst_4src(dc, OP_umlal2, Rd, Rd, Rm, Rn, width)

/**
 * Creates a UMLSL vector instruction.
 * \param dc      The void * dcontext used to allocate memory for the instr_t.
 * \param Rd      The output register.
 * \param Rm      The first input register.
 * \param Rn      The second input register.
 * \param width   The input vector element width. Use either OPND_CREATE_BYTE(),
 *                OPND_CREATE_HALF() or OPND_CREATE_SINGLE().
 */
#define INSTR_CREATE_umlsl_vector(dc, Rd, Rm, Rn, width) \
    instr_create_1dst_4src(dc, OP_umlsl, Rd, Rd, Rm, Rn, width)

/**
 * Creates a UMLSL2 vector instruction.
 * \param dc      The void * dcontext used to allocate memory for the instr_t.
 * \param Rd      The output register.
 * \param Rm      The first input register.
 * \param Rn      The second input register.
 * \param width   The input vector element width. Use either OPND_CREATE_BYTE(),
 *                OPND_CREATE_HALF() or OPND_CREATE_SINGLE().
 */
#define INSTR_CREATE_umlsl2_vector(dc, Rd, Rm, Rn, width) \
    instr_create_1dst_4src(dc, OP_umlsl2, Rd, Rd, Rm, Rn, width)

/**
 * Creates a UMULL vector instruction.
 * \param dc      The void * dcontext used to allocate memory for the instr_t.
 * \param Rd      The output register.
 * \param Rm      The first input register.
 * \param Rn      The second input register.
 * \param width   The input vector element width. Use either OPND_CREATE_BYTE(),
 *                OPND_CREATE_HALF() or OPND_CREATE_SINGLE().
 */
#define INSTR_CREATE_umull_vector(dc, Rd, Rm, Rn, width) \
    instr_create_1dst_3src(dc, OP_umull, Rd, Rm, Rn, width)

/**
 * Creates a UMULL2 vector instruction.
 * \param dc      The void * dcontext used to allocate memory for the instr_t.
 * \param Rd      The output register.
 * \param Rm      The first input register.
 * \param Rn      The second input register.
 * \param width   The input vector element width. Use either OPND_CREATE_BYTE(),
 *                OPND_CREATE_HALF() or OPND_CREATE_SINGLE().
 */
#define INSTR_CREATE_umull2_vector(dc, Rd, Rm, Rn, width) \
    instr_create_1dst_3src(dc, OP_umull2, Rd, Rm, Rn, width)

/**
 * Creates an FMOV immediate to vector floating point move instruction.
 * \param dc      The void * dcontext used to allocate memory for the instr_t.
 * \param Rd      The output vector register.
 * \param f       The source immediate floating point opnd.
 * \param width   The output vector element width. Use either OPND_CREATE_HALF()
 *                or OPND_CREATE_SINGLE().
 */
#define INSTR_CREATE_fmov_vector_imm(dc, Rd, f, width) \
    instr_create_1dst_2src(dc, OP_fmov, Rd, f, width)

/**
 * Creates an FMOV immediate to scalar floating point move instruction.
 * \param dc      The void * dcontext used to allocate memory for the instr_t.
 * \param Rd      The output scalar register.
 * \param f       The source immediate floating point opnd.
 */
#define INSTR_CREATE_fmov_scalar_imm(dc, Rd, f) instr_create_1dst_1src(dc, OP_fmov, Rd, f)

/**
<<<<<<< HEAD
 * Creates a XPACI instruction.
 * \param dc      The void * dcontext used to allocate memory for the instr_t.
 * \param Rd      Register with PAC bits to remove.
 */
#define INSTR_CREATE_xpaci(dc, Rd) instr_create_0dst_1src((dc), OP_xpaci, (Rd))
=======
 * Creates a LDLAR instruction.
 *
 * This macro is used to encode the forms:
 * \verbatim
 *    LDLAR   <Wt>, [<Xn|SP>]
 *    LDLAR   <Xt>, [<Xn|SP>]
 * \endverbatim
 * \param dc   The void * dcontext used to allocate memory for the #instr_t.
 * \param Rt   The first destination register. Can be W (Word, 32 bits) or X (Extended, 64
 * bits) \param Rn   The second source register. Can be X (Extended, 64 bits)
 */
#define INSTR_CREATE_ldlar(dc, Rt, Rn) instr_create_1dst_1src(dc, OP_ldlar, Rt, Rn)

/**
 * Creates a LDLARB instruction.
 *
 * This macro is used to encode the forms:
 * \verbatim
 *    LDLARB  <Wt>, [<Xn|SP>]
 * \endverbatim
 * \param dc   The void * dcontext used to allocate memory for the #instr_t.
 * \param Rt   The first destination register, W (Word, 32 bits)
 * \param Rn   The second source register, X (Extended, 64 bits)
 */
#define INSTR_CREATE_ldlarb(dc, Rt, Rn) instr_create_1dst_1src(dc, OP_ldlarb, Rt, Rn)

/**
 * Creates a LDLARH instruction.
 *
 * This macro is used to encode the forms:
 * \verbatim
 *    LDLARH  <Wt>, [<Xn|SP>]
 * \endverbatim
 * \param dc   The void * dcontext used to allocate memory for the #instr_t.
 * \param Rt   The first destination register, W (Word, 32 bits)
 * \param Rn   The second source register, X (Extended, 64 bits)
 */
#define INSTR_CREATE_ldlarh(dc, Rt, Rn) instr_create_1dst_1src(dc, OP_ldlarh, Rt, Rn)

/**
 * Creates a STLLR instruction.
 *
 * This macro is used to encode the forms:
 * \verbatim
 *    STLLR   <Wt>, [<Xn|SP>]
 *    STLLR   <Xt>, [<Xn|SP>]
 * \endverbatim
 * \param dc   The void * dcontext used to allocate memory for the #instr_t.
 * \param Rt   The first destination register. Can be W (Word, 32 bits) or X (Extended, 64
 * bits) \param Rn   The second source register. Can be X (Extended, 64 bits)
 */
#define INSTR_CREATE_stllr(dc, Rt, Rn) instr_create_1dst_1src(dc, OP_stllr, Rt, Rn)

/**
 * Creates a STLLRB instruction.
 *
 * This macro is used to encode the forms:
 * \verbatim
 *    STLLRB  <Wt>, [<Xn|SP>]
 * \endverbatim
 * \param dc   The void * dcontext used to allocate memory for the #instr_t.
 * \param Rt   The first destination register, W (Word, 32 bits)
 * \param Rn   The second source register, X (Extended, 64 bits)
 */
#define INSTR_CREATE_stllrb(dc, Rt, Rn) instr_create_1dst_1src(dc, OP_stllrb, Rt, Rn)

/**
 * Creates a STLLRH instruction.
 *
 * This macro is used to encode the forms:
 * \verbatim
 *    STLLRH  <Wt>, [<Xn|SP>]
 * \endverbatim
 * \param dc   The void * dcontext used to allocate memory for the #instr_t.
 * \param Rt   The first destination register, W (Word, 32 bits)
 * \param Rn   The second source register, X (Extended, 64 bits)
 */
#define INSTR_CREATE_stllrh(dc, Rt, Rn) instr_create_1dst_1src(dc, OP_stllrh, Rt, Rn)

/**
 * Creates a SM3PARTW1 instruction.
 *
 * This macro is used to encode the forms:
 * \verbatim
 *    SM3PARTW1 <Sd>.4S, <Sn>.4S, <Sm>.4S
 * \endverbatim
 * \param dc   The void * dcontext used to allocate memory for the #instr_t.
 * \param Rd   The first destination vector register, Q (quadword, 128 bits)
 * \param Rn   The second source vector register, Q (quadword, 128 bits)
 * \param Rm   The third source vector register, Q (quadword, 128 bits)
 * \param Rm_elsz   The element size for Rm, OPND_CREATE_SINGLE()
 */
#define INSTR_CREATE_sm3partw1_vector(dc, Rd, Rn, Rm, Rm_elsz) \
    instr_create_1dst_3src(dc, OP_sm3partw1, Rd, Rn, Rm, Rm_elsz)

/**
 * Creates a SM3PARTW2 instruction.
 *
 * This macro is used to encode the forms:
 * \verbatim
 *    SM3PARTW2 <Sd>.4S, <Sn>.4S, <Sm>.4S
 * \endverbatim
 * \param dc   The void * dcontext used to allocate memory for the #instr_t.
 * \param Rd   The first destination vector register, Q (quadword, 128 bits)
 * \param Rn   The second source vector register, Q (quadword, 128 bits)
 * \param Rm   The third source vector register, Q (quadword, 128 bits)
 * \param Rm_elsz   The element size for Rm, OPND_CREATE_SINGLE()
 */
#define INSTR_CREATE_sm3partw2_vector(dc, Rd, Rn, Rm, Rm_elsz) \
    instr_create_1dst_3src(dc, OP_sm3partw2, Rd, Rn, Rm, Rm_elsz)

/**
 * Creates a SM3SS1 instruction.
 *
 * This macro is used to encode the forms:
 * \verbatim
 *    SM3SS1  <Sd>.4S, <Sn>.4S, <Sm>.4S, <Sa>.4S
 * \endverbatim
 * \param dc   The void * dcontext used to allocate memory for the #instr_t.
 * \param Rd   The first destination vector register, Q (quadword, 128 bits)
 * \param Rn   The second source vector register, Q (quadword, 128 bits)
 * \param Rm   The third source vector register, Q (quadword, 128 bits)
 * \param Ra   The fourth source vector register, Q (quadword, 128 bits)
 * \param Ra_elsz   The element size for Ra, OPND_CREATE_SINGLE()
 */
#define INSTR_CREATE_sm3ss1_vector(dc, Rd, Rn, Rm, Ra, Ra_elsz) \
    instr_create_1dst_4src(dc, OP_sm3ss1, Rd, Rn, Rm, Ra, Ra_elsz)

/**
 * Creates a SM3TT1A instruction.
 *
 * This macro is used to encode the forms:
 * \verbatim
 *    SM3TT1A <Sd>.4S, <Sn>.4S, <Sm>.S[<index>]
 * \endverbatim
 * \param dc   The void * dcontext used to allocate memory for the #instr_t.
 * \param Rd   The first destination vector register, Q (quadword, 128 bits)
 * \param Rn   The second source vector register, Q (quadword, 128 bits)
 * \param Rm   The third source vector register, Q (quadword, 128 bits)
 * \param imm2   The immediate index for Rm
 * \param Rm_elsz   The element size for Rm, OPND_CREATE_SINGLE()
 */
#define INSTR_CREATE_sm3tt1a_vector_indexed(dc, Rd, Rn, Rm, imm2, Rm_elsz) \
    instr_create_1dst_4src(dc, OP_sm3tt1a, Rd, Rn, Rm, imm2, Rm_elsz)

/**
 * Creates a SM3TT1B instruction.
 *
 * This macro is used to encode the forms:
 * \verbatim
 *    SM3TT1B <Sd>.4S, <Sn>.4S, <Sm>.S[<index>]
 * \endverbatim
 * \param dc   The void * dcontext used to allocate memory for the #instr_t.
 * \param Rd   The first destination vector register, Q (quadword, 128 bits)
 * \param Rn   The second source vector register, Q (quadword, 128 bits)
 * \param Rm   The third source vector register, Q (quadword, 128 bits)
 * \param imm2   The immediate index for Rm
 * \param Rm_elsz   The element size for Rm, OPND_CREATE_SINGLE()
 */
#define INSTR_CREATE_sm3tt1b_vector_indexed(dc, Rd, Rn, Rm, imm2, Rm_elsz) \
    instr_create_1dst_4src(dc, OP_sm3tt1b, Rd, Rn, Rm, imm2, Rm_elsz)

/**
 * Creates a SM3TT2A instruction.
 *
 * This macro is used to encode the forms:
 * \verbatim
 *    SM3TT2A <Sd>.4S, <Sn>.4S, <Sm>.S[<index>]
 * \endverbatim
 * \param dc   The void * dcontext used to allocate memory for the #instr_t.
 * \param Rd   The first destination vector register, Q (quadword, 128 bits)
 * \param Rn   The second source vector register, Q (quadword, 128 bits)
 * \param Rm   The third source vector register, Q (quadword, 128 bits)
 * \param imm2   The immediate index for Rm
 * \param Rm_elsz   The element size for Rm, OPND_CREATE_SINGLE()
 */
#define INSTR_CREATE_sm3tt2a_vector_indexed(dc, Rd, Rn, Rm, imm2, Rm_elsz) \
    instr_create_1dst_4src(dc, OP_sm3tt2a, Rd, Rn, Rm, imm2, Rm_elsz)

/**
 * Creates a SM3TT2B instruction.
 *
 * This macro is used to encode the forms:
 * \verbatim
 *    SM3TT2B <Sd>.4S, <Sn>.4S, <Sm>.S[<index>]
 * \endverbatim
 * \param dc   The void * dcontext used to allocate memory for the #instr_t.
 * \param Rd   The first destination vector register, Q (quadword, 128 bits)
 * \param Rn   The second source vector register, Q (quadword, 128 bits)
 * \param Rm   The third source vector register, Q (quadword, 128 bits)
 * \param imm2   The immediate index for Rm
 * \param Rm_elsz   The element size for Rm, OPND_CREATE_SINGLE()
 */
#define INSTR_CREATE_sm3tt2b_vector_indexed(dc, Rd, Rn, Rm, imm2, Rm_elsz) \
    instr_create_1dst_4src(dc, OP_sm3tt2b, Rd, Rn, Rm, imm2, Rm_elsz)

/**
 * Creates a SM4E instruction.
 *
 * This macro is used to encode the forms:
 * \verbatim
 *    SM4E    <Sd>.4S, <Sn>.4S
 * \endverbatim
 * \param dc   The void * dcontext used to allocate memory for the #instr_t.
 * \param Rd   The first destination vector register, Q (quadword, 128 bits)
 * \param Rn   The second source vector register, Q (quadword, 128 bits)
 * \param Rn_elsz   The element size for Rn, OPND_CREATE_SINGLE()
 */
#define INSTR_CREATE_sm4e_vector(dc, Rd, Rn, Rn_elsz) \
    instr_create_1dst_2src(dc, OP_sm4e, Rd, Rn, Rn_elsz)

/**
 * Creates a SM4EKEY instruction.
 *
 * This macro is used to encode the forms:
 * \verbatim
 *    SM4EKEY <Sd>.4S, <Sn>.4S, <Sm>.4S
 * \endverbatim
 * \param dc   The void * dcontext used to allocate memory for the #instr_t.
 * \param Rd   The first destination vector register, Q (quadword, 128 bits)
 * \param Rn   The second source vector register, Q (quadword, 128 bits)
 * \param Rm   The third source vector register, Q (quadword, 128 bits)
 * \param Rm_elsz   The element size for Rm, OPND_CREATE_SINGLE()
 */
#define INSTR_CREATE_sm4ekey_vector(dc, Rd, Rn, Rm, Rm_elsz) \
    instr_create_1dst_3src(dc, OP_sm4ekey, Rd, Rn, Rm, Rm_elsz)

/**
 * Creates a BCAX instruction.
 *
 * This macro is used to encode the forms:
 * \verbatim
 *    BCAX    <Bd>.16B, <Bn>.16B, <Bm>.16B, <Ba>.16B
 * \endverbatim
 * \param dc   The void * dcontext used to allocate memory for the #instr_t.
 * \param Rd   The first destination vector register, Q (quadword, 128 bits)
 * \param Rn   The second source vector register, Q (quadword, 128 bits)
 * \param Rm   The third source vector register, Q (quadword, 128 bits)
 * \param Ra   The fourth source vector register, Q (quadword, 128 bits)
 */
#define INSTR_CREATE_bcax(dc, Rd, Rn, Rm, Ra) \
    instr_create_1dst_4src(dc, OP_bcax, Rd, Rn, Rm, Ra, OPND_CREATE_BYTE())

/**
 * Creates a EOR3 instruction.
 *
 * This macro is used to encode the forms:
 * \verbatim
 *    EOR3    <Bd>.16B, <Bn>.16B, <Bm>.16B, <Ba>.16B
 * \endverbatim
 * \param dc   The void * dcontext used to allocate memory for the #instr_t.
 * \param Rd   The first destination vector register, Q (quadword, 128 bits)
 * \param Rn   The second source vector register, Q (quadword, 128 bits)
 * \param Rm   The third source vector register, Q (quadword, 128 bits)
 * \param Ra   The fourth source vector register, Q (quadword, 128 bits)
 */
#define INSTR_CREATE_eor3(dc, Rd, Rn, Rm, Ra) \
    instr_create_1dst_4src(dc, OP_eor3, Rd, Rn, Rm, Ra, OPND_CREATE_BYTE())

/**
 * Creates a ESB instruction.
 *
 * This macro is used to encode the forms:
 * \verbatim
 *    ESB
 * \endverbatim
 * \param dc   The void * dcontext used to allocate memory for the #instr_t.
 */
#define INSTR_CREATE_esb(dc) instr_create_0dst_0src(dc, OP_esb)

/**
 * Creates a PSB instruction.
 *
 * This macro is used to encode the forms:
 * \verbatim
 *    PSB CSYNC
 * \endverbatim
 * \param dc   The void * dcontext used to allocate memory for the #instr_t.
 */
#define INSTR_CREATE_psb_csync(dc) instr_create_0dst_0src(dc, OP_psb)

/**
 * Creates a FCCMP instruction.
 *
 * This macro is used to encode the forms:
 * \verbatim
 *    FCCMP   <Dn>, <Dm>, #<imm>, <cond>
 *    FCCMP   <Hn>, <Hm>, #<imm>, <cond>
 *    FCCMP   <Sn>, <Sm>, #<imm>, <cond>
 * \endverbatim
 * \param dc    The void * dcontext used to allocate memory for the #instr_t.
 * \param Rn    The first source register. Can be D (doubleword, 64 bits),
 *              H (halfword, 16 bits) or S (singleword, 32 bits)
 * \param Rm    The second source register. Can be D (doubleword, 64 bits),
 *              H (halfword, 16 bits) or S (singleword, 32 bits)
 * \param nzcv  The 4 bit NZCV flags value used if the input condition is false.
 *              (use #opnd_create_immed_uint() to create the operand, e.g.
 *              opnd_create_immed_uint(val, #OPSZ_4b)).
 * \param condition_code   The comparison condition specified by #dr_pred_type_t,
 *              e.g. #DR_PRED_EQ.
 */
#define INSTR_CREATE_fccmp(dc, Rn, Rm, nzcv, condition_code) \
    INSTR_PRED(instr_create_0dst_3src(dc, OP_fccmp, Rn, Rm, nzcv), (condition_code))

/**
 * Creates a FCCMPE instruction.
 *
 * This macro is used to encode the forms:
 * \verbatim
 *    FCCMPE   <Dn>, <Dm>, #<imm>, <cond>
 *    FCCMPE   <Hn>, <Hm>, #<imm>, <cond>
 *    FCCMPE   <Sn>, <Sm>, #<imm>, <cond>
 * \endverbatim
 * \param dc    The void * dcontext used to allocate memory for the #instr_t.
 * \param Rn    The first source register. Can be D (doubleword, 64 bits),
 *              H (halfword, 16 bits) or S (singleword, 32 bits)
 * \param Rm    The second source register. Can be D (doubleword, 64 bits),
 *              H (halfword, 16 bits) or S (singleword, 32 bits)
 * \param nzcv  The 4 bit NZCV flags value used if the input condition is false.
 *              (use #opnd_create_immed_uint() to create the operand, e.g.
 *              opnd_create_immed_uint(val, #OPSZ_4b)).
 * \param condition_code   The comparison condition specified by #dr_pred_type_t,
 *              e.g. #DR_PRED_EQ.
 */
#define INSTR_CREATE_fccmpe(dc, Rn, Rm, nzcv, condition_code) \
    INSTR_PRED(instr_create_0dst_3src(dc, OP_fccmpe, Rn, Rm, nzcv), (condition_code))

/**
 * Creates a FCSEL instruction.
 *
 * This macro is used to encode the forms:
 * \verbatim
 *    FCSEL   <Dd>, <Dn>, <Dm>, <cond>
 *    FCSEL   <Hd>, <Hn>, <Hm>, <cond>
 *    FCSEL   <Sd>, <Sn>, <Sm>, <cond>
 * \endverbatim
 * \param dc   The void * dcontext used to allocate memory for the #instr_t.
 * \param Rd   The first destination register. Can be D (doubleword, 64 bits),
 *             H (halfword, 16 bits) or S (singleword, 32 bits)
 * \param Rn   The second source register. Can be D (doubleword, 64 bits),
               H (halfword, 16 bits) or S (singleword, 32 bits)
 * \param Rm   The third source register. Can be D (doubleword, 64 bits),
               H (halfword, 16 bits) or S (singleword, 32 bits)
 * \param condition_code   The comparison condition specified by #dr_pred_type_t,
 *                         e.g. #DR_PRED_EQ.
 */
#define INSTR_CREATE_fcsel(dc, Rd, Rn, Rm, condition_code) \
    INSTR_PRED(instr_create_1dst_2src(dc, OP_fcsel, Rd, Rn, Rm), (condition_code))

/**
 * Creates a FCMP instruction.
 *
 * This macro is used to encode the forms:
 * \verbatim
 *    FCMP    <Dn>, #0.0
 *    FCMP    <Hn>, #0.0
 *    FCMP    <Sn>, #0.0
 * \endverbatim
 * \param dc   The void * dcontext used to allocate memory for the #instr_t.
 * \param Rn   The first source register. Can be D (doubleword, 64 bits),
 *             H (halfword, 16 bits) or S (singleword, 32 bits)
 */
#define INSTR_CREATE_fcmp_zero(dc, Rn) \
    instr_create_0dst_2src(dc, OP_fcmp, Rn, opnd_create_immed_float(0.0))

/**
 * Creates a FCMP instruction.
 *
 * This macro is used to encode the forms:
 * \verbatim
 *    FCMP    <Dn>, <Dm>
 *    FCMP    <Hn>, <Hm>
 *    FCMP    <Sn>, <Sm>
 * \endverbatim
 * \param dc   The void * dcontext used to allocate memory for the #instr_t.
 * \param Rn   The first source register. Can be D (doubleword, 64 bits),
 *             H (halfword, 16 bits) or S (singleword, 32 bits)
 * \param Rm   The second source register. Can be D (doubleword, 64 bits),
 *             H (halfword, 16 bits) or S (singleword, 32 bits)
 */
#define INSTR_CREATE_fcmp(dc, Rn, Rm) instr_create_0dst_2src(dc, OP_fcmp, Rn, Rm)

/**
 * Creates a FCMPE instruction.
 *
 * This macro is used to encode the forms:
 * \verbatim
 *    FCMPE   <Dn>, #0.0
 *    FCMPE   <Hn>, #0.0
 *    FCMPE   <Sn>, #0.0
 * \endverbatim
 * \param dc   The void * dcontext used to allocate memory for the #instr_t.
 * \param Rn   The first source register. Can be D (doubleword, 64 bits),
 *             H (halfword, 16 bits) or S (singleword, 32 bits)
 */
#define INSTR_CREATE_fcmpe_zero(dc, Rn) \
    instr_create_0dst_2src(dc, OP_fcmpe, Rn, opnd_create_immed_float(0.0))

/**
 * Creates a FCMPE instruction.
 *
 * This macro is used to encode the forms:
 * \verbatim
 *    FCMPE   <Dn>, <Dm>
 *    FCMPE   <Hn>, <Hm>
 *    FCMPE   <Sn>, <Sm>
 * \endverbatim
 * \param dc   The void * dcontext used to allocate memory for the #instr_t.
 * \param Rn   The first source register. Can be D (doubleword, 64 bits),
 *             H (halfword, 16 bits) or S (singleword, 32 bits)
 * \param Rm   The second source register. Can be D (doubleword, 64 bits),
 *             H (halfword, 16 bits) or S (singleword, 32 bits)
 */
#define INSTR_CREATE_fcmpe(dc, Rn, Rm) instr_create_0dst_2src(dc, OP_fcmpe, Rn, Rm)

/**
 * Creates a SDOT instruction.
 *
 * This macro is used to encode the forms:
 * \verbatim
 *    SDOT    <Sd>.<Ts>, <Bn>.<Tb>, <Bm>.<Tb>
 * \endverbatim
 * \param dc   The void * dcontext used to allocate memory for the #instr_t.
 * \param Rd   The first source and destination vector register,
 *             D (doubleword, 64 bits) or Q (quadword, 128 bits)
 * \param Rn   The second source vector register, D (doubleword, 64 bits) or
 *             Q (quadword, 128 bits)
 * \param Rm   The third source vector register, D (doubleword, 64 bits) or
 *             Q (quadword, 128 bits)
 */
#define INSTR_CREATE_sdot_vector(dc, Rd, Rn, Rm) \
    instr_create_1dst_4src(dc, OP_sdot, Rd, Rd, Rn, Rm, OPND_CREATE_BYTE())

/**
 * Creates a SDOT instruction.
 *
 * This macro is used to encode the forms:
 * \verbatim
 *    SDOT    <Sd>.<Ts>, <Bn>.<Tb>, <Bm>.4B[<index>]
 * \endverbatim
 * \param dc   The void * dcontext used to allocate memory for the #instr_t.
 * \param Rd   The first source and destination vector register,
 *             D (doubleword, 64 bits) or Q (quadword, 128 bits)
 * \param Rn   The second source vector register, D (doubleword, 64 bits) or
 *             Q (quadword, 128 bits)
 * \param Rm   The third source vector register, Q (quadword, 128 bits)
 * \param index   The immediate index for Rm
 */
#define INSTR_CREATE_sdot_vector_indexed(dc, Rd, Rn, Rm, index) \
    instr_create_1dst_5src(dc, OP_sdot, Rd, Rd, Rn, Rm, index, OPND_CREATE_BYTE())

/**
 * Creates a UDOT instruction.
 *
 * This macro is used to encode the forms:
 * \verbatim
 *    UDOT    <Sd>.<Ts>, <Bn>.<Tb>, <Bm>.<Tb>
 * \endverbatim
 * \param dc   The void * dcontext used to allocate memory for the #instr_t.
 * \param Rd   The first source and destination vector register,
 *             D (doubleword, 64 bits) or Q (quadword, 128 bits)
 * \param Rn   The second source vector register, D (doubleword, 64 bits) or
 *             Q (quadword, 128 bits)
 * \param Rm   The third source vector register, D (doubleword, 64 bits) or
 *             Q (quadword, 128 bits)
 */
#define INSTR_CREATE_udot_vector(dc, Rd, Rn, Rm) \
    instr_create_1dst_4src(dc, OP_udot, Rd, Rd, Rn, Rm, OPND_CREATE_BYTE())

/**
 * Creates a UDOT instruction.
 *
 * This macro is used to encode the forms:
 * \verbatim
 *    UDOT    <Sd>.<Ts>, <Bn>.<Tb>, <Bm>.4B[<index>]
 * \endverbatim
 * \param dc   The void * dcontext used to allocate memory for the #instr_t.
 * \param Rd   The first source and destination vector register,
 *             D (doubleword, 64 bits) or Q (quadword, 128 bits)
 * \param Rn   The second source vector register, D (doubleword, 64 bits) or
 *             Q (quadword, 128 bits)
 * \param Rm   The third source vector register, Q (quadword, 128 bits)
 * \param index   The immediate index for Rm
 */
#define INSTR_CREATE_udot_vector_indexed(dc, Rd, Rn, Rm, index) \
    instr_create_1dst_5src(dc, OP_udot, Rd, Rd, Rn, Rm, index, OPND_CREATE_BYTE())
>>>>>>> c0985a23

#endif /* DR_IR_MACROS_AARCH64_H */<|MERGE_RESOLUTION|>--- conflicted
+++ resolved
@@ -4210,13 +4210,6 @@
 #define INSTR_CREATE_fmov_scalar_imm(dc, Rd, f) instr_create_1dst_1src(dc, OP_fmov, Rd, f)
 
 /**
-<<<<<<< HEAD
- * Creates a XPACI instruction.
- * \param dc      The void * dcontext used to allocate memory for the instr_t.
- * \param Rd      Register with PAC bits to remove.
- */
-#define INSTR_CREATE_xpaci(dc, Rd) instr_create_0dst_1src((dc), OP_xpaci, (Rd))
-=======
  * Creates a LDLAR instruction.
  *
  * This macro is used to encode the forms:
@@ -4703,6 +4696,12 @@
  */
 #define INSTR_CREATE_udot_vector_indexed(dc, Rd, Rn, Rm, index) \
     instr_create_1dst_5src(dc, OP_udot, Rd, Rd, Rn, Rm, index, OPND_CREATE_BYTE())
->>>>>>> c0985a23
+
+/**
+ * Creates a XPACI instruction.
+ * \param dc      The void * dcontext used to allocate memory for the instr_t.
+ * \param Rd      Register with PAC bits to remove.
+ */
+#define INSTR_CREATE_xpaci(dc, Rd) instr_create_0dst_1src((dc), OP_xpaci, (Rd))
 
 #endif /* DR_IR_MACROS_AARCH64_H */