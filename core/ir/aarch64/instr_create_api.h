/* **********************************************************
 * Copyright (c) 2011-2022 Google, Inc. All rights reserved.
 * Copyright (c) 2016-2018 ARM Limited. All rights reserved.
 * Copyright (c) 2002-2010 VMware, Inc. All rights reserved.
 * **********************************************************/

/*
 * Redistribution and use in source and binary forms, with or without
 * modification, are permitted provided that the following conditions are met:
 *
 * * Redistributions of source code must retain the above copyright notice,
 *   this list of conditions and the following disclaimer.
 *
 * * Redistributions in binary form must reproduce the above copyright notice,
 *   this list of conditions and the following disclaimer in the documentation
 *   and/or other materials provided with the distribution.
 *
 * * Neither the name of ARM Limited nor the names of its contributors may be
 *   used to endorse or promote products derived from this software without
 *   specific prior written permission.
 *
 * THIS SOFTWARE IS PROVIDED BY THE COPYRIGHT HOLDERS AND CONTRIBUTORS "AS IS"
 * AND ANY EXPRESS OR IMPLIED WARRANTIES, INCLUDING, BUT NOT LIMITED TO, THE
 * IMPLIED WARRANTIES OF MERCHANTABILITY AND FITNESS FOR A PARTICULAR PURPOSE
 * ARE DISCLAIMED. IN NO EVENT SHALL ARM LIMITED OR CONTRIBUTORS BE LIABLE
 * FOR ANY DIRECT, INDIRECT, INCIDENTAL, SPECIAL, EXEMPLARY, OR CONSEQUENTIAL
 * DAMAGES (INCLUDING, BUT NOT LIMITED TO, PROCUREMENT OF SUBSTITUTE GOODS OR
 * SERVICES; LOSS OF USE, DATA, OR PROFITS; OR BUSINESS INTERRUPTION) HOWEVER
 * CAUSED AND ON ANY THEORY OF LIABILITY, WHETHER IN CONTRACT, STRICT
 * LIABILITY, OR TORT (INCLUDING NEGLIGENCE OR OTHERWISE) ARISING IN ANY WAY
 * OUT OF THE USE OF THIS SOFTWARE, EVEN IF ADVISED OF THE POSSIBILITY OF SUCH
 * DAMAGE.
 */

#ifndef DR_IR_MACROS_AARCH64_H
#define DR_IR_MACROS_AARCH64_H 1

/**
 * Used in an additional immediate source operand to a vector operation, denotes
 * 8 bit vector element width. See \ref sec_IR_AArch64.
 */
#define VECTOR_ELEM_WIDTH_BYTE 0

/**
 * Used in an additional immediate source operand to a vector operation, denotes
 * 16 bit vector element width. See \ref sec_IR_AArch64.
 */
#define VECTOR_ELEM_WIDTH_HALF 1

/**
 * Used in an additional immediate source operand to a vector operation, denotes
 * 32 bit vector element width. See \ref sec_IR_AArch64.
 */
#define VECTOR_ELEM_WIDTH_SINGLE 2

/**
 * Used in an additional immediate source operand to a vector operation, denotes
 * 64 bit vector element width. See \ref sec_IR_AArch64.
 */
#define VECTOR_ELEM_WIDTH_DOUBLE 3

/**
 * Used in an additional immediate source operand to a vector operation, denotes
 * full size 128 bit vector width. See \ref sec_IR_AArch64.
 */
#define VECTOR_ELEM_WIDTH_QUAD 4

/**
 * Operand denoting 8 bit vector element width for the other operands of
 * the containing instruction.
 */
#define OPND_CREATE_BYTE() OPND_CREATE_INT8(VECTOR_ELEM_WIDTH_BYTE)

/**
 * Operand denoting 16 bit vector element width for the other operands of
 * the containing instruction.
 */
#define OPND_CREATE_HALF() OPND_CREATE_INT8(VECTOR_ELEM_WIDTH_HALF)

/**
 * Operand denoting 32 bit vector element width for the other operands of
 * the containing instruction.
 */
#define OPND_CREATE_SINGLE() OPND_CREATE_INT8(VECTOR_ELEM_WIDTH_SINGLE)

/**
 * Operand denoting 64 bit vector element width for the other operands of
 * the containing instruction.
 */
#define OPND_CREATE_DOUBLE() OPND_CREATE_INT8(VECTOR_ELEM_WIDTH_DOUBLE)

/**
 * @file dr_ir_macros_aarch64.h
 * @brief AArch64-specific instruction creation convenience macros.
 */

/**
 * Create an absolute address operand encoded as pc-relative.
 * Encoding will fail if addr is out of the maximum signed displacement
 * reach for the architecture.
 */
#define OPND_CREATE_ABSMEM(addr, size) opnd_create_rel_addr(addr, size)

/**
 * Create an immediate integer operand. For AArch64 the size of an immediate
 * is ignored when encoding, so there is no need to specify the final size.
 */
#define OPND_CREATE_INT(val) OPND_CREATE_INTPTR(val)

/** Create a zero register operand of the same size as reg. */
#define OPND_CREATE_ZR(reg) \
    opnd_create_reg(opnd_get_size(reg) == OPSZ_4 ? DR_REG_WZR : DR_REG_XZR)

/** Create an operand specifying LSL, the default shift type when there is no shift. */
#define OPND_CREATE_LSL() opnd_add_flags(OPND_CREATE_INT(DR_SHIFT_LSL), DR_OPND_IS_SHIFT)

/** Create an operand specifying MUL, a multiplier operand. */
#define OPND_CREATE_MUL() opnd_add_flags(OPND_CREATE_INT(DR_SHIFT_MUL), DR_OPND_IS_SHIFT)

/****************************************************************************
 * Platform-independent INSTR_CREATE_* macros
 */
/** @name Platform-independent macros */
/** @{ */ /* doxygen start group */

/**
 * This platform-independent macro creates an instr_t for a debug trap
 * instruction, automatically supplying any implicit operands.
 * \param dc The void * dcontext used to allocate memory for the instr_t.
 */
#define XINST_CREATE_debug_instr(dc) INSTR_CREATE_brk((dc), OPND_CREATE_INT16(0))

/**
 * This platform-independent macro creates an instr_t for a 4-byte
 * or 8-byte memory load instruction.
 * \param dc  The void * dcontext used to allocate memory for the instr_t.
 * \param r   The destination register opnd.
 * \param m   The source memory opnd.
 */
#define XINST_CREATE_load(dc, r, m)                                                    \
    ((opnd_is_base_disp(m) &&                                                          \
      (opnd_get_disp(m) < 0 ||                                                         \
       opnd_get_disp(m) % opnd_size_in_bytes(opnd_get_size(m)) != 0))                  \
         ? INSTR_CREATE_ldur(                                                          \
               dc,                                                                     \
               opnd_create_reg(reg_resize_to_opsz(opnd_get_reg(r), opnd_get_size(m))), \
               m)                                                                      \
         : INSTR_CREATE_ldr(                                                           \
               dc,                                                                     \
               opnd_create_reg(reg_resize_to_opsz(opnd_get_reg(r), opnd_get_size(m))), \
               m))

/**
 * This platform-independent macro creates an instr_t which loads 1 byte
 * from memory, zero-extends it to 4 bytes, and writes it to a 4 byte
 * destination register.
 * \param dc  The void * dcontext used to allocate memory for the instr_t.
 * \param r   The destination register opnd.
 * \param m   The source memory opnd.
 */
#define XINST_CREATE_load_1byte_zext4(dc, r, m) INSTR_CREATE_ldrb(dc, r, m)

/**
 * This platform-independent macro creates an instr_t for a 1-byte
 * memory load instruction.
 * \param dc  The void * dcontext used to allocate memory for the instr_t.
 * \param r   The destination register opnd.
 * \param m   The source memory opnd.
 */
#define XINST_CREATE_load_1byte(dc, r, m) INSTR_CREATE_ldrb(dc, r, m)

/**
 * This platform-independent macro creates an instr_t for a 2-byte
 * memory load instruction.
 * \param dc  The void * dcontext used to allocate memory for the instr_t.
 * \param r   The destination register opnd.
 * \param m   The source memory opnd.
 */
#define XINST_CREATE_load_2bytes(dc, r, m) INSTR_CREATE_ldrh(dc, r, m)

/**
 * This platform-independent macro creates an instr_t for a 4-byte
 * or 8-byte memory store instruction.
 * \param dc  The void * dcontext used to allocate memory for the instr_t.
 * \param m   The destination memory opnd.
 * \param r   The source register opnd.
 */
#define XINST_CREATE_store(dc, m, r)                                                   \
    ((opnd_is_base_disp(m) &&                                                          \
      (opnd_get_disp(m) < 0 ||                                                         \
       opnd_get_disp(m) % opnd_size_in_bytes(opnd_get_size(m)) != 0))                  \
         ? INSTR_CREATE_stur(                                                          \
               dc, m,                                                                  \
               opnd_create_reg(reg_resize_to_opsz(opnd_get_reg(r), opnd_get_size(m)))) \
         : INSTR_CREATE_str(                                                           \
               dc, m,                                                                  \
               opnd_create_reg(reg_resize_to_opsz(opnd_get_reg(r), opnd_get_size(m)))))

/**
 * This platform-independent macro creates an instr_t for a 1-byte
 * memory store instruction.
 * \param dc  The void * dcontext used to allocate memory for the instr_t.
 * \param m   The destination memory opnd.
 * \param r   The source register opnd.
 */
#define XINST_CREATE_store_1byte(dc, m, r) \
    INSTR_CREATE_strb(dc, m, opnd_create_reg(reg_resize_to_opsz(opnd_get_reg(r), OPSZ_4)))

/**
 * This platform-independent macro creates an instr_t for a 2-byte
 * memory store instruction.
 * \param dc  The void * dcontext used to allocate memory for the instr_t.
 * \param m   The destination memory opnd.
 * \param r   The source register opnd.
 */
#define XINST_CREATE_store_2bytes(dc, m, r) \
    INSTR_CREATE_strh(dc, m, opnd_create_reg(reg_resize_to_opsz(opnd_get_reg(r), OPSZ_4)))

/**
 * This AArchXX-platform-independent macro creates an instr_t for a 2-register
 * memory store instruction.
 * \param dc  The void * dcontext used to allocate memory for the instr_t.
 * \param m   The destination memory opnd.
 * \param r1  The first register opnd.
 * \param r2  The second register opnd.
 */
#define XINST_CREATE_store_pair(dc, m, r1, r2) INSTR_CREATE_stp(dc, m, r1, r2)

/**
 * This AArchXX-platform-independent macro creates an instr_t for a 2-register
 * memory load instruction.
 * \param dc  The void * dcontext used to allocate memory for the instr_t.
 * \param r1  The first register opnd.
 * \param r2  The second register opnd.
 * \param m   The source memory opnd.
 */
#define XINST_CREATE_load_pair(dc, r1, r2, m) INSTR_CREATE_ldp(dc, r1, r2, m)

/**
 * This platform-independent macro creates an instr_t for a register
 * to register move instruction.
 * \param dc  The void * dcontext used to allocate memory for the instr_t.
 * \param d   The destination register opnd.
 * \param s   The source register opnd.
 */
#define XINST_CREATE_move(dc, d, s)                                      \
    ((opnd_get_reg(d) == DR_REG_XSP || opnd_get_reg(s) == DR_REG_XSP ||  \
      opnd_get_reg(d) == DR_REG_WSP || opnd_get_reg(s) == DR_REG_WSP)    \
         ? instr_create_1dst_4src(dc, OP_add, d, s, OPND_CREATE_INT(0),  \
                                  OPND_CREATE_LSL(), OPND_CREATE_INT(0)) \
         : instr_create_1dst_4src(dc, OP_orr, d, OPND_CREATE_ZR(d), s,   \
                                  OPND_CREATE_LSL(), OPND_CREATE_INT(0)))

/**
 * This platform-independent macro creates an instr_t for a multimedia
 * register load instruction.
 * \param dc  The void * dcontext used to allocate memory for the instr_t.
 * \param r   The destination register opnd.
 * \param m   The source memory opnd.
 */
#define XINST_CREATE_load_simd(dc, r, m) INSTR_CREATE_ldr((dc), (r), (m))

/**
 * This platform-independent macro creates an instr_t for a multimedia
 * register store instruction.
 * \param dc  The void * dcontext used to allocate memory for the instr_t.
 * \param m   The destination memory opnd.
 * \param r   The source register opnd.
 */
#define XINST_CREATE_store_simd(dc, m, r) INSTR_CREATE_str((dc), (m), (r))

/**
 * This platform-independent macro creates an instr_t for an indirect
 * jump instruction through a register.
 * \param dc  The void * dcontext used to allocate memory for the instr_t.
 * \param r   The register opnd holding the target.
 */
#define XINST_CREATE_jump_reg(dc, r) INSTR_CREATE_br((dc), (r))

/**
 * This platform-independent macro creates an instr_t for an immediate
 * integer load instruction.
 * \param dc  The void * dcontext used to allocate memory for the instr_t.
 * \param r   The destination register opnd.
 * \param i   The source immediate integer opnd.
 */
#define XINST_CREATE_load_int(dc, r, i)                                            \
    (opnd_get_immed_int(i) < 0                                                     \
         ? INSTR_CREATE_movn((dc), (r), OPND_CREATE_INT32(~opnd_get_immed_int(i)), \
                             OPND_CREATE_INT(0))                                   \
         : INSTR_CREATE_movz((dc), (r), (i), OPND_CREATE_INT(0)))

/**
 * This platform-independent macro creates an instr_t for a return instruction.
 * \param dc  The void * dcontext used to allocate memory for the instr_t.
 */
#define XINST_CREATE_return(dc) INSTR_CREATE_ret(dc, opnd_create_reg(DR_REG_X30))

/**
 * This platform-independent macro creates an instr_t for an unconditional
 * branch instruction.
 * \param dc  The void * dcontext used to allocate memory for the instr_t.
 * \param t   The opnd_t target operand for the instruction, which can be
 * either a pc (opnd_create_pc)()) or an instr_t (opnd_create_instr()).
 * Be sure to ensure that the limited reach of this short branch will reach
 * the target (a pc operand is not suitable for most uses unless you know
 * precisely where this instruction will be encoded).
 */
#define XINST_CREATE_jump(dc, t) INSTR_CREATE_b((dc), (t))

/**
 * This platform-independent macro creates an instr_t for an unconditional
 * branch instruction with the smallest available reach.
 * \param dc  The void * dcontext used to allocate memory for the instr_t.
 * \param t   The opnd_t target operand for the instruction, which can be
 * either a pc (opnd_create_pc)()) or an instr_t (opnd_create_instr()).
 * Be sure to ensure that the limited reach of this short branch will reach
 * the target (a pc operand is not suitable for most uses unless you know
 * precisely where this instruction will be encoded).
 */
#define XINST_CREATE_jump_short(dc, t) INSTR_CREATE_b((dc), (t))

/**
 * This platform-independent macro creates an instr_t for an unconditional
 * branch instruction.
 * \param dc  The void * dcontext used to allocate memory for the instr_t.
 * \param t   The opnd_t target operand for the instruction, which can be
 * either a pc (opnd_create_pc)()) or an instr_t (opnd_create_instr()).
 * Be sure to ensure that the limited reach of this short branch will reach
 * the target (a pc operand is not suitable for most uses unless you know
 * precisely where this instruction will be encoded).
 */
#define XINST_CREATE_call(dc, t) INSTR_CREATE_bl(dc, t)

/**
 * This platform-independent macro creates an instr_t for a conditional
 * branch instruction that branches if the previously-set condition codes
 * indicate the condition indicated by \p pred.
 * \param dc  The void * dcontext used to allocate memory for the instr_t.
 * \param pred  The #dr_pred_type_t condition to match.
 * \param t   The opnd_t target operand for the instruction, which can be
 * either a pc (opnd_create_pc)()) or an instr_t (opnd_create_instr()).
 * Be sure to ensure that the limited reach of this short branch will reach
 * the target (a pc operand is not suitable for most uses unless you know
 * precisely where this instruction will be encoded).
 */
#define XINST_CREATE_jump_cond(dc, pred, t) \
    (INSTR_PRED(INSTR_CREATE_bcond((dc), (t)), (pred)))

/**
 * This platform-independent macro creates an instr_t for an addition
 * instruction that does not affect the status flags.
 * \param dc  The void * dcontext used to allocate memory for the instr_t.
 * \param d  The opnd_t explicit destination operand for the instruction.
 * \param s  The opnd_t explicit source operand for the instruction.
 */
#define XINST_CREATE_add(dc, d, s) INSTR_CREATE_add(dc, d, d, s)

/**
 * This platform-independent macro creates an instr_t for an addition
 * instruction that does not affect the status flags and takes two sources
 * plus a destination.
 * \param dc  The void * dcontext used to allocate memory for the instr_t.
 * \param d  The opnd_t explicit destination operand for the instruction.
 * \param s1  The opnd_t explicit first source operand for the instruction. This
 * must be a register.
 * \param s2  The opnd_t explicit source operand for the instruction. This
 * can be either a register or an immediate integer.
 */
#define XINST_CREATE_add_2src(dc, d, s1, s2) INSTR_CREATE_add(dc, d, s1, s2)

/**
 * This platform-independent macro creates an instr_t for an addition
 * instruction that does not affect the status flags and takes two register sources
 * plus a destination, with one source being shifted logically left by
 * an immediate amount that is limited to either 0, 1, 2, or 3.
 * \param dc  The void * dcontext used to allocate memory for the instr_t.
 * \param d  The opnd_t explicit destination operand for the instruction.
 * \param s1  The opnd_t explicit first source operand for the instruction.  This
 * must be a register.
 * \param s2_toshift  The opnd_t explicit source operand for the instruction.  This
 * must be a register.
 * \param shift_amount  An integer value that must be either 0, 1, 2, or 3.
 */
#define XINST_CREATE_add_sll(dc, d, s1, s2_toshift, shift_amount)            \
    INSTR_CREATE_add_shift((dc), (d), (s1), (s2_toshift), OPND_CREATE_LSL(), \
                           OPND_CREATE_INT8(shift_amount))

/**
 * This platform-independent macro creates an instr_t for an addition
 * instruction that does affect the status flags.
 * \param dc  The void * dcontext used to allocate memory for the instr_t.
 * \param d  The opnd_t explicit destination operand for the instruction.
 * \param s  The opnd_t explicit source operand for the instruction.
 */
#define XINST_CREATE_add_s(dc, d, s) INSTR_CREATE_adds(dc, d, d, s)

/**
 * This platform-independent macro creates an instr_t for a subtraction
 * instruction that does not affect the status flags.
 * \param dc  The void * dcontext used to allocate memory for the instr_t.
 * \param d  The opnd_t explicit destination operand for the instruction.
 * \param s  The opnd_t explicit source operand for the instruction.
 */
#define XINST_CREATE_sub(dc, d, s) INSTR_CREATE_sub(dc, d, d, s)

/**
 * This platform-independent macro creates an instr_t for a subtraction
 * instruction that does affect the status flags.
 * \param dc  The void * dcontext used to allocate memory for the instr_t.
 * \param d  The opnd_t explicit destination operand for the instruction.
 * \param s  The opnd_t explicit source operand for the instruction.
 */
#define XINST_CREATE_sub_s(dc, d, s) INSTR_CREATE_subs(dc, d, d, s)

/**
 * This platform-independent macro creates an instr_t for a bitwise and
 * instruction that does affect the status flags.
 * \param dc  The void * dcontext used to allocate memory for the instr_t.
 * \param d  The opnd_t explicit destination operand for the instruction.
 * \param s  The opnd_t explicit source operand for the instruction.
 */
#define XINST_CREATE_and_s(dc, d, s) INSTR_CREATE_ands(dc, d, d, s)

/**
 * This platform-independent macro creates an instr_t for a comparison
 * instruction.
 * \param dc  The void * dcontext used to allocate memory for the instr_t.
 * \param s1  The opnd_t explicit source operand for the instruction.
 * \param s2  The opnd_t explicit source operand for the instruction.
 */
#define XINST_CREATE_cmp(dc, s1, s2) INSTR_CREATE_cmp(dc, s1, s2)

/**
 * This platform-independent macro creates an instr_t for a software
 * interrupt instruction.
 * \param dc  The void * dcontext used to allocate memory for the instr_t.
 * \param i   The source integer constant opnd_t operand.
 */
#define XINST_CREATE_interrupt(dc, i) INSTR_CREATE_svc(dc, (i))

/**
 * This platform-independent macro creates an instr_t for a logical right shift
 * instruction that does affect the status flags.
 * \param dc         The void * dcontext used to allocate memory for the instr_t.
 * \param d          The opnd_t explicit destination operand for the instruction.
 * \param rm_or_imm  The opnd_t explicit source operand for the instruction.
 */
/* FIXME i#2440: I'm not sure this is correct.  Use INSTR_CREATE_lsr once available!
 * Also, what about writing the flags?  Most users don't want to read the flag results,
 * they just need to know whether they need to preserve the app's flags, so maybe
 * we can just document that this may not write them.
 */
#define XINST_CREATE_slr_s(dc, d, rm_or_imm)                                          \
    (opnd_is_reg(rm_or_imm)                                                           \
         ? instr_create_1dst_2src(dc, OP_lsrv, d, d, rm_or_imm)                       \
         : instr_create_1dst_3src(dc, OP_ubfm, d, d, rm_or_imm,                       \
                                  reg_is_32bit(opnd_get_reg(d)) ? OPND_CREATE_INT(31) \
                                                                : OPND_CREATE_INT(63)))

/**
 * This platform-independent macro creates an instr_t for a nop instruction.
 * \param dc  The void * dcontext used to allocate memory for the instr_t.
 */
#define XINST_CREATE_nop(dc) INSTR_CREATE_nop(dc)

/**
 * This platform-independent macro creates an instr_t for an indirect call instr
 * through a register.
 * \param dc  The void * dcontext used to allocate memory for the instr_t.
 * \param r   The opnd_t explicit source operand for the instruction. This should
 * be a reg_id_t operand with the address of the subroutine.
 */
#define XINST_CREATE_call_reg(dc, r) INSTR_CREATE_blr(dc, r)

/** @} */ /* end doxygen group */

/****************************************************************************
 * Manually-added ARM-specific INSTR_CREATE_* macros
 * FIXME i#4106: Add Doxygen headers.
 * Newer doxygens give warnings causing build errors on these so we remove
 * from the docs until headers are added.
 */

/** \cond disabled_until_i4106_is_fixed */
#define INSTR_CREATE_add(dc, rd, rn, rm_or_imm)                                         \
    opnd_is_reg(rm_or_imm)                                                              \
        ? /* _extend supports sp in rn, so prefer it, but it does not support imm. */   \
        INSTR_CREATE_add_extend(dc, rd, rn, rm_or_imm, OPND_CREATE_INT(DR_EXTEND_UXTX), \
                                OPND_CREATE_INT(0))                                     \
        : INSTR_CREATE_add_shift(dc, rd, rn, rm_or_imm, OPND_CREATE_LSL(),              \
                                 OPND_CREATE_INT(0))
#define INSTR_CREATE_add_extend(dc, rd, rn, rm, ext, exa)                             \
    instr_create_1dst_4src(dc, OP_add, rd, rn,                                        \
                           opnd_create_reg_ex(opnd_get_reg(rm), 0, DR_OPND_EXTENDED), \
                           opnd_add_flags(ext, DR_OPND_IS_EXTEND), exa)
#define INSTR_CREATE_add_shift(dc, rd, rn, rm_or_imm, sht, sha)                \
    opnd_is_reg(rm_or_imm)                                                     \
        ? instr_create_1dst_4src(                                              \
              (dc), OP_add, (rd), (rn),                                        \
              opnd_create_reg_ex(opnd_get_reg(rm_or_imm), 0, DR_OPND_SHIFTED), \
              opnd_add_flags((sht), DR_OPND_IS_SHIFT), (sha))                  \
        : instr_create_1dst_4src((dc), OP_add, (rd), (rn), (rm_or_imm), (sht), (sha))
#define INSTR_CREATE_adds(dc, rd, rn, rm_or_imm)                             \
    (opnd_is_reg(rm_or_imm)                                                  \
         ? INSTR_CREATE_adds_shift(dc, rd, rn, rm_or_imm, OPND_CREATE_LSL(), \
                                   OPND_CREATE_INT(0))                       \
         : INSTR_CREATE_adds_imm(dc, rd, rn, rm_or_imm, OPND_CREATE_INT(0)))
/** \endcond disabled_until_i4106_is_fixed */

/**
 * Creates an AND instruction with one output and two inputs.
 * \param dc   The void * dcontext used to allocate memory for the instr_t.
 * \param rd   The output register.
 * \param rn   The first input register.
 * \param rm_or_imm   The second input register or immediate.
 */
#define INSTR_CREATE_and(dc, rd, rn, rm_or_imm)                             \
    (opnd_is_immed(rm_or_imm)                                               \
         ? instr_create_1dst_2src((dc), OP_and, (rd), (rn), (rm_or_imm))    \
         : INSTR_CREATE_and_shift(dc, rd, rn, rm_or_imm, OPND_CREATE_LSL(), \
                                  OPND_CREATE_INT(0)))
/** \cond disabled_until_i4106_is_fixed */
#define INSTR_CREATE_and_shift(dc, rd, rn, rm, sht, sha)                             \
    instr_create_1dst_4src((dc), OP_and, (rd), (rn),                                 \
                           opnd_create_reg_ex(opnd_get_reg(rm), 0, DR_OPND_SHIFTED), \
                           opnd_add_flags((sht), DR_OPND_IS_SHIFT), (sha))
/** \endcond disabled_until_i4106_is_fixed */

/**
 * Creates an ANDS instruction with one output and two inputs.
 * \param dc   The void * dcontext used to allocate memory for the instr_t.
 * \param rd   The output register.
 * \param rn   The first input register.
 * \param rm_or_imm   The second input register or immediate.
 */
#define INSTR_CREATE_ands(dc, rd, rn, rm_or_imm)                             \
    (opnd_is_immed(rm_or_imm)                                                \
         ? instr_create_1dst_2src((dc), OP_ands, (rd), (rn), (rm_or_imm))    \
         : INSTR_CREATE_ands_shift(dc, rd, rn, rm_or_imm, OPND_CREATE_LSL(), \
                                   OPND_CREATE_INT(0)))
/** \cond disabled_until_i4106_is_fixed */
#define INSTR_CREATE_ands_shift(dc, rd, rn, rm, sht, sha)                            \
    instr_create_1dst_4src((dc), OP_ands, (rd), (rn),                                \
                           opnd_create_reg_ex(opnd_get_reg(rm), 0, DR_OPND_SHIFTED), \
                           opnd_add_flags((sht), DR_OPND_IS_SHIFT), (sha))
#define INSTR_CREATE_b(dc, pc) instr_create_0dst_1src((dc), OP_b, (pc))
/** \endcond disabled_until_i4106_is_fixed */
/**
 * This macro creates an instr_t for a conditional branch instruction. The condition
 * can be set using INSTR_PRED macro.
 * \param dc The void * dcontext used to allocate memory for the instr_t.
 * \param pc The opnd_t target operand containing the program counter to jump to.
 */
#define INSTR_CREATE_bcond(dc, pc) instr_create_0dst_1src((dc), OP_bcond, (pc))
/**
 * This macro creates an instr_t for a BL (branch and link) instruction.
 * \param dc The void * dcontext used to allocate memory for the instr_t.
 * \param pc The opnd_t target operand containing the program counter to jump to.
 */
#define INSTR_CREATE_bl(dc, pc) \
    instr_create_1dst_1src((dc), OP_bl, opnd_create_reg(DR_REG_X30), (pc))

/**
 * Creates a CCMP (Conditional Compare) instruction. Sets the NZCV flags to the
 * result of a comparison of its two source values if the named input condition
 * is true, or to an immediate value if the input condition is false.
 * \param dc      The void * dcontext used to allocate memory for the #instr_t.
 * \param cond    The comparison condition specified by #dr_pred_type_t, e.g. #DR_PRED_EQ.
 * \param Rn      The GPR source register.
 * \param Op      Either a 5-bit immediate (use #opnd_create_immed_uint() to create
   the operand, e.g. opnd_create_immed_uint(val, #OPSZ_5b)) or a GPR source register.
 * \param nzcv    The 4 bit NZCV flags value used if the input condition is false.
 * (use #opnd_create_immed_uint() to create the operand, e.g.
 * opnd_create_immed_uint(val, #OPSZ_4b)).
 */
#define INSTR_CREATE_ccmp(dc, Rn, Op, nzcv, cond) \
    (INSTR_PRED(instr_create_0dst_3src(dc, OP_ccmp, Rn, Op, nzcv), (cond)))

/**
 * Creates a CCMN (Conditional Compare Negative) instruction. Sets the NZCV
 * flags to the result of a comparison of its two source values if the named
 * input condition is true, or to an immediate value if the input condition is
 * false. The comparison is based on a negated second source value (Op) if an
 * immediate, inverted if a register.
 * \param dc      The void * dcontext used to allocate memory for the #instr_t.
 * \param cond    The comparison condition specified by #dr_pred_type_t, e.g. #DR_PRED_EQ.
 * \param Rn      The GPR source register.
 * \param Op      Either a 5-bit immediate (use #opnd_create_immed_uint() to create the
 * operand, e.g. opnd_create_immed_uint(val, #OPSZ_5b)) or a GPR source register.
 * \param nzcv    The 4 bit NZCV flags value used if the input condition is false.
 * (use #opnd_create_immed_uint() to create the operand, e.g.
 * opnd_create_immed_uint(val, #OPSZ_4b)).
 */
#define INSTR_CREATE_ccmn(dc, Rn, Op, nzcv, cond) \
    (INSTR_PRED(instr_create_0dst_3src(dc, OP_ccmn, Rn, Op, nzcv), (cond)))

/** \cond disabled_until_i4106_is_fixed */
#define INSTR_CREATE_adc(dc, Rd, Rn, Rm) \
    instr_create_1dst_2src((dc), OP_adc, (Rd), (Rn), (Rm))
#define INSTR_CREATE_adcs(dc, Rd, Rn, Rm) \
    instr_create_1dst_2src((dc), OP_adcs, (Rd), (Rn), (Rm))
#define INSTR_CREATE_adds_extend(dc, Rd, Rn, Rm, shift, imm3)                         \
    instr_create_1dst_4src((dc), OP_adds, (Rd), (Rn),                                 \
                           opnd_create_reg_ex(opnd_get_reg(Rm), 0, DR_OPND_EXTENDED), \
                           opnd_add_flags((shift), DR_OPND_IS_EXTEND), (imm3))
#define INSTR_CREATE_adds_imm(dc, Rd, Rn, imm12, shift_amt)                       \
    instr_create_1dst_4src((dc), OP_adds, (Rd), (Rn), (imm12), OPND_CREATE_LSL(), \
                           (shift_amt))
#define INSTR_CREATE_adds_shift(dc, Rd, Rn, Rm, shift, imm6)                         \
    instr_create_1dst_4src((dc), OP_adds, (Rd), (Rn),                                \
                           opnd_create_reg_ex(opnd_get_reg(Rm), 0, DR_OPND_SHIFTED), \
                           opnd_add_flags((shift), DR_OPND_IS_SHIFT), (imm6))
#define INSTR_CREATE_br(dc, xn) instr_create_0dst_1src((dc), OP_br, (xn))
#define INSTR_CREATE_blr(dc, xn) \
    instr_create_1dst_1src((dc), OP_blr, opnd_create_reg(DR_REG_X30), (xn))
#define INSTR_CREATE_brk(dc, imm) instr_create_0dst_1src((dc), OP_brk, (imm))
#define INSTR_CREATE_cbnz(dc, pc, reg) instr_create_0dst_2src((dc), OP_cbnz, (pc), (reg))
#define INSTR_CREATE_cbz(dc, pc, reg) instr_create_0dst_2src((dc), OP_cbz, (pc), (reg))
#define INSTR_CREATE_tbz(dc, pc, reg, imm) \
    instr_create_0dst_3src((dc), OP_tbz, (pc), (reg), (imm))
#define INSTR_CREATE_tbnz(dc, pc, reg, imm) \
    instr_create_0dst_3src((dc), OP_tbnz, (pc), (reg), (imm))
#define INSTR_CREATE_cmp(dc, rn, rm_or_imm) \
    INSTR_CREATE_subs(dc, OPND_CREATE_ZR(rn), rn, rm_or_imm)
#define INSTR_CREATE_eor(dc, d, s)                                      \
    INSTR_CREATE_eor_shift(dc, d, d, s, OPND_CREATE_INT8(DR_SHIFT_LSL), \
                           OPND_CREATE_INT8(0))
#define INSTR_CREATE_eor_shift(dc, rd, rn, rm, sht, sha)                             \
    instr_create_1dst_4src(dc, OP_eor, rd, rn,                                       \
                           opnd_create_reg_ex(opnd_get_reg(rm), 0, DR_OPND_SHIFTED), \
                           opnd_add_flags(sht, DR_OPND_IS_SHIFT), sha)

#define INSTR_CREATE_ldp(dc, rt1, rt2, mem) \
    instr_create_2dst_1src(dc, OP_ldp, rt1, rt2, mem)
#define INSTR_CREATE_ldr(dc, Rd, mem) instr_create_1dst_1src((dc), OP_ldr, (Rd), (mem))
#define INSTR_CREATE_ldrb(dc, Rd, mem) instr_create_1dst_1src(dc, OP_ldrb, Rd, mem)
#define INSTR_CREATE_ldrsb(dc, Rd, mem) \
    instr_create_1dst_1src((dc), OP_ldrsb, (Rd), (mem))
#define INSTR_CREATE_ldrh(dc, Rd, mem) instr_create_1dst_1src(dc, OP_ldrh, Rd, mem)
#define INSTR_CREATE_ldur(dc, rt, mem) instr_create_1dst_1src(dc, OP_ldur, rt, mem)
#define INSTR_CREATE_ldar(dc, Rt, mem) instr_create_1dst_1src((dc), OP_ldar, (Rt), (mem))
#define INSTR_CREATE_ldarb(dc, Rt, mem) \
    instr_create_1dst_1src((dc), OP_ldarb, (Rt), (mem))
#define INSTR_CREATE_ldarh(dc, Rt, mem) \
    instr_create_1dst_1src((dc), OP_ldarh, (Rt), (mem))
#define INSTR_CREATE_ldxr(dc, Rd, mem) instr_create_1dst_1src((dc), OP_ldxr, (Rd), (mem))
#define INSTR_CREATE_ldxrb(dc, Rd, mem) \
    instr_create_1dst_1src((dc), OP_ldxrb, (Rd), (mem))
#define INSTR_CREATE_ldxrh(dc, Rd, mem) \
    instr_create_1dst_1src((dc), OP_ldxrh, (Rd), (mem))
#define INSTR_CREATE_ldxp(dc, rt1, rt2, mem) \
    instr_create_2dst_1src((dc), OP_ldxp, rt1, rt2, (mem))
#define INSTR_CREATE_ldaxr(dc, Rd, mem) \
    instr_create_1dst_1src((dc), OP_ldaxr, (Rd), (mem))
#define INSTR_CREATE_ldaxrb(dc, Rd, mem) \
    instr_create_1dst_1src((dc), OP_ldaxrb, (Rd), (mem))
#define INSTR_CREATE_ldaxrh(dc, Rd, mem) \
    instr_create_1dst_1src((dc), OP_ldaxrh, (Rd), (mem))
#define INSTR_CREATE_ldaxp(dc, rt1, rt2, mem) \
    instr_create_2dst_1src((dc), OP_ldaxp, rt1, rt2, (mem))
#define INSTR_CREATE_movk(dc, rt, imm16, lsl) \
    instr_create_1dst_4src(dc, OP_movk, rt, rt, imm16, OPND_CREATE_LSL(), lsl)
#define INSTR_CREATE_movn(dc, rt, imm16, lsl) \
    instr_create_1dst_3src(dc, OP_movn, rt, imm16, OPND_CREATE_LSL(), lsl)
#define INSTR_CREATE_movz(dc, rt, imm16, lsl) \
    instr_create_1dst_3src(dc, OP_movz, rt, imm16, OPND_CREATE_LSL(), lsl)
#define INSTR_CREATE_mrs(dc, Xt, sysreg) \
    instr_create_1dst_1src((dc), OP_mrs, (Xt), (sysreg))
#define INSTR_CREATE_msr(dc, sysreg, Xt) \
    instr_create_1dst_1src((dc), OP_msr, (sysreg), (Xt))
#define INSTR_CREATE_nop(dc) instr_create_0dst_0src((dc), OP_nop)
#define INSTR_CREATE_ret(dc, Rn) instr_create_0dst_1src((dc), OP_ret, (Rn))
#define INSTR_CREATE_stp(dc, mem, rt1, rt2) \
    instr_create_1dst_2src(dc, OP_stp, mem, rt1, rt2)
#define INSTR_CREATE_str(dc, mem, rt) instr_create_1dst_1src(dc, OP_str, mem, rt)
#define INSTR_CREATE_strb(dc, mem, rt) instr_create_1dst_1src(dc, OP_strb, mem, rt)
#define INSTR_CREATE_strh(dc, mem, rt) instr_create_1dst_1src(dc, OP_strh, mem, rt)
#define INSTR_CREATE_stur(dc, mem, rt) instr_create_1dst_1src(dc, OP_stur, mem, rt)
#define INSTR_CREATE_sturh(dc, mem, rt) instr_create_1dst_1src(dc, OP_sturh, mem, rt)
#define INSTR_CREATE_stlr(dc, mem, rt) instr_create_1dst_1src(dc, OP_stlr, mem, rt)
/* This incorrect name was exported in official releases, so to avoid breaking
 * potential existing uses we keep it as an alias.
 */
#define INST_CREATE_stlr INSTR_CREATE_stlr
#define INSTR_CREATE_stxr(dc, mem, rs, rt) \
    instr_create_2dst_1src(dc, OP_stxr, mem, rs, rt)
#define INSTR_CREATE_stxrb(dc, mem, rs, rt) \
    instr_create_2dst_1src(dc, OP_stxrb, mem, rs, rt)
#define INSTR_CREATE_stxrh(dc, mem, rs, rt) \
    instr_create_2dst_1src(dc, OP_stxrh, mem, rs, rt)
#define INSTR_CREATE_stxp(dc, mem, rs, rt1, rt2) \
    instr_create_2dst_2src(dc, OP_stxp, mem, rs, rt1, rt2)
#define INSTR_CREATE_stlxr(dc, mem, rs, rt) \
    instr_create_2dst_1src(dc, OP_stlxr, mem, rs, rt)
#define INSTR_CREATE_stlxrb(dc, mem, rs, rt) \
    instr_create_2dst_1src(dc, OP_stlxrb, mem, rs, rt)
#define INSTR_CREATE_stlxrh(dc, mem, rs, rt) \
    instr_create_2dst_1src(dc, OP_stlxrh, mem, rs, rt)
#define INSTR_CREATE_stlxp(dc, mem, rs, rt1, rt2) \
    instr_create_2dst_2src(dc, OP_stlxp, mem, rs, rt1, rt2)
#define INSTR_CREATE_sub(dc, rd, rn, rm_or_imm)                                         \
    opnd_is_reg(rm_or_imm)                                                              \
        ? /* _extend supports sp in rn, so prefer it, but it does not support imm. */   \
        INSTR_CREATE_sub_extend(dc, rd, rn, rm_or_imm, OPND_CREATE_INT(DR_EXTEND_UXTX), \
                                OPND_CREATE_INT(0))                                     \
        : INSTR_CREATE_sub_shift(dc, rd, rn, rm_or_imm, OPND_CREATE_LSL(),              \
                                 OPND_CREATE_INT(0))
#define INSTR_CREATE_sub_extend(dc, rd, rn, rm, ext, exa)                             \
    instr_create_1dst_4src(dc, OP_sub, rd, rn,                                        \
                           opnd_create_reg_ex(opnd_get_reg(rm), 0, DR_OPND_EXTENDED), \
                           opnd_add_flags(ext, DR_OPND_IS_EXTEND), exa)
#define INSTR_CREATE_sub_shift(dc, rd, rn, rm_or_imm, sht, sha)                \
    opnd_is_reg(rm_or_imm)                                                     \
        ? instr_create_1dst_4src(                                              \
              (dc), OP_sub, (rd), (rn),                                        \
              opnd_create_reg_ex(opnd_get_reg(rm_or_imm), 0, DR_OPND_SHIFTED), \
              opnd_add_flags((sht), DR_OPND_IS_SHIFT), (sha))                  \
        : instr_create_1dst_4src((dc), OP_sub, (rd), (rn), (rm_or_imm), (sht), (sha))
#define INSTR_CREATE_subs(dc, rd, rn, rm_or_imm) \
    INSTR_CREATE_subs_shift(dc, rd, rn, rm_or_imm, OPND_CREATE_LSL(), OPND_CREATE_INT(0))
#define INSTR_CREATE_subs_extend(dc, rd, rn, rm, ext, exa)                            \
    instr_create_1dst_4src(dc, OP_subs, rd, rn,                                       \
                           opnd_create_reg_ex(opnd_get_reg(rm), 0, DR_OPND_EXTENDED), \
                           opnd_add_flags(ext, DR_OPND_IS_EXTEND), exa)
#define INSTR_CREATE_subs_shift(dc, rd, rn, rm_or_imm, sht, sha)               \
    opnd_is_reg(rm_or_imm)                                                     \
        ? instr_create_1dst_4src(                                              \
              (dc), OP_subs, (rd), (rn),                                       \
              opnd_create_reg_ex(opnd_get_reg(rm_or_imm), 0, DR_OPND_SHIFTED), \
              opnd_add_flags((sht), DR_OPND_IS_SHIFT), (sha))                  \
        : instr_create_1dst_4src((dc), OP_subs, (rd), (rn), (rm_or_imm), (sht), (sha))
#define INSTR_CREATE_svc(dc, imm) instr_create_0dst_1src((dc), OP_svc, (imm))
#define INSTR_CREATE_adr(dc, rt, imm) instr_create_1dst_1src(dc, OP_adr, rt, imm)
#define INSTR_CREATE_adrp(dc, rt, imm) instr_create_1dst_1src(dc, OP_adrp, rt, imm)

#define INSTR_CREATE_sys(dc, op, Rn) instr_create_0dst_2src(dc, OP_sys, op, Rn)

/* TODO i#4400: Cache instructions which behave like memory stores (e.g. DC
 * ZVA) should implement memory operand which encapsulates back-aligned start
 * address as well as cache line size (read from system regiater).
 */

/**
 * Creates a DC CISW instruction to Clean and Invalidate data cache line by Set/Way.
 * \param dc   The void * dcontext used to allocate memory for the #instr_t.
 * \param Rn   The input register containing the Set/Way value and cache level.
 *             See reference manual for a detailed explanation.
 */
#define INSTR_CREATE_dc_cisw(dc, Rn) instr_create_0dst_1src(dc, OP_dc_cisw, Rn)

/**
 * Creates a DC CIVAC instruction to Clean and Invalidate data cache by
 * Virtual Address to point of Coherency.
 * \param dc   The void * dcontext used to allocate memory for the #instr_t.
 * \param Rn   The input register containing the virtual address to use.
 *             No alignment restrictions apply to this VA.
 */
#define INSTR_CREATE_dc_civac(dc, Rn)                                                   \
    instr_create_0dst_1src(dc, OP_dc_civac,                                             \
                           opnd_create_base_disp_aarch64(opnd_get_reg(Rn), DR_REG_NULL, \
                                                         0, false, 0, 0, OPSZ_sys))

/**
 * Creates a DC CSW instruction to Clean data cache line by Set/Way.
 * \param dc   The void * dcontext used to allocate memory for the #instr_t.
 * \param Rn   The input register containing the Set/Way value and cache level.
 *             See reference manual for a detailed explanation.
 */
#define INSTR_CREATE_dc_csw(dc, Rn) instr_create_0dst_1src(dc, OP_dc_csw, Rn)

/**
 * Creates a DC CVAC instruction to Clean data cache by Virtual Address to
 * point of Coherency.
 * \param dc   The void * dcontext used to allocate memory for the #instr_t.
 * \param Rn   The input register containing the virtual address to use.
 *             No alignment restrictions apply to this VA.
 */
#define INSTR_CREATE_dc_cvac(dc, Rn)                                                    \
    instr_create_0dst_1src(dc, OP_dc_cvac,                                              \
                           opnd_create_base_disp_aarch64(opnd_get_reg(Rn), DR_REG_NULL, \
                                                         0, false, 0, 0, OPSZ_sys))

/**
 * Creates a DC CVAU instruction to Clean data cache by Virtual Address to
 * point of Unification.
 * \param dc   The void * dcontext used to allocate memory for the #instr_t.
 * \param Rn   The input register containing the virtual address to use.
 *             No alignment restrictions apply to this VA.
 */
#define INSTR_CREATE_dc_cvau(dc, Rn)                                                    \
    instr_create_0dst_1src(dc, OP_dc_cvau,                                              \
                           opnd_create_base_disp_aarch64(opnd_get_reg(Rn), DR_REG_NULL, \
                                                         0, false, 0, 0, OPSZ_sys))

/**
 * Creates a DC ISW instruction to Invalidate data cache line by Set/Way.
 * \param dc   The void * dcontext used to allocate memory for the #instr_t.
 * \param Rn   The input register containing the Set/Way value and cache level.
 *             See reference manual for a detailed explanation.
 */
#define INSTR_CREATE_dc_isw(dc, Rn) instr_create_0dst_1src(dc, OP_dc_isw, Rn)

/**
 * Creates a DC ICVAC instruction to Clean and Invalidate data cache by
 * Virtual Address to point of Coherency.
 * \param dc   The void * dcontext used to allocate memory for the #instr_t.
 * \param Rn   The input register containing the virtual address to use.
 *             No alignment restrictions apply to this VA.
 */
#define INSTR_CREATE_dc_ivac(dc, Rn)                                                    \
    instr_create_0dst_1src(dc, OP_dc_ivac,                                              \
                           opnd_create_base_disp_aarch64(opnd_get_reg(Rn), DR_REG_NULL, \
                                                         0, false, 0, 0, OPSZ_sys))

/**
 * Creates a DC ZVA instruction to Zero data cache by Virtual Address.
 * Zeroes a naturally aligned block of N bytes, where N is identified in
 * DCZID_EL0 system register.
 * \param dc   The void * dcontext used to allocate memory for the #instr_t.
 * \param Rn   The input register containing the virtual address to use.
 *             There is no alignment restriction on the address within the
 *             block of N bytes that is used.
 */
#define INSTR_CREATE_dc_zva(dc, Rn)                                                     \
    instr_create_1dst_0src(dc, OP_dc_zva,                                               \
                           opnd_create_base_disp_aarch64(opnd_get_reg(Rn), DR_REG_NULL, \
                                                         0, false, 0, 0, OPSZ_sys))

/**
 * Creates an IC IVAU instruction to Invalidate instruction cache line by
 * VA to point of Unification.
 * \param dc   The void * dcontext used to allocate memory for the #instr_t.
 * \param Rn   The input register containing the virtual address to use.
 *             No alignment restrictions apply to this VA.
 */
#define INSTR_CREATE_ic_ivau(dc, Rn)                                                    \
    instr_create_0dst_1src(dc, OP_ic_ivau,                                              \
                           opnd_create_base_disp_aarch64(opnd_get_reg(Rn), DR_REG_NULL, \
                                                         0, false, 0, 0, OPSZ_sys))

/**
 * Creates an IC IALLU instruction to Invalidate All of instruction caches
 * to point of Unification.
 * \param dc   The void * dcontext used to allocate memory for the #instr_t.
 */
#define INSTR_CREATE_ic_iallu(dc) instr_create_0dst_0src(dc, OP_ic_iallu)

/**
 * Creates an IC IALLUIS instruction to Invalidate All of instruction caches
 * in Inner Shareable domain to point of Unification.
 * \param dc   The void * dcontext used to allocate memory for the #instr_t.
 */
#define INSTR_CREATE_ic_ialluis(dc) instr_create_0dst_0src(dc, OP_ic_ialluis)

/**
 * Creates a CLREX instruction.
 * \param dc   The void * dcontext used to allocate memory for the instr_t.
 */
#define INSTR_CREATE_clrex(dc) instr_create_0dst_1src(dc, OP_clrex, OPND_CREATE_INT(15))
#define INSTR_CREATE_clrex_imm(dc, imm) \
    instr_create_0dst_1src(dc, OP_clrex, OPND_CREATE_INT(imm))

/* FIXME i#1569: these two should perhaps not be provided */
#define INSTR_CREATE_add_shimm(dc, rd, rn, rm_or_imm, sht, sha) \
    INSTR_CREATE_add_shift(dc, rd, rn, rm_or_imm, sht, sha)
#define INSTR_CREATE_sub_shimm(dc, rd, rn, rm_or_imm, sht, sha) \
    INSTR_CREATE_sub_shift(dc, rd, rn, rm_or_imm, sht, sha)
/** \endcond disabled_until_i4106_is_fixed */

/**
 * Creates an FMOV instruction to move between GPRs and floating point registers.
 * This macro is used to encode the forms:
 * \verbatim
 *    FMOV    <Wd>, <Hn>
 *    FMOV    <Wd>, <Sn>
 *    FMOV    <Xd>, <Dn>
 *    FMOV    <Xd>, <Hn>
 *    FMOV    <Dd>, <Xn>
 *    FMOV    <Hd>, <Wn>
 *    FMOV    <Hd>, <Xn>
 *    FMOV    <Sd>, <Wn>
 *    FMOV    <Dd>, <Dn>
 *    FMOV    <Hd>, <Hn>
 *    FMOV    <Sd>, <Sn>
 * \endverbatim
 * \param dc   The void * dcontext used to allocate memory for the instr_t.
 * \param Rd   The output register.
 * \param Rn   The first input register.
 */
#define INSTR_CREATE_fmov_general(dc, Rd, Rn) instr_create_1dst_1src(dc, OP_fmov, Rd, Rn)

/**
 * Creates an FMOV instruction to move between GPRs and floating point registers.
 * \param dc   The void * dcontext used to allocate memory for the instr_t.
 * \param Rd   The output register.
 * \param Rn   The first input vector register.
 */
#define INSTR_CREATE_fmov_upper_vec(dc, Rd, Rn)                                    \
    instr_create_2dst_2src(dc, OP_fmov, Rd, opnd_create_immed_int(1, OPSZ_2b), Rn, \
                           OPND_CREATE_DOUBLE())

/* -------- Advanced SIMD three same including fp16 versions ----------------
 * Some macros are also used for
 *   SVE Integer Arithmetic - Unpredicated Group
 *   Advanced SIMD three same (FP16)
 */

/**
 * Creates a SHADD vector instruction.
 * \param dc      The void * dcontext used to allocate memory for the instr_t.
 * \param Rd      The output register.
 * \param Rm      The first input register.
 * \param Rn      The second input register.
 * \param width   The vector element width. Use either OPND_CREATE_BYTE(),
 *                OPND_CREATE_HALF() or OPND_CREATE_SINGLE().
 */
#define INSTR_CREATE_shadd_vector(dc, Rd, Rm, Rn, width) \
    instr_create_1dst_3src(dc, OP_shadd, Rd, Rm, Rn, width)

/**
 * Creates a SQADD vector instruction.
 * \param dc      The void * dcontext used to allocate memory for the instr_t.
 * \param Rd      The output register.
 * \param Rm      The first input register.
 * \param Rn      The second input register.
 * \param width   The vector element width. Use either OPND_CREATE_BYTE(),
 *                OPND_CREATE_HALF(), OPND_CREATE_SINGLE() or OPND_CREATE_DOUBLE().
 */
#define INSTR_CREATE_sqadd_vector(dc, Rd, Rm, Rn, width) \
    instr_create_1dst_3src(dc, OP_sqadd, Rd, Rm, Rn, width)

/**
 * Creates a SRHADD vector instruction.
 * \param dc      The void * dcontext used to allocate memory for the instr_t.
 * \param Rd      The output register.
 * \param Rm      The first input register.
 * \param Rn      The second input register.
 * \param width   The vector element width. Use either OPND_CREATE_BYTE(),
 *                OPND_CREATE_HALF() or OPND_CREATE_SINGLE().
 */
#define INSTR_CREATE_srhadd_vector(dc, Rd, Rm, Rn, width) \
    instr_create_1dst_3src(dc, OP_srhadd, Rd, Rm, Rn, width)

/**
 * Creates a SHSUB vector instruction.
 * \param dc      The void * dcontext used to allocate memory for the instr_t.
 * \param Rd      The output register.
 * \param Rm      The first input register.
 * \param Rn      The second input register.
 * \param width   The vector element width. Use either OPND_CREATE_BYTE(),
 *                OPND_CREATE_HALF() or OPND_CREATE_SINGLE().
 */
#define INSTR_CREATE_shsub_vector(dc, Rd, Rm, Rn, width) \
    instr_create_1dst_3src(dc, OP_shsub, Rd, Rm, Rn, width)

/**
 * Creates a SQSUB vector instruction.
 * \param dc      The void * dcontext used to allocate memory for the instr_t.
 * \param Rd      The output register.
 * \param Rm      The first input register.
 * \param Rn      The second input register.
 * \param width   The vector element width. Use either OPND_CREATE_BYTE(),
 *                OPND_CREATE_HALF(), OPND_CREATE_SINGLE() or OPND_CREATE_DOUBLE().
 */
#define INSTR_CREATE_sqsub_vector(dc, Rd, Rm, Rn, width) \
    instr_create_1dst_3src(dc, OP_sqsub, Rd, Rm, Rn, width)

/**
 * Creates a CMGT vector instruction.
 * \param dc      The void * dcontext used to allocate memory for the instr_t.
 * \param Rd      The output register.
 * \param Rm      The first input register.
 * \param Rn      The second input register.
 * \param width   The vector element width. Use either OPND_CREATE_BYTE(),
 *                OPND_CREATE_HALF(), OPND_CREATE_SINGLE() or OPND_CREATE_DOUBLE().
 */
#define INSTR_CREATE_cmgt_vector(dc, Rd, Rm, Rn, width) \
    instr_create_1dst_3src(dc, OP_cmgt, Rd, Rm, Rn, width)

/**
 * Creates a CMGE vector instruction.
 * \param dc      The void * dcontext used to allocate memory for the instr_t.
 * \param Rd      The output register.
 * \param Rm      The first input register.
 * \param Rn      The second input register.
 * \param width   The vector element width. Use either OPND_CREATE_BYTE(),
 *                OPND_CREATE_HALF(), OPND_CREATE_SINGLE() or OPND_CREATE_DOUBLE().
 */
#define INSTR_CREATE_cmge_vector(dc, Rd, Rm, Rn, width) \
    instr_create_1dst_3src(dc, OP_cmge, Rd, Rm, Rn, width)

/**
 * Creates a SSHL vector instruction.
 * \param dc      The void * dcontext used to allocate memory for the instr_t.
 * \param Rd      The output register.
 * \param Rm      The first input register.
 * \param Rn      The second input register.
 * \param width   The vector element width. Use either OPND_CREATE_BYTE(),
 *                OPND_CREATE_HALF(), OPND_CREATE_SINGLE() or OPND_CREATE_DOUBLE().
 */
#define INSTR_CREATE_sshl_vector(dc, Rd, Rm, Rn, width) \
    instr_create_1dst_3src(dc, OP_sshl, Rd, Rm, Rn, width)

/**
 * Creates a SQSHL vector instruction.
 * \param dc      The void * dcontext used to allocate memory for the instr_t.
 * \param Rd      The output register.
 * \param Rm      The first input register.
 * \param Rn      The second input register.
 * \param width   The vector element width. Use either OPND_CREATE_BYTE(),
 *                OPND_CREATE_HALF(), OPND_CREATE_SINGLE() or OPND_CREATE_DOUBLE().
 */
#define INSTR_CREATE_sqshl_vector(dc, Rd, Rm, Rn, width) \
    instr_create_1dst_3src(dc, OP_sqshl, Rd, Rm, Rn, width)

/**
 * Creates a SRSHL vector instruction.
 * \param dc      The void * dcontext used to allocate memory for the instr_t.
 * \param Rd      The output register.
 * \param Rm      The first input register.
 * \param Rn      The second input register.
 * \param width   The vector element width. Use either OPND_CREATE_BYTE(),
 *                OPND_CREATE_HALF(), OPND_CREATE_SINGLE() or OPND_CREATE_DOUBLE().
 */
#define INSTR_CREATE_srshl_vector(dc, Rd, Rm, Rn, width) \
    instr_create_1dst_3src(dc, OP_srshl, Rd, Rm, Rn, width)

/**
 * Creates a SQRSHL vector instruction.
 * \param dc      The void * dcontext used to allocate memory for the instr_t.
 * \param Rd      The output register.
 * \param Rm      The first input register.
 * \param Rn      The second input register.
 * \param width   The vector element width. Use either OPND_CREATE_BYTE(),
 *                OPND_CREATE_HALF(), OPND_CREATE_SINGLE() or OPND_CREATE_DOUBLE().
 */
#define INSTR_CREATE_sqrshl_vector(dc, Rd, Rm, Rn, width) \
    instr_create_1dst_3src(dc, OP_sqrshl, Rd, Rm, Rn, width)

/**
 * Creates a SMAX vector instruction.
 * \param dc      The void * dcontext used to allocate memory for the instr_t.
 * \param Rd      The output register.
 * \param Rm      The first input register.
 * \param Rn      The second input register.
 * \param width   The vector element width. Use either OPND_CREATE_BYTE(),
 *                OPND_CREATE_HALF() or OPND_CREATE_SINGLE().
 */
#define INSTR_CREATE_smax_vector(dc, Rd, Rm, Rn, width) \
    instr_create_1dst_3src(dc, OP_smax, Rd, Rm, Rn, width)

/**
 * Creates a SMIN vector instruction.
 * \param dc      The void * dcontext used to allocate memory for the instr_t.
 * \param Rd      The output register.
 * \param Rm      The first input register.
 * \param Rn      The second input register.
 * \param width   The vector element width. Use either OPND_CREATE_BYTE(),
 *                OPND_CREATE_HALF() or OPND_CREATE_SINGLE().
 */
#define INSTR_CREATE_smin_vector(dc, Rd, Rm, Rn, width) \
    instr_create_1dst_3src(dc, OP_smin, Rd, Rm, Rn, width)

/**
 * Creates a SABD vector instruction.
 * \param dc      The void * dcontext used to allocate memory for the instr_t.
 * \param Rd      The output register.
 * \param Rm      The first input register.
 * \param Rn      The second input register.
 * \param width   The vector element width. Use either OPND_CREATE_BYTE(),
 *                OPND_CREATE_HALF() or OPND_CREATE_SINGLE().
 */
#define INSTR_CREATE_sabd_vector(dc, Rd, Rm, Rn, width) \
    instr_create_1dst_3src(dc, OP_sabd, Rd, Rm, Rn, width)

/**
 * Creates a SABA vector instruction.
 * \param dc      The void * dcontext used to allocate memory for the instr_t.
 * \param Rd      The output register.
 * \param Rm      The first input register.
 * \param Rn      The second input register.
 * \param width   The vector element width. Use either OPND_CREATE_BYTE(),
 *                OPND_CREATE_HALF() or OPND_CREATE_SINGLE().
 */
#define INSTR_CREATE_saba_vector(dc, Rd, Rm, Rn, width) \
    instr_create_1dst_3src(dc, OP_saba, Rd, Rm, Rn, width)

/**
 * Creates a ADD vector instruction.
 * \param dc      The void * dcontext used to allocate memory for the instr_t.
 * \param Rd      The output register.
 * \param Rm      The first input register.
 * \param Rn      The second input register.
 * \param width   The vector element width. Use either OPND_CREATE_BYTE(),
 *                OPND_CREATE_HALF(), OPND_CREATE_SINGLE() or OPND_CREATE_DOUBLE().
 */
#define INSTR_CREATE_add_vector(dc, Rd, Rm, Rn, width) \
    instr_create_1dst_3src(dc, OP_add, Rd, Rm, Rn, width)

/**
 * Creates an ADD vector instruction.
 * \param dc      The void * dcontext used to allocate memory for the instr_t.
 * \param Rd      The output SVE register (created with
 *                opnd_create_reg_element_vector).
 * \param Rm      The first input SVE register (created with
 *                opnd_create_reg_element_vector).
 * \param Rn      The second input SVE register (created with
 *                opnd_create_reg_element_vector).
 */
#define INSTR_CREATE_sve_add_vector(dc, Rd, Rm, Rn) \
    instr_create_1dst_2src(dc, OP_add, Rd, Rm, Rn)

/**
 * Creates a CMTST vector instruction.
 * \param dc      The void * dcontext used to allocate memory for the instr_t.
 * \param Rd      The output register.
 * \param Rm      The first input register.
 * \param Rn      The second input register.
 * \param width   The vector element width. Use either OPND_CREATE_BYTE(),
 *                OPND_CREATE_HALF(), OPND_CREATE_SINGLE() or OPND_CREATE_DOUBLE().
 */
#define INSTR_CREATE_cmtst_vector(dc, Rd, Rm, Rn, width) \
    instr_create_1dst_3src(dc, OP_cmtst, Rd, Rm, Rn, width)

/**
 * Creates a MLA vector instruction.
 * \param dc      The void * dcontext used to allocate memory for the instr_t.
 * \param Rd      The output register. The instruction also reads this register.
 * \param Rm      The first input register.
 * \param Rn      The second input register.
 * \param width   The vector element width. Use either OPND_CREATE_BYTE(),
 *                OPND_CREATE_HALF() or OPND_CREATE_SINGLE().
 */
#define INSTR_CREATE_mla_vector(dc, Rd, Rm, Rn, width) \
    instr_create_1dst_4src(dc, OP_mla, Rd, Rd, Rm, Rn, width)

/**
 * Creates a MUL vector instruction.
 * \param dc      The void * dcontext used to allocate memory for the instr_t.
 * \param Rd      The output register.
 * \param Rm      The first input register.
 * \param Rn      The second input register.
 * \param width   The vector element width. Use either OPND_CREATE_BYTE(),
 *                OPND_CREATE_HALF() or OPND_CREATE_SINGLE().
 */
#define INSTR_CREATE_mul_vector(dc, Rd, Rm, Rn, width) \
    instr_create_1dst_3src(dc, OP_mul, Rd, Rm, Rn, width)

/**
 * Creates a SMAXP vector instruction.
 * \param dc      The void * dcontext used to allocate memory for the instr_t.
 * \param Rd      The output register.
 * \param Rm      The first input register.
 * \param Rn      The second input register.
 * \param width   The vector element width. Use either OPND_CREATE_BYTE(),
 *                OPND_CREATE_HALF() or OPND_CREATE_SINGLE().
 */
#define INSTR_CREATE_smaxp_vector(dc, Rd, Rm, Rn, width) \
    instr_create_1dst_3src(dc, OP_smaxp, Rd, Rm, Rn, width)

/**
 * Creates a SMINP vector instruction.
 * \param dc      The void * dcontext used to allocate memory for the instr_t.
 * \param Rd      The output register.
 * \param Rm      The first input register.
 * \param Rn      The second input register.
 * \param width   The vector element width. Use either OPND_CREATE_BYTE(),
 *                OPND_CREATE_HALF() or OPND_CREATE_SINGLE().
 */
#define INSTR_CREATE_sminp_vector(dc, Rd, Rm, Rn, width) \
    instr_create_1dst_3src(dc, OP_sminp, Rd, Rm, Rn, width)

/**
 * Creates a SQDMULH vector instruction.
 * \param dc      The void * dcontext used to allocate memory for the instr_t.
 * \param Rd      The output register.
 * \param Rm      The first input register.
 * \param Rn      The second input register.
 * \param width   The vector element width. Use either OPND_CREATE_HALF() or
 *                OPND_CREATE_SINGLE().
 */
#define INSTR_CREATE_sqdmulh_vector(dc, Rd, Rm, Rn, width) \
    instr_create_1dst_3src(dc, OP_sqdmulh, Rd, Rm, Rn, width)

/**
 * Creates a ADDP vector instruction.
 * \param dc      The void * dcontext used to allocate memory for the instr_t.
 * \param Rd      The output register.
 * \param Rm      The first input register.
 * \param Rn      The second input register.
 * \param width   The vector element width. Use either OPND_CREATE_BYTE(),
 *                OPND_CREATE_HALF(), OPND_CREATE_SINGLE() or OPND_CREATE_DOUBLE().
 */
#define INSTR_CREATE_addp_vector(dc, Rd, Rm, Rn, width) \
    instr_create_1dst_3src(dc, OP_addp, Rd, Rm, Rn, width)

/**
 * Creates a FMAXNM vector instruction.
 * \param dc      The void * dcontext used to allocate memory for the instr_t.
 * \param Rd      The output register.
 * \param Rm      The first input register.
 * \param Rn      The second input register.
 * \param width   The vector element width. Use either OPND_CREATE_HALF(),
 *                OPND_CREATE_SINGLE() or OPND_CREATE_DOUBLE().
 */
#define INSTR_CREATE_fmaxnm_vector(dc, Rd, Rm, Rn, width) \
    instr_create_1dst_3src(dc, OP_fmaxnm, Rd, Rm, Rn, width)

/**
 * Creates a FMLA instruction.
 *
 * This macro is used to encode the forms:
 * \verbatim
 *    FMLA    <Hd>.<Ts>, <Hn>.<Ts>, <Hm>.<Ts>
 *    FMLA    <Dd>.<Ts>, <Dn>.<Ts>, <Dm>.<Ts>
 * \endverbatim
 * \param dc   The void * dcontext used to allocate memory for the #instr_t.
 * \param Rd   The first source and destination vector register. Can be
 *             D (doubleword, 64 bits) or Q (quadword, 128 bits)
 * \param Rn   The second source vector register. Can be D (doubleword, 64 bits) or
 *             Q (quadword, 128 bits)
 * \param Rm   The third source vector register. Can be D (doubleword, 64 bits) or
 *             Q (quadword, 128 bits)
 * \param Rm_elsz   The element size for Rm. Can be OPND_CREATE_HALF(),
 *                  OPND_CREATE_SINGLE() or OPND_CREATE_DOUBLE()
 */
#define INSTR_CREATE_fmla_vector(dc, Rd, Rn, Rm, Rm_elsz) \
    instr_create_1dst_4src(dc, OP_fmla, Rd, Rd, Rn, Rm, Rm_elsz)

/**
 * Creates a FMLA instruction.
 *
 * This macro is used to encode the forms:
 * \verbatim
 *    FMLA    <Hd>.<Ts>, <Hn>.<Ts>, <Hm>.H[<index>]
 *    FMLA    <Dd>.<Ts>, <Dn>.<Ts>, <Dm>.<Tb>[<index>]
 *    FMLA    <Hd>, <Hn>, <Hm>.H[<index>]
 *    FMLA    <V><d>, <V><n>, <Sm>.<Ts>[<index>]
 * \endverbatim
 * \param dc   The void * dcontext used to allocate memory for the #instr_t.
 * \param Rd   The first source and destination vector register. Can be
 *             S (singleword, 32 bits), D (doubleword, 64 bits) or Q (quadword, 128 bits)
 * \param Rn   The second source vector register. Can be S (singleword, 32 bits),
 *             D (doubleword, 64 bits) or Q (quadword, 128 bits)
 * \param Rm   The third source vector register. Can be Q (quadword, 128 bits)
 * \param index   The immediate index for Rm
 * \param Rm_elsz   The element size for Rm. Can be OPND_CREATE_HALF(),
 *                  OPND_CREATE_SINGLE() or OPND_CREATE_DOUBLE()
 */
#define INSTR_CREATE_fmla_vector_idx(dc, Rd, Rn, Rm, index, Rm_elsz) \
    instr_create_1dst_5src(dc, OP_fmla, Rd, Rd, Rn, Rm, index, Rm_elsz)

/**
 * Creates a FADD vector instruction.
 * \param dc      The void * dcontext used to allocate memory for the instr_t.
 * \param Rd      The output register.
 * \param Rm      The first input register.
 * \param Rn      The second input register.
 * \param width   The vector element width. Use either OPND_CREATE_HALF(),
 *                OPND_CREATE_SINGLE() or OPND_CREATE_DOUBLE().
 */
#define INSTR_CREATE_fadd_vector(dc, Rd, Rm, Rn, width) \
    instr_create_1dst_3src(dc, OP_fadd, Rd, Rm, Rn, width)

/**
 * Creates a FMULX instruction.
 *
 * This macro is used to encode the forms:
 * \verbatim
 *    FMULX   <Hd>.<Ts>, <Hn>.<Ts>, <Hm>.<Ts>
 *    FMULX   <Dd>.<Ts>, <Dn>.<Ts>, <Dm>.<Ts>
 * \endverbatim
 * \param dc   The void * dcontext used to allocate memory for the #instr_t.
 * \param Rd   The first destination vector register. Can be
 *             D (doubleword, 64 bits) or Q (quadword, 128 bits)
 * \param Rn   The second source vector register. Can be
 *             D (doubleword, 64 bits) or Q (quadword, 128 bits)
 * \param Rm   The third source vector register. Can be D (doubleword, 64 bits) or
 *             Q (quadword, 128 bits)
 * \param Rm_elsz   The element size for Rm. Can be OPND_CREATE_HALF(),
 *                  OPND_CREATE_SINGLE() or OPND_CREATE_DOUBLE()
 */
#define INSTR_CREATE_fmulx_vector(dc, Rd, Rn, Rm, Rm_elsz) \
    instr_create_1dst_3src(dc, OP_fmulx, Rd, Rn, Rm, Rm_elsz)

/**
 * Creates a FMULX instruction.
 *
 * This macro is used to encode the forms:
 * \verbatim
 *    FMULX   <Hd>.<Ts>, <Hn>.<Ts>, <Hm>.H[<index>]
 *    FMULX   <Dd>.<Ts>, <Dn>.<Ts>, <Dm>.<Tb>[<index>]
 *    FMULX   <Hd>, <Hn>, <Hm>.H[<index>]
 *    FMULX   <V><d>, <V><n>, <Sm>.<Ts>[<index>]
 * \endverbatim
 * \param dc   The void * dcontext used to allocate memory for the #instr_t.
 * \param Rd   The first destination vector register. Can be S (singleword, 32 bits),
 *             D (doubleword, 64 bits) or Q (quadword, 128 bits)
 * \param Rn   The second source vector register. Can be S (singleword, 32 bits),
 *             D (doubleword, 64 bits) or Q (quadword, 128 bits)
 * \param Rm   The third source vector register, Q (quadword, 128 bits)
 * \param index     The immediate index for Rm
 * \param Rm_elsz   The element size for Rm. Can be OPND_CREATE_HALF(),
 *                  OPND_CREATE_SINGLE() or OPND_CREATE_DOUBLE()
 */
#define INSTR_CREATE_fmulx_vector_idx(dc, Rd, Rn, Rm, index, Rm_elsz) \
    instr_create_1dst_4src(dc, OP_fmulx, Rd, Rn, Rm, index, Rm_elsz)

/**
 * Creates a FMULX instruction.
 *
 * This macro is used to encode the forms:
 * \verbatim
 *    FMULX   <Hd>, <Hn>, <Hm>
 *    FMULX   <V><d>, <V><n>, <V><m>
 * \endverbatim
 * \param dc   The void * dcontext used to allocate memory for the #instr_t.
 * \param Rd   The first destination register. Can be H (halfword, 16 bits),
 *             S (singleword, 32 bits) or D (doubleword, 64 bits)
 * \param Rn   The second source register. Can be H (halfword, 16 bits),
 *             S (singleword, 32 bits) or D (doubleword, 64 bits)
 * \param Rm   The third source register. Can be H (halfword, 16 bits),
 *             S (singleword, 32 bits) or D (doubleword, 64 bits)

 */
#define INSTR_CREATE_fmulx(dc, Rd, Rn, Rm) \
    instr_create_1dst_2src(dc, OP_fmulx, Rd, Rn, Rm)

/**
 * Creates a FCMEQ instruction.
 *
 * This macro is used to encode the forms:
 * \verbatim
 *    FCMEQ   <Hd>.<Ts>, <Hn>.<Ts>, #0
 *    FCMEQ   <Dd>.<Ts>, <Dn>.<Ts>, #0
 * \endverbatim
 * \param dc   The void * dcontext used to allocate memory for the #instr_t.
 * \param Rd   The first destination vector register. Can be
 *             D (doubleword, 64 bits) or Q (quadword, 128 bits)
 * \param Rn   The second source vector register. Can be D (doubleword, 64 bits) or
 *             Q (quadword, 128 bits)
 * \param Rn_elsz   The element size for Rn. Can be OPND_CREATE_HALF(),
 *                  OPND_CREATE_SINGLE() or OPND_CREATE_DOUBLE()
 */
#define INSTR_CREATE_fcmeq_vector_zero(dc, Rd, Rn, Rn_elsz) \
    instr_create_1dst_3src(dc, OP_fcmeq, Rd, Rn, opnd_create_immed_float(0), Rn_elsz)

/**
 * Creates a FCMEQ instruction.
 *
 * This macro is used to encode the forms:
 * \verbatim
 *    FCMEQ   <Hd>.<Ts>, <Hn>.<Ts>, <Hm>.<Ts>
 *    FCMEQ   <Dd>.<Ts>, <Dn>.<Ts>, <Dm>.<Ts>
 * \endverbatim
 * \param dc   The void * dcontext used to allocate memory for the #instr_t.
 * \param Rd   The first destination vector register. Can be
 *             D (doubleword, 64 bits) or Q (quadword, 128 bits)
 * \param Rn   The second source vector register. Can be D (doubleword, 64 bits) or
 *             Q (quadword, 128 bits)
 * \param Rm   The third source vector register. Can be D (doubleword, 64 bits) or
 *             Q (quadword, 128 bits)
 * \param Rm_elsz   The element size for Rm. Can be OPND_CREATE_HALF(),
 *                  OPND_CREATE_SINGLE() or OPND_CREATE_DOUBLE()
 */
#define INSTR_CREATE_fcmeq_vector(dc, Rd, Rn, Rm, Rm_elsz) \
    instr_create_1dst_3src(dc, OP_fcmeq, Rd, Rn, Rm, Rm_elsz)

/**
 * Creates a FCMEQ instruction.
 *
 * This macro is used to encode the forms:
 * \verbatim
 *    FCMEQ   <Hd>, <Hn>, #0
 *    FCMEQ   <V><d>, <V><n>, #0
 * \endverbatim
 * \param dc   The void * dcontext used to allocate memory for the #instr_t.
 * \param Rd   The first destination register. Can be H (halfword, 16 bits),
 *             S (singleword, 32 bits) or D (doubleword, 64 bits)
 * \param Rn   The second source register. Can be H (halfword, 16 bits),
 *             S (singleword, 32 bits) or D (doubleword, 64 bits)
 */
#define INSTR_CREATE_fcmeq_zero(dc, Rd, Rn) \
    instr_create_1dst_2src(dc, OP_fcmeq, Rd, Rn, opnd_create_immed_float(0))

/**
 * Creates a FCMEQ instruction.
 *
 * This macro is used to encode the forms:
 * \verbatim
 *    FCMEQ   <Hd>, <Hn>, <Hm>
 *    FCMEQ   <V><d>, <V><n>, <V><m>
 * \endverbatim
 * \param dc   The void * dcontext used to allocate memory for the #instr_t.
 * \param Rd   The first destination register. Can be H (halfword, 16 bits), S
 *             (singleword, 32 bits) or D (doubleword, 64 bits)
 * \param Rn   The second source register. Can be H (halfword, 16 bits),
 *             S (singleword, 32 bits) or D (doubleword, 64 bits)
 * \param Rm   The third source register. Can be H (halfword, 16 bits), S
 *             (singleword, 32 bits) or D (doubleword, 64 bits)
 */
#define INSTR_CREATE_fcmeq(dc, Rd, Rn, Rm) \
    instr_create_1dst_2src(dc, OP_fcmeq, Rd, Rn, Rm)

/**
 * Creates a FMLAL instruction.
 *
 * This macro is used to encode the forms:
 * \verbatim
 *    FMLAL   <Sd>.<Ts>, <Hn>.<Tb>, <Hm>.<Tb>
 * \endverbatim
 * \param dc   The void * dcontext used to allocate memory for the #instr_t.
 * \param Rd   The first source and destination vector register,
 *             D (doubleword, 64 bits) or Q (quadword, 128 bits)
 * \param Rn   The second source vector register, S (singleword, 32 bits) or
 *             D (doubleword, 64 bits)
 * \param Rm   The third source vector register, S (singleword, 32 bits) or
 *             D (doubleword, 64 bits)
 */
#define INSTR_CREATE_fmlal_vector(dc, Rd, Rn, Rm) \
    instr_create_1dst_4src(dc, OP_fmlal, Rd, Rd, Rn, Rm, OPND_CREATE_HALF())

/**
 * Creates a FMLAL instruction.
 *
 * This macro is used to encode the forms:
 * \verbatim
 *    FMLAL   <Sd>.<Ts>, <Hn>.<Tb>, <Hm>.H[<index>]
 * \endverbatim
 * \param dc   The void * dcontext used to allocate memory for the #instr_t.
 * \param Rd   The first source and destination vector register,
 *             D (doubleword, 64 bits) or Q (quadword, 128 bits)
 * \param Rn   The second source vector register, S (singleword, 32 bits) or
 *             D (doubleword, 64 bits)
 * \param Rm   The third source vector register, Q (quadword, 128 bits)
 * \param index   The immediate index for Rm
 */
#define INSTR_CREATE_fmlal_vector_idx(dc, Rd, Rn, Rm, index) \
    instr_create_1dst_5src(dc, OP_fmlal, Rd, Rd, Rn, Rm, index, OPND_CREATE_HALF())

/**
 * Creates a FMAX vector instruction.
 * \param dc      The void * dcontext used to allocate memory for the instr_t.
 * \param Rd      The output register.
 * \param Rm      The first input register.
 * \param Rn      The second input register.
 * \param width   The vector element width. Use either OPND_CREATE_HALF(),
 *                OPND_CREATE_SINGLE() or OPND_CREATE_DOUBLE().
 */
#define INSTR_CREATE_fmax_vector(dc, Rd, Rm, Rn, width) \
    instr_create_1dst_3src(dc, OP_fmax, Rd, Rm, Rn, width)

/**
 * Creates a FRECPE instruction.
 *
 * This macro is used to encode the forms:
 * \verbatim
 *    FRECPE  <Hd>.<Ts>, <Hn>.<Ts>
 *    FRECPE  <Dd>.<Ts>, <Dn>.<Ts>
 * \endverbatim
 * \param dc   The void * dcontext used to allocate memory for the #instr_t.
 * \param Rd   The first destination vector register. Can be
 *             D (doubleword, 64 bits) or Q (quadword, 128 bits)
 * \param Rn   The second source vector register. Can be
 *             D (doubleword, 64 bits) or Q (quadword, 128 bits)
 * \param Rn_elsz   The element size for Rn. Can be OPND_CREATE_HALF(),
 *                  OPND_CREATE_SINGLE() or OPND_CREATE_DOUBLE()
 */
#define INSTR_CREATE_frecpe_vector(dc, Rd, Rn, Rn_elsz) \
    instr_create_1dst_2src(dc, OP_frecpe, Rd, Rn, Rn_elsz)

/**
 * Creates a FRECPE instruction.
 *
 * This macro is used to encode the forms:
 * \verbatim
 *    FRECPE  <Hd>, <Hn>
 *    FRECPE  <V><d>, <V><n>
 * \endverbatim
 * \param dc   The void * dcontext used to allocate memory for the #instr_t.
 * \param Rd   The first destination register. Can be H (halfword, 16 bits),
 *             S (singleword, 32 bits) or D (doubleword, 64 bits)
 * \param Rn   The second source register. Can be H (halfword, 16 bits),
 *             S (singleword, 32 bits) or D (doubleword, 64 bits)
 */
#define INSTR_CREATE_frecpe(dc, Rd, Rn) instr_create_1dst_1src(dc, OP_frecpe, Rd, Rn)

/**
 * Creates a FRECPS instruction.
 *
 * This macro is used to encode the forms:
 * \verbatim
 *    FRECPS  <Hd>.<Ts>, <Hn>.<Ts>, <Hm>.<Ts>
 *    FRECPS  <Dd>.<Ts>, <Dn>.<Ts>, <Dm>.<Ts>
 * \endverbatim
 * \param dc   The void * dcontext used to allocate memory for the #instr_t.
 * \param Rd   The first destination vector register. Can be
 *             D (doubleword, 64 bits) or Q (quadword, 128 bits)
 * \param Rn   The second source vector register. Can be
 *             D (doubleword, 64 bits) or Q (quadword, 128 bits)
 * \param Rm   The third source vector register. Can be
 *             D (doubleword, 64 bits) or Q (quadword, 128 bits)
 * \param Rm_elsz   The element size for Rm. Can be OPND_CREATE_HALF(),
 *                  OPND_CREATE_SINGLE() or OPND_CREATE_DOUBLE()
 */
#define INSTR_CREATE_frecps_vector(dc, Rd, Rn, Rm, Rm_elsz) \
    instr_create_1dst_3src(dc, OP_frecps, Rd, Rn, Rm, Rm_elsz)

/**
 * Creates a FRECPS instruction.
 *
 * This macro is used to encode the forms:
 * \verbatim
 *    FRECPS  <Hd>, <Hn>, <Hm>
 *    FRECPS  <V><d>, <V><n>, <V><m>
 * \endverbatim
 * \param dc   The void * dcontext used to allocate memory for the #instr_t.
 * \param Rd   The first destination register. Can be H (halfword, 16 bits),
 *             S (singleword, 32 bits) or D (doubleword, 64 bits)
 * \param Rn   The second source register. Can be H (halfword, 16 bits),
 *             S (singleword, 32 bits) or D (doubleword, 64 bits)
 * \param Rm   The third source register. Can be H (halfword, 16 bits),
 *             S (singleword, 32 bits) or D (doubleword, 64 bits)
 */
#define INSTR_CREATE_frecps(dc, Rd, Rn, Rm) \
    instr_create_1dst_2src(dc, OP_frecps, Rd, Rn, Rm)

/**
 * Creates a FRSQRTE instruction.
 *
 * This macro is used to encode the forms:
 * \verbatim
 *    FRSQRTE <Hd>.<Ts>, <Hn>.<Ts>
 *    FRSQRTE <Dd>.<Ts>, <Dn>.<Ts>
 * \endverbatim
 * \param dc   The void * dcontext used to allocate memory for the #instr_t.
 * \param Rd   The first destination vector register. Can be
 *             D (doubleword, 64 bits) or Q (quadword, 128 bits)
 * \param Rn   The second source vector register. Can be
 *             D (doubleword, 64 bits) or Q (quadword, 128 bits)
 * \param Rn_elsz   The element size for Rn. Can be OPND_CREATE_HALF(),
 *                  OPND_CREATE_SINGLE() or OPND_CREATE_DOUBLE()
 */
#define INSTR_CREATE_frsqrte_vector(dc, Rd, Rn, Rn_elsz) \
    instr_create_1dst_2src(dc, OP_frsqrte, Rd, Rn, Rn_elsz)

/**
 * Creates a FRSQRTE instruction.
 *
 * This macro is used to encode the forms:
 * \verbatim
 *    FRSQRTE <Hd>, <Hn>
 *    FRSQRTE <V><d>, <V><n>
 * \endverbatim
 * \param dc   The void * dcontext used to allocate memory for the #instr_t.
 * \param Rd   The first destination register. Can be H (halfword, 16 bits),
 *             S (singleword, 32 bits) or D (doubleword, 64 bits)
 * \param Rn   The second source register. Can be H (halfword, 16 bits),
 *             S (singleword, 32 bits) or D (doubleword, 64 bits)
 */
#define INSTR_CREATE_frsqrte(dc, Rd, Rn) instr_create_1dst_1src(dc, OP_frsqrte, Rd, Rn)

/**
 * Creates a AND vector instruction.
 * \param dc      The void * dcontext used to allocate memory for the instr_t.
 * \param Rd      The output register.
 * \param Rm      The first input register.
 * \param Rn      The second input register.
 */
#define INSTR_CREATE_and_vector(dc, Rd, Rm, Rn) \
    instr_create_1dst_2src(dc, OP_and, Rd, Rm, Rn)

/**
 * Creates a BIC vector instruction.
 * \param dc      The void * dcontext used to allocate memory for the instr_t.
 * \param Rd      The output register.
 * \param Rm      The first input register.
 * \param Rn      The second input register.
 */
#define INSTR_CREATE_bic_vector(dc, Rd, Rm, Rn) \
    instr_create_1dst_2src(dc, OP_bic, Rd, Rm, Rn)

/**
 * Creates a FMINNM vector instruction.
 * \param dc      The void * dcontext used to allocate memory for the instr_t.
 * \param Rd      The output register.
 * \param Rm      The first input register.
 * \param Rn      The second input register.
 * \param width   The vector element width. Use either OPND_CREATE_HALF(),
 *                OPND_CREATE_SINGLE() or OPND_CREATE_DOUBLE().
 */
#define INSTR_CREATE_fminnm_vector(dc, Rd, Rm, Rn, width) \
    instr_create_1dst_3src(dc, OP_fminnm, Rd, Rm, Rn, width)

/**
 * Creates a FMLS instruction.
 *
 * This macro is used to encode the forms:
 * \verbatim
 *    FMLS    <Hd>.<Ts>, <Hn>.<Ts>, <Hm>.<Ts>
 *    FMLS    <Dd>.<Ts>, <Dn>.<Ts>, <Dm>.<Ts>
 * \endverbatim
 * \param dc   The void * dcontext used to allocate memory for the #instr_t.
 * \param Rd   The first source and destination vector register. Can be
 *             D (doubleword, 64 bits) or Q (quadword, 128 bits)
 * \param Rn   The second source vector register. Can be D (doubleword, 64 bits) or
 *             Q (quadword, 128 bits)
 * \param Rm   The third source vector register. Can be D (doubleword, 64 bits) or
 *             Q (quadword, 128 bits)
 * \param Rm_elsz   The element size for Rm. Can be OPND_CREATE_HALF(),
 *                  OPND_CREATE_SINGLE() or OPND_CREATE_DOUBLE()
 */
#define INSTR_CREATE_fmls_vector(dc, Rd, Rn, Rm, Rm_elsz) \
    instr_create_1dst_4src(dc, OP_fmls, Rd, Rd, Rn, Rm, Rm_elsz)

/**
 * Creates a FMLS instruction.
 *
 * This macro is used to encode the forms:
 * \verbatim
 *    FMLS    <Hd>.<Ts>, <Hn>.<Ts>, <Hm>.H[<index>]
 *    FMLS    <Dd>.<Ts>, <Dn>.<Ts>, <Dm>.<Tb>[<index>]
 *    FMLS    <Hd>, <Hn>, <Hm>.H[<index>]
 *    FMLS    <V><d>, <V><n>, <Sm>.<Ts>[<index>]
 * \endverbatim
 * \param dc   The void * dcontext used to allocate memory for the #instr_t.
 * \param Rd   The first source and destination vector register. Can be
 *             S (singleword, 32 bits), D (doubleword, 64 bits) or Q (quadword, 128 bits)
 * \param Rn   The second source vector register. Can be S (singleword, 32 bits),
 *             D (doubleword, 64 bits) or Q (quadword, 128 bits)
 * \param Rm   The third source vector register. Can be Q (quadword, 128 bits)
 * \param index   The immediate index for Rm
 * \param Rm_elsz   The element size for Rm. Can be OPND_CREATE_HALF(),
 *                  OPND_CREATE_SINGLE() or OPND_CREATE_DOUBLE()
 */
#define INSTR_CREATE_fmls_vector_idx(dc, Rd, Rn, Rm, index, Rm_elsz) \
    instr_create_1dst_5src(dc, OP_fmls, Rd, Rd, Rn, Rm, index, Rm_elsz)

/**
 * Creates a FSUB vector instruction.
 * \param dc      The void * dcontext used to allocate memory for the instr_t.
 * \param Rd      The output register.
 * \param Rm      The first input register.
 * \param Rn      The second input register.
 * \param width   The vector element width. Use either OPND_CREATE_HALF(),
 *                OPND_CREATE_SINGLE() or OPND_CREATE_DOUBLE().
 */
#define INSTR_CREATE_fsub_vector(dc, Rd, Rm, Rn, width) \
    instr_create_1dst_3src(dc, OP_fsub, Rd, Rm, Rn, width)

/**
 * Creates a FMLSL vector instruction.
 * \param dc      The void * dcontext used to allocate memory for the instr_t.
 * \param Rd      The output register. The instruction also reads this register.
 * \param Rm      The first input register.
 * \param Rn      The second input register.
 */
#define INSTR_CREATE_fmlsl_vector(dc, Rd, Rm, Rn) \
    instr_create_1dst_4src(dc, OP_fmlsl, Rd, Rd, Rm, Rn, OPND_CREATE_HALF())
/**
 * Creates a FMLSL indexed vector instruction.
 * \param dc      The void * dcontext used to allocate memory for the instr_t.
 * \param Rd      The output register. The instruction also reads this register.
 * \param Rm      The first input register.
 * \param Rn      The second input register.
 * \param index   The first input register's vector element index.
 */
#define INSTR_CREATE_fmlsl_vector_idx(dc, Rd, Rm, Rn, index) \
    instr_create_1dst_5src(dc, OP_fmlsl, Rd, Rd, Rm, Rn, index, OPND_CREATE_HALF())

/**
 * Creates a FMIN vector instruction.
 * \param dc      The void * dcontext used to allocate memory for the instr_t.
 * \param Rd      The output register.
 * \param Rm      The first input register.
 * \param Rn      The second input register.
 * \param width   The vector element width. Use either OPND_CREATE_HALF(),
 *                OPND_CREATE_SINGLE() or OPND_CREATE_DOUBLE().
 */
#define INSTR_CREATE_fmin_vector(dc, Rd, Rm, Rn, width) \
    instr_create_1dst_3src(dc, OP_fmin, Rd, Rm, Rn, width)

/**
 * Creates a FRSQRTS instruction.
 *
 * This macro is used to encode the forms:
 * \verbatim
 *    FRSQRTS <Hd>.<Ts>, <Hn>.<Ts>, <Hm>.<Ts>
 *    FRSQRTS <Dd>.<Ts>, <Dn>.<Ts>, <Dm>.<Ts>
 * \endverbatim
 * \param dc   The void * dcontext used to allocate memory for the #instr_t.
 * \param Rd   The first destination vector register. Can be
               D (doubleword, 64 bits) or Q (quadword, 128 bits)
 * \param Rn   The second source vector register. Can be
               D (doubleword, 64 bits) or Q (quadword, 128 bits)
 * \param Rm   The third source vector register. Can be
               D (doubleword, 64 bits) or Q (quadword, 128 bits)
 * \param Rm_elsz   The element size for Rm. Can be OPND_CREATE_HALF(),
                OPND_CREATE_SINGLE() or OPND_CREATE_DOUBLE()
 */
#define INSTR_CREATE_frsqrts_vector(dc, Rd, Rn, Rm, Rm_elsz) \
    instr_create_1dst_3src(dc, OP_frsqrts, Rd, Rn, Rm, Rm_elsz)

/**
 * Creates a FRSQRTS instruction.
 *
 * This macro is used to encode the forms:
 * \verbatim
 *    FRSQRTS <Hd>, <Hn>, <Hm>
 *    FRSQRTS <V><d>, <V><n>, <V><m>
 * \endverbatim
 * \param dc   The void * dcontext used to allocate memory for the #instr_t.
 * \param Rd   The first destination register. Can be H (halfword, 16 bits),
               S (singleword, 32 bits) or D (doubleword, 64 bits)
 * \param Rn   The second source register. Can be H (halfword, 16 bits),
               S (singleword, 32 bits) or D (doubleword, 64 bits)
 * \param Rm   The third source register. Can be H (halfword, 16 bits),
               S (singleword, 32 bits) or D (doubleword, 64 bits)
 */
#define INSTR_CREATE_frsqrts(dc, Rd, Rn, Rm) \
    instr_create_1dst_2src(dc, OP_frsqrts, Rd, Rn, Rm)

/**
 * Creates a ORR vector instruction.
 * \param dc      The void * dcontext used to allocate memory for the instr_t.
 * \param Rd      The output register.
 * \param Rm      The first input register.
 * \param Rn      The second input register.
 */
#define INSTR_CREATE_orr_vector(dc, Rd, Rm, Rn) \
    instr_create_1dst_2src(dc, OP_orr, Rd, Rm, Rn)

/**
 * Creates a ORN vector instruction.
 * \param dc      The void * dcontext used to allocate memory for the instr_t.
 * \param Rd      The output register.
 * \param Rm      The first input register.
 * \param Rn      The second input register.
 */
#define INSTR_CREATE_orn_vector(dc, Rd, Rm, Rn) \
    instr_create_1dst_2src(dc, OP_orn, Rd, Rm, Rn)

/**
 * Creates a UHADD vector instruction.
 * \param dc      The void * dcontext used to allocate memory for the instr_t.
 * \param Rd      The output register.
 * \param Rm      The first input register.
 * \param Rn      The second input register.
 * \param width   The vector element width. Use either OPND_CREATE_BYTE(),
 *                OPND_CREATE_HALF() or OPND_CREATE_SINGLE().
 */
#define INSTR_CREATE_uhadd_vector(dc, Rd, Rm, Rn, width) \
    instr_create_1dst_3src(dc, OP_uhadd, Rd, Rm, Rn, width)

/**
 * Creates a UQADD vector instruction.
 * \param dc      The void * dcontext used to allocate memory for the instr_t.
 * \param Rd      The output register.
 * \param Rm      The first input register.
 * \param Rn      The second input register.
 * \param width   The vector element width. Use either OPND_CREATE_BYTE(),
 *                OPND_CREATE_HALF(), OPND_CREATE_SINGLE() or OPND_CREATE_DOUBLE().
 */
#define INSTR_CREATE_uqadd_vector(dc, Rd, Rm, Rn, width) \
    instr_create_1dst_3src(dc, OP_uqadd, Rd, Rm, Rn, width)

/**
 * Creates a URHADD vector instruction.
 * \param dc      The void * dcontext used to allocate memory for the instr_t.
 * \param Rd      The output register.
 * \param Rm      The first input register.
 * \param Rn      The second input register.
 * \param width   The vector element width. Use either OPND_CREATE_BYTE(),
 *                OPND_CREATE_HALF() or OPND_CREATE_SINGLE().
 */
#define INSTR_CREATE_urhadd_vector(dc, Rd, Rm, Rn, width) \
    instr_create_1dst_3src(dc, OP_urhadd, Rd, Rm, Rn, width)

/**
 * Creates a UHSUB vector instruction.
 * \param dc      The void * dcontext used to allocate memory for the instr_t.
 * \param Rd      The output register.
 * \param Rm      The first input register.
 * \param Rn      The second input register.
 * \param width   The vector element width. Use either OPND_CREATE_BYTE(),
 *                OPND_CREATE_HALF() or OPND_CREATE_SINGLE().
 */
#define INSTR_CREATE_uhsub_vector(dc, Rd, Rm, Rn, width) \
    instr_create_1dst_3src(dc, OP_uhsub, Rd, Rm, Rn, width)

/**
 * Creates a UQSUB vector instruction.
 * \param dc      The void * dcontext used to allocate memory for the instr_t.
 * \param Rd      The output register.
 * \param Rm      The first input register.
 * \param Rn      The second input register.
 * \param width   The vector element width. Use either OPND_CREATE_BYTE(),
 *                OPND_CREATE_HALF(), OPND_CREATE_SINGLE() or OPND_CREATE_DOUBLE().
 */
#define INSTR_CREATE_uqsub_vector(dc, Rd, Rm, Rn, width) \
    instr_create_1dst_3src(dc, OP_uqsub, Rd, Rm, Rn, width)

/**
 * Creates a CMHI vector instruction.
 * \param dc      The void * dcontext used to allocate memory for the instr_t.
 * \param Rd      The output register.
 * \param Rm      The first input register.
 * \param Rn      The second input register.
 * \param width   The vector element width. Use either OPND_CREATE_BYTE(),
 *                OPND_CREATE_HALF(), OPND_CREATE_SINGLE() or OPND_CREATE_DOUBLE().
 */
#define INSTR_CREATE_cmhi_vector(dc, Rd, Rm, Rn, width) \
    instr_create_1dst_3src(dc, OP_cmhi, Rd, Rm, Rn, width)

/**
 * Creates a CMHS vector instruction.
 * \param dc      The void * dcontext used to allocate memory for the instr_t.
 * \param Rd      The output register.
 * \param Rm      The first input register.
 * \param Rn      The second input register.
 * \param width   The vector element width. Use either OPND_CREATE_BYTE(),
 *                OPND_CREATE_HALF(), OPND_CREATE_SINGLE() or OPND_CREATE_DOUBLE().
 */
#define INSTR_CREATE_cmhs_vector(dc, Rd, Rm, Rn, width) \
    instr_create_1dst_3src(dc, OP_cmhs, Rd, Rm, Rn, width)

/**
 * Creates a USHL vector instruction.
 * \param dc      The void * dcontext used to allocate memory for the instr_t.
 * \param Rd      The output register.
 * \param Rm      The first input register.
 * \param Rn      The second input register.
 * \param width   The vector element width. Use either OPND_CREATE_BYTE(),
 *                OPND_CREATE_HALF(), OPND_CREATE_SINGLE() or OPND_CREATE_DOUBLE().
 */
#define INSTR_CREATE_ushl_vector(dc, Rd, Rm, Rn, width) \
    instr_create_1dst_3src(dc, OP_ushl, Rd, Rm, Rn, width)

/**
 * Creates a UQSHL vector instruction.
 * \param dc      The void * dcontext used to allocate memory for the instr_t.
 * \param Rd      The output register.
 * \param Rm      The first input register.
 * \param Rn      The second input register.
 * \param width   The vector element width. Use either OPND_CREATE_BYTE(),
 *                OPND_CREATE_HALF(), OPND_CREATE_SINGLE() or OPND_CREATE_DOUBLE().
 */
#define INSTR_CREATE_uqshl_vector(dc, Rd, Rm, Rn, width) \
    instr_create_1dst_3src(dc, OP_uqshl, Rd, Rm, Rn, width)

/**
 * Creates a URSHL vector instruction.
 * \param dc      The void * dcontext used to allocate memory for the instr_t.
 * \param Rd      The output register.
 * \param Rm      The first input register.
 * \param Rn      The second input register.
 * \param width   The vector element width. Use either OPND_CREATE_BYTE(),
 *                OPND_CREATE_HALF(), OPND_CREATE_SINGLE() or OPND_CREATE_DOUBLE().
 */
#define INSTR_CREATE_urshl_vector(dc, Rd, Rm, Rn, width) \
    instr_create_1dst_3src(dc, OP_urshl, Rd, Rm, Rn, width)

/**
 * Creates a UQRSHL vector instruction.
 * \param dc      The void * dcontext used to allocate memory for the instr_t.
 * \param Rd      The output register.
 * \param Rm      The first input register.
 * \param Rn      The second input register.
 * \param width   The vector element width. Use either OPND_CREATE_BYTE(),
 *                OPND_CREATE_HALF(), OPND_CREATE_SINGLE() or OPND_CREATE_DOUBLE().
 */
#define INSTR_CREATE_uqrshl_vector(dc, Rd, Rm, Rn, width) \
    instr_create_1dst_3src(dc, OP_uqrshl, Rd, Rm, Rn, width)

/**
 * Creates a UMAX vector instruction.
 * \param dc      The void * dcontext used to allocate memory for the instr_t.
 * \param Rd      The output register.
 * \param Rm      The first input register.
 * \param Rn      The second input register.
 * \param width   The vector element width. Use either OPND_CREATE_BYTE(),
 *                OPND_CREATE_HALF() or OPND_CREATE_SINGLE().
 */
#define INSTR_CREATE_umax_vector(dc, Rd, Rm, Rn, width) \
    instr_create_1dst_3src(dc, OP_umax, Rd, Rm, Rn, width)

/**
 * Creates a UMIN vector instruction.
 * \param dc      The void * dcontext used to allocate memory for the instr_t.
 * \param Rd      The output register.
 * \param Rm      The first input register.
 * \param Rn      The second input register.
 * \param width   The vector element width. Use either OPND_CREATE_BYTE(),
 *                OPND_CREATE_HALF() or OPND_CREATE_SINGLE().
 */
#define INSTR_CREATE_umin_vector(dc, Rd, Rm, Rn, width) \
    instr_create_1dst_3src(dc, OP_umin, Rd, Rm, Rn, width)

/**
 * Creates a UABD vector instruction.
 * \param dc      The void * dcontext used to allocate memory for the instr_t.
 * \param Rd      The output register.
 * \param Rm      The first input register.
 * \param Rn      The second input register.
 * \param width   The vector element width. Use either OPND_CREATE_BYTE(),
 *                OPND_CREATE_HALF() or OPND_CREATE_SINGLE().
 */
#define INSTR_CREATE_uabd_vector(dc, Rd, Rm, Rn, width) \
    instr_create_1dst_3src(dc, OP_uabd, Rd, Rm, Rn, width)

/**
 * Creates a UABA vector instruction.
 * \param dc      The void * dcontext used to allocate memory for the instr_t.
 * \param Rd      The output register.
 * \param Rm      The first input register.
 * \param Rn      The second input register.
 * \param width   The vector element width. Use either OPND_CREATE_BYTE(),
 *                OPND_CREATE_HALF() or OPND_CREATE_SINGLE().
 */
#define INSTR_CREATE_uaba_vector(dc, Rd, Rm, Rn, width) \
    instr_create_1dst_3src(dc, OP_uaba, Rd, Rm, Rn, width)

/**
 * Creates a SUB vector instruction.
 * \param dc      The void * dcontext used to allocate memory for the instr_t.
 * \param Rd      The output register.
 * \param Rm      The first input register.
 * \param Rn      The second input register.
 * \param width   The vector element width. Use either OPND_CREATE_BYTE(),
 *                OPND_CREATE_HALF(), OPND_CREATE_SINGLE() or OPND_CREATE_DOUBLE().
 */
#define INSTR_CREATE_sub_vector(dc, Rd, Rm, Rn, width) \
    instr_create_1dst_3src(dc, OP_sub, Rd, Rm, Rn, width)

/**
 * Creates a CMEQ vector instruction.
 * \param dc      The void * dcontext used to allocate memory for the instr_t.
 * \param Rd      The output register.
 * \param Rm      The first input register.
 * \param Rn      The second input register.
 * \param width   The vector element width. Use either OPND_CREATE_BYTE(),
 *                OPND_CREATE_HALF(), OPND_CREATE_SINGLE() or OPND_CREATE_DOUBLE().
 */
#define INSTR_CREATE_cmeq_vector(dc, Rd, Rm, Rn, width) \
    instr_create_1dst_3src(dc, OP_cmeq, Rd, Rm, Rn, width)

/**
 * Creates a MLS vector instruction.
 * \param dc      The void * dcontext used to allocate memory for the instr_t.
 * \param Rd      The output register. The instruction also reads this register.
 * \param Rm      The first input register.
 * \param Rn      The second input register.
 * \param width   The vector element width. Use either OPND_CREATE_BYTE(),
 *                OPND_CREATE_HALF() or OPND_CREATE_SINGLE().
 */
#define INSTR_CREATE_mls_vector(dc, Rd, Rm, Rn, width) \
    instr_create_1dst_4src(dc, OP_mls, Rd, Rd, Rm, Rn, width)

/**
 * Creates a PMUL vector instruction.
 * \param dc      The void * dcontext used to allocate memory for the instr_t.
 * \param Rd      The output register.
 * \param Rm      The first input register.
 * \param Rn      The second input register.
 * \param width   The vector element width. Use OPND_CREATE_BYTE().
 */
#define INSTR_CREATE_pmul_vector(dc, Rd, Rm, Rn, width) \
    instr_create_1dst_3src(dc, OP_pmul, Rd, Rm, Rn, width)

/**
 * Creates a UMAXP vector instruction.
 * \param dc      The void * dcontext used to allocate memory for the instr_t.
 * \param Rd      The output register.
 * \param Rm      The first input register.
 * \param Rn      The second input register.
 * \param width   The vector element width. Use either OPND_CREATE_BYTE(),
 *                OPND_CREATE_HALF() or OPND_CREATE_SINGLE().
 */
#define INSTR_CREATE_umaxp_vector(dc, Rd, Rm, Rn, width) \
    instr_create_1dst_3src(dc, OP_umaxp, Rd, Rm, Rn, width)

/**
 * Creates a UMINP vector instruction.
 * \param dc      The void * dcontext used to allocate memory for the instr_t.
 * \param Rd      The output register.
 * \param Rm      The first input register.
 * \param Rn      The second input register.
 * \param width   The vector element width. Use either OPND_CREATE_BYTE(),
 *                OPND_CREATE_HALF() or OPND_CREATE_SINGLE().
 */
#define INSTR_CREATE_uminp_vector(dc, Rd, Rm, Rn, width) \
    instr_create_1dst_3src(dc, OP_uminp, Rd, Rm, Rn, width)

/**
 * Creates a SQRDMULH vector instruction.
 * \param dc      The void * dcontext used to allocate memory for the instr_t.
 * \param Rd      The output register.
 * \param Rm      The first input register.
 * \param Rn      The second input register.
 * \param width   The vector element width. Use either OPND_CREATE_HALF() or
 *                OPND_CREATE_SINGLE().
 */
#define INSTR_CREATE_sqrdmulh_vector(dc, Rd, Rm, Rn, width) \
    instr_create_1dst_3src(dc, OP_sqrdmulh, Rd, Rm, Rn, width)

/**
 * Creates a SQRDMLSH scalar instruction.
 * \param dc      The void * dcontext used to allocate memory for the instr_t.
 * \param Rd      The output register.
 * \param Rm      The first input register.
 * \param Rn      The second input register.
 */
#define INSTR_CREATE_sqrdmlsh_scalar(dc, Rd, Rm, Rn) \
    instr_create_1dst_3src(dc, OP_sqrdmlsh, Rd, Rd, Rm, Rn)

/**
 * Creates a SQRDMLSH scalar indexed instruction.
 * \param dc      The void * dcontext used to allocate memory for the instr_t.
 * \param Rd      The output register.
 * \param Rm      The first input register.
 * \param Rn      The second input register.
 * \param index   The first input register's vector element index.
 * \param elsz    The vector element size. Use either OPND_CREATE_HALF() or
 *                OPND_CREATE_SINGLE().
 */
#define INSTR_CREATE_sqrdmlsh_scalar_idx(dc, Rd, Rm, Rn, index, elsz) \
    instr_create_1dst_5src(dc, OP_sqrdmlsh, Rd, Rd, Rm, Rn, index, elsz)

/**
 * Creates a SQRDMLSH vector instruction.
 * \param dc      The void * dcontext used to allocate memory for the instr_t.
 * \param Rd      The output register.
 * \param Rm      The first input register.
 * \param Rn      The second input register.
 * \param elsz    The vector element size. Use either OPND_CREATE_HALF() or
 *                OPND_CREATE_SINGLE().
 */
#define INSTR_CREATE_sqrdmlsh_vector(dc, Rd, Rm, Rn, elsz) \
    instr_create_1dst_4src(dc, OP_sqrdmlsh, Rd, Rd, Rm, Rn, elsz)

/**
 * Creates a SQRDMLSH vector indexed instruction.
 * \param dc      The void * dcontext used to allocate memory for the instr_t.
 * \param Rd      The output register.
 * \param Rm      The first input register.
 * \param Rn      The second input register.
 * \param index   The first input register's vector element index.
 * \param elsz    The vector element size. Use either OPND_CREATE_HALF() or
 *                OPND_CREATE_SINGLE().
 */
#define INSTR_CREATE_sqrdmlsh_vector_idx(dc, Rd, Rm, Rn, index, elsz) \
    instr_create_1dst_5src(dc, OP_sqrdmlsh, Rd, Rd, Rm, Rn, index, elsz)

/**
 * Creates a FMLAL2 instruction.
 *
 * This macro is used to encode the forms:
 * \verbatim
 *    FMLAL2  <Sd>.<Ts>, <Hn>.<Tb>, <Hm>.<Tb>
 * \endverbatim
 * \param dc   The void * dcontext used to allocate memory for the #instr_t.
 * \param Rd   The first source and destination vector register,
 *             D (doubleword, 64 bits) or Q (quadword, 128 bits)
 * \param Rn   The second source vector register, S (singleword, 32 bits) or
 *             D (doubleword, 64 bits)
 * \param Rm   The third source vector register, S (singleword, 32 bits) or
 *             D (doubleword, 64 bits)
 */
#define INSTR_CREATE_fmlal2_vector(dc, Rd, Rn, Rm) \
    instr_create_1dst_4src(dc, OP_fmlal2, Rd, Rd, Rn, Rm, OPND_CREATE_HALF())

/**
 * Creates a FMLAL2 instruction.
 *
 * This macro is used to encode the forms:
 * \verbatim
 *    FMLAL2  <Sd>.<Ts>, <Hn>.<Tb>, <Hm>.H[<index>]
 * \endverbatim
 * \param dc   The void * dcontext used to allocate memory for the #instr_t.
 * \param Rd   The first source and destination vector register,
 *             D (doubleword, 64 bits) or Q (quadword, 128 bits)
 * \param Rn   The second source vector register, S (singleword, 32 bits) or
 *             D (doubleword, 64 bits)
 * \param Rm   The third source vector register, Q (quadword, 128 bits)
 * \param index   The immediate index for Rm
 */
#define INSTR_CREATE_fmlal2_vector_idx(dc, Rd, Rn, Rm, index) \
    instr_create_1dst_5src(dc, OP_fmlal2, Rd, Rd, Rn, Rm, index, OPND_CREATE_HALF())

/**
 * Creates a FADDP instruction.
 *
 * This macro is used to encode the forms:
 * \verbatim
 *    FADDP   <Hd>.<Ts>, <Hn>.<Ts>, <Hm>.<Ts>
 *    FADDP   <Dd>.<Ts>, <Dn>.<Ts>, <Dm>.<Ts>
 * \endverbatim
 * \param dc   The void * dcontext used to allocate memory for the #instr_t.
 * \param Rd   The first destination vector register. Can be D (doubleword, 64 bits) or
 *             Q (quadword, 128 bits)
 * \param Rn   The second source vector register. Can be D (doubleword, 64 bits) or
 *             Q (quadword, 128 bits)
 * \param Rm   The third source vector register. Can be D (doubleword, 64 bits) or
 *             Q (quadword, 128 bits)
 * \param Rm_elsz   The element size for Rm. Can be OPND_CREATE_HALF(),
 *                  OPND_CREATE_SINGLE() or OPND_CREATE_DOUBLE()
 */
#define INSTR_CREATE_faddp_vector(dc, Rd, Rn, Rm, Rm_elsz) \
    instr_create_1dst_3src(dc, OP_faddp, Rd, Rn, Rm, Rm_elsz)

/**
 * Creates a FADDP instruction.
 *
 * This macro is used to encode the forms:
 * \verbatim
 *    FADDP   <Hd>, <Hn>.2H
 *    FADDP   <V><d>, <Sn>.<Ts>
 * \endverbatim
 * \param dc   The void * dcontext used to allocate memory for the #instr_t.
 * \param Rd   The first destination register. Can be H (halfword, 16 bits),
 *             S (singleword, 32 bits) or D (doubleword, 64 bits)
 * \param Rn   The second source vector register. Can be S (singleword, 32 bits),
 *             D (doubleword, 64 bits) or Q (quadword, 128 bits)
 * \param Rn_elsz   The element size for Rn. Can be OPND_CREATE_HALF(),
 *                  OPND_CREATE_SINGLE() or OPND_CREATE_DOUBLE()
 */
#define INSTR_CREATE_faddp_scalar(dc, Rd, Rn, Rn_elsz) \
    instr_create_1dst_2src(dc, OP_faddp, Rd, Rn, Rn_elsz)

/**
 * Creates a FMUL vector instruction.
 * \param dc      The void * dcontext used to allocate memory for the instr_t.
 * \param Rd      The output register.
 * \param Rm      The first input register.
 * \param Rn      The second input register.
 * \param width   The vector element width. Use either OPND_CREATE_HALF(),
 *                OPND_CREATE_SINGLE() or OPND_CREATE_DOUBLE().
 */
#define INSTR_CREATE_fmul_vector(dc, Rd, Rm, Rn, width) \
    instr_create_1dst_3src(dc, OP_fmul, Rd, Rm, Rn, width)

/**
 * Creates a FCMGE vector instruction.
 * \param dc      The void * dcontext used to allocate memory for the instr_t.
 * \param Rd      The output register.
 * \param Rm      The first input register.
 * \param Rn      The second input register.
 * \param width   The vector element width. Use either OPND_CREATE_HALF(),
 *                OPND_CREATE_SINGLE() or OPND_CREATE_DOUBLE().
 */
#define INSTR_CREATE_fcmge_vector(dc, Rd, Rm, Rn, width) \
    instr_create_1dst_3src(dc, OP_fcmge, Rd, Rm, Rn, width)

/**
 * Creates a FMAXNMP instruction.
 *
 * This macro is used to encode the forms:
 * \verbatim
 *    FMAXNMP <Hd>.<Ts>, <Hn>.<Ts>, <Hm>.<Ts>
 *    FMAXNMP <Dd>.<Ts>, <Dn>.<Ts>, <Dm>.<Ts>
 * \endverbatim
 * \param dc   The void * dcontext used to allocate memory for the #instr_t.
 * \param Rd   The first destination vector register. Can be
 *             D (doubleword, 64 bits) or Q (quadword, 128 bits)
 * \param Rn   The second source vector register. Can be
 *             D (doubleword, 64 bits) or Q (quadword, 128 bits)
 * \param Rm   The third source vector register. Can be
 *             D (doubleword, 64 bits) or Q (quadword, 128 bits)
 * \param Rm_elsz   The element size for Rm. Can be OPND_CREATE_HALF(),
 *                  OPND_CREATE_SINGLE() or OPND_CREATE_DOUBLE()
 */
#define INSTR_CREATE_fmaxnmp_vector(dc, Rd, Rn, Rm, Rm_elsz) \
    instr_create_1dst_3src(dc, OP_fmaxnmp, Rd, Rn, Rm, Rm_elsz)

/**
 * Creates a FMAXNMP instruction.
 *
 * This macro is used to encode the forms:
 * \verbatim
 *    FMAXNMP <Hd>, <Hn>.2H
 *    FMAXNMP <V><d>, <Sn>.<Ts>
 * \endverbatim
 * \param dc   The void * dcontext used to allocate memory for the #instr_t.
 * \param Rd   The first destination register. Can be H (halfword, 16 bits),
 *             S (singleword, 32 bits) or D (doubleword, 64 bits)
 * \param Rn   The second source vector register. Can be
 *             S (singleword, 32 bits), D (doubleword, 64 bits) or Q (quadword, 128 bits)
 * \param Rn_elsz   The element size for Rn. Can be OPND_CREATE_HALF(),
 *                  OPND_CREATE_SINGLE() or OPND_CREATE_DOUBLE()
 */
#define INSTR_CREATE_fmaxnmp_scalar(dc, Rd, Rn, Rn_elsz) \
    instr_create_1dst_2src(dc, OP_fmaxnmp, Rd, Rn, Rn_elsz)

/**
 * Creates a FMAXP instruction.
 *
 * This macro is used to encode the forms:
 * \verbatim
 *    FMAXP   <Hd>.<Ts>, <Hn>.<Ts>, <Hm>.<Ts>
 *    FMAXP   <Dd>.<Ts>, <Dn>.<Ts>, <Dm>.<Ts>
 * \endverbatim
 * \param dc   The void * dcontext used to allocate memory for the #instr_t.
 * \param Rd   The first destination vector register. Can be
 *             D (doubleword, 64 bits) or Q (quadword, 128 bits)
 * \param Rn   The second source vector register. Can be
 *             D (doubleword, 64 bits) or Q (quadword, 128 bits)
 * \param Rm   The third source vector register. Can be
 *             D (doubleword, 64 bits) or Q (quadword, 128 bits)
 * \param Rm_elsz   The element size for Rm. Can be OPND_CREATE_HALF(),
 *                  OPND_CREATE_SINGLE() or OPND_CREATE_DOUBLE()
 */
#define INSTR_CREATE_fmaxp_vector(dc, Rd, Rn, Rm, Rm_elsz) \
    instr_create_1dst_3src(dc, OP_fmaxp, Rd, Rn, Rm, Rm_elsz)

/**
 * Creates a FMAXP instruction.
 *
 * This macro is used to encode the forms:
 * \verbatim
 *    FMAXP   <Hd>, <Hn>.2H
 *    FMAXP   <V><d>, <Sn>.<Ts>
 * \endverbatim
 * \param dc   The void * dcontext used to allocate memory for the #instr_t.
 * \param Rd   The first destination register. Can be H (halfword, 16 bits),
 *             S (singleword, 32 bits) or D (doubleword, 64 bits)
 * \param Rn   The second source vector register. Can be S (singleword, 32 bits),
 *             D (doubleword, 64 bits) or Q (quadword, 128 bits)
 * \param Rn_elsz   The element size for Rn. Can be OPND_CREATE_HALF(),
 *                  OPND_CREATE_SINGLE() or OPND_CREATE_DOUBLE()
 */
#define INSTR_CREATE_fmaxp_scalar(dc, Rd, Rn, Rn_elsz) \
    instr_create_1dst_2src(dc, OP_fmaxp, Rd, Rn, Rn_elsz)

/**
 * Creates a FACGE vector instruction.
 *
 * This macro is used to encode the forms:
 * \verbatim
 *    FACGE   <Hd>.<Ts>, <Hn>.<Ts>, <Hm>.<Ts>
 *    FACGE   <Dd>.<Ts>, <Dn>.<Ts>, <Dm>.<Ts>
 * \endverbatim
 * \param dc   The void * dcontext used to allocate memory for the #instr_t.
 * \param Rd   The first destination vector register. Can be
 *             D (doubleword, 64 bits) or Q (quadword, 128 bits)
 * \param Rn   The second source vector register. Can be D (doubleword, 64 bits) or
 *             Q (quadword, 128 bits)
 * \param Rm   The third source vector register. Can be D (doubleword, 64 bits) or
 *             Q (quadword, 128 bits)
 * \param Rm_elsz   The element size for Rm. Can be OPND_CREATE_HALF(),
 *                  OPND_CREATE_SINGLE() or OPND_CREATE_DOUBLE()
 */
#define INSTR_CREATE_facge_vector(dc, Rd, Rn, Rm, Rm_elsz) \
    instr_create_1dst_3src(dc, OP_facge, Rd, Rn, Rm, Rm_elsz)

/**
 * Creates a FACGE instruction.
 *
 * This macro is used to encode the forms:
 * \verbatim
 *    FACGE   <Hd>, <Hn>, <Hm>
 *    FACGE   <V><d>, <V><n>, <V><m>
 * \endverbatim
 * \param dc   The void * dcontext used to allocate memory for the #instr_t.
 * \param Rd   The first destination register. Can be H (halfword, 16 bits),
 *             S (singleword, 32 bits) or D (doubleword, 64 bits)
 * \param Rn   The second source register. Can be H (halfword, 16 bits),
 *             S (singleword, 32 bits) or D (doubleword, 64 bits)
 * \param Rm   The third source register. Can be H (halfword, 16 bits),
 *             S (singleword, 32 bits) or D (doubleword, 64 bits)
 */
#define INSTR_CREATE_facge(dc, Rd, Rn, Rm) \
    instr_create_1dst_2src(dc, OP_facge, Rd, Rn, Rm)

/**
 * Creates a FCMLE instruction.
 *
 * This macro is used to encode the forms:
 * \verbatim
 *    FCMLE   <Hd>.<Ts>, <Hn>.<Ts>, #0
 *    FCMLE   <Dd>.<Ts>, <Dn>.<Ts>, #0
 * \endverbatim
 * \param dc   The void * dcontext used to allocate memory for the #instr_t.
 * \param Rd   The first destination vector register. Can be
 *             D (doubleword, 64 bits) or Q (quadword, 128 bits)
 * \param Rn   The second source vector register. Can be
 *             D (doubleword, 64 bits) or Q (quadword, 128 bits)
 * \param Rn_elsz   The element size for Rn. Can be OPND_CREATE_HALF(),
 *             OPND_CREATE_SINGLE() or OPND_CREATE_DOUBLE()
 */
#define INSTR_CREATE_fcmle_vector_zero(dc, Rd, Rn, Rn_elsz) \
    instr_create_1dst_3src(dc, OP_fcmle, Rd, Rn, opnd_create_immed_float(0.0), Rn_elsz)

/**
 * Creates a FCMLE instruction.
 *
 * This macro is used to encode the forms:
 * \verbatim
 *    FCMLE   <Hd>, <Hn>, #0
 *    FCMLE   <V><d>, <V><n>, #0
 * \endverbatim
 * \param dc   The void * dcontext used to allocate memory for the #instr_t.
 * \param Rd   The first destination register. Can be H (halfword, 16 bits),
 *             S (singleword, 32 bits) or D (doubleword, 64 bits)
 * \param Rn   The second source register. Can be H (halfword, 16 bits),
 *             S (singleword, 32 bits) or D (doubleword, 64 bits)
 */
#define INSTR_CREATE_fcmle_zero(dc, Rd, Rn) \
    instr_create_1dst_2src(dc, OP_fcmle, Rd, Rn, opnd_create_immed_float(0.0))

/**
 * Creates a FCMLT instruction.
 *
 * This macro is used to encode the forms:
 * \verbatim
 *    FCMLT   <Hd>.<Ts>, <Hn>.<Ts>, #0
 *    FCMLT   <Dd>.<Ts>, <Dn>.<Ts>, #0
 * \endverbatim
 * \param dc   The void * dcontext used to allocate memory for the #instr_t.
 * \param Rd   The first destination vector register. Can be
 *             D (doubleword, 64 bits) or Q (quadword, 128 bits)
 * \param Rn   The second source vector register. Can be
 *             D (doubleword, 64 bits) or Q (quadword, 128 bits)
 * \param Rn_elsz   The element size for Rn. Can be OPND_CREATE_HALF(),
 *             OPND_CREATE_SINGLE() or OPND_CREATE_DOUBLE()
 */
#define INSTR_CREATE_fcmlt_vector_zero(dc, Rd, Rn, Rn_elsz) \
    instr_create_1dst_3src(dc, OP_fcmlt, Rd, Rn, opnd_create_immed_float(0.0), Rn_elsz)

/**
 * Creates a FCMLT instruction.
 *
 * This macro is used to encode the forms:
 * \verbatim
 *    FCMLT   <Hd>, <Hn>, #0
 *    FCMLT   <V><d>, <V><n>, #0
 * \endverbatim
 * \param dc   The void * dcontext used to allocate memory for the #instr_t.
 * \param Rd   The first destination register. Can be H (halfword, 16 bits),
 *             S (singleword, 32 bits) or D (doubleword, 64 bits)
 * \param Rn   The second source register. Can be H (halfword, 16 bits),
 *             S (singleword, 32 bits) or D (doubleword, 64 bits)
 */
#define INSTR_CREATE_fcmlt_zero(dc, Rd, Rn) \
    instr_create_1dst_2src(dc, OP_fcmlt, Rd, Rn, opnd_create_immed_float(0.0))

/**
 * Creates a FDIV vector instruction.
 * \param dc      The void * dcontext used to allocate memory for the instr_t.
 * \param Rd      The output register.
 * \param Rm      The first input register.
 * \param Rn      The second input register.
 * \param width   The vector element width. Use either OPND_CREATE_HALF(),
 *                OPND_CREATE_SINGLE() or OPND_CREATE_DOUBLE().
 */
#define INSTR_CREATE_fdiv_vector(dc, Rd, Rm, Rn, width) \
    instr_create_1dst_3src(dc, OP_fdiv, Rd, Rm, Rn, width)

/**
 * Creates a EOR vector instruction.
 * \param dc      The void * dcontext used to allocate memory for the instr_t.
 * \param Rd      The output register.
 * \param Rm      The first input register.
 * \param Rn      The second input register.
 */
#define INSTR_CREATE_eor_vector(dc, Rd, Rm, Rn) \
    instr_create_1dst_2src(dc, OP_eor, Rd, Rm, Rn)

/**
 * Creates a BSL vector instruction.
 * \param dc      The void * dcontext used to allocate memory for the instr_t.
 * \param Rd      The output register.
 * \param Rm      The first input register.
 * \param Rn      The second input register.
 */
#define INSTR_CREATE_bsl_vector(dc, Rd, Rm, Rn) \
    instr_create_1dst_2src(dc, OP_bsl, Rd, Rm, Rn)

/**
 * Creates a FMINNMP instruction.
 *
 * This macro is used to encode the forms:
 * \verbatim
 *    FMINNMP <Hd>.<Ts>, <Hn>.<Ts>, <Hm>.<Ts>
 *    FMINNMP <Dd>.<Ts>, <Dn>.<Ts>, <Dm>.<Ts>
 * \endverbatim
 * \param dc   The void * dcontext used to allocate memory for the #instr_t.
 * \param Rd   The first destination vector register. Can be
 *             D (doubleword, 64 bits) or Q (quadword, 128 bits)
 * \param Rn   The second source vector register. Can be
 *             D (doubleword, 64 bits) or Q (quadword, 128 bits)
 * \param Rm   The third source vector register. Can be
 *             D (doubleword, 64 bits) or Q (quadword, 128 bits)
 * \param Rm_elsz   The element size for Rm. Can be OPND_CREATE_HALF(),
 *                  OPND_CREATE_SINGLE() or OPND_CREATE_DOUBLE()
 */
#define INSTR_CREATE_fminnmp_vector(dc, Rd, Rn, Rm, Rm_elsz) \
    instr_create_1dst_3src(dc, OP_fminnmp, Rd, Rn, Rm, Rm_elsz)

/**
 * Creates a FMINNMP instruction.
 *
 * This macro is used to encode the forms:
 * \verbatim
 *    FMINNMP <Hd>, <Hn>.2H
 *    FMINNMP <V><d>, <Sn>.<Ts>
 * \endverbatim
 * \param dc   The void * dcontext used to allocate memory for the #instr_t.
 * \param Rd   The first destination register. Can be H (halfword, 16 bits),
 *             S (singleword, 32 bits) or D (doubleword, 64 bits)
 * \param Rn   The second source vector register. Can be S (singleword, 32 bits),
 *             D (doubleword, 64 bits) or Q (quadword, 128 bits)
 * \param Rn_elsz   The element size for Rn. Can be OPND_CREATE_HALF(),
 *                  OPND_CREATE_SINGLE() or OPND_CREATE_DOUBLE()
 */
#define INSTR_CREATE_fminnmp_scalar(dc, Rd, Rn, Rn_elsz) \
    instr_create_1dst_2src(dc, OP_fminnmp, Rd, Rn, Rn_elsz)

/**
 * Creates a FMINNMV instruction.
 *
 * This macro is used to encode the forms:
 * \verbatim
 *    FMINNMV <Hd>, <Hn>.<Ts>
 *    FMINNMV <Sd>, <Sn>.4S
 * \endverbatim
 * \param dc   The void * dcontext used to allocate memory for the #instr_t.
 * \param Rd   The first destination register. Can be H (halfword, 16 bits) or
 *             S (singleword, 32 bits)
 * \param Rn   The second source vector register. Can be D (doubleword, 64 bits) or
 *             Q (quadword, 128 bits)
 * \param Rn_elsz   The element size for Rn. Can be OPND_CREATE_HALF() or
 *                  OPND_CREATE_SINGLE()
 */
#define INSTR_CREATE_fminnmv_vector(dc, Rd, Rn, Rn_elsz) \
    instr_create_1dst_2src(dc, OP_fminnmv, Rd, Rn, Rn_elsz)

/**
 * Creates a FMLSL2 vector instruction.
 * \param dc      The void * dcontext used to allocate memory for the instr_t.
 * \param Rd      The output register. The instruction also reads this register.
 * \param Rm      The first input register.
 * \param Rn      The second input register.
 */
#define INSTR_CREATE_fmlsl2_vector(dc, Rd, Rm, Rn) \
    instr_create_1dst_4src(dc, OP_fmlsl2, Rd, Rd, Rm, Rn, OPND_CREATE_HALF())
/**
 * Creates a FMLSL2 indexed vector instruction.
 * \param dc      The void * dcontext used to allocate memory for the instr_t.
 * \param Rd      The output register. The instruction also reads this register.
 * \param Rm      The first input register.
 * \param Rn      The second input register.
 * \param index   The first input register's vector element index.
 */
#define INSTR_CREATE_fmlsl2_vector_idx(dc, Rd, Rm, Rn, index) \
    instr_create_1dst_5src(dc, OP_fmlsl2, Rd, Rd, Rm, Rn, index, OPND_CREATE_HALF())

/**
 * Creates a FABD vector instruction.
 * \param dc      The void * dcontext used to allocate memory for the instr_t.
 * \param Rd      The output register.
 * \param Rm      The first input register.
 * \param Rn      The second input register.
 * \param width   The vector element width. Use either OPND_CREATE_HALF(),
 *                OPND_CREATE_SINGLE() or OPND_CREATE_DOUBLE().
 */
#define INSTR_CREATE_fabd_vector(dc, Rd, Rm, Rn, width) \
    instr_create_1dst_3src(dc, OP_fabd, Rd, Rm, Rn, width)

/**
 * Creates a FACGT vector instruction.
 *
 * This macro is used to encode the forms:
 * \verbatim
 *    FACGT   <Hd>.<Ts>, <Hn>.<Ts>, <Hm>.<Ts>
 *    FACGT   <Dd>.<Ts>, <Dn>.<Ts>, <Dm>.<Ts>
 * \endverbatim
 * \param dc   The void * dcontext used to allocate memory for the #instr_t.
 * \param Rd   The first destination vector register. Can be
 *             D (doubleword, 64 bits) or Q (quadword, 128 bits)
 * \param Rn   The second source vector register. Can be D (doubleword, 64 bits) or
 *             Q (quadword, 128 bits)
 * \param Rm   The third source vector register. Can be D (doubleword, 64 bits) or
 *             Q (quadword, 128 bits)
 * \param Rm_elsz   The element size for Rm. Can be OPND_CREATE_HALF(),
 *                  OPND_CREATE_SINGLE() or OPND_CREATE_DOUBLE()
 */
#define INSTR_CREATE_facgt_vector(dc, Rd, Rn, Rm, Rm_elsz) \
    instr_create_1dst_3src(dc, OP_facgt, Rd, Rn, Rm, Rm_elsz)

/**
 * Creates a FACGT instruction.
 *
 * This macro is used to encode the forms:
 * \verbatim
 *    FACGT   <Hd>, <Hn>, <Hm>
 *    FACGT   <V><d>, <V><n>, <V><m>
 * \endverbatim
 * \param dc   The void * dcontext used to allocate memory for the #instr_t.
 * \param Rd   The first destination register. Can be H (halfword, 16 bits),
 *             S (singleword, 32 bits) or D (doubleword, 64 bits)
 * \param Rn   The second source register. Can be H (halfword, 16 bits),
 *             S (singleword, 32 bits) or D (doubleword, 64 bits)
 * \param Rm   The third source register. Can be H (halfword, 16 bits),
 *             S (singleword, 32 bits) or D (doubleword, 64 bits)
 */
#define INSTR_CREATE_facgt(dc, Rd, Rn, Rm) \
    instr_create_1dst_2src(dc, OP_facgt, Rd, Rn, Rm)

/**
 * Creates a FCMGT instruction.
 *
 * This macro is used to encode the forms:
 * \verbatim
 *    FCMGT   <Hd>.<Ts>, <Hn>.<Ts>, #0
 *    FCMGT   <Dd>.<Ts>, <Dn>.<Ts>, #0
 * \endverbatim
 * \param dc   The void * dcontext used to allocate memory for the #instr_t.
 * \param Rd   The first destination vector register. Can be
 *             D (doubleword, 64 bits) or Q (quadword, 128 bits)
 * \param Rn   The second source vector register. Can be
 *             D (doubleword, 64 bits) or Q (quadword, 128 bits)
 * \param Rn_elsz   The element size for Rn. Can be OPND_CREATE_HALF(),
 *                  OPND_CREATE_SINGLE() or OPND_CREATE_DOUBLE()
 */
#define INSTR_CREATE_fcmgt_vector_zero(dc, Rd, Rn, Rn_elsz) \
    instr_create_1dst_3src(dc, OP_fcmgt, Rd, Rn, opnd_create_immed_float(0.0), Rn_elsz)

/**
 * Creates a FCMGT instruction.
 *
 * This macro is used to encode the forms:
 * \verbatim
 *    FCMGT   <Hd>.<Ts>, <Hn>.<Ts>, <Hm>.<Ts>
 *    FCMGT   <Dd>.<Ts>, <Dn>.<Ts>, <Dm>.<Ts>
 * \endverbatim
 * \param dc   The void * dcontext used to allocate memory for the #instr_t.
 * \param Rd   The first destination vector register. Can be D (doubleword, 64 bits) or
 *             Q (quadword, 128 bits)
 * \param Rn   The second source vector register. Can be D (doubleword, 64 bits) or
 *             Q (quadword, 128 bits)
 * \param Rm   The third source vector register. Can be D (doubleword, 64 bits) or
 *             Q (quadword, 128 bits)
 * \param Rm_elsz   The element size for Rm. Can be OPND_CREATE_HALF(),
 *                  OPND_CREATE_SINGLE() or OPND_CREATE_DOUBLE()
 */
#define INSTR_CREATE_fcmgt_vector(dc, Rd, Rn, Rm, Rm_elsz) \
    instr_create_1dst_3src(dc, OP_fcmgt, Rd, Rn, Rm, Rm_elsz)

/**
 * Creates a FCMGT instruction.
 *
 * This macro is used to encode the forms:
 * \verbatim
 *    FCMGT   <Hd>, <Hn>, #0
 *    FCMGT   <V><d>, <V><n>, #0
 * \endverbatim
 * \param dc   The void * dcontext used to allocate memory for the #instr_t.
 * \param Rd   The first destination register. Can be H (halfword, 16 bits),
 *             S (singleword, 32 bits) or D (doubleword, 64 bits)
 * \param Rn   The second source register. Can be H (halfword, 16 bits),
 *             S (singleword, 32 bits) or D (doubleword, 64 bits)
 */
#define INSTR_CREATE_fcmgt_zero(dc, Rd, Rn) \
    instr_create_1dst_2src(dc, OP_fcmgt, Rd, Rn, opnd_create_immed_float(0.0))

/**
 * Creates a FCMGT instruction.
 *
 * This macro is used to encode the forms:
 * \verbatim
 *    FCMGT   <Hd>, <Hn>, <Hm>
 *    FCMGT   <V><d>, <V><n>, <V><m>
 * \endverbatim
 * \param dc   The void * dcontext used to allocate memory for the #instr_t.
 * \param Rd   The first destination register. Can be H (halfword, 16 bits),
 *             S (singleword, 32 bits) or D (doubleword, 64 bits)
 * \param Rn   The second source register. Can be H (halfword, 16 bits),
 *             S (singleword, 32 bits) or D (doubleword, 64 bits)
 * \param Rm   The third source register. Can be H (halfword, 16 bits),
 *             S (singleword, 32 bits) or D (doubleword, 64 bits)
 */
#define INSTR_CREATE_fcmgt(dc, Rd, Rn, Rm) \
    instr_create_1dst_2src(dc, OP_fcmgt, Rd, Rn, Rm)

/**
 * Creates a FMINP instruction.
 *
 * This macro is used to encode the forms:
 * \verbatim
 *    FMINP   <Hd>.<Ts>, <Hn>.<Ts>, <Hm>.<Ts>
 *    FMINP   <Dd>.<Ts>, <Dn>.<Ts>, <Dm>.<Ts>
 * \endverbatim
 * \param dc   The void * dcontext used to allocate memory for the #instr_t.
 * \param Rd   The first destination vector register. Can be
 *             D (doubleword, 64 bits) or Q (quadword, 128 bits)
 * \param Rn   The second source vector register. Can be
 *             D (doubleword, 64 bits) or Q (quadword, 128 bits)
 * \param Rm   The third source vector register. Can be
 *             D (doubleword, 64 bits) or Q (quadword, 128 bits)
 * \param Rm_elsz   The element size for Rm. Can be OPND_CREATE_HALF(),
 *                  OPND_CREATE_SINGLE() or OPND_CREATE_DOUBLE()
 */
#define INSTR_CREATE_fminp_vector(dc, Rd, Rn, Rm, Rm_elsz) \
    instr_create_1dst_3src(dc, OP_fminp, Rd, Rn, Rm, Rm_elsz)

/**
 * Creates a FMINP instruction.
 *
 * This macro is used to encode the forms:
 * \verbatim
 *    FMINP   <Hd>, <Hn>.2H
 *    FMINP   <V><d>, <Sn>.<Ts>
 * \endverbatim
 * \param dc   The void * dcontext used to allocate memory for the #instr_t.
 * \param Rd   The first destination register. Can be H (halfword, 16 bits),
 *             S (singleword, 32 bits) or D (doubleword, 64 bits)
 * \param Rn   The second source vector register. Can be
 *             S (singleword, 32 bits), D (doubleword, 64 bits) or Q (quadword, 128 bits)
 * \param Rn_elsz   The element size for Rn. Can be OPND_CREATE_HALF(),
 *                  OPND_CREATE_SINGLE() or OPND_CREATE_DOUBLE()
 */
#define INSTR_CREATE_fminp_scalar(dc, Rd, Rn, Rn_elsz) \
    instr_create_1dst_2src(dc, OP_fminp, Rd, Rn, Rn_elsz)

/**
 * Creates a BIT vector instruction.
 * \param dc      The void * dcontext used to allocate memory for the instr_t.
 * \param Rd      The output register.
 * \param Rm      The first input register.
 * \param Rn      The second input register.
 */
#define INSTR_CREATE_bit_vector(dc, Rd, Rm, Rn) \
    instr_create_1dst_2src(dc, OP_bit, Rd, Rm, Rn)

/**
 * Creates a BIF vector instruction.
 * \param dc      The void * dcontext used to allocate memory for the instr_t.
 * \param Rd      The output register.
 * \param Rm      The first input register.
 * \param Rn      The second input register.
 */
#define INSTR_CREATE_bif_vector(dc, Rd, Rm, Rn) \
    instr_create_1dst_2src(dc, OP_bif, Rd, Rm, Rn)

/**
 * Creates an FCVTAS vector instruction.
 * \param dc      The void * dcontext used to allocate memory for the #instr_t.
 * \param Rd      The output register.
 * \param Rm      The input vector register.
 * \param width   Immediate int of the vector element width. Must be #OPND_CREATE_HALF()
 * or #OPND_CREATE_SINGLE() or #OPND_CREATE_DOUBLE().
 */
#define INSTR_CREATE_fcvtas_vector(dc, Rd, Rm, width) \
    instr_create_1dst_2src(dc, OP_fcvtas, Rd, Rm, width)

/**
 * Creates an FCVTAU vector instruction.
 * \param dc      The void * dcontext used to allocate memory for the #instr_t.
 * \param Rd      The output register.
 * \param Rm      The input vector register.
 * \param width   Immediate int of the vector element width. Must be #OPND_CREATE_HALF()
 * or #OPND_CREATE_SINGLE() or #OPND_CREATE_DOUBLE().
 */
#define INSTR_CREATE_fcvtau_vector(dc, Rd, Rm, width) \
    instr_create_1dst_2src(dc, OP_fcvtau, Rd, Rm, width)

/**
 * Creates an FCVTMS vector instruction.
 * \param dc      The void * dcontext used to allocate memory for the #instr_t.
 * \param Rd      The output register.
 * \param Rm      The input vector register.
 * \param width   Immediate int of the vector element width. Must be #OPND_CREATE_HALF()
 * or #OPND_CREATE_SINGLE() or #OPND_CREATE_DOUBLE().
 */
#define INSTR_CREATE_fcvtms_vector(dc, Rd, Rm, width) \
    instr_create_1dst_2src(dc, OP_fcvtms, Rd, Rm, width)

/**
 * Creates an FCVTMU vector instruction.
 * \param dc      The void * dcontext used to allocate memory for the #instr_t.
 * \param Rd      The output register.
 * \param Rm      The input vector register.
 * \param width   Immediate int of the vector element width. Must be #OPND_CREATE_HALF()
 * or #OPND_CREATE_SINGLE() or #OPND_CREATE_DOUBLE().
 */
#define INSTR_CREATE_fcvtmu_vector(dc, Rd, Rm, width) \
    instr_create_1dst_2src(dc, OP_fcvtmu, Rd, Rm, width)

/**
 * Creates an FCVTNS vector instruction.
 * \param dc      The void * dcontext used to allocate memory for the #instr_t.
 * \param Rd      The output register.
 * \param Rm      The first input register.
 * \param width   Immediate int of the vector element width. Must be #OPND_CREATE_HALF()
 * or #OPND_CREATE_SINGLE() or #OPND_CREATE_DOUBLE().
 */
#define INSTR_CREATE_fcvtns_vector(dc, Rd, Rm, width) \
    instr_create_1dst_2src(dc, OP_fcvtns, Rd, Rm, width)

/**
 * Creates an FCVTNU vector instruction.
 * \param dc      The void * dcontext used to allocate memory for the #instr_t.
 * \param Rd      The output register.
 * \param Rm      The first input register.
 * \param width   Immediate int of the vector element width. Must be #OPND_CREATE_HALF()
 * or #OPND_CREATE_SINGLE() or #OPND_CREATE_DOUBLE().
 */
#define INSTR_CREATE_fcvtnu_vector(dc, Rd, Rm, width) \
    instr_create_1dst_2src(dc, OP_fcvtnu, Rd, Rm, width)

/**
 * Creates an FCVTPS vector instruction.
 * \param dc      The void * dcontext used to allocate memory for the #instr_t.
 * \param Rd      The output register.
 * \param Rm      The first input register.
 * \param width   Immediate int of the vector element width. Must be #OPND_CREATE_HALF()
 * or #OPND_CREATE_SINGLE() or #OPND_CREATE_DOUBLE().
 */
#define INSTR_CREATE_fcvtps_vector(dc, Rd, Rm, width) \
    instr_create_1dst_2src(dc, OP_fcvtps, Rd, Rm, width)

/**
 * Creates an FCVTPU vector instruction.
 * \param dc      The void * dcontext used to allocate memory for the #instr_t.
 * \param Rd      The output register.
 * \param Rm      The first input register.
 * \param width   Immediate int of the vector element width. Must be #OPND_CREATE_HALF()
 * or #OPND_CREATE_SINGLE() or #OPND_CREATE_DOUBLE().
 */
#define INSTR_CREATE_fcvtpu_vector(dc, Rd, Rm, width) \
    instr_create_1dst_2src(dc, OP_fcvtpu, Rd, Rm, width)

/**
 * Creates an FCVTZS vector instruction.
 * \param dc      The void * dcontext used to allocate memory for the #instr_t.
 * \param Rd      The output register.
 * \param Rm      The first input register.
 * \param width   Immediate int of the vector element width. Must be #OPND_CREATE_SINGLE()
 * or #OPND_CREATE_DOUBLE().
 */
#define INSTR_CREATE_fcvtzs_vector(dc, Rd, Rm, width) \
    instr_create_1dst_2src(dc, OP_fcvtzs, Rd, Rm, width)

/**
 * Creates an FCVTZU vector instruction.
 * \param dc      The void * dcontext used to allocate memory for the #instr_t.
 * \param Rd      The output register.
 * \param Rm      The first input register.
 * \param width   Immediate int of the vector element width. Must be #OPND_CREATE_SINGLE()
 * or #OPND_CREATE_DOUBLE().
 */
#define INSTR_CREATE_fcvtzu_vector(dc, Rd, Rm, width) \
    instr_create_1dst_2src(dc, OP_fcvtzu, Rd, Rm, width)

/**
 * Creates an FCVTZU vector floating-point to fixed-point convert instruction.
 * \param dc      The void * dcontext used to allocate memory for the #instr_t.
 * \param Rd      The output register.
 * \param Rm      The input register.
 * \param width   The vector element width. Use either OPND_CREATE_SINGLE() or
 *                OPND_CREATE_DOUBLE().
 * \param fbits   The number of bits after the binary point in the fixed-point
 *                destination element.
 */
#define INSTR_CREATE_fcvtzu_vector_fixed(dc, Rd, Rm, width, fbits) \
    instr_create_1dst_3src(dc, OP_fcvtzu, Rd, Rm, width, fbits)

/**
 * Creates an SLI shift left and insert instruction.
 * \param dc      The void * dcontext used to allocate memory for the #instr_t.
 * \param Rd      The output register.
 * \param Rn      The input register.
 * \param width   The output vector element width. Use OPND_CREATE_BYTE(),
 *                OPND_CREATE_HALF(), OPND_CREATE_SINGLE() or OPND_CREATE_DOUBLE().
 * \param shift   The number of bits to shift the result by.
 */
#define INSTR_CREATE_sli_vector(dc, Rd, Rn, width, shift) \
    instr_create_1dst_3src(dc, OP_sli, Rd, Rn, width, shift)

/**
 * Creates an UQSHRN vector unsigned saturating shift right narrow (immediate)
 * instruction.
 * \param dc      The void * dcontext used to allocate memory for the #instr_t.
 * \param Rd      The output register.
 * \param Rn      The input register.
 * \param width   The output vector element width. Use OPND_CREATE_BYTE(),
 *                OPND_CREATE_HALF(), OPND_CREATE_SINGLE() or OPND_CREATE_DOUBLE().
 * \param shift   The number of bits to shift the result by.
 */
#define INSTR_CREATE_uqshrn_vector(dc, Rd, Rn, width, shift) \
    instr_create_1dst_3src(dc, OP_uqshrn, Rd, Rn, width, shift)

/**
 * Creates a UCVTF vector instruction.
 * \param dc      The void * dcontext used to allocate memory for the #instr_t.
 * \param Rd      The output register.
 * \param Rm      The first input register.
 * \param width   Immediate int of the vector element width. Must be #OPND_CREATE_SINGLE()
 * or #OPND_CREATE_DOUBLE() or #OPND_CREATE_HALF().
 */
#define INSTR_CREATE_ucvtf_vector(dc, Rd, Rm, width) \
    instr_create_1dst_2src(dc, OP_ucvtf, Rd, Rm, width)

/**
 * Creates a UCVTF vector floating-point to fixed-point convert instruction.
 * \param dc      The void * dcontext used to allocate memory for the #instr_t.
 * \param Rd      The output register.
 * \param Rm      The input register.
 * \param width   The vector element width. Must be #OPND_CREATE_SINGLE() or
 *                #OPND_CREATE_DOUBLE() or #OPND_CREATE_HALF().
 * \param fbits   The number of bits after the binary point in the fixed-point
 *                destination element.
 */
#define INSTR_CREATE_ucvtf_vector_fixed(dc, Rd, Rm, width, fbits) \
    instr_create_1dst_3src(dc, OP_ucvtf, Rd, Rm, width, fbits)

/**
 * Creates an SCVTF vector instruction.
 * \param dc      The void * dcontext used to allocate memory for the #instr_t.
 * \param Rd      The output register.
 * \param Rm      The first input register.
 * \param width   Immediate int of the vector element width. Must be #OPND_CREATE_SINGLE()
 * or #OPND_CREATE_DOUBLE() or #OPND_CREATE_HALF().
 */
#define INSTR_CREATE_scvtf_vector(dc, Rd, Rm, width) \
    instr_create_1dst_2src(dc, OP_scvtf, Rd, Rm, width)

/**
 * Creates an SCVTF vector floating-point to fixed-point convert instruction.
 * \param dc      The void * dcontext used to allocate memory for the #instr_t.
 * \param Rd      The output register.
 * \param Rm      The input register.
 * \param width   The vector element width. Must be #OPND_CREATE_SINGLE() or
 *                #OPND_CREATE_DOUBLE() or #OPND_CREATE_HALF().
 * \param fbits   The number of bits after the binary point in the fixed-point
 *                destination element.
 */
#define INSTR_CREATE_scvtf_vector_fixed(dc, Rd, Rm, width, fbits) \
    instr_create_1dst_3src(dc, OP_scvtf, Rd, Rm, width, fbits)

/**
 * Creates a SHA512H instruction.
 *
 * This macro is used to encode the forms:
 * \verbatim
 *    SHA512H <Qd>, <Qn>, <Dm>.2D
 * \endverbatim
 * \param dc   The void * dcontext used to allocate memory for the #instr_t.
 * \param Rd   The first source and destination register, Q (quadword, 128 bits)
 * \param Rn   The second source register, Q (quadword, 128 bits)
 * \param Rm   The third source vector register, Q (quadword, 128 bits)
 * \param Rm_elsz   The element size for Rm, OPND_CREATE_DOUBLE()
 */
#define INSTR_CREATE_sha512h(dc, Rd, Rn, Rm, Rm_elsz) \
    instr_create_1dst_4src(dc, OP_sha512h, Rd, Rd, Rn, Rm, Rm_elsz)

/**
 * Creates a SHA512H2 instruction.
 *
 * This macro is used to encode the forms:
 * \verbatim
 *    SHA512H2 <Qd>, <Qn>, <Dm>.2D
 * \endverbatim
 * \param dc   The void * dcontext used to allocate memory for the #instr_t.
 * \param Rd   The first source and destination register, Q (quadword, 128 bits)
 * \param Rn   The second source register, Q (quadword, 128 bits)
 * \param Rm   The third source vector register, Q (quadword, 128 bits)
 * \param Rm_elsz   The element size for Rm, OPND_CREATE_DOUBLE()
 */
#define INSTR_CREATE_sha512h2(dc, Rd, Rn, Rm, Rm_elsz) \
    instr_create_1dst_4src(dc, OP_sha512h2, Rd, Rd, Rn, Rm, Rm_elsz)

/**
 * Creates a SHA512SU0 instruction.
 *
 * This macro is used to encode the forms:
 * \verbatim
 *    SHA512SU0 <Dd>.2D, <Dn>.2D
 * \endverbatim
 * \param dc   The void * dcontext used to allocate memory for the #instr_t.
 * \param Rd   The first source and destination vector register, Q (quadword, 128 bits)
 * \param Rn   The second source vector register, Q (quadword, 128 bits)
 * \param Rn_elsz   The element size for Rn, OPND_CREATE_DOUBLE()
 */
#define INSTR_CREATE_sha512su0(dc, Rd, Rn, Rn_elsz) \
    instr_create_1dst_3src(dc, OP_sha512su0, Rd, Rd, Rn, Rn_elsz)

/**
 * Creates a SHA512SU1 instruction.
 *
 * This macro is used to encode the forms:
 * \verbatim
 *    SHA512SU1 <Dd>.2D, <Dn>.2D, <Dm>.2D
 * \endverbatim
 * \param dc   The void * dcontext used to allocate memory for the #instr_t.
 * \param Rd   The first source and destination vector register, Q (quadword, 128 bits)
 * \param Rn   The second source vector register, Q (quadword, 128 bits)
 * \param Rm   The third source vector register, Q (quadword, 128 bits)
 * \param Rm_elsz   The element size for Rm, OPND_CREATE_DOUBLE()
 */
#define INSTR_CREATE_sha512su1(dc, Rd, Rn, Rm, Rm_elsz) \
    instr_create_1dst_4src(dc, OP_sha512su1, Rd, Rd, Rn, Rm, Rm_elsz)

/**
 * Creates a RAX1 instruction.
 *
 * This macro is used to encode the forms:
 * \verbatim
 *    RAX1    <Dd>.2D, <Dn>.2D, <Dm>.2D
 * \endverbatim
 * \param dc   The void * dcontext used to allocate memory for the #instr_t.
 * \param Rd   The first destination vector register, Q (quadword, 128 bits)
 * \param Rn   The second source vector register, Q (quadword, 128 bits)
 * \param Rm   The third source vector register, Q (quadword, 128 bits)
 */
#define INSTR_CREATE_rax1(dc, Rd, Rn, Rm) \
    instr_create_1dst_3src(dc, OP_rax1, Rd, Rn, Rm, OPND_CREATE_DOUBLE())

/**
 * Creates a XAR instruction.
 *
 * This macro is used to encode the forms:
 * \verbatim
 *    XAR     <Dd>.2D, <Dn>.2D, <Dm>.2D, #<imm>
 * \endverbatim
 * \param dc   The void * dcontext used to allocate memory for the #instr_t.
 * \param Rd   The first destination vector register, Q (quadword, 128 bits)
 * \param Rn   The second source vector register, Q (quadword, 128 bits)
 * \param Rm   The third source vector register, Q (quadword, 128 bits)
 * \param imm6   The immediate imm
 */
#define INSTR_CREATE_xar(dc, Rd, Rn, Rm, imm6) \
    instr_create_1dst_4src(dc, OP_xar, Rd, Rn, Rm, imm6, OPND_CREATE_DOUBLE())

/* -------- Memory Touching instructions ------------------------------- */

/**
 * Creates an LDR immediate instruction.
 * \param dc      The void * dcontext used to allocate memory for the #instr_t.
 * \param Rt      The output register.
 * \param Xn      The input register or stack pointer
 * \param Rn      The input memory disposition.
 * \param imm     Immediate int of the input register offset
 */
#define INSTR_CREATE_ldr_imm(dc, Rt, Xn, Rn, imm) \
    instr_create_2dst_3src(dc, OP_ldr, Rt, Xn, Rn, Xn, imm)

/**
 * Creates a STR immediate instruction.
 * \param dc      The void * dcontext used to allocate memory for the #instr_t.
 * \param Rt      The output memory disposition.
 * \param Xt      The input register or stack pointer.
 * \param Xn      The output register
 * \param imm     Immediate int of the output register offset
 */
#define INSTR_CREATE_str_imm(dc, Rt, Xt, Xn, imm) \
    instr_create_2dst_3src(dc, OP_str, Rt, Xn, Xt, Xn, imm)

/* -------- Floating-point data-processing (1 source) ------------------ */

/**
 * Creates an FMOV floating point instruction.
 * \param dc      The void * dcontext used to allocate memory for the instr_t.
 * \param Rd      The output register.
 * \param Rm      The first input register.
 */
#define INSTR_CREATE_fmov_scalar(dc, Rd, Rm) instr_create_1dst_1src(dc, OP_fmov, Rd, Rm)

/**
 * Creates a FABS floating point instruction.
 * \param dc      The void * dcontext used to allocate memory for the instr_t.
 * \param Rd      The output register.
 * \param Rm      The first input register.
 */
#define INSTR_CREATE_fabs_scalar(dc, Rd, Rm) instr_create_1dst_1src(dc, OP_fabs, Rd, Rm)

/**
 * Creates a FNEG floating point instruction.
 * \param dc      The void * dcontext used to allocate memory for the instr_t.
 * \param Rd      The output register.
 * \param Rm      The first input register.
 */
#define INSTR_CREATE_fneg_scalar(dc, Rd, Rm) instr_create_1dst_1src(dc, OP_fneg, Rd, Rm)

/**
 * Creates a FSQRT floating point instruction.
 * \param dc      The void * dcontext used to allocate memory for the instr_t.
 * \param Rd      The output register.
 * \param Rm      The first input register.
 */
#define INSTR_CREATE_fsqrt_scalar(dc, Rd, Rm) instr_create_1dst_1src(dc, OP_fsqrt, Rd, Rm)

/**
 * Creates a FSQRT instruction.
 * \param dc   The void * dcontext used to allocate memory for the #instr_t.
 * \param Rd   The first destination vector register. Can be D (doubleword, 64 bits) or Q
 * (quadword, 128 bits) \param Rn   The second source vector register. Can be D
 * (doubleword, 64 bits) or Q (quadword, 128 bits) \param Rn_elsz   The element size for
 * Rn. Can be #OPND_CREATE_HALF(), #OPND_CREATE_SINGLE() or #OPND_CREATE_DOUBLE()
 */
#define INSTR_CREATE_fsqrt_vector(dc, Rd, Rn, Rn_elsz) \
    instr_create_1dst_2src(dc, OP_fsqrt, Rd, Rn, Rn_elsz)

/**
 * Creates an FCVT floating point instruction.
 * \param dc      The void * dcontext used to allocate memory for the #instr_t.
 * \param Rd      Floating-point or integer output register.
 * \param Rm      Floating-point input register.
 */
#define INSTR_CREATE_fcvt_scalar(dc, Rd, Rm) instr_create_1dst_1src(dc, OP_fcvt, Rd, Rm)

/**
 * Creates an FCVTAS floating point instruction.
 * \param dc      The void * dcontext used to allocate memory for the #instr_t.
 * \param Rd      Floating-point or integer output register.
 * \param Rm      Floating-point input register.
 */
#define INSTR_CREATE_fcvtas_scalar(dc, Rd, Rm) \
    instr_create_1dst_1src(dc, OP_fcvtas, Rd, Rm)

/**
 * Creates an FCVTAU floating point instruction.
 * \param dc      The void * dcontext used to allocate memory for the #instr_t.
 * \param Rd      Floating-point or integer output register.
 * \param Rm      Floating-point input register.
 */
#define INSTR_CREATE_fcvtau_scalar(dc, Rd, Rm) \
    instr_create_1dst_1src(dc, OP_fcvtau, Rd, Rm)

/**
 * Creates an FCVTMS floating point instruction.
 * \param dc      The void * dcontext used to allocate memory for the #instr_t.
 * \param Rd      Floating-point or integer output register.
 * \param Rm      Floating-point input register.
 */
#define INSTR_CREATE_fcvtms_scalar(dc, Rd, Rm) \
    instr_create_1dst_1src(dc, OP_fcvtms, Rd, Rm)

/**
 * Creates an FCVTMU floating point instruction.
 * \param dc      The void * dcontext used to allocate memory for the #instr_t.
 * \param Rd      Floating-point or integer output register.
 * \param Rm      Floating-point input register.
 */
#define INSTR_CREATE_fcvtmu_scalar(dc, Rd, Rm) \
    instr_create_1dst_1src(dc, OP_fcvtmu, Rd, Rm)

/**
 * Creates an FCVTNS floating point instruction.
 * \param dc      The void * dcontext used to allocate memory for the #instr_t.
 * \param Rd      Floating-point or integer output register.
 * \param Rm      Floating-point input register.
 */
#define INSTR_CREATE_fcvtns_scalar(dc, Rd, Rm) \
    instr_create_1dst_1src(dc, OP_fcvtns, Rd, Rm)

/**
 * Creates an FCVTNU floating point instruction.
 * \param dc      The void * dcontext used to allocate memory for the #instr_t.
 * \param Rd      Floating-point or integer output register.
 * \param Rm      Floating-point input register.
 */
#define INSTR_CREATE_fcvtnu_scalar(dc, Rd, Rm) \
    instr_create_1dst_1src(dc, OP_fcvtnu, Rd, Rm)

/**
 * Creates an FCVTPS floating point instruction.
 * \param dc      The void * dcontext used to allocate memory for the #instr_t.
 * \param Rd      Floating-point or integer output register.
 * \param Rm      Floating-point input register.
 */
#define INSTR_CREATE_fcvtps_scalar(dc, Rd, Rm) \
    instr_create_1dst_1src(dc, OP_fcvtps, Rd, Rm)

/**
 * Creates an FCVTPU floating point instruction.
 * \param dc      The void * dcontext used to allocate memory for the #instr_t.
 * \param Rd      Floating-point or integer output register.
 * \param Rm      Floating-point input register.
 */
#define INSTR_CREATE_fcvtpu_scalar(dc, Rd, Rm) \
    instr_create_1dst_1src(dc, OP_fcvtpu, Rd, Rm)

/**
 * Creates an FCVTZS floating point instruction.
 * \param dc      The void * dcontext used to allocate memory for the #instr_t.
 * \param Rd      Floating-point or integer output register.
 * \param Rm      Floating-point input register.
 */
#define INSTR_CREATE_fcvtzs_scalar(dc, Rd, Rm) \
    instr_create_1dst_1src(dc, OP_fcvtzs, Rd, Rm)

/**
 * Creates an FCVTZS scalar floating-point to fixed-point convert instruction.
 * \param dc      The void * dcontext used to allocate memory for the #instr_t.
 * \param Rd      Floating-point or integer output register.
 * \param Rm      Floating-point input register.
 * \param fbits   The number of bits after the binary point in the fixed-point
 *                destination.
 */
#define INSTR_CREATE_fcvtzs_scalar_fixed(dc, Rd, Rm, fbits) \
    instr_create_1dst_2src(dc, OP_fcvtzs, Rd, Rm, fbits)

/**
 * Creates an FCVTZU floating point instruction.
 * \param dc      The void * dcontext used to allocate memory for the #instr_t.
 * \param Rd      Floating-point or integer output register.
 * \param Rm      Floating-point input register.
 */
#define INSTR_CREATE_fcvtzu_scalar(dc, Rd, Rm) \
    instr_create_1dst_1src(dc, OP_fcvtzu, Rd, Rm)

/**
 * Creates an FCVTZU scalar floating-point to fixed-point convert instruction.
 * \param dc      The void * dcontext used to allocate memory for the #instr_t.
 * \param Rd      Floating-point or integer output register.
 * \param Rm      Floating-point input register.
 * \param fbits   The number of bits after the binary point in the fixed-point
 *                destination.
 */
#define INSTR_CREATE_fcvtzu_scalar_fixed(dc, Rd, Rm, fbits) \
    instr_create_1dst_2src(dc, OP_fcvtzu, Rd, Rm, fbits)

/**
 * Creates a UCVTF floating point instruction.
 * \param dc      The void * dcontext used to allocate memory for the #instr_t.
 * \param Rd      Floating-point output register.
 * \param Rm      Integer input register.
 */
#define INSTR_CREATE_ucvtf_scalar(dc, Rd, Rm) instr_create_1dst_1src(dc, OP_ucvtf, Rd, Rm)

/**
 * Creates a UCVTF scalar floating-point to fixed-point convert instruction.
 * \param dc      The void * dcontext used to allocate memory for the #instr_t.
 * \param Rd      Floating-point output register.
 * \param Rm      Integer input register.
 * \param fbits   The number of bits after the binary point in the fixed-point
 *                input.
 */
#define INSTR_CREATE_ucvtf_scalar_fixed(dc, Rd, Rm, fbits) \
    instr_create_1dst_2src(dc, OP_ucvtf, Rd, Rm, fbits)

/**
 * Creates an SCVTF floating point instruction.
 * \param dc      The void * dcontext used to allocate memory for the #instr_t.
 * \param Rd      Floating-point output register.
 * \param Rm      Integer input register.
 */
#define INSTR_CREATE_scvtf_scalar(dc, Rd, Rm) instr_create_1dst_1src(dc, OP_scvtf, Rd, Rm)

/**
 * Creates an SCVTF scalar floating-point to fixed-point convert instruction.
 * \param dc      The void * dcontext used to allocate memory for the #instr_t.
 * \param Rd      Floating-point output register.
 * \param Rm      Integer input register.
 * \param fbits   The number of bits after the binary point in the fixed-point
 *                input.
 */
#define INSTR_CREATE_scvtf_scalar_fixed(dc, Rd, Rm, fbits) \
    instr_create_1dst_2src(dc, OP_scvtf, Rd, Rm, fbits)

/**
 * Creates a FRINTN floating point instruction.
 * \param dc      The void * dcontext used to allocate memory for the instr_t.
 * \param Rd      The output register.
 * \param Rm      The first input register.
 */
#define INSTR_CREATE_frintn_scalar(dc, Rd, Rm) \
    instr_create_1dst_1src(dc, OP_frintn, Rd, Rm)

/**
 * Creates a FRINTN vector instruction.
 * \param dc      The void * dcontext used to allocate memory for the #instr_t.
 * \param Rd      The output register.
 * \param Rm      The input vector register.
 * \param width   Immediate int of the vector element width. Must be #OPND_CREATE_HALF()
 * or #OPND_CREATE_SINGLE() or #OPND_CREATE_DOUBLE().
 */
#define INSTR_CREATE_frintn_vector(dc, Rd, Rm, width) \
    instr_create_1dst_2src(dc, OP_frintn, Rd, Rm, width)

/**
 * Creates a FRINTP floating point instruction.
 * \param dc      The void * dcontext used to allocate memory for the instr_t.
 * \param Rd      The output register.
 * \param Rm      The first input register.
 */
#define INSTR_CREATE_frintp_scalar(dc, Rd, Rm) \
    instr_create_1dst_1src(dc, OP_frintp, Rd, Rm)

/**
 * Creates a FRINTP vector instruction.
 * \param dc      The void * dcontext used to allocate memory for the #instr_t.
 * \param Rd      The output register.
 * \param Rm      The input vector register.
 * \param width   Immediate int of the vector element width. Must be #OPND_CREATE_HALF()
 * or #OPND_CREATE_SINGLE() or #OPND_CREATE_DOUBLE().
 */
#define INSTR_CREATE_frintp_vector(dc, Rd, Rm, width) \
    instr_create_1dst_2src(dc, OP_frintp, Rd, Rm, width)

/**
 * Creates a FRINTM floating point instruction.
 * \param dc      The void * dcontext used to allocate memory for the instr_t.
 * \param Rd      The output register.
 * \param Rm      The first input register.
 */
#define INSTR_CREATE_frintm_scalar(dc, Rd, Rm) \
    instr_create_1dst_1src(dc, OP_frintm, Rd, Rm)

/**
 * Creates a FRINTM vector instruction.
 * \param dc      The void * dcontext used to allocate memory for the #instr_t.
 * \param Rd      The output register.
 * \param Rm      The input vector register.
 * \param width   Immediate int of the vector element width. Must be #OPND_CREATE_HALF()
 * or #OPND_CREATE_SINGLE() or #OPND_CREATE_DOUBLE().
 */
#define INSTR_CREATE_frintm_vector(dc, Rd, Rm, width) \
    instr_create_1dst_2src(dc, OP_frintm, Rd, Rm, width)

/**
 * Creates a FRINTZ floating point instruction.
 * \param dc      The void * dcontext used to allocate memory for the instr_t.
 * \param Rd      The output register.
 * \param Rm      The first input register.
 */
#define INSTR_CREATE_frintz_scalar(dc, Rd, Rm) \
    instr_create_1dst_1src(dc, OP_frintz, Rd, Rm)

/**
 * Creates a FRINTZ vector instruction.
 * \param dc      The void * dcontext used to allocate memory for the #instr_t.
 * \param Rd      The output register.
 * \param Rm      The input vector register.
 * \param width   Immediate int of the vector element width. Must be #OPND_CREATE_HALF()
 * or #OPND_CREATE_SINGLE() or #OPND_CREATE_DOUBLE().
 */
#define INSTR_CREATE_frintz_vector(dc, Rd, Rm, width) \
    instr_create_1dst_2src(dc, OP_frintz, Rd, Rm, width)

/**
 * Creates a FRINTA floating point instruction.
 * \param dc      The void * dcontext used to allocate memory for the instr_t.
 * \param Rd      The output register.
 * \param Rm      The first input register.
 */
#define INSTR_CREATE_frinta_scalar(dc, Rd, Rm) \
    instr_create_1dst_1src(dc, OP_frinta, Rd, Rm)

/**
 * Creates a FRINTA vector instruction.
 * \param dc      The void * dcontext used to allocate memory for the #instr_t.
 * \param Rd      The output register.
 * \param Rm      The input vector register.
 * \param width   Immediate int of the vector element width. Must be #OPND_CREATE_HALF()
 * or #OPND_CREATE_SINGLE() or #OPND_CREATE_DOUBLE().
 */
#define INSTR_CREATE_frinta_vector(dc, Rd, Rm, width) \
    instr_create_1dst_2src(dc, OP_frinta, Rd, Rm, width)

/**
 * Creates a FRINTX floating point instruction.
 * \param dc      The void * dcontext used to allocate memory for the instr_t.
 * \param Rd      The output register.
 * \param Rm      The first input register.
 */
#define INSTR_CREATE_frintx_scalar(dc, Rd, Rm) \
    instr_create_1dst_1src(dc, OP_frintx, Rd, Rm)

/**
 * Creates a FRINTX vector instruction.
 * \param dc      The void * dcontext used to allocate memory for the #instr_t.
 * \param Rd      The output register.
 * \param Rm      The input vector register.
 * \param width   Immediate int of the vector element width. Must be #OPND_CREATE_HALF()
 * or #OPND_CREATE_SINGLE() or #OPND_CREATE_DOUBLE().
 */
#define INSTR_CREATE_frintx_vector(dc, Rd, Rm, width) \
    instr_create_1dst_2src(dc, OP_frintx, Rd, Rm, width)

/**
 * Creates a FRINTI floating point instruction.
 * \param dc      The void * dcontext used to allocate memory for the instr_t.
 * \param Rd      The output register.
 * \param Rm      The first input register.
 */
#define INSTR_CREATE_frinti_scalar(dc, Rd, Rm) \
    instr_create_1dst_1src(dc, OP_frinti, Rd, Rm)

/**
 * Creates a FRINTI vector instruction.
 * \param dc      The void * dcontext used to allocate memory for the #instr_t.
 * \param Rd      The output register.
 * \param Rm      The input vector register.
 * \param width   Immediate int of the vector element width. Must be #OPND_CREATE_HALF()
 * or #OPND_CREATE_SINGLE() or #OPND_CREATE_DOUBLE().
 */
#define INSTR_CREATE_frinti_vector(dc, Rd, Rm, width) \
    instr_create_1dst_2src(dc, OP_frinti, Rd, Rm, width)

/**
 * Creates a LDPSW floating point instruction.
 * \param dc    The void * dcontext used to allocate memory for the instr_t.
 * \param Xt1   The first GPR output register.
 * \param Xt2   The second GPR output register.
 * \param Xn    The input Stack-pointer or GPR register.
 * \param Xr    The disposition of the input Stack-pointer or GPR register.
 * \param imm   The immediate integer offset.
 */

#define INSTR_CREATE_ldpsw(dc, Xt1, Xt2, Xn, Xr, imm) \
    instr_create_3dst_3src(dc, OP_ldpsw, Xt1, Xt2, Xn, Xr, Xn, imm)

/**
 * Creates a LDPSW floating point instruction.
 * \param dc    dc
 * \param Xt1   The first GPR output register.
 * \param Xt2   The second GPR output register.
 * \param Xn    The disposition of the input register.
 */
#define INSTR_CREATE_ldpsw_2(dc, Xt1, Xt2, Xn) \
    instr_create_2dst_1src(dc, OP_ldpsw, Xt1, Xt2, Xn)

/* -------- Floating-point data-processing (2 source) ------------------ */

/**
 * Creates a FMUL floating point instruction.
 * \param dc      The void * dcontext used to allocate memory for the instr_t.
 * \param Rd      The output register.
 * \param Rm      The first input register.
 * \param Rn      The second input register.
 */
#define INSTR_CREATE_fmul_scalar(dc, Rd, Rm, Rn) \
    instr_create_1dst_2src(dc, OP_fmul, Rd, Rm, Rn)

/**
 * Creates a FDIV floating point instruction.
 * \param dc      The void * dcontext used to allocate memory for the instr_t.
 * \param Rd      The output register.
 * \param Rm      The first input register.
 * \param Rn      The second input register.
 */
#define INSTR_CREATE_fdiv_scalar(dc, Rd, Rm, Rn) \
    instr_create_1dst_2src(dc, OP_fdiv, Rd, Rm, Rn)

/**
 * Creates a FADD floating point instruction.
 * \param dc      The void * dcontext used to allocate memory for the instr_t.
 * \param Rd      The output register.
 * \param Rm      The first input register.
 * \param Rn      The second input register.
 */
#define INSTR_CREATE_fadd_scalar(dc, Rd, Rm, Rn) \
    instr_create_1dst_2src(dc, OP_fadd, Rd, Rm, Rn)

/**
 * Creates a FSUB floating point instruction.
 * \param dc      The void * dcontext used to allocate memory for the instr_t.
 * \param Rd      The output register.
 * \param Rm      The first input register.
 * \param Rn      The second input register.
 */
#define INSTR_CREATE_fsub_scalar(dc, Rd, Rm, Rn) \
    instr_create_1dst_2src(dc, OP_fsub, Rd, Rm, Rn)

/**
 * Creates a FMAX floating point instruction.
 * \param dc      The void * dcontext used to allocate memory for the instr_t.
 * \param Rd      The output register.
 * \param Rm      The first input register.
 * \param Rn      The second input register.
 */
#define INSTR_CREATE_fmax_scalar(dc, Rd, Rm, Rn) \
    instr_create_1dst_2src(dc, OP_fmax, Rd, Rm, Rn)

/**
 * Creates a FMIN floating point instruction.
 * \param dc      The void * dcontext used to allocate memory for the instr_t.
 * \param Rd      The output register.
 * \param Rm      The first input register.
 * \param Rn      The second input register.
 */
#define INSTR_CREATE_fmin_scalar(dc, Rd, Rm, Rn) \
    instr_create_1dst_2src(dc, OP_fmin, Rd, Rm, Rn)

/**
 * Creates a FMAXNM floating point instruction.
 * \param dc      The void * dcontext used to allocate memory for the instr_t.
 * \param Rd      The output register.
 * \param Rm      The first input register.
 * \param Rn      The second input register.
 */
#define INSTR_CREATE_fmaxnm_scalar(dc, Rd, Rm, Rn) \
    instr_create_1dst_2src(dc, OP_fmaxnm, Rd, Rm, Rn)

/**
 * Creates a FMINNM floating point instruction.
 * \param dc      The void * dcontext used to allocate memory for the instr_t.
 * \param Rd      The output register.
 * \param Rm      The first input register.
 * \param Rn      The second input register.
 */
#define INSTR_CREATE_fminnm_scalar(dc, Rd, Rm, Rn) \
    instr_create_1dst_2src(dc, OP_fminnm, Rd, Rm, Rn)

/**
 * Creates a FNMUL floating point instruction.
 * \param dc      The void * dcontext used to allocate memory for the instr_t.
 * \param Rd      The output register.
 * \param Rm      The first input register.
 * \param Rn      The second input register.
 */
#define INSTR_CREATE_fnmul_scalar(dc, Rd, Rm, Rn) \
    instr_create_1dst_2src(dc, OP_fnmul, Rd, Rm, Rn)

/* -------- Floating-point data-processing (3 source) ------------------ */

/**
 * Creates a FMADD floating point instruction.
 * \param dc      The void * dcontext used to allocate memory for the instr_t.
 * \param Rd      The output register.
 * \param Rm      The first input register.
 * \param Rn      The second input register.
 * \param Ra      The third input register.
 */
#define INSTR_CREATE_fmadd_scalar(dc, Rd, Rm, Rn, Ra) \
    instr_create_1dst_3src(dc, OP_fmadd, Rd, Rm, Rn, Ra)

/**
 * Creates a FMSUB floating point instruction.
 * \param dc      The void * dcontext used to allocate memory for the instr_t.
 * \param Rd      The output register.
 * \param Rm      The first input register.
 * \param Rn      The second input register.
 * \param Ra      The third input register.
 */
#define INSTR_CREATE_fmsub_scalar(dc, Rd, Rm, Rn, Ra) \
    instr_create_1dst_3src(dc, OP_fmsub, Rd, Rm, Rn, Ra)

/**
 * Creates a FNMADD floating point instruction.
 * \param dc      The void * dcontext used to allocate memory for the instr_t.
 * \param Rd      The output register.
 * \param Rm      The first input register.
 * \param Rn      The second input register.
 * \param Ra      The third input register.
 */
#define INSTR_CREATE_fnmadd_scalar(dc, Rd, Rm, Rn, Ra) \
    instr_create_1dst_3src(dc, OP_fnmadd, Rd, Rm, Rn, Ra)

/**
 * Creates a FNMSUB floating point instruction.
 * \param dc      The void * dcontext used to allocate memory for the instr_t.
 * \param Rd      The output register.
 * \param Rm      The first input register.
 * \param Rn      The second input register.
 * \param Ra      The third input register.
 */
#define INSTR_CREATE_fnmsub_scalar(dc, Rd, Rm, Rn, Ra) \
    instr_create_1dst_3src(dc, OP_fnmsub, Rd, Rm, Rn, Ra)

/* Advanced SIMD (NEON) memory instructions */

#define INSTR_CREATE_ld2_multi(dc, Vt1, Vt2, Xn, elsz) \
    instr_create_2dst_2src(dc, OP_ld2, Vt1, Vt2, Xn, elsz)

/**
 * Creates an Advanced SIMD (NEON) LD2 instruction to load multiple 2-element
 * structures to two vector registers with post-indexing, e.g. LD2 {V0.4H, V1.4H}, [X0],
 * #32.
 * \param dc      The void * dcontext used to allocate memory for the instr_t.
 * \param Vt1     The destination vector register operand.
 * \param Vt2     The second destination vector register operand.
 * \param Xn      The stack-pointer or GPR to load into Vt1 and Vt2.
 * \param disp    The disposition of Xn.
 * \param offset  The post-index offset.
 * \param elsz    The vector element size
 */
#define INSTR_CREATE_ld2_multi_2(dc, Vt1, Vt2, Xn, disp, offset, elsz) \
    instr_create_3dst_4src(dc, OP_ld2, Vt1, Vt2, Xn, disp, Xn, offset, elsz)

/**
 * Creates an Advanced SIMD (NEON) LD2 instruction to load a 2-element
 * structure to the index of two vector registers, e.g. LD2 {V0.4H, V1.4H}[5], [X0].
 * \param dc      The void * dcontext used to allocate memory for the instr_t.
 * \param Vt1     The first destination vector register operand.
 * \param Vt2     The second destination vector register operand.
 * \param Xn      The stack-pointer or GPR to load into Vt1 and Vt2.
 * \param index   The vector element index.
 * \param elsz    The vector element size
 */
#define INSTR_CREATE_ld2(dc, Vt1, Vt2, Xn, index, elsz) \
    instr_create_2dst_3src(dc, OP_ld2, Vt1, Vt2, Xn, index, elsz)

/**
 * Creates an Advanced SIMD (NEON) LD2 instruction to load a 2-element
 * structure to the index of two vector registers with post-indexing,
 * e.g. LD2 {V0.4H, V1.4H}[5], [X0], X1.
 * \param dc      The void * dcontext used to allocate memory for the instr_t.
 * \param Vt1     The first destination vector register operand.
 * \param Vt2     The second destination vector register operand.
 * \param Xn      The stack-pointer or register to load into Vt and Vt2.
 * \param Xnd     The disposition of Xn.
 * \param index   The index of the destination vectors.
 * \param offset  The post-index offset.
 * \param elsz    The vector element size
 */
#define INSTR_CREATE_ld2_2(dc, Vt1, Vt2, Xn, Xnd, index, offset, elsz) \
    instr_create_3dst_5src(dc, OP_ld2, Vt1, Vt2, Xn, Xnd, index, Xn, offset, elsz)

/**
 * Creates an Advanced SIMD (NEON) LD2R instruction to load and replicate a
 * single 2-element structure to all lanes of two vector registers,
 * e.g. LD2R {V0.4H, V1.4H}, [X0].
 * \param dc      The void * dcontext used to allocate memory for the instr_t.
 * \param Vt1     The first destination vector register operand.
 * \param Vt2     The second destination vector register operand.
 * \param Xn      The stack-pointer or GPR to load into Vt1 and Vt2.
 * \param elsz    The vector element size
 */
#define INSTR_CREATE_ld2r(dc, Vt1, Vt2, Xn, elsz) \
    instr_create_2dst_2src(dc, OP_ld2r, Vt1, Vt2, Xn, elsz)

/**
 * Creates an Advanced SIMD (NEON) LD2R instruction to load and replicate a
 * single 2-element structure to all lanes of two vector registers with post-indexing
 * , e.g. LD2R {V0.4H, V1.4H}, [X0], X1.
 * \param dc      The void * dcontext used to allocate memory for the instr_t.
 * \param Vt1     The destination vector register operand.
 * \param Vt2     The second destination vector register operand.
 * \param Xn      The stack-pointer or GPR to load into Vt and Vt2.
 * \param Xnd     Disposition of Xn.
 * \param Xm      The post-index offset.
 * \param elsz    The vector element size
 */
#define INSTR_CREATE_ld2r_2(dc, Vt1, Vt2, Xn, Xnd, Xm, elsz) \
    instr_create_3dst_4src(dc, OP_ld2r, Vt1, Vt2, Xn, Xnd, Xn, Xm, elsz)

/**
 * Creates an Advanced SIMD (NEON) LD3 instruction to load multiple 3-element
 * structures from memory to three vector register,
 * e.g. LD3 {V0.4H, V1.4H, V2.4H}, [X0].
 * \param dc      The void * dcontext used to allocate memory for the instr_t.
 * \param Vt1     The first destination vector register operand.
 * \param Vt2     The second destination vector register operand.
 * \param Vt3     The third destination vector register operand.
 * \param Xn      The stack-pointer or GPR to load into Vt1, Vt2 and Vt3.
 * \param elsz    The vector element size
 */
#define INSTR_CREATE_ld3_multi(dc, Vt1, Vt2, Vt3, Xn, elsz) \
    instr_create_3dst_2src(dc, OP_ld3, Vt1, Vt2, Vt3, Xn, elsz)

/**
 * Creates an Advanced SIMD (NEON) LD3 instruction to load multiple 3-element
 * structures from memory to the index of three vector registers with
 * post-index offset, e.g. LD3 {V0.4H, V1.4H, V2.4H}, [X0], X1.
 * \param dc      The void * dcontext used to allocate memory for the instr_t.
 * \param Vt1     The first destination vector register operand.
 * \param Vt2     The second destination vector register operand.
 * \param Vt3     The third destination vector register operand.
 * \param Xn      The stack-pointer or GPR to load into Vt1, Vt2 and Vt3.
 * \param Xnd     The disposition of Xn.
 * \param Xm      The post-index offset.
 * \param elsz    The vector element size
 */
#define INSTR_CREATE_ld3_multi_2(dc, Vt1, Vt2, Vt3, Xn, Xnd, Xm, elsz) \
    instr_create_4dst_4src(dc, OP_ld3, Vt1, Vt2, Vt3, Xn, Xnd, Xn, Xm, elsz)

/**
 * Creates an Advanced SIMD (NEON) LD3 instruction to load a single 3-element
 * structure to the index of three vector registers, e.g. LD3 {V0.4H, V1.4H, V2.4H}[15],
 * [X0]. \param dc      The void * dcontext used to allocate memory for the instr_t.
 * \param Vt1     The first destination vector register operand.
 * \param Vt2     The second destination vector register operand.
 * \param Vt3     The third destination vector register operand.
 * \param Xn      The GPR to load into Vt1, Vt2 and Vt3.
 * \param index   The index of the destination vectors.
 * \param elsz    The vector element size
 */
#define INSTR_CREATE_ld3(dc, Vt1, Vt2, Vt3, Xn, index, elsz) \
    instr_create_3dst_3src(dc, OP_ld3, Vt1, Vt2, Vt3, Xn, index, elsz)

/**
 * Creates an Advanced SIMD (NEON) LD3 instruction to load a single 3-element
 * structure to the index of three vector registers with post-index offset,
 * e.g. LD3 {V0.4H, V1.4H, V2.4H}[15], [X0], X1.
 * \param dc      The void * dcontext used to allocate memory for the instr_t.
 * \param Vt1     The first destination vector register operand.
 * \param Vt2     The second destination vector register operand.
 * \param Vt3     The third destination vector register operand.
 * \param Xn      The register to load into Vt, Vt2 and Vt3.
 * \param index   The immediate or GPR post-index offset.
 * \param Xnd     The disposition of Xn.
 * \param offset  The immediate or GPR post-index offset.
 * \param elsz    The vector element size
 */
#define INSTR_CREATE_ld3_2(dc, Vt1, Vt2, Vt3, Xn, Xnd, index, offset, elsz) \
    instr_create_4dst_5src(dc, OP_ld3, Vt1, Vt2, Vt3, Xn, Xnd, index, Xn, offset, elsz)

/**
 * Creates an Advanced SIMD (NEON) LD3 instruction to load and replicate a single
 * 3-element structure to the index of three vector registers, e.g. LD3 {V0.4H, V1.4H,
 * V2.4H}[15], [X0].
 * \param dc      The void * dcontext used to allocate memory for the instr_t.
 * \param Vt1     The first destination vector register operand.
 * \param Vt2     The second destination vector register operand.
 * \param Vt3     The third destination vector register operand.
 * \param Xn      The stack-pointer or GPR to load into Vt1, Vt2 and Vt3.
 * \param elsz    The vector element size
 */
#define INSTR_CREATE_ld3r(dc, Vt1, Vt2, Vt3, Xn, elsz) \
    instr_create_3dst_2src(dc, OP_ld3r, Vt1, Vt2, Vt3, Xn, elsz)

/**
 * Creates an Advanced SIMD (NEON) LD3 instruction to load and replicate a single
 * 3-element structure to the index of three vector registers with post-index offset, e.g.
 * LD3 {V0.4H, V1.4H, V2.4H}[15], [X0], X1.
 * \param dc      The void * dcontext used to allocate memory for the instr_t.
 * \param Vt1     The first destination vector register operand.
 * \param Vt2     The second destination vector register operand.
 * \param Vt3     The third destination vector register operand.
 * \param Xn      The stack-pointer or GPR to load into Vt1, Vt2 and Vt3.
 * \param Xnd     The disposition of Xn.
 * \param offset  The immediate or GPR post-index offset
 * \param elsz    The vector element size
 */
#define INSTR_CREATE_ld3r_2(dc, Vt1, Vt2, Vt3, Xn, Xnd, offset, elsz) \
    instr_create_4dst_4src(dc, OP_ld3r, Vt1, Vt2, Vt3, Xn, Xnd, Xn, offset, elsz)

/**
 * Creates an Advanced SIMD (NEON) LD4 instruction to load single or multiple 4-element
 * structures to four vector registers, e.g. LD4 {V0.4H, V1.4H, V2.4H, V3.4H}, [X0].
 * \param dc      The void * dcontext used to allocate memory for the instr_t.
 * \param Vt1     The first destination vector register operand.
 * \param Vt2     The second destination vector register operand.
 * \param Vt3     The third destination vector register operand.
 * \param Vt4     The fourth destination vector register operand.
 * \param Xn      The stack-pointer or register to load into the destination vectors.
 * \param elsz    The vector element size
 */
#define INSTR_CREATE_ld4_multi(dc, Vt1, Vt2, Vt3, Vt4, Xn, elsz) \
    instr_create_4dst_2src(dc, OP_ld4, Vt1, Vt2, Vt3, Vt4, Xn, elsz)

/**
 * Creates an Advanced SIMD (NEON) LD4 instruction to load multiple 4-element
 * structures to four vector registers with post-index,
 * e.g. LD4 {V0.4H, V1.4H, V2.4H, V3.4H}, [X0], X1.
 * \param dc      The void * dcontext used to allocate memory for the instr_t.
 * \param Vt1     The first destination vector register operand.
 * \param Vt2     The second destination vector register operand.
 * \param Vt3     The third destination vector register operand.
 * \param Vt4     The fourth destination vector register operand.
 * \param Xn      The stack-pointer or GPR to load into the destination vectors
 * \param Xnd     The disposition of Xn
 * \param offset  The post-index offset.
 * \param elsz    The vector element size
 */
#define INSTR_CREATE_ld4_multi_2(dc, Vt1, Vt2, Vt3, Vt4, Xn, Xnd, offset, elsz) \
    instr_create_5dst_4src(dc, OP_ld4, Vt1, Vt2, Vt3, Vt4, Xn, Xnd, Xn, offset, elsz)

/**
 * Creates an Advanced SIMD (NEON) LD4 instruction to load single or multiple 4-element
 * structures to four vector registers, e.g. LD4 {V0.4H, V1.4H, V2.4H, V3.4H}, [X0].
 * \param dc      The void * dcontext used to allocate memory for the instr_t.
 * \param Vt1     The first destination vector register operand.
 * \param Vt2     The second destination vector register operand.
 * \param Vt3     The third destination vector register operand.
 * \param Vt4     The fourth destination vector register operand.
 * \param Xn      The stack-pointer or register to load into the destination vectors.
 * \param index   The immediate or GPR post-index offset.
 * \param elsz    The vector element size
 */
#define INSTR_CREATE_ld4(dc, Vt1, Vt2, Vt3, Vt4, Xn, index, elsz) \
    instr_create_4dst_3src(dc, OP_ld4, Vt1, Vt2, Vt3, Vt4, Xn, index, elsz)

/**
 * Creates an Advanced SIMD (NEON) LD4 instruction to load a single 4-element
 * structures to four vector registers with post-index,
 * e.g. LD4 {V0.4H, V1.4H, V2.4H, V3.4H}, [X0], X1.
 * \param dc      The void * dcontext used to allocate memory for the instr_t.
 * \param Vt1     The first destination vector register operand.
 * \param Vt2     The second destination vector register operand.
 * \param Vt3     The third destination vector register operand.
 * \param Vt4     The fourth destination vector register operand.
 * \param Xn      The stack-pointer or GPR to load into the destination vectors.
 * \param Xnd     The disposition of Xn.
 * \param index   The index of the destination vectors.
 * \param offset  The post-index offset.
 * \param elsz    The vector element size
 */
#define INSTR_CREATE_ld4_2(dc, Vt1, Vt2, Vt3, Vt4, Xn, Xnd, index, offset, elsz)       \
    instr_create_5dst_5src(dc, OP_ld4, Vt1, Vt2, Vt3, Vt4, Xn, Xnd, index, Xn, offset, \
                           elsz)

/**
 * Creates an Advanced SIMD (NEON) LD4R instruction to load
 * and replicate a single 4-element structure to four vector registers,
 * e.g. LD4R {V0.4H, V1.4H, V2.4H, V3.4H}, [X0].
 * \param dc      The void * dcontext used to allocate memory for the instr_t.
 * \param Vt1     The first destination vector register operand.
 * \param Vt2     The second destination vector register operand.
 * \param Vt3     The third destination vector register operand.
 * \param Vt4     The fourth destination vector register operand.
 * \param Xn      The stack-pointer or GPR to load into the destination vectors.
 * \param elsz    The vector element size
 */
#define INSTR_CREATE_ld4r(dc, Vt1, Vt2, Vt3, Vt4, Xn, elsz) \
    instr_create_4dst_2src(dc, OP_ld4r, Vt1, Vt2, Vt3, Vt4, Xn, elsz)

/**
 * Creates an Advanced SIMD (NEON) LD4R instruction to load and
 * replicate a single 4-element structure to four vector registers with post-indexing,
 * e.g. LD4 {V0.4H, V1.4H, V2.4H, V3.4H}, [X0], X1.
 * \param dc      The void * dcontext used to allocate memory for the instr_t.
 * \param Vt1     The first destination vector register operand.
 * \param Vt2     The second destination vector register operand.
 * \param Vt3     The third destination vector register operand.
 * \param Vt4     The fourth destination vector register operand.
 * \param Xn      The stack-pointer or register to load into the destination vectors.
 * \param Xnd     The disposition of Xn.
 * \param offset  The post-index offset.
 * \param elsz    The vector element size
 */
#define INSTR_CREATE_ld4r_2(dc, Vt1, Vt2, Vt3, Vt4, Xn, Xnd, offset, elsz) \
    instr_create_5dst_4src(dc, OP_ld4r, Vt1, Vt2, Vt3, Vt4, Xn, Xnd, Xn, offset, elsz)

/**
 * Creates an Advanced SIMD (NEON) LD1 instruction to load multiple
 * single element structures to one vector register, e.g. LD1 {V0.4H},[X0].
 * \param dc      The void * dcontext used to allocate memory for the instr_t.
 * \param q       The destination vector register operand.
 * \param r       The source memory operand.
 * \param s       The size of the vector element.
 */
#define INSTR_CREATE_ld1_multi_1(dc, q, r, s) instr_create_1dst_2src(dc, OP_ld1, q, r, s)

/**
 * Creates an Advanced SIMD (NEON) ST1 instruction to store multiple
 * single element structures from one vector register, e.g. ST1 {V1.2S},[X1].
 * \param dc      The void * dcontext used to allocate memory for the instr_t.
 * \param r       The destination memory operand.
 * \param q       The source vector register operand.
 * \param s       The size of the vector element.
 */
#define INSTR_CREATE_st1_multi_1(dc, r, q, s) instr_create_1dst_2src(dc, OP_st1, r, q, s)

/* -------- Advanced SIMD three different ------------------------------ */

/**
 * Creates a SADDL vector instruction.
 * \param dc      The void * dcontext used to allocate memory for the instr_t.
 * \param Rd      The output register.
 * \param Rm      The first input register.
 * \param Rn      The second input register.
 * \param width   The input vector element width. Use either OPND_CREATE_BYTE(),
 *                OPND_CREATE_HALF() or OPND_CREATE_SINGLE().
 */
#define INSTR_CREATE_saddl_vector(dc, Rd, Rm, Rn, width) \
    instr_create_1dst_3src(dc, OP_saddl, Rd, Rm, Rn, width)

/**
 * Creates a SADDL2 vector instruction.
 * \param dc      The void * dcontext used to allocate memory for the instr_t.
 * \param Rd      The output register.
 * \param Rm      The first input register.
 * \param Rn      The second input register.
 * \param width   The input vector element width. Use either OPND_CREATE_BYTE(),
 *                OPND_CREATE_HALF() or OPND_CREATE_SINGLE().
 */
#define INSTR_CREATE_saddl2_vector(dc, Rd, Rm, Rn, width) \
    instr_create_1dst_3src(dc, OP_saddl2, Rd, Rm, Rn, width)

/**
 * Creates a SADDW vector instruction.
 * \param dc      The void * dcontext used to allocate memory for the instr_t.
 * \param Rd      The output register.
 * \param Rm      The first input register.
 * \param Rn      The second input register.
 * \param width   The input vector element width. Use either OPND_CREATE_BYTE(),
 *                OPND_CREATE_HALF() or OPND_CREATE_SINGLE().
 */
#define INSTR_CREATE_saddw_vector(dc, Rd, Rm, Rn, width) \
    instr_create_1dst_3src(dc, OP_saddw, Rd, Rm, Rn, width)

/**
 * Creates a SADDW2 vector instruction.
 * \param dc      The void * dcontext used to allocate memory for the instr_t.
 * \param Rd      The output register.
 * \param Rm      The first input register.
 * \param Rn      The second input register.
 * \param width   The input vector element width. Use either OPND_CREATE_BYTE(),
 *                OPND_CREATE_HALF() or OPND_CREATE_SINGLE().
 */
#define INSTR_CREATE_saddw2_vector(dc, Rd, Rm, Rn, width) \
    instr_create_1dst_3src(dc, OP_saddw2, Rd, Rm, Rn, width)

/**
 * Creates a SSUBL vector instruction.
 * \param dc      The void * dcontext used to allocate memory for the instr_t.
 * \param Rd      The output register.
 * \param Rm      The first input register.
 * \param Rn      The second input register.
 * \param width   The input vector element width. Use either OPND_CREATE_BYTE(),
 *                OPND_CREATE_HALF() or OPND_CREATE_SINGLE().
 */
#define INSTR_CREATE_ssubl_vector(dc, Rd, Rm, Rn, width) \
    instr_create_1dst_3src(dc, OP_ssubl, Rd, Rm, Rn, width)

/**
 * Creates a SSUBL2 vector instruction.
 * \param dc      The void * dcontext used to allocate memory for the instr_t.
 * \param Rd      The output register.
 * \param Rm      The first input register.
 * \param Rn      The second input register.
 * \param width   The input vector element width. Use either OPND_CREATE_BYTE(),
 *                OPND_CREATE_HALF() or OPND_CREATE_SINGLE().
 */
#define INSTR_CREATE_ssubl2_vector(dc, Rd, Rm, Rn, width) \
    instr_create_1dst_3src(dc, OP_ssubl2, Rd, Rm, Rn, width)

/**
 * Creates a SSUBW vector instruction.
 * \param dc      The void * dcontext used to allocate memory for the instr_t.
 * \param Rd      The output register.
 * \param Rm      The first input register.
 * \param Rn      The second input register.
 * \param width   The input vector element width. Use either OPND_CREATE_BYTE(),
 *                OPND_CREATE_HALF() or OPND_CREATE_SINGLE().
 */
#define INSTR_CREATE_ssubw_vector(dc, Rd, Rm, Rn, width) \
    instr_create_1dst_3src(dc, OP_ssubw, Rd, Rm, Rn, width)

/**
 * Creates a SSUBW2 vector instruction.
 * \param dc      The void * dcontext used to allocate memory for the instr_t.
 * \param Rd      The output register.
 * \param Rm      The first input register.
 * \param Rn      The second input register.
 * \param width   The input vector element width. Use either OPND_CREATE_BYTE(),
 *                OPND_CREATE_HALF() or OPND_CREATE_SINGLE().
 */
#define INSTR_CREATE_ssubw2_vector(dc, Rd, Rm, Rn, width) \
    instr_create_1dst_3src(dc, OP_ssubw2, Rd, Rm, Rn, width)

/**
 * Creates a ADDHN vector instruction.
 * \param dc      The void * dcontext used to allocate memory for the instr_t.
 * \param Rd      The output register.
 * \param Rm      The first input register.
 * \param Rn      The second input register.
 * \param width   The input vector element width. Use either OPND_CREATE_BYTE(),
 *                OPND_CREATE_HALF() or OPND_CREATE_SINGLE().
 */
#define INSTR_CREATE_addhn_vector(dc, Rd, Rm, Rn, width) \
    instr_create_1dst_3src(dc, OP_addhn, Rd, Rm, Rn, width)

/**
 * Creates a ADDHN2 vector instruction.
 * \param dc      The void * dcontext used to allocate memory for the instr_t.
 * \param Rd      The output register.
 * \param Rm      The first input register.
 * \param Rn      The second input register.
 * \param width   The input vector element width. Use either OPND_CREATE_BYTE(),
 *                OPND_CREATE_HALF() or OPND_CREATE_SINGLE().
 */
#define INSTR_CREATE_addhn2_vector(dc, Rd, Rm, Rn, width) \
    instr_create_1dst_3src(dc, OP_addhn2, Rd, Rm, Rn, width)

/**
 * Creates a SABAL vector instruction.
 * \param dc      The void * dcontext used to allocate memory for the instr_t.
 * \param Rd      The output register.
 * \param Rm      The first input register.
 * \param Rn      The second input register.
 * \param width   The input vector element width. Use either OPND_CREATE_BYTE(),
 *                OPND_CREATE_HALF() or OPND_CREATE_SINGLE().
 */
#define INSTR_CREATE_sabal_vector(dc, Rd, Rm, Rn, width) \
    instr_create_1dst_3src(dc, OP_sabal, Rd, Rm, Rn, width)

/**
 * Creates a SABAL2 vector instruction.
 * \param dc      The void * dcontext used to allocate memory for the instr_t.
 * \param Rd      The output register.
 * \param Rm      The first input register.
 * \param Rn      The second input register.
 * \param width   The input vector element width. Use either OPND_CREATE_BYTE(),
 *                OPND_CREATE_HALF() or OPND_CREATE_SINGLE().
 */
#define INSTR_CREATE_sabal2_vector(dc, Rd, Rm, Rn, width) \
    instr_create_1dst_3src(dc, OP_sabal2, Rd, Rm, Rn, width)

/**
 * Creates a SUBHN vector instruction.
 * \param dc      The void * dcontext used to allocate memory for the instr_t.
 * \param Rd      The output register.
 * \param Rm      The first input register.
 * \param Rn      The second input register.
 * \param width   The input vector element width. Use either OPND_CREATE_BYTE(),
 *                OPND_CREATE_HALF() or OPND_CREATE_SINGLE().
 */
#define INSTR_CREATE_subhn_vector(dc, Rd, Rm, Rn, width) \
    instr_create_1dst_3src(dc, OP_subhn, Rd, Rm, Rn, width)

/**
 * Creates a SUBHN2 vector instruction.
 * \param dc      The void * dcontext used to allocate memory for the instr_t.
 * \param Rd      The output register.
 * \param Rm      The first input register.
 * \param Rn      The second input register.
 * \param width   The input vector element width. Use either OPND_CREATE_BYTE(),
 *                OPND_CREATE_HALF() or OPND_CREATE_SINGLE().
 */
#define INSTR_CREATE_subhn2_vector(dc, Rd, Rm, Rn, width) \
    instr_create_1dst_3src(dc, OP_subhn2, Rd, Rm, Rn, width)

/**
 * Creates a SABDL vector instruction.
 * \param dc      The void * dcontext used to allocate memory for the instr_t.
 * \param Rd      The output register.
 * \param Rm      The first input register.
 * \param Rn      The second input register.
 * \param width   The input vector element width. Use either OPND_CREATE_BYTE(),
 *                OPND_CREATE_HALF() or OPND_CREATE_SINGLE().
 */
#define INSTR_CREATE_sabdl_vector(dc, Rd, Rm, Rn, width) \
    instr_create_1dst_3src(dc, OP_sabdl, Rd, Rm, Rn, width)

/**
 * Creates a SABDL2 vector instruction.
 * \param dc      The void * dcontext used to allocate memory for the instr_t.
 * \param Rd      The output register.
 * \param Rm      The first input register.
 * \param Rn      The second input register.
 * \param width   The input vector element width. Use either OPND_CREATE_BYTE(),
 *                OPND_CREATE_HALF() or OPND_CREATE_SINGLE().
 */
#define INSTR_CREATE_sabdl2_vector(dc, Rd, Rm, Rn, width) \
    instr_create_1dst_3src(dc, OP_sabdl2, Rd, Rm, Rn, width)

/**
 * Creates a SMLAL vector instruction.
 * \param dc      The void * dcontext used to allocate memory for the instr_t.
 * \param Rd      The output register.
 * \param Rm      The first input register.
 * \param Rn      The second input register.
 * \param width   The input vector element width. Use either OPND_CREATE_BYTE(),
 *                OPND_CREATE_HALF() or OPND_CREATE_SINGLE().
 */
#define INSTR_CREATE_smlal_vector(dc, Rd, Rm, Rn, width) \
    instr_create_1dst_3src(dc, OP_smlal, Rd, Rm, Rn, width)

/**
 * Creates a SMLAL2 vector instruction.
 * \param dc      The void * dcontext used to allocate memory for the instr_t.
 * \param Rd      The output register.
 * \param Rm      The first input register.
 * \param Rn      The second input register.
 * \param width   The input vector element width. Use either OPND_CREATE_BYTE(),
 *                OPND_CREATE_HALF() or OPND_CREATE_SINGLE().
 */
#define INSTR_CREATE_smlal2_vector(dc, Rd, Rm, Rn, width) \
    instr_create_1dst_3src(dc, OP_smlal2, Rd, Rm, Rn, width)

/**
 * Creates a SQDMLAL vector instruction.
 * \param dc      The void * dcontext used to allocate memory for the instr_t.
 * \param Rd      The output register.
 * \param Rm      The first input register.
 * \param Rn      The second input register.
 * \param width   The input vector element width. Use either OPND_CREATE_HALF() or
 *                OPND_CREATE_SINGLE().
 */
#define INSTR_CREATE_sqdmlal_vector(dc, Rd, Rm, Rn, width) \
    instr_create_1dst_3src(dc, OP_sqdmlal, Rd, Rm, Rn, width)

/**
 * Creates a SQDMLAL2 vector instruction.
 * \param dc      The void * dcontext used to allocate memory for the instr_t.
 * \param Rd      The output register.
 * \param Rm      The first input register.
 * \param Rn      The second input register.
 * \param width   The input vector element width. Use either OPND_CREATE_HALF() or
 *                OPND_CREATE_SINGLE().
 */
#define INSTR_CREATE_sqdmlal2_vector(dc, Rd, Rm, Rn, width) \
    instr_create_1dst_3src(dc, OP_sqdmlal2, Rd, Rm, Rn, width)

/**
 * Creates a SMLSL vector instruction.
 * \param dc      The void * dcontext used to allocate memory for the instr_t.
 * \param Rd      The output register.
 * \param Rm      The first input register.
 * \param Rn      The second input register.
 * \param width   The input vector element width. Use either OPND_CREATE_BYTE(),
 *                OPND_CREATE_HALF() or OPND_CREATE_SINGLE().
 */
#define INSTR_CREATE_smlsl_vector(dc, Rd, Rm, Rn, width) \
    instr_create_1dst_3src(dc, OP_smlsl, Rd, Rm, Rn, width)

/**
 * Creates a SMLSL2 vector instruction.
 * \param dc      The void * dcontext used to allocate memory for the instr_t.
 * \param Rd      The output register.
 * \param Rm      The first input register.
 * \param Rn      The second input register.
 * \param width   The input vector element width. Use either OPND_CREATE_BYTE(),
 *                OPND_CREATE_HALF() or OPND_CREATE_SINGLE().
 */
#define INSTR_CREATE_smlsl2_vector(dc, Rd, Rm, Rn, width) \
    instr_create_1dst_3src(dc, OP_smlsl2, Rd, Rm, Rn, width)

/**
 * Creates a SQDMLSL vector instruction.
 * \param dc      The void * dcontext used to allocate memory for the instr_t.
 * \param Rd      The output register.
 * \param Rm      The first input register.
 * \param Rn      The second input register.
 * \param width   The input vector element width. Use either OPND_CREATE_HALF() or
 *                OPND_CREATE_SINGLE().
 */
#define INSTR_CREATE_sqdmlsl_vector(dc, Rd, Rm, Rn, width) \
    instr_create_1dst_3src(dc, OP_sqdmlsl, Rd, Rm, Rn, width)

/**
 * Creates a SQDMLSL2 vector instruction.
 * \param dc      The void * dcontext used to allocate memory for the instr_t.
 * \param Rd      The output register.
 * \param Rm      The first input register.
 * \param Rn      The second input register.
 * \param width   The input vector element width. Use either OPND_CREATE_HALF() or
 *                OPND_CREATE_SINGLE().
 */
#define INSTR_CREATE_sqdmlsl2_vector(dc, Rd, Rm, Rn, width) \
    instr_create_1dst_3src(dc, OP_sqdmlsl2, Rd, Rm, Rn, width)

/**
 * Creates a SMULL vector instruction.
 * \param dc      The void * dcontext used to allocate memory for the instr_t.
 * \param Rd      The output register.
 * \param Rm      The first input register.
 * \param Rn      The second input register.
 * \param width   The input vector element width. Use either OPND_CREATE_BYTE(),
 *                OPND_CREATE_HALF() or OPND_CREATE_SINGLE().
 */
#define INSTR_CREATE_smull_vector(dc, Rd, Rm, Rn, width) \
    instr_create_1dst_3src(dc, OP_smull, Rd, Rm, Rn, width)

/**
 * Creates a SMULL2 vector instruction.
 * \param dc      The void * dcontext used to allocate memory for the instr_t.
 * \param Rd      The output register.
 * \param Rm      The first input register.
 * \param Rn      The second input register.
 * \param width   The input vector element width. Use either OPND_CREATE_BYTE(),
 *                OPND_CREATE_HALF() or OPND_CREATE_SINGLE().
 */
#define INSTR_CREATE_smull2_vector(dc, Rd, Rm, Rn, width) \
    instr_create_1dst_3src(dc, OP_smull2, Rd, Rm, Rn, width)

/**
 * Creates a SQDMULL vector instruction.
 * \param dc      The void * dcontext used to allocate memory for the instr_t.
 * \param Rd      The output register.
 * \param Rm      The first input register.
 * \param Rn      The second input register.
 * \param width   The input vector element width. Use either OPND_CREATE_HALF() or
 *                OPND_CREATE_SINGLE().
 */
#define INSTR_CREATE_sqdmull_vector(dc, Rd, Rm, Rn, width) \
    instr_create_1dst_3src(dc, OP_sqdmull, Rd, Rm, Rn, width)

/**
 * Creates a SQDMULL2 vector instruction.
 * \param dc      The void * dcontext used to allocate memory for the instr_t.
 * \param Rd      The output register.
 * \param Rm      The first input register.
 * \param Rn      The second input register.
 * \param width   The input vector element width. Use either OPND_CREATE_HALF() or
 *                OPND_CREATE_SINGLE().
 */
#define INSTR_CREATE_sqdmull2_vector(dc, Rd, Rm, Rn, width) \
    instr_create_1dst_3src(dc, OP_sqdmull2, Rd, Rm, Rn, width)

/**
 * Creates a PMULL vector instruction.
 * \param dc      The void * dcontext used to allocate memory for the instr_t.
 * \param Rd      The output register.
 * \param Rm      The first input register.
 * \param Rn      The second input register.
 * \param width   The input vector element width. Use either OPND_CREATE_BYTE(), or
 *                OPND_CREATE_DOUBLE().
 */
#define INSTR_CREATE_pmull_vector(dc, Rd, Rm, Rn, width) \
    instr_create_1dst_3src(dc, OP_pmull, Rd, Rm, Rn, width)

/**
 * Creates a PMULL2 vector instruction.
 * \param dc      The void * dcontext used to allocate memory for the instr_t.
 * \param Rd      The output register.
 * \param Rm      The first input register.
 * \param Rn      The second input register.
 * \param width   The input vector element width. Use either OPND_CREATE_BYTE(), or
 *                OPND_CREATE_DOUBLE().
 */
#define INSTR_CREATE_pmull2_vector(dc, Rd, Rm, Rn, width) \
    instr_create_1dst_3src(dc, OP_pmull2, Rd, Rm, Rn, width)

/**
 * Creates a UADDL vector instruction.
 * \param dc      The void * dcontext used to allocate memory for the instr_t.
 * \param Rd      The output register.
 * \param Rm      The first input register.
 * \param Rn      The second input register.
 * \param width   The input vector element width. Use either OPND_CREATE_BYTE(),
 *                OPND_CREATE_HALF() or OPND_CREATE_SINGLE().
 */
#define INSTR_CREATE_uaddl_vector(dc, Rd, Rm, Rn, width) \
    instr_create_1dst_3src(dc, OP_uaddl, Rd, Rm, Rn, width)

/**
 * Creates a UADDL2 vector instruction.
 * \param dc      The void * dcontext used to allocate memory for the instr_t.
 * \param Rd      The output register.
 * \param Rm      The first input register.
 * \param Rn      The second input register.
 * \param width   The input vector element width. Use either OPND_CREATE_BYTE(),
 *                OPND_CREATE_HALF() or OPND_CREATE_SINGLE().
 */
#define INSTR_CREATE_uaddl2_vector(dc, Rd, Rm, Rn, width) \
    instr_create_1dst_3src(dc, OP_uaddl2, Rd, Rm, Rn, width)

/**
 * Creates a UADDW vector instruction.
 * \param dc      The void * dcontext used to allocate memory for the instr_t.
 * \param Rd      The output register.
 * \param Rm      The first input register.
 * \param Rn      The second input register.
 * \param width   The input vector element width. Use either OPND_CREATE_BYTE(),
 *                OPND_CREATE_HALF() or OPND_CREATE_SINGLE().
 */
#define INSTR_CREATE_uaddw_vector(dc, Rd, Rm, Rn, width) \
    instr_create_1dst_3src(dc, OP_uaddw, Rd, Rm, Rn, width)

/**
 * Creates a UADDW2 vector instruction.
 * \param dc      The void * dcontext used to allocate memory for the instr_t.
 * \param Rd      The output register.
 * \param Rm      The first input register.
 * \param Rn      The second input register.
 * \param width   The input vector element width. Use either OPND_CREATE_BYTE(),
 *                OPND_CREATE_HALF() or OPND_CREATE_SINGLE().
 */
#define INSTR_CREATE_uaddw2_vector(dc, Rd, Rm, Rn, width) \
    instr_create_1dst_3src(dc, OP_uaddw2, Rd, Rm, Rn, width)

/**
 * Creates a USUBL vector instruction.
 * \param dc      The void * dcontext used to allocate memory for the instr_t.
 * \param Rd      The output register.
 * \param Rm      The first input register.
 * \param Rn      The second input register.
 * \param width   The input vector element width. Use either OPND_CREATE_BYTE(),
 *                OPND_CREATE_HALF() or OPND_CREATE_SINGLE().
 */
#define INSTR_CREATE_usubl_vector(dc, Rd, Rm, Rn, width) \
    instr_create_1dst_3src(dc, OP_usubl, Rd, Rm, Rn, width)

/**
 * Creates a USUBL2 vector instruction.
 * \param dc      The void * dcontext used to allocate memory for the instr_t.
 * \param Rd      The output register.
 * \param Rm      The first input register.
 * \param Rn      The second input register.
 * \param width   The input vector element width. Use either OPND_CREATE_BYTE(),
 *                OPND_CREATE_HALF() or OPND_CREATE_SINGLE().
 */
#define INSTR_CREATE_usubl2_vector(dc, Rd, Rm, Rn, width) \
    instr_create_1dst_3src(dc, OP_usubl2, Rd, Rm, Rn, width)

/**
 * Creates a USUBW vector instruction.
 * \param dc      The void * dcontext used to allocate memory for the instr_t.
 * \param Rd      The output register.
 * \param Rm      The first input register.
 * \param Rn      The second input register.
 * \param width   The input vector element width. Use either OPND_CREATE_BYTE(),
 *                OPND_CREATE_HALF() or OPND_CREATE_SINGLE().
 */
#define INSTR_CREATE_usubw_vector(dc, Rd, Rm, Rn, width) \
    instr_create_1dst_3src(dc, OP_usubw, Rd, Rm, Rn, width)

/**
 * Creates a USUBW2 vector instruction.
 * \param dc      The void * dcontext used to allocate memory for the instr_t.
 * \param Rd      The output register.
 * \param Rm      The first input register.
 * \param Rn      The second input register.
 * \param width   The input vector element width. Use either OPND_CREATE_BYTE(),
 *                OPND_CREATE_HALF() or OPND_CREATE_SINGLE().
 */
#define INSTR_CREATE_usubw2_vector(dc, Rd, Rm, Rn, width) \
    instr_create_1dst_3src(dc, OP_usubw2, Rd, Rm, Rn, width)

/**
 * Creates a RADDHN vector instruction.
 * \param dc      The void * dcontext used to allocate memory for the instr_t.
 * \param Rd      The output register.
 * \param Rm      The first input register.
 * \param Rn      The second input register.
 * \param width   The input vector element width. Use either OPND_CREATE_BYTE(),
 *                OPND_CREATE_HALF() or OPND_CREATE_SINGLE().
 */
#define INSTR_CREATE_raddhn_vector(dc, Rd, Rm, Rn, width) \
    instr_create_1dst_3src(dc, OP_raddhn, Rd, Rm, Rn, width)

/**
 * Creates a RADDHN2 vector instruction.
 * \param dc      The void * dcontext used to allocate memory for the instr_t.
 * \param Rd      The output register.
 * \param Rm      The first input register.
 * \param Rn      The second input register.
 * \param width   The input vector element width. Use either OPND_CREATE_BYTE(),
 *                OPND_CREATE_HALF() or OPND_CREATE_SINGLE().
 */
#define INSTR_CREATE_raddhn2_vector(dc, Rd, Rm, Rn, width) \
    instr_create_1dst_3src(dc, OP_raddhn2, Rd, Rm, Rn, width)

/**
 * Creates a UABAL vector instruction.
 * \param dc      The void * dcontext used to allocate memory for the instr_t.
 * \param Rd      The output register.
 * \param Rm      The first input register.
 * \param Rn      The second input register.
 * \param width   The input vector element width. Use either OPND_CREATE_BYTE(),
 *                OPND_CREATE_HALF() or OPND_CREATE_SINGLE().
 */
#define INSTR_CREATE_uabal_vector(dc, Rd, Rm, Rn, width) \
    instr_create_1dst_3src(dc, OP_uabal, Rd, Rm, Rn, width)

/**
 * Creates a UABAL2 vector instruction.
 * \param dc      The void * dcontext used to allocate memory for the instr_t.
 * \param Rd      The output register.
 * \param Rm      The first input register.
 * \param Rn      The second input register.
 * \param width   The input vector element width. Use either OPND_CREATE_BYTE(),
 *                OPND_CREATE_HALF() or OPND_CREATE_SINGLE().
 */
#define INSTR_CREATE_uabal2_vector(dc, Rd, Rm, Rn, width) \
    instr_create_1dst_3src(dc, OP_uabal2, Rd, Rm, Rn, width)

/**
 * Creates a RSUBHN vector instruction.
 * \param dc      The void * dcontext used to allocate memory for the instr_t.
 * \param Rd      The output register.
 * \param Rm      The first input register.
 * \param Rn      The second input register.
 * \param width   The input vector element width. Use either OPND_CREATE_BYTE(),
 *                OPND_CREATE_HALF() or OPND_CREATE_SINGLE().
 */
#define INSTR_CREATE_rsubhn_vector(dc, Rd, Rm, Rn, width) \
    instr_create_1dst_3src(dc, OP_rsubhn, Rd, Rm, Rn, width)

/**
 * Creates a RSUBHN2 vector instruction.
 * \param dc      The void * dcontext used to allocate memory for the instr_t.
 * \param Rd      The output register.
 * \param Rm      The first input register.
 * \param Rn      The second input register.
 * \param width   The input vector element width. Use either OPND_CREATE_BYTE(),
 *                OPND_CREATE_HALF() or OPND_CREATE_SINGLE().
 */
#define INSTR_CREATE_rsubhn2_vector(dc, Rd, Rm, Rn, width) \
    instr_create_1dst_3src(dc, OP_rsubhn2, Rd, Rm, Rn, width)

/**
 * Creates a UABDL vector instruction.
 * \param dc      The void * dcontext used to allocate memory for the instr_t.
 * \param Rd      The output register.
 * \param Rm      The first input register.
 * \param Rn      The second input register.
 * \param width   The input vector element width. Use either OPND_CREATE_BYTE(),
 *                OPND_CREATE_HALF() or OPND_CREATE_SINGLE().
 */
#define INSTR_CREATE_uabdl_vector(dc, Rd, Rm, Rn, width) \
    instr_create_1dst_3src(dc, OP_uabdl, Rd, Rm, Rn, width)

/**
 * Creates a UABDL2 vector instruction.
 * \param dc      The void * dcontext used to allocate memory for the instr_t.
 * \param Rd      The output register.
 * \param Rm      The first input register.
 * \param Rn      The second input register.
 * \param width   The input vector element width. Use either OPND_CREATE_BYTE(),
 *                OPND_CREATE_HALF() or OPND_CREATE_SINGLE().
 */
#define INSTR_CREATE_uabdl2_vector(dc, Rd, Rm, Rn, width) \
    instr_create_1dst_3src(dc, OP_uabdl2, Rd, Rm, Rn, width)

/**
 * Creates a UMLAL vector instruction.
 * \param dc      The void * dcontext used to allocate memory for the instr_t.
 * \param Rd      The output register.
 * \param Rm      The first input register.
 * \param Rn      The second input register.
 * \param width   The input vector element width. Use either OPND_CREATE_BYTE(),
 *                OPND_CREATE_HALF() or OPND_CREATE_SINGLE().
 */
#define INSTR_CREATE_umlal_vector(dc, Rd, Rm, Rn, width) \
    instr_create_1dst_4src(dc, OP_umlal, Rd, Rd, Rm, Rn, width)

/**
 * Creates a UMLAL2 vector instruction.
 * \param dc      The void * dcontext used to allocate memory for the instr_t.
 * \param Rd      The output register.
 * \param Rm      The first input register.
 * \param Rn      The second input register.
 * \param width   The input vector element width. Use either OPND_CREATE_BYTE(),
 *                OPND_CREATE_HALF() or OPND_CREATE_SINGLE().
 */
#define INSTR_CREATE_umlal2_vector(dc, Rd, Rm, Rn, width) \
    instr_create_1dst_4src(dc, OP_umlal2, Rd, Rd, Rm, Rn, width)

/**
 * Creates a UMLSL vector instruction.
 * \param dc      The void * dcontext used to allocate memory for the instr_t.
 * \param Rd      The output register.
 * \param Rm      The first input register.
 * \param Rn      The second input register.
 * \param width   The input vector element width. Use either OPND_CREATE_BYTE(),
 *                OPND_CREATE_HALF() or OPND_CREATE_SINGLE().
 */
#define INSTR_CREATE_umlsl_vector(dc, Rd, Rm, Rn, width) \
    instr_create_1dst_4src(dc, OP_umlsl, Rd, Rd, Rm, Rn, width)

/**
 * Creates a UMLSL2 vector instruction.
 * \param dc      The void * dcontext used to allocate memory for the instr_t.
 * \param Rd      The output register.
 * \param Rm      The first input register.
 * \param Rn      The second input register.
 * \param width   The input vector element width. Use either OPND_CREATE_BYTE(),
 *                OPND_CREATE_HALF() or OPND_CREATE_SINGLE().
 */
#define INSTR_CREATE_umlsl2_vector(dc, Rd, Rm, Rn, width) \
    instr_create_1dst_4src(dc, OP_umlsl2, Rd, Rd, Rm, Rn, width)

/**
 * Creates a UMULL vector instruction.
 * \param dc      The void * dcontext used to allocate memory for the instr_t.
 * \param Rd      The output register.
 * \param Rm      The first input register.
 * \param Rn      The second input register.
 * \param width   The input vector element width. Use either OPND_CREATE_BYTE(),
 *                OPND_CREATE_HALF() or OPND_CREATE_SINGLE().
 */
#define INSTR_CREATE_umull_vector(dc, Rd, Rm, Rn, width) \
    instr_create_1dst_3src(dc, OP_umull, Rd, Rm, Rn, width)

/**
 * Creates a UMULL2 vector instruction.
 * \param dc      The void * dcontext used to allocate memory for the instr_t.
 * \param Rd      The output register.
 * \param Rm      The first input register.
 * \param Rn      The second input register.
 * \param width   The input vector element width. Use either OPND_CREATE_BYTE(),
 *                OPND_CREATE_HALF() or OPND_CREATE_SINGLE().
 */
#define INSTR_CREATE_umull2_vector(dc, Rd, Rm, Rn, width) \
    instr_create_1dst_3src(dc, OP_umull2, Rd, Rm, Rn, width)

/**
 * Creates an FMOV immediate to vector floating point move instruction.
 * \param dc      The void * dcontext used to allocate memory for the instr_t.
 * \param Rd      The output vector register.
 * \param f       The source immediate floating point opnd.
 * \param width   The output vector element width. Use either OPND_CREATE_HALF()
 *                or OPND_CREATE_SINGLE().
 */
#define INSTR_CREATE_fmov_vector_imm(dc, Rd, f, width) \
    instr_create_1dst_2src(dc, OP_fmov, Rd, f, width)

/**
 * Creates an FMOV immediate to scalar floating point move instruction.
 * \param dc      The void * dcontext used to allocate memory for the instr_t.
 * \param Rd      The output scalar register.
 * \param f       The source immediate floating point opnd.
 */
#define INSTR_CREATE_fmov_scalar_imm(dc, Rd, f) instr_create_1dst_1src(dc, OP_fmov, Rd, f)

/**
 * Creates a LDLAR instruction.
 *
 * This macro is used to encode the forms:
 * \verbatim
 *    LDLAR   <Wt>, [<Xn|SP>]
 *    LDLAR   <Xt>, [<Xn|SP>]
 * \endverbatim
 * \param dc   The void * dcontext used to allocate memory for the #instr_t.
 * \param Rt   The first destination register. Can be W (Word, 32 bits) or X (Extended, 64
 * bits) \param Rn   The second source register. Can be X (Extended, 64 bits)
 */
#define INSTR_CREATE_ldlar(dc, Rt, Rn) instr_create_1dst_1src(dc, OP_ldlar, Rt, Rn)

/**
 * Creates a LDLARB instruction.
 *
 * This macro is used to encode the forms:
 * \verbatim
 *    LDLARB  <Wt>, [<Xn|SP>]
 * \endverbatim
 * \param dc   The void * dcontext used to allocate memory for the #instr_t.
 * \param Rt   The first destination register, W (Word, 32 bits)
 * \param Rn   The second source register, X (Extended, 64 bits)
 */
#define INSTR_CREATE_ldlarb(dc, Rt, Rn) instr_create_1dst_1src(dc, OP_ldlarb, Rt, Rn)

/**
 * Creates a LDLARH instruction.
 *
 * This macro is used to encode the forms:
 * \verbatim
 *    LDLARH  <Wt>, [<Xn|SP>]
 * \endverbatim
 * \param dc   The void * dcontext used to allocate memory for the #instr_t.
 * \param Rt   The first destination register, W (Word, 32 bits)
 * \param Rn   The second source register, X (Extended, 64 bits)
 */
#define INSTR_CREATE_ldlarh(dc, Rt, Rn) instr_create_1dst_1src(dc, OP_ldlarh, Rt, Rn)

/**
 * Creates a STLLR instruction.
 *
 * This macro is used to encode the forms:
 * \verbatim
 *    STLLR   <Wt>, [<Xn|SP>]
 *    STLLR   <Xt>, [<Xn|SP>]
 * \endverbatim
 * \param dc   The void * dcontext used to allocate memory for the #instr_t.
 * \param Rt   The first destination register. Can be W (Word, 32 bits) or X (Extended, 64
 * bits) \param Rn   The second source register. Can be X (Extended, 64 bits)
 */
#define INSTR_CREATE_stllr(dc, Rt, Rn) instr_create_1dst_1src(dc, OP_stllr, Rt, Rn)

/**
 * Creates a STLLRB instruction.
 *
 * This macro is used to encode the forms:
 * \verbatim
 *    STLLRB  <Wt>, [<Xn|SP>]
 * \endverbatim
 * \param dc   The void * dcontext used to allocate memory for the #instr_t.
 * \param Rt   The first destination register, W (Word, 32 bits)
 * \param Rn   The second source register, X (Extended, 64 bits)
 */
#define INSTR_CREATE_stllrb(dc, Rt, Rn) instr_create_1dst_1src(dc, OP_stllrb, Rt, Rn)

/**
 * Creates a STLLRH instruction.
 *
 * This macro is used to encode the forms:
 * \verbatim
 *    STLLRH  <Wt>, [<Xn|SP>]
 * \endverbatim
 * \param dc   The void * dcontext used to allocate memory for the #instr_t.
 * \param Rt   The first destination register, W (Word, 32 bits)
 * \param Rn   The second source register, X (Extended, 64 bits)
 */
#define INSTR_CREATE_stllrh(dc, Rt, Rn) instr_create_1dst_1src(dc, OP_stllrh, Rt, Rn)

/**
 * Creates a LDAPR load-acquire instruction.
 *
 * This macro is used to encode the forms:
 * \verbatim
 *    LDAPR <Wt>, [<Xn|SP> {,#0}]
 *    LDAPR <Xt>, [<Xn|SP> {,#0}]
 * \endverbatim
 * \param dc   The void * dcontext used to allocate memory for the #instr_t.
 * \param Rt   The destination register, W (Word, 32 bits) or X (Extended, 64 bits).
 * \param mem  The source memory address operand.
 */
#define INSTR_CREATE_ldapr(dc, Rt, mem) \
    instr_create_1dst_1src((dc), OP_ldapr, (Rt), (mem))

/**
 * Creates a LDAPRB load-acquire byte instruction.
 *
 * This macro is used to encode the forms:
 * \verbatim
 *    LDAPRB <Wt>, [<Xn|SP> {,#0}]
 * \endverbatim
 * \param dc   The void * dcontext used to allocate memory for the #instr_t.
 * \param Rt   The destination register, W (Word, 32 bits).
 * \param mem  The source memory address operand.
 */
#define INSTR_CREATE_ldaprb(dc, Rt, mem) \
    instr_create_1dst_1src((dc), OP_ldaprb, (Rt), (mem))

/**
 * Creates a LDAPRH load-acquire half-word instruction.
 *
 * This macro is used to encode the forms:
 * \verbatim
 *    LDAPRH <Wt>, [<Xn|SP> {,#0}]
 * \endverbatim
 * \param dc   The void * dcontext used to allocate memory for the #instr_t.
 * \param Rt   The destination register, W (Word, 32 bits).
 * \param mem  The source memory address operand.
 */
#define INSTR_CREATE_ldaprh(dc, Rt, mem) \
    instr_create_1dst_1src((dc), OP_ldaprh, (Rt), (mem))

/**
 * Creates a SM3PARTW1 instruction.
 *
 * This macro is used to encode the forms:
 * \verbatim
 *    SM3PARTW1 <Sd>.4S, <Sn>.4S, <Sm>.4S
 * \endverbatim
 * \param dc   The void * dcontext used to allocate memory for the #instr_t.
 * \param Rd   The first destination vector register, Q (quadword, 128 bits)
 * \param Rn   The second source vector register, Q (quadword, 128 bits)
 * \param Rm   The third source vector register, Q (quadword, 128 bits)
 * \param Rm_elsz   The element size for Rm, OPND_CREATE_SINGLE()
 */
#define INSTR_CREATE_sm3partw1_vector(dc, Rd, Rn, Rm, Rm_elsz) \
    instr_create_1dst_3src(dc, OP_sm3partw1, Rd, Rn, Rm, Rm_elsz)

/**
 * Creates a SM3PARTW2 instruction.
 *
 * This macro is used to encode the forms:
 * \verbatim
 *    SM3PARTW2 <Sd>.4S, <Sn>.4S, <Sm>.4S
 * \endverbatim
 * \param dc   The void * dcontext used to allocate memory for the #instr_t.
 * \param Rd   The first destination vector register, Q (quadword, 128 bits)
 * \param Rn   The second source vector register, Q (quadword, 128 bits)
 * \param Rm   The third source vector register, Q (quadword, 128 bits)
 * \param Rm_elsz   The element size for Rm, OPND_CREATE_SINGLE()
 */
#define INSTR_CREATE_sm3partw2_vector(dc, Rd, Rn, Rm, Rm_elsz) \
    instr_create_1dst_3src(dc, OP_sm3partw2, Rd, Rn, Rm, Rm_elsz)

/**
 * Creates a SM3SS1 instruction.
 *
 * This macro is used to encode the forms:
 * \verbatim
 *    SM3SS1  <Sd>.4S, <Sn>.4S, <Sm>.4S, <Sa>.4S
 * \endverbatim
 * \param dc   The void * dcontext used to allocate memory for the #instr_t.
 * \param Rd   The first destination vector register, Q (quadword, 128 bits)
 * \param Rn   The second source vector register, Q (quadword, 128 bits)
 * \param Rm   The third source vector register, Q (quadword, 128 bits)
 * \param Ra   The fourth source vector register, Q (quadword, 128 bits)
 * \param Ra_elsz   The element size for Ra, OPND_CREATE_SINGLE()
 */
#define INSTR_CREATE_sm3ss1_vector(dc, Rd, Rn, Rm, Ra, Ra_elsz) \
    instr_create_1dst_4src(dc, OP_sm3ss1, Rd, Rn, Rm, Ra, Ra_elsz)

/**
 * Creates a SM3TT1A instruction.
 *
 * This macro is used to encode the forms:
 * \verbatim
 *    SM3TT1A <Sd>.4S, <Sn>.4S, <Sm>.S[<index>]
 * \endverbatim
 * \param dc   The void * dcontext used to allocate memory for the #instr_t.
 * \param Rd   The first destination vector register, Q (quadword, 128 bits)
 * \param Rn   The second source vector register, Q (quadword, 128 bits)
 * \param Rm   The third source vector register, Q (quadword, 128 bits)
 * \param imm2   The immediate index for Rm
 * \param Rm_elsz   The element size for Rm, OPND_CREATE_SINGLE()
 */
#define INSTR_CREATE_sm3tt1a_vector_indexed(dc, Rd, Rn, Rm, imm2, Rm_elsz) \
    instr_create_1dst_4src(dc, OP_sm3tt1a, Rd, Rn, Rm, imm2, Rm_elsz)

/**
 * Creates a SM3TT1B instruction.
 *
 * This macro is used to encode the forms:
 * \verbatim
 *    SM3TT1B <Sd>.4S, <Sn>.4S, <Sm>.S[<index>]
 * \endverbatim
 * \param dc   The void * dcontext used to allocate memory for the #instr_t.
 * \param Rd   The first destination vector register, Q (quadword, 128 bits)
 * \param Rn   The second source vector register, Q (quadword, 128 bits)
 * \param Rm   The third source vector register, Q (quadword, 128 bits)
 * \param imm2   The immediate index for Rm
 * \param Rm_elsz   The element size for Rm, OPND_CREATE_SINGLE()
 */
#define INSTR_CREATE_sm3tt1b_vector_indexed(dc, Rd, Rn, Rm, imm2, Rm_elsz) \
    instr_create_1dst_4src(dc, OP_sm3tt1b, Rd, Rn, Rm, imm2, Rm_elsz)

/**
 * Creates a SM3TT2A instruction.
 *
 * This macro is used to encode the forms:
 * \verbatim
 *    SM3TT2A <Sd>.4S, <Sn>.4S, <Sm>.S[<index>]
 * \endverbatim
 * \param dc   The void * dcontext used to allocate memory for the #instr_t.
 * \param Rd   The first destination vector register, Q (quadword, 128 bits)
 * \param Rn   The second source vector register, Q (quadword, 128 bits)
 * \param Rm   The third source vector register, Q (quadword, 128 bits)
 * \param imm2   The immediate index for Rm
 * \param Rm_elsz   The element size for Rm, OPND_CREATE_SINGLE()
 */
#define INSTR_CREATE_sm3tt2a_vector_indexed(dc, Rd, Rn, Rm, imm2, Rm_elsz) \
    instr_create_1dst_4src(dc, OP_sm3tt2a, Rd, Rn, Rm, imm2, Rm_elsz)

/**
 * Creates a SM3TT2B instruction.
 *
 * This macro is used to encode the forms:
 * \verbatim
 *    SM3TT2B <Sd>.4S, <Sn>.4S, <Sm>.S[<index>]
 * \endverbatim
 * \param dc   The void * dcontext used to allocate memory for the #instr_t.
 * \param Rd   The first destination vector register, Q (quadword, 128 bits)
 * \param Rn   The second source vector register, Q (quadword, 128 bits)
 * \param Rm   The third source vector register, Q (quadword, 128 bits)
 * \param imm2   The immediate index for Rm
 * \param Rm_elsz   The element size for Rm, OPND_CREATE_SINGLE()
 */
#define INSTR_CREATE_sm3tt2b_vector_indexed(dc, Rd, Rn, Rm, imm2, Rm_elsz) \
    instr_create_1dst_4src(dc, OP_sm3tt2b, Rd, Rn, Rm, imm2, Rm_elsz)

/**
 * Creates a SM4E instruction.
 *
 * This macro is used to encode the forms:
 * \verbatim
 *    SM4E    <Sd>.4S, <Sn>.4S
 * \endverbatim
 * \param dc   The void * dcontext used to allocate memory for the #instr_t.
 * \param Rd   The first destination vector register, Q (quadword, 128 bits)
 * \param Rn   The second source vector register, Q (quadword, 128 bits)
 * \param Rn_elsz   The element size for Rn, OPND_CREATE_SINGLE()
 */
#define INSTR_CREATE_sm4e_vector(dc, Rd, Rn, Rn_elsz) \
    instr_create_1dst_2src(dc, OP_sm4e, Rd, Rn, Rn_elsz)

/**
 * Creates a SM4EKEY instruction.
 *
 * This macro is used to encode the forms:
 * \verbatim
 *    SM4EKEY <Sd>.4S, <Sn>.4S, <Sm>.4S
 * \endverbatim
 * \param dc   The void * dcontext used to allocate memory for the #instr_t.
 * \param Rd   The first destination vector register, Q (quadword, 128 bits)
 * \param Rn   The second source vector register, Q (quadword, 128 bits)
 * \param Rm   The third source vector register, Q (quadword, 128 bits)
 * \param Rm_elsz   The element size for Rm, OPND_CREATE_SINGLE()
 */
#define INSTR_CREATE_sm4ekey_vector(dc, Rd, Rn, Rm, Rm_elsz) \
    instr_create_1dst_3src(dc, OP_sm4ekey, Rd, Rn, Rm, Rm_elsz)

/**
 * Creates a BCAX instruction.
 *
 * This macro is used to encode the forms:
 * \verbatim
 *    BCAX    <Bd>.16B, <Bn>.16B, <Bm>.16B, <Ba>.16B
 * \endverbatim
 * \param dc   The void * dcontext used to allocate memory for the #instr_t.
 * \param Rd   The first destination vector register, Q (quadword, 128 bits)
 * \param Rn   The second source vector register, Q (quadword, 128 bits)
 * \param Rm   The third source vector register, Q (quadword, 128 bits)
 * \param Ra   The fourth source vector register, Q (quadword, 128 bits)
 */
#define INSTR_CREATE_bcax(dc, Rd, Rn, Rm, Ra) \
    instr_create_1dst_4src(dc, OP_bcax, Rd, Rn, Rm, Ra, OPND_CREATE_BYTE())

/**
 * Creates a EOR3 instruction.
 *
 * This macro is used to encode the forms:
 * \verbatim
 *    EOR3    <Bd>.16B, <Bn>.16B, <Bm>.16B, <Ba>.16B
 * \endverbatim
 * \param dc   The void * dcontext used to allocate memory for the #instr_t.
 * \param Rd   The first destination vector register, Q (quadword, 128 bits)
 * \param Rn   The second source vector register, Q (quadword, 128 bits)
 * \param Rm   The third source vector register, Q (quadword, 128 bits)
 * \param Ra   The fourth source vector register, Q (quadword, 128 bits)
 */
#define INSTR_CREATE_eor3(dc, Rd, Rn, Rm, Ra) \
    instr_create_1dst_4src(dc, OP_eor3, Rd, Rn, Rm, Ra, OPND_CREATE_BYTE())

/**
 * Creates a ESB instruction.
 *
 * This macro is used to encode the forms:
 * \verbatim
 *    ESB
 * \endverbatim
 * \param dc   The void * dcontext used to allocate memory for the #instr_t.
 */
#define INSTR_CREATE_esb(dc) instr_create_0dst_0src(dc, OP_esb)

/**
 * Creates a PSB instruction.
 *
 * This macro is used to encode the forms:
 * \verbatim
 *    PSB CSYNC
 * \endverbatim
 * \param dc   The void * dcontext used to allocate memory for the #instr_t.
 */
#define INSTR_CREATE_psb_csync(dc) instr_create_0dst_0src(dc, OP_psb)

/**
 * Creates a FCCMP instruction.
 *
 * This macro is used to encode the forms:
 * \verbatim
 *    FCCMP   <Dn>, <Dm>, #<imm>, <cond>
 *    FCCMP   <Hn>, <Hm>, #<imm>, <cond>
 *    FCCMP   <Sn>, <Sm>, #<imm>, <cond>
 * \endverbatim
 * \param dc    The void * dcontext used to allocate memory for the #instr_t.
 * \param Rn    The first source register. Can be D (doubleword, 64 bits),
 *              H (halfword, 16 bits) or S (singleword, 32 bits)
 * \param Rm    The second source register. Can be D (doubleword, 64 bits),
 *              H (halfword, 16 bits) or S (singleword, 32 bits)
 * \param nzcv  The 4 bit NZCV flags value used if the input condition is false.
 *              (use #opnd_create_immed_uint() to create the operand, e.g.
 *              opnd_create_immed_uint(val, #OPSZ_4b)).
 * \param condition_code   The comparison condition specified by #dr_pred_type_t,
 *              e.g. #DR_PRED_EQ.
 */
#define INSTR_CREATE_fccmp(dc, Rn, Rm, nzcv, condition_code) \
    INSTR_PRED(instr_create_0dst_3src(dc, OP_fccmp, Rn, Rm, nzcv), (condition_code))

/**
 * Creates a FCCMPE instruction.
 *
 * This macro is used to encode the forms:
 * \verbatim
 *    FCCMPE   <Dn>, <Dm>, #<imm>, <cond>
 *    FCCMPE   <Hn>, <Hm>, #<imm>, <cond>
 *    FCCMPE   <Sn>, <Sm>, #<imm>, <cond>
 * \endverbatim
 * \param dc    The void * dcontext used to allocate memory for the #instr_t.
 * \param Rn    The first source register. Can be D (doubleword, 64 bits),
 *              H (halfword, 16 bits) or S (singleword, 32 bits)
 * \param Rm    The second source register. Can be D (doubleword, 64 bits),
 *              H (halfword, 16 bits) or S (singleword, 32 bits)
 * \param nzcv  The 4 bit NZCV flags value used if the input condition is false.
 *              (use #opnd_create_immed_uint() to create the operand, e.g.
 *              opnd_create_immed_uint(val, #OPSZ_4b)).
 * \param condition_code   The comparison condition specified by #dr_pred_type_t,
 *              e.g. #DR_PRED_EQ.
 */
#define INSTR_CREATE_fccmpe(dc, Rn, Rm, nzcv, condition_code) \
    INSTR_PRED(instr_create_0dst_3src(dc, OP_fccmpe, Rn, Rm, nzcv), (condition_code))

/**
 * Creates a FCSEL instruction.
 *
 * This macro is used to encode the forms:
 * \verbatim
 *    FCSEL   <Dd>, <Dn>, <Dm>, <cond>
 *    FCSEL   <Hd>, <Hn>, <Hm>, <cond>
 *    FCSEL   <Sd>, <Sn>, <Sm>, <cond>
 * \endverbatim
 * \param dc   The void * dcontext used to allocate memory for the #instr_t.
 * \param Rd   The first destination register. Can be D (doubleword, 64 bits),
 *             H (halfword, 16 bits) or S (singleword, 32 bits)
 * \param Rn   The second source register. Can be D (doubleword, 64 bits),
               H (halfword, 16 bits) or S (singleword, 32 bits)
 * \param Rm   The third source register. Can be D (doubleword, 64 bits),
               H (halfword, 16 bits) or S (singleword, 32 bits)
 * \param condition_code   The comparison condition specified by #dr_pred_type_t,
 *                         e.g. #DR_PRED_EQ.
 */
#define INSTR_CREATE_fcsel(dc, Rd, Rn, Rm, condition_code) \
    INSTR_PRED(instr_create_1dst_2src(dc, OP_fcsel, Rd, Rn, Rm), (condition_code))

/**
 * Creates a FCMP instruction.
 *
 * This macro is used to encode the forms:
 * \verbatim
 *    FCMP    <Dn>, #0.0
 *    FCMP    <Hn>, #0.0
 *    FCMP    <Sn>, #0.0
 * \endverbatim
 * \param dc   The void * dcontext used to allocate memory for the #instr_t.
 * \param Rn   The first source register. Can be D (doubleword, 64 bits),
 *             H (halfword, 16 bits) or S (singleword, 32 bits)
 */
#define INSTR_CREATE_fcmp_zero(dc, Rn) \
    instr_create_0dst_2src(dc, OP_fcmp, Rn, opnd_create_immed_float(0.0))

/**
 * Creates a FCMP instruction.
 *
 * This macro is used to encode the forms:
 * \verbatim
 *    FCMP    <Dn>, <Dm>
 *    FCMP    <Hn>, <Hm>
 *    FCMP    <Sn>, <Sm>
 * \endverbatim
 * \param dc   The void * dcontext used to allocate memory for the #instr_t.
 * \param Rn   The first source register. Can be D (doubleword, 64 bits),
 *             H (halfword, 16 bits) or S (singleword, 32 bits)
 * \param Rm   The second source register. Can be D (doubleword, 64 bits),
 *             H (halfword, 16 bits) or S (singleword, 32 bits)
 */
#define INSTR_CREATE_fcmp(dc, Rn, Rm) instr_create_0dst_2src(dc, OP_fcmp, Rn, Rm)

/**
 * Creates a FCMPE instruction.
 *
 * This macro is used to encode the forms:
 * \verbatim
 *    FCMPE   <Dn>, #0.0
 *    FCMPE   <Hn>, #0.0
 *    FCMPE   <Sn>, #0.0
 * \endverbatim
 * \param dc   The void * dcontext used to allocate memory for the #instr_t.
 * \param Rn   The first source register. Can be D (doubleword, 64 bits),
 *             H (halfword, 16 bits) or S (singleword, 32 bits)
 */
#define INSTR_CREATE_fcmpe_zero(dc, Rn) \
    instr_create_0dst_2src(dc, OP_fcmpe, Rn, opnd_create_immed_float(0.0))

/**
 * Creates a FCMPE instruction.
 *
 * This macro is used to encode the forms:
 * \verbatim
 *    FCMPE   <Dn>, <Dm>
 *    FCMPE   <Hn>, <Hm>
 *    FCMPE   <Sn>, <Sm>
 * \endverbatim
 * \param dc   The void * dcontext used to allocate memory for the #instr_t.
 * \param Rn   The first source register. Can be D (doubleword, 64 bits),
 *             H (halfword, 16 bits) or S (singleword, 32 bits)
 * \param Rm   The second source register. Can be D (doubleword, 64 bits),
 *             H (halfword, 16 bits) or S (singleword, 32 bits)
 */
#define INSTR_CREATE_fcmpe(dc, Rn, Rm) instr_create_0dst_2src(dc, OP_fcmpe, Rn, Rm)

/**
 * Creates a SDOT instruction.
 *
 * This macro is used to encode the forms:
 * \verbatim
 *    SDOT    <Sd>.<Ts>, <Bn>.<Tb>, <Bm>.<Tb>
 * \endverbatim
 * \param dc   The void * dcontext used to allocate memory for the #instr_t.
 * \param Rd   The first source and destination vector register,
 *             D (doubleword, 64 bits) or Q (quadword, 128 bits)
 * \param Rn   The second source vector register, D (doubleword, 64 bits) or
 *             Q (quadword, 128 bits)
 * \param Rm   The third source vector register, D (doubleword, 64 bits) or
 *             Q (quadword, 128 bits)
 */
#define INSTR_CREATE_sdot_vector(dc, Rd, Rn, Rm) \
    instr_create_1dst_4src(dc, OP_sdot, Rd, Rd, Rn, Rm, OPND_CREATE_BYTE())

/**
 * Creates a SDOT instruction.
 *
 * This macro is used to encode the forms:
 * \verbatim
 *    SDOT    <Sd>.<Ts>, <Bn>.<Tb>, <Bm>.4B[<index>]
 * \endverbatim
 * \param dc   The void * dcontext used to allocate memory for the #instr_t.
 * \param Rd   The first source and destination vector register,
 *             D (doubleword, 64 bits) or Q (quadword, 128 bits)
 * \param Rn   The second source vector register, D (doubleword, 64 bits) or
 *             Q (quadword, 128 bits)
 * \param Rm   The third source vector register, Q (quadword, 128 bits)
 * \param index   The immediate index for Rm
 */
#define INSTR_CREATE_sdot_vector_indexed(dc, Rd, Rn, Rm, index) \
    instr_create_1dst_5src(dc, OP_sdot, Rd, Rd, Rn, Rm, index, OPND_CREATE_BYTE())

/**
 * Creates a UDOT instruction.
 *
 * This macro is used to encode the forms:
 * \verbatim
 *    UDOT    <Sd>.<Ts>, <Bn>.<Tb>, <Bm>.<Tb>
 * \endverbatim
 * \param dc   The void * dcontext used to allocate memory for the #instr_t.
 * \param Rd   The first source and destination vector register,
 *             D (doubleword, 64 bits) or Q (quadword, 128 bits)
 * \param Rn   The second source vector register, D (doubleword, 64 bits) or
 *             Q (quadword, 128 bits)
 * \param Rm   The third source vector register, D (doubleword, 64 bits) or
 *             Q (quadword, 128 bits)
 */
#define INSTR_CREATE_udot_vector(dc, Rd, Rn, Rm) \
    instr_create_1dst_4src(dc, OP_udot, Rd, Rd, Rn, Rm, OPND_CREATE_BYTE())

/**
 * Creates a UDOT instruction.
 *
 * This macro is used to encode the forms:
 * \verbatim
 *    UDOT    <Sd>.<Ts>, <Bn>.<Tb>, <Bm>.4B[<index>]
 * \endverbatim
 * \param dc   The void * dcontext used to allocate memory for the #instr_t.
 * \param Rd   The first source and destination vector register,
 *             D (doubleword, 64 bits) or Q (quadword, 128 bits)
 * \param Rn   The second source vector register, D (doubleword, 64 bits) or
 *             Q (quadword, 128 bits)
 * \param Rm   The third source vector register, Q (quadword, 128 bits)
 * \param index   The immediate index for Rm
 */
#define INSTR_CREATE_udot_vector_indexed(dc, Rd, Rn, Rm, index) \
    instr_create_1dst_5src(dc, OP_udot, Rd, Rd, Rn, Rm, index, OPND_CREATE_BYTE())

/**
 * Creates an XPACI instruction.
 * \param dc      The void * dcontext used to allocate memory for the instr_t.
 * \param Rd      Register with PAC bits to remove.
 */
#define INSTR_CREATE_xpaci(dc, Rd) instr_create_0dst_1src((dc), OP_xpaci, (Rd))

/****************************************************************************
 *                              SVE Instructions                            *
 ****************************************************************************/

/* -------- SVE bitwise logical operations (predicated) ---------------- */

/**
 * Creates an ORR scalable vector instruction.
 * \param dc      The void * dcontext used to allocate memory for the instr_t.
 * \param Zd      The output SVE vector register.
 * \param Pg      Predicate register for predicated instruction, P0-P7.
 * \param Zd_     The first input SVE vector register. Must match Zd.
 * \param Zm      The second input SVE vector register.
 * \param width   The vector element width. Use either OPND_CREATE_BYTE(),
 *                OPND_CREATE_HALF(), OPND_CREATE_SINGLE() or OPND_CREATE_DOUBLE().
 */
#define INSTR_CREATE_orr_sve_pred(dc, Zd, Pg, Zd_, Zm, width) \
    instr_create_1dst_4src(dc, OP_orr, Zd, Pg, Zd_, Zm, width)

/**
 * Creates an EOR scalable vector instruction.
 * \param dc      The void * dcontext used to allocate memory for the instr_t.
 * \param Zd      The output SVE vector register.
 * \param Pg      Predicate register for predicated instruction, P0-P7.
 * \param Zd_     The first input SVE vector register. Must match Zd.
 * \param Zm      The second input SVE vector register.
 * \param width   The vector element width. Use either OPND_CREATE_BYTE(),
 *                OPND_CREATE_HALF(), OPND_CREATE_SINGLE() or OPND_CREATE_DOUBLE().
 */
#define INSTR_CREATE_eor_sve_pred(dc, Zd, Pg, Zd_, Zm, width) \
    instr_create_1dst_4src(dc, OP_eor, Zd, Pg, Zd_, Zm, width)

/**
 * Creates an AND scalable vector instruction.
 * \param dc      The void * dcontext used to allocate memory for the instr_t.
 * \param Zd      The output SVE vector register.
 * \param Pg      Predicate register for predicated instruction, P0-P7.
 * \param Zd_     The first input SVE vector register. Must match Zd.
 * \param Zm      The second input SVE vector register.
 * \param width   The vector element width. Use either OPND_CREATE_BYTE(),
 *                OPND_CREATE_HALF(), OPND_CREATE_SINGLE() or OPND_CREATE_DOUBLE().
 */
#define INSTR_CREATE_and_sve_pred(dc, Zd, Pg, Zd_, Zm, width) \
    instr_create_1dst_4src(dc, OP_and, Zd, Pg, Zd_, Zm, width)

/**
 * Creates a BIC scalable vector instruction.
 * \param dc      The void * dcontext used to allocate memory for the instr_t.
 * \param Zd      The output SVE vector register.
 * \param Pg      Predicate register for predicated instruction, P0-P7.
 * \param Zd_     The first input SVE vector register. Must match Zd.
 * \param Zm      The second input SVE vector register.
 * \param width   The vector element width. Use either OPND_CREATE_BYTE(),
 *                OPND_CREATE_HALF(), OPND_CREATE_SINGLE() or OPND_CREATE_DOUBLE().
 */
#define INSTR_CREATE_bic_sve_pred(dc, Zd, Pg, Zd_, Zm, width) \
    instr_create_1dst_4src(dc, OP_bic, Zd, Pg, Zd_, Zm, width)

/**
 * Creates a ZIP2 instruction.
 *
 * This macro is used to encode the forms:
 * \verbatim
 *    ZIP2    <Zd>.Q, <Zn>.Q, <Zm>.Q
 * \endverbatim
 * \param dc   The void * dcontext used to allocate memory for the #instr_t.
 * \param Zd   The first destination vector register, Z (Scalable)
 * \param Zn   The second source vector register, Z (Scalable)
 * \param Zm   The third source vector register, Z (Scalable)
 */
#define INSTR_CREATE_zip2_vector(dc, Zd, Zn, Zm) \
    instr_create_1dst_2src(dc, OP_zip2, Zd, Zn, Zm)

/**
 * Creates a MOVPRFX instruction.
 *
 * This macro is used to encode the forms:
 * \verbatim
 *    MOVPRFX <Zd>, <Zn>
 * \endverbatim
 * \param dc   The void * dcontext used to allocate memory for the #instr_t.
 * \param Zd   The first destination vector register, Z (Scalable)
 * \param Zn   The second source vector register, Z (Scalable)
 */
#define INSTR_CREATE_movprfx_vector(dc, Zd, Zn) \
    instr_create_1dst_1src(dc, OP_movprfx, Zd, Zn)

/**
 * Creates a MOVPRFX instruction.
 *
 * This macro is used to encode the forms:
 * \verbatim
 *    MOVPRFX <Zd>.<Ts>, <Pg>/<ZM>, <Zn>.<Ts>
 * \endverbatim
 * \param dc   The void * dcontext used to allocate memory for the #instr_t.
 * \param Zd   The destination vector register, Z (Scalable).
 * \param Pg   The governing predicate register, P (Predicate).
 * \param Zn   The source vector register, Z (Scalable).
 */
#define INSTR_CREATE_movprfx_sve_pred(dc, Zd, Pg, Zn) \
    instr_create_1dst_2src(dc, OP_movprfx, Zd, Pg, Zn)

/**
 * Creates a SQADD instruction.
 *
 * This macro is used to encode the forms:
 * \verbatim
 *    SQADD   <Zdn>.<Ts>, <Zdn>.<Ts>, #<imm>, <shift>
 * \endverbatim
 * \param dc   The void * dcontext used to allocate memory for the #instr_t.
 * \param Zdn   The first source and first destination vector register, Z (Scalable)
 * \param imm   The immediate imm
 * \param shift   The immediate shiftOp for imm8
 */
#define INSTR_CREATE_sqadd_sve_shift(dc, Zdn, imm, shift) \
    instr_create_1dst_4src(dc, OP_sqadd, Zdn, Zdn, imm, OPND_CREATE_LSL(), shift)

/**
 * Creates a SQADD instruction.
 *
 * This macro is used to encode the forms:
 * \verbatim
 *    SQADD   <Zd>.<Ts>, <Zn>.<Ts>, <Zm>.<Ts>
 * \endverbatim
 * \param dc   The void * dcontext used to allocate memory for the #instr_t.
 * \param Zd   The first destination vector register, Z (Scalable)
 * \param Zn   The first source vector register, Z (Scalable)
 * \param Zm   The second source vector register, Z (Scalable)
 */
#define INSTR_CREATE_sqadd_sve(dc, Zd, Zn, Zm) \
    instr_create_1dst_2src(dc, OP_sqadd, Zd, Zn, Zm)

/**
 * Creates a SQSUB instruction.
 *
 * This macro is used to encode the forms:
 * \verbatim
 *    SQSUB   <Zdn>.<Ts>, <Zdn>.<Ts>, #<imm>, <shift>
 * \endverbatim
 * \param dc   The void * dcontext used to allocate memory for the #instr_t.
 * \param Zdn   The first source and first destination vector register, Z (Scalable)
 * \param imm   The immediate imm
 * \param shift   The immediate shiftOp for imm8
 */
#define INSTR_CREATE_sqsub_sve_shift(dc, Zdn, imm, shift) \
    instr_create_1dst_4src(dc, OP_sqsub, Zdn, Zdn, imm, OPND_CREATE_LSL(), shift)

/**
 * Creates a SQSUB instruction.
 *
 * This macro is used to encode the forms:
 * \verbatim
 *    SQSUB   <Zd>.<Ts>, <Zn>.<Ts>, <Zm>.<Ts>
 * \endverbatim
 * \param dc   The void * dcontext used to allocate memory for the #instr_t.
 * \param Zd   The first destination vector register, Z (Scalable)
 * \param Zn   The first source vector register, Z (Scalable)
 * \param Zm   The second source vector register, Z (Scalable)
 */
#define INSTR_CREATE_sqsub_sve(dc, Zd, Zn, Zm) \
    instr_create_1dst_2src(dc, OP_sqsub, Zd, Zn, Zm)

/**
 * Creates a SUB instruction.
 *
 * This macro is used to encode the forms:
 * \verbatim
 *    SUB     <Zdn>.<Ts>, <Pg>/M, <Zdn>.<Ts>, <Zm>.<Ts>
 * \endverbatim
 * \param dc   The void * dcontext used to allocate memory for the #instr_t.
 * \param Zdn   The second source and first destination vector register, Z (Scalable)
 * \param Pg   The first source vector register, Z (Scalable)
 * \param Zm   The third source vector register, Z (Scalable)
 */
#define INSTR_CREATE_sub_sve_pred(dc, Zdn, Pg, Zm) \
    instr_create_1dst_3src(dc, OP_sub, Zdn, Pg, Zdn, Zm)

/**
 * Creates a SUB instruction.
 *
 * This macro is used to encode the forms:
 * \verbatim
 *    SUB     <Zdn>.<Ts>, <Zdn>.<Ts>, #<imm>, <shift>
 * \endverbatim
 * \param dc   The void * dcontext used to allocate memory for the #instr_t.
 * \param Zdn   The first source and first destination vector register, Z (Scalable)
 * \param imm   The immediate imm
 * \param shift   The immediate shiftOp for imm8
 */
#define INSTR_CREATE_sub_sve_shift(dc, Zdn, imm, shift) \
    instr_create_1dst_4src(dc, OP_sub, Zdn, Zdn, imm, OPND_CREATE_LSL(), shift)

/**
 * Creates a SUB instruction.
 *
 * This macro is used to encode the forms:
 * \verbatim
 *    SUB     <Zd>.<Ts>, <Zn>.<Ts>, <Zm>.<Ts>
 * \endverbatim
 * \param dc   The void * dcontext used to allocate memory for the #instr_t.
 * \param Zd   The first destination vector register, Z (Scalable)
 * \param Zn   The first source vector register, Z (Scalable)
 * \param Zm   The second source vector register, Z (Scalable)
 */
#define INSTR_CREATE_sub_sve(dc, Zd, Zn, Zm) \
    instr_create_1dst_2src(dc, OP_sub, Zd, Zn, Zm)

/**
 * Creates a SUBR instruction.
 *
 * This macro is used to encode the forms:
 * \verbatim
 *    SUBR    <Zdn>.<Ts>, <Pg>/M, <Zdn>.<Ts>, <Zm>.<Ts>
 * \endverbatim
 * \param dc   The void * dcontext used to allocate memory for the #instr_t.
 * \param Zdn   The second source and first destination vector register, Z (Scalable)
 * \param Pg   The first source vector register, Z (Scalable)
 * \param Zm   The third source vector register, Z (Scalable)
 */
#define INSTR_CREATE_subr_sve_pred(dc, Zdn, Pg, Zm) \
    instr_create_1dst_3src(dc, OP_subr, Zdn, Pg, Zdn, Zm)

/**
 * Creates a SUBR instruction.
 *
 * This macro is used to encode the forms:
 * \verbatim
 *    SUBR    <Zdn>.<Ts>, <Zdn>.<Ts>, #<imm>, <shift>
 * \endverbatim
 * \param dc   The void * dcontext used to allocate memory for the #instr_t.
 * \param Zdn   The first source and first destination vector register, Z (Scalable)
 * \param imm   The immediate imm
 * \param shift   The immediate shiftOp for imm8
 */
#define INSTR_CREATE_subr_sve_shift(dc, Zdn, imm, shift) \
    instr_create_1dst_4src(dc, OP_subr, Zdn, Zdn, imm, OPND_CREATE_LSL(), shift)

/**
 * Creates a UQADD instruction.
 *
 * This macro is used to encode the forms:
 * \verbatim
 *    UQADD   <Zdn>.<Ts>, <Zdn>.<Ts>, #<imm>, <shift>
 * \endverbatim
 * \param dc   The void * dcontext used to allocate memory for the #instr_t.
 * \param Zdn   The first source and first destination vector register, Z (Scalable)
 * \param imm   The immediate imm
 * \param shift   The immediate shiftOp for imm8
 */
#define INSTR_CREATE_uqadd_sve_shift(dc, Zdn, imm, shift) \
    instr_create_1dst_4src(dc, OP_uqadd, Zdn, Zdn, imm, OPND_CREATE_LSL(), shift)

/**
 * Creates a UQADD instruction.
 *
 * This macro is used to encode the forms:
 * \verbatim
 *    UQADD   <Zd>.<Ts>, <Zn>.<Ts>, <Zm>.<Ts>
 * \endverbatim
 * \param dc   The void * dcontext used to allocate memory for the #instr_t.
 * \param Zd   The first destination vector register, Z (Scalable)
 * \param Zn   The first source vector register, Z (Scalable)
 * \param Zm   The second source vector register, Z (Scalable)
 */
#define INSTR_CREATE_uqadd_sve(dc, Zd, Zn, Zm) \
    instr_create_1dst_2src(dc, OP_uqadd, Zd, Zn, Zm)

/**
 * Creates a UQSUB instruction.
 *
 * This macro is used to encode the forms:
 * \verbatim
 *    UQSUB   <Zdn>.<Ts>, <Zdn>.<Ts>, #<imm>, <shift>
 * \endverbatim
 * \param dc   The void * dcontext used to allocate memory for the #instr_t.
 * \param Zdn   The first source and first destination vector register, Z (Scalable)
 * \param imm   The immediate imm
 * \param shift   The immediate shiftOp for imm8
 */
#define INSTR_CREATE_uqsub_sve_shift(dc, Zdn, imm, shift) \
    instr_create_1dst_4src(dc, OP_uqsub, Zdn, Zdn, imm, OPND_CREATE_LSL(), shift)

/**
 * Creates a UQSUB instruction.
 *
 * This macro is used to encode the forms:
 * \verbatim
 *    UQSUB   <Zd>.<Ts>, <Zn>.<Ts>, <Zm>.<Ts>
 * \endverbatim
 * \param dc   The void * dcontext used to allocate memory for the #instr_t.
 * \param Zd   The first destination vector register, Z (Scalable)
 * \param Zn   The first source vector register, Z (Scalable)
 * \param Zm   The second source vector register, Z (Scalable)
 */
#define INSTR_CREATE_uqsub_sve(dc, Zd, Zn, Zm) \
    instr_create_1dst_2src(dc, OP_uqsub, Zd, Zn, Zm)

/**
 * Creates a ADD instruction.
 *
 * This macro is used to encode the forms:
 * \verbatim
 *    ADD     <Zdn>.<Ts>, <Pg>/M, <Zdn>.<Ts>, <Zm>.<Ts>
 * \endverbatim
 * \param dc   The void * dcontext used to allocate memory for the #instr_t.
 * \param Zdn   The first source and first destination vector register, Z (Scalable)
 * \param Pg   The governing predicate register, P (Predicate)
 * \param Zm   The second source vector register, Z (Scalable)
 */
#define INSTR_CREATE_add_sve_pred(dc, Zdn, Pg, Zm) \
    instr_create_1dst_3src(dc, OP_add, Zdn, Pg, Zdn, Zm)

/**
 * Creates a ADD instruction.
 *
 * This macro is used to encode the forms:
 * \verbatim
 *    ADD     <Zdn>.<Ts>, <Zdn>.<Ts>, #<imm>, <shift>
 * \endverbatim
 * \param dc   The void * dcontext used to allocate memory for the #instr_t.
 * \param Zdn   The first source and first destination vector register, Z (Scalable)
 * \param imm   The immediate imm
 * \param shift   The immediate shiftOp for imm
 */
#define INSTR_CREATE_add_sve_shift(dc, Zdn, imm, shift) \
    instr_create_1dst_4src(dc, OP_add, Zdn, Zdn, imm, OPND_CREATE_LSL(), shift)

/**
 * Creates a ADD instruction.
 *
 * This macro is used to encode the forms:
 * \verbatim
 *    ADD     <Zd>.<Ts>, <Zn>.<Ts>, <Zm>.<Ts>
 * \endverbatim
 * \param dc   The void * dcontext used to allocate memory for the #instr_t.
 * \param Zd   The first destination vector register, Z (Scalable)
 * \param Zn   The first source vector register, Z (Scalable)
 * \param Zm   The second source vector register, Z (Scalable)
 */
#define INSTR_CREATE_add_sve(dc, Zd, Zn, Zm) \
    instr_create_1dst_2src(dc, OP_add, Zd, Zn, Zm)

/**
 * Creates a CPY instruction.
 *
 * This macro is used to encode the forms:
 * \verbatim
 *    CPY     <Zd>.<Ts>, <Pg>/Z, #<simm>, <shift>
 *    CPY     <Zd>.<Ts>, <Pg>/M, #<simm>, <shift>
 * \endverbatim
 * \param dc   The void * dcontext used to allocate memory for the #instr_t.
 * \param Zd   The first destination vector register, Z (Scalable)
 * \param Pg   The governing predicate register, P (Predicate)
 * \param simm   The signed immediate imm
 * \param shift   The immediate shiftOp for simm
 */
#define INSTR_CREATE_cpy_sve_shift_pred(dc, Zd, Pg, simm, shift) \
    instr_create_1dst_4src(dc, OP_cpy, Zd, Pg, simm, OPND_CREATE_LSL(), shift)

/**
 * Creates a CPY instruction.
 *
 * This macro is used to encode the forms:
 * \verbatim
 *    CPY     <Zd>.<T>, <Pg>/M, <R><n|SP>
 *    CPY     <Zd>.<T>, <Pg>/M, <V><n>
 * \endverbatim
 * \param dc   The void * dcontext used to allocate memory for the #instr_t.
 * \param Zd   The first destination vector register, Z (Scalable)
 * \param Pg   The governing predicate register, P (Predicate)
 * \param Rn_or_Vn The source register. Can be a general purpose register
 *                 W (Word, 32 bits) or X (Extended, 64 bits),
 *                 or a vector register B (Byte, 8 bits), H (Halfword, 16 bits),
 *                 S (Singleword, 32 bits), or D (Doubleword, 64 bits).
 */
#define INSTR_CREATE_cpy_sve_pred(dc, Zd, Pg, Rn_or_Vn) \
    instr_create_1dst_2src(dc, OP_cpy, Zd, Pg, Rn_or_Vn)

/**
 * Creates a PTEST instruction.
 *
 * This macro is used to encode the forms:
 * \verbatim
 *    PTEST   <Pg>, <Pn>.B
 * \endverbatim
 * \param dc   The void * dcontext used to allocate memory for the #instr_t.
 * \param Pg   The governing predicate register, P (Predicate)
 * \param Pn   The first source predicate register, P (Predicate)
 */
#define INSTR_CREATE_ptest_sve_pred(dc, Pg, Pn) \
    instr_create_0dst_2src(dc, OP_ptest, Pg, Pn)

/**
 * Creates a MAD instruction.
 *
 * This macro is used to encode the forms:
 * \verbatim
 *    MAD     <Zdn>.<Ts>, <Pg>/M, <Zm>.<Ts>, <Za>.<Ts>
 * \endverbatim
 * \param dc   The void * dcontext used to allocate memory for the #instr_t.
 * \param Zdn   The first source and destination vector register, Z (Scalable)
 * \param Pg   The governing predicate register, P (Predicate)
 * \param Zm   The second source vector register, Z (Scalable)
 * \param Za   The third source vector register, Z (Scalable)
 */
#define INSTR_CREATE_mad_sve_pred(dc, Zdn, Pg, Zm, Za) \
    instr_create_1dst_4src(dc, OP_mad, Zdn, Pg, Zdn, Zm, Za)

/**
 * Creates a MLA instruction.
 *
 * This macro is used to encode the forms:
 * \verbatim
 *    MLA     <Zda>.<Ts>, <Pg>/M, <Zn>.<Ts>, <Zm>.<Ts>
 * \endverbatim
 * \param dc   The void * dcontext used to allocate memory for the #instr_t.
 * \param Zda   The third source and destination vector register, Z (Scalable)
 * \param Pg   The governing predicate register, P (Predicate)
 * \param Zn   The first source vector register, Z (Scalable)
 * \param Zm   The second source vector register, Z (Scalable)
 */
#define INSTR_CREATE_mla_sve_pred(dc, Zda, Pg, Zn, Zm) \
    instr_create_1dst_4src(dc, OP_mla, Zda, Pg, Zn, Zm, Zda)

/**
 * Creates a MLS instruction.
 *
 * This macro is used to encode the forms:
 * \verbatim
 *    MLS     <Zda>.<Ts>, <Pg>/M, <Zn>.<Ts>, <Zm>.<Ts>
 * \endverbatim
 * \param dc   The void * dcontext used to allocate memory for the #instr_t.
 * \param Zda   The third source and destination vector register, Z (Scalable)
 * \param Pg   The governing predicate register, P (Predicate)
 * \param Zn   The first source vector register, Z (Scalable)
 * \param Zm   The second source vector register, Z (Scalable)
 */
#define INSTR_CREATE_mls_sve_pred(dc, Zda, Pg, Zn, Zm) \
    instr_create_1dst_4src(dc, OP_mls, Zda, Pg, Zn, Zm, Zda)

/**
 * Creates a MSB instruction.
 *
 * This macro is used to encode the forms:
 * \verbatim
 *    MSB     <Zdn>.<Ts>, <Pg>/M, <Zm>.<Ts>, <Za>.<Ts>
 * \endverbatim
 * \param dc   The void * dcontext used to allocate memory for the #instr_t.
 * \param Zdn   The first source and destination vector register, Z (Scalable)
 * \param Pg   The governing predicate register, P (Predicate)
 * \param Zm   The second source vector register, Z (Scalable)
 * \param Za   The third source vector register, Z (Scalable)
 */
#define INSTR_CREATE_msb_sve_pred(dc, Zdn, Pg, Zm, Za) \
    instr_create_1dst_4src(dc, OP_msb, Zdn, Pg, Zdn, Zm, Za)

/**
 * Creates a MUL instruction.
 *
 * This macro is used to encode the forms:
 * \verbatim
 *    MUL     <Zdn>.<Ts>, <Pg>/M, <Zdn>.<Ts>, <Zm>.<Ts>
 * \endverbatim
 * \param dc   The void * dcontext used to allocate memory for the #instr_t.
 * \param Zdn   The first source and destination vector register, Z (Scalable)
 * \param Pg   The governing predicate register, P (Predicate)
 * \param Zm   The second source vector register, Z (Scalable)
 */
#define INSTR_CREATE_mul_sve_pred(dc, Zdn, Pg, Zm) \
    instr_create_1dst_3src(dc, OP_mul, Zdn, Pg, Zdn, Zm)

/**
 * Creates a MUL instruction.
 *
 * This macro is used to encode the forms:
 * \verbatim
 *    MUL     <Zdn>.<Ts>, <Zdn>.<Ts>, #<imm>
 * \endverbatim
 * \param dc   The void * dcontext used to allocate memory for the #instr_t.
 * \param Zdn   The first source and destination vector register, Z (Scalable)
 * \param simm   The signed immediate imm
 */
#define INSTR_CREATE_mul_sve(dc, Zdn, simm) \
    instr_create_1dst_2src(dc, OP_mul, Zdn, Zdn, simm)

/**
 * Creates a SMULH instruction.
 *
 * This macro is used to encode the forms:
 * \verbatim
 *    SMULH   <Zdn>.<Ts>, <Pg>/M, <Zdn>.<Ts>, <Zm>.<Ts>
 * \endverbatim
 * \param dc   The void * dcontext used to allocate memory for the #instr_t.
 * \param Zdn   The first source and destination vector register, Z (Scalable)
 * \param Pg   The governing predicate register, P (Predicate)
 * \param Zm   The second source vector register, Z (Scalable)
 */
#define INSTR_CREATE_smulh_sve_pred(dc, Zdn, Pg, Zm) \
    instr_create_1dst_3src(dc, OP_smulh, Zdn, Pg, Zdn, Zm)

/**
 * Creates an UMULH instruction.
 *
 * This macro is used to encode the forms:
 * \verbatim
 *    UMULH   <Zdn>.<Ts>, <Pg>/M, <Zdn>.<Ts>, <Zm>.<Ts>
 * \endverbatim
 * \param dc   The void * dcontext used to allocate memory for the #instr_t.
 * \param Zdn   The first source and destination vector register, Z (Scalable)
 * \param Pg   The governing predicate register, P (Predicate)
 * \param Zm   The second source vector register, Z (Scalable)
 */
#define INSTR_CREATE_umulh_sve_pred(dc, Zdn, Pg, Zm) \
    instr_create_1dst_3src(dc, OP_umulh, Zdn, Pg, Zdn, Zm)

/**
 * Creates a FEXPA instruction.
 *
 * This macro is used to encode the forms:
 * \verbatim
 *    FEXPA   <Zd>.<Ts>, <Zn>.<Ts>
 * \endverbatim
 * \param dc   The void * dcontext used to allocate memory for the #instr_t.
 * \param Zd   The destination vector register, Z (Scalable)
 * \param Zn   The source vector register, Z (Scalable)
 */
#define INSTR_CREATE_fexpa_sve(dc, Zd, Zn) instr_create_1dst_1src(dc, OP_fexpa, Zd, Zn)

/**
 * Creates a FTMAD instruction.
 *
 * This macro is used to encode the forms:
 * \verbatim
 *    FTMAD   <Zdn>.<Ts>, <Zdn>.<Ts>, <Zm>.<Ts>, #<imm>
 * \endverbatim
 * \param dc   The void * dcontext used to allocate memory for the #instr_t.
 * \param Zdn   The first source and destination vector register, Z (Scalable)
 * \param Zm   The second source vector register, Z (Scalable)
 * \param imm   The immediate imm
 */
#define INSTR_CREATE_ftmad_sve(dc, Zdn, Zm, imm) \
    instr_create_1dst_3src(dc, OP_ftmad, Zdn, Zdn, Zm, imm)

/**
 * Creates a FTSMUL instruction.
 *
 * This macro is used to encode the forms:
 * \verbatim
 *    FTSMUL  <Zd>.<Ts>, <Zn>.<Ts>, <Zm>.<Ts>
 * \endverbatim
 * \param dc   The void * dcontext used to allocate memory for the #instr_t.
 * \param Zd   The destination vector register, Z (Scalable)
 * \param Zn   The first source vector register, Z (Scalable)
 * \param Zm   The second source vector register, Z (Scalable)
 */
#define INSTR_CREATE_ftsmul_sve(dc, Zd, Zn, Zm) \
    instr_create_1dst_2src(dc, OP_ftsmul, Zd, Zn, Zm)

/**
 * Creates a FTSSEL instruction.
 *
 * This macro is used to encode the forms:
 * \verbatim
 *    FTSSEL  <Zd>.<Ts>, <Zn>.<Ts>, <Zm>.<Ts>
 * \endverbatim
 * \param dc   The void * dcontext used to allocate memory for the #instr_t.
 * \param Zd   The destination vector register, Z (Scalable)
 * \param Zn   The first source vector register, Z (Scalable)
 * \param Zm   The second source vector register, Z (Scalable)
 */
#define INSTR_CREATE_ftssel_sve(dc, Zd, Zn, Zm) \
    instr_create_1dst_2src(dc, OP_ftssel, Zd, Zn, Zm)

/**
 * Creates an ABS instruction.
 *
 * This macro is used to encode the forms:
 * \verbatim
 *    ABS     <Zd>.<Ts>, <Pg>/M, <Zn>.<Ts>
 * \endverbatim
 * \param dc   The void * dcontext used to allocate memory for the #instr_t.
 * \param Zd   The destination vector register, Z (Scalable)
 * \param Pg   The governing predicate register, P (Predicate)
 * \param Zn   The source vector register, Z (Scalable)
 */
#define INSTR_CREATE_abs_sve_pred(dc, Zd, Pg, Zn) \
    instr_create_1dst_2src(dc, OP_abs, Zd, Pg, Zn)

/**
 * Creates a CNOT instruction.
 *
 * This macro is used to encode the forms:
 * \verbatim
 *    CNOT    <Zd>.<Ts>, <Pg>/M, <Zn>.<Ts>
 * \endverbatim
 * \param dc   The void * dcontext used to allocate memory for the #instr_t.
 * \param Zd   The destination vector register, Z (Scalable)
 * \param Pg   The governing predicate register, P (Predicate)
 * \param Zn   The source vector register, Z (Scalable)
 */
#define INSTR_CREATE_cnot_sve_pred(dc, Zd, Pg, Zn) \
    instr_create_1dst_2src(dc, OP_cnot, Zd, Pg, Zn)

/**
 * Creates a NEG instruction.
 *
 * This macro is used to encode the forms:
 * \verbatim
 *    NEG     <Zd>.<Ts>, <Pg>/M, <Zn>.<Ts>
 * \endverbatim
 * \param dc   The void * dcontext used to allocate memory for the #instr_t.
 * \param Zd   The destination vector register, Z (Scalable)
 * \param Pg   The governing predicate register, P (Predicate)
 * \param Zn   The source vector register, Z (Scalable)
 */
#define INSTR_CREATE_neg_sve_pred(dc, Zd, Pg, Zn) \
    instr_create_1dst_2src(dc, OP_neg, Zd, Pg, Zn)

/**
 * Creates a SABD instruction.
 *
 * This macro is used to encode the forms:
 * \verbatim
 *    SABD    <Zdn>.<Ts>, <Pg>/M, <Zdn>.<Ts>, <Zm>.<Ts>
 * \endverbatim
 * \param dc   The void * dcontext used to allocate memory for the #instr_t.
 * \param Zdn   The first source and destination vector register, Z (Scalable)
 * \param Pg   The governing predicate register, P (Predicate)
 * \param Zm   The second source vector register, Z (Scalable)
 */
#define INSTR_CREATE_sabd_sve_pred(dc, Zdn, Pg, Zm) \
    instr_create_1dst_3src(dc, OP_sabd, Zdn, Pg, Zdn, Zm)

/**
 * Creates a SMAX instruction.
 *
 * This macro is used to encode the forms:
 * \verbatim
 *    SMAX    <Zdn>.<Ts>, <Pg>/M, <Zdn>.<Ts>, <Zm>.<Ts>
 * \endverbatim
 * \param dc   The void * dcontext used to allocate memory for the #instr_t.
 * \param Zdn   The first source and destination vector register, Z (Scalable)
 * \param Pg   The governing predicate register, P (Predicate)
 * \param Zm   The second source vector register, Z (Scalable)
 */
#define INSTR_CREATE_smax_sve_pred(dc, Zdn, Pg, Zm) \
    instr_create_1dst_3src(dc, OP_smax, Zdn, Pg, Zdn, Zm)

/**
 * Creates a SMAX instruction.
 *
 * This macro is used to encode the forms:
 * \verbatim
 *    SMAX    <Zdn>.<Ts>, <Zdn>.<Ts>, #<imm>
 * \endverbatim
 * \param dc   The void * dcontext used to allocate memory for the #instr_t.
 * \param Zdn   The first source and destination vector register, Z (Scalable)
 * \param simm   The signed immediate imm
 */
#define INSTR_CREATE_smax_sve(dc, Zdn, simm) \
    instr_create_1dst_2src(dc, OP_smax, Zdn, Zdn, simm)

/**
 * Creates a SMIN instruction.
 *
 * This macro is used to encode the forms:
 * \verbatim
 *    SMIN    <Zdn>.<Ts>, <Pg>/M, <Zdn>.<Ts>, <Zm>.<Ts>
 * \endverbatim
 * \param dc   The void * dcontext used to allocate memory for the #instr_t.
 * \param Zdn   The first source and destination vector register, Z (Scalable)
 * \param Pg   The governing predicate register, P (Predicate)
 * \param Zm   The second source vector register, Z (Scalable)
 */
#define INSTR_CREATE_smin_sve_pred(dc, Zdn, Pg, Zm) \
    instr_create_1dst_3src(dc, OP_smin, Zdn, Pg, Zdn, Zm)

/**
 * Creates a SMIN instruction.
 *
 * This macro is used to encode the forms:
 * \verbatim
 *    SMIN    <Zdn>.<Ts>, <Zdn>.<Ts>, #<imm>
 * \endverbatim
 * \param dc   The void * dcontext used to allocate memory for the #instr_t.
 * \param Zdn   The first source and destination vector register, Z (Scalable)
 * \param simm   The signed immediate imm
 */
#define INSTR_CREATE_smin_sve(dc, Zdn, simm) \
    instr_create_1dst_2src(dc, OP_smin, Zdn, Zdn, simm)

/**
 * Creates an UABD instruction.
 *
 * This macro is used to encode the forms:
 * \verbatim
 *    UABD    <Zdn>.<Ts>, <Pg>/M, <Zdn>.<Ts>, <Zm>.<Ts>
 * \endverbatim
 * \param dc   The void * dcontext used to allocate memory for the #instr_t.
 * \param Zdn   The first source and destination vector register, Z (Scalable)
 * \param Pg   The governing predicate register, P (Predicate)
 * \param Zm   The second source vector register, Z (Scalable)
 */
#define INSTR_CREATE_uabd_sve_pred(dc, Zdn, Pg, Zm) \
    instr_create_1dst_3src(dc, OP_uabd, Zdn, Pg, Zdn, Zm)

/**
 * Creates a FACGE instruction.
 *
 * This macro is used to encode the forms:
 * \verbatim
 *    FACGE   <Pd>.<Ts>, <Pg>/Z, <Zn>.<Ts>, <Zm>.<Ts>
 * \endverbatim
 * \param dc   The void * dcontext used to allocate memory for the #instr_t.
 * \param Pd   The destination predicate register, P (Predicate)
 * \param Pg   The governing predicate register, P (Predicate)
 * \param Zn   The first source vector register, Z (Scalable)
 * \param Zm   The second source vector register, Z (Scalable)
 */
#define INSTR_CREATE_facge_sve_pred(dc, Pd, Pg, Zn, Zm) \
    instr_create_1dst_3src(dc, OP_facge, Pd, Pg, Zn, Zm)

/**
 * Creates a FACGT instruction.
 *
 * This macro is used to encode the forms:
 * \verbatim
 *    FACGT   <Pd>.<Ts>, <Pg>/Z, <Zn>.<Ts>, <Zm>.<Ts>
 * \endverbatim
 * \param dc   The void * dcontext used to allocate memory for the #instr_t.
 * \param Pd   The destination predicate register, P (Predicate)
 * \param Pg   The governing predicate register, P (Predicate)
 * \param Zn   The first source vector register, Z (Scalable)
 * \param Zm   The second source vector register, Z (Scalable)
 */
#define INSTR_CREATE_facgt_sve_pred(dc, Pd, Pg, Zn, Zm) \
    instr_create_1dst_3src(dc, OP_facgt, Pd, Pg, Zn, Zm)

/**
 * Creates a SDIV instruction.
 *
 * This macro is used to encode the forms:
 * \verbatim
 *    SDIV    <Zdn>.<Ts>, <Pg>/M, <Zdn>.<Ts>, <Zm>.<Ts>
 * \endverbatim
 * \param dc   The void * dcontext used to allocate memory for the #instr_t.
 * \param Zdn   The first source and destination vector register, Z (Scalable)
 * \param Pg   The governing predicate register, P (Predicate)
 * \param Zm   The second source vector register, Z (Scalable)
 */
#define INSTR_CREATE_sdiv_sve_pred(dc, Zdn, Pg, Zm) \
    instr_create_1dst_3src(dc, OP_sdiv, Zdn, Pg, Zdn, Zm)

/**
 * Creates a SDIVR instruction.
 *
 * This macro is used to encode the forms:
 * \verbatim
 *    SDIVR   <Zdn>.<Ts>, <Pg>/M, <Zdn>.<Ts>, <Zm>.<Ts>
 * \endverbatim
 * \param dc   The void * dcontext used to allocate memory for the #instr_t.
 * \param Zdn   The first source and destination vector register, Z (Scalable)
 * \param Pg   The governing predicate register, P (Predicate)
 * \param Zm   The second source vector register, Z (Scalable)
 */
#define INSTR_CREATE_sdivr_sve_pred(dc, Zdn, Pg, Zm) \
    instr_create_1dst_3src(dc, OP_sdivr, Zdn, Pg, Zdn, Zm)

/**
 * Creates an UDIV instruction.
 *
 * This macro is used to encode the forms:
 * \verbatim
 *    UDIV    <Zdn>.<Ts>, <Pg>/M, <Zdn>.<Ts>, <Zm>.<Ts>
 * \endverbatim
 * \param dc   The void * dcontext used to allocate memory for the #instr_t.
 * \param Zdn   The first source and destination vector register, Z (Scalable)
 * \param Pg   The governing predicate register, P (Predicate)
 * \param Zm   The second source vector register, Z (Scalable)
 */
#define INSTR_CREATE_udiv_sve_pred(dc, Zdn, Pg, Zm) \
    instr_create_1dst_3src(dc, OP_udiv, Zdn, Pg, Zdn, Zm)

/**
 * Creates an UDIVR instruction.
 *
 * This macro is used to encode the forms:
 * \verbatim
 *    UDIVR   <Zdn>.<Ts>, <Pg>/M, <Zdn>.<Ts>, <Zm>.<Ts>
 * \endverbatim
 * \param dc   The void * dcontext used to allocate memory for the #instr_t.
 * \param Zdn   The first source and destination vector register, Z (Scalable)
 * \param Pg   The governing predicate register, P (Predicate)
 * \param Zm   The second source vector register, Z (Scalable)
 */
#define INSTR_CREATE_udivr_sve_pred(dc, Zdn, Pg, Zm) \
    instr_create_1dst_3src(dc, OP_udivr, Zdn, Pg, Zdn, Zm)

/**
 * Creates an UMAX instruction.
 *
 * This macro is used to encode the forms:
 * \verbatim
 *    UMAX    <Zdn>.<Ts>, <Pg>/M, <Zdn>.<Ts>, <Zm>.<Ts>
 * \endverbatim
 * \param dc   The void * dcontext used to allocate memory for the #instr_t.
 * \param Zdn   The first source and destination vector register, Z (Scalable)
 * \param Pg   The governing predicate register, P (Predicate)
 * \param Zm   The second source vector register, Z (Scalable)
 */
#define INSTR_CREATE_umax_sve_pred(dc, Zdn, Pg, Zm) \
    instr_create_1dst_3src(dc, OP_umax, Zdn, Pg, Zdn, Zm)

/**
 * Creates an UMAX instruction.
 *
 * This macro is used to encode the forms:
 * \verbatim
 *    UMAX    <Zdn>.<Ts>, <Zdn>.<Ts>, #<imm>
 * \endverbatim
 * \param dc   The void * dcontext used to allocate memory for the #instr_t.
 * \param Zdn   The first source and destination vector register, Z (Scalable)
 * \param imm   The immediate imm
 */
#define INSTR_CREATE_umax_sve(dc, Zdn, imm) \
    instr_create_1dst_2src(dc, OP_umax, Zdn, Zdn, imm)

/**
 * Creates an UMIN instruction.
 *
 * This macro is used to encode the forms:
 * \verbatim
 *    UMIN    <Zdn>.<Ts>, <Pg>/M, <Zdn>.<Ts>, <Zm>.<Ts>
 * \endverbatim
 * \param dc   The void * dcontext used to allocate memory for the #instr_t.
 * \param Zdn   The first source and destination vector register, Z (Scalable)
 * \param Pg   The governing predicate register, P (Predicate)
 * \param Zm   The second source vector register, Z (Scalable)
 */
#define INSTR_CREATE_umin_sve_pred(dc, Zdn, Pg, Zm) \
    instr_create_1dst_3src(dc, OP_umin, Zdn, Pg, Zdn, Zm)

/**
 * Creates an UMIN instruction.
 *
 * This macro is used to encode the forms:
 * \verbatim
 *    UMIN    <Zdn>.<Ts>, <Zdn>.<Ts>, #<imm>
 * \endverbatim
 * \param dc   The void * dcontext used to allocate memory for the #instr_t.
 * \param Zdn   The first source and destination vector register, Z (Scalable)
 * \param imm   The immediate imm
 */
#define INSTR_CREATE_umin_sve(dc, Zdn, imm) \
    instr_create_1dst_2src(dc, OP_umin, Zdn, Zdn, imm)

/**
 * Creates a SXTB instruction.
 *
 * This macro is used to encode the forms:
 * \verbatim
 *    SXTB    <Zd>.<Ts>, <Pg>/M, <Zn>.<Ts>
 * \endverbatim
 * \param dc   The void * dcontext used to allocate memory for the #instr_t.
 * \param Zd   The destination vector register, Z (Scalable)
 * \param Pg   The governing predicate register, P (Predicate)
 * \param Zn   The source vector register, Z (Scalable)
 */
#define INSTR_CREATE_sxtb_sve_pred(dc, Zd, Pg, Zn) \
    instr_create_1dst_2src(dc, OP_sxtb, Zd, Pg, Zn)

/**
 * Creates a SXTH instruction.
 *
 * This macro is used to encode the forms:
 * \verbatim
 *    SXTH    <Zd>.<Ts>, <Pg>/M, <Zn>.<Ts>
 * \endverbatim
 * \param dc   The void * dcontext used to allocate memory for the #instr_t.
 * \param Zd   The destination vector register, Z (Scalable)
 * \param Pg   The governing predicate register, P (Predicate)
 * \param Zn   The source vector register, Z (Scalable)
 */
#define INSTR_CREATE_sxth_sve_pred(dc, Zd, Pg, Zn) \
    instr_create_1dst_2src(dc, OP_sxth, Zd, Pg, Zn)

/**
 * Creates a SXTW instruction.
 *
 * This macro is used to encode the forms:
 * \verbatim
 *    SXTW    <Zd>.D, <Pg>/M, <Zn>.D
 * \endverbatim
 * \param dc   The void * dcontext used to allocate memory for the #instr_t.
 * \param Zd   The destination vector register, Z (Scalable)
 * \param Pg   The governing predicate register, P (Predicate)
 * \param Zn   The source vector register, Z (Scalable)
 */
#define INSTR_CREATE_sxtw_sve_pred(dc, Zd, Pg, Zn) \
    instr_create_1dst_2src(dc, OP_sxtw, Zd, Pg, Zn)

/**
 * Creates an UXTB instruction.
 *
 * This macro is used to encode the forms:
 * \verbatim
 *    UXTB    <Zd>.<Ts>, <Pg>/M, <Zn>.<Ts>
 * \endverbatim
 * \param dc   The void * dcontext used to allocate memory for the #instr_t.
 * \param Zd   The destination vector register, Z (Scalable)
 * \param Pg   The governing predicate register, P (Predicate)
 * \param Zn   The source vector register, Z (Scalable)
 */
#define INSTR_CREATE_uxtb_sve_pred(dc, Zd, Pg, Zn) \
    instr_create_1dst_2src(dc, OP_uxtb, Zd, Pg, Zn)

/**
 * Creates an UXTH instruction.
 *
 * This macro is used to encode the forms:
 * \verbatim
 *    UXTH    <Zd>.<Ts>, <Pg>/M, <Zn>.<Ts>
 * \endverbatim
 * \param dc   The void * dcontext used to allocate memory for the #instr_t.
 * \param Zd   The destination vector register, Z (Scalable)
 * \param Pg   The governing predicate register, P (Predicate)
 * \param Zn   The source vector register, Z (Scalable)
 */
#define INSTR_CREATE_uxth_sve_pred(dc, Zd, Pg, Zn) \
    instr_create_1dst_2src(dc, OP_uxth, Zd, Pg, Zn)

/**
 * Creates an UXTW instruction.
 *
 * This macro is used to encode the forms:
 * \verbatim
 *    UXTW    <Zd>.D, <Pg>/M, <Zn>.D
 * \endverbatim
 * \param dc   The void * dcontext used to allocate memory for the #instr_t.
 * \param Zd   The destination vector register, Z (Scalable)
 * \param Pg   The governing predicate register, P (Predicate)
 * \param Zn   The source vector register, Z (Scalable)
 */
#define INSTR_CREATE_uxtw_sve_pred(dc, Zd, Pg, Zn) \
    instr_create_1dst_2src(dc, OP_uxtw, Zd, Pg, Zn)

/**
 * Creates a FCMEQ instruction.
 *
 * This macro is used to encode the forms:
 * \verbatim
 *    FCMEQ   <Pd>.<Ts>, <Pg>/Z, <Zn>.<Ts>, #0.0
 * \endverbatim
 * \param dc   The void * dcontext used to allocate memory for the #instr_t.
 * \param Pd   The destination predicate register, P (Predicate)
 * \param Pg   The governing predicate register, P (Predicate)
 * \param Zn   The first source vector register, Z (Scalable)
 */
#define INSTR_CREATE_fcmeq_sve_zero_pred(dc, Pd, Pg, Zn) \
    instr_create_1dst_3src(dc, OP_fcmeq, Pd, Pg, Zn, opnd_create_immed_float(0.0))

/**
 * Creates a FCMEQ instruction.
 *
 * This macro is used to encode the forms:
 * \verbatim
 *    FCMEQ   <Pd>.<Ts>, <Pg>/Z, <Zn>.<Ts>, <Zm>.<Ts>
 * \endverbatim
 * \param dc   The void * dcontext used to allocate memory for the #instr_t.
 * \param Pd   The destination predicate register, P (Predicate)
 * \param Pg   The governing predicate register, P (Predicate)
 * \param Zn   The first source vector register, Z (Scalable)
 * \param Zm   The second source vector register, Z (Scalable)
 */
#define INSTR_CREATE_fcmeq_sve_pred(dc, Pd, Pg, Zn, Zm) \
    instr_create_1dst_3src(dc, OP_fcmeq, Pd, Pg, Zn, Zm)

/**
 * Creates a FCMGE instruction.
 *
 * This macro is used to encode the forms:
 * \verbatim
 *    FCMGE   <Pd>.<Ts>, <Pg>/Z, <Zn>.<Ts>, #0.0
 * \endverbatim
 * \param dc   The void * dcontext used to allocate memory for the #instr_t.
 * \param Pd   The destination predicate register, P (Predicate)
 * \param Pg   The governing predicate register, P (Predicate)
 * \param Zn   The first source vector register, Z (Scalable)
 */
#define INSTR_CREATE_fcmge_sve_zero_pred(dc, Pd, Pg, Zn) \
    instr_create_1dst_3src(dc, OP_fcmge, Pd, Pg, Zn, opnd_create_immed_float(0.0))

/**
 * Creates a FCMGE instruction.
 *
 * This macro is used to encode the forms:
 * \verbatim
 *    FCMGE   <Pd>.<Ts>, <Pg>/Z, <Zn>.<Ts>, <Zm>.<Ts>
 * \endverbatim
 * \param dc   The void * dcontext used to allocate memory for the #instr_t.
 * \param Pd   The destination predicate register, P (Predicate)
 * \param Pg   The governing predicate register, P (Predicate)
 * \param Zn   The first source vector register, Z (Scalable)
 * \param Zm   The second source vector register, Z (Scalable)
 */
#define INSTR_CREATE_fcmge_sve_pred(dc, Pd, Pg, Zn, Zm) \
    instr_create_1dst_3src(dc, OP_fcmge, Pd, Pg, Zn, Zm)

/**
 * Creates a FCMGT instruction.
 *
 * This macro is used to encode the forms:
 * \verbatim
 *    FCMGT   <Pd>.<Ts>, <Pg>/Z, <Zn>.<Ts>, #0.0
 * \endverbatim
 * \param dc   The void * dcontext used to allocate memory for the #instr_t.
 * \param Pd   The destination predicate register, P (Predicate)
 * \param Pg   The governing predicate register, P (Predicate)
 * \param Zn   The first source vector register, Z (Scalable)
 */
#define INSTR_CREATE_fcmgt_sve_zero_pred(dc, Pd, Pg, Zn) \
    instr_create_1dst_3src(dc, OP_fcmgt, Pd, Pg, Zn, opnd_create_immed_float(0.0))

/**
 * Creates a FCMGT instruction.
 *
 * This macro is used to encode the forms:
 * \verbatim
 *    FCMGT   <Pd>.<Ts>, <Pg>/Z, <Zn>.<Ts>, <Zm>.<Ts>
 * \endverbatim
 * \param dc   The void * dcontext used to allocate memory for the #instr_t.
 * \param Pd   The destination predicate register, P (Predicate)
 * \param Pg   The governing predicate register, P (Predicate)
 * \param Zn   The first source vector register, Z (Scalable)
 * \param Zm   The second source vector register, Z (Scalable)
 */
#define INSTR_CREATE_fcmgt_sve_pred(dc, Pd, Pg, Zn, Zm) \
    instr_create_1dst_3src(dc, OP_fcmgt, Pd, Pg, Zn, Zm)

/**
 * Creates a FCMLE instruction.
 *
 * This macro is used to encode the forms:
 * \verbatim
 *    FCMLE   <Pd>.<Ts>, <Pg>/Z, <Zn>.<Ts>, #0.0
 * \endverbatim
 * \param dc   The void * dcontext used to allocate memory for the #instr_t.
 * \param Pd   The destination predicate register, P (Predicate)
 * \param Pg   The governing predicate register, P (Predicate)
 * \param Zn   The first source vector register, Z (Scalable)
 */
#define INSTR_CREATE_fcmle_sve_zero_pred(dc, Pd, Pg, Zn) \
    instr_create_1dst_3src(dc, OP_fcmle, Pd, Pg, Zn, opnd_create_immed_float(0.0))

/**
 * Creates a FCMLT instruction.
 *
 * This macro is used to encode the forms:
 * \verbatim
 *    FCMLT   <Pd>.<Ts>, <Pg>/Z, <Zn>.<Ts>, #0.0
 * \endverbatim
 * \param dc   The void * dcontext used to allocate memory for the #instr_t.
 * \param Pd   The destination predicate register, P (Predicate)
 * \param Pg   The governing predicate register, P (Predicate)
 * \param Zn   The first source vector register, Z (Scalable)
 */
#define INSTR_CREATE_fcmlt_sve_zero_pred(dc, Pd, Pg, Zn) \
    instr_create_1dst_3src(dc, OP_fcmlt, Pd, Pg, Zn, opnd_create_immed_float(0.0))

/**
 * Creates a FCMNE instruction.
 *
 * This macro is used to encode the forms:
 * \verbatim
 *    FCMNE   <Pd>.<Ts>, <Pg>/Z, <Zn>.<Ts>, #0.0
 * \endverbatim
 * \param dc   The void * dcontext used to allocate memory for the #instr_t.
 * \param Pd   The destination predicate register, P (Predicate)
 * \param Pg   The governing predicate register, P (Predicate)
 * \param Zn   The first source vector register, Z (Scalable)
 */
#define INSTR_CREATE_fcmne_sve_zero_pred(dc, Pd, Pg, Zn) \
    instr_create_1dst_3src(dc, OP_fcmne, Pd, Pg, Zn, opnd_create_immed_float(0.0))

/**
 * Creates a FCMNE instruction.
 *
 * This macro is used to encode the forms:
 * \verbatim
 *    FCMNE   <Pd>.<Ts>, <Pg>/Z, <Zn>.<Ts>, <Zm>.<Ts>
 * \endverbatim
 * \param dc   The void * dcontext used to allocate memory for the #instr_t.
 * \param Pd   The destination predicate register, P (Predicate)
 * \param Pg   The governing predicate register, P (Predicate)
 * \param Zn   The first source vector register, Z (Scalable)
 * \param Zm   The second source vector register, Z (Scalable)
 */
#define INSTR_CREATE_fcmne_sve_pred(dc, Pd, Pg, Zn, Zm) \
    instr_create_1dst_3src(dc, OP_fcmne, Pd, Pg, Zn, Zm)

/**
 * Creates a FCMUO instruction.
 *
 * This macro is used to encode the forms:
 * \verbatim
 *    FCMUO   <Pd>.<Ts>, <Pg>/Z, <Zn>.<Ts>, <Zm>.<Ts>
 * \endverbatim
 * \param dc   The void * dcontext used to allocate memory for the #instr_t.
 * \param Pd   The destination predicate register, P (Predicate)
 * \param Pg   The governing predicate register, P (Predicate)
 * \param Zn   The first source vector register, Z (Scalable)
 * \param Zm   The second source vector register, Z (Scalable)
 */
#define INSTR_CREATE_fcmuo_sve_pred(dc, Pd, Pg, Zn, Zm) \
    instr_create_1dst_3src(dc, OP_fcmuo, Pd, Pg, Zn, Zm)

/**
 * Creates a FCMLE instruction.
 *
 * This macro is used to encode the forms:
 * \verbatim
 *    FCMLE   <Pd>.<Ts>, <Pg>/Z, <Zm>.<Ts>, <Zn>.<Ts>
 * \endverbatim
 * \param dc   The void * dcontext used to allocate memory for the #instr_t.
 * \param Pd   The destination predicate register, P (Predicate)
 * \param Pg   The governing predicate register, P (Predicate)
 * \param Zm   The first source vector register, Z (Scalable)
 * \param Zn   The second source vector register, Z (Scalable)
 */
#define INSTR_CREATE_fcmle_sve_pred(dc, Pd, Pg, Zm, Zn) \
    instr_create_1dst_3src(dc, OP_fcmle, Pd, Pg, Zm, Zn)

/**
 * Creates a FCMLT instruction.
 *
 * This macro is used to encode the forms:
 * \verbatim
 *    FCMLT   <Pd>.<Ts>, <Pg>/Z, <Zm>.<Ts>, <Zn>.<Ts>
 * \endverbatim
 * \param dc   The void * dcontext used to allocate memory for the #instr_t.
 * \param Pd   The destination predicate register, P (Predicate)
 * \param Pg   The governing predicate register, P (Predicate)
 * \param Zm   The first source vector register, Z (Scalable)
 * \param Zn   The second source vector register, Z (Scalable)
 */
#define INSTR_CREATE_fcmlt_sve_pred(dc, Pd, Pg, Zm, Zn) \
    instr_create_1dst_3src(dc, OP_fcmlt, Pd, Pg, Zm, Zn)

/**
 * Creates a CMPEQ instruction.
 *
 * This macro is used to encode the forms:
 * \verbatim
 *    CMPEQ   <Pd>.<Ts>, <Pg>/Z, <Zn>.<Ts>, #<imm>
 * \endverbatim
 * \param dc   The void * dcontext used to allocate memory for the #instr_t.
 * \param Pd   The destination predicate register, P (Predicate)
 * \param Pg   The governing predicate register, P (Predicate)
 * \param Zn   The source vector register, Z (Scalable)
 * \param simm   The signed immediate imm
 */
#define INSTR_CREATE_cmpeq_sve_pred_simm(dc, Pd, Pg, Zn, simm) \
    instr_create_1dst_3src(dc, OP_cmpeq, Pd, Pg, Zn, simm)

/**
 * Creates a CMPEQ instruction.
 *
 * This macro is used to encode the forms:
 * \verbatim
 *    CMPEQ   <Pd>.<Ts>, <Pg>/Z, <Zn>.<Ts>, <Zm>.D
 *    CMPEQ   <Pd>.<Ts>, <Pg>/Z, <Zn>.<Ts>, <Zm>.<Ts>
 * \endverbatim
 * \param dc   The void * dcontext used to allocate memory for the #instr_t.
 * \param Pd   The destination predicate register, P (Predicate)
 * \param Pg   The governing predicate register, P (Predicate)
 * \param Zn   The first source vector register, Z (Scalable)
 * \param Zm   The second source vector register, Z (Scalable)
 */
#define INSTR_CREATE_cmpeq_sve_pred(dc, Pd, Pg, Zn, Zm) \
    instr_create_1dst_3src(dc, OP_cmpeq, Pd, Pg, Zn, Zm)

/**
 * Creates a CMPGE instruction.
 *
 * This macro is used to encode the forms:
 * \verbatim
 *    CMPGE   <Pd>.<Ts>, <Pg>/Z, <Zn>.<Ts>, #<imm>
 * \endverbatim
 * \param dc   The void * dcontext used to allocate memory for the #instr_t.
 * \param Pd   The destination predicate register, P (Predicate)
 * \param Pg   The governing predicate register, P (Predicate)
 * \param Zn   The source vector register, Z (Scalable)
 * \param simm   The signed immediate imm
 */
#define INSTR_CREATE_cmpge_sve_pred_simm(dc, Pd, Pg, Zn, simm) \
    instr_create_1dst_3src(dc, OP_cmpge, Pd, Pg, Zn, simm)

/**
 * Creates a CMPGE instruction.
 *
 * This macro is used to encode the forms:
 * \verbatim
 *    CMPGE   <Pd>.<Ts>, <Pg>/Z, <Zn>.<Ts>, <Zm>.D
 *    CMPGE   <Pd>.<Ts>, <Pg>/Z, <Zn>.<Ts>, <Zm>.<Ts>
 * \endverbatim
 * \param dc   The void * dcontext used to allocate memory for the #instr_t.
 * \param Pd   The destination predicate register, P (Predicate)
 * \param Pg   The governing predicate register, P (Predicate)
 * \param Zn   The first source vector register, Z (Scalable)
 * \param Zm   The second source vector register, Z (Scalable)
 */
#define INSTR_CREATE_cmpge_sve_pred(dc, Pd, Pg, Zn, Zm) \
    instr_create_1dst_3src(dc, OP_cmpge, Pd, Pg, Zn, Zm)

/**
 * Creates a CMPGT instruction.
 *
 * This macro is used to encode the forms:
 * \verbatim
 *    CMPGT   <Pd>.<Ts>, <Pg>/Z, <Zn>.<Ts>, #<imm>
 * \endverbatim
 * \param dc   The void * dcontext used to allocate memory for the #instr_t.
 * \param Pd   The destination predicate register, P (Predicate)
 * \param Pg   The governing predicate register, P (Predicate)
 * \param Zn   The source vector register, Z (Scalable)
 * \param simm   The signed immediate imm
 */
#define INSTR_CREATE_cmpgt_sve_pred_simm(dc, Pd, Pg, Zn, simm) \
    instr_create_1dst_3src(dc, OP_cmpgt, Pd, Pg, Zn, simm)

/**
 * Creates a CMPGT instruction.
 *
 * This macro is used to encode the forms:
 * \verbatim
 *    CMPGT   <Pd>.<Ts>, <Pg>/Z, <Zn>.<Ts>, <Zm>.D
 *    CMPGT   <Pd>.<Ts>, <Pg>/Z, <Zn>.<Ts>, <Zm>.<Ts>
 * \endverbatim
 * \param dc   The void * dcontext used to allocate memory for the #instr_t.
 * \param Pd   The destination predicate register, P (Predicate)
 * \param Pg   The governing predicate register, P (Predicate)
 * \param Zn   The first source vector register, Z (Scalable)
 * \param Zm   The second source vector register, Z (Scalable)
 */
#define INSTR_CREATE_cmpgt_sve_pred(dc, Pd, Pg, Zn, Zm) \
    instr_create_1dst_3src(dc, OP_cmpgt, Pd, Pg, Zn, Zm)

/**
 * Creates a CMPHI instruction.
 *
 * This macro is used to encode the forms:
 * \verbatim
 *    CMPHI   <Pd>.<Ts>, <Pg>/Z, <Zn>.<Ts>, #<imm>
 * \endverbatim
 * \param dc   The void * dcontext used to allocate memory for the #instr_t.
 * \param Pd   The destination predicate register, P (Predicate)
 * \param Pg   The governing predicate register, P (Predicate)
 * \param Zn   The source vector register, Z (Scalable)
 * \param imm   The immediate imm
 */
#define INSTR_CREATE_cmphi_sve_pred_imm(dc, Pd, Pg, Zn, imm) \
    instr_create_1dst_3src(dc, OP_cmphi, Pd, Pg, Zn, imm)

/**
 * Creates a CMPHI instruction.
 *
 * This macro is used to encode the forms:
 * \verbatim
 *    CMPHI   <Pd>.<Ts>, <Pg>/Z, <Zn>.<Ts>, <Zm>.D
 *    CMPHI   <Pd>.<Ts>, <Pg>/Z, <Zn>.<Ts>, <Zm>.<Ts>
 * \endverbatim
 * \param dc   The void * dcontext used to allocate memory for the #instr_t.
 * \param Pd   The destination predicate register, P (Predicate)
 * \param Pg   The governing predicate register, P (Predicate)
 * \param Zn   The first source vector register, Z (Scalable)
 * \param Zm   The second source vector register, Z (Scalable)
 */
#define INSTR_CREATE_cmphi_sve_pred(dc, Pd, Pg, Zn, Zm) \
    instr_create_1dst_3src(dc, OP_cmphi, Pd, Pg, Zn, Zm)

/**
 * Creates a CMPHS instruction.
 *
 * This macro is used to encode the forms:
 * \verbatim
 *    CMPHS   <Pd>.<Ts>, <Pg>/Z, <Zn>.<Ts>, #<imm>
 * \endverbatim
 * \param dc   The void * dcontext used to allocate memory for the #instr_t.
 * \param Pd   The destination predicate register, P (Predicate)
 * \param Pg   The governing predicate register, P (Predicate)
 * \param Zn   The source vector register, Z (Scalable)
 * \param imm   The immediate imm
 */
#define INSTR_CREATE_cmphs_sve_pred_imm(dc, Pd, Pg, Zn, imm) \
    instr_create_1dst_3src(dc, OP_cmphs, Pd, Pg, Zn, imm)

/**
 * Creates a CMPHS instruction.
 *
 * This macro is used to encode the forms:
 * \verbatim
 *    CMPHS   <Pd>.<Ts>, <Pg>/Z, <Zn>.<Ts>, <Zm>.D
 *    CMPHS   <Pd>.<Ts>, <Pg>/Z, <Zn>.<Ts>, <Zm>.<Ts>
 * \endverbatim
 * \param dc   The void * dcontext used to allocate memory for the #instr_t.
 * \param Pd   The destination predicate register, P (Predicate)
 * \param Pg   The governing predicate register, P (Predicate)
 * \param Zn   The first source vector register, Z (Scalable)
 * \param Zm   The second source vector register, Z (Scalable)
 */
#define INSTR_CREATE_cmphs_sve_pred(dc, Pd, Pg, Zn, Zm) \
    instr_create_1dst_3src(dc, OP_cmphs, Pd, Pg, Zn, Zm)

/**
 * Creates a CMPLE instruction.
 *
 * This macro is used to encode the forms:
 * \verbatim
 *    CMPLE   <Pd>.<Ts>, <Pg>/Z, <Zn>.<Ts>, #<imm>
 * \endverbatim
 * \param dc   The void * dcontext used to allocate memory for the #instr_t.
 * \param Pd   The destination predicate register, P (Predicate)
 * \param Pg   The governing predicate register, P (Predicate)
 * \param Zn   The source vector register, Z (Scalable)
 * \param simm   The signed immediate imm
 */
#define INSTR_CREATE_cmple_sve_pred_simm(dc, Pd, Pg, Zn, simm) \
    instr_create_1dst_3src(dc, OP_cmple, Pd, Pg, Zn, simm)

/**
 * Creates a CMPLE instruction.
 *
 * This macro is used to encode the forms:
 * \verbatim
 *    CMPLE   <Pd>.<Ts>, <Pg>/Z, <Zn>.<Ts>, <Zm>.D
 * \endverbatim
 * \param dc   The void * dcontext used to allocate memory for the #instr_t.
 * \param Pd   The destination predicate register, P (Predicate)
 * \param Pg   The governing predicate register, P (Predicate)
 * \param Zn   The first source vector register, Z (Scalable)
 * \param Zm   The second source vector register, Z (Scalable)
 */
#define INSTR_CREATE_cmple_sve_pred(dc, Pd, Pg, Zn, Zm) \
    instr_create_1dst_3src(dc, OP_cmple, Pd, Pg, Zn, Zm)

/**
 * Creates a CMPLO instruction.
 *
 * This macro is used to encode the forms:
 * \verbatim
 *    CMPLO   <Pd>.<Ts>, <Pg>/Z, <Zn>.<Ts>, #<imm>
 * \endverbatim
 * \param dc   The void * dcontext used to allocate memory for the #instr_t.
 * \param Pd   The destination predicate register, P (Predicate)
 * \param Pg   The governing predicate register, P (Predicate)
 * \param Zn   The source vector register, Z (Scalable)
 * \param imm   The immediate imm
 */
#define INSTR_CREATE_cmplo_sve_pred_imm(dc, Pd, Pg, Zn, imm) \
    instr_create_1dst_3src(dc, OP_cmplo, Pd, Pg, Zn, imm)

/**
 * Creates a CMPLO instruction.
 *
 * This macro is used to encode the forms:
 * \verbatim
 *    CMPLO   <Pd>.<Ts>, <Pg>/Z, <Zn>.<Ts>, <Zm>.D
 * \endverbatim
 * \param dc   The void * dcontext used to allocate memory for the #instr_t.
 * \param Pd   The destination predicate register, P (Predicate)
 * \param Pg   The governing predicate register, P (Predicate)
 * \param Zn   The first source vector register, Z (Scalable)
 * \param Zm   The second source vector register, Z (Scalable)
 */
#define INSTR_CREATE_cmplo_sve_pred(dc, Pd, Pg, Zn, Zm) \
    instr_create_1dst_3src(dc, OP_cmplo, Pd, Pg, Zn, Zm)

/**
 * Creates a CMPLS instruction.
 *
 * This macro is used to encode the forms:
 * \verbatim
 *    CMPLS   <Pd>.<Ts>, <Pg>/Z, <Zn>.<Ts>, #<imm>
 * \endverbatim
 * \param dc   The void * dcontext used to allocate memory for the #instr_t.
 * \param Pd   The destination predicate register, P (Predicate)
 * \param Pg   The governing predicate register, P (Predicate)
 * \param Zn   The source vector register, Z (Scalable)
 * \param imm   The immediate imm
 */
#define INSTR_CREATE_cmpls_sve_pred_imm(dc, Pd, Pg, Zn, imm) \
    instr_create_1dst_3src(dc, OP_cmpls, Pd, Pg, Zn, imm)

/**
 * Creates a CMPLS instruction.
 *
 * This macro is used to encode the forms:
 * \verbatim
 *    CMPLS   <Pd>.<Ts>, <Pg>/Z, <Zn>.<Ts>, <Zm>.D
 * \endverbatim
 * \param dc   The void * dcontext used to allocate memory for the #instr_t.
 * \param Pd   The destination predicate register, P (Predicate)
 * \param Pg   The governing predicate register, P (Predicate)
 * \param Zn   The first source vector register, Z (Scalable)
 * \param Zm   The second source vector register, Z (Scalable)
 */
#define INSTR_CREATE_cmpls_sve_pred(dc, Pd, Pg, Zn, Zm) \
    instr_create_1dst_3src(dc, OP_cmpls, Pd, Pg, Zn, Zm)

/**
 * Creates a CMPLT instruction.
 *
 * This macro is used to encode the forms:
 * \verbatim
 *    CMPLT   <Pd>.<Ts>, <Pg>/Z, <Zn>.<Ts>, #<imm>
 * \endverbatim
 * \param dc   The void * dcontext used to allocate memory for the #instr_t.
 * \param Pd   The destination predicate register, P (Predicate)
 * \param Pg   The governing predicate register, P (Predicate)
 * \param Zn   The source vector register, Z (Scalable)
 * \param simm   The signed immediate imm
 */
#define INSTR_CREATE_cmplt_sve_pred_simm(dc, Pd, Pg, Zn, simm) \
    instr_create_1dst_3src(dc, OP_cmplt, Pd, Pg, Zn, simm)

/**
 * Creates a CMPLT instruction.
 *
 * This macro is used to encode the forms:
 * \verbatim
 *    CMPLT   <Pd>.<Ts>, <Pg>/Z, <Zn>.<Ts>, <Zm>.D
 * \endverbatim
 * \param dc   The void * dcontext used to allocate memory for the #instr_t.
 * \param Pd   The destination predicate register, P (Predicate)
 * \param Pg   The governing predicate register, P (Predicate)
 * \param Zn   The first source vector register, Z (Scalable)
 * \param Zm   The second source vector register, Z (Scalable)
 */
#define INSTR_CREATE_cmplt_sve_pred(dc, Pd, Pg, Zn, Zm) \
    instr_create_1dst_3src(dc, OP_cmplt, Pd, Pg, Zn, Zm)

/**
 * Creates a CMPNE instruction.
 *
 * This macro is used to encode the forms:
 * \verbatim
 *    CMPNE   <Pd>.<Ts>, <Pg>/Z, <Zn>.<Ts>, #<imm>
 * \endverbatim
 * \param dc   The void * dcontext used to allocate memory for the #instr_t.
 * \param Pd   The destination predicate register, P (Predicate)
 * \param Pg   The governing predicate register, P (Predicate)
 * \param Zn   The source vector register, Z (Scalable)
 * \param simm   The signed immediate imm
 */
#define INSTR_CREATE_cmpne_sve_pred_simm(dc, Pd, Pg, Zn, simm) \
    instr_create_1dst_3src(dc, OP_cmpne, Pd, Pg, Zn, simm)

/**
 * Creates a CMPNE instruction.
 *
 * This macro is used to encode the forms:
 * \verbatim
 *    CMPNE   <Pd>.<Ts>, <Pg>/Z, <Zn>.<Ts>, <Zm>.D
 *    CMPNE   <Pd>.<Ts>, <Pg>/Z, <Zn>.<Ts>, <Zm>.<Ts>
 * \endverbatim
 * \param dc   The void * dcontext used to allocate memory for the #instr_t.
 * \param Pd   The destination predicate register, P (Predicate)
 * \param Pg   The governing predicate register, P (Predicate)
 * \param Zn   The first source vector register, Z (Scalable)
 * \param Zm   The second source vector register, Z (Scalable)
 */
#define INSTR_CREATE_cmpne_sve_pred(dc, Pd, Pg, Zn, Zm) \
    instr_create_1dst_3src(dc, OP_cmpne, Pd, Pg, Zn, Zm)

/**
 * Creates a SETFFR instruction.
 *
 * This macro is used to encode the forms:
 * \verbatim
 *    SETFFR
 * \endverbatim
 * \param dc   The void * dcontext used to allocate memory for the #instr_t.
 */
#define INSTR_CREATE_setffr_sve(dc) instr_create_0dst_0src(dc, OP_setffr)

/**
 * Creates a RDFFR instruction.
 *
 * This macro is used to encode the forms:
 * \verbatim
 *    RDFFR   <Pd>.B
 * \endverbatim
 * \param dc   The void * dcontext used to allocate memory for the #instr_t.
 * \param Pd   The destination predicate register, P (Predicate)
 */
#define INSTR_CREATE_rdffr_sve(dc, Pd) instr_create_1dst_0src(dc, OP_rdffr, Pd)

/**
 * Creates a RDFFR instruction.
 *
 * This macro is used to encode the forms:
 * \verbatim
 *    RDFFR   <Pd>.B, <Pg>/Z
 * \endverbatim
 * \param dc   The void * dcontext used to allocate memory for the #instr_t.
 * \param Pd   The destination predicate register, P (Predicate)
 * \param Pg   The governing predicate register, P (Predicate)
 */
#define INSTR_CREATE_rdffr_sve_pred(dc, Pd, Pg) \
    instr_create_1dst_1src(dc, OP_rdffr, Pd, Pg)

/**
 * Creates a RDFFRS instruction.
 *
 * This macro is used to encode the forms:
 * \verbatim
 *    RDFFRS  <Pd>.B, <Pg>/Z
 * \endverbatim
 * \param dc   The void * dcontext used to allocate memory for the #instr_t.
 * \param Pd   The destination predicate register, P (Predicate)
 * \param Pg   The governing predicate register, P (Predicate)
 */
#define INSTR_CREATE_rdffrs_sve_pred(dc, Pd, Pg) \
    instr_create_1dst_1src(dc, OP_rdffrs, Pd, Pg)

/**
 * Creates a WRFFR instruction.
 *
 * This macro is used to encode the forms:
 * \verbatim
 *    WRFFR   <Pn>.B
 * \endverbatim
 * \param dc   The void * dcontext used to allocate memory for the #instr_t.
 * \param Pn   The source predicate register, P (Predicate)
 */
#define INSTR_CREATE_wrffr_sve(dc, Pn) instr_create_0dst_1src(dc, OP_wrffr, Pn)

/**
 * Creates a CNTP instruction.
 *
 * This macro is used to encode the forms:
 * \verbatim
 *    CNTP    <Xd>, <Pg>, <Pn>.<Ts>
 * \endverbatim
 * \param dc   The void * dcontext used to allocate memory for the #instr_t.
 * \param Rd   The destination register, X (Extended, 64 bits).
 * \param Pg   The governing predicate register, P (Predicate).
 * \param Pn   The source predicate register, P (Predicate).
 */
#define INSTR_CREATE_cntp_sve_pred(dc, Rd, Pg, Pn) \
    instr_create_1dst_2src(dc, OP_cntp, Rd, Pg, Pn)

/**
 * Creates a DECP instruction.
 *
 * This macro is used to encode the forms:
 * \verbatim
 *    DECP    <Xdn>, <Pm>.<Ts>
 * \endverbatim
 * \param dc   The void * dcontext used to allocate memory for the #instr_t.
 * \param Rdn   The second source and destination register, X (Extended, 64 bits).
 * \param Pm   The first source predicate register, P (Predicate).
 */
#define INSTR_CREATE_decp_sve(dc, Rdn, Pm) \
    instr_create_1dst_2src(dc, OP_decp, Rdn, Pm, Rdn)

/**
 * Creates a DECP instruction.
 *
 * This macro is used to encode the forms:
 * \verbatim
 *    DECP    <Zdn>.<Ts>, <Pm>.<Ts>
 * \endverbatim
 * \param dc   The void * dcontext used to allocate memory for the #instr_t.
 * \param Zdn   The second source and destination vector register, Z (Scalable).
 * \param Pm   The first source predicate register, P (Predicate).
 */
#define INSTR_CREATE_decp_sve_vector(dc, Zdn, Pm) \
    instr_create_1dst_2src(dc, OP_decp, Zdn, Pm, Zdn)

/**
 * Creates an INCP instruction.
 *
 * This macro is used to encode the forms:
 * \verbatim
 *    INCP    <Xdn>, <Pm>.<Ts>
 * \endverbatim
 * \param dc   The void * dcontext used to allocate memory for the #instr_t.
 * \param Rdn   The second source and destination register, X (Extended, 64 bits).
 * \param Pm   The first source predicate register, P (Predicate).
 */
#define INSTR_CREATE_incp_sve(dc, Rdn, Pm) \
    instr_create_1dst_2src(dc, OP_incp, Rdn, Pm, Rdn)

/**
 * Creates an INCP instruction.
 *
 * This macro is used to encode the forms:
 * \verbatim
 *    INCP    <Zdn>.<Ts>, <Pm>.<Ts>
 * \endverbatim
 * \param dc   The void * dcontext used to allocate memory for the #instr_t.
 * \param Zdn   The second source and destination vector register, Z (Scalable).
 * \param Pm   The first source predicate register, P (Predicate).
 */
#define INSTR_CREATE_incp_sve_vector(dc, Zdn, Pm) \
    instr_create_1dst_2src(dc, OP_incp, Zdn, Pm, Zdn)

/**
 * Creates a SQDECP instruction.
 *
 * This macro is used to encode the forms:
 * \verbatim
 *    SQDECP  <Xdn>, <Pm>.<Ts>
 * \endverbatim
 * \param dc   The void * dcontext used to allocate memory for the #instr_t.
 * \param Rdn   The source and destination register, X (Extended, 64 bits).
 * \param Pm   The source predicate register, P (Predicate).
 */
#define INSTR_CREATE_sqdecp_sve(dc, Rdn, Pm) \
    instr_create_1dst_2src(dc, OP_sqdecp, Rdn, Pm, Rdn)

/**
 * Creates a SQDECP instruction.
 *
 * This macro is used to encode the forms:
 * \verbatim
 *    SQDECP  <Xdn>, <Pm>.<Ts>, <Wdn>
 * \endverbatim
 * \param dc   The void * dcontext used to allocate memory for the #instr_t.
 * \param Rdn   The second source and destination register, X (Extended, 64 bits).
 * \param Pm   The first source predicate register, P (Predicate).
 */
#define INSTR_CREATE_sqdecp_sve_wide(dc, Rdn, Pm)  \
    instr_create_1dst_2src(dc, OP_sqdecp, Rdn, Pm, \
                           opnd_create_reg(opnd_get_reg(Rdn) - DR_REG_X0 + DR_REG_W0))

/**
 * Creates a SQDECP instruction.
 *
 * This macro is used to encode the forms:
 * \verbatim
 *    SQDECP  <Zdn>.<Ts>, <Pm>.<Ts>
 * \endverbatim
 * \param dc   The void * dcontext used to allocate memory for the #instr_t.
 * \param Zdn   The second source and destination vector register, Z (Scalable).
 * \param Pm   The first source predicate register, P (Predicate).
 */
#define INSTR_CREATE_sqdecp_sve_vector(dc, Zdn, Pm) \
    instr_create_1dst_2src(dc, OP_sqdecp, Zdn, Pm, Zdn)

/**
 * Creates a SQINCP instruction.
 *
 * This macro is used to encode the forms:
 * \verbatim
 *    SQINCP  <Xdn>, <Pm>.<Ts>
 * \endverbatim
 * \param dc   The void * dcontext used to allocate memory for the #instr_t.
 * \param Rdn   The second source and destination register, X (Extended, 64 bits).
 * \param Pm   The first source predicate register, P (Predicate).
 */
#define INSTR_CREATE_sqincp_sve(dc, Rdn, Pm) \
    instr_create_1dst_2src(dc, OP_sqincp, Rdn, Pm, Rdn)

/**
 * Creates a SQINCP instruction.
 *
 * This macro is used to encode the forms:
 * \verbatim
 *    SQINCP  <Xdn>, <Pm>.<Ts>, <Wdn>
 * \endverbatim
 * \param dc   The void * dcontext used to allocate memory for the #instr_t.
 * \param Rdn   The second source and destination register, X (Extended, 64 bits).
 * \param Pm   The first source predicate register, P (Predicate).
 */
#define INSTR_CREATE_sqincp_sve_wide(dc, Rdn, Pm)  \
    instr_create_1dst_2src(dc, OP_sqincp, Rdn, Pm, \
                           opnd_create_reg(opnd_get_reg(Rdn) - DR_REG_X0 + DR_REG_W0))

/**
 * Creates a SQINCP instruction.
 *
 * This macro is used to encode the forms:
 * \verbatim
 *    SQINCP  <Zdn>.<Ts>, <Pm>.<Ts>
 * \endverbatim
 * \param dc   The void * dcontext used to allocate memory for the #instr_t.
 * \param Zdn   The second source and destination vector register, Z (Scalable).
 * \param Pm   The first source predicate register, P (Predicate).
 */
#define INSTR_CREATE_sqincp_sve_vector(dc, Zdn, Pm) \
    instr_create_1dst_2src(dc, OP_sqincp, Zdn, Pm, Zdn)

/**
 * Creates an UQDECP instruction.
 *
 * This macro is used to encode the forms:
 * \verbatim
 *    UQDECP  <Wdn>, <Pm>.<Ts>
 *    UQDECP  <Xdn>, <Pm>.<Ts>
 * \endverbatim
 * \param dc   The void * dcontext used to allocate memory for the #instr_t.
 * \param Rdn   The second source and destination register. Can be X (Extended, 64 bits)
 * or W (Word, 32 bits). \param Pm   The first source predicate register, P (Predicate).
 */
#define INSTR_CREATE_uqdecp_sve(dc, Rdn, Pm) \
    instr_create_1dst_2src(dc, OP_uqdecp, Rdn, Pm, Rdn)

/**
 * Creates an UQDECP instruction.
 *
 * This macro is used to encode the forms:
 * \verbatim
 *    UQDECP  <Zdn>.<Ts>, <Pm>.<Ts>
 * \endverbatim
 * \param dc   The void * dcontext used to allocate memory for the #instr_t.
 * \param Zdn   The second source and destination vector register, Z (Scalable).
 * \param Pm   The first source predicate register, P (Predicate).
 */
#define INSTR_CREATE_uqdecp_sve_vector(dc, Zdn, Pm) \
    instr_create_1dst_2src(dc, OP_uqdecp, Zdn, Pm, Zdn)

/**
 * Creates an UQINCP instruction.
 *
 * This macro is used to encode the forms:
 * \verbatim
 *    UQINCP  <Wdn>, <Pm>.<Ts>
 *    UQINCP  <Xdn>, <Pm>.<Ts>
 * \endverbatim
 * \param dc   The void * dcontext used to allocate memory for the #instr_t.
 * \param Rdn   The second source and destination register. Can be X (Extended, 64 bits)
 * or W (Word, 32 bits). \param Pm   The first source predicate register, P (Predicate).
 */
#define INSTR_CREATE_uqincp_sve(dc, Rdn, Pm) \
    instr_create_1dst_2src(dc, OP_uqincp, Rdn, Pm, Rdn)

/**
 * Creates an UQINCP instruction.
 *
 * This macro is used to encode the forms:
 * \verbatim
 *    UQINCP  <Zdn>.<Ts>, <Pm>.<Ts>
 * \endverbatim
 * \param dc   The void * dcontext used to allocate memory for the #instr_t.
 * \param Zdn   The second source and destination vector register, Z (Scalable).
 * \param Pm   The first source predicate register, P (Predicate).
 */
#define INSTR_CREATE_uqincp_sve_vector(dc, Zdn, Pm) \
    instr_create_1dst_2src(dc, OP_uqincp, Zdn, Pm, Zdn)

/**
 * Creates an AND instruction.
 *
 * This macro is used to encode the forms:
 * \verbatim
 *    AND     <Zdn>.<T>, <Zdn>.<T>, #<imm>
 * \endverbatim
 * \param dc   The void * dcontext used to allocate memory for the #instr_t.
 * \param Zdn   The first source and destination vector register, Z (Scalable).
 * \param imm   The immediate logicalImm.  The 13 bit immediate defining a 64, 32, 16 or 8
 * bit mask of 2, 4, 8, 16, 32 or 64 bit fields.
 */
#define INSTR_CREATE_and_sve_imm(dc, Zdn, imm) \
    instr_create_1dst_2src(dc, OP_and, Zdn, Zdn, imm)

/**
 * Creates a BIC instruction.
 *
 * This macro is used to encode the forms:
 * \verbatim
 *    BIC     <Zdn>.<T>, <Zdn>.<T>, #<imm>
 * \endverbatim
 * \param dc   The void * dcontext used to allocate memory for the #instr_t.
 * \param Zdn   The first source and destination vector register, Z (Scalable).
 * \param imm   The immediate logicalImm.  The 13 bit immediate defining a 64, 32, 16 or 8
 * bit mask of 2, 4, 8, 16, 32 or 64 bit fields.
 */
#define INSTR_CREATE_bic_sve_imm(dc, Zdn, imm) \
    instr_create_1dst_2src(dc, OP_and, Zdn, Zdn, opnd_invert_immed_int(imm))

/**
 * Creates an EOR instruction.
 *
 * This macro is used to encode the forms:
 * \verbatim
 *    EOR     <Zdn>.<T>, <Zdn>.<T>, #<imm>
 * \endverbatim
 * \param dc   The void * dcontext used to allocate memory for the #instr_t.
 * \param Zdn   The first source and destination vector register, Z (Scalable).
 * \param imm   The immediate logicalImm.  The 13 bit immediate defining a 64, 32, 16 or 8
 * bit mask of 2, 4, 8, 16, 32 or 64 bit fields.
 */
#define INSTR_CREATE_eor_sve_imm(dc, Zdn, imm) \
    instr_create_1dst_2src(dc, OP_eor, Zdn, Zdn, imm)

/**
 * Creates an ORR instruction.
 *
 * This macro is used to encode the forms:
 * \verbatim
 *    ORR     <Zdn>.<T>, <Zdn>.<T>, #<imm>
 * \endverbatim
 * \param dc   The void * dcontext used to allocate memory for the #instr_t.
 * \param Zdn   The first source and destination vector register, Z (Scalable).
 * \param imm   The immediate logicalImm.  The 13 bit immediate defining a 64, 32, 16 or 8
 * bit mask of 2, 4, 8, 16, 32 or 64 bit fields.
 */
#define INSTR_CREATE_orr_sve_imm(dc, Zdn, imm) \
    instr_create_1dst_2src(dc, OP_orr, Zdn, Zdn, imm)

/**
 * Creates an ORN instruction.
 *
 * This macro is used to encode the forms:
 * \verbatim
 *    ORN     <Zdn>.<T>, <Zdn>.<T>, #<imm>
 * \endverbatim
 * \param dc   The void * dcontext used to allocate memory for the #instr_t.
 * \param Zdn   The first source and destination vector register, Z (Scalable).
 * \param imm   The immediate logicalImm.  The 13 bit immediate defining a 64, 32, 16 or 8
 * bit mask of 2, 4, 8, 16, 32 or 64 bit fields.
 */
#define INSTR_CREATE_orn_sve_imm(dc, Zdn, imm) \
    instr_create_1dst_2src(dc, OP_orr, Zdn, Zdn, opnd_invert_immed_int(imm))

/**
 * Creates an AND instruction.
 *
 * This macro is used to encode the forms:
 * \verbatim
 *    AND     <Pd>.B, <Pg>/Z, <Pn>.B, <Pm>.B
 * \endverbatim
 * \param dc   The void * dcontext used to allocate memory for the #instr_t.
 * \param Pd   The destination predicate register, P (Predicate).
 * \param Pg   The governing predicate register, P (Predicate).
 * \param Pn   The first source predicate register, P (Predicate).
 * \param Pm   The second source predicate register, P (Predicate).
 */
#define INSTR_CREATE_and_sve_pred_b(dc, Pd, Pg, Pn, Pm) \
    instr_create_1dst_3src(dc, OP_and, Pd, Pg, Pn, Pm)

/**
 * Creates an AND instruction.
 *
 * This macro is used to encode the forms:
 * \verbatim
 *    AND     <Zd>.D, <Zn>.D, <Zm>.D
 * \endverbatim
 * \param dc   The void * dcontext used to allocate memory for the #instr_t.
 * \param Zd   The destination vector register, Z (Scalable).
 * \param Zn   The first source vector register, Z (Scalable).
 * \param Zm   The second source vector register, Z (Scalable).
 */
#define INSTR_CREATE_and_sve(dc, Zd, Zn, Zm) \
    instr_create_1dst_2src(dc, OP_and, Zd, Zn, Zm)

/**
 * Creates an ANDS instruction.
 *
 * This macro is used to encode the forms:
 * \verbatim
 *    ANDS    <Pd>.B, <Pg>/Z, <Pn>.B, <Pm>.B
 * \endverbatim
 * \param dc   The void * dcontext used to allocate memory for the #instr_t.
 * \param Pd   The destination predicate register, P (Predicate).
 * \param Pg   The governing predicate register, P (Predicate).
 * \param Pn   The first source predicate register, P (Predicate).
 * \param Pm   The second source predicate register, P (Predicate).
 */
#define INSTR_CREATE_ands_sve_pred(dc, Pd, Pg, Pn, Pm) \
    instr_create_1dst_3src(dc, OP_ands, Pd, Pg, Pn, Pm)

/**
 * Creates a BIC instruction.
 *
 * This macro is used to encode the forms:
 * \verbatim
 *    BIC     <Pd>.B, <Pg>/Z, <Pn>.B, <Pm>.B
 * \endverbatim
 * \param dc   The void * dcontext used to allocate memory for the #instr_t.
 * \param Pd   The destination predicate register, P (Predicate).
 * \param Pg   The governing predicate register, P (Predicate).
 * \param Pn   The first source predicate register, P (Predicate).
 * \param Pm   The second source predicate register, P (Predicate).
 */
#define INSTR_CREATE_bic_sve_pred_b(dc, Pd, Pg, Pn, Pm) \
    instr_create_1dst_3src(dc, OP_bic, Pd, Pg, Pn, Pm)

/**
 * Creates a BIC instruction.
 *
 * This macro is used to encode the forms:
 * \verbatim
 *    BIC     <Zd>.D, <Zn>.D, <Zm>.D
 * \endverbatim
 * \param dc   The void * dcontext used to allocate memory for the #instr_t.
 * \param Zd   The destination vector register, Z (Scalable).
 * \param Zn   The first source vector register, Z (Scalable).
 * \param Zm   The second source vector register, Z (Scalable).
 */
#define INSTR_CREATE_bic_sve(dc, Zd, Zn, Zm) \
    instr_create_1dst_2src(dc, OP_bic, Zd, Zn, Zm)

/**
 * Creates a BICS instruction.
 *
 * This macro is used to encode the forms:
 * \verbatim
 *    BICS    <Pd>.B, <Pg>/Z, <Pn>.B, <Pm>.B
 * \endverbatim
 * \param dc   The void * dcontext used to allocate memory for the #instr_t.
 * \param Pd   The destination predicate register, P (Predicate).
 * \param Pg   The governing predicate register, P (Predicate).
 * \param Pn   The first source predicate register, P (Predicate).
 * \param Pm   The second source predicate register, P (Predicate).
 */
#define INSTR_CREATE_bics_sve_pred(dc, Pd, Pg, Pn, Pm) \
    instr_create_1dst_3src(dc, OP_bics, Pd, Pg, Pn, Pm)

/**
 * Creates an EOR instruction.
 *
 * This macro is used to encode the forms:
 * \verbatim
 *    EOR     <Pd>.B, <Pg>/Z, <Pn>.B, <Pm>.B
 * \endverbatim
 * \param dc   The void * dcontext used to allocate memory for the #instr_t.
 * \param Pd   The destination predicate register, P (Predicate).
 * \param Pg   The governing predicate register, P (Predicate).
 * \param Pn   The first source predicate register, P (Predicate).
 * \param Pm   The second source predicate register, P (Predicate).
 */
#define INSTR_CREATE_eor_sve_pred_b(dc, Pd, Pg, Pn, Pm) \
    instr_create_1dst_3src(dc, OP_eor, Pd, Pg, Pn, Pm)

/**
 * Creates an EOR instruction.
 *
 * This macro is used to encode the forms:
 * \verbatim
 *    EOR     <Zd>.D, <Zn>.D, <Zm>.D
 * \endverbatim
 * \param dc   The void * dcontext used to allocate memory for the #instr_t.
 * \param Zd   The destination vector register, Z (Scalable).
 * \param Zn   The first source vector register, Z (Scalable).
 * \param Zm   The second source vector register, Z (Scalable).
 */
#define INSTR_CREATE_eor_sve(dc, Zd, Zn, Zm) \
    instr_create_1dst_2src(dc, OP_eor, Zd, Zn, Zm)

/**
 * Creates an EORS instruction.
 *
 * This macro is used to encode the forms:
 * \verbatim
 *    EORS    <Pd>.B, <Pg>/Z, <Pn>.B, <Pm>.B
 * \endverbatim
 * \param dc   The void * dcontext used to allocate memory for the #instr_t.
 * \param Pd   The destination predicate register, P (Predicate).
 * \param Pg   The governing predicate register, P (Predicate).
 * \param Pn   The first source predicate register, P (Predicate).
 * \param Pm   The second source predicate register, P (Predicate).
 */
#define INSTR_CREATE_eors_sve_pred(dc, Pd, Pg, Pn, Pm) \
    instr_create_1dst_3src(dc, OP_eors, Pd, Pg, Pn, Pm)

/**
 * Creates a NAND instruction.
 *
 * This macro is used to encode the forms:
 * \verbatim
 *    NAND    <Pd>.B, <Pg>/Z, <Pn>.B, <Pm>.B
 * \endverbatim
 * \param dc   The void * dcontext used to allocate memory for the #instr_t.
 * \param Pd   The destination predicate register, P (Predicate).
 * \param Pg   The governing predicate register, P (Predicate).
 * \param Pn   The first source predicate register, P (Predicate).
 * \param Pm   The second source predicate register, P (Predicate).
 */
#define INSTR_CREATE_nand_sve_pred(dc, Pd, Pg, Pn, Pm) \
    instr_create_1dst_3src(dc, OP_nand, Pd, Pg, Pn, Pm)

/**
 * Creates a NANDS instruction.
 *
 * This macro is used to encode the forms:
 * \verbatim
 *    NANDS   <Pd>.B, <Pg>/Z, <Pn>.B, <Pm>.B
 * \endverbatim
 * \param dc   The void * dcontext used to allocate memory for the #instr_t.
 * \param Pd   The destination predicate register, P (Predicate).
 * \param Pg   The governing predicate register, P (Predicate).
 * \param Pn   The first source predicate register, P (Predicate).
 * \param Pm   The second source predicate register, P (Predicate).
 */
#define INSTR_CREATE_nands_sve_pred(dc, Pd, Pg, Pn, Pm) \
    instr_create_1dst_3src(dc, OP_nands, Pd, Pg, Pn, Pm)

/**
 * Creates a NOR instruction.
 *
 * This macro is used to encode the forms:
 * \verbatim
 *    NOR     <Pd>.B, <Pg>/Z, <Pn>.B, <Pm>.B
 * \endverbatim
 * \param dc   The void * dcontext used to allocate memory for the #instr_t.
 * \param Pd   The destination predicate register, P (Predicate).
 * \param Pg   The governing predicate register, P (Predicate).
 * \param Pn   The first source predicate register, P (Predicate).
 * \param Pm   The second source predicate register, P (Predicate).
 */
#define INSTR_CREATE_nor_sve_pred(dc, Pd, Pg, Pn, Pm) \
    instr_create_1dst_3src(dc, OP_nor, Pd, Pg, Pn, Pm)

/**
 * Creates a NORS instruction.
 *
 * This macro is used to encode the forms:
 * \verbatim
 *    NORS    <Pd>.B, <Pg>/Z, <Pn>.B, <Pm>.B
 * \endverbatim
 * \param dc   The void * dcontext used to allocate memory for the #instr_t.
 * \param Pd   The destination predicate register, P (Predicate).
 * \param Pg   The governing predicate register, P (Predicate).
 * \param Pn   The first source predicate register, P (Predicate).
 * \param Pm   The second source predicate register, P (Predicate).
 */
#define INSTR_CREATE_nors_sve_pred(dc, Pd, Pg, Pn, Pm) \
    instr_create_1dst_3src(dc, OP_nors, Pd, Pg, Pn, Pm)

/**
 * Creates a NOT instruction.
 *
 * This macro is used to encode the forms:
 * \verbatim
 *    NOT     <Zd>.<Ts>, <Pg>/M, <Zn>.<Ts>
 * \endverbatim
 * \param dc   The void * dcontext used to allocate memory for the #instr_t.
 * \param Zd   The destination vector register, Z (Scalable).
 * \param Pg   The governing predicate register, P (Predicate).
 * \param Zn   The source vector register, Z (Scalable).
 */
#define INSTR_CREATE_not_sve_pred_vec(dc, Zd, Pg, Zn) \
    instr_create_1dst_2src(dc, OP_not, Zd, Pg, Zn)

/**
 * Creates an ORN instruction.
 *
 * This macro is used to encode the forms:
 * \verbatim
 *    ORN     <Pd>.B, <Pg>/Z, <Pn>.B, <Pm>.B
 * \endverbatim
 * \param dc   The void * dcontext used to allocate memory for the #instr_t.
 * \param Pd   The destination predicate register, P (Predicate).
 * \param Pg   The governing predicate register, P (Predicate).
 * \param Pn   The first source predicate register, P (Predicate).
 * \param Pm   The second source predicate register, P (Predicate).
 */
#define INSTR_CREATE_orn_sve_pred(dc, Pd, Pg, Pn, Pm) \
    instr_create_1dst_3src(dc, OP_orn, Pd, Pg, Pn, Pm)

/**
 * Creates an ORNS instruction.
 *
 * This macro is used to encode the forms:
 * \verbatim
 *    ORNS    <Pd>.B, <Pg>/Z, <Pn>.B, <Pm>.B
 * \endverbatim
 * \param dc   The void * dcontext used to allocate memory for the #instr_t.
 * \param Pd   The destination predicate register, P (Predicate).
 * \param Pg   The governing predicate register, P (Predicate).
 * \param Pn   The first source predicate register, P (Predicate).
 * \param Pm   The second source predicate register, P (Predicate).
 */
#define INSTR_CREATE_orns_sve_pred(dc, Pd, Pg, Pn, Pm) \
    instr_create_1dst_3src(dc, OP_orns, Pd, Pg, Pn, Pm)

/**
 * Creates an ORR instruction.
 *
 * This macro is used to encode the forms:
 * \verbatim
 *    ORR     <Pd>.B, <Pg>/Z, <Pn>.B, <Pm>.B
 * \endverbatim
 * \param dc   The void * dcontext used to allocate memory for the #instr_t.
 * \param Pd   The destination predicate register, P (Predicate).
 * \param Pg   The governing predicate register, P (Predicate).
 * \param Pn   The first source predicate register, P (Predicate).
 * \param Pm   The second source predicate register, P (Predicate).
 */
#define INSTR_CREATE_orr_sve_pred_b(dc, Pd, Pg, Pn, Pm) \
    instr_create_1dst_3src(dc, OP_orr, Pd, Pg, Pn, Pm)

/**
 * Creates an ORR instruction.
 *
 * This macro is used to encode the forms:
 * \verbatim
 *    ORR     <Zd>.D, <Zn>.D, <Zm>.D
 * \endverbatim
 * \param dc   The void * dcontext used to allocate memory for the #instr_t.
 * \param Zd   The destination vector register, Z (Scalable).
 * \param Zn   The first source vector register, Z (Scalable).
 * \param Zm   The second source vector register, Z (Scalable).
 */
#define INSTR_CREATE_orr_sve(dc, Zd, Zn, Zm) \
    instr_create_1dst_2src(dc, OP_orr, Zd, Zn, Zm)

/**
 * Creates an ORRS instruction.
 *
 * This macro is used to encode the forms:
 * \verbatim
 *    ORRS    <Pd>.B, <Pg>/Z, <Pn>.B, <Pm>.B
 * \endverbatim
 * \param dc   The void * dcontext used to allocate memory for the #instr_t.
 * \param Pd   The destination predicate register, P (Predicate).
 * \param Pg   The governing predicate register, P (Predicate).
 * \param Pn   The first source predicate register, P (Predicate).
 * \param Pm   The second source predicate register, P (Predicate).
 */
#define INSTR_CREATE_orrs_sve_pred(dc, Pd, Pg, Pn, Pm) \
    instr_create_1dst_3src(dc, OP_orrs, Pd, Pg, Pn, Pm)

/**
 * Creates a CLASTA instruction.
 *
 * This macro is used to encode the forms:
 * \verbatim
 *    CLASTA  <R><dn>, <Pg>, <R><dn>, <Zm>.<Ts>
 * \endverbatim
 * \param dc   The void * dcontext used to allocate memory for the #instr_t.
 * \param Rdn  The first source and destination register. Can be W (Word, 32 bits) or
 * X (Extended, 64 bits).
 * \param Pg   The governing predicate register, P (Predicate).
 * \param Zm   The second source vector register, Z (Scalable).
 */
#define INSTR_CREATE_clasta_sve_scalar(dc, Rdn, Pg, Zm) \
    instr_create_1dst_3src(dc, OP_clasta, Rdn, Pg, Rdn, Zm)

/**
 * Creates a CLASTA instruction.
 *
 * This macro is used to encode the forms:
 * \verbatim
 *    CLASTA  <V><dn>, <Pg>, <V><dn>, <Zm>.<Ts>
 * \endverbatim
 * \param dc   The void * dcontext used to allocate memory for the #instr_t.
 * \param Vdn  The first source and destination register. Can be D (doubleword, 64 bits),
 * S (singleword, 32 bits), H (halfword, 16 bits) or B (byte, 8 bits).
 * \param Pg   The governing predicate register, P (Predicate).
 * \param Zm   The second source vector register, Z (Scalable).
 */
#define INSTR_CREATE_clasta_sve_simd_fp(dc, Vdn, Pg, Zm) \
    instr_create_1dst_3src(dc, OP_clasta, Vdn, Pg, Vdn, Zm)

/**
 * Creates a CLASTA instruction.
 *
 * This macro is used to encode the forms:
 * \verbatim
 *    CLASTA  <Zdn>.<Ts>, <Pg>, <Zdn>.<Ts>, <Zm>.<Ts>
 * \endverbatim
 * \param dc   The void * dcontext used to allocate memory for the #instr_t.
 * \param Zdn  The first source and destination vector register, Z (Scalable).
 * \param Pg   The governing predicate register, P (Predicate).
 * \param Zm   The second source vector register, Z (Scalable).
 */
#define INSTR_CREATE_clasta_sve_vector(dc, Zdn, Pg, Zm) \
    instr_create_1dst_3src(dc, OP_clasta, Zdn, Pg, Zdn, Zm)

/**
 * Creates a CLASTB instruction.
 *
 * This macro is used to encode the forms:
 * \verbatim
 *    CLASTB  <R><dn>, <Pg>, <R><dn>, <Zm>.<Ts>
 * \endverbatim
 * \param dc   The void * dcontext used to allocate memory for the #instr_t.
 * \param Rdn  The first source and destination register. Can be W (Word, 32 bits) or
 * X (Extended, 64 bits).
 * \param Pg   The governing predicate register, P (Predicate).
 * \param Zm   The second source vector register, Z (Scalable).
 */
#define INSTR_CREATE_clastb_sve_scalar(dc, Rdn, Pg, Zm) \
    instr_create_1dst_3src(dc, OP_clastb, Rdn, Pg, Rdn, Zm)

/**
 * Creates a CLASTB instruction.
 *
 * This macro is used to encode the forms:
 * \verbatim
 *    CLASTB  <V><dn>, <Pg>, <V><dn>, <Zm>.<Ts>
 * \endverbatim
 * \param dc   The void * dcontext used to allocate memory for the #instr_t.
 * \param Vdn  The first source and destination register. Can be D (doubleword, 64 bits),
 * S (singleword, 32 bits), H (halfword, 16 bits) or B (byte, 8 bits).
 * \param Pg   The governing predicate register, P (Predicate).
 * \param Zm   The second source vector register, Z (Scalable).
 */
#define INSTR_CREATE_clastb_sve_simd_fp(dc, Vdn, Pg, Zm) \
    instr_create_1dst_3src(dc, OP_clastb, Vdn, Pg, Vdn, Zm)

/**
 * Creates a CLASTB instruction.
 *
 * This macro is used to encode the forms:
 * \verbatim
 *    CLASTB  <Zdn>.<Ts>, <Pg>, <Zdn>.<Ts>, <Zm>.<Ts>
 * \endverbatim
 * \param dc   The void * dcontext used to allocate memory for the #instr_t.
 * \param Zdn  The first source and destination vector register, Z (Scalable).
 * \param Pg   The governing predicate register, P (Predicate).
 * \param Zm   The second source vector register, Z (Scalable).
 */
#define INSTR_CREATE_clastb_sve_vector(dc, Zdn, Pg, Zm) \
    instr_create_1dst_3src(dc, OP_clastb, Zdn, Pg, Zdn, Zm)

/**
 * Creates a LASTA instruction.
 *
 * This macro is used to encode the forms:
 * \verbatim
 *    LASTA   <R><d>, <Pg>, <Zn>.<Ts>
 * \endverbatim
 * \param dc   The void * dcontext used to allocate memory for the #instr_t.
 * \param Rd   The destination vector register. Can be W (Word, 32 bits) or X (Extended,
 * 64 bits).
 * \param Pg   The governing predicate register, P (Predicate).
 * \param Zn   The source vector register, Z (Scalable).
 */
#define INSTR_CREATE_lasta_sve_scalar(dc, Rd, Pg, Zn) \
    instr_create_1dst_2src(dc, OP_lasta, Rd, Pg, Zn)

/**
 * Creates a LASTA instruction.
 *
 * This macro is used to encode the forms:
 * \verbatim
 *    LASTA   <V><d>, <Pg>, <Zn>.<Ts>
 * \endverbatim
 * \param dc   The void * dcontext used to allocate memory for the #instr_t.
 * \param Vd   The destination register. Can be D (doubleword, 64 bits), B (byte, 8
 * bits), S (singleword, 32 bits) or H (halfword, 16 bits).
 * \param Pg   The governing predicate register, P (Predicate).
 * \param Zn   The source vector register, Z (Scalable).
 */
#define INSTR_CREATE_lasta_sve_simd_fp(dc, Vd, Pg, Zn) \
    instr_create_1dst_2src(dc, OP_lasta, Vd, Pg, Zn)

/**
 * Creates a LASTB instruction.
 *
 * This macro is used to encode the forms:
 * \verbatim
 *    LASTB   <R><d>, <Pg>, <Zn>.<Ts>
 * \endverbatim
 * \param dc   The void * dcontext used to allocate memory for the #instr_t.
 * \param Rd   The destination vector register. Can be W (Word, 32 bits) or X (Extended,
 * 64 bits).
 * \param Pg   The governing predicate register, P (Predicate).
 * \param Zn   The source vector register, Z (Scalable).
 */
#define INSTR_CREATE_lastb_sve_scalar(dc, Rd, Pg, Zn) \
    instr_create_1dst_2src(dc, OP_lastb, Rd, Pg, Zn)

/**
 * Creates a LASTB instruction.
 *
 * This macro is used to encode the forms:
 * \verbatim
 *    LASTB   <V><d>, <Pg>, <Zn>.<Ts>
 * \endverbatim
 * \param dc   The void * dcontext used to allocate memory for the #instr_t.
 * \param Vd   The destination register. Can be D (doubleword, 64 bits), B (byte, 8
 * bits), S (singleword, 32 bits) or H (halfword, 16 bits).
 * \param Pg   The governing predicate register, P (Predicate).
 * \param Zn   The source vector register, Z (Scalable).
 */
#define INSTR_CREATE_lastb_sve_simd_fp(dc, Vd, Pg, Zn) \
    instr_create_1dst_2src(dc, OP_lastb, Vd, Pg, Zn)

/**
 * Creates a CNT instruction.
 *
 * This macro is used to encode the forms:
 * \verbatim
 *    CNT     <Zd>.<Ts>, <Pg>/M, <Zn>.<Ts>
 * \endverbatim
 * \param dc   The void * dcontext used to allocate memory for the #instr_t.
 * \param Zd   The destination vector register, Z (Scalable).
 * \param Pg   The governing predicate register, P (Predicate).
 * \param Zn   The source vector register, Z (Scalable).
 */
#define INSTR_CREATE_cnt_sve_pred(dc, Zd, Pg, Zn) \
    instr_create_1dst_2src(dc, OP_cnt, Zd, Pg, Zn)

/**
 * Creates a CNTB instruction.
 *
 * This macro is used to encode the forms:
 * \verbatim
 *    CNTB    <Xd>{, <pattern>{, MUL #<imm>}}
 * \endverbatim
 * \param dc   The void * dcontext used to allocate memory for the #instr_t.
 * \param Rd   The destination register, X (Extended, 64 bits).
 * \param pattern   The predicate constraint, see #dr_pred_constr_type_t.
 * \param imm   The imm used as the predicate constraint multiplier.
 */
#define INSTR_CREATE_cntb(dc, Rd, pattern, imm) \
    instr_create_1dst_3src(dc, OP_cntb, Rd, pattern, OPND_CREATE_MUL(), imm)

/**
 * Creates a CNTD instruction.
 *
 * This macro is used to encode the forms:
 * \verbatim
 *    CNTD    <Xd>{, <pattern>{, MUL #<imm>}}
 * \endverbatim
 * \param dc   The void * dcontext used to allocate memory for the #instr_t.
 * \param Rd   The destination register, X (Extended, 64 bits).
 * \param pattern   The predicate constraint, see #dr_pred_constr_type_t.
 * \param imm   The imm used as the predicate constraint multiplier.
 */
#define INSTR_CREATE_cntd(dc, Rd, pattern, imm) \
    instr_create_1dst_3src(dc, OP_cntd, Rd, pattern, OPND_CREATE_MUL(), imm)

/**
 * Creates a CNTH instruction.
 *
 * This macro is used to encode the forms:
 * \verbatim
 *    CNTH    <Xd>{, <pattern>{, MUL #<imm>}}
 * \endverbatim
 * \param dc   The void * dcontext used to allocate memory for the #instr_t.
 * \param Rd   The destination register, X (Extended, 64 bits).
 * \param pattern   The predicate constraint, see #dr_pred_constr_type_t.
 * \param imm   The imm used as the predicate constraint multiplier.
 */
#define INSTR_CREATE_cnth(dc, Rd, pattern, imm) \
    instr_create_1dst_3src(dc, OP_cnth, Rd, pattern, OPND_CREATE_MUL(), imm)

/**
 * Creates a CNTW instruction.
 *
 * This macro is used to encode the forms:
 * \verbatim
 *    CNTW    <Xd>{, <pattern>{, MUL #<imm>}}
 * \endverbatim
 * \param dc   The void * dcontext used to allocate memory for the #instr_t.
 * \param Rd   The destination register, X (Extended, 64 bits).
 * \param pattern   The predicate constraint, see #dr_pred_constr_type_t.
 * \param imm   The imm used as the predicate constraint multiplier.
 */
#define INSTR_CREATE_cntw(dc, Rd, pattern, imm) \
    instr_create_1dst_3src(dc, OP_cntw, Rd, pattern, OPND_CREATE_MUL(), imm)

/**
 * Creates a DECB instruction.
 *
 * This macro is used to encode the forms:
 * \verbatim
 *    DECB    <Xdn>{, <pattern>{, MUL #<imm>}}
 * \endverbatim
 * \param dc   The void * dcontext used to allocate memory for the #instr_t.
 * \param Rdn   The GPR register to be decremented, X (Extended, 64 bits).
 * \param pattern   The predicate constraint, see #dr_pred_constr_type_t.
 * \param imm   The imm used as the predicate constraint multiplier.
 */
#define INSTR_CREATE_decb(dc, Rdn, pattern, imm) \
    instr_create_1dst_4src(dc, OP_decb, Rdn, Rdn, pattern, OPND_CREATE_MUL(), imm)

/**
 * Creates a DECD instruction.
 *
 * This macro is used to encode the forms:
 * \verbatim
 *    DECD    <Xdn>{, <pattern>{, MUL #<imm>}}
 * \endverbatim
 * \param dc   The void * dcontext used to allocate memory for the #instr_t.
 * \param Rdn   The GPR register to be decremented, X (Extended, 64 bits).
 * \param pattern   The predicate constraint, see #dr_pred_constr_type_t.
 * \param imm   The imm used as the predicate constraint multiplier.
 */
#define INSTR_CREATE_decd(dc, Rdn, pattern, imm) \
    instr_create_1dst_4src(dc, OP_decd, Rdn, Rdn, pattern, OPND_CREATE_MUL(), imm)

/**
 * Creates a DECD instruction.
 *
 * This macro is used to encode the forms:
 * \verbatim
 *    DECD    <Zdn>.D{, <pattern>{, MUL #<imm>}}
 * \endverbatim
 * \param dc   The void * dcontext used to allocate memory for the #instr_t.
 * \param Zdn   The vector register to be decremented, Z (Scalable).
 * \param pattern   The predicate constraint, see #dr_pred_constr_type_t.
 * \param imm   The imm used as the predicate constraint multiplier.
 */
#define INSTR_CREATE_decd_sve(dc, Zdn, pattern, imm) \
    instr_create_1dst_4src(dc, OP_decd, Zdn, Zdn, pattern, OPND_CREATE_MUL(), imm)

/**
 * Creates a DECH instruction.
 *
 * This macro is used to encode the forms:
 * \verbatim
 *    DECH    <Xdn>{, <pattern>{, MUL #<imm>}}
 * \endverbatim
 * \param dc   The void * dcontext used to allocate memory for the #instr_t.
 * \param Rdn   The GPR register to be decremented, X (Extended, 64 bits).
 * \param pattern   The predicate constraint, see #dr_pred_constr_type_t.
 * \param imm   The imm used as the predicate constraint multiplier.
 */
#define INSTR_CREATE_dech(dc, Rdn, pattern, imm) \
    instr_create_1dst_4src(dc, OP_dech, Rdn, Rdn, pattern, OPND_CREATE_MUL(), imm)

/**
 * Creates a DECH instruction.
 *
 * This macro is used to encode the forms:
 * \verbatim
 *    DECH    <Zdn>.H{, <pattern>{, MUL #<imm>}}
 * \endverbatim
 * \param dc   The void * dcontext used to allocate memory for the #instr_t.
 * \param Zdn   The vector register to be decremented, Z (Scalable).
 * \param pattern   The predicate constraint, see #dr_pred_constr_type_t.
 * \param imm   The imm used as the predicate constraint multiplier.
 */
#define INSTR_CREATE_dech_sve(dc, Zdn, pattern, imm) \
    instr_create_1dst_4src(dc, OP_dech, Zdn, Zdn, pattern, OPND_CREATE_MUL(), imm)

/**
 * Creates a DECW instruction.
 *
 * This macro is used to encode the forms:
 * \verbatim
 *    DECW    <Xdn>{, <pattern>{, MUL #<imm>}}
 * \endverbatim
 * \param dc   The void * dcontext used to allocate memory for the #instr_t.
 * \param Rdn   The GPR register to be decremented, X (Extended, 64 bits).
 * \param pattern   The predicate constraint, see #dr_pred_constr_type_t.
 * \param imm   The imm used as the predicate constraint multiplier.
 */
#define INSTR_CREATE_decw(dc, Rdn, pattern, imm) \
    instr_create_1dst_4src(dc, OP_decw, Rdn, Rdn, pattern, OPND_CREATE_MUL(), imm)

/**
 * Creates a DECW instruction.
 *
 * This macro is used to encode the forms:
 * \verbatim
 *    DECW    <Zdn>.S{, <pattern>{, MUL #<imm>}}
 * \endverbatim
 * \param dc   The void * dcontext used to allocate memory for the #instr_t.
 * \param Zdn   The vector register to be decremented, Z (Scalable).
 * \param pattern   The predicate constraint, see #dr_pred_constr_type_t.
 * \param imm   The imm used as the predicate constraint multiplier.
 */
#define INSTR_CREATE_decw_sve(dc, Zdn, pattern, imm) \
    instr_create_1dst_4src(dc, OP_decw, Zdn, Zdn, pattern, OPND_CREATE_MUL(), imm)

/**
 * Creates an INCB instruction.
 *
 * This macro is used to encode the forms:
 * \verbatim
 *    INCB    <Xdn>{, <pattern>{, MUL #<imm>}}
 * \endverbatim
 * \param dc   The void * dcontext used to allocate memory for the #instr_t.
 * \param Rdn   The first source and destination register, X (Extended, 64
 *              bits).
 * \param pattern   The predicate constraint, see #dr_pred_constr_type_t.
 * \param imm   The imm used as the predicate constraint multiplier.
 */
#define INSTR_CREATE_incb(dc, Rdn, pattern, imm) \
    instr_create_1dst_4src(dc, OP_incb, Rdn, Rdn, pattern, OPND_CREATE_MUL(), imm)

/**
 * Creates an INCD instruction.
 *
 * This macro is used to encode the forms:
 * \verbatim
 *    INCD    <Xdn>{, <pattern>{, MUL #<imm>}}
 * \endverbatim
 * \param dc   The void * dcontext used to allocate memory for the #instr_t.
 * \param Rdn   The first source and destination register, X (Extended, 64
 *              bits).
 * \param pattern   The predicate constraint, see #dr_pred_constr_type_t.
 * \param imm   The imm used as the predicate constraint multiplier.
 */
#define INSTR_CREATE_incd(dc, Rdn, pattern, imm) \
    instr_create_1dst_4src(dc, OP_incd, Rdn, Rdn, pattern, OPND_CREATE_MUL(), imm)

/**
 * Creates an INCD instruction.
 *
 * This macro is used to encode the forms:
 * \verbatim
 *    INCD    <Zdn>.D{, <pattern>{, MUL #<imm>}}
 * \endverbatim
 * \param dc   The void * dcontext used to allocate memory for the #instr_t.
 * \param Zdn   The source and destination vector register, Z (Scalable).
 * \param pattern   The predicate constraint, see #dr_pred_constr_type_t.
 * \param imm   The imm used as the predicate constraint multiplier.
 */
#define INSTR_CREATE_incd_sve(dc, Zdn, pattern, imm) \
    instr_create_1dst_4src(dc, OP_incd, Zdn, Zdn, pattern, OPND_CREATE_MUL(), imm)

/**
 * Creates an INCH instruction.
 *
 * This macro is used to encode the forms:
 * \verbatim
 *    INCH    <Xdn>{, <pattern>{, MUL #<imm>}}
 * \endverbatim
 * \param dc   The void * dcontext used to allocate memory for the #instr_t.
 * \param Rdn   The first source and destination register, X (Extended, 64
 *              bits).
 * \param pattern   The predicate constraint, see #dr_pred_constr_type_t.
 * \param imm   The imm used as the predicate constraint multiplier.
 */
#define INSTR_CREATE_inch(dc, Rdn, pattern, imm) \
    instr_create_1dst_4src(dc, OP_inch, Rdn, Rdn, pattern, OPND_CREATE_MUL(), imm)

/**
 * Creates an INCH instruction.
 *
 * This macro is used to encode the forms:
 * \verbatim
 *    INCH    <Zdn>.H{, <pattern>{, MUL #<imm>}}
 * \endverbatim
 * \param dc   The void * dcontext used to allocate memory for the #instr_t.
 * \param Zdn   The source and destination vector register, Z (Scalable).
 * \param pattern   The predicate constraint, see #dr_pred_constr_type_t.
 * \param imm   The imm used as the predicate constraint multiplier.
 */
#define INSTR_CREATE_inch_sve(dc, Zdn, pattern, imm) \
    instr_create_1dst_4src(dc, OP_inch, Zdn, Zdn, pattern, OPND_CREATE_MUL(), imm)

/**
 * Creates an INCW instruction.
 *
 * This macro is used to encode the forms:
 * \verbatim
 *    INCW    <Xdn>{, <pattern>{, MUL #<imm>}}
 * \endverbatim
 * \param dc   The void * dcontext used to allocate memory for the #instr_t.
 * \param Rdn   The first source and destination register, X (Extended, 64
 *              bits).
 * \param pattern   The predicate constraint, see #dr_pred_constr_type_t.
 * \param imm   The imm used as the predicate constraint multiplier.
 */
#define INSTR_CREATE_incw(dc, Rdn, pattern, imm) \
    instr_create_1dst_4src(dc, OP_incw, Rdn, Rdn, pattern, OPND_CREATE_MUL(), imm)

/**
 * Creates an INCW instruction.
 *
 * This macro is used to encode the forms:
 * \verbatim
 *    INCW    <Zdn>.S{, <pattern>{, MUL #<imm>}}
 * \endverbatim
 * \param dc   The void * dcontext used to allocate memory for the #instr_t.
 * \param Zdn   The source and destination vector register, Z (Scalable).
 * \param pattern   The predicate constraint, see #dr_pred_constr_type_t.
 * \param imm   The imm used as the predicate constraint multiplier.
 */
#define INSTR_CREATE_incw_sve(dc, Zdn, pattern, imm) \
    instr_create_1dst_4src(dc, OP_incw, Zdn, Zdn, pattern, OPND_CREATE_MUL(), imm)

/**
 * Creates a SQDECB instruction.
 *
 * This macro is used to encode the forms:
 * \verbatim
 *    SQDECB  <Xdn>, <Wdn>{, <pattern>{, MUL #<imm>}}
 * \endverbatim
 * \param dc   The void * dcontext used to allocate memory for the #instr_t.
 * \param Rdn   The first source and destination register, X (Extended, 64
 *              bits). The 32 bit result from the source
 *              register is sign extended to 64 bits.
 * \param pattern   The predicate constraint, see #dr_pred_constr_type_t.
 * \param imm   The imm used as the predicate constraint multiplier.
 */
#define INSTR_CREATE_sqdecb_wide(dc, Rdn, pattern, imm)                                \
    instr_create_1dst_4src(dc, OP_sqdecb, Rdn,                                         \
                           opnd_create_reg(opnd_get_reg(Rdn) - DR_REG_X0 + DR_REG_W0), \
                           pattern, OPND_CREATE_MUL(), imm)

/**
 * Creates a SQDECB instruction.
 *
 * This macro is used to encode the forms:
 * \verbatim
 *    SQDECB  <Xdn>{, <pattern>{, MUL #<imm>}}
 * \endverbatim
 * \param dc   The void * dcontext used to allocate memory for the #instr_t.
 * \param Rdn   The first source and destination register, X (Extended, 64
 *              bits).
 * \param pattern   The predicate constraint, see #dr_pred_constr_type_t.
 * \param imm   The imm used as the predicate constraint multiplier.
 */
#define INSTR_CREATE_sqdecb(dc, Rdn, pattern, imm) \
    instr_create_1dst_4src(dc, OP_sqdecb, Rdn, Rdn, pattern, OPND_CREATE_MUL(), imm)

/**
 * Creates a SQDECD instruction.
 *
 * This macro is used to encode the forms:
 * \verbatim
 *    SQDECD  <Xdn>, <Wdn>{, <pattern>{, MUL #<imm>}}
 * \endverbatim
 * \param dc   The void * dcontext used to allocate memory for the #instr_t.
 * \param Rdn   The first source and destination register, X (Extended, 64
 *              bits). The 32 bit result from the source
 *              register is sign extended to 64 bits.
 * \param pattern   The predicate constraint, see #dr_pred_constr_type_t.
 * \param imm   The imm used as the predicate constraint multiplier.
 */
#define INSTR_CREATE_sqdecd_wide(dc, Rdn, pattern, imm)                                \
    instr_create_1dst_4src(dc, OP_sqdecd, Rdn,                                         \
                           opnd_create_reg(opnd_get_reg(Rdn) - DR_REG_X0 + DR_REG_W0), \
                           pattern, OPND_CREATE_MUL(), imm)

/**
 * Creates a SQDECD instruction.
 *
 * This macro is used to encode the forms:
 * \verbatim
 *    SQDECD  <Xdn>{, <pattern>{, MUL #<imm>}}
 * \endverbatim
 * \param dc   The void * dcontext used to allocate memory for the #instr_t.
 * \param Rdn   The first source and destination register, X (Extended, 64
 *              bits).
 * \param pattern   The predicate constraint, see #dr_pred_constr_type_t.
 * \param imm   The imm used as the predicate constraint multiplier.
 */
#define INSTR_CREATE_sqdecd(dc, Rdn, pattern, imm) \
    instr_create_1dst_4src(dc, OP_sqdecd, Rdn, Rdn, pattern, OPND_CREATE_MUL(), imm)

/**
 * Creates a SQDECD instruction.
 *
 * This macro is used to encode the forms:
 * \verbatim
 *    SQDECD  <Zdn>.D{, <pattern>{, MUL #<imm>}}
 * \endverbatim
 * \param dc   The void * dcontext used to allocate memory for the #instr_t.
 * \param Zdn   The source and destination vector register, Z (Scalable).
 * \param pattern   The predicate constraint, see #dr_pred_constr_type_t.
 * \param imm   The imm used as the predicate constraint multiplier.
 */
#define INSTR_CREATE_sqdecd_sve(dc, Zdn, pattern, imm) \
    instr_create_1dst_4src(dc, OP_sqdecd, Zdn, Zdn, pattern, OPND_CREATE_MUL(), imm)

/**
 * Creates a SQDECH instruction.
 *
 * This macro is used to encode the forms:
 * \verbatim
 *    SQDECH  <Xdn>, <Wdn>{, <pattern>{, MUL #<imm>}}
 * \endverbatim
 * \param dc   The void * dcontext used to allocate memory for the #instr_t.
 * \param Rdn   The first source and destination register, X (Extended, 64
 *              bits). The 32 bit result from the source
 *              register is sign extended to 64 bits.
 * \param pattern   The predicate constraint, see #dr_pred_constr_type_t.
 * \param imm   The imm used as the predicate constraint multiplier.
 */
#define INSTR_CREATE_sqdech_wide(dc, Rdn, pattern, imm)                                \
    instr_create_1dst_4src(dc, OP_sqdech, Rdn,                                         \
                           opnd_create_reg(opnd_get_reg(Rdn) - DR_REG_X0 + DR_REG_W0), \
                           pattern, OPND_CREATE_MUL(), imm)

/**
 * Creates a SQDECH instruction.
 *
 * This macro is used to encode the forms:
 * \verbatim
 *    SQDECH  <Xdn>{, <pattern>{, MUL #<imm>}}
 * \endverbatim
 * \param dc   The void * dcontext used to allocate memory for the #instr_t.
 * \param Rdn   The first source and destination register, X (Extended, 64
 *              bits).
 * \param pattern   The predicate constraint, see #dr_pred_constr_type_t.
 * \param imm   The imm used as the predicate constraint multiplier.
 */
#define INSTR_CREATE_sqdech(dc, Rdn, pattern, imm) \
    instr_create_1dst_4src(dc, OP_sqdech, Rdn, Rdn, pattern, OPND_CREATE_MUL(), imm)

/**
 * Creates a SQDECH instruction.
 *
 * This macro is used to encode the forms:
 * \verbatim
 *    SQDECH  <Zdn>.H{, <pattern>{, MUL #<imm>}}
 * \endverbatim
 * \param dc   The void * dcontext used to allocate memory for the #instr_t.
 * \param Zdn   The source and destination vector register, Z (Scalable).
 * \param pattern   The predicate constraint, see #dr_pred_constr_type_t.
 * \param imm   The imm used as the predicate constraint multiplier.
 */
#define INSTR_CREATE_sqdech_sve(dc, Zdn, pattern, imm) \
    instr_create_1dst_4src(dc, OP_sqdech, Zdn, Zdn, pattern, OPND_CREATE_MUL(), imm)

/**
 * Creates a SQDECW instruction.
 *
 * This macro is used to encode the forms:
 * \verbatim
 *    SQDECW  <Xdn>, <Wdn>{, <pattern>{, MUL #<imm>}}
 * \endverbatim
 * \param dc   The void * dcontext used to allocate memory for the #instr_t.
 * \param Rdn   The first source and destination register, X (Extended, 64
 *              bits). The 32 bit result from the source
 *              register is sign extended to 64 bits.
 * \param pattern   The predicate constraint, see #dr_pred_constr_type_t.
 * \param imm   The imm used as the predicate constraint multiplier.
 */
#define INSTR_CREATE_sqdecw_wide(dc, Rdn, pattern, imm)                                \
    instr_create_1dst_4src(dc, OP_sqdecw, Rdn,                                         \
                           opnd_create_reg(opnd_get_reg(Rdn) - DR_REG_X0 + DR_REG_W0), \
                           pattern, OPND_CREATE_MUL(), imm)

/**
 * Creates a SQDECW instruction.
 *
 * This macro is used to encode the forms:
 * \verbatim
 *    SQDECW  <Xdn>{, <pattern>{, MUL #<imm>}}
 * \endverbatim
 * \param dc   The void * dcontext used to allocate memory for the #instr_t.
 * \param Rdn   The first source and destination register, X (Extended, 64
 *              bits).
 * \param pattern   The predicate constraint, see #dr_pred_constr_type_t.
 * \param imm   The imm used as the predicate constraint multiplier.
 */
#define INSTR_CREATE_sqdecw(dc, Rdn, pattern, imm) \
    instr_create_1dst_4src(dc, OP_sqdecw, Rdn, Rdn, pattern, OPND_CREATE_MUL(), imm)

/**
 * Creates a SQDECW instruction.
 *
 * This macro is used to encode the forms:
 * \verbatim
 *    SQDECW  <Zdn>.S{, <pattern>{, MUL #<imm>}}
 * \endverbatim
 * \param dc   The void * dcontext used to allocate memory for the #instr_t.
 * \param Zdn   The source and destination vector register, Z (Scalable).
 * \param pattern   The predicate constraint, see #dr_pred_constr_type_t.
 * \param imm   The imm used as the predicate constraint multiplier.
 */
#define INSTR_CREATE_sqdecw_sve(dc, Zdn, pattern, imm) \
    instr_create_1dst_4src(dc, OP_sqdecw, Zdn, Zdn, pattern, OPND_CREATE_MUL(), imm)

/**
 * Creates a SQINCB instruction.
 *
 * This macro is used to encode the forms:
 * \verbatim
 *    SQINCB  <Xdn>, <Wdn>{, <pattern>{, MUL #<imm>}}
 * \endverbatim
 * \param dc   The void * dcontext used to allocate memory for the #instr_t.
 * \param Rdn   The first source and destination register, X (Extended, 64
 *              bits). The 32 bit result from the source
 *              register is sign extended to 64 bits.
 * \param pattern   The predicate constraint, see #dr_pred_constr_type_t.
 * \param imm   The imm used as the predicate constraint multiplier.
 */
#define INSTR_CREATE_sqincb_wide(dc, Rdn, pattern, imm)                                \
    instr_create_1dst_4src(dc, OP_sqincb, Rdn,                                         \
                           opnd_create_reg(opnd_get_reg(Rdn) - DR_REG_X0 + DR_REG_W0), \
                           pattern, OPND_CREATE_MUL(), imm)

/**
 * Creates a SQINCB instruction.
 *
 * This macro is used to encode the forms:
 * \verbatim
 *    SQINCB  <Xdn>{, <pattern>{, MUL #<imm>}}
 * \endverbatim
 * \param dc   The void * dcontext used to allocate memory for the #instr_t.
 * \param Rdn   The first source and destination register, X (Extended, 64
 *              bits).
 * \param pattern   The predicate constraint, see #dr_pred_constr_type_t.
 * \param imm   The imm used as the predicate constraint multiplier.
 */
#define INSTR_CREATE_sqincb(dc, Rdn, pattern, imm) \
    instr_create_1dst_4src(dc, OP_sqincb, Rdn, Rdn, pattern, OPND_CREATE_MUL(), imm)

/**
 * Creates a SQINCD instruction.
 *
 * This macro is used to encode the forms:
 * \verbatim
 *    SQINCD  <Xdn>, <Wdn>{, <pattern>{, MUL #<imm>}}
 * \endverbatim
 * \param dc   The void * dcontext used to allocate memory for the #instr_t.
 * \param Rdn   The first source and destination register, X (Extended, 64
 *              bits). The 32 bit result from the source
 *              register is sign extended to 64 bits.
 * \param pattern   The predicate constraint, see #dr_pred_constr_type_t.
 * \param imm   The imm used as the predicate constraint multiplier.
 */
#define INSTR_CREATE_sqincd_wide(dc, Rdn, pattern, imm)                                \
    instr_create_1dst_4src(dc, OP_sqincd, Rdn,                                         \
                           opnd_create_reg(opnd_get_reg(Rdn) - DR_REG_X0 + DR_REG_W0), \
                           pattern, OPND_CREATE_MUL(), imm)

/**
 * Creates a SQINCD instruction.
 *
 * This macro is used to encode the forms:
 * \verbatim
 *    SQINCD  <Xdn>{, <pattern>{, MUL #<imm>}}
 * \endverbatim
 * \param dc   The void * dcontext used to allocate memory for the #instr_t.
 * \param Rdn   The first source and destination register, X (Extended, 64
 *              bits).
 * \param pattern   The predicate constraint, see #dr_pred_constr_type_t.
 * \param imm   The imm used as the predicate constraint multiplier.
 */
#define INSTR_CREATE_sqincd(dc, Rdn, pattern, imm) \
    instr_create_1dst_4src(dc, OP_sqincd, Rdn, Rdn, pattern, OPND_CREATE_MUL(), imm)

/**
 * Creates a SQINCD instruction.
 *
 * This macro is used to encode the forms:
 * \verbatim
 *    SQINCD  <Zdn>.D{, <pattern>{, MUL #<imm>}}
 * \endverbatim
 * \param dc   The void * dcontext used to allocate memory for the #instr_t.
 * \param Zdn   The source and destination vector register, Z (Scalable).
 * \param pattern   The predicate constraint, see #dr_pred_constr_type_t.
 * \param imm   The imm used as the predicate constraint multiplier.
 */
#define INSTR_CREATE_sqincd_sve(dc, Zdn, pattern, imm) \
    instr_create_1dst_4src(dc, OP_sqincd, Zdn, Zdn, pattern, OPND_CREATE_MUL(), imm)

/**
 * Creates a SQINCH instruction.
 *
 * This macro is used to encode the forms:
 * \verbatim
 *    SQINCH  <Xdn>, <Wdn>{, <pattern>{, MUL #<imm>}}
 * \endverbatim
 * \param dc   The void * dcontext used to allocate memory for the #instr_t.
 * \param Rdn   The first source and destination register, X (Extended, 64
 *              bits). The 32 bit result from the source
 *              register is sign extended to 64 bits.
 * \param pattern   The predicate constraint, see #dr_pred_constr_type_t.
 * \param imm   The imm used as the predicate constraint multiplier.
 */
#define INSTR_CREATE_sqinch_wide(dc, Rdn, pattern, imm)                                \
    instr_create_1dst_4src(dc, OP_sqinch, Rdn,                                         \
                           opnd_create_reg(opnd_get_reg(Rdn) - DR_REG_X0 + DR_REG_W0), \
                           pattern, OPND_CREATE_MUL(), imm)

/**
 * Creates a SQINCH instruction.
 *
 * This macro is used to encode the forms:
 * \verbatim
 *    SQINCH  <Xdn>{, <pattern>{, MUL #<imm>}}
 * \endverbatim
 * \param dc   The void * dcontext used to allocate memory for the #instr_t.
 * \param Rdn   The first source and destination register, X (Extended, 64
 *              bits).
 * \param pattern   The predicate constraint, see #dr_pred_constr_type_t.
 * \param imm   The imm used as the predicate constraint multiplier.
 */
#define INSTR_CREATE_sqinch(dc, Rdn, pattern, imm) \
    instr_create_1dst_4src(dc, OP_sqinch, Rdn, Rdn, pattern, OPND_CREATE_MUL(), imm)

/**
 * Creates a SQINCH instruction.
 *
 * This macro is used to encode the forms:
 * \verbatim
 *    SQINCH  <Zdn>.H{, <pattern>{, MUL #<imm>}}
 * \endverbatim
 * \param dc   The void * dcontext used to allocate memory for the #instr_t.
 * \param Zdn   The source and destination vector register, Z (Scalable).
 * \param pattern   The predicate constraint, see #dr_pred_constr_type_t.
 * \param imm   The imm used as the predicate constraint multiplier.
 */
#define INSTR_CREATE_sqinch_sve(dc, Zdn, pattern, imm) \
    instr_create_1dst_4src(dc, OP_sqinch, Zdn, Zdn, pattern, OPND_CREATE_MUL(), imm)

/**
 * Creates a SQINCW instruction.
 *
 * This macro is used to encode the forms:
 * \verbatim
 *    SQINCW  <Xdn>, <Wdn>{, <pattern>{, MUL #<imm>}}
 * \endverbatim
 * \param dc   The void * dcontext used to allocate memory for the #instr_t.
 * \param Rdn   The first source and destination register, X (Extended, 64
 *              bits). The 32 bit result from the source
 *              register is sign extended to 64 bits.
 * \param pattern   The predicate constraint, see #dr_pred_constr_type_t.
 * \param imm   The imm used as the predicate constraint multiplier.
 */
#define INSTR_CREATE_sqincw_wide(dc, Rdn, pattern, imm)                                \
    instr_create_1dst_4src(dc, OP_sqincw, Rdn,                                         \
                           opnd_create_reg(opnd_get_reg(Rdn) - DR_REG_X0 + DR_REG_W0), \
                           pattern, OPND_CREATE_MUL(), imm)

/**
 * Creates a SQINCW instruction.
 *
 * This macro is used to encode the forms:
 * \verbatim
 *    SQINCW  <Xdn>{, <pattern>{, MUL #<imm>}}
 * \endverbatim
 * \param dc   The void * dcontext used to allocate memory for the #instr_t.
 * \param Rdn   The first source and destination register, X (Extended, 64
 *              bits).
 * \param pattern   The predicate constraint, see #dr_pred_constr_type_t.
 * \param imm   The imm used as the predicate constraint multiplier.
 */
#define INSTR_CREATE_sqincw(dc, Rdn, pattern, imm) \
    instr_create_1dst_4src(dc, OP_sqincw, Rdn, Rdn, pattern, OPND_CREATE_MUL(), imm)

/**
 * Creates a SQINCW instruction.
 *
 * This macro is used to encode the forms:
 * \verbatim
 *    SQINCW  <Zdn>.S{, <pattern>{, MUL #<imm>}}
 * \endverbatim
 * \param dc   The void * dcontext used to allocate memory for the #instr_t.
 * \param Zdn   The source and destination vector register, Z (Scalable).
 * \param pattern   The predicate constraint, see #dr_pred_constr_type_t.
 * \param imm   The imm used as the predicate constraint multiplier.
 */
#define INSTR_CREATE_sqincw_sve(dc, Zdn, pattern, imm) \
    instr_create_1dst_4src(dc, OP_sqincw, Zdn, Zdn, pattern, OPND_CREATE_MUL(), imm)

/**
 * Creates an UQDECB instruction.
 *
 * This macro is used to encode the forms:
 * \verbatim
 *    UQDECB  <Wdn>{, <pattern>{, MUL #<imm>}}
 *    UQDECB  <Xdn>{, <pattern>{, MUL #<imm>}}
 * \endverbatim
 * \param dc   The void * dcontext used to allocate memory for the #instr_t.
 * \param Rdn   The first source and destination register. Can be W (Word, 32
 *              bits) or X (Extended, 64 bits).
 * \param pattern   The predicate constraint, see #dr_pred_constr_type_t.
 * \param imm   The imm used as the predicate constraint multiplier.
 */
#define INSTR_CREATE_uqdecb(dc, Rdn, pattern, imm) \
    instr_create_1dst_4src(dc, OP_uqdecb, Rdn, Rdn, pattern, OPND_CREATE_MUL(), imm)

/**
 * Creates an UQDECD instruction.
 *
 * This macro is used to encode the forms:
 * \verbatim
 *    UQDECD  <Wdn>{, <pattern>{, MUL #<imm>}}
 *    UQDECD  <Xdn>{, <pattern>{, MUL #<imm>}}
 * \endverbatim
 * \param dc   The void * dcontext used to allocate memory for the #instr_t.
 * \param Rdn   The first source and destination register. Can be W (Word, 32
 *              bits) or X (Extended, 64 bits).
 * \param pattern   The predicate constraint, see #dr_pred_constr_type_t.
 * \param imm   The imm used as the predicate constraint multiplier.
 */
#define INSTR_CREATE_uqdecd(dc, Rdn, pattern, imm) \
    instr_create_1dst_4src(dc, OP_uqdecd, Rdn, Rdn, pattern, OPND_CREATE_MUL(), imm)

/**
 * Creates an UQDECD instruction.
 *
 * This macro is used to encode the forms:
 * \verbatim
 *    UQDECD  <Zdn>.D{, <pattern>{, MUL #<imm>}}
 * \endverbatim
 * \param dc   The void * dcontext used to allocate memory for the #instr_t.
 * \param Zdn   The source and destination vector register, Z (Scalable).
 * \param pattern   The predicate constraint, see #dr_pred_constr_type_t.
 * \param imm   The imm used as the predicate constraint multiplier.
 */
#define INSTR_CREATE_uqdecd_sve(dc, Zdn, pattern, imm) \
    instr_create_1dst_4src(dc, OP_uqdecd, Zdn, Zdn, pattern, OPND_CREATE_MUL(), imm)

/**
 * Creates an UQDECH instruction.
 *
 * This macro is used to encode the forms:
 * \verbatim
 *    UQDECH  <Wdn>{, <pattern>{, MUL #<imm>}}
 *    UQDECH  <Xdn>{, <pattern>{, MUL #<imm>}}
 * \endverbatim
 * \param dc   The void * dcontext used to allocate memory for the #instr_t.
 * \param Rdn   The first source and destination register. Can be W (Word, 32
 *              bits) or X (Extended, 64 bits).
 * \param pattern   The predicate constraint, see #dr_pred_constr_type_t.
 * \param imm   The imm used as the predicate constraint multiplier.
 */
#define INSTR_CREATE_uqdech(dc, Rdn, pattern, imm) \
    instr_create_1dst_4src(dc, OP_uqdech, Rdn, Rdn, pattern, OPND_CREATE_MUL(), imm)

/**
 * Creates an UQDECH instruction.
 *
 * This macro is used to encode the forms:
 * \verbatim
 *    UQDECH  <Zdn>.H{, <pattern>{, MUL #<imm>}}
 * \endverbatim
 * \param dc   The void * dcontext used to allocate memory for the #instr_t.
 * \param Zdn   The source and destination vector register, Z (Scalable).
 * \param pattern   The predicate constraint, see #dr_pred_constr_type_t.
 * \param imm   The imm used as the predicate constraint multiplier.
 */
#define INSTR_CREATE_uqdech_sve(dc, Zdn, pattern, imm) \
    instr_create_1dst_4src(dc, OP_uqdech, Zdn, Zdn, pattern, OPND_CREATE_MUL(), imm)

/**
 * Creates an UQDECW instruction.
 *
 * This macro is used to encode the forms:
 * \verbatim
 *    UQDECW  <Wdn>{, <pattern>{, MUL #<imm>}}
 *    UQDECW  <Xdn>{, <pattern>{, MUL #<imm>}}
 * \endverbatim
 * \param dc   The void * dcontext used to allocate memory for the #instr_t.
 * \param Rdn   The first source and destination register. Can be W (Word, 32
 *              bits) or X (Extended, 64 bits).
 * \param pattern   The predicate constraint, see #dr_pred_constr_type_t.
 * \param imm   The imm used as the predicate constraint multiplier.
 */
#define INSTR_CREATE_uqdecw(dc, Rdn, pattern, imm) \
    instr_create_1dst_4src(dc, OP_uqdecw, Rdn, Rdn, pattern, OPND_CREATE_MUL(), imm)

/**
 * Creates an UQDECW instruction.
 *
 * This macro is used to encode the forms:
 * \verbatim
 *    UQDECW  <Zdn>.S{, <pattern>{, MUL #<imm>}}
 * \endverbatim
 * \param dc   The void * dcontext used to allocate memory for the #instr_t.
 * \param Zdn   The source and destination vector register, Z (Scalable).
 * \param pattern   The predicate constraint, see #dr_pred_constr_type_t.
 * \param imm   The imm used as the predicate constraint multiplier.
 */
#define INSTR_CREATE_uqdecw_sve(dc, Zdn, pattern, imm) \
    instr_create_1dst_4src(dc, OP_uqdecw, Zdn, Zdn, pattern, OPND_CREATE_MUL(), imm)

/**
 * Creates an UQINCB instruction.
 *
 * This macro is used to encode the forms:
 * \verbatim
 *    UQINCB  <Wdn>{, <pattern>{, MUL #<imm>}}
 *    UQINCB  <Xdn>{, <pattern>{, MUL #<imm>}}
 * \endverbatim
 * \param dc   The void * dcontext used to allocate memory for the #instr_t.
 * \param Rdn   The first source and destination register. Can be W (Word, 32
 *              bits) or X (Extended, 64 bits).
 * \param pattern   The predicate constraint, see #dr_pred_constr_type_t.
 * \param imm   The imm used as the predicate constraint multiplier.
 */
#define INSTR_CREATE_uqincb(dc, Rdn, pattern, imm) \
    instr_create_1dst_4src(dc, OP_uqincb, Rdn, Rdn, pattern, OPND_CREATE_MUL(), imm)

/**
 * Creates an UQINCD instruction.
 *
 * This macro is used to encode the forms:
 * \verbatim
 *    UQINCD  <Wdn>{, <pattern>{, MUL #<imm>}}
 *    UQINCD  <Xdn>{, <pattern>{, MUL #<imm>}}
 * \endverbatim
 * \param dc   The void * dcontext used to allocate memory for the #instr_t.
 * \param Rdn   The first source and destination register. Can be W (Word, 32
 *              bits) or X (Extended, 64 bits).
 * \param pattern   The predicate constraint, see #dr_pred_constr_type_t.
 * \param imm   The imm used as the predicate constraint multiplier.
 */
#define INSTR_CREATE_uqincd(dc, Rdn, pattern, imm) \
    instr_create_1dst_4src(dc, OP_uqincd, Rdn, Rdn, pattern, OPND_CREATE_MUL(), imm)

/**
 * Creates an UQINCD instruction.
 *
 * This macro is used to encode the forms:
 * \verbatim
 *    UQINCD  <Zdn>.D{, <pattern>{, MUL #<imm>}}
 * \endverbatim
 * \param dc   The void * dcontext used to allocate memory for the #instr_t.
 * \param Zdn   The source and destination vector register, Z (Scalable).
 * \param pattern   The predicate constraint, see #dr_pred_constr_type_t.
 * \param imm   The imm used as the predicate constraint multiplier.
 */
#define INSTR_CREATE_uqincd_sve(dc, Zdn, pattern, imm) \
    instr_create_1dst_4src(dc, OP_uqincd, Zdn, Zdn, pattern, OPND_CREATE_MUL(), imm)

/**
 * Creates an UQINCH instruction.
 *
 * This macro is used to encode the forms:
 * \verbatim
 *    UQINCH  <Wdn>{, <pattern>{, MUL #<imm>}}
 *    UQINCH  <Xdn>{, <pattern>{, MUL #<imm>}}
 * \endverbatim
 * \param dc   The void * dcontext used to allocate memory for the #instr_t.
 * \param Rdn   The first source and destination register. Can be W (Word, 32
 *              bits) or X (Extended, 64 bits).
 * \param pattern   The predicate constraint, see #dr_pred_constr_type_t.
 * \param imm   The imm used as the predicate constraint multiplier.
 */
#define INSTR_CREATE_uqinch(dc, Rdn, pattern, imm) \
    instr_create_1dst_4src(dc, OP_uqinch, Rdn, Rdn, pattern, OPND_CREATE_MUL(), imm)

/**
 * Creates an UQINCH instruction.
 *
 * This macro is used to encode the forms:
 * \verbatim
 *    UQINCH  <Zdn>.H{, <pattern>{, MUL #<imm>}}
 * \endverbatim
 * \param dc   The void * dcontext used to allocate memory for the #instr_t.
 * \param Zdn   The source and destination vector register, Z (Scalable).
 * \param pattern   The predicate constraint, see #dr_pred_constr_type_t.
 * \param imm   The imm used as the predicate constraint multiplier.
 */
#define INSTR_CREATE_uqinch_sve(dc, Zdn, pattern, imm) \
    instr_create_1dst_4src(dc, OP_uqinch, Zdn, Zdn, pattern, OPND_CREATE_MUL(), imm)

/**
 * Creates an UQINCW instruction.
 *
 * This macro is used to encode the forms:
 * \verbatim
 *    UQINCW  <Wdn>{, <pattern>{, MUL #<imm>}}
 *    UQINCW  <Xdn>{, <pattern>{, MUL #<imm>}}
 * \endverbatim
 * \param dc   The void * dcontext used to allocate memory for the #instr_t.
 * \param Rdn   The first source and destination register. Can be W (Word, 32
 *              bits) or X (Extended, 64 bits).
 * \param pattern   The predicate constraint, see #dr_pred_constr_type_t.
 * \param imm   The imm used as the predicate constraint multiplier.
 */
#define INSTR_CREATE_uqincw(dc, Rdn, pattern, imm) \
    instr_create_1dst_4src(dc, OP_uqincw, Rdn, Rdn, pattern, OPND_CREATE_MUL(), imm)

/**
 * Creates an UQINCW instruction.
 *
 * This macro is used to encode the forms:
 * \verbatim
 *    UQINCW  <Zdn>.S{, <pattern>{, MUL #<imm>}}
 * \endverbatim
 * \param dc   The void * dcontext used to allocate memory for the #instr_t.
 * \param Zdn   The source and destination vector register, Z (Scalable).
 * \param pattern   The predicate constraint, see #dr_pred_constr_type_t.
 * \param imm   The imm used as the predicate constraint multiplier.
 */
#define INSTR_CREATE_uqincw_sve(dc, Zdn, pattern, imm) \
    instr_create_1dst_4src(dc, OP_uqincw, Zdn, Zdn, pattern, OPND_CREATE_MUL(), imm)

/**
 * Creates a BRKA instruction.
 *
 * This macro is used to encode the forms:
 * \verbatim
 *    BRKA    <Pd>.B, <Pg>/<ZM>, <Pn>.B
 * \endverbatim
 * \param dc   The void * dcontext used to allocate memory for the #instr_t.
 * \param Pd   The destination predicate register, P (Predicate).
 * \param Pg   The governing predicate register, P (Predicate).
 * \param Pn   The source predicate register, P (Predicate).
 */
#define INSTR_CREATE_brka_sve_pred(dc, Pd, Pg, Pn) \
    instr_create_1dst_2src(dc, OP_brka, Pd, Pg, Pn)

/**
 * Creates a BRKAS instruction.
 *
 * This macro is used to encode the forms:
 * \verbatim
 *    BRKAS   <Pd>.B, <Pg>/Z, <Pn>.B
 * \endverbatim
 * \param dc   The void * dcontext used to allocate memory for the #instr_t.
 * \param Pd   The destination predicate register, P (Predicate).
 * \param Pg   The governing predicate register, P (Predicate).
 * \param Pn   The source predicate register, P (Predicate).
 */
#define INSTR_CREATE_brkas_sve_pred(dc, Pd, Pg, Pn) \
    instr_create_1dst_2src(dc, OP_brkas, Pd, Pg, Pn)

/**
 * Creates a BRKB instruction.
 *
 * This macro is used to encode the forms:
 * \verbatim
 *    BRKB    <Pd>.B, <Pg>/<ZM>, <Pn>.B
 * \endverbatim
 * \param dc   The void * dcontext used to allocate memory for the #instr_t.
 * \param Pd   The destination predicate register, P (Predicate).
 * \param Pg   The governing predicate register, P (Predicate).
 * \param Pn   The source predicate register, P (Predicate).
 */
#define INSTR_CREATE_brkb_sve_pred(dc, Pd, Pg, Pn) \
    instr_create_1dst_2src(dc, OP_brkb, Pd, Pg, Pn)

/**
 * Creates a BRKBS instruction.
 *
 * This macro is used to encode the forms:
 * \verbatim
 *    BRKBS   <Pd>.B, <Pg>/Z, <Pn>.B
 * \endverbatim
 * \param dc   The void * dcontext used to allocate memory for the #instr_t.
 * \param Pd   The destination predicate register, P (Predicate).
 * \param Pg   The governing predicate register, P (Predicate).
 * \param Pn   The source predicate register, P (Predicate).
 */
#define INSTR_CREATE_brkbs_sve_pred(dc, Pd, Pg, Pn) \
    instr_create_1dst_2src(dc, OP_brkbs, Pd, Pg, Pn)

/**
 * Creates a BRKN instruction.
 *
 * This macro is used to encode the forms:
 * \verbatim
 *    BRKN    <Pdm>.B, <Pg>/Z, <Pn>.B, <Pdm>.B
 * \endverbatim
 * \param dc   The void * dcontext used to allocate memory for the #instr_t.
 * \param Pdm   The second source and destination predicate register, P
 *              (Predicate).
 * \param Pg   The governing predicate register, P (Predicate).
 * \param Pn   The first source predicate register, P (Predicate).
 */
#define INSTR_CREATE_brkn_sve_pred(dc, Pdm, Pg, Pn) \
    instr_create_1dst_3src(dc, OP_brkn, Pdm, Pg, Pn, Pdm)

/**
 * Creates a BRKNS instruction.
 *
 * This macro is used to encode the forms:
 * \verbatim
 *    BRKNS   <Pdm>.B, <Pg>/Z, <Pn>.B, <Pdm>.B
 * \endverbatim
 * \param dc   The void * dcontext used to allocate memory for the #instr_t.
 * \param Pdm   The second source and destination predicate register, P
 *              (Predicate).
 * \param Pg   The governing predicate register, P (Predicate).
 * \param Pn   The first source predicate register, P (Predicate).
 */
#define INSTR_CREATE_brkns_sve_pred(dc, Pdm, Pg, Pn) \
    instr_create_1dst_3src(dc, OP_brkns, Pdm, Pg, Pn, Pdm)

/**
 * Creates a BRKPA instruction.
 *
 * This macro is used to encode the forms:
 * \verbatim
 *    BRKPA   <Pd>.B, <Pg>/Z, <Pn>.B, <Pm>.B
 * \endverbatim
 * \param dc   The void * dcontext used to allocate memory for the #instr_t.
 * \param Pd   The destination predicate register, P (Predicate).
 * \param Pg   The governing predicate register, P (Predicate).
 * \param Pn   The first source predicate register, P (Predicate).
 * \param Pm   The second source predicate register, P (Predicate).
 */
#define INSTR_CREATE_brkpa_sve_pred(dc, Pd, Pg, Pn, Pm) \
    instr_create_1dst_3src(dc, OP_brkpa, Pd, Pg, Pn, Pm)

/**
 * Creates a BRKPAS instruction.
 *
 * This macro is used to encode the forms:
 * \verbatim
 *    BRKPAS  <Pd>.B, <Pg>/Z, <Pn>.B, <Pm>.B
 * \endverbatim
 * \param dc   The void * dcontext used to allocate memory for the #instr_t.
 * \param Pd   The destination predicate register, P (Predicate).
 * \param Pg   The governing predicate register, P (Predicate).
 * \param Pn   The first source predicate register, P (Predicate).
 * \param Pm   The second source predicate register, P (Predicate).
 */
#define INSTR_CREATE_brkpas_sve_pred(dc, Pd, Pg, Pn, Pm) \
    instr_create_1dst_3src(dc, OP_brkpas, Pd, Pg, Pn, Pm)

/**
 * Creates a BRKPB instruction.
 *
 * This macro is used to encode the forms:
 * \verbatim
 *    BRKPB   <Pd>.B, <Pg>/Z, <Pn>.B, <Pm>.B
 * \endverbatim
 * \param dc   The void * dcontext used to allocate memory for the #instr_t.
 * \param Pd   The destination predicate register, P (Predicate).
 * \param Pg   The governing predicate register, P (Predicate).
 * \param Pn   The first source predicate register, P (Predicate).
 * \param Pm   The second source predicate register, P (Predicate).
 */
#define INSTR_CREATE_brkpb_sve_pred(dc, Pd, Pg, Pn, Pm) \
    instr_create_1dst_3src(dc, OP_brkpb, Pd, Pg, Pn, Pm)

/**
 * Creates a BRKPBS instruction.
 *
 * This macro is used to encode the forms:
 * \verbatim
 *    BRKPBS  <Pd>.B, <Pg>/Z, <Pn>.B, <Pm>.B
 * \endverbatim
 * \param dc   The void * dcontext used to allocate memory for the #instr_t.
 * \param Pd   The destination predicate register, P (Predicate).
 * \param Pg   The governing predicate register, P (Predicate).
 * \param Pn   The first source predicate register, P (Predicate).
 * \param Pm   The second source predicate register, P (Predicate).
 */
#define INSTR_CREATE_brkpbs_sve_pred(dc, Pd, Pg, Pn, Pm) \
    instr_create_1dst_3src(dc, OP_brkpbs, Pd, Pg, Pn, Pm)

/**
 * Creates a WHILELE instruction.
 *
 * This macro is used to encode the forms:
 * \verbatim
 *    WHILELE <Pd>.<Ts>, <R><n>, <R><m>
 * \endverbatim
 * \param dc   The void * dcontext used to allocate memory for the #instr_t.
 * \param Pd   The destination predicate register, P (Predicate).
 * \param Rn   The first source  register. Can be W (Word, 32 bits) or X
 *             (Extended, 64 bits).
 * \param Rm   The second source  register. Can be W (Word, 32 bits) or X
 *             (Extended, 64 bits).
 */
#define INSTR_CREATE_whilele_sve(dc, Pd, Rn, Rm) \
    instr_create_1dst_2src(dc, OP_whilele, Pd, Rn, Rm)

/**
 * Creates a WHILELO instruction.
 *
 * This macro is used to encode the forms:
 * \verbatim
 *    WHILELO <Pd>.<Ts>, <R><n>, <R><m>
 * \endverbatim
 * \param dc   The void * dcontext used to allocate memory for the #instr_t.
 * \param Pd   The destination predicate register, P (Predicate).
 * \param Rn   The first source  register. Can be W (Word, 32 bits) or X
 *             (Extended, 64 bits).
 * \param Rm   The second source  register. Can be W (Word, 32 bits) or X
 *             (Extended, 64 bits).
 */
#define INSTR_CREATE_whilelo_sve(dc, Pd, Rn, Rm) \
    instr_create_1dst_2src(dc, OP_whilelo, Pd, Rn, Rm)

/**
 * Creates a WHILELS instruction.
 *
 * This macro is used to encode the forms:
 * \verbatim
 *    WHILELS <Pd>.<Ts>, <R><n>, <R><m>
 * \endverbatim
 * \param dc   The void * dcontext used to allocate memory for the #instr_t.
 * \param Pd   The destination predicate register, P (Predicate).
 * \param Rn   The first source  register. Can be W (Word, 32 bits) or X
 *             (Extended, 64 bits).
 * \param Rm   The second source  register. Can be W (Word, 32 bits) or X
 *             (Extended, 64 bits).
 */
#define INSTR_CREATE_whilels_sve(dc, Pd, Rn, Rm) \
    instr_create_1dst_2src(dc, OP_whilels, Pd, Rn, Rm)

/**
 * Creates a WHILELT instruction.
 *
 * This macro is used to encode the forms:
 * \verbatim
 *    WHILELT <Pd>.<Ts>, <R><n>, <R><m>
 * \endverbatim
 * \param dc   The void * dcontext used to allocate memory for the #instr_t.
 * \param Pd   The destination predicate register, P (Predicate).
 * \param Rn   The first source  register. Can be W (Word, 32 bits) or X
 *             (Extended, 64 bits).
 * \param Rm   The second source  register. Can be W (Word, 32 bits) or X
 *             (Extended, 64 bits).
 */
#define INSTR_CREATE_whilelt_sve(dc, Pd, Rn, Rm) \
    instr_create_1dst_2src(dc, OP_whilelt, Pd, Rn, Rm)

/**
 * Creates a TBL instruction.
 *
 * This macro is used to encode the forms:
 * \verbatim
 *    TBL     <Zd>.<Ts>, { <Zn>.<Ts> }, <Zm>.<Ts>
 * \endverbatim
 * \param dc   The void * dcontext used to allocate memory for the #instr_t.
 * \param Zd   The destination vector register, Z (Scalable).
 * \param Zn   The first source vector register, Z (Scalable).
 * \param Zm   The second source vector register, Z (Scalable).
 */
#define INSTR_CREATE_tbl_sve(dc, Zd, Zn, Zm) \
    instr_create_1dst_2src(dc, OP_tbl, Zd, Zn, Zm)

/**
 * Creates a DUP instruction.
 *
 * This macro is used to encode the forms:
 * \verbatim
 *    DUP     <Zd>.<Ts>, #<simm>, <shift>
 * \endverbatim
 * \param dc    The void * dcontext used to allocate memory for the #instr_t.
 * \param Zd    The destination vector register, Z (Scalable).
 * \param simm  The signed immediate imm.
 * \param shift Left shift to apply to the immediate, defaulting to LSL #0.  Can
 * be 0 or 8
 */
#define INSTR_CREATE_dup_sve_shift(dc, Zd, simm, shift) \
    instr_create_1dst_3src(dc, OP_dup, Zd, simm, OPND_CREATE_LSL(), shift)

/**
 * Creates a DUP instruction.
 *
 * This macro is used to encode the forms:
 * \verbatim
 *    DUP     <Zd>.<Ts>, <Zn>.<Ts>[<index>]
 * \endverbatim
 * \param dc     The void * dcontext used to allocate memory for the #instr_t.
 * \param Zd     The destination vector register, Z (Scalable).
 * \param Zn     The source vector register, Z (Scalable).
 * \param index  Immediate index of source vector.  The operand size must match the
 * encoded field size, which depends on the element size of Zd and Zn; OPSZ_6b for byte,
 * OPSZ_5b for halfword, OPSZ_4b for singleword, OPSZ_3b for doubleword, and OPSZ_2b for
 * quadword.
 */
#define INSTR_CREATE_dup_sve_idx(dc, Zd, Zn, index) \
    instr_create_1dst_2src(dc, OP_dup, Zd, Zn, index)

/**
 * Creates a DUP instruction.
 *
 * This macro is used to encode the forms:
 * \verbatim
 *    DUP     <Zd>.<Ts>, <R><n|SP>
 * \endverbatim
 * \param dc   The void * dcontext used to allocate memory for the #instr_t.
 * \param Zd   The destination vector register, Z (Scalable).
 * \param Rn   The source vector register. Can be X (Extended, 64 bits) or W
 *             (Word, 32 bits).
 */
#define INSTR_CREATE_dup_sve_scalar(dc, Zd, Rn) instr_create_1dst_1src(dc, OP_dup, Zd, Rn)

/**
 * Creates a INSR instruction.
 *
 * This macro is used to encode the forms:
 * \verbatim
 *    INSR    <Zdn>.<T>, <R><m>
 * \endverbatim
 * \param dc   The void * dcontext used to allocate memory for the #instr_t.
 * \param Zd   The second source and destination vector register, Z (Scalable).
 * \param Rm   The source vector register. Can be X (Extended, 64 bits) or W
 *             (Word, 32 bits).
 */
#define INSTR_CREATE_insr_sve_scalar(dc, Zd, Rm) \
    instr_create_1dst_2src(dc, OP_insr, Zd, Zd, Rm)

/**
 * Creates an INSR instruction.
 *
 * This macro is used to encode the forms:
 * \verbatim
 *    INSR    <Zdn>.<Ts>, <V><m>
 * \endverbatim
 * \param dc   The void * dcontext used to allocate memory for the #instr_t.
 * \param Zdn   The second source and destination vector register, Z (Scalable).
 * \param Vm   The first source register. Can be S (singleword, 32 bits), B
 *             (byte, 8 bits), D (doubleword, 64 bits) or H
 *             (halfword, 16 bits).
 */
#define INSTR_CREATE_insr_sve_simd_fp(dc, Zdn, Vm) \
    instr_create_1dst_2src(dc, OP_insr, Zdn, Zdn, Vm)

/**
 * Creates an EXT instruction (destructive).
 *
 * This macro is used to encode the forms:
 * \verbatim
 *    EXT     <Zdn>.B, <Zdn>.B, <Zm>.B, #<imm>
 * \endverbatim
 * \param dc   The void * dcontext used to allocate memory for the #instr_t.
 * \param Zdn  The first source and destination vector register, Z (Scalable).
 * \param Zm   The second source vector register, Z (Scalable).
 * \param imm  The immediate imm.
 */
#define INSTR_CREATE_ext_sve(dc, Zdn, Zm, imm) \
    instr_create_1dst_3src(dc, OP_ext, Zdn, Zdn, Zm, imm)

/**
 * Creates a SPLICE instruction (destructive).
 *
 * This macro is used to encode the forms:
 * \verbatim
 *    SPLICE  <Zdn>.<Ts>, <Pv>, <Zdn>.<Ts>, <Zm>.<Ts>
 * \endverbatim
 * \param dc   The void * dcontext used to allocate memory for the #instr_t.
 * \param Zdn  The second source and destination vector register, Z (Scalable).
 * \param Pv   The first source predicate register, P (Predicate).
 * \param Zm   The third source vector register, Z (Scalable).
 */
#define INSTR_CREATE_splice_sve(dc, Zdn, Pv, Zm) \
    instr_create_1dst_3src(dc, OP_splice, Zdn, Pv, Zdn, Zm)

/**
 * Creates a REV instruction.
 *
 * This macro is used to encode the forms:
 * \verbatim
 *    REV     <Pd>.<Ts>, <Pn>.<Ts>
 * \endverbatim
 * \param dc   The void * dcontext used to allocate memory for the #instr_t.
 * \param Pd   The destination predicate register, P (Predicate).
 * \param Pn   The source predicate register, P (Predicate).
 */
#define INSTR_CREATE_rev_sve_pred(dc, Pd, Pn) instr_create_1dst_1src(dc, OP_rev, Pd, Pn)

/**
 * Creates a REV instruction.
 *
 * This macro is used to encode the forms:
 * \verbatim
 *    REV     <Zd>.<Ts>, <Zn>.<Ts>
 * \endverbatim
 * \param dc   The void * dcontext used to allocate memory for the #instr_t.
 * \param Zd   The destination vector register, Z (Scalable).
 * \param Zn   The source vector register, Z (Scalable).
 */
#define INSTR_CREATE_rev_sve(dc, Zd, Zn) instr_create_1dst_1src(dc, OP_rev, Zd, Zn)

/**
 * Creates a REVB instruction.
 *
 * This macro is used to encode the forms:
 * \verbatim
 *    REVB    <Zd>.<Ts>, <Pg>/M, <Zn>.<Ts>
 * \endverbatim
 * \param dc   The void * dcontext used to allocate memory for the #instr_t.
 * \param Zd   The destination vector register, Z (Scalable).
 * \param Pg   The governing predicate register, P (Predicate).
 * \param Zn   The source vector register, Z (Scalable).
 */
#define INSTR_CREATE_revb_sve(dc, Zd, Pg, Zn) \
    instr_create_1dst_2src(dc, OP_revb, Zd, Pg, Zn)

/**
 * Creates a REVH instruction.
 *
 * This macro is used to encode the forms:
 * \verbatim
 *    REVH    <Zd>.<Ts>, <Pg>/M, <Zn>.<Ts>
 * \endverbatim
 * \param dc   The void * dcontext used to allocate memory for the #instr_t.
 * \param Zd   The destination vector register, Z (Scalable).
 * \param Pg   The governing predicate register, P (Predicate).
 * \param Zn   The source vector register, Z (Scalable).
 */
#define INSTR_CREATE_revh_sve(dc, Zd, Pg, Zn) \
    instr_create_1dst_2src(dc, OP_revh, Zd, Pg, Zn)

/**
 * Creates a REVW instruction.
 *
 * This macro is used to encode the forms:
 * \verbatim
 *    REVW    <Zd>.D, <Pg>/M, <Zn>.D
 * \endverbatim
 * \param dc   The void * dcontext used to allocate memory for the #instr_t.
 * \param Zd   The destination vector register, Z (Scalable).
 * \param Pg   The governing predicate register, P (Predicate).
 * \param Zn   The source vector register, Z (Scalable).
 */
#define INSTR_CREATE_revw_sve(dc, Zd, Pg, Zn) \
    instr_create_1dst_2src(dc, OP_revw, Zd, Pg, Zn)

/**
 * Creates a COMPACT instruction.
 *
 * This macro is used to encode the forms:
 * \verbatim
 *    COMPACT <Zd>.<Ts>, <Pg>, <Zn>.<Ts>
 * \endverbatim
 * \param dc   The void * dcontext used to allocate memory for the #instr_t.
 * \param Zd   The destination vector register, Z (Scalable).
 * \param Pg   The governing predicate register, P (Predicate).
 * \param Zn   The source vector register, Z (Scalable).
 */
#define INSTR_CREATE_compact_sve(dc, Zd, Pg, Zn) \
    instr_create_1dst_2src(dc, OP_compact, Zd, Pg, Zn)

/**
 * Creates a PUNPKHI instruction.
 *
 * This macro is used to encode the forms:
 * \verbatim
 *    PUNPKHI <Pd>.H, <Pn>.B
 * \endverbatim
 * \param dc   The void * dcontext used to allocate memory for the #instr_t.
 * \param Pd   The destination predicate register, P (Predicate).
 * \param Pn   The source predicate register, P (Predicate).
 */
#define INSTR_CREATE_punpkhi_sve(dc, Pd, Pn) \
    instr_create_1dst_1src(dc, OP_punpkhi, Pd, Pn)

/**
 * Creates a PUNPKLO instruction.
 *
 * This macro is used to encode the forms:
 * \verbatim
 *    PUNPKLO <Pd>.H, <Pn>.B
 * \endverbatim
 * \param dc   The void * dcontext used to allocate memory for the #instr_t.
 * \param Pd   The destination predicate register, P (Predicate).
 * \param Pn   The source predicate register, P (Predicate).
 */
#define INSTR_CREATE_punpklo_sve(dc, Pd, Pn) \
    instr_create_1dst_1src(dc, OP_punpklo, Pd, Pn)

/**
 * Creates a SUNPKHI instruction.
 *
 * This macro is used to encode the forms:
 * \verbatim
 *    SUNPKHI <Zd>.<Ts>, <Zn>.<Tb>
 * \endverbatim
 * \param dc   The void * dcontext used to allocate memory for the #instr_t.
 * \param Zd   The destination vector register, Z (Scalable).
 * \param Zn   The source vector register, Z (Scalable).  The destination vector element
 * size, \<Ts\> (H, S, D) is twice the size of the source vector element size, \<Tb\> (B,
 * H, S).
 */
#define INSTR_CREATE_sunpkhi_sve(dc, Zd, Zn) \
    instr_create_1dst_1src(dc, OP_sunpkhi, Zd, Zn)

/**
 * Creates a SUNPKLO instruction.
 *
 * This macro is used to encode the forms:
 * \verbatim
 *    SUNPKLO <Zd>.<Ts>, <Zn>.<Tb>
 * \endverbatim
 * \param dc   The void * dcontext used to allocate memory for the #instr_t.
 * \param Zd   The destination vector register, Z (Scalable).
 * \param Zn   The source vector register, Z (Scalable).  The destination vector element
 * size, \<Ts\> (H, S, D) is twice the size of the source vector element size, \<Tb\> (B,
 * H, S).
 */
#define INSTR_CREATE_sunpklo_sve(dc, Zd, Zn) \
    instr_create_1dst_1src(dc, OP_sunpklo, Zd, Zn)

/**
 * Creates an UUNPKHI instruction.
 *
 * This macro is used to encode the forms:
 * \verbatim
 *    UUNPKHI <Zd>.<Ts>, <Zn>.<Tb>
 * \endverbatim
 * \param dc   The void * dcontext used to allocate memory for the #instr_t.
 * \param Zd   The destination vector register, Z (Scalable).
 * \param Zn   The source vector register, Z (Scalable).  The destination vector element
 * size, \<Ts\> (H, S, D) is twice the size of the source vector element size, \<Tb\> (B,
 * H, S).
 */
#define INSTR_CREATE_uunpkhi_sve(dc, Zd, Zn) \
    instr_create_1dst_1src(dc, OP_uunpkhi, Zd, Zn)

/**
 * Creates an UUNPKLO instruction.
 *
 * This macro is used to encode the forms:
 * \verbatim
 *    UUNPKLO <Zd>.<Ts>, <Zn>.<Tb>
 * \endverbatim
 * \param dc   The void * dcontext used to allocate memory for the #instr_t.
 * \param Zd   The destination vector register, Z (Scalable).
 * \param Zn   The source vector register, Z (Scalable).  The destination vector element
 * size, \<Ts\> (H, S, D) is twice the size of the source vector element size, \<Tb\> (B,
 * H, S).
 */
#define INSTR_CREATE_uunpklo_sve(dc, Zd, Zn) \
    instr_create_1dst_1src(dc, OP_uunpklo, Zd, Zn)

/**
 * Creates an UZP1 instruction.
 *
 * This macro is used to encode the forms:
 * \verbatim
 *    UZP1    <Pd>.<Ts>, <Pn>.<Ts>, <Pm>.<Ts>
 * \endverbatim
 * \param dc   The void * dcontext used to allocate memory for the #instr_t.
 * \param Pd   The destination predicate register, P (Predicate).
 * \param Pn   The first source predicate register, P (Predicate).
 * \param Pm   The second source predicate register, P (Predicate).
 */
#define INSTR_CREATE_uzp1_sve_pred(dc, Pd, Pn, Pm) \
    instr_create_1dst_2src(dc, OP_uzp1, Pd, Pn, Pm)

/**
 * Creates an UZP1 instruction.
 *
 * This macro is used to encode the forms:
 * \verbatim
 *    UZP1    <Zd>.<Ts>, <Zn>.<Ts>, <Zm>.<Ts>
 * \endverbatim
 * \param dc   The void * dcontext used to allocate memory for the #instr_t.
 * \param Zd   The destination vector register, Z (Scalable).
 * \param Zn   The first source vector register, Z (Scalable).
 * \param Zm   The second source vector register, Z (Scalable).
 */
#define INSTR_CREATE_uzp1_sve_vector(dc, Zd, Zn, Zm) \
    instr_create_1dst_2src(dc, OP_uzp1, Zd, Zn, Zm)

/**
 * Creates an UZP2 instruction.
 *
 * This macro is used to encode the forms:
 * \verbatim
 *    UZP2    <Pd>.<Ts>, <Pn>.<Ts>, <Pm>.<Ts>
 * \endverbatim
 * \param dc   The void * dcontext used to allocate memory for the #instr_t.
 * \param Pd   The destination predicate register, P (Predicate).
 * \param Pn   The first source predicate register, P (Predicate).
 * \param Pm   The second source predicate register, P (Predicate).
 */
#define INSTR_CREATE_uzp2_sve_pred(dc, Pd, Pn, Pm) \
    instr_create_1dst_2src(dc, OP_uzp2, Pd, Pn, Pm)

/**
 * Creates an UZP2 instruction.
 *
 * This macro is used to encode the forms:
 * \verbatim
 *    UZP2    <Zd>.<Ts>, <Zn>.<Ts>, <Zm>.<Ts>
 * \endverbatim
 * \param dc   The void * dcontext used to allocate memory for the #instr_t.
 * \param Zd   The destination vector register, Z (Scalable).
 * \param Zn   The first source vector register, Z (Scalable).
 * \param Zm   The second source vector register, Z (Scalable).
 */
#define INSTR_CREATE_uzp2_sve_vector(dc, Zd, Zn, Zm) \
    instr_create_1dst_2src(dc, OP_uzp2, Zd, Zn, Zm)

/**
 * Creates a ZIP1 instruction.
 *
 * This macro is used to encode the forms:
 * \verbatim
 *    ZIP1    <Pd>.<Ts>, <Pn>.<Ts>, <Pm>.<Ts>
 * \endverbatim
 * \param dc   The void * dcontext used to allocate memory for the #instr_t.
 * \param Pd   The destination predicate register, P (Predicate).
 * \param Pn   The first source predicate register, P (Predicate).
 * \param Pm   The second source predicate register, P (Predicate).
 */
#define INSTR_CREATE_zip1_sve_pred(dc, Pd, Pn, Pm) \
    instr_create_1dst_2src(dc, OP_zip1, Pd, Pn, Pm)

/**
 * Creates a ZIP1 instruction.
 *
 * This macro is used to encode the forms:
 * \verbatim
 *    ZIP1    <Zd>.<Ts>, <Zn>.<Ts>, <Zm>.<Ts>
 * \endverbatim
 * \param dc   The void * dcontext used to allocate memory for the #instr_t.
 * \param Zd   The destination vector register, Z (Scalable).
 * \param Zn   The first source vector register, Z (Scalable).
 * \param Zm   The second source vector register, Z (Scalable).
 */
#define INSTR_CREATE_zip1_sve_vector(dc, Zd, Zn, Zm) \
    instr_create_1dst_2src(dc, OP_zip1, Zd, Zn, Zm)

/**
 * Creates a ZIP2 instruction.
 *
 * This macro is used to encode the forms:
 * \verbatim
 *    ZIP2    <Pd>.<Ts>, <Pn>.<Ts>, <Pm>.<Ts>
 * \endverbatim
 * \param dc   The void * dcontext used to allocate memory for the #instr_t.
 * \param Pd   The destination predicate register, P (Predicate).
 * \param Pn   The first source predicate register, P (Predicate).
 * \param Pm   The second source predicate register, P (Predicate).
 */
#define INSTR_CREATE_zip2_sve_pred(dc, Pd, Pn, Pm) \
    instr_create_1dst_2src(dc, OP_zip2, Pd, Pn, Pm)

/**
 * Creates a ZIP2 instruction.
 *
 * This macro is used to encode the forms:
 * \verbatim
 *    ZIP2    <Zd>.<Ts>, <Zn>.<Ts>, <Zm>.<Ts>
 * \endverbatim
 * \param dc   The void * dcontext used to allocate memory for the #instr_t.
 * \param Zd   The destination vector register, Z (Scalable).
 * \param Zn   The first source vector register, Z (Scalable).
 * \param Zm   The second source vector register, Z (Scalable).
 */
#define INSTR_CREATE_zip2_sve_vector(dc, Zd, Zn, Zm) \
    instr_create_1dst_2src(dc, OP_zip2, Zd, Zn, Zm)

/**
 * Creates a TRN1 instruction.
 *
 * This macro is used to encode the forms:
 * \verbatim
 *    TRN1    <Pd>.<Ts>, <Pn>.<Ts>, <Pm>.<Ts>
 * \endverbatim
 * \param dc   The void * dcontext used to allocate memory for the #instr_t.
 * \param Pd   The destination predicate register, P (Predicate).
 * \param Pn   The first source predicate register, P (Predicate).
 * \param Pm   The second source predicate register, P (Predicate).
 */
#define INSTR_CREATE_trn1_sve_pred(dc, Pd, Pn, Pm) \
    instr_create_1dst_2src(dc, OP_trn1, Pd, Pn, Pm)

/**
 * Creates a TRN1 instruction.
 *
 * This macro is used to encode the forms:
 * \verbatim
 *    TRN1    <Zd>.<Ts>, <Zn>.<Ts>, <Zm>.<Ts>
 * \endverbatim
 * \param dc   The void * dcontext used to allocate memory for the #instr_t.
 * \param Zd   The destination vector register, Z (Scalable).
 * \param Zn   The first source vector register, Z (Scalable).
 * \param Zm   The second source vector register, Z (Scalable).
 */
#define INSTR_CREATE_trn1_sve_vector(dc, Zd, Zn, Zm) \
    instr_create_1dst_2src(dc, OP_trn1, Zd, Zn, Zm)

/**
 * Creates a TRN2 instruction.
 *
 * This macro is used to encode the forms:
 * \verbatim
 *    TRN2    <Pd>.<Ts>, <Pn>.<Ts>, <Pm>.<Ts>
 * \endverbatim
 * \param dc   The void * dcontext used to allocate memory for the #instr_t.
 * \param Pd   The destination predicate register, P (Predicate).
 * \param Pn   The first source predicate register, P (Predicate).
 * \param Pm   The second source predicate register, P (Predicate).
 */
#define INSTR_CREATE_trn2_sve_pred(dc, Pd, Pn, Pm) \
    instr_create_1dst_2src(dc, OP_trn2, Pd, Pn, Pm)

/**
 * Creates a TRN2 instruction.
 *
 * This macro is used to encode the forms:
 * \verbatim
 *    TRN2    <Zd>.<Ts>, <Zn>.<Ts>, <Zm>.<Ts>
 * \endverbatim
 * \param dc   The void * dcontext used to allocate memory for the #instr_t.
 * \param Zd   The destination vector register, Z (Scalable).
 * \param Zn   The first source vector register, Z (Scalable).
 * \param Zm   The second source vector register, Z (Scalable).
 */
#define INSTR_CREATE_trn2_sve_vector(dc, Zd, Zn, Zm) \
    instr_create_1dst_2src(dc, OP_trn2, Zd, Zn, Zm)

/**
 * Creates a DUPM instruction.
 *
 * This macro is used to encode the forms:
 * \verbatim
 *    DUPM    <Zd>.<Ts>, #<const>
 * \endverbatim
 * \param dc   The void * dcontext used to allocate memory for the #instr_t.
 * \param Zd   The destination vector register, Z (Scalable).
 * \param imm  The immediate logicalImm.  The 13 bit immediate defining a 64, 32, 16 or 8
 * bit mask of 2, 4, 8, 16, 32 or 64 bit fields.
 */
#define INSTR_CREATE_dupm_sve(dc, Zd, imm) instr_create_1dst_1src(dc, OP_dupm, Zd, imm)

/**
 * Creates an EON instruction.
 *
 * This macro is used to encode the forms:
 * \verbatim
 *    EON     <Zdn>.<Ts>, <Zdn>.<Ts>, #<imm>
 * \endverbatim
 * \param dc    The void * dcontext used to allocate memory for the #instr_t.
 * \param Zdn   The first source and destination vector register, Z (Scalable).
 * \param imm   The immediate logicalImm.  The 13 bit immediate defining a 64, 32, 16 or 8
 * bit mask of 2, 4, 8, 16, 32 or 64 bit fields.
 */
#define INSTR_CREATE_eon_sve_imm(dc, Zdn, imm) \
    instr_create_1dst_2src(dc, OP_eor, Zdn, Zdn, opnd_invert_immed_int(imm))

/**
 * Creates a PFALSE instruction.
 *
 * This macro is used to encode the forms:
 * \verbatim
 *    PFALSE  <Pd>.B
 * \endverbatim
 * \param dc   The void * dcontext used to allocate memory for the #instr_t.
 * \param Pd   The destination predicate register, P (Predicate).
 */
#define INSTR_CREATE_pfalse_sve(dc, Pd) instr_create_1dst_0src(dc, OP_pfalse, Pd)

/**
 * Creates a PFIRST instruction.
 *
 * This macro is used to encode the forms:
 * \verbatim
 *    PFIRST  <Pdn>.B, <Pg>, <Pdn>.B
 * \endverbatim
 * \param dc   The void * dcontext used to allocate memory for the #instr_t.
 * \param Pdn   The source and destination predicate register, P (Predicate).
 * \param Pg   The governing predicate register, P (Predicate).
 */
#define INSTR_CREATE_pfirst_sve(dc, Pdn, Pg) \
    instr_create_1dst_2src(dc, OP_pfirst, Pdn, Pg, Pdn)

/**
 * Creates a SEL instruction.
 *
 * This macro is used to encode the forms:
 * \verbatim
 *    SEL     <Pd>.B, <Pg>, <Pn>.B, <Pm>.B
 * \endverbatim
 * \param dc   The void * dcontext used to allocate memory for the #instr_t.
 * \param Pd   The destination predicate register, P (Predicate).
 * \param Pg   The governing predicate register, P (Predicate).
 * \param Pn   The first source predicate register, P (Predicate).
 * \param Pm   The second source predicate register, P (Predicate).
 */
#define INSTR_CREATE_sel_sve_pred(dc, Pd, Pg, Pn, Pm) \
    instr_create_1dst_3src(dc, OP_sel, Pd, Pg, Pn, Pm)

/**
 * Creates a SEL instruction.
 *
 * This macro is used to encode the forms:
 * \verbatim
 *    SEL     <Zd>.<Ts>, <Pv>, <Zn>.<Ts>, <Zm>.<Ts>
 * \endverbatim
 * \param dc   The void * dcontext used to allocate memory for the #instr_t.
 * \param Zd   The destination vector register, Z (Scalable).
 * \param Pv   The first source predicate register, P (Predicate).
 * \param Zn   The second source vector register, Z (Scalable).
 * \param Zm   The third source vector register, Z (Scalable).
 */
#define INSTR_CREATE_sel_sve_vector(dc, Zd, Pv, Zn, Zm) \
    instr_create_1dst_3src(dc, OP_sel, Zd, Pv, Zn, Zm)

/**
 * Creates an MOV instruction.
 *
 * This macro is used to encode the forms:
 * \verbatim
 *    MOV     <Pd>.B, <Pn>.B
 * \endverbatim
 * \param dc   The void * dcontext used to allocate memory for the #instr_t.
 * \param Pd   The destination predicate register, P (Predicate).
 * \param Pn   The first source predicate register, P (Predicate).
 */
#define INSTR_CREATE_mov_sve_pred(dc, Pd, Pn) \
    instr_create_1dst_3src(dc, OP_orr, Pd,    \
                           opnd_create_predicate_reg(opnd_get_reg(Pn), false), Pn, Pn)

/**
 * Creates an MOVS instruction.
 *
 * This macro is used to encode the forms:
 * \verbatim
 *    MOVS    <Pd>.B, <Pg>/Z, <Pn>.B
 * \endverbatim
 * \param dc   The void * dcontext used to allocate memory for the #instr_t.
 * \param Pd   The destination predicate register, P (Predicate).
 * \param Pg   The governing predicate register, P (Predicate).
 * \param Pn   The first source predicate register, P (Predicate).
 */
#define INSTR_CREATE_movs_sve_pred(dc, Pd, Pg, Pn) \
    instr_create_1dst_3src(dc, OP_ands, Pd, Pg, Pn, Pn)

/**
 * Creates a PTRUE instruction.
 *
 * This macro is used to encode the forms:
 * \verbatim
 *    PTRUE   <Pd>.<Ts>{, <pattern>}
 * \endverbatim
 * \param dc        The void * dcontext used to allocate memory for the #instr_t.
 * \param Pd        The destination predicate register, P (Predicate).
 * \param pattern   The predicate constraint, see #dr_pred_constr_type_t.
 */
#define INSTR_CREATE_ptrue_sve(dc, Pd, pattern) \
    instr_create_1dst_1src(dc, OP_ptrue, Pd, pattern)

/**
 * Creates a PTRUES instruction.
 *
 * This macro is used to encode the forms:
 * \verbatim
 *    PTRUES  <Pd>.<Ts>{, <pattern>}
 * \endverbatim
 * \param dc        The void * dcontext used to allocate memory for the #instr_t.
 * \param Pd        The destination predicate register, P (Predicate).
 * \param pattern   The predicate constraint, see #dr_pred_constr_type_t.
 */
#define INSTR_CREATE_ptrues_sve(dc, Pd, pattern) \
    instr_create_1dst_1src(dc, OP_ptrues, Pd, pattern)

/**
 * Creates an ASR instruction.
 *
 * This macro is used to encode the forms:
 * \verbatim
 *    ASR     <Zd>.<Ts>, <Zn>.<Ts>, #<const>
 * \endverbatim
 * \param dc   The void * dcontext used to allocate memory for the #instr_t.
 * \param Zd   The destination vector register, Z (Scalable).
 * \param Zn   The first source vector register, Z (Scalable).
 * \param imm   The immediate imm, one indexed.
 */
#define INSTR_CREATE_asr_sve(dc, Zd, Zn, imm) \
    instr_create_1dst_2src(dc, OP_asr, Zd, Zn, imm)

/**
 * Creates an ASR instruction.
 *
 * This macro is used to encode the forms:
 * \verbatim
 *    ASR     <Zdn>.<Ts>, <Pg>/M, <Zdn>.<Ts>, <Zm>.<Ts>
 * \endverbatim
 * \param dc   The void * dcontext used to allocate memory for the #instr_t.
 * \param Zdn   The first source and destination vector register, Z (Scalable).
 * \param Pg   The governing predicate register, P (Predicate).
 * \param Zm   The second source vector register, Z (Scalable).
 */
#define INSTR_CREATE_asr_sve_pred(dc, Zdn, Pg, Zm) \
    instr_create_1dst_3src(dc, OP_asr, Zdn, Pg, Zdn, Zm)

/**
 * Creates an ASR instruction.
 *
 * This macro is used to encode the forms:
 * \verbatim
 *    ASR     <Zdn>.<Ts>, <Pg>/M, <Zdn>.<Ts>, <Zm>.D
 * \endverbatim
 * \param dc   The void * dcontext used to allocate memory for the #instr_t.
 * \param Zdn   The first source and destination vector register, Z (Scalable).
 * \param Pg   The governing predicate register, P (Predicate).
 * \param Zm   The second source vector register, Z (Scalable).
 */
#define INSTR_CREATE_asr_sve_pred_wide(dc, Zdn, Pg, Zm) \
    instr_create_1dst_3src(dc, OP_asr, Zdn, Pg, Zdn, Zm)

/**
 * Creates an ASR instruction.
 *
 * This macro is used to encode the forms:
 * \verbatim
 *    ASR     <Zd>.<Ts>, <Zn>.<Ts>, <Zm>.D
 * \endverbatim
 * \param dc   The void * dcontext used to allocate memory for the #instr_t.
 * \param Zd   The destination vector register, Z (Scalable).
 * \param Zn   The first source vector register, Z (Scalable).
 * \param Zm   The second source vector register, Z (Scalable).
 */
#define INSTR_CREATE_asr_sve_wide(dc, Zd, Zn, Zm) \
    instr_create_1dst_2src(dc, OP_asr, Zd, Zn, Zm)

/**
 * Creates an ASRD instruction.
 *
 * This macro is used to encode the forms:
 * \verbatim
 *    ASRD    <Zdn>.<Ts>, <Pg>/M, <Zdn>.<Ts>, #<const>
 * \endverbatim
 * \param dc   The void * dcontext used to allocate memory for the #instr_t.
 * \param Zdn   The first source and destination vector register, Z (Scalable).
 * \param Pg   The governing predicate register, P (Predicate).
 * \param imm   The immediate imm, one indexed.
 */
#define INSTR_CREATE_asrd_sve_pred(dc, Zdn, Pg, imm) \
    instr_create_1dst_3src(dc, OP_asrd, Zdn, Pg, Zdn, imm)

/**
 * Creates an ASRR instruction.
 *
 * This macro is used to encode the forms:
 * \verbatim
 *    ASRR    <Zdn>.<Ts>, <Pg>/M, <Zdn>.<Ts>, <Zm>.<Ts>
 * \endverbatim
 * \param dc   The void * dcontext used to allocate memory for the #instr_t.
 * \param Zdn   The first source and destination vector register, Z (Scalable).
 * \param Pg   The governing predicate register, P (Predicate).
 * \param Zm   The second source vector register, Z (Scalable).
 */
#define INSTR_CREATE_asrr_sve_pred(dc, Zdn, Pg, Zm) \
    instr_create_1dst_3src(dc, OP_asrr, Zdn, Pg, Zdn, Zm)

/**
 * Creates a CLS instruction.
 *
 * This macro is used to encode the forms:
 * \verbatim
 *    CLS     <Zd>.<Ts>, <Pg>/M, <Zn>.<Ts>
 * \endverbatim
 * \param dc   The void * dcontext used to allocate memory for the #instr_t.
 * \param Zd   The destination vector register, Z (Scalable).
 * \param Pg   The governing predicate register, P (Predicate).
 * \param Zn   The source vector register, Z (Scalable).
 */
#define INSTR_CREATE_cls_sve_pred(dc, Zd, Pg, Zn) \
    instr_create_1dst_2src(dc, OP_cls, Zd, Pg, Zn)

/**
 * Creates a CLZ instruction.
 *
 * This macro is used to encode the forms:
 * \verbatim
 *    CLZ     <Zd>.<Ts>, <Pg>/M, <Zn>.<Ts>
 * \endverbatim
 * \param dc   The void * dcontext used to allocate memory for the #instr_t.
 * \param Zd   The destination vector register, Z (Scalable).
 * \param Pg   The governing predicate register, P (Predicate).
 * \param Zn   The source vector register, Z (Scalable).
 */
#define INSTR_CREATE_clz_sve_pred(dc, Zd, Pg, Zn) \
    instr_create_1dst_2src(dc, OP_clz, Zd, Pg, Zn)

/**
 * Creates a CNT instruction.
 *
 * This macro is used to encode the forms:
 * \verbatim
 *    CNT     <Zd>.<Ts>, <Pg>/M, <Zn>.<Ts>
 * \endverbatim
 * \param dc   The void * dcontext used to allocate memory for the #instr_t.
 * \param Zd   The destination vector register, Z (Scalable).
 * \param Pg   The governing predicate register, P (Predicate).
 * \param Zn   The source vector register, Z (Scalable).
 */
#define INSTR_CREATE_cnt_sve_pred(dc, Zd, Pg, Zn) \
    instr_create_1dst_2src(dc, OP_cnt, Zd, Pg, Zn)

/**
 * Creates a LSL instruction.
 *
 * This macro is used to encode the forms:
 * \verbatim
 *    LSL     <Zd>.<Ts>, <Zn>.<Ts>, #<const>
 * \endverbatim
 * \param dc   The void * dcontext used to allocate memory for the #instr_t.
 * \param Zd   The destination vector register, Z (Scalable).
 * \param Zn   The first source vector register, Z (Scalable).
 * \param imm   The immediate imm.
 */
#define INSTR_CREATE_lsl_sve(dc, Zd, Zn, imm) \
    instr_create_1dst_2src(dc, OP_lsl, Zd, Zn, imm)

/**
 * Creates a LSL instruction.
 *
 * This macro is used to encode the forms:
 * \verbatim
 *    LSL     <Zdn>.<Ts>, <Pg>/M, <Zdn>.<Ts>, <Zm>.<Ts>
 * \endverbatim
 * \param dc   The void * dcontext used to allocate memory for the #instr_t.
 * \param Zdn   The first source and destination vector register, Z (Scalable).
 * \param Pg   The governing predicate register, P (Predicate).
 * \param Zm   The second source vector register, Z (Scalable).
 */
#define INSTR_CREATE_lsl_sve_pred(dc, Zdn, Pg, Zm) \
    instr_create_1dst_3src(dc, OP_lsl, Zdn, Pg, Zdn, Zm)

/**
 * Creates a LSL instruction.
 *
 * This macro is used to encode the forms:
 * \verbatim
 *    LSL     <Zdn>.<Ts>, <Pg>/M, <Zdn>.<Ts>, <Zm>.D
 * \endverbatim
 * \param dc   The void * dcontext used to allocate memory for the #instr_t.
 * \param Zdn   The first source and destination vector register, Z (Scalable).
 * \param Pg   The governing predicate register, P (Predicate).
 * \param Zm   The second source vector register, Z (Scalable).
 */
#define INSTR_CREATE_lsl_sve_pred_wide(dc, Zdn, Pg, Zm) \
    instr_create_1dst_3src(dc, OP_lsl, Zdn, Pg, Zdn, Zm)

/**
 * Creates a LSL instruction.
 *
 * This macro is used to encode the forms:
 * \verbatim
 *    LSL     <Zd>.<Ts>, <Zn>.<Ts>, <Zm>.D
 * \endverbatim
 * \param dc   The void * dcontext used to allocate memory for the #instr_t.
 * \param Zd   The destination vector register, Z (Scalable).
 * \param Zn   The first source vector register, Z (Scalable).
 * \param Zm   The second source vector register, Z (Scalable).
 */
#define INSTR_CREATE_lsl_sve_wide(dc, Zd, Zn, Zm) \
    instr_create_1dst_2src(dc, OP_lsl, Zd, Zn, Zm)

/**
 * Creates a LSLR instruction.
 *
 * This macro is used to encode the forms:
 * \verbatim
 *    LSLR    <Zdn>.<Ts>, <Pg>/M, <Zdn>.<Ts>, <Zm>.<Ts>
 * \endverbatim
 * \param dc   The void * dcontext used to allocate memory for the #instr_t.
 * \param Zdn   The first source and destination vector register, Z (Scalable).
 * \param Pg   The governing predicate register, P (Predicate).
 * \param Zm   The second source vector register, Z (Scalable).
 */
#define INSTR_CREATE_lslr_sve_pred(dc, Zdn, Pg, Zm) \
    instr_create_1dst_3src(dc, OP_lslr, Zdn, Pg, Zdn, Zm)

/**
 * Creates a LSR instruction.
 *
 * This macro is used to encode the forms:
 * \verbatim
 *    LSR     <Zd>.<Ts>, <Zn>.<Ts>, #<const>
 * \endverbatim
 * \param dc   The void * dcontext used to allocate memory for the #instr_t.
 * \param Zd   The destination vector register, Z (Scalable).
 * \param Zn   The first source vector register, Z (Scalable).
 * \param imm   The immediate imm, one indexed.
 */
#define INSTR_CREATE_lsr_sve(dc, Zd, Zn, imm) \
    instr_create_1dst_2src(dc, OP_lsr, Zd, Zn, imm)

/**
 * Creates a LSR instruction.
 *
 * This macro is used to encode the forms:
 * \verbatim
 *    LSR     <Zdn>.<Ts>, <Pg>/M, <Zdn>.<Ts>, <Zm>.<Ts>
 * \endverbatim
 * \param dc   The void * dcontext used to allocate memory for the #instr_t.
 * \param Zdn   The first source and destination vector register, Z (Scalable).
 * \param Pg   The governing predicate register, P (Predicate).
 * \param Zm   The second source vector register, Z (Scalable).
 */
#define INSTR_CREATE_lsr_sve_pred(dc, Zdn, Pg, Zm) \
    instr_create_1dst_3src(dc, OP_lsr, Zdn, Pg, Zdn, Zm)

/**
 * Creates a LSR instruction.
 *
 * This macro is used to encode the forms:
 * \verbatim
 *    LSR     <Zdn>.<Ts>, <Pg>/M, <Zdn>.<Ts>, <Zm>.D
 * \endverbatim
 * \param dc   The void * dcontext used to allocate memory for the #instr_t.
 * \param Zdn   The first source and destination vector register, Z (Scalable).
 * \param Pg   The governing predicate register, P (Predicate).
 * \param Zm   The second source vector register, Z (Scalable).
 */
#define INSTR_CREATE_lsr_sve_pred_wide(dc, Zdn, Pg, Zm) \
    instr_create_1dst_3src(dc, OP_lsr, Zdn, Pg, Zdn, Zm)

/**
 * Creates a LSR instruction.
 *
 * This macro is used to encode the forms:
 * \verbatim
 *    LSR     <Zd>.<Ts>, <Zn>.<Ts>, <Zm>.D
 * \endverbatim
 * \param dc   The void * dcontext used to allocate memory for the #instr_t.
 * \param Zd   The destination vector register, Z (Scalable).
 * \param Zn   The first source vector register, Z (Scalable).
 * \param Zm   The second source vector register, Z (Scalable).
 */
#define INSTR_CREATE_lsr_sve_wide(dc, Zd, Zn, Zm) \
    instr_create_1dst_2src(dc, OP_lsr, Zd, Zn, Zm)

/**
 * Creates a LSRR instruction.
 *
 * This macro is used to encode the forms:
 * \verbatim
 *    LSRR    <Zdn>.<Ts>, <Pg>/M, <Zdn>.<Ts>, <Zm>.<Ts>
 * \endverbatim
 * \param dc   The void * dcontext used to allocate memory for the #instr_t.
 * \param Zdn   The first source and destination vector register, Z (Scalable).
 * \param Pg   The governing predicate register, P (Predicate).
 * \param Zm   The second source vector register, Z (Scalable).
 */
#define INSTR_CREATE_lsrr_sve_pred(dc, Zdn, Pg, Zm) \
    instr_create_1dst_3src(dc, OP_lsrr, Zdn, Pg, Zdn, Zm)

/**
 * Creates a RBIT instruction.
 *
 * This macro is used to encode the forms:
 * \verbatim
 *    RBIT    <Zd>.<Ts>, <Pg>/M, <Zn>.<Ts>
 * \endverbatim
 * \param dc   The void * dcontext used to allocate memory for the #instr_t.
 * \param Zd   The destination vector register, Z (Scalable).
 * \param Pg   The governing predicate register, P (Predicate).
 * \param Zn   The source vector register, Z (Scalable).
 */
#define INSTR_CREATE_rbit_sve_pred(dc, Zd, Pg, Zn) \
    instr_create_1dst_2src(dc, OP_rbit, Zd, Pg, Zn)

/**
 * Creates an ANDV instruction.
 *
 * This macro is used to encode the forms:
 * \verbatim
 *    ANDV    <V><d>, <Pg>, <Zn>.<Ts>
 * \endverbatim
 * \param dc   The void * dcontext used to allocate memory for the #instr_t.
 * \param Vd   The destination  register. Can be H (halfword, 16 bits), S
 *             (singleword, 32 bits), B (byte, 8 bits) or D
 *             (doubleword, 64 bits).
 * \param Pg   The governing predicate register, P (Predicate).
 * \param Zn   The source vector register, Z (Scalable).
 */
#define INSTR_CREATE_andv_sve_pred(dc, Vd, Pg, Zn) \
    instr_create_1dst_2src(dc, OP_andv, Vd, Pg, Zn)

/**
 * Creates an EORV instruction.
 *
 * This macro is used to encode the forms:
 * \verbatim
 *    EORV    <V><d>, <Pg>, <Zn>.<Ts>
 * \endverbatim
 * \param dc   The void * dcontext used to allocate memory for the #instr_t.
 * \param Vd   The destination  register. Can be H (halfword, 16 bits), S
 *             (singleword, 32 bits), B (byte, 8 bits) or D
 *             (doubleword, 64 bits).
 * \param Pg   The governing predicate register, P (Predicate).
 * \param Zn   The source vector register, Z (Scalable).
 */
#define INSTR_CREATE_eorv_sve_pred(dc, Vd, Pg, Zn) \
    instr_create_1dst_2src(dc, OP_eorv, Vd, Pg, Zn)

/**
 * Creates a FADDA instruction.
 *
 * This macro is used to encode the forms:
 * \verbatim
 *    FADDA   <V><dn>, <Pg>, <V><dn>, <Zm>.<Ts>
 * \endverbatim
 * \param dc   The void * dcontext used to allocate memory for the #instr_t.
 * \param Vdn   The first source and destination  register. Can be S
 *              (singleword, 32 bits), H (halfword, 16 bits) or
 *              D (doubleword, 64 bits).
 * \param Pg   The governing predicate register, P (Predicate).
 * \param Zm   The second source vector register, Z (Scalable).
 */
#define INSTR_CREATE_fadda_sve_pred(dc, Vdn, Pg, Zm) \
    instr_create_1dst_3src(dc, OP_fadda, Vdn, Pg, Vdn, Zm)

/**
 * Creates a FADDV instruction.
 *
 * This macro is used to encode the forms:
 * \verbatim
 *    FADDV   <V><d>, <Pg>, <Zn>.<Ts>
 * \endverbatim
 * \param dc   The void * dcontext used to allocate memory for the #instr_t.
 * \param Vd   The destination  register. Can be S (singleword, 32 bits), H
 *             (halfword, 16 bits) or D (doubleword, 64 bits).
 * \param Pg   The governing predicate register, P (Predicate).
 * \param Zn   The source vector register, Z (Scalable).
 */
#define INSTR_CREATE_faddv_sve_pred(dc, Vd, Pg, Zn) \
    instr_create_1dst_2src(dc, OP_faddv, Vd, Pg, Zn)

/**
 * Creates a FMAXNMV instruction.
 *
 * This macro is used to encode the forms:
 * \verbatim
 *    FMAXNMV <V><d>, <Pg>, <Zn>.<Ts>
 * \endverbatim
 * \param dc   The void * dcontext used to allocate memory for the #instr_t.
 * \param Vd   The destination  register. Can be S (singleword, 32 bits), H
 *             (halfword, 16 bits) or D (doubleword, 64 bits).
 * \param Pg   The governing predicate register, P (Predicate).
 * \param Zn   The source vector register, Z (Scalable).
 */
#define INSTR_CREATE_fmaxnmv_sve_pred(dc, Vd, Pg, Zn) \
    instr_create_1dst_2src(dc, OP_fmaxnmv, Vd, Pg, Zn)

/**
 * Creates a FMAXV instruction.
 *
 * This macro is used to encode the forms:
 * \verbatim
 *    FMAXV   <V><d>, <Pg>, <Zn>.<Ts>
 * \endverbatim
 * \param dc   The void * dcontext used to allocate memory for the #instr_t.
 * \param Vd   The destination  register. Can be S (singleword, 32 bits), H
 *             (halfword, 16 bits) or D (doubleword, 64 bits).
 * \param Pg   The governing predicate register, P (Predicate).
 * \param Zn   The source vector register, Z (Scalable).
 */
#define INSTR_CREATE_fmaxv_sve_pred(dc, Vd, Pg, Zn) \
    instr_create_1dst_2src(dc, OP_fmaxv, Vd, Pg, Zn)

/**
 * Creates a FMINNMV instruction.
 *
 * This macro is used to encode the forms:
 * \verbatim
 *    FMINNMV <V><d>, <Pg>, <Zn>.<Ts>
 * \endverbatim
 * \param dc   The void * dcontext used to allocate memory for the #instr_t.
 * \param Vd   The destination  register. Can be S (singleword, 32 bits), H
 *             (halfword, 16 bits) or D (doubleword, 64 bits).
 * \param Pg   The governing predicate register, P (Predicate).
 * \param Zn   The source vector register, Z (Scalable).
 */
#define INSTR_CREATE_fminnmv_sve_pred(dc, Vd, Pg, Zn) \
    instr_create_1dst_2src(dc, OP_fminnmv, Vd, Pg, Zn)

/**
 * Creates a FMINV instruction.
 *
 * This macro is used to encode the forms:
 * \verbatim
 *    FMINV   <V><d>, <Pg>, <Zn>.<Ts>
 * \endverbatim
 * \param dc   The void * dcontext used to allocate memory for the #instr_t.
 * \param Vd   The destination  register. Can be S (singleword, 32 bits), H
 *             (halfword, 16 bits) or D (doubleword, 64 bits).
 * \param Pg   The governing predicate register, P (Predicate).
 * \param Zn   The source vector register, Z (Scalable).
 */
#define INSTR_CREATE_fminv_sve_pred(dc, Vd, Pg, Zn) \
    instr_create_1dst_2src(dc, OP_fminv, Vd, Pg, Zn)

/**
 * Creates an ORV instruction.
 *
 * This macro is used to encode the forms:
 * \verbatim
 *    ORV     <V><d>, <Pg>, <Zn>.<Ts>
 * \endverbatim
 * \param dc   The void * dcontext used to allocate memory for the #instr_t.
 * \param Vd   The destination  register. Can be H (halfword, 16 bits), S
 *             (singleword, 32 bits), B (byte, 8 bits) or D
 *             (doubleword, 64 bits).
 * \param Pg   The governing predicate register, P (Predicate).
 * \param Zn   The source vector register, Z (Scalable).
 */
#define INSTR_CREATE_orv_sve_pred(dc, Vd, Pg, Zn) \
    instr_create_1dst_2src(dc, OP_orv, Vd, Pg, Zn)

/**
 * Creates a SADDV instruction.
 *
 * This macro is used to encode the forms:
 * \verbatim
 *    SADDV   <Dd>, <Pg>, <Zn>.<Ts>
 * \endverbatim
 * \param dc   The void * dcontext used to allocate memory for the #instr_t.
 * \param Vd   The destination  register, D (doubleword, 64 bits).
 * \param Pg   The governing predicate register, P (Predicate).
 * \param Zn   The source vector register, Z (Scalable).
 */
#define INSTR_CREATE_saddv_sve_pred(dc, Vd, Pg, Zn) \
    instr_create_1dst_2src(dc, OP_saddv, Vd, Pg, Zn)

/**
 * Creates a SMAXV instruction.
 *
 * This macro is used to encode the forms:
 * \verbatim
 *    SMAXV   <V><d>, <Pg>, <Zn>.<Ts>
 * \endverbatim
 * \param dc   The void * dcontext used to allocate memory for the #instr_t.
 * \param Vd   The destination  register. Can be H (halfword, 16 bits), S
 *             (singleword, 32 bits), B (byte, 8 bits) or D
 *             (doubleword, 64 bits).
 * \param Pg   The governing predicate register, P (Predicate).
 * \param Zn   The source vector register, Z (Scalable).
 */
#define INSTR_CREATE_smaxv_sve_pred(dc, Vd, Pg, Zn) \
    instr_create_1dst_2src(dc, OP_smaxv, Vd, Pg, Zn)

/**
 * Creates a SMINV instruction.
 *
 * This macro is used to encode the forms:
 * \verbatim
 *    SMINV   <V><d>, <Pg>, <Zn>.<Ts>
 * \endverbatim
 * \param dc   The void * dcontext used to allocate memory for the #instr_t.
 * \param Vd   The destination  register. Can be H (halfword, 16 bits), S
 *             (singleword, 32 bits), B (byte, 8 bits) or D
 *             (doubleword, 64 bits).
 * \param Pg   The governing predicate register, P (Predicate).
 * \param Zn   The source vector register, Z (Scalable).
 */
#define INSTR_CREATE_sminv_sve_pred(dc, Vd, Pg, Zn) \
    instr_create_1dst_2src(dc, OP_sminv, Vd, Pg, Zn)

/**
 * Creates an UADDV instruction.
 *
 * This macro is used to encode the forms:
 * \verbatim
 *    UADDV   <Dd>, <Pg>, <Zn>.<Ts>
 * \endverbatim
 * \param dc   The void * dcontext used to allocate memory for the #instr_t.
 * \param Vd   The destination  register, D (doubleword, 64 bits).
 * \param Pg   The governing predicate register, P (Predicate).
 * \param Zn   The source vector register, Z (Scalable).
 */
#define INSTR_CREATE_uaddv_sve_pred(dc, Vd, Pg, Zn) \
    instr_create_1dst_2src(dc, OP_uaddv, Vd, Pg, Zn)

/**
 * Creates an UMAXV instruction.
 *
 * This macro is used to encode the forms:
 * \verbatim
 *    UMAXV   <V><d>, <Pg>, <Zn>.<Ts>
 * \endverbatim
 * \param dc   The void * dcontext used to allocate memory for the #instr_t.
 * \param Vd   The destination  register. Can be H (halfword, 16 bits), S
 *             (singleword, 32 bits), B (byte, 8 bits) or D
 *             (doubleword, 64 bits).
 * \param Pg   The governing predicate register, P (Predicate).
 * \param Zn   The source vector register, Z (Scalable).
 */
#define INSTR_CREATE_umaxv_sve_pred(dc, Vd, Pg, Zn) \
    instr_create_1dst_2src(dc, OP_umaxv, Vd, Pg, Zn)

/**
 * Creates an UMINV instruction.
 *
 * This macro is used to encode the forms:
 * \verbatim
 *    UMINV   <V><d>, <Pg>, <Zn>.<Ts>
 * \endverbatim
 * \param dc   The void * dcontext used to allocate memory for the #instr_t.
 * \param Vd   The destination  register. Can be H (halfword, 16 bits), S
 *             (singleword, 32 bits), B (byte, 8 bits) or D
 *             (doubleword, 64 bits).
 * \param Pg   The governing predicate register, P (Predicate).
 * \param Zn   The source vector register, Z (Scalable).
 */
#define INSTR_CREATE_uminv_sve_pred(dc, Vd, Pg, Zn) \
    instr_create_1dst_2src(dc, OP_uminv, Vd, Pg, Zn)

/*
 * Creates a FCPY instruction.
 *
 * This macro is used to encode the forms:
 * \verbatim
 *    FCPY    <Zd>.<Ts>, <Pg>/M, #<imm>
 * \param imm  The floating-point immediate value to be copied.
 */
#define INSTR_CREATE_fcpy_sve_pred(dc, Zd, Pg, imm) \
    instr_create_1dst_2src(dc, OP_fcpy, Zd, Pg, imm)

/**
 * Creates a FDUP instruction.
 *
 * This macro is used to encode the forms:
 * \verbatim
 *    FDUP    <Zd>.<Ts>, #<imm>
 * \endverbatim
 * \param dc   The void * dcontext used to allocate memory for the #instr_t.
 * \param Zd   The destination vector register, Z (Scalable).
 * \param imm  The floating-point immediate value to be copied.
 */
#define INSTR_CREATE_fdup_sve(dc, Zd, imm) instr_create_1dst_1src(dc, OP_fdup, Zd, imm)

/**
 * Creates a LD1RB instruction.
 *
 * This macro is used to encode the forms:
 * \verbatim
 *    LD1RB   { <Zt>.H }, <Pg>/Z, [<Xn|SP>{, #<pimm>}]
 *    LD1RB   { <Zt>.S }, <Pg>/Z, [<Xn|SP>{, #<pimm>}]
 *    LD1RB   { <Zt>.D }, <Pg>/Z, [<Xn|SP>{, #<pimm>}]
 *    LD1RB   { <Zt>.B }, <Pg>/Z, [<Xn|SP>{, #<pimm>}]
 * \endverbatim
 * \param dc   The void * dcontext used to allocate memory for the #instr_t.
 * \param Zt   The destination vector register, Z (Scalable).
 * \param Pg   The governing predicate register, P (Predicate).
 * \param Rn   The first source base register with an immediate offset,
 *             constructed with the function:
 *             opnd_create_base_disp(Rn, DR_REG_NULL, 0, imm6,
 *             OPSZ_1)
 */
#define INSTR_CREATE_ld1rb_sve(dc, Zt, Pg, Rn) \
    instr_create_1dst_2src(dc, OP_ld1rb, Zt, Rn, Pg)

/**
 * Creates a LD1RH instruction.
 *
 * This macro is used to encode the forms:
 * \verbatim
 *    LD1RH   { <Zt>.H }, <Pg>/Z, [<Xn|SP>{, #<pimm>}]
 *    LD1RH   { <Zt>.S }, <Pg>/Z, [<Xn|SP>{, #<pimm>}]
 *    LD1RH   { <Zt>.D }, <Pg>/Z, [<Xn|SP>{, #<pimm>}]
 * \endverbatim
 * \param dc   The void * dcontext used to allocate memory for the #instr_t.
 * \param Zt   The destination vector register, Z (Scalable).
 * \param Pg   The governing predicate register, P (Predicate).
 * \param Rn   The first source base register with an immediate offset,
 *             constructed with the function:
 *             opnd_create_base_disp(Rn, DR_REG_NULL, 0, imm6,
 *             OPSZ_2)
 */
#define INSTR_CREATE_ld1rh_sve(dc, Zt, Pg, Rn) \
    instr_create_1dst_2src(dc, OP_ld1rh, Zt, Rn, Pg)

/**
 * Creates a LD1RW instruction.
 *
 * This macro is used to encode the forms:
 * \verbatim
 *    LD1RW   { <Zt>.S }, <Pg>/Z, [<Xn|SP>{, #<pimm>}]
 *    LD1RW   { <Zt>.D }, <Pg>/Z, [<Xn|SP>{, #<pimm>}]
 * \endverbatim
 * \param dc   The void * dcontext used to allocate memory for the #instr_t.
 * \param Zt   The destination vector register, Z (Scalable).
 * \param Pg   The governing predicate register, P (Predicate).
 * \param Rn   The first source base register with an immediate offset,
 *             constructed with the function:
 *             opnd_create_base_disp(Rn, DR_REG_NULL, 0, imm6,
 *             OPSZ_4)
 */
#define INSTR_CREATE_ld1rw_sve(dc, Zt, Pg, Rn) \
    instr_create_1dst_2src(dc, OP_ld1rw, Zt, Rn, Pg)

/**
 * Creates a LD1RD instruction.
 *
 * This macro is used to encode the forms:
 * \verbatim
 *    LD1RD   { <Zt>.D }, <Pg>/Z, [<Xn|SP>{, #<pimm>}]
 * \endverbatim
 * \param dc   The void * dcontext used to allocate memory for the #instr_t.
 * \param Zt   The destination vector register, Z (Scalable).
 * \param Pg   The governing predicate register, P (Predicate).
 * \param Rn   The first source base register with an immediate offset,
 *             constructed with the function:
 *             opnd_create_base_disp(Rn, DR_REG_NULL, 0, imm6,
 *             OPSZ_8)
 */
#define INSTR_CREATE_ld1rd_sve(dc, Zt, Pg, Rn) \
    instr_create_1dst_2src(dc, OP_ld1rd, Zt, Rn, Pg)

/**
 * Creates a LD1RSB instruction.
 *
 * This macro is used to encode the forms:
 * \verbatim
 *    LD1RSB  { <Zt>.H }, <Pg>/Z, [<Xn|SP>{, #<pimm>}]
 *    LD1RSB  { <Zt>.S }, <Pg>/Z, [<Xn|SP>{, #<pimm>}]
 *    LD1RSB  { <Zt>.D }, <Pg>/Z, [<Xn|SP>{, #<pimm>}]
 * \endverbatim
 * \param dc   The void * dcontext used to allocate memory for the #instr_t.
 * \param Zt   The destination vector register, Z (Scalable).
 * \param Pg   The governing predicate register, P (Predicate).
 * \param Rn   The first source base register with an immediate offset,
 *             constructed with the function:
 *             opnd_create_base_disp(Rn, DR_REG_NULL, 0, imm6,
 *             OPSZ_1)
 */
#define INSTR_CREATE_ld1rsb_sve(dc, Zt, Pg, Rn) \
    instr_create_1dst_2src(dc, OP_ld1rsb, Zt, Rn, Pg)

/**
 * Creates a LD1RSH instruction.
 *
 * This macro is used to encode the forms:
 * \verbatim
 *    LD1RSH  { <Zt>.S }, <Pg>/Z, [<Xn|SP>{, #<pimm>}]
 *    LD1RSH  { <Zt>.D }, <Pg>/Z, [<Xn|SP>{, #<pimm>}]
 * \endverbatim
 * \param dc   The void * dcontext used to allocate memory for the #instr_t.
 * \param Zt   The destination vector register, Z (Scalable).
 * \param Pg   The governing predicate register, P (Predicate).
 * \param Rn   The first source base register with an immediate offset,
 *             constructed with the function:
 *             opnd_create_base_disp(Rn, DR_REG_NULL, 0, imm6,
 *             OPSZ_2)
 */
#define INSTR_CREATE_ld1rsh_sve(dc, Zt, Pg, Rn) \
    instr_create_1dst_2src(dc, OP_ld1rsh, Zt, Rn, Pg)

/**
 * Creates a LD1RSW instruction.
 *
 * This macro is used to encode the forms:
 * \verbatim
 *    LD1RSW  { <Zt>.D }, <Pg>/Z, [<Xn|SP>{, #<pimm>}]
 * \endverbatim
 * \param dc   The void * dcontext used to allocate memory for the #instr_t.
 * \param Zt   The destination vector register, Z (Scalable).
 * \param Pg   The governing predicate register, P (Predicate).
 * \param Rn   The first source base register with an immediate offset,
 *             constructed with the function:
 *             opnd_create_base_disp(Rn, DR_REG_NULL, 0, imm6,
 *             OPSZ_4)
 */
#define INSTR_CREATE_ld1rsw_sve(dc, Zt, Pg, Rn) \
    instr_create_1dst_2src(dc, OP_ld1rsw, Zt, Rn, Pg)

/**
 * Creates an INDEX instruction.
 *
 * This macro is used to encode the forms:
 * \verbatim
 *    INDEX   <Zd>.<Ts>, #<imm1>, #<imm2>
 *    INDEX   <Zd>.<Ts>, #<imm>, <R><m>
 *    INDEX   <Zd>.<Ts>, <R><n>, #<imm>
 *    INDEX   <Zd>.<Ts>, <R><n>, <R><m>
 * \endverbatim
 * \param dc         The void * dcontext used to allocate memory for the #instr_t.
 * \param Zd         The destination vector register, Z (Scalable).
 * \param Rn_or_imm  The first source operand. Can be W (Word, 32 bits) or X
 *                   (Extended, 64 bits) register or a 5-bit signed immediate
 *                   in the range -16 to 15.
 * \param Rm_or_imm  The second source operand. Can be W (Word, 32 bits) or X
 *                   (Extended, 64 bits) register or a 5-bit signed immediate
 *                   in the range -16 to 15.
 */
#define INSTR_CREATE_index_sve(dc, Zd, Rn_or_imm, Rm_or_imm) \
    instr_create_1dst_2src(dc, OP_index, Zd, Rn_or_imm, Rm_or_imm)

/**
 * Creates a FCVT instruction.
 *
 * This macro is used to encode the forms:
 * \verbatim
 *    FCVT    <Zd>.H, <Pg>/M, <Zn>.D
 *    FCVT    <Zd>.S, <Pg>/M, <Zn>.D
 *    FCVT    <Zd>.D, <Pg>/M, <Zn>.H
 *    FCVT    <Zd>.S, <Pg>/M, <Zn>.H
 *    FCVT    <Zd>.D, <Pg>/M, <Zn>.S
 *    FCVT    <Zd>.H, <Pg>/M, <Zn>.S
 * \endverbatim
 * \param dc   The void * dcontext used to allocate memory for the #instr_t.
 * \param Zd   The destination vector register, Z (Scalable).
 * \param Pg   The governing predicate register, P (Predicate).
 * \param Zn   The source vector register, Z (Scalable).
 */
#define INSTR_CREATE_fcvt_sve_pred(dc, Zd, Pg, Zn) \
    instr_create_1dst_2src(dc, OP_fcvt, Zd, Pg, Zn)

/**
 * Creates a FCVTZS instruction.
 *
 * This macro is used to encode the forms:
 * \verbatim
 *    FCVTZS  <Zd>.S, <Pg>/M, <Zn>.D
 *    FCVTZS  <Zd>.D, <Pg>/M, <Zn>.D
 *    FCVTZS  <Zd>.H, <Pg>/M, <Zn>.H
 *    FCVTZS  <Zd>.S, <Pg>/M, <Zn>.H
 *    FCVTZS  <Zd>.D, <Pg>/M, <Zn>.H
 *    FCVTZS  <Zd>.S, <Pg>/M, <Zn>.S
 *    FCVTZS  <Zd>.D, <Pg>/M, <Zn>.S
 * \endverbatim
 * \param dc   The void * dcontext used to allocate memory for the #instr_t.
 * \param Zd   The destination vector register, Z (Scalable).
 * \param Pg   The governing predicate register, P (Predicate).
 * \param Zn   The source vector register, Z (Scalable).
 */
#define INSTR_CREATE_fcvtzs_sve_pred(dc, Zd, Pg, Zn) \
    instr_create_1dst_2src(dc, OP_fcvtzs, Zd, Pg, Zn)

/**
 * Creates a FCVTZU instruction.
 *
 * This macro is used to encode the forms:
 * \verbatim
 *    FCVTZU  <Zd>.S, <Pg>/M, <Zn>.D
 *    FCVTZU  <Zd>.D, <Pg>/M, <Zn>.D
 *    FCVTZU  <Zd>.H, <Pg>/M, <Zn>.H
 *    FCVTZU  <Zd>.S, <Pg>/M, <Zn>.H
 *    FCVTZU  <Zd>.D, <Pg>/M, <Zn>.H
 *    FCVTZU  <Zd>.S, <Pg>/M, <Zn>.S
 *    FCVTZU  <Zd>.D, <Pg>/M, <Zn>.S
 * \endverbatim
 * \param dc   The void * dcontext used to allocate memory for the #instr_t.
 * \param Zd   The destination vector register, Z (Scalable).
 * \param Pg   The governing predicate register, P (Predicate).
 * \param Zn   The source vector register, Z (Scalable).
 */
#define INSTR_CREATE_fcvtzu_sve_pred(dc, Zd, Pg, Zn) \
    instr_create_1dst_2src(dc, OP_fcvtzu, Zd, Pg, Zn)

/**
 * Creates a FRINTA instruction.
 *
 * This macro is used to encode the forms:
 * \verbatim
 *    FRINTA  <Zd>.<Ts>, <Pg>/M, <Zn>.<Ts>
 * \endverbatim
 * \param dc   The void * dcontext used to allocate memory for the #instr_t.
 * \param Zd   The destination vector register, Z (Scalable).
 * \param Pg   The governing predicate register, P (Predicate).
 * \param Zn   The source vector register, Z (Scalable).
 */
#define INSTR_CREATE_frinta_sve_pred(dc, Zd, Pg, Zn) \
    instr_create_1dst_2src(dc, OP_frinta, Zd, Pg, Zn)

/**
 * Creates a FRINTI instruction.
 *
 * This macro is used to encode the forms:
 * \verbatim
 *    FRINTI  <Zd>.<Ts>, <Pg>/M, <Zn>.<Ts>
 * \endverbatim
 * \param dc   The void * dcontext used to allocate memory for the #instr_t.
 * \param Zd   The destination vector register, Z (Scalable).
 * \param Pg   The governing predicate register, P (Predicate).
 * \param Zn   The source vector register, Z (Scalable).
 */
#define INSTR_CREATE_frinti_sve_pred(dc, Zd, Pg, Zn) \
    instr_create_1dst_2src(dc, OP_frinti, Zd, Pg, Zn)

/**
 * Creates a FRINTM instruction.
 *
 * This macro is used to encode the forms:
 * \verbatim
 *    FRINTM  <Zd>.<Ts>, <Pg>/M, <Zn>.<Ts>
 * \endverbatim
 * \param dc   The void * dcontext used to allocate memory for the #instr_t.
 * \param Zd   The destination vector register, Z (Scalable).
 * \param Pg   The governing predicate register, P (Predicate).
 * \param Zn   The source vector register, Z (Scalable).
 */
#define INSTR_CREATE_frintm_sve_pred(dc, Zd, Pg, Zn) \
    instr_create_1dst_2src(dc, OP_frintm, Zd, Pg, Zn)

/**
 * Creates a FRINTN instruction.
 *
 * This macro is used to encode the forms:
 * \verbatim
 *    FRINTN  <Zd>.<Ts>, <Pg>/M, <Zn>.<Ts>
 * \endverbatim
 * \param dc   The void * dcontext used to allocate memory for the #instr_t.
 * \param Zd   The destination vector register, Z (Scalable).
 * \param Pg   The governing predicate register, P (Predicate).
 * \param Zn   The source vector register, Z (Scalable).
 */
#define INSTR_CREATE_frintn_sve_pred(dc, Zd, Pg, Zn) \
    instr_create_1dst_2src(dc, OP_frintn, Zd, Pg, Zn)

/**
 * Creates a FRINTP instruction.
 *
 * This macro is used to encode the forms:
 * \verbatim
 *    FRINTP  <Zd>.<Ts>, <Pg>/M, <Zn>.<Ts>
 * \endverbatim
 * \param dc   The void * dcontext used to allocate memory for the #instr_t.
 * \param Zd   The destination vector register, Z (Scalable).
 * \param Pg   The governing predicate register, P (Predicate).
 * \param Zn   The source vector register, Z (Scalable).
 */
#define INSTR_CREATE_frintp_sve_pred(dc, Zd, Pg, Zn) \
    instr_create_1dst_2src(dc, OP_frintp, Zd, Pg, Zn)

/**
 * Creates a FRINTX instruction.
 *
 * This macro is used to encode the forms:
 * \verbatim
 *    FRINTX  <Zd>.<Ts>, <Pg>/M, <Zn>.<Ts>
 * \endverbatim
 * \param dc   The void * dcontext used to allocate memory for the #instr_t.
 * \param Zd   The destination vector register, Z (Scalable).
 * \param Pg   The governing predicate register, P (Predicate).
 * \param Zn   The source vector register, Z (Scalable).
 */
#define INSTR_CREATE_frintx_sve_pred(dc, Zd, Pg, Zn) \
    instr_create_1dst_2src(dc, OP_frintx, Zd, Pg, Zn)

/**
 * Creates a FRINTZ instruction.
 *
 * This macro is used to encode the forms:
 * \verbatim
 *    FRINTZ  <Zd>.<Ts>, <Pg>/M, <Zn>.<Ts>
 * \endverbatim
 * \param dc   The void * dcontext used to allocate memory for the #instr_t.
 * \param Zd   The destination vector register, Z (Scalable).
 * \param Pg   The governing predicate register, P (Predicate).
 * \param Zn   The source vector register, Z (Scalable).
 */
#define INSTR_CREATE_frintz_sve_pred(dc, Zd, Pg, Zn) \
    instr_create_1dst_2src(dc, OP_frintz, Zd, Pg, Zn)

/**
 * Creates a SCVTF instruction.
 *
 * This macro is used to encode the forms:
 * \verbatim
 *    SCVTF   <Zd>.H, <Pg>/M, <Zn>.H
 *    SCVTF   <Zd>.D, <Pg>/M, <Zn>.S
 *    SCVTF   <Zd>.H, <Pg>/M, <Zn>.S
 *    SCVTF   <Zd>.S, <Pg>/M, <Zn>.S
 *    SCVTF   <Zd>.D, <Pg>/M, <Zn>.D
 *    SCVTF   <Zd>.H, <Pg>/M, <Zn>.D
 *    SCVTF   <Zd>.S, <Pg>/M, <Zn>.D
 * \endverbatim
 * \param dc   The void * dcontext used to allocate memory for the #instr_t.
 * \param Zd   The destination vector register, Z (Scalable).
 * \param Pg   The governing predicate register, P (Predicate).
 * \param Zn   The source vector register, Z (Scalable).
 */
#define INSTR_CREATE_scvtf_sve_pred(dc, Zd, Pg, Zn) \
    instr_create_1dst_2src(dc, OP_scvtf, Zd, Pg, Zn)

/**
 * Creates an UCVTF instruction.
 *
 * This macro is used to encode the forms:
 * \verbatim
 *    UCVTF   <Zd>.H, <Pg>/M, <Zn>.H
 *    UCVTF   <Zd>.D, <Pg>/M, <Zn>.S
 *    UCVTF   <Zd>.H, <Pg>/M, <Zn>.S
 *    UCVTF   <Zd>.S, <Pg>/M, <Zn>.S
 *    UCVTF   <Zd>.D, <Pg>/M, <Zn>.D
 *    UCVTF   <Zd>.H, <Pg>/M, <Zn>.D
 *    UCVTF   <Zd>.S, <Pg>/M, <Zn>.D
 * \endverbatim
 * \param dc   The void * dcontext used to allocate memory for the #instr_t.
 * \param Zd   The destination vector register, Z (Scalable).
 * \param Pg   The governing predicate register, P (Predicate).
 * \param Zn   The source vector register, Z (Scalable).
 */
#define INSTR_CREATE_ucvtf_sve_pred(dc, Zd, Pg, Zn) \
    instr_create_1dst_2src(dc, OP_ucvtf, Zd, Pg, Zn)

/**
 * Creates a CTERMEQ instruction.
 *
 * This macro is used to encode the forms:
 * \verbatim
 *    CTERMEQ <R><n>, <R><m>
 * \endverbatim
 * \param dc   The void * dcontext used to allocate memory for the #instr_t.
 * \param Rn   The first source  register. Can be X (Extended, 64 bits) or W
 *             (Word, 32 bits).
 * \param Rm   The second source  register. Can be X (Extended, 64 bits) or W
 *             (Word, 32 bits).
 */
#define INSTR_CREATE_ctermeq(dc, Rn, Rm) instr_create_0dst_2src(dc, OP_ctermeq, Rn, Rm)

/**
 * Creates a CTERMNE instruction.
 *
 * This macro is used to encode the forms:
 * \verbatim
 *    CTERMNE <R><n>, <R><m>
 * \endverbatim
 * \param dc   The void * dcontext used to allocate memory for the #instr_t.
 * \param Rn   The first source  register. Can be X (Extended, 64 bits) or W
 *             (Word, 32 bits).
 * \param Rm   The second source  register. Can be X (Extended, 64 bits) or W
 *             (Word, 32 bits).
 */
#define INSTR_CREATE_ctermne(dc, Rn, Rm) instr_create_0dst_2src(dc, OP_ctermne, Rn, Rm)

/**
 * Creates a PNEXT instruction.
 *
 * This macro is used to encode the forms:
 * \verbatim
 *    PNEXT   <Pdn>.<Ts>, <Pv>, <Pdn>.<Ts>
 * \endverbatim
 * \param dc   The void * dcontext used to allocate memory for the #instr_t.
 * \param Pdn   The second source and destination predicate register, P
 *              (Predicate).
 * \param Pv   The first source predicate register, P (Predicate).
 */
#define INSTR_CREATE_pnext_sve(dc, Pdn, Pv) \
    instr_create_1dst_2src(dc, OP_pnext, Pdn, Pv, Pdn)

/**
<<<<<<< HEAD
 * Creates an ADDPL instruction.
 *
 * This macro is used to encode the forms:
 * \verbatim
 *    ADDPL   <Xd|SP>, <Xn|SP>, #<imm>
 * \endverbatim
 * \param dc   The void * dcontext used to allocate memory for the #instr_t.
 * \param Rd   The destination  register, X (Extended, 64 bits).
 * \param Rn   The first source  register, X (Extended, 64 bits).
 * \param simm   The signed immediate imm.
 */
#define INSTR_CREATE_addpl(dc, Rd, Rn, simm) \
    instr_create_1dst_2src(dc, OP_addpl, Rd, Rn, simm)

/**
 * Creates an ADDVL instruction.
 *
 * This macro is used to encode the forms:
 * \verbatim
 *    ADDVL   <Xd|SP>, <Xn|SP>, #<imm>
 * \endverbatim
 * \param dc   The void * dcontext used to allocate memory for the #instr_t.
 * \param Rd   The destination  register, X (Extended, 64 bits).
 * \param Rn   The first source  register, X (Extended, 64 bits).
 * \param simm   The signed immediate imm.
 */
#define INSTR_CREATE_addvl(dc, Rd, Rn, simm) \
    instr_create_1dst_2src(dc, OP_addvl, Rd, Rn, simm)

/**
 * Creates a RDVL instruction.
 *
 * This macro is used to encode the forms:
 * \verbatim
 *    RDVL    <Xd>, #<imm>
 * \endverbatim
 * \param dc   The void * dcontext used to allocate memory for the #instr_t.
 * \param Rd   The destination  register, X (Extended, 64 bits).
 * \param simm   The signed immediate imm.
 */
#define INSTR_CREATE_rdvl(dc, Rd, simm) instr_create_1dst_1src(dc, OP_rdvl, Rd, simm)
=======
 * Creates a FABD instruction.
 *
 * This macro is used to encode the forms:
 * \verbatim
 *    FABD    <Zdn>.<Ts>, <Pg>/M, <Zdn>.<Ts>, <Zm>.<Ts>
 * \endverbatim
 * \param dc   The void * dcontext used to allocate memory for the #instr_t.
 * \param Zdn  The first source and destination vector register, Z (Scalable).
 * \param Pg   The governing predicate register, P (Predicate).
 * \param Zm   The second source vector register, Z (Scalable).
 */
#define INSTR_CREATE_fabd_sve(dc, Zdn, Pg, Zm) \
    instr_create_1dst_3src(dc, OP_fabd, Zdn, Pg, Zdn, Zm)

/**
 * Creates a FABS instruction.
 *
 * This macro is used to encode the forms:
 * \verbatim
 *    FABS    <Zd>.<Ts>, <Pg>/M, <Zn>.<Ts>
 * \endverbatim
 * \param dc   The void * dcontext used to allocate memory for the #instr_t.
 * \param Zd   The destination vector register, Z (Scalable).
 * \param Pg   The governing predicate register, P (Predicate).
 * \param Zn   The source vector register, Z (Scalable).
 */
#define INSTR_CREATE_fabs_sve(dc, Zd, Pg, Zn) \
    instr_create_1dst_2src(dc, OP_fabs, Zd, Pg, Zn)

/**
 * Creates a FDIV instruction.
 *
 * This macro is used to encode the forms:
 * \verbatim
 *    FDIV    <Zdn>.<Ts>, <Pg>/M, <Zdn>.<Ts>, <Zm>.<Ts>
 * \endverbatim
 * \param dc   The void * dcontext used to allocate memory for the #instr_t.
 * \param Zdn  The first source and destination vector register, Z (Scalable).
 * \param Pg   The governing predicate register, P (Predicate).
 * \param Zm   The second source vector register, Z (Scalable).
 */
#define INSTR_CREATE_fdiv_sve(dc, Zdn, Pg, Zm) \
    instr_create_1dst_3src(dc, OP_fdiv, Zdn, Pg, Zdn, Zm)

/**
 * Creates a FDIVR instruction.
 *
 * This macro is used to encode the forms:
 * \verbatim
 *    FDIVR   <Zdn>.<Ts>, <Pg>/M, <Zdn>.<Ts>, <Zm>.<Ts>
 * \endverbatim
 * \param dc   The void * dcontext used to allocate memory for the #instr_t.
 * \param Zdn  The first source and destination vector register, Z (Scalable).
 * \param Pg   The governing predicate register, P (Predicate).
 * \param Zm   The second source vector register, Z (Scalable).
 */
#define INSTR_CREATE_fdivr_sve(dc, Zdn, Pg, Zm) \
    instr_create_1dst_3src(dc, OP_fdivr, Zdn, Pg, Zdn, Zm)

/**
 * Creates a FMAD instruction.
 *
 * This macro is used to encode the forms:
 * \verbatim
 *    FMAD    <Zdn>.<Ts>, <Pg>/M, <Zm>.<Ts>, <Za>.<Ts>
 * \endverbatim
 * \param dc   The void * dcontext used to allocate memory for the #instr_t.
 * \param Zdn  The source and destination vector register, Z (Scalable).
 * \param Pg   The governing predicate register, P (Predicate).
 * \param Zm   The second source vector register, Z (Scalable).
 * \param Za   The third source vector register, Z (Scalable).
 */
#define INSTR_CREATE_fmad_sve(dc, Zdn, Pg, Zm, Za) \
    instr_create_1dst_4src(dc, OP_fmad, Zdn, Zdn, Pg, Zm, Za)

/**
 * Creates a FMULX instruction.
 *
 * This macro is used to encode the forms:
 * \verbatim
 *    FMULX   <Zdn>.<Ts>, <Pg>/M, <Zdn>.<Ts>, <Zm>.<Ts>
 * \endverbatim
 * \param dc   The void * dcontext used to allocate memory for the #instr_t.
 * \param Zdn  The first source and destination vector register, Z (Scalable).
 * \param Pg   The governing predicate register, P (Predicate).
 * \param Zm   The second source vector register, Z (Scalable).
 */
#define INSTR_CREATE_fmulx_sve(dc, Zdn, Pg, Zm) \
    instr_create_1dst_3src(dc, OP_fmulx, Zdn, Pg, Zdn, Zm)

/**
 * Creates a FNEG instruction.
 *
 * This macro is used to encode the forms:
 * \verbatim
 *    FNEG    <Zd>.<Ts>, <Pg>/M, <Zn>.<Ts>
 * \endverbatim
 * \param dc   The void * dcontext used to allocate memory for the #instr_t.
 * \param Zd   The destination vector register, Z (Scalable).
 * \param Pg   The governing predicate register, P (Predicate).
 * \param Zn   The source vector register, Z (Scalable).
 */
#define INSTR_CREATE_fneg_sve(dc, Zd, Pg, Zn) \
    instr_create_1dst_2src(dc, OP_fneg, Zd, Pg, Zn)

/**
 * Creates a FNMAD instruction.
 *
 * This macro is used to encode the forms:
 * \verbatim
 *    FNMAD   <Zdn>.<Ts>, <Pg>/M, <Zm>.<Ts>, <Za>.<Ts>
 * \endverbatim
 * \param dc   The void * dcontext used to allocate memory for the #instr_t.
 * \param Zdn  The source and destination vector register, Z (Scalable).
 * \param Pg   The governing predicate register, P (Predicate).
 * \param Zm   The second source vector register, Z (Scalable).
 * \param Za   The third source vector register, Z (Scalable).
 */
#define INSTR_CREATE_fnmad_sve(dc, Zdn, Pg, Zm, Za) \
    instr_create_1dst_4src(dc, OP_fnmad, Zdn, Zdn, Pg, Zm, Za)

/**
 * Creates a FNMLA instruction.
 *
 * This macro is used to encode the forms:
 * \verbatim
 *    FNMLA   <Zda>.<Ts>, <Pg>/M, <Zn>.<Ts>, <Zm>.<Ts>
 * \endverbatim
 * \param dc   The void * dcontext used to allocate memory for the #instr_t.
 * \param Zda  The source and destination vector register, Z (Scalable).
 * \param Pg   The governing predicate register, P (Predicate).
 * \param Zn   The second source vector register, Z (Scalable).
 * \param Zm   The third source vector register, Z (Scalable).
 */
#define INSTR_CREATE_fnmla_sve(dc, Zda, Pg, Zn, Zm) \
    instr_create_1dst_4src(dc, OP_fnmla, Zda, Zda, Pg, Zn, Zm)

/**
 * Creates a FNMLS instruction.
 *
 * This macro is used to encode the forms:
 * \verbatim
 *    FNMLS   <Zda>.<Ts>, <Pg>/M, <Zn>.<Ts>, <Zm>.<Ts>
 * \endverbatim
 * \param dc   The void * dcontext used to allocate memory for the #instr_t.
 * \param Zda  The source and destination vector register, Z (Scalable).
 * \param Pg   The governing predicate register, P (Predicate).
 * \param Zn   The second source vector register, Z (Scalable).
 * \param Zm   The third source vector register, Z (Scalable).
 */
#define INSTR_CREATE_fnmls_sve(dc, Zda, Pg, Zn, Zm) \
    instr_create_1dst_4src(dc, OP_fnmls, Zda, Zda, Pg, Zn, Zm)

/**
 * Creates a FRECPE instruction.
 *
 * This macro is used to encode the forms:
 * \verbatim
 *    FRECPE  <Zd>.<Ts>, <Zn>.<Ts>
 * \endverbatim
 * \param dc   The void * dcontext used to allocate memory for the #instr_t.
 * \param Zd   The destination vector register, Z (Scalable).
 * \param Zn   The source vector register, Z (Scalable).
 */
#define INSTR_CREATE_frecpe_sve(dc, Zd, Zn) instr_create_1dst_1src(dc, OP_frecpe, Zd, Zn)

/**
 * Creates a FRECPS instruction.
 *
 * This macro is used to encode the forms:
 * \verbatim
 *    FRECPS  <Zd>.<Ts>, <Zn>.<Ts>, <Zm>.<Ts>
 * \endverbatim
 * \param dc   The void * dcontext used to allocate memory for the #instr_t.
 * \param Zd   The destination vector register, Z (Scalable).
 * \param Zn   The first source vector register, Z (Scalable).
 * \param Zm   The second source vector register, Z (Scalable).
 */
#define INSTR_CREATE_frecps_sve(dc, Zd, Zn, Zm) \
    instr_create_1dst_2src(dc, OP_frecps, Zd, Zn, Zm)

/**
 * Creates a FRECPX instruction.
 *
 * This macro is used to encode the forms:
 * \verbatim
 *    FRECPX  <Zd>.<Ts>, <Pg>/M, <Zn>.<Ts>
 * \endverbatim
 * \param dc   The void * dcontext used to allocate memory for the #instr_t.
 * \param Zd   The destination vector register, Z (Scalable).
 * \param Pg   The governing predicate register, P (Predicate).
 * \param Zn   The source vector register, Z (Scalable).
 */
#define INSTR_CREATE_frecpx_sve_pred(dc, Zd, Pg, Zn) \
    instr_create_1dst_2src(dc, OP_frecpx, Zd, Pg, Zn)

/**
 * Creates a FRSQRTE instruction.
 *
 * This macro is used to encode the forms:
 * \verbatim
 *    FRSQRTE <Zd>.<Ts>, <Zn>.<Ts>
 * \endverbatim
 * \param dc   The void * dcontext used to allocate memory for the #instr_t.
 * \param Zd   The destination vector register, Z (Scalable).
 * \param Zn   The source vector register, Z (Scalable).
 */
#define INSTR_CREATE_frsqrte_sve(dc, Zd, Zn) \
    instr_create_1dst_1src(dc, OP_frsqrte, Zd, Zn)

/**
 * Creates a FRSQRTS instruction.
 *
 * This macro is used to encode the forms:
 * \verbatim
 *    FRSQRTS <Zd>.<Ts>, <Zn>.<Ts>, <Zm>.<Ts>
 * \endverbatim
 * \param dc   The void * dcontext used to allocate memory for the #instr_t.
 * \param Zd   The destination vector register, Z (Scalable).
 * \param Zn   The first source vector register, Z (Scalable).
 * \param Zm   The second source vector register, Z (Scalable).
 */
#define INSTR_CREATE_frsqrts_sve(dc, Zd, Zn, Zm) \
    instr_create_1dst_2src(dc, OP_frsqrts, Zd, Zn, Zm)

/**
 * Creates a FSCALE instruction.
 *
 * This macro is used to encode the forms:
 * \verbatim
 *    FSCALE  <Zdn>.<Ts>, <Pg>/M, <Zdn>.<Ts>, <Zm>.<Ts>
 * \endverbatim
 * \param dc   The void * dcontext used to allocate memory for the #instr_t.
 * \param Zdn  The first source and destination vector register, Z (Scalable).
 * \param Pg   The governing predicate register, P (Predicate).
 * \param Zm   The second source vector register, Z (Scalable).
 */
#define INSTR_CREATE_fscale_sve(dc, Zdn, Pg, Zm) \
    instr_create_1dst_3src(dc, OP_fscale, Zdn, Pg, Zdn, Zm)

/**
 * Creates a FSQRT instruction.
 *
 * This macro is used to encode the forms:
 * \verbatim
 *    FSQRT   <Zd>.<Ts>, <Pg>/M, <Zn>.<Ts>
 * \endverbatim
 * \param dc   The void * dcontext used to allocate memory for the #instr_t.
 * \param Zd   The destination vector register, Z (Scalable).
 * \param Pg   The governing predicate register, P (Predicate).
 * \param Zn   The source vector register, Z (Scalable).
 */
#define INSTR_CREATE_fsqrt_sve(dc, Zd, Pg, Zn) \
    instr_create_1dst_2src(dc, OP_fsqrt, Zd, Pg, Zn)

/**
 * Creates a FADD instruction.
 *
 * This macro is used to encode the forms:
 * \verbatim
 *    FADD    <Zdn>.<Ts>, <Pg>/M, <Zdn>.<Ts>, <imm>
 * \endverbatim
 * \param dc   The void * dcontext used to allocate memory for the #instr_t.
 * \param Zdn  The first source and destination vector register, Z (Scalable).
 * \param Pg   The governing predicate register, P (Predicate).
 * \param imm  Floating point constant, either 0.5 or 1.0.
 */
#define INSTR_CREATE_fadd_sve(dc, Zdn, Pg, imm) \
    instr_create_1dst_3src(dc, OP_fadd, Zdn, Pg, Zdn, imm)

/**
 * Creates a FADD instruction.
 *
 * This macro is used to encode the forms:
 * \verbatim
 *    FADD    <Zdn>.<Ts>, <Pg>/M, <Zdn>.<Ts>, <Zm>.<Ts>
 * \endverbatim
 * \param dc   The void * dcontext used to allocate memory for the #instr_t.
 * \param Zdn  The first source and destination vector register, Z (Scalable).
 * \param Pg   The governing predicate register, P (Predicate).
 * \param Zm   The second source vector register, Z (Scalable).
 */
#define INSTR_CREATE_fadd_sve_pred(dc, Zdn, Pg, Zm) \
    instr_create_1dst_3src(dc, OP_fadd, Zdn, Pg, Zdn, Zm)

/**
 * Creates a FADD instruction.
 *
 * This macro is used to encode the forms:
 * \verbatim
 *    FADD    <Zd>.<Ts>, <Zn>.<Ts>, <Zm>.<Ts>
 * \endverbatim
 * \param dc   The void * dcontext used to allocate memory for the #instr_t.
 * \param Zd   The destination vector register, Z (Scalable).
 * \param Zn   The first source vector register, Z (Scalable).
 * \param Zm   The second source vector register, Z (Scalable).
 */
#define INSTR_CREATE_fadd_sve_vector(dc, Zd, Zn, Zm) \
    instr_create_1dst_2src(dc, OP_fadd, Zd, Zn, Zm)

/**
 * Creates a FSUB instruction.
 *
 * This macro is used to encode the forms:
 * \verbatim
 *    FSUB    <Zdn>.<Ts>, <Pg>/M, <Zdn>.<Ts>, <imm>
 * \endverbatim
 * \param dc   The void * dcontext used to allocate memory for the #instr_t.
 * \param Zdn  The first source and destination vector register, Z (Scalable).
 * \param Pg   The governing predicate register, P (Predicate).
 * \param imm  Floating point constant, either 0.5 or 1.0.
 */
#define INSTR_CREATE_fsub_sve(dc, Zdn, Pg, imm) \
    instr_create_1dst_3src(dc, OP_fsub, Zdn, Pg, Zdn, imm)

/**
 * Creates a FSUB instruction.
 *
 * This macro is used to encode the forms:
 * \verbatim
 *    FSUB    <Zdn>.<Ts>, <Pg>/M, <Zdn>.<Ts>, <Zm>.<Ts>
 * \endverbatim
 * \param dc   The void * dcontext used to allocate memory for the #instr_t.
 * \param Zdn  The first source and destination vector register, Z (Scalable).
 * \param Pg   The governing predicate register, P (Predicate).
 * \param Zm   The second source vector register, Z (Scalable).
 */
#define INSTR_CREATE_fsub_sve_pred(dc, Zdn, Pg, Zm) \
    instr_create_1dst_3src(dc, OP_fsub, Zdn, Pg, Zdn, Zm)

/**
 * Creates a FSUB instruction.
 *
 * This macro is used to encode the forms:
 * \verbatim
 *    FSUB    <Zd>.<Ts>, <Zn>.<Ts>, <Zm>.<Ts>
 * \endverbatim
 * \param dc   The void * dcontext used to allocate memory for the #instr_t.
 * \param Zd   The destination vector register, Z (Scalable).
 * \param Zn   The first source vector register, Z (Scalable).
 * \param Zm   The second source vector register, Z (Scalable).
 */
#define INSTR_CREATE_fsub_sve_vector(dc, Zd, Zn, Zm) \
    instr_create_1dst_2src(dc, OP_fsub, Zd, Zn, Zm)

/**
 * Creates a FSUBR instruction.
 *
 * This macro is used to encode the forms:
 * \verbatim
 *    FSUBR   <Zdn>.<Ts>, <Pg>/M, <Zdn>.<Ts>, <imm>
 * \endverbatim
 * \param dc   The void * dcontext used to allocate memory for the #instr_t.
 * \param Zdn  The first source and destination vector register, Z (Scalable).
 * \param Pg   The governing predicate register, P (Predicate).
 * \param imm  Floating point constant, either 0.5 or 1.0.
 */
#define INSTR_CREATE_fsubr_sve(dc, Zdn, Pg, imm) \
    instr_create_1dst_3src(dc, OP_fsubr, Zdn, Pg, Zdn, imm)

/**
 * Creates a FSUBR instruction.
 *
 * This macro is used to encode the forms:
 * \verbatim
 *    FSUBR   <Zdn>.<Ts>, <Pg>/M, <Zdn>.<Ts>, <Zm>.<Ts>
 * \endverbatim
 * \param dc   The void * dcontext used to allocate memory for the #instr_t.
 * \param Zdn  The first source and destination vector register, Z (Scalable).
 * \param Pg   The governing predicate register, P (Predicate).
 * \param Zm   The second source vector register, Z (Scalable).
 */
#define INSTR_CREATE_fsubr_sve_vector(dc, Zdn, Pg, Zm) \
    instr_create_1dst_3src(dc, OP_fsubr, Zdn, Pg, Zdn, Zm)

/**
 * Creates a FMAX instruction.
 *
 * This macro is used to encode the forms:
 * \verbatim
 *    FMAX    <Zdn>.<Ts>, <Pg>/M, <Zdn>.<Ts>, <const>
 * \endverbatim
 * \param dc   The void * dcontext used to allocate memory for the #instr_t.
 * \param Zdn  The first source and destination vector register, Z (Scalable).
 * \param Pg   The governing predicate register, P (Predicate).
 * \param imm  Floating point constant, either 0.0 or 1.0.
 */
#define INSTR_CREATE_fmax_sve(dc, Zdn, Pg, imm) \
    instr_create_1dst_3src(dc, OP_fmax, Zdn, Pg, Zdn, imm)

/**
 * Creates a FMAX instruction.
 *
 * This macro is used to encode the forms:
 * \verbatim
 *    FMAX    <Zdn>.<Ts>, <Pg>/M, <Zdn>.<Ts>, <Zm>.<Ts>
 * \endverbatim
 * \param dc   The void * dcontext used to allocate memory for the #instr_t.
 * \param Zdn  The first source and destination vector register, Z (Scalable).
 * \param Pg   The governing predicate register, P (Predicate).
 * \param Zm   The second source vector register, Z (Scalable).
 */
#define INSTR_CREATE_fmax_sve_vector(dc, Zdn, Pg, Zm) \
    instr_create_1dst_3src(dc, OP_fmax, Zdn, Pg, Zdn, Zm)

/**
 * Creates a FMAXNM instruction.
 *
 * This macro is used to encode the forms:
 * \verbatim
 *    FMAXNM  <Zdn>.<Ts>, <Pg>/M, <Zdn>.<Ts>, <const>
 * \endverbatim
 * \param dc   The void * dcontext used to allocate memory for the #instr_t.
 * \param Zdn  The first source and destination vector register, Z (Scalable).
 * \param Pg   The governing predicate register, P (Predicate).
 * \param imm  Floating point constant, either 0.0 or 1.0.
 */
#define INSTR_CREATE_fmaxnm_sve(dc, Zdn, Pg, imm) \
    instr_create_1dst_3src(dc, OP_fmaxnm, Zdn, Pg, Zdn, imm)

/**
 * Creates a FMAXNM instruction.
 *
 * This macro is used to encode the forms:
 * \verbatim
 *    FMAXNM  <Zdn>.<Ts>, <Pg>/M, <Zdn>.<Ts>, <Zm>.<Ts>
 * \endverbatim
 * \param dc   The void * dcontext used to allocate memory for the #instr_t.
 * \param Zdn  The first source and destination vector register, Z (Scalable).
 * \param Pg   The governing predicate register, P (Predicate).
 * \param Zm   The second source vector register, Z (Scalable).
 */
#define INSTR_CREATE_fmaxnm_sve_vector(dc, Zdn, Pg, Zm) \
    instr_create_1dst_3src(dc, OP_fmaxnm, Zdn, Pg, Zdn, Zm)

/**
 * Creates a FMIN instruction.
 *
 * This macro is used to encode the forms:
 * \verbatim
 *    FMIN    <Zdn>.<Ts>, <Pg>/M, <Zdn>.<Ts>, <const>
 * \endverbatim
 * \param dc   The void * dcontext used to allocate memory for the #instr_t.
 * \param Zdn  The first source and destination vector register, Z (Scalable).
 * \param Pg   The governing predicate register, P (Predicate).
 * \param imm  Floating point constant, either 0.0 or 1.0.
 */
#define INSTR_CREATE_fmin_sve(dc, Zdn, Pg, imm) \
    instr_create_1dst_3src(dc, OP_fmin, Zdn, Pg, Zdn, imm)

/**
 * Creates a FMIN instruction.
 *
 * This macro is used to encode the forms:
 * \verbatim
 *    FMIN    <Zdn>.<Ts>, <Pg>/M, <Zdn>.<Ts>, <Zm>.<Ts>
 * \endverbatim
 * \param dc   The void * dcontext used to allocate memory for the #instr_t.
 * \param Zdn  The first source and destination vector register, Z (Scalable).
 * \param Pg   The governing predicate register, P (Predicate).
 * \param Zm   The second source vector register, Z (Scalable).
 */
#define INSTR_CREATE_fmin_sve_vector(dc, Zdn, Pg, Zm) \
    instr_create_1dst_3src(dc, OP_fmin, Zdn, Pg, Zdn, Zm)

/**
 * Creates a FMINNM instruction.
 *
 * This macro is used to encode the forms:
 * \verbatim
 *    FMINNM  <Zdn>.<Ts>, <Pg>/M, <Zdn>.<Ts>, <const>
 * \endverbatim
 * \param dc   The void * dcontext used to allocate memory for the #instr_t.
 * \param Zdn  The first source and destination vector register, Z (Scalable).
 * \param Pg   The governing predicate register, P (Predicate).
 * \param imm  Floating point constant, either 0.0 or 1.0.
 */
#define INSTR_CREATE_fminnm_sve(dc, Zdn, Pg, imm) \
    instr_create_1dst_3src(dc, OP_fminnm, Zdn, Pg, Zdn, imm)

/**
 * Creates a FMINNM instruction.
 *
 * This macro is used to encode the forms:
 * \verbatim
 *    FMINNM  <Zdn>.<Ts>, <Pg>/M, <Zdn>.<Ts>, <Zm>.<Ts>
 * \endverbatim
 * \param dc   The void * dcontext used to allocate memory for the #instr_t.
 * \param Zdn  The first source and destination vector register, Z (Scalable).
 * \param Pg   The governing predicate register, P (Predicate).
 * \param Zm   The second source vector register, Z (Scalable).
 */
#define INSTR_CREATE_fminnm_sve_vector(dc, Zdn, Pg, Zm) \
    instr_create_1dst_3src(dc, OP_fminnm, Zdn, Pg, Zdn, Zm)

/**
 * Creates a FMLA instruction.
 *
 * This macro is used to encode the forms:
 * \verbatim
 *    FMLA    <Zda>.<Ts>, <Pg>/M, <Zn>.<Ts>, <Zm>.<Ts>
 * \endverbatim
 * \param dc   The void * dcontext used to allocate memory for the #instr_t.
 * \param Zda  The third source and destination vector register, Z (Scalable).
 * \param Pg   The governing predicate register, P (Predicate).
 * \param Zn   The first source vector register, Z (Scalable).
 * \param Zm   The second source vector register, Z (Scalable).
 */
#define INSTR_CREATE_fmla_sve_vector(dc, Zda, Pg, Zn, Zm) \
    instr_create_1dst_4src(dc, OP_fmla, Zda, Zda, Pg, Zn, Zm)

/**
 * Creates a FMLA instruction.
 *
 * This macro is used to encode the forms:
 * \verbatim
 *    FMLA    <Zda>.H, <Zn>.H, <Zm>.H[<index>]
 *    FMLA    <Zda>.S, <Zn>.S, <Zm>.S[<index>]
 *    FMLA    <Zda>.D, <Zn>.D, <Zm>.D[<index>]
 * \endverbatim
 * \param dc     The void * dcontext used to allocate memory for the #instr_t.
 * \param Zda    The third source and destination vector register, Z (Scalable).
 * \param Zn     The first source vector register, Z (Scalable).
 * \param Zm     The second source vector register, Z (Scalable).
 * \param index  Second source index constant.
 */
#define INSTR_CREATE_fmla_sve_idx(dc, Zda, Zn, Zm, index) \
    instr_create_1dst_4src(dc, OP_fmla, Zda, Zda, Zn, Zm, index)

/**
 * Creates a FMLS instruction.
 *
 * This macro is used to encode the forms:
 * \verbatim
 *    FMLS    <Zda>.<Ts>, <Pg>/M, <Zn>.<Ts>, <Zm>.<Ts>
 * \endverbatim
 * \param dc   The void * dcontext used to allocate memory for the #instr_t.
 * \param Zda  The third source and destination vector register, Z (Scalable).
 * \param Pg   The governing predicate register, P (Predicate).
 * \param Zn   The first source vector register, Z (Scalable).
 * \param Zm   The second source vector register, Z (Scalable).
 */
#define INSTR_CREATE_fmls_sve_vector(dc, Zda, Pg, Zn, Zm) \
    instr_create_1dst_4src(dc, OP_fmls, Zda, Zda, Pg, Zn, Zm)

/**
 * Creates a FMLS instruction.
 *
 * This macro is used to encode the forms:
 * \verbatim
 *    FMLS    <Zda>.H, <Zn>.H, <Zm>.H[<index>]
 *    FMLS    <Zda>.S, <Zn>.S, <Zm>.S[<index>]
 *    FMLS    <Zda>.D, <Zn>.D, <Zm>.D[<index>]
 * \endverbatim
 * \param dc     The void * dcontext used to allocate memory for the #instr_t.
 * \param Zda    The third source and destination vector register, Z (Scalable).
 * \param Zn     The first source vector register, Z (Scalable).
 * \param Zm     The second source vector register, Z (Scalable).
 * \param index  Second source index constant.
 */
#define INSTR_CREATE_fmls_sve_idx(dc, Zda, Zn, Zm, index) \
    instr_create_1dst_4src(dc, OP_fmls, Zda, Zda, Zn, Zm, index)

/**
 * Creates a FMSB instruction.
 *
 * This macro is used to encode the forms:
 * \verbatim
 *    FMSB    <Zdn>.<Ts>, <Pg>/M, <Zm>.<Ts>, <Za>.<Ts>
 * \endverbatim
 * \param dc   The void * dcontext used to allocate memory for the #instr_t.
 * \param Zdn  The source and destination vector register, Z (Scalable).
 * \param Pg   The governing predicate register, P (Predicate).
 * \param Zm   The second source vector register, Z (Scalable).
 * \param Za   The third source vector register, Z (Scalable).
 */
#define INSTR_CREATE_fmsb_sve(dc, Zdn, Pg, Zm, Za) \
    instr_create_1dst_4src(dc, OP_fmsb, Zdn, Zdn, Pg, Zm, Za)

/**
 * Creates a FMUL instruction.
 *
 * This macro is used to encode the forms:
 * \verbatim
 *    FMUL    <Zdn>.<Ts>, <Pg>/M, <Zdn>.<Ts>, <imm>
 * \endverbatim
 * \param dc   The void * dcontext used to allocate memory for the #instr_t.
 * \param Zdn  The first source and destination vector register, Z (Scalable).
 * \param Pg   The governing predicate register, P (Predicate).
 * \param imm  Floating point constant, either 0.5 or 2.0.
 */
#define INSTR_CREATE_fmul_sve(dc, Zdn, Pg, imm) \
    instr_create_1dst_3src(dc, OP_fmul, Zdn, Pg, Zdn, imm)

/**
 * Creates a FMUL instruction.
 *
 * This macro is used to encode the forms:
 * \verbatim
 *    FMUL    <Zdn>.<Ts>, <Pg>/M, <Zdn>.<Ts>, <Zm>.<Ts>
 * \endverbatim
 * \param dc   The void * dcontext used to allocate memory for the #instr_t.
 * \param Zdn  The first source and destination vector register, Z (Scalable).
 * \param Pg   The governing predicate register, P (Predicate).
 * \param Zm   The second source vector register, Z (Scalable).
 */
#define INSTR_CREATE_fmul_sve_pred_vector(dc, Zdn, Pg, Zm) \
    instr_create_1dst_3src(dc, OP_fmul, Zdn, Pg, Zdn, Zm)

/**
 * Creates a FMUL instruction.
 *
 * This macro is used to encode the forms:
 * \verbatim
 *    FMUL    <Zd>.<Ts>, <Zn>.<Ts>, <Zm>.<Ts>
 * \endverbatim
 * \param dc   The void * dcontext used to allocate memory for the #instr_t.
 * \param Zd   The destination vector register, Z (Scalable).
 * \param Zn   The first source vector register, Z (Scalable).
 * \param Zm   The second source vector register, Z (Scalable).
 */
#define INSTR_CREATE_fmul_sve_vector(dc, Zd, Zn, Zm) \
    instr_create_1dst_2src(dc, OP_fmul, Zd, Zn, Zm)

/**
 * Creates a FMUL instruction.
 *
 * This macro is used to encode the forms:
 * \verbatim
 *    FMUL    <Zd>.H, <Zn>.H, <Zm>.H[<index>]
 *    FMUL    <Zd>.S, <Zn>.S, <Zm>.S[<index>]
 *    FMUL    <Zd>.D, <Zn>.D, <Zm>.D[<index>]
 * \endverbatim
 * \param dc     The void * dcontext used to allocate memory for the #instr_t.
 * \param Zd     The destination vector register, Z (Scalable).
 * \param Zn     The first source vector register, Z (Scalable).
 * \param Zm     The second source vector register, Z (Scalable).
 * \param index  Second source index constant.
 */
#define INSTR_CREATE_fmul_sve_idx(dc, Zd, Zn, Zm, index) \
    instr_create_1dst_3src(dc, OP_fmul, Zd, Zn, Zm, index)
>>>>>>> 594eb081

#endif /* DR_IR_MACROS_AARCH64_H */<|MERGE_RESOLUTION|>--- conflicted
+++ resolved
@@ -9930,50 +9930,6 @@
 #define INSTR_CREATE_pnext_sve(dc, Pdn, Pv) \
     instr_create_1dst_2src(dc, OP_pnext, Pdn, Pv, Pdn)
 
-/**
-<<<<<<< HEAD
- * Creates an ADDPL instruction.
- *
- * This macro is used to encode the forms:
- * \verbatim
- *    ADDPL   <Xd|SP>, <Xn|SP>, #<imm>
- * \endverbatim
- * \param dc   The void * dcontext used to allocate memory for the #instr_t.
- * \param Rd   The destination  register, X (Extended, 64 bits).
- * \param Rn   The first source  register, X (Extended, 64 bits).
- * \param simm   The signed immediate imm.
- */
-#define INSTR_CREATE_addpl(dc, Rd, Rn, simm) \
-    instr_create_1dst_2src(dc, OP_addpl, Rd, Rn, simm)
-
-/**
- * Creates an ADDVL instruction.
- *
- * This macro is used to encode the forms:
- * \verbatim
- *    ADDVL   <Xd|SP>, <Xn|SP>, #<imm>
- * \endverbatim
- * \param dc   The void * dcontext used to allocate memory for the #instr_t.
- * \param Rd   The destination  register, X (Extended, 64 bits).
- * \param Rn   The first source  register, X (Extended, 64 bits).
- * \param simm   The signed immediate imm.
- */
-#define INSTR_CREATE_addvl(dc, Rd, Rn, simm) \
-    instr_create_1dst_2src(dc, OP_addvl, Rd, Rn, simm)
-
-/**
- * Creates a RDVL instruction.
- *
- * This macro is used to encode the forms:
- * \verbatim
- *    RDVL    <Xd>, #<imm>
- * \endverbatim
- * \param dc   The void * dcontext used to allocate memory for the #instr_t.
- * \param Rd   The destination  register, X (Extended, 64 bits).
- * \param simm   The signed immediate imm.
- */
-#define INSTR_CREATE_rdvl(dc, Rd, simm) instr_create_1dst_1src(dc, OP_rdvl, Rd, simm)
-=======
  * Creates a FABD instruction.
  *
  * This macro is used to encode the forms:
@@ -10615,6 +10571,48 @@
  */
 #define INSTR_CREATE_fmul_sve_idx(dc, Zd, Zn, Zm, index) \
     instr_create_1dst_3src(dc, OP_fmul, Zd, Zn, Zm, index)
->>>>>>> 594eb081
+
+/**
+ * Creates an ADDPL instruction.
+ *
+ * This macro is used to encode the forms:
+ * \verbatim
+ *    ADDPL   <Xd|SP>, <Xn|SP>, #<imm>
+ * \endverbatim
+ * \param dc   The void * dcontext used to allocate memory for the #instr_t.
+ * \param Rd   The destination  register, X (Extended, 64 bits).
+ * \param Rn   The first source  register, X (Extended, 64 bits).
+ * \param simm   The signed immediate imm.
+ */
+#define INSTR_CREATE_addpl(dc, Rd, Rn, simm) \
+    instr_create_1dst_2src(dc, OP_addpl, Rd, Rn, simm)
+
+/**
+ * Creates an ADDVL instruction.
+ *
+ * This macro is used to encode the forms:
+ * \verbatim
+ *    ADDVL   <Xd|SP>, <Xn|SP>, #<imm>
+ * \endverbatim
+ * \param dc   The void * dcontext used to allocate memory for the #instr_t.
+ * \param Rd   The destination  register, X (Extended, 64 bits).
+ * \param Rn   The first source  register, X (Extended, 64 bits).
+ * \param simm   The signed immediate imm.
+ */
+#define INSTR_CREATE_addvl(dc, Rd, Rn, simm) \
+    instr_create_1dst_2src(dc, OP_addvl, Rd, Rn, simm)
+
+/**
+ * Creates a RDVL instruction.
+ *
+ * This macro is used to encode the forms:
+ * \verbatim
+ *    RDVL    <Xd>, #<imm>
+ * \endverbatim
+ * \param dc   The void * dcontext used to allocate memory for the #instr_t.
+ * \param Rd   The destination  register, X (Extended, 64 bits).
+ * \param simm   The signed immediate imm.
+ */
+#define INSTR_CREATE_rdvl(dc, Rd, simm) instr_create_1dst_1src(dc, OP_rdvl, Rd, simm)
 
 #endif /* DR_IR_MACROS_AARCH64_H */