/* **********************************************************
 * Copyright (c) 2011-2022 Google, Inc. All rights reserved.
 * Copyright (c) 2016-2018 ARM Limited. All rights reserved.
 * Copyright (c) 2002-2010 VMware, Inc. All rights reserved.
 * **********************************************************/

/*
 * Redistribution and use in source and binary forms, with or without
 * modification, are permitted provided that the following conditions are met:
 *
 * * Redistributions of source code must retain the above copyright notice,
 *   this list of conditions and the following disclaimer.
 *
 * * Redistributions in binary form must reproduce the above copyright notice,
 *   this list of conditions and the following disclaimer in the documentation
 *   and/or other materials provided with the distribution.
 *
 * * Neither the name of ARM Limited nor the names of its contributors may be
 *   used to endorse or promote products derived from this software without
 *   specific prior written permission.
 *
 * THIS SOFTWARE IS PROVIDED BY THE COPYRIGHT HOLDERS AND CONTRIBUTORS "AS IS"
 * AND ANY EXPRESS OR IMPLIED WARRANTIES, INCLUDING, BUT NOT LIMITED TO, THE
 * IMPLIED WARRANTIES OF MERCHANTABILITY AND FITNESS FOR A PARTICULAR PURPOSE
 * ARE DISCLAIMED. IN NO EVENT SHALL ARM LIMITED OR CONTRIBUTORS BE LIABLE
 * FOR ANY DIRECT, INDIRECT, INCIDENTAL, SPECIAL, EXEMPLARY, OR CONSEQUENTIAL
 * DAMAGES (INCLUDING, BUT NOT LIMITED TO, PROCUREMENT OF SUBSTITUTE GOODS OR
 * SERVICES; LOSS OF USE, DATA, OR PROFITS; OR BUSINESS INTERRUPTION) HOWEVER
 * CAUSED AND ON ANY THEORY OF LIABILITY, WHETHER IN CONTRACT, STRICT
 * LIABILITY, OR TORT (INCLUDING NEGLIGENCE OR OTHERWISE) ARISING IN ANY WAY
 * OUT OF THE USE OF THIS SOFTWARE, EVEN IF ADVISED OF THE POSSIBILITY OF SUCH
 * DAMAGE.
 */

#ifndef DR_IR_MACROS_AARCH64_H
#define DR_IR_MACROS_AARCH64_H 1

/**
 * Used in an additional immediate source operand to a vector operation, denotes
 * 8 bit vector element width. See \ref sec_IR_AArch64.
 */
#define VECTOR_ELEM_WIDTH_BYTE 0

/**
 * Used in an additional immediate source operand to a vector operation, denotes
 * 16 bit vector element width. See \ref sec_IR_AArch64.
 */
#define VECTOR_ELEM_WIDTH_HALF 1

/**
 * Used in an additional immediate source operand to a vector operation, denotes
 * 32 bit vector element width. See \ref sec_IR_AArch64.
 */
#define VECTOR_ELEM_WIDTH_SINGLE 2

/**
 * Used in an additional immediate source operand to a vector operation, denotes
 * 64 bit vector element width. See \ref sec_IR_AArch64.
 */
#define VECTOR_ELEM_WIDTH_DOUBLE 3

/**
 * Used in an additional immediate source operand to a vector operation, denotes
 * full size 128 bit vector width. See \ref sec_IR_AArch64.
 */
#define VECTOR_ELEM_WIDTH_QUAD 4

/**
 * Operand denoting 8 bit vector element width for the other operands of
 * the containing instruction.
 */
#define OPND_CREATE_BYTE() OPND_CREATE_INT8(VECTOR_ELEM_WIDTH_BYTE)

/**
 * Operand denoting 16 bit vector element width for the other operands of
 * the containing instruction.
 */
#define OPND_CREATE_HALF() OPND_CREATE_INT8(VECTOR_ELEM_WIDTH_HALF)

/**
 * Operand denoting 32 bit vector element width for the other operands of
 * the containing instruction.
 */
#define OPND_CREATE_SINGLE() OPND_CREATE_INT8(VECTOR_ELEM_WIDTH_SINGLE)

/**
 * Operand denoting 64 bit vector element width for the other operands of
 * the containing instruction.
 */
#define OPND_CREATE_DOUBLE() OPND_CREATE_INT8(VECTOR_ELEM_WIDTH_DOUBLE)

/**
 * @file dr_ir_macros_aarch64.h
 * @brief AArch64-specific instruction creation convenience macros.
 */

/**
 * Create an absolute address operand encoded as pc-relative.
 * Encoding will fail if addr is out of the maximum signed displacement
 * reach for the architecture.
 */
#define OPND_CREATE_ABSMEM(addr, size) opnd_create_rel_addr(addr, size)

/**
 * Create an immediate integer operand. For AArch64 the size of an immediate
 * is ignored when encoding, so there is no need to specify the final size.
 */
#define OPND_CREATE_INT(val) OPND_CREATE_INTPTR(val)

/** Create a zero register operand of the same size as reg. */
#define OPND_CREATE_ZR(reg) \
    opnd_create_reg(opnd_get_size(reg) == OPSZ_4 ? DR_REG_WZR : DR_REG_XZR)

/** Create an operand specifying LSL, the default shift type when there is no shift. */
#define OPND_CREATE_LSL() opnd_add_flags(OPND_CREATE_INT(DR_SHIFT_LSL), DR_OPND_IS_SHIFT)

/** Create an operand specifying MUL, a multiplier operand. */
#define OPND_CREATE_MUL() opnd_add_flags(OPND_CREATE_INT(DR_SHIFT_MUL), DR_OPND_IS_SHIFT)

/****************************************************************************
 * Platform-independent INSTR_CREATE_* macros
 */
/** @name Platform-independent macros */
/** @{ */ /* doxygen start group */

/**
 * This platform-independent macro creates an instr_t for a debug trap
 * instruction, automatically supplying any implicit operands.
 * \param dc The void * dcontext used to allocate memory for the instr_t.
 */
#define XINST_CREATE_debug_instr(dc) INSTR_CREATE_brk((dc), OPND_CREATE_INT16(0))

/**
 * This platform-independent macro creates an instr_t for a 4-byte
 * or 8-byte memory load instruction.
 * \param dc  The void * dcontext used to allocate memory for the instr_t.
 * \param r   The destination register opnd.
 * \param m   The source memory opnd.
 */
#define XINST_CREATE_load(dc, r, m)                                                    \
    ((opnd_is_base_disp(m) &&                                                          \
      (opnd_get_disp(m) < 0 ||                                                         \
       opnd_get_disp(m) % opnd_size_in_bytes(opnd_get_size(m)) != 0))                  \
         ? INSTR_CREATE_ldur(                                                          \
               dc,                                                                     \
               opnd_create_reg(reg_resize_to_opsz(opnd_get_reg(r), opnd_get_size(m))), \
               m)                                                                      \
         : INSTR_CREATE_ldr(                                                           \
               dc,                                                                     \
               opnd_create_reg(reg_resize_to_opsz(opnd_get_reg(r), opnd_get_size(m))), \
               m))

/**
 * This platform-independent macro creates an instr_t which loads 1 byte
 * from memory, zero-extends it to 4 bytes, and writes it to a 4 byte
 * destination register.
 * \param dc  The void * dcontext used to allocate memory for the instr_t.
 * \param r   The destination register opnd.
 * \param m   The source memory opnd.
 */
#define XINST_CREATE_load_1byte_zext4(dc, r, m) INSTR_CREATE_ldrb(dc, r, m)

/**
 * This platform-independent macro creates an instr_t for a 1-byte
 * memory load instruction.
 * \param dc  The void * dcontext used to allocate memory for the instr_t.
 * \param r   The destination register opnd.
 * \param m   The source memory opnd.
 */
#define XINST_CREATE_load_1byte(dc, r, m) INSTR_CREATE_ldrb(dc, r, m)

/**
 * This platform-independent macro creates an instr_t for a 2-byte
 * memory load instruction.
 * \param dc  The void * dcontext used to allocate memory for the instr_t.
 * \param r   The destination register opnd.
 * \param m   The source memory opnd.
 */
#define XINST_CREATE_load_2bytes(dc, r, m) INSTR_CREATE_ldrh(dc, r, m)

/**
 * This platform-independent macro creates an instr_t for a 4-byte
 * or 8-byte memory store instruction.
 * \param dc  The void * dcontext used to allocate memory for the instr_t.
 * \param m   The destination memory opnd.
 * \param r   The source register opnd.
 */
#define XINST_CREATE_store(dc, m, r)                                                   \
    ((opnd_is_base_disp(m) &&                                                          \
      (opnd_get_disp(m) < 0 ||                                                         \
       opnd_get_disp(m) % opnd_size_in_bytes(opnd_get_size(m)) != 0))                  \
         ? INSTR_CREATE_stur(                                                          \
               dc, m,                                                                  \
               opnd_create_reg(reg_resize_to_opsz(opnd_get_reg(r), opnd_get_size(m)))) \
         : INSTR_CREATE_str(                                                           \
               dc, m,                                                                  \
               opnd_create_reg(reg_resize_to_opsz(opnd_get_reg(r), opnd_get_size(m)))))

/**
 * This platform-independent macro creates an instr_t for a 1-byte
 * memory store instruction.
 * \param dc  The void * dcontext used to allocate memory for the instr_t.
 * \param m   The destination memory opnd.
 * \param r   The source register opnd.
 */
#define XINST_CREATE_store_1byte(dc, m, r) \
    INSTR_CREATE_strb(dc, m, opnd_create_reg(reg_resize_to_opsz(opnd_get_reg(r), OPSZ_4)))

/**
 * This platform-independent macro creates an instr_t for a 2-byte
 * memory store instruction.
 * \param dc  The void * dcontext used to allocate memory for the instr_t.
 * \param m   The destination memory opnd.
 * \param r   The source register opnd.
 */
#define XINST_CREATE_store_2bytes(dc, m, r) \
    INSTR_CREATE_strh(dc, m, opnd_create_reg(reg_resize_to_opsz(opnd_get_reg(r), OPSZ_4)))

/**
 * This AArchXX-platform-independent macro creates an instr_t for a 2-register
 * memory store instruction.
 * \param dc  The void * dcontext used to allocate memory for the instr_t.
 * \param m   The destination memory opnd.
 * \param r1  The first register opnd.
 * \param r2  The second register opnd.
 */
#define XINST_CREATE_store_pair(dc, m, r1, r2) INSTR_CREATE_stp(dc, m, r1, r2)

/**
 * This AArchXX-platform-independent macro creates an instr_t for a 2-register
 * memory load instruction.
 * \param dc  The void * dcontext used to allocate memory for the instr_t.
 * \param r1  The first register opnd.
 * \param r2  The second register opnd.
 * \param m   The source memory opnd.
 */
#define XINST_CREATE_load_pair(dc, r1, r2, m) INSTR_CREATE_ldp(dc, r1, r2, m)

/**
 * This platform-independent macro creates an instr_t for a register
 * to register move instruction.
 * \param dc  The void * dcontext used to allocate memory for the instr_t.
 * \param d   The destination register opnd.
 * \param s   The source register opnd.
 */
#define XINST_CREATE_move(dc, d, s)                                      \
    ((opnd_get_reg(d) == DR_REG_XSP || opnd_get_reg(s) == DR_REG_XSP ||  \
      opnd_get_reg(d) == DR_REG_WSP || opnd_get_reg(s) == DR_REG_WSP)    \
         ? instr_create_1dst_4src(dc, OP_add, d, s, OPND_CREATE_INT(0),  \
                                  OPND_CREATE_LSL(), OPND_CREATE_INT(0)) \
         : instr_create_1dst_4src(dc, OP_orr, d, OPND_CREATE_ZR(d), s,   \
                                  OPND_CREATE_LSL(), OPND_CREATE_INT(0)))

/**
 * This platform-independent macro creates an instr_t for a multimedia
 * register load instruction.
 * \param dc  The void * dcontext used to allocate memory for the instr_t.
 * \param r   The destination register opnd.
 * \param m   The source memory opnd.
 */
#define XINST_CREATE_load_simd(dc, r, m) INSTR_CREATE_ldr((dc), (r), (m))

/**
 * This platform-independent macro creates an instr_t for a multimedia
 * register store instruction.
 * \param dc  The void * dcontext used to allocate memory for the instr_t.
 * \param m   The destination memory opnd.
 * \param r   The source register opnd.
 */
#define XINST_CREATE_store_simd(dc, m, r) INSTR_CREATE_str((dc), (m), (r))

/**
 * This platform-independent macro creates an instr_t for an indirect
 * jump instruction through a register.
 * \param dc  The void * dcontext used to allocate memory for the instr_t.
 * \param r   The register opnd holding the target.
 */
#define XINST_CREATE_jump_reg(dc, r) INSTR_CREATE_br((dc), (r))

/**
 * This platform-independent macro creates an instr_t for an immediate
 * integer load instruction.
 * \param dc  The void * dcontext used to allocate memory for the instr_t.
 * \param r   The destination register opnd.
 * \param i   The source immediate integer opnd.
 */
#define XINST_CREATE_load_int(dc, r, i)                                            \
    (opnd_get_immed_int(i) < 0                                                     \
         ? INSTR_CREATE_movn((dc), (r), OPND_CREATE_INT32(~opnd_get_immed_int(i)), \
                             OPND_CREATE_INT(0))                                   \
         : INSTR_CREATE_movz((dc), (r), (i), OPND_CREATE_INT(0)))

/**
 * This platform-independent macro creates an instr_t for a return instruction.
 * \param dc  The void * dcontext used to allocate memory for the instr_t.
 */
#define XINST_CREATE_return(dc) INSTR_CREATE_ret(dc, opnd_create_reg(DR_REG_X30))

/**
 * This platform-independent macro creates an instr_t for an unconditional
 * branch instruction.
 * \param dc  The void * dcontext used to allocate memory for the instr_t.
 * \param t   The opnd_t target operand for the instruction, which can be
 * either a pc (opnd_create_pc)()) or an instr_t (opnd_create_instr()).
 * Be sure to ensure that the limited reach of this short branch will reach
 * the target (a pc operand is not suitable for most uses unless you know
 * precisely where this instruction will be encoded).
 */
#define XINST_CREATE_jump(dc, t) INSTR_CREATE_b((dc), (t))

/**
 * This platform-independent macro creates an instr_t for an unconditional
 * branch instruction with the smallest available reach.
 * \param dc  The void * dcontext used to allocate memory for the instr_t.
 * \param t   The opnd_t target operand for the instruction, which can be
 * either a pc (opnd_create_pc)()) or an instr_t (opnd_create_instr()).
 * Be sure to ensure that the limited reach of this short branch will reach
 * the target (a pc operand is not suitable for most uses unless you know
 * precisely where this instruction will be encoded).
 */
#define XINST_CREATE_jump_short(dc, t) INSTR_CREATE_b((dc), (t))

/**
 * This platform-independent macro creates an instr_t for an unconditional
 * branch instruction.
 * \param dc  The void * dcontext used to allocate memory for the instr_t.
 * \param t   The opnd_t target operand for the instruction, which can be
 * either a pc (opnd_create_pc)()) or an instr_t (opnd_create_instr()).
 * Be sure to ensure that the limited reach of this short branch will reach
 * the target (a pc operand is not suitable for most uses unless you know
 * precisely where this instruction will be encoded).
 */
#define XINST_CREATE_call(dc, t) INSTR_CREATE_bl(dc, t)

/**
 * This platform-independent macro creates an instr_t for a conditional
 * branch instruction that branches if the previously-set condition codes
 * indicate the condition indicated by \p pred.
 * \param dc  The void * dcontext used to allocate memory for the instr_t.
 * \param pred  The #dr_pred_type_t condition to match.
 * \param t   The opnd_t target operand for the instruction, which can be
 * either a pc (opnd_create_pc)()) or an instr_t (opnd_create_instr()).
 * Be sure to ensure that the limited reach of this short branch will reach
 * the target (a pc operand is not suitable for most uses unless you know
 * precisely where this instruction will be encoded).
 */
#define XINST_CREATE_jump_cond(dc, pred, t) \
    (INSTR_PRED(INSTR_CREATE_bcond((dc), (t)), (pred)))

/**
 * This platform-independent macro creates an instr_t for an addition
 * instruction that does not affect the status flags.
 * \param dc  The void * dcontext used to allocate memory for the instr_t.
 * \param d  The opnd_t explicit destination operand for the instruction.
 * \param s  The opnd_t explicit source operand for the instruction.
 */
#define XINST_CREATE_add(dc, d, s) INSTR_CREATE_add(dc, d, d, s)

/**
 * This platform-independent macro creates an instr_t for an addition
 * instruction that does not affect the status flags and takes two sources
 * plus a destination.
 * \param dc  The void * dcontext used to allocate memory for the instr_t.
 * \param d  The opnd_t explicit destination operand for the instruction.
 * \param s1  The opnd_t explicit first source operand for the instruction. This
 * must be a register.
 * \param s2  The opnd_t explicit source operand for the instruction. This
 * can be either a register or an immediate integer.
 */
#define XINST_CREATE_add_2src(dc, d, s1, s2) INSTR_CREATE_add(dc, d, s1, s2)

/**
 * This platform-independent macro creates an instr_t for an addition
 * instruction that does not affect the status flags and takes two register sources
 * plus a destination, with one source being shifted logically left by
 * an immediate amount that is limited to either 0, 1, 2, or 3.
 * \param dc  The void * dcontext used to allocate memory for the instr_t.
 * \param d  The opnd_t explicit destination operand for the instruction.
 * \param s1  The opnd_t explicit first source operand for the instruction.  This
 * must be a register.
 * \param s2_toshift  The opnd_t explicit source operand for the instruction.  This
 * must be a register.
 * \param shift_amount  An integer value that must be either 0, 1, 2, or 3.
 */
#define XINST_CREATE_add_sll(dc, d, s1, s2_toshift, shift_amount)            \
    INSTR_CREATE_add_shift((dc), (d), (s1), (s2_toshift), OPND_CREATE_LSL(), \
                           OPND_CREATE_INT8(shift_amount))

/**
 * This platform-independent macro creates an instr_t for an addition
 * instruction that does affect the status flags.
 * \param dc  The void * dcontext used to allocate memory for the instr_t.
 * \param d  The opnd_t explicit destination operand for the instruction.
 * \param s  The opnd_t explicit source operand for the instruction.
 */
#define XINST_CREATE_add_s(dc, d, s) INSTR_CREATE_adds(dc, d, d, s)

/**
 * This platform-independent macro creates an instr_t for a subtraction
 * instruction that does not affect the status flags.
 * \param dc  The void * dcontext used to allocate memory for the instr_t.
 * \param d  The opnd_t explicit destination operand for the instruction.
 * \param s  The opnd_t explicit source operand for the instruction.
 */
#define XINST_CREATE_sub(dc, d, s) INSTR_CREATE_sub(dc, d, d, s)

/**
 * This platform-independent macro creates an instr_t for a subtraction
 * instruction that does affect the status flags.
 * \param dc  The void * dcontext used to allocate memory for the instr_t.
 * \param d  The opnd_t explicit destination operand for the instruction.
 * \param s  The opnd_t explicit source operand for the instruction.
 */
#define XINST_CREATE_sub_s(dc, d, s) INSTR_CREATE_subs(dc, d, d, s)

/**
 * This platform-independent macro creates an instr_t for a bitwise and
 * instruction that does affect the status flags.
 * \param dc  The void * dcontext used to allocate memory for the instr_t.
 * \param d  The opnd_t explicit destination operand for the instruction.
 * \param s  The opnd_t explicit source operand for the instruction.
 */
#define XINST_CREATE_and_s(dc, d, s) INSTR_CREATE_ands(dc, d, d, s)

/**
 * This platform-independent macro creates an instr_t for a comparison
 * instruction.
 * \param dc  The void * dcontext used to allocate memory for the instr_t.
 * \param s1  The opnd_t explicit source operand for the instruction.
 * \param s2  The opnd_t explicit source operand for the instruction.
 */
#define XINST_CREATE_cmp(dc, s1, s2) INSTR_CREATE_cmp(dc, s1, s2)

/**
 * This platform-independent macro creates an instr_t for a software
 * interrupt instruction.
 * \param dc  The void * dcontext used to allocate memory for the instr_t.
 * \param i   The source integer constant opnd_t operand.
 */
#define XINST_CREATE_interrupt(dc, i) INSTR_CREATE_svc(dc, (i))

/**
 * This platform-independent macro creates an instr_t for a logical right shift
 * instruction that does affect the status flags.
 * \param dc         The void * dcontext used to allocate memory for the instr_t.
 * \param d          The opnd_t explicit destination operand for the instruction.
 * \param rm_or_imm  The opnd_t explicit source operand for the instruction.
 */
/* FIXME i#2440: I'm not sure this is correct.  Use INSTR_CREATE_lsr once available!
 * Also, what about writing the flags?  Most users don't want to read the flag results,
 * they just need to know whether they need to preserve the app's flags, so maybe
 * we can just document that this may not write them.
 */
#define XINST_CREATE_slr_s(dc, d, rm_or_imm)                                          \
    (opnd_is_reg(rm_or_imm)                                                           \
         ? instr_create_1dst_2src(dc, OP_lsrv, d, d, rm_or_imm)                       \
         : instr_create_1dst_3src(dc, OP_ubfm, d, d, rm_or_imm,                       \
                                  reg_is_32bit(opnd_get_reg(d)) ? OPND_CREATE_INT(31) \
                                                                : OPND_CREATE_INT(63)))

/**
 * This platform-independent macro creates an instr_t for a nop instruction.
 * \param dc  The void * dcontext used to allocate memory for the instr_t.
 */
#define XINST_CREATE_nop(dc) INSTR_CREATE_nop(dc)

/**
 * This platform-independent macro creates an instr_t for an indirect call instr
 * through a register.
 * \param dc  The void * dcontext used to allocate memory for the instr_t.
 * \param r   The opnd_t explicit source operand for the instruction. This should
 * be a reg_id_t operand with the address of the subroutine.
 */
#define XINST_CREATE_call_reg(dc, r) INSTR_CREATE_blr(dc, r)

/** @} */ /* end doxygen group */

/****************************************************************************
 * Manually-added ARM-specific INSTR_CREATE_* macros
 * FIXME i#4106: Add Doxygen headers.
 * Newer doxygens give warnings causing build errors on these so we remove
 * from the docs until headers are added.
 */

/** \cond disabled_until_i4106_is_fixed */
#define INSTR_CREATE_add(dc, rd, rn, rm_or_imm)                                         \
    opnd_is_reg(rm_or_imm)                                                              \
        ? /* _extend supports sp in rn, so prefer it, but it does not support imm. */   \
        INSTR_CREATE_add_extend(dc, rd, rn, rm_or_imm, OPND_CREATE_INT(DR_EXTEND_UXTX), \
                                OPND_CREATE_INT(0))                                     \
        : INSTR_CREATE_add_shift(dc, rd, rn, rm_or_imm, OPND_CREATE_LSL(),              \
                                 OPND_CREATE_INT(0))
#define INSTR_CREATE_add_extend(dc, rd, rn, rm, ext, exa)                             \
    instr_create_1dst_4src(dc, OP_add, rd, rn,                                        \
                           opnd_create_reg_ex(opnd_get_reg(rm), 0, DR_OPND_EXTENDED), \
                           opnd_add_flags(ext, DR_OPND_IS_EXTEND), exa)
#define INSTR_CREATE_add_shift(dc, rd, rn, rm_or_imm, sht, sha)                \
    opnd_is_reg(rm_or_imm)                                                     \
        ? instr_create_1dst_4src(                                              \
              (dc), OP_add, (rd), (rn),                                        \
              opnd_create_reg_ex(opnd_get_reg(rm_or_imm), 0, DR_OPND_SHIFTED), \
              opnd_add_flags((sht), DR_OPND_IS_SHIFT), (sha))                  \
        : instr_create_1dst_4src((dc), OP_add, (rd), (rn), (rm_or_imm), (sht), (sha))
#define INSTR_CREATE_adds(dc, rd, rn, rm_or_imm)                             \
    (opnd_is_reg(rm_or_imm)                                                  \
         ? INSTR_CREATE_adds_shift(dc, rd, rn, rm_or_imm, OPND_CREATE_LSL(), \
                                   OPND_CREATE_INT(0))                       \
         : INSTR_CREATE_adds_imm(dc, rd, rn, rm_or_imm, OPND_CREATE_INT(0)))
/** \endcond disabled_until_i4106_is_fixed */

/**
 * Creates an AND instruction with one output and two inputs.
 * \param dc   The void * dcontext used to allocate memory for the instr_t.
 * \param rd   The output register.
 * \param rn   The first input register.
 * \param rm_or_imm   The second input register or immediate.
 */
#define INSTR_CREATE_and(dc, rd, rn, rm_or_imm)                             \
    (opnd_is_immed(rm_or_imm)                                               \
         ? instr_create_1dst_2src((dc), OP_and, (rd), (rn), (rm_or_imm))    \
         : INSTR_CREATE_and_shift(dc, rd, rn, rm_or_imm, OPND_CREATE_LSL(), \
                                  OPND_CREATE_INT(0)))
/** \cond disabled_until_i4106_is_fixed */
#define INSTR_CREATE_and_shift(dc, rd, rn, rm, sht, sha)                             \
    instr_create_1dst_4src((dc), OP_and, (rd), (rn),                                 \
                           opnd_create_reg_ex(opnd_get_reg(rm), 0, DR_OPND_SHIFTED), \
                           opnd_add_flags((sht), DR_OPND_IS_SHIFT), (sha))
/** \endcond disabled_until_i4106_is_fixed */

/**
 * Creates an ANDS instruction with one output and two inputs.
 * \param dc   The void * dcontext used to allocate memory for the instr_t.
 * \param rd   The output register.
 * \param rn   The first input register.
 * \param rm_or_imm   The second input register or immediate.
 */
#define INSTR_CREATE_ands(dc, rd, rn, rm_or_imm)                             \
    (opnd_is_immed(rm_or_imm)                                                \
         ? instr_create_1dst_2src((dc), OP_ands, (rd), (rn), (rm_or_imm))    \
         : INSTR_CREATE_ands_shift(dc, rd, rn, rm_or_imm, OPND_CREATE_LSL(), \
                                   OPND_CREATE_INT(0)))
/** \cond disabled_until_i4106_is_fixed */
#define INSTR_CREATE_ands_shift(dc, rd, rn, rm, sht, sha)                            \
    instr_create_1dst_4src((dc), OP_ands, (rd), (rn),                                \
                           opnd_create_reg_ex(opnd_get_reg(rm), 0, DR_OPND_SHIFTED), \
                           opnd_add_flags((sht), DR_OPND_IS_SHIFT), (sha))
#define INSTR_CREATE_b(dc, pc) instr_create_0dst_1src((dc), OP_b, (pc))
/** \endcond disabled_until_i4106_is_fixed */
/**
 * This macro creates an instr_t for a conditional branch instruction. The condition
 * can be set using INSTR_PRED macro.
 * \param dc The void * dcontext used to allocate memory for the instr_t.
 * \param pc The opnd_t target operand containing the program counter to jump to.
 */
#define INSTR_CREATE_bcond(dc, pc) instr_create_0dst_1src((dc), OP_bcond, (pc))
/**
 * This macro creates an instr_t for a BL (branch and link) instruction.
 * \param dc The void * dcontext used to allocate memory for the instr_t.
 * \param pc The opnd_t target operand containing the program counter to jump to.
 */
#define INSTR_CREATE_bl(dc, pc) \
    instr_create_1dst_1src((dc), OP_bl, opnd_create_reg(DR_REG_X30), (pc))

/**
 * Creates a CCMP (Conditional Compare) instruction. Sets the NZCV flags to the
 * result of a comparison of its two source values if the named input condition
 * is true, or to an immediate value if the input condition is false.
 * \param dc      The void * dcontext used to allocate memory for the #instr_t.
 * \param cond    The comparison condition specified by #dr_pred_type_t, e.g. #DR_PRED_EQ.
 * \param Rn      The GPR source register.
 * \param Op      Either a 5-bit immediate (use #opnd_create_immed_uint() to create
   the operand, e.g. opnd_create_immed_uint(val, #OPSZ_5b)) or a GPR source register.
 * \param nzcv    The 4 bit NZCV flags value used if the input condition is false.
 * (use #opnd_create_immed_uint() to create the operand, e.g.
 * opnd_create_immed_uint(val, #OPSZ_4b)).
 */
#define INSTR_CREATE_ccmp(dc, Rn, Op, nzcv, cond) \
    (INSTR_PRED(instr_create_0dst_3src(dc, OP_ccmp, Rn, Op, nzcv), (cond)))

/**
 * Creates a CCMN (Conditional Compare Negative) instruction. Sets the NZCV
 * flags to the result of a comparison of its two source values if the named
 * input condition is true, or to an immediate value if the input condition is
 * false. The comparison is based on a negated second source value (Op) if an
 * immediate, inverted if a register.
 * \param dc      The void * dcontext used to allocate memory for the #instr_t.
 * \param cond    The comparison condition specified by #dr_pred_type_t, e.g. #DR_PRED_EQ.
 * \param Rn      The GPR source register.
 * \param Op      Either a 5-bit immediate (use #opnd_create_immed_uint() to create the
 * operand, e.g. opnd_create_immed_uint(val, #OPSZ_5b)) or a GPR source register.
 * \param nzcv    The 4 bit NZCV flags value used if the input condition is false.
 * (use #opnd_create_immed_uint() to create the operand, e.g.
 * opnd_create_immed_uint(val, #OPSZ_4b)).
 */
#define INSTR_CREATE_ccmn(dc, Rn, Op, nzcv, cond) \
    (INSTR_PRED(instr_create_0dst_3src(dc, OP_ccmn, Rn, Op, nzcv), (cond)))

/** \cond disabled_until_i4106_is_fixed */
#define INSTR_CREATE_adc(dc, Rd, Rn, Rm) \
    instr_create_1dst_2src((dc), OP_adc, (Rd), (Rn), (Rm))
#define INSTR_CREATE_adcs(dc, Rd, Rn, Rm) \
    instr_create_1dst_2src((dc), OP_adcs, (Rd), (Rn), (Rm))
#define INSTR_CREATE_adds_extend(dc, Rd, Rn, Rm, shift, imm3)                         \
    instr_create_1dst_4src((dc), OP_adds, (Rd), (Rn),                                 \
                           opnd_create_reg_ex(opnd_get_reg(Rm), 0, DR_OPND_EXTENDED), \
                           opnd_add_flags((shift), DR_OPND_IS_EXTEND), (imm3))
#define INSTR_CREATE_adds_imm(dc, Rd, Rn, imm12, shift_amt)                       \
    instr_create_1dst_4src((dc), OP_adds, (Rd), (Rn), (imm12), OPND_CREATE_LSL(), \
                           (shift_amt))
#define INSTR_CREATE_adds_shift(dc, Rd, Rn, Rm, shift, imm6)                         \
    instr_create_1dst_4src((dc), OP_adds, (Rd), (Rn),                                \
                           opnd_create_reg_ex(opnd_get_reg(Rm), 0, DR_OPND_SHIFTED), \
                           opnd_add_flags((shift), DR_OPND_IS_SHIFT), (imm6))
#define INSTR_CREATE_br(dc, xn) instr_create_0dst_1src((dc), OP_br, (xn))
#define INSTR_CREATE_blr(dc, xn) \
    instr_create_1dst_1src((dc), OP_blr, opnd_create_reg(DR_REG_X30), (xn))
#define INSTR_CREATE_brk(dc, imm) instr_create_0dst_1src((dc), OP_brk, (imm))
#define INSTR_CREATE_cbnz(dc, pc, reg) instr_create_0dst_2src((dc), OP_cbnz, (pc), (reg))
#define INSTR_CREATE_cbz(dc, pc, reg) instr_create_0dst_2src((dc), OP_cbz, (pc), (reg))
#define INSTR_CREATE_tbz(dc, pc, reg, imm) \
    instr_create_0dst_3src((dc), OP_tbz, (pc), (reg), (imm))
#define INSTR_CREATE_tbnz(dc, pc, reg, imm) \
    instr_create_0dst_3src((dc), OP_tbnz, (pc), (reg), (imm))
#define INSTR_CREATE_cmp(dc, rn, rm_or_imm) \
    INSTR_CREATE_subs(dc, OPND_CREATE_ZR(rn), rn, rm_or_imm)
#define INSTR_CREATE_eor(dc, d, s)                                      \
    INSTR_CREATE_eor_shift(dc, d, d, s, OPND_CREATE_INT8(DR_SHIFT_LSL), \
                           OPND_CREATE_INT8(0))
#define INSTR_CREATE_eor_shift(dc, rd, rn, rm, sht, sha)                             \
    instr_create_1dst_4src(dc, OP_eor, rd, rn,                                       \
                           opnd_create_reg_ex(opnd_get_reg(rm), 0, DR_OPND_SHIFTED), \
                           opnd_add_flags(sht, DR_OPND_IS_SHIFT), sha)

#define INSTR_CREATE_ldp(dc, rt1, rt2, mem) \
    instr_create_2dst_1src(dc, OP_ldp, rt1, rt2, mem)
#define INSTR_CREATE_ldr(dc, Rd, mem) instr_create_1dst_1src((dc), OP_ldr, (Rd), (mem))
#define INSTR_CREATE_ldrb(dc, Rd, mem) instr_create_1dst_1src(dc, OP_ldrb, Rd, mem)
#define INSTR_CREATE_ldrsb(dc, Rd, mem) \
    instr_create_1dst_1src((dc), OP_ldrsb, (Rd), (mem))
#define INSTR_CREATE_ldrh(dc, Rd, mem) instr_create_1dst_1src(dc, OP_ldrh, Rd, mem)
#define INSTR_CREATE_ldur(dc, rt, mem) instr_create_1dst_1src(dc, OP_ldur, rt, mem)
#define INSTR_CREATE_ldar(dc, Rt, mem) instr_create_1dst_1src((dc), OP_ldar, (Rt), (mem))
#define INSTR_CREATE_ldarb(dc, Rt, mem) \
    instr_create_1dst_1src((dc), OP_ldarb, (Rt), (mem))
#define INSTR_CREATE_ldarh(dc, Rt, mem) \
    instr_create_1dst_1src((dc), OP_ldarh, (Rt), (mem))
#define INSTR_CREATE_ldxr(dc, Rd, mem) instr_create_1dst_1src((dc), OP_ldxr, (Rd), (mem))
#define INSTR_CREATE_ldxrb(dc, Rd, mem) \
    instr_create_1dst_1src((dc), OP_ldxrb, (Rd), (mem))
#define INSTR_CREATE_ldxrh(dc, Rd, mem) \
    instr_create_1dst_1src((dc), OP_ldxrh, (Rd), (mem))
#define INSTR_CREATE_ldxp(dc, rt1, rt2, mem) \
    instr_create_2dst_1src((dc), OP_ldxp, rt1, rt2, (mem))
#define INSTR_CREATE_ldaxr(dc, Rd, mem) \
    instr_create_1dst_1src((dc), OP_ldaxr, (Rd), (mem))
#define INSTR_CREATE_ldaxrb(dc, Rd, mem) \
    instr_create_1dst_1src((dc), OP_ldaxrb, (Rd), (mem))
#define INSTR_CREATE_ldaxrh(dc, Rd, mem) \
    instr_create_1dst_1src((dc), OP_ldaxrh, (Rd), (mem))
#define INSTR_CREATE_ldaxp(dc, rt1, rt2, mem) \
    instr_create_2dst_1src((dc), OP_ldaxp, rt1, rt2, (mem))
#define INSTR_CREATE_movk(dc, rt, imm16, lsl) \
    instr_create_1dst_4src(dc, OP_movk, rt, rt, imm16, OPND_CREATE_LSL(), lsl)
#define INSTR_CREATE_movn(dc, rt, imm16, lsl) \
    instr_create_1dst_3src(dc, OP_movn, rt, imm16, OPND_CREATE_LSL(), lsl)
#define INSTR_CREATE_movz(dc, rt, imm16, lsl) \
    instr_create_1dst_3src(dc, OP_movz, rt, imm16, OPND_CREATE_LSL(), lsl)
#define INSTR_CREATE_mrs(dc, Xt, sysreg) \
    instr_create_1dst_1src((dc), OP_mrs, (Xt), (sysreg))
#define INSTR_CREATE_msr(dc, sysreg, Xt) \
    instr_create_1dst_1src((dc), OP_msr, (sysreg), (Xt))
#define INSTR_CREATE_nop(dc) instr_create_0dst_0src((dc), OP_nop)
#define INSTR_CREATE_ret(dc, Rn) instr_create_0dst_1src((dc), OP_ret, (Rn))
#define INSTR_CREATE_stp(dc, mem, rt1, rt2) \
    instr_create_1dst_2src(dc, OP_stp, mem, rt1, rt2)
#define INSTR_CREATE_str(dc, mem, rt) instr_create_1dst_1src(dc, OP_str, mem, rt)
#define INSTR_CREATE_strb(dc, mem, rt) instr_create_1dst_1src(dc, OP_strb, mem, rt)
#define INSTR_CREATE_strh(dc, mem, rt) instr_create_1dst_1src(dc, OP_strh, mem, rt)
#define INSTR_CREATE_stur(dc, mem, rt) instr_create_1dst_1src(dc, OP_stur, mem, rt)
#define INSTR_CREATE_sturh(dc, mem, rt) instr_create_1dst_1src(dc, OP_sturh, mem, rt)
#define INSTR_CREATE_stlr(dc, mem, rt) instr_create_1dst_1src(dc, OP_stlr, mem, rt)
/* This incorrect name was exported in official releases, so to avoid breaking
 * potential existing uses we keep it as an alias.
 */
#define INST_CREATE_stlr INSTR_CREATE_stlr
#define INSTR_CREATE_stxr(dc, mem, rs, rt) \
    instr_create_2dst_1src(dc, OP_stxr, mem, rs, rt)
#define INSTR_CREATE_stxrb(dc, mem, rs, rt) \
    instr_create_2dst_1src(dc, OP_stxrb, mem, rs, rt)
#define INSTR_CREATE_stxrh(dc, mem, rs, rt) \
    instr_create_2dst_1src(dc, OP_stxrh, mem, rs, rt)
#define INSTR_CREATE_stxp(dc, mem, rs, rt1, rt2) \
    instr_create_2dst_2src(dc, OP_stxp, mem, rs, rt1, rt2)
#define INSTR_CREATE_stlxr(dc, mem, rs, rt) \
    instr_create_2dst_1src(dc, OP_stlxr, mem, rs, rt)
#define INSTR_CREATE_stlxrb(dc, mem, rs, rt) \
    instr_create_2dst_1src(dc, OP_stlxrb, mem, rs, rt)
#define INSTR_CREATE_stlxrh(dc, mem, rs, rt) \
    instr_create_2dst_1src(dc, OP_stlxrh, mem, rs, rt)
#define INSTR_CREATE_stlxp(dc, mem, rs, rt1, rt2) \
    instr_create_2dst_2src(dc, OP_stlxp, mem, rs, rt1, rt2)
#define INSTR_CREATE_sub(dc, rd, rn, rm_or_imm)                                         \
    opnd_is_reg(rm_or_imm)                                                              \
        ? /* _extend supports sp in rn, so prefer it, but it does not support imm. */   \
        INSTR_CREATE_sub_extend(dc, rd, rn, rm_or_imm, OPND_CREATE_INT(DR_EXTEND_UXTX), \
                                OPND_CREATE_INT(0))                                     \
        : INSTR_CREATE_sub_shift(dc, rd, rn, rm_or_imm, OPND_CREATE_LSL(),              \
                                 OPND_CREATE_INT(0))
#define INSTR_CREATE_sub_extend(dc, rd, rn, rm, ext, exa)                             \
    instr_create_1dst_4src(dc, OP_sub, rd, rn,                                        \
                           opnd_create_reg_ex(opnd_get_reg(rm), 0, DR_OPND_EXTENDED), \
                           opnd_add_flags(ext, DR_OPND_IS_EXTEND), exa)
#define INSTR_CREATE_sub_shift(dc, rd, rn, rm_or_imm, sht, sha)                \
    opnd_is_reg(rm_or_imm)                                                     \
        ? instr_create_1dst_4src(                                              \
              (dc), OP_sub, (rd), (rn),                                        \
              opnd_create_reg_ex(opnd_get_reg(rm_or_imm), 0, DR_OPND_SHIFTED), \
              opnd_add_flags((sht), DR_OPND_IS_SHIFT), (sha))                  \
        : instr_create_1dst_4src((dc), OP_sub, (rd), (rn), (rm_or_imm), (sht), (sha))
#define INSTR_CREATE_subs(dc, rd, rn, rm_or_imm) \
    INSTR_CREATE_subs_shift(dc, rd, rn, rm_or_imm, OPND_CREATE_LSL(), OPND_CREATE_INT(0))
#define INSTR_CREATE_subs_extend(dc, rd, rn, rm, ext, exa)                            \
    instr_create_1dst_4src(dc, OP_subs, rd, rn,                                       \
                           opnd_create_reg_ex(opnd_get_reg(rm), 0, DR_OPND_EXTENDED), \
                           opnd_add_flags(ext, DR_OPND_IS_EXTEND), exa)
#define INSTR_CREATE_subs_shift(dc, rd, rn, rm_or_imm, sht, sha)               \
    opnd_is_reg(rm_or_imm)                                                     \
        ? instr_create_1dst_4src(                                              \
              (dc), OP_subs, (rd), (rn),                                       \
              opnd_create_reg_ex(opnd_get_reg(rm_or_imm), 0, DR_OPND_SHIFTED), \
              opnd_add_flags((sht), DR_OPND_IS_SHIFT), (sha))                  \
        : instr_create_1dst_4src((dc), OP_subs, (rd), (rn), (rm_or_imm), (sht), (sha))
#define INSTR_CREATE_svc(dc, imm) instr_create_0dst_1src((dc), OP_svc, (imm))
#define INSTR_CREATE_adr(dc, rt, imm) instr_create_1dst_1src(dc, OP_adr, rt, imm)
#define INSTR_CREATE_adrp(dc, rt, imm) instr_create_1dst_1src(dc, OP_adrp, rt, imm)

#define INSTR_CREATE_sys(dc, op, Rn) instr_create_0dst_2src(dc, OP_sys, op, Rn)

/* TODO i#4400: Cache instructions which behave like memory stores (e.g. DC
 * ZVA) should implement memory operand which encapsulates back-aligned start
 * address as well as cache line size (read from system regiater).
 */

/**
 * Creates a DC CISW instruction to Clean and Invalidate data cache line by Set/Way.
 * \param dc   The void * dcontext used to allocate memory for the #instr_t.
 * \param Rn   The input register containing the Set/Way value and cache level.
 *             See reference manual for a detailed explanation.
 */
#define INSTR_CREATE_dc_cisw(dc, Rn) instr_create_0dst_1src(dc, OP_dc_cisw, Rn)

/**
 * Creates a DC CIVAC instruction to Clean and Invalidate data cache by
 * Virtual Address to point of Coherency.
 * \param dc   The void * dcontext used to allocate memory for the #instr_t.
 * \param Rn   The input register containing the virtual address to use.
 *             No alignment restrictions apply to this VA.
 */
#define INSTR_CREATE_dc_civac(dc, Rn)                                                   \
    instr_create_0dst_1src(dc, OP_dc_civac,                                             \
                           opnd_create_base_disp_aarch64(opnd_get_reg(Rn), DR_REG_NULL, \
                                                         0, false, 0, 0, OPSZ_sys))

/**
 * Creates a DC CSW instruction to Clean data cache line by Set/Way.
 * \param dc   The void * dcontext used to allocate memory for the #instr_t.
 * \param Rn   The input register containing the Set/Way value and cache level.
 *             See reference manual for a detailed explanation.
 */
#define INSTR_CREATE_dc_csw(dc, Rn) instr_create_0dst_1src(dc, OP_dc_csw, Rn)

/**
 * Creates a DC CVAC instruction to Clean data cache by Virtual Address to
 * point of Coherency.
 * \param dc   The void * dcontext used to allocate memory for the #instr_t.
 * \param Rn   The input register containing the virtual address to use.
 *             No alignment restrictions apply to this VA.
 */
#define INSTR_CREATE_dc_cvac(dc, Rn)                                                    \
    instr_create_0dst_1src(dc, OP_dc_cvac,                                              \
                           opnd_create_base_disp_aarch64(opnd_get_reg(Rn), DR_REG_NULL, \
                                                         0, false, 0, 0, OPSZ_sys))

/**
 * Creates a DC CVAU instruction to Clean data cache by Virtual Address to
 * point of Unification.
 * \param dc   The void * dcontext used to allocate memory for the #instr_t.
 * \param Rn   The input register containing the virtual address to use.
 *             No alignment restrictions apply to this VA.
 */
#define INSTR_CREATE_dc_cvau(dc, Rn)                                                    \
    instr_create_0dst_1src(dc, OP_dc_cvau,                                              \
                           opnd_create_base_disp_aarch64(opnd_get_reg(Rn), DR_REG_NULL, \
                                                         0, false, 0, 0, OPSZ_sys))

/**
 * Creates a DC ISW instruction to Invalidate data cache line by Set/Way.
 * \param dc   The void * dcontext used to allocate memory for the #instr_t.
 * \param Rn   The input register containing the Set/Way value and cache level.
 *             See reference manual for a detailed explanation.
 */
#define INSTR_CREATE_dc_isw(dc, Rn) instr_create_0dst_1src(dc, OP_dc_isw, Rn)

/**
 * Creates a DC ICVAC instruction to Clean and Invalidate data cache by
 * Virtual Address to point of Coherency.
 * \param dc   The void * dcontext used to allocate memory for the #instr_t.
 * \param Rn   The input register containing the virtual address to use.
 *             No alignment restrictions apply to this VA.
 */
#define INSTR_CREATE_dc_ivac(dc, Rn)                                                    \
    instr_create_0dst_1src(dc, OP_dc_ivac,                                              \
                           opnd_create_base_disp_aarch64(opnd_get_reg(Rn), DR_REG_NULL, \
                                                         0, false, 0, 0, OPSZ_sys))

/**
 * Creates a DC ZVA instruction to Zero data cache by Virtual Address.
 * Zeroes a naturally aligned block of N bytes, where N is identified in
 * DCZID_EL0 system register.
 * \param dc   The void * dcontext used to allocate memory for the #instr_t.
 * \param Rn   The input register containing the virtual address to use.
 *             There is no alignment restriction on the address within the
 *             block of N bytes that is used.
 */
#define INSTR_CREATE_dc_zva(dc, Rn)                                                     \
    instr_create_1dst_0src(dc, OP_dc_zva,                                               \
                           opnd_create_base_disp_aarch64(opnd_get_reg(Rn), DR_REG_NULL, \
                                                         0, false, 0, 0, OPSZ_sys))

/**
 * Creates an IC IVAU instruction to Invalidate instruction cache line by
 * VA to point of Unification.
 * \param dc   The void * dcontext used to allocate memory for the #instr_t.
 * \param Rn   The input register containing the virtual address to use.
 *             No alignment restrictions apply to this VA.
 */
#define INSTR_CREATE_ic_ivau(dc, Rn)                                                    \
    instr_create_0dst_1src(dc, OP_ic_ivau,                                              \
                           opnd_create_base_disp_aarch64(opnd_get_reg(Rn), DR_REG_NULL, \
                                                         0, false, 0, 0, OPSZ_sys))

/**
 * Creates an IC IALLU instruction to Invalidate All of instruction caches
 * to point of Unification.
 * \param dc   The void * dcontext used to allocate memory for the #instr_t.
 */
#define INSTR_CREATE_ic_iallu(dc) instr_create_0dst_0src(dc, OP_ic_iallu)

/**
 * Creates an IC IALLUIS instruction to Invalidate All of instruction caches
 * in Inner Shareable domain to point of Unification.
 * \param dc   The void * dcontext used to allocate memory for the #instr_t.
 */
#define INSTR_CREATE_ic_ialluis(dc) instr_create_0dst_0src(dc, OP_ic_ialluis)

/**
 * Creates a CLREX instruction.
 * \param dc   The void * dcontext used to allocate memory for the instr_t.
 */
#define INSTR_CREATE_clrex(dc) instr_create_0dst_1src(dc, OP_clrex, OPND_CREATE_INT(15))
#define INSTR_CREATE_clrex_imm(dc, imm) \
    instr_create_0dst_1src(dc, OP_clrex, OPND_CREATE_INT(imm))

/* FIXME i#1569: these two should perhaps not be provided */
#define INSTR_CREATE_add_shimm(dc, rd, rn, rm_or_imm, sht, sha) \
    INSTR_CREATE_add_shift(dc, rd, rn, rm_or_imm, sht, sha)
#define INSTR_CREATE_sub_shimm(dc, rd, rn, rm_or_imm, sht, sha) \
    INSTR_CREATE_sub_shift(dc, rd, rn, rm_or_imm, sht, sha)
/** \endcond disabled_until_i4106_is_fixed */

/**
 * Creates an FMOV instruction to move between GPRs and floating point registers.
 * This macro is used to encode the forms:
 * \verbatim
 *    FMOV    <Wd>, <Hn>
 *    FMOV    <Wd>, <Sn>
 *    FMOV    <Xd>, <Dn>
 *    FMOV    <Xd>, <Hn>
 *    FMOV    <Dd>, <Xn>
 *    FMOV    <Hd>, <Wn>
 *    FMOV    <Hd>, <Xn>
 *    FMOV    <Sd>, <Wn>
 *    FMOV    <Dd>, <Dn>
 *    FMOV    <Hd>, <Hn>
 *    FMOV    <Sd>, <Sn>
 * \endverbatim
 * \param dc   The void * dcontext used to allocate memory for the instr_t.
 * \param Rd   The output register.
 * \param Rn   The first input register.
 */
#define INSTR_CREATE_fmov_general(dc, Rd, Rn) instr_create_1dst_1src(dc, OP_fmov, Rd, Rn)

/**
 * Creates an FMOV instruction to move between GPRs and floating point registers.
 * \param dc   The void * dcontext used to allocate memory for the instr_t.
 * \param Rd   The output register.
 * \param Rn   The first input vector register.
 */
#define INSTR_CREATE_fmov_upper_vec(dc, Rd, Rn)                                    \
    instr_create_2dst_2src(dc, OP_fmov, Rd, opnd_create_immed_int(1, OPSZ_2b), Rn, \
                           OPND_CREATE_DOUBLE())

/* -------- Advanced SIMD three same including fp16 versions ----------------
 * Some macros are also used for
 *   SVE Integer Arithmetic - Unpredicated Group
 *   Advanced SIMD three same (FP16)
 */

/**
 * Creates a SHADD vector instruction.
 * \param dc      The void * dcontext used to allocate memory for the instr_t.
 * \param Rd      The output register.
 * \param Rm      The first input register.
 * \param Rn      The second input register.
 * \param width   The vector element width. Use either OPND_CREATE_BYTE(),
 *                OPND_CREATE_HALF() or OPND_CREATE_SINGLE().
 */
#define INSTR_CREATE_shadd_vector(dc, Rd, Rm, Rn, width) \
    instr_create_1dst_3src(dc, OP_shadd, Rd, Rm, Rn, width)

/**
 * Creates a SQADD vector instruction.
 * \param dc      The void * dcontext used to allocate memory for the instr_t.
 * \param Rd      The output register.
 * \param Rm      The first input register.
 * \param Rn      The second input register.
 * \param width   The vector element width. Use either OPND_CREATE_BYTE(),
 *                OPND_CREATE_HALF(), OPND_CREATE_SINGLE() or OPND_CREATE_DOUBLE().
 */
#define INSTR_CREATE_sqadd_vector(dc, Rd, Rm, Rn, width) \
    instr_create_1dst_3src(dc, OP_sqadd, Rd, Rm, Rn, width)

/**
 * Creates a SRHADD vector instruction.
 * \param dc      The void * dcontext used to allocate memory for the instr_t.
 * \param Rd      The output register.
 * \param Rm      The first input register.
 * \param Rn      The second input register.
 * \param width   The vector element width. Use either OPND_CREATE_BYTE(),
 *                OPND_CREATE_HALF() or OPND_CREATE_SINGLE().
 */
#define INSTR_CREATE_srhadd_vector(dc, Rd, Rm, Rn, width) \
    instr_create_1dst_3src(dc, OP_srhadd, Rd, Rm, Rn, width)

/**
 * Creates a SHSUB vector instruction.
 * \param dc      The void * dcontext used to allocate memory for the instr_t.
 * \param Rd      The output register.
 * \param Rm      The first input register.
 * \param Rn      The second input register.
 * \param width   The vector element width. Use either OPND_CREATE_BYTE(),
 *                OPND_CREATE_HALF() or OPND_CREATE_SINGLE().
 */
#define INSTR_CREATE_shsub_vector(dc, Rd, Rm, Rn, width) \
    instr_create_1dst_3src(dc, OP_shsub, Rd, Rm, Rn, width)

/**
 * Creates a SQSUB vector instruction.
 * \param dc      The void * dcontext used to allocate memory for the instr_t.
 * \param Rd      The output register.
 * \param Rm      The first input register.
 * \param Rn      The second input register.
 * \param width   The vector element width. Use either OPND_CREATE_BYTE(),
 *                OPND_CREATE_HALF(), OPND_CREATE_SINGLE() or OPND_CREATE_DOUBLE().
 */
#define INSTR_CREATE_sqsub_vector(dc, Rd, Rm, Rn, width) \
    instr_create_1dst_3src(dc, OP_sqsub, Rd, Rm, Rn, width)

/**
 * Creates a CMGT vector instruction.
 * \param dc      The void * dcontext used to allocate memory for the instr_t.
 * \param Rd      The output register.
 * \param Rm      The first input register.
 * \param Rn      The second input register.
 * \param width   The vector element width. Use either OPND_CREATE_BYTE(),
 *                OPND_CREATE_HALF(), OPND_CREATE_SINGLE() or OPND_CREATE_DOUBLE().
 */
#define INSTR_CREATE_cmgt_vector(dc, Rd, Rm, Rn, width) \
    instr_create_1dst_3src(dc, OP_cmgt, Rd, Rm, Rn, width)

/**
 * Creates a CMGE vector instruction.
 * \param dc      The void * dcontext used to allocate memory for the instr_t.
 * \param Rd      The output register.
 * \param Rm      The first input register.
 * \param Rn      The second input register.
 * \param width   The vector element width. Use either OPND_CREATE_BYTE(),
 *                OPND_CREATE_HALF(), OPND_CREATE_SINGLE() or OPND_CREATE_DOUBLE().
 */
#define INSTR_CREATE_cmge_vector(dc, Rd, Rm, Rn, width) \
    instr_create_1dst_3src(dc, OP_cmge, Rd, Rm, Rn, width)

/**
 * Creates a SSHL vector instruction.
 * \param dc      The void * dcontext used to allocate memory for the instr_t.
 * \param Rd      The output register.
 * \param Rm      The first input register.
 * \param Rn      The second input register.
 * \param width   The vector element width. Use either OPND_CREATE_BYTE(),
 *                OPND_CREATE_HALF(), OPND_CREATE_SINGLE() or OPND_CREATE_DOUBLE().
 */
#define INSTR_CREATE_sshl_vector(dc, Rd, Rm, Rn, width) \
    instr_create_1dst_3src(dc, OP_sshl, Rd, Rm, Rn, width)

/**
 * Creates a SQSHL vector instruction.
 * \param dc      The void * dcontext used to allocate memory for the instr_t.
 * \param Rd      The output register.
 * \param Rm      The first input register.
 * \param Rn      The second input register.
 * \param width   The vector element width. Use either OPND_CREATE_BYTE(),
 *                OPND_CREATE_HALF(), OPND_CREATE_SINGLE() or OPND_CREATE_DOUBLE().
 */
#define INSTR_CREATE_sqshl_vector(dc, Rd, Rm, Rn, width) \
    instr_create_1dst_3src(dc, OP_sqshl, Rd, Rm, Rn, width)

/**
 * Creates a SRSHL vector instruction.
 * \param dc      The void * dcontext used to allocate memory for the instr_t.
 * \param Rd      The output register.
 * \param Rm      The first input register.
 * \param Rn      The second input register.
 * \param width   The vector element width. Use either OPND_CREATE_BYTE(),
 *                OPND_CREATE_HALF(), OPND_CREATE_SINGLE() or OPND_CREATE_DOUBLE().
 */
#define INSTR_CREATE_srshl_vector(dc, Rd, Rm, Rn, width) \
    instr_create_1dst_3src(dc, OP_srshl, Rd, Rm, Rn, width)

/**
 * Creates a SQRSHL vector instruction.
 * \param dc      The void * dcontext used to allocate memory for the instr_t.
 * \param Rd      The output register.
 * \param Rm      The first input register.
 * \param Rn      The second input register.
 * \param width   The vector element width. Use either OPND_CREATE_BYTE(),
 *                OPND_CREATE_HALF(), OPND_CREATE_SINGLE() or OPND_CREATE_DOUBLE().
 */
#define INSTR_CREATE_sqrshl_vector(dc, Rd, Rm, Rn, width) \
    instr_create_1dst_3src(dc, OP_sqrshl, Rd, Rm, Rn, width)

/**
 * Creates a SMAX vector instruction.
 * \param dc      The void * dcontext used to allocate memory for the instr_t.
 * \param Rd      The output register.
 * \param Rm      The first input register.
 * \param Rn      The second input register.
 * \param width   The vector element width. Use either OPND_CREATE_BYTE(),
 *                OPND_CREATE_HALF() or OPND_CREATE_SINGLE().
 */
#define INSTR_CREATE_smax_vector(dc, Rd, Rm, Rn, width) \
    instr_create_1dst_3src(dc, OP_smax, Rd, Rm, Rn, width)

/**
 * Creates a SMIN vector instruction.
 * \param dc      The void * dcontext used to allocate memory for the instr_t.
 * \param Rd      The output register.
 * \param Rm      The first input register.
 * \param Rn      The second input register.
 * \param width   The vector element width. Use either OPND_CREATE_BYTE(),
 *                OPND_CREATE_HALF() or OPND_CREATE_SINGLE().
 */
#define INSTR_CREATE_smin_vector(dc, Rd, Rm, Rn, width) \
    instr_create_1dst_3src(dc, OP_smin, Rd, Rm, Rn, width)

/**
 * Creates a SABD vector instruction.
 * \param dc      The void * dcontext used to allocate memory for the instr_t.
 * \param Rd      The output register.
 * \param Rm      The first input register.
 * \param Rn      The second input register.
 * \param width   The vector element width. Use either OPND_CREATE_BYTE(),
 *                OPND_CREATE_HALF() or OPND_CREATE_SINGLE().
 */
#define INSTR_CREATE_sabd_vector(dc, Rd, Rm, Rn, width) \
    instr_create_1dst_3src(dc, OP_sabd, Rd, Rm, Rn, width)

/**
 * Creates a SABA vector instruction.
 * \param dc      The void * dcontext used to allocate memory for the instr_t.
 * \param Rd      The output register.
 * \param Rm      The first input register.
 * \param Rn      The second input register.
 * \param width   The vector element width. Use either OPND_CREATE_BYTE(),
 *                OPND_CREATE_HALF() or OPND_CREATE_SINGLE().
 */
#define INSTR_CREATE_saba_vector(dc, Rd, Rm, Rn, width) \
    instr_create_1dst_3src(dc, OP_saba, Rd, Rm, Rn, width)

/**
 * Creates a ADD vector instruction.
 * \param dc      The void * dcontext used to allocate memory for the instr_t.
 * \param Rd      The output register.
 * \param Rm      The first input register.
 * \param Rn      The second input register.
 * \param width   The vector element width. Use either OPND_CREATE_BYTE(),
 *                OPND_CREATE_HALF(), OPND_CREATE_SINGLE() or OPND_CREATE_DOUBLE().
 */
#define INSTR_CREATE_add_vector(dc, Rd, Rm, Rn, width) \
    instr_create_1dst_3src(dc, OP_add, Rd, Rm, Rn, width)

/**
 * Creates an ADD vector instruction.
 * \param dc      The void * dcontext used to allocate memory for the instr_t.
 * \param Rd      The output SVE register (created with
 *                opnd_create_reg_element_vector).
 * \param Rm      The first input SVE register (created with
 *                opnd_create_reg_element_vector).
 * \param Rn      The second input SVE register (created with
 *                opnd_create_reg_element_vector).
 */
#define INSTR_CREATE_sve_add_vector(dc, Rd, Rm, Rn) \
    instr_create_1dst_2src(dc, OP_add, Rd, Rm, Rn)

/**
 * Creates a CMTST vector instruction.
 * \param dc      The void * dcontext used to allocate memory for the instr_t.
 * \param Rd      The output register.
 * \param Rm      The first input register.
 * \param Rn      The second input register.
 * \param width   The vector element width. Use either OPND_CREATE_BYTE(),
 *                OPND_CREATE_HALF(), OPND_CREATE_SINGLE() or OPND_CREATE_DOUBLE().
 */
#define INSTR_CREATE_cmtst_vector(dc, Rd, Rm, Rn, width) \
    instr_create_1dst_3src(dc, OP_cmtst, Rd, Rm, Rn, width)

/**
 * Creates a MLA vector instruction.
 * \param dc      The void * dcontext used to allocate memory for the instr_t.
 * \param Rd      The output register. The instruction also reads this register.
 * \param Rm      The first input register.
 * \param Rn      The second input register.
 * \param width   The vector element width. Use either OPND_CREATE_BYTE(),
 *                OPND_CREATE_HALF() or OPND_CREATE_SINGLE().
 */
#define INSTR_CREATE_mla_vector(dc, Rd, Rm, Rn, width) \
    instr_create_1dst_4src(dc, OP_mla, Rd, Rd, Rm, Rn, width)

/**
 * Creates a MUL vector instruction.
 * \param dc      The void * dcontext used to allocate memory for the instr_t.
 * \param Rd      The output register.
 * \param Rm      The first input register.
 * \param Rn      The second input register.
 * \param width   The vector element width. Use either OPND_CREATE_BYTE(),
 *                OPND_CREATE_HALF() or OPND_CREATE_SINGLE().
 */
#define INSTR_CREATE_mul_vector(dc, Rd, Rm, Rn, width) \
    instr_create_1dst_3src(dc, OP_mul, Rd, Rm, Rn, width)

/**
 * Creates a SMAXP vector instruction.
 * \param dc      The void * dcontext used to allocate memory for the instr_t.
 * \param Rd      The output register.
 * \param Rm      The first input register.
 * \param Rn      The second input register.
 * \param width   The vector element width. Use either OPND_CREATE_BYTE(),
 *                OPND_CREATE_HALF() or OPND_CREATE_SINGLE().
 */
#define INSTR_CREATE_smaxp_vector(dc, Rd, Rm, Rn, width) \
    instr_create_1dst_3src(dc, OP_smaxp, Rd, Rm, Rn, width)

/**
 * Creates a SMINP vector instruction.
 * \param dc      The void * dcontext used to allocate memory for the instr_t.
 * \param Rd      The output register.
 * \param Rm      The first input register.
 * \param Rn      The second input register.
 * \param width   The vector element width. Use either OPND_CREATE_BYTE(),
 *                OPND_CREATE_HALF() or OPND_CREATE_SINGLE().
 */
#define INSTR_CREATE_sminp_vector(dc, Rd, Rm, Rn, width) \
    instr_create_1dst_3src(dc, OP_sminp, Rd, Rm, Rn, width)

/**
 * Creates a SQDMULH vector instruction.
 * \param dc      The void * dcontext used to allocate memory for the instr_t.
 * \param Rd      The output register.
 * \param Rm      The first input register.
 * \param Rn      The second input register.
 * \param width   The vector element width. Use either OPND_CREATE_HALF() or
 *                OPND_CREATE_SINGLE().
 */
#define INSTR_CREATE_sqdmulh_vector(dc, Rd, Rm, Rn, width) \
    instr_create_1dst_3src(dc, OP_sqdmulh, Rd, Rm, Rn, width)

/**
 * Creates a ADDP vector instruction.
 * \param dc      The void * dcontext used to allocate memory for the instr_t.
 * \param Rd      The output register.
 * \param Rm      The first input register.
 * \param Rn      The second input register.
 * \param width   The vector element width. Use either OPND_CREATE_BYTE(),
 *                OPND_CREATE_HALF(), OPND_CREATE_SINGLE() or OPND_CREATE_DOUBLE().
 */
#define INSTR_CREATE_addp_vector(dc, Rd, Rm, Rn, width) \
    instr_create_1dst_3src(dc, OP_addp, Rd, Rm, Rn, width)

/**
 * Creates a FMAXNM vector instruction.
 * \param dc      The void * dcontext used to allocate memory for the instr_t.
 * \param Rd      The output register.
 * \param Rm      The first input register.
 * \param Rn      The second input register.
 * \param width   The vector element width. Use either OPND_CREATE_HALF(),
 *                OPND_CREATE_SINGLE() or OPND_CREATE_DOUBLE().
 */
#define INSTR_CREATE_fmaxnm_vector(dc, Rd, Rm, Rn, width) \
    instr_create_1dst_3src(dc, OP_fmaxnm, Rd, Rm, Rn, width)

/**
 * Creates a FMLA instruction.
 *
 * This macro is used to encode the forms:
 * \verbatim
 *    FMLA    <Hd>.<Ts>, <Hn>.<Ts>, <Hm>.<Ts>
 *    FMLA    <Dd>.<Ts>, <Dn>.<Ts>, <Dm>.<Ts>
 * \endverbatim
 * \param dc   The void * dcontext used to allocate memory for the #instr_t.
 * \param Rd   The first source and destination vector register. Can be
 *             D (doubleword, 64 bits) or Q (quadword, 128 bits)
 * \param Rn   The second source vector register. Can be D (doubleword, 64 bits) or
 *             Q (quadword, 128 bits)
 * \param Rm   The third source vector register. Can be D (doubleword, 64 bits) or
 *             Q (quadword, 128 bits)
 * \param Rm_elsz   The element size for Rm. Can be OPND_CREATE_HALF(),
 *                  OPND_CREATE_SINGLE() or OPND_CREATE_DOUBLE()
 */
#define INSTR_CREATE_fmla_vector(dc, Rd, Rn, Rm, Rm_elsz) \
    instr_create_1dst_4src(dc, OP_fmla, Rd, Rd, Rn, Rm, Rm_elsz)

/**
 * Creates a FMLA instruction.
 *
 * This macro is used to encode the forms:
 * \verbatim
 *    FMLA    <Hd>.<Ts>, <Hn>.<Ts>, <Hm>.H[<index>]
 *    FMLA    <Dd>.<Ts>, <Dn>.<Ts>, <Dm>.<Tb>[<index>]
 *    FMLA    <Hd>, <Hn>, <Hm>.H[<index>]
 *    FMLA    <V><d>, <V><n>, <Sm>.<Ts>[<index>]
 * \endverbatim
 * \param dc   The void * dcontext used to allocate memory for the #instr_t.
 * \param Rd   The first source and destination vector register. Can be
 *             S (singleword, 32 bits), D (doubleword, 64 bits) or Q (quadword, 128 bits)
 * \param Rn   The second source vector register. Can be S (singleword, 32 bits),
 *             D (doubleword, 64 bits) or Q (quadword, 128 bits)
 * \param Rm   The third source vector register. Can be Q (quadword, 128 bits)
 * \param index   The immediate index for Rm
 * \param Rm_elsz   The element size for Rm. Can be OPND_CREATE_HALF(),
 *                  OPND_CREATE_SINGLE() or OPND_CREATE_DOUBLE()
 */
#define INSTR_CREATE_fmla_vector_idx(dc, Rd, Rn, Rm, index, Rm_elsz) \
    instr_create_1dst_5src(dc, OP_fmla, Rd, Rd, Rn, Rm, index, Rm_elsz)

/**
 * Creates a FADD vector instruction.
 * \param dc      The void * dcontext used to allocate memory for the instr_t.
 * \param Rd      The output register.
 * \param Rm      The first input register.
 * \param Rn      The second input register.
 * \param width   The vector element width. Use either OPND_CREATE_HALF(),
 *                OPND_CREATE_SINGLE() or OPND_CREATE_DOUBLE().
 */
#define INSTR_CREATE_fadd_vector(dc, Rd, Rm, Rn, width) \
    instr_create_1dst_3src(dc, OP_fadd, Rd, Rm, Rn, width)

/**
 * Creates a FMULX instruction.
 *
 * This macro is used to encode the forms:
 * \verbatim
 *    FMULX   <Hd>.<Ts>, <Hn>.<Ts>, <Hm>.<Ts>
 *    FMULX   <Dd>.<Ts>, <Dn>.<Ts>, <Dm>.<Ts>
 * \endverbatim
 * \param dc   The void * dcontext used to allocate memory for the #instr_t.
 * \param Rd   The first destination vector register. Can be
 *             D (doubleword, 64 bits) or Q (quadword, 128 bits)
 * \param Rn   The second source vector register. Can be
 *             D (doubleword, 64 bits) or Q (quadword, 128 bits)
 * \param Rm   The third source vector register. Can be D (doubleword, 64 bits) or
 *             Q (quadword, 128 bits)
 * \param Rm_elsz   The element size for Rm. Can be OPND_CREATE_HALF(),
 *                  OPND_CREATE_SINGLE() or OPND_CREATE_DOUBLE()
 */
#define INSTR_CREATE_fmulx_vector(dc, Rd, Rn, Rm, Rm_elsz) \
    instr_create_1dst_3src(dc, OP_fmulx, Rd, Rn, Rm, Rm_elsz)

/**
 * Creates a FMULX instruction.
 *
 * This macro is used to encode the forms:
 * \verbatim
 *    FMULX   <Hd>.<Ts>, <Hn>.<Ts>, <Hm>.H[<index>]
 *    FMULX   <Dd>.<Ts>, <Dn>.<Ts>, <Dm>.<Tb>[<index>]
 *    FMULX   <Hd>, <Hn>, <Hm>.H[<index>]
 *    FMULX   <V><d>, <V><n>, <Sm>.<Ts>[<index>]
 * \endverbatim
 * \param dc   The void * dcontext used to allocate memory for the #instr_t.
 * \param Rd   The first destination vector register. Can be S (singleword, 32 bits),
 *             D (doubleword, 64 bits) or Q (quadword, 128 bits)
 * \param Rn   The second source vector register. Can be S (singleword, 32 bits),
 *             D (doubleword, 64 bits) or Q (quadword, 128 bits)
 * \param Rm   The third source vector register, Q (quadword, 128 bits)
 * \param index     The immediate index for Rm
 * \param Rm_elsz   The element size for Rm. Can be OPND_CREATE_HALF(),
 *                  OPND_CREATE_SINGLE() or OPND_CREATE_DOUBLE()
 */
#define INSTR_CREATE_fmulx_vector_idx(dc, Rd, Rn, Rm, index, Rm_elsz) \
    instr_create_1dst_4src(dc, OP_fmulx, Rd, Rn, Rm, index, Rm_elsz)

/**
 * Creates a FMULX instruction.
 *
 * This macro is used to encode the forms:
 * \verbatim
 *    FMULX   <Hd>, <Hn>, <Hm>
 *    FMULX   <V><d>, <V><n>, <V><m>
 * \endverbatim
 * \param dc   The void * dcontext used to allocate memory for the #instr_t.
 * \param Rd   The first destination register. Can be H (halfword, 16 bits),
 *             S (singleword, 32 bits) or D (doubleword, 64 bits)
 * \param Rn   The second source register. Can be H (halfword, 16 bits),
 *             S (singleword, 32 bits) or D (doubleword, 64 bits)
 * \param Rm   The third source register. Can be H (halfword, 16 bits),
 *             S (singleword, 32 bits) or D (doubleword, 64 bits)

 */
#define INSTR_CREATE_fmulx(dc, Rd, Rn, Rm) \
    instr_create_1dst_2src(dc, OP_fmulx, Rd, Rn, Rm)

/**
 * Creates a FCMEQ instruction.
 *
 * This macro is used to encode the forms:
 * \verbatim
 *    FCMEQ   <Hd>.<Ts>, <Hn>.<Ts>, #0
 *    FCMEQ   <Dd>.<Ts>, <Dn>.<Ts>, #0
 * \endverbatim
 * \param dc   The void * dcontext used to allocate memory for the #instr_t.
 * \param Rd   The first destination vector register. Can be
 *             D (doubleword, 64 bits) or Q (quadword, 128 bits)
 * \param Rn   The second source vector register. Can be D (doubleword, 64 bits) or
 *             Q (quadword, 128 bits)
 * \param Rn_elsz   The element size for Rn. Can be OPND_CREATE_HALF(),
 *                  OPND_CREATE_SINGLE() or OPND_CREATE_DOUBLE()
 */
#define INSTR_CREATE_fcmeq_vector_zero(dc, Rd, Rn, Rn_elsz) \
    instr_create_1dst_3src(dc, OP_fcmeq, Rd, Rn, opnd_create_immed_float(0), Rn_elsz)

/**
 * Creates a FCMEQ instruction.
 *
 * This macro is used to encode the forms:
 * \verbatim
 *    FCMEQ   <Hd>.<Ts>, <Hn>.<Ts>, <Hm>.<Ts>
 *    FCMEQ   <Dd>.<Ts>, <Dn>.<Ts>, <Dm>.<Ts>
 * \endverbatim
 * \param dc   The void * dcontext used to allocate memory for the #instr_t.
 * \param Rd   The first destination vector register. Can be
 *             D (doubleword, 64 bits) or Q (quadword, 128 bits)
 * \param Rn   The second source vector register. Can be D (doubleword, 64 bits) or
 *             Q (quadword, 128 bits)
 * \param Rm   The third source vector register. Can be D (doubleword, 64 bits) or
 *             Q (quadword, 128 bits)
 * \param Rm_elsz   The element size for Rm. Can be OPND_CREATE_HALF(),
 *                  OPND_CREATE_SINGLE() or OPND_CREATE_DOUBLE()
 */
#define INSTR_CREATE_fcmeq_vector(dc, Rd, Rn, Rm, Rm_elsz) \
    instr_create_1dst_3src(dc, OP_fcmeq, Rd, Rn, Rm, Rm_elsz)

/**
 * Creates a FCMEQ instruction.
 *
 * This macro is used to encode the forms:
 * \verbatim
 *    FCMEQ   <Hd>, <Hn>, #0
 *    FCMEQ   <V><d>, <V><n>, #0
 * \endverbatim
 * \param dc   The void * dcontext used to allocate memory for the #instr_t.
 * \param Rd   The first destination register. Can be H (halfword, 16 bits),
 *             S (singleword, 32 bits) or D (doubleword, 64 bits)
 * \param Rn   The second source register. Can be H (halfword, 16 bits),
 *             S (singleword, 32 bits) or D (doubleword, 64 bits)
 */
#define INSTR_CREATE_fcmeq_zero(dc, Rd, Rn) \
    instr_create_1dst_2src(dc, OP_fcmeq, Rd, Rn, opnd_create_immed_float(0))

/**
 * Creates a FCMEQ instruction.
 *
 * This macro is used to encode the forms:
 * \verbatim
 *    FCMEQ   <Hd>, <Hn>, <Hm>
 *    FCMEQ   <V><d>, <V><n>, <V><m>
 * \endverbatim
 * \param dc   The void * dcontext used to allocate memory for the #instr_t.
 * \param Rd   The first destination register. Can be H (halfword, 16 bits), S
 *             (singleword, 32 bits) or D (doubleword, 64 bits)
 * \param Rn   The second source register. Can be H (halfword, 16 bits),
 *             S (singleword, 32 bits) or D (doubleword, 64 bits)
 * \param Rm   The third source register. Can be H (halfword, 16 bits), S
 *             (singleword, 32 bits) or D (doubleword, 64 bits)
 */
#define INSTR_CREATE_fcmeq(dc, Rd, Rn, Rm) \
    instr_create_1dst_2src(dc, OP_fcmeq, Rd, Rn, Rm)

/**
 * Creates a FMLAL instruction.
 *
 * This macro is used to encode the forms:
 * \verbatim
 *    FMLAL   <Sd>.<Ts>, <Hn>.<Tb>, <Hm>.<Tb>
 * \endverbatim
 * \param dc   The void * dcontext used to allocate memory for the #instr_t.
 * \param Rd   The first source and destination vector register,
 *             D (doubleword, 64 bits) or Q (quadword, 128 bits)
 * \param Rn   The second source vector register, S (singleword, 32 bits) or
 *             D (doubleword, 64 bits)
 * \param Rm   The third source vector register, S (singleword, 32 bits) or
 *             D (doubleword, 64 bits)
 */
#define INSTR_CREATE_fmlal_vector(dc, Rd, Rn, Rm) \
    instr_create_1dst_4src(dc, OP_fmlal, Rd, Rd, Rn, Rm, OPND_CREATE_HALF())

/**
 * Creates a FMLAL instruction.
 *
 * This macro is used to encode the forms:
 * \verbatim
 *    FMLAL   <Sd>.<Ts>, <Hn>.<Tb>, <Hm>.H[<index>]
 * \endverbatim
 * \param dc   The void * dcontext used to allocate memory for the #instr_t.
 * \param Rd   The first source and destination vector register,
 *             D (doubleword, 64 bits) or Q (quadword, 128 bits)
 * \param Rn   The second source vector register, S (singleword, 32 bits) or
 *             D (doubleword, 64 bits)
 * \param Rm   The third source vector register, Q (quadword, 128 bits)
 * \param index   The immediate index for Rm
 */
#define INSTR_CREATE_fmlal_vector_idx(dc, Rd, Rn, Rm, index) \
    instr_create_1dst_5src(dc, OP_fmlal, Rd, Rd, Rn, Rm, index, OPND_CREATE_HALF())

/**
 * Creates a FMAX vector instruction.
 * \param dc      The void * dcontext used to allocate memory for the instr_t.
 * \param Rd      The output register.
 * \param Rm      The first input register.
 * \param Rn      The second input register.
 * \param width   The vector element width. Use either OPND_CREATE_HALF(),
 *                OPND_CREATE_SINGLE() or OPND_CREATE_DOUBLE().
 */
#define INSTR_CREATE_fmax_vector(dc, Rd, Rm, Rn, width) \
    instr_create_1dst_3src(dc, OP_fmax, Rd, Rm, Rn, width)

/**
 * Creates a FRECPE instruction.
 *
 * This macro is used to encode the forms:
 * \verbatim
 *    FRECPE  <Hd>.<Ts>, <Hn>.<Ts>
 *    FRECPE  <Dd>.<Ts>, <Dn>.<Ts>
 * \endverbatim
 * \param dc   The void * dcontext used to allocate memory for the #instr_t.
 * \param Rd   The first destination vector register. Can be
 *             D (doubleword, 64 bits) or Q (quadword, 128 bits)
 * \param Rn   The second source vector register. Can be
 *             D (doubleword, 64 bits) or Q (quadword, 128 bits)
 * \param Rn_elsz   The element size for Rn. Can be OPND_CREATE_HALF(),
 *                  OPND_CREATE_SINGLE() or OPND_CREATE_DOUBLE()
 */
#define INSTR_CREATE_frecpe_vector(dc, Rd, Rn, Rn_elsz) \
    instr_create_1dst_2src(dc, OP_frecpe, Rd, Rn, Rn_elsz)

/**
 * Creates a FRECPE instruction.
 *
 * This macro is used to encode the forms:
 * \verbatim
 *    FRECPE  <Hd>, <Hn>
 *    FRECPE  <V><d>, <V><n>
 * \endverbatim
 * \param dc   The void * dcontext used to allocate memory for the #instr_t.
 * \param Rd   The first destination register. Can be H (halfword, 16 bits),
 *             S (singleword, 32 bits) or D (doubleword, 64 bits)
 * \param Rn   The second source register. Can be H (halfword, 16 bits),
 *             S (singleword, 32 bits) or D (doubleword, 64 bits)
 */
#define INSTR_CREATE_frecpe(dc, Rd, Rn) instr_create_1dst_1src(dc, OP_frecpe, Rd, Rn)

/**
 * Creates a FRECPS instruction.
 *
 * This macro is used to encode the forms:
 * \verbatim
 *    FRECPS  <Hd>.<Ts>, <Hn>.<Ts>, <Hm>.<Ts>
 *    FRECPS  <Dd>.<Ts>, <Dn>.<Ts>, <Dm>.<Ts>
 * \endverbatim
 * \param dc   The void * dcontext used to allocate memory for the #instr_t.
 * \param Rd   The first destination vector register. Can be
 *             D (doubleword, 64 bits) or Q (quadword, 128 bits)
 * \param Rn   The second source vector register. Can be
 *             D (doubleword, 64 bits) or Q (quadword, 128 bits)
 * \param Rm   The third source vector register. Can be
 *             D (doubleword, 64 bits) or Q (quadword, 128 bits)
 * \param Rm_elsz   The element size for Rm. Can be OPND_CREATE_HALF(),
 *                  OPND_CREATE_SINGLE() or OPND_CREATE_DOUBLE()
 */
#define INSTR_CREATE_frecps_vector(dc, Rd, Rn, Rm, Rm_elsz) \
    instr_create_1dst_3src(dc, OP_frecps, Rd, Rn, Rm, Rm_elsz)

/**
 * Creates a FRECPS instruction.
 *
 * This macro is used to encode the forms:
 * \verbatim
 *    FRECPS  <Hd>, <Hn>, <Hm>
 *    FRECPS  <V><d>, <V><n>, <V><m>
 * \endverbatim
 * \param dc   The void * dcontext used to allocate memory for the #instr_t.
 * \param Rd   The first destination register. Can be H (halfword, 16 bits),
 *             S (singleword, 32 bits) or D (doubleword, 64 bits)
 * \param Rn   The second source register. Can be H (halfword, 16 bits),
 *             S (singleword, 32 bits) or D (doubleword, 64 bits)
 * \param Rm   The third source register. Can be H (halfword, 16 bits),
 *             S (singleword, 32 bits) or D (doubleword, 64 bits)
 */
#define INSTR_CREATE_frecps(dc, Rd, Rn, Rm) \
    instr_create_1dst_2src(dc, OP_frecps, Rd, Rn, Rm)

/**
 * Creates a FRSQRTE instruction.
 *
 * This macro is used to encode the forms:
 * \verbatim
 *    FRSQRTE <Hd>.<Ts>, <Hn>.<Ts>
 *    FRSQRTE <Dd>.<Ts>, <Dn>.<Ts>
 * \endverbatim
 * \param dc   The void * dcontext used to allocate memory for the #instr_t.
 * \param Rd   The first destination vector register. Can be
 *             D (doubleword, 64 bits) or Q (quadword, 128 bits)
 * \param Rn   The second source vector register. Can be
 *             D (doubleword, 64 bits) or Q (quadword, 128 bits)
 * \param Rn_elsz   The element size for Rn. Can be OPND_CREATE_HALF(),
 *                  OPND_CREATE_SINGLE() or OPND_CREATE_DOUBLE()
 */
#define INSTR_CREATE_frsqrte_vector(dc, Rd, Rn, Rn_elsz) \
    instr_create_1dst_2src(dc, OP_frsqrte, Rd, Rn, Rn_elsz)

/**
 * Creates a FRSQRTE instruction.
 *
 * This macro is used to encode the forms:
 * \verbatim
 *    FRSQRTE <Hd>, <Hn>
 *    FRSQRTE <V><d>, <V><n>
 * \endverbatim
 * \param dc   The void * dcontext used to allocate memory for the #instr_t.
 * \param Rd   The first destination register. Can be H (halfword, 16 bits),
 *             S (singleword, 32 bits) or D (doubleword, 64 bits)
 * \param Rn   The second source register. Can be H (halfword, 16 bits),
 *             S (singleword, 32 bits) or D (doubleword, 64 bits)
 */
#define INSTR_CREATE_frsqrte(dc, Rd, Rn) instr_create_1dst_1src(dc, OP_frsqrte, Rd, Rn)

/**
 * Creates a AND vector instruction.
 * \param dc      The void * dcontext used to allocate memory for the instr_t.
 * \param Rd      The output register.
 * \param Rm      The first input register.
 * \param Rn      The second input register.
 */
#define INSTR_CREATE_and_vector(dc, Rd, Rm, Rn) \
    instr_create_1dst_2src(dc, OP_and, Rd, Rm, Rn)

/**
 * Creates a BIC vector instruction.
 * \param dc      The void * dcontext used to allocate memory for the instr_t.
 * \param Rd      The output register.
 * \param Rm      The first input register.
 * \param Rn      The second input register.
 */
#define INSTR_CREATE_bic_vector(dc, Rd, Rm, Rn) \
    instr_create_1dst_2src(dc, OP_bic, Rd, Rm, Rn)

/**
 * Creates a FMINNM vector instruction.
 * \param dc      The void * dcontext used to allocate memory for the instr_t.
 * \param Rd      The output register.
 * \param Rm      The first input register.
 * \param Rn      The second input register.
 * \param width   The vector element width. Use either OPND_CREATE_HALF(),
 *                OPND_CREATE_SINGLE() or OPND_CREATE_DOUBLE().
 */
#define INSTR_CREATE_fminnm_vector(dc, Rd, Rm, Rn, width) \
    instr_create_1dst_3src(dc, OP_fminnm, Rd, Rm, Rn, width)

/**
 * Creates a FMLS instruction.
 *
 * This macro is used to encode the forms:
 * \verbatim
 *    FMLS    <Hd>.<Ts>, <Hn>.<Ts>, <Hm>.<Ts>
 *    FMLS    <Dd>.<Ts>, <Dn>.<Ts>, <Dm>.<Ts>
 * \endverbatim
 * \param dc   The void * dcontext used to allocate memory for the #instr_t.
 * \param Rd   The first source and destination vector register. Can be
 *             D (doubleword, 64 bits) or Q (quadword, 128 bits)
 * \param Rn   The second source vector register. Can be D (doubleword, 64 bits) or
 *             Q (quadword, 128 bits)
 * \param Rm   The third source vector register. Can be D (doubleword, 64 bits) or
 *             Q (quadword, 128 bits)
 * \param Rm_elsz   The element size for Rm. Can be OPND_CREATE_HALF(),
 *                  OPND_CREATE_SINGLE() or OPND_CREATE_DOUBLE()
 */
#define INSTR_CREATE_fmls_vector(dc, Rd, Rn, Rm, Rm_elsz) \
    instr_create_1dst_4src(dc, OP_fmls, Rd, Rd, Rn, Rm, Rm_elsz)

/**
 * Creates a FMLS instruction.
 *
 * This macro is used to encode the forms:
 * \verbatim
 *    FMLS    <Hd>.<Ts>, <Hn>.<Ts>, <Hm>.H[<index>]
 *    FMLS    <Dd>.<Ts>, <Dn>.<Ts>, <Dm>.<Tb>[<index>]
 *    FMLS    <Hd>, <Hn>, <Hm>.H[<index>]
 *    FMLS    <V><d>, <V><n>, <Sm>.<Ts>[<index>]
 * \endverbatim
 * \param dc   The void * dcontext used to allocate memory for the #instr_t.
 * \param Rd   The first source and destination vector register. Can be
 *             S (singleword, 32 bits), D (doubleword, 64 bits) or Q (quadword, 128 bits)
 * \param Rn   The second source vector register. Can be S (singleword, 32 bits),
 *             D (doubleword, 64 bits) or Q (quadword, 128 bits)
 * \param Rm   The third source vector register. Can be Q (quadword, 128 bits)
 * \param index   The immediate index for Rm
 * \param Rm_elsz   The element size for Rm. Can be OPND_CREATE_HALF(),
 *                  OPND_CREATE_SINGLE() or OPND_CREATE_DOUBLE()
 */
#define INSTR_CREATE_fmls_vector_idx(dc, Rd, Rn, Rm, index, Rm_elsz) \
    instr_create_1dst_5src(dc, OP_fmls, Rd, Rd, Rn, Rm, index, Rm_elsz)

/**
 * Creates a FSUB vector instruction.
 * \param dc      The void * dcontext used to allocate memory for the instr_t.
 * \param Rd      The output register.
 * \param Rm      The first input register.
 * \param Rn      The second input register.
 * \param width   The vector element width. Use either OPND_CREATE_HALF(),
 *                OPND_CREATE_SINGLE() or OPND_CREATE_DOUBLE().
 */
#define INSTR_CREATE_fsub_vector(dc, Rd, Rm, Rn, width) \
    instr_create_1dst_3src(dc, OP_fsub, Rd, Rm, Rn, width)

/**
 * Creates a FMLSL vector instruction.
 * \param dc      The void * dcontext used to allocate memory for the instr_t.
 * \param Rd      The output register. The instruction also reads this register.
 * \param Rm      The first input register.
 * \param Rn      The second input register.
 */
#define INSTR_CREATE_fmlsl_vector(dc, Rd, Rm, Rn) \
    instr_create_1dst_4src(dc, OP_fmlsl, Rd, Rd, Rm, Rn, OPND_CREATE_HALF())
/**
 * Creates a FMLSL indexed vector instruction.
 * \param dc      The void * dcontext used to allocate memory for the instr_t.
 * \param Rd      The output register. The instruction also reads this register.
 * \param Rm      The first input register.
 * \param Rn      The second input register.
 * \param index   The first input register's vector element index.
 */
#define INSTR_CREATE_fmlsl_vector_idx(dc, Rd, Rm, Rn, index) \
    instr_create_1dst_5src(dc, OP_fmlsl, Rd, Rd, Rm, Rn, index, OPND_CREATE_HALF())

/**
 * Creates a FMIN vector instruction.
 * \param dc      The void * dcontext used to allocate memory for the instr_t.
 * \param Rd      The output register.
 * \param Rm      The first input register.
 * \param Rn      The second input register.
 * \param width   The vector element width. Use either OPND_CREATE_HALF(),
 *                OPND_CREATE_SINGLE() or OPND_CREATE_DOUBLE().
 */
#define INSTR_CREATE_fmin_vector(dc, Rd, Rm, Rn, width) \
    instr_create_1dst_3src(dc, OP_fmin, Rd, Rm, Rn, width)

/**
 * Creates a FRSQRTS instruction.
 *
 * This macro is used to encode the forms:
 * \verbatim
 *    FRSQRTS <Hd>.<Ts>, <Hn>.<Ts>, <Hm>.<Ts>
 *    FRSQRTS <Dd>.<Ts>, <Dn>.<Ts>, <Dm>.<Ts>
 * \endverbatim
 * \param dc   The void * dcontext used to allocate memory for the #instr_t.
 * \param Rd   The first destination vector register. Can be
               D (doubleword, 64 bits) or Q (quadword, 128 bits)
 * \param Rn   The second source vector register. Can be
               D (doubleword, 64 bits) or Q (quadword, 128 bits)
 * \param Rm   The third source vector register. Can be
               D (doubleword, 64 bits) or Q (quadword, 128 bits)
 * \param Rm_elsz   The element size for Rm. Can be OPND_CREATE_HALF(),
                OPND_CREATE_SINGLE() or OPND_CREATE_DOUBLE()
 */
#define INSTR_CREATE_frsqrts_vector(dc, Rd, Rn, Rm, Rm_elsz) \
    instr_create_1dst_3src(dc, OP_frsqrts, Rd, Rn, Rm, Rm_elsz)

/**
 * Creates a FRSQRTS instruction.
 *
 * This macro is used to encode the forms:
 * \verbatim
 *    FRSQRTS <Hd>, <Hn>, <Hm>
 *    FRSQRTS <V><d>, <V><n>, <V><m>
 * \endverbatim
 * \param dc   The void * dcontext used to allocate memory for the #instr_t.
 * \param Rd   The first destination register. Can be H (halfword, 16 bits),
               S (singleword, 32 bits) or D (doubleword, 64 bits)
 * \param Rn   The second source register. Can be H (halfword, 16 bits),
               S (singleword, 32 bits) or D (doubleword, 64 bits)
 * \param Rm   The third source register. Can be H (halfword, 16 bits),
               S (singleword, 32 bits) or D (doubleword, 64 bits)
 */
#define INSTR_CREATE_frsqrts(dc, Rd, Rn, Rm) \
    instr_create_1dst_2src(dc, OP_frsqrts, Rd, Rn, Rm)

/**
 * Creates a ORR vector instruction.
 * \param dc      The void * dcontext used to allocate memory for the instr_t.
 * \param Rd      The output register.
 * \param Rm      The first input register.
 * \param Rn      The second input register.
 */
#define INSTR_CREATE_orr_vector(dc, Rd, Rm, Rn) \
    instr_create_1dst_2src(dc, OP_orr, Rd, Rm, Rn)

/**
 * Creates a ORN vector instruction.
 * \param dc      The void * dcontext used to allocate memory for the instr_t.
 * \param Rd      The output register.
 * \param Rm      The first input register.
 * \param Rn      The second input register.
 */
#define INSTR_CREATE_orn_vector(dc, Rd, Rm, Rn) \
    instr_create_1dst_2src(dc, OP_orn, Rd, Rm, Rn)

/**
 * Creates a UHADD vector instruction.
 * \param dc      The void * dcontext used to allocate memory for the instr_t.
 * \param Rd      The output register.
 * \param Rm      The first input register.
 * \param Rn      The second input register.
 * \param width   The vector element width. Use either OPND_CREATE_BYTE(),
 *                OPND_CREATE_HALF() or OPND_CREATE_SINGLE().
 */
#define INSTR_CREATE_uhadd_vector(dc, Rd, Rm, Rn, width) \
    instr_create_1dst_3src(dc, OP_uhadd, Rd, Rm, Rn, width)

/**
 * Creates a UQADD vector instruction.
 * \param dc      The void * dcontext used to allocate memory for the instr_t.
 * \param Rd      The output register.
 * \param Rm      The first input register.
 * \param Rn      The second input register.
 * \param width   The vector element width. Use either OPND_CREATE_BYTE(),
 *                OPND_CREATE_HALF(), OPND_CREATE_SINGLE() or OPND_CREATE_DOUBLE().
 */
#define INSTR_CREATE_uqadd_vector(dc, Rd, Rm, Rn, width) \
    instr_create_1dst_3src(dc, OP_uqadd, Rd, Rm, Rn, width)

/**
 * Creates a URHADD vector instruction.
 * \param dc      The void * dcontext used to allocate memory for the instr_t.
 * \param Rd      The output register.
 * \param Rm      The first input register.
 * \param Rn      The second input register.
 * \param width   The vector element width. Use either OPND_CREATE_BYTE(),
 *                OPND_CREATE_HALF() or OPND_CREATE_SINGLE().
 */
#define INSTR_CREATE_urhadd_vector(dc, Rd, Rm, Rn, width) \
    instr_create_1dst_3src(dc, OP_urhadd, Rd, Rm, Rn, width)

/**
 * Creates a UHSUB vector instruction.
 * \param dc      The void * dcontext used to allocate memory for the instr_t.
 * \param Rd      The output register.
 * \param Rm      The first input register.
 * \param Rn      The second input register.
 * \param width   The vector element width. Use either OPND_CREATE_BYTE(),
 *                OPND_CREATE_HALF() or OPND_CREATE_SINGLE().
 */
#define INSTR_CREATE_uhsub_vector(dc, Rd, Rm, Rn, width) \
    instr_create_1dst_3src(dc, OP_uhsub, Rd, Rm, Rn, width)

/**
 * Creates a UQSUB vector instruction.
 * \param dc      The void * dcontext used to allocate memory for the instr_t.
 * \param Rd      The output register.
 * \param Rm      The first input register.
 * \param Rn      The second input register.
 * \param width   The vector element width. Use either OPND_CREATE_BYTE(),
 *                OPND_CREATE_HALF(), OPND_CREATE_SINGLE() or OPND_CREATE_DOUBLE().
 */
#define INSTR_CREATE_uqsub_vector(dc, Rd, Rm, Rn, width) \
    instr_create_1dst_3src(dc, OP_uqsub, Rd, Rm, Rn, width)

/**
 * Creates a CMHI vector instruction.
 * \param dc      The void * dcontext used to allocate memory for the instr_t.
 * \param Rd      The output register.
 * \param Rm      The first input register.
 * \param Rn      The second input register.
 * \param width   The vector element width. Use either OPND_CREATE_BYTE(),
 *                OPND_CREATE_HALF(), OPND_CREATE_SINGLE() or OPND_CREATE_DOUBLE().
 */
#define INSTR_CREATE_cmhi_vector(dc, Rd, Rm, Rn, width) \
    instr_create_1dst_3src(dc, OP_cmhi, Rd, Rm, Rn, width)

/**
 * Creates a CMHS vector instruction.
 * \param dc      The void * dcontext used to allocate memory for the instr_t.
 * \param Rd      The output register.
 * \param Rm      The first input register.
 * \param Rn      The second input register.
 * \param width   The vector element width. Use either OPND_CREATE_BYTE(),
 *                OPND_CREATE_HALF(), OPND_CREATE_SINGLE() or OPND_CREATE_DOUBLE().
 */
#define INSTR_CREATE_cmhs_vector(dc, Rd, Rm, Rn, width) \
    instr_create_1dst_3src(dc, OP_cmhs, Rd, Rm, Rn, width)

/**
 * Creates a USHL vector instruction.
 * \param dc      The void * dcontext used to allocate memory for the instr_t.
 * \param Rd      The output register.
 * \param Rm      The first input register.
 * \param Rn      The second input register.
 * \param width   The vector element width. Use either OPND_CREATE_BYTE(),
 *                OPND_CREATE_HALF(), OPND_CREATE_SINGLE() or OPND_CREATE_DOUBLE().
 */
#define INSTR_CREATE_ushl_vector(dc, Rd, Rm, Rn, width) \
    instr_create_1dst_3src(dc, OP_ushl, Rd, Rm, Rn, width)

/**
 * Creates a UQSHL vector instruction.
 * \param dc      The void * dcontext used to allocate memory for the instr_t.
 * \param Rd      The output register.
 * \param Rm      The first input register.
 * \param Rn      The second input register.
 * \param width   The vector element width. Use either OPND_CREATE_BYTE(),
 *                OPND_CREATE_HALF(), OPND_CREATE_SINGLE() or OPND_CREATE_DOUBLE().
 */
#define INSTR_CREATE_uqshl_vector(dc, Rd, Rm, Rn, width) \
    instr_create_1dst_3src(dc, OP_uqshl, Rd, Rm, Rn, width)

/**
 * Creates a URSHL vector instruction.
 * \param dc      The void * dcontext used to allocate memory for the instr_t.
 * \param Rd      The output register.
 * \param Rm      The first input register.
 * \param Rn      The second input register.
 * \param width   The vector element width. Use either OPND_CREATE_BYTE(),
 *                OPND_CREATE_HALF(), OPND_CREATE_SINGLE() or OPND_CREATE_DOUBLE().
 */
#define INSTR_CREATE_urshl_vector(dc, Rd, Rm, Rn, width) \
    instr_create_1dst_3src(dc, OP_urshl, Rd, Rm, Rn, width)

/**
 * Creates a UQRSHL vector instruction.
 * \param dc      The void * dcontext used to allocate memory for the instr_t.
 * \param Rd      The output register.
 * \param Rm      The first input register.
 * \param Rn      The second input register.
 * \param width   The vector element width. Use either OPND_CREATE_BYTE(),
 *                OPND_CREATE_HALF(), OPND_CREATE_SINGLE() or OPND_CREATE_DOUBLE().
 */
#define INSTR_CREATE_uqrshl_vector(dc, Rd, Rm, Rn, width) \
    instr_create_1dst_3src(dc, OP_uqrshl, Rd, Rm, Rn, width)

/**
 * Creates a UMAX vector instruction.
 * \param dc      The void * dcontext used to allocate memory for the instr_t.
 * \param Rd      The output register.
 * \param Rm      The first input register.
 * \param Rn      The second input register.
 * \param width   The vector element width. Use either OPND_CREATE_BYTE(),
 *                OPND_CREATE_HALF() or OPND_CREATE_SINGLE().
 */
#define INSTR_CREATE_umax_vector(dc, Rd, Rm, Rn, width) \
    instr_create_1dst_3src(dc, OP_umax, Rd, Rm, Rn, width)

/**
 * Creates a UMIN vector instruction.
 * \param dc      The void * dcontext used to allocate memory for the instr_t.
 * \param Rd      The output register.
 * \param Rm      The first input register.
 * \param Rn      The second input register.
 * \param width   The vector element width. Use either OPND_CREATE_BYTE(),
 *                OPND_CREATE_HALF() or OPND_CREATE_SINGLE().
 */
#define INSTR_CREATE_umin_vector(dc, Rd, Rm, Rn, width) \
    instr_create_1dst_3src(dc, OP_umin, Rd, Rm, Rn, width)

/**
 * Creates a UABD vector instruction.
 * \param dc      The void * dcontext used to allocate memory for the instr_t.
 * \param Rd      The output register.
 * \param Rm      The first input register.
 * \param Rn      The second input register.
 * \param width   The vector element width. Use either OPND_CREATE_BYTE(),
 *                OPND_CREATE_HALF() or OPND_CREATE_SINGLE().
 */
#define INSTR_CREATE_uabd_vector(dc, Rd, Rm, Rn, width) \
    instr_create_1dst_3src(dc, OP_uabd, Rd, Rm, Rn, width)

/**
 * Creates a UABA vector instruction.
 * \param dc      The void * dcontext used to allocate memory for the instr_t.
 * \param Rd      The output register.
 * \param Rm      The first input register.
 * \param Rn      The second input register.
 * \param width   The vector element width. Use either OPND_CREATE_BYTE(),
 *                OPND_CREATE_HALF() or OPND_CREATE_SINGLE().
 */
#define INSTR_CREATE_uaba_vector(dc, Rd, Rm, Rn, width) \
    instr_create_1dst_3src(dc, OP_uaba, Rd, Rm, Rn, width)

/**
 * Creates a SUB vector instruction.
 * \param dc      The void * dcontext used to allocate memory for the instr_t.
 * \param Rd      The output register.
 * \param Rm      The first input register.
 * \param Rn      The second input register.
 * \param width   The vector element width. Use either OPND_CREATE_BYTE(),
 *                OPND_CREATE_HALF(), OPND_CREATE_SINGLE() or OPND_CREATE_DOUBLE().
 */
#define INSTR_CREATE_sub_vector(dc, Rd, Rm, Rn, width) \
    instr_create_1dst_3src(dc, OP_sub, Rd, Rm, Rn, width)

/**
 * Creates a CMEQ vector instruction.
 * \param dc      The void * dcontext used to allocate memory for the instr_t.
 * \param Rd      The output register.
 * \param Rm      The first input register.
 * \param Rn      The second input register.
 * \param width   The vector element width. Use either OPND_CREATE_BYTE(),
 *                OPND_CREATE_HALF(), OPND_CREATE_SINGLE() or OPND_CREATE_DOUBLE().
 */
#define INSTR_CREATE_cmeq_vector(dc, Rd, Rm, Rn, width) \
    instr_create_1dst_3src(dc, OP_cmeq, Rd, Rm, Rn, width)

/**
 * Creates a MLS vector instruction.
 * \param dc      The void * dcontext used to allocate memory for the instr_t.
 * \param Rd      The output register. The instruction also reads this register.
 * \param Rm      The first input register.
 * \param Rn      The second input register.
 * \param width   The vector element width. Use either OPND_CREATE_BYTE(),
 *                OPND_CREATE_HALF() or OPND_CREATE_SINGLE().
 */
#define INSTR_CREATE_mls_vector(dc, Rd, Rm, Rn, width) \
    instr_create_1dst_4src(dc, OP_mls, Rd, Rd, Rm, Rn, width)

/**
 * Creates a PMUL vector instruction.
 * \param dc      The void * dcontext used to allocate memory for the instr_t.
 * \param Rd      The output register.
 * \param Rm      The first input register.
 * \param Rn      The second input register.
 * \param width   The vector element width. Use OPND_CREATE_BYTE().
 */
#define INSTR_CREATE_pmul_vector(dc, Rd, Rm, Rn, width) \
    instr_create_1dst_3src(dc, OP_pmul, Rd, Rm, Rn, width)

/**
 * Creates a UMAXP vector instruction.
 * \param dc      The void * dcontext used to allocate memory for the instr_t.
 * \param Rd      The output register.
 * \param Rm      The first input register.
 * \param Rn      The second input register.
 * \param width   The vector element width. Use either OPND_CREATE_BYTE(),
 *                OPND_CREATE_HALF() or OPND_CREATE_SINGLE().
 */
#define INSTR_CREATE_umaxp_vector(dc, Rd, Rm, Rn, width) \
    instr_create_1dst_3src(dc, OP_umaxp, Rd, Rm, Rn, width)

/**
 * Creates a UMINP vector instruction.
 * \param dc      The void * dcontext used to allocate memory for the instr_t.
 * \param Rd      The output register.
 * \param Rm      The first input register.
 * \param Rn      The second input register.
 * \param width   The vector element width. Use either OPND_CREATE_BYTE(),
 *                OPND_CREATE_HALF() or OPND_CREATE_SINGLE().
 */
#define INSTR_CREATE_uminp_vector(dc, Rd, Rm, Rn, width) \
    instr_create_1dst_3src(dc, OP_uminp, Rd, Rm, Rn, width)

/**
 * Creates a SQRDMULH vector instruction.
 * \param dc      The void * dcontext used to allocate memory for the instr_t.
 * \param Rd      The output register.
 * \param Rm      The first input register.
 * \param Rn      The second input register.
 * \param width   The vector element width. Use either OPND_CREATE_HALF() or
 *                OPND_CREATE_SINGLE().
 */
#define INSTR_CREATE_sqrdmulh_vector(dc, Rd, Rm, Rn, width) \
    instr_create_1dst_3src(dc, OP_sqrdmulh, Rd, Rm, Rn, width)

/**
 * Creates a SQRDMLSH scalar instruction.
 * \param dc      The void * dcontext used to allocate memory for the instr_t.
 * \param Rd      The output register.
 * \param Rm      The first input register.
 * \param Rn      The second input register.
 */
#define INSTR_CREATE_sqrdmlsh_scalar(dc, Rd, Rm, Rn) \
    instr_create_1dst_3src(dc, OP_sqrdmlsh, Rd, Rd, Rm, Rn)

/**
 * Creates a SQRDMLSH scalar indexed instruction.
 * \param dc      The void * dcontext used to allocate memory for the instr_t.
 * \param Rd      The output register.
 * \param Rm      The first input register.
 * \param Rn      The second input register.
 * \param index   The first input register's vector element index.
 * \param elsz    The vector element size. Use either OPND_CREATE_HALF() or
 *                OPND_CREATE_SINGLE().
 */
#define INSTR_CREATE_sqrdmlsh_scalar_idx(dc, Rd, Rm, Rn, index, elsz) \
    instr_create_1dst_5src(dc, OP_sqrdmlsh, Rd, Rd, Rm, Rn, index, elsz)

/**
 * Creates a SQRDMLSH vector instruction.
 * \param dc      The void * dcontext used to allocate memory for the instr_t.
 * \param Rd      The output register.
 * \param Rm      The first input register.
 * \param Rn      The second input register.
 * \param elsz    The vector element size. Use either OPND_CREATE_HALF() or
 *                OPND_CREATE_SINGLE().
 */
#define INSTR_CREATE_sqrdmlsh_vector(dc, Rd, Rm, Rn, elsz) \
    instr_create_1dst_4src(dc, OP_sqrdmlsh, Rd, Rd, Rm, Rn, elsz)

/**
 * Creates a SQRDMLSH vector indexed instruction.
 * \param dc      The void * dcontext used to allocate memory for the instr_t.
 * \param Rd      The output register.
 * \param Rm      The first input register.
 * \param Rn      The second input register.
 * \param index   The first input register's vector element index.
 * \param elsz    The vector element size. Use either OPND_CREATE_HALF() or
 *                OPND_CREATE_SINGLE().
 */
#define INSTR_CREATE_sqrdmlsh_vector_idx(dc, Rd, Rm, Rn, index, elsz) \
    instr_create_1dst_5src(dc, OP_sqrdmlsh, Rd, Rd, Rm, Rn, index, elsz)

/**
 * Creates a FMLAL2 instruction.
 *
 * This macro is used to encode the forms:
 * \verbatim
 *    FMLAL2  <Sd>.<Ts>, <Hn>.<Tb>, <Hm>.<Tb>
 * \endverbatim
 * \param dc   The void * dcontext used to allocate memory for the #instr_t.
 * \param Rd   The first source and destination vector register,
 *             D (doubleword, 64 bits) or Q (quadword, 128 bits)
 * \param Rn   The second source vector register, S (singleword, 32 bits) or
 *             D (doubleword, 64 bits)
 * \param Rm   The third source vector register, S (singleword, 32 bits) or
 *             D (doubleword, 64 bits)
 */
#define INSTR_CREATE_fmlal2_vector(dc, Rd, Rn, Rm) \
    instr_create_1dst_4src(dc, OP_fmlal2, Rd, Rd, Rn, Rm, OPND_CREATE_HALF())

/**
 * Creates a FMLAL2 instruction.
 *
 * This macro is used to encode the forms:
 * \verbatim
 *    FMLAL2  <Sd>.<Ts>, <Hn>.<Tb>, <Hm>.H[<index>]
 * \endverbatim
 * \param dc   The void * dcontext used to allocate memory for the #instr_t.
 * \param Rd   The first source and destination vector register,
 *             D (doubleword, 64 bits) or Q (quadword, 128 bits)
 * \param Rn   The second source vector register, S (singleword, 32 bits) or
 *             D (doubleword, 64 bits)
 * \param Rm   The third source vector register, Q (quadword, 128 bits)
 * \param index   The immediate index for Rm
 */
#define INSTR_CREATE_fmlal2_vector_idx(dc, Rd, Rn, Rm, index) \
    instr_create_1dst_5src(dc, OP_fmlal2, Rd, Rd, Rn, Rm, index, OPND_CREATE_HALF())

/**
 * Creates a FADDP instruction.
 *
 * This macro is used to encode the forms:
 * \verbatim
 *    FADDP   <Hd>.<Ts>, <Hn>.<Ts>, <Hm>.<Ts>
 *    FADDP   <Dd>.<Ts>, <Dn>.<Ts>, <Dm>.<Ts>
 * \endverbatim
 * \param dc   The void * dcontext used to allocate memory for the #instr_t.
 * \param Rd   The first destination vector register. Can be D (doubleword, 64 bits) or
 *             Q (quadword, 128 bits)
 * \param Rn   The second source vector register. Can be D (doubleword, 64 bits) or
 *             Q (quadword, 128 bits)
 * \param Rm   The third source vector register. Can be D (doubleword, 64 bits) or
 *             Q (quadword, 128 bits)
 * \param Rm_elsz   The element size for Rm. Can be OPND_CREATE_HALF(),
 *                  OPND_CREATE_SINGLE() or OPND_CREATE_DOUBLE()
 */
#define INSTR_CREATE_faddp_vector(dc, Rd, Rn, Rm, Rm_elsz) \
    instr_create_1dst_3src(dc, OP_faddp, Rd, Rn, Rm, Rm_elsz)

/**
 * Creates a FADDP instruction.
 *
 * This macro is used to encode the forms:
 * \verbatim
 *    FADDP   <Hd>, <Hn>.2H
 *    FADDP   <V><d>, <Sn>.<Ts>
 * \endverbatim
 * \param dc   The void * dcontext used to allocate memory for the #instr_t.
 * \param Rd   The first destination register. Can be H (halfword, 16 bits),
 *             S (singleword, 32 bits) or D (doubleword, 64 bits)
 * \param Rn   The second source vector register. Can be S (singleword, 32 bits),
 *             D (doubleword, 64 bits) or Q (quadword, 128 bits)
 * \param Rn_elsz   The element size for Rn. Can be OPND_CREATE_HALF(),
 *                  OPND_CREATE_SINGLE() or OPND_CREATE_DOUBLE()
 */
#define INSTR_CREATE_faddp_scalar(dc, Rd, Rn, Rn_elsz) \
    instr_create_1dst_2src(dc, OP_faddp, Rd, Rn, Rn_elsz)

/**
 * Creates a FMUL vector instruction.
 * \param dc      The void * dcontext used to allocate memory for the instr_t.
 * \param Rd      The output register.
 * \param Rm      The first input register.
 * \param Rn      The second input register.
 * \param width   The vector element width. Use either OPND_CREATE_HALF(),
 *                OPND_CREATE_SINGLE() or OPND_CREATE_DOUBLE().
 */
#define INSTR_CREATE_fmul_vector(dc, Rd, Rm, Rn, width) \
    instr_create_1dst_3src(dc, OP_fmul, Rd, Rm, Rn, width)

/**
 * Creates a FCMGE vector instruction.
 * \param dc      The void * dcontext used to allocate memory for the instr_t.
 * \param Rd      The output register.
 * \param Rm      The first input register.
 * \param Rn      The second input register.
 * \param width   The vector element width. Use either OPND_CREATE_HALF(),
 *                OPND_CREATE_SINGLE() or OPND_CREATE_DOUBLE().
 */
#define INSTR_CREATE_fcmge_vector(dc, Rd, Rm, Rn, width) \
    instr_create_1dst_3src(dc, OP_fcmge, Rd, Rm, Rn, width)

/**
 * Creates a FMAXNMP instruction.
 *
 * This macro is used to encode the forms:
 * \verbatim
 *    FMAXNMP <Hd>.<Ts>, <Hn>.<Ts>, <Hm>.<Ts>
 *    FMAXNMP <Dd>.<Ts>, <Dn>.<Ts>, <Dm>.<Ts>
 * \endverbatim
 * \param dc   The void * dcontext used to allocate memory for the #instr_t.
 * \param Rd   The first destination vector register. Can be
 *             D (doubleword, 64 bits) or Q (quadword, 128 bits)
 * \param Rn   The second source vector register. Can be
 *             D (doubleword, 64 bits) or Q (quadword, 128 bits)
 * \param Rm   The third source vector register. Can be
 *             D (doubleword, 64 bits) or Q (quadword, 128 bits)
 * \param Rm_elsz   The element size for Rm. Can be OPND_CREATE_HALF(),
 *                  OPND_CREATE_SINGLE() or OPND_CREATE_DOUBLE()
 */
#define INSTR_CREATE_fmaxnmp_vector(dc, Rd, Rn, Rm, Rm_elsz) \
    instr_create_1dst_3src(dc, OP_fmaxnmp, Rd, Rn, Rm, Rm_elsz)

/**
 * Creates a FMAXNMP instruction.
 *
 * This macro is used to encode the forms:
 * \verbatim
 *    FMAXNMP <Hd>, <Hn>.2H
 *    FMAXNMP <V><d>, <Sn>.<Ts>
 * \endverbatim
 * \param dc   The void * dcontext used to allocate memory for the #instr_t.
 * \param Rd   The first destination register. Can be H (halfword, 16 bits),
 *             S (singleword, 32 bits) or D (doubleword, 64 bits)
 * \param Rn   The second source vector register. Can be
 *             S (singleword, 32 bits), D (doubleword, 64 bits) or Q (quadword, 128 bits)
 * \param Rn_elsz   The element size for Rn. Can be OPND_CREATE_HALF(),
 *                  OPND_CREATE_SINGLE() or OPND_CREATE_DOUBLE()
 */
#define INSTR_CREATE_fmaxnmp_scalar(dc, Rd, Rn, Rn_elsz) \
    instr_create_1dst_2src(dc, OP_fmaxnmp, Rd, Rn, Rn_elsz)

/**
 * Creates a FMAXP instruction.
 *
 * This macro is used to encode the forms:
 * \verbatim
 *    FMAXP   <Hd>.<Ts>, <Hn>.<Ts>, <Hm>.<Ts>
 *    FMAXP   <Dd>.<Ts>, <Dn>.<Ts>, <Dm>.<Ts>
 * \endverbatim
 * \param dc   The void * dcontext used to allocate memory for the #instr_t.
 * \param Rd   The first destination vector register. Can be
 *             D (doubleword, 64 bits) or Q (quadword, 128 bits)
 * \param Rn   The second source vector register. Can be
 *             D (doubleword, 64 bits) or Q (quadword, 128 bits)
 * \param Rm   The third source vector register. Can be
 *             D (doubleword, 64 bits) or Q (quadword, 128 bits)
 * \param Rm_elsz   The element size for Rm. Can be OPND_CREATE_HALF(),
 *                  OPND_CREATE_SINGLE() or OPND_CREATE_DOUBLE()
 */
#define INSTR_CREATE_fmaxp_vector(dc, Rd, Rn, Rm, Rm_elsz) \
    instr_create_1dst_3src(dc, OP_fmaxp, Rd, Rn, Rm, Rm_elsz)

/**
 * Creates a FMAXP instruction.
 *
 * This macro is used to encode the forms:
 * \verbatim
 *    FMAXP   <Hd>, <Hn>.2H
 *    FMAXP   <V><d>, <Sn>.<Ts>
 * \endverbatim
 * \param dc   The void * dcontext used to allocate memory for the #instr_t.
 * \param Rd   The first destination register. Can be H (halfword, 16 bits),
 *             S (singleword, 32 bits) or D (doubleword, 64 bits)
 * \param Rn   The second source vector register. Can be S (singleword, 32 bits),
 *             D (doubleword, 64 bits) or Q (quadword, 128 bits)
 * \param Rn_elsz   The element size for Rn. Can be OPND_CREATE_HALF(),
 *                  OPND_CREATE_SINGLE() or OPND_CREATE_DOUBLE()
 */
#define INSTR_CREATE_fmaxp_scalar(dc, Rd, Rn, Rn_elsz) \
    instr_create_1dst_2src(dc, OP_fmaxp, Rd, Rn, Rn_elsz)

/**
 * Creates a FACGE vector instruction.
 *
 * This macro is used to encode the forms:
 * \verbatim
 *    FACGE   <Hd>.<Ts>, <Hn>.<Ts>, <Hm>.<Ts>
 *    FACGE   <Dd>.<Ts>, <Dn>.<Ts>, <Dm>.<Ts>
 * \endverbatim
 * \param dc   The void * dcontext used to allocate memory for the #instr_t.
 * \param Rd   The first destination vector register. Can be
 *             D (doubleword, 64 bits) or Q (quadword, 128 bits)
 * \param Rn   The second source vector register. Can be D (doubleword, 64 bits) or
 *             Q (quadword, 128 bits)
 * \param Rm   The third source vector register. Can be D (doubleword, 64 bits) or
 *             Q (quadword, 128 bits)
 * \param Rm_elsz   The element size for Rm. Can be OPND_CREATE_HALF(),
 *                  OPND_CREATE_SINGLE() or OPND_CREATE_DOUBLE()
 */
#define INSTR_CREATE_facge_vector(dc, Rd, Rn, Rm, Rm_elsz) \
    instr_create_1dst_3src(dc, OP_facge, Rd, Rn, Rm, Rm_elsz)

/**
 * Creates a FACGE instruction.
 *
 * This macro is used to encode the forms:
 * \verbatim
 *    FACGE   <Hd>, <Hn>, <Hm>
 *    FACGE   <V><d>, <V><n>, <V><m>
 * \endverbatim
 * \param dc   The void * dcontext used to allocate memory for the #instr_t.
 * \param Rd   The first destination register. Can be H (halfword, 16 bits),
 *             S (singleword, 32 bits) or D (doubleword, 64 bits)
 * \param Rn   The second source register. Can be H (halfword, 16 bits),
 *             S (singleword, 32 bits) or D (doubleword, 64 bits)
 * \param Rm   The third source register. Can be H (halfword, 16 bits),
 *             S (singleword, 32 bits) or D (doubleword, 64 bits)
 */
#define INSTR_CREATE_facge(dc, Rd, Rn, Rm) \
    instr_create_1dst_2src(dc, OP_facge, Rd, Rn, Rm)

/**
 * Creates a FCMLE instruction.
 *
 * This macro is used to encode the forms:
 * \verbatim
 *    FCMLE   <Hd>.<Ts>, <Hn>.<Ts>, #0
 *    FCMLE   <Dd>.<Ts>, <Dn>.<Ts>, #0
 * \endverbatim
 * \param dc   The void * dcontext used to allocate memory for the #instr_t.
 * \param Rd   The first destination vector register. Can be
 *             D (doubleword, 64 bits) or Q (quadword, 128 bits)
 * \param Rn   The second source vector register. Can be
 *             D (doubleword, 64 bits) or Q (quadword, 128 bits)
 * \param Rn_elsz   The element size for Rn. Can be OPND_CREATE_HALF(),
 *             OPND_CREATE_SINGLE() or OPND_CREATE_DOUBLE()
 */
#define INSTR_CREATE_fcmle_vector_zero(dc, Rd, Rn, Rn_elsz) \
    instr_create_1dst_3src(dc, OP_fcmle, Rd, Rn, opnd_create_immed_float(0.0), Rn_elsz)

/**
 * Creates a FCMLE instruction.
 *
 * This macro is used to encode the forms:
 * \verbatim
 *    FCMLE   <Hd>, <Hn>, #0
 *    FCMLE   <V><d>, <V><n>, #0
 * \endverbatim
 * \param dc   The void * dcontext used to allocate memory for the #instr_t.
 * \param Rd   The first destination register. Can be H (halfword, 16 bits),
 *             S (singleword, 32 bits) or D (doubleword, 64 bits)
 * \param Rn   The second source register. Can be H (halfword, 16 bits),
 *             S (singleword, 32 bits) or D (doubleword, 64 bits)
 */
#define INSTR_CREATE_fcmle_zero(dc, Rd, Rn) \
    instr_create_1dst_2src(dc, OP_fcmle, Rd, Rn, opnd_create_immed_float(0.0))

/**
 * Creates a FCMLT instruction.
 *
 * This macro is used to encode the forms:
 * \verbatim
 *    FCMLT   <Hd>.<Ts>, <Hn>.<Ts>, #0
 *    FCMLT   <Dd>.<Ts>, <Dn>.<Ts>, #0
 * \endverbatim
 * \param dc   The void * dcontext used to allocate memory for the #instr_t.
 * \param Rd   The first destination vector register. Can be
 *             D (doubleword, 64 bits) or Q (quadword, 128 bits)
 * \param Rn   The second source vector register. Can be
 *             D (doubleword, 64 bits) or Q (quadword, 128 bits)
 * \param Rn_elsz   The element size for Rn. Can be OPND_CREATE_HALF(),
 *             OPND_CREATE_SINGLE() or OPND_CREATE_DOUBLE()
 */
#define INSTR_CREATE_fcmlt_vector_zero(dc, Rd, Rn, Rn_elsz) \
    instr_create_1dst_3src(dc, OP_fcmlt, Rd, Rn, opnd_create_immed_float(0.0), Rn_elsz)

/**
 * Creates a FCMLT instruction.
 *
 * This macro is used to encode the forms:
 * \verbatim
 *    FCMLT   <Hd>, <Hn>, #0
 *    FCMLT   <V><d>, <V><n>, #0
 * \endverbatim
 * \param dc   The void * dcontext used to allocate memory for the #instr_t.
 * \param Rd   The first destination register. Can be H (halfword, 16 bits),
 *             S (singleword, 32 bits) or D (doubleword, 64 bits)
 * \param Rn   The second source register. Can be H (halfword, 16 bits),
 *             S (singleword, 32 bits) or D (doubleword, 64 bits)
 */
#define INSTR_CREATE_fcmlt_zero(dc, Rd, Rn) \
    instr_create_1dst_2src(dc, OP_fcmlt, Rd, Rn, opnd_create_immed_float(0.0))

/**
 * Creates a FDIV vector instruction.
 * \param dc      The void * dcontext used to allocate memory for the instr_t.
 * \param Rd      The output register.
 * \param Rm      The first input register.
 * \param Rn      The second input register.
 * \param width   The vector element width. Use either OPND_CREATE_HALF(),
 *                OPND_CREATE_SINGLE() or OPND_CREATE_DOUBLE().
 */
#define INSTR_CREATE_fdiv_vector(dc, Rd, Rm, Rn, width) \
    instr_create_1dst_3src(dc, OP_fdiv, Rd, Rm, Rn, width)

/**
 * Creates a EOR vector instruction.
 * \param dc      The void * dcontext used to allocate memory for the instr_t.
 * \param Rd      The output register.
 * \param Rm      The first input register.
 * \param Rn      The second input register.
 */
#define INSTR_CREATE_eor_vector(dc, Rd, Rm, Rn) \
    instr_create_1dst_2src(dc, OP_eor, Rd, Rm, Rn)

/**
 * Creates a BSL vector instruction.
 * \param dc      The void * dcontext used to allocate memory for the instr_t.
 * \param Rd      The output register.
 * \param Rm      The first input register.
 * \param Rn      The second input register.
 */
#define INSTR_CREATE_bsl_vector(dc, Rd, Rm, Rn) \
    instr_create_1dst_2src(dc, OP_bsl, Rd, Rm, Rn)

/**
 * Creates a FMINNMP instruction.
 *
 * This macro is used to encode the forms:
 * \verbatim
 *    FMINNMP <Hd>.<Ts>, <Hn>.<Ts>, <Hm>.<Ts>
 *    FMINNMP <Dd>.<Ts>, <Dn>.<Ts>, <Dm>.<Ts>
 * \endverbatim
 * \param dc   The void * dcontext used to allocate memory for the #instr_t.
 * \param Rd   The first destination vector register. Can be
 *             D (doubleword, 64 bits) or Q (quadword, 128 bits)
 * \param Rn   The second source vector register. Can be
 *             D (doubleword, 64 bits) or Q (quadword, 128 bits)
 * \param Rm   The third source vector register. Can be
 *             D (doubleword, 64 bits) or Q (quadword, 128 bits)
 * \param Rm_elsz   The element size for Rm. Can be OPND_CREATE_HALF(),
 *                  OPND_CREATE_SINGLE() or OPND_CREATE_DOUBLE()
 */
#define INSTR_CREATE_fminnmp_vector(dc, Rd, Rn, Rm, Rm_elsz) \
    instr_create_1dst_3src(dc, OP_fminnmp, Rd, Rn, Rm, Rm_elsz)

/**
 * Creates a FMINNMP instruction.
 *
 * This macro is used to encode the forms:
 * \verbatim
 *    FMINNMP <Hd>, <Hn>.2H
 *    FMINNMP <V><d>, <Sn>.<Ts>
 * \endverbatim
 * \param dc   The void * dcontext used to allocate memory for the #instr_t.
 * \param Rd   The first destination register. Can be H (halfword, 16 bits),
 *             S (singleword, 32 bits) or D (doubleword, 64 bits)
 * \param Rn   The second source vector register. Can be S (singleword, 32 bits),
 *             D (doubleword, 64 bits) or Q (quadword, 128 bits)
 * \param Rn_elsz   The element size for Rn. Can be OPND_CREATE_HALF(),
 *                  OPND_CREATE_SINGLE() or OPND_CREATE_DOUBLE()
 */
#define INSTR_CREATE_fminnmp_scalar(dc, Rd, Rn, Rn_elsz) \
    instr_create_1dst_2src(dc, OP_fminnmp, Rd, Rn, Rn_elsz)

/**
 * Creates a FMINNMV instruction.
 *
 * This macro is used to encode the forms:
 * \verbatim
 *    FMINNMV <Hd>, <Hn>.<Ts>
 *    FMINNMV <Sd>, <Sn>.4S
 * \endverbatim
 * \param dc   The void * dcontext used to allocate memory for the #instr_t.
 * \param Rd   The first destination register. Can be H (halfword, 16 bits) or
 *             S (singleword, 32 bits)
 * \param Rn   The second source vector register. Can be D (doubleword, 64 bits) or
 *             Q (quadword, 128 bits)
 * \param Rn_elsz   The element size for Rn. Can be OPND_CREATE_HALF() or
 *                  OPND_CREATE_SINGLE()
 */
#define INSTR_CREATE_fminnmv_vector(dc, Rd, Rn, Rn_elsz) \
    instr_create_1dst_2src(dc, OP_fminnmv, Rd, Rn, Rn_elsz)

/**
 * Creates a FMLSL2 vector instruction.
 * \param dc      The void * dcontext used to allocate memory for the instr_t.
 * \param Rd      The output register. The instruction also reads this register.
 * \param Rm      The first input register.
 * \param Rn      The second input register.
 */
#define INSTR_CREATE_fmlsl2_vector(dc, Rd, Rm, Rn) \
    instr_create_1dst_4src(dc, OP_fmlsl2, Rd, Rd, Rm, Rn, OPND_CREATE_HALF())
/**
 * Creates a FMLSL2 indexed vector instruction.
 * \param dc      The void * dcontext used to allocate memory for the instr_t.
 * \param Rd      The output register. The instruction also reads this register.
 * \param Rm      The first input register.
 * \param Rn      The second input register.
 * \param index   The first input register's vector element index.
 */
#define INSTR_CREATE_fmlsl2_vector_idx(dc, Rd, Rm, Rn, index) \
    instr_create_1dst_5src(dc, OP_fmlsl2, Rd, Rd, Rm, Rn, index, OPND_CREATE_HALF())

/**
 * Creates a FABD vector instruction.
 * \param dc      The void * dcontext used to allocate memory for the instr_t.
 * \param Rd      The output register.
 * \param Rm      The first input register.
 * \param Rn      The second input register.
 * \param width   The vector element width. Use either OPND_CREATE_HALF(),
 *                OPND_CREATE_SINGLE() or OPND_CREATE_DOUBLE().
 */
#define INSTR_CREATE_fabd_vector(dc, Rd, Rm, Rn, width) \
    instr_create_1dst_3src(dc, OP_fabd, Rd, Rm, Rn, width)

/**
 * Creates a FACGT vector instruction.
 *
 * This macro is used to encode the forms:
 * \verbatim
 *    FACGT   <Hd>.<Ts>, <Hn>.<Ts>, <Hm>.<Ts>
 *    FACGT   <Dd>.<Ts>, <Dn>.<Ts>, <Dm>.<Ts>
 * \endverbatim
 * \param dc   The void * dcontext used to allocate memory for the #instr_t.
 * \param Rd   The first destination vector register. Can be
 *             D (doubleword, 64 bits) or Q (quadword, 128 bits)
 * \param Rn   The second source vector register. Can be D (doubleword, 64 bits) or
 *             Q (quadword, 128 bits)
 * \param Rm   The third source vector register. Can be D (doubleword, 64 bits) or
 *             Q (quadword, 128 bits)
 * \param Rm_elsz   The element size for Rm. Can be OPND_CREATE_HALF(),
 *                  OPND_CREATE_SINGLE() or OPND_CREATE_DOUBLE()
 */
#define INSTR_CREATE_facgt_vector(dc, Rd, Rn, Rm, Rm_elsz) \
    instr_create_1dst_3src(dc, OP_facgt, Rd, Rn, Rm, Rm_elsz)

/**
 * Creates a FACGT instruction.
 *
 * This macro is used to encode the forms:
 * \verbatim
 *    FACGT   <Hd>, <Hn>, <Hm>
 *    FACGT   <V><d>, <V><n>, <V><m>
 * \endverbatim
 * \param dc   The void * dcontext used to allocate memory for the #instr_t.
 * \param Rd   The first destination register. Can be H (halfword, 16 bits),
 *             S (singleword, 32 bits) or D (doubleword, 64 bits)
 * \param Rn   The second source register. Can be H (halfword, 16 bits),
 *             S (singleword, 32 bits) or D (doubleword, 64 bits)
 * \param Rm   The third source register. Can be H (halfword, 16 bits),
 *             S (singleword, 32 bits) or D (doubleword, 64 bits)
 */
#define INSTR_CREATE_facgt(dc, Rd, Rn, Rm) \
    instr_create_1dst_2src(dc, OP_facgt, Rd, Rn, Rm)

/**
 * Creates a FCMGT instruction.
 *
 * This macro is used to encode the forms:
 * \verbatim
 *    FCMGT   <Hd>.<Ts>, <Hn>.<Ts>, #0
 *    FCMGT   <Dd>.<Ts>, <Dn>.<Ts>, #0
 * \endverbatim
 * \param dc   The void * dcontext used to allocate memory for the #instr_t.
 * \param Rd   The first destination vector register. Can be
 *             D (doubleword, 64 bits) or Q (quadword, 128 bits)
 * \param Rn   The second source vector register. Can be
 *             D (doubleword, 64 bits) or Q (quadword, 128 bits)
 * \param Rn_elsz   The element size for Rn. Can be OPND_CREATE_HALF(),
 *                  OPND_CREATE_SINGLE() or OPND_CREATE_DOUBLE()
 */
#define INSTR_CREATE_fcmgt_vector_zero(dc, Rd, Rn, Rn_elsz) \
    instr_create_1dst_3src(dc, OP_fcmgt, Rd, Rn, opnd_create_immed_float(0.0), Rn_elsz)

/**
 * Creates a FCMGT instruction.
 *
 * This macro is used to encode the forms:
 * \verbatim
 *    FCMGT   <Hd>.<Ts>, <Hn>.<Ts>, <Hm>.<Ts>
 *    FCMGT   <Dd>.<Ts>, <Dn>.<Ts>, <Dm>.<Ts>
 * \endverbatim
 * \param dc   The void * dcontext used to allocate memory for the #instr_t.
 * \param Rd   The first destination vector register. Can be D (doubleword, 64 bits) or
 *             Q (quadword, 128 bits)
 * \param Rn   The second source vector register. Can be D (doubleword, 64 bits) or
 *             Q (quadword, 128 bits)
 * \param Rm   The third source vector register. Can be D (doubleword, 64 bits) or
 *             Q (quadword, 128 bits)
 * \param Rm_elsz   The element size for Rm. Can be OPND_CREATE_HALF(),
 *                  OPND_CREATE_SINGLE() or OPND_CREATE_DOUBLE()
 */
#define INSTR_CREATE_fcmgt_vector(dc, Rd, Rn, Rm, Rm_elsz) \
    instr_create_1dst_3src(dc, OP_fcmgt, Rd, Rn, Rm, Rm_elsz)

/**
 * Creates a FCMGT instruction.
 *
 * This macro is used to encode the forms:
 * \verbatim
 *    FCMGT   <Hd>, <Hn>, #0
 *    FCMGT   <V><d>, <V><n>, #0
 * \endverbatim
 * \param dc   The void * dcontext used to allocate memory for the #instr_t.
 * \param Rd   The first destination register. Can be H (halfword, 16 bits),
 *             S (singleword, 32 bits) or D (doubleword, 64 bits)
 * \param Rn   The second source register. Can be H (halfword, 16 bits),
 *             S (singleword, 32 bits) or D (doubleword, 64 bits)
 */
#define INSTR_CREATE_fcmgt_zero(dc, Rd, Rn) \
    instr_create_1dst_2src(dc, OP_fcmgt, Rd, Rn, opnd_create_immed_float(0.0))

/**
 * Creates a FCMGT instruction.
 *
 * This macro is used to encode the forms:
 * \verbatim
 *    FCMGT   <Hd>, <Hn>, <Hm>
 *    FCMGT   <V><d>, <V><n>, <V><m>
 * \endverbatim
 * \param dc   The void * dcontext used to allocate memory for the #instr_t.
 * \param Rd   The first destination register. Can be H (halfword, 16 bits),
 *             S (singleword, 32 bits) or D (doubleword, 64 bits)
 * \param Rn   The second source register. Can be H (halfword, 16 bits),
 *             S (singleword, 32 bits) or D (doubleword, 64 bits)
 * \param Rm   The third source register. Can be H (halfword, 16 bits),
 *             S (singleword, 32 bits) or D (doubleword, 64 bits)
 */
#define INSTR_CREATE_fcmgt(dc, Rd, Rn, Rm) \
    instr_create_1dst_2src(dc, OP_fcmgt, Rd, Rn, Rm)

/**
 * Creates a FMINP instruction.
 *
 * This macro is used to encode the forms:
 * \verbatim
 *    FMINP   <Hd>.<Ts>, <Hn>.<Ts>, <Hm>.<Ts>
 *    FMINP   <Dd>.<Ts>, <Dn>.<Ts>, <Dm>.<Ts>
 * \endverbatim
 * \param dc   The void * dcontext used to allocate memory for the #instr_t.
 * \param Rd   The first destination vector register. Can be
 *             D (doubleword, 64 bits) or Q (quadword, 128 bits)
 * \param Rn   The second source vector register. Can be
 *             D (doubleword, 64 bits) or Q (quadword, 128 bits)
 * \param Rm   The third source vector register. Can be
 *             D (doubleword, 64 bits) or Q (quadword, 128 bits)
 * \param Rm_elsz   The element size for Rm. Can be OPND_CREATE_HALF(),
 *                  OPND_CREATE_SINGLE() or OPND_CREATE_DOUBLE()
 */
#define INSTR_CREATE_fminp_vector(dc, Rd, Rn, Rm, Rm_elsz) \
    instr_create_1dst_3src(dc, OP_fminp, Rd, Rn, Rm, Rm_elsz)

/**
 * Creates a FMINP instruction.
 *
 * This macro is used to encode the forms:
 * \verbatim
 *    FMINP   <Hd>, <Hn>.2H
 *    FMINP   <V><d>, <Sn>.<Ts>
 * \endverbatim
 * \param dc   The void * dcontext used to allocate memory for the #instr_t.
 * \param Rd   The first destination register. Can be H (halfword, 16 bits),
 *             S (singleword, 32 bits) or D (doubleword, 64 bits)
 * \param Rn   The second source vector register. Can be
 *             S (singleword, 32 bits), D (doubleword, 64 bits) or Q (quadword, 128 bits)
 * \param Rn_elsz   The element size for Rn. Can be OPND_CREATE_HALF(),
 *                  OPND_CREATE_SINGLE() or OPND_CREATE_DOUBLE()
 */
#define INSTR_CREATE_fminp_scalar(dc, Rd, Rn, Rn_elsz) \
    instr_create_1dst_2src(dc, OP_fminp, Rd, Rn, Rn_elsz)

/**
 * Creates a BIT vector instruction.
 * \param dc      The void * dcontext used to allocate memory for the instr_t.
 * \param Rd      The output register.
 * \param Rm      The first input register.
 * \param Rn      The second input register.
 */
#define INSTR_CREATE_bit_vector(dc, Rd, Rm, Rn) \
    instr_create_1dst_2src(dc, OP_bit, Rd, Rm, Rn)

/**
 * Creates a BIF vector instruction.
 * \param dc      The void * dcontext used to allocate memory for the instr_t.
 * \param Rd      The output register.
 * \param Rm      The first input register.
 * \param Rn      The second input register.
 */
#define INSTR_CREATE_bif_vector(dc, Rd, Rm, Rn) \
    instr_create_1dst_2src(dc, OP_bif, Rd, Rm, Rn)

/**
 * Creates an FCVTAS vector instruction.
 * \param dc      The void * dcontext used to allocate memory for the #instr_t.
 * \param Rd      The output register.
 * \param Rm      The input vector register.
 * \param width   Immediate int of the vector element width. Must be #OPND_CREATE_HALF()
 * or #OPND_CREATE_SINGLE() or #OPND_CREATE_DOUBLE().
 */
#define INSTR_CREATE_fcvtas_vector(dc, Rd, Rm, width) \
    instr_create_1dst_2src(dc, OP_fcvtas, Rd, Rm, width)

/**
 * Creates an FCVTAU vector instruction.
 * \param dc      The void * dcontext used to allocate memory for the #instr_t.
 * \param Rd      The output register.
 * \param Rm      The input vector register.
 * \param width   Immediate int of the vector element width. Must be #OPND_CREATE_HALF()
 * or #OPND_CREATE_SINGLE() or #OPND_CREATE_DOUBLE().
 */
#define INSTR_CREATE_fcvtau_vector(dc, Rd, Rm, width) \
    instr_create_1dst_2src(dc, OP_fcvtau, Rd, Rm, width)

/**
 * Creates an FCVTMS vector instruction.
 * \param dc      The void * dcontext used to allocate memory for the #instr_t.
 * \param Rd      The output register.
 * \param Rm      The input vector register.
 * \param width   Immediate int of the vector element width. Must be #OPND_CREATE_HALF()
 * or #OPND_CREATE_SINGLE() or #OPND_CREATE_DOUBLE().
 */
#define INSTR_CREATE_fcvtms_vector(dc, Rd, Rm, width) \
    instr_create_1dst_2src(dc, OP_fcvtms, Rd, Rm, width)

/**
 * Creates an FCVTMU vector instruction.
 * \param dc      The void * dcontext used to allocate memory for the #instr_t.
 * \param Rd      The output register.
 * \param Rm      The input vector register.
 * \param width   Immediate int of the vector element width. Must be #OPND_CREATE_HALF()
 * or #OPND_CREATE_SINGLE() or #OPND_CREATE_DOUBLE().
 */
#define INSTR_CREATE_fcvtmu_vector(dc, Rd, Rm, width) \
    instr_create_1dst_2src(dc, OP_fcvtmu, Rd, Rm, width)

/**
 * Creates an FCVTNS vector instruction.
 * \param dc      The void * dcontext used to allocate memory for the #instr_t.
 * \param Rd      The output register.
 * \param Rm      The first input register.
 * \param width   Immediate int of the vector element width. Must be #OPND_CREATE_HALF()
 * or #OPND_CREATE_SINGLE() or #OPND_CREATE_DOUBLE().
 */
#define INSTR_CREATE_fcvtns_vector(dc, Rd, Rm, width) \
    instr_create_1dst_2src(dc, OP_fcvtns, Rd, Rm, width)

/**
 * Creates an FCVTNU vector instruction.
 * \param dc      The void * dcontext used to allocate memory for the #instr_t.
 * \param Rd      The output register.
 * \param Rm      The first input register.
 * \param width   Immediate int of the vector element width. Must be #OPND_CREATE_HALF()
 * or #OPND_CREATE_SINGLE() or #OPND_CREATE_DOUBLE().
 */
#define INSTR_CREATE_fcvtnu_vector(dc, Rd, Rm, width) \
    instr_create_1dst_2src(dc, OP_fcvtnu, Rd, Rm, width)

/**
 * Creates an FCVTPS vector instruction.
 * \param dc      The void * dcontext used to allocate memory for the #instr_t.
 * \param Rd      The output register.
 * \param Rm      The first input register.
 * \param width   Immediate int of the vector element width. Must be #OPND_CREATE_HALF()
 * or #OPND_CREATE_SINGLE() or #OPND_CREATE_DOUBLE().
 */
#define INSTR_CREATE_fcvtps_vector(dc, Rd, Rm, width) \
    instr_create_1dst_2src(dc, OP_fcvtps, Rd, Rm, width)

/**
 * Creates an FCVTPU vector instruction.
 * \param dc      The void * dcontext used to allocate memory for the #instr_t.
 * \param Rd      The output register.
 * \param Rm      The first input register.
 * \param width   Immediate int of the vector element width. Must be #OPND_CREATE_HALF()
 * or #OPND_CREATE_SINGLE() or #OPND_CREATE_DOUBLE().
 */
#define INSTR_CREATE_fcvtpu_vector(dc, Rd, Rm, width) \
    instr_create_1dst_2src(dc, OP_fcvtpu, Rd, Rm, width)

/**
 * Creates an FCVTZS vector instruction.
 * \param dc      The void * dcontext used to allocate memory for the #instr_t.
 * \param Rd      The output register.
 * \param Rm      The first input register.
 * \param width   Immediate int of the vector element width. Must be #OPND_CREATE_SINGLE()
 * or #OPND_CREATE_DOUBLE().
 */
#define INSTR_CREATE_fcvtzs_vector(dc, Rd, Rm, width) \
    instr_create_1dst_2src(dc, OP_fcvtzs, Rd, Rm, width)

/**
 * Creates an FCVTZU vector instruction.
 * \param dc      The void * dcontext used to allocate memory for the #instr_t.
 * \param Rd      The output register.
 * \param Rm      The first input register.
 * \param width   Immediate int of the vector element width. Must be #OPND_CREATE_SINGLE()
 * or #OPND_CREATE_DOUBLE().
 */
#define INSTR_CREATE_fcvtzu_vector(dc, Rd, Rm, width) \
    instr_create_1dst_2src(dc, OP_fcvtzu, Rd, Rm, width)

/**
 * Creates an FCVTZU vector floating-point to fixed-point convert instruction.
 * \param dc      The void * dcontext used to allocate memory for the #instr_t.
 * \param Rd      The output register.
 * \param Rm      The input register.
 * \param width   The vector element width. Use either OPND_CREATE_SINGLE() or
 *                OPND_CREATE_DOUBLE().
 * \param fbits   The number of bits after the binary point in the fixed-point
 *                destination element.
 */
#define INSTR_CREATE_fcvtzu_vector_fixed(dc, Rd, Rm, width, fbits) \
    instr_create_1dst_3src(dc, OP_fcvtzu, Rd, Rm, width, fbits)

/**
 * Creates an SLI shift left and insert instruction.
 * \param dc      The void * dcontext used to allocate memory for the #instr_t.
 * \param Rd      The output register.
 * \param Rn      The input register.
 * \param width   The output vector element width. Use OPND_CREATE_BYTE(),
 *                OPND_CREATE_HALF(), OPND_CREATE_SINGLE() or OPND_CREATE_DOUBLE().
 * \param shift   The number of bits to shift the result by.
 */
#define INSTR_CREATE_sli_vector(dc, Rd, Rn, width, shift) \
    instr_create_1dst_3src(dc, OP_sli, Rd, Rn, width, shift)

/**
 * Creates an UQSHRN vector unsigned saturating shift right narrow (immediate)
 * instruction.
 * \param dc      The void * dcontext used to allocate memory for the #instr_t.
 * \param Rd      The output register.
 * \param Rn      The input register.
 * \param width   The output vector element width. Use OPND_CREATE_BYTE(),
 *                OPND_CREATE_HALF(), OPND_CREATE_SINGLE() or OPND_CREATE_DOUBLE().
 * \param shift   The number of bits to shift the result by.
 */
#define INSTR_CREATE_uqshrn_vector(dc, Rd, Rn, width, shift) \
    instr_create_1dst_3src(dc, OP_uqshrn, Rd, Rn, width, shift)

/**
 * Creates a UCVTF vector instruction.
 * \param dc      The void * dcontext used to allocate memory for the #instr_t.
 * \param Rd      The output register.
 * \param Rm      The first input register.
 * \param width   Immediate int of the vector element width. Must be #OPND_CREATE_SINGLE()
 * or #OPND_CREATE_DOUBLE() or #OPND_CREATE_HALF().
 */
#define INSTR_CREATE_ucvtf_vector(dc, Rd, Rm, width) \
    instr_create_1dst_2src(dc, OP_ucvtf, Rd, Rm, width)

/**
 * Creates a UCVTF vector floating-point to fixed-point convert instruction.
 * \param dc      The void * dcontext used to allocate memory for the #instr_t.
 * \param Rd      The output register.
 * \param Rm      The input register.
 * \param width   The vector element width. Must be #OPND_CREATE_SINGLE() or
 *                #OPND_CREATE_DOUBLE() or #OPND_CREATE_HALF().
 * \param fbits   The number of bits after the binary point in the fixed-point
 *                destination element.
 */
#define INSTR_CREATE_ucvtf_vector_fixed(dc, Rd, Rm, width, fbits) \
    instr_create_1dst_3src(dc, OP_ucvtf, Rd, Rm, width, fbits)

/**
 * Creates an SCVTF vector instruction.
 * \param dc      The void * dcontext used to allocate memory for the #instr_t.
 * \param Rd      The output register.
 * \param Rm      The first input register.
 * \param width   Immediate int of the vector element width. Must be #OPND_CREATE_SINGLE()
 * or #OPND_CREATE_DOUBLE() or #OPND_CREATE_HALF().
 */
#define INSTR_CREATE_scvtf_vector(dc, Rd, Rm, width) \
    instr_create_1dst_2src(dc, OP_scvtf, Rd, Rm, width)

/**
 * Creates an SCVTF vector floating-point to fixed-point convert instruction.
 * \param dc      The void * dcontext used to allocate memory for the #instr_t.
 * \param Rd      The output register.
 * \param Rm      The input register.
 * \param width   The vector element width. Must be #OPND_CREATE_SINGLE() or
 *                #OPND_CREATE_DOUBLE() or #OPND_CREATE_HALF().
 * \param fbits   The number of bits after the binary point in the fixed-point
 *                destination element.
 */
#define INSTR_CREATE_scvtf_vector_fixed(dc, Rd, Rm, width, fbits) \
    instr_create_1dst_3src(dc, OP_scvtf, Rd, Rm, width, fbits)

/**
 * Creates a SHA512H instruction.
 *
 * This macro is used to encode the forms:
 * \verbatim
 *    SHA512H <Qd>, <Qn>, <Dm>.2D
 * \endverbatim
 * \param dc   The void * dcontext used to allocate memory for the #instr_t.
 * \param Rd   The first source and destination register, Q (quadword, 128 bits)
 * \param Rn   The second source register, Q (quadword, 128 bits)
 * \param Rm   The third source vector register, Q (quadword, 128 bits)
 * \param Rm_elsz   The element size for Rm, OPND_CREATE_DOUBLE()
 */
#define INSTR_CREATE_sha512h(dc, Rd, Rn, Rm, Rm_elsz) \
    instr_create_1dst_4src(dc, OP_sha512h, Rd, Rd, Rn, Rm, Rm_elsz)

/**
 * Creates a SHA512H2 instruction.
 *
 * This macro is used to encode the forms:
 * \verbatim
 *    SHA512H2 <Qd>, <Qn>, <Dm>.2D
 * \endverbatim
 * \param dc   The void * dcontext used to allocate memory for the #instr_t.
 * \param Rd   The first source and destination register, Q (quadword, 128 bits)
 * \param Rn   The second source register, Q (quadword, 128 bits)
 * \param Rm   The third source vector register, Q (quadword, 128 bits)
 * \param Rm_elsz   The element size for Rm, OPND_CREATE_DOUBLE()
 */
#define INSTR_CREATE_sha512h2(dc, Rd, Rn, Rm, Rm_elsz) \
    instr_create_1dst_4src(dc, OP_sha512h2, Rd, Rd, Rn, Rm, Rm_elsz)

/**
 * Creates a SHA512SU0 instruction.
 *
 * This macro is used to encode the forms:
 * \verbatim
 *    SHA512SU0 <Dd>.2D, <Dn>.2D
 * \endverbatim
 * \param dc   The void * dcontext used to allocate memory for the #instr_t.
 * \param Rd   The first source and destination vector register, Q (quadword, 128 bits)
 * \param Rn   The second source vector register, Q (quadword, 128 bits)
 * \param Rn_elsz   The element size for Rn, OPND_CREATE_DOUBLE()
 */
#define INSTR_CREATE_sha512su0(dc, Rd, Rn, Rn_elsz) \
    instr_create_1dst_3src(dc, OP_sha512su0, Rd, Rd, Rn, Rn_elsz)

/**
 * Creates a SHA512SU1 instruction.
 *
 * This macro is used to encode the forms:
 * \verbatim
 *    SHA512SU1 <Dd>.2D, <Dn>.2D, <Dm>.2D
 * \endverbatim
 * \param dc   The void * dcontext used to allocate memory for the #instr_t.
 * \param Rd   The first source and destination vector register, Q (quadword, 128 bits)
 * \param Rn   The second source vector register, Q (quadword, 128 bits)
 * \param Rm   The third source vector register, Q (quadword, 128 bits)
 * \param Rm_elsz   The element size for Rm, OPND_CREATE_DOUBLE()
 */
#define INSTR_CREATE_sha512su1(dc, Rd, Rn, Rm, Rm_elsz) \
    instr_create_1dst_4src(dc, OP_sha512su1, Rd, Rd, Rn, Rm, Rm_elsz)

/**
 * Creates a RAX1 instruction.
 *
 * This macro is used to encode the forms:
 * \verbatim
 *    RAX1    <Dd>.2D, <Dn>.2D, <Dm>.2D
 * \endverbatim
 * \param dc   The void * dcontext used to allocate memory for the #instr_t.
 * \param Rd   The first destination vector register, Q (quadword, 128 bits)
 * \param Rn   The second source vector register, Q (quadword, 128 bits)
 * \param Rm   The third source vector register, Q (quadword, 128 bits)
 */
#define INSTR_CREATE_rax1(dc, Rd, Rn, Rm) \
    instr_create_1dst_3src(dc, OP_rax1, Rd, Rn, Rm, OPND_CREATE_DOUBLE())

/**
 * Creates a XAR instruction.
 *
 * This macro is used to encode the forms:
 * \verbatim
 *    XAR     <Dd>.2D, <Dn>.2D, <Dm>.2D, #<imm>
 * \endverbatim
 * \param dc   The void * dcontext used to allocate memory for the #instr_t.
 * \param Rd   The first destination vector register, Q (quadword, 128 bits)
 * \param Rn   The second source vector register, Q (quadword, 128 bits)
 * \param Rm   The third source vector register, Q (quadword, 128 bits)
 * \param imm6   The immediate imm
 */
#define INSTR_CREATE_xar(dc, Rd, Rn, Rm, imm6) \
    instr_create_1dst_4src(dc, OP_xar, Rd, Rn, Rm, imm6, OPND_CREATE_DOUBLE())

/* -------- Memory Touching instructions ------------------------------- */

/**
 * Creates an LDR immediate instruction.
 * \param dc      The void * dcontext used to allocate memory for the #instr_t.
 * \param Rt      The output register.
 * \param Xn      The input register or stack pointer
 * \param Rn      The input memory disposition.
 * \param imm     Immediate int of the input register offset
 */
#define INSTR_CREATE_ldr_imm(dc, Rt, Xn, Rn, imm) \
    instr_create_2dst_3src(dc, OP_ldr, Rt, Xn, Rn, Xn, imm)

/**
 * Creates a STR immediate instruction.
 * \param dc      The void * dcontext used to allocate memory for the #instr_t.
 * \param Rt      The output memory disposition.
 * \param Xt      The input register or stack pointer.
 * \param Xn      The output register
 * \param imm     Immediate int of the output register offset
 */
#define INSTR_CREATE_str_imm(dc, Rt, Xt, Xn, imm) \
    instr_create_2dst_3src(dc, OP_str, Rt, Xn, Xt, Xn, imm)

/* -------- Floating-point data-processing (1 source) ------------------ */

/**
 * Creates an FMOV floating point instruction.
 * \param dc      The void * dcontext used to allocate memory for the instr_t.
 * \param Rd      The output register.
 * \param Rm      The first input register.
 */
#define INSTR_CREATE_fmov_scalar(dc, Rd, Rm) instr_create_1dst_1src(dc, OP_fmov, Rd, Rm)

/**
 * Creates a FABS floating point instruction.
 * \param dc      The void * dcontext used to allocate memory for the instr_t.
 * \param Rd      The output register.
 * \param Rm      The first input register.
 */
#define INSTR_CREATE_fabs_scalar(dc, Rd, Rm) instr_create_1dst_1src(dc, OP_fabs, Rd, Rm)

/**
 * Creates a FNEG floating point instruction.
 * \param dc      The void * dcontext used to allocate memory for the instr_t.
 * \param Rd      The output register.
 * \param Rm      The first input register.
 */
#define INSTR_CREATE_fneg_scalar(dc, Rd, Rm) instr_create_1dst_1src(dc, OP_fneg, Rd, Rm)

/**
 * Creates a FSQRT floating point instruction.
 * \param dc      The void * dcontext used to allocate memory for the instr_t.
 * \param Rd      The output register.
 * \param Rm      The first input register.
 */
#define INSTR_CREATE_fsqrt_scalar(dc, Rd, Rm) instr_create_1dst_1src(dc, OP_fsqrt, Rd, Rm)

/**
 * Creates a FSQRT instruction.
 * \param dc   The void * dcontext used to allocate memory for the #instr_t.
 * \param Rd   The first destination vector register. Can be D (doubleword, 64 bits) or Q
 * (quadword, 128 bits) \param Rn   The second source vector register. Can be D
 * (doubleword, 64 bits) or Q (quadword, 128 bits) \param Rn_elsz   The element size for
 * Rn. Can be #OPND_CREATE_HALF(), #OPND_CREATE_SINGLE() or #OPND_CREATE_DOUBLE()
 */
#define INSTR_CREATE_fsqrt_vector(dc, Rd, Rn, Rn_elsz) \
    instr_create_1dst_2src(dc, OP_fsqrt, Rd, Rn, Rn_elsz)

/**
 * Creates an FCVT floating point instruction.
 * \param dc      The void * dcontext used to allocate memory for the #instr_t.
 * \param Rd      Floating-point or integer output register.
 * \param Rm      Floating-point input register.
 */
#define INSTR_CREATE_fcvt_scalar(dc, Rd, Rm) instr_create_1dst_1src(dc, OP_fcvt, Rd, Rm)

/**
 * Creates an FCVTAS floating point instruction.
 * \param dc      The void * dcontext used to allocate memory for the #instr_t.
 * \param Rd      Floating-point or integer output register.
 * \param Rm      Floating-point input register.
 */
#define INSTR_CREATE_fcvtas_scalar(dc, Rd, Rm) \
    instr_create_1dst_1src(dc, OP_fcvtas, Rd, Rm)

/**
 * Creates an FCVTAU floating point instruction.
 * \param dc      The void * dcontext used to allocate memory for the #instr_t.
 * \param Rd      Floating-point or integer output register.
 * \param Rm      Floating-point input register.
 */
#define INSTR_CREATE_fcvtau_scalar(dc, Rd, Rm) \
    instr_create_1dst_1src(dc, OP_fcvtau, Rd, Rm)

/**
 * Creates an FCVTMS floating point instruction.
 * \param dc      The void * dcontext used to allocate memory for the #instr_t.
 * \param Rd      Floating-point or integer output register.
 * \param Rm      Floating-point input register.
 */
#define INSTR_CREATE_fcvtms_scalar(dc, Rd, Rm) \
    instr_create_1dst_1src(dc, OP_fcvtms, Rd, Rm)

/**
 * Creates an FCVTMU floating point instruction.
 * \param dc      The void * dcontext used to allocate memory for the #instr_t.
 * \param Rd      Floating-point or integer output register.
 * \param Rm      Floating-point input register.
 */
#define INSTR_CREATE_fcvtmu_scalar(dc, Rd, Rm) \
    instr_create_1dst_1src(dc, OP_fcvtmu, Rd, Rm)

/**
 * Creates an FCVTNS floating point instruction.
 * \param dc      The void * dcontext used to allocate memory for the #instr_t.
 * \param Rd      Floating-point or integer output register.
 * \param Rm      Floating-point input register.
 */
#define INSTR_CREATE_fcvtns_scalar(dc, Rd, Rm) \
    instr_create_1dst_1src(dc, OP_fcvtns, Rd, Rm)

/**
 * Creates an FCVTNU floating point instruction.
 * \param dc      The void * dcontext used to allocate memory for the #instr_t.
 * \param Rd      Floating-point or integer output register.
 * \param Rm      Floating-point input register.
 */
#define INSTR_CREATE_fcvtnu_scalar(dc, Rd, Rm) \
    instr_create_1dst_1src(dc, OP_fcvtnu, Rd, Rm)

/**
 * Creates an FCVTPS floating point instruction.
 * \param dc      The void * dcontext used to allocate memory for the #instr_t.
 * \param Rd      Floating-point or integer output register.
 * \param Rm      Floating-point input register.
 */
#define INSTR_CREATE_fcvtps_scalar(dc, Rd, Rm) \
    instr_create_1dst_1src(dc, OP_fcvtps, Rd, Rm)

/**
 * Creates an FCVTPU floating point instruction.
 * \param dc      The void * dcontext used to allocate memory for the #instr_t.
 * \param Rd      Floating-point or integer output register.
 * \param Rm      Floating-point input register.
 */
#define INSTR_CREATE_fcvtpu_scalar(dc, Rd, Rm) \
    instr_create_1dst_1src(dc, OP_fcvtpu, Rd, Rm)

/**
 * Creates an FCVTZS floating point instruction.
 * \param dc      The void * dcontext used to allocate memory for the #instr_t.
 * \param Rd      Floating-point or integer output register.
 * \param Rm      Floating-point input register.
 */
#define INSTR_CREATE_fcvtzs_scalar(dc, Rd, Rm) \
    instr_create_1dst_1src(dc, OP_fcvtzs, Rd, Rm)

/**
 * Creates an FCVTZS scalar floating-point to fixed-point convert instruction.
 * \param dc      The void * dcontext used to allocate memory for the #instr_t.
 * \param Rd      Floating-point or integer output register.
 * \param Rm      Floating-point input register.
 * \param fbits   The number of bits after the binary point in the fixed-point
 *                destination.
 */
#define INSTR_CREATE_fcvtzs_scalar_fixed(dc, Rd, Rm, fbits) \
    instr_create_1dst_2src(dc, OP_fcvtzs, Rd, Rm, fbits)

/**
 * Creates an FCVTZU floating point instruction.
 * \param dc      The void * dcontext used to allocate memory for the #instr_t.
 * \param Rd      Floating-point or integer output register.
 * \param Rm      Floating-point input register.
 */
#define INSTR_CREATE_fcvtzu_scalar(dc, Rd, Rm) \
    instr_create_1dst_1src(dc, OP_fcvtzu, Rd, Rm)

/**
 * Creates an FCVTZU scalar floating-point to fixed-point convert instruction.
 * \param dc      The void * dcontext used to allocate memory for the #instr_t.
 * \param Rd      Floating-point or integer output register.
 * \param Rm      Floating-point input register.
 * \param fbits   The number of bits after the binary point in the fixed-point
 *                destination.
 */
#define INSTR_CREATE_fcvtzu_scalar_fixed(dc, Rd, Rm, fbits) \
    instr_create_1dst_2src(dc, OP_fcvtzu, Rd, Rm, fbits)

/**
 * Creates a UCVTF floating point instruction.
 * \param dc      The void * dcontext used to allocate memory for the #instr_t.
 * \param Rd      Floating-point output register.
 * \param Rm      Integer input register.
 */
#define INSTR_CREATE_ucvtf_scalar(dc, Rd, Rm) instr_create_1dst_1src(dc, OP_ucvtf, Rd, Rm)

/**
 * Creates a UCVTF scalar floating-point to fixed-point convert instruction.
 * \param dc      The void * dcontext used to allocate memory for the #instr_t.
 * \param Rd      Floating-point output register.
 * \param Rm      Integer input register.
 * \param fbits   The number of bits after the binary point in the fixed-point
 *                input.
 */
#define INSTR_CREATE_ucvtf_scalar_fixed(dc, Rd, Rm, fbits) \
    instr_create_1dst_2src(dc, OP_ucvtf, Rd, Rm, fbits)

/**
 * Creates an SCVTF floating point instruction.
 * \param dc      The void * dcontext used to allocate memory for the #instr_t.
 * \param Rd      Floating-point output register.
 * \param Rm      Integer input register.
 */
#define INSTR_CREATE_scvtf_scalar(dc, Rd, Rm) instr_create_1dst_1src(dc, OP_scvtf, Rd, Rm)

/**
 * Creates an SCVTF scalar floating-point to fixed-point convert instruction.
 * \param dc      The void * dcontext used to allocate memory for the #instr_t.
 * \param Rd      Floating-point output register.
 * \param Rm      Integer input register.
 * \param fbits   The number of bits after the binary point in the fixed-point
 *                input.
 */
#define INSTR_CREATE_scvtf_scalar_fixed(dc, Rd, Rm, fbits) \
    instr_create_1dst_2src(dc, OP_scvtf, Rd, Rm, fbits)

/**
 * Creates a FRINTN floating point instruction.
 * \param dc      The void * dcontext used to allocate memory for the instr_t.
 * \param Rd      The output register.
 * \param Rm      The first input register.
 */
#define INSTR_CREATE_frintn_scalar(dc, Rd, Rm) \
    instr_create_1dst_1src(dc, OP_frintn, Rd, Rm)

/**
 * Creates a FRINTN vector instruction.
 * \param dc      The void * dcontext used to allocate memory for the #instr_t.
 * \param Rd      The output register.
 * \param Rm      The input vector register.
 * \param width   Immediate int of the vector element width. Must be #OPND_CREATE_HALF()
 * or #OPND_CREATE_SINGLE() or #OPND_CREATE_DOUBLE().
 */
#define INSTR_CREATE_frintn_vector(dc, Rd, Rm, width) \
    instr_create_1dst_2src(dc, OP_frintn, Rd, Rm, width)

/**
 * Creates a FRINTP floating point instruction.
 * \param dc      The void * dcontext used to allocate memory for the instr_t.
 * \param Rd      The output register.
 * \param Rm      The first input register.
 */
#define INSTR_CREATE_frintp_scalar(dc, Rd, Rm) \
    instr_create_1dst_1src(dc, OP_frintp, Rd, Rm)

/**
 * Creates a FRINTP vector instruction.
 * \param dc      The void * dcontext used to allocate memory for the #instr_t.
 * \param Rd      The output register.
 * \param Rm      The input vector register.
 * \param width   Immediate int of the vector element width. Must be #OPND_CREATE_HALF()
 * or #OPND_CREATE_SINGLE() or #OPND_CREATE_DOUBLE().
 */
#define INSTR_CREATE_frintp_vector(dc, Rd, Rm, width) \
    instr_create_1dst_2src(dc, OP_frintp, Rd, Rm, width)

/**
 * Creates a FRINTM floating point instruction.
 * \param dc      The void * dcontext used to allocate memory for the instr_t.
 * \param Rd      The output register.
 * \param Rm      The first input register.
 */
#define INSTR_CREATE_frintm_scalar(dc, Rd, Rm) \
    instr_create_1dst_1src(dc, OP_frintm, Rd, Rm)

/**
 * Creates a FRINTM vector instruction.
 * \param dc      The void * dcontext used to allocate memory for the #instr_t.
 * \param Rd      The output register.
 * \param Rm      The input vector register.
 * \param width   Immediate int of the vector element width. Must be #OPND_CREATE_HALF()
 * or #OPND_CREATE_SINGLE() or #OPND_CREATE_DOUBLE().
 */
#define INSTR_CREATE_frintm_vector(dc, Rd, Rm, width) \
    instr_create_1dst_2src(dc, OP_frintm, Rd, Rm, width)

/**
 * Creates a FRINTZ floating point instruction.
 * \param dc      The void * dcontext used to allocate memory for the instr_t.
 * \param Rd      The output register.
 * \param Rm      The first input register.
 */
#define INSTR_CREATE_frintz_scalar(dc, Rd, Rm) \
    instr_create_1dst_1src(dc, OP_frintz, Rd, Rm)

/**
 * Creates a FRINTZ vector instruction.
 * \param dc      The void * dcontext used to allocate memory for the #instr_t.
 * \param Rd      The output register.
 * \param Rm      The input vector register.
 * \param width   Immediate int of the vector element width. Must be #OPND_CREATE_HALF()
 * or #OPND_CREATE_SINGLE() or #OPND_CREATE_DOUBLE().
 */
#define INSTR_CREATE_frintz_vector(dc, Rd, Rm, width) \
    instr_create_1dst_2src(dc, OP_frintz, Rd, Rm, width)

/**
 * Creates a FRINTA floating point instruction.
 * \param dc      The void * dcontext used to allocate memory for the instr_t.
 * \param Rd      The output register.
 * \param Rm      The first input register.
 */
#define INSTR_CREATE_frinta_scalar(dc, Rd, Rm) \
    instr_create_1dst_1src(dc, OP_frinta, Rd, Rm)

/**
 * Creates a FRINTA vector instruction.
 * \param dc      The void * dcontext used to allocate memory for the #instr_t.
 * \param Rd      The output register.
 * \param Rm      The input vector register.
 * \param width   Immediate int of the vector element width. Must be #OPND_CREATE_HALF()
 * or #OPND_CREATE_SINGLE() or #OPND_CREATE_DOUBLE().
 */
#define INSTR_CREATE_frinta_vector(dc, Rd, Rm, width) \
    instr_create_1dst_2src(dc, OP_frinta, Rd, Rm, width)

/**
 * Creates a FRINTX floating point instruction.
 * \param dc      The void * dcontext used to allocate memory for the instr_t.
 * \param Rd      The output register.
 * \param Rm      The first input register.
 */
#define INSTR_CREATE_frintx_scalar(dc, Rd, Rm) \
    instr_create_1dst_1src(dc, OP_frintx, Rd, Rm)

/**
 * Creates a FRINTX vector instruction.
 * \param dc      The void * dcontext used to allocate memory for the #instr_t.
 * \param Rd      The output register.
 * \param Rm      The input vector register.
 * \param width   Immediate int of the vector element width. Must be #OPND_CREATE_HALF()
 * or #OPND_CREATE_SINGLE() or #OPND_CREATE_DOUBLE().
 */
#define INSTR_CREATE_frintx_vector(dc, Rd, Rm, width) \
    instr_create_1dst_2src(dc, OP_frintx, Rd, Rm, width)

/**
 * Creates a FRINTI floating point instruction.
 * \param dc      The void * dcontext used to allocate memory for the instr_t.
 * \param Rd      The output register.
 * \param Rm      The first input register.
 */
#define INSTR_CREATE_frinti_scalar(dc, Rd, Rm) \
    instr_create_1dst_1src(dc, OP_frinti, Rd, Rm)

/**
 * Creates a FRINTI vector instruction.
 * \param dc      The void * dcontext used to allocate memory for the #instr_t.
 * \param Rd      The output register.
 * \param Rm      The input vector register.
 * \param width   Immediate int of the vector element width. Must be #OPND_CREATE_HALF()
 * or #OPND_CREATE_SINGLE() or #OPND_CREATE_DOUBLE().
 */
#define INSTR_CREATE_frinti_vector(dc, Rd, Rm, width) \
    instr_create_1dst_2src(dc, OP_frinti, Rd, Rm, width)

/**
 * Creates a LDPSW floating point instruction.
 * \param dc    The void * dcontext used to allocate memory for the instr_t.
 * \param Xt1   The first GPR output register.
 * \param Xt2   The second GPR output register.
 * \param Xn    The input Stack-pointer or GPR register.
 * \param Xr    The disposition of the input Stack-pointer or GPR register.
 * \param imm   The immediate integer offset.
 */

#define INSTR_CREATE_ldpsw(dc, Xt1, Xt2, Xn, Xr, imm) \
    instr_create_3dst_3src(dc, OP_ldpsw, Xt1, Xt2, Xn, Xr, Xn, imm)

/**
 * Creates a LDPSW floating point instruction.
 * \param dc    dc
 * \param Xt1   The first GPR output register.
 * \param Xt2   The second GPR output register.
 * \param Xn    The disposition of the input register.
 */
#define INSTR_CREATE_ldpsw_2(dc, Xt1, Xt2, Xn) \
    instr_create_2dst_1src(dc, OP_ldpsw, Xt1, Xt2, Xn)

/* -------- Floating-point data-processing (2 source) ------------------ */

/**
 * Creates a FMUL floating point instruction.
 * \param dc      The void * dcontext used to allocate memory for the instr_t.
 * \param Rd      The output register.
 * \param Rm      The first input register.
 * \param Rn      The second input register.
 */
#define INSTR_CREATE_fmul_scalar(dc, Rd, Rm, Rn) \
    instr_create_1dst_2src(dc, OP_fmul, Rd, Rm, Rn)

/**
 * Creates a FDIV floating point instruction.
 * \param dc      The void * dcontext used to allocate memory for the instr_t.
 * \param Rd      The output register.
 * \param Rm      The first input register.
 * \param Rn      The second input register.
 */
#define INSTR_CREATE_fdiv_scalar(dc, Rd, Rm, Rn) \
    instr_create_1dst_2src(dc, OP_fdiv, Rd, Rm, Rn)

/**
 * Creates a FADD floating point instruction.
 * \param dc      The void * dcontext used to allocate memory for the instr_t.
 * \param Rd      The output register.
 * \param Rm      The first input register.
 * \param Rn      The second input register.
 */
#define INSTR_CREATE_fadd_scalar(dc, Rd, Rm, Rn) \
    instr_create_1dst_2src(dc, OP_fadd, Rd, Rm, Rn)

/**
 * Creates a FSUB floating point instruction.
 * \param dc      The void * dcontext used to allocate memory for the instr_t.
 * \param Rd      The output register.
 * \param Rm      The first input register.
 * \param Rn      The second input register.
 */
#define INSTR_CREATE_fsub_scalar(dc, Rd, Rm, Rn) \
    instr_create_1dst_2src(dc, OP_fsub, Rd, Rm, Rn)

/**
 * Creates a FMAX floating point instruction.
 * \param dc      The void * dcontext used to allocate memory for the instr_t.
 * \param Rd      The output register.
 * \param Rm      The first input register.
 * \param Rn      The second input register.
 */
#define INSTR_CREATE_fmax_scalar(dc, Rd, Rm, Rn) \
    instr_create_1dst_2src(dc, OP_fmax, Rd, Rm, Rn)

/**
 * Creates a FMIN floating point instruction.
 * \param dc      The void * dcontext used to allocate memory for the instr_t.
 * \param Rd      The output register.
 * \param Rm      The first input register.
 * \param Rn      The second input register.
 */
#define INSTR_CREATE_fmin_scalar(dc, Rd, Rm, Rn) \
    instr_create_1dst_2src(dc, OP_fmin, Rd, Rm, Rn)

/**
 * Creates a FMAXNM floating point instruction.
 * \param dc      The void * dcontext used to allocate memory for the instr_t.
 * \param Rd      The output register.
 * \param Rm      The first input register.
 * \param Rn      The second input register.
 */
#define INSTR_CREATE_fmaxnm_scalar(dc, Rd, Rm, Rn) \
    instr_create_1dst_2src(dc, OP_fmaxnm, Rd, Rm, Rn)

/**
 * Creates a FMINNM floating point instruction.
 * \param dc      The void * dcontext used to allocate memory for the instr_t.
 * \param Rd      The output register.
 * \param Rm      The first input register.
 * \param Rn      The second input register.
 */
#define INSTR_CREATE_fminnm_scalar(dc, Rd, Rm, Rn) \
    instr_create_1dst_2src(dc, OP_fminnm, Rd, Rm, Rn)

/**
 * Creates a FNMUL floating point instruction.
 * \param dc      The void * dcontext used to allocate memory for the instr_t.
 * \param Rd      The output register.
 * \param Rm      The first input register.
 * \param Rn      The second input register.
 */
#define INSTR_CREATE_fnmul_scalar(dc, Rd, Rm, Rn) \
    instr_create_1dst_2src(dc, OP_fnmul, Rd, Rm, Rn)

/* -------- Floating-point data-processing (3 source) ------------------ */

/**
 * Creates a FMADD floating point instruction.
 * \param dc      The void * dcontext used to allocate memory for the instr_t.
 * \param Rd      The output register.
 * \param Rm      The first input register.
 * \param Rn      The second input register.
 * \param Ra      The third input register.
 */
#define INSTR_CREATE_fmadd_scalar(dc, Rd, Rm, Rn, Ra) \
    instr_create_1dst_3src(dc, OP_fmadd, Rd, Rm, Rn, Ra)

/**
 * Creates a FMSUB floating point instruction.
 * \param dc      The void * dcontext used to allocate memory for the instr_t.
 * \param Rd      The output register.
 * \param Rm      The first input register.
 * \param Rn      The second input register.
 * \param Ra      The third input register.
 */
#define INSTR_CREATE_fmsub_scalar(dc, Rd, Rm, Rn, Ra) \
    instr_create_1dst_3src(dc, OP_fmsub, Rd, Rm, Rn, Ra)

/**
 * Creates a FNMADD floating point instruction.
 * \param dc      The void * dcontext used to allocate memory for the instr_t.
 * \param Rd      The output register.
 * \param Rm      The first input register.
 * \param Rn      The second input register.
 * \param Ra      The third input register.
 */
#define INSTR_CREATE_fnmadd_scalar(dc, Rd, Rm, Rn, Ra) \
    instr_create_1dst_3src(dc, OP_fnmadd, Rd, Rm, Rn, Ra)

/**
 * Creates a FNMSUB floating point instruction.
 * \param dc      The void * dcontext used to allocate memory for the instr_t.
 * \param Rd      The output register.
 * \param Rm      The first input register.
 * \param Rn      The second input register.
 * \param Ra      The third input register.
 */
#define INSTR_CREATE_fnmsub_scalar(dc, Rd, Rm, Rn, Ra) \
    instr_create_1dst_3src(dc, OP_fnmsub, Rd, Rm, Rn, Ra)

/* Advanced SIMD (NEON) memory instructions */

#define INSTR_CREATE_ld2_multi(dc, Vt1, Vt2, Xn, elsz) \
    instr_create_2dst_2src(dc, OP_ld2, Vt1, Vt2, Xn, elsz)

/**
 * Creates an Advanced SIMD (NEON) LD2 instruction to load multiple 2-element
 * structures to two vector registers with post-indexing, e.g. LD2 {V0.4H, V1.4H}, [X0],
 * #32.
 * \param dc      The void * dcontext used to allocate memory for the instr_t.
 * \param Vt1     The destination vector register operand.
 * \param Vt2     The second destination vector register operand.
 * \param Xn      The stack-pointer or GPR to load into Vt1 and Vt2.
 * \param disp    The disposition of Xn.
 * \param offset  The post-index offset.
 * \param elsz    The vector element size
 */
#define INSTR_CREATE_ld2_multi_2(dc, Vt1, Vt2, Xn, disp, offset, elsz) \
    instr_create_3dst_4src(dc, OP_ld2, Vt1, Vt2, Xn, disp, Xn, offset, elsz)

/**
 * Creates an Advanced SIMD (NEON) LD2 instruction to load a 2-element
 * structure to the index of two vector registers, e.g. LD2 {V0.4H, V1.4H}[5], [X0].
 * \param dc      The void * dcontext used to allocate memory for the instr_t.
 * \param Vt1     The first destination vector register operand.
 * \param Vt2     The second destination vector register operand.
 * \param Xn      The stack-pointer or GPR to load into Vt1 and Vt2.
 * \param index   The vector element index.
 * \param elsz    The vector element size
 */
#define INSTR_CREATE_ld2(dc, Vt1, Vt2, Xn, index, elsz) \
    instr_create_2dst_3src(dc, OP_ld2, Vt1, Vt2, Xn, index, elsz)

/**
 * Creates an Advanced SIMD (NEON) LD2 instruction to load a 2-element
 * structure to the index of two vector registers with post-indexing,
 * e.g. LD2 {V0.4H, V1.4H}[5], [X0], X1.
 * \param dc      The void * dcontext used to allocate memory for the instr_t.
 * \param Vt1     The first destination vector register operand.
 * \param Vt2     The second destination vector register operand.
 * \param Xn      The stack-pointer or register to load into Vt and Vt2.
 * \param Xnd     The disposition of Xn.
 * \param index   The index of the destination vectors.
 * \param offset  The post-index offset.
 * \param elsz    The vector element size
 */
#define INSTR_CREATE_ld2_2(dc, Vt1, Vt2, Xn, Xnd, index, offset, elsz) \
    instr_create_3dst_5src(dc, OP_ld2, Vt1, Vt2, Xn, Xnd, index, Xn, offset, elsz)

/**
 * Creates an Advanced SIMD (NEON) LD2R instruction to load and replicate a
 * single 2-element structure to all lanes of two vector registers,
 * e.g. LD2R {V0.4H, V1.4H}, [X0].
 * \param dc      The void * dcontext used to allocate memory for the instr_t.
 * \param Vt1     The first destination vector register operand.
 * \param Vt2     The second destination vector register operand.
 * \param Xn      The stack-pointer or GPR to load into Vt1 and Vt2.
 * \param elsz    The vector element size
 */
#define INSTR_CREATE_ld2r(dc, Vt1, Vt2, Xn, elsz) \
    instr_create_2dst_2src(dc, OP_ld2r, Vt1, Vt2, Xn, elsz)

/**
 * Creates an Advanced SIMD (NEON) LD2R instruction to load and replicate a
 * single 2-element structure to all lanes of two vector registers with post-indexing
 * , e.g. LD2R {V0.4H, V1.4H}, [X0], X1.
 * \param dc      The void * dcontext used to allocate memory for the instr_t.
 * \param Vt1     The destination vector register operand.
 * \param Vt2     The second destination vector register operand.
 * \param Xn      The stack-pointer or GPR to load into Vt and Vt2.
 * \param Xnd     Disposition of Xn.
 * \param Xm      The post-index offset.
 * \param elsz    The vector element size
 */
#define INSTR_CREATE_ld2r_2(dc, Vt1, Vt2, Xn, Xnd, Xm, elsz) \
    instr_create_3dst_4src(dc, OP_ld2r, Vt1, Vt2, Xn, Xnd, Xn, Xm, elsz)

/**
 * Creates an Advanced SIMD (NEON) LD3 instruction to load multiple 3-element
 * structures from memory to three vector register,
 * e.g. LD3 {V0.4H, V1.4H, V2.4H}, [X0].
 * \param dc      The void * dcontext used to allocate memory for the instr_t.
 * \param Vt1     The first destination vector register operand.
 * \param Vt2     The second destination vector register operand.
 * \param Vt3     The third destination vector register operand.
 * \param Xn      The stack-pointer or GPR to load into Vt1, Vt2 and Vt3.
 * \param elsz    The vector element size
 */
#define INSTR_CREATE_ld3_multi(dc, Vt1, Vt2, Vt3, Xn, elsz) \
    instr_create_3dst_2src(dc, OP_ld3, Vt1, Vt2, Vt3, Xn, elsz)

/**
 * Creates an Advanced SIMD (NEON) LD3 instruction to load multiple 3-element
 * structures from memory to the index of three vector registers with
 * post-index offset, e.g. LD3 {V0.4H, V1.4H, V2.4H}, [X0], X1.
 * \param dc      The void * dcontext used to allocate memory for the instr_t.
 * \param Vt1     The first destination vector register operand.
 * \param Vt2     The second destination vector register operand.
 * \param Vt3     The third destination vector register operand.
 * \param Xn      The stack-pointer or GPR to load into Vt1, Vt2 and Vt3.
 * \param Xnd     The disposition of Xn.
 * \param Xm      The post-index offset.
 * \param elsz    The vector element size
 */
#define INSTR_CREATE_ld3_multi_2(dc, Vt1, Vt2, Vt3, Xn, Xnd, Xm, elsz) \
    instr_create_4dst_4src(dc, OP_ld3, Vt1, Vt2, Vt3, Xn, Xnd, Xn, Xm, elsz)

/**
 * Creates an Advanced SIMD (NEON) LD3 instruction to load a single 3-element
 * structure to the index of three vector registers, e.g. LD3 {V0.4H, V1.4H, V2.4H}[15],
 * [X0]. \param dc      The void * dcontext used to allocate memory for the instr_t.
 * \param Vt1     The first destination vector register operand.
 * \param Vt2     The second destination vector register operand.
 * \param Vt3     The third destination vector register operand.
 * \param Xn      The GPR to load into Vt1, Vt2 and Vt3.
 * \param index   The index of the destination vectors.
 * \param elsz    The vector element size
 */
#define INSTR_CREATE_ld3(dc, Vt1, Vt2, Vt3, Xn, index, elsz) \
    instr_create_3dst_3src(dc, OP_ld3, Vt1, Vt2, Vt3, Xn, index, elsz)

/**
 * Creates an Advanced SIMD (NEON) LD3 instruction to load a single 3-element
 * structure to the index of three vector registers with post-index offset,
 * e.g. LD3 {V0.4H, V1.4H, V2.4H}[15], [X0], X1.
 * \param dc      The void * dcontext used to allocate memory for the instr_t.
 * \param Vt1     The first destination vector register operand.
 * \param Vt2     The second destination vector register operand.
 * \param Vt3     The third destination vector register operand.
 * \param Xn      The register to load into Vt, Vt2 and Vt3.
 * \param index   The immediate or GPR post-index offset.
 * \param Xnd     The disposition of Xn.
 * \param offset  The immediate or GPR post-index offset.
 * \param elsz    The vector element size
 */
#define INSTR_CREATE_ld3_2(dc, Vt1, Vt2, Vt3, Xn, Xnd, index, offset, elsz) \
    instr_create_4dst_5src(dc, OP_ld3, Vt1, Vt2, Vt3, Xn, Xnd, index, Xn, offset, elsz)

/**
 * Creates an Advanced SIMD (NEON) LD3 instruction to load and replicate a single
 * 3-element structure to the index of three vector registers, e.g. LD3 {V0.4H, V1.4H,
 * V2.4H}[15], [X0].
 * \param dc      The void * dcontext used to allocate memory for the instr_t.
 * \param Vt1     The first destination vector register operand.
 * \param Vt2     The second destination vector register operand.
 * \param Vt3     The third destination vector register operand.
 * \param Xn      The stack-pointer or GPR to load into Vt1, Vt2 and Vt3.
 * \param elsz    The vector element size
 */
#define INSTR_CREATE_ld3r(dc, Vt1, Vt2, Vt3, Xn, elsz) \
    instr_create_3dst_2src(dc, OP_ld3r, Vt1, Vt2, Vt3, Xn, elsz)

/**
 * Creates an Advanced SIMD (NEON) LD3 instruction to load and replicate a single
 * 3-element structure to the index of three vector registers with post-index offset, e.g.
 * LD3 {V0.4H, V1.4H, V2.4H}[15], [X0], X1.
 * \param dc      The void * dcontext used to allocate memory for the instr_t.
 * \param Vt1     The first destination vector register operand.
 * \param Vt2     The second destination vector register operand.
 * \param Vt3     The third destination vector register operand.
 * \param Xn      The stack-pointer or GPR to load into Vt1, Vt2 and Vt3.
 * \param Xnd     The disposition of Xn.
 * \param offset  The immediate or GPR post-index offset
 * \param elsz    The vector element size
 */
#define INSTR_CREATE_ld3r_2(dc, Vt1, Vt2, Vt3, Xn, Xnd, offset, elsz) \
    instr_create_4dst_4src(dc, OP_ld3r, Vt1, Vt2, Vt3, Xn, Xnd, Xn, offset, elsz)

/**
 * Creates an Advanced SIMD (NEON) LD4 instruction to load single or multiple 4-element
 * structures to four vector registers, e.g. LD4 {V0.4H, V1.4H, V2.4H, V3.4H}, [X0].
 * \param dc      The void * dcontext used to allocate memory for the instr_t.
 * \param Vt1     The first destination vector register operand.
 * \param Vt2     The second destination vector register operand.
 * \param Vt3     The third destination vector register operand.
 * \param Vt4     The fourth destination vector register operand.
 * \param Xn      The stack-pointer or register to load into the destination vectors.
 * \param elsz    The vector element size
 */
#define INSTR_CREATE_ld4_multi(dc, Vt1, Vt2, Vt3, Vt4, Xn, elsz) \
    instr_create_4dst_2src(dc, OP_ld4, Vt1, Vt2, Vt3, Vt4, Xn, elsz)

/**
 * Creates an Advanced SIMD (NEON) LD4 instruction to load multiple 4-element
 * structures to four vector registers with post-index,
 * e.g. LD4 {V0.4H, V1.4H, V2.4H, V3.4H}, [X0], X1.
 * \param dc      The void * dcontext used to allocate memory for the instr_t.
 * \param Vt1     The first destination vector register operand.
 * \param Vt2     The second destination vector register operand.
 * \param Vt3     The third destination vector register operand.
 * \param Vt4     The fourth destination vector register operand.
 * \param Xn      The stack-pointer or GPR to load into the destination vectors
 * \param Xnd     The disposition of Xn
 * \param offset  The post-index offset.
 * \param elsz    The vector element size
 */
#define INSTR_CREATE_ld4_multi_2(dc, Vt1, Vt2, Vt3, Vt4, Xn, Xnd, offset, elsz) \
    instr_create_5dst_4src(dc, OP_ld4, Vt1, Vt2, Vt3, Vt4, Xn, Xnd, Xn, offset, elsz)

/**
 * Creates an Advanced SIMD (NEON) LD4 instruction to load single or multiple 4-element
 * structures to four vector registers, e.g. LD4 {V0.4H, V1.4H, V2.4H, V3.4H}, [X0].
 * \param dc      The void * dcontext used to allocate memory for the instr_t.
 * \param Vt1     The first destination vector register operand.
 * \param Vt2     The second destination vector register operand.
 * \param Vt3     The third destination vector register operand.
 * \param Vt4     The fourth destination vector register operand.
 * \param Xn      The stack-pointer or register to load into the destination vectors.
 * \param index   The immediate or GPR post-index offset.
 * \param elsz    The vector element size
 */
#define INSTR_CREATE_ld4(dc, Vt1, Vt2, Vt3, Vt4, Xn, index, elsz) \
    instr_create_4dst_3src(dc, OP_ld4, Vt1, Vt2, Vt3, Vt4, Xn, index, elsz)

/**
 * Creates an Advanced SIMD (NEON) LD4 instruction to load a single 4-element
 * structures to four vector registers with post-index,
 * e.g. LD4 {V0.4H, V1.4H, V2.4H, V3.4H}, [X0], X1.
 * \param dc      The void * dcontext used to allocate memory for the instr_t.
 * \param Vt1     The first destination vector register operand.
 * \param Vt2     The second destination vector register operand.
 * \param Vt3     The third destination vector register operand.
 * \param Vt4     The fourth destination vector register operand.
 * \param Xn      The stack-pointer or GPR to load into the destination vectors.
 * \param Xnd     The disposition of Xn.
 * \param index   The index of the destination vectors.
 * \param offset  The post-index offset.
 * \param elsz    The vector element size
 */
#define INSTR_CREATE_ld4_2(dc, Vt1, Vt2, Vt3, Vt4, Xn, Xnd, index, offset, elsz)       \
    instr_create_5dst_5src(dc, OP_ld4, Vt1, Vt2, Vt3, Vt4, Xn, Xnd, index, Xn, offset, \
                           elsz)

/**
 * Creates an Advanced SIMD (NEON) LD4R instruction to load
 * and replicate a single 4-element structure to four vector registers,
 * e.g. LD4R {V0.4H, V1.4H, V2.4H, V3.4H}, [X0].
 * \param dc      The void * dcontext used to allocate memory for the instr_t.
 * \param Vt1     The first destination vector register operand.
 * \param Vt2     The second destination vector register operand.
 * \param Vt3     The third destination vector register operand.
 * \param Vt4     The fourth destination vector register operand.
 * \param Xn      The stack-pointer or GPR to load into the destination vectors.
 * \param elsz    The vector element size
 */
#define INSTR_CREATE_ld4r(dc, Vt1, Vt2, Vt3, Vt4, Xn, elsz) \
    instr_create_4dst_2src(dc, OP_ld4r, Vt1, Vt2, Vt3, Vt4, Xn, elsz)

/**
 * Creates an Advanced SIMD (NEON) LD4R instruction to load and
 * replicate a single 4-element structure to four vector registers with post-indexing,
 * e.g. LD4 {V0.4H, V1.4H, V2.4H, V3.4H}, [X0], X1.
 * \param dc      The void * dcontext used to allocate memory for the instr_t.
 * \param Vt1     The first destination vector register operand.
 * \param Vt2     The second destination vector register operand.
 * \param Vt3     The third destination vector register operand.
 * \param Vt4     The fourth destination vector register operand.
 * \param Xn      The stack-pointer or register to load into the destination vectors.
 * \param Xnd     The disposition of Xn.
 * \param offset  The post-index offset.
 * \param elsz    The vector element size
 */
#define INSTR_CREATE_ld4r_2(dc, Vt1, Vt2, Vt3, Vt4, Xn, Xnd, offset, elsz) \
    instr_create_5dst_4src(dc, OP_ld4r, Vt1, Vt2, Vt3, Vt4, Xn, Xnd, Xn, offset, elsz)

/**
 * Creates an Advanced SIMD (NEON) LD1 instruction to load multiple
 * single element structures to one vector register, e.g. LD1 {V0.4H},[X0].
 * \param dc      The void * dcontext used to allocate memory for the instr_t.
 * \param q       The destination vector register operand.
 * \param r       The source memory operand.
 * \param s       The size of the vector element.
 */
#define INSTR_CREATE_ld1_multi_1(dc, q, r, s) instr_create_1dst_2src(dc, OP_ld1, q, r, s)

/**
 * Creates an Advanced SIMD (NEON) ST1 instruction to store multiple
 * single element structures from one vector register, e.g. ST1 {V1.2S},[X1].
 * \param dc      The void * dcontext used to allocate memory for the instr_t.
 * \param r       The destination memory operand.
 * \param q       The source vector register operand.
 * \param s       The size of the vector element.
 */
#define INSTR_CREATE_st1_multi_1(dc, r, q, s) instr_create_1dst_2src(dc, OP_st1, r, q, s)

/* -------- Advanced SIMD three different ------------------------------ */

/**
 * Creates a SADDL vector instruction.
 * \param dc      The void * dcontext used to allocate memory for the instr_t.
 * \param Rd      The output register.
 * \param Rm      The first input register.
 * \param Rn      The second input register.
 * \param width   The input vector element width. Use either OPND_CREATE_BYTE(),
 *                OPND_CREATE_HALF() or OPND_CREATE_SINGLE().
 */
#define INSTR_CREATE_saddl_vector(dc, Rd, Rm, Rn, width) \
    instr_create_1dst_3src(dc, OP_saddl, Rd, Rm, Rn, width)

/**
 * Creates a SADDL2 vector instruction.
 * \param dc      The void * dcontext used to allocate memory for the instr_t.
 * \param Rd      The output register.
 * \param Rm      The first input register.
 * \param Rn      The second input register.
 * \param width   The input vector element width. Use either OPND_CREATE_BYTE(),
 *                OPND_CREATE_HALF() or OPND_CREATE_SINGLE().
 */
#define INSTR_CREATE_saddl2_vector(dc, Rd, Rm, Rn, width) \
    instr_create_1dst_3src(dc, OP_saddl2, Rd, Rm, Rn, width)

/**
 * Creates a SADDW vector instruction.
 * \param dc      The void * dcontext used to allocate memory for the instr_t.
 * \param Rd      The output register.
 * \param Rm      The first input register.
 * \param Rn      The second input register.
 * \param width   The input vector element width. Use either OPND_CREATE_BYTE(),
 *                OPND_CREATE_HALF() or OPND_CREATE_SINGLE().
 */
#define INSTR_CREATE_saddw_vector(dc, Rd, Rm, Rn, width) \
    instr_create_1dst_3src(dc, OP_saddw, Rd, Rm, Rn, width)

/**
 * Creates a SADDW2 vector instruction.
 * \param dc      The void * dcontext used to allocate memory for the instr_t.
 * \param Rd      The output register.
 * \param Rm      The first input register.
 * \param Rn      The second input register.
 * \param width   The input vector element width. Use either OPND_CREATE_BYTE(),
 *                OPND_CREATE_HALF() or OPND_CREATE_SINGLE().
 */
#define INSTR_CREATE_saddw2_vector(dc, Rd, Rm, Rn, width) \
    instr_create_1dst_3src(dc, OP_saddw2, Rd, Rm, Rn, width)

/**
 * Creates a SSUBL vector instruction.
 * \param dc      The void * dcontext used to allocate memory for the instr_t.
 * \param Rd      The output register.
 * \param Rm      The first input register.
 * \param Rn      The second input register.
 * \param width   The input vector element width. Use either OPND_CREATE_BYTE(),
 *                OPND_CREATE_HALF() or OPND_CREATE_SINGLE().
 */
#define INSTR_CREATE_ssubl_vector(dc, Rd, Rm, Rn, width) \
    instr_create_1dst_3src(dc, OP_ssubl, Rd, Rm, Rn, width)

/**
 * Creates a SSUBL2 vector instruction.
 * \param dc      The void * dcontext used to allocate memory for the instr_t.
 * \param Rd      The output register.
 * \param Rm      The first input register.
 * \param Rn      The second input register.
 * \param width   The input vector element width. Use either OPND_CREATE_BYTE(),
 *                OPND_CREATE_HALF() or OPND_CREATE_SINGLE().
 */
#define INSTR_CREATE_ssubl2_vector(dc, Rd, Rm, Rn, width) \
    instr_create_1dst_3src(dc, OP_ssubl2, Rd, Rm, Rn, width)

/**
 * Creates a SSUBW vector instruction.
 * \param dc      The void * dcontext used to allocate memory for the instr_t.
 * \param Rd      The output register.
 * \param Rm      The first input register.
 * \param Rn      The second input register.
 * \param width   The input vector element width. Use either OPND_CREATE_BYTE(),
 *                OPND_CREATE_HALF() or OPND_CREATE_SINGLE().
 */
#define INSTR_CREATE_ssubw_vector(dc, Rd, Rm, Rn, width) \
    instr_create_1dst_3src(dc, OP_ssubw, Rd, Rm, Rn, width)

/**
 * Creates a SSUBW2 vector instruction.
 * \param dc      The void * dcontext used to allocate memory for the instr_t.
 * \param Rd      The output register.
 * \param Rm      The first input register.
 * \param Rn      The second input register.
 * \param width   The input vector element width. Use either OPND_CREATE_BYTE(),
 *                OPND_CREATE_HALF() or OPND_CREATE_SINGLE().
 */
#define INSTR_CREATE_ssubw2_vector(dc, Rd, Rm, Rn, width) \
    instr_create_1dst_3src(dc, OP_ssubw2, Rd, Rm, Rn, width)

/**
 * Creates a ADDHN vector instruction.
 * \param dc      The void * dcontext used to allocate memory for the instr_t.
 * \param Rd      The output register.
 * \param Rm      The first input register.
 * \param Rn      The second input register.
 * \param width   The input vector element width. Use either OPND_CREATE_BYTE(),
 *                OPND_CREATE_HALF() or OPND_CREATE_SINGLE().
 */
#define INSTR_CREATE_addhn_vector(dc, Rd, Rm, Rn, width) \
    instr_create_1dst_3src(dc, OP_addhn, Rd, Rm, Rn, width)

/**
 * Creates a ADDHN2 vector instruction.
 * \param dc      The void * dcontext used to allocate memory for the instr_t.
 * \param Rd      The output register.
 * \param Rm      The first input register.
 * \param Rn      The second input register.
 * \param width   The input vector element width. Use either OPND_CREATE_BYTE(),
 *                OPND_CREATE_HALF() or OPND_CREATE_SINGLE().
 */
#define INSTR_CREATE_addhn2_vector(dc, Rd, Rm, Rn, width) \
    instr_create_1dst_3src(dc, OP_addhn2, Rd, Rm, Rn, width)

/**
 * Creates a SABAL vector instruction.
 * \param dc      The void * dcontext used to allocate memory for the instr_t.
 * \param Rd      The output register.
 * \param Rm      The first input register.
 * \param Rn      The second input register.
 * \param width   The input vector element width. Use either OPND_CREATE_BYTE(),
 *                OPND_CREATE_HALF() or OPND_CREATE_SINGLE().
 */
#define INSTR_CREATE_sabal_vector(dc, Rd, Rm, Rn, width) \
    instr_create_1dst_3src(dc, OP_sabal, Rd, Rm, Rn, width)

/**
 * Creates a SABAL2 vector instruction.
 * \param dc      The void * dcontext used to allocate memory for the instr_t.
 * \param Rd      The output register.
 * \param Rm      The first input register.
 * \param Rn      The second input register.
 * \param width   The input vector element width. Use either OPND_CREATE_BYTE(),
 *                OPND_CREATE_HALF() or OPND_CREATE_SINGLE().
 */
#define INSTR_CREATE_sabal2_vector(dc, Rd, Rm, Rn, width) \
    instr_create_1dst_3src(dc, OP_sabal2, Rd, Rm, Rn, width)

/**
 * Creates a SUBHN vector instruction.
 * \param dc      The void * dcontext used to allocate memory for the instr_t.
 * \param Rd      The output register.
 * \param Rm      The first input register.
 * \param Rn      The second input register.
 * \param width   The input vector element width. Use either OPND_CREATE_BYTE(),
 *                OPND_CREATE_HALF() or OPND_CREATE_SINGLE().
 */
#define INSTR_CREATE_subhn_vector(dc, Rd, Rm, Rn, width) \
    instr_create_1dst_3src(dc, OP_subhn, Rd, Rm, Rn, width)

/**
 * Creates a SUBHN2 vector instruction.
 * \param dc      The void * dcontext used to allocate memory for the instr_t.
 * \param Rd      The output register.
 * \param Rm      The first input register.
 * \param Rn      The second input register.
 * \param width   The input vector element width. Use either OPND_CREATE_BYTE(),
 *                OPND_CREATE_HALF() or OPND_CREATE_SINGLE().
 */
#define INSTR_CREATE_subhn2_vector(dc, Rd, Rm, Rn, width) \
    instr_create_1dst_3src(dc, OP_subhn2, Rd, Rm, Rn, width)

/**
 * Creates a SABDL vector instruction.
 * \param dc      The void * dcontext used to allocate memory for the instr_t.
 * \param Rd      The output register.
 * \param Rm      The first input register.
 * \param Rn      The second input register.
 * \param width   The input vector element width. Use either OPND_CREATE_BYTE(),
 *                OPND_CREATE_HALF() or OPND_CREATE_SINGLE().
 */
#define INSTR_CREATE_sabdl_vector(dc, Rd, Rm, Rn, width) \
    instr_create_1dst_3src(dc, OP_sabdl, Rd, Rm, Rn, width)

/**
 * Creates a SABDL2 vector instruction.
 * \param dc      The void * dcontext used to allocate memory for the instr_t.
 * \param Rd      The output register.
 * \param Rm      The first input register.
 * \param Rn      The second input register.
 * \param width   The input vector element width. Use either OPND_CREATE_BYTE(),
 *                OPND_CREATE_HALF() or OPND_CREATE_SINGLE().
 */
#define INSTR_CREATE_sabdl2_vector(dc, Rd, Rm, Rn, width) \
    instr_create_1dst_3src(dc, OP_sabdl2, Rd, Rm, Rn, width)

/**
 * Creates a SMLAL vector instruction.
 * \param dc      The void * dcontext used to allocate memory for the instr_t.
 * \param Rd      The output register.
 * \param Rm      The first input register.
 * \param Rn      The second input register.
 * \param width   The input vector element width. Use either OPND_CREATE_BYTE(),
 *                OPND_CREATE_HALF() or OPND_CREATE_SINGLE().
 */
#define INSTR_CREATE_smlal_vector(dc, Rd, Rm, Rn, width) \
    instr_create_1dst_3src(dc, OP_smlal, Rd, Rm, Rn, width)

/**
 * Creates a SMLAL2 vector instruction.
 * \param dc      The void * dcontext used to allocate memory for the instr_t.
 * \param Rd      The output register.
 * \param Rm      The first input register.
 * \param Rn      The second input register.
 * \param width   The input vector element width. Use either OPND_CREATE_BYTE(),
 *                OPND_CREATE_HALF() or OPND_CREATE_SINGLE().
 */
#define INSTR_CREATE_smlal2_vector(dc, Rd, Rm, Rn, width) \
    instr_create_1dst_3src(dc, OP_smlal2, Rd, Rm, Rn, width)

/**
 * Creates a SQDMLAL vector instruction.
 * \param dc      The void * dcontext used to allocate memory for the instr_t.
 * \param Rd      The output register.
 * \param Rm      The first input register.
 * \param Rn      The second input register.
 * \param width   The input vector element width. Use either OPND_CREATE_HALF() or
 *                OPND_CREATE_SINGLE().
 */
#define INSTR_CREATE_sqdmlal_vector(dc, Rd, Rm, Rn, width) \
    instr_create_1dst_3src(dc, OP_sqdmlal, Rd, Rm, Rn, width)

/**
 * Creates a SQDMLAL2 vector instruction.
 * \param dc      The void * dcontext used to allocate memory for the instr_t.
 * \param Rd      The output register.
 * \param Rm      The first input register.
 * \param Rn      The second input register.
 * \param width   The input vector element width. Use either OPND_CREATE_HALF() or
 *                OPND_CREATE_SINGLE().
 */
#define INSTR_CREATE_sqdmlal2_vector(dc, Rd, Rm, Rn, width) \
    instr_create_1dst_3src(dc, OP_sqdmlal2, Rd, Rm, Rn, width)

/**
 * Creates a SMLSL vector instruction.
 * \param dc      The void * dcontext used to allocate memory for the instr_t.
 * \param Rd      The output register.
 * \param Rm      The first input register.
 * \param Rn      The second input register.
 * \param width   The input vector element width. Use either OPND_CREATE_BYTE(),
 *                OPND_CREATE_HALF() or OPND_CREATE_SINGLE().
 */
#define INSTR_CREATE_smlsl_vector(dc, Rd, Rm, Rn, width) \
    instr_create_1dst_3src(dc, OP_smlsl, Rd, Rm, Rn, width)

/**
 * Creates a SMLSL2 vector instruction.
 * \param dc      The void * dcontext used to allocate memory for the instr_t.
 * \param Rd      The output register.
 * \param Rm      The first input register.
 * \param Rn      The second input register.
 * \param width   The input vector element width. Use either OPND_CREATE_BYTE(),
 *                OPND_CREATE_HALF() or OPND_CREATE_SINGLE().
 */
#define INSTR_CREATE_smlsl2_vector(dc, Rd, Rm, Rn, width) \
    instr_create_1dst_3src(dc, OP_smlsl2, Rd, Rm, Rn, width)

/**
 * Creates a SQDMLSL vector instruction.
 * \param dc      The void * dcontext used to allocate memory for the instr_t.
 * \param Rd      The output register.
 * \param Rm      The first input register.
 * \param Rn      The second input register.
 * \param width   The input vector element width. Use either OPND_CREATE_HALF() or
 *                OPND_CREATE_SINGLE().
 */
#define INSTR_CREATE_sqdmlsl_vector(dc, Rd, Rm, Rn, width) \
    instr_create_1dst_3src(dc, OP_sqdmlsl, Rd, Rm, Rn, width)

/**
 * Creates a SQDMLSL2 vector instruction.
 * \param dc      The void * dcontext used to allocate memory for the instr_t.
 * \param Rd      The output register.
 * \param Rm      The first input register.
 * \param Rn      The second input register.
 * \param width   The input vector element width. Use either OPND_CREATE_HALF() or
 *                OPND_CREATE_SINGLE().
 */
#define INSTR_CREATE_sqdmlsl2_vector(dc, Rd, Rm, Rn, width) \
    instr_create_1dst_3src(dc, OP_sqdmlsl2, Rd, Rm, Rn, width)

/**
 * Creates a SMULL vector instruction.
 * \param dc      The void * dcontext used to allocate memory for the instr_t.
 * \param Rd      The output register.
 * \param Rm      The first input register.
 * \param Rn      The second input register.
 * \param width   The input vector element width. Use either OPND_CREATE_BYTE(),
 *                OPND_CREATE_HALF() or OPND_CREATE_SINGLE().
 */
#define INSTR_CREATE_smull_vector(dc, Rd, Rm, Rn, width) \
    instr_create_1dst_3src(dc, OP_smull, Rd, Rm, Rn, width)

/**
 * Creates a SMULL2 vector instruction.
 * \param dc      The void * dcontext used to allocate memory for the instr_t.
 * \param Rd      The output register.
 * \param Rm      The first input register.
 * \param Rn      The second input register.
 * \param width   The input vector element width. Use either OPND_CREATE_BYTE(),
 *                OPND_CREATE_HALF() or OPND_CREATE_SINGLE().
 */
#define INSTR_CREATE_smull2_vector(dc, Rd, Rm, Rn, width) \
    instr_create_1dst_3src(dc, OP_smull2, Rd, Rm, Rn, width)

/**
 * Creates a SQDMULL vector instruction.
 * \param dc      The void * dcontext used to allocate memory for the instr_t.
 * \param Rd      The output register.
 * \param Rm      The first input register.
 * \param Rn      The second input register.
 * \param width   The input vector element width. Use either OPND_CREATE_HALF() or
 *                OPND_CREATE_SINGLE().
 */
#define INSTR_CREATE_sqdmull_vector(dc, Rd, Rm, Rn, width) \
    instr_create_1dst_3src(dc, OP_sqdmull, Rd, Rm, Rn, width)

/**
 * Creates a SQDMULL2 vector instruction.
 * \param dc      The void * dcontext used to allocate memory for the instr_t.
 * \param Rd      The output register.
 * \param Rm      The first input register.
 * \param Rn      The second input register.
 * \param width   The input vector element width. Use either OPND_CREATE_HALF() or
 *                OPND_CREATE_SINGLE().
 */
#define INSTR_CREATE_sqdmull2_vector(dc, Rd, Rm, Rn, width) \
    instr_create_1dst_3src(dc, OP_sqdmull2, Rd, Rm, Rn, width)

/**
 * Creates a PMULL vector instruction.
 * \param dc      The void * dcontext used to allocate memory for the instr_t.
 * \param Rd      The output register.
 * \param Rm      The first input register.
 * \param Rn      The second input register.
 * \param width   The input vector element width. Use either OPND_CREATE_BYTE(), or
 *                OPND_CREATE_DOUBLE().
 */
#define INSTR_CREATE_pmull_vector(dc, Rd, Rm, Rn, width) \
    instr_create_1dst_3src(dc, OP_pmull, Rd, Rm, Rn, width)

/**
 * Creates a PMULL2 vector instruction.
 * \param dc      The void * dcontext used to allocate memory for the instr_t.
 * \param Rd      The output register.
 * \param Rm      The first input register.
 * \param Rn      The second input register.
 * \param width   The input vector element width. Use either OPND_CREATE_BYTE(), or
 *                OPND_CREATE_DOUBLE().
 */
#define INSTR_CREATE_pmull2_vector(dc, Rd, Rm, Rn, width) \
    instr_create_1dst_3src(dc, OP_pmull2, Rd, Rm, Rn, width)

/**
 * Creates a UADDL vector instruction.
 * \param dc      The void * dcontext used to allocate memory for the instr_t.
 * \param Rd      The output register.
 * \param Rm      The first input register.
 * \param Rn      The second input register.
 * \param width   The input vector element width. Use either OPND_CREATE_BYTE(),
 *                OPND_CREATE_HALF() or OPND_CREATE_SINGLE().
 */
#define INSTR_CREATE_uaddl_vector(dc, Rd, Rm, Rn, width) \
    instr_create_1dst_3src(dc, OP_uaddl, Rd, Rm, Rn, width)

/**
 * Creates a UADDL2 vector instruction.
 * \param dc      The void * dcontext used to allocate memory for the instr_t.
 * \param Rd      The output register.
 * \param Rm      The first input register.
 * \param Rn      The second input register.
 * \param width   The input vector element width. Use either OPND_CREATE_BYTE(),
 *                OPND_CREATE_HALF() or OPND_CREATE_SINGLE().
 */
#define INSTR_CREATE_uaddl2_vector(dc, Rd, Rm, Rn, width) \
    instr_create_1dst_3src(dc, OP_uaddl2, Rd, Rm, Rn, width)

/**
 * Creates a UADDW vector instruction.
 * \param dc      The void * dcontext used to allocate memory for the instr_t.
 * \param Rd      The output register.
 * \param Rm      The first input register.
 * \param Rn      The second input register.
 * \param width   The input vector element width. Use either OPND_CREATE_BYTE(),
 *                OPND_CREATE_HALF() or OPND_CREATE_SINGLE().
 */
#define INSTR_CREATE_uaddw_vector(dc, Rd, Rm, Rn, width) \
    instr_create_1dst_3src(dc, OP_uaddw, Rd, Rm, Rn, width)

/**
 * Creates a UADDW2 vector instruction.
 * \param dc      The void * dcontext used to allocate memory for the instr_t.
 * \param Rd      The output register.
 * \param Rm      The first input register.
 * \param Rn      The second input register.
 * \param width   The input vector element width. Use either OPND_CREATE_BYTE(),
 *                OPND_CREATE_HALF() or OPND_CREATE_SINGLE().
 */
#define INSTR_CREATE_uaddw2_vector(dc, Rd, Rm, Rn, width) \
    instr_create_1dst_3src(dc, OP_uaddw2, Rd, Rm, Rn, width)

/**
 * Creates a USUBL vector instruction.
 * \param dc      The void * dcontext used to allocate memory for the instr_t.
 * \param Rd      The output register.
 * \param Rm      The first input register.
 * \param Rn      The second input register.
 * \param width   The input vector element width. Use either OPND_CREATE_BYTE(),
 *                OPND_CREATE_HALF() or OPND_CREATE_SINGLE().
 */
#define INSTR_CREATE_usubl_vector(dc, Rd, Rm, Rn, width) \
    instr_create_1dst_3src(dc, OP_usubl, Rd, Rm, Rn, width)

/**
 * Creates a USUBL2 vector instruction.
 * \param dc      The void * dcontext used to allocate memory for the instr_t.
 * \param Rd      The output register.
 * \param Rm      The first input register.
 * \param Rn      The second input register.
 * \param width   The input vector element width. Use either OPND_CREATE_BYTE(),
 *                OPND_CREATE_HALF() or OPND_CREATE_SINGLE().
 */
#define INSTR_CREATE_usubl2_vector(dc, Rd, Rm, Rn, width) \
    instr_create_1dst_3src(dc, OP_usubl2, Rd, Rm, Rn, width)

/**
 * Creates a USUBW vector instruction.
 * \param dc      The void * dcontext used to allocate memory for the instr_t.
 * \param Rd      The output register.
 * \param Rm      The first input register.
 * \param Rn      The second input register.
 * \param width   The input vector element width. Use either OPND_CREATE_BYTE(),
 *                OPND_CREATE_HALF() or OPND_CREATE_SINGLE().
 */
#define INSTR_CREATE_usubw_vector(dc, Rd, Rm, Rn, width) \
    instr_create_1dst_3src(dc, OP_usubw, Rd, Rm, Rn, width)

/**
 * Creates a USUBW2 vector instruction.
 * \param dc      The void * dcontext used to allocate memory for the instr_t.
 * \param Rd      The output register.
 * \param Rm      The first input register.
 * \param Rn      The second input register.
 * \param width   The input vector element width. Use either OPND_CREATE_BYTE(),
 *                OPND_CREATE_HALF() or OPND_CREATE_SINGLE().
 */
#define INSTR_CREATE_usubw2_vector(dc, Rd, Rm, Rn, width) \
    instr_create_1dst_3src(dc, OP_usubw2, Rd, Rm, Rn, width)

/**
 * Creates a RADDHN vector instruction.
 * \param dc      The void * dcontext used to allocate memory for the instr_t.
 * \param Rd      The output register.
 * \param Rm      The first input register.
 * \param Rn      The second input register.
 * \param width   The input vector element width. Use either OPND_CREATE_BYTE(),
 *                OPND_CREATE_HALF() or OPND_CREATE_SINGLE().
 */
#define INSTR_CREATE_raddhn_vector(dc, Rd, Rm, Rn, width) \
    instr_create_1dst_3src(dc, OP_raddhn, Rd, Rm, Rn, width)

/**
 * Creates a RADDHN2 vector instruction.
 * \param dc      The void * dcontext used to allocate memory for the instr_t.
 * \param Rd      The output register.
 * \param Rm      The first input register.
 * \param Rn      The second input register.
 * \param width   The input vector element width. Use either OPND_CREATE_BYTE(),
 *                OPND_CREATE_HALF() or OPND_CREATE_SINGLE().
 */
#define INSTR_CREATE_raddhn2_vector(dc, Rd, Rm, Rn, width) \
    instr_create_1dst_3src(dc, OP_raddhn2, Rd, Rm, Rn, width)

/**
 * Creates a UABAL vector instruction.
 * \param dc      The void * dcontext used to allocate memory for the instr_t.
 * \param Rd      The output register.
 * \param Rm      The first input register.
 * \param Rn      The second input register.
 * \param width   The input vector element width. Use either OPND_CREATE_BYTE(),
 *                OPND_CREATE_HALF() or OPND_CREATE_SINGLE().
 */
#define INSTR_CREATE_uabal_vector(dc, Rd, Rm, Rn, width) \
    instr_create_1dst_3src(dc, OP_uabal, Rd, Rm, Rn, width)

/**
 * Creates a UABAL2 vector instruction.
 * \param dc      The void * dcontext used to allocate memory for the instr_t.
 * \param Rd      The output register.
 * \param Rm      The first input register.
 * \param Rn      The second input register.
 * \param width   The input vector element width. Use either OPND_CREATE_BYTE(),
 *                OPND_CREATE_HALF() or OPND_CREATE_SINGLE().
 */
#define INSTR_CREATE_uabal2_vector(dc, Rd, Rm, Rn, width) \
    instr_create_1dst_3src(dc, OP_uabal2, Rd, Rm, Rn, width)

/**
 * Creates a RSUBHN vector instruction.
 * \param dc      The void * dcontext used to allocate memory for the instr_t.
 * \param Rd      The output register.
 * \param Rm      The first input register.
 * \param Rn      The second input register.
 * \param width   The input vector element width. Use either OPND_CREATE_BYTE(),
 *                OPND_CREATE_HALF() or OPND_CREATE_SINGLE().
 */
#define INSTR_CREATE_rsubhn_vector(dc, Rd, Rm, Rn, width) \
    instr_create_1dst_3src(dc, OP_rsubhn, Rd, Rm, Rn, width)

/**
 * Creates a RSUBHN2 vector instruction.
 * \param dc      The void * dcontext used to allocate memory for the instr_t.
 * \param Rd      The output register.
 * \param Rm      The first input register.
 * \param Rn      The second input register.
 * \param width   The input vector element width. Use either OPND_CREATE_BYTE(),
 *                OPND_CREATE_HALF() or OPND_CREATE_SINGLE().
 */
#define INSTR_CREATE_rsubhn2_vector(dc, Rd, Rm, Rn, width) \
    instr_create_1dst_3src(dc, OP_rsubhn2, Rd, Rm, Rn, width)

/**
 * Creates a UABDL vector instruction.
 * \param dc      The void * dcontext used to allocate memory for the instr_t.
 * \param Rd      The output register.
 * \param Rm      The first input register.
 * \param Rn      The second input register.
 * \param width   The input vector element width. Use either OPND_CREATE_BYTE(),
 *                OPND_CREATE_HALF() or OPND_CREATE_SINGLE().
 */
#define INSTR_CREATE_uabdl_vector(dc, Rd, Rm, Rn, width) \
    instr_create_1dst_3src(dc, OP_uabdl, Rd, Rm, Rn, width)

/**
 * Creates a UABDL2 vector instruction.
 * \param dc      The void * dcontext used to allocate memory for the instr_t.
 * \param Rd      The output register.
 * \param Rm      The first input register.
 * \param Rn      The second input register.
 * \param width   The input vector element width. Use either OPND_CREATE_BYTE(),
 *                OPND_CREATE_HALF() or OPND_CREATE_SINGLE().
 */
#define INSTR_CREATE_uabdl2_vector(dc, Rd, Rm, Rn, width) \
    instr_create_1dst_3src(dc, OP_uabdl2, Rd, Rm, Rn, width)

/**
 * Creates a UMLAL vector instruction.
 * \param dc      The void * dcontext used to allocate memory for the instr_t.
 * \param Rd      The output register.
 * \param Rm      The first input register.
 * \param Rn      The second input register.
 * \param width   The input vector element width. Use either OPND_CREATE_BYTE(),
 *                OPND_CREATE_HALF() or OPND_CREATE_SINGLE().
 */
#define INSTR_CREATE_umlal_vector(dc, Rd, Rm, Rn, width) \
    instr_create_1dst_4src(dc, OP_umlal, Rd, Rd, Rm, Rn, width)

/**
 * Creates a UMLAL2 vector instruction.
 * \param dc      The void * dcontext used to allocate memory for the instr_t.
 * \param Rd      The output register.
 * \param Rm      The first input register.
 * \param Rn      The second input register.
 * \param width   The input vector element width. Use either OPND_CREATE_BYTE(),
 *                OPND_CREATE_HALF() or OPND_CREATE_SINGLE().
 */
#define INSTR_CREATE_umlal2_vector(dc, Rd, Rm, Rn, width) \
    instr_create_1dst_4src(dc, OP_umlal2, Rd, Rd, Rm, Rn, width)

/**
 * Creates a UMLSL vector instruction.
 * \param dc      The void * dcontext used to allocate memory for the instr_t.
 * \param Rd      The output register.
 * \param Rm      The first input register.
 * \param Rn      The second input register.
 * \param width   The input vector element width. Use either OPND_CREATE_BYTE(),
 *                OPND_CREATE_HALF() or OPND_CREATE_SINGLE().
 */
#define INSTR_CREATE_umlsl_vector(dc, Rd, Rm, Rn, width) \
    instr_create_1dst_4src(dc, OP_umlsl, Rd, Rd, Rm, Rn, width)

/**
 * Creates a UMLSL2 vector instruction.
 * \param dc      The void * dcontext used to allocate memory for the instr_t.
 * \param Rd      The output register.
 * \param Rm      The first input register.
 * \param Rn      The second input register.
 * \param width   The input vector element width. Use either OPND_CREATE_BYTE(),
 *                OPND_CREATE_HALF() or OPND_CREATE_SINGLE().
 */
#define INSTR_CREATE_umlsl2_vector(dc, Rd, Rm, Rn, width) \
    instr_create_1dst_4src(dc, OP_umlsl2, Rd, Rd, Rm, Rn, width)

/**
 * Creates a UMULL vector instruction.
 * \param dc      The void * dcontext used to allocate memory for the instr_t.
 * \param Rd      The output register.
 * \param Rm      The first input register.
 * \param Rn      The second input register.
 * \param width   The input vector element width. Use either OPND_CREATE_BYTE(),
 *                OPND_CREATE_HALF() or OPND_CREATE_SINGLE().
 */
#define INSTR_CREATE_umull_vector(dc, Rd, Rm, Rn, width) \
    instr_create_1dst_3src(dc, OP_umull, Rd, Rm, Rn, width)

/**
 * Creates a UMULL2 vector instruction.
 * \param dc      The void * dcontext used to allocate memory for the instr_t.
 * \param Rd      The output register.
 * \param Rm      The first input register.
 * \param Rn      The second input register.
 * \param width   The input vector element width. Use either OPND_CREATE_BYTE(),
 *                OPND_CREATE_HALF() or OPND_CREATE_SINGLE().
 */
#define INSTR_CREATE_umull2_vector(dc, Rd, Rm, Rn, width) \
    instr_create_1dst_3src(dc, OP_umull2, Rd, Rm, Rn, width)

/**
 * Creates an FMOV immediate to vector floating point move instruction.
 * \param dc      The void * dcontext used to allocate memory for the instr_t.
 * \param Rd      The output vector register.
 * \param f       The source immediate floating point opnd.
 * \param width   The output vector element width. Use either OPND_CREATE_HALF()
 *                or OPND_CREATE_SINGLE().
 */
#define INSTR_CREATE_fmov_vector_imm(dc, Rd, f, width) \
    instr_create_1dst_2src(dc, OP_fmov, Rd, f, width)

/**
 * Creates an FMOV immediate to scalar floating point move instruction.
 * \param dc      The void * dcontext used to allocate memory for the instr_t.
 * \param Rd      The output scalar register.
 * \param f       The source immediate floating point opnd.
 */
#define INSTR_CREATE_fmov_scalar_imm(dc, Rd, f) instr_create_1dst_1src(dc, OP_fmov, Rd, f)

/**
 * Creates a LDLAR instruction.
 *
 * This macro is used to encode the forms:
 * \verbatim
 *    LDLAR   <Wt>, [<Xn|SP>]
 *    LDLAR   <Xt>, [<Xn|SP>]
 * \endverbatim
 * \param dc   The void * dcontext used to allocate memory for the #instr_t.
 * \param Rt   The first destination register. Can be W (Word, 32 bits) or X (Extended, 64
 * bits) \param Rn   The second source register. Can be X (Extended, 64 bits)
 */
#define INSTR_CREATE_ldlar(dc, Rt, Rn) instr_create_1dst_1src(dc, OP_ldlar, Rt, Rn)

/**
 * Creates a LDLARB instruction.
 *
 * This macro is used to encode the forms:
 * \verbatim
 *    LDLARB  <Wt>, [<Xn|SP>]
 * \endverbatim
 * \param dc   The void * dcontext used to allocate memory for the #instr_t.
 * \param Rt   The first destination register, W (Word, 32 bits)
 * \param Rn   The second source register, X (Extended, 64 bits)
 */
#define INSTR_CREATE_ldlarb(dc, Rt, Rn) instr_create_1dst_1src(dc, OP_ldlarb, Rt, Rn)

/**
 * Creates a LDLARH instruction.
 *
 * This macro is used to encode the forms:
 * \verbatim
 *    LDLARH  <Wt>, [<Xn|SP>]
 * \endverbatim
 * \param dc   The void * dcontext used to allocate memory for the #instr_t.
 * \param Rt   The first destination register, W (Word, 32 bits)
 * \param Rn   The second source register, X (Extended, 64 bits)
 */
#define INSTR_CREATE_ldlarh(dc, Rt, Rn) instr_create_1dst_1src(dc, OP_ldlarh, Rt, Rn)

/**
 * Creates a STLLR instruction.
 *
 * This macro is used to encode the forms:
 * \verbatim
 *    STLLR   <Wt>, [<Xn|SP>]
 *    STLLR   <Xt>, [<Xn|SP>]
 * \endverbatim
 * \param dc   The void * dcontext used to allocate memory for the #instr_t.
 * \param Rt   The first destination register. Can be W (Word, 32 bits) or X (Extended, 64
 * bits) \param Rn   The second source register. Can be X (Extended, 64 bits)
 */
#define INSTR_CREATE_stllr(dc, Rt, Rn) instr_create_1dst_1src(dc, OP_stllr, Rt, Rn)

/**
 * Creates a STLLRB instruction.
 *
 * This macro is used to encode the forms:
 * \verbatim
 *    STLLRB  <Wt>, [<Xn|SP>]
 * \endverbatim
 * \param dc   The void * dcontext used to allocate memory for the #instr_t.
 * \param Rt   The first destination register, W (Word, 32 bits)
 * \param Rn   The second source register, X (Extended, 64 bits)
 */
#define INSTR_CREATE_stllrb(dc, Rt, Rn) instr_create_1dst_1src(dc, OP_stllrb, Rt, Rn)

/**
 * Creates a STLLRH instruction.
 *
 * This macro is used to encode the forms:
 * \verbatim
 *    STLLRH  <Wt>, [<Xn|SP>]
 * \endverbatim
 * \param dc   The void * dcontext used to allocate memory for the #instr_t.
 * \param Rt   The first destination register, W (Word, 32 bits)
 * \param Rn   The second source register, X (Extended, 64 bits)
 */
#define INSTR_CREATE_stllrh(dc, Rt, Rn) instr_create_1dst_1src(dc, OP_stllrh, Rt, Rn)

/**
 * Creates a LDAPR load-acquire instruction.
 *
 * This macro is used to encode the forms:
 * \verbatim
 *    LDAPR <Wt>, [<Xn|SP> {,#0}]
 *    LDAPR <Xt>, [<Xn|SP> {,#0}]
 * \endverbatim
 * \param dc   The void * dcontext used to allocate memory for the #instr_t.
 * \param Rt   The destination register, W (Word, 32 bits) or X (Extended, 64 bits).
 * \param mem  The source memory address operand.
 */
#define INSTR_CREATE_ldapr(dc, Rt, mem) \
    instr_create_1dst_1src((dc), OP_ldapr, (Rt), (mem))

/**
 * Creates a LDAPRB load-acquire byte instruction.
 *
 * This macro is used to encode the forms:
 * \verbatim
 *    LDAPRB <Wt>, [<Xn|SP> {,#0}]
 * \endverbatim
 * \param dc   The void * dcontext used to allocate memory for the #instr_t.
 * \param Rt   The destination register, W (Word, 32 bits).
 * \param mem  The source memory address operand.
 */
#define INSTR_CREATE_ldaprb(dc, Rt, mem) \
    instr_create_1dst_1src((dc), OP_ldaprb, (Rt), (mem))

/**
 * Creates a LDAPRH load-acquire half-word instruction.
 *
 * This macro is used to encode the forms:
 * \verbatim
 *    LDAPRH <Wt>, [<Xn|SP> {,#0}]
 * \endverbatim
 * \param dc   The void * dcontext used to allocate memory for the #instr_t.
 * \param Rt   The destination register, W (Word, 32 bits).
 * \param mem  The source memory address operand.
 */
#define INSTR_CREATE_ldaprh(dc, Rt, mem) \
    instr_create_1dst_1src((dc), OP_ldaprh, (Rt), (mem))

/**
 * Creates a SM3PARTW1 instruction.
 *
 * This macro is used to encode the forms:
 * \verbatim
 *    SM3PARTW1 <Sd>.4S, <Sn>.4S, <Sm>.4S
 * \endverbatim
 * \param dc   The void * dcontext used to allocate memory for the #instr_t.
 * \param Rd   The first destination vector register, Q (quadword, 128 bits)
 * \param Rn   The second source vector register, Q (quadword, 128 bits)
 * \param Rm   The third source vector register, Q (quadword, 128 bits)
 * \param Rm_elsz   The element size for Rm, OPND_CREATE_SINGLE()
 */
#define INSTR_CREATE_sm3partw1_vector(dc, Rd, Rn, Rm, Rm_elsz) \
    instr_create_1dst_3src(dc, OP_sm3partw1, Rd, Rn, Rm, Rm_elsz)

/**
 * Creates a SM3PARTW2 instruction.
 *
 * This macro is used to encode the forms:
 * \verbatim
 *    SM3PARTW2 <Sd>.4S, <Sn>.4S, <Sm>.4S
 * \endverbatim
 * \param dc   The void * dcontext used to allocate memory for the #instr_t.
 * \param Rd   The first destination vector register, Q (quadword, 128 bits)
 * \param Rn   The second source vector register, Q (quadword, 128 bits)
 * \param Rm   The third source vector register, Q (quadword, 128 bits)
 * \param Rm_elsz   The element size for Rm, OPND_CREATE_SINGLE()
 */
#define INSTR_CREATE_sm3partw2_vector(dc, Rd, Rn, Rm, Rm_elsz) \
    instr_create_1dst_3src(dc, OP_sm3partw2, Rd, Rn, Rm, Rm_elsz)

/**
 * Creates a SM3SS1 instruction.
 *
 * This macro is used to encode the forms:
 * \verbatim
 *    SM3SS1  <Sd>.4S, <Sn>.4S, <Sm>.4S, <Sa>.4S
 * \endverbatim
 * \param dc   The void * dcontext used to allocate memory for the #instr_t.
 * \param Rd   The first destination vector register, Q (quadword, 128 bits)
 * \param Rn   The second source vector register, Q (quadword, 128 bits)
 * \param Rm   The third source vector register, Q (quadword, 128 bits)
 * \param Ra   The fourth source vector register, Q (quadword, 128 bits)
 * \param Ra_elsz   The element size for Ra, OPND_CREATE_SINGLE()
 */
#define INSTR_CREATE_sm3ss1_vector(dc, Rd, Rn, Rm, Ra, Ra_elsz) \
    instr_create_1dst_4src(dc, OP_sm3ss1, Rd, Rn, Rm, Ra, Ra_elsz)

/**
 * Creates a SM3TT1A instruction.
 *
 * This macro is used to encode the forms:
 * \verbatim
 *    SM3TT1A <Sd>.4S, <Sn>.4S, <Sm>.S[<index>]
 * \endverbatim
 * \param dc   The void * dcontext used to allocate memory for the #instr_t.
 * \param Rd   The first destination vector register, Q (quadword, 128 bits)
 * \param Rn   The second source vector register, Q (quadword, 128 bits)
 * \param Rm   The third source vector register, Q (quadword, 128 bits)
 * \param imm2   The immediate index for Rm
 * \param Rm_elsz   The element size for Rm, OPND_CREATE_SINGLE()
 */
#define INSTR_CREATE_sm3tt1a_vector_indexed(dc, Rd, Rn, Rm, imm2, Rm_elsz) \
    instr_create_1dst_4src(dc, OP_sm3tt1a, Rd, Rn, Rm, imm2, Rm_elsz)

/**
 * Creates a SM3TT1B instruction.
 *
 * This macro is used to encode the forms:
 * \verbatim
 *    SM3TT1B <Sd>.4S, <Sn>.4S, <Sm>.S[<index>]
 * \endverbatim
 * \param dc   The void * dcontext used to allocate memory for the #instr_t.
 * \param Rd   The first destination vector register, Q (quadword, 128 bits)
 * \param Rn   The second source vector register, Q (quadword, 128 bits)
 * \param Rm   The third source vector register, Q (quadword, 128 bits)
 * \param imm2   The immediate index for Rm
 * \param Rm_elsz   The element size for Rm, OPND_CREATE_SINGLE()
 */
#define INSTR_CREATE_sm3tt1b_vector_indexed(dc, Rd, Rn, Rm, imm2, Rm_elsz) \
    instr_create_1dst_4src(dc, OP_sm3tt1b, Rd, Rn, Rm, imm2, Rm_elsz)

/**
 * Creates a SM3TT2A instruction.
 *
 * This macro is used to encode the forms:
 * \verbatim
 *    SM3TT2A <Sd>.4S, <Sn>.4S, <Sm>.S[<index>]
 * \endverbatim
 * \param dc   The void * dcontext used to allocate memory for the #instr_t.
 * \param Rd   The first destination vector register, Q (quadword, 128 bits)
 * \param Rn   The second source vector register, Q (quadword, 128 bits)
 * \param Rm   The third source vector register, Q (quadword, 128 bits)
 * \param imm2   The immediate index for Rm
 * \param Rm_elsz   The element size for Rm, OPND_CREATE_SINGLE()
 */
#define INSTR_CREATE_sm3tt2a_vector_indexed(dc, Rd, Rn, Rm, imm2, Rm_elsz) \
    instr_create_1dst_4src(dc, OP_sm3tt2a, Rd, Rn, Rm, imm2, Rm_elsz)

/**
 * Creates a SM3TT2B instruction.
 *
 * This macro is used to encode the forms:
 * \verbatim
 *    SM3TT2B <Sd>.4S, <Sn>.4S, <Sm>.S[<index>]
 * \endverbatim
 * \param dc   The void * dcontext used to allocate memory for the #instr_t.
 * \param Rd   The first destination vector register, Q (quadword, 128 bits)
 * \param Rn   The second source vector register, Q (quadword, 128 bits)
 * \param Rm   The third source vector register, Q (quadword, 128 bits)
 * \param imm2   The immediate index for Rm
 * \param Rm_elsz   The element size for Rm, OPND_CREATE_SINGLE()
 */
#define INSTR_CREATE_sm3tt2b_vector_indexed(dc, Rd, Rn, Rm, imm2, Rm_elsz) \
    instr_create_1dst_4src(dc, OP_sm3tt2b, Rd, Rn, Rm, imm2, Rm_elsz)

/**
 * Creates a SM4E instruction.
 *
 * This macro is used to encode the forms:
 * \verbatim
 *    SM4E    <Sd>.4S, <Sn>.4S
 * \endverbatim
 * \param dc   The void * dcontext used to allocate memory for the #instr_t.
 * \param Rd   The first destination vector register, Q (quadword, 128 bits)
 * \param Rn   The second source vector register, Q (quadword, 128 bits)
 * \param Rn_elsz   The element size for Rn, OPND_CREATE_SINGLE()
 */
#define INSTR_CREATE_sm4e_vector(dc, Rd, Rn, Rn_elsz) \
    instr_create_1dst_2src(dc, OP_sm4e, Rd, Rn, Rn_elsz)

/**
 * Creates a SM4EKEY instruction.
 *
 * This macro is used to encode the forms:
 * \verbatim
 *    SM4EKEY <Sd>.4S, <Sn>.4S, <Sm>.4S
 * \endverbatim
 * \param dc   The void * dcontext used to allocate memory for the #instr_t.
 * \param Rd   The first destination vector register, Q (quadword, 128 bits)
 * \param Rn   The second source vector register, Q (quadword, 128 bits)
 * \param Rm   The third source vector register, Q (quadword, 128 bits)
 * \param Rm_elsz   The element size for Rm, OPND_CREATE_SINGLE()
 */
#define INSTR_CREATE_sm4ekey_vector(dc, Rd, Rn, Rm, Rm_elsz) \
    instr_create_1dst_3src(dc, OP_sm4ekey, Rd, Rn, Rm, Rm_elsz)

/**
 * Creates a BCAX instruction.
 *
 * This macro is used to encode the forms:
 * \verbatim
 *    BCAX    <Bd>.16B, <Bn>.16B, <Bm>.16B, <Ba>.16B
 * \endverbatim
 * \param dc   The void * dcontext used to allocate memory for the #instr_t.
 * \param Rd   The first destination vector register, Q (quadword, 128 bits)
 * \param Rn   The second source vector register, Q (quadword, 128 bits)
 * \param Rm   The third source vector register, Q (quadword, 128 bits)
 * \param Ra   The fourth source vector register, Q (quadword, 128 bits)
 */
#define INSTR_CREATE_bcax(dc, Rd, Rn, Rm, Ra) \
    instr_create_1dst_4src(dc, OP_bcax, Rd, Rn, Rm, Ra, OPND_CREATE_BYTE())

/**
 * Creates a EOR3 instruction.
 *
 * This macro is used to encode the forms:
 * \verbatim
 *    EOR3    <Bd>.16B, <Bn>.16B, <Bm>.16B, <Ba>.16B
 * \endverbatim
 * \param dc   The void * dcontext used to allocate memory for the #instr_t.
 * \param Rd   The first destination vector register, Q (quadword, 128 bits)
 * \param Rn   The second source vector register, Q (quadword, 128 bits)
 * \param Rm   The third source vector register, Q (quadword, 128 bits)
 * \param Ra   The fourth source vector register, Q (quadword, 128 bits)
 */
#define INSTR_CREATE_eor3(dc, Rd, Rn, Rm, Ra) \
    instr_create_1dst_4src(dc, OP_eor3, Rd, Rn, Rm, Ra, OPND_CREATE_BYTE())

/**
 * Creates a ESB instruction.
 *
 * This macro is used to encode the forms:
 * \verbatim
 *    ESB
 * \endverbatim
 * \param dc   The void * dcontext used to allocate memory for the #instr_t.
 */
#define INSTR_CREATE_esb(dc) instr_create_0dst_0src(dc, OP_esb)

/**
 * Creates a PSB instruction.
 *
 * This macro is used to encode the forms:
 * \verbatim
 *    PSB CSYNC
 * \endverbatim
 * \param dc   The void * dcontext used to allocate memory for the #instr_t.
 */
#define INSTR_CREATE_psb_csync(dc) instr_create_0dst_0src(dc, OP_psb)

/**
 * Creates a FCCMP instruction.
 *
 * This macro is used to encode the forms:
 * \verbatim
 *    FCCMP   <Dn>, <Dm>, #<imm>, <cond>
 *    FCCMP   <Hn>, <Hm>, #<imm>, <cond>
 *    FCCMP   <Sn>, <Sm>, #<imm>, <cond>
 * \endverbatim
 * \param dc    The void * dcontext used to allocate memory for the #instr_t.
 * \param Rn    The first source register. Can be D (doubleword, 64 bits),
 *              H (halfword, 16 bits) or S (singleword, 32 bits)
 * \param Rm    The second source register. Can be D (doubleword, 64 bits),
 *              H (halfword, 16 bits) or S (singleword, 32 bits)
 * \param nzcv  The 4 bit NZCV flags value used if the input condition is false.
 *              (use #opnd_create_immed_uint() to create the operand, e.g.
 *              opnd_create_immed_uint(val, #OPSZ_4b)).
 * \param condition_code   The comparison condition specified by #dr_pred_type_t,
 *              e.g. #DR_PRED_EQ.
 */
#define INSTR_CREATE_fccmp(dc, Rn, Rm, nzcv, condition_code) \
    INSTR_PRED(instr_create_0dst_3src(dc, OP_fccmp, Rn, Rm, nzcv), (condition_code))

/**
 * Creates a FCCMPE instruction.
 *
 * This macro is used to encode the forms:
 * \verbatim
 *    FCCMPE   <Dn>, <Dm>, #<imm>, <cond>
 *    FCCMPE   <Hn>, <Hm>, #<imm>, <cond>
 *    FCCMPE   <Sn>, <Sm>, #<imm>, <cond>
 * \endverbatim
 * \param dc    The void * dcontext used to allocate memory for the #instr_t.
 * \param Rn    The first source register. Can be D (doubleword, 64 bits),
 *              H (halfword, 16 bits) or S (singleword, 32 bits)
 * \param Rm    The second source register. Can be D (doubleword, 64 bits),
 *              H (halfword, 16 bits) or S (singleword, 32 bits)
 * \param nzcv  The 4 bit NZCV flags value used if the input condition is false.
 *              (use #opnd_create_immed_uint() to create the operand, e.g.
 *              opnd_create_immed_uint(val, #OPSZ_4b)).
 * \param condition_code   The comparison condition specified by #dr_pred_type_t,
 *              e.g. #DR_PRED_EQ.
 */
#define INSTR_CREATE_fccmpe(dc, Rn, Rm, nzcv, condition_code) \
    INSTR_PRED(instr_create_0dst_3src(dc, OP_fccmpe, Rn, Rm, nzcv), (condition_code))

/**
 * Creates a FCSEL instruction.
 *
 * This macro is used to encode the forms:
 * \verbatim
 *    FCSEL   <Dd>, <Dn>, <Dm>, <cond>
 *    FCSEL   <Hd>, <Hn>, <Hm>, <cond>
 *    FCSEL   <Sd>, <Sn>, <Sm>, <cond>
 * \endverbatim
 * \param dc   The void * dcontext used to allocate memory for the #instr_t.
 * \param Rd   The first destination register. Can be D (doubleword, 64 bits),
 *             H (halfword, 16 bits) or S (singleword, 32 bits)
 * \param Rn   The second source register. Can be D (doubleword, 64 bits),
               H (halfword, 16 bits) or S (singleword, 32 bits)
 * \param Rm   The third source register. Can be D (doubleword, 64 bits),
               H (halfword, 16 bits) or S (singleword, 32 bits)
 * \param condition_code   The comparison condition specified by #dr_pred_type_t,
 *                         e.g. #DR_PRED_EQ.
 */
#define INSTR_CREATE_fcsel(dc, Rd, Rn, Rm, condition_code) \
    INSTR_PRED(instr_create_1dst_2src(dc, OP_fcsel, Rd, Rn, Rm), (condition_code))

/**
 * Creates a FCMP instruction.
 *
 * This macro is used to encode the forms:
 * \verbatim
 *    FCMP    <Dn>, #0.0
 *    FCMP    <Hn>, #0.0
 *    FCMP    <Sn>, #0.0
 * \endverbatim
 * \param dc   The void * dcontext used to allocate memory for the #instr_t.
 * \param Rn   The first source register. Can be D (doubleword, 64 bits),
 *             H (halfword, 16 bits) or S (singleword, 32 bits)
 */
#define INSTR_CREATE_fcmp_zero(dc, Rn) \
    instr_create_0dst_2src(dc, OP_fcmp, Rn, opnd_create_immed_float(0.0))

/**
 * Creates a FCMP instruction.
 *
 * This macro is used to encode the forms:
 * \verbatim
 *    FCMP    <Dn>, <Dm>
 *    FCMP    <Hn>, <Hm>
 *    FCMP    <Sn>, <Sm>
 * \endverbatim
 * \param dc   The void * dcontext used to allocate memory for the #instr_t.
 * \param Rn   The first source register. Can be D (doubleword, 64 bits),
 *             H (halfword, 16 bits) or S (singleword, 32 bits)
 * \param Rm   The second source register. Can be D (doubleword, 64 bits),
 *             H (halfword, 16 bits) or S (singleword, 32 bits)
 */
#define INSTR_CREATE_fcmp(dc, Rn, Rm) instr_create_0dst_2src(dc, OP_fcmp, Rn, Rm)

/**
 * Creates a FCMPE instruction.
 *
 * This macro is used to encode the forms:
 * \verbatim
 *    FCMPE   <Dn>, #0.0
 *    FCMPE   <Hn>, #0.0
 *    FCMPE   <Sn>, #0.0
 * \endverbatim
 * \param dc   The void * dcontext used to allocate memory for the #instr_t.
 * \param Rn   The first source register. Can be D (doubleword, 64 bits),
 *             H (halfword, 16 bits) or S (singleword, 32 bits)
 */
#define INSTR_CREATE_fcmpe_zero(dc, Rn) \
    instr_create_0dst_2src(dc, OP_fcmpe, Rn, opnd_create_immed_float(0.0))

/**
 * Creates a FCMPE instruction.
 *
 * This macro is used to encode the forms:
 * \verbatim
 *    FCMPE   <Dn>, <Dm>
 *    FCMPE   <Hn>, <Hm>
 *    FCMPE   <Sn>, <Sm>
 * \endverbatim
 * \param dc   The void * dcontext used to allocate memory for the #instr_t.
 * \param Rn   The first source register. Can be D (doubleword, 64 bits),
 *             H (halfword, 16 bits) or S (singleword, 32 bits)
 * \param Rm   The second source register. Can be D (doubleword, 64 bits),
 *             H (halfword, 16 bits) or S (singleword, 32 bits)
 */
#define INSTR_CREATE_fcmpe(dc, Rn, Rm) instr_create_0dst_2src(dc, OP_fcmpe, Rn, Rm)

/**
 * Creates a SDOT instruction.
 *
 * This macro is used to encode the forms:
 * \verbatim
 *    SDOT    <Sd>.<Ts>, <Bn>.<Tb>, <Bm>.<Tb>
 * \endverbatim
 * \param dc   The void * dcontext used to allocate memory for the #instr_t.
 * \param Rd   The first source and destination vector register,
 *             D (doubleword, 64 bits) or Q (quadword, 128 bits)
 * \param Rn   The second source vector register, D (doubleword, 64 bits) or
 *             Q (quadword, 128 bits)
 * \param Rm   The third source vector register, D (doubleword, 64 bits) or
 *             Q (quadword, 128 bits)
 */
#define INSTR_CREATE_sdot_vector(dc, Rd, Rn, Rm) \
    instr_create_1dst_4src(dc, OP_sdot, Rd, Rd, Rn, Rm, OPND_CREATE_BYTE())

/**
 * Creates a SDOT instruction.
 *
 * This macro is used to encode the forms:
 * \verbatim
 *    SDOT    <Sd>.<Ts>, <Bn>.<Tb>, <Bm>.4B[<index>]
 * \endverbatim
 * \param dc   The void * dcontext used to allocate memory for the #instr_t.
 * \param Rd   The first source and destination vector register,
 *             D (doubleword, 64 bits) or Q (quadword, 128 bits)
 * \param Rn   The second source vector register, D (doubleword, 64 bits) or
 *             Q (quadword, 128 bits)
 * \param Rm   The third source vector register, Q (quadword, 128 bits)
 * \param index   The immediate index for Rm
 */
#define INSTR_CREATE_sdot_vector_indexed(dc, Rd, Rn, Rm, index) \
    instr_create_1dst_5src(dc, OP_sdot, Rd, Rd, Rn, Rm, index, OPND_CREATE_BYTE())

/**
 * Creates a UDOT instruction.
 *
 * This macro is used to encode the forms:
 * \verbatim
 *    UDOT    <Sd>.<Ts>, <Bn>.<Tb>, <Bm>.<Tb>
 * \endverbatim
 * \param dc   The void * dcontext used to allocate memory for the #instr_t.
 * \param Rd   The first source and destination vector register,
 *             D (doubleword, 64 bits) or Q (quadword, 128 bits)
 * \param Rn   The second source vector register, D (doubleword, 64 bits) or
 *             Q (quadword, 128 bits)
 * \param Rm   The third source vector register, D (doubleword, 64 bits) or
 *             Q (quadword, 128 bits)
 */
#define INSTR_CREATE_udot_vector(dc, Rd, Rn, Rm) \
    instr_create_1dst_4src(dc, OP_udot, Rd, Rd, Rn, Rm, OPND_CREATE_BYTE())

/**
 * Creates a UDOT instruction.
 *
 * This macro is used to encode the forms:
 * \verbatim
 *    UDOT    <Sd>.<Ts>, <Bn>.<Tb>, <Bm>.4B[<index>]
 * \endverbatim
 * \param dc   The void * dcontext used to allocate memory for the #instr_t.
 * \param Rd   The first source and destination vector register,
 *             D (doubleword, 64 bits) or Q (quadword, 128 bits)
 * \param Rn   The second source vector register, D (doubleword, 64 bits) or
 *             Q (quadword, 128 bits)
 * \param Rm   The third source vector register, Q (quadword, 128 bits)
 * \param index   The immediate index for Rm
 */
#define INSTR_CREATE_udot_vector_indexed(dc, Rd, Rn, Rm, index) \
    instr_create_1dst_5src(dc, OP_udot, Rd, Rd, Rn, Rm, index, OPND_CREATE_BYTE())

/**
 * Creates an XPACI instruction.
 * \param dc      The void * dcontext used to allocate memory for the instr_t.
 * \param Rd      Register with PAC bits to remove.
 */
#define INSTR_CREATE_xpaci(dc, Rd) instr_create_0dst_1src((dc), OP_xpaci, (Rd))

/****************************************************************************
 *                              SVE Instructions                            *
 ****************************************************************************/

/* -------- SVE bitwise logical operations (predicated) ---------------- */

/**
 * Creates an ORR scalable vector instruction.
 * \param dc      The void * dcontext used to allocate memory for the instr_t.
 * \param Zd      The output SVE vector register.
 * \param Pg      Predicate register for predicated instruction, P0-P7.
 * \param Zd_     The first input SVE vector register. Must match Zd.
 * \param Zm      The second input SVE vector register.
 * \param width   The vector element width. Use either OPND_CREATE_BYTE(),
 *                OPND_CREATE_HALF(), OPND_CREATE_SINGLE() or OPND_CREATE_DOUBLE().
 */
#define INSTR_CREATE_orr_sve_pred(dc, Zd, Pg, Zd_, Zm, width) \
    instr_create_1dst_4src(dc, OP_orr, Zd, Pg, Zd_, Zm, width)

/**
 * Creates an EOR scalable vector instruction.
 * \param dc      The void * dcontext used to allocate memory for the instr_t.
 * \param Zd      The output SVE vector register.
 * \param Pg      Predicate register for predicated instruction, P0-P7.
 * \param Zd_     The first input SVE vector register. Must match Zd.
 * \param Zm      The second input SVE vector register.
 * \param width   The vector element width. Use either OPND_CREATE_BYTE(),
 *                OPND_CREATE_HALF(), OPND_CREATE_SINGLE() or OPND_CREATE_DOUBLE().
 */
#define INSTR_CREATE_eor_sve_pred(dc, Zd, Pg, Zd_, Zm, width) \
    instr_create_1dst_4src(dc, OP_eor, Zd, Pg, Zd_, Zm, width)

/**
 * Creates an AND scalable vector instruction.
 * \param dc      The void * dcontext used to allocate memory for the instr_t.
 * \param Zd      The output SVE vector register.
 * \param Pg      Predicate register for predicated instruction, P0-P7.
 * \param Zd_     The first input SVE vector register. Must match Zd.
 * \param Zm      The second input SVE vector register.
 * \param width   The vector element width. Use either OPND_CREATE_BYTE(),
 *                OPND_CREATE_HALF(), OPND_CREATE_SINGLE() or OPND_CREATE_DOUBLE().
 */
#define INSTR_CREATE_and_sve_pred(dc, Zd, Pg, Zd_, Zm, width) \
    instr_create_1dst_4src(dc, OP_and, Zd, Pg, Zd_, Zm, width)

/**
 * Creates a BIC scalable vector instruction.
 * \param dc      The void * dcontext used to allocate memory for the instr_t.
 * \param Zd      The output SVE vector register.
 * \param Pg      Predicate register for predicated instruction, P0-P7.
 * \param Zd_     The first input SVE vector register. Must match Zd.
 * \param Zm      The second input SVE vector register.
 * \param width   The vector element width. Use either OPND_CREATE_BYTE(),
 *                OPND_CREATE_HALF(), OPND_CREATE_SINGLE() or OPND_CREATE_DOUBLE().
 */
#define INSTR_CREATE_bic_sve_pred(dc, Zd, Pg, Zd_, Zm, width) \
    instr_create_1dst_4src(dc, OP_bic, Zd, Pg, Zd_, Zm, width)

/**
 * Creates a ZIP2 instruction.
 *
 * This macro is used to encode the forms:
 * \verbatim
 *    ZIP2    <Zd>.Q, <Zn>.Q, <Zm>.Q
 * \endverbatim
 * \param dc   The void * dcontext used to allocate memory for the #instr_t.
 * \param Zd   The first destination vector register, Z (Scalable)
 * \param Zn   The second source vector register, Z (Scalable)
 * \param Zm   The third source vector register, Z (Scalable)
 */
#define INSTR_CREATE_zip2_vector(dc, Zd, Zn, Zm) \
    instr_create_1dst_2src(dc, OP_zip2, Zd, Zn, Zm)

/**
 * Creates a MOVPRFX instruction.
 *
 * This macro is used to encode the forms:
 * \verbatim
 *    MOVPRFX <Zd>, <Zn>
 * \endverbatim
 * \param dc   The void * dcontext used to allocate memory for the #instr_t.
 * \param Zd   The first destination vector register, Z (Scalable)
 * \param Zn   The second source vector register, Z (Scalable)
 */
#define INSTR_CREATE_movprfx_vector(dc, Zd, Zn) \
    instr_create_1dst_1src(dc, OP_movprfx, Zd, Zn)

/**
 * Creates a SQADD instruction.
 *
 * This macro is used to encode the forms:
 * \verbatim
 *    SQADD   <Zdn>.<Ts>, <Zdn>.<Ts>, #<imm>, <shift>
 * \endverbatim
 * \param dc   The void * dcontext used to allocate memory for the #instr_t.
 * \param Zdn   The first source and first destination vector register, Z (Scalable)
 * \param imm   The immediate imm
 * \param shift   The immediate shiftOp for imm8
 */
#define INSTR_CREATE_sqadd_sve_shift(dc, Zdn, imm, shift) \
    instr_create_1dst_4src(dc, OP_sqadd, Zdn, Zdn, imm, OPND_CREATE_LSL(), shift)

/**
 * Creates a SQADD instruction.
 *
 * This macro is used to encode the forms:
 * \verbatim
 *    SQADD   <Zd>.<Ts>, <Zn>.<Ts>, <Zm>.<Ts>
 * \endverbatim
 * \param dc   The void * dcontext used to allocate memory for the #instr_t.
 * \param Zd   The first destination vector register, Z (Scalable)
 * \param Zn   The first source vector register, Z (Scalable)
 * \param Zm   The second source vector register, Z (Scalable)
 */
#define INSTR_CREATE_sqadd_sve(dc, Zd, Zn, Zm) \
    instr_create_1dst_2src(dc, OP_sqadd, Zd, Zn, Zm)

/**
 * Creates a SQSUB instruction.
 *
 * This macro is used to encode the forms:
 * \verbatim
 *    SQSUB   <Zdn>.<Ts>, <Zdn>.<Ts>, #<imm>, <shift>
 * \endverbatim
 * \param dc   The void * dcontext used to allocate memory for the #instr_t.
 * \param Zdn   The first source and first destination vector register, Z (Scalable)
 * \param imm   The immediate imm
 * \param shift   The immediate shiftOp for imm8
 */
#define INSTR_CREATE_sqsub_sve_shift(dc, Zdn, imm, shift) \
    instr_create_1dst_4src(dc, OP_sqsub, Zdn, Zdn, imm, OPND_CREATE_LSL(), shift)

/**
 * Creates a SQSUB instruction.
 *
 * This macro is used to encode the forms:
 * \verbatim
 *    SQSUB   <Zd>.<Ts>, <Zn>.<Ts>, <Zm>.<Ts>
 * \endverbatim
 * \param dc   The void * dcontext used to allocate memory for the #instr_t.
 * \param Zd   The first destination vector register, Z (Scalable)
 * \param Zn   The first source vector register, Z (Scalable)
 * \param Zm   The second source vector register, Z (Scalable)
 */
#define INSTR_CREATE_sqsub_sve(dc, Zd, Zn, Zm) \
    instr_create_1dst_2src(dc, OP_sqsub, Zd, Zn, Zm)

/**
 * Creates a SUB instruction.
 *
 * This macro is used to encode the forms:
 * \verbatim
 *    SUB     <Zdn>.<Ts>, <Pg>/M, <Zdn>.<Ts>, <Zm>.<Ts>
 * \endverbatim
 * \param dc   The void * dcontext used to allocate memory for the #instr_t.
 * \param Zdn   The second source and first destination vector register, Z (Scalable)
 * \param Pg   The first source vector register, Z (Scalable)
 * \param Zm   The third source vector register, Z (Scalable)
 */
#define INSTR_CREATE_sub_sve_pred(dc, Zdn, Pg, Zm) \
    instr_create_1dst_3src(dc, OP_sub, Zdn, Pg, Zdn, Zm)

/**
 * Creates a SUB instruction.
 *
 * This macro is used to encode the forms:
 * \verbatim
 *    SUB     <Zdn>.<Ts>, <Zdn>.<Ts>, #<imm>, <shift>
 * \endverbatim
 * \param dc   The void * dcontext used to allocate memory for the #instr_t.
 * \param Zdn   The first source and first destination vector register, Z (Scalable)
 * \param imm   The immediate imm
 * \param shift   The immediate shiftOp for imm8
 */
#define INSTR_CREATE_sub_sve_shift(dc, Zdn, imm, shift) \
    instr_create_1dst_4src(dc, OP_sub, Zdn, Zdn, imm, OPND_CREATE_LSL(), shift)

/**
 * Creates a SUB instruction.
 *
 * This macro is used to encode the forms:
 * \verbatim
 *    SUB     <Zd>.<Ts>, <Zn>.<Ts>, <Zm>.<Ts>
 * \endverbatim
 * \param dc   The void * dcontext used to allocate memory for the #instr_t.
 * \param Zd   The first destination vector register, Z (Scalable)
 * \param Zn   The first source vector register, Z (Scalable)
 * \param Zm   The second source vector register, Z (Scalable)
 */
#define INSTR_CREATE_sub_sve(dc, Zd, Zn, Zm) \
    instr_create_1dst_2src(dc, OP_sub, Zd, Zn, Zm)

/**
 * Creates a SUBR instruction.
 *
 * This macro is used to encode the forms:
 * \verbatim
 *    SUBR    <Zdn>.<Ts>, <Pg>/M, <Zdn>.<Ts>, <Zm>.<Ts>
 * \endverbatim
 * \param dc   The void * dcontext used to allocate memory for the #instr_t.
 * \param Zdn   The second source and first destination vector register, Z (Scalable)
 * \param Pg   The first source vector register, Z (Scalable)
 * \param Zm   The third source vector register, Z (Scalable)
 */
#define INSTR_CREATE_subr_sve_pred(dc, Zdn, Pg, Zm) \
    instr_create_1dst_3src(dc, OP_subr, Zdn, Pg, Zdn, Zm)

/**
 * Creates a SUBR instruction.
 *
 * This macro is used to encode the forms:
 * \verbatim
 *    SUBR    <Zdn>.<Ts>, <Zdn>.<Ts>, #<imm>, <shift>
 * \endverbatim
 * \param dc   The void * dcontext used to allocate memory for the #instr_t.
 * \param Zdn   The first source and first destination vector register, Z (Scalable)
 * \param imm   The immediate imm
 * \param shift   The immediate shiftOp for imm8
 */
#define INSTR_CREATE_subr_sve_shift(dc, Zdn, imm, shift) \
    instr_create_1dst_4src(dc, OP_subr, Zdn, Zdn, imm, OPND_CREATE_LSL(), shift)

/**
 * Creates a UQADD instruction.
 *
 * This macro is used to encode the forms:
 * \verbatim
 *    UQADD   <Zdn>.<Ts>, <Zdn>.<Ts>, #<imm>, <shift>
 * \endverbatim
 * \param dc   The void * dcontext used to allocate memory for the #instr_t.
 * \param Zdn   The first source and first destination vector register, Z (Scalable)
 * \param imm   The immediate imm
 * \param shift   The immediate shiftOp for imm8
 */
#define INSTR_CREATE_uqadd_sve_shift(dc, Zdn, imm, shift) \
    instr_create_1dst_4src(dc, OP_uqadd, Zdn, Zdn, imm, OPND_CREATE_LSL(), shift)

/**
 * Creates a UQADD instruction.
 *
 * This macro is used to encode the forms:
 * \verbatim
 *    UQADD   <Zd>.<Ts>, <Zn>.<Ts>, <Zm>.<Ts>
 * \endverbatim
 * \param dc   The void * dcontext used to allocate memory for the #instr_t.
 * \param Zd   The first destination vector register, Z (Scalable)
 * \param Zn   The first source vector register, Z (Scalable)
 * \param Zm   The second source vector register, Z (Scalable)
 */
#define INSTR_CREATE_uqadd_sve(dc, Zd, Zn, Zm) \
    instr_create_1dst_2src(dc, OP_uqadd, Zd, Zn, Zm)

/**
 * Creates a UQSUB instruction.
 *
 * This macro is used to encode the forms:
 * \verbatim
 *    UQSUB   <Zdn>.<Ts>, <Zdn>.<Ts>, #<imm>, <shift>
 * \endverbatim
 * \param dc   The void * dcontext used to allocate memory for the #instr_t.
 * \param Zdn   The first source and first destination vector register, Z (Scalable)
 * \param imm   The immediate imm
 * \param shift   The immediate shiftOp for imm8
 */
#define INSTR_CREATE_uqsub_sve_shift(dc, Zdn, imm, shift) \
    instr_create_1dst_4src(dc, OP_uqsub, Zdn, Zdn, imm, OPND_CREATE_LSL(), shift)

/**
 * Creates a UQSUB instruction.
 *
 * This macro is used to encode the forms:
 * \verbatim
 *    UQSUB   <Zd>.<Ts>, <Zn>.<Ts>, <Zm>.<Ts>
 * \endverbatim
 * \param dc   The void * dcontext used to allocate memory for the #instr_t.
 * \param Zd   The first destination vector register, Z (Scalable)
 * \param Zn   The first source vector register, Z (Scalable)
 * \param Zm   The second source vector register, Z (Scalable)
 */
#define INSTR_CREATE_uqsub_sve(dc, Zd, Zn, Zm) \
    instr_create_1dst_2src(dc, OP_uqsub, Zd, Zn, Zm)

/**
 * Creates a ADD instruction.
 *
 * This macro is used to encode the forms:
 * \verbatim
 *    ADD     <Zdn>.<Ts>, <Pg>/M, <Zdn>.<Ts>, <Zm>.<Ts>
 * \endverbatim
 * \param dc   The void * dcontext used to allocate memory for the #instr_t.
 * \param Zdn   The first source and first destination vector register, Z (Scalable)
 * \param Pg   The governing predicate register, P (Predicate)
 * \param Zm   The second source vector register, Z (Scalable)
 */
#define INSTR_CREATE_add_sve_pred(dc, Zdn, Pg, Zm) \
    instr_create_1dst_3src(dc, OP_add, Zdn, Pg, Zdn, Zm)

/**
 * Creates a ADD instruction.
 *
 * This macro is used to encode the forms:
 * \verbatim
 *    ADD     <Zdn>.<Ts>, <Zdn>.<Ts>, #<imm>, <shift>
 * \endverbatim
 * \param dc   The void * dcontext used to allocate memory for the #instr_t.
 * \param Zdn   The first source and first destination vector register, Z (Scalable)
 * \param imm   The immediate imm
 * \param shift   The immediate shiftOp for imm
 */
#define INSTR_CREATE_add_sve_shift(dc, Zdn, imm, shift) \
    instr_create_1dst_4src(dc, OP_add, Zdn, Zdn, imm, OPND_CREATE_LSL(), shift)

/**
 * Creates a ADD instruction.
 *
 * This macro is used to encode the forms:
 * \verbatim
 *    ADD     <Zd>.<Ts>, <Zn>.<Ts>, <Zm>.<Ts>
 * \endverbatim
 * \param dc   The void * dcontext used to allocate memory for the #instr_t.
 * \param Zd   The first destination vector register, Z (Scalable)
 * \param Zn   The first source vector register, Z (Scalable)
 * \param Zm   The second source vector register, Z (Scalable)
 */
#define INSTR_CREATE_add_sve(dc, Zd, Zn, Zm) \
    instr_create_1dst_2src(dc, OP_add, Zd, Zn, Zm)

/**
 * Creates a CPY instruction.
 *
 * This macro is used to encode the forms:
 * \verbatim
 *    CPY     <Zd>.<Ts>, <Pg>/Z, #<simm>, <shift>
 *    CPY     <Zd>.<Ts>, <Pg>/M, #<simm>, <shift>
 * \endverbatim
 * \param dc   The void * dcontext used to allocate memory for the #instr_t.
 * \param Zd   The first destination vector register, Z (Scalable)
 * \param Pg   The governing predicate register, P (Predicate)
 * \param simm   The signed immediate imm
 * \param shift   The immediate shiftOp for simm
 */
#define INSTR_CREATE_cpy_sve_shift_pred(dc, Zd, Pg, simm, shift) \
    instr_create_1dst_4src(dc, OP_cpy, Zd, Pg, simm, OPND_CREATE_LSL(), shift)

/**
 * Creates a CPY instruction.
 *
 * This macro is used to encode the forms:
 * \verbatim
 *    CPY     <Zd>.<T>, <Pg>/M, <R><n|SP>
 *    CPY     <Zd>.<T>, <Pg>/M, <V><n>
 * \endverbatim
 * \param dc   The void * dcontext used to allocate memory for the #instr_t.
 * \param Zd   The first destination vector register, Z (Scalable)
 * \param Pg   The governing predicate register, P (Predicate)
 * \param Rn_or_Vn The source register. Can be a general purpose register
 *                 W (Word, 32 bits) or X (Extended, 64 bits),
 *                 or a vector register B (Byte, 8 bits), H (Halfword, 16 bits),
 *                 S (Singleword, 32 bits), or D (Doubleword, 64 bits).
 */
#define INSTR_CREATE_cpy_sve_pred(dc, Zd, Pg, Rn_or_Vn) \
    instr_create_1dst_2src(dc, OP_cpy, Zd, Pg, Rn_or_Vn)

/**
 * Creates a PTEST instruction.
 *
 * This macro is used to encode the forms:
 * \verbatim
 *    PTEST   <Pg>, <Pn>.B
 * \endverbatim
 * \param dc   The void * dcontext used to allocate memory for the #instr_t.
 * \param Pg   The governing predicate register, P (Predicate)
 * \param Pn   The first source predicate register, P (Predicate)
 */
#define INSTR_CREATE_ptest_sve_pred(dc, Pg, Pn) \
    instr_create_0dst_2src(dc, OP_ptest, Pg, Pn)

/**
 * Creates a MAD instruction.
 *
 * This macro is used to encode the forms:
 * \verbatim
 *    MAD     <Zdn>.<Ts>, <Pg>/M, <Zm>.<Ts>, <Za>.<Ts>
 * \endverbatim
 * \param dc   The void * dcontext used to allocate memory for the #instr_t.
 * \param Zdn   The first source and destination vector register, Z (Scalable)
 * \param Pg   The governing predicate register, P (Predicate)
 * \param Zm   The second source vector register, Z (Scalable)
 * \param Za   The third source vector register, Z (Scalable)
 */
#define INSTR_CREATE_mad_sve_pred(dc, Zdn, Pg, Zm, Za) \
    instr_create_1dst_4src(dc, OP_mad, Zdn, Pg, Zdn, Zm, Za)

/**
 * Creates a MLA instruction.
 *
 * This macro is used to encode the forms:
 * \verbatim
 *    MLA     <Zda>.<Ts>, <Pg>/M, <Zn>.<Ts>, <Zm>.<Ts>
 * \endverbatim
 * \param dc   The void * dcontext used to allocate memory for the #instr_t.
 * \param Zda   The third source and destination vector register, Z (Scalable)
 * \param Pg   The governing predicate register, P (Predicate)
 * \param Zn   The first source vector register, Z (Scalable)
 * \param Zm   The second source vector register, Z (Scalable)
 */
#define INSTR_CREATE_mla_sve_pred(dc, Zda, Pg, Zn, Zm) \
    instr_create_1dst_4src(dc, OP_mla, Zda, Pg, Zn, Zm, Zda)

/**
 * Creates a MLS instruction.
 *
 * This macro is used to encode the forms:
 * \verbatim
 *    MLS     <Zda>.<Ts>, <Pg>/M, <Zn>.<Ts>, <Zm>.<Ts>
 * \endverbatim
 * \param dc   The void * dcontext used to allocate memory for the #instr_t.
 * \param Zda   The third source and destination vector register, Z (Scalable)
 * \param Pg   The governing predicate register, P (Predicate)
 * \param Zn   The first source vector register, Z (Scalable)
 * \param Zm   The second source vector register, Z (Scalable)
 */
#define INSTR_CREATE_mls_sve_pred(dc, Zda, Pg, Zn, Zm) \
    instr_create_1dst_4src(dc, OP_mls, Zda, Pg, Zn, Zm, Zda)

/**
 * Creates a MSB instruction.
 *
 * This macro is used to encode the forms:
 * \verbatim
 *    MSB     <Zdn>.<Ts>, <Pg>/M, <Zm>.<Ts>, <Za>.<Ts>
 * \endverbatim
 * \param dc   The void * dcontext used to allocate memory for the #instr_t.
 * \param Zdn   The first source and destination vector register, Z (Scalable)
 * \param Pg   The governing predicate register, P (Predicate)
 * \param Zm   The second source vector register, Z (Scalable)
 * \param Za   The third source vector register, Z (Scalable)
 */
#define INSTR_CREATE_msb_sve_pred(dc, Zdn, Pg, Zm, Za) \
    instr_create_1dst_4src(dc, OP_msb, Zdn, Pg, Zdn, Zm, Za)

/**
 * Creates a MUL instruction.
 *
 * This macro is used to encode the forms:
 * \verbatim
 *    MUL     <Zdn>.<Ts>, <Pg>/M, <Zdn>.<Ts>, <Zm>.<Ts>
 * \endverbatim
 * \param dc   The void * dcontext used to allocate memory for the #instr_t.
 * \param Zdn   The first source and destination vector register, Z (Scalable)
 * \param Pg   The governing predicate register, P (Predicate)
 * \param Zm   The second source vector register, Z (Scalable)
 */
#define INSTR_CREATE_mul_sve_pred(dc, Zdn, Pg, Zm) \
    instr_create_1dst_3src(dc, OP_mul, Zdn, Pg, Zdn, Zm)

/**
 * Creates a MUL instruction.
 *
 * This macro is used to encode the forms:
 * \verbatim
 *    MUL     <Zdn>.<Ts>, <Zdn>.<Ts>, #<imm>
 * \endverbatim
 * \param dc   The void * dcontext used to allocate memory for the #instr_t.
 * \param Zdn   The first source and destination vector register, Z (Scalable)
 * \param simm   The signed immediate imm
 */
#define INSTR_CREATE_mul_sve(dc, Zdn, simm) \
    instr_create_1dst_2src(dc, OP_mul, Zdn, Zdn, simm)

/**
 * Creates a SMULH instruction.
 *
 * This macro is used to encode the forms:
 * \verbatim
 *    SMULH   <Zdn>.<Ts>, <Pg>/M, <Zdn>.<Ts>, <Zm>.<Ts>
 * \endverbatim
 * \param dc   The void * dcontext used to allocate memory for the #instr_t.
 * \param Zdn   The first source and destination vector register, Z (Scalable)
 * \param Pg   The governing predicate register, P (Predicate)
 * \param Zm   The second source vector register, Z (Scalable)
 */
#define INSTR_CREATE_smulh_sve_pred(dc, Zdn, Pg, Zm) \
    instr_create_1dst_3src(dc, OP_smulh, Zdn, Pg, Zdn, Zm)

/**
 * Creates an UMULH instruction.
 *
 * This macro is used to encode the forms:
 * \verbatim
 *    UMULH   <Zdn>.<Ts>, <Pg>/M, <Zdn>.<Ts>, <Zm>.<Ts>
 * \endverbatim
 * \param dc   The void * dcontext used to allocate memory for the #instr_t.
 * \param Zdn   The first source and destination vector register, Z (Scalable)
 * \param Pg   The governing predicate register, P (Predicate)
 * \param Zm   The second source vector register, Z (Scalable)
 */
#define INSTR_CREATE_umulh_sve_pred(dc, Zdn, Pg, Zm) \
    instr_create_1dst_3src(dc, OP_umulh, Zdn, Pg, Zdn, Zm)

/**
 * Creates a FEXPA instruction.
 *
 * This macro is used to encode the forms:
 * \verbatim
 *    FEXPA   <Zd>.<Ts>, <Zn>.<Ts>
 * \endverbatim
 * \param dc   The void * dcontext used to allocate memory for the #instr_t.
 * \param Zd   The destination vector register, Z (Scalable)
 * \param Zn   The source vector register, Z (Scalable)
 */
#define INSTR_CREATE_fexpa_sve(dc, Zd, Zn) instr_create_1dst_1src(dc, OP_fexpa, Zd, Zn)

/**
 * Creates a FTMAD instruction.
 *
 * This macro is used to encode the forms:
 * \verbatim
 *    FTMAD   <Zdn>.<Ts>, <Zdn>.<Ts>, <Zm>.<Ts>, #<imm>
 * \endverbatim
 * \param dc   The void * dcontext used to allocate memory for the #instr_t.
 * \param Zdn   The first source and destination vector register, Z (Scalable)
 * \param Zm   The second source vector register, Z (Scalable)
 * \param imm   The immediate imm
 */
#define INSTR_CREATE_ftmad_sve(dc, Zdn, Zm, imm) \
    instr_create_1dst_3src(dc, OP_ftmad, Zdn, Zdn, Zm, imm)

/**
 * Creates a FTSMUL instruction.
 *
 * This macro is used to encode the forms:
 * \verbatim
 *    FTSMUL  <Zd>.<Ts>, <Zn>.<Ts>, <Zm>.<Ts>
 * \endverbatim
 * \param dc   The void * dcontext used to allocate memory for the #instr_t.
 * \param Zd   The destination vector register, Z (Scalable)
 * \param Zn   The first source vector register, Z (Scalable)
 * \param Zm   The second source vector register, Z (Scalable)
 */
#define INSTR_CREATE_ftsmul_sve(dc, Zd, Zn, Zm) \
    instr_create_1dst_2src(dc, OP_ftsmul, Zd, Zn, Zm)

/**
 * Creates a FTSSEL instruction.
 *
 * This macro is used to encode the forms:
 * \verbatim
 *    FTSSEL  <Zd>.<Ts>, <Zn>.<Ts>, <Zm>.<Ts>
 * \endverbatim
 * \param dc   The void * dcontext used to allocate memory for the #instr_t.
 * \param Zd   The destination vector register, Z (Scalable)
 * \param Zn   The first source vector register, Z (Scalable)
 * \param Zm   The second source vector register, Z (Scalable)
 */
#define INSTR_CREATE_ftssel_sve(dc, Zd, Zn, Zm) \
    instr_create_1dst_2src(dc, OP_ftssel, Zd, Zn, Zm)

/**
 * Creates an ABS instruction.
 *
 * This macro is used to encode the forms:
 * \verbatim
 *    ABS     <Zd>.<Ts>, <Pg>/M, <Zn>.<Ts>
 * \endverbatim
 * \param dc   The void * dcontext used to allocate memory for the #instr_t.
 * \param Zd   The destination vector register, Z (Scalable)
 * \param Pg   The governing predicate register, P (Predicate)
 * \param Zn   The source vector register, Z (Scalable)
 */
#define INSTR_CREATE_abs_sve_pred(dc, Zd, Pg, Zn) \
    instr_create_1dst_2src(dc, OP_abs, Zd, Pg, Zn)

/**
 * Creates a CNOT instruction.
 *
 * This macro is used to encode the forms:
 * \verbatim
 *    CNOT    <Zd>.<Ts>, <Pg>/M, <Zn>.<Ts>
 * \endverbatim
 * \param dc   The void * dcontext used to allocate memory for the #instr_t.
 * \param Zd   The destination vector register, Z (Scalable)
 * \param Pg   The governing predicate register, P (Predicate)
 * \param Zn   The source vector register, Z (Scalable)
 */
#define INSTR_CREATE_cnot_sve_pred(dc, Zd, Pg, Zn) \
    instr_create_1dst_2src(dc, OP_cnot, Zd, Pg, Zn)

/**
 * Creates a NEG instruction.
 *
 * This macro is used to encode the forms:
 * \verbatim
 *    NEG     <Zd>.<Ts>, <Pg>/M, <Zn>.<Ts>
 * \endverbatim
 * \param dc   The void * dcontext used to allocate memory for the #instr_t.
 * \param Zd   The destination vector register, Z (Scalable)
 * \param Pg   The governing predicate register, P (Predicate)
 * \param Zn   The source vector register, Z (Scalable)
 */
#define INSTR_CREATE_neg_sve_pred(dc, Zd, Pg, Zn) \
    instr_create_1dst_2src(dc, OP_neg, Zd, Pg, Zn)

/**
 * Creates a SABD instruction.
 *
 * This macro is used to encode the forms:
 * \verbatim
 *    SABD    <Zdn>.<Ts>, <Pg>/M, <Zdn>.<Ts>, <Zm>.<Ts>
 * \endverbatim
 * \param dc   The void * dcontext used to allocate memory for the #instr_t.
 * \param Zdn   The first source and destination vector register, Z (Scalable)
 * \param Pg   The governing predicate register, P (Predicate)
 * \param Zm   The second source vector register, Z (Scalable)
 */
#define INSTR_CREATE_sabd_sve_pred(dc, Zdn, Pg, Zm) \
    instr_create_1dst_3src(dc, OP_sabd, Zdn, Pg, Zdn, Zm)

/**
 * Creates a SMAX instruction.
 *
 * This macro is used to encode the forms:
 * \verbatim
 *    SMAX    <Zdn>.<Ts>, <Pg>/M, <Zdn>.<Ts>, <Zm>.<Ts>
 * \endverbatim
 * \param dc   The void * dcontext used to allocate memory for the #instr_t.
 * \param Zdn   The first source and destination vector register, Z (Scalable)
 * \param Pg   The governing predicate register, P (Predicate)
 * \param Zm   The second source vector register, Z (Scalable)
 */
#define INSTR_CREATE_smax_sve_pred(dc, Zdn, Pg, Zm) \
    instr_create_1dst_3src(dc, OP_smax, Zdn, Pg, Zdn, Zm)

/**
 * Creates a SMAX instruction.
 *
 * This macro is used to encode the forms:
 * \verbatim
 *    SMAX    <Zdn>.<Ts>, <Zdn>.<Ts>, #<imm>
 * \endverbatim
 * \param dc   The void * dcontext used to allocate memory for the #instr_t.
 * \param Zdn   The first source and destination vector register, Z (Scalable)
 * \param simm   The signed immediate imm
 */
#define INSTR_CREATE_smax_sve(dc, Zdn, simm) \
    instr_create_1dst_2src(dc, OP_smax, Zdn, Zdn, simm)

/**
 * Creates a SMIN instruction.
 *
 * This macro is used to encode the forms:
 * \verbatim
 *    SMIN    <Zdn>.<Ts>, <Pg>/M, <Zdn>.<Ts>, <Zm>.<Ts>
 * \endverbatim
 * \param dc   The void * dcontext used to allocate memory for the #instr_t.
 * \param Zdn   The first source and destination vector register, Z (Scalable)
 * \param Pg   The governing predicate register, P (Predicate)
 * \param Zm   The second source vector register, Z (Scalable)
 */
#define INSTR_CREATE_smin_sve_pred(dc, Zdn, Pg, Zm) \
    instr_create_1dst_3src(dc, OP_smin, Zdn, Pg, Zdn, Zm)

/**
 * Creates a SMIN instruction.
 *
 * This macro is used to encode the forms:
 * \verbatim
 *    SMIN    <Zdn>.<Ts>, <Zdn>.<Ts>, #<imm>
 * \endverbatim
 * \param dc   The void * dcontext used to allocate memory for the #instr_t.
 * \param Zdn   The first source and destination vector register, Z (Scalable)
 * \param simm   The signed immediate imm
 */
#define INSTR_CREATE_smin_sve(dc, Zdn, simm) \
    instr_create_1dst_2src(dc, OP_smin, Zdn, Zdn, simm)

/**
 * Creates an UABD instruction.
 *
 * This macro is used to encode the forms:
 * \verbatim
 *    UABD    <Zdn>.<Ts>, <Pg>/M, <Zdn>.<Ts>, <Zm>.<Ts>
 * \endverbatim
 * \param dc   The void * dcontext used to allocate memory for the #instr_t.
 * \param Zdn   The first source and destination vector register, Z (Scalable)
 * \param Pg   The governing predicate register, P (Predicate)
 * \param Zm   The second source vector register, Z (Scalable)
 */
#define INSTR_CREATE_uabd_sve_pred(dc, Zdn, Pg, Zm) \
    instr_create_1dst_3src(dc, OP_uabd, Zdn, Pg, Zdn, Zm)

/**
 * Creates a FACGE instruction.
 *
 * This macro is used to encode the forms:
 * \verbatim
 *    FACGE   <Pd>.<Ts>, <Pg>/Z, <Zn>.<Ts>, <Zm>.<Ts>
 * \endverbatim
 * \param dc   The void * dcontext used to allocate memory for the #instr_t.
 * \param Pd   The destination predicate register, P (Predicate)
 * \param Pg   The governing predicate register, P (Predicate)
 * \param Zn   The first source vector register, Z (Scalable)
 * \param Zm   The second source vector register, Z (Scalable)
 */
#define INSTR_CREATE_facge_sve_pred(dc, Pd, Pg, Zn, Zm) \
    instr_create_1dst_3src(dc, OP_facge, Pd, Pg, Zn, Zm)

/**
 * Creates a FACGT instruction.
 *
 * This macro is used to encode the forms:
 * \verbatim
 *    FACGT   <Pd>.<Ts>, <Pg>/Z, <Zn>.<Ts>, <Zm>.<Ts>
 * \endverbatim
 * \param dc   The void * dcontext used to allocate memory for the #instr_t.
 * \param Pd   The destination predicate register, P (Predicate)
 * \param Pg   The governing predicate register, P (Predicate)
 * \param Zn   The first source vector register, Z (Scalable)
 * \param Zm   The second source vector register, Z (Scalable)
 */
#define INSTR_CREATE_facgt_sve_pred(dc, Pd, Pg, Zn, Zm) \
    instr_create_1dst_3src(dc, OP_facgt, Pd, Pg, Zn, Zm)

/**
 * Creates a SDIV instruction.
 *
 * This macro is used to encode the forms:
 * \verbatim
 *    SDIV    <Zdn>.<Ts>, <Pg>/M, <Zdn>.<Ts>, <Zm>.<Ts>
 * \endverbatim
 * \param dc   The void * dcontext used to allocate memory for the #instr_t.
 * \param Zdn   The first source and destination vector register, Z (Scalable)
 * \param Pg   The governing predicate register, P (Predicate)
 * \param Zm   The second source vector register, Z (Scalable)
 */
#define INSTR_CREATE_sdiv_sve_pred(dc, Zdn, Pg, Zm) \
    instr_create_1dst_3src(dc, OP_sdiv, Zdn, Pg, Zdn, Zm)

/**
 * Creates a SDIVR instruction.
 *
 * This macro is used to encode the forms:
 * \verbatim
 *    SDIVR   <Zdn>.<Ts>, <Pg>/M, <Zdn>.<Ts>, <Zm>.<Ts>
 * \endverbatim
 * \param dc   The void * dcontext used to allocate memory for the #instr_t.
 * \param Zdn   The first source and destination vector register, Z (Scalable)
 * \param Pg   The governing predicate register, P (Predicate)
 * \param Zm   The second source vector register, Z (Scalable)
 */
#define INSTR_CREATE_sdivr_sve_pred(dc, Zdn, Pg, Zm) \
    instr_create_1dst_3src(dc, OP_sdivr, Zdn, Pg, Zdn, Zm)

/**
 * Creates an UDIV instruction.
 *
 * This macro is used to encode the forms:
 * \verbatim
 *    UDIV    <Zdn>.<Ts>, <Pg>/M, <Zdn>.<Ts>, <Zm>.<Ts>
 * \endverbatim
 * \param dc   The void * dcontext used to allocate memory for the #instr_t.
 * \param Zdn   The first source and destination vector register, Z (Scalable)
 * \param Pg   The governing predicate register, P (Predicate)
 * \param Zm   The second source vector register, Z (Scalable)
 */
#define INSTR_CREATE_udiv_sve_pred(dc, Zdn, Pg, Zm) \
    instr_create_1dst_3src(dc, OP_udiv, Zdn, Pg, Zdn, Zm)

/**
 * Creates an UDIVR instruction.
 *
 * This macro is used to encode the forms:
 * \verbatim
 *    UDIVR   <Zdn>.<Ts>, <Pg>/M, <Zdn>.<Ts>, <Zm>.<Ts>
 * \endverbatim
 * \param dc   The void * dcontext used to allocate memory for the #instr_t.
 * \param Zdn   The first source and destination vector register, Z (Scalable)
 * \param Pg   The governing predicate register, P (Predicate)
 * \param Zm   The second source vector register, Z (Scalable)
 */
#define INSTR_CREATE_udivr_sve_pred(dc, Zdn, Pg, Zm) \
    instr_create_1dst_3src(dc, OP_udivr, Zdn, Pg, Zdn, Zm)

/**
 * Creates an UMAX instruction.
 *
 * This macro is used to encode the forms:
 * \verbatim
 *    UMAX    <Zdn>.<Ts>, <Pg>/M, <Zdn>.<Ts>, <Zm>.<Ts>
 * \endverbatim
 * \param dc   The void * dcontext used to allocate memory for the #instr_t.
 * \param Zdn   The first source and destination vector register, Z (Scalable)
 * \param Pg   The governing predicate register, P (Predicate)
 * \param Zm   The second source vector register, Z (Scalable)
 */
#define INSTR_CREATE_umax_sve_pred(dc, Zdn, Pg, Zm) \
    instr_create_1dst_3src(dc, OP_umax, Zdn, Pg, Zdn, Zm)

/**
 * Creates an UMAX instruction.
 *
 * This macro is used to encode the forms:
 * \verbatim
 *    UMAX    <Zdn>.<Ts>, <Zdn>.<Ts>, #<imm>
 * \endverbatim
 * \param dc   The void * dcontext used to allocate memory for the #instr_t.
 * \param Zdn   The first source and destination vector register, Z (Scalable)
 * \param imm   The immediate imm
 */
#define INSTR_CREATE_umax_sve(dc, Zdn, imm) \
    instr_create_1dst_2src(dc, OP_umax, Zdn, Zdn, imm)

/**
 * Creates an UMIN instruction.
 *
 * This macro is used to encode the forms:
 * \verbatim
 *    UMIN    <Zdn>.<Ts>, <Pg>/M, <Zdn>.<Ts>, <Zm>.<Ts>
 * \endverbatim
 * \param dc   The void * dcontext used to allocate memory for the #instr_t.
 * \param Zdn   The first source and destination vector register, Z (Scalable)
 * \param Pg   The governing predicate register, P (Predicate)
 * \param Zm   The second source vector register, Z (Scalable)
 */
#define INSTR_CREATE_umin_sve_pred(dc, Zdn, Pg, Zm) \
    instr_create_1dst_3src(dc, OP_umin, Zdn, Pg, Zdn, Zm)

/**
 * Creates an UMIN instruction.
 *
 * This macro is used to encode the forms:
 * \verbatim
 *    UMIN    <Zdn>.<Ts>, <Zdn>.<Ts>, #<imm>
 * \endverbatim
 * \param dc   The void * dcontext used to allocate memory for the #instr_t.
 * \param Zdn   The first source and destination vector register, Z (Scalable)
 * \param imm   The immediate imm
 */
#define INSTR_CREATE_umin_sve(dc, Zdn, imm) \
    instr_create_1dst_2src(dc, OP_umin, Zdn, Zdn, imm)

/**
 * Creates a SXTB instruction.
 *
 * This macro is used to encode the forms:
 * \verbatim
 *    SXTB    <Zd>.<Ts>, <Pg>/M, <Zn>.<Ts>
 * \endverbatim
 * \param dc   The void * dcontext used to allocate memory for the #instr_t.
 * \param Zd   The destination vector register, Z (Scalable)
 * \param Pg   The governing predicate register, P (Predicate)
 * \param Zn   The source vector register, Z (Scalable)
 */
#define INSTR_CREATE_sxtb_sve_pred(dc, Zd, Pg, Zn) \
    instr_create_1dst_2src(dc, OP_sxtb, Zd, Pg, Zn)

/**
 * Creates a SXTH instruction.
 *
 * This macro is used to encode the forms:
 * \verbatim
 *    SXTH    <Zd>.<Ts>, <Pg>/M, <Zn>.<Ts>
 * \endverbatim
 * \param dc   The void * dcontext used to allocate memory for the #instr_t.
 * \param Zd   The destination vector register, Z (Scalable)
 * \param Pg   The governing predicate register, P (Predicate)
 * \param Zn   The source vector register, Z (Scalable)
 */
#define INSTR_CREATE_sxth_sve_pred(dc, Zd, Pg, Zn) \
    instr_create_1dst_2src(dc, OP_sxth, Zd, Pg, Zn)

/**
 * Creates a SXTW instruction.
 *
 * This macro is used to encode the forms:
 * \verbatim
 *    SXTW    <Zd>.D, <Pg>/M, <Zn>.D
 * \endverbatim
 * \param dc   The void * dcontext used to allocate memory for the #instr_t.
 * \param Zd   The destination vector register, Z (Scalable)
 * \param Pg   The governing predicate register, P (Predicate)
 * \param Zn   The source vector register, Z (Scalable)
 */
#define INSTR_CREATE_sxtw_sve_pred(dc, Zd, Pg, Zn) \
    instr_create_1dst_2src(dc, OP_sxtw, Zd, Pg, Zn)

/**
 * Creates an UXTB instruction.
 *
 * This macro is used to encode the forms:
 * \verbatim
 *    UXTB    <Zd>.<Ts>, <Pg>/M, <Zn>.<Ts>
 * \endverbatim
 * \param dc   The void * dcontext used to allocate memory for the #instr_t.
 * \param Zd   The destination vector register, Z (Scalable)
 * \param Pg   The governing predicate register, P (Predicate)
 * \param Zn   The source vector register, Z (Scalable)
 */
#define INSTR_CREATE_uxtb_sve_pred(dc, Zd, Pg, Zn) \
    instr_create_1dst_2src(dc, OP_uxtb, Zd, Pg, Zn)

/**
 * Creates an UXTH instruction.
 *
 * This macro is used to encode the forms:
 * \verbatim
 *    UXTH    <Zd>.<Ts>, <Pg>/M, <Zn>.<Ts>
 * \endverbatim
 * \param dc   The void * dcontext used to allocate memory for the #instr_t.
 * \param Zd   The destination vector register, Z (Scalable)
 * \param Pg   The governing predicate register, P (Predicate)
 * \param Zn   The source vector register, Z (Scalable)
 */
#define INSTR_CREATE_uxth_sve_pred(dc, Zd, Pg, Zn) \
    instr_create_1dst_2src(dc, OP_uxth, Zd, Pg, Zn)

/**
 * Creates an UXTW instruction.
 *
 * This macro is used to encode the forms:
 * \verbatim
 *    UXTW    <Zd>.D, <Pg>/M, <Zn>.D
 * \endverbatim
 * \param dc   The void * dcontext used to allocate memory for the #instr_t.
 * \param Zd   The destination vector register, Z (Scalable)
 * \param Pg   The governing predicate register, P (Predicate)
 * \param Zn   The source vector register, Z (Scalable)
 */
#define INSTR_CREATE_uxtw_sve_pred(dc, Zd, Pg, Zn) \
    instr_create_1dst_2src(dc, OP_uxtw, Zd, Pg, Zn)

/**
 * Creates a FCMEQ instruction.
 *
 * This macro is used to encode the forms:
 * \verbatim
 *    FCMEQ   <Pd>.<Ts>, <Pg>/Z, <Zn>.<Ts>, #0.0
 * \endverbatim
 * \param dc   The void * dcontext used to allocate memory for the #instr_t.
 * \param Pd   The destination predicate register, P (Predicate)
 * \param Pg   The governing predicate register, P (Predicate)
 * \param Zn   The first source vector register, Z (Scalable)
 */
#define INSTR_CREATE_fcmeq_sve_zero_pred(dc, Pd, Pg, Zn) \
    instr_create_1dst_3src(dc, OP_fcmeq, Pd, Pg, Zn, opnd_create_immed_float(0.0))

/**
 * Creates a FCMEQ instruction.
 *
 * This macro is used to encode the forms:
 * \verbatim
 *    FCMEQ   <Pd>.<Ts>, <Pg>/Z, <Zn>.<Ts>, <Zm>.<Ts>
 * \endverbatim
 * \param dc   The void * dcontext used to allocate memory for the #instr_t.
 * \param Pd   The destination predicate register, P (Predicate)
 * \param Pg   The governing predicate register, P (Predicate)
 * \param Zn   The first source vector register, Z (Scalable)
 * \param Zm   The second source vector register, Z (Scalable)
 */
#define INSTR_CREATE_fcmeq_sve_pred(dc, Pd, Pg, Zn, Zm) \
    instr_create_1dst_3src(dc, OP_fcmeq, Pd, Pg, Zn, Zm)

/**
 * Creates a FCMGE instruction.
 *
 * This macro is used to encode the forms:
 * \verbatim
 *    FCMGE   <Pd>.<Ts>, <Pg>/Z, <Zn>.<Ts>, #0.0
 * \endverbatim
 * \param dc   The void * dcontext used to allocate memory for the #instr_t.
 * \param Pd   The destination predicate register, P (Predicate)
 * \param Pg   The governing predicate register, P (Predicate)
 * \param Zn   The first source vector register, Z (Scalable)
 */
#define INSTR_CREATE_fcmge_sve_zero_pred(dc, Pd, Pg, Zn) \
    instr_create_1dst_3src(dc, OP_fcmge, Pd, Pg, Zn, opnd_create_immed_float(0.0))

/**
 * Creates a FCMGE instruction.
 *
 * This macro is used to encode the forms:
 * \verbatim
 *    FCMGE   <Pd>.<Ts>, <Pg>/Z, <Zn>.<Ts>, <Zm>.<Ts>
 * \endverbatim
 * \param dc   The void * dcontext used to allocate memory for the #instr_t.
 * \param Pd   The destination predicate register, P (Predicate)
 * \param Pg   The governing predicate register, P (Predicate)
 * \param Zn   The first source vector register, Z (Scalable)
 * \param Zm   The second source vector register, Z (Scalable)
 */
#define INSTR_CREATE_fcmge_sve_pred(dc, Pd, Pg, Zn, Zm) \
    instr_create_1dst_3src(dc, OP_fcmge, Pd, Pg, Zn, Zm)

/**
 * Creates a FCMGT instruction.
 *
 * This macro is used to encode the forms:
 * \verbatim
 *    FCMGT   <Pd>.<Ts>, <Pg>/Z, <Zn>.<Ts>, #0.0
 * \endverbatim
 * \param dc   The void * dcontext used to allocate memory for the #instr_t.
 * \param Pd   The destination predicate register, P (Predicate)
 * \param Pg   The governing predicate register, P (Predicate)
 * \param Zn   The first source vector register, Z (Scalable)
 */
#define INSTR_CREATE_fcmgt_sve_zero_pred(dc, Pd, Pg, Zn) \
    instr_create_1dst_3src(dc, OP_fcmgt, Pd, Pg, Zn, opnd_create_immed_float(0.0))

/**
 * Creates a FCMGT instruction.
 *
 * This macro is used to encode the forms:
 * \verbatim
 *    FCMGT   <Pd>.<Ts>, <Pg>/Z, <Zn>.<Ts>, <Zm>.<Ts>
 * \endverbatim
 * \param dc   The void * dcontext used to allocate memory for the #instr_t.
 * \param Pd   The destination predicate register, P (Predicate)
 * \param Pg   The governing predicate register, P (Predicate)
 * \param Zn   The first source vector register, Z (Scalable)
 * \param Zm   The second source vector register, Z (Scalable)
 */
#define INSTR_CREATE_fcmgt_sve_pred(dc, Pd, Pg, Zn, Zm) \
    instr_create_1dst_3src(dc, OP_fcmgt, Pd, Pg, Zn, Zm)

/**
 * Creates a FCMLE instruction.
 *
 * This macro is used to encode the forms:
 * \verbatim
 *    FCMLE   <Pd>.<Ts>, <Pg>/Z, <Zn>.<Ts>, #0.0
 * \endverbatim
 * \param dc   The void * dcontext used to allocate memory for the #instr_t.
 * \param Pd   The destination predicate register, P (Predicate)
 * \param Pg   The governing predicate register, P (Predicate)
 * \param Zn   The first source vector register, Z (Scalable)
 */
#define INSTR_CREATE_fcmle_sve_zero_pred(dc, Pd, Pg, Zn) \
    instr_create_1dst_3src(dc, OP_fcmle, Pd, Pg, Zn, opnd_create_immed_float(0.0))

/**
 * Creates a FCMLT instruction.
 *
 * This macro is used to encode the forms:
 * \verbatim
 *    FCMLT   <Pd>.<Ts>, <Pg>/Z, <Zn>.<Ts>, #0.0
 * \endverbatim
 * \param dc   The void * dcontext used to allocate memory for the #instr_t.
 * \param Pd   The destination predicate register, P (Predicate)
 * \param Pg   The governing predicate register, P (Predicate)
 * \param Zn   The first source vector register, Z (Scalable)
 */
#define INSTR_CREATE_fcmlt_sve_zero_pred(dc, Pd, Pg, Zn) \
    instr_create_1dst_3src(dc, OP_fcmlt, Pd, Pg, Zn, opnd_create_immed_float(0.0))

/**
 * Creates a FCMNE instruction.
 *
 * This macro is used to encode the forms:
 * \verbatim
 *    FCMNE   <Pd>.<Ts>, <Pg>/Z, <Zn>.<Ts>, #0.0
 * \endverbatim
 * \param dc   The void * dcontext used to allocate memory for the #instr_t.
 * \param Pd   The destination predicate register, P (Predicate)
 * \param Pg   The governing predicate register, P (Predicate)
 * \param Zn   The first source vector register, Z (Scalable)
 */
#define INSTR_CREATE_fcmne_sve_zero_pred(dc, Pd, Pg, Zn) \
    instr_create_1dst_3src(dc, OP_fcmne, Pd, Pg, Zn, opnd_create_immed_float(0.0))

/**
 * Creates a FCMNE instruction.
 *
 * This macro is used to encode the forms:
 * \verbatim
 *    FCMNE   <Pd>.<Ts>, <Pg>/Z, <Zn>.<Ts>, <Zm>.<Ts>
 * \endverbatim
 * \param dc   The void * dcontext used to allocate memory for the #instr_t.
 * \param Pd   The destination predicate register, P (Predicate)
 * \param Pg   The governing predicate register, P (Predicate)
 * \param Zn   The first source vector register, Z (Scalable)
 * \param Zm   The second source vector register, Z (Scalable)
 */
#define INSTR_CREATE_fcmne_sve_pred(dc, Pd, Pg, Zn, Zm) \
    instr_create_1dst_3src(dc, OP_fcmne, Pd, Pg, Zn, Zm)

/**
 * Creates a FCMUO instruction.
 *
 * This macro is used to encode the forms:
 * \verbatim
 *    FCMUO   <Pd>.<Ts>, <Pg>/Z, <Zn>.<Ts>, <Zm>.<Ts>
 * \endverbatim
 * \param dc   The void * dcontext used to allocate memory for the #instr_t.
 * \param Pd   The destination predicate register, P (Predicate)
 * \param Pg   The governing predicate register, P (Predicate)
 * \param Zn   The first source vector register, Z (Scalable)
 * \param Zm   The second source vector register, Z (Scalable)
 */
#define INSTR_CREATE_fcmuo_sve_pred(dc, Pd, Pg, Zn, Zm) \
    instr_create_1dst_3src(dc, OP_fcmuo, Pd, Pg, Zn, Zm)

/**
 * Creates a FCMLE instruction.
 *
 * This macro is used to encode the forms:
 * \verbatim
 *    FCMLE   <Pd>.<Ts>, <Pg>/Z, <Zm>.<Ts>, <Zn>.<Ts>
 * \endverbatim
 * \param dc   The void * dcontext used to allocate memory for the #instr_t.
 * \param Pd   The destination predicate register, P (Predicate)
 * \param Pg   The governing predicate register, P (Predicate)
 * \param Zm   The first source vector register, Z (Scalable)
 * \param Zn   The second source vector register, Z (Scalable)
 */
#define INSTR_CREATE_fcmle_sve_pred(dc, Pd, Pg, Zm, Zn) \
    instr_create_1dst_3src(dc, OP_fcmle, Pd, Pg, Zm, Zn)

/**
 * Creates a FCMLT instruction.
 *
 * This macro is used to encode the forms:
 * \verbatim
 *    FCMLT   <Pd>.<Ts>, <Pg>/Z, <Zm>.<Ts>, <Zn>.<Ts>
 * \endverbatim
 * \param dc   The void * dcontext used to allocate memory for the #instr_t.
 * \param Pd   The destination predicate register, P (Predicate)
 * \param Pg   The governing predicate register, P (Predicate)
 * \param Zm   The first source vector register, Z (Scalable)
 * \param Zn   The second source vector register, Z (Scalable)
 */
#define INSTR_CREATE_fcmlt_sve_pred(dc, Pd, Pg, Zm, Zn) \
    instr_create_1dst_3src(dc, OP_fcmlt, Pd, Pg, Zm, Zn)

/**
 * Creates a CMPEQ instruction.
 *
 * This macro is used to encode the forms:
 * \verbatim
 *    CMPEQ   <Pd>.<Ts>, <Pg>/Z, <Zn>.<Ts>, #<imm>
 * \endverbatim
 * \param dc   The void * dcontext used to allocate memory for the #instr_t.
 * \param Pd   The destination predicate register, P (Predicate)
 * \param Pg   The governing predicate register, P (Predicate)
 * \param Zn   The source vector register, Z (Scalable)
 * \param simm   The signed immediate imm
 */
#define INSTR_CREATE_cmpeq_sve_pred_simm(dc, Pd, Pg, Zn, simm) \
    instr_create_1dst_3src(dc, OP_cmpeq, Pd, Pg, Zn, simm)

/**
 * Creates a CMPEQ instruction.
 *
 * This macro is used to encode the forms:
 * \verbatim
 *    CMPEQ   <Pd>.<Ts>, <Pg>/Z, <Zn>.<Ts>, <Zm>.D
 *    CMPEQ   <Pd>.<Ts>, <Pg>/Z, <Zn>.<Ts>, <Zm>.<Ts>
 * \endverbatim
 * \param dc   The void * dcontext used to allocate memory for the #instr_t.
 * \param Pd   The destination predicate register, P (Predicate)
 * \param Pg   The governing predicate register, P (Predicate)
 * \param Zn   The first source vector register, Z (Scalable)
 * \param Zm   The second source vector register, Z (Scalable)
 */
#define INSTR_CREATE_cmpeq_sve_pred(dc, Pd, Pg, Zn, Zm) \
    instr_create_1dst_3src(dc, OP_cmpeq, Pd, Pg, Zn, Zm)

/**
 * Creates a CMPGE instruction.
 *
 * This macro is used to encode the forms:
 * \verbatim
 *    CMPGE   <Pd>.<Ts>, <Pg>/Z, <Zn>.<Ts>, #<imm>
 * \endverbatim
 * \param dc   The void * dcontext used to allocate memory for the #instr_t.
 * \param Pd   The destination predicate register, P (Predicate)
 * \param Pg   The governing predicate register, P (Predicate)
 * \param Zn   The source vector register, Z (Scalable)
 * \param simm   The signed immediate imm
 */
#define INSTR_CREATE_cmpge_sve_pred_simm(dc, Pd, Pg, Zn, simm) \
    instr_create_1dst_3src(dc, OP_cmpge, Pd, Pg, Zn, simm)

/**
 * Creates a CMPGE instruction.
 *
 * This macro is used to encode the forms:
 * \verbatim
 *    CMPGE   <Pd>.<Ts>, <Pg>/Z, <Zn>.<Ts>, <Zm>.D
 *    CMPGE   <Pd>.<Ts>, <Pg>/Z, <Zn>.<Ts>, <Zm>.<Ts>
 * \endverbatim
 * \param dc   The void * dcontext used to allocate memory for the #instr_t.
 * \param Pd   The destination predicate register, P (Predicate)
 * \param Pg   The governing predicate register, P (Predicate)
 * \param Zn   The first source vector register, Z (Scalable)
 * \param Zm   The second source vector register, Z (Scalable)
 */
#define INSTR_CREATE_cmpge_sve_pred(dc, Pd, Pg, Zn, Zm) \
    instr_create_1dst_3src(dc, OP_cmpge, Pd, Pg, Zn, Zm)

/**
 * Creates a CMPGT instruction.
 *
 * This macro is used to encode the forms:
 * \verbatim
 *    CMPGT   <Pd>.<Ts>, <Pg>/Z, <Zn>.<Ts>, #<imm>
 * \endverbatim
 * \param dc   The void * dcontext used to allocate memory for the #instr_t.
 * \param Pd   The destination predicate register, P (Predicate)
 * \param Pg   The governing predicate register, P (Predicate)
 * \param Zn   The source vector register, Z (Scalable)
 * \param simm   The signed immediate imm
 */
#define INSTR_CREATE_cmpgt_sve_pred_simm(dc, Pd, Pg, Zn, simm) \
    instr_create_1dst_3src(dc, OP_cmpgt, Pd, Pg, Zn, simm)

/**
 * Creates a CMPGT instruction.
 *
 * This macro is used to encode the forms:
 * \verbatim
 *    CMPGT   <Pd>.<Ts>, <Pg>/Z, <Zn>.<Ts>, <Zm>.D
 *    CMPGT   <Pd>.<Ts>, <Pg>/Z, <Zn>.<Ts>, <Zm>.<Ts>
 * \endverbatim
 * \param dc   The void * dcontext used to allocate memory for the #instr_t.
 * \param Pd   The destination predicate register, P (Predicate)
 * \param Pg   The governing predicate register, P (Predicate)
 * \param Zn   The first source vector register, Z (Scalable)
 * \param Zm   The second source vector register, Z (Scalable)
 */
#define INSTR_CREATE_cmpgt_sve_pred(dc, Pd, Pg, Zn, Zm) \
    instr_create_1dst_3src(dc, OP_cmpgt, Pd, Pg, Zn, Zm)

/**
 * Creates a CMPHI instruction.
 *
 * This macro is used to encode the forms:
 * \verbatim
 *    CMPHI   <Pd>.<Ts>, <Pg>/Z, <Zn>.<Ts>, #<imm>
 * \endverbatim
 * \param dc   The void * dcontext used to allocate memory for the #instr_t.
 * \param Pd   The destination predicate register, P (Predicate)
 * \param Pg   The governing predicate register, P (Predicate)
 * \param Zn   The source vector register, Z (Scalable)
 * \param imm   The immediate imm
 */
#define INSTR_CREATE_cmphi_sve_pred_imm(dc, Pd, Pg, Zn, imm) \
    instr_create_1dst_3src(dc, OP_cmphi, Pd, Pg, Zn, imm)

/**
 * Creates a CMPHI instruction.
 *
 * This macro is used to encode the forms:
 * \verbatim
 *    CMPHI   <Pd>.<Ts>, <Pg>/Z, <Zn>.<Ts>, <Zm>.D
 *    CMPHI   <Pd>.<Ts>, <Pg>/Z, <Zn>.<Ts>, <Zm>.<Ts>
 * \endverbatim
 * \param dc   The void * dcontext used to allocate memory for the #instr_t.
 * \param Pd   The destination predicate register, P (Predicate)
 * \param Pg   The governing predicate register, P (Predicate)
 * \param Zn   The first source vector register, Z (Scalable)
 * \param Zm   The second source vector register, Z (Scalable)
 */
#define INSTR_CREATE_cmphi_sve_pred(dc, Pd, Pg, Zn, Zm) \
    instr_create_1dst_3src(dc, OP_cmphi, Pd, Pg, Zn, Zm)

/**
 * Creates a CMPHS instruction.
 *
 * This macro is used to encode the forms:
 * \verbatim
 *    CMPHS   <Pd>.<Ts>, <Pg>/Z, <Zn>.<Ts>, #<imm>
 * \endverbatim
 * \param dc   The void * dcontext used to allocate memory for the #instr_t.
 * \param Pd   The destination predicate register, P (Predicate)
 * \param Pg   The governing predicate register, P (Predicate)
 * \param Zn   The source vector register, Z (Scalable)
 * \param imm   The immediate imm
 */
#define INSTR_CREATE_cmphs_sve_pred_imm(dc, Pd, Pg, Zn, imm) \
    instr_create_1dst_3src(dc, OP_cmphs, Pd, Pg, Zn, imm)

/**
 * Creates a CMPHS instruction.
 *
 * This macro is used to encode the forms:
 * \verbatim
 *    CMPHS   <Pd>.<Ts>, <Pg>/Z, <Zn>.<Ts>, <Zm>.D
 *    CMPHS   <Pd>.<Ts>, <Pg>/Z, <Zn>.<Ts>, <Zm>.<Ts>
 * \endverbatim
 * \param dc   The void * dcontext used to allocate memory for the #instr_t.
 * \param Pd   The destination predicate register, P (Predicate)
 * \param Pg   The governing predicate register, P (Predicate)
 * \param Zn   The first source vector register, Z (Scalable)
 * \param Zm   The second source vector register, Z (Scalable)
 */
#define INSTR_CREATE_cmphs_sve_pred(dc, Pd, Pg, Zn, Zm) \
    instr_create_1dst_3src(dc, OP_cmphs, Pd, Pg, Zn, Zm)

/**
 * Creates a CMPLE instruction.
 *
 * This macro is used to encode the forms:
 * \verbatim
 *    CMPLE   <Pd>.<Ts>, <Pg>/Z, <Zn>.<Ts>, #<imm>
 * \endverbatim
 * \param dc   The void * dcontext used to allocate memory for the #instr_t.
 * \param Pd   The destination predicate register, P (Predicate)
 * \param Pg   The governing predicate register, P (Predicate)
 * \param Zn   The source vector register, Z (Scalable)
 * \param simm   The signed immediate imm
 */
#define INSTR_CREATE_cmple_sve_pred_simm(dc, Pd, Pg, Zn, simm) \
    instr_create_1dst_3src(dc, OP_cmple, Pd, Pg, Zn, simm)

/**
 * Creates a CMPLE instruction.
 *
 * This macro is used to encode the forms:
 * \verbatim
 *    CMPLE   <Pd>.<Ts>, <Pg>/Z, <Zn>.<Ts>, <Zm>.D
 * \endverbatim
 * \param dc   The void * dcontext used to allocate memory for the #instr_t.
 * \param Pd   The destination predicate register, P (Predicate)
 * \param Pg   The governing predicate register, P (Predicate)
 * \param Zn   The first source vector register, Z (Scalable)
 * \param Zm   The second source vector register, Z (Scalable)
 */
#define INSTR_CREATE_cmple_sve_pred(dc, Pd, Pg, Zn, Zm) \
    instr_create_1dst_3src(dc, OP_cmple, Pd, Pg, Zn, Zm)

/**
 * Creates a CMPLO instruction.
 *
 * This macro is used to encode the forms:
 * \verbatim
 *    CMPLO   <Pd>.<Ts>, <Pg>/Z, <Zn>.<Ts>, #<imm>
 * \endverbatim
 * \param dc   The void * dcontext used to allocate memory for the #instr_t.
 * \param Pd   The destination predicate register, P (Predicate)
 * \param Pg   The governing predicate register, P (Predicate)
 * \param Zn   The source vector register, Z (Scalable)
 * \param imm   The immediate imm
 */
#define INSTR_CREATE_cmplo_sve_pred_imm(dc, Pd, Pg, Zn, imm) \
    instr_create_1dst_3src(dc, OP_cmplo, Pd, Pg, Zn, imm)

/**
 * Creates a CMPLO instruction.
 *
 * This macro is used to encode the forms:
 * \verbatim
 *    CMPLO   <Pd>.<Ts>, <Pg>/Z, <Zn>.<Ts>, <Zm>.D
 * \endverbatim
 * \param dc   The void * dcontext used to allocate memory for the #instr_t.
 * \param Pd   The destination predicate register, P (Predicate)
 * \param Pg   The governing predicate register, P (Predicate)
 * \param Zn   The first source vector register, Z (Scalable)
 * \param Zm   The second source vector register, Z (Scalable)
 */
#define INSTR_CREATE_cmplo_sve_pred(dc, Pd, Pg, Zn, Zm) \
    instr_create_1dst_3src(dc, OP_cmplo, Pd, Pg, Zn, Zm)

/**
 * Creates a CMPLS instruction.
 *
 * This macro is used to encode the forms:
 * \verbatim
 *    CMPLS   <Pd>.<Ts>, <Pg>/Z, <Zn>.<Ts>, #<imm>
 * \endverbatim
 * \param dc   The void * dcontext used to allocate memory for the #instr_t.
 * \param Pd   The destination predicate register, P (Predicate)
 * \param Pg   The governing predicate register, P (Predicate)
 * \param Zn   The source vector register, Z (Scalable)
 * \param imm   The immediate imm
 */
#define INSTR_CREATE_cmpls_sve_pred_imm(dc, Pd, Pg, Zn, imm) \
    instr_create_1dst_3src(dc, OP_cmpls, Pd, Pg, Zn, imm)

/**
 * Creates a CMPLS instruction.
 *
 * This macro is used to encode the forms:
 * \verbatim
 *    CMPLS   <Pd>.<Ts>, <Pg>/Z, <Zn>.<Ts>, <Zm>.D
 * \endverbatim
 * \param dc   The void * dcontext used to allocate memory for the #instr_t.
 * \param Pd   The destination predicate register, P (Predicate)
 * \param Pg   The governing predicate register, P (Predicate)
 * \param Zn   The first source vector register, Z (Scalable)
 * \param Zm   The second source vector register, Z (Scalable)
 */
#define INSTR_CREATE_cmpls_sve_pred(dc, Pd, Pg, Zn, Zm) \
    instr_create_1dst_3src(dc, OP_cmpls, Pd, Pg, Zn, Zm)

/**
 * Creates a CMPLT instruction.
 *
 * This macro is used to encode the forms:
 * \verbatim
 *    CMPLT   <Pd>.<Ts>, <Pg>/Z, <Zn>.<Ts>, #<imm>
 * \endverbatim
 * \param dc   The void * dcontext used to allocate memory for the #instr_t.
 * \param Pd   The destination predicate register, P (Predicate)
 * \param Pg   The governing predicate register, P (Predicate)
 * \param Zn   The source vector register, Z (Scalable)
 * \param simm   The signed immediate imm
 */
#define INSTR_CREATE_cmplt_sve_pred_simm(dc, Pd, Pg, Zn, simm) \
    instr_create_1dst_3src(dc, OP_cmplt, Pd, Pg, Zn, simm)

/**
 * Creates a CMPLT instruction.
 *
 * This macro is used to encode the forms:
 * \verbatim
 *    CMPLT   <Pd>.<Ts>, <Pg>/Z, <Zn>.<Ts>, <Zm>.D
 * \endverbatim
 * \param dc   The void * dcontext used to allocate memory for the #instr_t.
 * \param Pd   The destination predicate register, P (Predicate)
 * \param Pg   The governing predicate register, P (Predicate)
 * \param Zn   The first source vector register, Z (Scalable)
 * \param Zm   The second source vector register, Z (Scalable)
 */
#define INSTR_CREATE_cmplt_sve_pred(dc, Pd, Pg, Zn, Zm) \
    instr_create_1dst_3src(dc, OP_cmplt, Pd, Pg, Zn, Zm)

/**
 * Creates a CMPNE instruction.
 *
 * This macro is used to encode the forms:
 * \verbatim
 *    CMPNE   <Pd>.<Ts>, <Pg>/Z, <Zn>.<Ts>, #<imm>
 * \endverbatim
 * \param dc   The void * dcontext used to allocate memory for the #instr_t.
 * \param Pd   The destination predicate register, P (Predicate)
 * \param Pg   The governing predicate register, P (Predicate)
 * \param Zn   The source vector register, Z (Scalable)
 * \param simm   The signed immediate imm
 */
#define INSTR_CREATE_cmpne_sve_pred_simm(dc, Pd, Pg, Zn, simm) \
    instr_create_1dst_3src(dc, OP_cmpne, Pd, Pg, Zn, simm)

/**
 * Creates a CMPNE instruction.
 *
 * This macro is used to encode the forms:
 * \verbatim
 *    CMPNE   <Pd>.<Ts>, <Pg>/Z, <Zn>.<Ts>, <Zm>.D
 *    CMPNE   <Pd>.<Ts>, <Pg>/Z, <Zn>.<Ts>, <Zm>.<Ts>
 * \endverbatim
 * \param dc   The void * dcontext used to allocate memory for the #instr_t.
 * \param Pd   The destination predicate register, P (Predicate)
 * \param Pg   The governing predicate register, P (Predicate)
 * \param Zn   The first source vector register, Z (Scalable)
 * \param Zm   The second source vector register, Z (Scalable)
 */
#define INSTR_CREATE_cmpne_sve_pred(dc, Pd, Pg, Zn, Zm) \
    instr_create_1dst_3src(dc, OP_cmpne, Pd, Pg, Zn, Zm)

/**
 * Creates a SETFFR instruction.
 *
 * This macro is used to encode the forms:
 * \verbatim
 *    SETFFR
 * \endverbatim
 * \param dc   The void * dcontext used to allocate memory for the #instr_t.
 */
#define INSTR_CREATE_setffr_sve(dc) instr_create_0dst_0src(dc, OP_setffr)

/**
 * Creates a RDFFR instruction.
 *
 * This macro is used to encode the forms:
 * \verbatim
 *    RDFFR   <Pd>.B
 * \endverbatim
 * \param dc   The void * dcontext used to allocate memory for the #instr_t.
 * \param Pd   The destination predicate register, P (Predicate)
 */
#define INSTR_CREATE_rdffr_sve(dc, Pd) instr_create_1dst_0src(dc, OP_rdffr, Pd)

/**
 * Creates a RDFFR instruction.
 *
 * This macro is used to encode the forms:
 * \verbatim
 *    RDFFR   <Pd>.B, <Pg>/Z
 * \endverbatim
 * \param dc   The void * dcontext used to allocate memory for the #instr_t.
 * \param Pd   The destination predicate register, P (Predicate)
 * \param Pg   The governing predicate register, P (Predicate)
 */
#define INSTR_CREATE_rdffr_sve_pred(dc, Pd, Pg) \
    instr_create_1dst_1src(dc, OP_rdffr, Pd, Pg)

/**
 * Creates a RDFFRS instruction.
 *
 * This macro is used to encode the forms:
 * \verbatim
 *    RDFFRS  <Pd>.B, <Pg>/Z
 * \endverbatim
 * \param dc   The void * dcontext used to allocate memory for the #instr_t.
 * \param Pd   The destination predicate register, P (Predicate)
 * \param Pg   The governing predicate register, P (Predicate)
 */
#define INSTR_CREATE_rdffrs_sve_pred(dc, Pd, Pg) \
    instr_create_1dst_1src(dc, OP_rdffrs, Pd, Pg)

/**
 * Creates a WRFFR instruction.
 *
 * This macro is used to encode the forms:
 * \verbatim
 *    WRFFR   <Pn>.B
 * \endverbatim
 * \param dc   The void * dcontext used to allocate memory for the #instr_t.
 * \param Pn   The source predicate register, P (Predicate)
 */
#define INSTR_CREATE_wrffr_sve(dc, Pn) instr_create_0dst_1src(dc, OP_wrffr, Pn)

/**
 * Creates a CNTP instruction.
 *
 * This macro is used to encode the forms:
 * \verbatim
 *    CNTP    <Xd>, <Pg>, <Pn>.<Ts>
 * \endverbatim
 * \param dc   The void * dcontext used to allocate memory for the #instr_t.
 * \param Rd   The destination register, X (Extended, 64 bits).
 * \param Pg   The governing predicate register, P (Predicate).
 * \param Pn   The source predicate register, P (Predicate).
 */
#define INSTR_CREATE_cntp_sve_pred(dc, Rd, Pg, Pn) \
    instr_create_1dst_2src(dc, OP_cntp, Rd, Pg, Pn)

/**
 * Creates a DECP instruction.
 *
 * This macro is used to encode the forms:
 * \verbatim
 *    DECP    <Xdn>, <Pm>.<Ts>
 * \endverbatim
 * \param dc   The void * dcontext used to allocate memory for the #instr_t.
 * \param Rdn   The second source and destination register, X (Extended, 64 bits).
 * \param Pm   The first source predicate register, P (Predicate).
 */
#define INSTR_CREATE_decp_sve(dc, Rdn, Pm) \
    instr_create_1dst_2src(dc, OP_decp, Rdn, Pm, Rdn)

/**
 * Creates a DECP instruction.
 *
 * This macro is used to encode the forms:
 * \verbatim
 *    DECP    <Zdn>.<Ts>, <Pm>.<Ts>
 * \endverbatim
 * \param dc   The void * dcontext used to allocate memory for the #instr_t.
 * \param Zdn   The second source and destination vector register, Z (Scalable).
 * \param Pm   The first source predicate register, P (Predicate).
 */
#define INSTR_CREATE_decp_sve_vector(dc, Zdn, Pm) \
    instr_create_1dst_2src(dc, OP_decp, Zdn, Pm, Zdn)

/**
 * Creates an INCP instruction.
 *
 * This macro is used to encode the forms:
 * \verbatim
 *    INCP    <Xdn>, <Pm>.<Ts>
 * \endverbatim
 * \param dc   The void * dcontext used to allocate memory for the #instr_t.
 * \param Rdn   The second source and destination register, X (Extended, 64 bits).
 * \param Pm   The first source predicate register, P (Predicate).
 */
#define INSTR_CREATE_incp_sve(dc, Rdn, Pm) \
    instr_create_1dst_2src(dc, OP_incp, Rdn, Pm, Rdn)

/**
 * Creates an INCP instruction.
 *
 * This macro is used to encode the forms:
 * \verbatim
 *    INCP    <Zdn>.<Ts>, <Pm>.<Ts>
 * \endverbatim
 * \param dc   The void * dcontext used to allocate memory for the #instr_t.
 * \param Zdn   The second source and destination vector register, Z (Scalable).
 * \param Pm   The first source predicate register, P (Predicate).
 */
#define INSTR_CREATE_incp_sve_vector(dc, Zdn, Pm) \
    instr_create_1dst_2src(dc, OP_incp, Zdn, Pm, Zdn)

/**
 * Creates a SQDECP instruction.
 *
 * This macro is used to encode the forms:
 * \verbatim
 *    SQDECP  <Xdn>, <Pm>.<Ts>
 * \endverbatim
 * \param dc   The void * dcontext used to allocate memory for the #instr_t.
 * \param Rdn   The source and destination register, X (Extended, 64 bits).
 * \param Pm   The source predicate register, P (Predicate).
 */
#define INSTR_CREATE_sqdecp_sve(dc, Rdn, Pm) \
    instr_create_1dst_2src(dc, OP_sqdecp, Rdn, Pm, Rdn)

/**
 * Creates a SQDECP instruction.
 *
 * This macro is used to encode the forms:
 * \verbatim
 *    SQDECP  <Xdn>, <Pm>.<Ts>, <Wdn>
 * \endverbatim
 * \param dc   The void * dcontext used to allocate memory for the #instr_t.
 * \param Rdn   The second source and destination register, X (Extended, 64 bits).
 * \param Pm   The first source predicate register, P (Predicate).
 */
#define INSTR_CREATE_sqdecp_sve_wide(dc, Rdn, Pm)  \
    instr_create_1dst_2src(dc, OP_sqdecp, Rdn, Pm, \
                           opnd_create_reg(opnd_get_reg(Rdn) - DR_REG_X0 + DR_REG_W0))

/**
 * Creates a SQDECP instruction.
 *
 * This macro is used to encode the forms:
 * \verbatim
 *    SQDECP  <Zdn>.<Ts>, <Pm>.<Ts>
 * \endverbatim
 * \param dc   The void * dcontext used to allocate memory for the #instr_t.
 * \param Zdn   The second source and destination vector register, Z (Scalable).
 * \param Pm   The first source predicate register, P (Predicate).
 */
#define INSTR_CREATE_sqdecp_sve_vector(dc, Zdn, Pm) \
    instr_create_1dst_2src(dc, OP_sqdecp, Zdn, Pm, Zdn)

/**
 * Creates a SQINCP instruction.
 *
 * This macro is used to encode the forms:
 * \verbatim
 *    SQINCP  <Xdn>, <Pm>.<Ts>
 * \endverbatim
 * \param dc   The void * dcontext used to allocate memory for the #instr_t.
 * \param Rdn   The second source and destination register, X (Extended, 64 bits).
 * \param Pm   The first source predicate register, P (Predicate).
 */
#define INSTR_CREATE_sqincp_sve(dc, Rdn, Pm) \
    instr_create_1dst_2src(dc, OP_sqincp, Rdn, Pm, Rdn)

/**
 * Creates a SQINCP instruction.
 *
 * This macro is used to encode the forms:
 * \verbatim
 *    SQINCP  <Xdn>, <Pm>.<Ts>, <Wdn>
 * \endverbatim
 * \param dc   The void * dcontext used to allocate memory for the #instr_t.
 * \param Rdn   The second source and destination register, X (Extended, 64 bits).
 * \param Pm   The first source predicate register, P (Predicate).
 */
#define INSTR_CREATE_sqincp_sve_wide(dc, Rdn, Pm)  \
    instr_create_1dst_2src(dc, OP_sqincp, Rdn, Pm, \
                           opnd_create_reg(opnd_get_reg(Rdn) - DR_REG_X0 + DR_REG_W0))

/**
 * Creates a SQINCP instruction.
 *
 * This macro is used to encode the forms:
 * \verbatim
 *    SQINCP  <Zdn>.<Ts>, <Pm>.<Ts>
 * \endverbatim
 * \param dc   The void * dcontext used to allocate memory for the #instr_t.
 * \param Zdn   The second source and destination vector register, Z (Scalable).
 * \param Pm   The first source predicate register, P (Predicate).
 */
#define INSTR_CREATE_sqincp_sve_vector(dc, Zdn, Pm) \
    instr_create_1dst_2src(dc, OP_sqincp, Zdn, Pm, Zdn)

/**
 * Creates an UQDECP instruction.
 *
 * This macro is used to encode the forms:
 * \verbatim
 *    UQDECP  <Wdn>, <Pm>.<Ts>
 *    UQDECP  <Xdn>, <Pm>.<Ts>
 * \endverbatim
 * \param dc   The void * dcontext used to allocate memory for the #instr_t.
 * \param Rdn   The second source and destination register. Can be X (Extended, 64 bits)
 * or W (Word, 32 bits). \param Pm   The first source predicate register, P (Predicate).
 */
#define INSTR_CREATE_uqdecp_sve(dc, Rdn, Pm) \
    instr_create_1dst_2src(dc, OP_uqdecp, Rdn, Pm, Rdn)

/**
 * Creates an UQDECP instruction.
 *
 * This macro is used to encode the forms:
 * \verbatim
 *    UQDECP  <Zdn>.<Ts>, <Pm>.<Ts>
 * \endverbatim
 * \param dc   The void * dcontext used to allocate memory for the #instr_t.
 * \param Zdn   The second source and destination vector register, Z (Scalable).
 * \param Pm   The first source predicate register, P (Predicate).
 */
#define INSTR_CREATE_uqdecp_sve_vector(dc, Zdn, Pm) \
    instr_create_1dst_2src(dc, OP_uqdecp, Zdn, Pm, Zdn)

/**
 * Creates an UQINCP instruction.
 *
 * This macro is used to encode the forms:
 * \verbatim
 *    UQINCP  <Wdn>, <Pm>.<Ts>
 *    UQINCP  <Xdn>, <Pm>.<Ts>
 * \endverbatim
 * \param dc   The void * dcontext used to allocate memory for the #instr_t.
 * \param Rdn   The second source and destination register. Can be X (Extended, 64 bits)
 * or W (Word, 32 bits). \param Pm   The first source predicate register, P (Predicate).
 */
#define INSTR_CREATE_uqincp_sve(dc, Rdn, Pm) \
    instr_create_1dst_2src(dc, OP_uqincp, Rdn, Pm, Rdn)

/**
 * Creates an UQINCP instruction.
 *
 * This macro is used to encode the forms:
 * \verbatim
 *    UQINCP  <Zdn>.<Ts>, <Pm>.<Ts>
 * \endverbatim
 * \param dc   The void * dcontext used to allocate memory for the #instr_t.
 * \param Zdn   The second source and destination vector register, Z (Scalable).
 * \param Pm   The first source predicate register, P (Predicate).
 */
#define INSTR_CREATE_uqincp_sve_vector(dc, Zdn, Pm) \
    instr_create_1dst_2src(dc, OP_uqincp, Zdn, Pm, Zdn)

/**
 * Creates an AND instruction.
 *
 * This macro is used to encode the forms:
 * \verbatim
 *    AND     <Zdn>.<T>, <Zdn>.<T>, #<imm>
 * \endverbatim
 * \param dc   The void * dcontext used to allocate memory for the #instr_t.
 * \param Zdn   The first source and destination vector register, Z (Scalable).
 * \param imm   The immediate logicalImm.  The 13 bit immediate defining a 64, 32, 16 or 8
 * bit mask of 2, 4, 8, 16, 32 or 64 bit fields.
 */
#define INSTR_CREATE_and_sve_imm(dc, Zdn, imm) \
    instr_create_1dst_2src(dc, OP_and, Zdn, Zdn, imm)

/**
 * Creates a BIC instruction.
 *
 * This macro is used to encode the forms:
 * \verbatim
 *    BIC     <Zdn>.<T>, <Zdn>.<T>, #<imm>
 * \endverbatim
 * \param dc   The void * dcontext used to allocate memory for the #instr_t.
 * \param Zdn   The first source and destination vector register, Z (Scalable).
 * \param imm   The immediate logicalImm.  The 13 bit immediate defining a 64, 32, 16 or 8
 * bit mask of 2, 4, 8, 16, 32 or 64 bit fields.
 */
#define INSTR_CREATE_bic_sve_imm(dc, Zdn, imm) \
    instr_create_1dst_2src(dc, OP_and, Zdn, Zdn, opnd_invert_immed_int(imm))

/**
 * Creates an EOR instruction.
 *
 * This macro is used to encode the forms:
 * \verbatim
 *    EOR     <Zdn>.<T>, <Zdn>.<T>, #<imm>
 * \endverbatim
 * \param dc   The void * dcontext used to allocate memory for the #instr_t.
 * \param Zdn   The first source and destination vector register, Z (Scalable).
 * \param imm   The immediate logicalImm.  The 13 bit immediate defining a 64, 32, 16 or 8
 * bit mask of 2, 4, 8, 16, 32 or 64 bit fields.
 */
#define INSTR_CREATE_eor_sve_imm(dc, Zdn, imm) \
    instr_create_1dst_2src(dc, OP_eor, Zdn, Zdn, imm)

/**
 * Creates an ORR instruction.
 *
 * This macro is used to encode the forms:
 * \verbatim
 *    ORR     <Zdn>.<T>, <Zdn>.<T>, #<imm>
 * \endverbatim
 * \param dc   The void * dcontext used to allocate memory for the #instr_t.
 * \param Zdn   The first source and destination vector register, Z (Scalable).
 * \param imm   The immediate logicalImm.  The 13 bit immediate defining a 64, 32, 16 or 8
 * bit mask of 2, 4, 8, 16, 32 or 64 bit fields.
 */
#define INSTR_CREATE_orr_sve_imm(dc, Zdn, imm) \
    instr_create_1dst_2src(dc, OP_orr, Zdn, Zdn, imm)

/**
 * Creates an ORN instruction.
 *
 * This macro is used to encode the forms:
 * \verbatim
 *    ORN     <Zdn>.<T>, <Zdn>.<T>, #<imm>
 * \endverbatim
 * \param dc   The void * dcontext used to allocate memory for the #instr_t.
 * \param Zdn   The first source and destination vector register, Z (Scalable).
 * \param imm   The immediate logicalImm.  The 13 bit immediate defining a 64, 32, 16 or 8
 * bit mask of 2, 4, 8, 16, 32 or 64 bit fields.
 */
#define INSTR_CREATE_orn_sve_imm(dc, Zdn, imm) \
    instr_create_1dst_2src(dc, OP_orr, Zdn, Zdn, opnd_invert_immed_int(imm))

/**
 * Creates an AND instruction.
 *
 * This macro is used to encode the forms:
 * \verbatim
 *    AND     <Pd>.B, <Pg>/Z, <Pn>.B, <Pm>.B
 * \endverbatim
 * \param dc   The void * dcontext used to allocate memory for the #instr_t.
 * \param Pd   The destination predicate register, P (Predicate).
 * \param Pg   The governing predicate register, P (Predicate).
 * \param Pn   The first source predicate register, P (Predicate).
 * \param Pm   The second source predicate register, P (Predicate).
 */
#define INSTR_CREATE_and_sve_pred_b(dc, Pd, Pg, Pn, Pm) \
    instr_create_1dst_3src(dc, OP_and, Pd, Pg, Pn, Pm)

/**
 * Creates an AND instruction.
 *
 * This macro is used to encode the forms:
 * \verbatim
 *    AND     <Zd>.D, <Zn>.D, <Zm>.D
 * \endverbatim
 * \param dc   The void * dcontext used to allocate memory for the #instr_t.
 * \param Zd   The destination vector register, Z (Scalable).
 * \param Zn   The first source vector register, Z (Scalable).
 * \param Zm   The second source vector register, Z (Scalable).
 */
#define INSTR_CREATE_and_sve(dc, Zd, Zn, Zm) \
    instr_create_1dst_2src(dc, OP_and, Zd, Zn, Zm)

/**
 * Creates an ANDS instruction.
 *
 * This macro is used to encode the forms:
 * \verbatim
 *    ANDS    <Pd>.B, <Pg>/Z, <Pn>.B, <Pm>.B
 * \endverbatim
 * \param dc   The void * dcontext used to allocate memory for the #instr_t.
 * \param Pd   The destination predicate register, P (Predicate).
 * \param Pg   The governing predicate register, P (Predicate).
 * \param Pn   The first source predicate register, P (Predicate).
 * \param Pm   The second source predicate register, P (Predicate).
 */
#define INSTR_CREATE_ands_sve_pred(dc, Pd, Pg, Pn, Pm) \
    instr_create_1dst_3src(dc, OP_ands, Pd, Pg, Pn, Pm)

/**
 * Creates a BIC instruction.
 *
 * This macro is used to encode the forms:
 * \verbatim
 *    BIC     <Pd>.B, <Pg>/Z, <Pn>.B, <Pm>.B
 * \endverbatim
 * \param dc   The void * dcontext used to allocate memory for the #instr_t.
 * \param Pd   The destination predicate register, P (Predicate).
 * \param Pg   The governing predicate register, P (Predicate).
 * \param Pn   The first source predicate register, P (Predicate).
 * \param Pm   The second source predicate register, P (Predicate).
 */
#define INSTR_CREATE_bic_sve_pred_b(dc, Pd, Pg, Pn, Pm) \
    instr_create_1dst_3src(dc, OP_bic, Pd, Pg, Pn, Pm)

/**
 * Creates a BIC instruction.
 *
 * This macro is used to encode the forms:
 * \verbatim
 *    BIC     <Zd>.D, <Zn>.D, <Zm>.D
 * \endverbatim
 * \param dc   The void * dcontext used to allocate memory for the #instr_t.
 * \param Zd   The destination vector register, Z (Scalable).
 * \param Zn   The first source vector register, Z (Scalable).
 * \param Zm   The second source vector register, Z (Scalable).
 */
#define INSTR_CREATE_bic_sve(dc, Zd, Zn, Zm) \
    instr_create_1dst_2src(dc, OP_bic, Zd, Zn, Zm)

/**
 * Creates a BICS instruction.
 *
 * This macro is used to encode the forms:
 * \verbatim
 *    BICS    <Pd>.B, <Pg>/Z, <Pn>.B, <Pm>.B
 * \endverbatim
 * \param dc   The void * dcontext used to allocate memory for the #instr_t.
 * \param Pd   The destination predicate register, P (Predicate).
 * \param Pg   The governing predicate register, P (Predicate).
 * \param Pn   The first source predicate register, P (Predicate).
 * \param Pm   The second source predicate register, P (Predicate).
 */
#define INSTR_CREATE_bics_sve_pred(dc, Pd, Pg, Pn, Pm) \
    instr_create_1dst_3src(dc, OP_bics, Pd, Pg, Pn, Pm)

/**
 * Creates an EOR instruction.
 *
 * This macro is used to encode the forms:
 * \verbatim
 *    EOR     <Pd>.B, <Pg>/Z, <Pn>.B, <Pm>.B
 * \endverbatim
 * \param dc   The void * dcontext used to allocate memory for the #instr_t.
 * \param Pd   The destination predicate register, P (Predicate).
 * \param Pg   The governing predicate register, P (Predicate).
 * \param Pn   The first source predicate register, P (Predicate).
 * \param Pm   The second source predicate register, P (Predicate).
 */
#define INSTR_CREATE_eor_sve_pred_b(dc, Pd, Pg, Pn, Pm) \
    instr_create_1dst_3src(dc, OP_eor, Pd, Pg, Pn, Pm)

/**
 * Creates an EOR instruction.
 *
 * This macro is used to encode the forms:
 * \verbatim
 *    EOR     <Zd>.D, <Zn>.D, <Zm>.D
 * \endverbatim
 * \param dc   The void * dcontext used to allocate memory for the #instr_t.
 * \param Zd   The destination vector register, Z (Scalable).
 * \param Zn   The first source vector register, Z (Scalable).
 * \param Zm   The second source vector register, Z (Scalable).
 */
#define INSTR_CREATE_eor_sve(dc, Zd, Zn, Zm) \
    instr_create_1dst_2src(dc, OP_eor, Zd, Zn, Zm)

/**
 * Creates an EORS instruction.
 *
 * This macro is used to encode the forms:
 * \verbatim
 *    EORS    <Pd>.B, <Pg>/Z, <Pn>.B, <Pm>.B
 * \endverbatim
 * \param dc   The void * dcontext used to allocate memory for the #instr_t.
 * \param Pd   The destination predicate register, P (Predicate).
 * \param Pg   The governing predicate register, P (Predicate).
 * \param Pn   The first source predicate register, P (Predicate).
 * \param Pm   The second source predicate register, P (Predicate).
 */
#define INSTR_CREATE_eors_sve_pred(dc, Pd, Pg, Pn, Pm) \
    instr_create_1dst_3src(dc, OP_eors, Pd, Pg, Pn, Pm)

/**
 * Creates a NAND instruction.
 *
 * This macro is used to encode the forms:
 * \verbatim
 *    NAND    <Pd>.B, <Pg>/Z, <Pn>.B, <Pm>.B
 * \endverbatim
 * \param dc   The void * dcontext used to allocate memory for the #instr_t.
 * \param Pd   The destination predicate register, P (Predicate).
 * \param Pg   The governing predicate register, P (Predicate).
 * \param Pn   The first source predicate register, P (Predicate).
 * \param Pm   The second source predicate register, P (Predicate).
 */
#define INSTR_CREATE_nand_sve_pred(dc, Pd, Pg, Pn, Pm) \
    instr_create_1dst_3src(dc, OP_nand, Pd, Pg, Pn, Pm)

/**
 * Creates a NANDS instruction.
 *
 * This macro is used to encode the forms:
 * \verbatim
 *    NANDS   <Pd>.B, <Pg>/Z, <Pn>.B, <Pm>.B
 * \endverbatim
 * \param dc   The void * dcontext used to allocate memory for the #instr_t.
 * \param Pd   The destination predicate register, P (Predicate).
 * \param Pg   The governing predicate register, P (Predicate).
 * \param Pn   The first source predicate register, P (Predicate).
 * \param Pm   The second source predicate register, P (Predicate).
 */
#define INSTR_CREATE_nands_sve_pred(dc, Pd, Pg, Pn, Pm) \
    instr_create_1dst_3src(dc, OP_nands, Pd, Pg, Pn, Pm)

/**
 * Creates a NOR instruction.
 *
 * This macro is used to encode the forms:
 * \verbatim
 *    NOR     <Pd>.B, <Pg>/Z, <Pn>.B, <Pm>.B
 * \endverbatim
 * \param dc   The void * dcontext used to allocate memory for the #instr_t.
 * \param Pd   The destination predicate register, P (Predicate).
 * \param Pg   The governing predicate register, P (Predicate).
 * \param Pn   The first source predicate register, P (Predicate).
 * \param Pm   The second source predicate register, P (Predicate).
 */
#define INSTR_CREATE_nor_sve_pred(dc, Pd, Pg, Pn, Pm) \
    instr_create_1dst_3src(dc, OP_nor, Pd, Pg, Pn, Pm)

/**
 * Creates a NORS instruction.
 *
 * This macro is used to encode the forms:
 * \verbatim
 *    NORS    <Pd>.B, <Pg>/Z, <Pn>.B, <Pm>.B
 * \endverbatim
 * \param dc   The void * dcontext used to allocate memory for the #instr_t.
 * \param Pd   The destination predicate register, P (Predicate).
 * \param Pg   The governing predicate register, P (Predicate).
 * \param Pn   The first source predicate register, P (Predicate).
 * \param Pm   The second source predicate register, P (Predicate).
 */
#define INSTR_CREATE_nors_sve_pred(dc, Pd, Pg, Pn, Pm) \
    instr_create_1dst_3src(dc, OP_nors, Pd, Pg, Pn, Pm)

/**
 * Creates a NOT instruction.
 *
 * This macro is used to encode the forms:
 * \verbatim
 *    NOT     <Zd>.<Ts>, <Pg>/M, <Zn>.<Ts>
 * \endverbatim
 * \param dc   The void * dcontext used to allocate memory for the #instr_t.
 * \param Zd   The destination vector register, Z (Scalable).
 * \param Pg   The governing predicate register, P (Predicate).
 * \param Zn   The source vector register, Z (Scalable).
 */
#define INSTR_CREATE_not_sve_pred_vec(dc, Zd, Pg, Zn) \
    instr_create_1dst_2src(dc, OP_not, Zd, Pg, Zn)

/**
 * Creates an ORN instruction.
 *
 * This macro is used to encode the forms:
 * \verbatim
 *    ORN     <Pd>.B, <Pg>/Z, <Pn>.B, <Pm>.B
 * \endverbatim
 * \param dc   The void * dcontext used to allocate memory for the #instr_t.
 * \param Pd   The destination predicate register, P (Predicate).
 * \param Pg   The governing predicate register, P (Predicate).
 * \param Pn   The first source predicate register, P (Predicate).
 * \param Pm   The second source predicate register, P (Predicate).
 */
#define INSTR_CREATE_orn_sve_pred(dc, Pd, Pg, Pn, Pm) \
    instr_create_1dst_3src(dc, OP_orn, Pd, Pg, Pn, Pm)

/**
 * Creates an ORNS instruction.
 *
 * This macro is used to encode the forms:
 * \verbatim
 *    ORNS    <Pd>.B, <Pg>/Z, <Pn>.B, <Pm>.B
 * \endverbatim
 * \param dc   The void * dcontext used to allocate memory for the #instr_t.
 * \param Pd   The destination predicate register, P (Predicate).
 * \param Pg   The governing predicate register, P (Predicate).
 * \param Pn   The first source predicate register, P (Predicate).
 * \param Pm   The second source predicate register, P (Predicate).
 */
#define INSTR_CREATE_orns_sve_pred(dc, Pd, Pg, Pn, Pm) \
    instr_create_1dst_3src(dc, OP_orns, Pd, Pg, Pn, Pm)

/**
 * Creates an ORR instruction.
 *
 * This macro is used to encode the forms:
 * \verbatim
 *    ORR     <Pd>.B, <Pg>/Z, <Pn>.B, <Pm>.B
 * \endverbatim
 * \param dc   The void * dcontext used to allocate memory for the #instr_t.
 * \param Pd   The destination predicate register, P (Predicate).
 * \param Pg   The governing predicate register, P (Predicate).
 * \param Pn   The first source predicate register, P (Predicate).
 * \param Pm   The second source predicate register, P (Predicate).
 */
#define INSTR_CREATE_orr_sve_pred_b(dc, Pd, Pg, Pn, Pm) \
    instr_create_1dst_3src(dc, OP_orr, Pd, Pg, Pn, Pm)

/**
 * Creates an ORR instruction.
 *
 * This macro is used to encode the forms:
 * \verbatim
 *    ORR     <Zd>.D, <Zn>.D, <Zm>.D
 * \endverbatim
 * \param dc   The void * dcontext used to allocate memory for the #instr_t.
 * \param Zd   The destination vector register, Z (Scalable).
 * \param Zn   The first source vector register, Z (Scalable).
 * \param Zm   The second source vector register, Z (Scalable).
 */
#define INSTR_CREATE_orr_sve(dc, Zd, Zn, Zm) \
    instr_create_1dst_2src(dc, OP_orr, Zd, Zn, Zm)

/**
 * Creates an ORRS instruction.
 *
 * This macro is used to encode the forms:
 * \verbatim
 *    ORRS    <Pd>.B, <Pg>/Z, <Pn>.B, <Pm>.B
 * \endverbatim
 * \param dc   The void * dcontext used to allocate memory for the #instr_t.
 * \param Pd   The destination predicate register, P (Predicate).
 * \param Pg   The governing predicate register, P (Predicate).
 * \param Pn   The first source predicate register, P (Predicate).
 * \param Pm   The second source predicate register, P (Predicate).
 */
#define INSTR_CREATE_orrs_sve_pred(dc, Pd, Pg, Pn, Pm) \
    instr_create_1dst_3src(dc, OP_orrs, Pd, Pg, Pn, Pm)

/**
 * Creates a CLASTA instruction.
 *
 * This macro is used to encode the forms:
 * \verbatim
 *    CLASTA  <R><dn>, <Pg>, <R><dn>, <Zm>.<Ts>
 * \endverbatim
 * \param dc   The void * dcontext used to allocate memory for the #instr_t.
 * \param Rdn  The first source and destination register. Can be W (Word, 32 bits) or
 * X (Extended, 64 bits).
 * \param Pg   The governing predicate register, P (Predicate).
 * \param Zm   The second source vector register, Z (Scalable).
 */
#define INSTR_CREATE_clasta_sve_scalar(dc, Rdn, Pg, Zm) \
    instr_create_1dst_3src(dc, OP_clasta, Rdn, Pg, Rdn, Zm)

/**
 * Creates a CLASTA instruction.
 *
 * This macro is used to encode the forms:
 * \verbatim
 *    CLASTA  <V><dn>, <Pg>, <V><dn>, <Zm>.<Ts>
 * \endverbatim
 * \param dc   The void * dcontext used to allocate memory for the #instr_t.
 * \param Vdn  The first source and destination register. Can be D (doubleword, 64 bits),
 * S (singleword, 32 bits), H (halfword, 16 bits) or B (byte, 8 bits).
 * \param Pg   The governing predicate register, P (Predicate).
 * \param Zm   The second source vector register, Z (Scalable).
 */
#define INSTR_CREATE_clasta_sve_simd_fp(dc, Vdn, Pg, Zm) \
    instr_create_1dst_3src(dc, OP_clasta, Vdn, Pg, Vdn, Zm)

/**
 * Creates a CLASTA instruction.
 *
 * This macro is used to encode the forms:
 * \verbatim
 *    CLASTA  <Zdn>.<Ts>, <Pg>, <Zdn>.<Ts>, <Zm>.<Ts>
 * \endverbatim
 * \param dc   The void * dcontext used to allocate memory for the #instr_t.
 * \param Zdn  The first source and destination vector register, Z (Scalable).
 * \param Pg   The governing predicate register, P (Predicate).
 * \param Zm   The second source vector register, Z (Scalable).
 */
#define INSTR_CREATE_clasta_sve_vector(dc, Zdn, Pg, Zm) \
    instr_create_1dst_3src(dc, OP_clasta, Zdn, Pg, Zdn, Zm)

/**
 * Creates a CLASTB instruction.
 *
 * This macro is used to encode the forms:
 * \verbatim
 *    CLASTB  <R><dn>, <Pg>, <R><dn>, <Zm>.<Ts>
 * \endverbatim
 * \param dc   The void * dcontext used to allocate memory for the #instr_t.
 * \param Rdn  The first source and destination register. Can be W (Word, 32 bits) or
 * X (Extended, 64 bits).
 * \param Pg   The governing predicate register, P (Predicate).
 * \param Zm   The second source vector register, Z (Scalable).
 */
#define INSTR_CREATE_clastb_sve_scalar(dc, Rdn, Pg, Zm) \
    instr_create_1dst_3src(dc, OP_clastb, Rdn, Pg, Rdn, Zm)

/**
 * Creates a CLASTB instruction.
 *
 * This macro is used to encode the forms:
 * \verbatim
 *    CLASTB  <V><dn>, <Pg>, <V><dn>, <Zm>.<Ts>
 * \endverbatim
 * \param dc   The void * dcontext used to allocate memory for the #instr_t.
 * \param Vdn  The first source and destination register. Can be D (doubleword, 64 bits),
 * S (singleword, 32 bits), H (halfword, 16 bits) or B (byte, 8 bits).
 * \param Pg   The governing predicate register, P (Predicate).
 * \param Zm   The second source vector register, Z (Scalable).
 */
#define INSTR_CREATE_clastb_sve_simd_fp(dc, Vdn, Pg, Zm) \
    instr_create_1dst_3src(dc, OP_clastb, Vdn, Pg, Vdn, Zm)

/**
 * Creates a CLASTB instruction.
 *
 * This macro is used to encode the forms:
 * \verbatim
 *    CLASTB  <Zdn>.<Ts>, <Pg>, <Zdn>.<Ts>, <Zm>.<Ts>
 * \endverbatim
 * \param dc   The void * dcontext used to allocate memory for the #instr_t.
 * \param Zdn  The first source and destination vector register, Z (Scalable).
 * \param Pg   The governing predicate register, P (Predicate).
 * \param Zm   The second source vector register, Z (Scalable).
 */
#define INSTR_CREATE_clastb_sve_vector(dc, Zdn, Pg, Zm) \
    instr_create_1dst_3src(dc, OP_clastb, Zdn, Pg, Zdn, Zm)

/**
 * Creates a LASTA instruction.
 *
 * This macro is used to encode the forms:
 * \verbatim
 *    LASTA   <R><d>, <Pg>, <Zn>.<Ts>
 * \endverbatim
 * \param dc   The void * dcontext used to allocate memory for the #instr_t.
 * \param Rd   The destination vector register. Can be W (Word, 32 bits) or X (Extended,
 * 64 bits).
 * \param Pg   The governing predicate register, P (Predicate).
 * \param Zn   The source vector register, Z (Scalable).
 */
#define INSTR_CREATE_lasta_sve_scalar(dc, Rd, Pg, Zn) \
    instr_create_1dst_2src(dc, OP_lasta, Rd, Pg, Zn)

/**
 * Creates a LASTA instruction.
 *
 * This macro is used to encode the forms:
 * \verbatim
 *    LASTA   <V><d>, <Pg>, <Zn>.<Ts>
 * \endverbatim
 * \param dc   The void * dcontext used to allocate memory for the #instr_t.
 * \param Vd   The destination register. Can be D (doubleword, 64 bits), B (byte, 8
 * bits), S (singleword, 32 bits) or H (halfword, 16 bits).
 * \param Pg   The governing predicate register, P (Predicate).
 * \param Zn   The source vector register, Z (Scalable).
 */
#define INSTR_CREATE_lasta_sve_simd_fp(dc, Vd, Pg, Zn) \
    instr_create_1dst_2src(dc, OP_lasta, Vd, Pg, Zn)

/**
 * Creates a LASTB instruction.
 *
 * This macro is used to encode the forms:
 * \verbatim
 *    LASTB   <R><d>, <Pg>, <Zn>.<Ts>
 * \endverbatim
 * \param dc   The void * dcontext used to allocate memory for the #instr_t.
 * \param Rd   The destination vector register. Can be W (Word, 32 bits) or X (Extended,
 * 64 bits).
 * \param Pg   The governing predicate register, P (Predicate).
 * \param Zn   The source vector register, Z (Scalable).
 */
#define INSTR_CREATE_lastb_sve_scalar(dc, Rd, Pg, Zn) \
    instr_create_1dst_2src(dc, OP_lastb, Rd, Pg, Zn)

/**
 * Creates a LASTB instruction.
 *
 * This macro is used to encode the forms:
 * \verbatim
 *    LASTB   <V><d>, <Pg>, <Zn>.<Ts>
 * \endverbatim
 * \param dc   The void * dcontext used to allocate memory for the #instr_t.
 * \param Vd   The destination register. Can be D (doubleword, 64 bits), B (byte, 8
 * bits), S (singleword, 32 bits) or H (halfword, 16 bits).
 * \param Pg   The governing predicate register, P (Predicate).
 * \param Zn   The source vector register, Z (Scalable).
 */
#define INSTR_CREATE_lastb_sve_simd_fp(dc, Vd, Pg, Zn) \
    instr_create_1dst_2src(dc, OP_lastb, Vd, Pg, Zn)

/**
 * Creates a CNT instruction.
 *
 * This macro is used to encode the forms:
 * \verbatim
 *    CNT     <Zd>.<Ts>, <Pg>/M, <Zn>.<Ts>
 * \endverbatim
 * \param dc   The void * dcontext used to allocate memory for the #instr_t.
 * \param Zd   The destination vector register, Z (Scalable).
 * \param Pg   The governing predicate register, P (Predicate).
 * \param Zn   The source vector register, Z (Scalable).
 */
#define INSTR_CREATE_cnt_sve_pred(dc, Zd, Pg, Zn) \
    instr_create_1dst_2src(dc, OP_cnt, Zd, Pg, Zn)

/**
 * Creates a CNTB instruction.
 *
 * This macro is used to encode the forms:
 * \verbatim
 *    CNTB    <Xd>{, <pattern>{, MUL #<imm>}}
 * \endverbatim
 * \param dc   The void * dcontext used to allocate memory for the #instr_t.
 * \param Rd   The destination register, X (Extended, 64 bits).
 * \param pattern   The predicate constraint, see #dr_pred_constr_type_t.
 * \param imm   The imm used as the predicate constraint multiplier.
 */
#define INSTR_CREATE_cntb(dc, Rd, pattern, imm) \
    instr_create_1dst_3src(dc, OP_cntb, Rd, pattern, OPND_CREATE_MUL(), imm)

/**
 * Creates a CNTD instruction.
 *
 * This macro is used to encode the forms:
 * \verbatim
 *    CNTD    <Xd>{, <pattern>{, MUL #<imm>}}
 * \endverbatim
 * \param dc   The void * dcontext used to allocate memory for the #instr_t.
 * \param Rd   The destination register, X (Extended, 64 bits).
 * \param pattern   The predicate constraint, see #dr_pred_constr_type_t.
 * \param imm   The imm used as the predicate constraint multiplier.
 */
#define INSTR_CREATE_cntd(dc, Rd, pattern, imm) \
    instr_create_1dst_3src(dc, OP_cntd, Rd, pattern, OPND_CREATE_MUL(), imm)

/**
 * Creates a CNTH instruction.
 *
 * This macro is used to encode the forms:
 * \verbatim
 *    CNTH    <Xd>{, <pattern>{, MUL #<imm>}}
 * \endverbatim
 * \param dc   The void * dcontext used to allocate memory for the #instr_t.
 * \param Rd   The destination register, X (Extended, 64 bits).
 * \param pattern   The predicate constraint, see #dr_pred_constr_type_t.
 * \param imm   The imm used as the predicate constraint multiplier.
 */
#define INSTR_CREATE_cnth(dc, Rd, pattern, imm) \
    instr_create_1dst_3src(dc, OP_cnth, Rd, pattern, OPND_CREATE_MUL(), imm)

/**
 * Creates a CNTW instruction.
 *
 * This macro is used to encode the forms:
 * \verbatim
 *    CNTW    <Xd>{, <pattern>{, MUL #<imm>}}
 * \endverbatim
 * \param dc   The void * dcontext used to allocate memory for the #instr_t.
 * \param Rd   The destination register, X (Extended, 64 bits).
 * \param pattern   The predicate constraint, see #dr_pred_constr_type_t.
 * \param imm   The imm used as the predicate constraint multiplier.
 */
#define INSTR_CREATE_cntw(dc, Rd, pattern, imm) \
    instr_create_1dst_3src(dc, OP_cntw, Rd, pattern, OPND_CREATE_MUL(), imm)

/**
 * Creates a DECB instruction.
 *
 * This macro is used to encode the forms:
 * \verbatim
 *    DECB    <Xdn>{, <pattern>{, MUL #<imm>}}
 * \endverbatim
 * \param dc   The void * dcontext used to allocate memory for the #instr_t.
 * \param Rdn   The GPR register to be decremented, X (Extended, 64 bits).
 * \param pattern   The predicate constraint, see #dr_pred_constr_type_t.
 * \param imm   The imm used as the predicate constraint multiplier.
 */
#define INSTR_CREATE_decb(dc, Rdn, pattern, imm) \
    instr_create_1dst_4src(dc, OP_decb, Rdn, Rdn, pattern, OPND_CREATE_MUL(), imm)

/**
 * Creates a DECD instruction.
 *
 * This macro is used to encode the forms:
 * \verbatim
 *    DECD    <Xdn>{, <pattern>{, MUL #<imm>}}
 * \endverbatim
 * \param dc   The void * dcontext used to allocate memory for the #instr_t.
 * \param Rdn   The GPR register to be decremented, X (Extended, 64 bits).
 * \param pattern   The predicate constraint, see #dr_pred_constr_type_t.
 * \param imm   The imm used as the predicate constraint multiplier.
 */
#define INSTR_CREATE_decd(dc, Rdn, pattern, imm) \
    instr_create_1dst_4src(dc, OP_decd, Rdn, Rdn, pattern, OPND_CREATE_MUL(), imm)

/**
 * Creates a DECD instruction.
 *
 * This macro is used to encode the forms:
 * \verbatim
 *    DECD    <Zdn>.D{, <pattern>{, MUL #<imm>}}
 * \endverbatim
 * \param dc   The void * dcontext used to allocate memory for the #instr_t.
 * \param Zdn   The vector register to be decremented, Z (Scalable).
 * \param pattern   The predicate constraint, see #dr_pred_constr_type_t.
 * \param imm   The imm used as the predicate constraint multiplier.
 */
#define INSTR_CREATE_decd_sve(dc, Zdn, pattern, imm) \
    instr_create_1dst_4src(dc, OP_decd, Zdn, Zdn, pattern, OPND_CREATE_MUL(), imm)

/**
 * Creates a DECH instruction.
 *
 * This macro is used to encode the forms:
 * \verbatim
 *    DECH    <Xdn>{, <pattern>{, MUL #<imm>}}
 * \endverbatim
 * \param dc   The void * dcontext used to allocate memory for the #instr_t.
 * \param Rdn   The GPR register to be decremented, X (Extended, 64 bits).
 * \param pattern   The predicate constraint, see #dr_pred_constr_type_t.
 * \param imm   The imm used as the predicate constraint multiplier.
 */
#define INSTR_CREATE_dech(dc, Rdn, pattern, imm) \
    instr_create_1dst_4src(dc, OP_dech, Rdn, Rdn, pattern, OPND_CREATE_MUL(), imm)

/**
 * Creates a DECH instruction.
 *
 * This macro is used to encode the forms:
 * \verbatim
 *    DECH    <Zdn>.H{, <pattern>{, MUL #<imm>}}
 * \endverbatim
 * \param dc   The void * dcontext used to allocate memory for the #instr_t.
 * \param Zdn   The vector register to be decremented, Z (Scalable).
 * \param pattern   The predicate constraint, see #dr_pred_constr_type_t.
 * \param imm   The imm used as the predicate constraint multiplier.
 */
#define INSTR_CREATE_dech_sve(dc, Zdn, pattern, imm) \
    instr_create_1dst_4src(dc, OP_dech, Zdn, Zdn, pattern, OPND_CREATE_MUL(), imm)

/**
 * Creates a DECW instruction.
 *
 * This macro is used to encode the forms:
 * \verbatim
 *    DECW    <Xdn>{, <pattern>{, MUL #<imm>}}
 * \endverbatim
 * \param dc   The void * dcontext used to allocate memory for the #instr_t.
 * \param Rdn   The GPR register to be decremented, X (Extended, 64 bits).
 * \param pattern   The predicate constraint, see #dr_pred_constr_type_t.
 * \param imm   The imm used as the predicate constraint multiplier.
 */
#define INSTR_CREATE_decw(dc, Rdn, pattern, imm) \
    instr_create_1dst_4src(dc, OP_decw, Rdn, Rdn, pattern, OPND_CREATE_MUL(), imm)

/**
 * Creates a DECW instruction.
 *
 * This macro is used to encode the forms:
 * \verbatim
 *    DECW    <Zdn>.S{, <pattern>{, MUL #<imm>}}
 * \endverbatim
 * \param dc   The void * dcontext used to allocate memory for the #instr_t.
 * \param Zdn   The vector register to be decremented, Z (Scalable).
 * \param pattern   The predicate constraint, see #dr_pred_constr_type_t.
 * \param imm   The imm used as the predicate constraint multiplier.
 */
#define INSTR_CREATE_decw_sve(dc, Zdn, pattern, imm) \
    instr_create_1dst_4src(dc, OP_decw, Zdn, Zdn, pattern, OPND_CREATE_MUL(), imm)

/**
 * Creates an INCB instruction.
 *
 * This macro is used to encode the forms:
 * \verbatim
 *    INCB    <Xdn>{, <pattern>{, MUL #<imm>}}
 * \endverbatim
 * \param dc   The void * dcontext used to allocate memory for the #instr_t.
 * \param Rdn   The first source and destination register, X (Extended, 64
 *              bits).
 * \param pattern   The predicate constraint, see #dr_pred_constr_type_t.
 * \param imm   The imm used as the predicate constraint multiplier.
 */
#define INSTR_CREATE_incb(dc, Rdn, pattern, imm) \
    instr_create_1dst_4src(dc, OP_incb, Rdn, Rdn, pattern, OPND_CREATE_MUL(), imm)

/**
 * Creates an INCD instruction.
 *
 * This macro is used to encode the forms:
 * \verbatim
 *    INCD    <Xdn>{, <pattern>{, MUL #<imm>}}
 * \endverbatim
 * \param dc   The void * dcontext used to allocate memory for the #instr_t.
 * \param Rdn   The first source and destination register, X (Extended, 64
 *              bits).
 * \param pattern   The predicate constraint, see #dr_pred_constr_type_t.
 * \param imm   The imm used as the predicate constraint multiplier.
 */
#define INSTR_CREATE_incd(dc, Rdn, pattern, imm) \
    instr_create_1dst_4src(dc, OP_incd, Rdn, Rdn, pattern, OPND_CREATE_MUL(), imm)

/**
 * Creates an INCD instruction.
 *
 * This macro is used to encode the forms:
 * \verbatim
 *    INCD    <Zdn>.D{, <pattern>{, MUL #<imm>}}
 * \endverbatim
 * \param dc   The void * dcontext used to allocate memory for the #instr_t.
 * \param Zdn   The source and destination vector register, Z (Scalable).
 * \param pattern   The predicate constraint, see #dr_pred_constr_type_t.
 * \param imm   The imm used as the predicate constraint multiplier.
 */
#define INSTR_CREATE_incd_sve(dc, Zdn, pattern, imm) \
    instr_create_1dst_4src(dc, OP_incd, Zdn, Zdn, pattern, OPND_CREATE_MUL(), imm)

/**
 * Creates an INCH instruction.
 *
 * This macro is used to encode the forms:
 * \verbatim
 *    INCH    <Xdn>{, <pattern>{, MUL #<imm>}}
 * \endverbatim
 * \param dc   The void * dcontext used to allocate memory for the #instr_t.
 * \param Rdn   The first source and destination register, X (Extended, 64
 *              bits).
 * \param pattern   The predicate constraint, see #dr_pred_constr_type_t.
 * \param imm   The imm used as the predicate constraint multiplier.
 */
#define INSTR_CREATE_inch(dc, Rdn, pattern, imm) \
    instr_create_1dst_4src(dc, OP_inch, Rdn, Rdn, pattern, OPND_CREATE_MUL(), imm)

/**
 * Creates an INCH instruction.
 *
 * This macro is used to encode the forms:
 * \verbatim
 *    INCH    <Zdn>.H{, <pattern>{, MUL #<imm>}}
 * \endverbatim
 * \param dc   The void * dcontext used to allocate memory for the #instr_t.
 * \param Zdn   The source and destination vector register, Z (Scalable).
 * \param pattern   The predicate constraint, see #dr_pred_constr_type_t.
 * \param imm   The imm used as the predicate constraint multiplier.
 */
#define INSTR_CREATE_inch_sve(dc, Zdn, pattern, imm) \
    instr_create_1dst_4src(dc, OP_inch, Zdn, Zdn, pattern, OPND_CREATE_MUL(), imm)

/**
 * Creates an INCW instruction.
 *
 * This macro is used to encode the forms:
 * \verbatim
 *    INCW    <Xdn>{, <pattern>{, MUL #<imm>}}
 * \endverbatim
 * \param dc   The void * dcontext used to allocate memory for the #instr_t.
 * \param Rdn   The first source and destination register, X (Extended, 64
 *              bits).
 * \param pattern   The predicate constraint, see #dr_pred_constr_type_t.
 * \param imm   The imm used as the predicate constraint multiplier.
 */
#define INSTR_CREATE_incw(dc, Rdn, pattern, imm) \
    instr_create_1dst_4src(dc, OP_incw, Rdn, Rdn, pattern, OPND_CREATE_MUL(), imm)

/**
 * Creates an INCW instruction.
 *
 * This macro is used to encode the forms:
 * \verbatim
 *    INCW    <Zdn>.S{, <pattern>{, MUL #<imm>}}
 * \endverbatim
 * \param dc   The void * dcontext used to allocate memory for the #instr_t.
 * \param Zdn   The source and destination vector register, Z (Scalable).
 * \param pattern   The predicate constraint, see #dr_pred_constr_type_t.
 * \param imm   The imm used as the predicate constraint multiplier.
 */
#define INSTR_CREATE_incw_sve(dc, Zdn, pattern, imm) \
    instr_create_1dst_4src(dc, OP_incw, Zdn, Zdn, pattern, OPND_CREATE_MUL(), imm)

/**
 * Creates a SQDECB instruction.
 *
 * This macro is used to encode the forms:
 * \verbatim
 *    SQDECB  <Xdn>, <Wdn>{, <pattern>{, MUL #<imm>}}
 * \endverbatim
 * \param dc   The void * dcontext used to allocate memory for the #instr_t.
 * \param Rdn   The first source and destination register, X (Extended, 64
 *              bits). The 32 bit result from the source
 *              register is sign extended to 64 bits.
 * \param pattern   The predicate constraint, see #dr_pred_constr_type_t.
 * \param imm   The imm used as the predicate constraint multiplier.
 */
#define INSTR_CREATE_sqdecb_wide(dc, Rdn, pattern, imm)                                \
    instr_create_1dst_4src(dc, OP_sqdecb, Rdn,                                         \
                           opnd_create_reg(opnd_get_reg(Rdn) - DR_REG_X0 + DR_REG_W0), \
                           pattern, OPND_CREATE_MUL(), imm)

/**
 * Creates a SQDECB instruction.
 *
 * This macro is used to encode the forms:
 * \verbatim
 *    SQDECB  <Xdn>{, <pattern>{, MUL #<imm>}}
 * \endverbatim
 * \param dc   The void * dcontext used to allocate memory for the #instr_t.
 * \param Rdn   The first source and destination register, X (Extended, 64
 *              bits).
 * \param pattern   The predicate constraint, see #dr_pred_constr_type_t.
 * \param imm   The imm used as the predicate constraint multiplier.
 */
#define INSTR_CREATE_sqdecb(dc, Rdn, pattern, imm) \
    instr_create_1dst_4src(dc, OP_sqdecb, Rdn, Rdn, pattern, OPND_CREATE_MUL(), imm)

/**
 * Creates a SQDECD instruction.
 *
 * This macro is used to encode the forms:
 * \verbatim
 *    SQDECD  <Xdn>, <Wdn>{, <pattern>{, MUL #<imm>}}
 * \endverbatim
 * \param dc   The void * dcontext used to allocate memory for the #instr_t.
 * \param Rdn   The first source and destination register, X (Extended, 64
 *              bits). The 32 bit result from the source
 *              register is sign extended to 64 bits.
 * \param pattern   The predicate constraint, see #dr_pred_constr_type_t.
 * \param imm   The imm used as the predicate constraint multiplier.
 */
#define INSTR_CREATE_sqdecd_wide(dc, Rdn, pattern, imm)                                \
    instr_create_1dst_4src(dc, OP_sqdecd, Rdn,                                         \
                           opnd_create_reg(opnd_get_reg(Rdn) - DR_REG_X0 + DR_REG_W0), \
                           pattern, OPND_CREATE_MUL(), imm)

/**
 * Creates a SQDECD instruction.
 *
 * This macro is used to encode the forms:
 * \verbatim
 *    SQDECD  <Xdn>{, <pattern>{, MUL #<imm>}}
 * \endverbatim
 * \param dc   The void * dcontext used to allocate memory for the #instr_t.
 * \param Rdn   The first source and destination register, X (Extended, 64
 *              bits).
 * \param pattern   The predicate constraint, see #dr_pred_constr_type_t.
 * \param imm   The imm used as the predicate constraint multiplier.
 */
#define INSTR_CREATE_sqdecd(dc, Rdn, pattern, imm) \
    instr_create_1dst_4src(dc, OP_sqdecd, Rdn, Rdn, pattern, OPND_CREATE_MUL(), imm)

/**
 * Creates a SQDECD instruction.
 *
 * This macro is used to encode the forms:
 * \verbatim
 *    SQDECD  <Zdn>.D{, <pattern>{, MUL #<imm>}}
 * \endverbatim
 * \param dc   The void * dcontext used to allocate memory for the #instr_t.
 * \param Zdn   The source and destination vector register, Z (Scalable).
 * \param pattern   The predicate constraint, see #dr_pred_constr_type_t.
 * \param imm   The imm used as the predicate constraint multiplier.
 */
#define INSTR_CREATE_sqdecd_sve(dc, Zdn, pattern, imm) \
    instr_create_1dst_4src(dc, OP_sqdecd, Zdn, Zdn, pattern, OPND_CREATE_MUL(), imm)

/**
 * Creates a SQDECH instruction.
 *
 * This macro is used to encode the forms:
 * \verbatim
 *    SQDECH  <Xdn>, <Wdn>{, <pattern>{, MUL #<imm>}}
 * \endverbatim
 * \param dc   The void * dcontext used to allocate memory for the #instr_t.
 * \param Rdn   The first source and destination register, X (Extended, 64
 *              bits). The 32 bit result from the source
 *              register is sign extended to 64 bits.
 * \param pattern   The predicate constraint, see #dr_pred_constr_type_t.
 * \param imm   The imm used as the predicate constraint multiplier.
 */
#define INSTR_CREATE_sqdech_wide(dc, Rdn, pattern, imm)                                \
    instr_create_1dst_4src(dc, OP_sqdech, Rdn,                                         \
                           opnd_create_reg(opnd_get_reg(Rdn) - DR_REG_X0 + DR_REG_W0), \
                           pattern, OPND_CREATE_MUL(), imm)

/**
 * Creates a SQDECH instruction.
 *
 * This macro is used to encode the forms:
 * \verbatim
 *    SQDECH  <Xdn>{, <pattern>{, MUL #<imm>}}
 * \endverbatim
 * \param dc   The void * dcontext used to allocate memory for the #instr_t.
 * \param Rdn   The first source and destination register, X (Extended, 64
 *              bits).
 * \param pattern   The predicate constraint, see #dr_pred_constr_type_t.
 * \param imm   The imm used as the predicate constraint multiplier.
 */
#define INSTR_CREATE_sqdech(dc, Rdn, pattern, imm) \
    instr_create_1dst_4src(dc, OP_sqdech, Rdn, Rdn, pattern, OPND_CREATE_MUL(), imm)

/**
 * Creates a SQDECH instruction.
 *
 * This macro is used to encode the forms:
 * \verbatim
 *    SQDECH  <Zdn>.H{, <pattern>{, MUL #<imm>}}
 * \endverbatim
 * \param dc   The void * dcontext used to allocate memory for the #instr_t.
 * \param Zdn   The source and destination vector register, Z (Scalable).
 * \param pattern   The predicate constraint, see #dr_pred_constr_type_t.
 * \param imm   The imm used as the predicate constraint multiplier.
 */
#define INSTR_CREATE_sqdech_sve(dc, Zdn, pattern, imm) \
    instr_create_1dst_4src(dc, OP_sqdech, Zdn, Zdn, pattern, OPND_CREATE_MUL(), imm)

/**
 * Creates a SQDECW instruction.
 *
 * This macro is used to encode the forms:
 * \verbatim
 *    SQDECW  <Xdn>, <Wdn>{, <pattern>{, MUL #<imm>}}
 * \endverbatim
 * \param dc   The void * dcontext used to allocate memory for the #instr_t.
 * \param Rdn   The first source and destination register, X (Extended, 64
 *              bits). The 32 bit result from the source
 *              register is sign extended to 64 bits.
 * \param pattern   The predicate constraint, see #dr_pred_constr_type_t.
 * \param imm   The imm used as the predicate constraint multiplier.
 */
#define INSTR_CREATE_sqdecw_wide(dc, Rdn, pattern, imm)                                \
    instr_create_1dst_4src(dc, OP_sqdecw, Rdn,                                         \
                           opnd_create_reg(opnd_get_reg(Rdn) - DR_REG_X0 + DR_REG_W0), \
                           pattern, OPND_CREATE_MUL(), imm)

/**
 * Creates a SQDECW instruction.
 *
 * This macro is used to encode the forms:
 * \verbatim
 *    SQDECW  <Xdn>{, <pattern>{, MUL #<imm>}}
 * \endverbatim
 * \param dc   The void * dcontext used to allocate memory for the #instr_t.
 * \param Rdn   The first source and destination register, X (Extended, 64
 *              bits).
 * \param pattern   The predicate constraint, see #dr_pred_constr_type_t.
 * \param imm   The imm used as the predicate constraint multiplier.
 */
#define INSTR_CREATE_sqdecw(dc, Rdn, pattern, imm) \
    instr_create_1dst_4src(dc, OP_sqdecw, Rdn, Rdn, pattern, OPND_CREATE_MUL(), imm)

/**
 * Creates a SQDECW instruction.
 *
 * This macro is used to encode the forms:
 * \verbatim
 *    SQDECW  <Zdn>.S{, <pattern>{, MUL #<imm>}}
 * \endverbatim
 * \param dc   The void * dcontext used to allocate memory for the #instr_t.
 * \param Zdn   The source and destination vector register, Z (Scalable).
 * \param pattern   The predicate constraint, see #dr_pred_constr_type_t.
 * \param imm   The imm used as the predicate constraint multiplier.
 */
#define INSTR_CREATE_sqdecw_sve(dc, Zdn, pattern, imm) \
    instr_create_1dst_4src(dc, OP_sqdecw, Zdn, Zdn, pattern, OPND_CREATE_MUL(), imm)

/**
 * Creates a SQINCB instruction.
 *
 * This macro is used to encode the forms:
 * \verbatim
 *    SQINCB  <Xdn>, <Wdn>{, <pattern>{, MUL #<imm>}}
 * \endverbatim
 * \param dc   The void * dcontext used to allocate memory for the #instr_t.
 * \param Rdn   The first source and destination register, X (Extended, 64
 *              bits). The 32 bit result from the source
 *              register is sign extended to 64 bits.
 * \param pattern   The predicate constraint, see #dr_pred_constr_type_t.
 * \param imm   The imm used as the predicate constraint multiplier.
 */
#define INSTR_CREATE_sqincb_wide(dc, Rdn, pattern, imm)                                \
    instr_create_1dst_4src(dc, OP_sqincb, Rdn,                                         \
                           opnd_create_reg(opnd_get_reg(Rdn) - DR_REG_X0 + DR_REG_W0), \
                           pattern, OPND_CREATE_MUL(), imm)

/**
 * Creates a SQINCB instruction.
 *
 * This macro is used to encode the forms:
 * \verbatim
 *    SQINCB  <Xdn>{, <pattern>{, MUL #<imm>}}
 * \endverbatim
 * \param dc   The void * dcontext used to allocate memory for the #instr_t.
 * \param Rdn   The first source and destination register, X (Extended, 64
 *              bits).
 * \param pattern   The predicate constraint, see #dr_pred_constr_type_t.
 * \param imm   The imm used as the predicate constraint multiplier.
 */
#define INSTR_CREATE_sqincb(dc, Rdn, pattern, imm) \
    instr_create_1dst_4src(dc, OP_sqincb, Rdn, Rdn, pattern, OPND_CREATE_MUL(), imm)

/**
 * Creates a SQINCD instruction.
 *
 * This macro is used to encode the forms:
 * \verbatim
 *    SQINCD  <Xdn>, <Wdn>{, <pattern>{, MUL #<imm>}}
 * \endverbatim
 * \param dc   The void * dcontext used to allocate memory for the #instr_t.
 * \param Rdn   The first source and destination register, X (Extended, 64
 *              bits). The 32 bit result from the source
 *              register is sign extended to 64 bits.
 * \param pattern   The predicate constraint, see #dr_pred_constr_type_t.
 * \param imm   The imm used as the predicate constraint multiplier.
 */
#define INSTR_CREATE_sqincd_wide(dc, Rdn, pattern, imm)                                \
    instr_create_1dst_4src(dc, OP_sqincd, Rdn,                                         \
                           opnd_create_reg(opnd_get_reg(Rdn) - DR_REG_X0 + DR_REG_W0), \
                           pattern, OPND_CREATE_MUL(), imm)

/**
 * Creates a SQINCD instruction.
 *
 * This macro is used to encode the forms:
 * \verbatim
 *    SQINCD  <Xdn>{, <pattern>{, MUL #<imm>}}
 * \endverbatim
 * \param dc   The void * dcontext used to allocate memory for the #instr_t.
 * \param Rdn   The first source and destination register, X (Extended, 64
 *              bits).
 * \param pattern   The predicate constraint, see #dr_pred_constr_type_t.
 * \param imm   The imm used as the predicate constraint multiplier.
 */
#define INSTR_CREATE_sqincd(dc, Rdn, pattern, imm) \
    instr_create_1dst_4src(dc, OP_sqincd, Rdn, Rdn, pattern, OPND_CREATE_MUL(), imm)

/**
 * Creates a SQINCD instruction.
 *
 * This macro is used to encode the forms:
 * \verbatim
 *    SQINCD  <Zdn>.D{, <pattern>{, MUL #<imm>}}
 * \endverbatim
 * \param dc   The void * dcontext used to allocate memory for the #instr_t.
 * \param Zdn   The source and destination vector register, Z (Scalable).
 * \param pattern   The predicate constraint, see #dr_pred_constr_type_t.
 * \param imm   The imm used as the predicate constraint multiplier.
 */
#define INSTR_CREATE_sqincd_sve(dc, Zdn, pattern, imm) \
    instr_create_1dst_4src(dc, OP_sqincd, Zdn, Zdn, pattern, OPND_CREATE_MUL(), imm)

/**
 * Creates a SQINCH instruction.
 *
 * This macro is used to encode the forms:
 * \verbatim
 *    SQINCH  <Xdn>, <Wdn>{, <pattern>{, MUL #<imm>}}
 * \endverbatim
 * \param dc   The void * dcontext used to allocate memory for the #instr_t.
 * \param Rdn   The first source and destination register, X (Extended, 64
 *              bits). The 32 bit result from the source
 *              register is sign extended to 64 bits.
 * \param pattern   The predicate constraint, see #dr_pred_constr_type_t.
 * \param imm   The imm used as the predicate constraint multiplier.
 */
#define INSTR_CREATE_sqinch_wide(dc, Rdn, pattern, imm)                                \
    instr_create_1dst_4src(dc, OP_sqinch, Rdn,                                         \
                           opnd_create_reg(opnd_get_reg(Rdn) - DR_REG_X0 + DR_REG_W0), \
                           pattern, OPND_CREATE_MUL(), imm)

/**
 * Creates a SQINCH instruction.
 *
 * This macro is used to encode the forms:
 * \verbatim
 *    SQINCH  <Xdn>{, <pattern>{, MUL #<imm>}}
 * \endverbatim
 * \param dc   The void * dcontext used to allocate memory for the #instr_t.
 * \param Rdn   The first source and destination register, X (Extended, 64
 *              bits).
 * \param pattern   The predicate constraint, see #dr_pred_constr_type_t.
 * \param imm   The imm used as the predicate constraint multiplier.
 */
#define INSTR_CREATE_sqinch(dc, Rdn, pattern, imm) \
    instr_create_1dst_4src(dc, OP_sqinch, Rdn, Rdn, pattern, OPND_CREATE_MUL(), imm)

/**
 * Creates a SQINCH instruction.
 *
 * This macro is used to encode the forms:
 * \verbatim
 *    SQINCH  <Zdn>.H{, <pattern>{, MUL #<imm>}}
 * \endverbatim
 * \param dc   The void * dcontext used to allocate memory for the #instr_t.
 * \param Zdn   The source and destination vector register, Z (Scalable).
 * \param pattern   The predicate constraint, see #dr_pred_constr_type_t.
 * \param imm   The imm used as the predicate constraint multiplier.
 */
#define INSTR_CREATE_sqinch_sve(dc, Zdn, pattern, imm) \
    instr_create_1dst_4src(dc, OP_sqinch, Zdn, Zdn, pattern, OPND_CREATE_MUL(), imm)

/**
 * Creates a SQINCW instruction.
 *
 * This macro is used to encode the forms:
 * \verbatim
 *    SQINCW  <Xdn>, <Wdn>{, <pattern>{, MUL #<imm>}}
 * \endverbatim
 * \param dc   The void * dcontext used to allocate memory for the #instr_t.
 * \param Rdn   The first source and destination register, X (Extended, 64
 *              bits). The 32 bit result from the source
 *              register is sign extended to 64 bits.
 * \param pattern   The predicate constraint, see #dr_pred_constr_type_t.
 * \param imm   The imm used as the predicate constraint multiplier.
 */
#define INSTR_CREATE_sqincw_wide(dc, Rdn, pattern, imm)                                \
    instr_create_1dst_4src(dc, OP_sqincw, Rdn,                                         \
                           opnd_create_reg(opnd_get_reg(Rdn) - DR_REG_X0 + DR_REG_W0), \
                           pattern, OPND_CREATE_MUL(), imm)

/**
 * Creates a SQINCW instruction.
 *
 * This macro is used to encode the forms:
 * \verbatim
 *    SQINCW  <Xdn>{, <pattern>{, MUL #<imm>}}
 * \endverbatim
 * \param dc   The void * dcontext used to allocate memory for the #instr_t.
 * \param Rdn   The first source and destination register, X (Extended, 64
 *              bits).
 * \param pattern   The predicate constraint, see #dr_pred_constr_type_t.
 * \param imm   The imm used as the predicate constraint multiplier.
 */
#define INSTR_CREATE_sqincw(dc, Rdn, pattern, imm) \
    instr_create_1dst_4src(dc, OP_sqincw, Rdn, Rdn, pattern, OPND_CREATE_MUL(), imm)

/**
 * Creates a SQINCW instruction.
 *
 * This macro is used to encode the forms:
 * \verbatim
 *    SQINCW  <Zdn>.S{, <pattern>{, MUL #<imm>}}
 * \endverbatim
 * \param dc   The void * dcontext used to allocate memory for the #instr_t.
 * \param Zdn   The source and destination vector register, Z (Scalable).
 * \param pattern   The predicate constraint, see #dr_pred_constr_type_t.
 * \param imm   The imm used as the predicate constraint multiplier.
 */
#define INSTR_CREATE_sqincw_sve(dc, Zdn, pattern, imm) \
    instr_create_1dst_4src(dc, OP_sqincw, Zdn, Zdn, pattern, OPND_CREATE_MUL(), imm)

/**
 * Creates an UQDECB instruction.
 *
 * This macro is used to encode the forms:
 * \verbatim
 *    UQDECB  <Wdn>{, <pattern>{, MUL #<imm>}}
 *    UQDECB  <Xdn>{, <pattern>{, MUL #<imm>}}
 * \endverbatim
 * \param dc   The void * dcontext used to allocate memory for the #instr_t.
 * \param Rdn   The first source and destination register. Can be W (Word, 32
 *              bits) or X (Extended, 64 bits).
 * \param pattern   The predicate constraint, see #dr_pred_constr_type_t.
 * \param imm   The imm used as the predicate constraint multiplier.
 */
#define INSTR_CREATE_uqdecb(dc, Rdn, pattern, imm) \
    instr_create_1dst_4src(dc, OP_uqdecb, Rdn, Rdn, pattern, OPND_CREATE_MUL(), imm)

/**
 * Creates an UQDECD instruction.
 *
 * This macro is used to encode the forms:
 * \verbatim
 *    UQDECD  <Wdn>{, <pattern>{, MUL #<imm>}}
 *    UQDECD  <Xdn>{, <pattern>{, MUL #<imm>}}
 * \endverbatim
 * \param dc   The void * dcontext used to allocate memory for the #instr_t.
 * \param Rdn   The first source and destination register. Can be W (Word, 32
 *              bits) or X (Extended, 64 bits).
 * \param pattern   The predicate constraint, see #dr_pred_constr_type_t.
 * \param imm   The imm used as the predicate constraint multiplier.
 */
#define INSTR_CREATE_uqdecd(dc, Rdn, pattern, imm) \
    instr_create_1dst_4src(dc, OP_uqdecd, Rdn, Rdn, pattern, OPND_CREATE_MUL(), imm)

/**
 * Creates an UQDECD instruction.
 *
 * This macro is used to encode the forms:
 * \verbatim
 *    UQDECD  <Zdn>.D{, <pattern>{, MUL #<imm>}}
 * \endverbatim
 * \param dc   The void * dcontext used to allocate memory for the #instr_t.
 * \param Zdn   The source and destination vector register, Z (Scalable).
 * \param pattern   The predicate constraint, see #dr_pred_constr_type_t.
 * \param imm   The imm used as the predicate constraint multiplier.
 */
#define INSTR_CREATE_uqdecd_sve(dc, Zdn, pattern, imm) \
    instr_create_1dst_4src(dc, OP_uqdecd, Zdn, Zdn, pattern, OPND_CREATE_MUL(), imm)

/**
 * Creates an UQDECH instruction.
 *
 * This macro is used to encode the forms:
 * \verbatim
 *    UQDECH  <Wdn>{, <pattern>{, MUL #<imm>}}
 *    UQDECH  <Xdn>{, <pattern>{, MUL #<imm>}}
 * \endverbatim
 * \param dc   The void * dcontext used to allocate memory for the #instr_t.
 * \param Rdn   The first source and destination register. Can be W (Word, 32
 *              bits) or X (Extended, 64 bits).
 * \param pattern   The predicate constraint, see #dr_pred_constr_type_t.
 * \param imm   The imm used as the predicate constraint multiplier.
 */
#define INSTR_CREATE_uqdech(dc, Rdn, pattern, imm) \
    instr_create_1dst_4src(dc, OP_uqdech, Rdn, Rdn, pattern, OPND_CREATE_MUL(), imm)

/**
 * Creates an UQDECH instruction.
 *
 * This macro is used to encode the forms:
 * \verbatim
 *    UQDECH  <Zdn>.H{, <pattern>{, MUL #<imm>}}
 * \endverbatim
 * \param dc   The void * dcontext used to allocate memory for the #instr_t.
 * \param Zdn   The source and destination vector register, Z (Scalable).
 * \param pattern   The predicate constraint, see #dr_pred_constr_type_t.
 * \param imm   The imm used as the predicate constraint multiplier.
 */
#define INSTR_CREATE_uqdech_sve(dc, Zdn, pattern, imm) \
    instr_create_1dst_4src(dc, OP_uqdech, Zdn, Zdn, pattern, OPND_CREATE_MUL(), imm)

/**
 * Creates an UQDECW instruction.
 *
 * This macro is used to encode the forms:
 * \verbatim
 *    UQDECW  <Wdn>{, <pattern>{, MUL #<imm>}}
 *    UQDECW  <Xdn>{, <pattern>{, MUL #<imm>}}
 * \endverbatim
 * \param dc   The void * dcontext used to allocate memory for the #instr_t.
 * \param Rdn   The first source and destination register. Can be W (Word, 32
 *              bits) or X (Extended, 64 bits).
 * \param pattern   The predicate constraint, see #dr_pred_constr_type_t.
 * \param imm   The imm used as the predicate constraint multiplier.
 */
#define INSTR_CREATE_uqdecw(dc, Rdn, pattern, imm) \
    instr_create_1dst_4src(dc, OP_uqdecw, Rdn, Rdn, pattern, OPND_CREATE_MUL(), imm)

/**
 * Creates an UQDECW instruction.
 *
 * This macro is used to encode the forms:
 * \verbatim
 *    UQDECW  <Zdn>.S{, <pattern>{, MUL #<imm>}}
 * \endverbatim
 * \param dc   The void * dcontext used to allocate memory for the #instr_t.
 * \param Zdn   The source and destination vector register, Z (Scalable).
 * \param pattern   The predicate constraint, see #dr_pred_constr_type_t.
 * \param imm   The imm used as the predicate constraint multiplier.
 */
#define INSTR_CREATE_uqdecw_sve(dc, Zdn, pattern, imm) \
    instr_create_1dst_4src(dc, OP_uqdecw, Zdn, Zdn, pattern, OPND_CREATE_MUL(), imm)

/**
 * Creates an UQINCB instruction.
 *
 * This macro is used to encode the forms:
 * \verbatim
 *    UQINCB  <Wdn>{, <pattern>{, MUL #<imm>}}
 *    UQINCB  <Xdn>{, <pattern>{, MUL #<imm>}}
 * \endverbatim
 * \param dc   The void * dcontext used to allocate memory for the #instr_t.
 * \param Rdn   The first source and destination register. Can be W (Word, 32
 *              bits) or X (Extended, 64 bits).
 * \param pattern   The predicate constraint, see #dr_pred_constr_type_t.
 * \param imm   The imm used as the predicate constraint multiplier.
 */
#define INSTR_CREATE_uqincb(dc, Rdn, pattern, imm) \
    instr_create_1dst_4src(dc, OP_uqincb, Rdn, Rdn, pattern, OPND_CREATE_MUL(), imm)

/**
 * Creates an UQINCD instruction.
 *
 * This macro is used to encode the forms:
 * \verbatim
 *    UQINCD  <Wdn>{, <pattern>{, MUL #<imm>}}
 *    UQINCD  <Xdn>{, <pattern>{, MUL #<imm>}}
 * \endverbatim
 * \param dc   The void * dcontext used to allocate memory for the #instr_t.
 * \param Rdn   The first source and destination register. Can be W (Word, 32
 *              bits) or X (Extended, 64 bits).
 * \param pattern   The predicate constraint, see #dr_pred_constr_type_t.
 * \param imm   The imm used as the predicate constraint multiplier.
 */
#define INSTR_CREATE_uqincd(dc, Rdn, pattern, imm) \
    instr_create_1dst_4src(dc, OP_uqincd, Rdn, Rdn, pattern, OPND_CREATE_MUL(), imm)

/**
 * Creates an UQINCD instruction.
 *
 * This macro is used to encode the forms:
 * \verbatim
 *    UQINCD  <Zdn>.D{, <pattern>{, MUL #<imm>}}
 * \endverbatim
 * \param dc   The void * dcontext used to allocate memory for the #instr_t.
 * \param Zdn   The source and destination vector register, Z (Scalable).
 * \param pattern   The predicate constraint, see #dr_pred_constr_type_t.
 * \param imm   The imm used as the predicate constraint multiplier.
 */
#define INSTR_CREATE_uqincd_sve(dc, Zdn, pattern, imm) \
    instr_create_1dst_4src(dc, OP_uqincd, Zdn, Zdn, pattern, OPND_CREATE_MUL(), imm)

/**
 * Creates an UQINCH instruction.
 *
 * This macro is used to encode the forms:
 * \verbatim
 *    UQINCH  <Wdn>{, <pattern>{, MUL #<imm>}}
 *    UQINCH  <Xdn>{, <pattern>{, MUL #<imm>}}
 * \endverbatim
 * \param dc   The void * dcontext used to allocate memory for the #instr_t.
 * \param Rdn   The first source and destination register. Can be W (Word, 32
 *              bits) or X (Extended, 64 bits).
 * \param pattern   The predicate constraint, see #dr_pred_constr_type_t.
 * \param imm   The imm used as the predicate constraint multiplier.
 */
#define INSTR_CREATE_uqinch(dc, Rdn, pattern, imm) \
    instr_create_1dst_4src(dc, OP_uqinch, Rdn, Rdn, pattern, OPND_CREATE_MUL(), imm)

/**
 * Creates an UQINCH instruction.
 *
 * This macro is used to encode the forms:
 * \verbatim
 *    UQINCH  <Zdn>.H{, <pattern>{, MUL #<imm>}}
 * \endverbatim
 * \param dc   The void * dcontext used to allocate memory for the #instr_t.
 * \param Zdn   The source and destination vector register, Z (Scalable).
 * \param pattern   The predicate constraint, see #dr_pred_constr_type_t.
 * \param imm   The imm used as the predicate constraint multiplier.
 */
#define INSTR_CREATE_uqinch_sve(dc, Zdn, pattern, imm) \
    instr_create_1dst_4src(dc, OP_uqinch, Zdn, Zdn, pattern, OPND_CREATE_MUL(), imm)

/**
 * Creates an UQINCW instruction.
 *
 * This macro is used to encode the forms:
 * \verbatim
 *    UQINCW  <Wdn>{, <pattern>{, MUL #<imm>}}
 *    UQINCW  <Xdn>{, <pattern>{, MUL #<imm>}}
 * \endverbatim
 * \param dc   The void * dcontext used to allocate memory for the #instr_t.
 * \param Rdn   The first source and destination register. Can be W (Word, 32
 *              bits) or X (Extended, 64 bits).
 * \param pattern   The predicate constraint, see #dr_pred_constr_type_t.
 * \param imm   The imm used as the predicate constraint multiplier.
 */
#define INSTR_CREATE_uqincw(dc, Rdn, pattern, imm) \
    instr_create_1dst_4src(dc, OP_uqincw, Rdn, Rdn, pattern, OPND_CREATE_MUL(), imm)

/**
 * Creates an UQINCW instruction.
 *
 * This macro is used to encode the forms:
 * \verbatim
 *    UQINCW  <Zdn>.S{, <pattern>{, MUL #<imm>}}
 * \endverbatim
 * \param dc   The void * dcontext used to allocate memory for the #instr_t.
 * \param Zdn   The source and destination vector register, Z (Scalable).
 * \param pattern   The predicate constraint, see #dr_pred_constr_type_t.
 * \param imm   The imm used as the predicate constraint multiplier.
 */
#define INSTR_CREATE_uqincw_sve(dc, Zdn, pattern, imm) \
    instr_create_1dst_4src(dc, OP_uqincw, Zdn, Zdn, pattern, OPND_CREATE_MUL(), imm)

/**
 * Creates a BRKA instruction.
 *
 * This macro is used to encode the forms:
 * \verbatim
 *    BRKA    <Pd>.B, <Pg>/<ZM>, <Pn>.B
 * \endverbatim
 * \param dc   The void * dcontext used to allocate memory for the #instr_t.
 * \param Pd   The destination predicate register, P (Predicate).
 * \param Pg   The governing predicate register, P (Predicate).
 * \param Pn   The source predicate register, P (Predicate).
 */
#define INSTR_CREATE_brka_sve_pred(dc, Pd, Pg, Pn) \
    instr_create_1dst_2src(dc, OP_brka, Pd, Pg, Pn)

/**
 * Creates a BRKAS instruction.
 *
 * This macro is used to encode the forms:
 * \verbatim
 *    BRKAS   <Pd>.B, <Pg>/Z, <Pn>.B
 * \endverbatim
 * \param dc   The void * dcontext used to allocate memory for the #instr_t.
 * \param Pd   The destination predicate register, P (Predicate).
 * \param Pg   The governing predicate register, P (Predicate).
 * \param Pn   The source predicate register, P (Predicate).
 */
#define INSTR_CREATE_brkas_sve_pred(dc, Pd, Pg, Pn) \
    instr_create_1dst_2src(dc, OP_brkas, Pd, Pg, Pn)

/**
 * Creates a BRKB instruction.
 *
 * This macro is used to encode the forms:
 * \verbatim
 *    BRKB    <Pd>.B, <Pg>/<ZM>, <Pn>.B
 * \endverbatim
 * \param dc   The void * dcontext used to allocate memory for the #instr_t.
 * \param Pd   The destination predicate register, P (Predicate).
 * \param Pg   The governing predicate register, P (Predicate).
 * \param Pn   The source predicate register, P (Predicate).
 */
#define INSTR_CREATE_brkb_sve_pred(dc, Pd, Pg, Pn) \
    instr_create_1dst_2src(dc, OP_brkb, Pd, Pg, Pn)

/**
 * Creates a BRKBS instruction.
 *
 * This macro is used to encode the forms:
 * \verbatim
 *    BRKBS   <Pd>.B, <Pg>/Z, <Pn>.B
 * \endverbatim
 * \param dc   The void * dcontext used to allocate memory for the #instr_t.
 * \param Pd   The destination predicate register, P (Predicate).
 * \param Pg   The governing predicate register, P (Predicate).
 * \param Pn   The source predicate register, P (Predicate).
 */
#define INSTR_CREATE_brkbs_sve_pred(dc, Pd, Pg, Pn) \
    instr_create_1dst_2src(dc, OP_brkbs, Pd, Pg, Pn)

/**
 * Creates a BRKN instruction.
 *
 * This macro is used to encode the forms:
 * \verbatim
 *    BRKN    <Pdm>.B, <Pg>/Z, <Pn>.B, <Pdm>.B
 * \endverbatim
 * \param dc   The void * dcontext used to allocate memory for the #instr_t.
 * \param Pdm   The second source and destination predicate register, P
 *              (Predicate).
 * \param Pg   The governing predicate register, P (Predicate).
 * \param Pn   The first source predicate register, P (Predicate).
 */
#define INSTR_CREATE_brkn_sve_pred(dc, Pdm, Pg, Pn) \
    instr_create_1dst_3src(dc, OP_brkn, Pdm, Pg, Pn, Pdm)

/**
 * Creates a BRKNS instruction.
 *
 * This macro is used to encode the forms:
 * \verbatim
 *    BRKNS   <Pdm>.B, <Pg>/Z, <Pn>.B, <Pdm>.B
 * \endverbatim
 * \param dc   The void * dcontext used to allocate memory for the #instr_t.
 * \param Pdm   The second source and destination predicate register, P
 *              (Predicate).
 * \param Pg   The governing predicate register, P (Predicate).
 * \param Pn   The first source predicate register, P (Predicate).
 */
#define INSTR_CREATE_brkns_sve_pred(dc, Pdm, Pg, Pn) \
    instr_create_1dst_3src(dc, OP_brkns, Pdm, Pg, Pn, Pdm)

/**
 * Creates a BRKPA instruction.
 *
 * This macro is used to encode the forms:
 * \verbatim
 *    BRKPA   <Pd>.B, <Pg>/Z, <Pn>.B, <Pm>.B
 * \endverbatim
 * \param dc   The void * dcontext used to allocate memory for the #instr_t.
 * \param Pd   The destination predicate register, P (Predicate).
 * \param Pg   The governing predicate register, P (Predicate).
 * \param Pn   The first source predicate register, P (Predicate).
 * \param Pm   The second source predicate register, P (Predicate).
 */
#define INSTR_CREATE_brkpa_sve_pred(dc, Pd, Pg, Pn, Pm) \
    instr_create_1dst_3src(dc, OP_brkpa, Pd, Pg, Pn, Pm)

/**
 * Creates a BRKPAS instruction.
 *
 * This macro is used to encode the forms:
 * \verbatim
 *    BRKPAS  <Pd>.B, <Pg>/Z, <Pn>.B, <Pm>.B
 * \endverbatim
 * \param dc   The void * dcontext used to allocate memory for the #instr_t.
 * \param Pd   The destination predicate register, P (Predicate).
 * \param Pg   The governing predicate register, P (Predicate).
 * \param Pn   The first source predicate register, P (Predicate).
 * \param Pm   The second source predicate register, P (Predicate).
 */
#define INSTR_CREATE_brkpas_sve_pred(dc, Pd, Pg, Pn, Pm) \
    instr_create_1dst_3src(dc, OP_brkpas, Pd, Pg, Pn, Pm)

/**
 * Creates a BRKPB instruction.
 *
 * This macro is used to encode the forms:
 * \verbatim
 *    BRKPB   <Pd>.B, <Pg>/Z, <Pn>.B, <Pm>.B
 * \endverbatim
 * \param dc   The void * dcontext used to allocate memory for the #instr_t.
 * \param Pd   The destination predicate register, P (Predicate).
 * \param Pg   The governing predicate register, P (Predicate).
 * \param Pn   The first source predicate register, P (Predicate).
 * \param Pm   The second source predicate register, P (Predicate).
 */
#define INSTR_CREATE_brkpb_sve_pred(dc, Pd, Pg, Pn, Pm) \
    instr_create_1dst_3src(dc, OP_brkpb, Pd, Pg, Pn, Pm)

/**
 * Creates a BRKPBS instruction.
 *
 * This macro is used to encode the forms:
 * \verbatim
 *    BRKPBS  <Pd>.B, <Pg>/Z, <Pn>.B, <Pm>.B
 * \endverbatim
 * \param dc   The void * dcontext used to allocate memory for the #instr_t.
 * \param Pd   The destination predicate register, P (Predicate).
 * \param Pg   The governing predicate register, P (Predicate).
 * \param Pn   The first source predicate register, P (Predicate).
 * \param Pm   The second source predicate register, P (Predicate).
 */
#define INSTR_CREATE_brkpbs_sve_pred(dc, Pd, Pg, Pn, Pm) \
    instr_create_1dst_3src(dc, OP_brkpbs, Pd, Pg, Pn, Pm)

/**
 * Creates a WHILELE instruction.
 *
 * This macro is used to encode the forms:
 * \verbatim
 *    WHILELE <Pd>.<Ts>, <R><n>, <R><m>
 * \endverbatim
 * \param dc   The void * dcontext used to allocate memory for the #instr_t.
 * \param Pd   The destination predicate register, P (Predicate).
 * \param Rn   The first source  register. Can be W (Word, 32 bits) or X
 *             (Extended, 64 bits).
 * \param Rm   The second source  register. Can be W (Word, 32 bits) or X
 *             (Extended, 64 bits).
 */
#define INSTR_CREATE_whilele_sve(dc, Pd, Rn, Rm) \
    instr_create_1dst_2src(dc, OP_whilele, Pd, Rn, Rm)

/**
 * Creates a WHILELO instruction.
 *
 * This macro is used to encode the forms:
 * \verbatim
 *    WHILELO <Pd>.<Ts>, <R><n>, <R><m>
 * \endverbatim
 * \param dc   The void * dcontext used to allocate memory for the #instr_t.
 * \param Pd   The destination predicate register, P (Predicate).
 * \param Rn   The first source  register. Can be W (Word, 32 bits) or X
 *             (Extended, 64 bits).
 * \param Rm   The second source  register. Can be W (Word, 32 bits) or X
 *             (Extended, 64 bits).
 */
#define INSTR_CREATE_whilelo_sve(dc, Pd, Rn, Rm) \
    instr_create_1dst_2src(dc, OP_whilelo, Pd, Rn, Rm)

/**
 * Creates a WHILELS instruction.
 *
 * This macro is used to encode the forms:
 * \verbatim
 *    WHILELS <Pd>.<Ts>, <R><n>, <R><m>
 * \endverbatim
 * \param dc   The void * dcontext used to allocate memory for the #instr_t.
 * \param Pd   The destination predicate register, P (Predicate).
 * \param Rn   The first source  register. Can be W (Word, 32 bits) or X
 *             (Extended, 64 bits).
 * \param Rm   The second source  register. Can be W (Word, 32 bits) or X
 *             (Extended, 64 bits).
 */
#define INSTR_CREATE_whilels_sve(dc, Pd, Rn, Rm) \
    instr_create_1dst_2src(dc, OP_whilels, Pd, Rn, Rm)

/**
 * Creates a WHILELT instruction.
 *
 * This macro is used to encode the forms:
 * \verbatim
 *    WHILELT <Pd>.<Ts>, <R><n>, <R><m>
 * \endverbatim
 * \param dc   The void * dcontext used to allocate memory for the #instr_t.
 * \param Pd   The destination predicate register, P (Predicate).
 * \param Rn   The first source  register. Can be W (Word, 32 bits) or X
 *             (Extended, 64 bits).
 * \param Rm   The second source  register. Can be W (Word, 32 bits) or X
 *             (Extended, 64 bits).
 */
#define INSTR_CREATE_whilelt_sve(dc, Pd, Rn, Rm) \
    instr_create_1dst_2src(dc, OP_whilelt, Pd, Rn, Rm)

/**
 * Creates a TBL instruction.
 *
 * This macro is used to encode the forms:
 * \verbatim
 *    TBL     <Zd>.<Ts>, { <Zn>.<Ts> }, <Zm>.<Ts>
 * \endverbatim
 * \param dc   The void * dcontext used to allocate memory for the #instr_t.
 * \param Zd   The destination vector register, Z (Scalable).
 * \param Zn   The first source vector register, Z (Scalable).
 * \param Zm   The second source vector register, Z (Scalable).
 */
#define INSTR_CREATE_tbl_sve(dc, Zd, Zn, Zm) \
    instr_create_1dst_2src(dc, OP_tbl, Zd, Zn, Zm)

/**
 * Creates a DUP instruction.
 *
 * This macro is used to encode the forms:
 * \verbatim
 *    DUP     <Zd>.<Ts>, #<simm>, <shift>
 * \endverbatim
 * \param dc    The void * dcontext used to allocate memory for the #instr_t.
 * \param Zd    The destination vector register, Z (Scalable).
 * \param simm  The signed immediate imm.
 * \param shift Left shift to apply to the immediate, defaulting to LSL #0.  Can
 * be 0 or 8
 */
#define INSTR_CREATE_dup_sve_shift(dc, Zd, simm, shift) \
    instr_create_1dst_3src(dc, OP_dup, Zd, simm, OPND_CREATE_LSL(), shift)

/**
 * Creates a DUP instruction.
 *
 * This macro is used to encode the forms:
 * \verbatim
 *    DUP     <Zd>.<Ts>, <Zn>.<Ts>[<index>]
 * \endverbatim
 * \param dc     The void * dcontext used to allocate memory for the #instr_t.
 * \param Zd     The destination vector register, Z (Scalable).
 * \param Zn     The source vector register, Z (Scalable).
 * \param index  Immediate index of source vector.  The operand size must match the
 * encoded field size, which depends on the element size of Zd and Zn; OPSZ_6b for byte,
 * OPSZ_5b for halfword, OPSZ_4b for singleword, OPSZ_3b for doubleword, and OPSZ_2b for
 * quadword.
 */
#define INSTR_CREATE_dup_sve_idx(dc, Zd, Zn, index) \
    instr_create_1dst_2src(dc, OP_dup, Zd, Zn, index)

/**
 * Creates a DUP instruction.
 *
 * This macro is used to encode the forms:
 * \verbatim
 *    DUP     <Zd>.<Ts>, <R><n|SP>
 * \endverbatim
 * \param dc   The void * dcontext used to allocate memory for the #instr_t.
 * \param Zd   The destination vector register, Z (Scalable).
 * \param Rn   The source vector register. Can be X (Extended, 64 bits) or W
 *             (Word, 32 bits).
 */
#define INSTR_CREATE_dup_sve_scalar(dc, Zd, Rn) instr_create_1dst_1src(dc, OP_dup, Zd, Rn)

/**
 * Creates a INSR instruction.
 *
 * This macro is used to encode the forms:
 * \verbatim
 *    INSR    <Zdn>.<T>, <R><m>
 * \endverbatim
 * \param dc   The void * dcontext used to allocate memory for the #instr_t.
 * \param Zd   The second source and destination vector register, Z (Scalable).
 * \param Rm   The source vector register. Can be X (Extended, 64 bits) or W
 *             (Word, 32 bits).
 */
#define INSTR_CREATE_insr_sve_scalar(dc, Zd, Rm) \
    instr_create_1dst_2src(dc, OP_insr, Zd, Zd, Rm)

/**
 * Creates an INSR instruction.
 *
 * This macro is used to encode the forms:
 * \verbatim
 *    INSR    <Zdn>.<Ts>, <V><m>
 * \endverbatim
 * \param dc   The void * dcontext used to allocate memory for the #instr_t.
 * \param Zdn   The second source and destination vector register, Z (Scalable).
 * \param Vm   The first source register. Can be S (singleword, 32 bits), B
 *             (byte, 8 bits), D (doubleword, 64 bits) or H
 *             (halfword, 16 bits).
 */
#define INSTR_CREATE_insr_sve_simd_fp(dc, Zdn, Vm) \
    instr_create_1dst_2src(dc, OP_insr, Zdn, Zdn, Vm)

/**
 * Creates an EXT instruction (destructive).
 *
 * This macro is used to encode the forms:
 * \verbatim
 *    EXT     <Zdn>.B, <Zdn>.B, <Zm>.B, #<imm>
 * \endverbatim
 * \param dc   The void * dcontext used to allocate memory for the #instr_t.
 * \param Zdn  The first source and destination vector register, Z (Scalable).
 * \param Zm   The second source vector register, Z (Scalable).
 * \param imm  The immediate imm.
 */
#define INSTR_CREATE_ext_sve(dc, Zdn, Zm, imm) \
    instr_create_1dst_3src(dc, OP_ext, Zdn, Zdn, Zm, imm)

/**
 * Creates a SPLICE instruction (destructive).
 *
 * This macro is used to encode the forms:
 * \verbatim
 *    SPLICE  <Zdn>.<Ts>, <Pv>, <Zdn>.<Ts>, <Zm>.<Ts>
 * \endverbatim
 * \param dc   The void * dcontext used to allocate memory for the #instr_t.
 * \param Zdn  The second source and destination vector register, Z (Scalable).
 * \param Pv   The first source predicate register, P (Predicate).
 * \param Zm   The third source vector register, Z (Scalable).
 */
#define INSTR_CREATE_splice_sve(dc, Zdn, Pv, Zm) \
    instr_create_1dst_3src(dc, OP_splice, Zdn, Pv, Zdn, Zm)

/**
 * Creates a REV instruction.
 *
 * This macro is used to encode the forms:
 * \verbatim
 *    REV     <Pd>.<Ts>, <Pn>.<Ts>
 * \endverbatim
 * \param dc   The void * dcontext used to allocate memory for the #instr_t.
 * \param Pd   The destination predicate register, P (Predicate).
 * \param Pn   The source predicate register, P (Predicate).
 */
#define INSTR_CREATE_rev_sve_pred(dc, Pd, Pn) instr_create_1dst_1src(dc, OP_rev, Pd, Pn)

/**
 * Creates a REV instruction.
 *
 * This macro is used to encode the forms:
 * \verbatim
 *    REV     <Zd>.<Ts>, <Zn>.<Ts>
 * \endverbatim
 * \param dc   The void * dcontext used to allocate memory for the #instr_t.
 * \param Zd   The destination vector register, Z (Scalable).
 * \param Zn   The source vector register, Z (Scalable).
 */
#define INSTR_CREATE_rev_sve(dc, Zd, Zn) instr_create_1dst_1src(dc, OP_rev, Zd, Zn)

/**
 * Creates a REVB instruction.
 *
 * This macro is used to encode the forms:
 * \verbatim
 *    REVB    <Zd>.<Ts>, <Pg>/M, <Zn>.<Ts>
 * \endverbatim
 * \param dc   The void * dcontext used to allocate memory for the #instr_t.
 * \param Zd   The destination vector register, Z (Scalable).
 * \param Pg   The governing predicate register, P (Predicate).
 * \param Zn   The source vector register, Z (Scalable).
 */
#define INSTR_CREATE_revb_sve(dc, Zd, Pg, Zn) \
    instr_create_1dst_2src(dc, OP_revb, Zd, Pg, Zn)

/**
 * Creates a REVH instruction.
 *
 * This macro is used to encode the forms:
 * \verbatim
 *    REVH    <Zd>.<Ts>, <Pg>/M, <Zn>.<Ts>
 * \endverbatim
 * \param dc   The void * dcontext used to allocate memory for the #instr_t.
 * \param Zd   The destination vector register, Z (Scalable).
 * \param Pg   The governing predicate register, P (Predicate).
 * \param Zn   The source vector register, Z (Scalable).
 */
#define INSTR_CREATE_revh_sve(dc, Zd, Pg, Zn) \
    instr_create_1dst_2src(dc, OP_revh, Zd, Pg, Zn)

/**
 * Creates a REVW instruction.
 *
 * This macro is used to encode the forms:
 * \verbatim
 *    REVW    <Zd>.D, <Pg>/M, <Zn>.D
 * \endverbatim
 * \param dc   The void * dcontext used to allocate memory for the #instr_t.
 * \param Zd   The destination vector register, Z (Scalable).
 * \param Pg   The governing predicate register, P (Predicate).
 * \param Zn   The source vector register, Z (Scalable).
 */
#define INSTR_CREATE_revw_sve(dc, Zd, Pg, Zn) \
    instr_create_1dst_2src(dc, OP_revw, Zd, Pg, Zn)

/**
 * Creates a COMPACT instruction.
 *
 * This macro is used to encode the forms:
 * \verbatim
 *    COMPACT <Zd>.<Ts>, <Pg>, <Zn>.<Ts>
 * \endverbatim
 * \param dc   The void * dcontext used to allocate memory for the #instr_t.
 * \param Zd   The destination vector register, Z (Scalable).
 * \param Pg   The governing predicate register, P (Predicate).
 * \param Zn   The source vector register, Z (Scalable).
 */
#define INSTR_CREATE_compact_sve(dc, Zd, Pg, Zn) \
    instr_create_1dst_2src(dc, OP_compact, Zd, Pg, Zn)

/**
 * Creates a PUNPKHI instruction.
 *
 * This macro is used to encode the forms:
 * \verbatim
 *    PUNPKHI <Pd>.H, <Pn>.B
 * \endverbatim
 * \param dc   The void * dcontext used to allocate memory for the #instr_t.
 * \param Pd   The destination predicate register, P (Predicate).
 * \param Pn   The source predicate register, P (Predicate).
 */
#define INSTR_CREATE_punpkhi_sve(dc, Pd, Pn) \
    instr_create_1dst_1src(dc, OP_punpkhi, Pd, Pn)

/**
 * Creates a PUNPKLO instruction.
 *
 * This macro is used to encode the forms:
 * \verbatim
 *    PUNPKLO <Pd>.H, <Pn>.B
 * \endverbatim
 * \param dc   The void * dcontext used to allocate memory for the #instr_t.
 * \param Pd   The destination predicate register, P (Predicate).
 * \param Pn   The source predicate register, P (Predicate).
 */
#define INSTR_CREATE_punpklo_sve(dc, Pd, Pn) \
    instr_create_1dst_1src(dc, OP_punpklo, Pd, Pn)

/**
 * Creates a SUNPKHI instruction.
 *
 * This macro is used to encode the forms:
 * \verbatim
 *    SUNPKHI <Zd>.<Ts>, <Zn>.<Tb>
 * \endverbatim
 * \param dc   The void * dcontext used to allocate memory for the #instr_t.
 * \param Zd   The destination vector register, Z (Scalable).
 * \param Zn   The source vector register, Z (Scalable).  The destination vector element
 * size, \<Ts\> (H, S, D) is twice the size of the source vector element size, \<Tb\> (B,
 * H, S).
 */
#define INSTR_CREATE_sunpkhi_sve(dc, Zd, Zn) \
    instr_create_1dst_1src(dc, OP_sunpkhi, Zd, Zn)

/**
 * Creates a SUNPKLO instruction.
 *
 * This macro is used to encode the forms:
 * \verbatim
 *    SUNPKLO <Zd>.<Ts>, <Zn>.<Tb>
 * \endverbatim
 * \param dc   The void * dcontext used to allocate memory for the #instr_t.
 * \param Zd   The destination vector register, Z (Scalable).
 * \param Zn   The source vector register, Z (Scalable).  The destination vector element
 * size, \<Ts\> (H, S, D) is twice the size of the source vector element size, \<Tb\> (B,
 * H, S).
 */
#define INSTR_CREATE_sunpklo_sve(dc, Zd, Zn) \
    instr_create_1dst_1src(dc, OP_sunpklo, Zd, Zn)

/**
 * Creates an UUNPKHI instruction.
 *
 * This macro is used to encode the forms:
 * \verbatim
 *    UUNPKHI <Zd>.<Ts>, <Zn>.<Tb>
 * \endverbatim
 * \param dc   The void * dcontext used to allocate memory for the #instr_t.
 * \param Zd   The destination vector register, Z (Scalable).
 * \param Zn   The source vector register, Z (Scalable).  The destination vector element
 * size, \<Ts\> (H, S, D) is twice the size of the source vector element size, \<Tb\> (B,
 * H, S).
 */
#define INSTR_CREATE_uunpkhi_sve(dc, Zd, Zn) \
    instr_create_1dst_1src(dc, OP_uunpkhi, Zd, Zn)

/**
 * Creates an UUNPKLO instruction.
 *
 * This macro is used to encode the forms:
 * \verbatim
 *    UUNPKLO <Zd>.<Ts>, <Zn>.<Tb>
 * \endverbatim
 * \param dc   The void * dcontext used to allocate memory for the #instr_t.
 * \param Zd   The destination vector register, Z (Scalable).
 * \param Zn   The source vector register, Z (Scalable).  The destination vector element
 * size, \<Ts\> (H, S, D) is twice the size of the source vector element size, \<Tb\> (B,
 * H, S).
 */
#define INSTR_CREATE_uunpklo_sve(dc, Zd, Zn) \
    instr_create_1dst_1src(dc, OP_uunpklo, Zd, Zn)

/**
 * Creates an UZP1 instruction.
 *
 * This macro is used to encode the forms:
 * \verbatim
 *    UZP1    <Pd>.<Ts>, <Pn>.<Ts>, <Pm>.<Ts>
 * \endverbatim
 * \param dc   The void * dcontext used to allocate memory for the #instr_t.
 * \param Pd   The destination predicate register, P (Predicate).
 * \param Pn   The first source predicate register, P (Predicate).
 * \param Pm   The second source predicate register, P (Predicate).
 */
#define INSTR_CREATE_uzp1_sve_pred(dc, Pd, Pn, Pm) \
    instr_create_1dst_2src(dc, OP_uzp1, Pd, Pn, Pm)

/**
 * Creates an UZP1 instruction.
 *
 * This macro is used to encode the forms:
 * \verbatim
 *    UZP1    <Zd>.<Ts>, <Zn>.<Ts>, <Zm>.<Ts>
 * \endverbatim
 * \param dc   The void * dcontext used to allocate memory for the #instr_t.
 * \param Zd   The destination vector register, Z (Scalable).
 * \param Zn   The first source vector register, Z (Scalable).
 * \param Zm   The second source vector register, Z (Scalable).
 */
#define INSTR_CREATE_uzp1_sve_vector(dc, Zd, Zn, Zm) \
    instr_create_1dst_2src(dc, OP_uzp1, Zd, Zn, Zm)

/**
 * Creates an UZP2 instruction.
 *
 * This macro is used to encode the forms:
 * \verbatim
 *    UZP2    <Pd>.<Ts>, <Pn>.<Ts>, <Pm>.<Ts>
 * \endverbatim
 * \param dc   The void * dcontext used to allocate memory for the #instr_t.
 * \param Pd   The destination predicate register, P (Predicate).
 * \param Pn   The first source predicate register, P (Predicate).
 * \param Pm   The second source predicate register, P (Predicate).
 */
#define INSTR_CREATE_uzp2_sve_pred(dc, Pd, Pn, Pm) \
    instr_create_1dst_2src(dc, OP_uzp2, Pd, Pn, Pm)

/**
 * Creates an UZP2 instruction.
 *
 * This macro is used to encode the forms:
 * \verbatim
 *    UZP2    <Zd>.<Ts>, <Zn>.<Ts>, <Zm>.<Ts>
 * \endverbatim
 * \param dc   The void * dcontext used to allocate memory for the #instr_t.
 * \param Zd   The destination vector register, Z (Scalable).
 * \param Zn   The first source vector register, Z (Scalable).
 * \param Zm   The second source vector register, Z (Scalable).
 */
#define INSTR_CREATE_uzp2_sve_vector(dc, Zd, Zn, Zm) \
    instr_create_1dst_2src(dc, OP_uzp2, Zd, Zn, Zm)

/**
 * Creates a ZIP1 instruction.
 *
 * This macro is used to encode the forms:
 * \verbatim
 *    ZIP1    <Pd>.<Ts>, <Pn>.<Ts>, <Pm>.<Ts>
 * \endverbatim
 * \param dc   The void * dcontext used to allocate memory for the #instr_t.
 * \param Pd   The destination predicate register, P (Predicate).
 * \param Pn   The first source predicate register, P (Predicate).
 * \param Pm   The second source predicate register, P (Predicate).
 */
#define INSTR_CREATE_zip1_sve_pred(dc, Pd, Pn, Pm) \
    instr_create_1dst_2src(dc, OP_zip1, Pd, Pn, Pm)

/**
 * Creates a ZIP1 instruction.
 *
 * This macro is used to encode the forms:
 * \verbatim
 *    ZIP1    <Zd>.<Ts>, <Zn>.<Ts>, <Zm>.<Ts>
 * \endverbatim
 * \param dc   The void * dcontext used to allocate memory for the #instr_t.
 * \param Zd   The destination vector register, Z (Scalable).
 * \param Zn   The first source vector register, Z (Scalable).
 * \param Zm   The second source vector register, Z (Scalable).
 */
#define INSTR_CREATE_zip1_sve_vector(dc, Zd, Zn, Zm) \
    instr_create_1dst_2src(dc, OP_zip1, Zd, Zn, Zm)

/**
 * Creates a ZIP2 instruction.
 *
 * This macro is used to encode the forms:
 * \verbatim
 *    ZIP2    <Pd>.<Ts>, <Pn>.<Ts>, <Pm>.<Ts>
 * \endverbatim
 * \param dc   The void * dcontext used to allocate memory for the #instr_t.
 * \param Pd   The destination predicate register, P (Predicate).
 * \param Pn   The first source predicate register, P (Predicate).
 * \param Pm   The second source predicate register, P (Predicate).
 */
#define INSTR_CREATE_zip2_sve_pred(dc, Pd, Pn, Pm) \
    instr_create_1dst_2src(dc, OP_zip2, Pd, Pn, Pm)

/**
 * Creates a ZIP2 instruction.
 *
 * This macro is used to encode the forms:
 * \verbatim
 *    ZIP2    <Zd>.<Ts>, <Zn>.<Ts>, <Zm>.<Ts>
 * \endverbatim
 * \param dc   The void * dcontext used to allocate memory for the #instr_t.
 * \param Zd   The destination vector register, Z (Scalable).
 * \param Zn   The first source vector register, Z (Scalable).
 * \param Zm   The second source vector register, Z (Scalable).
 */
#define INSTR_CREATE_zip2_sve_vector(dc, Zd, Zn, Zm) \
    instr_create_1dst_2src(dc, OP_zip2, Zd, Zn, Zm)

/**
 * Creates a TRN1 instruction.
 *
 * This macro is used to encode the forms:
 * \verbatim
 *    TRN1    <Pd>.<Ts>, <Pn>.<Ts>, <Pm>.<Ts>
 * \endverbatim
 * \param dc   The void * dcontext used to allocate memory for the #instr_t.
 * \param Pd   The destination predicate register, P (Predicate).
 * \param Pn   The first source predicate register, P (Predicate).
 * \param Pm   The second source predicate register, P (Predicate).
 */
#define INSTR_CREATE_trn1_sve_pred(dc, Pd, Pn, Pm) \
    instr_create_1dst_2src(dc, OP_trn1, Pd, Pn, Pm)

/**
 * Creates a TRN1 instruction.
 *
 * This macro is used to encode the forms:
 * \verbatim
 *    TRN1    <Zd>.<Ts>, <Zn>.<Ts>, <Zm>.<Ts>
 * \endverbatim
 * \param dc   The void * dcontext used to allocate memory for the #instr_t.
 * \param Zd   The destination vector register, Z (Scalable).
 * \param Zn   The first source vector register, Z (Scalable).
 * \param Zm   The second source vector register, Z (Scalable).
 */
#define INSTR_CREATE_trn1_sve_vector(dc, Zd, Zn, Zm) \
    instr_create_1dst_2src(dc, OP_trn1, Zd, Zn, Zm)

/**
 * Creates a TRN2 instruction.
 *
 * This macro is used to encode the forms:
 * \verbatim
 *    TRN2    <Pd>.<Ts>, <Pn>.<Ts>, <Pm>.<Ts>
 * \endverbatim
 * \param dc   The void * dcontext used to allocate memory for the #instr_t.
 * \param Pd   The destination predicate register, P (Predicate).
 * \param Pn   The first source predicate register, P (Predicate).
 * \param Pm   The second source predicate register, P (Predicate).
 */
#define INSTR_CREATE_trn2_sve_pred(dc, Pd, Pn, Pm) \
    instr_create_1dst_2src(dc, OP_trn2, Pd, Pn, Pm)

/**
 * Creates a TRN2 instruction.
 *
 * This macro is used to encode the forms:
 * \verbatim
 *    TRN2    <Zd>.<Ts>, <Zn>.<Ts>, <Zm>.<Ts>
 * \endverbatim
 * \param dc   The void * dcontext used to allocate memory for the #instr_t.
 * \param Zd   The destination vector register, Z (Scalable).
 * \param Zn   The first source vector register, Z (Scalable).
 * \param Zm   The second source vector register, Z (Scalable).
 */
#define INSTR_CREATE_trn2_sve_vector(dc, Zd, Zn, Zm) \
    instr_create_1dst_2src(dc, OP_trn2, Zd, Zn, Zm)

/**
 * Creates a DUPM instruction.
 *
 * This macro is used to encode the forms:
 * \verbatim
 *    DUPM    <Zd>.<Ts>, #<const>
 * \endverbatim
 * \param dc   The void * dcontext used to allocate memory for the #instr_t.
 * \param Zd   The destination vector register, Z (Scalable).
 * \param imm  The immediate logicalImm.  The 13 bit immediate defining a 64, 32, 16 or 8
 * bit mask of 2, 4, 8, 16, 32 or 64 bit fields.
 */
#define INSTR_CREATE_dupm_sve(dc, Zd, imm) instr_create_1dst_1src(dc, OP_dupm, Zd, imm)

/**
 * Creates an EON instruction.
 *
 * This macro is used to encode the forms:
 * \verbatim
 *    EON     <Zdn>.<Ts>, <Zdn>.<Ts>, #<imm>
 * \endverbatim
 * \param dc    The void * dcontext used to allocate memory for the #instr_t.
 * \param Zdn   The first source and destination vector register, Z (Scalable).
 * \param imm   The immediate logicalImm.  The 13 bit immediate defining a 64, 32, 16 or 8
 * bit mask of 2, 4, 8, 16, 32 or 64 bit fields.
 */
#define INSTR_CREATE_eon_sve_imm(dc, Zdn, imm) \
    instr_create_1dst_2src(dc, OP_eor, Zdn, Zdn, opnd_invert_immed_int(imm))

/**
 * Creates a PFALSE instruction.
 *
 * This macro is used to encode the forms:
 * \verbatim
 *    PFALSE  <Pd>.B
 * \endverbatim
 * \param dc   The void * dcontext used to allocate memory for the #instr_t.
 * \param Pd   The destination predicate register, P (Predicate).
 */
#define INSTR_CREATE_pfalse_sve(dc, Pd) instr_create_1dst_0src(dc, OP_pfalse, Pd)

/**
 * Creates a PFIRST instruction.
 *
 * This macro is used to encode the forms:
 * \verbatim
 *    PFIRST  <Pdn>.B, <Pg>, <Pdn>.B
 * \endverbatim
 * \param dc   The void * dcontext used to allocate memory for the #instr_t.
 * \param Pdn   The source and destination predicate register, P (Predicate).
 * \param Pg   The governing predicate register, P (Predicate).
 */
#define INSTR_CREATE_pfirst_sve(dc, Pdn, Pg) \
    instr_create_1dst_2src(dc, OP_pfirst, Pdn, Pg, Pdn)

/**
 * Creates a SEL instruction.
 *
 * This macro is used to encode the forms:
 * \verbatim
 *    SEL     <Pd>.B, <Pg>, <Pn>.B, <Pm>.B
 * \endverbatim
 * \param dc   The void * dcontext used to allocate memory for the #instr_t.
 * \param Pd   The destination predicate register, P (Predicate).
 * \param Pg   The governing predicate register, P (Predicate).
 * \param Pn   The first source predicate register, P (Predicate).
 * \param Pm   The second source predicate register, P (Predicate).
 */
#define INSTR_CREATE_sel_sve_pred(dc, Pd, Pg, Pn, Pm) \
    instr_create_1dst_3src(dc, OP_sel, Pd, Pg, Pn, Pm)

/**
 * Creates a SEL instruction.
 *
 * This macro is used to encode the forms:
 * \verbatim
 *    SEL     <Zd>.<Ts>, <Pv>, <Zn>.<Ts>, <Zm>.<Ts>
 * \endverbatim
 * \param dc   The void * dcontext used to allocate memory for the #instr_t.
 * \param Zd   The destination vector register, Z (Scalable).
 * \param Pv   The first source predicate register, P (Predicate).
 * \param Zn   The second source vector register, Z (Scalable).
 * \param Zm   The third source vector register, Z (Scalable).
 */
#define INSTR_CREATE_sel_sve_vector(dc, Zd, Pv, Zn, Zm) \
    instr_create_1dst_3src(dc, OP_sel, Zd, Pv, Zn, Zm)

/**
 * Creates an MOV instruction.
 *
 * This macro is used to encode the forms:
 * \verbatim
 *    MOV     <Pd>.B, <Pn>.B
 * \endverbatim
 * \param dc   The void * dcontext used to allocate memory for the #instr_t.
 * \param Pd   The destination predicate register, P (Predicate).
 * \param Pn   The first source predicate register, P (Predicate).
 */
#define INSTR_CREATE_mov_sve_pred(dc, Pd, Pn) \
    instr_create_1dst_3src(dc, OP_orr, Pd,    \
                           opnd_create_predicate_reg(opnd_get_reg(Pn), false), Pn, Pn)

/**
 * Creates an MOVS instruction.
 *
 * This macro is used to encode the forms:
 * \verbatim
 *    MOVS    <Pd>.B, <Pg>/Z, <Pn>.B
 * \endverbatim
 * \param dc   The void * dcontext used to allocate memory for the #instr_t.
 * \param Pd   The destination predicate register, P (Predicate).
 * \param Pg   The governing predicate register, P (Predicate).
 * \param Pn   The first source predicate register, P (Predicate).
 */
#define INSTR_CREATE_movs_sve_pred(dc, Pd, Pg, Pn) \
    instr_create_1dst_3src(dc, OP_ands, Pd, Pg, Pn, Pn)

/**
 * Creates a PTRUE instruction.
 *
 * This macro is used to encode the forms:
 * \verbatim
 *    PTRUE   <Pd>.<Ts>{, <pattern>}
 * \endverbatim
 * \param dc        The void * dcontext used to allocate memory for the #instr_t.
 * \param Pd        The destination predicate register, P (Predicate).
 * \param pattern   The predicate constraint, see #dr_pred_constr_type_t.
 */
#define INSTR_CREATE_ptrue_sve(dc, Pd, pattern) \
    instr_create_1dst_1src(dc, OP_ptrue, Pd, pattern)

/**
 * Creates a PTRUES instruction.
 *
 * This macro is used to encode the forms:
 * \verbatim
 *    PTRUES  <Pd>.<Ts>{, <pattern>}
 * \endverbatim
 * \param dc        The void * dcontext used to allocate memory for the #instr_t.
 * \param Pd        The destination predicate register, P (Predicate).
 * \param pattern   The predicate constraint, see #dr_pred_constr_type_t.
 */
#define INSTR_CREATE_ptrues_sve(dc, Pd, pattern) \
    instr_create_1dst_1src(dc, OP_ptrues, Pd, pattern)

/**
 * Creates an ASR instruction.
 *
 * This macro is used to encode the forms:
 * \verbatim
 *    ASR     <Zd>.<Ts>, <Zn>.<Ts>, #<const>
 * \endverbatim
 * \param dc   The void * dcontext used to allocate memory for the #instr_t.
 * \param Zd   The destination vector register, Z (Scalable).
 * \param Zn   The first source vector register, Z (Scalable).
 * \param imm   The immediate imm, one indexed.
 */
#define INSTR_CREATE_asr_sve(dc, Zd, Zn, imm) \
    instr_create_1dst_2src(dc, OP_asr, Zd, Zn, imm)

/**
 * Creates an ASR instruction.
 *
 * This macro is used to encode the forms:
 * \verbatim
 *    ASR     <Zdn>.<Ts>, <Pg>/M, <Zdn>.<Ts>, <Zm>.<Ts>
 * \endverbatim
 * \param dc   The void * dcontext used to allocate memory for the #instr_t.
 * \param Zdn   The first source and destination vector register, Z (Scalable).
 * \param Pg   The governing predicate register, P (Predicate).
 * \param Zm   The second source vector register, Z (Scalable).
 */
#define INSTR_CREATE_asr_sve_pred(dc, Zdn, Pg, Zm) \
    instr_create_1dst_3src(dc, OP_asr, Zdn, Pg, Zdn, Zm)

/**
 * Creates an ASR instruction.
 *
 * This macro is used to encode the forms:
 * \verbatim
 *    ASR     <Zdn>.<Ts>, <Pg>/M, <Zdn>.<Ts>, <Zm>.D
 * \endverbatim
 * \param dc   The void * dcontext used to allocate memory for the #instr_t.
 * \param Zdn   The first source and destination vector register, Z (Scalable).
 * \param Pg   The governing predicate register, P (Predicate).
 * \param Zm   The second source vector register, Z (Scalable).
 */
#define INSTR_CREATE_asr_sve_pred_wide(dc, Zdn, Pg, Zm) \
    instr_create_1dst_3src(dc, OP_asr, Zdn, Pg, Zdn, Zm)

/**
 * Creates an ASR instruction.
 *
 * This macro is used to encode the forms:
 * \verbatim
 *    ASR     <Zd>.<Ts>, <Zn>.<Ts>, <Zm>.D
 * \endverbatim
 * \param dc   The void * dcontext used to allocate memory for the #instr_t.
 * \param Zd   The destination vector register, Z (Scalable).
 * \param Zn   The first source vector register, Z (Scalable).
 * \param Zm   The second source vector register, Z (Scalable).
 */
#define INSTR_CREATE_asr_sve_wide(dc, Zd, Zn, Zm) \
    instr_create_1dst_2src(dc, OP_asr, Zd, Zn, Zm)

/**
 * Creates an ASRD instruction.
 *
 * This macro is used to encode the forms:
 * \verbatim
 *    ASRD    <Zdn>.<Ts>, <Pg>/M, <Zdn>.<Ts>, #<const>
 * \endverbatim
 * \param dc   The void * dcontext used to allocate memory for the #instr_t.
 * \param Zdn   The first source and destination vector register, Z (Scalable).
 * \param Pg   The governing predicate register, P (Predicate).
 * \param imm   The immediate imm, one indexed.
 */
#define INSTR_CREATE_asrd_sve_pred(dc, Zdn, Pg, imm) \
    instr_create_1dst_3src(dc, OP_asrd, Zdn, Pg, Zdn, imm)

/**
 * Creates an ASRR instruction.
 *
 * This macro is used to encode the forms:
 * \verbatim
 *    ASRR    <Zdn>.<Ts>, <Pg>/M, <Zdn>.<Ts>, <Zm>.<Ts>
 * \endverbatim
 * \param dc   The void * dcontext used to allocate memory for the #instr_t.
 * \param Zdn   The first source and destination vector register, Z (Scalable).
 * \param Pg   The governing predicate register, P (Predicate).
 * \param Zm   The second source vector register, Z (Scalable).
 */
#define INSTR_CREATE_asrr_sve_pred(dc, Zdn, Pg, Zm) \
    instr_create_1dst_3src(dc, OP_asrr, Zdn, Pg, Zdn, Zm)

/**
 * Creates a CLS instruction.
 *
 * This macro is used to encode the forms:
 * \verbatim
 *    CLS     <Zd>.<Ts>, <Pg>/M, <Zn>.<Ts>
 * \endverbatim
 * \param dc   The void * dcontext used to allocate memory for the #instr_t.
 * \param Zd   The destination vector register, Z (Scalable).
 * \param Pg   The governing predicate register, P (Predicate).
 * \param Zn   The source vector register, Z (Scalable).
 */
#define INSTR_CREATE_cls_sve_pred(dc, Zd, Pg, Zn) \
    instr_create_1dst_2src(dc, OP_cls, Zd, Pg, Zn)

/**
 * Creates a CLZ instruction.
 *
 * This macro is used to encode the forms:
 * \verbatim
 *    CLZ     <Zd>.<Ts>, <Pg>/M, <Zn>.<Ts>
 * \endverbatim
 * \param dc   The void * dcontext used to allocate memory for the #instr_t.
 * \param Zd   The destination vector register, Z (Scalable).
 * \param Pg   The governing predicate register, P (Predicate).
 * \param Zn   The source vector register, Z (Scalable).
 */
#define INSTR_CREATE_clz_sve_pred(dc, Zd, Pg, Zn) \
    instr_create_1dst_2src(dc, OP_clz, Zd, Pg, Zn)

/**
 * Creates a CNT instruction.
 *
 * This macro is used to encode the forms:
 * \verbatim
 *    CNT     <Zd>.<Ts>, <Pg>/M, <Zn>.<Ts>
 * \endverbatim
 * \param dc   The void * dcontext used to allocate memory for the #instr_t.
 * \param Zd   The destination vector register, Z (Scalable).
 * \param Pg   The governing predicate register, P (Predicate).
 * \param Zn   The source vector register, Z (Scalable).
 */
#define INSTR_CREATE_cnt_sve_pred(dc, Zd, Pg, Zn) \
    instr_create_1dst_2src(dc, OP_cnt, Zd, Pg, Zn)

/**
 * Creates a LSL instruction.
 *
 * This macro is used to encode the forms:
 * \verbatim
 *    LSL     <Zd>.<Ts>, <Zn>.<Ts>, #<const>
 * \endverbatim
 * \param dc   The void * dcontext used to allocate memory for the #instr_t.
 * \param Zd   The destination vector register, Z (Scalable).
 * \param Zn   The first source vector register, Z (Scalable).
 * \param imm   The immediate imm.
 */
#define INSTR_CREATE_lsl_sve(dc, Zd, Zn, imm) \
    instr_create_1dst_2src(dc, OP_lsl, Zd, Zn, imm)

/**
 * Creates a LSL instruction.
 *
 * This macro is used to encode the forms:
 * \verbatim
 *    LSL     <Zdn>.<Ts>, <Pg>/M, <Zdn>.<Ts>, <Zm>.<Ts>
 * \endverbatim
 * \param dc   The void * dcontext used to allocate memory for the #instr_t.
 * \param Zdn   The first source and destination vector register, Z (Scalable).
 * \param Pg   The governing predicate register, P (Predicate).
 * \param Zm   The second source vector register, Z (Scalable).
 */
#define INSTR_CREATE_lsl_sve_pred(dc, Zdn, Pg, Zm) \
    instr_create_1dst_3src(dc, OP_lsl, Zdn, Pg, Zdn, Zm)

/**
 * Creates a LSL instruction.
 *
 * This macro is used to encode the forms:
 * \verbatim
 *    LSL     <Zdn>.<Ts>, <Pg>/M, <Zdn>.<Ts>, <Zm>.D
 * \endverbatim
 * \param dc   The void * dcontext used to allocate memory for the #instr_t.
 * \param Zdn   The first source and destination vector register, Z (Scalable).
 * \param Pg   The governing predicate register, P (Predicate).
 * \param Zm   The second source vector register, Z (Scalable).
 */
#define INSTR_CREATE_lsl_sve_pred_wide(dc, Zdn, Pg, Zm) \
    instr_create_1dst_3src(dc, OP_lsl, Zdn, Pg, Zdn, Zm)

/**
 * Creates a LSL instruction.
 *
 * This macro is used to encode the forms:
 * \verbatim
 *    LSL     <Zd>.<Ts>, <Zn>.<Ts>, <Zm>.D
 * \endverbatim
 * \param dc   The void * dcontext used to allocate memory for the #instr_t.
 * \param Zd   The destination vector register, Z (Scalable).
 * \param Zn   The first source vector register, Z (Scalable).
 * \param Zm   The second source vector register, Z (Scalable).
 */
#define INSTR_CREATE_lsl_sve_wide(dc, Zd, Zn, Zm) \
    instr_create_1dst_2src(dc, OP_lsl, Zd, Zn, Zm)

/**
 * Creates a LSLR instruction.
 *
 * This macro is used to encode the forms:
 * \verbatim
 *    LSLR    <Zdn>.<Ts>, <Pg>/M, <Zdn>.<Ts>, <Zm>.<Ts>
 * \endverbatim
 * \param dc   The void * dcontext used to allocate memory for the #instr_t.
 * \param Zdn   The first source and destination vector register, Z (Scalable).
 * \param Pg   The governing predicate register, P (Predicate).
 * \param Zm   The second source vector register, Z (Scalable).
 */
#define INSTR_CREATE_lslr_sve_pred(dc, Zdn, Pg, Zm) \
    instr_create_1dst_3src(dc, OP_lslr, Zdn, Pg, Zdn, Zm)

/**
 * Creates a LSR instruction.
 *
 * This macro is used to encode the forms:
 * \verbatim
 *    LSR     <Zd>.<Ts>, <Zn>.<Ts>, #<const>
 * \endverbatim
 * \param dc   The void * dcontext used to allocate memory for the #instr_t.
 * \param Zd   The destination vector register, Z (Scalable).
 * \param Zn   The first source vector register, Z (Scalable).
 * \param imm   The immediate imm, one indexed.
 */
#define INSTR_CREATE_lsr_sve(dc, Zd, Zn, imm) \
    instr_create_1dst_2src(dc, OP_lsr, Zd, Zn, imm)

/**
 * Creates a LSR instruction.
 *
 * This macro is used to encode the forms:
 * \verbatim
 *    LSR     <Zdn>.<Ts>, <Pg>/M, <Zdn>.<Ts>, <Zm>.<Ts>
 * \endverbatim
 * \param dc   The void * dcontext used to allocate memory for the #instr_t.
 * \param Zdn   The first source and destination vector register, Z (Scalable).
 * \param Pg   The governing predicate register, P (Predicate).
 * \param Zm   The second source vector register, Z (Scalable).
 */
#define INSTR_CREATE_lsr_sve_pred(dc, Zdn, Pg, Zm) \
    instr_create_1dst_3src(dc, OP_lsr, Zdn, Pg, Zdn, Zm)

/**
 * Creates a LSR instruction.
 *
 * This macro is used to encode the forms:
 * \verbatim
 *    LSR     <Zdn>.<Ts>, <Pg>/M, <Zdn>.<Ts>, <Zm>.D
 * \endverbatim
 * \param dc   The void * dcontext used to allocate memory for the #instr_t.
 * \param Zdn   The first source and destination vector register, Z (Scalable).
 * \param Pg   The governing predicate register, P (Predicate).
 * \param Zm   The second source vector register, Z (Scalable).
 */
#define INSTR_CREATE_lsr_sve_pred_wide(dc, Zdn, Pg, Zm) \
    instr_create_1dst_3src(dc, OP_lsr, Zdn, Pg, Zdn, Zm)

/**
 * Creates a LSR instruction.
 *
 * This macro is used to encode the forms:
 * \verbatim
 *    LSR     <Zd>.<Ts>, <Zn>.<Ts>, <Zm>.D
 * \endverbatim
 * \param dc   The void * dcontext used to allocate memory for the #instr_t.
 * \param Zd   The destination vector register, Z (Scalable).
 * \param Zn   The first source vector register, Z (Scalable).
 * \param Zm   The second source vector register, Z (Scalable).
 */
#define INSTR_CREATE_lsr_sve_wide(dc, Zd, Zn, Zm) \
    instr_create_1dst_2src(dc, OP_lsr, Zd, Zn, Zm)

/**
 * Creates a LSRR instruction.
 *
 * This macro is used to encode the forms:
 * \verbatim
 *    LSRR    <Zdn>.<Ts>, <Pg>/M, <Zdn>.<Ts>, <Zm>.<Ts>
 * \endverbatim
 * \param dc   The void * dcontext used to allocate memory for the #instr_t.
 * \param Zdn   The first source and destination vector register, Z (Scalable).
 * \param Pg   The governing predicate register, P (Predicate).
 * \param Zm   The second source vector register, Z (Scalable).
 */
#define INSTR_CREATE_lsrr_sve_pred(dc, Zdn, Pg, Zm) \
    instr_create_1dst_3src(dc, OP_lsrr, Zdn, Pg, Zdn, Zm)

/**
 * Creates a RBIT instruction.
 *
 * This macro is used to encode the forms:
 * \verbatim
 *    RBIT    <Zd>.<Ts>, <Pg>/M, <Zn>.<Ts>
 * \endverbatim
 * \param dc   The void * dcontext used to allocate memory for the #instr_t.
 * \param Zd   The destination vector register, Z (Scalable).
 * \param Pg   The governing predicate register, P (Predicate).
 * \param Zn   The source vector register, Z (Scalable).
 */
#define INSTR_CREATE_rbit_sve_pred(dc, Zd, Pg, Zn) \
    instr_create_1dst_2src(dc, OP_rbit, Zd, Pg, Zn)

<<<<<<< HEAD
/**
 * Creates an ANDV instruction.
 *
 * This macro is used to encode the forms:
 * \verbatim
 *    ANDV    <V><d>, <Pg>, <Zn>.<Ts>
 * \endverbatim
 * \param dc   The void * dcontext used to allocate memory for the #instr_t.
 * \param Vd   The destination  register. Can be H (halfword, 16 bits), S
 *             (singleword, 32 bits), B (byte, 8 bits) or D
 *             (doubleword, 64 bits).
 * \param Pg   The governing predicate register, P (Predicate).
 * \param Zn   The source vector register, Z (Scalable).
 */
#define INSTR_CREATE_andv_sve_pred(dc, Vd, Pg, Zn) \
    instr_create_1dst_2src(dc, OP_andv, Vd, Pg, Zn)

/**
 * Creates an EORV instruction.
 *
 * This macro is used to encode the forms:
 * \verbatim
 *    EORV    <V><d>, <Pg>, <Zn>.<Ts>
 * \endverbatim
 * \param dc   The void * dcontext used to allocate memory for the #instr_t.
 * \param Vd   The destination  register. Can be H (halfword, 16 bits), S
 *             (singleword, 32 bits), B (byte, 8 bits) or D
 *             (doubleword, 64 bits).
 * \param Pg   The governing predicate register, P (Predicate).
 * \param Zn   The source vector register, Z (Scalable).
 */
#define INSTR_CREATE_eorv_sve_pred(dc, Vd, Pg, Zn) \
    instr_create_1dst_2src(dc, OP_eorv, Vd, Pg, Zn)

/**
 * Creates a FADDA instruction.
 *
 * This macro is used to encode the forms:
 * \verbatim
 *    FADDA   <V><dn>, <Pg>, <V><dn>, <Zm>.<Ts>
 * \endverbatim
 * \param dc   The void * dcontext used to allocate memory for the #instr_t.
 * \param Vdn   The first source and destination  register. Can be S
 *              (singleword, 32 bits), H (halfword, 16 bits) or
 *              D (doubleword, 64 bits).
 * \param Pg   The governing predicate register, P (Predicate).
 * \param Zm   The second source vector register, Z (Scalable).
 */
#define INSTR_CREATE_fadda_sve_pred(dc, Vdn, Pg, Zm) \
    instr_create_1dst_3src(dc, OP_fadda, Vdn, Pg, Vdn, Zm)

/**
 * Creates a FADDV instruction.
 *
 * This macro is used to encode the forms:
 * \verbatim
 *    FADDV   <V><d>, <Pg>, <Zn>.<Ts>
 * \endverbatim
 * \param dc   The void * dcontext used to allocate memory for the #instr_t.
 * \param Vd   The destination  register. Can be S (singleword, 32 bits), H
 *             (halfword, 16 bits) or D (doubleword, 64 bits).
 * \param Pg   The governing predicate register, P (Predicate).
 * \param Zn   The source vector register, Z (Scalable).
 */
#define INSTR_CREATE_faddv_sve_pred(dc, Vd, Pg, Zn) \
    instr_create_1dst_2src(dc, OP_faddv, Vd, Pg, Zn)

/**
 * Creates a FMAXNMV instruction.
 *
 * This macro is used to encode the forms:
 * \verbatim
 *    FMAXNMV <V><d>, <Pg>, <Zn>.<Ts>
 * \endverbatim
 * \param dc   The void * dcontext used to allocate memory for the #instr_t.
 * \param Vd   The destination  register. Can be S (singleword, 32 bits), H
 *             (halfword, 16 bits) or D (doubleword, 64 bits).
 * \param Pg   The governing predicate register, P (Predicate).
 * \param Zn   The source vector register, Z (Scalable).
 */
#define INSTR_CREATE_fmaxnmv_sve_pred(dc, Vd, Pg, Zn) \
    instr_create_1dst_2src(dc, OP_fmaxnmv, Vd, Pg, Zn)

/**
 * Creates a FMAXV instruction.
 *
 * This macro is used to encode the forms:
 * \verbatim
 *    FMAXV   <V><d>, <Pg>, <Zn>.<Ts>
 * \endverbatim
 * \param dc   The void * dcontext used to allocate memory for the #instr_t.
 * \param Vd   The destination  register. Can be S (singleword, 32 bits), H
 *             (halfword, 16 bits) or D (doubleword, 64 bits).
 * \param Pg   The governing predicate register, P (Predicate).
 * \param Zn   The source vector register, Z (Scalable).
 */
#define INSTR_CREATE_fmaxv_sve_pred(dc, Vd, Pg, Zn) \
    instr_create_1dst_2src(dc, OP_fmaxv, Vd, Pg, Zn)

/**
 * Creates a FMINNMV instruction.
 *
 * This macro is used to encode the forms:
 * \verbatim
 *    FMINNMV <V><d>, <Pg>, <Zn>.<Ts>
 * \endverbatim
 * \param dc   The void * dcontext used to allocate memory for the #instr_t.
 * \param Vd   The destination  register. Can be S (singleword, 32 bits), H
 *             (halfword, 16 bits) or D (doubleword, 64 bits).
 * \param Pg   The governing predicate register, P (Predicate).
 * \param Zn   The source vector register, Z (Scalable).
 */
#define INSTR_CREATE_fminnmv_sve_pred(dc, Vd, Pg, Zn) \
    instr_create_1dst_2src(dc, OP_fminnmv, Vd, Pg, Zn)

/**
 * Creates a FMINV instruction.
 *
 * This macro is used to encode the forms:
 * \verbatim
 *    FMINV   <V><d>, <Pg>, <Zn>.<Ts>
 * \endverbatim
 * \param dc   The void * dcontext used to allocate memory for the #instr_t.
 * \param Vd   The destination  register. Can be S (singleword, 32 bits), H
 *             (halfword, 16 bits) or D (doubleword, 64 bits).
 * \param Pg   The governing predicate register, P (Predicate).
 * \param Zn   The source vector register, Z (Scalable).
 */
#define INSTR_CREATE_fminv_sve_pred(dc, Vd, Pg, Zn) \
    instr_create_1dst_2src(dc, OP_fminv, Vd, Pg, Zn)

/**
 * Creates an ORV instruction.
 *
 * This macro is used to encode the forms:
 * \verbatim
 *    ORV     <V><d>, <Pg>, <Zn>.<Ts>
 * \endverbatim
 * \param dc   The void * dcontext used to allocate memory for the #instr_t.
 * \param Vd   The destination  register. Can be H (halfword, 16 bits), S
 *             (singleword, 32 bits), B (byte, 8 bits) or D
 *             (doubleword, 64 bits).
 * \param Pg   The governing predicate register, P (Predicate).
 * \param Zn   The source vector register, Z (Scalable).
 */
#define INSTR_CREATE_orv_sve_pred(dc, Vd, Pg, Zn) \
    instr_create_1dst_2src(dc, OP_orv, Vd, Pg, Zn)

/**
 * Creates a SADDV instruction.
 *
 * This macro is used to encode the forms:
 * \verbatim
 *    SADDV   <Dd>, <Pg>, <Zn>.<Ts>
 * \endverbatim
 * \param dc   The void * dcontext used to allocate memory for the #instr_t.
 * \param Vd   The destination  register, D (doubleword, 64 bits).
 * \param Pg   The governing predicate register, P (Predicate).
 * \param Zn   The source vector register, Z (Scalable).
 */
#define INSTR_CREATE_saddv_sve_pred(dc, Vd, Pg, Zn) \
    instr_create_1dst_2src(dc, OP_saddv, Vd, Pg, Zn)

/**
 * Creates a SMAXV instruction.
 *
 * This macro is used to encode the forms:
 * \verbatim
 *    SMAXV   <V><d>, <Pg>, <Zn>.<Ts>
 * \endverbatim
 * \param dc   The void * dcontext used to allocate memory for the #instr_t.
 * \param Vd   The destination  register. Can be H (halfword, 16 bits), S
 *             (singleword, 32 bits), B (byte, 8 bits) or D
 *             (doubleword, 64 bits).
 * \param Pg   The governing predicate register, P (Predicate).
 * \param Zn   The source vector register, Z (Scalable).
 */
#define INSTR_CREATE_smaxv_sve_pred(dc, Vd, Pg, Zn) \
    instr_create_1dst_2src(dc, OP_smaxv, Vd, Pg, Zn)

/**
 * Creates a SMINV instruction.
 *
 * This macro is used to encode the forms:
 * \verbatim
 *    SMINV   <V><d>, <Pg>, <Zn>.<Ts>
 * \endverbatim
 * \param dc   The void * dcontext used to allocate memory for the #instr_t.
 * \param Vd   The destination  register. Can be H (halfword, 16 bits), S
 *             (singleword, 32 bits), B (byte, 8 bits) or D
 *             (doubleword, 64 bits).
 * \param Pg   The governing predicate register, P (Predicate).
 * \param Zn   The source vector register, Z (Scalable).
 */
#define INSTR_CREATE_sminv_sve_pred(dc, Vd, Pg, Zn) \
    instr_create_1dst_2src(dc, OP_sminv, Vd, Pg, Zn)

/**
 * Creates an UADDV instruction.
 *
 * This macro is used to encode the forms:
 * \verbatim
 *    UADDV   <Dd>, <Pg>, <Zn>.<Ts>
 * \endverbatim
 * \param dc   The void * dcontext used to allocate memory for the #instr_t.
 * \param Vd   The destination  register, D (doubleword, 64 bits).
 * \param Pg   The governing predicate register, P (Predicate).
 * \param Zn   The source vector register, Z (Scalable).
 */
#define INSTR_CREATE_uaddv_sve_pred(dc, Vd, Pg, Zn) \
    instr_create_1dst_2src(dc, OP_uaddv, Vd, Pg, Zn)

/**
 * Creates an UMAXV instruction.
 *
 * This macro is used to encode the forms:
 * \verbatim
 *    UMAXV   <V><d>, <Pg>, <Zn>.<Ts>
 * \endverbatim
 * \param dc   The void * dcontext used to allocate memory for the #instr_t.
 * \param Vd   The destination  register. Can be H (halfword, 16 bits), S
 *             (singleword, 32 bits), B (byte, 8 bits) or D
 *             (doubleword, 64 bits).
 * \param Pg   The governing predicate register, P (Predicate).
 * \param Zn   The source vector register, Z (Scalable).
 */
#define INSTR_CREATE_umaxv_sve_pred(dc, Vd, Pg, Zn) \
    instr_create_1dst_2src(dc, OP_umaxv, Vd, Pg, Zn)

/**
 * Creates an UMINV instruction.
 *
 * This macro is used to encode the forms:
 * \verbatim
 *    UMINV   <V><d>, <Pg>, <Zn>.<Ts>
 * \endverbatim
 * \param dc   The void * dcontext used to allocate memory for the #instr_t.
 * \param Vd   The destination  register. Can be H (halfword, 16 bits), S
 *             (singleword, 32 bits), B (byte, 8 bits) or D
 *             (doubleword, 64 bits).
 * \param Pg   The governing predicate register, P (Predicate).
 * \param Zn   The source vector register, Z (Scalable).
 */
#define INSTR_CREATE_uminv_sve_pred(dc, Vd, Pg, Zn) \
    instr_create_1dst_2src(dc, OP_uminv, Vd, Pg, Zn)
=======
/*
 * Creates a FCPY instruction.
 *
 * This macro is used to encode the forms:
 * \verbatim
 *    FCPY    <Zd>.<Ts>, <Pg>/M, #<imm>
 * \param imm  The floating-point immediate value to be copied.
 */
#define INSTR_CREATE_fcpy_sve_pred(dc, Zd, Pg, imm) \
    instr_create_1dst_2src(dc, OP_fcpy, Zd, Pg, imm)

/**
 * Creates a FDUP instruction.
 *
 * This macro is used to encode the forms:
 * \verbatim
 *    FDUP    <Zd>.<Ts>, #<imm>
 * \endverbatim
 * \param dc   The void * dcontext used to allocate memory for the #instr_t.
 * \param Zd   The destination vector register, Z (Scalable).
 * \param imm  The floating-point immediate value to be copied.
 */
#define INSTR_CREATE_fdup_sve(dc, Zd, imm) instr_create_1dst_1src(dc, OP_fdup, Zd, imm)

>>>>>>> 43296ced
#endif /* DR_IR_MACROS_AARCH64_H */<|MERGE_RESOLUTION|>--- conflicted
+++ resolved
@@ -9234,7 +9234,6 @@
 #define INSTR_CREATE_rbit_sve_pred(dc, Zd, Pg, Zn) \
     instr_create_1dst_2src(dc, OP_rbit, Zd, Pg, Zn)
 
-<<<<<<< HEAD
 /**
  * Creates an ANDV instruction.
  *
@@ -9480,7 +9479,7 @@
  */
 #define INSTR_CREATE_uminv_sve_pred(dc, Vd, Pg, Zn) \
     instr_create_1dst_2src(dc, OP_uminv, Vd, Pg, Zn)
-=======
+
 /*
  * Creates a FCPY instruction.
  *
@@ -9505,5 +9504,4 @@
  */
 #define INSTR_CREATE_fdup_sve(dc, Zd, imm) instr_create_1dst_1src(dc, OP_fdup, Zd, imm)
 
->>>>>>> 43296ced
 #endif /* DR_IR_MACROS_AARCH64_H */