# **********************************************************
# Copyright (c) 2016-2022 ARM Limited. All rights reserved.
# **********************************************************

# Redistribution and use in source and binary forms, with or without
# modification, are permitted provided that the following conditions are met:
#
# * Redistributions of source code must retain the above copyright notice,
#   this list of conditions and the following disclaimer.
#
# * Redistributions in binary form must reproduce the above copyright notice,
#   this list of conditions and the following disclaimer in the documentation
#   and/or other materials provided with the distribution.
#
# * Neither the name of ARM Limited nor the names of its contributors may be
#   used to endorse or promote products derived from this software without
#   specific prior written permission.
#
# THIS SOFTWARE IS PROVIDED BY THE COPYRIGHT HOLDERS AND CONTRIBUTORS "AS IS"
# AND ANY EXPRESS OR IMPLIED WARRANTIES, INCLUDING, BUT NOT LIMITED TO, THE
# IMPLIED WARRANTIES OF MERCHANTABILITY AND FITNESS FOR A PARTICULAR PURPOSE
# ARE DISCLAIMED. IN NO EVENT SHALL ARM LIMITED OR CONTRIBUTORS BE LIABLE
# FOR ANY DIRECT, INDIRECT, INCIDENTAL, SPECIAL, EXEMPLARY, OR CONSEQUENTIAL
# DAMAGES (INCLUDING, BUT NOT LIMITED TO, PROCUREMENT OF SUBSTITUTE GOODS OR
# SERVICES; LOSS OF USE, DATA, OR PROFITS; OR BUSINESS INTERRUPTION) HOWEVER
# CAUSED AND ON ANY THEORY OF LIABILITY, WHETHER IN CONTRACT, STRICT
# LIABILITY, OR TORT (INCLUDING NEGLIGENCE OR OTHERWISE) ARISING IN ANY WAY
# OUT OF THE USE OF THIS SOFTWARE, EVEN IF ADVISED OF THE POSSIBILITY OF SUCH
# DAMAGE.

# This file defines instruction encodings for the Scalable Vector Extension
# (SVE) and is a placeholder for future work. There are 1288 instructions in
# the specification including their variants. This file is for version 1 of
# SVE. Version 2 instructions will be defined in another codec_<version>.txt
# file when implemented.

# See header comments in codec_v80.txt and opnd_defs.txt to understand how
# instructions are defined for the purposes of decode and encode code
# generation.

# Instruction definitions:

00000100xx010110101xxxxxxxxxxxxx  n   6    SVE      abs  z_size_bhsd_0 : p10_mrg_lo z_size_bhsd_5
00000100xx1xxxxx000000xxxxxxxxxx  n   9    SVE      add  z_size_bhsd_0 : z_size_bhsd_5 z_size_bhsd_16
00000100xx000000000xxxxxxxxxxxxx  n   9    SVE      add  z_size_bhsd_0 : p10_mrg_lo z_size_bhsd_0 z_size_bhsd_5
00100101xx10000011xxxxxxxxxxxxxx  n   9    SVE      add  z_size_bhsd_0 : z_size_bhsd_0 imm8_5 lsl shift1
00000100xx011010000xxxxxxxxxxxxx  n   21   SVE      and             z0 : p10_lo z0 z5 bhsd_sz
00000101100000xxxxxxxxxxxxxxxxxx  n   21   SVE      and  z_imm13_bhsd_0 : z_imm13_bhsd_0 imm13_const
001001010000xxxx01xxxx0xxxx0xxxx  n   21   SVE      and          p_b_0 : p10_zer p_b_5 p_b_16
00000100001xxxxx001100xxxxxxxxxx  n   21   SVE      and          z_d_0 : z_d_5 z_d_16
001001010100xxxx01xxxx0xxxx0xxxx  w   22   SVE     ands          p_b_0 : p10_zer p_b_5 p_b_16
00000100xx011011000xxxxxxxxxxxxx  n   29   SVE      bic             z0 : p10_lo z0 z5 bhsd_sz
001001010000xxxx01xxxx0xxxx1xxxx  n   29   SVE      bic          p_b_0 : p10_zer p_b_5 p_b_16
00000100111xxxxx001100xxxxxxxxxx  n   29   SVE      bic          z_d_0 : z_d_5 z_d_16
001001010100xxxx01xxxx0xxxx1xxxx  w   30   SVE     bics          p_b_0 : p10_zer p_b_5 p_b_16
001001010001000001xxxx0xxxx0xxxx  n   867  SVE     brka          p_b_0 : p10_zer p_b_5
001001010001000001xxxx0xxxx1xxxx  n   867  SVE     brka          p_b_0 : p10_mrg p_b_5
001001010101000001xxxx0xxxx0xxxx  w   868  SVE    brkas          p_b_0 : p10_zer p_b_5
001001011001000001xxxx0xxxx0xxxx  n   869  SVE     brkb          p_b_0 : p10_zer p_b_5
001001011001000001xxxx0xxxx1xxxx  n   869  SVE     brkb          p_b_0 : p10_mrg p_b_5
001001011101000001xxxx0xxxx0xxxx  w   870  SVE    brkbs          p_b_0 : p10_zer p_b_5
001001010001100001xxxx0xxxx0xxxx  n   871  SVE     brkn          p_b_0 : p10_zer p_b_5 p_b_0
001001010101100001xxxx0xxxx0xxxx  w   872  SVE    brkns          p_b_0 : p10_zer p_b_5 p_b_0
001001010000xxxx11xxxx0xxxx0xxxx  n   873  SVE    brkpa          p_b_0 : p10_zer p_b_5 p_b_16
001001010100xxxx11xxxx0xxxx0xxxx  w   874  SVE   brkpas          p_b_0 : p10_zer p_b_5 p_b_16
001001010000xxxx11xxxx0xxxx1xxxx  n   875  SVE    brkpb          p_b_0 : p10_zer p_b_5 p_b_16
001001010100xxxx11xxxx0xxxx1xxxx  w   876  SVE   brkpbs          p_b_0 : p10_zer p_b_5 p_b_16
00000101xx110000101xxxxxxxxxxxxx  n   835  SVE   clasta   wx_size_0_zr : p10_lo wx_size_0_zr z_size_bhsd_5
00000101xx101010100xxxxxxxxxxxxx  n   835  SVE   clasta bhsd_size_reg0 : p10_lo bhsd_size_reg0 z_size_bhsd_5
00000101xx101000100xxxxxxxxxxxxx  n   835  SVE   clasta  z_size_bhsd_0 : p10_lo z_size_bhsd_0 z_size_bhsd_5
00000101xx110001101xxxxxxxxxxxxx  n   836  SVE   clastb   wx_size_0_zr : p10_lo wx_size_0_zr z_size_bhsd_5
00000101xx101011100xxxxxxxxxxxxx  n   836  SVE   clastb bhsd_size_reg0 : p10_lo bhsd_size_reg0 z_size_bhsd_5
00000101xx101001100xxxxxxxxxxxxx  n   836  SVE   clastb  z_size_bhsd_0 : p10_lo z_size_bhsd_0 z_size_bhsd_5
00100101xx0xxxxx100xxxxxxxx0xxxx  w   807  SVE    cmpeq  p_size_bhsd_0 : p10_zer_lo z_size_bhsd_5 simm5
00100100xx0xxxxx001xxxxxxxx0xxxx  w   807  SVE    cmpeq   p_size_bhs_0 : p10_zer_lo z_size_bhs_5 z_d_16
00100100xx0xxxxx101xxxxxxxx0xxxx  w   807  SVE    cmpeq  p_size_bhsd_0 : p10_zer_lo z_size_bhsd_5 z_size_bhsd_16
00100101xx0xxxxx000xxxxxxxx0xxxx  w   808  SVE    cmpge  p_size_bhsd_0 : p10_zer_lo z_size_bhsd_5 simm5
00100100xx0xxxxx010xxxxxxxx0xxxx  w   808  SVE    cmpge   p_size_bhs_0 : p10_zer_lo z_size_bhs_5 z_d_16
00100100xx0xxxxx100xxxxxxxx0xxxx  w   808  SVE    cmpge  p_size_bhsd_0 : p10_zer_lo z_size_bhsd_5 z_size_bhsd_16
00100101xx0xxxxx000xxxxxxxx1xxxx  w   809  SVE    cmpgt  p_size_bhsd_0 : p10_zer_lo z_size_bhsd_5 simm5
00100100xx0xxxxx010xxxxxxxx1xxxx  w   809  SVE    cmpgt   p_size_bhs_0 : p10_zer_lo z_size_bhs_5 z_d_16
00100100xx0xxxxx100xxxxxxxx1xxxx  w   809  SVE    cmpgt  p_size_bhsd_0 : p10_zer_lo z_size_bhsd_5 z_size_bhsd_16
00100100xx1xxxxxxx0xxxxxxxx1xxxx  w   810  SVE    cmphi  p_size_bhsd_0 : p10_zer_lo z_size_bhsd_5 imm7
00100100xx0xxxxx110xxxxxxxx1xxxx  w   810  SVE    cmphi   p_size_bhs_0 : p10_zer_lo z_size_bhs_5 z_d_16
00100100xx0xxxxx000xxxxxxxx1xxxx  w   810  SVE    cmphi  p_size_bhsd_0 : p10_zer_lo z_size_bhsd_5 z_size_bhsd_16
00100100xx1xxxxxxx0xxxxxxxx0xxxx  w   811  SVE    cmphs  p_size_bhsd_0 : p10_zer_lo z_size_bhsd_5 imm7
00100100xx0xxxxx110xxxxxxxx0xxxx  w   811  SVE    cmphs   p_size_bhs_0 : p10_zer_lo z_size_bhs_5 z_d_16
00100100xx0xxxxx000xxxxxxxx0xxxx  w   811  SVE    cmphs  p_size_bhsd_0 : p10_zer_lo z_size_bhsd_5 z_size_bhsd_16
00100101xx0xxxxx001xxxxxxxx1xxxx  w   812  SVE    cmple  p_size_bhsd_0 : p10_zer_lo z_size_bhsd_5 simm5
00100100xx0xxxxx011xxxxxxxx1xxxx  w   812  SVE    cmple   p_size_bhs_0 : p10_zer_lo z_size_bhs_5 z_d_16
00100100xx1xxxxxxx1xxxxxxxx0xxxx  w   813  SVE    cmplo  p_size_bhsd_0 : p10_zer_lo z_size_bhsd_5 imm7
00100100xx0xxxxx111xxxxxxxx0xxxx  w   813  SVE    cmplo   p_size_bhs_0 : p10_zer_lo z_size_bhs_5 z_d_16
00100100xx1xxxxxxx1xxxxxxxx1xxxx  w   814  SVE    cmpls  p_size_bhsd_0 : p10_zer_lo z_size_bhsd_5 imm7
00100100xx0xxxxx111xxxxxxxx1xxxx  w   814  SVE    cmpls   p_size_bhs_0 : p10_zer_lo z_size_bhs_5 z_d_16
00100101xx0xxxxx001xxxxxxxx0xxxx  w   815  SVE    cmplt  p_size_bhsd_0 : p10_zer_lo z_size_bhsd_5 simm5
00100100xx0xxxxx011xxxxxxxx0xxxx  w   815  SVE    cmplt   p_size_bhs_0 : p10_zer_lo z_size_bhs_5 z_d_16
00100101xx0xxxxx100xxxxxxxx1xxxx  w   816  SVE    cmpne  p_size_bhsd_0 : p10_zer_lo z_size_bhsd_5 simm5
00100100xx0xxxxx001xxxxxxxx1xxxx  w   816  SVE    cmpne   p_size_bhs_0 : p10_zer_lo z_size_bhs_5 z_d_16
00100100xx0xxxxx101xxxxxxxx1xxxx  w   816  SVE    cmpne  p_size_bhsd_0 : p10_zer_lo z_size_bhsd_5 z_size_bhsd_16
00000100xx011011101xxxxxxxxxxxxx  n   793  SVE     cnot  z_size_bhsd_0 : p10_mrg_lo z_size_bhsd_5
00000100xx011010101xxxxxxxxxxxxx  n   69   SVE      cnt  z_size_bhsd_0 : p10_mrg_lo z_size_bhsd_5
000001000010xxxx111000xxxxxxxxxx  n   839  SVE     cntb             x0 : pred_constr mul imm4_16p1
000001001110xxxx111000xxxxxxxxxx  n   844  SVE     cntd             x0 : pred_constr mul imm4_16p1
000001000110xxxx111000xxxxxxxxxx  n   845  SVE     cnth             x0 : pred_constr mul imm4_16p1
00100101xx10000010xxxx0xxxxxxxxx  n   821  SVE     cntp             x0 : p10 p_size_bhsd_5
000001001010xxxx111000xxxxxxxxxx  n   846  SVE     cntw             x0 : pred_constr mul imm4_16p1
00000101xx100001100xxxxxxxxxxxxx  n   886  SVE  compact    z_size_sd_0 : p10_lo z_size_sd_5
00000101xx01xxxx00xxxxxxxxxxxxxx  n   785  SVE      cpy  z_size_bhsd_0 : p16_zer simm8_5 lsl shift1
00000101xx01xxxx01xxxxxxxxxxxxxx  n   785  SVE      cpy  z_size_bhsd_0 : p16_mrg simm8_5 lsl shift1
<<<<<<< HEAD
00000101xx101000101xxxxxxxxxxxxx  n   785  SVE      cpy  z_size_bhsd_0 : p10_mrg_lo wx_size_reg5sp
00000101xx100000100xxxxxxxxxxxxx  n   785  SVE      cpy  z_size_bhsd_0 : p10_mrg_lo bhsd_size_reg5
=======
000001000011xxxx111001xxxxxxxxxx  n   840  SVE     decb             x0 : x0 pred_constr mul imm4_16p1
000001001111xxxx111001xxxxxxxxxx  n   841  SVE     decd             x0 : x0 pred_constr mul imm4_16p1
000001001111xxxx110001xxxxxxxxxx  n   841  SVE     decd          z_d_0 : z_d_0 pred_constr mul imm4_16p1
000001000111xxxx111001xxxxxxxxxx  n   842  SVE     dech             x0 : x0 pred_constr mul imm4_16p1
000001000111xxxx110001xxxxxxxxxx  n   842  SVE     dech          z_h_0 : z_h_0 pred_constr mul imm4_16p1
>>>>>>> 285a4884
00100101xx1011011000100xxxxxxxxx  n   822  SVE     decp             x0 : p_size_bhsd_5 x0
00100101xx1011011000000xxxxxxxxx  n   822  SVE     decp   z_size_hsd_0 : p_size_hsd_5 z_size_hsd_0
000001001011xxxx111001xxxxxxxxxx  n   847  SVE     decw             x0 : x0 pred_constr mul imm4_16p1
000001001011xxxx110001xxxxxxxxxx  n   847  SVE     decw          z_s_0 : z_s_0 pred_constr mul imm4_16p1
00100101xx11100011xxxxxxxxxxxxxx  n   88   SVE      dup  z_size_bhsd_0 : simm8_5 lsl shift1
00000101xx1xxxxx001000xxxxxxxxxx  n   88   SVE      dup  z_tsz_bhsdq_0 : z_tsz_bhsdq_5 imm2_tsz_index
00000101xx100000001110xxxxxxxxxx  n   88   SVE      dup  z_size_bhsd_0 : wx_size_5_sp
00000100xx011001000xxxxxxxxxxxxx  n   90   SVE      eor             z0 : p10_lo z0 z5 bhsd_sz
00000101010000xxxxxxxxxxxxxxxxxx  n   90   SVE      eor  z_imm13_bhsd_0 : z_imm13_bhsd_0 imm13_const
001001010000xxxx01xxxx1xxxx0xxxx  n   90   SVE      eor          p_b_0 : p10_zer p_b_5 p_b_16
00000100101xxxxx001100xxxxxxxxxx  n   90   SVE      eor          z_d_0 : z_d_5 z_d_16
001001010100xxxx01xxxx1xxxx0xxxx  w   828  SVE     eors          p_b_0 : p10_zer p_b_5 p_b_16
00000101001xxxxx000xxxxxxxxxxxxx  n   92   SVE      ext          z_b_0 : z_b_0 z_b_5 imm8_10
01100101xx0xxxxx110xxxxxxxx1xxxx  n   96   SVE    facge   p_size_hsd_0 : p10_zer_lo z_size_hsd_5 z_size_hsd_16
01100101xx0xxxxx111xxxxxxxx1xxxx  n   97   SVE    facgt   p_size_hsd_0 : p10_zer_lo z_size_hsd_5 z_size_hsd_16
01100101xx010010001xxxxxxxx0xxxx  n   102  SVE    fcmeq   p_size_hsd_0 : p10_zer_lo z_size_hsd_5 zero_fp_const
01100101xx0xxxxx011xxxxxxxx0xxxx  n   102  SVE    fcmeq   p_size_hsd_0 : p10_zer_lo z_size_hsd_5 z_size_hsd_16
01100101xx010000001xxxxxxxx0xxxx  n   103  SVE    fcmge   p_size_hsd_0 : p10_zer_lo z_size_hsd_5 zero_fp_const
01100101xx0xxxxx010xxxxxxxx0xxxx  n   103  SVE    fcmge   p_size_hsd_0 : p10_zer_lo z_size_hsd_5 z_size_hsd_16
01100101xx010000001xxxxxxxx1xxxx  n   104  SVE    fcmgt   p_size_hsd_0 : p10_zer_lo z_size_hsd_5 zero_fp_const
01100101xx0xxxxx010xxxxxxxx1xxxx  n   104  SVE    fcmgt   p_size_hsd_0 : p10_zer_lo z_size_hsd_5 z_size_hsd_16
01100101xx010001001xxxxxxxx1xxxx  n   105  SVE    fcmle   p_size_hsd_0 : p10_zer_lo z_size_hsd_5 zero_fp_const
01100101xx010001001xxxxxxxx0xxxx  n   106  SVE    fcmlt   p_size_hsd_0 : p10_zer_lo z_size_hsd_5 zero_fp_const
01100101xx010011001xxxxxxxx0xxxx  n   805  SVE    fcmne   p_size_hsd_0 : p10_zer_lo z_size_hsd_5 zero_fp_const
01100101xx0xxxxx011xxxxxxxx1xxxx  n   805  SVE    fcmne   p_size_hsd_0 : p10_zer_lo z_size_hsd_5 z_size_hsd_16
01100101xx0xxxxx110xxxxxxxx0xxxx  n   806  SVE    fcmuo   p_size_hsd_0 : p10_zer_lo z_size_hsd_5 z_size_hsd_16
00000100xx100000101110xxxxxxxxxx  n   789  SVE    fexpa   z_size_hsd_0 : z_size_hsd_5
01100101xx010xxx100000xxxxxxxxxx  n   790  SVE    ftmad   z_size_hsd_0 : z_size_hsd_0 z_size_hsd_5 imm3
01100101xx0xxxxx000011xxxxxxxxxx  n   791  SVE   ftsmul   z_size_hsd_0 : z_size_hsd_5 z_size_hsd_16
00000100xx1xxxxx101100xxxxxxxxxx  n   792  SVE   ftssel   z_size_hsd_0 : z_size_hsd_5 z_size_hsd_16
000001000011xxxx111000xxxxxxxxxx  n   848  SVE     incb             x0 : x0 pred_constr mul imm4_16p1
000001001111xxxx111000xxxxxxxxxx  n   849  SVE     incd             x0 : x0 pred_constr mul imm4_16p1
000001001111xxxx110000xxxxxxxxxx  n   849  SVE     incd          z_d_0 : z_d_0 pred_constr mul imm4_16p1
000001000111xxxx111000xxxxxxxxxx  n   850  SVE     inch             x0 : x0 pred_constr mul imm4_16p1
000001000111xxxx110000xxxxxxxxxx  n   850  SVE     inch          z_h_0 : z_h_0 pred_constr mul imm4_16p1
00100101xx1011001000100xxxxxxxxx  n   823  SVE     incp             x0 : p_size_bhsd_5 x0
00100101xx1011001000000xxxxxxxxx  n   823  SVE     incp   z_size_hsd_0 : p_size_hsd_5 z_size_hsd_0
000001001011xxxx111000xxxxxxxxxx  n   851  SVE     incw             x0 : x0 pred_constr mul imm4_16p1
000001001011xxxx110000xxxxxxxxxx  n   851  SVE     incw          z_s_0 : z_s_0 pred_constr mul imm4_16p1
00000101xx100100001110xxxxxxxxxx  n   881  SVE     insr  z_size_bhsd_0 : z_size_bhsd_0 wx_size_5_zr
00000101xx110100001110xxxxxxxxxx  n   881  SVE     insr  z_size_bhsd_0 : z_size_bhsd_0 bhsd_size_reg5
00000101xx100000101xxxxxxxxxxxxx  n   837  SVE    lasta wx_size_0_zr : p10_lo z_size_bhsd_5
00000101xx100010100xxxxxxxxxxxxx  n   837  SVE    lasta bhsd_size_reg0 : p10_lo z_size_bhsd_5
00000101xx100001101xxxxxxxxxxxxx  n   838  SVE    lastb wx_size_0_zr : p10_lo z_size_bhsd_5
00000101xx100011100xxxxxxxxxxxxx  n   838  SVE    lastb bhsd_size_reg0 : p10_lo z_size_bhsd_5
1000010110xxxxxx000xxxxxxxx0xxxx  n   227  SVE      ldr             p0 : svemem_gpr_simm9_vl
1000010110xxxxxx010xxxxxxxxxxxxx  n   227  SVE      ldr             z0 : svemem_gpr_simm9_vl
00000100xx0xxxxx110xxxxxxxxxxxxx  n   787  SVE      mad  z_size_bhsd_0 : p10_mrg_lo z_size_bhsd_0 z_size_bhsd_16 z_size_bhsd_5
00000100xx0xxxxx010xxxxxxxxxxxxx  n   312  SVE      mla  z_size_bhsd_0 : p10_mrg_lo z_size_bhsd_5 z_size_bhsd_16 z_size_bhsd_0
00000100xx0xxxxx011xxxxxxxxxxxxx  n   313  SVE      mls  z_size_bhsd_0 : p10_mrg_lo z_size_bhsd_5 z_size_bhsd_16 z_size_bhsd_0
0000010000100000101111xxxxxxxxxx  n   783  SVE  movprfx             z0 : z5
00000100xx0xxxxx111xxxxxxxxxxxxx  n   788  SVE      msb  z_size_bhsd_0 : p10_mrg_lo z_size_bhsd_0 z_size_bhsd_16 z_size_bhsd_5
00000100xx010000000xxxxxxxxxxxxx  n   321  SVE      mul  z_size_bhsd_0 : p10_mrg_lo z_size_bhsd_0 z_size_bhsd_5
00100101xx110000110xxxxxxxxxxxxx  n   321  SVE      mul  z_size_bhsd_0 : z_size_bhsd_0 simm8_5
001001011000xxxx01xxxx1xxxx1xxxx  n   829  SVE     nand          p_b_0 : p10_zer p_b_5 p_b_16
001001011100xxxx01xxxx1xxxx1xxxx  w   830  SVE    nands          p_b_0 : p10_zer p_b_5 p_b_16
00000100xx010111101xxxxxxxxxxxxx  n   323  SVE      neg  z_size_bhsd_0 : p10_mrg_lo z_size_bhsd_5
001001011000xxxx01xxxx1xxxx0xxxx  n   831  SVE      nor          p_b_0 : p10_zer p_b_5 p_b_16
001001011100xxxx01xxxx1xxxx0xxxx  w   832  SVE     nors          p_b_0 : p10_zer p_b_5 p_b_16
00000100xx011110101xxxxxxxxxxxxx  n   325  SVE      not  z_size_bhsd_0 : p10_mrg_lo z_size_bhsd_5
001001011000xxxx01xxxx0xxxx1xxxx  n   326  SVE      orn          p_b_0 : p10_zer p_b_5 p_b_16
001001011100xxxx01xxxx0xxxx1xxxx  w   833  SVE     orns          p_b_0 : p10_zer p_b_5 p_b_16
00000100xx011000000xxxxxxxxxxxxx  n   327  SVE      orr             z0 : p10_lo z0 z5 bhsd_sz
00000101000000xxxxxxxxxxxxxxxxxx  n   327  SVE      orr  z_imm13_bhsd_0 : z_imm13_bhsd_0 imm13_const
001001011000xxxx01xxxx0xxxx0xxxx  n   327  SVE      orr          p_b_0 : p10_zer p_b_5 p_b_16
00000100011xxxxx001100xxxxxxxxxx  n   327  SVE      orr          z_d_0 : z_d_5 z_d_16
001001011100xxxx01xxxx0xxxx0xxxx  w   834  SVE     orrs          p_b_0 : p10_zer p_b_5 p_b_16
001001010101000011xxxx0xxxx00000  w   786  SVE    ptest                : p10 p_b_5
0010010100011001111100000000xxxx  n   817  SVE    rdffr          p_b_0 :
00100101000110001111000xxxx0xxxx  n   817  SVE    rdffr          p_b_0 : p5_zer
00100101010110001111000xxxx0xxxx  w   818  SVE   rdffrs          p_b_0 : p5_zer
00000101xx1101000100000xxxx0xxxx  n   337  SVE      rev  p_size_bhsd_0 : p_size_bhsd_5
00000101xx111000001110xxxxxxxxxx  n   337  SVE      rev  z_size_bhsd_0 : z_size_bhsd_5
00000101xx100100100xxxxxxxxxxxxx  n   883  SVE     revb   z_size_hsd_0 : p10_mrg_lo z_size_hsd_5
00000101xx100101100xxxxxxxxxxxxx  n   884  SVE     revh    z_size_sd_0 : p10_mrg_lo z_size_sd_5
0000010111100110100xxxxxxxxxxxxx  n   885  SVE     revw          z_d_0 : p10_mrg_lo z_d_5
00000100xx001100000xxxxxxxxxxxxx  n   349  SVE     sabd  z_size_bhsd_0 : p10_mrg_lo z_size_bhsd_0 z_size_bhsd_5
00000100xx010100000xxxxxxxxxxxxx  n   363  SVE     sdiv    z_size_sd_0 : p10_mrg_lo z_size_sd_0 z_size_sd_5
00000100xx010110000xxxxxxxxxxxxx  n   794  SVE    sdivr    z_size_sd_0 : p10_mrg_lo z_size_sd_0 z_size_sd_5
00100101001011001001000000000000  n   819  SVE   setffr                :
00000100xx001000000xxxxxxxxxxxxx  n   386  SVE     smax  z_size_bhsd_0 : p10_mrg_lo z_size_bhsd_0 z_size_bhsd_5
00100101xx101000110xxxxxxxxxxxxx  n   386  SVE     smax  z_size_bhsd_0 : z_size_bhsd_0 simm8_5
00000100xx001010000xxxxxxxxxxxxx  n   390  SVE     smin  z_size_bhsd_0 : p10_mrg_lo z_size_bhsd_0 z_size_bhsd_5
00100101xx101010110xxxxxxxxxxxxx  n   390  SVE     smin  z_size_bhsd_0 : z_size_bhsd_0 simm8_5
00000100xx010010000xxxxxxxxxxxxx  n   399  SVE    smulh  z_size_bhsd_0 : p10_mrg_lo z_size_bhsd_0 z_size_bhsd_5
00000101xx101100100xxxxxxxxxxxxx  n   882  SVE   splice  z_size_bhsd_0 : p10_lo z_size_bhsd_0 z_size_bhsd_5
00000100xx1xxxxx000100xxxxxxxxxx  n   403  SVE    sqadd             z0 : z5 z16 bhsd_sz
00100101xx10010011xxxxxxxxxxxxxx  n   403  SVE    sqadd  z_size_bhsd_0 : z_size_bhsd_0 imm8_5 lsl shift1
00000100xx1xxxxx000100xxxxxxxxxx  n   403  SVE    sqadd  z_size_bhsd_0 : z_size_bhsd_5 z_size_bhsd_16
000001000010xxxx111110xxxxxxxxxx  n   852  SVE   sqdecb             x0 : w0 pred_constr mul imm4_16p1
000001000011xxxx111110xxxxxxxxxx  n   852  SVE   sqdecb             x0 : x0 pred_constr mul imm4_16p1
000001001110xxxx111110xxxxxxxxxx  n   853  SVE   sqdecd             x0 : w0 pred_constr mul imm4_16p1
000001001111xxxx111110xxxxxxxxxx  n   853  SVE   sqdecd             x0 : x0 pred_constr mul imm4_16p1
000001001110xxxx110010xxxxxxxxxx  n   853  SVE   sqdecd          z_d_0 : z_d_0 pred_constr mul imm4_16p1
000001000110xxxx111110xxxxxxxxxx  n   843  SVE   sqdech             x0 : w0 pred_constr mul imm4_16p1
000001000111xxxx111110xxxxxxxxxx  n   843  SVE   sqdech             x0 : x0 pred_constr mul imm4_16p1
000001000110xxxx110010xxxxxxxxxx  n   843  SVE   sqdech          z_h_0 : z_h_0 pred_constr mul imm4_16p1
00100101xx1010101000100xxxxxxxxx  n   824  SVE   sqdecp             x0 : p_size_bhsd_5 w0
00100101xx1010101000110xxxxxxxxx  n   824  SVE   sqdecp             x0 : p_size_bhsd_5 x0
00100101xx1010101000000xxxxxxxxx  n   824  SVE   sqdecp   z_size_hsd_0 : p_size_hsd_5 z_size_hsd_0
000001001010xxxx111110xxxxxxxxxx  n   854  SVE   sqdecw             x0 : w0 pred_constr mul imm4_16p1
000001001011xxxx111110xxxxxxxxxx  n   854  SVE   sqdecw             x0 : x0 pred_constr mul imm4_16p1
000001001010xxxx110010xxxxxxxxxx  n   854  SVE   sqdecw          z_s_0 : z_s_0 pred_constr mul imm4_16p1
000001000010xxxx111100xxxxxxxxxx  n   855  SVE   sqincb             x0 : w0 pred_constr mul imm4_16p1
000001000011xxxx111100xxxxxxxxxx  n   855  SVE   sqincb             x0 : x0 pred_constr mul imm4_16p1
000001001110xxxx111100xxxxxxxxxx  n   856  SVE   sqincd             x0 : w0 pred_constr mul imm4_16p1
000001001111xxxx111100xxxxxxxxxx  n   856  SVE   sqincd             x0 : x0 pred_constr mul imm4_16p1
000001001110xxxx110000xxxxxxxxxx  n   856  SVE   sqincd          z_d_0 : z_d_0 pred_constr mul imm4_16p1
000001000110xxxx111100xxxxxxxxxx  n   857  SVE   sqinch             x0 : w0 pred_constr mul imm4_16p1
000001000111xxxx111100xxxxxxxxxx  n   857  SVE   sqinch             x0 : x0 pred_constr mul imm4_16p1
000001000110xxxx110000xxxxxxxxxx  n   857  SVE   sqinch          z_h_0 : z_h_0 pred_constr mul imm4_16p1
00100101xx1010001000100xxxxxxxxx  n   825  SVE   sqincp             x0 : p_size_bhsd_5 w0
00100101xx1010001000110xxxxxxxxx  n   825  SVE   sqincp             x0 : p_size_bhsd_5 x0
00100101xx1010001000000xxxxxxxxx  n   825  SVE   sqincp   z_size_hsd_0 : p_size_hsd_5 z_size_hsd_0
000001001010xxxx111100xxxxxxxxxx  n   858  SVE   sqincw             x0 : w0 pred_constr mul imm4_16p1
000001001011xxxx111100xxxxxxxxxx  n   858  SVE   sqincw             x0 : x0 pred_constr mul imm4_16p1
000001001010xxxx110000xxxxxxxxxx  n   858  SVE   sqincw          z_s_0 : z_s_0 pred_constr mul imm4_16p1
00000100xx1xxxxx000110xxxxxxxxxx  n   425  SVE    sqsub             z0 : z5 z16 bhsd_sz
00100101xx10011011xxxxxxxxxxxxxx  n   425  SVE    sqsub  z_size_bhsd_0 : z_size_bhsd_0 imm8_5 lsl shift1
00000100xx1xxxxx000110xxxxxxxxxx  n   425  SVE    sqsub  z_size_bhsd_0 : z_size_bhsd_5 z_size_bhsd_16
1110010110xxxxxx000xxxxxxxx0xxxx  n   457  SVE      str svemem_gpr_simm9_vl : p0
1110010110xxxxxx010xxxxxxxxxxxxx  n   457  SVE      str svemem_gpr_simm9_vl : z0
00000100xx1xxxxx000001xxxxxxxxxx  n   470  SVE      sub             z0 : z5 z16 bhsd_sz
00000100xx000001000xxxxxxxxxxxxx  n   470  SVE      sub  z_size_bhsd_0 : p10_mrg_lo z_size_bhsd_0 z_size_bhsd_5
00100101xx10000111xxxxxxxxxxxxxx  n   470  SVE      sub  z_size_bhsd_0 : z_size_bhsd_0 imm8_5 lsl shift1
00000100xx1xxxxx000001xxxxxxxxxx  n   470  SVE      sub  z_size_bhsd_0 : z_size_bhsd_5 z_size_bhsd_16
00000100xx000011000xxxxxxxxxxxxx  n   784  SVE     subr  z_size_bhsd_0 : p10_mrg_lo z_size_bhsd_0 z_size_bhsd_5
00100101xx10001111xxxxxxxxxxxxxx  n   784  SVE     subr  z_size_bhsd_0 : z_size_bhsd_0 imm8_5 lsl shift1
00000100xx010000101xxxxxxxxxxxxx  n   799  SVE     sxtb   z_size_hsd_0 : p10_mrg_lo z_size_hsd_5
00000100xx010010101xxxxxxxxxxxxx  n   800  SVE     sxth    z_size_sd_0 : p10_mrg_lo z_size_sd_5
0000010011010100101xxxxxxxxxxxxx  n   801  SVE     sxtw          z_d_0 : p10_mrg_lo z_d_5
00000101xx1xxxxx001100xxxxxxxxxx  n   490  SVE      tbl  z_size_bhsd_0 : z_size_bhsd_5 z_size_bhsd_16
00000100xx001101000xxxxxxxxxxxxx  n   499  SVE     uabd  z_size_bhsd_0 : p10_mrg_lo z_size_bhsd_0 z_size_bhsd_5
00000100xx010101000xxxxxxxxxxxxx  n   511  SVE     udiv    z_size_sd_0 : p10_mrg_lo z_size_sd_0 z_size_sd_5
00000100xx010111000xxxxxxxxxxxxx  n   795  SVE    udivr    z_size_sd_0 : p10_mrg_lo z_size_sd_0 z_size_sd_5
00000100xx001001000xxxxxxxxxxxxx  n   516  SVE     umax  z_size_bhsd_0 : p10_mrg_lo z_size_bhsd_0 z_size_bhsd_5
00100101xx101001110xxxxxxxxxxxxx  n   516  SVE     umax  z_size_bhsd_0 : z_size_bhsd_0 imm8_5
00000100xx001011000xxxxxxxxxxxxx  n   519  SVE     umin  z_size_bhsd_0 : p10_mrg_lo z_size_bhsd_0 z_size_bhsd_5
00100101xx101011110xxxxxxxxxxxxx  n   519  SVE     umin  z_size_bhsd_0 : z_size_bhsd_0 imm8_5
00000100xx010011000xxxxxxxxxxxxx  n   528  SVE    umulh  z_size_bhsd_0 : p10_mrg_lo z_size_bhsd_0 z_size_bhsd_5
00000100xx1xxxxx000101xxxxxxxxxx  n   531  SVE    uqadd             z0 : z5 z16 bhsd_sz
00100101xx10010111xxxxxxxxxxxxxx  n   531  SVE    uqadd  z_size_bhsd_0 : z_size_bhsd_0 imm8_5 lsl shift1
00000100xx1xxxxx000101xxxxxxxxxx  n   531  SVE    uqadd  z_size_bhsd_0 : z_size_bhsd_5 z_size_bhsd_16
000001000010xxxx111111xxxxxxxxxx  n   859  SVE   uqdecb             w0 : w0 pred_constr mul imm4_16p1
000001000011xxxx111111xxxxxxxxxx  n   859  SVE   uqdecb             x0 : x0 pred_constr mul imm4_16p1
000001001110xxxx111111xxxxxxxxxx  n   860  SVE   uqdecd             w0 : w0 pred_constr mul imm4_16p1
000001001111xxxx111111xxxxxxxxxx  n   860  SVE   uqdecd             x0 : x0 pred_constr mul imm4_16p1
000001001110xxxx110011xxxxxxxxxx  n   860  SVE   uqdecd          z_d_0 : z_d_0 pred_constr mul imm4_16p1
000001000110xxxx111111xxxxxxxxxx  n   861  SVE   uqdech             w0 : w0 pred_constr mul imm4_16p1
000001000111xxxx111111xxxxxxxxxx  n   861  SVE   uqdech             x0 : x0 pred_constr mul imm4_16p1
000001000110xxxx110011xxxxxxxxxx  n   861  SVE   uqdech          z_h_0 : z_h_0 pred_constr mul imm4_16p1
00100101xx1010111000100xxxxxxxxx  n   826  SVE   uqdecp             w0 : p_size_bhsd_5 w0
00100101xx1010111000110xxxxxxxxx  n   826  SVE   uqdecp             x0 : p_size_bhsd_5 x0
00100101xx1010111000000xxxxxxxxx  n   826  SVE   uqdecp   z_size_hsd_0 : p_size_hsd_5 z_size_hsd_0
000001001010xxxx111111xxxxxxxxxx  n   862  SVE   uqdecw             w0 : w0 pred_constr mul imm4_16p1
000001001011xxxx111111xxxxxxxxxx  n   862  SVE   uqdecw             x0 : x0 pred_constr mul imm4_16p1
000001001010xxxx110011xxxxxxxxxx  n   862  SVE   uqdecw          z_s_0 : z_s_0 pred_constr mul imm4_16p1
000001000010xxxx111101xxxxxxxxxx  n   863  SVE   uqincb             w0 : w0 pred_constr mul imm4_16p1
000001000011xxxx111101xxxxxxxxxx  n   863  SVE   uqincb             x0 : x0 pred_constr mul imm4_16p1
000001001110xxxx111101xxxxxxxxxx  n   864  SVE   uqincd             w0 : w0 pred_constr mul imm4_16p1
000001001111xxxx111101xxxxxxxxxx  n   864  SVE   uqincd             x0 : x0 pred_constr mul imm4_16p1
000001001110xxxx110001xxxxxxxxxx  n   864  SVE   uqincd          z_d_0 : z_d_0 pred_constr mul imm4_16p1
000001000110xxxx111101xxxxxxxxxx  n   865  SVE   uqinch             w0 : w0 pred_constr mul imm4_16p1
000001000111xxxx111101xxxxxxxxxx  n   865  SVE   uqinch             x0 : x0 pred_constr mul imm4_16p1
000001000110xxxx110001xxxxxxxxxx  n   865  SVE   uqinch          z_h_0 : z_h_0 pred_constr mul imm4_16p1
00100101xx1010011000100xxxxxxxxx  n   827  SVE   uqincp             w0 : p_size_bhsd_5 w0
00100101xx1010011000110xxxxxxxxx  n   827  SVE   uqincp             x0 : p_size_bhsd_5 x0
00100101xx1010011000000xxxxxxxxx  n   827  SVE   uqincp   z_size_hsd_0 : p_size_hsd_5 z_size_hsd_0
000001001010xxxx111101xxxxxxxxxx  n   866  SVE   uqincw             w0 : w0 pred_constr mul imm4_16p1
000001001011xxxx111101xxxxxxxxxx  n   866  SVE   uqincw             x0 : x0 pred_constr mul imm4_16p1
000001001010xxxx110001xxxxxxxxxx  n   866  SVE   uqincw          z_s_0 : z_s_0 pred_constr mul imm4_16p1
00000100xx1xxxxx000111xxxxxxxxxx  n   538  SVE    uqsub             z0 : z5 z16 bhsd_sz
00100101xx10011111xxxxxxxxxxxxxx  n   538  SVE    uqsub  z_size_bhsd_0 : z_size_bhsd_0 imm8_5 lsl shift1
00000100xx1xxxxx000111xxxxxxxxxx  n   538  SVE    uqsub  z_size_bhsd_0 : z_size_bhsd_5 z_size_bhsd_16
00000100xx010001101xxxxxxxxxxxxx  n   802  SVE     uxtb   z_size_hsd_0 : p10_mrg_lo z_size_hsd_5
00000100xx010011101xxxxxxxxxxxxx  n   803  SVE     uxth    z_size_sd_0 : p10_mrg_lo z_size_sd_5
0000010011010101101xxxxxxxxxxxxx  n   804  SVE     uxtw          z_d_0 : p10_mrg_lo z_d_5
00100101xx1xxxxx000001xxxxx1xxxx  w   877  SVE  whilele  p_size_bhsd_0 : w5 w16
00100101xx1xxxxx000101xxxxx1xxxx  w   877  SVE  whilele  p_size_bhsd_0 : x5 x16
00100101xx1xxxxx000011xxxxx0xxxx  w   878  SVE  whilelo  p_size_bhsd_0 : w5 w16
00100101xx1xxxxx000111xxxxx0xxxx  w   878  SVE  whilelo  p_size_bhsd_0 : x5 x16
00100101xx1xxxxx000011xxxxx1xxxx  w   879  SVE  whilels  p_size_bhsd_0 : w5 w16
00100101xx1xxxxx000111xxxxx1xxxx  w   879  SVE  whilels  p_size_bhsd_0 : x5 x16
00100101xx1xxxxx000001xxxxx0xxxx  w   880  SVE  whilelt  p_size_bhsd_0 : w5 w16
00100101xx1xxxxx000101xxxxx0xxxx  w   880  SVE  whilelt  p_size_bhsd_0 : x5 x16
00100101001010001001000xxxx00000  n   820  SVE    wrffr                : p_b_5
00000101101xxxxx000001xxxxxxxxxx  n   566  SVE     zip2          z_q_0 : z_q_5 z_q_16<|MERGE_RESOLUTION|>--- conflicted
+++ resolved
@@ -107,16 +107,13 @@
 00000101xx100001100xxxxxxxxxxxxx  n   886  SVE  compact    z_size_sd_0 : p10_lo z_size_sd_5
 00000101xx01xxxx00xxxxxxxxxxxxxx  n   785  SVE      cpy  z_size_bhsd_0 : p16_zer simm8_5 lsl shift1
 00000101xx01xxxx01xxxxxxxxxxxxxx  n   785  SVE      cpy  z_size_bhsd_0 : p16_mrg simm8_5 lsl shift1
-<<<<<<< HEAD
-00000101xx101000101xxxxxxxxxxxxx  n   785  SVE      cpy  z_size_bhsd_0 : p10_mrg_lo wx_size_reg5sp
+00000101xx101000101xxxxxxxxxxxxx  n   785  SVE      cpy  z_size_bhsd_0 : p10_mrg_lo wx_size_5_sp
 00000101xx100000100xxxxxxxxxxxxx  n   785  SVE      cpy  z_size_bhsd_0 : p10_mrg_lo bhsd_size_reg5
-=======
 000001000011xxxx111001xxxxxxxxxx  n   840  SVE     decb             x0 : x0 pred_constr mul imm4_16p1
 000001001111xxxx111001xxxxxxxxxx  n   841  SVE     decd             x0 : x0 pred_constr mul imm4_16p1
 000001001111xxxx110001xxxxxxxxxx  n   841  SVE     decd          z_d_0 : z_d_0 pred_constr mul imm4_16p1
 000001000111xxxx111001xxxxxxxxxx  n   842  SVE     dech             x0 : x0 pred_constr mul imm4_16p1
 000001000111xxxx110001xxxxxxxxxx  n   842  SVE     dech          z_h_0 : z_h_0 pred_constr mul imm4_16p1
->>>>>>> 285a4884
 00100101xx1011011000100xxxxxxxxx  n   822  SVE     decp             x0 : p_size_bhsd_5 x0
 00100101xx1011011000000xxxxxxxxx  n   822  SVE     decp   z_size_hsd_0 : p_size_hsd_5 z_size_hsd_0
 000001001011xxxx111001xxxxxxxxxx  n   847  SVE     decw             x0 : x0 pred_constr mul imm4_16p1
