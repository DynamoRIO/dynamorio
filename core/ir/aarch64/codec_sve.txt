# **********************************************************
# Copyright (c) 2016-2022 ARM Limited. All rights reserved.
# **********************************************************

# Redistribution and use in source and binary forms, with or without
# modification, are permitted provided that the following conditions are met:
#
# * Redistributions of source code must retain the above copyright notice,
#   this list of conditions and the following disclaimer.
#
# * Redistributions in binary form must reproduce the above copyright notice,
#   this list of conditions and the following disclaimer in the documentation
#   and/or other materials provided with the distribution.
#
# * Neither the name of ARM Limited nor the names of its contributors may be
#   used to endorse or promote products derived from this software without
#   specific prior written permission.
#
# THIS SOFTWARE IS PROVIDED BY THE COPYRIGHT HOLDERS AND CONTRIBUTORS "AS IS"
# AND ANY EXPRESS OR IMPLIED WARRANTIES, INCLUDING, BUT NOT LIMITED TO, THE
# IMPLIED WARRANTIES OF MERCHANTABILITY AND FITNESS FOR A PARTICULAR PURPOSE
# ARE DISCLAIMED. IN NO EVENT SHALL ARM LIMITED OR CONTRIBUTORS BE LIABLE
# FOR ANY DIRECT, INDIRECT, INCIDENTAL, SPECIAL, EXEMPLARY, OR CONSEQUENTIAL
# DAMAGES (INCLUDING, BUT NOT LIMITED TO, PROCUREMENT OF SUBSTITUTE GOODS OR
# SERVICES; LOSS OF USE, DATA, OR PROFITS; OR BUSINESS INTERRUPTION) HOWEVER
# CAUSED AND ON ANY THEORY OF LIABILITY, WHETHER IN CONTRACT, STRICT
# LIABILITY, OR TORT (INCLUDING NEGLIGENCE OR OTHERWISE) ARISING IN ANY WAY
# OUT OF THE USE OF THIS SOFTWARE, EVEN IF ADVISED OF THE POSSIBILITY OF SUCH
# DAMAGE.

# This file defines instruction encodings for the Scalable Vector Extension
# (SVE) and is a placeholder for future work. There are 1288 instructions in
# the specification including their variants. This file is for version 1 of
# SVE. Version 2 instructions will be defined in another codec_<version>.txt
# file when implemented.

# See header comments in codec_v80.txt and opnd_defs.txt to understand how
# instructions are defined for the purposes of decode and encode code
# generation.

# Instruction definitions:

00000100xx010110101xxxxxxxxxxxxx  n   6    SVE      abs  z_size_bhsd_0 : p10_mrg_lo z_size_bhsd_5
00000100xx1xxxxx000000xxxxxxxxxx  n   9    SVE      add  z_size_bhsd_0 : z_size_bhsd_5 z_size_bhsd_16
00000100xx000000000xxxxxxxxxxxxx  n   9    SVE      add  z_size_bhsd_0 : p10_mrg_lo z_size_bhsd_0 z_size_bhsd_5
00100101xx10000011xxxxxxxxxxxxxx  n   9    SVE      add  z_size_bhsd_0 : z_size_bhsd_0 imm8_5 lsl shift1
00000100xx011010000xxxxxxxxxxxxx  n   21   SVE      and             z0 : p10_lo z0 z5 bhsd_sz
00000101100000xxxxxxxxxxxxxxxxxx  n   21   SVE      and  z_imm13_bhsd_0 : z_imm13_bhsd_0 imm13_const
001001010000xxxx01xxxx0xxxx0xxxx  n   21   SVE      and          p_b_0 : p10_zer p_b_5 p_b_16
00000100001xxxxx001100xxxxxxxxxx  n   21   SVE      and          z_d_0 : z_d_5 z_d_16
001001010100xxxx01xxxx0xxxx0xxxx  w   22   SVE     ands          p_b_0 : p10_zer p_b_5 p_b_16
00000100xx011011000xxxxxxxxxxxxx  n   29   SVE      bic             z0 : p10_lo z0 z5 bhsd_sz
001001010000xxxx01xxxx0xxxx1xxxx  n   29   SVE      bic          p_b_0 : p10_zer p_b_5 p_b_16
00000100111xxxxx001100xxxxxxxxxx  n   29   SVE      bic          z_d_0 : z_d_5 z_d_16
001001010100xxxx01xxxx0xxxx1xxxx  w   30   SVE     bics          p_b_0 : p10_zer p_b_5 p_b_16
00100101xx0xxxxx100xxxxxxxx0xxxx  w   807  SVE    cmpeq  p_size_bhsd_0 : p10_zer_lo z_size_bhsd_5 simm5
00100100xx0xxxxx001xxxxxxxx0xxxx  w   807  SVE    cmpeq   p_size_bhs_0 : p10_zer_lo z_size_bhs_5 z_d_16
00100100xx0xxxxx101xxxxxxxx0xxxx  w   807  SVE    cmpeq  p_size_bhsd_0 : p10_zer_lo z_size_bhsd_5 z_size_bhsd_16
00100101xx0xxxxx000xxxxxxxx0xxxx  w   808  SVE    cmpge  p_size_bhsd_0 : p10_zer_lo z_size_bhsd_5 simm5
00100100xx0xxxxx010xxxxxxxx0xxxx  w   808  SVE    cmpge   p_size_bhs_0 : p10_zer_lo z_size_bhs_5 z_d_16
00100100xx0xxxxx100xxxxxxxx0xxxx  w   808  SVE    cmpge  p_size_bhsd_0 : p10_zer_lo z_size_bhsd_5 z_size_bhsd_16
00100101xx0xxxxx000xxxxxxxx1xxxx  w   809  SVE    cmpgt  p_size_bhsd_0 : p10_zer_lo z_size_bhsd_5 simm5
00100100xx0xxxxx010xxxxxxxx1xxxx  w   809  SVE    cmpgt   p_size_bhs_0 : p10_zer_lo z_size_bhs_5 z_d_16
00100100xx0xxxxx100xxxxxxxx1xxxx  w   809  SVE    cmpgt  p_size_bhsd_0 : p10_zer_lo z_size_bhsd_5 z_size_bhsd_16
00100100xx1xxxxxxx0xxxxxxxx1xxxx  w   810  SVE    cmphi  p_size_bhsd_0 : p10_zer_lo z_size_bhsd_5 imm7
00100100xx0xxxxx110xxxxxxxx1xxxx  w   810  SVE    cmphi   p_size_bhs_0 : p10_zer_lo z_size_bhs_5 z_d_16
00100100xx0xxxxx000xxxxxxxx1xxxx  w   810  SVE    cmphi  p_size_bhsd_0 : p10_zer_lo z_size_bhsd_5 z_size_bhsd_16
00100100xx1xxxxxxx0xxxxxxxx0xxxx  w   811  SVE    cmphs  p_size_bhsd_0 : p10_zer_lo z_size_bhsd_5 imm7
00100100xx0xxxxx110xxxxxxxx0xxxx  w   811  SVE    cmphs   p_size_bhs_0 : p10_zer_lo z_size_bhs_5 z_d_16
00100100xx0xxxxx000xxxxxxxx0xxxx  w   811  SVE    cmphs  p_size_bhsd_0 : p10_zer_lo z_size_bhsd_5 z_size_bhsd_16
00100101xx0xxxxx001xxxxxxxx1xxxx  w   812  SVE    cmple  p_size_bhsd_0 : p10_zer_lo z_size_bhsd_5 simm5
00100100xx0xxxxx011xxxxxxxx1xxxx  w   812  SVE    cmple   p_size_bhs_0 : p10_zer_lo z_size_bhs_5 z_d_16
00100100xx1xxxxxxx1xxxxxxxx0xxxx  w   813  SVE    cmplo  p_size_bhsd_0 : p10_zer_lo z_size_bhsd_5 imm7
00100100xx0xxxxx111xxxxxxxx0xxxx  w   813  SVE    cmplo   p_size_bhs_0 : p10_zer_lo z_size_bhs_5 z_d_16
00100100xx1xxxxxxx1xxxxxxxx1xxxx  w   814  SVE    cmpls  p_size_bhsd_0 : p10_zer_lo z_size_bhsd_5 imm7
00100100xx0xxxxx111xxxxxxxx1xxxx  w   814  SVE    cmpls   p_size_bhs_0 : p10_zer_lo z_size_bhs_5 z_d_16
00100101xx0xxxxx001xxxxxxxx0xxxx  w   815  SVE    cmplt  p_size_bhsd_0 : p10_zer_lo z_size_bhsd_5 simm5
00100100xx0xxxxx011xxxxxxxx0xxxx  w   815  SVE    cmplt   p_size_bhs_0 : p10_zer_lo z_size_bhs_5 z_d_16
00100101xx0xxxxx100xxxxxxxx1xxxx  w   816  SVE    cmpne  p_size_bhsd_0 : p10_zer_lo z_size_bhsd_5 simm5
00100100xx0xxxxx001xxxxxxxx1xxxx  w   816  SVE    cmpne   p_size_bhs_0 : p10_zer_lo z_size_bhs_5 z_d_16
00100100xx0xxxxx101xxxxxxxx1xxxx  w   816  SVE    cmpne  p_size_bhsd_0 : p10_zer_lo z_size_bhsd_5 z_size_bhsd_16
00000100xx011011101xxxxxxxxxxxxx  n   793  SVE     cnot  z_size_bhsd_0 : p10_mrg_lo z_size_bhsd_5
00100101xx10000010xxxx0xxxxxxxxx  n   821  SVE     cntp             x0 : p10 p_size_bhsd_5
00000101xx01xxxx00xxxxxxxxxxxxxx  n   785  SVE      cpy  z_size_bhsd_0 : p16_zer simm8_5 lsl shift1
00000101xx01xxxx01xxxxxxxxxxxxxx  n   785  SVE      cpy  z_size_bhsd_0 : p16_mrg simm8_5 lsl shift1
00100101xx1011011000100xxxxxxxxx  n   822  SVE     decp             x0 : p_size_bhsd_5 x0
00100101xx1011011000000xxxxxxxxx  n   822  SVE     decp   z_size_hsd_0 : p_size_hsd_5 z_size_hsd_0
00000100xx011001000xxxxxxxxxxxxx  n   90   SVE      eor             z0 : p10_lo z0 z5 bhsd_sz
00000101010000xxxxxxxxxxxxxxxxxx  n   90   SVE      eor  z_imm13_bhsd_0 : z_imm13_bhsd_0 imm13_const
001001010000xxxx01xxxx1xxxx0xxxx  n   90   SVE      eor          p_b_0 : p10_zer p_b_5 p_b_16
00000100101xxxxx001100xxxxxxxxxx  n   90   SVE      eor          z_d_0 : z_d_5 z_d_16
001001010100xxxx01xxxx1xxxx0xxxx  w   828  SVE     eors          p_b_0 : p10_zer p_b_5 p_b_16
01100101xx0xxxxx110xxxxxxxx1xxxx  n   96   SVE    facge   p_size_hsd_0 : p10_zer_lo z_size_hsd_5 z_size_hsd_16
01100101xx0xxxxx111xxxxxxxx1xxxx  n   97   SVE    facgt   p_size_hsd_0 : p10_zer_lo z_size_hsd_5 z_size_hsd_16
01100101xx010010001xxxxxxxx0xxxx  n   102  SVE    fcmeq   p_size_hsd_0 : p10_zer_lo z_size_hsd_5 zero_fp_const
01100101xx0xxxxx011xxxxxxxx0xxxx  n   102  SVE    fcmeq   p_size_hsd_0 : p10_zer_lo z_size_hsd_5 z_size_hsd_16
01100101xx010000001xxxxxxxx0xxxx  n   103  SVE    fcmge   p_size_hsd_0 : p10_zer_lo z_size_hsd_5 zero_fp_const
01100101xx0xxxxx010xxxxxxxx0xxxx  n   103  SVE    fcmge   p_size_hsd_0 : p10_zer_lo z_size_hsd_5 z_size_hsd_16
01100101xx010000001xxxxxxxx1xxxx  n   104  SVE    fcmgt   p_size_hsd_0 : p10_zer_lo z_size_hsd_5 zero_fp_const
01100101xx0xxxxx010xxxxxxxx1xxxx  n   104  SVE    fcmgt   p_size_hsd_0 : p10_zer_lo z_size_hsd_5 z_size_hsd_16
01100101xx010001001xxxxxxxx1xxxx  n   105  SVE    fcmle   p_size_hsd_0 : p10_zer_lo z_size_hsd_5 zero_fp_const
01100101xx010001001xxxxxxxx0xxxx  n   106  SVE    fcmlt   p_size_hsd_0 : p10_zer_lo z_size_hsd_5 zero_fp_const
01100101xx010011001xxxxxxxx0xxxx  n   805  SVE    fcmne   p_size_hsd_0 : p10_zer_lo z_size_hsd_5 zero_fp_const
01100101xx0xxxxx011xxxxxxxx1xxxx  n   805  SVE    fcmne   p_size_hsd_0 : p10_zer_lo z_size_hsd_5 z_size_hsd_16
01100101xx0xxxxx110xxxxxxxx0xxxx  n   806  SVE    fcmuo   p_size_hsd_0 : p10_zer_lo z_size_hsd_5 z_size_hsd_16
00000100xx100000101110xxxxxxxxxx  n   789  SVE    fexpa   z_size_hsd_0 : z_size_hsd_5
01100101xx010xxx100000xxxxxxxxxx  n   790  SVE    ftmad   z_size_hsd_0 : z_size_hsd_0 z_size_hsd_5 imm3
01100101xx0xxxxx000011xxxxxxxxxx  n   791  SVE   ftsmul   z_size_hsd_0 : z_size_hsd_5 z_size_hsd_16
00000100xx1xxxxx101100xxxxxxxxxx  n   792  SVE   ftssel   z_size_hsd_0 : z_size_hsd_5 z_size_hsd_16
<<<<<<< HEAD
1000010110xxxxxx000xxxxxxxx0xxxx  n   227  SVE      ldr             p0 : svemem_gpr_simm
1000010110xxxxxx010xxxxxxxxxxxxx  n   227  SVE      ldr             z0 : svemem_gpr_simm
=======
00100101xx1011001000100xxxxxxxxx  n   823  SVE     incp             x0 : p_size_bhsd_5 x0
00100101xx1011001000000xxxxxxxxx  n   823  SVE     incp   z_size_hsd_0 : p_size_hsd_5 z_size_hsd_0
>>>>>>> 3c598ac8
00000100xx0xxxxx110xxxxxxxxxxxxx  n   787  SVE      mad  z_size_bhsd_0 : p10_mrg_lo z_size_bhsd_0 z_size_bhsd_16 z_size_bhsd_5
00000100xx0xxxxx010xxxxxxxxxxxxx  n   312  SVE      mla  z_size_bhsd_0 : p10_mrg_lo z_size_bhsd_5 z_size_bhsd_16 z_size_bhsd_0
00000100xx0xxxxx011xxxxxxxxxxxxx  n   313  SVE      mls  z_size_bhsd_0 : p10_mrg_lo z_size_bhsd_5 z_size_bhsd_16 z_size_bhsd_0
0000010000100000101111xxxxxxxxxx  n   783  SVE  movprfx             z0 : z5
00000100xx0xxxxx111xxxxxxxxxxxxx  n   788  SVE      msb  z_size_bhsd_0 : p10_mrg_lo z_size_bhsd_0 z_size_bhsd_16 z_size_bhsd_5
00000100xx010000000xxxxxxxxxxxxx  n   321  SVE      mul  z_size_bhsd_0 : p10_mrg_lo z_size_bhsd_0 z_size_bhsd_5
00100101xx110000110xxxxxxxxxxxxx  n   321  SVE      mul  z_size_bhsd_0 : z_size_bhsd_0 simm8_5
001001011000xxxx01xxxx1xxxx1xxxx  n   829  SVE     nand          p_b_0 : p10_zer p_b_5 p_b_16
001001011100xxxx01xxxx1xxxx1xxxx  w   830  SVE    nands          p_b_0 : p10_zer p_b_5 p_b_16
00000100xx010111101xxxxxxxxxxxxx  n   323  SVE      neg  z_size_bhsd_0 : p10_mrg_lo z_size_bhsd_5
001001011000xxxx01xxxx1xxxx0xxxx  n   831  SVE      nor          p_b_0 : p10_zer p_b_5 p_b_16
001001011100xxxx01xxxx1xxxx0xxxx  w   832  SVE     nors          p_b_0 : p10_zer p_b_5 p_b_16
00000100xx011110101xxxxxxxxxxxxx  n   325  SVE      not  z_size_bhsd_0 : p10_mrg_lo z_size_bhsd_5
001001011000xxxx01xxxx0xxxx1xxxx  n   326  SVE      orn          p_b_0 : p10_zer p_b_5 p_b_16
001001011100xxxx01xxxx0xxxx1xxxx  w   833  SVE     orns          p_b_0 : p10_zer p_b_5 p_b_16
00000100xx011000000xxxxxxxxxxxxx  n   327  SVE      orr             z0 : p10_lo z0 z5 bhsd_sz
00000101000000xxxxxxxxxxxxxxxxxx  n   327  SVE      orr  z_imm13_bhsd_0 : z_imm13_bhsd_0 imm13_const
001001011000xxxx01xxxx0xxxx0xxxx  n   327  SVE      orr          p_b_0 : p10_zer p_b_5 p_b_16
00000100011xxxxx001100xxxxxxxxxx  n   327  SVE      orr          z_d_0 : z_d_5 z_d_16
001001011100xxxx01xxxx0xxxx0xxxx  w   834  SVE     orrs          p_b_0 : p10_zer p_b_5 p_b_16
001001010101000011xxxx0xxxx00000  w   786  SVE    ptest                : p10 p_b_5
0010010100011001111100000000xxxx  n   817  SVE    rdffr          p_b_0 :
00100101000110001111000xxxx0xxxx  n   817  SVE    rdffr          p_b_0 : p5_zer
00100101010110001111000xxxx0xxxx  w   818  SVE   rdffrs          p_b_0 : p5_zer
00000100xx001100000xxxxxxxxxxxxx  n   349  SVE     sabd  z_size_bhsd_0 : p10_mrg_lo z_size_bhsd_0 z_size_bhsd_5
00000100xx010100000xxxxxxxxxxxxx  n   363  SVE     sdiv    z_size_sd_0 : p10_mrg_lo z_size_sd_0 z_size_sd_5
00000100xx010110000xxxxxxxxxxxxx  n   794  SVE    sdivr    z_size_sd_0 : p10_mrg_lo z_size_sd_0 z_size_sd_5
00100101001011001001000000000000  n   819  SVE   setffr                :
00000100xx001000000xxxxxxxxxxxxx  n   386  SVE     smax  z_size_bhsd_0 : p10_mrg_lo z_size_bhsd_0 z_size_bhsd_5
00100101xx101000110xxxxxxxxxxxxx  n   386  SVE     smax  z_size_bhsd_0 : z_size_bhsd_0 simm8_5
00000100xx001010000xxxxxxxxxxxxx  n   390  SVE     smin  z_size_bhsd_0 : p10_mrg_lo z_size_bhsd_0 z_size_bhsd_5
00100101xx101010110xxxxxxxxxxxxx  n   390  SVE     smin  z_size_bhsd_0 : z_size_bhsd_0 simm8_5
00000100xx010010000xxxxxxxxxxxxx  n   399  SVE    smulh  z_size_bhsd_0 : p10_mrg_lo z_size_bhsd_0 z_size_bhsd_5
00000100xx1xxxxx000100xxxxxxxxxx  n   403  SVE    sqadd             z0 : z5 z16 bhsd_sz
00100101xx10010011xxxxxxxxxxxxxx  n   403  SVE    sqadd  z_size_bhsd_0 : z_size_bhsd_0 imm8_5 lsl shift1
00000100xx1xxxxx000100xxxxxxxxxx  n   403  SVE    sqadd  z_size_bhsd_0 : z_size_bhsd_5 z_size_bhsd_16
00100101xx1010101000100xxxxxxxxx  n   824  SVE   sqdecp             x0 : p_size_bhsd_5 w0
00100101xx1010101000110xxxxxxxxx  n   824  SVE   sqdecp             x0 : p_size_bhsd_5 x0
00100101xx1010101000000xxxxxxxxx  n   824  SVE   sqdecp   z_size_hsd_0 : p_size_hsd_5 z_size_hsd_0
00100101xx1010001000100xxxxxxxxx  n   825  SVE   sqincp             x0 : p_size_bhsd_5 w0
00100101xx1010001000110xxxxxxxxx  n   825  SVE   sqincp             x0 : p_size_bhsd_5 x0
00100101xx1010001000000xxxxxxxxx  n   825  SVE   sqincp   z_size_hsd_0 : p_size_hsd_5 z_size_hsd_0
00000100xx1xxxxx000110xxxxxxxxxx  n   425  SVE    sqsub             z0 : z5 z16 bhsd_sz
00100101xx10011011xxxxxxxxxxxxxx  n   425  SVE    sqsub  z_size_bhsd_0 : z_size_bhsd_0 imm8_5 lsl shift1
00000100xx1xxxxx000110xxxxxxxxxx  n   425  SVE    sqsub  z_size_bhsd_0 : z_size_bhsd_5 z_size_bhsd_16
1110010110xxxxxx000xxxxxxxx0xxxx  n   457  SVE      str svemem_gpr_simm : p0
1110010110xxxxxx010xxxxxxxxxxxxx  n   457  SVE      str svemem_gpr_simm : z0
00000100xx1xxxxx000001xxxxxxxxxx  n   470  SVE      sub             z0 : z5 z16 bhsd_sz
00000100xx000001000xxxxxxxxxxxxx  n   470  SVE      sub  z_size_bhsd_0 : p10_mrg_lo z_size_bhsd_0 z_size_bhsd_5
00100101xx10000111xxxxxxxxxxxxxx  n   470  SVE      sub  z_size_bhsd_0 : z_size_bhsd_0 imm8_5 lsl shift1
00000100xx1xxxxx000001xxxxxxxxxx  n   470  SVE      sub  z_size_bhsd_0 : z_size_bhsd_5 z_size_bhsd_16
00000100xx000011000xxxxxxxxxxxxx  n   784  SVE     subr  z_size_bhsd_0 : p10_mrg_lo z_size_bhsd_0 z_size_bhsd_5
00100101xx10001111xxxxxxxxxxxxxx  n   784  SVE     subr  z_size_bhsd_0 : z_size_bhsd_0 imm8_5 lsl shift1
00000100xx010000101xxxxxxxxxxxxx  n   799  SVE     sxtb   z_size_hsd_0 : p10_mrg_lo z_size_hsd_5
00000100xx010010101xxxxxxxxxxxxx  n   800  SVE     sxth    z_size_sd_0 : p10_mrg_lo z_size_sd_5
0000010011010100101xxxxxxxxxxxxx  n   801  SVE     sxtw          z_d_0 : p10_mrg_lo z_d_5
00000100xx001101000xxxxxxxxxxxxx  n   499  SVE     uabd  z_size_bhsd_0 : p10_mrg_lo z_size_bhsd_0 z_size_bhsd_5
00000100xx010101000xxxxxxxxxxxxx  n   511  SVE     udiv    z_size_sd_0 : p10_mrg_lo z_size_sd_0 z_size_sd_5
00000100xx010111000xxxxxxxxxxxxx  n   795  SVE    udivr    z_size_sd_0 : p10_mrg_lo z_size_sd_0 z_size_sd_5
00000100xx001001000xxxxxxxxxxxxx  n   516  SVE     umax  z_size_bhsd_0 : p10_mrg_lo z_size_bhsd_0 z_size_bhsd_5
00100101xx101001110xxxxxxxxxxxxx  n   516  SVE     umax  z_size_bhsd_0 : z_size_bhsd_0 imm8_5
00000100xx001011000xxxxxxxxxxxxx  n   519  SVE     umin  z_size_bhsd_0 : p10_mrg_lo z_size_bhsd_0 z_size_bhsd_5
00100101xx101011110xxxxxxxxxxxxx  n   519  SVE     umin  z_size_bhsd_0 : z_size_bhsd_0 imm8_5
00000100xx010011000xxxxxxxxxxxxx  n   528  SVE    umulh  z_size_bhsd_0 : p10_mrg_lo z_size_bhsd_0 z_size_bhsd_5
00000100xx1xxxxx000101xxxxxxxxxx  n   531  SVE    uqadd             z0 : z5 z16 bhsd_sz
00100101xx10010111xxxxxxxxxxxxxx  n   531  SVE    uqadd  z_size_bhsd_0 : z_size_bhsd_0 imm8_5 lsl shift1
00000100xx1xxxxx000101xxxxxxxxxx  n   531  SVE    uqadd  z_size_bhsd_0 : z_size_bhsd_5 z_size_bhsd_16
00100101xx1010111000100xxxxxxxxx  n   826  SVE   uqdecp             w0 : p_size_bhsd_5 w0
00100101xx1010111000110xxxxxxxxx  n   826  SVE   uqdecp             x0 : p_size_bhsd_5 x0
00100101xx1010111000000xxxxxxxxx  n   826  SVE   uqdecp   z_size_hsd_0 : p_size_hsd_5 z_size_hsd_0
00100101xx1010011000100xxxxxxxxx  n   827  SVE   uqincp             w0 : p_size_bhsd_5 w0
00100101xx1010011000110xxxxxxxxx  n   827  SVE   uqincp             x0 : p_size_bhsd_5 x0
00100101xx1010011000000xxxxxxxxx  n   827  SVE   uqincp   z_size_hsd_0 : p_size_hsd_5 z_size_hsd_0
00000100xx1xxxxx000111xxxxxxxxxx  n   538  SVE    uqsub             z0 : z5 z16 bhsd_sz
00100101xx10011111xxxxxxxxxxxxxx  n   538  SVE    uqsub  z_size_bhsd_0 : z_size_bhsd_0 imm8_5 lsl shift1
00000100xx1xxxxx000111xxxxxxxxxx  n   538  SVE    uqsub  z_size_bhsd_0 : z_size_bhsd_5 z_size_bhsd_16
00000100xx010001101xxxxxxxxxxxxx  n   802  SVE     uxtb   z_size_hsd_0 : p10_mrg_lo z_size_hsd_5
00000100xx010011101xxxxxxxxxxxxx  n   803  SVE     uxth    z_size_sd_0 : p10_mrg_lo z_size_sd_5
0000010011010101101xxxxxxxxxxxxx  n   804  SVE     uxtw          z_d_0 : p10_mrg_lo z_d_5
00100101001010001001000xxxx00000  n   820  SVE    wrffr                : p_b_5
00000101101xxxxx000001xxxxxxxxxx  n   566  SVE     zip2          z_q_0 : z_q_5 z_q_16<|MERGE_RESOLUTION|>--- conflicted
+++ resolved
@@ -107,13 +107,10 @@
 01100101xx010xxx100000xxxxxxxxxx  n   790  SVE    ftmad   z_size_hsd_0 : z_size_hsd_0 z_size_hsd_5 imm3
 01100101xx0xxxxx000011xxxxxxxxxx  n   791  SVE   ftsmul   z_size_hsd_0 : z_size_hsd_5 z_size_hsd_16
 00000100xx1xxxxx101100xxxxxxxxxx  n   792  SVE   ftssel   z_size_hsd_0 : z_size_hsd_5 z_size_hsd_16
-<<<<<<< HEAD
+00100101xx1011001000100xxxxxxxxx  n   823  SVE     incp             x0 : p_size_bhsd_5 x0
+00100101xx1011001000000xxxxxxxxx  n   823  SVE     incp   z_size_hsd_0 : p_size_hsd_5 z_size_hsd_0
 1000010110xxxxxx000xxxxxxxx0xxxx  n   227  SVE      ldr             p0 : svemem_gpr_simm
 1000010110xxxxxx010xxxxxxxxxxxxx  n   227  SVE      ldr             z0 : svemem_gpr_simm
-=======
-00100101xx1011001000100xxxxxxxxx  n   823  SVE     incp             x0 : p_size_bhsd_5 x0
-00100101xx1011001000000xxxxxxxxx  n   823  SVE     incp   z_size_hsd_0 : p_size_hsd_5 z_size_hsd_0
->>>>>>> 3c598ac8
 00000100xx0xxxxx110xxxxxxxxxxxxx  n   787  SVE      mad  z_size_bhsd_0 : p10_mrg_lo z_size_bhsd_0 z_size_bhsd_16 z_size_bhsd_5
 00000100xx0xxxxx010xxxxxxxxxxxxx  n   312  SVE      mla  z_size_bhsd_0 : p10_mrg_lo z_size_bhsd_5 z_size_bhsd_16 z_size_bhsd_0
 00000100xx0xxxxx011xxxxxxxxxxxxx  n   313  SVE      mls  z_size_bhsd_0 : p10_mrg_lo z_size_bhsd_5 z_size_bhsd_16 z_size_bhsd_0
