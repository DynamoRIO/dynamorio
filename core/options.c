--- conflicted
+++ resolved
@@ -2726,11 +2726,7 @@
 #    ifdef X64
     /* Sanity-check pointer-sized integer values handling >int sizes. */
     set_dynamo_options(&dynamo_options, "-vmheap_size 16384M -stack_size 64K");
-<<<<<<< HEAD
-    EXPECT_EQ(dynamo_options.vmheap_size, 8 * 1024 * 1024 * 1024ULL);
-=======
     EXPECT_EQ(dynamo_options.vmheap_size, 16 * 1024 * 1024 * 1024ULL);
->>>>>>> fba43e55
     char opstring[MAX_OPTIONS_STRING];
     /* Ensure we print it back out with the shortest value+suffix.
      * We include -stack_size to avoid printing out "0G" or sthg.
