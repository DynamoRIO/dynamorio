/* **********************************************************
 * Copyright (c) 2014-2019 Google, Inc.  All rights reserved.
 * Copyright (c) 2008 VMware, Inc.  All rights reserved.
 * **********************************************************/

/*
 * Redistribution and use in source and binary forms, with or without
 * modification, are permitted provided that the following conditions are met:
 *
 * * Redistributions of source code must retain the above copyright notice,
 *   this list of conditions and the following disclaimer.
 *
 * * Redistributions in binary form must reproduce the above copyright notice,
 *   this list of conditions and the following disclaimer in the documentation
 *   and/or other materials provided with the distribution.
 *
 * * Neither the name of VMware, Inc. nor the names of its contributors may be
 *   used to endorse or promote products derived from this software without
 *   specific prior written permission.
 *
 * THIS SOFTWARE IS PROVIDED BY THE COPYRIGHT HOLDERS AND CONTRIBUTORS "AS IS"
 * AND ANY EXPRESS OR IMPLIED WARRANTIES, INCLUDING, BUT NOT LIMITED TO, THE
 * IMPLIED WARRANTIES OF MERCHANTABILITY AND FITNESS FOR A PARTICULAR PURPOSE
 * ARE DISCLAIMED. IN NO EVENT SHALL VMWARE, INC. OR CONTRIBUTORS BE LIABLE
 * FOR ANY DIRECT, INDIRECT, INCIDENTAL, SPECIAL, EXEMPLARY, OR CONSEQUENTIAL
 * DAMAGES (INCLUDING, BUT NOT LIMITED TO, PROCUREMENT OF SUBSTITUTE GOODS OR
 * SERVICES; LOSS OF USE, DATA, OR PROFITS; OR BUSINESS INTERRUPTION) HOWEVER
 * CAUSED AND ON ANY THEORY OF LIABILITY, WHETHER IN CONTRACT, STRICT
 * LIABILITY, OR TORT (INCLUDING NEGLIGENCE OR OTHERWISE) ARISING IN ANY WAY
 * OUT OF THE USE OF THIS SOFTWARE, EVEN IF ADVISED OF THE POSSIBILITY OF SUCH
 * DAMAGE.
 */

/* Code Manipulation API Sample:
 * cbr.c
 *
 * This sample shows how to update or replace instrumented code after
 * it executes.  We focus on cbr instructions, inserting
 * instrumentation to record the fallthrough and taken addresses when
 * they first execute.  After a particular branch first executes, we
 * re-instrument the basic block to remove the instrumentation for the
 * direction taken.  If and when we see the other direction, we remove
 * all instrumentation for that branch.  We design this sample to
 * avoid the instrumentation overhead for a particular direction until
 * it is taken.  Furthermore, we remove all overhead for that
 * direction after it triggers.
 *
 * This sample might form part of a dynamic CFG builder, where we want
 * to record each control-flow edge, but we don't want to pay the
 * execution overhead of the instrumentation after we've noted the
 * edge.
 *
 * We use the following replacement scheme:
 * 1) In the BB event, insert instrumentation for both the taken and
 *    fallthrough edges.
 * 2) When the BB executes, note the direction taken and flush the
 *    fragment from the code cache.
 * 3) When the BB event triggers again, insert new instrumentation.
 */

#include "dr_api.h"
#include "drmgr.h"

#define MINSERT instrlist_meta_preinsert

#define ASSERT(x)                                            \
    do {                                                     \
        if (!(x)) {                                          \
            dr_printf("ASSERT failed on line %d", __LINE__); \
            dr_flush_file(STDOUT);                           \
            dr_abort();                                      \
        }                                                    \
    } while (0)

/* We need a table to store the state of each cbr (i.e., "seen taken
 * edge", "seen fallthrough edge", or "seen both").  We'll use a
 * simple hash table.
 */
#define HASH_TABLE_SIZE 7919

/* Possible cbr states */
typedef enum { CBR_NEITHER = 0x00, CBR_TAKEN = 0x01, CBR_NOT_TAKEN = 0x10 } cbr_state_t;

/* Each bucket in the hash table is a list of the following elements.
 * For each cbr, we store its address and its state.
 */
typedef struct _elem_t {
    struct _elem_t *next;
    cbr_state_t state;
    app_pc addr;
} elem_t;

typedef struct _list_t {
    elem_t *head;
    elem_t *tail;
} list_t;

/* We'll use one global hash table */
typedef list_t **hash_table_t;
hash_table_t global_table = NULL;

static elem_t *
new_elem(app_pc addr, cbr_state_t state)
{
    elem_t *elem = (elem_t *)dr_global_alloc(sizeof(elem_t));
    ASSERT(elem != NULL);

    elem->next = NULL;
    elem->addr = addr;
    elem->state = state;

    return elem;
}

static void
delete_elem(elem_t *elem)
{
    dr_global_free(elem, sizeof(elem_t));
}

static void
append_elem(list_t *list, elem_t *elem)
{
    if (list->head == NULL) {
        ASSERT(list->tail == NULL);
        list->head = elem;
        list->tail = elem;
    } else {
        list->tail->next = elem;
        list->tail = elem;
    }
}

static elem_t *
find_elem(list_t *list, app_pc addr)
{
    elem_t *elem = list->head;
    while (elem != NULL) {
        if (elem->addr == addr)
            return elem;
        elem = elem->next;
    }

    return NULL;
}

static list_t *
new_list()
{
    list_t *list = (list_t *)dr_global_alloc(sizeof(list_t));
    list->head = NULL;
    list->tail = NULL;
    return list;
}

static void
delete_list(list_t *list)
{
    elem_t *iter = list->head;
    while (iter != NULL) {
        elem_t *next = iter->next;
        delete_elem(iter);
        iter = next;
    }

    dr_global_free(list, sizeof(list_t));
}

hash_table_t
new_table()
{
    int i;
    hash_table_t table =
        (hash_table_t)dr_global_alloc(sizeof(list_t *) * HASH_TABLE_SIZE);

    for (i = 0; i < HASH_TABLE_SIZE; i++) {
        table[i] = NULL;
    }

    return table;
}

void
delete_table(hash_table_t table)
{
    int i;
    for (i = 0; i < HASH_TABLE_SIZE; i++) {
        if (table[i] != NULL) {
            delete_list(table[i]);
        }
    }

    dr_global_free(table, sizeof(list_t *) * HASH_TABLE_SIZE);
}

static uint
hash_func(app_pc addr)
{
    return ((uint)(((ptr_uint_t)addr) % HASH_TABLE_SIZE));
}

elem_t *
lookup(hash_table_t table, app_pc addr)
{
    list_t *list = table[hash_func(addr)];
    if (list != NULL)
        return find_elem(list, addr);

    return NULL;
}

void
insert(hash_table_t table, app_pc addr, cbr_state_t state)
{
    elem_t *elem = new_elem(addr, state);

    uint index = hash_func(addr);
    list_t *list = table[index];
    if (list == NULL) {
        list = new_list();
        table[index] = list;
    }

    append_elem(list, elem);
}

/*
 * End hash table implementation
 */

/* Clean call for the 'taken' case */
static void
at_taken(app_pc src, app_pc targ)
{
<<<<<<< HEAD
=======
    /*
     * We've found that the time taken to zero a large struct shows up as
     * noticeable overhead for optimized clients. So, instead of using partial
     * struct initialization, we set the fields required individually.
     */
>>>>>>> 7a5d3e1b
    dr_mcontext_t mcontext;
    mcontext.size = sizeof(mcontext);
    mcontext.flags = DR_MC_ALL;
    void *drcontext = dr_get_current_drcontext();

    /*
     * Record the fact that we've seen the taken case.
     */
    elem_t *elem = lookup(global_table, src);
    ASSERT(elem != NULL);
    elem->state |= CBR_TAKEN;

    /* Remove the bb from the cache so it will be re-built the next
     * time it executes.
     */
    /* Since the flush will remove the fragment we're already in,
     * redirect execution to the target address.
     */
    dr_flush_region(src, 1);
    dr_get_mcontext(drcontext, &mcontext);
    mcontext.pc = targ;
    dr_redirect_execution(&mcontext);
}

/* Clean call for the 'not taken' case */
static void
at_not_taken(app_pc src, app_pc fall)
{
<<<<<<< HEAD
=======
    /*
     * We've found that the time taken to zero a large struct shows up as
     * noticeable overhead for optimized clients. So, instead of using partial
     * struct initialization, we set the fields required individually.
     */
>>>>>>> 7a5d3e1b
    dr_mcontext_t mcontext;
    mcontext.size = sizeof(mcontext);
    mcontext.flags = DR_MC_ALL;
    void *drcontext = dr_get_current_drcontext();

    /*
     * Record the fact that we've seen the not_taken case.
     */
    elem_t *elem = lookup(global_table, src);
    ASSERT(elem != NULL);
    elem->state |= CBR_NOT_TAKEN;

    /* Remove the bb from the cache so it will be re-built the next
     * time it executes.
     */
    /* Since the flush will remove the fragment we're already in,
     * redirect execution to the fallthrough address.
     */
    dr_flush_region(src, 1);
    dr_get_mcontext(drcontext, &mcontext);
    mcontext.pc = fall;
    dr_redirect_execution(&mcontext);
}

static dr_emit_flags_t
event_app_instruction(void *drcontext, void *tag, instrlist_t *bb, instr_t *instr,
                      bool for_trace, bool translating, void *user_data)
{
    cbr_state_t state;
    bool insert_taken, insert_not_taken;
    app_pc src;
    elem_t *elem;

    /* conditional branch only */
    if (!instr_is_cbr(instr))
        return DR_EMIT_DEFAULT;

    /* We can determine the target and fallthrough addresses here, but we
     * want to note the edge if and when it actually executes at runtime.
     * Instead of using dr_insert_cbr_instrumentation(), we'll insert
     * separate instrumentation for the taken and not taken cases and
     * remove the instrumentation for an edge after it executes.
     */

    /* First look up the state of this branch so we
     * know what instrumentation to insert, if any.
     */
    src = instr_get_app_pc(instr);
    elem = lookup(global_table, src);

    if (elem == NULL) {
        state = CBR_NEITHER;
        insert(global_table, src, CBR_NEITHER);
    } else {
        state = elem->state;
    }

    insert_taken = (state & CBR_TAKEN) == 0;
    insert_not_taken = (state & CBR_NOT_TAKEN) == 0;

    if (insert_taken || insert_not_taken) {
        app_pc fall = (app_pc)decode_next_pc(drcontext, (byte *)src);
        app_pc targ = instr_get_branch_target_pc(instr);

        /* Redirect the existing cbr to jump to a callout for
         * the 'taken' case.  We'll insert a 'not-taken'
         * callout at the fallthrough address.
         */
        instr_t *label = INSTR_CREATE_label(drcontext);
        /* should be meta, and meta-instrs shouldn't have translations */
        instr_set_meta_no_translation(instr);
        /* it may not reach (in particular for x64) w/ our added clean call */
        if (instr_is_cti_short(instr)) {
            /* if jecxz/loop we want to set the target of the long-taken
             * so set instr to the return value
             */
            instr = instr_convert_short_meta_jmp_to_long(drcontext, bb, instr);
        }
        instr_set_target(instr, opnd_create_instr(label));

        if (insert_not_taken) {
            /* Callout for the not-taken case.  Insert after
             * the cbr (i.e., 3rd argument is NULL).
             */
            dr_insert_clean_call(drcontext, bb, NULL, (void *)at_not_taken,
                                 false /* don't save fp state */,
                                 2 /* 2 args for at_not_taken */, OPND_CREATE_INTPTR(src),
                                 OPND_CREATE_INTPTR(fall));
        }

        /* After the callout, jump to the original fallthrough
         * address.  Note that this is an exit cti, and should
         * not be a meta-instruction.  Therefore, we use
         * preinsert instead of meta_preinsert, and we must
         * set the translation field.  On Windows, this jump
         * and the final jump below never execute since the
         * at_taken and at_not_taken callouts redirect
         * execution and never return.  However, since the API
         * expects clients to produced well-formed code, we
         * insert explicit exits from the block for Windows as
         * well as Linux.
         */
        instrlist_preinsert(
            bb, NULL, INSTR_XL8(INSTR_CREATE_jmp(drcontext, opnd_create_pc(fall)), fall));

        /* label goes before the 'taken' callout */
        MINSERT(bb, NULL, label);

        if (insert_taken) {
            /* Callout for the taken case */
            dr_insert_clean_call(drcontext, bb, NULL, (void *)at_taken,
                                 false /* don't save fp state */,
                                 2 /* 2 args for at_taken */, OPND_CREATE_INTPTR(src),
                                 OPND_CREATE_INTPTR(targ));
        }

        /* After the callout, jump to the original target
         * block (this should not be a meta-instruction).
         */
        instrlist_preinsert(
            bb, NULL, INSTR_XL8(INSTR_CREATE_jmp(drcontext, opnd_create_pc(targ)), targ));
    }
    /* since our added instrumentation is not constant, we ask to store
     * translations now
     */
    return DR_EMIT_STORE_TRANSLATIONS;
}

void
dr_exit(void)
{
#ifdef SHOW_RESULTS
    /* Print all the cbr's seen over the life of the process, and
     * whether we saw taken, not taken, or both.
     */
    int i;
    for (i = 0; i < HASH_TABLE_SIZE; i++) {
        if (global_table[i] != NULL) {
            elem_t *iter;
            for (iter = global_table[i]->head; iter != NULL; iter = iter->next) {
                cbr_state_t state = iter->state;

                if (state == CBR_TAKEN) {
                    dr_printf("" PFX ": taken\n", iter->addr);
                } else if (state == CBR_NOT_TAKEN) {
                    dr_printf("" PFX ": not taken\n", iter->addr);
                } else {
                    ASSERT(state == (CBR_TAKEN | CBR_NOT_TAKEN));
                    dr_printf("" PFX ": both\n", iter->addr);
                }
            }
        }
    }
#endif

    delete_table(global_table);
    drmgr_exit();
}

DR_EXPORT
void
dr_client_main(client_id_t id, int argc, const char *argv[])
{
    dr_set_client_name("DynamoRIO Sample Client 'cbr'", "http://dynamorio.org/issues");
    if (!drmgr_init())
        DR_ASSERT_MSG(false, "drmgr_init failed!");

    global_table = new_table();
    if (!drmgr_register_bb_instrumentation_event(NULL, event_app_instruction, NULL))
        DR_ASSERT_MSG(false, "fail to register event_app_instruction!");
    dr_register_exit_event(dr_exit);
}<|MERGE_RESOLUTION|>--- conflicted
+++ resolved
@@ -232,14 +232,11 @@
 static void
 at_taken(app_pc src, app_pc targ)
 {
-<<<<<<< HEAD
-=======
     /*
      * We've found that the time taken to zero a large struct shows up as
      * noticeable overhead for optimized clients. So, instead of using partial
      * struct initialization, we set the fields required individually.
      */
->>>>>>> 7a5d3e1b
     dr_mcontext_t mcontext;
     mcontext.size = sizeof(mcontext);
     mcontext.flags = DR_MC_ALL;
@@ -268,14 +265,11 @@
 static void
 at_not_taken(app_pc src, app_pc fall)
 {
-<<<<<<< HEAD
-=======
     /*
      * We've found that the time taken to zero a large struct shows up as
      * noticeable overhead for optimized clients. So, instead of using partial
      * struct initialization, we set the fields required individually.
      */
->>>>>>> 7a5d3e1b
     dr_mcontext_t mcontext;
     mcontext.size = sizeof(mcontext);
     mcontext.flags = DR_MC_ALL;
