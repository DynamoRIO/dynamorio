/* ******************************************************************************
 * Copyright (c) 2010-2024 Google, Inc.  All rights reserved.
 * Copyright (c) 2011 Massachusetts Institute of Technology  All rights reserved.
 * Copyright (c) 2008-2010 VMware, Inc.  All rights reserved.
 * ******************************************************************************/

/*
 * Redistribution and use in source and binary forms, with or without
 * modification, are permitted provided that the following conditions are met:
 *
 * * Redistributions of source code must retain the above copyright notice,
 *   this list of conditions and the following disclaimer.
 *
 * * Redistributions in binary form must reproduce the above copyright notice,
 *   this list of conditions and the following disclaimer in the documentation
 *   and/or other materials provided with the distribution.
 *
 * * Neither the name of VMware, Inc. nor the names of its contributors may be
 *   used to endorse or promote products derived from this software without
 *   specific prior written permission.
 *
 * THIS SOFTWARE IS PROVIDED BY THE COPYRIGHT HOLDERS AND CONTRIBUTORS "AS IS"
 * AND ANY EXPRESS OR IMPLIED WARRANTIES, INCLUDING, BUT NOT LIMITED TO, THE
 * IMPLIED WARRANTIES OF MERCHANTABILITY AND FITNESS FOR A PARTICULAR PURPOSE
 * ARE DISCLAIMED. IN NO EVENT SHALL VMWARE, INC. OR CONTRIBUTORS BE LIABLE
 * FOR ANY DIRECT, INDIRECT, INCIDENTAL, SPECIAL, EXEMPLARY, OR CONSEQUENTIAL
 * DAMAGES (INCLUDING, BUT NOT LIMITED TO, PROCUREMENT OF SUBSTITUTE GOODS OR
 * SERVICES; LOSS OF USE, DATA, OR PROFITS; OR BUSINESS INTERRUPTION) HOWEVER
 * CAUSED AND ON ANY THEORY OF LIABILITY, WHETHER IN CONTRACT, STRICT
 * LIABILITY, OR TORT (INCLUDING NEGLIGENCE OR OTHERWISE) ARISING IN ANY WAY
 * OUT OF THE USE OF THIS SOFTWARE, EVEN IF ADVISED OF THE POSSIBILITY OF SUCH
 * DAMAGE.
 */

/**
***************************************************************************
***************************************************************************
***************************************************************************

\page release_notes Release Notes for Version \DR_VERSION

This section is divided into the following subsections:

 - \ref sec_package
 - \ref sec_changes
 - \ref sec_limits
 - \ref sec_future

***************************************************************************
\htmlonly
<table width=100% bgcolor="#000000" cellspacing=0 cellpadding=2 border=0>
  <tr><td><table width=100% bgcolor="#0000C0" cellspacing=0 cellpadding=1 border=0>
  <tr><td><table width=100% bgcolor="#0000C0" cellspacing=0 cellpadding=1 border=0>
  <tr><td></td></tr></table></td></tr></table></td></tr></table>
\endhtmlonly
\section sec_package Distribution Contents

The following are part of the DynamoRIO release distribution:

\if profiling
  PR 225255: list profile library too
\endif

 - Four different DynamoRIO libraries: debug and release for each of
   32-bit and 64-bit (for ARM or AArch64 builds, only a single bitwidth
   matching the ISA is provided).
   The debug library enables assertion messages to more easily diagnose
   API usage errors.
 - Four different IA-32/AMD64/ARM/AArch64 decoding static libraries: debug and release
   for each of 32-bit and 64-bit (only 32-bit for ARM and 64-bit for AArch64).
   The debug library enables assertion messages to more easily diagnose
   API usage errors.
 - A variety of DynamoRIO Extension libraries that augment the core
   DynamoRIO API (see \ref page_ext).
 - Additional Extension libraries from the Dr. Memory Framework (DRMF).
   If this documentation is part of a DynamoRIO public release, <a
   href="../../drmemory/drmemory/docs/html/page_drmf.html">this link</a> should
   point at the local documentation for DRMF.
 - The DynamoRIO configuration and execution libraries and command-line
   utilities \c drconfiglib.dll, \c drinjectlib.dll, \c drfrontendlib.lib,
   \c drconfig.exe, \c drrun.exe, and \c drinject.exe.
   On Linux, the tools are named \c drconfig, \c drrun, and \c drinject.
 - A utility \c drview.exe for viewing which processes
   are running under DynamoRIO control (Windows package only).
 - Header files for the DynamoRIO APIs.
 - This documentation.
 - \ref API_samples "Sample clients".
 - A graphical statistics viewer \c DRstats.exe that displays internal
   DynamoRIO statistics as well as custom statistics defined
   by a client (see \ref sec_drstats) (Windows package only).
   DynamoRIO exports a large number of statistics in its debug build, and
   a handful in release builds.
 - A binary tracedump reader, which also functions as a sample
   client using DynamoRIO as a standalone library (see \ref
   sec_standalone).
 - A number of end-user tools including a code coverage tool (see \ref
   page_drcov), a multi-process cache simulator (see \ref page_drcachesim),
   a last-level cache miss analyzer (see \ref page_drcachesim),
   and a legacy CPU testing tool (see \ref page_drcpusim).
   If this is a DynamoRIO public release, it also includes the
   Dr. Memory memory debugging tool (see \ref page_drmemory), a system call
   tracer for Windows (see \ref page_drstrace), a library tracing tool (see
   \ref page_drltrace), and a symbol querying tool (see \ref page_symquery).

When unpacking the release package on Windows, be aware that the Cygwin
unzip utility does not preserve executable permissions properly.  After
unzipping with Cygwin, add ugo+rx permissions to all of the .dll and .exe
files in the resulting directory tree:
\code
find . -name \*.dll -exec chmod ugo+rx {} \; -o -name \*.exe -exec chmod ugo+rx {} \;
\endcode

***************************************************************************
\htmlonly
<table width=100% bgcolor="#000000" cellspacing=0 cellpadding=2 border=0>
  <tr><td><table width=100% bgcolor="#0000C0" cellspacing=0 cellpadding=1 border=0>
  <tr><td><table width=100% bgcolor="#0000C0" cellspacing=0 cellpadding=1 border=0>
  <tr><td></td></tr></table></td></tr></table></td></tr></table>
\endhtmlonly
\section sec_changes Changes Since Prior Releases

The current version is \DR_VERSION.  It includes Dr. Memory and the
Dr. Memory Framework (DRMF) in the same package as DynamoRIO.  DRMF
provides the umbra, drsyscall, and drsymcache Extensions for use by
clients.

The changes between version \DR_VERSION and 10.0.0 include the following compatibility
changes:
 - Marked x86 rep instructions as predicated.
 - The #dr_instr_category_t enum underwent changes to support new categories
   such as STATE, MOVE, CONVERT, and MATH.
   INT_MATH has been removed and replaced with MATH.
   FP_MATH has been removed and replaced with FP|MATH.
   The enumeration was organized in a different order, the old numbers become invalid
 - The #dynamorio::drmemtrace::TRACE_MARKER_TYPE_FUNC_RETVAL marker for system
   calls changed to contain the actual return value, rather than just whether
   successful.  A new marker #dynamorio::drmemtrace::TRACE_MARKER_TYPE_SYSCALL_FAILED
   was added to indicate failure.
 - Changed the enum value of #dynamorio::drmemtrace::scheduler_t::DEPENDENCY_TIMESTAMPS
   to include direct switch dependencies.  This is not a binary compatibility change
   as the old value still refers purely to timestamps, but on a recompile it
   refers to timestamps and direct switches, which is what most users should want.
 - Rename the macro INSTR_CREATE_mul_sve to INSTR_CREATE_mul_sve_imm to
   differentiate it from the other SVE MUL instructions.
 - Renamed a protected data member in #dynamorio::drmemtrace::analyzer_tmpl_t from
   merged_interval_snapshots_ to whole_trace_interval_snapshots_ (may be relevant for
   users sub-classing analyzer_tmpl_t).
 - Converted #dynamorio::drmemtrace::analysis_tool_tmpl_t::interval_state_snapshot_t
   into a class with all its data members marked private with public accessor functions.
 - Changed the type of the AArch64 #dr_mcontext_t members svep and ffr to #dr_svep_t.
   This breaks binary compatibility with clients that were built against versions of
   DynamoRIO before this change.
 - Changed #dynamorio::drmemtrace::record_filter_t::record_filter_func_t
   parallel_shard_filter() interface.  Added a new parameter of type
   #dynamorio::drmemtrace::record_filter_t::record_filter_info_t that allows
   #dynamorio::drmemtrace::record_filter_t to share data with its filters.
 - Changed the way we cache the feature register values on AArch64. We now use an array of
   uint64 values rather than individual variables for each feature register. This
   allows the code to be more readable and easier to maintain.
 - Renamed dr_set_sve_vector_length() to dr_set_vector_length() to share function
   signature between AArch64 and RISC-V.
 - Renamed dr_get_sve_vector_length() to dr_get_vector_length() to share function
   signature between AArch64 and RISC-V.
 - Changed the drcachesim -LL_miss_file option by adding a process ID field to the output.
   This helps in better analyzing cache misses in multi-process environments.

Further non-compatibility-affecting changes include:
 - Added DWARF-5 support to the drsyms library by linking in 4 static libraries
   from elfutils.  These libraries have LGPL licenses.
 - Added raw2trace support to inject system call kernel trace templates collected from
   elsewhere (e.g., QEMU, Gem5) into the user-space drmemtrace traces at the
   corresponding system call number marker. This is done by specifying the path to the
   template file via the new -syscall_template_file option.
 - Added a new scheme for the modoffs field in the PC trace entry which allows L0
   filtering of non-module code; see
   #dynamorio::drmemtrace::ENCODING_FILE_TYPE_SEPARATE_NON_MOD_INSTRS. Also added
   file type entry to the header of encoding files.
 - Fixed a bug in the AArch64 codec with the way that SVE scalar+immediate predicated
   contiguous load and store instructions represented the immediate offset in the IR.
   In 10.0.0 the memory operand in these instruction used the immediate value from the
   instruction (which is an index to be scaled by the vector length) as the displacement,
   whereas the displacement value in a DynamoRIO memory operand should always be a byte
   offset. This has now been corrected.
   Traces and other tool results created with DynamoRIO prior to this fix may have
   incorrect results if the application contained these instructions.
   See <a href="https://github.com/DynamoRIO/dynamorio/pull/6390">PR #6390</a> for the
   full list of affected instructions.
 - Added core-sharded analysis tool support where traces are sharded by
   core instead of by thread, with the thread schedules onto the cores
   either following how they were traced or using a dynamic schedule.
   Adds #dynamorio::drmemtrace::shard_type_t passed to initialize_shard_type()
   to inform tools of the shard type.
   Adds a new memtrace_stream_t::get_output_cpuid() query.
   Adds a number of drcachesim options to set sharding mode (-core_sharding,
   -core_serial) and control the schedule
   (-sched_quantum, -sched_time, sched_order_time, -record_file,
   -replay_file, -cpu_schedule_file).
 - Added additional timestamps to drmemtrace traces: at the end of each buffer,
   and before and after each system call.
 - Added type_is_read() API that returns true if a trace type reads from memory.
 - Added instr_num_memory_read_access() and instr_num_memory_write_access() that return
   the number of memory read and write accesses of an instruction respectively.
 - Added realloc to the set of functions traced by -record_heap by default.
 - Deprecated #dr_fp_type_t for Floating-Point operation types in favor of the new
   #dr_instr_category_t.
   Deprecated instr_is_floating_ex(), replacing it with instr_is_floating_type().
   The old versions will continue to work.
 - Added several routines to the #dynamorio::drmemtrace::memtrace_stream_t interface
   for drmemtrace analysis tools: get_output_cpuid(), get_workload_id(),
   get_input_id(), get_input_interface().
 - Added -record_syscall to drmemtrace for recording syscall parameters.
 - Added opportunity to run multiple drcachesim analysis tools simultaneously.
 - Added support of loading separately-built analysis tools to drcachesim dynamically.
 - Added instr_is_opnd_store_source().
 - Added kernel context switch sequence injection support to the drmemtrace scheduler.
 - Added dr_running_under_dynamorio().
 - Added instr_get_category_name() API that returns the string version (as char*) of a
   category.
 - Added #dynamorio::drmemtrace::TRACE_MARKER_TYPE_VECTOR_LENGTH marker to indicate the
   current vector length for architectures with a hardware defined or runtime changeable
   vector length (such as AArch64's SVE scalable vectors).
 - Added a new drmemtrace analyzer option \p -interval_instr_count that enables trace
   analyzer interval results for every given count of instrs in each shard. This mode
   does not support merging the shard interval snapshots to output the whole-trace
   interval snapshots. Instead, the print_interval_results() API is called separately
   for each shard with the interval state snapshots of that shard.
 - Added a new finalize_interval_snapshots() API to
   #dynamorio::drmemtrace::analysis_tool_t to allow the tool to make holistic
   adjustments to the interval snapshots after all have been generated, and before
   they are used for merging across shards (potentially), and printing the results.
 - Added opnd_is_vector_base_disp() to test if an opnd_t is a base+disp memory operand
   that uses a vector register for the base or index register.
 - Added -abort_on_invariant_error flag that instructs the invariant checker drmemtrace
   analysis tool to abort trace analysis when a trace invariant error is found. This
   is set to true by default to match the existing behavior of the invariant checker.
 - Added a new instr API instr_is_xrstor() that tells whether an instruction is any
   variant of the x86 xrstor opcode.
 - Added a new #dr_isa_mode_t: #DR_ISA_REGDEPS, which is a synthetic ISA with the main
   purpose of preserving register dependencies.
 - Added instr_convert_to_isa_regdeps() API that converts an #instr_t from a real ISA
   (e.g., #DR_ISA_AMD64) to the #DR_ISA_REGDEPS synthetic ISA.
 - Added encodings2regdeps_filter_t filter to #dynamorio::drmemtrace::record_filter_t to
   generate #DR_ISA_REGDEPS traces.
 - Added #dynamorio::drmemtrace::OFFLINE_FILE_TYPE_ARCH_REGDEPS file type for
   #DR_ISA_REGDEPS traces.
 - Added -tool as the preferred alias for -simulator_type for the drmemtrace/drcachesim
   trace analysis tool framework.
 - Added "-t drmemtrace" as the preferred launcher for the drmemtrace/drcachesim
   trace analysis tool framework.
 - Added func_id_filter_t to #dynamorio::drmemtrace::record_filter_t to filter function
   markers based on the function ID. This filter is enabled by "-filter_keep_func_ids"
   followed by a comma-separated list of function IDs to preserve in the output trace.
   All function markers whose ID is not in the list are removed.
 - Added -skip_to_timestamp and #dynamorio::drmemtrace::scheduler_tmpl_t::
   input_workload_t::times_of_interest to the drmemtrace scheduler.
 - Added v2p_reader_t to parse a virtual-to-physical mapping in textproto format and
   v2p_info_t to hold that mapping in memory.
 - Added -v2p_file option to drcachesim TLB tool to set the path to a v2p.textproto file,
   which provides a virtual to physical mapping of addresses for an offline trace. This
   option overwrites both -page_size and
   #dynamorio::drmemtrace::TRACE_MARKER_TYPE_PAGE_SIZE (if present) with the page size in
   v2p.textproto. Option -use_physical (in offline mode) must also be set to use the
   mapping in v2p.textproto (note that -use_physical during tracing is not necessary, nor
   related to -use_physical offline).
 - Added -trace_instr_intervals_file option to the drmemtrace trace analysis tools
   framework. The file must be in CSV format containing a <start,duration> tracing
   interval per line where start and duration are expressed in number of instructions.
<<<<<<< HEAD
 - Added trace_analysis_tool::preferred_shard_type() to the drmemtrace framework to
   allow switching to core-sharded by default if all tools prefer that mode.
 - For the drmemtrace framework, if only core-sharded-preferring tools are enabled
   (these include cache and TLB simulators and the schedule_stats tool), -core_sharded or
   -core_serial is automatically turned on for offline analysis to enable more
   representative simulated software thread scheduling onto virtual cores.
=======
 - Added modify_marker_value_filter_t to #dynamorio::drmemtrace::record_filter_t to modify
   the value of TRACE_MARKER_TYPE_ markers. This filter takes a list of
   <TRACE_MARKER_TYPE_,new_value> and changes every listed marker in the trace to its
   corresponding new_value.
>>>>>>> 1afe5eb0

**************************************************
<hr>

The changes between version 10.0.0 and 9.0.1 include the following compatibility
changes:
 - Eliminated the -skip_syscall option to drrun and drinject, which is now always
   on by default.
 - Changed the drcachesim -use_physical option to not modify the regular trace
   entry virtual addresses but to instead insert metadata containing translation
   information for converting virtual to physical addresses.
 - Changed the layout of the DR_FAST_IR struct to add an element size property
   that supports more information about vectors. This changes the method of accessing
   the register in the structure from struct.value.reg to
   struct.value.reg_and_element_size.reg. The element size can be accessed directly
   via struct.value.reg_and_element_size.element_size.
 - Changed the size of the #instr_t structure by appending a field which is used
   for relative offsets while encoding.  The note field is no longer modified
   during encoding.
 - Reduced the value of #DR_NOTE_FIRST_RESERVED.  This is not expected to cause
   problems unless clients are directly choosing high note values without using
   drmgr_reserve_note_range().
 - Changed the values of the AArch64 DR_REG_Z* constants so that Z registers can be
   used in base+disp operands in SVE scatter/gather instructions. This breaks binary
   compatibility for clients built against an older version of opnd_api.h, but source
   code compatibility is unchanged.
 - Removed the drcachesim external iterator analyzer interface.  Users should instead
   use the new #dynamorio::drmemtrace::scheduler_tmpl_t interface for direct control
   over iteration.  See \ref sec_drcachesim_sched for example code.
 - Refactored the drmemtrace reader and file reader classes to better fit the
   new scheduler model: now each reader owns just one single stream of records
   with all multi-stream interleaving owned by the scheduler.
 - Replaced the AArch64 OP_reta with OP_retaa and OP_retab. "reta" is not a real
   AArch64 instruction and "reta" entries in the AArch64 codec were being used to
   decode "retaa" and "retab". These instructions will now encode and decode correctly
   as "retaa" and "retab".
 - Added a #DR_XFER_RSEQ_ABORT event for a signal generated during an rseq region.
 - Changed the interrupted PC for #DR_XFER_RSEQ_ABORT for native execution aborts to be
   the abort handler (a signal during the instrumented execution will continue to have
   the actual interrupted PC); changed the interrupted PC for #DR_XFER_SIGNAL_DELIVERY
   for a signal generated during an rseq region to be the abort handler, matching the
   kernel behavior.
 - Changed the arguments and decode behavior of the INSTR_CREATE_orr_sve_pred(),
   INSTR_CREATE_eor_sve_pred(), INSTR_CREATE_and_sve_pred() and
   INSTR_CREATE_bic_sve_pred() to use the new vector element registers and to
   correctly encode the predicate mode.
 - ud2a and ud2b have been renamed to ud2 and ud1, respectively. The old constants
   #OP_ud2a and #OP_ud2b, as well as the #INSTR_CREATE_ud2a()/#INSTR_CREATE_ud2b()
   macros, are \#defined to the new names, #OP_ud2, #OP_ud1, #INSTR_CREATE_ud2(),
   and #INSTR_CREATE_ud1() respectively. ud1 now correctly accounts for its operands
   so manipulation of ud1 is not backwards compatible.
 - All drcachesim/ code was changed to use the dynamorio::drmemtrace namespace.
   External code using any drcachesim or drmemtrace library will need to be
   recompiled.
 - The droption header library is now inside the dynamorio::droption namespace.
 - The drmemtrace record type #dynamorio::drmemtrace::TRACE_TYPE_INSTR_CONDITIONAL_JUMP
   is deprecated in offline traces where it is replaced by
   #dynamorio::drmemtrace::TRACE_TYPE_INSTR_TAKEN_JUMP and
   #dynamorio::drmemtrace::TRACE_TYPE_INSTR_UNTAKEN_JUMP.
 - All int_least64_t and uint_least64_t types in drcachesim were replaced with
   their precise counterparts int64_t and uint64_t.
 - The #dynamorio::drmemtrace::memref_t structure has a new field appended for
   holding the actual target of each indirect branch.
 - Increased the size of dr_simd_t to accommodate AArch64's Scalable Vector
   Extension (SVE) as well as adding two new dr_simd_t instances to
   #dr_mcontext_t: SVE predicate registers svep[] and the SVE first-fault
   register, ffr. This is a significant binary compatibility change and will
   require re-building clients built before SVE was added.
 - The #instr_t structure has a new field inserted for holding the category type
   #dr_instr_category_t which changes the size and the offsets of most fields
   in 32-bit.  64-bit compatibility is not affected.

Further non-compatibility-affecting changes include:
 - Added new drmemtrace option -L0_filter_until_instrs which enables filtering
   for the specified instruction count before switching to full instruction tracing.
   Such bimodal filtered traces have #dynamorio::drmemtrace::OFFLINE_FILE_TYPE_BIMODAL_FILTERED_WARMUP
   in their file type, and a #dynamorio::drmemtrace::TRACE_MARKER_TYPE_FILTER_ENDPOINT marker
   at the point in the trace when filtering ended.
 - Added AArchXX support for attaching to a running process.
 - Added new fields analyze_case_ex and instrument_instr_ex to #drbbdup_options_t.
 - Added drbbdup support to drwrap via #DRWRAP_INVERT_CONTROL, drwrap_invoke_insert(),
   and drwrap_invoke_insert_cleanup_only().
 - Added -trace_for_instrs and -retrace_every_instrs options to drcachesim
   for periodic trace bustrs of an unmodified application.
 - Added compression of drmemtrace raw offline files with various compression
   choices under the -raw_compress option.  Compressing with lz4 is now the
   default (if built with lz4 support).
 - Added drmodtrack_lookup_pc_from_index().
 - Added -use_physical support to drcachesim offline traces using three new
   marker types: #dynamorio::drmemtrace::TRACE_MARKER_TYPE_PHYSICAL_ADDRESS,
   #dynamorio::drmemtrace::TRACE_MARKER_TYPE_VIRTUAL_ADDRESS, and
   #dynamorio::drmemtrace::TRACE_MARKER_TYPE_PHYSICAL_ADDRESS_NOT_AVAILABLE.
 - Added an open-address hashtable implementation for cases where third-party
   libraries must be avoided and open addressing is best: dr_hashtable_create(),
   dr_hashtable_destroy(), dr_hashtable_clear(), dr_hashtable_lookup(),
   dr_hashtable_add(), dr_hashtable_remove().
 - Added a new #dynamorio::drmemtrace::TRACE_MARKER_TYPE_PAGE_SIZE record to drcachesim offline traces.
 - Added new drmemtrace options -L0I_filter and -L0D_filter that allow enabling
   online filtering for only instruction or only data entries respectively. The
   old option -L0_filter is deprecated but still supported for backward
   compatibility. It simply sets both the new options.
 - Added a new DR extension, namely "drpttracer", which provides clients with tracing
   functionality via Intel's PT instruction tracing feature. This feature is still
   experimental and available only on Intel processors.
 - Added a new drmemtrace option -enable_kernel_tracing that allows recording each
   syscall's Kernel PT and writes every syscall's PT and metadata to files in
   -outdir/kernel.raw/ for later offline analysis. This feature is still experimental
   and available only on Intel processors that support the Intel@ Processor Trace
   feature.
 - Added drmemtrace_get_encoding_path().
 - Added preliminary support for generated code to drmemtrace.
 - Changed the default drmemtrace offline file format from .gz to .zip and
   added the option -chunk_instr_count to control the split of a file within
   the .zip, which sets the granularity of a fast seek.
 - Added dr_register_post_attach_event(), dr_unregister_post_attach_event(),
   dr_register_pre_detach_event(), and dr_unregister_pre_detach_event().
 - Added instruction encodings to drmemtrace offline traces.
 - Added drmemtrace_replace_file_ops_ex().
 - Added -align_endpoints to drmemtrace to avoid uneven attach/detach periods.
 - Added a method of representing vector registers with element sizes.
   They can be created with opnd_create_reg_element_vector(), detected with
   opnd_is_element_vector_reg() and have their element size retrieved by
   opnd_get_vector_element_size().
 - Deprecated the drmemtrace analysis tool functions initialize() and
   parallel_shard_init(), replacing them with initialize_stream() and
   parallel_shard_init_stream().  The old versions will continue to work.
   The stream interface passed to analysis tools provides tools with the
   record and instruction ordinals along with the values of top-level
   headers.
 - Added #dynamorio::drmemtrace::record_analyzer_t and #dynamorio::drmemtrace::record_analysis_tool_t for analyzing the
   sequence of #dynamorio::drmemtrace::trace_entry_t exactly as present in a stored offline trace.
 - Added opnd_size_to_shift_amount() and opnd_create_base_disp_shift_aarch64()
   for explicitly specifying shift amounts in the creation of operands for
   AArch64 memory addresses.
 - Added opnd_create_increment_reg() to create a register from an existing
   register whose register number is incremented by some amount, wrapping
   at the max register number for that register.
 - Added opnd_create_vector_base_disp_aarch64() and reg_is_z() for creating
   memory address operands that use SVE Z registers with a specified element
   size.
 - Added a new #dynamorio::drmemtrace::scheduler_tmpl_t interface providing scheduling
   of drmemtrace offline files onto configurable output streams, meant for use by
   microarchitectural simulators.
 - Added a #dynamorio::drmemtrace::memtrace_stream_t interface for drmemtrace analysis tools to
   query key attributes of each input trace.
 - Added instr_create_1dst_6src() convenience function that returns an instr_t
   with one destination and six sources.
 - Added a new label to help in handling "rseq" (Linux restartable sequence) regions:
   #DR_NOTE_RSEQ_ENTRY.
 - Added instr_get_offset() API for getting the offset of an instr in an instrlist that
   has been encoded with instrlist_encode* set of APIs.
 - Added a new drmemtrace analyzer option \p -interval_microseconds and various new
   #dynamorio::drmemtrace::analysis_tool_t APIs for producing per-interval results. The analyzer framework
   invokes the generate_interval_snapshot() and generate_shard_interval_snapshot()
   analysis tool APIs periodically every \p -interval_microseconds of the trace as
   measured by the #dynamorio::drmemtrace::TRACE_MARKER_TYPE_TIMESTAMP marker values. In these callbacks, the
   tool creates and returns a snapshot of their internal state that is required to
   produce and print per-interval results in a later print_interval_results() call.
   The tool's internal state is a struct derived from the
   #dynamorio::drmemtrace::analysis_tool_tmpl_t::interval_state_snapshot_t base struct. Additionally, the tool
   implements combine_interval_snapshot() to combine two interval snapshot structs,
   which is required for producing whole-trace results in the parallel mode of analyzer
   operation, and also release_interval_snapshot() which is used to release the
   analyzer framework's claim to the interval snapshot objects.
 - Added a new drmemtrace analysis tool: syscall_mix, to count frequency of system
   calls in a trace. This tool works in both the online and offline modes of
   drmemtrace.
 - Added proc_get_vector_length_bytes() for AArch64. This returns the current
   vector length on all ARMv8 hardware including hardware which supports the
   Scalable Vector Extension (SVE).

**************************************************
<hr>

The changes between version 9.0.1 and 9.0.0 include the following compatibility
changes:
 - Introduced a new CMake option called BUILD_PACKAGE to skip glibc
   compatibility checks. This is off by default such that building DynamoRIO
   from source is straight-forward to do on rolling release Linux
   distributions, and enabled by make/package.cmake when building a
   distributable version of DynamoRIO.

Further non-compatibility-affecting changes include:
 - Fixed a significant performance regression between 8.0.0 and 9.0.0
   (between 8.0.18740 and 8.0.18747) affecting Windows programs with
   varying indirect branches on hot code paths.
 - Added alias support to droption.
 - The drcpusim option -blacklist was renamed to -blocklist but the old name
   is still accepted.
 - Added droption_parser_t::clear_values() for re-setting accumulating option
   values on re-attach for statically linked clients.
 - Added the count of cache exits to #dr_stats_t.
 - Added dr_register_inject_paths() and a corresponding -use_alt_dll drrun/drconfig
   parameter for control over DynamoRIO library paths, in particular the other
   bitwidth path, when configuring target processes.
 - Added -tool_dir drrun/drconfig parameter to control where to look for tool
   config files.

**************************************************
<hr>

The changes between version 9.0.0 and 8.0.0 include the following compatibility
changes:

 - The AArch64 opcode enum ordering changed.
 - A source compatibilty change in drcachesim analysis tools for users
   who have created derived classes from existing analysis tools:
   member fields of classes are now following a consistent style with
   an underscore suffix.  References to renamed fields will need to be
   updated.
 - A change in the load callbacks used with drmodtrack_add_custom_data()
   and drmemtrace_custom_module_data(): they each take an additional parameter, the
   segment index.  The custom data field is now per-segment and not per-module,
   and all callbacks are invoked separately for each segment.

The changes between version \DR_VERSION and 8.0.0 include the following minor
compatibility changes:

 - drconfiglib (and thus drrun and drconfig) now sets only the new client path
   options which are added in this release to support other-bitwidth child processes.
   This means that a drconfiglib from this version will not properly configure for a
   DynamoRIO core library from a prior version.
 - A new option -ldstex2cas is on by default on ARM and AArch64.  This converts
   load-exclusive store-exclusive sequences to use compare-and-swap instead,
   which enables normal instrumentation of such sequences without clearing
   the exclusive monitor and causing infinite loops.  However, the compare-
   and-swap's semantics are not identical: it does not detect "ABA" changes and
   could cause errors in lock-free data structures or other application constructs.
   See \ref sec_ldrex for more information.
 - The header file dr_tools.h has been split up, with module information now in a new
   file dr_modules.h, os-specific queries in dr_os_api.h, and tracedump types in
   dr_tracedump.h.  dr_api.h includes the new files, so users including dr_api.h are
   unaffected.
 - The header files dr_ir_utils.h, dr_ir_opnd.h, dr_ir_instr.h, and dr_ir_instrlist.h
   have been split up, with encoding routines now in a new file dr_ir_encode.h,
   decoding routines in dr_ir_decode.h, disassembly routines in dr_ir_disassemble.h.
   dr_api.h includes the new files, so users including dr_api.h are unaffected.
 - The routines dr_insert_save_fpstate(), dr_insert_restore_fpstate(),
   and dr_insert_get_seg_base() moved from dr_proc.h to dr_ir_utils.h.
 - Added a flags field to #emulated_instr_t and two emulator-set flags values:
   #DR_EMULATE_REST_OF_BLOCK, indicating an emulation sequence that has no end label
   and includes the rest of the block; and #DR_EMULATE_INSTR_ONLY, indicating
   an emulation for which instrumentation should still examine the
   emulation sequence for observing data operations.  A third value is set by
   drmgr_in_emulation_region(): #DR_EMULATE_IS_FIRST_INSTR.  This flag addition preserves
   binary compatibility, but source code that did not zero the structure could end
   up with an uninitialized flags field when calling drmgr_insert_emulation_start().
 - drcov's output now uses a module segment offset, rather than a module base offset.
   This better supports modules with code beyond the first segment and with
   gaps between segments.
 - Changed the drcachesim view tool's behavior to count all trace entries, rather
   than just instructions, with respect to the -skip_refs and -sim_refs flags.
   This matches the cache and TLB simulator behavior.
 - drcachesim's child cache statistics now include hits from all lower levels and
   not just the immediately lower level child caches.
 - For AArch64 the OP_sys opcode is still implemented but has been split up
   into its data and instruction cache opcodes. In cases where OP_sys was used
   with enums representing data and instruction cache opcodes, OP_sys is no
   longer used, replaced by the relevant data and instruction cache opcodes
   starting with OP_dc_ and OP_ic_, e.g. OP_ic_ivau, OP_dc_zva.

Further non-compatibility-affecting changes include:

 - On x86 Windows, different-bitwidth child processes are now followed into.
   The default injection method has also changed to a new method relying on
   an image entry hook in some cases.  The old behavior can be requested by
   passing "-late" to drrun or calling dr_inject_use_late_injection().
 - Added drmgr_register_opcode_instrumentation_event() and
   drmgr_unregister_opcode_instrumentation_event() so that drmgr supports
   opcode event instrumentation.
 - Added dr_num_app_args(), dr_get_app_args() and dr_app_arg_as_cstring() to
   enable the gathering of application command-line args. Currently, implemented
   for Unix systems only.
 - Added dr_get_error_code() to obtain the error code of the last failed API routine.
   Not all API routines support the setting of error codes. Please look at their
   documentation to check if they do.
 - Added -instr_only_trace option to drcachesim.
 - Added other-bitwidth child process support, with the other client library
   specified by "-c32" "-c64" to drrun or drdeploy, by dr_register_client_ex()
   with #dr_config_client_t.is_alt_bitwidth=true to drconfiglib, and by
   CLIENT{32,64}_{ABS,REL} in tool files.
   Added dr_get_client_info_ex() and dr_client_iterator_next_ex() to support
   querying other-bitwidth client registration.
 - Added a new drcachesim option \p -max_global_trace_refs for specifying a global
   trace size limit that does not terminate the process.
 - Added opnd_create_immed_double(), opnd_get_immed_double() and
   opnd_is_immed_double() to enable the creation and handling of double
   precision floating-point operands.
 - Added dr_flush_region_ex API that accepts a callback to be executed after synch
   flush but before the threads are resumed. The existing dr_flush_region API
   is modified to invoke dr_flush_region_ex with a NULL callback.
 - Added instr_is_exclusive_load().
 - Added XINST_CREATE_store_pair() and XINST_CREATE_load_pair().
 - Added instr_replace_reg_resize() and opnd_replace_reg_resize().
 - Added #DRX_COUNTER_REL_ACQ flag to optionally enable release-acquire semantics for
   drx_insert_counter_update() on AArchXX.
 - Added a preferred base field to the #_module_data_t struct and to the
   #_drmodtrack_info_t struct.
 - Added support for running under QEMU via the \ref op_xarch_root "-xarch_root"
   runtime option which locates guest system libraries and enables workarounds for
   problems with QEMU's threads.
 - Added dr_is_detaching(), an API to query whether detach is in progress.
 - Added instr_zeroes_zmmh() that returns true if an instruction clears the
   upper bits of a ZMM register with zeros.
 - Added instr_clear_label_callback().
 - Added #DRREG_HANDLE_MULTI_PHASE_SLOT_RESERVATIONS to #drreg_bb_properties_t to
   enable logic that avoids conflicts in spill slots when drreg is used to reserve
   registers in multiple phases.
 - Added drmgr_in_emulation_region(), drmgr_orig_app_instr_for_fetch(), and
   drmgr_orig_app_instr_for_operands() for more conveniently handling emulation.
 - Added the reconstructed #instrlist_t when available for the faulting fragment
   to #dr_fault_fragment_info_t. This makes it available to the restore state
   event callback(s) via the #dr_restore_state_info_t arg.
 - Added the source context for restartable sequence aborts (#DR_XFER_RSEQ_ABORT)
   which was previously missing.
 - Added a #dynamorio::drmemtrace::TRACE_MARKER_TYPE_VERSION entry to drmemtrace traces.
 - Augmented drmemtrace #dynamorio::drmemtrace::TRACE_MARKER_TYPE_KERNEL_EVENT entries with the absolute
   PC of the interruption point, including for restartable sequence aborts, which
   now also have an additional #dynamorio::drmemtrace::TRACE_MARKER_TYPE_RSEQ_ABORT identifier.
 - Added a fifth instrumentation phase (meta_instru) that executes after the
   insertion of instrumentation and instrumentation optimizations. Its primary purpose
   is to enable debugging of instrumentation sequences and detection of
   instrumentation-induced bugs.
 - Added \p drstatecmp Extension which provides mechanisms to enable systematic
   and exhaustive machine state comparisons across instrumentation sequences.
 - Added drmodtrack_lookup_segment().
 - Added a new drrun option \p -attach for attaching to a running process.
   This is currently an experimental option and is not yet as well-supported
   as launching a new process.  It is only supported on x86 at this time.
 - Added \ref page_drcallstack Extension for walking application callstacks, with
   an initial Linux-only implementation.
 - Added new #dr_cleancall_save_t flags which are required for proper interaction
   between clean calls and drreg: #DR_CLEANCALL_READS_APP_CONTEXT must be set for
   dr_get_mcontext() to obtain the proper values, and #DR_CLEANCALL_WRITES_APP_CONTEXT
   must be set to ensure that dr_set_mcontext() is persistent.
   If the call may be skipped by tool-inserted control flow, #DR_CLEANCALL_MULTIPATH
   must additionally be set.
 - Added a new event dr_register_clean_call_insertion_event(), meant for use by
   register management libraries.
 - Added drreg_statelessly_restore_all().
 - Completed drx_expand_scatter_gather() support for emulating x86 scatter/gather
   instructions using a sequence of scalar stores/loads. The scalar store/load
   sequence makes it easier for clients to instrument each memory access.

**************************************************
<hr>

Version 8.0.0 includes Dr. Memory and the
Dr. Memory Framework (DRMF) in the same package as DynamoRIO.  DRMF
provides the umbra, drsyscall, and drsymcache Extensions for use by
clients.

The changes between version 8.0.0 and 7.1.0 include the following compatibility
changes:

 - Changed the enumeration of the DR_REG_ enum by adding x86 AVX-512 registers as well
   as reserved ranges for future extensions.
   This is a binary compatibility change for the DR_REG_ enum.
 - Changed the enumeration of the OPSZ_ enum by moving its start back to 0. The OPSZ_
   enum now completely overlaps the DR_REG_ enum.
   This is a binary compatibility change for the OPSZ_ enum.
 - Added a new encoding hint field to #instr_t.
 - Added a requirement that a C++11-compliant compiler be used with \ref page_droption.
 - Changed the syntax of the drcachesim -record_function option.  It no longer takes
   in an identifier: the identifier is computed by the tracer.  It thus takes pairs,
   with an optional third argument for flags such as "noret" to indicate that the
   return value should not be recorded.
   The tracer writes out a file listing functions traced and their identifiers
   with "id,library!symbol" on each line of the file.
 - Added free_key_func to the drcontainers hashtable_configure(), which adds a field
   to #hashtable_config_t.  Binary compatibility is maintained via the size field
   of the struct, but users who were not zeroing the whole structure and who update
   and recompile without setting the field may see crashes due to
   free_key_func being uninitialized.
 - Changed the 32-bit x86 stack alignment of DynamoRIO and clients built using
   DR's CMake configuration from 4 to 16 on Linux to match modern conventions.

The changes between version 8.0.0 and 7.1.0 include the following minor
compatibility changes:

 - Added the define #MCXT_NUM_SIMD_SLOTS that was renamed from NUM_SIMD_SLOTS.
   #MCXT_NUM_SIMD_SLOTS is now a constant that shall be used only to determine
   the number of SIMD slots in DynamoRIO's mcontext.
 - Replaced NUM_SIMD_SLOTS with proc_num_simd_saved().
   Clients may set(DynamoRIO_NUM_SIMD_SLOTS_COMPATIBILITY ON) in order to provide
   the define NUM_SIMD_SLOTS using proc_num_simd_saved(). The macro is not a constant
   expression and code relying on this needs to be rewritten.
   DynamoRIO_NUM_SIMD_SLOTS_COMPATIBILITY is set automatically if clients target
   version 7.1.0 or earlier.
 - Renamed mcontext's "ymm" structure to "simd".
 - Deprecated reg_is_xmm() and reg_is_ymm().
 - The function reg_is_extended() now returns true for the upper 8 simd registers
   as part of AVX-512, e.g. xmm16 - xmm31.
 - Dropped support for clients used with statically linked DynamoRIO to reach
   the code cache with 32-bit displacements.
 - An additional parameter in the accessors to the drcachesim cache stats
   (namely cache_stats_t and caching_device_stats_t) that passes a pointer to
   the cache block being accessed (on a hit) or being replaced (on a miss).
   This allows users to extend the cache block and stats classes in order to
   collect more stats.
 - Moves the immediate operand of the VEX encoded version of vextractps and vinsertps
   to be the first source.
 - The GPR versions of the vmovd and vmovq AVX opcodes are no longer combined into a
   single vmovd.
 - Changed the #PFX format string specifier to use %p rather than %x internally.
 - DR no longer forwards _snprintf, _snwprintf, _vsnprintf, sprintf, or sscanf to
   ntdll.  Clients should use the dr_-prefixed versions of these functions.
 - PC-relative control transfer instructions are now auto-re-relativized by the
   general decoder and encoder.  This affects clients and standalone tools that use
   decode_from_copy() or instr_encode_to_copy() or instrlist_encode_to_copy().
   Previously, re-relativization for instruction references only happened when an
   instruction was re-encoded.  This auto-PC-relativization can be avoided by calling
   instr_set_rip_rel_valid() and setting the validity of the PC-relative data to false.
 - Fixed major synchronization bugs on ARM and AArch64.

Further non-compatibility-affecting changes include:

 - Added the function proc_num_simd_registers().
 - Added drfront_set_verbose() to obtain diagnostics from drfrontendlib.
 - Added new fields to #dr_os_version_info_t which contain the build number,
   edition, and Windows 10 release identifier.
 - Added the function instr_is_xsave().
 - Added the type #dr_zmm_t.
 - Added the type #dr_opmask_t.
 - Added the define #MCXT_NUM_OPMASK_SLOTS for the number of AVX-512 OpMask registers.
 - Renamed mcontext's ymm structure into simd.
 - Added a new option -logprefix to drcov.
 - Added the AVX-512 registers #DR_REG_XMM16 - #DR_REG_XMM31, #DR_REG_YMM16 -
   #DR_REG_YMM31 and their #DR_REG_ZMM0 - #DR_REG_ZMM31 siblings as well as
   #DR_REG_K0 - #DR_REG_K7.
 - Added the function reg_is_opmask().
 - Added the functions reg_is_strictly_xmm(), reg_is_strictly_ymm() and
   reg_is_strictly_zmm().
 - Added the function reg_is_avx512_extended().
 - Added the function instr_is_opmask().
 - Added reg_set_value_ex() to set XMM, YMM and ZMM values.
 - Added the functions instr_set_encoding_hint(), instr_has_encoding_hint().
 - Added the type #dr_encoding_hint_type_t.
 - Added #INSTR_ENCODING_HINT macro.
 - Added dr_standalone_exit() with support for re-attaching afterward.
 - Added dr_register_low_on_memory_event() for tracking low on memory events.
 - Added dr_mcontext_zmm_fields_valid() to query the state of lazy AVX-512 context
   switching.
 - Added the function proc_avx512_enabled().
 - Added support for applications using the Linux kernel's restartable sequence
   ("rseq") feature, subject to the limitations listed in \ref sec_rseq.
 - Added coherence support in drcachesim.
 - Added the function proc_num_opmask_registers();
 - reg_get_value_ex() now supports reading AVX-512 mask registers.
 - Added the function reg_is_bnd().
 - Added the functions instr_is_gather() and instr_is_scatter().
 - Added the function drx_expand_scatter_gather().
 - Added the function dr_atomic_add64_return_sum().
 - Added the function instr_reads_from_exact_reg() to test whether instructions
   read from exact registers.
 - Added the function reg_is_vector_simd() to test whether registers are
   either XMM, YMM or ZMM, excluding any MMX register checks.
 - Added DR_NUM_SIMD_VECTOR_REGS as an alias to MCXT_NUM_SIMD_SLOTS in order
   to get the static number of supported SIMD vectors.
 - Added drmgr_register_low_on_memory_event(), drmgr_unregister_low_on_memory_event()
   and their variants so that drmgr can support low-on-memory events.
 - Added drmgr_is_first_nonlabel_instr() and instrlist_first_nonlabel().
 - Added a new standalone tool "drdisas" which disassembles raw bytes using
   DR's decoder.
 - Added decode_sizeof_ex() and instr_get_rel_data_or_instr_target() handling
   relative instruction references.
 - Added drx_instrlist_size() and drx_instrlist_app_size() to obtain the size
   of a basic block.
 - Added drreg_restore_all() to restore all unreserved registers currently
   maintained by drreg.
 - Added a func_view tool to drcachesim for analyzing function traces.
 - Added a non-heap-using instruction structure #instr_noalloc_t for use when
   decoding in a signal handler, along with instr_noalloc_init() and
   instr_from_noalloc().
 - Added drwrap_get_stats().
 - Added #DRWRAP_NO_DYNAMIC_RETADDRS for reducing drwrap overhead at the cost
   of missing some post-call callbacks.
 - Added #DRWRAP_REPLACE_RETADDR for an alternative method of setting up post-call
   control points by replacing return addresses.  This does not work for every
   application, but reduces overhead.
 - Added -record_dynsym_only to drcachesim for faster function tracing symbol
   lookups when internal symbols are not needed.
 - Added -record_replace_retaddr_only to drcachesim for faster function tracing
   wrapping for well-behaved applications.
 - Added dr_merge_arith_flags() as a convenience routine to merge arithmetic flags
   for restoration done by outlined code.
 - Added dr_annotation_pass_pc() to obtain the interrupted PC in an annotation
   handler.
 - Added atomics for safe and visible aligned loads and stores on all platforms:
   dr_atomic_load32(), dr_atomic_store32(), dr_atomic_load64() dr_atomic_store64().
 - The state restore event (dr_register_restore_state_event()) is now called for
   all translation attempts, even when the register state already contains
   application values, to allow clients to restore memory.
 - Added the function dr_get_process_id_from_drcontext() for obtaining a process ID
   associated with the given drcontext, which may be different from the current
   dr_get_process_id() in some contexts.
 - The private loader's malloc redirection now guarantees double-pointer-sized
   alignment, to match what system-provided allocators use.
 - Added a new DR extension, namely "drbbdup", which enables different case
   instrumentation of the same basic block by duplicating code.

**************************************************
<hr>

Version 7.1.0 includes Dr. Memory and the Dr. Memory Framework (DRMF) in
the same package as DynamoRIO.  DRMF provides the umbra, drsyscall, and
drsymcache Extensions for use by clients.

The changes between version 7.1.0 and 7.0.0 include the following minor
compatibility changes:

 - The drltrace tool has been moved to the Dr.Memory Framework.
 - Removed DRMGR_PRIORITY_INSERT_CLS_ENTRY, DRMGR_PRIORITY_INSERT_CLS_EXIT,
   DRMGR_PRIORITY_NAME_CLS_ENTRY, and DRMGR_PRIORITY_NAME_CLS_EXIT, as
   the new kernel xfer event (drmgr_register_kernel_xfer_event()) removes the
   need for them.
 - Renamed the LOG_ macros (#LOG_NONE, #LOG_ALL, etc.) to have a DR_ prefix
   to avoid name conflicts.  Clients should set(DynamoRIO_LOG_COMPATIBILITY ON)
   prior to configure_DynamoRIO_client() to use the old constants and avoid
   any source changes; this will happen automatically if the client
   targets version 7.0.0 or earlier.  Binary compatibility is unaffected.
 - Added a parameter to cmake functions DynamoRIO_get_target_path_for_execution and
   DynamoRIO_copy_target_to_device. External projects outside of DynamoRIO need
   to pass _DR_location_suffix.
 - The drcachesim tool's offline traces are now stored in separate files per traced
   application thread, rather than a single interleaved file.  Reading and analyzing
   a legacy interleaved file is still supported, but all new generated traces are
   split.  Splitting enables parallelized post-processing and trace analysis.
 - In standalone mode, there are no 32-bit-displacement reachability guarantees
   regarding DynamoRIO's heap.

Further non-compatibility-affecting changes include:

 - Added drx_buf_insert_buf_memcpy().
 - Added XINST_CREATE_add_sll(), XINST_CREATE_jump_cond(), and XINST_CREATE_slr_s().
 - Added thread synchronization events via dr_event_create(), dr_event_destroy(),
   dr_event_wait(), dr_event_signal(), and dr_event_reset().
 - Added drmodtrack customization via drmodtrack_add_custom_data() and
   post-processing support via drmodtrack_offline_write().
 - Added drcachesim customization via drmemtrace_replace_file_ops(),
   drmemtrace_custom_module_data(), drmemtrace_get_output_path(),
   drmemtrace_get_modlist_path(), and a separate rawtrace library for
   post-processing customization with raw2trace_t::handle_custom_data(),
   raw2trace_t::do_module_parsing(), raw2trace_t::do_conversion(), and
   raw2trace_directory_t.  The raw2trace library also includes an interface
   for obtaining further instruction information than is stored in the
   trace via raw2trace_t::do_module_parsing_and_mapping() and
   raw2trace_t::find_mapped_trace_address().
   A corresponding CMake function for finding the
   tracer customization header is use_DynamoRIO_drmemtrace_tracer().
 - Added drreg_restore_app_aflags().
 - Added a set_value() function to the \ref page_droption.
 - Added instrlist_get_auto_predicate() and instrlist_set_auto_predicate().
 - Globally enabled auto predication in the drmgr instrumentation insertion event by
   default.
 - Added drmgr_disable_auto_predication().
 - Added a new option -signal_stack_size with a smaller default value than
   before, to save space on applications with many threads.
 - Added instr_predicate_is_cond().
 - Added a hardware data next-line prefetcher to drcachesim.  It is on by
   default, so simulation results may not match those in prior releases.
   It can be disabled by running with "-data_prefetcher none" (see \ref
   sec_drcachesim_ops).
 - Added a last-level cache miss recording feature to drcachesim.
 - Added a delayed tracing feature to drcachesim.
 - Added an option to drcachesim to specify cache warmup by loaded fraction of the
   last level cache.
 - On Linux, the VDSO module is now included in the module list at program
   startup.
 - Added support for Windows 10 1703.  We provide an artificial version
   identifier #DR_WINDOWS_VERSION_10_1703 to distinguish this major update.
 - Added support for Windows 10 1709.  We provide an artificial version
   identifier #DR_WINDOWS_VERSION_10_1709 to distinguish this major update.
 - Added an event for kernel-mediated control flow via
   dr_register_kernel_xfer_event() with corresponding routines
   drmgr_register_kernel_xfer_event() and drmgr_register_kernel_xfer_event_ex().
 - Added a new option -ignore_all_libs to drcpusim.
 - Added several new trace analysis tools to drcachesim: reuse distance,
   reuse time, histogram, and trace basic counts.
 - Added a trace analysis tool framework to facilitate creating custom
   trace tools using the CMake function use_DynamoRIO_drmemtrace() and
   exported drmemtrace_analyzer and analysis tool libraries.
 - Added the CMake function configure_DynamoRIO_main_headers() to
   facilitate using drfrontendlib by itself.
 - Added instr_is_string_op() and instr_is_rep_string_op().
 - Added dr_app_recurlock_lock().
 - Added hashtable_apply_to_all_payloads() to iterate over all payloads in a
   hashtable.
 - Added drutil_insert_get_mem_addr_ex().
 - Added dr_vfprintf().
 - Added drmgr_register_thread_init_event_user_data() and
   drmgr_unregister_thread_init_event_user_data() to enable passing of user data.
 - Added drmgr_register_thread_exit_event_user_data() and
   drmgr_unregister_thread_exit_event_usr_data() to enable passing of user data.
 - Added drmgr_register_module_load_event_user_data() and
   drmgr_unregister_module_load_event_user_data() to enable passing of user data.
 - Added drmgr_register_module_unload_event_user_data() and
   drmgr_unregister_module_unload_event() to enable passing of user data.
 - Added a new drcachesim feature that records which cpu each thread
   executed on along with an optional simulator scheduling feature to
   schedule threads on simulated cores to match the recorded execution on
   physical cpus.
 - Added #DR_DISALLOW_UNSAFE_STATIC and dr_allow_unsafe_static_behavior()
   for sanity checks to help support statically-linked clients.
 - Added drmgr_register_pre_syscall_event_user_data() and
   drmgr_unregister_pre_syscall_event_user_data() to enable passing of user data.
 - Added drmgr_register_post_syscall_event_user_data() and
   drmgr_unregister_post_syscall_event_user_data() to enable passing of user data.
 - Added dr_where_am_i(), dr_track_where_am_i(), and dr_is_tracking_where_am_i()
   better support client self-profiling via sampling.
 - Added dr_get_stats() to retrieve runtime stats. Currently limited to number
   of built basic blocks.
 - Added drreg_reservation_info_ex(), drreg_statelessly_restore_app_value(),
   and drreg_is_instr_spill_or_restore().
 - Added dr_app_stop_and_cleanup_with_stats() to obtain stats values right before
   cleanup.
 - drmodtrack now allocates an entry per segment for each loaded module.
   Added a file offset field to module_segment_data_t for UNIX platforms.
   drcachesim saves file offset information in modules.log on UNIX platforms.
 - Added dr_prepopulate_cache() and dr_prepopulate_indirect_targets() for
   setting up the code cache prior to execution.
 - Added support for Windows 10 1803. We provide an artificial version
   identifier #DR_WINDOWS_VERSION_10_1803 to distinguish this major update.
 - Generalization of the drcachesim #dynamorio::drmemtrace::raw2trace_t API (Issue #3129):
   - Added #dynamorio::drmemtrace::module_mapper_t, which factors out the module mapping functionality
     out of #dynamorio::drmemtrace::raw2trace_t, replacing the following #dynamorio::drmemtrace::raw2trace_t APIs:
     #dynamorio::drmemtrace::raw2trace_t::handle_custom_data(), #dynamorio::drmemtrace::raw2trace_t::do_module_parsing(),
     #dynamorio::drmemtrace::raw2trace_t::do_module_parsing_and_mapping(), and
     #dynamorio::drmemtrace::raw2trace_t::find_mapped_trace_address().
   - Added #dynamorio::drmemtrace::trace_metadata_writer_t, a set of utility functions used by drcachesim's
     #dynamorio::drmemtrace::raw2trace_t for writing trace metadata: process/thread ids, timestamps, etc.
   - Added #dynamorio::drmemtrace::trace_metadata_reader_t, a set of utilities for checking and validating
     thread start successions of offline entries in a raw data file.
   - Added trace_converter_t, an extensibility mechanism for raw trace conversion.
 - Added drmemtrace_get_timestamp_from_offline_trace(), an API for fetching the timestamp
   from the beginning of a raw trace bundle (regardless of whether it is a thread start
   or just a subsequent bundle).
 - Added dr_abort_with_code().
 - Added support for interoperability between emulation clients and observational
   clients: #emulated_instr_t, drmgr_insert_emulation_start(),
   drmgr_insert_emulation_end(), drmgr_is_emulation_start(), drmgr_is_emulation_end()
   and drmgr_get_emulated_instr_data().
 - Added drmgr_register_signal_event_user_data() and
   drmgr_unregister_signal_event_user_data() to enable passing of user data.
 - Added hashtable_apply_to_all_payloads_user_data() to iterate over all payloads
   in a hashtable with user data also available.
 - Added cmake function DynamoRIO_get_full_path that shall be used instead of reading
   the LOCATION target property.
 - Added a drcachesim/drmemtrace analysis tool routine initialize() to help separate
   initialization that could fail from tool construction.
 - Split raw2trace_directory_t initialization from its constructors
   into new initialize() and initialize_module_file() methods.
 - Added drcachesim/drmemtrace support for analyzing offline traces in parallel,
   concurrently operating on each traced thread (or other sharding division).  This
   is made possible by the new storage of traces in separate files.  Adds a new
   analysis_tool_t interface where if the tool's parallel_shard_supported() returns
   true, analyzer_t switches to a parallel operation mode.  Today, a simple static
   scheduling among worker threads is used.  Each worker completely owns one or more
   shards, eliminating the need for synchronization when processing a thread's trace
   entries.  The tools' parallel_shard_init() function is invoked to create
   traced-thread-local data, which is passed to parallel_shard_memref().  A
   parallel_shard_exit() is provided for cleanup, though most tools will sort,
   aggregate, and clean up in print_results().
 - Added module_mapper_t::find_mapped_trace_bounds() to allow callers to cache
   results and avoid global locks during parallel operation.

**************************************************
<hr>

Version 7.0.0 includes Dr. Memory and the Dr. Memory Framework (DRMF) in
the same package as DynamoRIO.  DRMF provides the umbra, drsyscall, and
drsymcache Extensions for use by clients.

The changes between version 7.0.0 and 6.2.0 include the following minor
compatibility changes:

 - Changed dr_app_stop() to send all threads native instead of only the
   calling thread.
 - Replaced PAGE_SIZE with dr_page_size() and removed PAGE_START from the API.
   However, clients may set(DynamoRIO_PAGE_SIZE_COMPATIBILITY ON), in which
   case definitions of PAGE_SIZE and PAGE_START using dr_page_size() are
   provided, though code that uses these macros in a constant expression,
   such as a static initialiser, will still need to be rewritten.
   DynamoRIO_PAGE_SIZE_COMPATIBILITY will be set automatically if the
   client targets version 6.2 or earlier.

Further non-compatibility-affecting changes include:

 - Added preliminary AArch64 ARMv8 support: see \ref sec_limits for a
   description of what is not yet expected to work.
 - Added a static library form of DynamoRIO for use either with
   auto-takeover or the start/stop API.  The configure_DynamoRIO_static()
   and use_DynamoRIO_static_client() CMake utilities facilitate this.
 - Enabled \ref page_drcachesim for Windows for single-process applications.
 - Added a module tracking feature \p drmodtrack for quick identification of which
   library a program counter belongs to and for persistent labeling of
   modules for post-processing and across library reloads.  This is part of
   the \p drcovlib Extension.  See #drmodtrack_init() and related functions.
 - Added drx_open_unique_appid_dir().
 - Added #DRX_FILE_SKIP_OPEN.
 - Added %[] support to dr_sscanf.
 - Added dr_map_executable_file() and dr_unmap_executable_file().
 - Added dr_get_microseconds().
 - Added #DR_CLEANCALL_ALWAYS_OUT_OF_LINE.
 - Added instr_create_4dst_2src().
 - Added drreg_restore_app_values() and drreg_restore_app_aflags().
 - Added drx_tail_pad_block().
 - Added XINST_CREATE_load_1byte_zext4().

**************************************************
<hr>

Version 6.2.0 includes Dr. Memory and the Dr. Memory Framework (DRMF) in
the same package as DynamoRIO.  DRMF provides the umbra, drsyscall, and
drsymcache Extensions for use by clients.

The changes between version 6.2.0 and 6.1.0 include:

 - Added support for Windows 10 1607.  We provide an artificial version
   identifier #DR_WINDOWS_VERSION_10_1607 to distinguish this major update.
 - Split the memory trace sample memtrace_x86 into memtrace_x86_text and
   memtrace_x86_binary to highlight the huge performance difference.
 - Added instruction trace samples instrace_simple, instrace_x86_text, and
   instrace_x86_binary.
 - Added better drreg support for intra-bb control flow by adding
   drreg_set_bb_properties().
 - Added priority-controlled drmgr_register_thread_init_event_ex() and
   drmgr_register_thread_exit_event_ex().
 - Added \ref sec_drx_buf to drx: drx_buf_create_circular_buffer(),
   drx_buf_create_trace_buffer(), and more.
 - Documented that drx_insert_counter_update() does rely on drx_init().
 - Better international string support for usernames and application
   paths.

**************************************************
<hr>

Version 6.1.0 includes Dr. Memory and the Dr. Memory Framework (DRMF) in
the same package as DynamoRIO.  DRMF provides the umbra, drsyscall, and
drsymcache Extensions for use by clients.

The changes between version 6.1.0 and 6.0.0 include the
following minor compatibility changes:

 - Fixed problems with configuration directories on Android.  This involved
   changing drfront_access() to attempt to create a file by calling a new
   routine that is also exported, drfront_dir_try_writable().
 - Fixed several bugs.

**************************************************
<hr>

Version 6.1.0 includes Dr. Memory and the Dr. Memory Framework (DRMF) in
the same package as DynamoRIO.  DRMF provides the umbra, drsyscall, and
drsymcache Extensions for use by clients.

The changes between version 6.1.0 and 6.0.0 include the
following minor compatibility changes:

 - Changed drreg_aflags_liveness() to take in the target instruction.

Further non-compatibility-affecting changes include:

 - Added support for C++ clients on Android via private loader support for
   Bionic.
 - opnd_size_in_bytes() and opnd_size_in_bits() no longer accept DR_REG_
   constants as input (the caller must first call reg_get_size()).
   This was true in the 6.0.0 release but the documentation and the
   routines themselves did not reflect this.
 - Added drreg_init_and_fill_vector() and drreg_set_vector_entry().
 - Augmented drx_insert_counter_update() to work with drreg.
 - Added dr_raw_tls_opnd().
 - Added drreg_reservation_info().
 - Added opnd_create_rel_addr() and opnd_is_rel_addr() support for ARM.
 - Added drreg_is_register_dead() and drreg_reserve_dead_register().
 - Split out the core functionality of the \ref page_drcov tool into
   a new Extension \p drcovlib for easier inclusion of coverage output in
   other tools.
 - Added support for the Windows 10 TH2 1511 update.  We provide an
   artificial version identifier #DR_WINDOWS_VERSION_10_1511 to distinguish
   this major update.

**************************************************
<hr>

Version 6.0.0 includes Dr. Memory and the Dr. Memory Framework (DRMF)
in the same package as DynamoRIO.  DRMF provides the umbra, drsyscall, and
drsymcache Extensions for use by clients.

The changes between version 6.0.0 and 5.0.0 include the
following minor compatibility changes:

 - Deprecated dr_init() as a client's entry point, replacing it with
   dr_client_main() which is passed an argv-style array of client options
   just like a regular application's main() routine.
 - Changed the default injection method on Linux to use "early injection"
   which begins executing the target application from its very first
   instruction.  Clients on Linux will now see more application code than
   they did previously.  The old behavior can be requested by passing
   "-late" to drrun or drinject, or including "-no_early_inject" in the
   options to drinjectlib.
 - Moved the module load event to a later point where the application first
   executes code from the library.  This enables clients to access properly
   relocated values inside the library, which was not possible with the
   prior event point at the first memory mapping of the library.
   Applications that still wish to see the first mapping will need to
   monitor system calls to replicate the old control point.
 - To support conditionally executed instructions, added a new parameter of
   type #dr_opnd_query_flags_t to routines that explicitly query what was
   read or written by an instruction: instr_get_eflags(),
   instr_get_arith_flags(), decode_eflags_usage(), instr_writes_to_reg(),
   instr_reads_from_reg(), and instr_writes_to_exact_reg().  This new
   parameter determines how to treat conditionally accessed operands.  We
   decided that breaking compatibility directly was the best solution to
   ensure that clients performing liveness analysis versus other types of
   usage analysis are properly updated to handle conditionally executed
   instructions.  All other API routines include all operands whether
   conditionally accessed or not.
 - Removed the artificial additional source operand that was added to each
   OP_cmovcc and OP_fcmovcc instruction in the past.  We have replaced this
   with the new predication API (instr_is_predicated(), etc.) and new
   parameters to read/write query routines (#dr_opnd_query_flags_t).
 - Widened the #reg_id_t type from a byte to a ushort.
 - Changed both drconfiglib and drinjectlib to be static libraries rather
   than shared libraries on UNIX platforms, for simpler usage without
   worrying about locating them at runtime, as well as making it easier to
   use on Android.  They remain shared libraries on Windows.
 - Deprecated dr_get_options(), replacing it with direct arguments to
   dr_client_main() or alternatively with dr_get_option_array().
 - Deprecated set_x86_mode(), replacing it with dr_set_isa_mode().
 - Deprecated get_x86_mode(), replacing it with dr_get_isa_mode().
 - Deprecated instr_set_x86_mode(), replacing it with instr_set_isa_mode().
 - Deprecated instr_get_x86_mode(), replacing it with instr_get_isa_mode().
 - Added a third parameter to drfront_is_64bit_app().
 - Deprecated instr_is_sse_or_sse2().
 - Removed legacy executable bbcov2lcov.
 - Removed legacy "-t bbcov" support.

Further non-compatibility-affecting changes include:

 - Added AArch32 ARMv7 and ARMv8 support.
 - Added experimental Android support.  C clients are supported, but C++
   clients are not yet supported.
 - Added Windows 10 support.
 - Added a new scratch register coordination Extension, \p drreg.
   The \p drreg Extension is still considered experimental and its
   interface is subject to change in the next release.
 - Added easy-to-use option declaration and parsing for C++ clients
   and standalone applications via a new Extension, the \ref page_droption
   and the #dynamorio::droption::droption_t class.
 - Added a new tool: \ref page_drcachesim, a multi-process cache simulator.
 - Added a new tool: \ref page_drcpusim, a CPU simulator for illegal
   instructions on legacy processors.
 - Added distinctions between reasons for dr_query_memory_ex() to fail
 - Added opnd_size_in_bits().
 - Added cross-platform instruction creation macros
   XINST_CREATE_debug_instr(), XINST_CREATE_load(), XINST_CREATE_store(),
   XINST_CREATE_move(), XINST_CREATE_load_simd(), XINST_CREATE_store_simd(),
   XINST_CREATE_jump_mem(), XINST_CREATE_jump_reg(), XINST_CREATE_load_int(),
   XINST_CREATE_jump(), XINST_CREATE_jump_short(),
   XINST_CREATE_call(), XINST_CREATE_return(),
   XINST_CREATE_add(), XINST_CREATE_add_2src(), XINST_CREATE_add_s(),
   XINST_CREATE_sub(), XINST_CREATE_sub_s(),
   XINST_CREATE_and_s(), XINST_CREATE_cmp(),
   XINST_CREATE_interrupt(), XINST_CREATE_nop(),
   XINST_CREATE_load_1byte(), XINST_CREATE_load_2bytes(),
   XINST_CREATE_store_1byte(), and XINST_CREATE_store_2bytes().
 - Added a new feature: a binary annotation framework that facilitates communication
   between the target app and the DynamoRIO client and core. See \ref sec_annotations
   and dr_annotation.h.
 - Added instr_is_predicated(), instr_get_predicate(), and
   instr_set_predicate().
 - Added instr_predicate_triggered().
 - Added dr_save_arith_flags_to_reg() and dr_restore_arith_flags_from_reg().
 - Added opnd_get_index_shift() and opnd_set_index_shift().
 - Added opnd_create_reg_ex() and opnd_get_flags().
 - Added opnd_create_base_disp_arm().
 - Added reg_is_simd().
 - Added instr_create_0dst_4src(), instr_create_1dst_4src(),
   instr_create_2dst_5src(), instr_create_Ndst_Msrc_vardst(),
   and instr_create_Ndst_Msrc_varsrc().
 - Added OPND_CREATE_MEMLIST().
 - Added dr_get_stolen_reg(), dr_insert_get_stolen_reg_value(),
   dr_insert_set_stolen_reg_value(), and reg_is_stolen().
 - Added opnd_create_immed_uint().
 - Added instr_remove_srcs() and instr_remove_dsts().
 - Added cross-platform #EFLAGS_READ_ARITH and #EFLAGS_WRITE_ARITH.
 - Added instr_invert_predicate() and instr_predicate_name().
 - Added instr_it_block_get_count(), instr_it_block_get_pred(),
   instr_it_block_compute_immediates(), and instr_it_block_create()
   for manipulating IT block instructions on ARM.
 - Added opnd_set_flags().
 - Added opnd_create_immed_int64(), opnd_is_immed_int64(), and
   opnd_get_immed_int64() for 64-bit immediate SIMD constants on 32-bit ARM.
 - Added dr_set_client_version_string().
 - Added instr_get_prev_app() and instrlist_last_app().
 - Added the \ref op_syntax_arm "-syntax_arm" runtime option.
 - Added opnd_add_flags().
 - Added drmgr_unregister_bb_insertion_event().
 - Added drmgr_is_first_instr() and drmgr_is_last_instr().
 - Added dr_app_pc_as_jump_target() and dr_app_pc_as_load_target().
 - Added dr_remove_it_instrs() and dr_insert_it_instrs().
 - Added automated conditional instrumentation to drmgr.
 - Added dr_insert_read_raw_tls() and dr_insert_write_raw_tls().
 - Added instr_is_exclusive_store().
 - Added #DR_FILE_WRITE_ONLY.
 - Added dr_get_option_array().
 - Added drwrap_redirect_execution().
 - Added support for common calling conventions in drwrap.
 - Added a new sample client, named ssljack.
 - Added the -pathmap option to the post-processor for \ref page_drcov.
 - Added instr_is_sse() and instr_is_sse2().
 - Added instr_is_3DNow(), instr_is_sse3(), and instr_is_ssse3().
 - Added instr_is_sse41(), instr_is_sse42(), and instr_is_sse4A().
 - Added instr_is_reg_spill_or_restore().
 - Added #DR_MEMPROT_VDSO.

**************************************************
<hr>

Version 5.0.0 includes Dr. Memory and the Dr. Memory Framework (DRMF)
in the same package as DynamoRIO.  DRMF provides the umbra, drsyscall, and
drsymcache Extensions for use by clients.

The changes between version 5.0.0 and 4.2.0 also include the
following minor compatibility changes:

 - Dropped official support for Windows 2000.  The core DynamoRIO engine
   should continue to work there, but the official release package
   will not run on Windows 2000.
 - Changed the third parameter to drsym_search_symbols_ex() from a bool to
   a uint flags in order to take in demangling flags.  Binary compatibility
   is maintained as drsym_info_t's size was changed, but source
   compatibility is affected by this change.
 - Added collapsing of template parameters to "<>" for drsyms operations on
   Windows PDB symbols when #DRSYM_DEMANGLE is specified.  This can be
   undone by specifying #DRSYM_DEMANGLE_PDB_TEMPLATES.
 - Removed empty parentheses "()" from partially-demangled symbols (when
   #DRSYM_DEMANGLE is specified) for #DRSYM_ELF_SYMTAB and #DRSYM_PECOFF_SYMTAB.
   Windows and Linux symbols are now consistent for #DRSYM_DEMANGLE.
 - Changed the operand sizes of instructions that read or write only part
   of a multimedia register (mmx, xmm, or ymm) to reflect the partial size.
 - Added return value for dr_fprintf to indicate how many bytes are written.
 - Renamed the function add_rel_rpaths() in DynamoRIOConfig.cmake to
   DynamoRIO_add_rel_rpaths().
 - Deprecated instr_ok_to_mangle() and instr_set_ok_to_mangle()
   (replaced with instr_is_app(), instr_is_meta(), instr_set_app(), and
   instr_set_meta()).

Further non-compatibility-affecting changes include:

 - Added dr_syscall_get_result_ex() and dr_syscall_set_result_ex() for
   future MacOS support.
 - Added Mach-O support to drsyms.
 - Added INSTR_CREATE_cmpxchg_8() for 64-bit cmpxchg
 - Changed the default -stderr_mask on Windows to 0xC (for both release
   and debug), and the default -msgbox_mask on Windows release builds
   to 0xC, for better error reporting.  For interactive runs, then,
   the user should explicitly pass -msgbox_mask 0.
 - Added a flags output parameter to #drsym_info_t.
 - Added dr_module_contains_addr() to make handling non-contiguous
   libraries easier.
 - Added hashtable_lock_self_owns() to the drcontainers Extension.
 - Added opnd_create_reg_partial() and opnd_is_reg_partial() for
   representing a partial multimedia register
 - Added operand size suffixes on disassembly in the default mode.
   This can be disabled via -disasm_mask 0x8 or by calling
   disassemble_set_syntax(DR_DISASM_NO_OPND_SIZE).
 - Added instr_zeroes_ymmh().
 - Added new fields to module_data_t: timestamp for Linux and MacOS, and
   version and uuid fields for MacOS.
 - Added a new library drfrontendlib to be used for building tool
   front-ends.  For more information see dr_frontend.h.
 - Added dr_create_memory_dump().
 - Added dr_mcontext_to_context().
 - Added dr_call_on_clean_stack().
 - Added dr_set_client_name() for customizing the diagnostic message
   presented to users when an error occurs or when dr_messagebox() is called.
 - Added instr_get_next_app() and instrlist_first_app() to allow clients to
   traverse only application (non-meta) instructions.
 - Added dr_config_status_code_to_string().
 - Added custom tool front-end launching support to drrrun tool config files.
 - Added a tool notification feature to drrun tool config files.
 - Added get_visualstudio_info() for looking up visual studio
   installation information.
 - Renamed the strace sample to "syscall" and removed its tracing feature,
   in favor of a superior strace sample inside DRMF.
 - Included a copy of dbghelp.dll for drsyms
 - Added dr_insert_cbr_instrumentation_ex(),
   which provides the fall-through address.
 - Added instr_is_app(), instr_is_meta(), instr_set_app(), and instr_set_meta().
 - Added reg_get_value_ex().

**************************************************
<hr>
The changes between version 4.2.0 and 4.1.0 include:

 - Added preliminary Windows 8.1 support
 - Added a new Library Tracing Tool, drltrace.
 - Re-branded our \ref page_drcov
 - Added an export iterator: dr_symbol_export_iterator_start(),
   dr_symbol_export_iterator_hasnext(), dr_symbol_export_iterator_next(),
   dr_symbol_export_iterator_stop()
 - Added relative directory support to file routines on Windows
 - Added dr_get_current_directory()
 - Added dr_delete_dir()
 - Added drx_open_unique_file() and drx_open_unique_appid_file()
 - Added proc_avx_enabled()
 - Added support for recent IA-32/AMD64 instructions: the rdrand,
   fsgsbase, FMA4, XOP, TBM, LWP, BMI1, BMI2, SMX, INVPCID,
   TSX, and AVX2 instruction groups
 - Added vector addressing (VSIB) support to instr_compute_address(),
   instr_compute_address_ex() and
   instr_compute_address_ex_pos()
 - Added opnd_is_vsib()
 - Fixed misnamed opcodes: OP_pmovsxdw is now OP_pmovsxwd,
   OP_pmovzxdw is now OP_pmovzxwd, OP_vpmovsxdw is now OP_vpmovsxwd,
   and OP_vpmovzxdw is now OP_vpmovzxwd.
 - Renamed DRgui to DRstats in anticipation of a new DRgui graphical tool framework
 - dr_exit_process() now supports sending a fatal signal via the 2nd byte of
   the exit code being set to the signal number
 - Added a return value of NULL to dr_standalone_init() to indicate
   failure, such as running on an unsupported OS
 - Added a "soft kills" feature to the \p drx Extension via
   drx_register_soft_kills() to avoid child process termination preventing
   output of instrumentation results
 - Added dr_convert_pid_to_handle()
 - Added dr_syscall_intercept_natively()
 - Added dr_app_handle_mbr_target()
 - Added dr_app_running_under_dynamorio()
 - Added drvector_set_entry()
 - Re-ordered the initial thread init event to be prior to the initial
   module load events
 - Changed DynamoRIO_USE_LIBC to be on by default for all clients,
   including clients written in C
 - Added static library versions of most Extension libraries: drmgr_static,
   drutil_static, drwrap_static, drsyms_static, and drx_static.
   Be sure to check the licenses and other restrictions (in particular,
   most of these Extensions will not work properly if duplicated)
   before using these static versions.
 - Various bug fixes

**************************************************
<hr>
The changes between version 4.1.0 and 4.0.1 include the
following compatibility changes:

 - The #drsym_info_t data structure has changed.  The file name is now
   a caller-allocated buffer, and it and the symbol name are separated out.
   This affects code that calls drsym_lookup_address().
 - Memory allocated through system libraries (including malloc, operator
   new, and HeapAlloc) is not guaranteed to be reachable by a 32-bit
   displacement from the code cache: only memory directly allocated via
   DR's API.  The \ref op_reachable_heap "-reachable_heap runtime option"
   can be used to guarantee that all memory is reachable.
 - For 64-bit, the opcode constants OP_fxsave, OP_fxrstor, OP_xsave,
   OP_xrstor, and OP_xsaveopt have all been replaced with two versions: one
   with a "32" suffix and one with a "64" suffix.  E.g., OP_fxsave is split
   into #OP_fxsave32 and #OP_fxsave64.  The 32 version corresponds to the
   no-suffix assembler mnemonic while the 64 version coresponds to the
   assembler mnemonic of the same name.  Previously, the 64-bit versions of
   these instrutions could not be distinguished nor encoded from scratch.

Further non-compatibility-affecting changes include:

 - Added instr_is_floating_ex()
 - Ported the stats.c sample and DRgui to 64-bit.  As part of this, the
   shared memory structure changed shape on Windows: pid is now of type
   process_id_t.
 - Added the \p drtable Extension which provides simple table management
 - Added opnd_size_from_bytes()
 - Added path searching support to dr_load_aux_library()
 - Added limited, experimental support for 32-bit WOW64 clients to use
   64-bit libraries and code via dr_load_aux_x64_library(),
   dr_lookup_aux_x64_library_routine(), dr_unload_aux_x64_library(), and
   dr_invoke_x64_routine().
 - Added drmgr_current_bb_phase()
 - The deployment tools (drrun, drconfig, and drinject) are now helper
   binaries instead of shell scripts.
 - The deployment tools (drrun etc.) now interpret -v as an alias for
   -verbose and use -version to print version info.
 - Added instrlist_insert_mov_immed_ptrsz() and instrlist_insert_push_immed_ptrsz()
 - Added instrlist_insert_mov_instr_addr() and instrlist_insert_push_instr_addr()
 - Added drsym_enumerate_lines()
 - Added #DR_DISASM_STRICT_INVALID
 - Added a new runtime option \ref op_syntax_att "-syntax_att" for
   AT&T-style disassembly that hides the implicit operands.
   Also added #DR_DISASM_DR to name DR's default disassembly style, with
   #DR_DISASM_ATT selecting a true AT&T disassembly style that hides
   implicit operands.  The only compatibility change here is if a client
   selected DR_DISASM_ATT and expected DR-style disassembly.
 - Added #DR_MAP_IMAGE
 - Added -t option to drrun for end-user tools
 - Added 64-bit reachability support to dr_insert_call() and
   dr_insert_clean_call().  Added explicit control over reachability
   in a new routine dr_insert_call_ex() and in #DR_CLEANCALL_INDIRECT
   for dr_insert_clean_call_ex().
 - Added auto-magic conversion of absolute and pc-relative memory
   operands to each other for more flexible 64-bit encoding.
 - Added opnd_create_instr_ex() and opnd_get_shift()
 - Added dr_custom_alloc()
 - Added dr_raw_mremap() and dr_raw_brk()
 - Added #DR_EMIT_GO_NATIVE, dr_suspend_all_other_threads_ex(),
   dr_retakeover_suspended_native_thread(), and dr_is_thread_native() for
   temporarily-native support.
 - Added dr_get_token()
 - Added dr_switch_to_app_state_ex() and dr_switch_to_dr_state_ex()
 - Added dr_is_nudge_thread()
 - Added support for nudging 64-bit Windows applications
 - Added dr_get_dr_thread_handle()
 - Added #DR_MEMTYPE_RESERVED to #dr_mem_info_t
 - proc_save_fpstate(), proc_restore_fpstate(), dr_insert_save_fpstate(),
   and dr_insert_restore_fpstate() now use the current thread's x86 mode
   to determine which fxsave state format to use.
 - Added partial support for presenting the proper floating point program
   counter when floating point state is saved.
   Xref the \ref op_translate_fpu_pc "-translate_fpu_pc runtime option".
 - Added \p drx Extension: the DynamoRIO Instrumentation Utility
   Extension with BSD license
 - Added automatic restarting of appropriate system calls interrupted by signals.
 - Various bug fixes

**************************************************
<hr>
The changes between version 4.0.1 and 4.0.0 include:

 - Fixed a bug resulting in large 64-bit applications failing to allocate
   heap (Issue 1041)

**************************************************
<hr>
The changes between version 4.0.0 and 3.2.0 include a
compatibility change in the drsyms Extension:

 - Changed the drsyms type query data structures (#drsym_type_t,
   #drsym_func_type_t, #drsym_int_type_t, #drsym_ptr_type_t).
   This is a binary compatibility change for drsym_get_func_type().

And in the drmgr Extension:

 - The post-syscall, module load, module unload, signal, exception,
   and restore state events are now mediated and ordered by drmgr.
   Thus, clients should call drmgr_register_post_syscall_event()
   (for a default priority) or drmgr_register_post_syscall_event_ex() (to
   specify a priority) rather than
   dr_register_post_syscall_event().  The same applies to
   drmgr_register_module_load_event() +
   drmgr_register_module_load_event_ex(),
   drmgr_register_module_unload_event() +
   drmgr_register_module_unload_event_ex(),
   drmgr_register_signal_event() +
   drmgr_register_signal_event_ex(),
   drmgr_register_exception_event() +
   drmgr_register_exception_event_ex(), and
   drmgr_register_restore_state_event() +
   drmgr_register_restore_state_ex_event() +
   drmgr_register_restore_state_ex_event_ex().

And in the core API:

 - dr_get_milliseconds() now returns the number of milliseconds since Jan
   1, 1601 on all platforms.

And in the non-core APIs:

 - dr_inject_process_create() now takes a NULL-terminated array of strings for
   the app command line to better support porting to Linux.

Further non-compatibility-affecting changes include:

 - Added preliminary Windows 8 support, though private kernelbase.dll is
   not yet supported
 - Added persistent cache support for clients via
   dr_register_persist_ro(), dr_register_persist_rx(),
   dr_register_persist_rw(), dr_register_persist_patch(), and
   #DR_EMIT_PERSISTABLE.  However, dr_register_persist_patch() is
   still experimental, is in flux, and is subject to change in
   the next release.
 - Added hashtable persistence support via hashtable_persist_size(),
   hashtable_persist(), and hashtable_resurrect()
 - Added drsym_get_type(), drsym_expand_type(), and support for additional
   type categories for Windows drsyms.
 - Ported the drinjectlib and drconfiglib libraries to Linux.  Routines that
   are still Windows-only are marked in the API docs.
 - Added dr_inject_prepare_to_exec() on Linux
 - Added drsym_free_resources()
 - Added drsym_module_has_symbols()
 - Added a type_id field to drsym_info_t (without compatibility changes)
 - Added drsym_enumerate_symbols_ex() and drsym_search_symbols_ex() which
   return drsym_info_t on each symbol
 - Added dr_exit_process() to cleanly shut down with a specified
   exit code
 - Added dr_convert_handle_to_pid()
 - Added dr_nudge_client_ex() to enable nudging other processes
   from within a client
 - Added reg_resize_to_opsz()
 - Added dr_save_arith_flags_to_xax() and dr_restore_arith_flags_from_xax()
 - Added dr_snwprintf() and dr_vsnwprintf()
 - Added drwrap_replace_native(), drwrap_is_replaced(),
   drwrap_is_replaced_native()
 - Added dr_clobber_retaddr_after_read()
 - Added dr_get_string_option() and dr_get_integer_option() to support querying
   arbitrary DynamoRIO runtime options
 - Added support for building with Visual Studio 2010 and with MSBuild
 - Added instr_is_near_ubr() and instr_is_near_call_direct()
 - Added exported CMake cross-platform assembly support in
   cpp2asm_support.cmake and auxiliary files
 - Added get_DynamoRIO_defines() to DynamoRIOConfig.cmake
 - Added DR_EMIT_MUST_END_TRACE flag
 - Improved the performance of dr_safe_read() such that it out-performs
   DR_TRY_EXCEPT and no longer invokes a system call on Windows.
 - Added dr_redirect_native_target()
 - Added dr_mark_safe_to_suspend()
 - Added dr_mutex_mark_as_app(), dr_rwlock_mark_as_app(), and
   dr_recurlock_mark_as_app()
 - Added dr_get_main_module()
 - Added module import iterators dr_module_import_iterator_start(),
   dr_module_import_iterator_hasnext() dr_module_import_iterator_next(),
   dr_module_import_iterator_stop(), dr_symbol_import_iterator_start(),
   dr_symbol_import_iterator_hasnext(), dr_symbol_import_iterator_next(), and
   dr_symbol_import_iterator_stop().
 - Added DR_FAST_IR to allow clients to inline some key IR routines
 - Added -logdir runtime option for control over the log directory
 - Added drmgr_get_parent_cls_field()
 - Added support for building DynamoRIO with Visual Studio 2012 and
   the Windows 8 WDK
 - Added a new operand type enabling an instr_t to be used as a
   memory reference: opnd_create_mem_instr(), opnd_is_mem_instr(),
   opnd_get_mem_instr_disp()
 - Added DYNAMORIO_CONFIGDIR alternative to HOME as a config dir location.
   Additionally, drrun uses a temp dir for config files rather than failing.
 - Added library search path control via the client_basename.drpath file
 - Added drmgr_register_pre_syscall_event_ex()
 - Added DR_MEMPROT_GUARD for dr_memory_protect (Windows only).
 - Added dr_sscanf()
 - Added notifications on application faults and additional information
   on client faults
 - Added conversion between UTF-16 and UTF-8 to dr_snprintf() and
   dr_snwprintf()
 - Added simplified -c client argument form to drrun, drconfig, and drinject.
 - Added official support for the \ref op_speed "-opt_speed" option
   to prioritize speed over a simple code stream.
 - Added dr_atomic_add32_return_sum()
 - Deprecated dr_save_arith_flags() and dr_restore_arith_flags()
 - Fixed performance regression involving inlined clean calls
 - Fixed bug involving 32-bit Linux support on a 64-bit Linux
   kernel on an AVX-enabled processor (Issue 754)
 - Fixed bug involving multimedia state on a 32-bit Windows kernel
   (Issue 139)
 - Fixed bugs building and running on Ubuntu 11.10 (Issue 718, Issue 720)
 - Several other bug fixes
 - Added dr_raw_mem_alloc() and dr_raw_mem_free(). However, they are still
   experimental, are in flux, and are subject to change in the next release.

**************************************************
<hr>
The changes between version 3.2.0 and 3.1.0 are:

 - Added support for PECOFF + DWARF2 symbols on Windows in the
   drsyms Extension
 - Added support for building extensions as static libraries (subject to
   licensing constraints) via DR_EXT_{DRWRAP,DRUTIL,DRMGR,DRSYMS}_STATIC
 - Added support for linking C clients with libc via DynamoRIO_USE_LIBC
 - Added dr_insert_clean_call_ex()
 - Added a no-frills drwrap mode for faster but constrained wrapping
 - Added drwrap_get_drcontext() for performance
 - Added drwrap notification on exceptions bypassing post-hooks
 - Added drwrap_wrap_ex() to pass initial constant user data
 - Added drwrap_is_wrapped() and drwrap_is_post_wrap()
 - Added drwrap_set_global_flags() to control safety of
   application memory accesses
 - Added drwrap_get_mcontext_ex() to avoid the cost of copying
   multimedia register values when not necessary
 - Added drwrap interface for caching post-call addresses
 - Added drmgr_decode_sysnum_from_wrapper()
 - Added drutil_expand_rep_string_ex() that returns additional
   information about string loop expansion
 - Added improved instrlist disassembly that includes labels and
   instruction targets
 - Added instr_compute_address_ex_pos() for instrs with multiple memory
   operands.
 - Added dr_get_client_base()
 - Added dr_vsnprintf()
 - Added service pack version to dr_get_os_version()
 - Added mediation of note fields to drmgr
 - Added custom storage in label instructions via instr_get_label_data_area()
 - Added support for multiple non-meta control transfer instructions
   with intra-block targets in one basic block to drmgr
 - Added user data passing support among all four passes of drmgr
 - Several bug fixes

**************************************************
<hr>
Version 3.0.0 was a development version.  3.1.0 is the first official
released version of the 3.x series.

The changes between version 3.0.0 and 2.2.0 include the following major
features:

 - Added a private loader on Linux for better support for C++ clients and
   third-party library usage by clients
 - Added Linux support for \p drsyms to enable symbol processing in
   Linux clients
 - Added \p drutil Extension which provides memory address retrieval
   and string loop expansion (note: LGPL license)
 - Added a static library for decoding and encoding

\b IMPORTANT: The 3.0.0 and onward client API is mostly backward
compatible with releases from 1.0.0 (originally called 0.9.6: see below)
onward with the exception of functions that involve dr_mcontext_t and
several other source and binary compatibility changes since version 2.2.0
described below.  The dr_mcontext_t struct and all structs that contain it
have changed and are NOT backward compatible with releases prior to 3.0.0.

A sample script for updating client sources to the 3.0.0 API's version of
dr_mcontext_t and related functions is as follows:

\code
perl -pi -e '\
s|dr_mcontext_t (\w+);|dr_mcontext_t \1 = {sizeof(\1),DR_MC_ALL,};|;\
s|(dr_[gs]et_mcontext\(\S+,\s+\S+),\s+[^\s\)]+\)|\1)|;\
s|(dr_redirect_execution\(\S+),\s+\S+\)|\1)|;\
s|^\s+int app_errno;\s*\n||ms;\
s|raw_mcontext\.|raw_mcontext->|g;\
s|info->mcontext\.|info->mcontext->|g;\
s|excpt->mcontext\.|excpt->mcontext->|g;' *.c
\endcode

The script makes 3 main changes.  First, any dr_mcontext_t allocated by the
client must have its \p size and \p flags fields set.  Second, the \p app_errno
parameter was removed from several functions; it required a local variable,
so any local named \p app_errno is removed.  Third, the dr_mcontext_t
fields in the fault, signal, and exception structs all became
pointers.

This script may not catch all cases.  Use your version control system to
look at the diff after applying it to ensure it did not change anything it
shouldn't have.  Run with debug build to catch other instances where
dr_mcontext_t.size is not set.  Also note that using the dr_mcontext_t
initialization syntax in the script will end up calling memset; for
performance-critical situations, instead initialize only the size and flags
fields separately.  Also note that if the xmm or ymm registers are not
needed, asking for DR_MC_CONTROL and/or DR_MC_INTEGER is more performant
than DR_MC_ALL.

\b IMPORTANT: Further changes between version 3.0.0 and 2.2.0 include the following that
affect source and/or binary compatibilty:

 - Changed the #dr_mcontext_t structure field layout.  This is a binary
   compatibility change with respect to versions prior to 3.0.0.
 - Added a dr_mcontext_t.size field which must be set by the client prior
   to calling dr_get_mcontext(), dr_set_mcontext(), or
   dr_redirect_execution.  This is a source compatibility change with
   respect to versions prior to 3.0.0.
 - Added a dr_mcontext_t.flags field which must be set by the client prior
   to calling dr_get_mcontext(), dr_set_mcontext(), or
   dr_redirect_execution.  This is a source compatibility change with
   respect to versions prior to 3.0.0.
 - Removed the app_errno parameter from dr_get_mcontext(),
   dr_set_mcontext(), and dr_redirect_execution().  This is a source
   compatibility change with respect to versions prior to 3.0.0.
 - Changed all dr_mcontext_t fields in the dr_restore_state_info_t,
   dr_exception_t, and dr_siginfo_t structs to be pointers.  This is a
   source compatibility change with respect to versions prior to 3.0.0.
 - Changed the bool typedef from int to char for C++ compatibility.
   This is a binary compatibility change with respect to versions
   prior to 3.0.0.
 - Changed the signature of drwrap_unwrap(), in order to allow one of the
   pre or post hooks to be optional (Issue 562).  This is a source
   compatibility change with respect to versions prior to 3.0.0.
 - Moved console printing support from the drsyms Extension to core DR.  The
   drsym_write_to_console() and drsym_using_console() are no longer
   supported.  Instead, call dr_enable_console_printing() in dr_init(),
   which then enables dr_printf() and dr_fprintf() to print to the console
   (with some limitations: see dr_enable_console_printing() documentation).
   This is a source compatibility change with respect to versions
   prior to 3.0.0.
 - Added a \p flags argument to most of the routines in the \p drsyms extension
   to control demangling, and added drsym_demangle_symbol().  This is a source
   compatibility change with respect to versions prior to 3.0.0.
 - Added drsym_get_module_debug_kind() and a \p debug_kind field to the \p
   drsym_info_t struct written by drsym_lookup_address().  These additions allow
   drsyms users to determine what kind of debug info is available for a module.
   The \p debug_kind field creates a binary compatibility change for users of \p
   drsym_info_t with respect to versions prior to 3.0.0.

Additional changes between version 3.0.0 and 2.2.0 include the following:

 - Added \p drvector to drcontainers Extension: simple resizable vector
 - Added a windbg script for auto-locating libraries for easier
   debugging
 - Added dr_mutex_self_owns() and recursive lock support (dr_recurlock_*)
   (Issue 219)
 - Added dr_map_file(), dr_unmap_file(), and dr_file_size() (Issue 542)
 - Added dr_rename_file() and dr_delete_file().
 - Added routines to disassemble to a buffer rather than a file (Issue 524)
 - Added support for the AVX and FMA ISA extensions
 - Added dr_insert_get_seg_base()
 - Added return value to dr_redirect_execution() and dr_set_mcontext()
 - Increased maximum option string from 512 to 2048 (Issue 363)
 - Increased default stack size from 20KB to 56KB to make it easier to use
   C++ and external libraries with larger stack usage
 - Added dr_get_os_version() (Issue 304)
 - Deprecated the "meta-instruction that can fault" property and
   instr_is_meta_may_fault(), instr_set_meta_may_fault(),
   instrlist_meta_fault_preinsert(), instrlist_meta_fault_postinsert(),
   and instrlist_meta_fault_append().
 - Added dr_using_app_state()
 - Added instr_encode_to_copy() and instrlist_encode_to_copy()
 - Added disassemble_set_syntax() for -syntax_intel control without
   runtime options and proc_set_vendor() to control vendor-specific
   ISA details when decoding or encoding
 - Added instrlist_set_fall_through_target() and
   instrlist_set_return_target()
 - Added hashtable_clear() to the drcontainers Extension
 - Several bug fixes

**************************************************
<hr>
The changes between version 2.2.0 and 2.1.0 are:

 - Added \p drwrap Extension which provides function wrapping
   and replacing (note: LGPL license)
 - Added \p drmgr Extension: the DynamoRIO Multi-Instrumentation Manager
   Extension, a mediator for combining and coordinating multiple
   instrumentation passes
 - Added read-write locks (Issue 406)
 - Added isolation of client-opened files from the application (Issue 357)
 - Added dr_mcontext_t.xip for syscall events (Issue 442)
 - Several bug fixes

**************************************************
<hr>
The changes between version 2.1.0 and 2.0.0 are:

 - Added Windows 7 support
 - Added clean call sequence optimization and auto-inlining.
 - Added Windows child process following support for clients: -follow_children
   is now on by default for both Windows and Linux.
 - Added DR_TRY_EXCEPT() (Issue 51)
 - Added dynamic client auxiliary library loading support
   via dr_load_aux_library(), dr_lookup_aux_library_routine(), and
   dr_unload_aux_library()
 - Added dr_switch_to_app_state() and dr_switch_to_dr_state()
 - Added dr_client_thread_set_suspendable()
 - Added dr_get_random_value(), dr_set_random_seed(), and dr_get_random_seed()
 - Added dr_file_exists() and dr_directory_exists() for Linux
 - Added support for dr_get_mcontext() from secondary thread init events,
   and changed its return type to bool
 - Added dynamic hashtable resizing to the drcontainers hashtable
 - Added dr_app_pc_from_cache_pc()
 - Added a segment list to module_data_t for Linux and internal
   support for non-contiguously-mapped modules (Issue 160)
 - Added PEB isolation (Issue 249) and dr_get_app_PEB()
 - Added drsym_enumerate_symbols() to the \p drsyms Extension
 - Added limited support for printing to the cmd window (Issue 261) via the
   \p drsyms Extension: drsym_write_to_console() and drsym_using_console()
 - Renamed the REG_ constants to DR_REG_ to avoid conflicts with system
   headers (Issue 34).  Clients should set(DynamoRIO_REG_COMPATIBILITY ON)
   prior to configure_DynamoRIO_client() to use the old constants and avoid
   any source changes; this will happen automatically if the client
   targets version 2.0 or earlier.  Binary compatibility is unaffected.
 - Deprecated dr_request_synchronized_exit() and replaced it with
   dr_set_process_exit_behavior().  Now a full thread synch is performed
   at exit time in release build if a process exit event or thread exit
   event is registered.  dr_set_process_exit_behavior() can provide
   more performant exit performance for clients that have flexible
   exit event requirements.
 - Switched debug build to also be an INTERNAL=ON build
 - Fixed bug in handling single-byte-bb selfmod code
 - Fixed bugs in handling alarm signals
 - Fixed 64-bit Windows stack alignment bug (Issue 331)
 - Fixed handling of "data32 rex.w call"
 - Fixed Issue 320: a problem with thread-private cache resizing
 - Fixed Issue 319: decode movlhps and movhlps properly
 - Fixed Issue 139: add xmm0-7 preservation for 32-bit Linux applications,
   which may have noticeable impacts on clients calling clean calls:
   e.g., pushing bbs over the max size limit or having a noticeable
   performance hit.
 - Support building sources using Visual Studio

**************************************************
<hr>
In version 2.0.0, the configuration and deployment API and tools changed and
are not backward compatible with earlier versions: see below for details.
The changes between version 2.0.0 and 1.5.0 are:

 - Changed the configuration and deployment model for both Linux and
   Windows to use a configuration file based approach on both platforms,
   which adds control over child processes on Linux and supports local
   configuration on Windows for un-privileged and parallel execution
   (Issue 265).  The registry is no longer used for individual application
   configuration on Windows other than to point at the location for
   global configuration files, when used.<br>
   \b IMPORTANT: On Windows the following non-backward-compatible changes
   have been made:
   - drdeploy.exe no longer exists (replaced by drconfig.exe and drrun.exe)
   - drconfig.dll is now drconfiglib.dll
   - drconfiglib.dll's API routines now take in a process id to support
     one-time targeted-process configuration (to support parallel execution)
   - configuration is either per-user or global, with per-user taking
     precedence when both exist
   - configuration does NOT enable systemwide injection by default:
     use the -syswide_on parameter to drconfig or drrun for that
     (it requires administrative privileges)

   \b IMPORTANT: On Linux, if you're using custom injection via
   raw environment variables rather than using the \p drdeploy script,
   you must also set DYNAMORIO_RUNUNDER to 1 for injection to work with
   this release.
 - Added drinjectlib.dll and dr_inject.h, making custom injection tools
   easier to build (Issue 246)
 - Added DynamoRIO Extension support for auxiliary libraries that extend the
   DynamoRIO API (Issue 277)
 - Added symbol lookup support via Extension (Windows only for now) (Issue 44)
 - Added a "drcontainers" Extension that initially contains a hashtable
 - Added thread creation support: dr_create_client_thread() (Issue 41)
 - Added dr_sleep()
 - Added dr_set_itimer() and dr_get_itimer() (Linux-only) (Issue 283)
 - Added dr_app_pc_for_decoding()
 - Added -synch_at_exit option and dr_request_synchronized_exit() to
   provide guarantees over thread exit event timing in release build
 - Added instr_cmovcc_triggered() and instr_cmovcc_to_jcc()
 - Renamed OP_fcmovene to OP_fcmovne
 - Implemented instr_invert_cbr() for OP_jcc_short
 - Added the full path to modules in module_data_t
 - Added dr_get_proc_address_ex() to support indirect code objects
 - Added dr_get_milliseconds() and dr_get_time() impl for Linux
 - Added instr_is_undefined()

**************************************************
<hr>
The changes between version 1.5.0 and 1.4.0 are:

 - Added a private loader on Windows for better support for library usage
   by clients
 - Added nudge support on Linux
 - Added dr_suspend_all_other_threads() and dr_resume_all_other_threads()
 - Made it easier for clients to use faults to push rare events out of
   instrumentation paths:
   - Added access to the pre-translated context and the code fragment
     information for both
     dr_register_signal_event() and dr_register_exception_event()
     This changed the return type for exception event callbacks.
   - Added a signal/exception event on a fault in non-code-cache
     DynamoRIO code, such as client-generated code.
   - Added the "meta-instruction that can fault" property via
     instr_is_meta_may_fault(), instr_set_meta_may_fault(),
     instrlist_meta_fault_preinsert(), instrlist_meta_fault_postinsert(),
     and instrlist_meta_fault_append().
   - Added a new event dr_register_restore_state_ex_event() that provides
     the pre-translated context and code fragment information, and allows
     for translation failure for non-fault translations.
 - Added dr_dup_file_handle()
 - Added dr_memory_is_dr_internal() and dr_memory_is_in_client()
 - Added dr_get_parent_id()
 - Added decode_opcode_name()
 - Removed the deprecated snprintf() as it causes symbol pre-emption
   problems on Linux.  Older clients should switch to dr_snprintf().
 - Fixed bug in cross-architecture execve (Issue 146)
 - Clone record is now passed via dstack instead of ebp (Issue 149)
 - Fixed close() syscall handling, !HAVE_TLS assert & minor issues (Issue 151)

**************************************************
<hr>
The changes between version 1.4.0 and 1.3.2 are:

 - Added directly-addressable thread-local storage slots for exclusive
   client use:
   - dr_raw_tls_calloc()
   - dr_raw_tls_cfree()
 - Provide 64-bit versions of the drdeploy.exe and drview.exe tools
 - Provide dr_get_proc_address() on Linux
 - Added dr_query_memory_ex() to allow address space walking on Linux
 - Added -msgbox_mask on Linux: waits for a keypress
   - Added STDIN and dr_get_stdin_file()
 - Added shared library versioning on Linux
 - Support calling dr_get_mcontext() from bb and trace callbacks
 - Provide support for building clients using CMake (see cmake/, and for
   an example of usage see samples/CMakeLists.txt)
 - Provide support for clients to use -fvisibility by setting
   the define USE_VISIBILITY_ATTRIBUTES for dr_defines.h
 - Added instr_compute_address_ex() for instrs with multiple memory operands
 - Provide dr_snprintf() (identical to snprintf()) for consistent naming
   and to avoid gcc warnings about using pointers with %x (which we're
   using because there is no portable way to precisely control %p)
 - The statistics viewer \c DRgui.exe is no longer supported on Windows
   NT.  Statistics still work, but the graphical application itself will
   not run on NT.
 - Changed the top-level registry key to "DynamoRIO"
 - Re-arranged layout of bin and samples directories
 - Symbols for all binaries are now included

**************************************************
<hr>
The changes between version 1.3.2 and 1.3.1 are:

 - Added support for Linux execve of cross-architectural executables
   (e.g., 32-bit process performing execve of 64-bit executable)
   - Also, libdrpreload.so is now kept in the same libXX/{debug,release}
     directory as libdynamorio.so
 - instr_convert_short_meta_jmp_to_long() now returns the longer version of
   the taken jump, to use when setting the target of a jecxz or loop*
   branch.
 - Various bug fixes including in these areas:
   - dr_syscall_set_result() and dr_syscall_invoke_another()
   - 64-bit drinject stack alignment
   - 64-bit erroneous assert in dr_get_process_id()
   - 64-bit dr_file_{tell,seek} worked but returned failure
   - -opt_memory bugs resulting in asserts
   - sigprocmask() corner case bug
   - signal handler sharing for NPTL threads
   - decoding across page boundaries on Linux

**************************************************
<hr>
Version 1.3.1 is identical to 1.3.0 but is under a BSD license (see \ref
page_license).

We re-numbered the previous DynamoRIO versions as follows:

 - 1.0.0 = 0.9.6 build 9600
 - 1.1.0 = 0.9.6 build 9601
 - 1.2.0 = 0.9.6 build 9602

**************************************************
<hr>
The changes between version 1.3.0 and version 1.2.0 (0.9.6 9602) are:

 - Version numbering shift to 1.x.y instead of 0.9.6 960x
 - New system call pre, post, and filter events, and new system call
   parameter and result access, along with a feature to chain system calls:
   - dr_register_pre_syscall_event()
   - dr_register_post_syscall_event()
   - dr_register_filter_syscall_event()
   - dr_syscall_get_param()
   - dr_syscall_set_param()
   - dr_syscall_set_sysnum()
   - dr_syscall_get_result()
   - dr_syscall_set_result()
   - dr_syscall_invoke_another()
   - dr_is_wow64()
 - New signal event for Linux
   - dr_register_signal_event()
 - New option "-pause_on_error", and error messages to
   stdout by default for release builds, to improve Linux debugging
 - New routines for memory allocation and memory manipulation:
   - dr_nonheap_alloc()
   - dr_nonheap_free()
   - dr_memory_protect()
 - New option \ref op_syntax_intel "-syntax_intel" for Intel-style disassembly
 - New option \ref op_sysenter "-sysenter_is_int80"
 - The parameter to an application's system call (normally kept in the eax
   register) can now be freely changed in basic blocks on all platforms
 - Added support for 64-bit -thread_private
 - Added corner-case undocumented IA-32 opcode support
 - Fixed bug running multi-threaded 64-bit Linux apps
 - Fixed bugs in 64-bit Linux signal handling
 - Fixed bug running -thread_private debug build
 - Fixed bug running 32-bit apps on 64-bit Linux on AMD processors
 - Fixed bug where OS_OPEN_APPEND overwrote instead of appending on Windows

**************************************************
<hr>
The changes between the 0.9.6 release builds 9602 and 9601 are:

 - Performance improvements for both the base DynamoRIO system and for
   client instrumentation when running on Pentium M, Core, and Core 2
   processors.
 - 64-bit bug fixes
 - Added several convenience routines:
   - get_register_name()
   - reg_to_pointer_sized()
   - reg_is_gpr()
   - reg_is_segment()
   - reg_32_to_8()
 - Disassembly now expands immed sizes to match operands
 - Fixed bug in instr_is_nop()

**************************************************
<hr>
The changes between the 0.9.6 release builds 9601 and 9600 are:

 - The Windows registry key used is now "VMware, Inc." instead of "VMware"
 - Added large file support (see #DR_FILE_ALLOW_LARGE)
 - Added support for decoding from a copy of code: decode_from_copy() and
   disassemble_from_copy().
 - Changed the default options to favor performance, and added the
   \ref op_memory "-opt_memory" runtime option to prioritize memory instead.

Release 0.9.6 is \b not backward compatible with prior releases 0.9.1-0.9.5.

The major changes between the 0.9.6 and 0.9.5 releases include 64-bit
support, multiple clients, state translation, trace contents, and Linux
module events and fast system calls:

 - 64-bit applications and clients are now supported.  This changed
   several function signatures:
   - instr_encode()
   - decode_next_pc()
   - decode_sizeof()
   - decode_eflags_usage()
   - instr_init()
   - The binary trace dump format changed.
   .
   Several new functions were added:
   - set_x86_mode()
   - get_x86_mode()
   - instr_set_x86_mode()
   - instr_get_x86_mode()
   - opnd_create_rel_addr()
   - opnd_create_far_rel_addr()
   - opnd_is_rel_addr()
   - opnd_is_near_rel_addr()
   - opnd_is_far_rel_addr()
   - instr_has_rel_addr_reference()
   - instr_get_rel_addr_target()
   - instr_get_rel_addr_dst_idx()
   - instr_get_rel_addr_src_idx()
   - instr_shrink_to_32_bits()
   - opnd_shrink_to_32_bits()
   - reg_32_to_64()
   - reg_64_to_32()
   - reg_is_extended()
   - reg_parameter_num()
   .
   To build a 64-bit client, set the \p X86_64 preprocessor define before
   including the DynamoRIO header files, and link with the 64-bit build of
   DynamoRIO (for a 32-bit client, set \p X86_32).
 - Multiple clients are now supported.  This changed the signatures of
   dr_init(), dr_get_options(), and dr_get_client_path().  It also changed
   how clients are deployed and nudged, and how events are unregistered:
   explicit unregistration routines are now used.
 - State translation in the presence of clients is now fully supported.
   This changed the signature for the basic block and trace event callbacks
   (see dr_register_bb_event() and dr_register_trace_event()), added a
   new event dr_register_restore_state_event(), and added new functions
   instr_set_translation(), instr_set_meta_no_translation(), and INSTR_XL8().
 - The trace callback (#dr_register_trace_event()) now presents original
   application code to the client, rather than code that has already
   been modified for execution in the code cache.  The client also has
   flexibility in which instrumentation is included from constituent
   basic blocks added to a trace (the \p for_trace parameter: see
   #dr_register_bb_event()).
 - Fast system calls (syscall and sysenter) are now supported on Linux.
 - Module load/unload events and module iteration are now supported on Linux.
 - System calls for 32-bit applications on 64-bit kernels are no longer
   hidden by vsyscall; related functions were removed:
   instr_is_lol64_syscall(), instr_is_32on64_syscall().
 - Due to both 64-bit support and full WOW64 (32-bit applications on 64-bit
   Windows) support, xmm registers were added to dr_mcontext_t, and a
   new function dr_mcontext_xmm_fields_valid() was added.
 - Far instr-type operands are now supported: opnd_create_far_instr(),
   opnd_is_near_instr(), opnd_is_far_instr().
 - Miscellaneous new functions were added:
   - instr_convert_short_meta_jmp_to_long()
   - instr_reads_from_reg()
   - LOCK()
   - OPND_CREATE_INT_32OR8()
   - OPND_CREATE_INT_16OR8()
   - instrlist_meta_append()
   - dr_using_all_private_caches()
 - The type of nudge arguments was changed from (void *) to uint64.
 - The signature of dr_lookup_module() changed.  It no longer has an
   IMAGE_SECTION_HEADER out argument.  See dr_lookup_module_section()
   for that functionality.
 - The disassemble-from-address routines now return NULL when pointed at
   invalid instructions (matching the decode routines).
 - The routines to access DynamoRIO tls slots from the cache were changed.
   dr_insert_write_temp_tls was eliminated in favor of a generalized #dr_save_reg
   with more flexibility on which slot can be used.  #dr_save_arith_flags was
   similarly generalized.  Slots are now guaranteed to remain valid until the
   next non-meta instruction allowing access to saved registers during clean
   calls via #dr_read_saved_reg and #dr_write_saved_reg.  #dr_insert_mbr_instrumentation
   also now requires caller to specify the spill slot to be clobbered
   which must be less than dr_max_opnd_accessible_spill_slot().

**************************************************
<hr>
The major changes between the 0.9.5 and 0.9.4 releases are:

 - The basic block hook (\ref sec_events_bb) passes completely unmodified
   application code to the client (no mangling or elision).
 - The old client hook exports have been replaced with an explicit event
   registration model.
 - Instruction representation simplification: the client only sees fully
   decoded instructions.
 - Easier-to-use clean calls (see #dr_insert_clean_call).
 - Library support (-wrap on linux, ntdll on windows: see \ref sec_extlibs
   and \ref sec_utils).
 - Some features have been removed (these are easily implemented by a
   client): there is no more edge-counting profile build, no more
   custom exit stubs, and no more prefixes.
 - Infrastructure improvements:
   - Thread-shared caches (can still request thread-private: \ref
     op_thread_priv "-thread_private option").  Note that there are
     some subtle changes stemming from using thread-shared: in particular,
     note that the context passed to the deletion event may be NULL
     (see #dr_register_delete_event).
   - Direct access to TLS slots (#dr_save_reg, dr_insert_write_temp_tls,
     #dr_insert_write_tls_field).
 - Module events (#dr_register_module_load_event),
   module iteration (#dr_module_iterator_start, #dr_lookup_module, etc.),
   and memory querying (#dr_query_memory, #dr_virtual_query).
 - The full API is now documented in html and pdf for easy browsing.
 - Numerous type and routine name changes.


***************************************************************************
\htmlonly
<table width=100% bgcolor="#000000" cellspacing=0 cellpadding=2 border=0>
  <tr><td><table width=100% bgcolor="#0000C0" cellspacing=0 cellpadding=1 border=0>
  <tr><td><table width=100% bgcolor="#0000C0" cellspacing=0 cellpadding=1 border=0>
  <tr><td></td></tr></table></td></tr></table></td></tr></table>
\endhtmlonly
\section sec_limits Limitations

\subsection sec_limit_clients Client Limitations
The most important limitation on a client is that it remain transparent.
This is described fully in \ref transparency.
Here we summarize the key points to remain transparent:

  - For full transparency, the client should be a self-contained library
with linkage to nothing other than DynamoRIO libraries.  We
provide private loading that makes some use of system libraries safe, but
global resource conflicts can still occur and clients are cautioned from
using system-interacting library routines.
See \ref sec_extlibs for further details.
  - Currently, the communication API provided by DynamoRIO is limited to file
I/O and nudges.

\subsection sec_limit_platforms Platform Limitations
  - This version of DynamoRIO supports Windows 8, 8.1, and 10.
    However, systemwide injection (-syswide_on) is not yet supported on
    Windows 8 or higher except for WOW64 (i.e., 32-bit applications on
    a 64-bit kernel).
  - DynamoRIO currently supports the following NT-based 32-bit
    Windows systems: XP (32-bit, service packs 0-3), 2003 (32-bit, service
    packs 0-2), Vista (32-bit, service packs 0-1),
    Windows 7 (32-bit, service packs 0-1), Windows 8, Windows 8.1, and
    Windows 10.
    It does not support Windows 95, 98, or ME.
    It no longer officially supports NT (all service packs) or 2000 (all service
    packs), although the core DynamoRIO library should still work there: it
    is only the tools and utility programs that will fail to run.
    Windows Server 2008 is expected to work but has not
    been tested.
  - This release of DynamoRIO supports running 32-bit
    Windows applications on the following 64-bit Windows operating
    systems: Windows XP Professional x64 (service pack 2), Windows 2003
    x64 (service pack 2), Vista x64 (service packs 0-1), Windows 7
    (service packs 0-1), Windows Server 2008, Windows 8, Windows 8.1, and
    Windows 10.
    Only the 32-bit
    code will be seen, and child processes created will not be injected
    into.  On 64-bit Windows 32-bit applications are automatically run
    through the Windows-On-Windows or WOW64 emulator so system call and
    indirect call processing clients must be aware of
    #instr_is_wow64_syscall().
  - On all versions of Windows, attaching DynamoRIO to an already-running
    process can result in loss of control if the attach point is in the
    middle of an operating system event callback. From the callback return
    point until the next system call hook, no instructions will be observed
    by a client.
\anchor limits_64bit
  - This release of DynamoRIO supports running
    64-bit Windows applications, using the 64-bit DynamoRIO build, on
    the following 64-bit Windows systems: Windows XP Professional x64
    (service pack 2), Windows 2003
    x64 (service pack 2), Vista x64 (service packs 0-1), Windows 7 x64
    (service packs 0-1), Windows 8, Windows 8.1, and Windows 10.
    Windows Server 2008 is expected to work but has not
    been tested.
  - DynamoRIO does not support any Itanium based Windows systems.
  - This release does not fully support applications that mix 32-bit and
    64-bit code.  Future releases will support such mixtures.
  - When running a cygwin application under control of DynamoRIO,
    stderr and stdout output from DynamoRIO or its clients may not
    be visible.
  - UTF-8 support is not yet present in drinjectlib, drconfiglib,
    drrun.exe, drconfig.exe, or drinject.exe.  It is present in the
    core DR API.
  - This release of DynamoRIO has support for most 32-bit and
    64-bit Linux
    distributions running on Intel-compatible hardware, including
    Ubuntu and Fedora.
  - This release of DynamoRIO has support for running 32-bit
    Linux applications on 64-bit Linux operating systems on
    AMD64-compatible hardware.
  - Cross-architecture execve (e.g., a 32-bit process performing execve of
    a 64-bit executable) may stop working if the paths to the
    libdynamorio.so and libdrpreload.so libraries are renamed.
  - This release of DynamoRIO supports 32-bit applications running on
    32-bit Linux operating systems on AArch32 ARMv7 and ARMv8 hardware.
    However, a few features are not yet ported: traces, clean
    call inlining and other optimizations, and several samples.
  - This release of DynamoRIO has experimental support for 32-bit Android
    applications running on AArch32 ARMv7 and ARMv8 hardware.
    However, a few features are not yet ported: traces, clean
    call inlining and other optimizations, and several samples.
  - This release of DynamoRIO has experimental support for 64-bit
    applications running on 64-bit Linux operating systems on AArch64 ARMv8
    hardware.  However, floating-point and SIMD instruction operands are
    not fully decoded or encoded yet, and a few features are not yet
    ported: traces, clean call inlining and other optimizations, and
    several samples and provided tools.
  - This release of DynamoRIO includes support for applications using the Linux kernel
    restartable sequence ("rseq") feature, subject to the limitations listed
    in \ref sec_rseq.

\subsection sec_limit_perf Performance Limitations

  - In order to present a more straightforward code stream to clients,
    DynamoRIO has several optimizations disabled in this release.
    System-call-heavy applications are the ones most likely to be affected.
    Future releases may allow clients to choose performance versus
    visibility.  This release does provide the \ref op_memory "-opt_memory option"
    to enable prioritizing memory usage and the \ref op_speed "-opt_speed option"
    to prioritize performance at the cost of more complex basic blocks that
    cross control transfers.
  - The performance when starting up large desktop applications
    may be noticeably worse than native.  Upcoming releases will
    address this issue.
  - The performance when
    running  Java, .Net, Flash or similar managed execution
    applications can be noticeably worse then native.  This can
    include applications that load these components as in-process
    plugins (such as Internet Explorer). Upcoming releases will
    address this issue.
  - When using DynamoRIO on all or many processes on a system
    simultaneously, memory usage may become a factor.  Upcoming
    releases will address this issue.

\subsection sec_limit_deploy Deployment Limitations

  - The dr_config.lib library is not multi-thread safe.  Users of the
    library should ensure that no more then one thread accesses the
    library at a time.
  - Other installed software that uses hooks may not always be
    interoperable with DynamoRIO.
  - Other installed software may conflict with DynamoRIO's use of the
    \c \\HKLM\\SOFTWARE\\Microsoft\\Windows\\WindowsNT\\CurrentVersion\\AppInit_DLLs
    registry key (only very rarely an issue), which is used for
    the -syswide_on feature.
  - On Windows, the Enhanced Mitigation Experience Toolkit (EMET) may prevent
    applications from running under DynamoRIO
    (<a href="https://github.com/dynamorio/dynamorio/issues/1546">issue 1546</a>).
    Please disable EMET for the application if necessary.
  - On Windows 7 and Windows Server 2008 R2, the digital signature
    requirement for AppInit_DLLs libraries is disabled when systemwide
    injection is requested (-syswide_on).  This can be a security concern.
  - On Windows 8 or 8.1, system wide injection (-syswide_on) is not yet supported.
  - Cygwin processes may not work with DynamoRIO due to cygwin's
    implementation of fork being incompatible with DynamoRIO.
  - A Windows application that does not statically link with
    user32.dll will not be run under control of DynamoRIO using
    system-wide injection unless its
    parent process (typically cmd.exe or explorer.exe, for manually
    launched applications) is already under DynamoRIO control.  Only some small
    non-graphical applications do not link with user32.dll.
  - When invoking an application in any way that is not from a parent
    process under DynamoRIO control, DynamoRIO takes control a little
    later and in some rare cases the application has already created a new
    thread.  This is in violation of the Windows specficiations, but cygwin
    processes do this.  This new thread will not be under DynamoRIO
    control and can cause a variety of problems.  In such cases it is best
    to invoke from a parent process under DynamoRIO control.  However, for
    32-bit applications on 64-bit Windows operating systems, DynamoRIO
    takes over later even from the parent.  Future releases will address
    this limitation.
  - This release does not support running some Windows services under
    control of DynamoRIO: the "System" process, smss.exe, csrss.exe, and protected
    processes on Windows Vista.

\anchor limits_vista_service_messagebox
  - On Windows Vista most services are run in a separate session as a
    security feature.  This means that neither DynamoRIO nor its
    client will be able to display a messagebox when running in said
    services (they have no associated visible window station). See
    dr_messagebox().
  - On Windows Vista the code from
    certain dlls (found mostly in services) and the code subsequently
    called from those dlls is run natively and is not visible to the
    instrumentation APIs.  This only applies to dlls that have a .pexe
    section (only 13 dlls have such a section in a standard Vista
    install) which seems to be associated with a likely obfuscation
    method involving kernel side components that this release has no
    other workaround for.
\anchor limits_linux_preload
  - On Linux, non-default late injection (requested via \p -late to drrun)
    is unable to run binaries with the suid or sgid permission bits set.
    Default injection is capable of executing these binaries, but if late
    injection is desired, one method of running these binaries
    is to place both libdrpreload.so and libdynamorio's full paths in
    /etc/ld.so.preload.
    You'll need to use a \ref lin_deploy "separate configure step approach".
    Don't forget to run drconfig to create a configuration for the
    application first; otherwise, libdrpreload.so will refuse to take
    control.  This method of injection takes control part-way through
    initialization of the target application, rather than at the very
    beginning.  Alternatively, you could run as root, or remove the suid
    and sgid bits: however, both of those solutions may open up security
    holes and are not recommended.  If the suid or sgid binary is a leaf
    child process of the parent target application, another option is to
    run the problematic child process natively by either creating a configuration
    file for the child with the "-norun" parameter or running with the
    \ref op_children "-no_follow_children" runtime option.
  - On Linux, the private loader will fail to load libpthread.so.  Therefore
    clients and the libraries they use cannot link against libpthread.so.

***************************************************************************
\htmlonly
<table width=100% bgcolor="#000000" cellspacing=0 cellpadding=2 border=0>
  <tr><td><table width=100% bgcolor="#0000C0" cellspacing=0 cellpadding=1 border=0>
  <tr><td><table width=100% bgcolor="#0000C0" cellspacing=0 cellpadding=1 border=0>
  <tr><td></td></tr></table></td></tr></table></td></tr></table>
\endhtmlonly
\section sec_future Plans for Future Releases

We hope to include the following major features in future releases:

 - Libraries to facilitate building tools that use shadow memory, examine
   system calls, and insert heavyweight instrumentation.
 - Earliest Windows injection.  Today drinject injects fairly late; from a
   parent process, injection is very early (before kernel32.dll is loaded),
   but we plan to provide injection at the very first user-mode instruction
   in the future.
 - Persistent and process-shared code caches.
 - Full control over trace building.

To discuss current and future features, join the <a
href="http://groups.google.com/group/dynamorio-users/">DynamoRIO Users
group</a>.

*/<|MERGE_RESOLUTION|>--- conflicted
+++ resolved
@@ -265,19 +265,16 @@
  - Added -trace_instr_intervals_file option to the drmemtrace trace analysis tools
    framework. The file must be in CSV format containing a <start,duration> tracing
    interval per line where start and duration are expressed in number of instructions.
-<<<<<<< HEAD
+ - Added modify_marker_value_filter_t to #dynamorio::drmemtrace::record_filter_t to modify
+   the value of TRACE_MARKER_TYPE_ markers. This filter takes a list of
+   <TRACE_MARKER_TYPE_,new_value> and changes every listed marker in the trace to its
+   corresponding new_value.
  - Added trace_analysis_tool::preferred_shard_type() to the drmemtrace framework to
    allow switching to core-sharded by default if all tools prefer that mode.
  - For the drmemtrace framework, if only core-sharded-preferring tools are enabled
    (these include cache and TLB simulators and the schedule_stats tool), -core_sharded or
    -core_serial is automatically turned on for offline analysis to enable more
    representative simulated software thread scheduling onto virtual cores.
-=======
- - Added modify_marker_value_filter_t to #dynamorio::drmemtrace::record_filter_t to modify
-   the value of TRACE_MARKER_TYPE_ markers. This filter takes a list of
-   <TRACE_MARKER_TYPE_,new_value> and changes every listed marker in the trace to its
-   corresponding new_value.
->>>>>>> 1afe5eb0
 
 **************************************************
 <hr>
