--- conflicted
+++ resolved
@@ -140,12 +140,9 @@
    restriction as dr_suspend_all_other_threads_ex(). For X86_64 platform, the feature is
    supported only when fast FP save and restore is supported. And mixed mode is not
    supported.
-<<<<<<< HEAD
+ - Added the AArch64 FPMR register as DR_REG_FPMR.
  - Added OPSZ_addr which chooses the appropriate operand size on X86 from 2/4/8 based
    on the 32/64 bit mode and the presence or absence of the address size prefix.
-=======
- - Added the AArch64 FPMR register as DR_REG_FPMR.
->>>>>>> 6002bb8e
 
 **************************************************
 <hr>
