/* ******************************************************************************
 * Copyright (c) 2010-2019 Google, Inc.  All rights reserved.
 * Copyright (c) 2011 Massachusetts Institute of Technology  All rights reserved.
 * Copyright (c) 2008-2010 VMware, Inc.  All rights reserved.
 * ******************************************************************************/

/*
 * Redistribution and use in source and binary forms, with or without
 * modification, are permitted provided that the following conditions are met:
 *
 * * Redistributions of source code must retain the above copyright notice,
 *   this list of conditions and the following disclaimer.
 *
 * * Redistributions in binary form must reproduce the above copyright notice,
 *   this list of conditions and the following disclaimer in the documentation
 *   and/or other materials provided with the distribution.
 *
 * * Neither the name of VMware, Inc. nor the names of its contributors may be
 *   used to endorse or promote products derived from this software without
 *   specific prior written permission.
 *
 * THIS SOFTWARE IS PROVIDED BY THE COPYRIGHT HOLDERS AND CONTRIBUTORS "AS IS"
 * AND ANY EXPRESS OR IMPLIED WARRANTIES, INCLUDING, BUT NOT LIMITED TO, THE
 * IMPLIED WARRANTIES OF MERCHANTABILITY AND FITNESS FOR A PARTICULAR PURPOSE
 * ARE DISCLAIMED. IN NO EVENT SHALL VMWARE, INC. OR CONTRIBUTORS BE LIABLE
 * FOR ANY DIRECT, INDIRECT, INCIDENTAL, SPECIAL, EXEMPLARY, OR CONSEQUENTIAL
 * DAMAGES (INCLUDING, BUT NOT LIMITED TO, PROCUREMENT OF SUBSTITUTE GOODS OR
 * SERVICES; LOSS OF USE, DATA, OR PROFITS; OR BUSINESS INTERRUPTION) HOWEVER
 * CAUSED AND ON ANY THEORY OF LIABILITY, WHETHER IN CONTRACT, STRICT
 * LIABILITY, OR TORT (INCLUDING NEGLIGENCE OR OTHERWISE) ARISING IN ANY WAY
 * OUT OF THE USE OF THIS SOFTWARE, EVEN IF ADVISED OF THE POSSIBILITY OF SUCH
 * DAMAGE.
 */

/**
***************************************************************************
***************************************************************************
***************************************************************************

\page release_notes Release Notes for Version \DR_VERSION

This section is divided into the following subsections:

 - \ref sec_package
\ifnot vmsafe
 - \ref sec_changes
\endif
 - \ref sec_limits
\ifnot vmsafe
 - \ref sec_future
\endif

***************************************************************************
\htmlonly
<table width=100% bgcolor="#000000" cellspacing=0 cellpadding=2 border=0>
  <tr><td><table width=100% bgcolor="#0000C0" cellspacing=0 cellpadding=1 border=0>
  <tr><td><table width=100% bgcolor="#0000C0" cellspacing=0 cellpadding=1 border=0>
  <tr><td></td></tr></table></td></tr></table></td></tr></table>
\endhtmlonly
\section sec_package Distribution Contents

The following are part of the DynamoRIO release distribution:

\if profiling
  PR 225255: list profile library too
\endif

 - Four different DynamoRIO libraries: debug and release for each of
   32-bit and 64-bit (for ARM or AArch64 builds, only a single bitwidth
   matching the ISA is provided).
   The debug library enables assertion messages to more easily diagnose
   API usage errors.
 - Four different IA-32/AMD64/ARM/AArch64 decoding static libraries: debug and release
   for each of 32-bit and 64-bit (only 32-bit for ARM and 64-bit for AArch64).
   The debug library enables assertion messages to more easily diagnose
   API usage errors.
 - A variety of DynamoRIO Extension libraries that augment the core
   DynamoRIO API (see \ref page_ext).
 - Additional Extension libraries from the Dr. Memory Framework (DRMF).
   If this documentation is part of a DynamoRIO public release, <a
   href="../../drmemory/drmemory/docs/html/page_drmf.html">this link</a> should
   point at the local documentation for DRMF.
 - The DynamoRIO configuration and execution libraries and command-line
   utilities \c drconfiglib.dll, \c drinjectlib.dll, \c drfrontendlib.lib,
   \c drconfig.exe, \c drrun.exe, and \c drinject.exe.
   On Linux, the tools are named \c drconfig, \c drrun, and \c drinject.
 - A utility \c drview.exe for viewing which processes
   are running under DynamoRIO control (Windows package only).
 - Header files for the DynamoRIO APIs.
 - This documentation.
 - \ref API_samples "Sample clients".
\ifnot vmsafe
 - A graphical statistics viewer \c DRstats.exe that displays internal
   DynamoRIO statistics as well as custom statistics defined
   by a client (see \ref sec_drstats) (Windows package only).
   DynamoRIO exports a large number of statistics in its debug build, and
   a handful in release builds.
\endif
\ifnot vmsafe
 - A binary tracedump reader, which also functions as a sample
   client using DynamoRIO as a standalone library (see \ref
   sec_standalone).
\endif
 - A number of end-user tools including a code coverage tool (see \ref
   page_drcov), a multi-process cache simulator (see \ref page_drcachesim),
   a last-level cache miss analyzer (see \ref page_drcachesim),
   and a legacy CPU testing tool (see \ref page_drcpusim).
   If this is a DynamoRIO public release, it also includes the
   Dr. Memory memory debugging tool (see \ref page_drmemory), a system call
   tracer for Windows (see \ref page_drstrace), a library tracing tool (see
   \ref page_drltrace), and a symbol querying tool (see \ref page_symquery).

When unpacking the release package on Windows, be aware that the Cygwin
unzip utility does not preserve executable permissions properly.  After
unzipping with Cygwin, add ugo+rx permissions to all of the .dll and .exe
files in the resulting directory tree:
\code
find . -name \*.dll -exec chmod ugo+rx {} \; -o -name \*.exe -exec chmod ugo+rx {} \;
\endcode

\ifnot vmsafe
***************************************************************************
\htmlonly
<table width=100% bgcolor="#000000" cellspacing=0 cellpadding=2 border=0>
  <tr><td><table width=100% bgcolor="#0000C0" cellspacing=0 cellpadding=1 border=0>
  <tr><td><table width=100% bgcolor="#0000C0" cellspacing=0 cellpadding=1 border=0>
  <tr><td></td></tr></table></td></tr></table></td></tr></table>
\endhtmlonly
\section sec_changes Changes Since Prior Releases

The current version is \DR_VERSION.  It includes Dr. Memory and the
Dr. Memory Framework (DRMF) in the same package as DynamoRIO.  DRMF
provides the umbra, drsyscall, and drsymcache Extensions for use by
clients.

The changes between version \DR_VERSION and 7.1.0 include the following compatibility
changes:

 - Changes the enumeration of the DR_REG_ enum by adding x86 AVX-512 registers as well
   as reserved ranges for future extensions.
   This is a binary compatibility change for the DR_REG_ enum.
 - Changes the enumeration of the OPSZ_ enum by moving its start back to 0. The OPSZ_
   enum now completely overlaps the DR_REG_ enum.
   This is a binary compatibility change for the OPSZ_ enum.

The changes between version \DR_VERSION and 7.1.0 include the following minor
compatibility changes:

 - Added the define #MCXT_NUM_SIMD_SLOTS that was renamed from NUM_SIMD_SLOTS.
   #MCXT_NUM_SIMD_SLOTS is now a constant that shall be used only to determine
   the number of SIMD slots in DynamoRIO's mcontext.
 - Replaced NUM_SIMD_SLOTS with proc_num_simd_saved().
   Clients may set(DynamoRIO_NUM_SIMD_SLOTS_COMPATIBILITY ON) in order to provide
   the define NUM_SIMD_SLOTS using proc_num_simd_saved(). The macro is not a constant
   expression and code relying on this needs to be rewritten.
   DynamoRIO_NUM_SIMD_SLOTS_COMPATIBILITY is set automatically if clients target
   version 7.1.0 or earlier.
 - Renamed mcontext's "ymm" structure to "simd".
 - Deprecated reg_is_xmm() and reg_is_ymm().
 - The function reg_is_extended() now returns true for the upper 8 simd registers
   as part of AVX-512, e.g. xmm16 - xmm31.
 - Dropped support for clients used with statically linked DynamoRIO to reach
   the code cache with 32-bit displacements.

Further non-compatibility-affecting changes include:

 - Added the function proc_num_simd_registers().
 - Added drfront_set_verbose() to obtain diagnostics from drfrontendlib.
 - Added new fields to #dr_os_version_info_t which contain the build number,
   edition, and Windows 10 release identifier.
 - Added the function instr_is_xsave().
 - Added the type #dr_zmm_t.
 - Added the type #dr_opmask_t.
 - Added the define #MCXT_NUM_OPMASK_SLOTS for the number of AVX-512 OpMask registers.
 - Renamed mcontext's ymm structure into simd.
 - Added a new option -logprefix to drcov.
 - Added the AVX-512 registers #DR_REG_XMM16 - #DR_REG_XMM31, #DR_REG_YMM16 -
   #DR_REG_YMM31 and their #DR_REG_ZMM0 - #DR_REG_ZMM31 siblings as well as
   #DR_REG_K0 - #DR_REG_K7.
 - Added the function reg_is_opmask().
 - Added the functions reg_is_strictly_xmm(), reg_is_strictly_ymm() and
   reg_is_strictly_zmm().
 - Added the function reg_is_avx512_extended().
 - Added the function instr_is_opmask().
<<<<<<< HEAD
 - Added the functions instr_set_enc_hint(), instr_is_enc_hint().
 - Added the type #dr_enc_hint_type_t.
 - Added instr_create_1dst_1src_evex(), instr_create_1dst_2src_evex().
=======
 - Added reg_set_value_ex() to set XMM, YMM and ZMM values.
>>>>>>> 73f37548

**************************************************
<hr>

Version 7.1.0 includes Dr. Memory and the Dr. Memory Framework (DRMF) in
the same package as DynamoRIO.  DRMF provides the umbra, drsyscall, and
drsymcache Extensions for use by clients.

The changes between version 7.1.0 and 7.0.0 include the following minor
compatibility changes:

 - The drltrace tool has been moved to the Dr.Memory Framework.
 - Removed DRMGR_PRIORITY_INSERT_CLS_ENTRY, DRMGR_PRIORITY_INSERT_CLS_EXIT,
   DRMGR_PRIORITY_NAME_CLS_ENTRY, and DRMGR_PRIORITY_NAME_CLS_EXIT, as
   the new kernel xfer event (drmgr_register_kernel_xfer_event()) removes the
   need for them.
 - Renamed the LOG_ macros (#LOG_NONE, #LOG_ALL, etc.) to have a DR_ prefix
   to avoid name conflicts.  Clients should set(DynamoRIO_LOG_COMPATIBILITY ON)
   prior to configure_DynamoRIO_client() to use the old constants and avoid
   any source changes; this will happen automatically if the client
   targets version 7.0.0 or earlier.  Binary compatibility is unaffected.
 - Added a parameter to cmake functions DynamoRIO_get_target_path_for_execution and
   DynamoRIO_copy_target_to_device. External projects outside of DynamoRIO need
   to pass _DR_location_suffix.
 - The drcachesim tool's offline traces are now stored in separate files per traced
   application thread, rather than a single interleaved file.  Reading and analyzing
   a legacy interleaved file is still supported, but all new generated traces are
   split.  Splitting enables parallelized post-processing and trace analysis.
 - In standalone mode, there are no 32-bit-displacement reachability guarantees
   regarding DynamoRIO's heap.

Further non-compatibility-affecting changes include:

 - Added drx_buf_insert_buf_memcpy().
 - Added XINST_CREATE_add_sll(), XINST_CREATE_jump_cond(), and XINST_CREATE_slr_s().
 - Added thread synchronization events via dr_event_create(), dr_event_destroy(),
   dr_event_wait(), dr_event_signal(), and dr_event_reset().
 - Added drmodtrack customization via drmodtrack_add_custom_data() and
   post-processing support via drmodtrack_offline_write().
 - Added drcachesim customization via drmemtrace_replace_file_ops(),
   drmemtrace_custom_module_data(), drmemtrace_get_output_path(),
   drmemtrace_get_modlist_path(), and a separate rawtrace library for
   post-processing customization with raw2trace_t::handle_custom_data(),
   raw2trace_t::do_module_parsing(), raw2trace_t::do_conversion(), and
   raw2trace_directory_t.  The raw2trace library also includes an interface
   for obtaining further instruction information than is stored in the
   trace via raw2trace_t::do_module_parsing_and_mapping() and
   raw2trace_t::find_mapped_trace_address().
   A corresponding CMake function for finding the
   tracer customization header is use_DynamoRIO_drmemtrace_tracer().
 - Added drreg_restore_app_aflags().
 - Added a set_value() function to the \ref page_droption.
 - Added instrlist_get_auto_predicate() and instrlist_set_auto_predicate().
 - Globally enabled auto predication in the drmgr instrumentation insertion event by
   default.
 - Added drmgr_disable_auto_predication().
 - Added a new option -signal_stack_size with a smaller default value than
   before, to save space on applications with many threads.
 - Added instr_predicate_is_cond().
 - Added a hardware data next-line prefetcher to drcachesim.  It is on by
   default, so simulation results may not match those in prior releases.
   It can be disabled by running with "-data_prefetcher none" (see \ref
   sec_drcachesim_ops).
 - Added a last-level cache miss recording feature to drcachesim.
 - Added a delayed tracing feature to drcachesim.
 - Added an option to drcachesim to specify cache warmup by loaded fraction of the
   last level cache.
 - On Linux, the VDSO module is now included in the module list at program
   startup.
 - Added support for Windows 10 1703.  We provide an artificial version
   identifier #DR_WINDOWS_VERSION_10_1703 to distinguish this major update.
 - Added support for Windows 10 1709.  We provide an artificial version
   identifier #DR_WINDOWS_VERSION_10_1709 to distinguish this major update.
 - Added an event for kernel-mediated control flow via
   dr_register_kernel_xfer_event() with corresponding routines
   drmgr_register_kernel_xfer_event() and drmgr_register_kernel_xfer_event_ex().
 - Added a new option -ignore_all_libs to drcpusim.
 - Added several new trace analysis tools to drcachesim: reuse distance,
   reuse time, histogram, and trace basic counts.
 - Added a trace analysis tool framework to facilitate creating custom
   trace tools using the CMake function use_DynamoRIO_drmemtrace() and
   exported drmemtrace_analyzer and analysis tool libraries.
 - Added the CMake function configure_DynamoRIO_main_headers() to
   facilitate using drfrontendlib by itself.
 - Added instr_is_string_op() and instr_is_rep_string_op().
 - Added dr_app_recurlock_lock().
 - Added hashtable_apply_to_all_payloads() to iterate over all payloads in a
   hashtable.
 - Added drutil_insert_get_mem_addr_ex().
 - Added dr_vfprintf().
 - Added drmgr_register_thread_init_event_user_data() and
   drmgr_unregister_thread_init_event_user_data() to enable passing of user data.
 - Added drmgr_register_thread_exit_event_user_data() and
   drmgr_unregister_thread_exit_event_usr_data() to enable passing of user data.
 - Added drmgr_register_module_load_event_user_data() and
   drmgr_unregister_module_load_event_user_data() to enable passing of user data.
 - Added drmgr_register_module_unload_event_user_data() and
   drmgr_unregister_module_unload_event() to enable passing of user data.
 - Added a new drcachesim feature that records which cpu each thread
   executed on along with an optional simulator scheduling feature to
   schedule threads on simulated cores to match the recorded execution on
   physical cpus.
 - Added #DR_DISALLOW_UNSAFE_STATIC and dr_disallow_unsafe_static_behavior()
   for sanity checks to help support statically-linked clients.
 - Added drmgr_register_pre_syscall_event_user_data() and
   drmgr_unregister_pre_syscall_event_user_data() to enable passing of user data.
 - Added drmgr_register_post_syscall_event_user_data() and
   drmgr_unregister_post_syscall_event_user_data() to enable passing of user data.
 - Added dr_where_am_i(), dr_track_where_am_i(), and dr_is_tracking_where_am_i()
   better support client self-profiling via sampling.
 - Added dr_get_stats() to retrieve runtime stats. Currently limited to number
   of built basic blocks.
 - Added drreg_reservation_info_ex(), drreg_statelessly_restore_app_value(),
   and drreg_is_instr_spill_or_restore().
 - Added dr_app_stop_and_cleanup_with_stats() to obtain stats values right before
   cleanup.
 - drmodtrack now allocates an entry per segment for each loaded module.
   Added a file offset field to module_segment_data_t for UNIX platforms.
   drcachesim saves file offset information in modules.log on UNIX platforms.
 - Added dr_prepopulate_cache() and dr_prepopulate_indirect_targets() for
   setting up the code cache prior to execution.
 - Added support for Windows 10 1803. We provide an artificial version
   identifier #DR_WINDOWS_VERSION_10_1803 to distinguish this major update.
 - Generalization of the drcachesim #raw2trace_t API (Issue #3129):
   - Added #module_mapper_t, which factors out the module mapping functionality
     out of #raw2trace_t, replacing the following #raw2trace_t APIs:
     #raw2trace_t::handle_custom_data(), #raw2trace_t::do_module_parsing(),
     #raw2trace_t::do_module_parsing_and_mapping(), and
     #raw2trace_t::find_mapped_trace_address().
   - Added #trace_metadata_writer_t, a set of utility functions used by drcachesim's
     #raw2trace_t for writing trace metadata: process/thread ids, timestamps, etc.
   - Added #trace_metadata_reader_t, a set of utilities for checking and validating
     thread start successions of offline entries in a raw data file.
   - Added #trace_converter_t, an extensibility mechanism for raw trace conversion.
 - Added drmemtrace_get_timestamp_from_offline_trace(), an API for fetching the timestamp
   from the beginning of a raw trace bundle (regardless of whether it is a thread start
   or just a subsequent bundle).
 - Added dr_abort_with_code().
 - Added support for interoperability between emulation clients and observational
   clients: #emulated_instr_t, drmgr_insert_emulation_start(),
   drmgr_insert_emulation_end(), drmgr_is_emulation_start(), drmgr_is_emulation_end()
   and drmgr_get_emulated_instr_data().
 - Added drmgr_register_signal_event_user_data() and
   drmgr_unregister_signal_event_user_data() to enable passing of user data.
 - Added hashtable_apply_to_all_payloads_user_data() to iterate over all payloads
   in a hashtable with user data also available.
 - Added cmake function DynamoRIO_get_full_path that shall be used instead of reading
   the LOCATION target property.
 - Added a drcachesim/drmemtrace analysis tool routine initialize() to help separate
   initialization that could fail from tool construction.
 - Split raw2trace_directory_t initialization from its constructors
   into new initialize() and initialize_module_file() methods.
 - Added drcachesim/drmemtrace support for analyzing offline traces in parallel,
   concurrently operating on each traced thread (or other sharding division).  This
   is made possible by the new storage of traces in separate files.  Adds a new
   analysis_tool_t interface where if the tool's parallel_shard_supported() returns
   true, analyzer_t switches to a parallel operation mode.  Today, a simple static
   scheduling among worker threads is used.  Each worker completely owns one or more
   shards, eliminating the need for synchronization when processing a thread's trace
   entries.  The tools' parallel_shard_init() function is invoked to create
   traced-thread-local data, which is passed to parallel_shard_memref().  A
   parallel_shard_exit() is provided for cleanup, though most tools will sort,
   aggregate, and clean up in print_results().
 - Added module_mapper_t::find_mapped_trace_bounds() to allow callers to cache
   results and avoid global locks during parallel operation.

**************************************************
<hr>

Version 7.0.0 includes Dr. Memory and the Dr. Memory Framework (DRMF) in
the same package as DynamoRIO.  DRMF provides the umbra, drsyscall, and
drsymcache Extensions for use by clients.

The changes between version 7.0.0 and 6.2.0 include the following minor
compatibility changes:

 - Changed dr_app_stop() to send all threads native instead of only the
   calling thread.
 - Replaced PAGE_SIZE with dr_page_size() and removed PAGE_START from the API.
   However, clients may set(DynamoRIO_PAGE_SIZE_COMPATIBILITY ON), in which
   case definitions of PAGE_SIZE and PAGE_START using dr_page_size() are
   provided, though code that uses these macros in a constant expression,
   such as a static initialiser, will still need to be rewritten.
   DynamoRIO_PAGE_SIZE_COMPATIBILITY will be set automatically if the
   client targets version 6.2 or earlier.

Further non-compatibility-affecting changes include:

 - Added preliminary AArch64 ARMv8 support: see \ref sec_limits for a
   description of what is not yet expected to work.
 - Added a static library form of DynamoRIO for use either with
   auto-takeover or the start/stop API.  The configure_DynamoRIO_static()
   and use_DynamoRIO_static_client() CMake utilities facilitate this.
 - Enabled \ref page_drcachesim for Windows for single-process applications.
 - Added a module tracking feature \p drmodtrack for quick identification of which
   library a program counter belongs to and for persistent labeling of
   modules for post-processing and across library reloads.  This is part of
   the \p drcovlib Extension.  See #drmodtrack_init() and related functions.
 - Added drx_open_unique_appid_dir().
 - Added #DRX_FILE_SKIP_OPEN.
 - Added %[] support to dr_sscanf.
 - Added dr_map_executable_file() and dr_unmap_executable_file().
 - Added dr_get_microseconds().
 - Added #DR_CLEANCALL_ALWAYS_OUT_OF_LINE.
 - Added instr_create_4dst_2src().
 - Added drreg_restore_app_values() and drreg_restore_app_aflags().
 - Added drx_tail_pad_block().
 - Added XINST_CREATE_load_1byte_zext4().

**************************************************
<hr>

Version 6.2.0 includes Dr. Memory and the Dr. Memory Framework (DRMF) in
the same package as DynamoRIO.  DRMF provides the umbra, drsyscall, and
drsymcache Extensions for use by clients.

The changes between version 6.2.0 and 6.1.0 include:

 - Added support for Windows 10 1607.  We provide an artificial version
   identifier #DR_WINDOWS_VERSION_10_1607 to distinguish this major update.
 - Split the memory trace sample memtrace_x86 into memtrace_x86_text and
   memtrace_x86_binary to highlight the huge performance difference.
 - Added instruction trace samples instrace_simple, instrace_x86_text, and
   instrace_x86_binary.
 - Added better drreg support for intra-bb control flow by adding
   drreg_set_bb_properties().
 - Added priority-controlled drmgr_register_thread_init_event_ex() and
   drmgr_register_thread_exit_event_ex().
 - Added \ref sec_drx_buf to drx: drx_buf_create_circular_buffer(),
   drx_buf_create_trace_buffer(), and more.
 - Documented that drx_insert_counter_update() does rely on drx_init().
 - Better international string support for usernames and application
   paths.

**************************************************
<hr>

Version 6.1.0 includes Dr. Memory and the Dr. Memory Framework (DRMF) in
the same package as DynamoRIO.  DRMF provides the umbra, drsyscall, and
drsymcache Extensions for use by clients.

The changes between version 6.1.0 and 6.0.0 include the
following minor compatibility changes:

 - Fixed problems with configuration directories on Android.  This involved
   changing drfront_access() to attempt to create a file by calling a new
   routine that is also exported, drfront_dir_try_writable().
 - Fixed several bugs.

**************************************************
<hr>

Version 6.1.0 includes Dr. Memory and the Dr. Memory Framework (DRMF) in
the same package as DynamoRIO.  DRMF provides the umbra, drsyscall, and
drsymcache Extensions for use by clients.

The changes between version 6.1.0 and 6.0.0 include the
following minor compatibility changes:

 - Changed drreg_aflags_liveness() to take in the target instruction.

Further non-compatibility-affecting changes include:

 - Added support for C++ clients on Android via private loader support for
   Bionic.
 - opnd_size_in_bytes() and opnd_size_in_bits() no longer accept DR_REG_
   constants as input (the caller must first call reg_get_size()).
   This was true in the 6.0.0 release but the documentation and the
   routines themselves did not reflect this.
 - Added drreg_init_and_fill_vector() and drreg_set_vector_entry().
 - Augmented drx_insert_counter_update() to work with drreg.
 - Added dr_raw_tls_opnd().
 - Added drreg_reservation_info().
 - Added opnd_create_rel_addr() and opnd_is_rel_addr() support for ARM.
 - Added drreg_is_register_dead() and drreg_reserve_dead_register().
 - Split out the core functionality of the \ref page_drcov tool into
   a new Extension \p drcovlib for easier inclusion of coverage output in
   other tools.
 - Added support for the Windows 10 TH2 1511 update.  We provide an
   artificial version identifier #DR_WINDOWS_VERSION_10_1511 to distinguish
   this major update.

**************************************************
<hr>

Version 6.0.0 includes Dr. Memory and the Dr. Memory Framework (DRMF)
in the same package as DynamoRIO.  DRMF provides the umbra, drsyscall, and
drsymcache Extensions for use by clients.

The changes between version 6.0.0 and 5.0.0 include the
following minor compatibility changes:

 - Deprecated dr_init() as a client's entry point, replacing it with
   dr_client_main() which is passed an argv-style array of client options
   just like a regular application's main() routine.
 - Changed the default injection method on Linux to use "early injection"
   which begins executing the target application from its very first
   instruction.  Clients on Linux will now see more application code than
   they did previously.  The old behavior can be requested by passing
   "-late" to drrun or drinject, or including "-no_early_inject" in the
   options to drinjectlib.
 - Moved the module load event to a later point where the application first
   executes code from the library.  This enables clients to access properly
   relocated values inside the library, which was not possible with the
   prior event point at the first memory mapping of the library.
   Applications that still wish to see the first mapping will need to
   monitor system calls to replicate the old control point.
 - To support conditionally executed instructions, added a new parameter of
   type #dr_opnd_query_flags_t to routines that explicitly query what was
   read or written by an instruction: instr_get_eflags(),
   instr_get_arith_flags(), decode_eflags_usage(), instr_writes_to_reg(),
   instr_reads_from_reg(), and instr_writes_to_exact_reg().  This new
   parameter determines how to treat conditionally accessed operands.  We
   decided that breaking compatibility directly was the best solution to
   ensure that clients performing liveness analysis versus other types of
   usage analysis are properly updated to handle conditionally executed
   instructions.  All other API routines include all operands whether
   conditionally accessed or not.
 - Removed the artificial additional source operand that was added to each
   OP_cmovcc and OP_fcmovcc instruction in the past.  We have replaced this
   with the new predication API (instr_is_predicated(), etc.) and new
   parameters to read/write query routines (#dr_opnd_query_flags_t).
 - Widened the #reg_id_t type from a byte to a ushort.
 - Changed both drconfiglib and drinjectlib to be static libraries rather
   than shared libraries on UNIX platforms, for simpler usage without
   worrying about locating them at runtime, as well as making it easier to
   use on Android.  They remain shared libraries on Windows.
 - Deprecated dr_get_options(), replacing it with direct arguments to
   dr_client_main() or alternatively with dr_get_option_array().
 - Deprecated set_x86_mode(), replacing it with dr_set_isa_mode().
 - Deprecated get_x86_mode(), replacing it with dr_get_isa_mode().
 - Deprecated instr_set_x86_mode(), replacing it with instr_set_isa_mode().
 - Deprecated instr_get_x86_mode(), replacing it with instr_get_isa_mode().
 - Added a third parameter to drfront_is_64bit_app().
 - Deprecated instr_is_sse_or_sse2().
 - Removed legacy executable bbcov2lcov.
 - Removed legacy "-t bbcov" support.

Further non-compatibility-affecting changes include:

 - Added AArch32 ARMv7 and ARMv8 support.
 - Added experimental Android support.  C clients are supported, but C++
   clients are not yet supported.
 - Added Windows 10 support.
 - Added a new scratch register coordination Extension, \p drreg.
   The \p drreg Extension is still considered experimental and its
   interface is subject to change in the next release.
 - Added easy-to-use option declaration and parsing for C++ clients
   and standalone applications via a new Extension, the \ref page_droption
   and the #droption_t class.
 - Added a new tool: \ref page_drcachesim, a multi-process cache simulator.
 - Added a new tool: \ref page_drcpusim, a CPU simulator for illegal
   instructions on legacy processors.
 - Added distinctions between reasons for dr_query_memory_ex() to fail
 - Added opnd_size_in_bits().
 - Added cross-platform instruction creation macros
   XINST_CREATE_debug_instr(), XINST_CREATE_load(), XINST_CREATE_store(),
   XINST_CREATE_move(), XINST_CREATE_load_simd(), XINST_CREATE_store_simd(),
   XINST_CREATE_jump_mem(), XINST_CREATE_jump_reg(), XINST_CREATE_load_int(),
   XINST_CREATE_jump(), XINST_CREATE_jump_short(),
   XINST_CREATE_call(), XINST_CREATE_return(),
   XINST_CREATE_add(), XINST_CREATE_add_2src(), XINST_CREATE_add_s(),
   XINST_CREATE_sub(), XINST_CREATE_sub_s(),
   XINST_CREATE_and_s(), XINST_CREATE_cmp(),
   XINST_CREATE_interrupt(), XINST_CREATE_nop(),
   XINST_CREATE_load_1byte(), XINST_CREATE_load_2bytes(),
   XINST_CREATE_store_1byte(), and XINST_CREATE_store_2bytes().
 - Added a new feature: a binary annotation framework that facilitates communication
   between the target app and the DynamoRIO client and core. See \ref sec_annotations
   and dr_annotation.h.
 - Added instr_is_predicated(), instr_get_predicate(), and
   instr_set_predicate().
 - Added instr_predicate_triggered().
 - Added dr_save_arith_flags_to_reg() and dr_restore_arith_flags_from_reg().
 - Added opnd_get_index_shift() and opnd_set_index_shift().
 - Added opnd_create_reg_ex() and opnd_get_flags().
 - Added opnd_create_base_disp_arm().
 - Added reg_is_simd().
 - Added instr_create_0dst_4src(), instr_create_1dst_4src(),
   instr_create_2dst_5src(), instr_create_Ndst_Msrc_vardst(),
   and instr_create_Ndst_Msrc_varsrc().
 - Added OPND_CREATE_MEMLIST().
 - Added dr_get_stolen_reg(), dr_insert_get_stolen_reg_value(),
   dr_insert_set_stolen_reg_value(), and reg_is_stolen().
 - Added opnd_create_immed_uint().
 - Added instr_remove_srcs() and instr_remove_dsts().
 - Added cross-platform #EFLAGS_READ_ARITH and #EFLAGS_WRITE_ARITH.
 - Added instr_invert_predicate() and instr_predicate_name().
 - Added instr_it_block_get_count(), instr_it_block_get_pred(),
   instr_it_block_compute_immediates(), and instr_it_block_create()
   for manipulating IT block instructions on ARM.
 - Added opnd_set_flags().
 - Added opnd_create_immed_int64(), opnd_is_immed_int64(), and
   opnd_get_immed_int64() for 64-bit immediate SIMD constants on 32-bit ARM.
 - Added dr_set_client_version_string().
 - Added instr_get_prev_app() and instrlist_last_app().
 - Added the \ref op_syntax_arm "-syntax_arm" runtime option.
 - Added opnd_add_flags().
 - Added drmgr_unregister_bb_insertion_event().
 - Added drmgr_is_first_instr() and drmgr_is_last_instr().
 - Added dr_app_pc_as_jump_target() and dr_app_pc_as_load_target().
 - Added dr_remove_it_instrs() and dr_insert_it_instrs().
 - Added automated conditional instrumentation to drmgr.
 - Added dr_insert_read_raw_tls() and dr_insert_write_raw_tls().
 - Added instr_is_exclusive_store().
 - Added #DR_FILE_WRITE_ONLY.
 - Added dr_get_option_array().
 - Added drwrap_redirect_execution().
 - Added support for common calling conventions in drwrap.
 - Added a new sample client, named ssljack.
 - Added the -pathmap option to the post-processor for \ref page_drcov.
 - Added instr_is_sse() and instr_is_sse2().
 - Added instr_is_3DNow(), instr_is_sse3(), and instr_is_ssse3().
 - Added instr_is_sse41(), instr_is_sse42(), and instr_is_sse4A().
 - Added instr_is_reg_spill_or_restore().
 - Added #DR_MEMPROT_VDSO.

**************************************************
<hr>

Version 5.0.0 includes Dr. Memory and the Dr. Memory Framework (DRMF)
in the same package as DynamoRIO.  DRMF provides the umbra, drsyscall, and
drsymcache Extensions for use by clients.

The changes between version 5.0.0 and 4.2.0 also include the
following minor compatibility changes:

 - Dropped official support for Windows 2000.  The core DynamoRIO engine
   should continue to work there, but the official release package
   will not run on Windows 2000.
 - Changed the third parameter to drsym_search_symbols_ex() from a bool to
   a uint flags in order to take in demangling flags.  Binary compatibility
   is maintained as drsym_info_t's size was changed, but source
   compatibility is affected by this change.
 - Added collapsing of template parameters to "<>" for drsyms operations on
   Windows PDB symbols when #DRSYM_DEMANGLE is specified.  This can be
   undone by specifying #DRSYM_DEMANGLE_PDB_TEMPLATES.
 - Removed empty parentheses "()" from partially-demangled symbols (when
   #DRSYM_DEMANGLE is specified) for #DRSYM_ELF_SYMTAB and #DRSYM_PECOFF_SYMTAB.
   Windows and Linux symbols are now consistent for #DRSYM_DEMANGLE.
 - Changed the operand sizes of instructions that read or write only part
   of a multimedia register (mmx, xmm, or ymm) to reflect the partial size.
 - Added return value for dr_fprintf to indicate how many bytes are written.
 - Renamed the function add_rel_rpaths() in DynamoRIOConfig.cmake to
   DynamoRIO_add_rel_rpaths().
 - Deprecated instr_ok_to_mangle() and instr_set_ok_to_mangle()
   (replaced with instr_is_app(), instr_is_meta(), instr_set_app(), and
   instr_set_meta()).

Further non-compatibility-affecting changes include:

 - Added dr_syscall_get_result_ex() and dr_syscall_set_result_ex() for
   future MacOS support.
 - Added Mach-O support to drsyms.
 - Added INSTR_CREATE_cmpxchg_8() for 64-bit cmpxchg
 - Changed the default -stderr_mask on Windows to 0xC (for both release
   and debug), and the default -msgbox_mask on Windows release builds
   to 0xC, for better error reporting.  For interactive runs, then,
   the user should explicitly pass -msgbox_mask 0.
 - Added a flags output parameter to #drsym_info_t.
 - Added dr_module_contains_addr() to make handling non-contiguous
   libraries easier.
 - Added hashtable_lock_self_owns() to the drcontainers Extension.
 - Added opnd_create_reg_partial() and opnd_is_reg_partial() for
   representing a partial multimedia register
 - Added operand size suffixes on disassembly in the default mode.
   This can be disabled via -disasm_mask 0x8 or by calling
   disassemble_set_syntax(DR_DISASM_NO_OPND_SIZE).
 - Added instr_zeroes_ymmh().
 - Added new fields to module_data_t: timestamp for Linux and MacOS, and
   version and uuid fields for MacOS.
 - Added a new library drfrontendlib to be used for building tool
   front-ends.  For more information see dr_frontend.h.
 - Added dr_create_memory_dump().
 - Added dr_mcontext_to_context().
 - Added dr_call_on_clean_stack().
 - Added dr_set_client_name() for customizing the diagnostic message
   presented to users when an error occurs or when dr_messagebox() is called.
 - Added instr_get_next_app() and instrlist_first_app() to allow clients to
   traverse only application (non-meta) instructions.
 - Added dr_config_status_code_to_string().
 - Added custom tool front-end launching support to drrrun tool config files.
 - Added a tool notification feature to drrun tool config files.
 - Added get_visualstudio_info() for looking up visual studio
   installation information.
 - Renamed the strace sample to "syscall" and removed its tracing feature,
   in favor of a superior strace sample inside DRMF.
 - Included a copy of dbghelp.dll for drsyms
 - Added dr_insert_cbr_instrumentation_ex(),
   which provides the fall-through address.
 - Added instr_is_app(), instr_is_meta(), instr_set_app(), and instr_set_meta().
 - Added reg_get_value_ex().

**************************************************
<hr>
The changes between version 4.2.0 and 4.1.0 include:

 - Added preliminary Windows 8.1 support
 - Added a new Library Tracing Tool, drltrace.
 - Re-branded our \ref page_drcov
 - Added an export iterator: dr_symbol_export_iterator_start(),
   dr_symbol_export_iterator_hasnext(), dr_symbol_export_iterator_next(),
   dr_symbol_export_iterator_stop()
 - Added relative directory support to file routines on Windows
 - Added dr_get_current_directory()
 - Added dr_delete_dir()
 - Added drx_open_unique_file() and drx_open_unique_appid_file()
 - Added proc_avx_enabled()
 - Added support for recent IA-32/AMD64 instructions: the rdrand,
   fsgsbase, FMA4, XOP, TBM, LWP, BMI1, BMI2, SMX, INVPCID,
   TSX, and AVX2 instruction groups
 - Added vector addressing (VSIB) support to instr_compute_address(),
   instr_compute_address_ex() and
   instr_compute_address_ex_pos()
 - Added opnd_is_vsib()
 - Fixed misnamed opcodes: OP_pmovsxdw is now OP_pmovsxwd,
   OP_pmovzxdw is now OP_pmovzxwd, OP_vpmovsxdw is now OP_vpmovsxwd,
   and OP_vpmovzxdw is now OP_vpmovzxwd.
 - Renamed DRgui to DRstats in anticipation of a new DRgui graphical tool framework
 - dr_exit_process() now supports sending a fatal signal via the 2nd byte of
   the exit code being set to the signal number
 - Added a return value of NULL to dr_standalone_init() to indicate
   failure, such as running on an unsupported OS
 - Added a "soft kills" feature to the \p drx Extension via
   drx_register_soft_kills() to avoid child process termination preventing
   output of instrumentation results
 - Added dr_convert_pid_to_handle()
 - Added dr_syscall_intercept_natively()
 - Added dr_app_handle_mbr_target()
 - Added dr_app_running_under_dynamorio()
 - Added drvector_set_entry()
 - Re-ordered the initial thread init event to be prior to the initial
   module load events
 - Changed DynamoRIO_USE_LIBC to be on by default for all clients,
   including clients written in C
 - Added static library versions of most Extension libraries: drmgr_static,
   drutil_static, drwrap_static, drsyms_static, and drx_static.
   Be sure to check the licenses and other restrictions (in particular,
   most of these Extensions will not work properly if duplicated)
   before using these static versions.
 - Various bug fixes

**************************************************
<hr>
The changes between version 4.1.0 and 4.0.1 include the
following compatibility changes:

 - The #drsym_info_t data structure has changed.  The file name is now
   a caller-allocated buffer, and it and the symbol name are separated out.
   This affects code that calls drsym_lookup_address().
 - Memory allocated through system libraries (including malloc, operator
   new, and HeapAlloc) is not guaranteed to be reachable by a 32-bit
   displacement from the code cache: only memory directly allocated via
   DR's API.  The \ref op_reachable_heap "-reachable_heap runtime option"
   can be used to guarantee that all memory is reachable.
 - For 64-bit, the opcode constants OP_fxsave, OP_fxrstor, OP_xsave,
   OP_xrstor, and OP_xsaveopt have all been replaced with two versions: one
   with a "32" suffix and one with a "64" suffix.  E.g., OP_fxsave is split
   into #OP_fxsave32 and #OP_fxsave64.  The 32 version corresponds to the
   no-suffix assembler mnemonic while the 64 version coresponds to the
   assembler mnemonic of the same name.  Previously, the 64-bit versions of
   these instrutions could not be distinguished nor encoded from scratch.

Further non-compatibility-affecting changes include:

 - Added instr_is_floating_ex()
 - Ported the stats.c sample and DRgui to 64-bit.  As part of this, the
   shared memory structure changed shape on Windows: pid is now of type
   process_id_t.
 - Added the \p drtable Extension which provides simple table management
 - Added opnd_size_from_bytes()
 - Added path searching support to dr_load_aux_library()
 - Added limited, experimental support for 32-bit WOW64 clients to use
   64-bit libraries and code via dr_load_aux_x64_library(),
   dr_lookup_aux_x64_library_routine(), dr_unload_aux_x64_library(), and
   dr_invoke_x64_routine().
 - Added drmgr_current_bb_phase()
 - The deployment tools (drrun, drconfig, and drinject) are now helper
   binaries instead of shell scripts.
 - The deployment tools (drrun etc.) now interpret -v as an alias for
   -verbose and use -version to print version info.
 - Added instrlist_insert_mov_immed_ptrsz() and instrlist_insert_push_immed_ptrsz()
 - Added instrlist_insert_mov_instr_addr() and instrlist_insert_push_instr_addr()
 - Added drsym_enumerate_lines()
 - Added #DR_DISASM_STRICT_INVALID
 - Added a new runtime option \ref op_syntax_att "-syntax_att" for
   AT&T-style disassembly that hides the implicit operands.
   Also added #DR_DISASM_DR to name DR's default disassembly style, with
   #DR_DISASM_ATT selecting a true AT&T disassembly style that hides
   implicit operands.  The only compatibility change here is if a client
   selected DR_DISASM_ATT and expected DR-style disassembly.
 - Added #DR_MAP_IMAGE
 - Added -t option to drrun for end-user tools
 - Added 64-bit reachability support to dr_insert_call() and
   dr_insert_clean_call().  Added explicit control over reachability
   in a new routine dr_insert_call_ex() and in #DR_CLEANCALL_INDIRECT
   for dr_insert_clean_call_ex().
 - Added auto-magic conversion of absolute and pc-relative memory
   operands to each other for more flexible 64-bit encoding.
 - Added opnd_create_instr_ex() and opnd_get_shift()
 - Added dr_custom_alloc()
 - Added dr_raw_mremap() and dr_raw_brk()
 - Added #DR_EMIT_GO_NATIVE, dr_suspend_all_other_threads_ex(),
   dr_retakeover_suspended_native_thread(), and dr_is_thread_native() for
   temporarily-native support.
 - Added dr_get_token()
 - Added dr_switch_to_app_state_ex() and dr_switch_to_dr_state_ex()
 - Added dr_is_nudge_thread()
 - Added support for nudging 64-bit Windows applications
 - Added dr_get_dr_thread_handle()
 - Added #DR_MEMTYPE_RESERVED to #dr_mem_info_t
 - proc_save_fpstate(), proc_restore_fpstate(), dr_insert_save_fpstate(),
   and dr_insert_restore_fpstate() now use the current thread's x86 mode
   to determine which fxsave state format to use.
 - Added partial support for presenting the proper floating point program
   counter when floating point state is saved.
   Xref the \ref op_translate_fpu_pc "-translate_fpu_pc runtime option".
 - Added \p drx Extension: the DynamoRIO Instrumentation Utility
   Extension with BSD license
 - Added automatic restarting of appropriate system calls interrupted by signals.
 - Various bug fixes

**************************************************
<hr>
The changes between version 4.0.1 and 4.0.0 include:

 - Fixed a bug resulting in large 64-bit applications failing to allocate
   heap (Issue 1041)

**************************************************
<hr>
The changes between version 4.0.0 and 3.2.0 include a
compatibility change in the drsyms Extension:

 - Changed the drsyms type query data structures (#drsym_type_t,
   #drsym_func_type_t, #drsym_int_type_t, #drsym_ptr_type_t).
   This is a binary compatibility change for drsym_get_func_type().

And in the drmgr Extension:

 - The post-syscall, module load, module unload, signal, exception,
   and restore state events are now mediated and ordered by drmgr.
   Thus, clients should call drmgr_register_post_syscall_event()
   (for a default priority) or drmgr_register_post_syscall_event_ex() (to
   specify a priority) rather than
   dr_register_post_syscall_event().  The same applies to
   drmgr_register_module_load_event() +
   drmgr_register_module_load_event_ex(),
   drmgr_register_module_unload_event() +
   drmgr_register_module_unload_event_ex(),
   drmgr_register_signal_event() +
   drmgr_register_signal_event_ex(),
   drmgr_register_exception_event() +
   drmgr_register_exception_event_ex(), and
   drmgr_register_restore_state_event() +
   drmgr_register_restore_state_ex_event() +
   drmgr_register_restore_state_ex_event_ex().

And in the core API:

 - dr_get_milliseconds() now returns the number of milliseconds since Jan
   1, 1601 on all platforms.

And in the non-core APIs:

 - dr_inject_process_create() now takes a NULL-terminated array of strings for
   the app command line to better support porting to Linux.

Further non-compatibility-affecting changes include:

 - Added preliminary Windows 8 support, though private kernelbase.dll is
   not yet supported
 - Added persistent cache support for clients via
   dr_register_persist_ro(), dr_register_persist_rx(),
   dr_register_persist_rw(), dr_register_persist_patch(), and
   #DR_EMIT_PERSISTABLE.  However, dr_register_persist_patch() is
   still experimental, is in flux, and is subject to change in
   the next release.
 - Added hashtable persistence support via hashtable_persist_size(),
   hashtable_persist(), and hashtable_resurrect()
 - Added drsym_get_type(), drsym_expand_type(), and support for additional
   type categories for Windows drsyms.
 - Ported the drinjectlib and drconfiglib libraries to Linux.  Routines that
   are still Windows-only are marked in the API docs.
 - Added dr_inject_prepare_to_exec() on Linux
 - Added drsym_free_resources()
 - Added drsym_module_has_symbols()
 - Added a type_id field to drsym_info_t (without compatibility changes)
 - Added drsym_enumerate_symbols_ex() and drsym_search_symbols_ex() which
   return drsym_info_t on each symbol
 - Added dr_exit_process() to cleanly shut down with a specified
   exit code
 - Added dr_convert_handle_to_pid()
 - Added dr_nudge_client_ex() to enable nudging other processes
   from within a client
 - Added reg_resize_to_opsz()
 - Added dr_save_arith_flags_to_xax() and dr_restore_arith_flags_from_xax()
 - Added dr_snwprintf() and dr_vsnwprintf()
 - Added drwrap_replace_native(), drwrap_is_replaced(),
   drwrap_is_replaced_native()
 - Added dr_clobber_retaddr_after_read()
 - Added dr_get_string_option() and dr_get_integer_option() to support querying
   arbitrary DynamoRIO runtime options
 - Added support for building with Visual Studio 2010 and with MSBuild
 - Added instr_is_near_ubr() and instr_is_near_call_direct()
 - Added exported CMake cross-platform assembly support in
   cpp2asm_support.cmake and auxiliary files
 - Added get_DynamoRIO_defines() to DynamoRIOConfig.cmake
 - Added DR_EMIT_MUST_END_TRACE flag
 - Improved the performance of dr_safe_read() such that it out-performs
   DR_TRY_EXCEPT and no longer invokes a system call on Windows.
 - Added dr_redirect_native_target()
 - Added dr_mark_safe_to_suspend()
 - Added dr_mutex_mark_as_app(), dr_rwlock_mark_as_app(), and
   dr_recurlock_mark_as_app()
 - Added dr_get_main_module()
 - Added module import iterators dr_module_import_iterator_start(),
   dr_module_import_iterator_hasnext() dr_module_import_iterator_next(),
   dr_module_import_iterator_stop(), dr_symbol_import_iterator_start(),
   dr_symbol_import_iterator_hasnext(), dr_symbol_import_iterator_next(), and
   dr_symbol_import_iterator_stop().
 - Added DR_FAST_IR to allow clients to inline some key IR routines
 - Added -logdir runtime option for control over the log directory
 - Added drmgr_get_parent_cls_field()
 - Added support for building DynamoRIO with Visual Studio 2012 and
   the Windows 8 WDK
 - Added a new operand type enabling an instr_t to be used as a
   memory reference: opnd_create_mem_instr(), opnd_is_mem_instr(),
   opnd_get_mem_instr_disp()
 - Added DYNAMORIO_CONFIGDIR alternative to HOME as a config dir location.
   Additionally, drrun uses a temp dir for config files rather than failing.
 - Added library search path control via the client_basename.drpath file
 - Added drmgr_register_pre_syscall_event_ex()
 - Added DR_MEMPROT_GUARD for dr_memory_protect (Windows only).
 - Added dr_sscanf()
 - Added notifications on application faults and additional information
   on client faults
 - Added conversion between UTF-16 and UTF-8 to dr_snprintf() and
   dr_snwprintf()
 - Added simplified -c client argument form to drrun, drconfig, and drinject.
 - Added official support for the \ref op_speed "-opt_speed" option
   to prioritize speed over a simple code stream.
 - Added dr_atomic_add32_return_sum()
 - Deprecated dr_save_arith_flags() and dr_restore_arith_flags()
 - Fixed performance regression involving inlined clean calls
 - Fixed bug involving 32-bit Linux support on a 64-bit Linux
   kernel on an AVX-enabled processor (Issue 754)
 - Fixed bug involving multimedia state on a 32-bit Windows kernel
   (Issue 139)
 - Fixed bugs building and running on Ubuntu 11.10 (Issue 718, Issue 720)
 - Several other bug fixes
 - Added dr_raw_mem_alloc() and dr_raw_mem_free(). However, they are still
   experimental, are in flux, and are subject to change in the next release.

**************************************************
<hr>
The changes between version 3.2.0 and 3.1.0 are:

 - Added support for PECOFF + DWARF2 symbols on Windows in the
   drsyms Extension
 - Added support for building extensions as static libraries (subject to
   licensing constraints) via DR_EXT_{DRWRAP,DRUTIL,DRMGR,DRSYMS}_STATIC
 - Added support for linking C clients with libc via DynamoRIO_USE_LIBC
 - Added dr_insert_clean_call_ex()
 - Added a no-frills drwrap mode for faster but constrained wrapping
 - Added drwrap_get_drcontext() for performance
 - Added drwrap notification on exceptions bypassing post-hooks
 - Added drwrap_wrap_ex() to pass initial constant user data
 - Added drwrap_is_wrapped() and drwrap_is_post_wrap()
 - Added drwrap_set_global_flags() to control safety of
   application memory accesses
 - Added drwrap_get_mcontext_ex() to avoid the cost of copying
   multimedia register values when not necessary
 - Added drwrap interface for caching post-call addresses
 - Added drmgr_decode_sysnum_from_wrapper()
 - Added drutil_expand_rep_string_ex() that returns additional
   information about string loop expansion
 - Added improved instrlist disassembly that includes labels and
   instruction targets
 - Added instr_compute_address_ex_pos() for instrs with multiple memory
   operands.
 - Added dr_get_client_base()
 - Added dr_vsnprintf()
 - Added service pack version to dr_get_os_version()
 - Added mediation of note fields to drmgr
 - Added custom storage in label instructions via instr_get_label_data_area()
 - Added support for multiple non-meta control transfer instructions
   with intra-block targets in one basic block to drmgr
 - Added user data passing support among all four passes of drmgr
 - Several bug fixes

**************************************************
<hr>
Version 3.0.0 was a development version.  3.1.0 is the first official
released version of the 3.x series.

The changes between version 3.0.0 and 2.2.0 include the following major
features:

 - Added a private loader on Linux for better support for C++ clients and
   third-party library usage by clients
 - Added Linux support for \p drsyms to enable symbol processing in
   Linux clients
 - Added \p drutil Extension which provides memory address retrieval
   and string loop expansion (note: LGPL license)
 - Added a static library for decoding and encoding

\b IMPORTANT: The 3.0.0 and onward client API is mostly backward
compatible with releases from 1.0.0 (originally called 0.9.6: see below)
onward with the exception of functions that involve dr_mcontext_t and
several other source and binary compatibility changes since version 2.2.0
described below.  The dr_mcontext_t struct and all structs that contain it
have changed and are NOT backward compatible with releases prior to 3.0.0.

A sample script for updating client sources to the 3.0.0 API's version of
dr_mcontext_t and related functions is as follows:

\code
perl -pi -e '\
s|dr_mcontext_t (\w+);|dr_mcontext_t \1 = {sizeof(\1),DR_MC_ALL,};|;\
s|(dr_[gs]et_mcontext\(\S+,\s+\S+),\s+[^\s\)]+\)|\1)|;\
s|(dr_redirect_execution\(\S+),\s+\S+\)|\1)|;\
s|^\s+int app_errno;\s*\n||ms;\
s|raw_mcontext\.|raw_mcontext->|g;\
s|info->mcontext\.|info->mcontext->|g;\
s|excpt->mcontext\.|excpt->mcontext->|g;' *.c
\endcode

The script makes 3 main changes.  First, any dr_mcontext_t allocated by the
client must have its \p size and \p flags fields set.  Second, the \p app_errno
parameter was removed from several functions; it required a local variable,
so any local named \p app_errno is removed.  Third, the dr_mcontext_t
fields in the fault, signal, and exception structs all became
pointers.

This script may not catch all cases.  Use your version control system to
look at the diff after applying it to ensure it did not change anything it
shouldn't have.  Run with debug build to catch other instances where
dr_mcontext_t.size is not set.  Also note that using the dr_mcontext_t
initialization syntax in the script will end up calling memset; for
performance-critical situations, instead initialize only the size and flags
fields separately.  Also note that if the xmm or ymm registers are not
needed, asking for DR_MC_CONTROL and/or DR_MC_INTEGER is more performant
than DR_MC_ALL.

\b IMPORTANT: Further changes between version 3.0.0 and 2.2.0 include the following that
affect source and/or binary compatibilty:

 - Changed the #dr_mcontext_t structure field layout.  This is a binary
   compatibility change with respect to versions prior to 3.0.0.
 - Added a dr_mcontext_t.size field which must be set by the client prior
   to calling dr_get_mcontext(), dr_set_mcontext(), or
   dr_redirect_execution.  This is a source compatibility change with
   respect to versions prior to 3.0.0.
 - Added a dr_mcontext_t.flags field which must be set by the client prior
   to calling dr_get_mcontext(), dr_set_mcontext(), or
   dr_redirect_execution.  This is a source compatibility change with
   respect to versions prior to 3.0.0.
 - Removed the app_errno parameter from dr_get_mcontext(),
   dr_set_mcontext(), and dr_redirect_execution().  This is a source
   compatibility change with respect to versions prior to 3.0.0.
 - Changed all dr_mcontext_t fields in the dr_restore_state_info_t,
   dr_exception_t, and dr_siginfo_t structs to be pointers.  This is a
   source compatibility change with respect to versions prior to 3.0.0.
 - Changed the bool typedef from int to char for C++ compatibility.
   This is a binary compatibility change with respect to versions
   prior to 3.0.0.
 - Changed the signature of drwrap_unwrap(), in order to allow one of the
   pre or post hooks to be optional (Issue 562).  This is a source
   compatibility change with respect to versions prior to 3.0.0.
 - Moved console printing support from the drsyms Extension to core DR.  The
   drsym_write_to_console() and drsym_using_console() are no longer
   supported.  Instead, call dr_enable_console_printing() in dr_init(),
   which then enables dr_printf() and dr_fprintf() to print to the console
   (with some limitations: see dr_enable_console_printing() documentation).
   This is a source compatibility change with respect to versions
   prior to 3.0.0.
 - Added a \p flags argument to most of the routines in the \p drsyms extension
   to control demangling, and added drsym_demangle_symbol().  This is a source
   compatibility change with respect to versions prior to 3.0.0.
 - Added drsym_get_module_debug_kind() and a \p debug_kind field to the \p
   drsym_info_t struct written by drsym_lookup_address().  These additions allow
   drsyms users to determine what kind of debug info is available for a module.
   The \p debug_kind field creates a binary compatibility change for users of \p
   drsym_info_t with respect to versions prior to 3.0.0.

Additional changes between version 3.0.0 and 2.2.0 include the following:

 - Added \p drvector to drcontainers Extension: simple resizable vector
 - Added a windbg script for auto-locating libraries for easier
   debugging
 - Added dr_mutex_self_owns() and recursive lock support (dr_recurlock_*)
   (Issue 219)
 - Added dr_map_file(), dr_unmap_file(), and dr_file_size() (Issue 542)
 - Added dr_rename_file() and dr_delete_file().
 - Added routines to disassemble to a buffer rather than a file (Issue 524)
 - Added support for the AVX and FMA ISA extensions
 - Added dr_insert_get_seg_base()
 - Added return value to dr_redirect_execution() and dr_set_mcontext()
 - Increased maximum option string from 512 to 2048 (Issue 363)
 - Increased default stack size from 20KB to 56KB to make it easier to use
   C++ and external libraries with larger stack usage
 - Added dr_get_os_version() (Issue 304)
 - Deprecated the "meta-instruction that can fault" property and
   instr_is_meta_may_fault(), instr_set_meta_may_fault(),
   instrlist_meta_fault_preinsert(), instrlist_meta_fault_postinsert(),
   and instrlist_meta_fault_append().
 - Added dr_using_app_state()
 - Added instr_encode_to_copy() and instrlist_encode_to_copy()
 - Added disassemble_set_syntax() for -syntax_intel control without
   runtime options and proc_set_vendor() to control vendor-specific
   ISA details when decoding or encoding
 - Added instrlist_set_fall_through_target() and
   instrlist_set_return_target()
 - Added hashtable_clear() to the drcontainers Extension
 - Several bug fixes

**************************************************
<hr>
The changes between version 2.2.0 and 2.1.0 are:

 - Added \p drwrap Extension which provides function wrapping
   and replacing (note: LGPL license)
 - Added \p drmgr Extension: the DynamoRIO Multi-Instrumentation Manager
   Extension, a mediator for combining and coordinating multiple
   instrumentation passes
 - Added read-write locks (Issue 406)
 - Added isolation of client-opened files from the application (Issue 357)
 - Added dr_mcontext_t.xip for syscall events (Issue 442)
 - Several bug fixes

**************************************************
<hr>
The changes between version 2.1.0 and 2.0.0 are:

 - Added Windows 7 support
 - Added clean call sequence optimization and auto-inlining.
 - Added Windows child process following support for clients: -follow_children
   is now on by default for both Windows and Linux.
 - Added DR_TRY_EXCEPT() (Issue 51)
 - Added dynamic client auxiliary library loading support
   via dr_load_aux_library(), dr_lookup_aux_library_routine(), and
   dr_unload_aux_library()
 - Added dr_switch_to_app_state() and dr_switch_to_dr_state()
 - Added dr_client_thread_set_suspendable()
 - Added dr_get_random_value(), dr_set_random_seed(), and dr_get_random_seed()
 - Added dr_file_exists() and dr_directory_exists() for Linux
 - Added support for dr_get_mcontext() from secondary thread init events,
   and changed its return type to bool
 - Added dynamic hashtable resizing to the drcontainers hashtable
 - Added dr_app_pc_from_cache_pc()
 - Added a segment list to module_data_t for Linux and internal
   support for non-contiguously-mapped modules (Issue 160)
 - Added PEB isolation (Issue 249) and dr_get_app_PEB()
 - Added drsym_enumerate_symbols() to the \p drsyms Extension
 - Added limited support for printing to the cmd window (Issue 261) via the
   \p drsyms Extension: drsym_write_to_console() and drsym_using_console()
 - Renamed the REG_ constants to DR_REG_ to avoid conflicts with system
   headers (Issue 34).  Clients should set(DynamoRIO_REG_COMPATIBILITY ON)
   prior to configure_DynamoRIO_client() to use the old constants and avoid
   any source changes; this will happen automatically if the client
   targets version 2.0 or earlier.  Binary compatibility is unaffected.
 - Deprecated dr_request_synchronized_exit() and replaced it with
   dr_set_process_exit_behavior().  Now a full thread synch is performed
   at exit time in release build if a process exit event or thread exit
   event is registered.  dr_set_process_exit_behavior() can provide
   more performant exit performance for clients that have flexible
   exit event requirements.
 - Switched debug build to also be an INTERNAL=ON build
 - Fixed bug in handling single-byte-bb selfmod code
 - Fixed bugs in handling alarm signals
 - Fixed 64-bit Windows stack alignment bug (Issue 331)
 - Fixed handling of "data32 rex.w call"
 - Fixed Issue 320: a problem with thread-private cache resizing
 - Fixed Issue 319: decode movlhps and movhlps properly
 - Fixed Issue 139: add xmm0-7 preservation for 32-bit Linux applications,
   which may have noticeable impacts on clients calling clean calls:
   e.g., pushing bbs over the max size limit or having a noticeable
   performance hit.
 - Support building sources using Visual Studio

**************************************************
<hr>
In version 2.0.0, the configuration and deployment API and tools changed and
are not backward compatible with earlier versions: see below for details.
The changes between version 2.0.0 and 1.5.0 are:

 - Changed the configuration and deployment model for both Linux and
   Windows to use a configuration file based approach on both platforms,
   which adds control over child processes on Linux and supports local
   configuration on Windows for un-privileged and parallel execution
   (Issue 265).  The registry is no longer used for individual application
   configuration on Windows other than to point at the location for
   global configuration files, when used.<br>
   \b IMPORTANT: On Windows the following non-backward-compatible changes
   have been made:
   - drdeploy.exe no longer exists (replaced by drconfig.exe and drrun.exe)
   - drconfig.dll is now drconfiglib.dll
   - drconfiglib.dll's API routines now take in a process id to support
     one-time targeted-process configuration (to support parallel execution)
   - configuration is either per-user or global, with per-user taking
     precedence when both exist
   - configuration does NOT enable systemwide injection by default:
     use the -syswide_on parameter to drconfig or drrun for that
     (it requires administrative privileges)
   .
   \b IMPORTANT: On Linux, if you're using custom injection via
   raw environment variables rather than using the \p drdeploy script,
   you must also set DYNAMORIO_RUNUNDER to 1 for injection to work with
   this release.
 - Added drinjectlib.dll and dr_inject.h, making custom injection tools
   easier to build (Issue 246)
 - Added DynamoRIO Extension support for auxiliary libraries that extend the
   DynamoRIO API (Issue 277)
 - Added symbol lookup support via Extension (Windows only for now) (Issue 44)
 - Added a "drcontainers" Extension that initially contains a hashtable
 - Added thread creation support: dr_create_client_thread() (Issue 41)
 - Added dr_sleep()
 - Added dr_set_itimer() and dr_get_itimer() (Linux-only) (Issue 283)
 - Added dr_app_pc_for_decoding()
 - Added -synch_at_exit option and dr_request_synchronized_exit() to
   provide guarantees over thread exit event timing in release build
 - Added instr_cmovcc_triggered() and instr_cmovcc_to_jcc()
 - Renamed OP_fcmovene to OP_fcmovne
 - Implemented instr_invert_cbr() for OP_jcc_short
 - Added the full path to modules in module_data_t
 - Added dr_get_proc_address_ex() to support indirect code objects
 - Added dr_get_milliseconds() and dr_get_time() impl for Linux
 - Added instr_is_undefined()

**************************************************
<hr>
The changes between version 1.5.0 and 1.4.0 are:

 - Added a private loader on Windows for better support for library usage
   by clients
 - Added nudge support on Linux
 - Added dr_suspend_all_other_threads() and dr_resume_all_other_threads()
 - Made it easier for clients to use faults to push rare events out of
   instrumentation paths:
   - Added access to the pre-translated context and the code fragment
     information for both
     dr_register_signal_event() and dr_register_exception_event()
     This changed the return type for exception event callbacks.
   - Added a signal/exception event on a fault in non-code-cache
     DynamoRIO code, such as client-generated code.
   - Added the "meta-instruction that can fault" property via
     instr_is_meta_may_fault(), instr_set_meta_may_fault(),
     instrlist_meta_fault_preinsert(), instrlist_meta_fault_postinsert(),
     and instrlist_meta_fault_append().
   - Added a new event dr_register_restore_state_ex_event() that provides
     the pre-translated context and code fragment information, and allows
     for translation failure for non-fault translations.
 - Added dr_dup_file_handle()
 - Added dr_memory_is_dr_internal() and dr_memory_is_in_client()
 - Added dr_get_parent_id()
 - Added decode_opcode_name()
 - Removed the deprecated snprintf() as it causes symbol pre-emption
   problems on Linux.  Older clients should switch to dr_snprintf().
 - Fixed bug in cross-architecture execve (Issue 146)
 - Clone record is now passed via dstack instead of ebp (Issue 149)
 - Fixed close() syscall handling, !HAVE_TLS assert & minor issues (Issue 151)

**************************************************
<hr>
The changes between version 1.4.0 and 1.3.2 are:

 - Added directly-addressable thread-local storage slots for exclusive
   client use:
   - dr_raw_tls_calloc()
   - dr_raw_tls_cfree()
 - Provide 64-bit versions of the drdeploy.exe and drview.exe tools
 - Provide dr_get_proc_address() on Linux
 - Added dr_query_memory_ex() to allow address space walking on Linux
 - Added -msgbox_mask on Linux: waits for a keypress
   - Added STDIN and dr_get_stdin_file()
 - Added shared library versioning on Linux
 - Support calling dr_get_mcontext() from bb and trace callbacks
 - Provide support for building clients using CMake (see cmake/, and for
   an example of usage see samples/CMakeLists.txt)
 - Provide support for clients to use -fvisibility by setting
   the define USE_VISIBILITY_ATTRIBUTES for dr_defines.h
 - Added instr_compute_address_ex() for instrs with multiple memory operands
 - Provide dr_snprintf() (identical to snprintf()) for consistent naming
   and to avoid gcc warnings about using pointers with %x (which we're
   using because there is no portable way to precisely control %p)
 - The statistics viewer \c DRgui.exe is no longer supported on Windows
   NT.  Statistics still work, but the graphical application itself will
   not run on NT.
 - Changed the top-level registry key to "DynamoRIO"
 - Re-arranged layout of bin and samples directories
 - Symbols for all binaries are now included

**************************************************
<hr>
The changes between version 1.3.2 and 1.3.1 are:

 - Added support for Linux execve of cross-architectural executables
   (e.g., 32-bit process performing execve of 64-bit executable)
   - Also, libdrpreload.so is now kept in the same libXX/{debug,release}
     directory as libdynamorio.so
 - instr_convert_short_meta_jmp_to_long() now returns the longer version of
   the taken jump, to use when setting the target of a jecxz or loop*
   branch.
 - Various bug fixes including in these areas:
   - dr_syscall_set_result() and dr_syscall_invoke_another()
   - 64-bit drinject stack alignment
   - 64-bit erroneous assert in dr_get_process_id()
   - 64-bit dr_file_{tell,seek} worked but returned failure
   - -opt_memory bugs resulting in asserts
   - sigprocmask() corner case bug
   - signal handler sharing for NPTL threads
   - decoding across page boundaries on Linux

**************************************************
<hr>
Version 1.3.1 is identical to 1.3.0 but is under a BSD license (see \ref
page_license).

We re-numbered the previous DynamoRIO versions as follows:

 - 1.0.0 = 0.9.6 build 9600
 - 1.1.0 = 0.9.6 build 9601
 - 1.2.0 = 0.9.6 build 9602

**************************************************
<hr>
The changes between version 1.3.0 and version 1.2.0 (0.9.6 9602) are:

 - Version numbering shift to 1.x.y instead of 0.9.6 960x
 - New system call pre, post, and filter events, and new system call
   parameter and result access, along with a feature to chain system calls:
   - dr_register_pre_syscall_event()
   - dr_register_post_syscall_event()
   - dr_register_filter_syscall_event()
   - dr_syscall_get_param()
   - dr_syscall_set_param()
   - dr_syscall_set_sysnum()
   - dr_syscall_get_result()
   - dr_syscall_set_result()
   - dr_syscall_invoke_another()
   - dr_is_wow64()
 - New signal event for Linux
   - dr_register_signal_event()
 - New option "-pause_on_error", and error messages to
   stdout by default for release builds, to improve Linux debugging
 - New routines for memory allocation and memory manipulation:
   - dr_nonheap_alloc()
   - dr_nonheap_free()
   - dr_memory_protect()
 - New option \ref op_syntax_intel "-syntax_intel" for Intel-style disassembly
 - New option \ref op_sysenter "-sysenter_is_int80"
 - The parameter to an application's system call (normally kept in the eax
   register) can now be freely changed in basic blocks on all platforms
 - Added support for 64-bit -thread_private
 - Added corner-case undocumented IA-32 opcode support
 - Fixed bug running multi-threaded 64-bit Linux apps
 - Fixed bugs in 64-bit Linux signal handling
 - Fixed bug running -thread_private debug build
 - Fixed bug running 32-bit apps on 64-bit Linux on AMD processors
 - Fixed bug where OS_OPEN_APPEND overwrote instead of appending on Windows

**************************************************
<hr>
The changes between the 0.9.6 release builds 9602 and 9601 are:

 - Performance improvements for both the base DynamoRIO system and for
   client instrumentation when running on Pentium M, Core, and Core 2
   processors.
 - 64-bit bug fixes
 - Added several convenience routines:
   - get_register_name()
   - reg_to_pointer_sized()
   - reg_is_gpr()
   - reg_is_segment()
   - reg_32_to_8()
 - Disassembly now expands immed sizes to match operands
 - Fixed bug in instr_is_nop()

**************************************************
<hr>
The changes between the 0.9.6 release builds 9601 and 9600 are:

 - The Windows registry key used is now "VMware, Inc." instead of "VMware"
 - Added large file support (see #DR_FILE_ALLOW_LARGE)
 - Added support for decoding from a copy of code: decode_from_copy() and
   disassemble_from_copy().
 - Changed the default options to favor performance, and added the
   \ref op_memory "-opt_memory" runtime option to prioritize memory instead.

Release 0.9.6 is \b not backward compatible with prior releases 0.9.1-0.9.5.

The major changes between the 0.9.6 and 0.9.5 releases include 64-bit
support, multiple clients, state translation, trace contents, and Linux
module events and fast system calls:

 - 64-bit applications and clients are now supported.  This changed
   several function signatures:
   - instr_encode()
   - decode_next_pc()
   - decode_sizeof()
   - decode_eflags_usage()
   - instr_init()
   - The binary trace dump format changed.
   .
   Several new functions were added:
   - set_x86_mode()
   - get_x86_mode()
   - instr_set_x86_mode()
   - instr_get_x86_mode()
   - opnd_create_rel_addr()
   - opnd_create_far_rel_addr()
   - opnd_is_rel_addr()
   - opnd_is_near_rel_addr()
   - opnd_is_far_rel_addr()
   - instr_has_rel_addr_reference()
   - instr_get_rel_addr_target()
   - instr_get_rel_addr_dst_idx()
   - instr_get_rel_addr_src_idx()
   - instr_shrink_to_32_bits()
   - opnd_shrink_to_32_bits()
   - reg_32_to_64()
   - reg_64_to_32()
   - reg_is_extended()
   - reg_parameter_num()
   .
   To build a 64-bit client, set the \p X86_64 preprocessor define before
   including the DynamoRIO header files, and link with the 64-bit build of
   DynamoRIO (for a 32-bit client, set \p X86_32).
 - Multiple clients are now supported.  This changed the signatures of
   dr_init(), dr_get_options(), and dr_get_client_path().  It also changed
   how clients are deployed and nudged, and how events are unregistered:
   explicit unregistration routines are now used.
 - State translation in the presence of clients is now fully supported.
   This changed the signature for the basic block and trace event callbacks
   (see dr_register_bb_event() and dr_register_trace_event()), added a
   new event dr_register_restore_state_event(), and added new functions
   instr_set_translation(), instr_set_meta_no_translation(), and INSTR_XL8().
 - The trace callback (#dr_register_trace_event()) now presents original
   application code to the client, rather than code that has already
   been modified for execution in the code cache.  The client also has
   flexibility in which instrumentation is included from constituent
   basic blocks added to a trace (the \p for_trace parameter: see
   #dr_register_bb_event()).
 - Fast system calls (syscall and sysenter) are now supported on Linux.
 - Module load/unload events and module iteration are now supported on Linux.
 - System calls for 32-bit applications on 64-bit kernels are no longer
   hidden by vsyscall; related functions were removed:
   instr_is_lol64_syscall(), instr_is_32on64_syscall().
 - Due to both 64-bit support and full WOW64 (32-bit applications on 64-bit
   Windows) support, xmm registers were added to dr_mcontext_t, and a
   new function dr_mcontext_xmm_fields_valid() was added.
 - Far instr-type operands are now supported: opnd_create_far_instr(),
   opnd_is_near_instr(), opnd_is_far_instr().
 - Miscellaneous new functions were added:
   - instr_convert_short_meta_jmp_to_long()
   - instr_reads_from_reg()
   - LOCK()
   - OPND_CREATE_INT_32OR8()
   - OPND_CREATE_INT_16OR8()
   - instrlist_meta_append()
   - dr_using_all_private_caches()
 - The type of nudge arguments was changed from (void *) to uint64.
 - The signature of dr_lookup_module() changed.  It no longer has an
   IMAGE_SECTION_HEADER out argument.  See dr_lookup_module_section()
   for that functionality.
 - The disassemble-from-address routines now return NULL when pointed at
   invalid instructions (matching the decode routines).
 - The routines to access DynamoRIO tls slots from the cache were changed.
   dr_insert_write_temp_tls was eliminated in favor of a generalized #dr_save_reg
   with more flexibility on which slot can be used.  #dr_save_arith_flags was
   similarly generalized.  Slots are now guaranteed to remain valid until the
   next non-meta instruction allowing access to saved registers during clean
   calls via #dr_read_saved_reg and #dr_write_saved_reg.  #dr_insert_mbr_instrumentation
   also now requires caller to specify the spill slot to be clobbered
   which must be less than dr_max_opnd_accessible_spill_slot().

**************************************************
<hr>
The major changes between the 0.9.5 and 0.9.4 releases are:

 - The basic block hook (\ref sec_events_bb) passes completely unmodified
   application code to the client (no mangling or elision).
 - The old client hook exports have been replaced with an explicit event
   registration model.
 - Instruction representation simplification: the client only sees fully
   decoded instructions.
 - Easier-to-use clean calls (see #dr_insert_clean_call).
 - Library support (-wrap on linux, ntdll on windows: see \ref sec_extlibs
   and \ref sec_utils).
 - Some features have been removed (these are easily implemented by a
   client): there is no more edge-counting profile build, no more
   custom exit stubs, and no more prefixes.
 - Infrastructure improvements:
   - Thread-shared caches (can still request thread-private: \ref
     op_thread_priv "-thread_private option").  Note that there are
     some subtle changes stemming from using thread-shared: in particular,
     note that the context passed to the deletion event may be NULL
     (see #dr_register_delete_event).
   - Direct access to TLS slots (#dr_save_reg, dr_insert_write_temp_tls,
     #dr_insert_write_tls_field).
 - Module events (#dr_register_module_load_event),
   module iteration (#dr_module_iterator_start, #dr_lookup_module, etc.),
   and memory querying (#dr_query_memory, #dr_virtual_query).
 - The full API is now documented in html and pdf for easy browsing.
 - Numerous type and routine name changes.

\endif


***************************************************************************
\htmlonly
<table width=100% bgcolor="#000000" cellspacing=0 cellpadding=2 border=0>
  <tr><td><table width=100% bgcolor="#0000C0" cellspacing=0 cellpadding=1 border=0>
  <tr><td><table width=100% bgcolor="#0000C0" cellspacing=0 cellpadding=1 border=0>
  <tr><td></td></tr></table></td></tr></table></td></tr></table>
\endhtmlonly
\section sec_limits Limitations

\subsection sec_limit_clients Client Limitations
The most important limitation on a client is that it remain transparent.
This is described fully in \ref transparency.
Here we summarize the key points to remain transparent:

  - For full transparency, the client should be a self-contained library
with linkage to nothing other than DynamoRIO libraries.  We
provide private loading that makes some use of system libraries safe, but
global resource conflicts can still occur and clients are cautioned from
using system-interacting library routines.
See \ref sec_extlibs for further details.
  - Currently, the communication API provided by DynamoRIO is limited to file
I/O and nudges.
\if vmsafe
  - The security agent on the security monitor VM has no direct
    relationship with DynamoRIO.  However, the VMsafe solution provider
    can architect their own communication channel between the security
    agent on the security monitor VM and the client by using an agent on
    the client's VM as an intermediary.
 \anchor limits_winlogon
  - There is a known false positive in the anti-piracy DRM code in the
    Windows Genuine Advantage component of winlogon.exe.  This code
    performs deliberate obfuscation and violations of standard coding
    behavior.
\endif
\if vmsafe
  - The client can run in only one mode at a time, which cannot be changed during the
execution of the process.  Mode change can be done only on a subsequent
application restart.
  - The client should call only the API corresponding to the mode it was started
in.  Mixing API from different modes can lead to unspecified results and is
not supported.
  - Probe API allows only one registration of probes, which must occur in
    dr_init().
  - Probes can be specified only with library names and offsets from the base
    of the library in memory (\ref DR_PROBE_ADDR_LIB_OFFS).
  - When a probe callback finishes execution it can't request DynamoRIO to
    perform any actions like logging, control flow changes, etc.
  - Probe locations can't include system call wrappers in ntdll.dll, i.e.,
    ntdll!Nt* routines can't be probe locations.
\endif

\subsection sec_limit_platforms Platform Limitations
  - This version of DynamoRIO supports Windows 8, 8.1, and 10.
    However, systemwide injection (-syswide_on) is not yet supported on
    Windows 8 or higher except for WOW64 (i.e., 32-bit applications on
    a 64-bit kernel).
  - DynamoRIO currently supports the following NT-based 32-bit
    Windows systems: XP (32-bit, service packs 0-3), 2003 (32-bit, service
    packs 0-2), Vista (32-bit, service packs 0-1),
    Windows 7 (32-bit, service packs 0-1), Windows 8, Windows 8.1, and
    Windows 10.
    It does not support Windows 95, 98, or ME.
    It no longer officially supports NT (all service packs) or 2000 (all service
    packs), although the core DynamoRIO library should still work there: it
    is only the tools and utility programs that will fail to run.
    Windows Server 2008 is expected to work but has not
    been tested.
  - This release of DynamoRIO supports running 32-bit
    Windows applications on the following 64-bit Windows operating
    systems: Windows XP Professional x64 (service pack 2), Windows 2003
    x64 (service pack 2), Vista x64 (service packs 0-1), Windows 7
    (service packs 0-1), Windows Server 2008, Windows 8, Windows 8.1, and
    Windows 10.
    Only the 32-bit
    code will be seen, and child processes created will not be injected
    into.  On 64-bit Windows 32-bit applications are automatically run
    through the Windows-On-Windows or WOW64 emulator so system call and
    indirect call processing clients must be aware of
    #instr_is_wow64_syscall().
\anchor limits_64bit
  - This release of DynamoRIO supports running
    64-bit Windows applications, using the 64-bit DynamoRIO build, on
    the following 64-bit Windows systems: Windows XP Professional x64
    (service pack 2), Windows 2003
    x64 (service pack 2), Vista x64 (service packs 0-1), Windows 7 x64
    (service packs 0-1), Windows 8, Windows 8.1, and Windows 10.
    Windows Server 2008 is expected to work but has not
    been tested.
  - DynamoRIO does not support any Itanium based Windows systems.
  - This release does not fully support applications that mix 32-bit and
    64-bit code.  Future releases will support such mixtures.
  - When running a cygwin application under control of DynamoRIO,
    stderr and stdout output from DynamoRIO or its clients may not
    be visible.
  - UTF-8 support is not yet present in drinjectlib, drconfiglib,
    drrun.exe, drconfig.exe, or drinject.exe.  It is present in the
    core DR API.
  - This release of DynamoRIO has support for most 32-bit and
    64-bit Linux
    distributions running on Intel-compatible hardware, including
    Ubuntu and Fedora.
  - This release of DynamoRIO has support for running 32-bit
    Linux applications on 64-bit Linux operating systems on
    AMD64-compatible hardware.
  - Cross-architecture execve (e.g., a 32-bit process performing execve of
    a 64-bit executable) may stop working if the paths to the
    libdynamorio.so and libdrpreload.so libraries are renamed.
  - This release of DynamoRIO supports 32-bit applications running on
    32-bit Linux operating systems on AArch32 ARMv7 and ARMv8 hardware.
    However, a few features are not yet ported: traces, clean
    call inlining and other optimizations, and several samples.
  - This release of DynamoRIO has experimental support for 32-bit Android
    applications running on AArch32 ARMv7 and ARMv8 hardware.
    However, a few features are not yet ported: traces, clean
    call inlining and other optimizations, and several samples.
  - This release of DynamoRIO has experimental support for 64-bit
    applications running on 64-bit Linux operating systems on AArch64 ARMv8
    hardware.  However, floating-point and SIMD instruction operands are
    not fully decoded or encoded yet, and a few features are not yet
    ported: traces, clean call inlining and other optimizations, and
    several samples and provided tools.

\subsection sec_limit_perf Performance Limitations

  - In order to present a more straightforward code stream to clients,
    DynamoRIO has several optimizations disabled in this release.
    System-call-heavy applications are the ones most likely to be affected.
    Future releases may allow clients to choose performance versus
    visibility.  This release does provide the \ref op_memory "-opt_memory option"
    to enable prioritizing memory usage and the \ref op_speed "-opt_speed option"
    to prioritize performance at the cost of more complex basic blocks that
    cross control transfers.
  - The performance \if vmsafe of Code Manipulation Mode and Memory
    Firewall Mode \endif when starting up large desktop applications
    may be noticeably worse than native.  Upcoming releases will
    address this issue. \if vmsafe Note that Probe Mode incurs
    significantly less overhead than the other modes. \endif
  - The performance \if vmsafe of Code Manipulation Mode \endif when
    running  Java, .Net, Flash or similar managed execution
    applications can be noticeably worse then native.  This can
    include applications that load these components as in-process
    plugins (such as Internet Explorer). Upcoming releases will
    address this issue.  \if vmsafe Probe Mode and Memory Firewall
    Mode are not affected. \endif
  - When using \if vmsafe Code Manipulation Mode or Memory Firewall
    Mode \else DynamoRIO \endif on all or many processes on a system
    simultaneously, memory usage may become a factor.  Upcoming
    releases will address this issue.  \if vmsafe Note that Probe Mode
    incurs significantly less overhead than the other modes. \endif

\subsection sec_limit_deploy Deployment Limitations

  - The dr_config.lib library is not multi-thread safe.  Users of the
    library should ensure that no more then one thread accesses the
    library at a time.
  - Other installed software that uses hooks may not always be
    interoperable with DynamoRIO.
  - Other installed software may conflict with DynamoRIO's use of the
    \c \\HKLM\\SOFTWARE\\Microsoft\\Windows\\WindowsNT\\CurrentVersion\\AppInit_DLLs
    registry key (only very rarely an issue), which is used for
    the -syswide_on feature.
  - On Windows, the Enhanced Mitigation Experience Toolkit (EMET) may prevent
    applications from running under DynamoRIO
    (<a href="https://github.com/dynamorio/dynamorio/issues/1546">issue 1546</a>).
    Please disable EMET for the application if necessary.
  - On Windows 7 and Windows Server 2008 R2, the digital signature
    requirement for AppInit_DLLs libraries is disabled when systemwide
    injection is requested (-syswide_on).  This can be a security concern.
  - On Windows 8 or 8.1, system wide injection (-syswide_on) is not yet supported.
  - Cygwin processes may not work with DynamoRIO due to cygwin's
    implementation of fork being incompatible with DynamoRIO.
  - A Windows application that does not statically link with
    user32.dll will not be run under control of DynamoRIO using
    system-wide injection unless its
    parent process (typically cmd.exe or explorer.exe, for manually
    launched applications) is already under DynamoRIO control
    \if vmsafe (the parent can be in any mode)\endif. Only some small
    non-graphical applications do not link with user32.dll.
  - When invoking an application in any way that is not from a parent
    process under DynamoRIO control, DynamoRIO takes control a little
    later and in some rare cases the application has already created a new
    thread.  This is in violation of the Windows specficiations, but cygwin
    processes do this.  This new thread will not be under DynamoRIO
    control and can cause a variety of problems.  In such cases it is best
    to invoke from a parent process under DynamoRIO control.  However, for
    32-bit applications on 64-bit Windows operating systems, DynamoRIO
    takes over later even from the parent.  Future releases will address
    this limitation.
  - This release does not support running some Windows services under
    control of DynamoRIO: the "System" process, smss.exe, csrss.exe, and protected
    processes on Windows Vista.

\anchor limits_vista_service_messagebox
  - On Windows Vista most services are run in a separate session as a
    security feature.  This means that neither DynamoRIO nor its
    client will be able to display a messagebox when running in said
    services (they have no associated visible window station). See
    dr_messagebox().
  - On Windows Vista \if vmsafe in Code Manipulation Mode \endif the code from
    certain dlls (found mostly in services) and the code subsequently
    called from those dlls is run natively and is not visible to the
    instrumentation APIs.  This only applies to dlls that have a .pexe
    section (only 13 dlls have such a section in a standard Vista
    install) which seems to be associated with a likely obfuscation
    method involving kernel side components that this release has no
    other workaround for.
\anchor limits_linux_preload
  - On Linux, non-default late injection (requested via \p -late to drrun)
    is unable to run binaries with the suid or sgid permission bits set.
    Default injection is capable of executing these binaries, but if late
    injection is desired, one method of running these binaries
    is to place both libdrpreload.so and libdynamorio's full paths in
    /etc/ld.so.preload.
    You'll need to use a \ref lin_deploy "separate configure step approach".
    Don't forget to run drconfig to create a configuration for the
    application first; otherwise, libdrpreload.so will refuse to take
    control.  This method of injection takes control part-way through
    initialization of the target application, rather than at the very
    beginning.  Alternatively, you could run as root, or remove the suid
    and sgid bits: however, both of those solutions may open up security
    holes and are not recommended.  If the suid or sgid binary is a leaf
    child process of the parent target application, another option is to
    run the problematic child process natively by either creating a configuration
    file for the child with the "-norun" parameter or running with the
    \ref op_children "-no_follow_children" runtime option.
  - On Linux, the private loader will fail to load libpthread.so.  Therefore
    clients and the libraries they use cannot link against libpthread.so.

\ifnot vmsafe
***************************************************************************
\htmlonly
<table width=100% bgcolor="#000000" cellspacing=0 cellpadding=2 border=0>
  <tr><td><table width=100% bgcolor="#0000C0" cellspacing=0 cellpadding=1 border=0>
  <tr><td><table width=100% bgcolor="#0000C0" cellspacing=0 cellpadding=1 border=0>
  <tr><td></td></tr></table></td></tr></table></td></tr></table>
\endhtmlonly
\section sec_future Plans for Future Releases

We hope to include the following major features in future releases:

 - Libraries to facilitate building tools that use shadow memory, examine
   system calls, and insert heavyweight instrumentation
 - Earliest Windows injection.  Today drinject injects fairly late; from a
   parent process, injection is very early (before kernel32.dll is loaded),
   but we plan to provide injection at the very first user-mode instruction
   in the future.
 - More flexible (earlier, or later via attach) Linux injection
 - Persistent and process-shared code caches
 - Full control over trace building

To discuss current and future features, join the <a
href="http://groups.google.com/group/dynamorio-users/">DynamoRIO Users
group</a>.

\endif

*/<|MERGE_RESOLUTION|>--- conflicted
+++ resolved
@@ -182,13 +182,10 @@
    reg_is_strictly_zmm().
  - Added the function reg_is_avx512_extended().
  - Added the function instr_is_opmask().
-<<<<<<< HEAD
+ - Added reg_set_value_ex() to set XMM, YMM and ZMM values.
  - Added the functions instr_set_enc_hint(), instr_is_enc_hint().
  - Added the type #dr_enc_hint_type_t.
  - Added instr_create_1dst_1src_evex(), instr_create_1dst_2src_evex().
-=======
- - Added reg_set_value_ex() to set XMM, YMM and ZMM values.
->>>>>>> 73f37548
 
 **************************************************
 <hr>
