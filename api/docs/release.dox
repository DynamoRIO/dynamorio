--- conflicted
+++ resolved
@@ -227,14 +227,11 @@
  - Added hashtable_apply_to_all_payloads() to iterate over all payloads in a
    hashtable.
  - Added drutil_insert_get_mem_addr_ex().
-<<<<<<< HEAD
+ - Added dr_vfprintf().
  - Added drmgr_register_thread_init_event_user_data() and 
    drmgr_unregister_thread_init_event_user_data() to enable passing of user data.
  - Added drmgr_register_thread_exit_event_user_data() and 
    drmgr_unregister_thread_exit_event_usr_data() to enable passing of user data.
-=======
- - Added dr_vfprintf().
->>>>>>> cb09eec4
 
 **************************************************
 <hr>
