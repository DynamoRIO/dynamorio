/* ******************************************************************************
 * Copyright (c) 2010-2020 Google, Inc.  All rights reserved.
 * Copyright (c) 2011 Massachusetts Institute of Technology  All rights reserved.
 * Copyright (c) 2008-2010 VMware, Inc.  All rights reserved.
 * ******************************************************************************/

/*
 * Redistribution and use in source and binary forms, with or without
 * modification, are permitted provided that the following conditions are met:
 *
 * * Redistributions of source code must retain the above copyright notice,
 *   this list of conditions and the following disclaimer.
 *
 * * Redistributions in binary form must reproduce the above copyright notice,
 *   this list of conditions and the following disclaimer in the documentation
 *   and/or other materials provided with the distribution.
 *
 * * Neither the name of VMware, Inc. nor the names of its contributors may be
 *   used to endorse or promote products derived from this software without
 *   specific prior written permission.
 *
 * THIS SOFTWARE IS PROVIDED BY THE COPYRIGHT HOLDERS AND CONTRIBUTORS "AS IS"
 * AND ANY EXPRESS OR IMPLIED WARRANTIES, INCLUDING, BUT NOT LIMITED TO, THE
 * IMPLIED WARRANTIES OF MERCHANTABILITY AND FITNESS FOR A PARTICULAR PURPOSE
 * ARE DISCLAIMED. IN NO EVENT SHALL VMWARE, INC. OR CONTRIBUTORS BE LIABLE
 * FOR ANY DIRECT, INDIRECT, INCIDENTAL, SPECIAL, EXEMPLARY, OR CONSEQUENTIAL
 * DAMAGES (INCLUDING, BUT NOT LIMITED TO, PROCUREMENT OF SUBSTITUTE GOODS OR
 * SERVICES; LOSS OF USE, DATA, OR PROFITS; OR BUSINESS INTERRUPTION) HOWEVER
 * CAUSED AND ON ANY THEORY OF LIABILITY, WHETHER IN CONTRACT, STRICT
 * LIABILITY, OR TORT (INCLUDING NEGLIGENCE OR OTHERWISE) ARISING IN ANY WAY
 * OUT OF THE USE OF THIS SOFTWARE, EVEN IF ADVISED OF THE POSSIBILITY OF SUCH
 * DAMAGE.
 */

/**
***************************************************************************
***************************************************************************
***************************************************************************

\page release_notes Release Notes for Version \DR_VERSION

This section is divided into the following subsections:

 - \ref sec_package
\ifnot vmsafe
 - \ref sec_changes
\endif
 - \ref sec_limits
\ifnot vmsafe
 - \ref sec_future
\endif

***************************************************************************
\htmlonly
<table width=100% bgcolor="#000000" cellspacing=0 cellpadding=2 border=0>
  <tr><td><table width=100% bgcolor="#0000C0" cellspacing=0 cellpadding=1 border=0>
  <tr><td><table width=100% bgcolor="#0000C0" cellspacing=0 cellpadding=1 border=0>
  <tr><td></td></tr></table></td></tr></table></td></tr></table>
\endhtmlonly
\section sec_package Distribution Contents

The following are part of the DynamoRIO release distribution:

\if profiling
  PR 225255: list profile library too
\endif

 - Four different DynamoRIO libraries: debug and release for each of
   32-bit and 64-bit (for ARM or AArch64 builds, only a single bitwidth
   matching the ISA is provided).
   The debug library enables assertion messages to more easily diagnose
   API usage errors.
 - Four different IA-32/AMD64/ARM/AArch64 decoding static libraries: debug and release
   for each of 32-bit and 64-bit (only 32-bit for ARM and 64-bit for AArch64).
   The debug library enables assertion messages to more easily diagnose
   API usage errors.
 - A variety of DynamoRIO Extension libraries that augment the core
   DynamoRIO API (see \ref page_ext).
 - Additional Extension libraries from the Dr. Memory Framework (DRMF).
   If this documentation is part of a DynamoRIO public release, <a
   href="../../drmemory/drmemory/docs/html/page_drmf.html">this link</a> should
   point at the local documentation for DRMF.
 - The DynamoRIO configuration and execution libraries and command-line
   utilities \c drconfiglib.dll, \c drinjectlib.dll, \c drfrontendlib.lib,
   \c drconfig.exe, \c drrun.exe, and \c drinject.exe.
   On Linux, the tools are named \c drconfig, \c drrun, and \c drinject.
 - A utility \c drview.exe for viewing which processes
   are running under DynamoRIO control (Windows package only).
 - Header files for the DynamoRIO APIs.
 - This documentation.
 - \ref API_samples "Sample clients".
\ifnot vmsafe
 - A graphical statistics viewer \c DRstats.exe that displays internal
   DynamoRIO statistics as well as custom statistics defined
   by a client (see \ref sec_drstats) (Windows package only).
   DynamoRIO exports a large number of statistics in its debug build, and
   a handful in release builds.
\endif
\ifnot vmsafe
 - A binary tracedump reader, which also functions as a sample
   client using DynamoRIO as a standalone library (see \ref
   sec_standalone).
\endif
 - A number of end-user tools including a code coverage tool (see \ref
   page_drcov), a multi-process cache simulator (see \ref page_drcachesim),
   a last-level cache miss analyzer (see \ref page_drcachesim),
   and a legacy CPU testing tool (see \ref page_drcpusim).
   If this is a DynamoRIO public release, it also includes the
   Dr. Memory memory debugging tool (see \ref page_drmemory), a system call
   tracer for Windows (see \ref page_drstrace), a library tracing tool (see
   \ref page_drltrace), and a symbol querying tool (see \ref page_symquery).

When unpacking the release package on Windows, be aware that the Cygwin
unzip utility does not preserve executable permissions properly.  After
unzipping with Cygwin, add ugo+rx permissions to all of the .dll and .exe
files in the resulting directory tree:
\code
find . -name \*.dll -exec chmod ugo+rx {} \; -o -name \*.exe -exec chmod ugo+rx {} \;
\endcode

\ifnot vmsafe
***************************************************************************
\htmlonly
<table width=100% bgcolor="#000000" cellspacing=0 cellpadding=2 border=0>
  <tr><td><table width=100% bgcolor="#0000C0" cellspacing=0 cellpadding=1 border=0>
  <tr><td><table width=100% bgcolor="#0000C0" cellspacing=0 cellpadding=1 border=0>
  <tr><td></td></tr></table></td></tr></table></td></tr></table>
\endhtmlonly
\section sec_changes Changes Since Prior Releases

The current version is \DR_VERSION.  It includes Dr. Memory and the
Dr. Memory Framework (DRMF) in the same package as DynamoRIO.  DRMF
provides the umbra, drsyscall, and drsymcache Extensions for use by
clients.

The changes between version \DR_VERSION and 7.1.0 include the following compatibility
changes:

 - Changed the enumeration of the DR_REG_ enum by adding x86 AVX-512 registers as well
   as reserved ranges for future extensions.
   This is a binary compatibility change for the DR_REG_ enum.
 - Changed the enumeration of the OPSZ_ enum by moving its start back to 0. The OPSZ_
   enum now completely overlaps the DR_REG_ enum.
   This is a binary compatibility change for the OPSZ_ enum.
 - Added a new encoding hint field to #instr_t.
 - Added a requirement that a C++11-complient compiler be used with \ref page_droption.
 - Changed the syntax of the drcachesim -record_function option.  It no longer takes
   in an identifier: the identifier is computed by the tracer.  It thus takes pairs,
   with an optional third argument for flags such as "noret" to indicate that the
   return value should not be recorded.
   The tracer writes out a file listing functions traced and their identifiers
   with "id,library!symbol" on each line of the file.

The changes between version \DR_VERSION and 7.1.0 include the following minor
compatibility changes:

 - Added the define #MCXT_NUM_SIMD_SLOTS that was renamed from NUM_SIMD_SLOTS.
   #MCXT_NUM_SIMD_SLOTS is now a constant that shall be used only to determine
   the number of SIMD slots in DynamoRIO's mcontext.
 - Replaced NUM_SIMD_SLOTS with proc_num_simd_saved().
   Clients may set(DynamoRIO_NUM_SIMD_SLOTS_COMPATIBILITY ON) in order to provide
   the define NUM_SIMD_SLOTS using proc_num_simd_saved(). The macro is not a constant
   expression and code relying on this needs to be rewritten.
   DynamoRIO_NUM_SIMD_SLOTS_COMPATIBILITY is set automatically if clients target
   version 7.1.0 or earlier.
 - Renamed mcontext's "ymm" structure to "simd".
 - Deprecated reg_is_xmm() and reg_is_ymm().
 - The function reg_is_extended() now returns true for the upper 8 simd registers
   as part of AVX-512, e.g. xmm16 - xmm31.
 - Dropped support for clients used with statically linked DynamoRIO to reach
   the code cache with 32-bit displacements.
 - An additional parameter in the accessors to the drcachesim cache stats
   (namely cache_stats_t and caching_device_stats_t) that passes a pointer to
   the cache block being accessed (on a hit) or being replaced (on a miss).
   This allows users to extend the cache block and stats classes in order to
   collect more stats.
 - Moves the immediate operand of the VEX encoded version of vextractps and vinsertps
   to be the first source.
 - The GPR versions of the vmovd and vmovq AVX opcodes are no longer combined into a
   single vmovd.
 - Changed the #PFX format string specifier to use %p rather than %x internally.
 - DR no longer forwards _snprintf, _snwprintf, _vsnprintf, sprintf, or sscanf to
   ntdll.  Clients should use the dr_-prefixed versions of these functions.
 - PC-relative control transfer instructions are now auto-re-relativized by the
   general decoder and encoder.  This affects clients and standalone tools that use
   decode_from_copy() or instr_encode_to_copy() or instrlist_encode_to_copy().
   Previously, re-relativization for instruction references only happened when an
   instruction was re-encoded.  This auto-PC-relativization can be avoided by calling
   instr_set_rip_rel_valid() and setting the validity of the PC-relative data to false.

Further non-compatibility-affecting changes include:

 - Added the function proc_num_simd_registers().
 - Added drfront_set_verbose() to obtain diagnostics from drfrontendlib.
 - Added new fields to #dr_os_version_info_t which contain the build number,
   edition, and Windows 10 release identifier.
 - Added the function instr_is_xsave().
 - Added the type #dr_zmm_t.
 - Added the type #dr_opmask_t.
 - Added the define #MCXT_NUM_OPMASK_SLOTS for the number of AVX-512 OpMask registers.
 - Renamed mcontext's ymm structure into simd.
 - Added a new option -logprefix to drcov.
 - Added the AVX-512 registers #DR_REG_XMM16 - #DR_REG_XMM31, #DR_REG_YMM16 -
   #DR_REG_YMM31 and their #DR_REG_ZMM0 - #DR_REG_ZMM31 siblings as well as
   #DR_REG_K0 - #DR_REG_K7.
 - Added the function reg_is_opmask().
 - Added the functions reg_is_strictly_xmm(), reg_is_strictly_ymm() and
   reg_is_strictly_zmm().
 - Added the function reg_is_avx512_extended().
 - Added the function instr_is_opmask().
 - Added reg_set_value_ex() to set XMM, YMM and ZMM values.
 - Added the functions instr_set_encoding_hint(), instr_has_encoding_hint().
 - Added the type #dr_encoding_hint_type_t.
 - Added #INSTR_ENCODING_HINT macro.
 - Added dr_standalone_exit() with support for re-attaching afterward.
 - Added dr_register_low_on_memory_event() for tracking low on memory events.
 - Added dr_mcontext_zmm_fields_valid() to query the state of lazy AVX-512 context
   switching.
 - Added the function proc_avx512_enabled().
 - Added support for applications using the Linux kernel's restartable sequence
   ("rseq") feature, subject to the limitations listed in \ref sec_rseq.
 - Added coherence support in drcachesim.
 - Added the function proc_num_opmask_registers();
 - reg_get_value_ex() now supports reading AVX-512 mask registers.
 - Added the function reg_is_bnd().
 - Added the functions instr_is_gather() and instr_is_scatter().
 - Added the function drx_expand_scatter_gather().
 - Added the function dr_atomic_add64_return_sum().
 - Added the function instr_reads_from_exact_reg() to test whether instructions
   read from exact registers.
 - Added the function reg_is_vector_simd() to test whether registers are
   either XMM, YMM or ZMM, excluding any MMX register checks.
 - Added DR_NUM_SIMD_VECTOR_REGS as an alias to MCXT_NUM_SIMD_SLOTS in order
   to get the static number of supported SIMD vectors.
 - Added drmgr_register_low_on_memory_event(), drmgr_unregister_low_on_memory_event()
   and their variants so that drmgr can support low-on-memory events.
 - Added drmgr_is_first_nonlabel_instr() and instrlist_first_nonlabel().
 - Added a new standalone tool "drdisas" which disassembles raw bytes using
   DR's decoder.
 - Added decode_sizeof_ex() and instr_get_rel_data_or_instr_target() handling
   relative instruction references.
 - Added drx_instrlist_size() and drx_instrlist_app_size() to obtain the size
   of a basic block.
 - Added drreg_restore_all() to restore all unreserved registers currently
   maintained by drreg.
 - Added a func_view tool to drcachesim for analyzing function traces.
 - Added a non-heap-using instruction structure #instr_noalloc_t for use when
   decoding in a signal handler, along with instr_noalloc_init() and
   instr_from_noalloc().
 - Added drwrap_get_stats().
 - Added #DRWRAP_NO_DYNAMIC_RETADDRS for reducing drwrap overhead at the cost
   of missing some post-call callbacks.
<<<<<<< HEAD
 - Added dr_merge_arith_flags() as a convenience routine to merge arithmetic flags
   for restoration done by outlined code.
=======
 - Added free_key_func to the drcontainers hashtable_configure().
 - Added -record_dynsym_only to drcachesim for faster function tracing symbol
   lookups when internal symbols are not needed.
>>>>>>> 01d63059

**************************************************
<hr>

Version 7.1.0 includes Dr. Memory and the Dr. Memory Framework (DRMF) in
the same package as DynamoRIO.  DRMF provides the umbra, drsyscall, and
drsymcache Extensions for use by clients.

The changes between version 7.1.0 and 7.0.0 include the following minor
compatibility changes:

 - The drltrace tool has been moved to the Dr.Memory Framework.
 - Removed DRMGR_PRIORITY_INSERT_CLS_ENTRY, DRMGR_PRIORITY_INSERT_CLS_EXIT,
   DRMGR_PRIORITY_NAME_CLS_ENTRY, and DRMGR_PRIORITY_NAME_CLS_EXIT, as
   the new kernel xfer event (drmgr_register_kernel_xfer_event()) removes the
   need for them.
 - Renamed the LOG_ macros (#LOG_NONE, #LOG_ALL, etc.) to have a DR_ prefix
   to avoid name conflicts.  Clients should set(DynamoRIO_LOG_COMPATIBILITY ON)
   prior to configure_DynamoRIO_client() to use the old constants and avoid
   any source changes; this will happen automatically if the client
   targets version 7.0.0 or earlier.  Binary compatibility is unaffected.
 - Added a parameter to cmake functions DynamoRIO_get_target_path_for_execution and
   DynamoRIO_copy_target_to_device. External projects outside of DynamoRIO need
   to pass _DR_location_suffix.
 - The drcachesim tool's offline traces are now stored in separate files per traced
   application thread, rather than a single interleaved file.  Reading and analyzing
   a legacy interleaved file is still supported, but all new generated traces are
   split.  Splitting enables parallelized post-processing and trace analysis.
 - In standalone mode, there are no 32-bit-displacement reachability guarantees
   regarding DynamoRIO's heap.

Further non-compatibility-affecting changes include:

 - Added drx_buf_insert_buf_memcpy().
 - Added XINST_CREATE_add_sll(), XINST_CREATE_jump_cond(), and XINST_CREATE_slr_s().
 - Added thread synchronization events via dr_event_create(), dr_event_destroy(),
   dr_event_wait(), dr_event_signal(), and dr_event_reset().
 - Added drmodtrack customization via drmodtrack_add_custom_data() and
   post-processing support via drmodtrack_offline_write().
 - Added drcachesim customization via drmemtrace_replace_file_ops(),
   drmemtrace_custom_module_data(), drmemtrace_get_output_path(),
   drmemtrace_get_modlist_path(), and a separate rawtrace library for
   post-processing customization with raw2trace_t::handle_custom_data(),
   raw2trace_t::do_module_parsing(), raw2trace_t::do_conversion(), and
   raw2trace_directory_t.  The raw2trace library also includes an interface
   for obtaining further instruction information than is stored in the
   trace via raw2trace_t::do_module_parsing_and_mapping() and
   raw2trace_t::find_mapped_trace_address().
   A corresponding CMake function for finding the
   tracer customization header is use_DynamoRIO_drmemtrace_tracer().
 - Added drreg_restore_app_aflags().
 - Added a set_value() function to the \ref page_droption.
 - Added instrlist_get_auto_predicate() and instrlist_set_auto_predicate().
 - Globally enabled auto predication in the drmgr instrumentation insertion event by
   default.
 - Added drmgr_disable_auto_predication().
 - Added a new option -signal_stack_size with a smaller default value than
   before, to save space on applications with many threads.
 - Added instr_predicate_is_cond().
 - Added a hardware data next-line prefetcher to drcachesim.  It is on by
   default, so simulation results may not match those in prior releases.
   It can be disabled by running with "-data_prefetcher none" (see \ref
   sec_drcachesim_ops).
 - Added a last-level cache miss recording feature to drcachesim.
 - Added a delayed tracing feature to drcachesim.
 - Added an option to drcachesim to specify cache warmup by loaded fraction of the
   last level cache.
 - On Linux, the VDSO module is now included in the module list at program
   startup.
 - Added support for Windows 10 1703.  We provide an artificial version
   identifier #DR_WINDOWS_VERSION_10_1703 to distinguish this major update.
 - Added support for Windows 10 1709.  We provide an artificial version
   identifier #DR_WINDOWS_VERSION_10_1709 to distinguish this major update.
 - Added an event for kernel-mediated control flow via
   dr_register_kernel_xfer_event() with corresponding routines
   drmgr_register_kernel_xfer_event() and drmgr_register_kernel_xfer_event_ex().
 - Added a new option -ignore_all_libs to drcpusim.
 - Added several new trace analysis tools to drcachesim: reuse distance,
   reuse time, histogram, and trace basic counts.
 - Added a trace analysis tool framework to facilitate creating custom
   trace tools using the CMake function use_DynamoRIO_drmemtrace() and
   exported drmemtrace_analyzer and analysis tool libraries.
 - Added the CMake function configure_DynamoRIO_main_headers() to
   facilitate using drfrontendlib by itself.
 - Added instr_is_string_op() and instr_is_rep_string_op().
 - Added dr_app_recurlock_lock().
 - Added hashtable_apply_to_all_payloads() to iterate over all payloads in a
   hashtable.
 - Added drutil_insert_get_mem_addr_ex().
 - Added dr_vfprintf().
 - Added drmgr_register_thread_init_event_user_data() and
   drmgr_unregister_thread_init_event_user_data() to enable passing of user data.
 - Added drmgr_register_thread_exit_event_user_data() and
   drmgr_unregister_thread_exit_event_usr_data() to enable passing of user data.
 - Added drmgr_register_module_load_event_user_data() and
   drmgr_unregister_module_load_event_user_data() to enable passing of user data.
 - Added drmgr_register_module_unload_event_user_data() and
   drmgr_unregister_module_unload_event() to enable passing of user data.
 - Added a new drcachesim feature that records which cpu each thread
   executed on along with an optional simulator scheduling feature to
   schedule threads on simulated cores to match the recorded execution on
   physical cpus.
 - Added #DR_DISALLOW_UNSAFE_STATIC and dr_disallow_unsafe_static_behavior()
   for sanity checks to help support statically-linked clients.
 - Added drmgr_register_pre_syscall_event_user_data() and
   drmgr_unregister_pre_syscall_event_user_data() to enable passing of user data.
 - Added drmgr_register_post_syscall_event_user_data() and
   drmgr_unregister_post_syscall_event_user_data() to enable passing of user data.
 - Added dr_where_am_i(), dr_track_where_am_i(), and dr_is_tracking_where_am_i()
   better support client self-profiling via sampling.
 - Added dr_get_stats() to retrieve runtime stats. Currently limited to number
   of built basic blocks.
 - Added drreg_reservation_info_ex(), drreg_statelessly_restore_app_value(),
   and drreg_is_instr_spill_or_restore().
 - Added dr_app_stop_and_cleanup_with_stats() to obtain stats values right before
   cleanup.
 - drmodtrack now allocates an entry per segment for each loaded module.
   Added a file offset field to module_segment_data_t for UNIX platforms.
   drcachesim saves file offset information in modules.log on UNIX platforms.
 - Added dr_prepopulate_cache() and dr_prepopulate_indirect_targets() for
   setting up the code cache prior to execution.
 - Added support for Windows 10 1803. We provide an artificial version
   identifier #DR_WINDOWS_VERSION_10_1803 to distinguish this major update.
 - Generalization of the drcachesim #raw2trace_t API (Issue #3129):
   - Added #module_mapper_t, which factors out the module mapping functionality
     out of #raw2trace_t, replacing the following #raw2trace_t APIs:
     #raw2trace_t::handle_custom_data(), #raw2trace_t::do_module_parsing(),
     #raw2trace_t::do_module_parsing_and_mapping(), and
     #raw2trace_t::find_mapped_trace_address().
   - Added #trace_metadata_writer_t, a set of utility functions used by drcachesim's
     #raw2trace_t for writing trace metadata: process/thread ids, timestamps, etc.
   - Added #trace_metadata_reader_t, a set of utilities for checking and validating
     thread start successions of offline entries in a raw data file.
   - Added #trace_converter_t, an extensibility mechanism for raw trace conversion.
 - Added drmemtrace_get_timestamp_from_offline_trace(), an API for fetching the timestamp
   from the beginning of a raw trace bundle (regardless of whether it is a thread start
   or just a subsequent bundle).
 - Added dr_abort_with_code().
 - Added support for interoperability between emulation clients and observational
   clients: #emulated_instr_t, drmgr_insert_emulation_start(),
   drmgr_insert_emulation_end(), drmgr_is_emulation_start(), drmgr_is_emulation_end()
   and drmgr_get_emulated_instr_data().
 - Added drmgr_register_signal_event_user_data() and
   drmgr_unregister_signal_event_user_data() to enable passing of user data.
 - Added hashtable_apply_to_all_payloads_user_data() to iterate over all payloads
   in a hashtable with user data also available.
 - Added cmake function DynamoRIO_get_full_path that shall be used instead of reading
   the LOCATION target property.
 - Added a drcachesim/drmemtrace analysis tool routine initialize() to help separate
   initialization that could fail from tool construction.
 - Split raw2trace_directory_t initialization from its constructors
   into new initialize() and initialize_module_file() methods.
 - Added drcachesim/drmemtrace support for analyzing offline traces in parallel,
   concurrently operating on each traced thread (or other sharding division).  This
   is made possible by the new storage of traces in separate files.  Adds a new
   analysis_tool_t interface where if the tool's parallel_shard_supported() returns
   true, analyzer_t switches to a parallel operation mode.  Today, a simple static
   scheduling among worker threads is used.  Each worker completely owns one or more
   shards, eliminating the need for synchronization when processing a thread's trace
   entries.  The tools' parallel_shard_init() function is invoked to create
   traced-thread-local data, which is passed to parallel_shard_memref().  A
   parallel_shard_exit() is provided for cleanup, though most tools will sort,
   aggregate, and clean up in print_results().
 - Added module_mapper_t::find_mapped_trace_bounds() to allow callers to cache
   results and avoid global locks during parallel operation.

**************************************************
<hr>

Version 7.0.0 includes Dr. Memory and the Dr. Memory Framework (DRMF) in
the same package as DynamoRIO.  DRMF provides the umbra, drsyscall, and
drsymcache Extensions for use by clients.

The changes between version 7.0.0 and 6.2.0 include the following minor
compatibility changes:

 - Changed dr_app_stop() to send all threads native instead of only the
   calling thread.
 - Replaced PAGE_SIZE with dr_page_size() and removed PAGE_START from the API.
   However, clients may set(DynamoRIO_PAGE_SIZE_COMPATIBILITY ON), in which
   case definitions of PAGE_SIZE and PAGE_START using dr_page_size() are
   provided, though code that uses these macros in a constant expression,
   such as a static initialiser, will still need to be rewritten.
   DynamoRIO_PAGE_SIZE_COMPATIBILITY will be set automatically if the
   client targets version 6.2 or earlier.

Further non-compatibility-affecting changes include:

 - Added preliminary AArch64 ARMv8 support: see \ref sec_limits for a
   description of what is not yet expected to work.
 - Added a static library form of DynamoRIO for use either with
   auto-takeover or the start/stop API.  The configure_DynamoRIO_static()
   and use_DynamoRIO_static_client() CMake utilities facilitate this.
 - Enabled \ref page_drcachesim for Windows for single-process applications.
 - Added a module tracking feature \p drmodtrack for quick identification of which
   library a program counter belongs to and for persistent labeling of
   modules for post-processing and across library reloads.  This is part of
   the \p drcovlib Extension.  See #drmodtrack_init() and related functions.
 - Added drx_open_unique_appid_dir().
 - Added #DRX_FILE_SKIP_OPEN.
 - Added %[] support to dr_sscanf.
 - Added dr_map_executable_file() and dr_unmap_executable_file().
 - Added dr_get_microseconds().
 - Added #DR_CLEANCALL_ALWAYS_OUT_OF_LINE.
 - Added instr_create_4dst_2src().
 - Added drreg_restore_app_values() and drreg_restore_app_aflags().
 - Added drx_tail_pad_block().
 - Added XINST_CREATE_load_1byte_zext4().

**************************************************
<hr>

Version 6.2.0 includes Dr. Memory and the Dr. Memory Framework (DRMF) in
the same package as DynamoRIO.  DRMF provides the umbra, drsyscall, and
drsymcache Extensions for use by clients.

The changes between version 6.2.0 and 6.1.0 include:

 - Added support for Windows 10 1607.  We provide an artificial version
   identifier #DR_WINDOWS_VERSION_10_1607 to distinguish this major update.
 - Split the memory trace sample memtrace_x86 into memtrace_x86_text and
   memtrace_x86_binary to highlight the huge performance difference.
 - Added instruction trace samples instrace_simple, instrace_x86_text, and
   instrace_x86_binary.
 - Added better drreg support for intra-bb control flow by adding
   drreg_set_bb_properties().
 - Added priority-controlled drmgr_register_thread_init_event_ex() and
   drmgr_register_thread_exit_event_ex().
 - Added \ref sec_drx_buf to drx: drx_buf_create_circular_buffer(),
   drx_buf_create_trace_buffer(), and more.
 - Documented that drx_insert_counter_update() does rely on drx_init().
 - Better international string support for usernames and application
   paths.

**************************************************
<hr>

Version 6.1.0 includes Dr. Memory and the Dr. Memory Framework (DRMF) in
the same package as DynamoRIO.  DRMF provides the umbra, drsyscall, and
drsymcache Extensions for use by clients.

The changes between version 6.1.0 and 6.0.0 include the
following minor compatibility changes:

 - Fixed problems with configuration directories on Android.  This involved
   changing drfront_access() to attempt to create a file by calling a new
   routine that is also exported, drfront_dir_try_writable().
 - Fixed several bugs.

**************************************************
<hr>

Version 6.1.0 includes Dr. Memory and the Dr. Memory Framework (DRMF) in
the same package as DynamoRIO.  DRMF provides the umbra, drsyscall, and
drsymcache Extensions for use by clients.

The changes between version 6.1.0 and 6.0.0 include the
following minor compatibility changes:

 - Changed drreg_aflags_liveness() to take in the target instruction.

Further non-compatibility-affecting changes include:

 - Added support for C++ clients on Android via private loader support for
   Bionic.
 - opnd_size_in_bytes() and opnd_size_in_bits() no longer accept DR_REG_
   constants as input (the caller must first call reg_get_size()).
   This was true in the 6.0.0 release but the documentation and the
   routines themselves did not reflect this.
 - Added drreg_init_and_fill_vector() and drreg_set_vector_entry().
 - Augmented drx_insert_counter_update() to work with drreg.
 - Added dr_raw_tls_opnd().
 - Added drreg_reservation_info().
 - Added opnd_create_rel_addr() and opnd_is_rel_addr() support for ARM.
 - Added drreg_is_register_dead() and drreg_reserve_dead_register().
 - Split out the core functionality of the \ref page_drcov tool into
   a new Extension \p drcovlib for easier inclusion of coverage output in
   other tools.
 - Added support for the Windows 10 TH2 1511 update.  We provide an
   artificial version identifier #DR_WINDOWS_VERSION_10_1511 to distinguish
   this major update.

**************************************************
<hr>

Version 6.0.0 includes Dr. Memory and the Dr. Memory Framework (DRMF)
in the same package as DynamoRIO.  DRMF provides the umbra, drsyscall, and
drsymcache Extensions for use by clients.

The changes between version 6.0.0 and 5.0.0 include the
following minor compatibility changes:

 - Deprecated dr_init() as a client's entry point, replacing it with
   dr_client_main() which is passed an argv-style array of client options
   just like a regular application's main() routine.
 - Changed the default injection method on Linux to use "early injection"
   which begins executing the target application from its very first
   instruction.  Clients on Linux will now see more application code than
   they did previously.  The old behavior can be requested by passing
   "-late" to drrun or drinject, or including "-no_early_inject" in the
   options to drinjectlib.
 - Moved the module load event to a later point where the application first
   executes code from the library.  This enables clients to access properly
   relocated values inside the library, which was not possible with the
   prior event point at the first memory mapping of the library.
   Applications that still wish to see the first mapping will need to
   monitor system calls to replicate the old control point.
 - To support conditionally executed instructions, added a new parameter of
   type #dr_opnd_query_flags_t to routines that explicitly query what was
   read or written by an instruction: instr_get_eflags(),
   instr_get_arith_flags(), decode_eflags_usage(), instr_writes_to_reg(),
   instr_reads_from_reg(), and instr_writes_to_exact_reg().  This new
   parameter determines how to treat conditionally accessed operands.  We
   decided that breaking compatibility directly was the best solution to
   ensure that clients performing liveness analysis versus other types of
   usage analysis are properly updated to handle conditionally executed
   instructions.  All other API routines include all operands whether
   conditionally accessed or not.
 - Removed the artificial additional source operand that was added to each
   OP_cmovcc and OP_fcmovcc instruction in the past.  We have replaced this
   with the new predication API (instr_is_predicated(), etc.) and new
   parameters to read/write query routines (#dr_opnd_query_flags_t).
 - Widened the #reg_id_t type from a byte to a ushort.
 - Changed both drconfiglib and drinjectlib to be static libraries rather
   than shared libraries on UNIX platforms, for simpler usage without
   worrying about locating them at runtime, as well as making it easier to
   use on Android.  They remain shared libraries on Windows.
 - Deprecated dr_get_options(), replacing it with direct arguments to
   dr_client_main() or alternatively with dr_get_option_array().
 - Deprecated set_x86_mode(), replacing it with dr_set_isa_mode().
 - Deprecated get_x86_mode(), replacing it with dr_get_isa_mode().
 - Deprecated instr_set_x86_mode(), replacing it with instr_set_isa_mode().
 - Deprecated instr_get_x86_mode(), replacing it with instr_get_isa_mode().
 - Added a third parameter to drfront_is_64bit_app().
 - Deprecated instr_is_sse_or_sse2().
 - Removed legacy executable bbcov2lcov.
 - Removed legacy "-t bbcov" support.

Further non-compatibility-affecting changes include:

 - Added AArch32 ARMv7 and ARMv8 support.
 - Added experimental Android support.  C clients are supported, but C++
   clients are not yet supported.
 - Added Windows 10 support.
 - Added a new scratch register coordination Extension, \p drreg.
   The \p drreg Extension is still considered experimental and its
   interface is subject to change in the next release.
 - Added easy-to-use option declaration and parsing for C++ clients
   and standalone applications via a new Extension, the \ref page_droption
   and the #droption_t class.
 - Added a new tool: \ref page_drcachesim, a multi-process cache simulator.
 - Added a new tool: \ref page_drcpusim, a CPU simulator for illegal
   instructions on legacy processors.
 - Added distinctions between reasons for dr_query_memory_ex() to fail
 - Added opnd_size_in_bits().
 - Added cross-platform instruction creation macros
   XINST_CREATE_debug_instr(), XINST_CREATE_load(), XINST_CREATE_store(),
   XINST_CREATE_move(), XINST_CREATE_load_simd(), XINST_CREATE_store_simd(),
   XINST_CREATE_jump_mem(), XINST_CREATE_jump_reg(), XINST_CREATE_load_int(),
   XINST_CREATE_jump(), XINST_CREATE_jump_short(),
   XINST_CREATE_call(), XINST_CREATE_return(),
   XINST_CREATE_add(), XINST_CREATE_add_2src(), XINST_CREATE_add_s(),
   XINST_CREATE_sub(), XINST_CREATE_sub_s(),
   XINST_CREATE_and_s(), XINST_CREATE_cmp(),
   XINST_CREATE_interrupt(), XINST_CREATE_nop(),
   XINST_CREATE_load_1byte(), XINST_CREATE_load_2bytes(),
   XINST_CREATE_store_1byte(), and XINST_CREATE_store_2bytes().
 - Added a new feature: a binary annotation framework that facilitates communication
   between the target app and the DynamoRIO client and core. See \ref sec_annotations
   and dr_annotation.h.
 - Added instr_is_predicated(), instr_get_predicate(), and
   instr_set_predicate().
 - Added instr_predicate_triggered().
 - Added dr_save_arith_flags_to_reg() and dr_restore_arith_flags_from_reg().
 - Added opnd_get_index_shift() and opnd_set_index_shift().
 - Added opnd_create_reg_ex() and opnd_get_flags().
 - Added opnd_create_base_disp_arm().
 - Added reg_is_simd().
 - Added instr_create_0dst_4src(), instr_create_1dst_4src(),
   instr_create_2dst_5src(), instr_create_Ndst_Msrc_vardst(),
   and instr_create_Ndst_Msrc_varsrc().
 - Added OPND_CREATE_MEMLIST().
 - Added dr_get_stolen_reg(), dr_insert_get_stolen_reg_value(),
   dr_insert_set_stolen_reg_value(), and reg_is_stolen().
 - Added opnd_create_immed_uint().
 - Added instr_remove_srcs() and instr_remove_dsts().
 - Added cross-platform #EFLAGS_READ_ARITH and #EFLAGS_WRITE_ARITH.
 - Added instr_invert_predicate() and instr_predicate_name().
 - Added instr_it_block_get_count(), instr_it_block_get_pred(),
   instr_it_block_compute_immediates(), and instr_it_block_create()
   for manipulating IT block instructions on ARM.
 - Added opnd_set_flags().
 - Added opnd_create_immed_int64(), opnd_is_immed_int64(), and
   opnd_get_immed_int64() for 64-bit immediate SIMD constants on 32-bit ARM.
 - Added dr_set_client_version_string().
 - Added instr_get_prev_app() and instrlist_last_app().
 - Added the \ref op_syntax_arm "-syntax_arm" runtime option.
 - Added opnd_add_flags().
 - Added drmgr_unregister_bb_insertion_event().
 - Added drmgr_is_first_instr() and drmgr_is_last_instr().
 - Added dr_app_pc_as_jump_target() and dr_app_pc_as_load_target().
 - Added dr_remove_it_instrs() and dr_insert_it_instrs().
 - Added automated conditional instrumentation to drmgr.
 - Added dr_insert_read_raw_tls() and dr_insert_write_raw_tls().
 - Added instr_is_exclusive_store().
 - Added #DR_FILE_WRITE_ONLY.
 - Added dr_get_option_array().
 - Added drwrap_redirect_execution().
 - Added support for common calling conventions in drwrap.
 - Added a new sample client, named ssljack.
 - Added the -pathmap option to the post-processor for \ref page_drcov.
 - Added instr_is_sse() and instr_is_sse2().
 - Added instr_is_3DNow(), instr_is_sse3(), and instr_is_ssse3().
 - Added instr_is_sse41(), instr_is_sse42(), and instr_is_sse4A().
 - Added instr_is_reg_spill_or_restore().
 - Added #DR_MEMPROT_VDSO.

**************************************************
<hr>

Version 5.0.0 includes Dr. Memory and the Dr. Memory Framework (DRMF)
in the same package as DynamoRIO.  DRMF provides the umbra, drsyscall, and
drsymcache Extensions for use by clients.

The changes between version 5.0.0 and 4.2.0 also include the
following minor compatibility changes:

 - Dropped official support for Windows 2000.  The core DynamoRIO engine
   should continue to work there, but the official release package
   will not run on Windows 2000.
 - Changed the third parameter to drsym_search_symbols_ex() from a bool to
   a uint flags in order to take in demangling flags.  Binary compatibility
   is maintained as drsym_info_t's size was changed, but source
   compatibility is affected by this change.
 - Added collapsing of template parameters to "<>" for drsyms operations on
   Windows PDB symbols when #DRSYM_DEMANGLE is specified.  This can be
   undone by specifying #DRSYM_DEMANGLE_PDB_TEMPLATES.
 - Removed empty parentheses "()" from partially-demangled symbols (when
   #DRSYM_DEMANGLE is specified) for #DRSYM_ELF_SYMTAB and #DRSYM_PECOFF_SYMTAB.
   Windows and Linux symbols are now consistent for #DRSYM_DEMANGLE.
 - Changed the operand sizes of instructions that read or write only part
   of a multimedia register (mmx, xmm, or ymm) to reflect the partial size.
 - Added return value for dr_fprintf to indicate how many bytes are written.
 - Renamed the function add_rel_rpaths() in DynamoRIOConfig.cmake to
   DynamoRIO_add_rel_rpaths().
 - Deprecated instr_ok_to_mangle() and instr_set_ok_to_mangle()
   (replaced with instr_is_app(), instr_is_meta(), instr_set_app(), and
   instr_set_meta()).

Further non-compatibility-affecting changes include:

 - Added dr_syscall_get_result_ex() and dr_syscall_set_result_ex() for
   future MacOS support.
 - Added Mach-O support to drsyms.
 - Added INSTR_CREATE_cmpxchg_8() for 64-bit cmpxchg
 - Changed the default -stderr_mask on Windows to 0xC (for both release
   and debug), and the default -msgbox_mask on Windows release builds
   to 0xC, for better error reporting.  For interactive runs, then,
   the user should explicitly pass -msgbox_mask 0.
 - Added a flags output parameter to #drsym_info_t.
 - Added dr_module_contains_addr() to make handling non-contiguous
   libraries easier.
 - Added hashtable_lock_self_owns() to the drcontainers Extension.
 - Added opnd_create_reg_partial() and opnd_is_reg_partial() for
   representing a partial multimedia register
 - Added operand size suffixes on disassembly in the default mode.
   This can be disabled via -disasm_mask 0x8 or by calling
   disassemble_set_syntax(DR_DISASM_NO_OPND_SIZE).
 - Added instr_zeroes_ymmh().
 - Added new fields to module_data_t: timestamp for Linux and MacOS, and
   version and uuid fields for MacOS.
 - Added a new library drfrontendlib to be used for building tool
   front-ends.  For more information see dr_frontend.h.
 - Added dr_create_memory_dump().
 - Added dr_mcontext_to_context().
 - Added dr_call_on_clean_stack().
 - Added dr_set_client_name() for customizing the diagnostic message
   presented to users when an error occurs or when dr_messagebox() is called.
 - Added instr_get_next_app() and instrlist_first_app() to allow clients to
   traverse only application (non-meta) instructions.
 - Added dr_config_status_code_to_string().
 - Added custom tool front-end launching support to drrrun tool config files.
 - Added a tool notification feature to drrun tool config files.
 - Added get_visualstudio_info() for looking up visual studio
   installation information.
 - Renamed the strace sample to "syscall" and removed its tracing feature,
   in favor of a superior strace sample inside DRMF.
 - Included a copy of dbghelp.dll for drsyms
 - Added dr_insert_cbr_instrumentation_ex(),
   which provides the fall-through address.
 - Added instr_is_app(), instr_is_meta(), instr_set_app(), and instr_set_meta().
 - Added reg_get_value_ex().

**************************************************
<hr>
The changes between version 4.2.0 and 4.1.0 include:

 - Added preliminary Windows 8.1 support
 - Added a new Library Tracing Tool, drltrace.
 - Re-branded our \ref page_drcov
 - Added an export iterator: dr_symbol_export_iterator_start(),
   dr_symbol_export_iterator_hasnext(), dr_symbol_export_iterator_next(),
   dr_symbol_export_iterator_stop()
 - Added relative directory support to file routines on Windows
 - Added dr_get_current_directory()
 - Added dr_delete_dir()
 - Added drx_open_unique_file() and drx_open_unique_appid_file()
 - Added proc_avx_enabled()
 - Added support for recent IA-32/AMD64 instructions: the rdrand,
   fsgsbase, FMA4, XOP, TBM, LWP, BMI1, BMI2, SMX, INVPCID,
   TSX, and AVX2 instruction groups
 - Added vector addressing (VSIB) support to instr_compute_address(),
   instr_compute_address_ex() and
   instr_compute_address_ex_pos()
 - Added opnd_is_vsib()
 - Fixed misnamed opcodes: OP_pmovsxdw is now OP_pmovsxwd,
   OP_pmovzxdw is now OP_pmovzxwd, OP_vpmovsxdw is now OP_vpmovsxwd,
   and OP_vpmovzxdw is now OP_vpmovzxwd.
 - Renamed DRgui to DRstats in anticipation of a new DRgui graphical tool framework
 - dr_exit_process() now supports sending a fatal signal via the 2nd byte of
   the exit code being set to the signal number
 - Added a return value of NULL to dr_standalone_init() to indicate
   failure, such as running on an unsupported OS
 - Added a "soft kills" feature to the \p drx Extension via
   drx_register_soft_kills() to avoid child process termination preventing
   output of instrumentation results
 - Added dr_convert_pid_to_handle()
 - Added dr_syscall_intercept_natively()
 - Added dr_app_handle_mbr_target()
 - Added dr_app_running_under_dynamorio()
 - Added drvector_set_entry()
 - Re-ordered the initial thread init event to be prior to the initial
   module load events
 - Changed DynamoRIO_USE_LIBC to be on by default for all clients,
   including clients written in C
 - Added static library versions of most Extension libraries: drmgr_static,
   drutil_static, drwrap_static, drsyms_static, and drx_static.
   Be sure to check the licenses and other restrictions (in particular,
   most of these Extensions will not work properly if duplicated)
   before using these static versions.
 - Various bug fixes

**************************************************
<hr>
The changes between version 4.1.0 and 4.0.1 include the
following compatibility changes:

 - The #drsym_info_t data structure has changed.  The file name is now
   a caller-allocated buffer, and it and the symbol name are separated out.
   This affects code that calls drsym_lookup_address().
 - Memory allocated through system libraries (including malloc, operator
   new, and HeapAlloc) is not guaranteed to be reachable by a 32-bit
   displacement from the code cache: only memory directly allocated via
   DR's API.  The \ref op_reachable_heap "-reachable_heap runtime option"
   can be used to guarantee that all memory is reachable.
 - For 64-bit, the opcode constants OP_fxsave, OP_fxrstor, OP_xsave,
   OP_xrstor, and OP_xsaveopt have all been replaced with two versions: one
   with a "32" suffix and one with a "64" suffix.  E.g., OP_fxsave is split
   into #OP_fxsave32 and #OP_fxsave64.  The 32 version corresponds to the
   no-suffix assembler mnemonic while the 64 version coresponds to the
   assembler mnemonic of the same name.  Previously, the 64-bit versions of
   these instrutions could not be distinguished nor encoded from scratch.

Further non-compatibility-affecting changes include:

 - Added instr_is_floating_ex()
 - Ported the stats.c sample and DRgui to 64-bit.  As part of this, the
   shared memory structure changed shape on Windows: pid is now of type
   process_id_t.
 - Added the \p drtable Extension which provides simple table management
 - Added opnd_size_from_bytes()
 - Added path searching support to dr_load_aux_library()
 - Added limited, experimental support for 32-bit WOW64 clients to use
   64-bit libraries and code via dr_load_aux_x64_library(),
   dr_lookup_aux_x64_library_routine(), dr_unload_aux_x64_library(), and
   dr_invoke_x64_routine().
 - Added drmgr_current_bb_phase()
 - The deployment tools (drrun, drconfig, and drinject) are now helper
   binaries instead of shell scripts.
 - The deployment tools (drrun etc.) now interpret -v as an alias for
   -verbose and use -version to print version info.
 - Added instrlist_insert_mov_immed_ptrsz() and instrlist_insert_push_immed_ptrsz()
 - Added instrlist_insert_mov_instr_addr() and instrlist_insert_push_instr_addr()
 - Added drsym_enumerate_lines()
 - Added #DR_DISASM_STRICT_INVALID
 - Added a new runtime option \ref op_syntax_att "-syntax_att" for
   AT&T-style disassembly that hides the implicit operands.
   Also added #DR_DISASM_DR to name DR's default disassembly style, with
   #DR_DISASM_ATT selecting a true AT&T disassembly style that hides
   implicit operands.  The only compatibility change here is if a client
   selected DR_DISASM_ATT and expected DR-style disassembly.
 - Added #DR_MAP_IMAGE
 - Added -t option to drrun for end-user tools
 - Added 64-bit reachability support to dr_insert_call() and
   dr_insert_clean_call().  Added explicit control over reachability
   in a new routine dr_insert_call_ex() and in #DR_CLEANCALL_INDIRECT
   for dr_insert_clean_call_ex().
 - Added auto-magic conversion of absolute and pc-relative memory
   operands to each other for more flexible 64-bit encoding.
 - Added opnd_create_instr_ex() and opnd_get_shift()
 - Added dr_custom_alloc()
 - Added dr_raw_mremap() and dr_raw_brk()
 - Added #DR_EMIT_GO_NATIVE, dr_suspend_all_other_threads_ex(),
   dr_retakeover_suspended_native_thread(), and dr_is_thread_native() for
   temporarily-native support.
 - Added dr_get_token()
 - Added dr_switch_to_app_state_ex() and dr_switch_to_dr_state_ex()
 - Added dr_is_nudge_thread()
 - Added support for nudging 64-bit Windows applications
 - Added dr_get_dr_thread_handle()
 - Added #DR_MEMTYPE_RESERVED to #dr_mem_info_t
 - proc_save_fpstate(), proc_restore_fpstate(), dr_insert_save_fpstate(),
   and dr_insert_restore_fpstate() now use the current thread's x86 mode
   to determine which fxsave state format to use.
 - Added partial support for presenting the proper floating point program
   counter when floating point state is saved.
   Xref the \ref op_translate_fpu_pc "-translate_fpu_pc runtime option".
 - Added \p drx Extension: the DynamoRIO Instrumentation Utility
   Extension with BSD license
 - Added automatic restarting of appropriate system calls interrupted by signals.
 - Various bug fixes

**************************************************
<hr>
The changes between version 4.0.1 and 4.0.0 include:

 - Fixed a bug resulting in large 64-bit applications failing to allocate
   heap (Issue 1041)

**************************************************
<hr>
The changes between version 4.0.0 and 3.2.0 include a
compatibility change in the drsyms Extension:

 - Changed the drsyms type query data structures (#drsym_type_t,
   #drsym_func_type_t, #drsym_int_type_t, #drsym_ptr_type_t).
   This is a binary compatibility change for drsym_get_func_type().

And in the drmgr Extension:

 - The post-syscall, module load, module unload, signal, exception,
   and restore state events are now mediated and ordered by drmgr.
   Thus, clients should call drmgr_register_post_syscall_event()
   (for a default priority) or drmgr_register_post_syscall_event_ex() (to
   specify a priority) rather than
   dr_register_post_syscall_event().  The same applies to
   drmgr_register_module_load_event() +
   drmgr_register_module_load_event_ex(),
   drmgr_register_module_unload_event() +
   drmgr_register_module_unload_event_ex(),
   drmgr_register_signal_event() +
   drmgr_register_signal_event_ex(),
   drmgr_register_exception_event() +
   drmgr_register_exception_event_ex(), and
   drmgr_register_restore_state_event() +
   drmgr_register_restore_state_ex_event() +
   drmgr_register_restore_state_ex_event_ex().

And in the core API:

 - dr_get_milliseconds() now returns the number of milliseconds since Jan
   1, 1601 on all platforms.

And in the non-core APIs:

 - dr_inject_process_create() now takes a NULL-terminated array of strings for
   the app command line to better support porting to Linux.

Further non-compatibility-affecting changes include:

 - Added preliminary Windows 8 support, though private kernelbase.dll is
   not yet supported
 - Added persistent cache support for clients via
   dr_register_persist_ro(), dr_register_persist_rx(),
   dr_register_persist_rw(), dr_register_persist_patch(), and
   #DR_EMIT_PERSISTABLE.  However, dr_register_persist_patch() is
   still experimental, is in flux, and is subject to change in
   the next release.
 - Added hashtable persistence support via hashtable_persist_size(),
   hashtable_persist(), and hashtable_resurrect()
 - Added drsym_get_type(), drsym_expand_type(), and support for additional
   type categories for Windows drsyms.
 - Ported the drinjectlib and drconfiglib libraries to Linux.  Routines that
   are still Windows-only are marked in the API docs.
 - Added dr_inject_prepare_to_exec() on Linux
 - Added drsym_free_resources()
 - Added drsym_module_has_symbols()
 - Added a type_id field to drsym_info_t (without compatibility changes)
 - Added drsym_enumerate_symbols_ex() and drsym_search_symbols_ex() which
   return drsym_info_t on each symbol
 - Added dr_exit_process() to cleanly shut down with a specified
   exit code
 - Added dr_convert_handle_to_pid()
 - Added dr_nudge_client_ex() to enable nudging other processes
   from within a client
 - Added reg_resize_to_opsz()
 - Added dr_save_arith_flags_to_xax() and dr_restore_arith_flags_from_xax()
 - Added dr_snwprintf() and dr_vsnwprintf()
 - Added drwrap_replace_native(), drwrap_is_replaced(),
   drwrap_is_replaced_native()
 - Added dr_clobber_retaddr_after_read()
 - Added dr_get_string_option() and dr_get_integer_option() to support querying
   arbitrary DynamoRIO runtime options
 - Added support for building with Visual Studio 2010 and with MSBuild
 - Added instr_is_near_ubr() and instr_is_near_call_direct()
 - Added exported CMake cross-platform assembly support in
   cpp2asm_support.cmake and auxiliary files
 - Added get_DynamoRIO_defines() to DynamoRIOConfig.cmake
 - Added DR_EMIT_MUST_END_TRACE flag
 - Improved the performance of dr_safe_read() such that it out-performs
   DR_TRY_EXCEPT and no longer invokes a system call on Windows.
 - Added dr_redirect_native_target()
 - Added dr_mark_safe_to_suspend()
 - Added dr_mutex_mark_as_app(), dr_rwlock_mark_as_app(), and
   dr_recurlock_mark_as_app()
 - Added dr_get_main_module()
 - Added module import iterators dr_module_import_iterator_start(),
   dr_module_import_iterator_hasnext() dr_module_import_iterator_next(),
   dr_module_import_iterator_stop(), dr_symbol_import_iterator_start(),
   dr_symbol_import_iterator_hasnext(), dr_symbol_import_iterator_next(), and
   dr_symbol_import_iterator_stop().
 - Added DR_FAST_IR to allow clients to inline some key IR routines
 - Added -logdir runtime option for control over the log directory
 - Added drmgr_get_parent_cls_field()
 - Added support for building DynamoRIO with Visual Studio 2012 and
   the Windows 8 WDK
 - Added a new operand type enabling an instr_t to be used as a
   memory reference: opnd_create_mem_instr(), opnd_is_mem_instr(),
   opnd_get_mem_instr_disp()
 - Added DYNAMORIO_CONFIGDIR alternative to HOME as a config dir location.
   Additionally, drrun uses a temp dir for config files rather than failing.
 - Added library search path control via the client_basename.drpath file
 - Added drmgr_register_pre_syscall_event_ex()
 - Added DR_MEMPROT_GUARD for dr_memory_protect (Windows only).
 - Added dr_sscanf()
 - Added notifications on application faults and additional information
   on client faults
 - Added conversion between UTF-16 and UTF-8 to dr_snprintf() and
   dr_snwprintf()
 - Added simplified -c client argument form to drrun, drconfig, and drinject.
 - Added official support for the \ref op_speed "-opt_speed" option
   to prioritize speed over a simple code stream.
 - Added dr_atomic_add32_return_sum()
 - Deprecated dr_save_arith_flags() and dr_restore_arith_flags()
 - Fixed performance regression involving inlined clean calls
 - Fixed bug involving 32-bit Linux support on a 64-bit Linux
   kernel on an AVX-enabled processor (Issue 754)
 - Fixed bug involving multimedia state on a 32-bit Windows kernel
   (Issue 139)
 - Fixed bugs building and running on Ubuntu 11.10 (Issue 718, Issue 720)
 - Several other bug fixes
 - Added dr_raw_mem_alloc() and dr_raw_mem_free(). However, they are still
   experimental, are in flux, and are subject to change in the next release.

**************************************************
<hr>
The changes between version 3.2.0 and 3.1.0 are:

 - Added support for PECOFF + DWARF2 symbols on Windows in the
   drsyms Extension
 - Added support for building extensions as static libraries (subject to
   licensing constraints) via DR_EXT_{DRWRAP,DRUTIL,DRMGR,DRSYMS}_STATIC
 - Added support for linking C clients with libc via DynamoRIO_USE_LIBC
 - Added dr_insert_clean_call_ex()
 - Added a no-frills drwrap mode for faster but constrained wrapping
 - Added drwrap_get_drcontext() for performance
 - Added drwrap notification on exceptions bypassing post-hooks
 - Added drwrap_wrap_ex() to pass initial constant user data
 - Added drwrap_is_wrapped() and drwrap_is_post_wrap()
 - Added drwrap_set_global_flags() to control safety of
   application memory accesses
 - Added drwrap_get_mcontext_ex() to avoid the cost of copying
   multimedia register values when not necessary
 - Added drwrap interface for caching post-call addresses
 - Added drmgr_decode_sysnum_from_wrapper()
 - Added drutil_expand_rep_string_ex() that returns additional
   information about string loop expansion
 - Added improved instrlist disassembly that includes labels and
   instruction targets
 - Added instr_compute_address_ex_pos() for instrs with multiple memory
   operands.
 - Added dr_get_client_base()
 - Added dr_vsnprintf()
 - Added service pack version to dr_get_os_version()
 - Added mediation of note fields to drmgr
 - Added custom storage in label instructions via instr_get_label_data_area()
 - Added support for multiple non-meta control transfer instructions
   with intra-block targets in one basic block to drmgr
 - Added user data passing support among all four passes of drmgr
 - Several bug fixes

**************************************************
<hr>
Version 3.0.0 was a development version.  3.1.0 is the first official
released version of the 3.x series.

The changes between version 3.0.0 and 2.2.0 include the following major
features:

 - Added a private loader on Linux for better support for C++ clients and
   third-party library usage by clients
 - Added Linux support for \p drsyms to enable symbol processing in
   Linux clients
 - Added \p drutil Extension which provides memory address retrieval
   and string loop expansion (note: LGPL license)
 - Added a static library for decoding and encoding

\b IMPORTANT: The 3.0.0 and onward client API is mostly backward
compatible with releases from 1.0.0 (originally called 0.9.6: see below)
onward with the exception of functions that involve dr_mcontext_t and
several other source and binary compatibility changes since version 2.2.0
described below.  The dr_mcontext_t struct and all structs that contain it
have changed and are NOT backward compatible with releases prior to 3.0.0.

A sample script for updating client sources to the 3.0.0 API's version of
dr_mcontext_t and related functions is as follows:

\code
perl -pi -e '\
s|dr_mcontext_t (\w+);|dr_mcontext_t \1 = {sizeof(\1),DR_MC_ALL,};|;\
s|(dr_[gs]et_mcontext\(\S+,\s+\S+),\s+[^\s\)]+\)|\1)|;\
s|(dr_redirect_execution\(\S+),\s+\S+\)|\1)|;\
s|^\s+int app_errno;\s*\n||ms;\
s|raw_mcontext\.|raw_mcontext->|g;\
s|info->mcontext\.|info->mcontext->|g;\
s|excpt->mcontext\.|excpt->mcontext->|g;' *.c
\endcode

The script makes 3 main changes.  First, any dr_mcontext_t allocated by the
client must have its \p size and \p flags fields set.  Second, the \p app_errno
parameter was removed from several functions; it required a local variable,
so any local named \p app_errno is removed.  Third, the dr_mcontext_t
fields in the fault, signal, and exception structs all became
pointers.

This script may not catch all cases.  Use your version control system to
look at the diff after applying it to ensure it did not change anything it
shouldn't have.  Run with debug build to catch other instances where
dr_mcontext_t.size is not set.  Also note that using the dr_mcontext_t
initialization syntax in the script will end up calling memset; for
performance-critical situations, instead initialize only the size and flags
fields separately.  Also note that if the xmm or ymm registers are not
needed, asking for DR_MC_CONTROL and/or DR_MC_INTEGER is more performant
than DR_MC_ALL.

\b IMPORTANT: Further changes between version 3.0.0 and 2.2.0 include the following that
affect source and/or binary compatibilty:

 - Changed the #dr_mcontext_t structure field layout.  This is a binary
   compatibility change with respect to versions prior to 3.0.0.
 - Added a dr_mcontext_t.size field which must be set by the client prior
   to calling dr_get_mcontext(), dr_set_mcontext(), or
   dr_redirect_execution.  This is a source compatibility change with
   respect to versions prior to 3.0.0.
 - Added a dr_mcontext_t.flags field which must be set by the client prior
   to calling dr_get_mcontext(), dr_set_mcontext(), or
   dr_redirect_execution.  This is a source compatibility change with
   respect to versions prior to 3.0.0.
 - Removed the app_errno parameter from dr_get_mcontext(),
   dr_set_mcontext(), and dr_redirect_execution().  This is a source
   compatibility change with respect to versions prior to 3.0.0.
 - Changed all dr_mcontext_t fields in the dr_restore_state_info_t,
   dr_exception_t, and dr_siginfo_t structs to be pointers.  This is a
   source compatibility change with respect to versions prior to 3.0.0.
 - Changed the bool typedef from int to char for C++ compatibility.
   This is a binary compatibility change with respect to versions
   prior to 3.0.0.
 - Changed the signature of drwrap_unwrap(), in order to allow one of the
   pre or post hooks to be optional (Issue 562).  This is a source
   compatibility change with respect to versions prior to 3.0.0.
 - Moved console printing support from the drsyms Extension to core DR.  The
   drsym_write_to_console() and drsym_using_console() are no longer
   supported.  Instead, call dr_enable_console_printing() in dr_init(),
   which then enables dr_printf() and dr_fprintf() to print to the console
   (with some limitations: see dr_enable_console_printing() documentation).
   This is a source compatibility change with respect to versions
   prior to 3.0.0.
 - Added a \p flags argument to most of the routines in the \p drsyms extension
   to control demangling, and added drsym_demangle_symbol().  This is a source
   compatibility change with respect to versions prior to 3.0.0.
 - Added drsym_get_module_debug_kind() and a \p debug_kind field to the \p
   drsym_info_t struct written by drsym_lookup_address().  These additions allow
   drsyms users to determine what kind of debug info is available for a module.
   The \p debug_kind field creates a binary compatibility change for users of \p
   drsym_info_t with respect to versions prior to 3.0.0.

Additional changes between version 3.0.0 and 2.2.0 include the following:

 - Added \p drvector to drcontainers Extension: simple resizable vector
 - Added a windbg script for auto-locating libraries for easier
   debugging
 - Added dr_mutex_self_owns() and recursive lock support (dr_recurlock_*)
   (Issue 219)
 - Added dr_map_file(), dr_unmap_file(), and dr_file_size() (Issue 542)
 - Added dr_rename_file() and dr_delete_file().
 - Added routines to disassemble to a buffer rather than a file (Issue 524)
 - Added support for the AVX and FMA ISA extensions
 - Added dr_insert_get_seg_base()
 - Added return value to dr_redirect_execution() and dr_set_mcontext()
 - Increased maximum option string from 512 to 2048 (Issue 363)
 - Increased default stack size from 20KB to 56KB to make it easier to use
   C++ and external libraries with larger stack usage
 - Added dr_get_os_version() (Issue 304)
 - Deprecated the "meta-instruction that can fault" property and
   instr_is_meta_may_fault(), instr_set_meta_may_fault(),
   instrlist_meta_fault_preinsert(), instrlist_meta_fault_postinsert(),
   and instrlist_meta_fault_append().
 - Added dr_using_app_state()
 - Added instr_encode_to_copy() and instrlist_encode_to_copy()
 - Added disassemble_set_syntax() for -syntax_intel control without
   runtime options and proc_set_vendor() to control vendor-specific
   ISA details when decoding or encoding
 - Added instrlist_set_fall_through_target() and
   instrlist_set_return_target()
 - Added hashtable_clear() to the drcontainers Extension
 - Several bug fixes

**************************************************
<hr>
The changes between version 2.2.0 and 2.1.0 are:

 - Added \p drwrap Extension which provides function wrapping
   and replacing (note: LGPL license)
 - Added \p drmgr Extension: the DynamoRIO Multi-Instrumentation Manager
   Extension, a mediator for combining and coordinating multiple
   instrumentation passes
 - Added read-write locks (Issue 406)
 - Added isolation of client-opened files from the application (Issue 357)
 - Added dr_mcontext_t.xip for syscall events (Issue 442)
 - Several bug fixes

**************************************************
<hr>
The changes between version 2.1.0 and 2.0.0 are:

 - Added Windows 7 support
 - Added clean call sequence optimization and auto-inlining.
 - Added Windows child process following support for clients: -follow_children
   is now on by default for both Windows and Linux.
 - Added DR_TRY_EXCEPT() (Issue 51)
 - Added dynamic client auxiliary library loading support
   via dr_load_aux_library(), dr_lookup_aux_library_routine(), and
   dr_unload_aux_library()
 - Added dr_switch_to_app_state() and dr_switch_to_dr_state()
 - Added dr_client_thread_set_suspendable()
 - Added dr_get_random_value(), dr_set_random_seed(), and dr_get_random_seed()
 - Added dr_file_exists() and dr_directory_exists() for Linux
 - Added support for dr_get_mcontext() from secondary thread init events,
   and changed its return type to bool
 - Added dynamic hashtable resizing to the drcontainers hashtable
 - Added dr_app_pc_from_cache_pc()
 - Added a segment list to module_data_t for Linux and internal
   support for non-contiguously-mapped modules (Issue 160)
 - Added PEB isolation (Issue 249) and dr_get_app_PEB()
 - Added drsym_enumerate_symbols() to the \p drsyms Extension
 - Added limited support for printing to the cmd window (Issue 261) via the
   \p drsyms Extension: drsym_write_to_console() and drsym_using_console()
 - Renamed the REG_ constants to DR_REG_ to avoid conflicts with system
   headers (Issue 34).  Clients should set(DynamoRIO_REG_COMPATIBILITY ON)
   prior to configure_DynamoRIO_client() to use the old constants and avoid
   any source changes; this will happen automatically if the client
   targets version 2.0 or earlier.  Binary compatibility is unaffected.
 - Deprecated dr_request_synchronized_exit() and replaced it with
   dr_set_process_exit_behavior().  Now a full thread synch is performed
   at exit time in release build if a process exit event or thread exit
   event is registered.  dr_set_process_exit_behavior() can provide
   more performant exit performance for clients that have flexible
   exit event requirements.
 - Switched debug build to also be an INTERNAL=ON build
 - Fixed bug in handling single-byte-bb selfmod code
 - Fixed bugs in handling alarm signals
 - Fixed 64-bit Windows stack alignment bug (Issue 331)
 - Fixed handling of "data32 rex.w call"
 - Fixed Issue 320: a problem with thread-private cache resizing
 - Fixed Issue 319: decode movlhps and movhlps properly
 - Fixed Issue 139: add xmm0-7 preservation for 32-bit Linux applications,
   which may have noticeable impacts on clients calling clean calls:
   e.g., pushing bbs over the max size limit or having a noticeable
   performance hit.
 - Support building sources using Visual Studio

**************************************************
<hr>
In version 2.0.0, the configuration and deployment API and tools changed and
are not backward compatible with earlier versions: see below for details.
The changes between version 2.0.0 and 1.5.0 are:

 - Changed the configuration and deployment model for both Linux and
   Windows to use a configuration file based approach on both platforms,
   which adds control over child processes on Linux and supports local
   configuration on Windows for un-privileged and parallel execution
   (Issue 265).  The registry is no longer used for individual application
   configuration on Windows other than to point at the location for
   global configuration files, when used.<br>
   \b IMPORTANT: On Windows the following non-backward-compatible changes
   have been made:
   - drdeploy.exe no longer exists (replaced by drconfig.exe and drrun.exe)
   - drconfig.dll is now drconfiglib.dll
   - drconfiglib.dll's API routines now take in a process id to support
     one-time targeted-process configuration (to support parallel execution)
   - configuration is either per-user or global, with per-user taking
     precedence when both exist
   - configuration does NOT enable systemwide injection by default:
     use the -syswide_on parameter to drconfig or drrun for that
     (it requires administrative privileges)
   .
   \b IMPORTANT: On Linux, if you're using custom injection via
   raw environment variables rather than using the \p drdeploy script,
   you must also set DYNAMORIO_RUNUNDER to 1 for injection to work with
   this release.
 - Added drinjectlib.dll and dr_inject.h, making custom injection tools
   easier to build (Issue 246)
 - Added DynamoRIO Extension support for auxiliary libraries that extend the
   DynamoRIO API (Issue 277)
 - Added symbol lookup support via Extension (Windows only for now) (Issue 44)
 - Added a "drcontainers" Extension that initially contains a hashtable
 - Added thread creation support: dr_create_client_thread() (Issue 41)
 - Added dr_sleep()
 - Added dr_set_itimer() and dr_get_itimer() (Linux-only) (Issue 283)
 - Added dr_app_pc_for_decoding()
 - Added -synch_at_exit option and dr_request_synchronized_exit() to
   provide guarantees over thread exit event timing in release build
 - Added instr_cmovcc_triggered() and instr_cmovcc_to_jcc()
 - Renamed OP_fcmovene to OP_fcmovne
 - Implemented instr_invert_cbr() for OP_jcc_short
 - Added the full path to modules in module_data_t
 - Added dr_get_proc_address_ex() to support indirect code objects
 - Added dr_get_milliseconds() and dr_get_time() impl for Linux
 - Added instr_is_undefined()

**************************************************
<hr>
The changes between version 1.5.0 and 1.4.0 are:

 - Added a private loader on Windows for better support for library usage
   by clients
 - Added nudge support on Linux
 - Added dr_suspend_all_other_threads() and dr_resume_all_other_threads()
 - Made it easier for clients to use faults to push rare events out of
   instrumentation paths:
   - Added access to the pre-translated context and the code fragment
     information for both
     dr_register_signal_event() and dr_register_exception_event()
     This changed the return type for exception event callbacks.
   - Added a signal/exception event on a fault in non-code-cache
     DynamoRIO code, such as client-generated code.
   - Added the "meta-instruction that can fault" property via
     instr_is_meta_may_fault(), instr_set_meta_may_fault(),
     instrlist_meta_fault_preinsert(), instrlist_meta_fault_postinsert(),
     and instrlist_meta_fault_append().
   - Added a new event dr_register_restore_state_ex_event() that provides
     the pre-translated context and code fragment information, and allows
     for translation failure for non-fault translations.
 - Added dr_dup_file_handle()
 - Added dr_memory_is_dr_internal() and dr_memory_is_in_client()
 - Added dr_get_parent_id()
 - Added decode_opcode_name()
 - Removed the deprecated snprintf() as it causes symbol pre-emption
   problems on Linux.  Older clients should switch to dr_snprintf().
 - Fixed bug in cross-architecture execve (Issue 146)
 - Clone record is now passed via dstack instead of ebp (Issue 149)
 - Fixed close() syscall handling, !HAVE_TLS assert & minor issues (Issue 151)

**************************************************
<hr>
The changes between version 1.4.0 and 1.3.2 are:

 - Added directly-addressable thread-local storage slots for exclusive
   client use:
   - dr_raw_tls_calloc()
   - dr_raw_tls_cfree()
 - Provide 64-bit versions of the drdeploy.exe and drview.exe tools
 - Provide dr_get_proc_address() on Linux
 - Added dr_query_memory_ex() to allow address space walking on Linux
 - Added -msgbox_mask on Linux: waits for a keypress
   - Added STDIN and dr_get_stdin_file()
 - Added shared library versioning on Linux
 - Support calling dr_get_mcontext() from bb and trace callbacks
 - Provide support for building clients using CMake (see cmake/, and for
   an example of usage see samples/CMakeLists.txt)
 - Provide support for clients to use -fvisibility by setting
   the define USE_VISIBILITY_ATTRIBUTES for dr_defines.h
 - Added instr_compute_address_ex() for instrs with multiple memory operands
 - Provide dr_snprintf() (identical to snprintf()) for consistent naming
   and to avoid gcc warnings about using pointers with %x (which we're
   using because there is no portable way to precisely control %p)
 - The statistics viewer \c DRgui.exe is no longer supported on Windows
   NT.  Statistics still work, but the graphical application itself will
   not run on NT.
 - Changed the top-level registry key to "DynamoRIO"
 - Re-arranged layout of bin and samples directories
 - Symbols for all binaries are now included

**************************************************
<hr>
The changes between version 1.3.2 and 1.3.1 are:

 - Added support for Linux execve of cross-architectural executables
   (e.g., 32-bit process performing execve of 64-bit executable)
   - Also, libdrpreload.so is now kept in the same libXX/{debug,release}
     directory as libdynamorio.so
 - instr_convert_short_meta_jmp_to_long() now returns the longer version of
   the taken jump, to use when setting the target of a jecxz or loop*
   branch.
 - Various bug fixes including in these areas:
   - dr_syscall_set_result() and dr_syscall_invoke_another()
   - 64-bit drinject stack alignment
   - 64-bit erroneous assert in dr_get_process_id()
   - 64-bit dr_file_{tell,seek} worked but returned failure
   - -opt_memory bugs resulting in asserts
   - sigprocmask() corner case bug
   - signal handler sharing for NPTL threads
   - decoding across page boundaries on Linux

**************************************************
<hr>
Version 1.3.1 is identical to 1.3.0 but is under a BSD license (see \ref
page_license).

We re-numbered the previous DynamoRIO versions as follows:

 - 1.0.0 = 0.9.6 build 9600
 - 1.1.0 = 0.9.6 build 9601
 - 1.2.0 = 0.9.6 build 9602

**************************************************
<hr>
The changes between version 1.3.0 and version 1.2.0 (0.9.6 9602) are:

 - Version numbering shift to 1.x.y instead of 0.9.6 960x
 - New system call pre, post, and filter events, and new system call
   parameter and result access, along with a feature to chain system calls:
   - dr_register_pre_syscall_event()
   - dr_register_post_syscall_event()
   - dr_register_filter_syscall_event()
   - dr_syscall_get_param()
   - dr_syscall_set_param()
   - dr_syscall_set_sysnum()
   - dr_syscall_get_result()
   - dr_syscall_set_result()
   - dr_syscall_invoke_another()
   - dr_is_wow64()
 - New signal event for Linux
   - dr_register_signal_event()
 - New option "-pause_on_error", and error messages to
   stdout by default for release builds, to improve Linux debugging
 - New routines for memory allocation and memory manipulation:
   - dr_nonheap_alloc()
   - dr_nonheap_free()
   - dr_memory_protect()
 - New option \ref op_syntax_intel "-syntax_intel" for Intel-style disassembly
 - New option \ref op_sysenter "-sysenter_is_int80"
 - The parameter to an application's system call (normally kept in the eax
   register) can now be freely changed in basic blocks on all platforms
 - Added support for 64-bit -thread_private
 - Added corner-case undocumented IA-32 opcode support
 - Fixed bug running multi-threaded 64-bit Linux apps
 - Fixed bugs in 64-bit Linux signal handling
 - Fixed bug running -thread_private debug build
 - Fixed bug running 32-bit apps on 64-bit Linux on AMD processors
 - Fixed bug where OS_OPEN_APPEND overwrote instead of appending on Windows

**************************************************
<hr>
The changes between the 0.9.6 release builds 9602 and 9601 are:

 - Performance improvements for both the base DynamoRIO system and for
   client instrumentation when running on Pentium M, Core, and Core 2
   processors.
 - 64-bit bug fixes
 - Added several convenience routines:
   - get_register_name()
   - reg_to_pointer_sized()
   - reg_is_gpr()
   - reg_is_segment()
   - reg_32_to_8()
 - Disassembly now expands immed sizes to match operands
 - Fixed bug in instr_is_nop()

**************************************************
<hr>
The changes between the 0.9.6 release builds 9601 and 9600 are:

 - The Windows registry key used is now "VMware, Inc." instead of "VMware"
 - Added large file support (see #DR_FILE_ALLOW_LARGE)
 - Added support for decoding from a copy of code: decode_from_copy() and
   disassemble_from_copy().
 - Changed the default options to favor performance, and added the
   \ref op_memory "-opt_memory" runtime option to prioritize memory instead.

Release 0.9.6 is \b not backward compatible with prior releases 0.9.1-0.9.5.

The major changes between the 0.9.6 and 0.9.5 releases include 64-bit
support, multiple clients, state translation, trace contents, and Linux
module events and fast system calls:

 - 64-bit applications and clients are now supported.  This changed
   several function signatures:
   - instr_encode()
   - decode_next_pc()
   - decode_sizeof()
   - decode_eflags_usage()
   - instr_init()
   - The binary trace dump format changed.
   .
   Several new functions were added:
   - set_x86_mode()
   - get_x86_mode()
   - instr_set_x86_mode()
   - instr_get_x86_mode()
   - opnd_create_rel_addr()
   - opnd_create_far_rel_addr()
   - opnd_is_rel_addr()
   - opnd_is_near_rel_addr()
   - opnd_is_far_rel_addr()
   - instr_has_rel_addr_reference()
   - instr_get_rel_addr_target()
   - instr_get_rel_addr_dst_idx()
   - instr_get_rel_addr_src_idx()
   - instr_shrink_to_32_bits()
   - opnd_shrink_to_32_bits()
   - reg_32_to_64()
   - reg_64_to_32()
   - reg_is_extended()
   - reg_parameter_num()
   .
   To build a 64-bit client, set the \p X86_64 preprocessor define before
   including the DynamoRIO header files, and link with the 64-bit build of
   DynamoRIO (for a 32-bit client, set \p X86_32).
 - Multiple clients are now supported.  This changed the signatures of
   dr_init(), dr_get_options(), and dr_get_client_path().  It also changed
   how clients are deployed and nudged, and how events are unregistered:
   explicit unregistration routines are now used.
 - State translation in the presence of clients is now fully supported.
   This changed the signature for the basic block and trace event callbacks
   (see dr_register_bb_event() and dr_register_trace_event()), added a
   new event dr_register_restore_state_event(), and added new functions
   instr_set_translation(), instr_set_meta_no_translation(), and INSTR_XL8().
 - The trace callback (#dr_register_trace_event()) now presents original
   application code to the client, rather than code that has already
   been modified for execution in the code cache.  The client also has
   flexibility in which instrumentation is included from constituent
   basic blocks added to a trace (the \p for_trace parameter: see
   #dr_register_bb_event()).
 - Fast system calls (syscall and sysenter) are now supported on Linux.
 - Module load/unload events and module iteration are now supported on Linux.
 - System calls for 32-bit applications on 64-bit kernels are no longer
   hidden by vsyscall; related functions were removed:
   instr_is_lol64_syscall(), instr_is_32on64_syscall().
 - Due to both 64-bit support and full WOW64 (32-bit applications on 64-bit
   Windows) support, xmm registers were added to dr_mcontext_t, and a
   new function dr_mcontext_xmm_fields_valid() was added.
 - Far instr-type operands are now supported: opnd_create_far_instr(),
   opnd_is_near_instr(), opnd_is_far_instr().
 - Miscellaneous new functions were added:
   - instr_convert_short_meta_jmp_to_long()
   - instr_reads_from_reg()
   - LOCK()
   - OPND_CREATE_INT_32OR8()
   - OPND_CREATE_INT_16OR8()
   - instrlist_meta_append()
   - dr_using_all_private_caches()
 - The type of nudge arguments was changed from (void *) to uint64.
 - The signature of dr_lookup_module() changed.  It no longer has an
   IMAGE_SECTION_HEADER out argument.  See dr_lookup_module_section()
   for that functionality.
 - The disassemble-from-address routines now return NULL when pointed at
   invalid instructions (matching the decode routines).
 - The routines to access DynamoRIO tls slots from the cache were changed.
   dr_insert_write_temp_tls was eliminated in favor of a generalized #dr_save_reg
   with more flexibility on which slot can be used.  #dr_save_arith_flags was
   similarly generalized.  Slots are now guaranteed to remain valid until the
   next non-meta instruction allowing access to saved registers during clean
   calls via #dr_read_saved_reg and #dr_write_saved_reg.  #dr_insert_mbr_instrumentation
   also now requires caller to specify the spill slot to be clobbered
   which must be less than dr_max_opnd_accessible_spill_slot().

**************************************************
<hr>
The major changes between the 0.9.5 and 0.9.4 releases are:

 - The basic block hook (\ref sec_events_bb) passes completely unmodified
   application code to the client (no mangling or elision).
 - The old client hook exports have been replaced with an explicit event
   registration model.
 - Instruction representation simplification: the client only sees fully
   decoded instructions.
 - Easier-to-use clean calls (see #dr_insert_clean_call).
 - Library support (-wrap on linux, ntdll on windows: see \ref sec_extlibs
   and \ref sec_utils).
 - Some features have been removed (these are easily implemented by a
   client): there is no more edge-counting profile build, no more
   custom exit stubs, and no more prefixes.
 - Infrastructure improvements:
   - Thread-shared caches (can still request thread-private: \ref
     op_thread_priv "-thread_private option").  Note that there are
     some subtle changes stemming from using thread-shared: in particular,
     note that the context passed to the deletion event may be NULL
     (see #dr_register_delete_event).
   - Direct access to TLS slots (#dr_save_reg, dr_insert_write_temp_tls,
     #dr_insert_write_tls_field).
 - Module events (#dr_register_module_load_event),
   module iteration (#dr_module_iterator_start, #dr_lookup_module, etc.),
   and memory querying (#dr_query_memory, #dr_virtual_query).
 - The full API is now documented in html and pdf for easy browsing.
 - Numerous type and routine name changes.

\endif


***************************************************************************
\htmlonly
<table width=100% bgcolor="#000000" cellspacing=0 cellpadding=2 border=0>
  <tr><td><table width=100% bgcolor="#0000C0" cellspacing=0 cellpadding=1 border=0>
  <tr><td><table width=100% bgcolor="#0000C0" cellspacing=0 cellpadding=1 border=0>
  <tr><td></td></tr></table></td></tr></table></td></tr></table>
\endhtmlonly
\section sec_limits Limitations

\subsection sec_limit_clients Client Limitations
The most important limitation on a client is that it remain transparent.
This is described fully in \ref transparency.
Here we summarize the key points to remain transparent:

  - For full transparency, the client should be a self-contained library
with linkage to nothing other than DynamoRIO libraries.  We
provide private loading that makes some use of system libraries safe, but
global resource conflicts can still occur and clients are cautioned from
using system-interacting library routines.
See \ref sec_extlibs for further details.
  - Currently, the communication API provided by DynamoRIO is limited to file
I/O and nudges.
\if vmsafe
  - The security agent on the security monitor VM has no direct
    relationship with DynamoRIO.  However, the VMsafe solution provider
    can architect their own communication channel between the security
    agent on the security monitor VM and the client by using an agent on
    the client's VM as an intermediary.
 \anchor limits_winlogon
  - There is a known false positive in the anti-piracy DRM code in the
    Windows Genuine Advantage component of winlogon.exe.  This code
    performs deliberate obfuscation and violations of standard coding
    behavior.
\endif
\if vmsafe
  - The client can run in only one mode at a time, which cannot be changed during the
execution of the process.  Mode change can be done only on a subsequent
application restart.
  - The client should call only the API corresponding to the mode it was started
in.  Mixing API from different modes can lead to unspecified results and is
not supported.
  - Probe API allows only one registration of probes, which must occur in
    dr_init().
  - Probes can be specified only with library names and offsets from the base
    of the library in memory (\ref DR_PROBE_ADDR_LIB_OFFS).
  - When a probe callback finishes execution it can't request DynamoRIO to
    perform any actions like logging, control flow changes, etc.
  - Probe locations can't include system call wrappers in ntdll.dll, i.e.,
    ntdll!Nt* routines can't be probe locations.
\endif

\subsection sec_limit_platforms Platform Limitations
  - This version of DynamoRIO supports Windows 8, 8.1, and 10.
    However, systemwide injection (-syswide_on) is not yet supported on
    Windows 8 or higher except for WOW64 (i.e., 32-bit applications on
    a 64-bit kernel).
  - DynamoRIO currently supports the following NT-based 32-bit
    Windows systems: XP (32-bit, service packs 0-3), 2003 (32-bit, service
    packs 0-2), Vista (32-bit, service packs 0-1),
    Windows 7 (32-bit, service packs 0-1), Windows 8, Windows 8.1, and
    Windows 10.
    It does not support Windows 95, 98, or ME.
    It no longer officially supports NT (all service packs) or 2000 (all service
    packs), although the core DynamoRIO library should still work there: it
    is only the tools and utility programs that will fail to run.
    Windows Server 2008 is expected to work but has not
    been tested.
  - This release of DynamoRIO supports running 32-bit
    Windows applications on the following 64-bit Windows operating
    systems: Windows XP Professional x64 (service pack 2), Windows 2003
    x64 (service pack 2), Vista x64 (service packs 0-1), Windows 7
    (service packs 0-1), Windows Server 2008, Windows 8, Windows 8.1, and
    Windows 10.
    Only the 32-bit
    code will be seen, and child processes created will not be injected
    into.  On 64-bit Windows 32-bit applications are automatically run
    through the Windows-On-Windows or WOW64 emulator so system call and
    indirect call processing clients must be aware of
    #instr_is_wow64_syscall().
\anchor limits_64bit
  - This release of DynamoRIO supports running
    64-bit Windows applications, using the 64-bit DynamoRIO build, on
    the following 64-bit Windows systems: Windows XP Professional x64
    (service pack 2), Windows 2003
    x64 (service pack 2), Vista x64 (service packs 0-1), Windows 7 x64
    (service packs 0-1), Windows 8, Windows 8.1, and Windows 10.
    Windows Server 2008 is expected to work but has not
    been tested.
  - DynamoRIO does not support any Itanium based Windows systems.
  - This release does not fully support applications that mix 32-bit and
    64-bit code.  Future releases will support such mixtures.
  - When running a cygwin application under control of DynamoRIO,
    stderr and stdout output from DynamoRIO or its clients may not
    be visible.
  - UTF-8 support is not yet present in drinjectlib, drconfiglib,
    drrun.exe, drconfig.exe, or drinject.exe.  It is present in the
    core DR API.
  - This release of DynamoRIO has support for most 32-bit and
    64-bit Linux
    distributions running on Intel-compatible hardware, including
    Ubuntu and Fedora.
  - This release of DynamoRIO has support for running 32-bit
    Linux applications on 64-bit Linux operating systems on
    AMD64-compatible hardware.
  - Cross-architecture execve (e.g., a 32-bit process performing execve of
    a 64-bit executable) may stop working if the paths to the
    libdynamorio.so and libdrpreload.so libraries are renamed.
  - This release of DynamoRIO supports 32-bit applications running on
    32-bit Linux operating systems on AArch32 ARMv7 and ARMv8 hardware.
    However, a few features are not yet ported: traces, clean
    call inlining and other optimizations, and several samples.
  - This release of DynamoRIO has experimental support for 32-bit Android
    applications running on AArch32 ARMv7 and ARMv8 hardware.
    However, a few features are not yet ported: traces, clean
    call inlining and other optimizations, and several samples.
  - This release of DynamoRIO has experimental support for 64-bit
    applications running on 64-bit Linux operating systems on AArch64 ARMv8
    hardware.  However, floating-point and SIMD instruction operands are
    not fully decoded or encoded yet, and a few features are not yet
    ported: traces, clean call inlining and other optimizations, and
    several samples and provided tools.
  - This release of DynamoRIO includes support for applications using the Linux kernel
    restartable sequence ("rseq") feature, subject to the limitations listed
    in \ref sec_rseq.

\subsection sec_limit_perf Performance Limitations

  - In order to present a more straightforward code stream to clients,
    DynamoRIO has several optimizations disabled in this release.
    System-call-heavy applications are the ones most likely to be affected.
    Future releases may allow clients to choose performance versus
    visibility.  This release does provide the \ref op_memory "-opt_memory option"
    to enable prioritizing memory usage and the \ref op_speed "-opt_speed option"
    to prioritize performance at the cost of more complex basic blocks that
    cross control transfers.
  - The performance \if vmsafe of Code Manipulation Mode and Memory
    Firewall Mode \endif when starting up large desktop applications
    may be noticeably worse than native.  Upcoming releases will
    address this issue. \if vmsafe Note that Probe Mode incurs
    significantly less overhead than the other modes. \endif
  - The performance \if vmsafe of Code Manipulation Mode \endif when
    running  Java, .Net, Flash or similar managed execution
    applications can be noticeably worse then native.  This can
    include applications that load these components as in-process
    plugins (such as Internet Explorer). Upcoming releases will
    address this issue.  \if vmsafe Probe Mode and Memory Firewall
    Mode are not affected. \endif
  - When using \if vmsafe Code Manipulation Mode or Memory Firewall
    Mode \else DynamoRIO \endif on all or many processes on a system
    simultaneously, memory usage may become a factor.  Upcoming
    releases will address this issue.  \if vmsafe Note that Probe Mode
    incurs significantly less overhead than the other modes. \endif

\subsection sec_limit_deploy Deployment Limitations

  - The dr_config.lib library is not multi-thread safe.  Users of the
    library should ensure that no more then one thread accesses the
    library at a time.
  - Other installed software that uses hooks may not always be
    interoperable with DynamoRIO.
  - Other installed software may conflict with DynamoRIO's use of the
    \c \\HKLM\\SOFTWARE\\Microsoft\\Windows\\WindowsNT\\CurrentVersion\\AppInit_DLLs
    registry key (only very rarely an issue), which is used for
    the -syswide_on feature.
  - On Windows, the Enhanced Mitigation Experience Toolkit (EMET) may prevent
    applications from running under DynamoRIO
    (<a href="https://github.com/dynamorio/dynamorio/issues/1546">issue 1546</a>).
    Please disable EMET for the application if necessary.
  - On Windows 7 and Windows Server 2008 R2, the digital signature
    requirement for AppInit_DLLs libraries is disabled when systemwide
    injection is requested (-syswide_on).  This can be a security concern.
  - On Windows 8 or 8.1, system wide injection (-syswide_on) is not yet supported.
  - Cygwin processes may not work with DynamoRIO due to cygwin's
    implementation of fork being incompatible with DynamoRIO.
  - A Windows application that does not statically link with
    user32.dll will not be run under control of DynamoRIO using
    system-wide injection unless its
    parent process (typically cmd.exe or explorer.exe, for manually
    launched applications) is already under DynamoRIO control
    \if vmsafe (the parent can be in any mode)\endif. Only some small
    non-graphical applications do not link with user32.dll.
  - When invoking an application in any way that is not from a parent
    process under DynamoRIO control, DynamoRIO takes control a little
    later and in some rare cases the application has already created a new
    thread.  This is in violation of the Windows specficiations, but cygwin
    processes do this.  This new thread will not be under DynamoRIO
    control and can cause a variety of problems.  In such cases it is best
    to invoke from a parent process under DynamoRIO control.  However, for
    32-bit applications on 64-bit Windows operating systems, DynamoRIO
    takes over later even from the parent.  Future releases will address
    this limitation.
  - This release does not support running some Windows services under
    control of DynamoRIO: the "System" process, smss.exe, csrss.exe, and protected
    processes on Windows Vista.

\anchor limits_vista_service_messagebox
  - On Windows Vista most services are run in a separate session as a
    security feature.  This means that neither DynamoRIO nor its
    client will be able to display a messagebox when running in said
    services (they have no associated visible window station). See
    dr_messagebox().
  - On Windows Vista \if vmsafe in Code Manipulation Mode \endif the code from
    certain dlls (found mostly in services) and the code subsequently
    called from those dlls is run natively and is not visible to the
    instrumentation APIs.  This only applies to dlls that have a .pexe
    section (only 13 dlls have such a section in a standard Vista
    install) which seems to be associated with a likely obfuscation
    method involving kernel side components that this release has no
    other workaround for.
\anchor limits_linux_preload
  - On Linux, non-default late injection (requested via \p -late to drrun)
    is unable to run binaries with the suid or sgid permission bits set.
    Default injection is capable of executing these binaries, but if late
    injection is desired, one method of running these binaries
    is to place both libdrpreload.so and libdynamorio's full paths in
    /etc/ld.so.preload.
    You'll need to use a \ref lin_deploy "separate configure step approach".
    Don't forget to run drconfig to create a configuration for the
    application first; otherwise, libdrpreload.so will refuse to take
    control.  This method of injection takes control part-way through
    initialization of the target application, rather than at the very
    beginning.  Alternatively, you could run as root, or remove the suid
    and sgid bits: however, both of those solutions may open up security
    holes and are not recommended.  If the suid or sgid binary is a leaf
    child process of the parent target application, another option is to
    run the problematic child process natively by either creating a configuration
    file for the child with the "-norun" parameter or running with the
    \ref op_children "-no_follow_children" runtime option.
  - On Linux, the private loader will fail to load libpthread.so.  Therefore
    clients and the libraries they use cannot link against libpthread.so.

\ifnot vmsafe
***************************************************************************
\htmlonly
<table width=100% bgcolor="#000000" cellspacing=0 cellpadding=2 border=0>
  <tr><td><table width=100% bgcolor="#0000C0" cellspacing=0 cellpadding=1 border=0>
  <tr><td><table width=100% bgcolor="#0000C0" cellspacing=0 cellpadding=1 border=0>
  <tr><td></td></tr></table></td></tr></table></td></tr></table>
\endhtmlonly
\section sec_future Plans for Future Releases

We hope to include the following major features in future releases:

 - Libraries to facilitate building tools that use shadow memory, examine
   system calls, and insert heavyweight instrumentation.
 - Earliest Windows injection.  Today drinject injects fairly late; from a
   parent process, injection is very early (before kernel32.dll is loaded),
   but we plan to provide injection at the very first user-mode instruction
   in the future.
 - Linux externally-triggered attaching.
 - Persistent and process-shared code caches.
 - Full control over trace building.

To discuss current and future features, join the <a
href="http://groups.google.com/group/dynamorio-users/">DynamoRIO Users
group</a>.

\endif

*/<|MERGE_RESOLUTION|>--- conflicted
+++ resolved
@@ -250,14 +250,11 @@
  - Added drwrap_get_stats().
  - Added #DRWRAP_NO_DYNAMIC_RETADDRS for reducing drwrap overhead at the cost
    of missing some post-call callbacks.
-<<<<<<< HEAD
- - Added dr_merge_arith_flags() as a convenience routine to merge arithmetic flags
-   for restoration done by outlined code.
-=======
  - Added free_key_func to the drcontainers hashtable_configure().
  - Added -record_dynsym_only to drcachesim for faster function tracing symbol
    lookups when internal symbols are not needed.
->>>>>>> 01d63059
+ - Added dr_merge_arith_flags() as a convenience routine to merge arithmetic flags
+   for restoration done by outlined code.
 
 **************************************************
 <hr>
