--- conflicted
+++ resolved
@@ -229,13 +229,10 @@
  - Added drmgr_register_low_on_memory_event(), drmgr_unregister_low_on_memory_event()
    and their variants so that drmgr can support low-on-memory events.
  - Added drmgr_is_first_nonlabel_instr() and instrlist_first_nonlabel().
-<<<<<<< HEAD
+ - Added a new standalone tool "drdisas" which disassembles raw bytes using
+   DR's decoder.
  - Added decode_sizeof_ex() and instr_get_rel_data_or_instr_target() handling
    relative instruction references.
-=======
- - Added a new standalone tool "drdisas" which disassembles raw bytes using
-   DR's decoder.
->>>>>>> 224dc417
 
 **************************************************
 <hr>
