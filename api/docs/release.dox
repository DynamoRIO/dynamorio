/* ******************************************************************************
 * Copyright (c) 2010-2020 Google, Inc.  All rights reserved.
 * Copyright (c) 2011 Massachusetts Institute of Technology  All rights reserved.
 * Copyright (c) 2008-2010 VMware, Inc.  All rights reserved.
 * ******************************************************************************/

/*
 * Redistribution and use in source and binary forms, with or without
 * modification, are permitted provided that the following conditions are met:
 *
 * * Redistributions of source code must retain the above copyright notice,
 *   this list of conditions and the following disclaimer.
 *
 * * Redistributions in binary form must reproduce the above copyright notice,
 *   this list of conditions and the following disclaimer in the documentation
 *   and/or other materials provided with the distribution.
 *
 * * Neither the name of VMware, Inc. nor the names of its contributors may be
 *   used to endorse or promote products derived from this software without
 *   specific prior written permission.
 *
 * THIS SOFTWARE IS PROVIDED BY THE COPYRIGHT HOLDERS AND CONTRIBUTORS "AS IS"
 * AND ANY EXPRESS OR IMPLIED WARRANTIES, INCLUDING, BUT NOT LIMITED TO, THE
 * IMPLIED WARRANTIES OF MERCHANTABILITY AND FITNESS FOR A PARTICULAR PURPOSE
 * ARE DISCLAIMED. IN NO EVENT SHALL VMWARE, INC. OR CONTRIBUTORS BE LIABLE
 * FOR ANY DIRECT, INDIRECT, INCIDENTAL, SPECIAL, EXEMPLARY, OR CONSEQUENTIAL
 * DAMAGES (INCLUDING, BUT NOT LIMITED TO, PROCUREMENT OF SUBSTITUTE GOODS OR
 * SERVICES; LOSS OF USE, DATA, OR PROFITS; OR BUSINESS INTERRUPTION) HOWEVER
 * CAUSED AND ON ANY THEORY OF LIABILITY, WHETHER IN CONTRACT, STRICT
 * LIABILITY, OR TORT (INCLUDING NEGLIGENCE OR OTHERWISE) ARISING IN ANY WAY
 * OUT OF THE USE OF THIS SOFTWARE, EVEN IF ADVISED OF THE POSSIBILITY OF SUCH
 * DAMAGE.
 */

/**
***************************************************************************
***************************************************************************
***************************************************************************

\page release_notes Release Notes for Version \DR_VERSION

This section is divided into the following subsections:

 - \ref sec_package
\ifnot vmsafe
 - \ref sec_changes
\endif
 - \ref sec_limits
\ifnot vmsafe
 - \ref sec_future
\endif

***************************************************************************
\htmlonly
<table width=100% bgcolor="#000000" cellspacing=0 cellpadding=2 border=0>
  <tr><td><table width=100% bgcolor="#0000C0" cellspacing=0 cellpadding=1 border=0>
  <tr><td><table width=100% bgcolor="#0000C0" cellspacing=0 cellpadding=1 border=0>
  <tr><td></td></tr></table></td></tr></table></td></tr></table>
\endhtmlonly
\section sec_package Distribution Contents

The following are part of the DynamoRIO release distribution:

\if profiling
  PR 225255: list profile library too
\endif

 - Four different DynamoRIO libraries: debug and release for each of
   32-bit and 64-bit (for ARM or AArch64 builds, only a single bitwidth
   matching the ISA is provided).
   The debug library enables assertion messages to more easily diagnose
   API usage errors.
 - Four different IA-32/AMD64/ARM/AArch64 decoding static libraries: debug and release
   for each of 32-bit and 64-bit (only 32-bit for ARM and 64-bit for AArch64).
   The debug library enables assertion messages to more easily diagnose
   API usage errors.
 - A variety of DynamoRIO Extension libraries that augment the core
   DynamoRIO API (see \ref page_ext).
 - Additional Extension libraries from the Dr. Memory Framework (DRMF).
   If this documentation is part of a DynamoRIO public release, <a
   href="../../drmemory/drmemory/docs/html/page_drmf.html">this link</a> should
   point at the local documentation for DRMF.
 - The DynamoRIO configuration and execution libraries and command-line
   utilities \c drconfiglib.dll, \c drinjectlib.dll, \c drfrontendlib.lib,
   \c drconfig.exe, \c drrun.exe, and \c drinject.exe.
   On Linux, the tools are named \c drconfig, \c drrun, and \c drinject.
 - A utility \c drview.exe for viewing which processes
   are running under DynamoRIO control (Windows package only).
 - Header files for the DynamoRIO APIs.
 - This documentation.
 - \ref API_samples "Sample clients".
\ifnot vmsafe
 - A graphical statistics viewer \c DRstats.exe that displays internal
   DynamoRIO statistics as well as custom statistics defined
   by a client (see \ref sec_drstats) (Windows package only).
   DynamoRIO exports a large number of statistics in its debug build, and
   a handful in release builds.
\endif
\ifnot vmsafe
 - A binary tracedump reader, which also functions as a sample
   client using DynamoRIO as a standalone library (see \ref
   sec_standalone).
\endif
 - A number of end-user tools including a code coverage tool (see \ref
   page_drcov), a multi-process cache simulator (see \ref page_drcachesim),
   a last-level cache miss analyzer (see \ref page_drcachesim),
   and a legacy CPU testing tool (see \ref page_drcpusim).
   If this is a DynamoRIO public release, it also includes the
   Dr. Memory memory debugging tool (see \ref page_drmemory), a system call
   tracer for Windows (see \ref page_drstrace), a library tracing tool (see
   \ref page_drltrace), and a symbol querying tool (see \ref page_symquery).

When unpacking the release package on Windows, be aware that the Cygwin
unzip utility does not preserve executable permissions properly.  After
unzipping with Cygwin, add ugo+rx permissions to all of the .dll and .exe
files in the resulting directory tree:
\code
find . -name \*.dll -exec chmod ugo+rx {} \; -o -name \*.exe -exec chmod ugo+rx {} \;
\endcode

\ifnot vmsafe
***************************************************************************
\htmlonly
<table width=100% bgcolor="#000000" cellspacing=0 cellpadding=2 border=0>
  <tr><td><table width=100% bgcolor="#0000C0" cellspacing=0 cellpadding=1 border=0>
  <tr><td><table width=100% bgcolor="#0000C0" cellspacing=0 cellpadding=1 border=0>
  <tr><td></td></tr></table></td></tr></table></td></tr></table>
\endhtmlonly
\section sec_changes Changes Since Prior Releases

The current version is \DR_VERSION.  It includes Dr. Memory and the
Dr. Memory Framework (DRMF) in the same package as DynamoRIO.  DRMF
provides the umbra, drsyscall, and drsymcache Extensions for use by
clients.

The changes between version \DR_VERSION and 7.1.0 include the following compatibility
changes:

 - Changed the enumeration of the DR_REG_ enum by adding x86 AVX-512 registers as well
   as reserved ranges for future extensions.
   This is a binary compatibility change for the DR_REG_ enum.
 - Changed the enumeration of the OPSZ_ enum by moving its start back to 0. The OPSZ_
   enum now completely overlaps the DR_REG_ enum.
   This is a binary compatibility change for the OPSZ_ enum.
 - Added a new encoding hint field to #instr_t.
 - Added a requirement that a C++11-complient compiler be used with \ref page_droption.
 - Changed the syntax of the drcachesim -record_function option.  It no longer takes
   in an identifier: the identifier is computed by the tracer.  It thus takes pairs,
   with an optional third argument for flags such as "noret" to indicate that the
   return value should not be recorded.
   The tracer writes out a file listing functions traced and their identifiers
   with "id,library!symbol" on each line of the file.
 - Added free_key_func to the drcontainers hashtable_configure(), which adds a field
   to #hashtable_config_t.  Binary compatibility is maintained via the size field
   of the struct, but users who were not zeroing the whole structure and who update
   and recompile without setting the field may see crashes due to
   free_key_func being uninitialized.

The changes between version \DR_VERSION and 7.1.0 include the following minor
compatibility changes:

 - Added the define #MCXT_NUM_SIMD_SLOTS that was renamed from NUM_SIMD_SLOTS.
   #MCXT_NUM_SIMD_SLOTS is now a constant that shall be used only to determine
   the number of SIMD slots in DynamoRIO's mcontext.
 - Replaced NUM_SIMD_SLOTS with proc_num_simd_saved().
   Clients may set(DynamoRIO_NUM_SIMD_SLOTS_COMPATIBILITY ON) in order to provide
   the define NUM_SIMD_SLOTS using proc_num_simd_saved(). The macro is not a constant
   expression and code relying on this needs to be rewritten.
   DynamoRIO_NUM_SIMD_SLOTS_COMPATIBILITY is set automatically if clients target
   version 7.1.0 or earlier.
 - Renamed mcontext's "ymm" structure to "simd".
 - Deprecated reg_is_xmm() and reg_is_ymm().
 - The function reg_is_extended() now returns true for the upper 8 simd registers
   as part of AVX-512, e.g. xmm16 - xmm31.
 - Dropped support for clients used with statically linked DynamoRIO to reach
   the code cache with 32-bit displacements.
 - An additional parameter in the accessors to the drcachesim cache stats
   (namely cache_stats_t and caching_device_stats_t) that passes a pointer to
   the cache block being accessed (on a hit) or being replaced (on a miss).
   This allows users to extend the cache block and stats classes in order to
   collect more stats.
 - Moves the immediate operand of the VEX encoded version of vextractps and vinsertps
   to be the first source.
 - The GPR versions of the vmovd and vmovq AVX opcodes are no longer combined into a
   single vmovd.
 - Changed the #PFX format string specifier to use %p rather than %x internally.
 - DR no longer forwards _snprintf, _snwprintf, _vsnprintf, sprintf, or sscanf to
   ntdll.  Clients should use the dr_-prefixed versions of these functions.
 - PC-relative control transfer instructions are now auto-re-relativized by the
   general decoder and encoder.  This affects clients and standalone tools that use
   decode_from_copy() or instr_encode_to_copy() or instrlist_encode_to_copy().
   Previously, re-relativization for instruction references only happened when an
   instruction was re-encoded.  This auto-PC-relativization can be avoided by calling
   instr_set_rip_rel_valid() and setting the validity of the PC-relative data to false.

Further non-compatibility-affecting changes include:

 - Added the function proc_num_simd_registers().
 - Added drfront_set_verbose() to obtain diagnostics from drfrontendlib.
 - Added new fields to #dr_os_version_info_t which contain the build number,
   edition, and Windows 10 release identifier.
 - Added the function instr_is_xsave().
 - Added the type #dr_zmm_t.
 - Added the type #dr_opmask_t.
 - Added the define #MCXT_NUM_OPMASK_SLOTS for the number of AVX-512 OpMask registers.
 - Renamed mcontext's ymm structure into simd.
 - Added a new option -logprefix to drcov.
 - Added the AVX-512 registers #DR_REG_XMM16 - #DR_REG_XMM31, #DR_REG_YMM16 -
   #DR_REG_YMM31 and their #DR_REG_ZMM0 - #DR_REG_ZMM31 siblings as well as
   #DR_REG_K0 - #DR_REG_K7.
 - Added the function reg_is_opmask().
 - Added the functions reg_is_strictly_xmm(), reg_is_strictly_ymm() and
   reg_is_strictly_zmm().
 - Added the function reg_is_avx512_extended().
 - Added the function instr_is_opmask().
 - Added reg_set_value_ex() to set XMM, YMM and ZMM values.
 - Added the functions instr_set_encoding_hint(), instr_has_encoding_hint().
 - Added the type #dr_encoding_hint_type_t.
 - Added #INSTR_ENCODING_HINT macro.
 - Added dr_standalone_exit() with support for re-attaching afterward.
 - Added dr_register_low_on_memory_event() for tracking low on memory events.
 - Added dr_mcontext_zmm_fields_valid() to query the state of lazy AVX-512 context
   switching.
 - Added the function proc_avx512_enabled().
 - Added support for applications using the Linux kernel's restartable sequence
   ("rseq") feature, subject to the limitations listed in \ref sec_rseq.
 - Added coherence support in drcachesim.
 - Added the function proc_num_opmask_registers();
 - reg_get_value_ex() now supports reading AVX-512 mask registers.
 - Added the function reg_is_bnd().
 - Added the functions instr_is_gather() and instr_is_scatter().
 - Added the function drx_expand_scatter_gather().
 - Added the function dr_atomic_add64_return_sum().
 - Added the function instr_reads_from_exact_reg() to test whether instructions
   read from exact registers.
 - Added the function reg_is_vector_simd() to test whether registers are
   either XMM, YMM or ZMM, excluding any MMX register checks.
 - Added DR_NUM_SIMD_VECTOR_REGS as an alias to MCXT_NUM_SIMD_SLOTS in order
   to get the static number of supported SIMD vectors.
 - Added drmgr_register_low_on_memory_event(), drmgr_unregister_low_on_memory_event()
   and their variants so that drmgr can support low-on-memory events.
 - Added drmgr_is_first_nonlabel_instr() and instrlist_first_nonlabel().
 - Added a new standalone tool "drdisas" which disassembles raw bytes using
   DR's decoder.
 - Added decode_sizeof_ex() and instr_get_rel_data_or_instr_target() handling
   relative instruction references.
 - Added drx_instrlist_size() and drx_instrlist_app_size() to obtain the size
   of a basic block.
 - Added drreg_restore_all() to restore all unreserved registers currently
   maintained by drreg.
 - Added a func_view tool to drcachesim for analyzing function traces.
 - Added a non-heap-using instruction structure #instr_noalloc_t for use when
   decoding in a signal handler, along with instr_noalloc_init() and
   instr_from_noalloc().
 - Added drwrap_get_stats().
 - Added #DRWRAP_NO_DYNAMIC_RETADDRS for reducing drwrap overhead at the cost
   of missing some post-call callbacks.
 - Added -record_dynsym_only to drcachesim for faster function tracing symbol
   lookups when internal symbols are not needed.
 - Added dr_merge_arith_flags() as a convenience routine to merge arithmetic flags
   for restoration done by outlined code.
<<<<<<< HEAD
 - Added atomics for safe and visible aligned loads and stores on all platforms:
   dr_atomic_load32(), dr_atomic_store32(), dr_atomic_load64() dr_atomic_store64().
=======
 - Added dr_annotation_pass_pc() to obtain the interrupted PC in an annotation
   handler.
>>>>>>> 863a461c

**************************************************
<hr>

Version 7.1.0 includes Dr. Memory and the Dr. Memory Framework (DRMF) in
the same package as DynamoRIO.  DRMF provides the umbra, drsyscall, and
drsymcache Extensions for use by clients.

The changes between version 7.1.0 and 7.0.0 include the following minor
compatibility changes:

 - The drltrace tool has been moved to the Dr.Memory Framework.
 - Removed DRMGR_PRIORITY_INSERT_CLS_ENTRY, DRMGR_PRIORITY_INSERT_CLS_EXIT,
   DRMGR_PRIORITY_NAME_CLS_ENTRY, and DRMGR_PRIORITY_NAME_CLS_EXIT, as
   the new kernel xfer event (drmgr_register_kernel_xfer_event()) removes the
   need for them.
 - Renamed the LOG_ macros (#LOG_NONE, #LOG_ALL, etc.) to have a DR_ prefix
   to avoid name conflicts.  Clients should set(DynamoRIO_LOG_COMPATIBILITY ON)
   prior to configure_DynamoRIO_client() to use the old constants and avoid
   any source changes; this will happen automatically if the client
   targets version 7.0.0 or earlier.  Binary compatibility is unaffected.
 - Added a parameter to cmake functions DynamoRIO_get_target_path_for_execution and
   DynamoRIO_copy_target_to_device. External projects outside of DynamoRIO need
   to pass _DR_location_suffix.
 - The drcachesim tool's offline traces are now stored in separate files per traced
   application thread, rather than a single interleaved file.  Reading and analyzing
   a legacy interleaved file is still supported, but all new generated traces are
   split.  Splitting enables parallelized post-processing and trace analysis.
 - In standalone mode, there are no 32-bit-displacement reachability guarantees
   regarding DynamoRIO's heap.

Further non-compatibility-affecting changes include:

 - Added drx_buf_insert_buf_memcpy().
 - Added XINST_CREATE_add_sll(), XINST_CREATE_jump_cond(), and XINST_CREATE_slr_s().
 - Added thread synchronization events via dr_event_create(), dr_event_destroy(),
   dr_event_wait(), dr_event_signal(), and dr_event_reset().
 - Added drmodtrack customization via drmodtrack_add_custom_data() and
   post-processing support via drmodtrack_offline_write().
 - Added drcachesim customization via drmemtrace_replace_file_ops(),
   drmemtrace_custom_module_data(), drmemtrace_get_output_path(),
   drmemtrace_get_modlist_path(), and a separate rawtrace library for
   post-processing customization with raw2trace_t::handle_custom_data(),
   raw2trace_t::do_module_parsing(), raw2trace_t::do_conversion(), and
   raw2trace_directory_t.  The raw2trace library also includes an interface
   for obtaining further instruction information than is stored in the
   trace via raw2trace_t::do_module_parsing_and_mapping() and
   raw2trace_t::find_mapped_trace_address().
   A corresponding CMake function for finding the
   tracer customization header is use_DynamoRIO_drmemtrace_tracer().
 - Added drreg_restore_app_aflags().
 - Added a set_value() function to the \ref page_droption.
 - Added instrlist_get_auto_predicate() and instrlist_set_auto_predicate().
 - Globally enabled auto predication in the drmgr instrumentation insertion event by
   default.
 - Added drmgr_disable_auto_predication().
 - Added a new option -signal_stack_size with a smaller default value than
   before, to save space on applications with many threads.
 - Added instr_predicate_is_cond().
 - Added a hardware data next-line prefetcher to drcachesim.  It is on by
   default, so simulation results may not match those in prior releases.
   It can be disabled by running with "-data_prefetcher none" (see \ref
   sec_drcachesim_ops).
 - Added a last-level cache miss recording feature to drcachesim.
 - Added a delayed tracing feature to drcachesim.
 - Added an option to drcachesim to specify cache warmup by loaded fraction of the
   last level cache.
 - On Linux, the VDSO module is now included in the module list at program
   startup.
 - Added support for Windows 10 1703.  We provide an artificial version
   identifier #DR_WINDOWS_VERSION_10_1703 to distinguish this major update.
 - Added support for Windows 10 1709.  We provide an artificial version
   identifier #DR_WINDOWS_VERSION_10_1709 to distinguish this major update.
 - Added an event for kernel-mediated control flow via
   dr_register_kernel_xfer_event() with corresponding routines
   drmgr_register_kernel_xfer_event() and drmgr_register_kernel_xfer_event_ex().
 - Added a new option -ignore_all_libs to drcpusim.
 - Added several new trace analysis tools to drcachesim: reuse distance,
   reuse time, histogram, and trace basic counts.
 - Added a trace analysis tool framework to facilitate creating custom
   trace tools using the CMake function use_DynamoRIO_drmemtrace() and
   exported drmemtrace_analyzer and analysis tool libraries.
 - Added the CMake function configure_DynamoRIO_main_headers() to
   facilitate using drfrontendlib by itself.
 - Added instr_is_string_op() and instr_is_rep_string_op().
 - Added dr_app_recurlock_lock().
 - Added hashtable_apply_to_all_payloads() to iterate over all payloads in a
   hashtable.
 - Added drutil_insert_get_mem_addr_ex().
 - Added dr_vfprintf().
 - Added drmgr_register_thread_init_event_user_data() and
   drmgr_unregister_thread_init_event_user_data() to enable passing of user data.
 - Added drmgr_register_thread_exit_event_user_data() and
   drmgr_unregister_thread_exit_event_usr_data() to enable passing of user data.
 - Added drmgr_register_module_load_event_user_data() and
   drmgr_unregister_module_load_event_user_data() to enable passing of user data.
 - Added drmgr_register_module_unload_event_user_data() and
   drmgr_unregister_module_unload_event() to enable passing of user data.
 - Added a new drcachesim feature that records which cpu each thread
   executed on along with an optional simulator scheduling feature to
   schedule threads on simulated cores to match the recorded execution on
   physical cpus.
 - Added #DR_DISALLOW_UNSAFE_STATIC and dr_disallow_unsafe_static_behavior()
   for sanity checks to help support statically-linked clients.
 - Added drmgr_register_pre_syscall_event_user_data() and
   drmgr_unregister_pre_syscall_event_user_data() to enable passing of user data.
 - Added drmgr_register_post_syscall_event_user_data() and
   drmgr_unregister_post_syscall_event_user_data() to enable passing of user data.
 - Added dr_where_am_i(), dr_track_where_am_i(), and dr_is_tracking_where_am_i()
   better support client self-profiling via sampling.
 - Added dr_get_stats() to retrieve runtime stats. Currently limited to number
   of built basic blocks.
 - Added drreg_reservation_info_ex(), drreg_statelessly_restore_app_value(),
   and drreg_is_instr_spill_or_restore().
 - Added dr_app_stop_and_cleanup_with_stats() to obtain stats values right before
   cleanup.
 - drmodtrack now allocates an entry per segment for each loaded module.
   Added a file offset field to module_segment_data_t for UNIX platforms.
   drcachesim saves file offset information in modules.log on UNIX platforms.
 - Added dr_prepopulate_cache() and dr_prepopulate_indirect_targets() for
   setting up the code cache prior to execution.
 - Added support for Windows 10 1803. We provide an artificial version
   identifier #DR_WINDOWS_VERSION_10_1803 to distinguish this major update.
 - Generalization of the drcachesim #raw2trace_t API (Issue #3129):
   - Added #module_mapper_t, which factors out the module mapping functionality
     out of #raw2trace_t, replacing the following #raw2trace_t APIs:
     #raw2trace_t::handle_custom_data(), #raw2trace_t::do_module_parsing(),
     #raw2trace_t::do_module_parsing_and_mapping(), and
     #raw2trace_t::find_mapped_trace_address().
   - Added #trace_metadata_writer_t, a set of utility functions used by drcachesim's
     #raw2trace_t for writing trace metadata: process/thread ids, timestamps, etc.
   - Added #trace_metadata_reader_t, a set of utilities for checking and validating
     thread start successions of offline entries in a raw data file.
   - Added #trace_converter_t, an extensibility mechanism for raw trace conversion.
 - Added drmemtrace_get_timestamp_from_offline_trace(), an API for fetching the timestamp
   from the beginning of a raw trace bundle (regardless of whether it is a thread start
   or just a subsequent bundle).
 - Added dr_abort_with_code().
 - Added support for interoperability between emulation clients and observational
   clients: #emulated_instr_t, drmgr_insert_emulation_start(),
   drmgr_insert_emulation_end(), drmgr_is_emulation_start(), drmgr_is_emulation_end()
   and drmgr_get_emulated_instr_data().
 - Added drmgr_register_signal_event_user_data() and
   drmgr_unregister_signal_event_user_data() to enable passing of user data.
 - Added hashtable_apply_to_all_payloads_user_data() to iterate over all payloads
   in a hashtable with user data also available.
 - Added cmake function DynamoRIO_get_full_path that shall be used instead of reading
   the LOCATION target property.
 - Added a drcachesim/drmemtrace analysis tool routine initialize() to help separate
   initialization that could fail from tool construction.
 - Split raw2trace_directory_t initialization from its constructors
   into new initialize() and initialize_module_file() methods.
 - Added drcachesim/drmemtrace support for analyzing offline traces in parallel,
   concurrently operating on each traced thread (or other sharding division).  This
   is made possible by the new storage of traces in separate files.  Adds a new
   analysis_tool_t interface where if the tool's parallel_shard_supported() returns
   true, analyzer_t switches to a parallel operation mode.  Today, a simple static
   scheduling among worker threads is used.  Each worker completely owns one or more
   shards, eliminating the need for synchronization when processing a thread's trace
   entries.  The tools' parallel_shard_init() function is invoked to create
   traced-thread-local data, which is passed to parallel_shard_memref().  A
   parallel_shard_exit() is provided for cleanup, though most tools will sort,
   aggregate, and clean up in print_results().
 - Added module_mapper_t::find_mapped_trace_bounds() to allow callers to cache
   results and avoid global locks during parallel operation.

**************************************************
<hr>

Version 7.0.0 includes Dr. Memory and the Dr. Memory Framework (DRMF) in
the same package as DynamoRIO.  DRMF provides the umbra, drsyscall, and
drsymcache Extensions for use by clients.

The changes between version 7.0.0 and 6.2.0 include the following minor
compatibility changes:

 - Changed dr_app_stop() to send all threads native instead of only the
   calling thread.
 - Replaced PAGE_SIZE with dr_page_size() and removed PAGE_START from the API.
   However, clients may set(DynamoRIO_PAGE_SIZE_COMPATIBILITY ON), in which
   case definitions of PAGE_SIZE and PAGE_START using dr_page_size() are
   provided, though code that uses these macros in a constant expression,
   such as a static initialiser, will still need to be rewritten.
   DynamoRIO_PAGE_SIZE_COMPATIBILITY will be set automatically if the
   client targets version 6.2 or earlier.

Further non-compatibility-affecting changes include:

 - Added preliminary AArch64 ARMv8 support: see \ref sec_limits for a
   description of what is not yet expected to work.
 - Added a static library form of DynamoRIO for use either with
   auto-takeover or the start/stop API.  The configure_DynamoRIO_static()
   and use_DynamoRIO_static_client() CMake utilities facilitate this.
 - Enabled \ref page_drcachesim for Windows for single-process applications.
 - Added a module tracking feature \p drmodtrack for quick identification of which
   library a program counter belongs to and for persistent labeling of
   modules for post-processing and across library reloads.  This is part of
   the \p drcovlib Extension.  See #drmodtrack_init() and related functions.
 - Added drx_open_unique_appid_dir().
 - Added #DRX_FILE_SKIP_OPEN.
 - Added %[] support to dr_sscanf.
 - Added dr_map_executable_file() and dr_unmap_executable_file().
 - Added dr_get_microseconds().
 - Added #DR_CLEANCALL_ALWAYS_OUT_OF_LINE.
 - Added instr_create_4dst_2src().
 - Added drreg_restore_app_values() and drreg_restore_app_aflags().
 - Added drx_tail_pad_block().
 - Added XINST_CREATE_load_1byte_zext4().

**************************************************
<hr>

Version 6.2.0 includes Dr. Memory and the Dr. Memory Framework (DRMF) in
the same package as DynamoRIO.  DRMF provides the umbra, drsyscall, and
drsymcache Extensions for use by clients.

The changes between version 6.2.0 and 6.1.0 include:

 - Added support for Windows 10 1607.  We provide an artificial version
   identifier #DR_WINDOWS_VERSION_10_1607 to distinguish this major update.
 - Split the memory trace sample memtrace_x86 into memtrace_x86_text and
   memtrace_x86_binary to highlight the huge performance difference.
 - Added instruction trace samples instrace_simple, instrace_x86_text, and
   instrace_x86_binary.
 - Added better drreg support for intra-bb control flow by adding
   drreg_set_bb_properties().
 - Added priority-controlled drmgr_register_thread_init_event_ex() and
   drmgr_register_thread_exit_event_ex().
 - Added \ref sec_drx_buf to drx: drx_buf_create_circular_buffer(),
   drx_buf_create_trace_buffer(), and more.
 - Documented that drx_insert_counter_update() does rely on drx_init().
 - Better international string support for usernames and application
   paths.

**************************************************
<hr>

Version 6.1.0 includes Dr. Memory and the Dr. Memory Framework (DRMF) in
the same package as DynamoRIO.  DRMF provides the umbra, drsyscall, and
drsymcache Extensions for use by clients.

The changes between version 6.1.0 and 6.0.0 include the
following minor compatibility changes:

 - Fixed problems with configuration directories on Android.  This involved
   changing drfront_access() to attempt to create a file by calling a new
   routine that is also exported, drfront_dir_try_writable().
 - Fixed several bugs.

**************************************************
<hr>

Version 6.1.0 includes Dr. Memory and the Dr. Memory Framework (DRMF) in
the same package as DynamoRIO.  DRMF provides the umbra, drsyscall, and
drsymcache Extensions for use by clients.

The changes between version 6.1.0 and 6.0.0 include the
following minor compatibility changes:

 - Changed drreg_aflags_liveness() to take in the target instruction.

Further non-compatibility-affecting changes include:

 - Added support for C++ clients on Android via private loader support for
   Bionic.
 - opnd_size_in_bytes() and opnd_size_in_bits() no longer accept DR_REG_
   constants as input (the caller must first call reg_get_size()).
   This was true in the 6.0.0 release but the documentation and the
   routines themselves did not reflect this.
 - Added drreg_init_and_fill_vector() and drreg_set_vector_entry().
 - Augmented drx_insert_counter_update() to work with drreg.
 - Added dr_raw_tls_opnd().
 - Added drreg_reservation_info().
 - Added opnd_create_rel_addr() and opnd_is_rel_addr() support for ARM.
 - Added drreg_is_register_dead() and drreg_reserve_dead_register().
 - Split out the core functionality of the \ref page_drcov tool into
   a new Extension \p drcovlib for easier inclusion of coverage output in
   other tools.
 - Added support for the Windows 10 TH2 1511 update.  We provide an
   artificial version identifier #DR_WINDOWS_VERSION_10_1511 to distinguish
   this major update.

**************************************************
<hr>

Version 6.0.0 includes Dr. Memory and the Dr. Memory Framework (DRMF)
in the same package as DynamoRIO.  DRMF provides the umbra, drsyscall, and
drsymcache Extensions for use by clients.

The changes between version 6.0.0 and 5.0.0 include the
following minor compatibility changes:

 - Deprecated dr_init() as a client's entry point, replacing it with
   dr_client_main() which is passed an argv-style array of client options
   just like a regular application's main() routine.
 - Changed the default injection method on Linux to use "early injection"
   which begins executing the target application from its very first
   instruction.  Clients on Linux will now see more application code than
   they did previously.  The old behavior can be requested by passing
   "-late" to drrun or drinject, or including "-no_early_inject" in the
   options to drinjectlib.
 - Moved the module load event to a later point where the application first
   executes code from the library.  This enables clients to access properly
   relocated values inside the library, which was not possible with the
   prior event point at the first memory mapping of the library.
   Applications that still wish to see the first mapping will need to
   monitor system calls to replicate the old control point.
 - To support conditionally executed instructions, added a new parameter of
   type #dr_opnd_query_flags_t to routines that explicitly query what was
   read or written by an instruction: instr_get_eflags(),
   instr_get_arith_flags(), decode_eflags_usage(), instr_writes_to_reg(),
   instr_reads_from_reg(), and instr_writes_to_exact_reg().  This new
   parameter determines how to treat conditionally accessed operands.  We
   decided that breaking compatibility directly was the best solution to
   ensure that clients performing liveness analysis versus other types of
   usage analysis are properly updated to handle conditionally executed
   instructions.  All other API routines include all operands whether
   conditionally accessed or not.
 - Removed the artificial additional source operand that was added to each
   OP_cmovcc and OP_fcmovcc instruction in the past.  We have replaced this
   with the new predication API (instr_is_predicated(), etc.) and new
   parameters to read/write query routines (#dr_opnd_query_flags_t).
 - Widened the #reg_id_t type from a byte to a ushort.
 - Changed both drconfiglib and drinjectlib to be static libraries rather
   than shared libraries on UNIX platforms, for simpler usage without
   worrying about locating them at runtime, as well as making it easier to
   use on Android.  They remain shared libraries on Windows.
 - Deprecated dr_get_options(), replacing it with direct arguments to
   dr_client_main() or alternatively with dr_get_option_array().
 - Deprecated set_x86_mode(), replacing it with dr_set_isa_mode().
 - Deprecated get_x86_mode(), replacing it with dr_get_isa_mode().
 - Deprecated instr_set_x86_mode(), replacing it with instr_set_isa_mode().
 - Deprecated instr_get_x86_mode(), replacing it with instr_get_isa_mode().
 - Added a third parameter to drfront_is_64bit_app().
 - Deprecated instr_is_sse_or_sse2().
 - Removed legacy executable bbcov2lcov.
 - Removed legacy "-t bbcov" support.

Further non-compatibility-affecting changes include:

 - Added AArch32 ARMv7 and ARMv8 support.
 - Added experimental Android support.  C clients are supported, but C++
   clients are not yet supported.
 - Added Windows 10 support.
 - Added a new scratch register coordination Extension, \p drreg.
   The \p drreg Extension is still considered experimental and its
   interface is subject to change in the next release.
 - Added easy-to-use option declaration and parsing for C++ clients
   and standalone applications via a new Extension, the \ref page_droption
   and the #droption_t class.
 - Added a new tool: \ref page_drcachesim, a multi-process cache simulator.
 - Added a new tool: \ref page_drcpusim, a CPU simulator for illegal
   instructions on legacy processors.
 - Added distinctions between reasons for dr_query_memory_ex() to fail
 - Added opnd_size_in_bits().
 - Added cross-platform instruction creation macros
   XINST_CREATE_debug_instr(), XINST_CREATE_load(), XINST_CREATE_store(),
   XINST_CREATE_move(), XINST_CREATE_load_simd(), XINST_CREATE_store_simd(),
   XINST_CREATE_jump_mem(), XINST_CREATE_jump_reg(), XINST_CREATE_load_int(),
   XINST_CREATE_jump(), XINST_CREATE_jump_short(),
   XINST_CREATE_call(), XINST_CREATE_return(),
   XINST_CREATE_add(), XINST_CREATE_add_2src(), XINST_CREATE_add_s(),
   XINST_CREATE_sub(), XINST_CREATE_sub_s(),
   XINST_CREATE_and_s(), XINST_CREATE_cmp(),
   XINST_CREATE_interrupt(), XINST_CREATE_nop(),
   XINST_CREATE_load_1byte(), XINST_CREATE_load_2bytes(),
   XINST_CREATE_store_1byte(), and XINST_CREATE_store_2bytes().
 - Added a new feature: a binary annotation framework that facilitates communication
   between the target app and the DynamoRIO client and core. See \ref sec_annotations
   and dr_annotation.h.
 - Added instr_is_predicated(), instr_get_predicate(), and
   instr_set_predicate().
 - Added instr_predicate_triggered().
 - Added dr_save_arith_flags_to_reg() and dr_restore_arith_flags_from_reg().
 - Added opnd_get_index_shift() and opnd_set_index_shift().
 - Added opnd_create_reg_ex() and opnd_get_flags().
 - Added opnd_create_base_disp_arm().
 - Added reg_is_simd().
 - Added instr_create_0dst_4src(), instr_create_1dst_4src(),
   instr_create_2dst_5src(), instr_create_Ndst_Msrc_vardst(),
   and instr_create_Ndst_Msrc_varsrc().
 - Added OPND_CREATE_MEMLIST().
 - Added dr_get_stolen_reg(), dr_insert_get_stolen_reg_value(),
   dr_insert_set_stolen_reg_value(), and reg_is_stolen().
 - Added opnd_create_immed_uint().
 - Added instr_remove_srcs() and instr_remove_dsts().
 - Added cross-platform #EFLAGS_READ_ARITH and #EFLAGS_WRITE_ARITH.
 - Added instr_invert_predicate() and instr_predicate_name().
 - Added instr_it_block_get_count(), instr_it_block_get_pred(),
   instr_it_block_compute_immediates(), and instr_it_block_create()
   for manipulating IT block instructions on ARM.
 - Added opnd_set_flags().
 - Added opnd_create_immed_int64(), opnd_is_immed_int64(), and
   opnd_get_immed_int64() for 64-bit immediate SIMD constants on 32-bit ARM.
 - Added dr_set_client_version_string().
 - Added instr_get_prev_app() and instrlist_last_app().
 - Added the \ref op_syntax_arm "-syntax_arm" runtime option.
 - Added opnd_add_flags().
 - Added drmgr_unregister_bb_insertion_event().
 - Added drmgr_is_first_instr() and drmgr_is_last_instr().
 - Added dr_app_pc_as_jump_target() and dr_app_pc_as_load_target().
 - Added dr_remove_it_instrs() and dr_insert_it_instrs().
 - Added automated conditional instrumentation to drmgr.
 - Added dr_insert_read_raw_tls() and dr_insert_write_raw_tls().
 - Added instr_is_exclusive_store().
 - Added #DR_FILE_WRITE_ONLY.
 - Added dr_get_option_array().
 - Added drwrap_redirect_execution().
 - Added support for common calling conventions in drwrap.
 - Added a new sample client, named ssljack.
 - Added the -pathmap option to the post-processor for \ref page_drcov.
 - Added instr_is_sse() and instr_is_sse2().
 - Added instr_is_3DNow(), instr_is_sse3(), and instr_is_ssse3().
 - Added instr_is_sse41(), instr_is_sse42(), and instr_is_sse4A().
 - Added instr_is_reg_spill_or_restore().
 - Added #DR_MEMPROT_VDSO.

**************************************************
<hr>

Version 5.0.0 includes Dr. Memory and the Dr. Memory Framework (DRMF)
in the same package as DynamoRIO.  DRMF provides the umbra, drsyscall, and
drsymcache Extensions for use by clients.

The changes between version 5.0.0 and 4.2.0 also include the
following minor compatibility changes:

 - Dropped official support for Windows 2000.  The core DynamoRIO engine
   should continue to work there, but the official release package
   will not run on Windows 2000.
 - Changed the third parameter to drsym_search_symbols_ex() from a bool to
   a uint flags in order to take in demangling flags.  Binary compatibility
   is maintained as drsym_info_t's size was changed, but source
   compatibility is affected by this change.
 - Added collapsing of template parameters to "<>" for drsyms operations on
   Windows PDB symbols when #DRSYM_DEMANGLE is specified.  This can be
   undone by specifying #DRSYM_DEMANGLE_PDB_TEMPLATES.
 - Removed empty parentheses "()" from partially-demangled symbols (when
   #DRSYM_DEMANGLE is specified) for #DRSYM_ELF_SYMTAB and #DRSYM_PECOFF_SYMTAB.
   Windows and Linux symbols are now consistent for #DRSYM_DEMANGLE.
 - Changed the operand sizes of instructions that read or write only part
   of a multimedia register (mmx, xmm, or ymm) to reflect the partial size.
 - Added return value for dr_fprintf to indicate how many bytes are written.
 - Renamed the function add_rel_rpaths() in DynamoRIOConfig.cmake to
   DynamoRIO_add_rel_rpaths().
 - Deprecated instr_ok_to_mangle() and instr_set_ok_to_mangle()
   (replaced with instr_is_app(), instr_is_meta(), instr_set_app(), and
   instr_set_meta()).

Further non-compatibility-affecting changes include:

 - Added dr_syscall_get_result_ex() and dr_syscall_set_result_ex() for
   future MacOS support.
 - Added Mach-O support to drsyms.
 - Added INSTR_CREATE_cmpxchg_8() for 64-bit cmpxchg
 - Changed the default -stderr_mask on Windows to 0xC (for both release
   and debug), and the default -msgbox_mask on Windows release builds
   to 0xC, for better error reporting.  For interactive runs, then,
   the user should explicitly pass -msgbox_mask 0.
 - Added a flags output parameter to #drsym_info_t.
 - Added dr_module_contains_addr() to make handling non-contiguous
   libraries easier.
 - Added hashtable_lock_self_owns() to the drcontainers Extension.
 - Added opnd_create_reg_partial() and opnd_is_reg_partial() for
   representing a partial multimedia register
 - Added operand size suffixes on disassembly in the default mode.
   This can be disabled via -disasm_mask 0x8 or by calling
   disassemble_set_syntax(DR_DISASM_NO_OPND_SIZE).
 - Added instr_zeroes_ymmh().
 - Added new fields to module_data_t: timestamp for Linux and MacOS, and
   version and uuid fields for MacOS.
 - Added a new library drfrontendlib to be used for building tool
   front-ends.  For more information see dr_frontend.h.
 - Added dr_create_memory_dump().
 - Added dr_mcontext_to_context().
 - Added dr_call_on_clean_stack().
 - Added dr_set_client_name() for customizing the diagnostic message
   presented to users when an error occurs or when dr_messagebox() is called.
 - Added instr_get_next_app() and instrlist_first_app() to allow clients to
   traverse only application (non-meta) instructions.
 - Added dr_config_status_code_to_string().
 - Added custom tool front-end launching support to drrrun tool config files.
 - Added a tool notification feature to drrun tool config files.
 - Added get_visualstudio_info() for looking up visual studio
   installation information.
 - Renamed the strace sample to "syscall" and removed its tracing feature,
   in favor of a superior strace sample inside DRMF.
 - Included a copy of dbghelp.dll for drsyms
 - Added dr_insert_cbr_instrumentation_ex(),
   which provides the fall-through address.
 - Added instr_is_app(), instr_is_meta(), instr_set_app(), and instr_set_meta().
 - Added reg_get_value_ex().

**************************************************
<hr>
The changes between version 4.2.0 and 4.1.0 include:

 - Added preliminary Windows 8.1 support
 - Added a new Library Tracing Tool, drltrace.
 - Re-branded our \ref page_drcov
 - Added an export iterator: dr_symbol_export_iterator_start(),
   dr_symbol_export_iterator_hasnext(), dr_symbol_export_iterator_next(),
   dr_symbol_export_iterator_stop()
 - Added relative directory support to file routines on Windows
 - Added dr_get_current_directory()
 - Added dr_delete_dir()
 - Added drx_open_unique_file() and drx_open_unique_appid_file()
 - Added proc_avx_enabled()
 - Added support for recent IA-32/AMD64 instructions: the rdrand,
   fsgsbase, FMA4, XOP, TBM, LWP, BMI1, BMI2, SMX, INVPCID,
   TSX, and AVX2 instruction groups
 - Added vector addressing (VSIB) support to instr_compute_address(),
   instr_compute_address_ex() and
   instr_compute_address_ex_pos()
 - Added opnd_is_vsib()
 - Fixed misnamed opcodes: OP_pmovsxdw is now OP_pmovsxwd,
   OP_pmovzxdw is now OP_pmovzxwd, OP_vpmovsxdw is now OP_vpmovsxwd,
   and OP_vpmovzxdw is now OP_vpmovzxwd.
 - Renamed DRgui to DRstats in anticipation of a new DRgui graphical tool framework
 - dr_exit_process() now supports sending a fatal signal via the 2nd byte of
   the exit code being set to the signal number
 - Added a return value of NULL to dr_standalone_init() to indicate
   failure, such as running on an unsupported OS
 - Added a "soft kills" feature to the \p drx Extension via
   drx_register_soft_kills() to avoid child process termination preventing
   output of instrumentation results
 - Added dr_convert_pid_to_handle()
 - Added dr_syscall_intercept_natively()
 - Added dr_app_handle_mbr_target()
 - Added dr_app_running_under_dynamorio()
 - Added drvector_set_entry()
 - Re-ordered the initial thread init event to be prior to the initial
   module load events
 - Changed DynamoRIO_USE_LIBC to be on by default for all clients,
   including clients written in C
 - Added static library versions of most Extension libraries: drmgr_static,
   drutil_static, drwrap_static, drsyms_static, and drx_static.
   Be sure to check the licenses and other restrictions (in particular,
   most of these Extensions will not work properly if duplicated)
   before using these static versions.
 - Various bug fixes

**************************************************
<hr>
The changes between version 4.1.0 and 4.0.1 include the
following compatibility changes:

 - The #drsym_info_t data structure has changed.  The file name is now
   a caller-allocated buffer, and it and the symbol name are separated out.
   This affects code that calls drsym_lookup_address().
 - Memory allocated through system libraries (including malloc, operator
   new, and HeapAlloc) is not guaranteed to be reachable by a 32-bit
   displacement from the code cache: only memory directly allocated via
   DR's API.  The \ref op_reachable_heap "-reachable_heap runtime option"
   can be used to guarantee that all memory is reachable.
 - For 64-bit, the opcode constants OP_fxsave, OP_fxrstor, OP_xsave,
   OP_xrstor, and OP_xsaveopt have all been replaced with two versions: one
   with a "32" suffix and one with a "64" suffix.  E.g., OP_fxsave is split
   into #OP_fxsave32 and #OP_fxsave64.  The 32 version corresponds to the
   no-suffix assembler mnemonic while the 64 version coresponds to the
   assembler mnemonic of the same name.  Previously, the 64-bit versions of
   these instrutions could not be distinguished nor encoded from scratch.

Further non-compatibility-affecting changes include:

 - Added instr_is_floating_ex()
 - Ported the stats.c sample and DRgui to 64-bit.  As part of this, the
   shared memory structure changed shape on Windows: pid is now of type
   process_id_t.
 - Added the \p drtable Extension which provides simple table management
 - Added opnd_size_from_bytes()
 - Added path searching support to dr_load_aux_library()
 - Added limited, experimental support for 32-bit WOW64 clients to use
   64-bit libraries and code via dr_load_aux_x64_library(),
   dr_lookup_aux_x64_library_routine(), dr_unload_aux_x64_library(), and
   dr_invoke_x64_routine().
 - Added drmgr_current_bb_phase()
 - The deployment tools (drrun, drconfig, and drinject) are now helper
   binaries instead of shell scripts.
 - The deployment tools (drrun etc.) now interpret -v as an alias for
   -verbose and use -version to print version info.
 - Added instrlist_insert_mov_immed_ptrsz() and instrlist_insert_push_immed_ptrsz()
 - Added instrlist_insert_mov_instr_addr() and instrlist_insert_push_instr_addr()
 - Added drsym_enumerate_lines()
 - Added #DR_DISASM_STRICT_INVALID
 - Added a new runtime option \ref op_syntax_att "-syntax_att" for
   AT&T-style disassembly that hides the implicit operands.
   Also added #DR_DISASM_DR to name DR's default disassembly style, with
   #DR_DISASM_ATT selecting a true AT&T disassembly style that hides
   implicit operands.  The only compatibility change here is if a client
   selected DR_DISASM_ATT and expected DR-style disassembly.
 - Added #DR_MAP_IMAGE
 - Added -t option to drrun for end-user tools
 - Added 64-bit reachability support to dr_insert_call() and
   dr_insert_clean_call().  Added explicit control over reachability
   in a new routine dr_insert_call_ex() and in #DR_CLEANCALL_INDIRECT
   for dr_insert_clean_call_ex().
 - Added auto-magic conversion of absolute and pc-relative memory
   operands to each other for more flexible 64-bit encoding.
 - Added opnd_create_instr_ex() and opnd_get_shift()
 - Added dr_custom_alloc()
 - Added dr_raw_mremap() and dr_raw_brk()
 - Added #DR_EMIT_GO_NATIVE, dr_suspend_all_other_threads_ex(),
   dr_retakeover_suspended_native_thread(), and dr_is_thread_native() for
   temporarily-native support.
 - Added dr_get_token()
 - Added dr_switch_to_app_state_ex() and dr_switch_to_dr_state_ex()
 - Added dr_is_nudge_thread()
 - Added support for nudging 64-bit Windows applications
 - Added dr_get_dr_thread_handle()
 - Added #DR_MEMTYPE_RESERVED to #dr_mem_info_t
 - proc_save_fpstate(), proc_restore_fpstate(), dr_insert_save_fpstate(),
   and dr_insert_restore_fpstate() now use the current thread's x86 mode
   to determine which fxsave state format to use.
 - Added partial support for presenting the proper floating point program
   counter when floating point state is saved.
   Xref the \ref op_translate_fpu_pc "-translate_fpu_pc runtime option".
 - Added \p drx Extension: the DynamoRIO Instrumentation Utility
   Extension with BSD license
 - Added automatic restarting of appropriate system calls interrupted by signals.
 - Various bug fixes

**************************************************
<hr>
The changes between version 4.0.1 and 4.0.0 include:

 - Fixed a bug resulting in large 64-bit applications failing to allocate
   heap (Issue 1041)

**************************************************
<hr>
The changes between version 4.0.0 and 3.2.0 include a
compatibility change in the drsyms Extension:

 - Changed the drsyms type query data structures (#drsym_type_t,
   #drsym_func_type_t, #drsym_int_type_t, #drsym_ptr_type_t).
   This is a binary compatibility change for drsym_get_func_type().

And in the drmgr Extension:

 - The post-syscall, module load, module unload, signal, exception,
   and restore state events are now mediated and ordered by drmgr.
   Thus, clients should call drmgr_register_post_syscall_event()
   (for a default priority) or drmgr_register_post_syscall_event_ex() (to
   specify a priority) rather than
   dr_register_post_syscall_event().  The same applies to
   drmgr_register_module_load_event() +
   drmgr_register_module_load_event_ex(),
   drmgr_register_module_unload_event() +
   drmgr_register_module_unload_event_ex(),
   drmgr_register_signal_event() +
   drmgr_register_signal_event_ex(),
   drmgr_register_exception_event() +
   drmgr_register_exception_event_ex(), and
   drmgr_register_restore_state_event() +
   drmgr_register_restore_state_ex_event() +
   drmgr_register_restore_state_ex_event_ex().

And in the core API:

 - dr_get_milliseconds() now returns the number of milliseconds since Jan
   1, 1601 on all platforms.

And in the non-core APIs:

 - dr_inject_process_create() now takes a NULL-terminated array of strings for
   the app command line to better support porting to Linux.

Further non-compatibility-affecting changes include:

 - Added preliminary Windows 8 support, though private kernelbase.dll is
   not yet supported
 - Added persistent cache support for clients via
   dr_register_persist_ro(), dr_register_persist_rx(),
   dr_register_persist_rw(), dr_register_persist_patch(), and
   #DR_EMIT_PERSISTABLE.  However, dr_register_persist_patch() is
   still experimental, is in flux, and is subject to change in
   the next release.
 - Added hashtable persistence support via hashtable_persist_size(),
   hashtable_persist(), and hashtable_resurrect()
 - Added drsym_get_type(), drsym_expand_type(), and support for additional
   type categories for Windows drsyms.
 - Ported the drinjectlib and drconfiglib libraries to Linux.  Routines that
   are still Windows-only are marked in the API docs.
 - Added dr_inject_prepare_to_exec() on Linux
 - Added drsym_free_resources()
 - Added drsym_module_has_symbols()
 - Added a type_id field to drsym_info_t (without compatibility changes)
 - Added drsym_enumerate_symbols_ex() and drsym_search_symbols_ex() which
   return drsym_info_t on each symbol
 - Added dr_exit_process() to cleanly shut down with a specified
   exit code
 - Added dr_convert_handle_to_pid()
 - Added dr_nudge_client_ex() to enable nudging other processes
   from within a client
 - Added reg_resize_to_opsz()
 - Added dr_save_arith_flags_to_xax() and dr_restore_arith_flags_from_xax()
 - Added dr_snwprintf() and dr_vsnwprintf()
 - Added drwrap_replace_native(), drwrap_is_replaced(),
   drwrap_is_replaced_native()
 - Added dr_clobber_retaddr_after_read()
 - Added dr_get_string_option() and dr_get_integer_option() to support querying
   arbitrary DynamoRIO runtime options
 - Added support for building with Visual Studio 2010 and with MSBuild
 - Added instr_is_near_ubr() and instr_is_near_call_direct()
 - Added exported CMake cross-platform assembly support in
   cpp2asm_support.cmake and auxiliary files
 - Added get_DynamoRIO_defines() to DynamoRIOConfig.cmake
 - Added DR_EMIT_MUST_END_TRACE flag
 - Improved the performance of dr_safe_read() such that it out-performs
   DR_TRY_EXCEPT and no longer invokes a system call on Windows.
 - Added dr_redirect_native_target()
 - Added dr_mark_safe_to_suspend()
 - Added dr_mutex_mark_as_app(), dr_rwlock_mark_as_app(), and
   dr_recurlock_mark_as_app()
 - Added dr_get_main_module()
 - Added module import iterators dr_module_import_iterator_start(),
   dr_module_import_iterator_hasnext() dr_module_import_iterator_next(),
   dr_module_import_iterator_stop(), dr_symbol_import_iterator_start(),
   dr_symbol_import_iterator_hasnext(), dr_symbol_import_iterator_next(), and
   dr_symbol_import_iterator_stop().
 - Added DR_FAST_IR to allow clients to inline some key IR routines
 - Added -logdir runtime option for control over the log directory
 - Added drmgr_get_parent_cls_field()
 - Added support for building DynamoRIO with Visual Studio 2012 and
   the Windows 8 WDK
 - Added a new operand type enabling an instr_t to be used as a
   memory reference: opnd_create_mem_instr(), opnd_is_mem_instr(),
   opnd_get_mem_instr_disp()
 - Added DYNAMORIO_CONFIGDIR alternative to HOME as a config dir location.
   Additionally, drrun uses a temp dir for config files rather than failing.
 - Added library search path control via the client_basename.drpath file
 - Added drmgr_register_pre_syscall_event_ex()
 - Added DR_MEMPROT_GUARD for dr_memory_protect (Windows only).
 - Added dr_sscanf()
 - Added notifications on application faults and additional information
   on client faults
 - Added conversion between UTF-16 and UTF-8 to dr_snprintf() and
   dr_snwprintf()
 - Added simplified -c client argument form to drrun, drconfig, and drinject.
 - Added official support for the \ref op_speed "-opt_speed" option
   to prioritize speed over a simple code stream.
 - Added dr_atomic_add32_return_sum()
 - Deprecated dr_save_arith_flags() and dr_restore_arith_flags()
 - Fixed performance regression involving inlined clean calls
 - Fixed bug involving 32-bit Linux support on a 64-bit Linux
   kernel on an AVX-enabled processor (Issue 754)
 - Fixed bug involving multimedia state on a 32-bit Windows kernel
   (Issue 139)
 - Fixed bugs building and running on Ubuntu 11.10 (Issue 718, Issue 720)
 - Several other bug fixes
 - Added dr_raw_mem_alloc() and dr_raw_mem_free(). However, they are still
   experimental, are in flux, and are subject to change in the next release.

**************************************************
<hr>
The changes between version 3.2.0 and 3.1.0 are:

 - Added support for PECOFF + DWARF2 symbols on Windows in the
   drsyms Extension
 - Added support for building extensions as static libraries (subject to
   licensing constraints) via DR_EXT_{DRWRAP,DRUTIL,DRMGR,DRSYMS}_STATIC
 - Added support for linking C clients with libc via DynamoRIO_USE_LIBC
 - Added dr_insert_clean_call_ex()
 - Added a no-frills drwrap mode for faster but constrained wrapping
 - Added drwrap_get_drcontext() for performance
 - Added drwrap notification on exceptions bypassing post-hooks
 - Added drwrap_wrap_ex() to pass initial constant user data
 - Added drwrap_is_wrapped() and drwrap_is_post_wrap()
 - Added drwrap_set_global_flags() to control safety of
   application memory accesses
 - Added drwrap_get_mcontext_ex() to avoid the cost of copying
   multimedia register values when not necessary
 - Added drwrap interface for caching post-call addresses
 - Added drmgr_decode_sysnum_from_wrapper()
 - Added drutil_expand_rep_string_ex() that returns additional
   information about string loop expansion
 - Added improved instrlist disassembly that includes labels and
   instruction targets
 - Added instr_compute_address_ex_pos() for instrs with multiple memory
   operands.
 - Added dr_get_client_base()
 - Added dr_vsnprintf()
 - Added service pack version to dr_get_os_version()
 - Added mediation of note fields to drmgr
 - Added custom storage in label instructions via instr_get_label_data_area()
 - Added support for multiple non-meta control transfer instructions
   with intra-block targets in one basic block to drmgr
 - Added user data passing support among all four passes of drmgr
 - Several bug fixes

**************************************************
<hr>
Version 3.0.0 was a development version.  3.1.0 is the first official
released version of the 3.x series.

The changes between version 3.0.0 and 2.2.0 include the following major
features:

 - Added a private loader on Linux for better support for C++ clients and
   third-party library usage by clients
 - Added Linux support for \p drsyms to enable symbol processing in
   Linux clients
 - Added \p drutil Extension which provides memory address retrieval
   and string loop expansion (note: LGPL license)
 - Added a static library for decoding and encoding

\b IMPORTANT: The 3.0.0 and onward client API is mostly backward
compatible with releases from 1.0.0 (originally called 0.9.6: see below)
onward with the exception of functions that involve dr_mcontext_t and
several other source and binary compatibility changes since version 2.2.0
described below.  The dr_mcontext_t struct and all structs that contain it
have changed and are NOT backward compatible with releases prior to 3.0.0.

A sample script for updating client sources to the 3.0.0 API's version of
dr_mcontext_t and related functions is as follows:

\code
perl -pi -e '\
s|dr_mcontext_t (\w+);|dr_mcontext_t \1 = {sizeof(\1),DR_MC_ALL,};|;\
s|(dr_[gs]et_mcontext\(\S+,\s+\S+),\s+[^\s\)]+\)|\1)|;\
s|(dr_redirect_execution\(\S+),\s+\S+\)|\1)|;\
s|^\s+int app_errno;\s*\n||ms;\
s|raw_mcontext\.|raw_mcontext->|g;\
s|info->mcontext\.|info->mcontext->|g;\
s|excpt->mcontext\.|excpt->mcontext->|g;' *.c
\endcode

The script makes 3 main changes.  First, any dr_mcontext_t allocated by the
client must have its \p size and \p flags fields set.  Second, the \p app_errno
parameter was removed from several functions; it required a local variable,
so any local named \p app_errno is removed.  Third, the dr_mcontext_t
fields in the fault, signal, and exception structs all became
pointers.

This script may not catch all cases.  Use your version control system to
look at the diff after applying it to ensure it did not change anything it
shouldn't have.  Run with debug build to catch other instances where
dr_mcontext_t.size is not set.  Also note that using the dr_mcontext_t
initialization syntax in the script will end up calling memset; for
performance-critical situations, instead initialize only the size and flags
fields separately.  Also note that if the xmm or ymm registers are not
needed, asking for DR_MC_CONTROL and/or DR_MC_INTEGER is more performant
than DR_MC_ALL.

\b IMPORTANT: Further changes between version 3.0.0 and 2.2.0 include the following that
affect source and/or binary compatibilty:

 - Changed the #dr_mcontext_t structure field layout.  This is a binary
   compatibility change with respect to versions prior to 3.0.0.
 - Added a dr_mcontext_t.size field which must be set by the client prior
   to calling dr_get_mcontext(), dr_set_mcontext(), or
   dr_redirect_execution.  This is a source compatibility change with
   respect to versions prior to 3.0.0.
 - Added a dr_mcontext_t.flags field which must be set by the client prior
   to calling dr_get_mcontext(), dr_set_mcontext(), or
   dr_redirect_execution.  This is a source compatibility change with
   respect to versions prior to 3.0.0.
 - Removed the app_errno parameter from dr_get_mcontext(),
   dr_set_mcontext(), and dr_redirect_execution().  This is a source
   compatibility change with respect to versions prior to 3.0.0.
 - Changed all dr_mcontext_t fields in the dr_restore_state_info_t,
   dr_exception_t, and dr_siginfo_t structs to be pointers.  This is a
   source compatibility change with respect to versions prior to 3.0.0.
 - Changed the bool typedef from int to char for C++ compatibility.
   This is a binary compatibility change with respect to versions
   prior to 3.0.0.
 - Changed the signature of drwrap_unwrap(), in order to allow one of the
   pre or post hooks to be optional (Issue 562).  This is a source
   compatibility change with respect to versions prior to 3.0.0.
 - Moved console printing support from the drsyms Extension to core DR.  The
   drsym_write_to_console() and drsym_using_console() are no longer
   supported.  Instead, call dr_enable_console_printing() in dr_init(),
   which then enables dr_printf() and dr_fprintf() to print to the console
   (with some limitations: see dr_enable_console_printing() documentation).
   This is a source compatibility change with respect to versions
   prior to 3.0.0.
 - Added a \p flags argument to most of the routines in the \p drsyms extension
   to control demangling, and added drsym_demangle_symbol().  This is a source
   compatibility change with respect to versions prior to 3.0.0.
 - Added drsym_get_module_debug_kind() and a \p debug_kind field to the \p
   drsym_info_t struct written by drsym_lookup_address().  These additions allow
   drsyms users to determine what kind of debug info is available for a module.
   The \p debug_kind field creates a binary compatibility change for users of \p
   drsym_info_t with respect to versions prior to 3.0.0.

Additional changes between version 3.0.0 and 2.2.0 include the following:

 - Added \p drvector to drcontainers Extension: simple resizable vector
 - Added a windbg script for auto-locating libraries for easier
   debugging
 - Added dr_mutex_self_owns() and recursive lock support (dr_recurlock_*)
   (Issue 219)
 - Added dr_map_file(), dr_unmap_file(), and dr_file_size() (Issue 542)
 - Added dr_rename_file() and dr_delete_file().
 - Added routines to disassemble to a buffer rather than a file (Issue 524)
 - Added support for the AVX and FMA ISA extensions
 - Added dr_insert_get_seg_base()
 - Added return value to dr_redirect_execution() and dr_set_mcontext()
 - Increased maximum option string from 512 to 2048 (Issue 363)
 - Increased default stack size from 20KB to 56KB to make it easier to use
   C++ and external libraries with larger stack usage
 - Added dr_get_os_version() (Issue 304)
 - Deprecated the "meta-instruction that can fault" property and
   instr_is_meta_may_fault(), instr_set_meta_may_fault(),
   instrlist_meta_fault_preinsert(), instrlist_meta_fault_postinsert(),
   and instrlist_meta_fault_append().
 - Added dr_using_app_state()
 - Added instr_encode_to_copy() and instrlist_encode_to_copy()
 - Added disassemble_set_syntax() for -syntax_intel control without
   runtime options and proc_set_vendor() to control vendor-specific
   ISA details when decoding or encoding
 - Added instrlist_set_fall_through_target() and
   instrlist_set_return_target()
 - Added hashtable_clear() to the drcontainers Extension
 - Several bug fixes

**************************************************
<hr>
The changes between version 2.2.0 and 2.1.0 are:

 - Added \p drwrap Extension which provides function wrapping
   and replacing (note: LGPL license)
 - Added \p drmgr Extension: the DynamoRIO Multi-Instrumentation Manager
   Extension, a mediator for combining and coordinating multiple
   instrumentation passes
 - Added read-write locks (Issue 406)
 - Added isolation of client-opened files from the application (Issue 357)
 - Added dr_mcontext_t.xip for syscall events (Issue 442)
 - Several bug fixes

**************************************************
<hr>
The changes between version 2.1.0 and 2.0.0 are:

 - Added Windows 7 support
 - Added clean call sequence optimization and auto-inlining.
 - Added Windows child process following support for clients: -follow_children
   is now on by default for both Windows and Linux.
 - Added DR_TRY_EXCEPT() (Issue 51)
 - Added dynamic client auxiliary library loading support
   via dr_load_aux_library(), dr_lookup_aux_library_routine(), and
   dr_unload_aux_library()
 - Added dr_switch_to_app_state() and dr_switch_to_dr_state()
 - Added dr_client_thread_set_suspendable()
 - Added dr_get_random_value(), dr_set_random_seed(), and dr_get_random_seed()
 - Added dr_file_exists() and dr_directory_exists() for Linux
 - Added support for dr_get_mcontext() from secondary thread init events,
   and changed its return type to bool
 - Added dynamic hashtable resizing to the drcontainers hashtable
 - Added dr_app_pc_from_cache_pc()
 - Added a segment list to module_data_t for Linux and internal
   support for non-contiguously-mapped modules (Issue 160)
 - Added PEB isolation (Issue 249) and dr_get_app_PEB()
 - Added drsym_enumerate_symbols() to the \p drsyms Extension
 - Added limited support for printing to the cmd window (Issue 261) via the
   \p drsyms Extension: drsym_write_to_console() and drsym_using_console()
 - Renamed the REG_ constants to DR_REG_ to avoid conflicts with system
   headers (Issue 34).  Clients should set(DynamoRIO_REG_COMPATIBILITY ON)
   prior to configure_DynamoRIO_client() to use the old constants and avoid
   any source changes; this will happen automatically if the client
   targets version 2.0 or earlier.  Binary compatibility is unaffected.
 - Deprecated dr_request_synchronized_exit() and replaced it with
   dr_set_process_exit_behavior().  Now a full thread synch is performed
   at exit time in release build if a process exit event or thread exit
   event is registered.  dr_set_process_exit_behavior() can provide
   more performant exit performance for clients that have flexible
   exit event requirements.
 - Switched debug build to also be an INTERNAL=ON build
 - Fixed bug in handling single-byte-bb selfmod code
 - Fixed bugs in handling alarm signals
 - Fixed 64-bit Windows stack alignment bug (Issue 331)
 - Fixed handling of "data32 rex.w call"
 - Fixed Issue 320: a problem with thread-private cache resizing
 - Fixed Issue 319: decode movlhps and movhlps properly
 - Fixed Issue 139: add xmm0-7 preservation for 32-bit Linux applications,
   which may have noticeable impacts on clients calling clean calls:
   e.g., pushing bbs over the max size limit or having a noticeable
   performance hit.
 - Support building sources using Visual Studio

**************************************************
<hr>
In version 2.0.0, the configuration and deployment API and tools changed and
are not backward compatible with earlier versions: see below for details.
The changes between version 2.0.0 and 1.5.0 are:

 - Changed the configuration and deployment model for both Linux and
   Windows to use a configuration file based approach on both platforms,
   which adds control over child processes on Linux and supports local
   configuration on Windows for un-privileged and parallel execution
   (Issue 265).  The registry is no longer used for individual application
   configuration on Windows other than to point at the location for
   global configuration files, when used.<br>
   \b IMPORTANT: On Windows the following non-backward-compatible changes
   have been made:
   - drdeploy.exe no longer exists (replaced by drconfig.exe and drrun.exe)
   - drconfig.dll is now drconfiglib.dll
   - drconfiglib.dll's API routines now take in a process id to support
     one-time targeted-process configuration (to support parallel execution)
   - configuration is either per-user or global, with per-user taking
     precedence when both exist
   - configuration does NOT enable systemwide injection by default:
     use the -syswide_on parameter to drconfig or drrun for that
     (it requires administrative privileges)
   .
   \b IMPORTANT: On Linux, if you're using custom injection via
   raw environment variables rather than using the \p drdeploy script,
   you must also set DYNAMORIO_RUNUNDER to 1 for injection to work with
   this release.
 - Added drinjectlib.dll and dr_inject.h, making custom injection tools
   easier to build (Issue 246)
 - Added DynamoRIO Extension support for auxiliary libraries that extend the
   DynamoRIO API (Issue 277)
 - Added symbol lookup support via Extension (Windows only for now) (Issue 44)
 - Added a "drcontainers" Extension that initially contains a hashtable
 - Added thread creation support: dr_create_client_thread() (Issue 41)
 - Added dr_sleep()
 - Added dr_set_itimer() and dr_get_itimer() (Linux-only) (Issue 283)
 - Added dr_app_pc_for_decoding()
 - Added -synch_at_exit option and dr_request_synchronized_exit() to
   provide guarantees over thread exit event timing in release build
 - Added instr_cmovcc_triggered() and instr_cmovcc_to_jcc()
 - Renamed OP_fcmovene to OP_fcmovne
 - Implemented instr_invert_cbr() for OP_jcc_short
 - Added the full path to modules in module_data_t
 - Added dr_get_proc_address_ex() to support indirect code objects
 - Added dr_get_milliseconds() and dr_get_time() impl for Linux
 - Added instr_is_undefined()

**************************************************
<hr>
The changes between version 1.5.0 and 1.4.0 are:

 - Added a private loader on Windows for better support for library usage
   by clients
 - Added nudge support on Linux
 - Added dr_suspend_all_other_threads() and dr_resume_all_other_threads()
 - Made it easier for clients to use faults to push rare events out of
   instrumentation paths:
   - Added access to the pre-translated context and the code fragment
     information for both
     dr_register_signal_event() and dr_register_exception_event()
     This changed the return type for exception event callbacks.
   - Added a signal/exception event on a fault in non-code-cache
     DynamoRIO code, such as client-generated code.
   - Added the "meta-instruction that can fault" property via
     instr_is_meta_may_fault(), instr_set_meta_may_fault(),
     instrlist_meta_fault_preinsert(), instrlist_meta_fault_postinsert(),
     and instrlist_meta_fault_append().
   - Added a new event dr_register_restore_state_ex_event() that provides
     the pre-translated context and code fragment information, and allows
     for translation failure for non-fault translations.
 - Added dr_dup_file_handle()
 - Added dr_memory_is_dr_internal() and dr_memory_is_in_client()
 - Added dr_get_parent_id()
 - Added decode_opcode_name()
 - Removed the deprecated snprintf() as it causes symbol pre-emption
   problems on Linux.  Older clients should switch to dr_snprintf().
 - Fixed bug in cross-architecture execve (Issue 146)
 - Clone record is now passed via dstack instead of ebp (Issue 149)
 - Fixed close() syscall handling, !HAVE_TLS assert & minor issues (Issue 151)

**************************************************
<hr>
The changes between version 1.4.0 and 1.3.2 are:

 - Added directly-addressable thread-local storage slots for exclusive
   client use:
   - dr_raw_tls_calloc()
   - dr_raw_tls_cfree()
 - Provide 64-bit versions of the drdeploy.exe and drview.exe tools
 - Provide dr_get_proc_address() on Linux
 - Added dr_query_memory_ex() to allow address space walking on Linux
 - Added -msgbox_mask on Linux: waits for a keypress
   - Added STDIN and dr_get_stdin_file()
 - Added shared library versioning on Linux
 - Support calling dr_get_mcontext() from bb and trace callbacks
 - Provide support for building clients using CMake (see cmake/, and for
   an example of usage see samples/CMakeLists.txt)
 - Provide support for clients to use -fvisibility by setting
   the define USE_VISIBILITY_ATTRIBUTES for dr_defines.h
 - Added instr_compute_address_ex() for instrs with multiple memory operands
 - Provide dr_snprintf() (identical to snprintf()) for consistent naming
   and to avoid gcc warnings about using pointers with %x (which we're
   using because there is no portable way to precisely control %p)
 - The statistics viewer \c DRgui.exe is no longer supported on Windows
   NT.  Statistics still work, but the graphical application itself will
   not run on NT.
 - Changed the top-level registry key to "DynamoRIO"
 - Re-arranged layout of bin and samples directories
 - Symbols for all binaries are now included

**************************************************
<hr>
The changes between version 1.3.2 and 1.3.1 are:

 - Added support for Linux execve of cross-architectural executables
   (e.g., 32-bit process performing execve of 64-bit executable)
   - Also, libdrpreload.so is now kept in the same libXX/{debug,release}
     directory as libdynamorio.so
 - instr_convert_short_meta_jmp_to_long() now returns the longer version of
   the taken jump, to use when setting the target of a jecxz or loop*
   branch.
 - Various bug fixes including in these areas:
   - dr_syscall_set_result() and dr_syscall_invoke_another()
   - 64-bit drinject stack alignment
   - 64-bit erroneous assert in dr_get_process_id()
   - 64-bit dr_file_{tell,seek} worked but returned failure
   - -opt_memory bugs resulting in asserts
   - sigprocmask() corner case bug
   - signal handler sharing for NPTL threads
   - decoding across page boundaries on Linux

**************************************************
<hr>
Version 1.3.1 is identical to 1.3.0 but is under a BSD license (see \ref
page_license).

We re-numbered the previous DynamoRIO versions as follows:

 - 1.0.0 = 0.9.6 build 9600
 - 1.1.0 = 0.9.6 build 9601
 - 1.2.0 = 0.9.6 build 9602

**************************************************
<hr>
The changes between version 1.3.0 and version 1.2.0 (0.9.6 9602) are:

 - Version numbering shift to 1.x.y instead of 0.9.6 960x
 - New system call pre, post, and filter events, and new system call
   parameter and result access, along with a feature to chain system calls:
   - dr_register_pre_syscall_event()
   - dr_register_post_syscall_event()
   - dr_register_filter_syscall_event()
   - dr_syscall_get_param()
   - dr_syscall_set_param()
   - dr_syscall_set_sysnum()
   - dr_syscall_get_result()
   - dr_syscall_set_result()
   - dr_syscall_invoke_another()
   - dr_is_wow64()
 - New signal event for Linux
   - dr_register_signal_event()
 - New option "-pause_on_error", and error messages to
   stdout by default for release builds, to improve Linux debugging
 - New routines for memory allocation and memory manipulation:
   - dr_nonheap_alloc()
   - dr_nonheap_free()
   - dr_memory_protect()
 - New option \ref op_syntax_intel "-syntax_intel" for Intel-style disassembly
 - New option \ref op_sysenter "-sysenter_is_int80"
 - The parameter to an application's system call (normally kept in the eax
   register) can now be freely changed in basic blocks on all platforms
 - Added support for 64-bit -thread_private
 - Added corner-case undocumented IA-32 opcode support
 - Fixed bug running multi-threaded 64-bit Linux apps
 - Fixed bugs in 64-bit Linux signal handling
 - Fixed bug running -thread_private debug build
 - Fixed bug running 32-bit apps on 64-bit Linux on AMD processors
 - Fixed bug where OS_OPEN_APPEND overwrote instead of appending on Windows

**************************************************
<hr>
The changes between the 0.9.6 release builds 9602 and 9601 are:

 - Performance improvements for both the base DynamoRIO system and for
   client instrumentation when running on Pentium M, Core, and Core 2
   processors.
 - 64-bit bug fixes
 - Added several convenience routines:
   - get_register_name()
   - reg_to_pointer_sized()
   - reg_is_gpr()
   - reg_is_segment()
   - reg_32_to_8()
 - Disassembly now expands immed sizes to match operands
 - Fixed bug in instr_is_nop()

**************************************************
<hr>
The changes between the 0.9.6 release builds 9601 and 9600 are:

 - The Windows registry key used is now "VMware, Inc." instead of "VMware"
 - Added large file support (see #DR_FILE_ALLOW_LARGE)
 - Added support for decoding from a copy of code: decode_from_copy() and
   disassemble_from_copy().
 - Changed the default options to favor performance, and added the
   \ref op_memory "-opt_memory" runtime option to prioritize memory instead.

Release 0.9.6 is \b not backward compatible with prior releases 0.9.1-0.9.5.

The major changes between the 0.9.6 and 0.9.5 releases include 64-bit
support, multiple clients, state translation, trace contents, and Linux
module events and fast system calls:

 - 64-bit applications and clients are now supported.  This changed
   several function signatures:
   - instr_encode()
   - decode_next_pc()
   - decode_sizeof()
   - decode_eflags_usage()
   - instr_init()
   - The binary trace dump format changed.
   .
   Several new functions were added:
   - set_x86_mode()
   - get_x86_mode()
   - instr_set_x86_mode()
   - instr_get_x86_mode()
   - opnd_create_rel_addr()
   - opnd_create_far_rel_addr()
   - opnd_is_rel_addr()
   - opnd_is_near_rel_addr()
   - opnd_is_far_rel_addr()
   - instr_has_rel_addr_reference()
   - instr_get_rel_addr_target()
   - instr_get_rel_addr_dst_idx()
   - instr_get_rel_addr_src_idx()
   - instr_shrink_to_32_bits()
   - opnd_shrink_to_32_bits()
   - reg_32_to_64()
   - reg_64_to_32()
   - reg_is_extended()
   - reg_parameter_num()
   .
   To build a 64-bit client, set the \p X86_64 preprocessor define before
   including the DynamoRIO header files, and link with the 64-bit build of
   DynamoRIO (for a 32-bit client, set \p X86_32).
 - Multiple clients are now supported.  This changed the signatures of
   dr_init(), dr_get_options(), and dr_get_client_path().  It also changed
   how clients are deployed and nudged, and how events are unregistered:
   explicit unregistration routines are now used.
 - State translation in the presence of clients is now fully supported.
   This changed the signature for the basic block and trace event callbacks
   (see dr_register_bb_event() and dr_register_trace_event()), added a
   new event dr_register_restore_state_event(), and added new functions
   instr_set_translation(), instr_set_meta_no_translation(), and INSTR_XL8().
 - The trace callback (#dr_register_trace_event()) now presents original
   application code to the client, rather than code that has already
   been modified for execution in the code cache.  The client also has
   flexibility in which instrumentation is included from constituent
   basic blocks added to a trace (the \p for_trace parameter: see
   #dr_register_bb_event()).
 - Fast system calls (syscall and sysenter) are now supported on Linux.
 - Module load/unload events and module iteration are now supported on Linux.
 - System calls for 32-bit applications on 64-bit kernels are no longer
   hidden by vsyscall; related functions were removed:
   instr_is_lol64_syscall(), instr_is_32on64_syscall().
 - Due to both 64-bit support and full WOW64 (32-bit applications on 64-bit
   Windows) support, xmm registers were added to dr_mcontext_t, and a
   new function dr_mcontext_xmm_fields_valid() was added.
 - Far instr-type operands are now supported: opnd_create_far_instr(),
   opnd_is_near_instr(), opnd_is_far_instr().
 - Miscellaneous new functions were added:
   - instr_convert_short_meta_jmp_to_long()
   - instr_reads_from_reg()
   - LOCK()
   - OPND_CREATE_INT_32OR8()
   - OPND_CREATE_INT_16OR8()
   - instrlist_meta_append()
   - dr_using_all_private_caches()
 - The type of nudge arguments was changed from (void *) to uint64.
 - The signature of dr_lookup_module() changed.  It no longer has an
   IMAGE_SECTION_HEADER out argument.  See dr_lookup_module_section()
   for that functionality.
 - The disassemble-from-address routines now return NULL when pointed at
   invalid instructions (matching the decode routines).
 - The routines to access DynamoRIO tls slots from the cache were changed.
   dr_insert_write_temp_tls was eliminated in favor of a generalized #dr_save_reg
   with more flexibility on which slot can be used.  #dr_save_arith_flags was
   similarly generalized.  Slots are now guaranteed to remain valid until the
   next non-meta instruction allowing access to saved registers during clean
   calls via #dr_read_saved_reg and #dr_write_saved_reg.  #dr_insert_mbr_instrumentation
   also now requires caller to specify the spill slot to be clobbered
   which must be less than dr_max_opnd_accessible_spill_slot().

**************************************************
<hr>
The major changes between the 0.9.5 and 0.9.4 releases are:

 - The basic block hook (\ref sec_events_bb) passes completely unmodified
   application code to the client (no mangling or elision).
 - The old client hook exports have been replaced with an explicit event
   registration model.
 - Instruction representation simplification: the client only sees fully
   decoded instructions.
 - Easier-to-use clean calls (see #dr_insert_clean_call).
 - Library support (-wrap on linux, ntdll on windows: see \ref sec_extlibs
   and \ref sec_utils).
 - Some features have been removed (these are easily implemented by a
   client): there is no more edge-counting profile build, no more
   custom exit stubs, and no more prefixes.
 - Infrastructure improvements:
   - Thread-shared caches (can still request thread-private: \ref
     op_thread_priv "-thread_private option").  Note that there are
     some subtle changes stemming from using thread-shared: in particular,
     note that the context passed to the deletion event may be NULL
     (see #dr_register_delete_event).
   - Direct access to TLS slots (#dr_save_reg, dr_insert_write_temp_tls,
     #dr_insert_write_tls_field).
 - Module events (#dr_register_module_load_event),
   module iteration (#dr_module_iterator_start, #dr_lookup_module, etc.),
   and memory querying (#dr_query_memory, #dr_virtual_query).
 - The full API is now documented in html and pdf for easy browsing.
 - Numerous type and routine name changes.

\endif


***************************************************************************
\htmlonly
<table width=100% bgcolor="#000000" cellspacing=0 cellpadding=2 border=0>
  <tr><td><table width=100% bgcolor="#0000C0" cellspacing=0 cellpadding=1 border=0>
  <tr><td><table width=100% bgcolor="#0000C0" cellspacing=0 cellpadding=1 border=0>
  <tr><td></td></tr></table></td></tr></table></td></tr></table>
\endhtmlonly
\section sec_limits Limitations

\subsection sec_limit_clients Client Limitations
The most important limitation on a client is that it remain transparent.
This is described fully in \ref transparency.
Here we summarize the key points to remain transparent:

  - For full transparency, the client should be a self-contained library
with linkage to nothing other than DynamoRIO libraries.  We
provide private loading that makes some use of system libraries safe, but
global resource conflicts can still occur and clients are cautioned from
using system-interacting library routines.
See \ref sec_extlibs for further details.
  - Currently, the communication API provided by DynamoRIO is limited to file
I/O and nudges.
\if vmsafe
  - The security agent on the security monitor VM has no direct
    relationship with DynamoRIO.  However, the VMsafe solution provider
    can architect their own communication channel between the security
    agent on the security monitor VM and the client by using an agent on
    the client's VM as an intermediary.
 \anchor limits_winlogon
  - There is a known false positive in the anti-piracy DRM code in the
    Windows Genuine Advantage component of winlogon.exe.  This code
    performs deliberate obfuscation and violations of standard coding
    behavior.
\endif
\if vmsafe
  - The client can run in only one mode at a time, which cannot be changed during the
execution of the process.  Mode change can be done only on a subsequent
application restart.
  - The client should call only the API corresponding to the mode it was started
in.  Mixing API from different modes can lead to unspecified results and is
not supported.
  - Probe API allows only one registration of probes, which must occur in
    dr_init().
  - Probes can be specified only with library names and offsets from the base
    of the library in memory (\ref DR_PROBE_ADDR_LIB_OFFS).
  - When a probe callback finishes execution it can't request DynamoRIO to
    perform any actions like logging, control flow changes, etc.
  - Probe locations can't include system call wrappers in ntdll.dll, i.e.,
    ntdll!Nt* routines can't be probe locations.
\endif

\subsection sec_limit_platforms Platform Limitations
  - This version of DynamoRIO supports Windows 8, 8.1, and 10.
    However, systemwide injection (-syswide_on) is not yet supported on
    Windows 8 or higher except for WOW64 (i.e., 32-bit applications on
    a 64-bit kernel).
  - DynamoRIO currently supports the following NT-based 32-bit
    Windows systems: XP (32-bit, service packs 0-3), 2003 (32-bit, service
    packs 0-2), Vista (32-bit, service packs 0-1),
    Windows 7 (32-bit, service packs 0-1), Windows 8, Windows 8.1, and
    Windows 10.
    It does not support Windows 95, 98, or ME.
    It no longer officially supports NT (all service packs) or 2000 (all service
    packs), although the core DynamoRIO library should still work there: it
    is only the tools and utility programs that will fail to run.
    Windows Server 2008 is expected to work but has not
    been tested.
  - This release of DynamoRIO supports running 32-bit
    Windows applications on the following 64-bit Windows operating
    systems: Windows XP Professional x64 (service pack 2), Windows 2003
    x64 (service pack 2), Vista x64 (service packs 0-1), Windows 7
    (service packs 0-1), Windows Server 2008, Windows 8, Windows 8.1, and
    Windows 10.
    Only the 32-bit
    code will be seen, and child processes created will not be injected
    into.  On 64-bit Windows 32-bit applications are automatically run
    through the Windows-On-Windows or WOW64 emulator so system call and
    indirect call processing clients must be aware of
    #instr_is_wow64_syscall().
\anchor limits_64bit
  - This release of DynamoRIO supports running
    64-bit Windows applications, using the 64-bit DynamoRIO build, on
    the following 64-bit Windows systems: Windows XP Professional x64
    (service pack 2), Windows 2003
    x64 (service pack 2), Vista x64 (service packs 0-1), Windows 7 x64
    (service packs 0-1), Windows 8, Windows 8.1, and Windows 10.
    Windows Server 2008 is expected to work but has not
    been tested.
  - DynamoRIO does not support any Itanium based Windows systems.
  - This release does not fully support applications that mix 32-bit and
    64-bit code.  Future releases will support such mixtures.
  - When running a cygwin application under control of DynamoRIO,
    stderr and stdout output from DynamoRIO or its clients may not
    be visible.
  - UTF-8 support is not yet present in drinjectlib, drconfiglib,
    drrun.exe, drconfig.exe, or drinject.exe.  It is present in the
    core DR API.
  - This release of DynamoRIO has support for most 32-bit and
    64-bit Linux
    distributions running on Intel-compatible hardware, including
    Ubuntu and Fedora.
  - This release of DynamoRIO has support for running 32-bit
    Linux applications on 64-bit Linux operating systems on
    AMD64-compatible hardware.
  - Cross-architecture execve (e.g., a 32-bit process performing execve of
    a 64-bit executable) may stop working if the paths to the
    libdynamorio.so and libdrpreload.so libraries are renamed.
  - This release of DynamoRIO supports 32-bit applications running on
    32-bit Linux operating systems on AArch32 ARMv7 and ARMv8 hardware.
    However, a few features are not yet ported: traces, clean
    call inlining and other optimizations, and several samples.
  - This release of DynamoRIO has experimental support for 32-bit Android
    applications running on AArch32 ARMv7 and ARMv8 hardware.
    However, a few features are not yet ported: traces, clean
    call inlining and other optimizations, and several samples.
  - This release of DynamoRIO has experimental support for 64-bit
    applications running on 64-bit Linux operating systems on AArch64 ARMv8
    hardware.  However, floating-point and SIMD instruction operands are
    not fully decoded or encoded yet, and a few features are not yet
    ported: traces, clean call inlining and other optimizations, and
    several samples and provided tools.
  - This release of DynamoRIO includes support for applications using the Linux kernel
    restartable sequence ("rseq") feature, subject to the limitations listed
    in \ref sec_rseq.

\subsection sec_limit_perf Performance Limitations

  - In order to present a more straightforward code stream to clients,
    DynamoRIO has several optimizations disabled in this release.
    System-call-heavy applications are the ones most likely to be affected.
    Future releases may allow clients to choose performance versus
    visibility.  This release does provide the \ref op_memory "-opt_memory option"
    to enable prioritizing memory usage and the \ref op_speed "-opt_speed option"
    to prioritize performance at the cost of more complex basic blocks that
    cross control transfers.
  - The performance \if vmsafe of Code Manipulation Mode and Memory
    Firewall Mode \endif when starting up large desktop applications
    may be noticeably worse than native.  Upcoming releases will
    address this issue. \if vmsafe Note that Probe Mode incurs
    significantly less overhead than the other modes. \endif
  - The performance \if vmsafe of Code Manipulation Mode \endif when
    running  Java, .Net, Flash or similar managed execution
    applications can be noticeably worse then native.  This can
    include applications that load these components as in-process
    plugins (such as Internet Explorer). Upcoming releases will
    address this issue.  \if vmsafe Probe Mode and Memory Firewall
    Mode are not affected. \endif
  - When using \if vmsafe Code Manipulation Mode or Memory Firewall
    Mode \else DynamoRIO \endif on all or many processes on a system
    simultaneously, memory usage may become a factor.  Upcoming
    releases will address this issue.  \if vmsafe Note that Probe Mode
    incurs significantly less overhead than the other modes. \endif

\subsection sec_limit_deploy Deployment Limitations

  - The dr_config.lib library is not multi-thread safe.  Users of the
    library should ensure that no more then one thread accesses the
    library at a time.
  - Other installed software that uses hooks may not always be
    interoperable with DynamoRIO.
  - Other installed software may conflict with DynamoRIO's use of the
    \c \\HKLM\\SOFTWARE\\Microsoft\\Windows\\WindowsNT\\CurrentVersion\\AppInit_DLLs
    registry key (only very rarely an issue), which is used for
    the -syswide_on feature.
  - On Windows, the Enhanced Mitigation Experience Toolkit (EMET) may prevent
    applications from running under DynamoRIO
    (<a href="https://github.com/dynamorio/dynamorio/issues/1546">issue 1546</a>).
    Please disable EMET for the application if necessary.
  - On Windows 7 and Windows Server 2008 R2, the digital signature
    requirement for AppInit_DLLs libraries is disabled when systemwide
    injection is requested (-syswide_on).  This can be a security concern.
  - On Windows 8 or 8.1, system wide injection (-syswide_on) is not yet supported.
  - Cygwin processes may not work with DynamoRIO due to cygwin's
    implementation of fork being incompatible with DynamoRIO.
  - A Windows application that does not statically link with
    user32.dll will not be run under control of DynamoRIO using
    system-wide injection unless its
    parent process (typically cmd.exe or explorer.exe, for manually
    launched applications) is already under DynamoRIO control
    \if vmsafe (the parent can be in any mode)\endif. Only some small
    non-graphical applications do not link with user32.dll.
  - When invoking an application in any way that is not from a parent
    process under DynamoRIO control, DynamoRIO takes control a little
    later and in some rare cases the application has already created a new
    thread.  This is in violation of the Windows specficiations, but cygwin
    processes do this.  This new thread will not be under DynamoRIO
    control and can cause a variety of problems.  In such cases it is best
    to invoke from a parent process under DynamoRIO control.  However, for
    32-bit applications on 64-bit Windows operating systems, DynamoRIO
    takes over later even from the parent.  Future releases will address
    this limitation.
  - This release does not support running some Windows services under
    control of DynamoRIO: the "System" process, smss.exe, csrss.exe, and protected
    processes on Windows Vista.

\anchor limits_vista_service_messagebox
  - On Windows Vista most services are run in a separate session as a
    security feature.  This means that neither DynamoRIO nor its
    client will be able to display a messagebox when running in said
    services (they have no associated visible window station). See
    dr_messagebox().
  - On Windows Vista \if vmsafe in Code Manipulation Mode \endif the code from
    certain dlls (found mostly in services) and the code subsequently
    called from those dlls is run natively and is not visible to the
    instrumentation APIs.  This only applies to dlls that have a .pexe
    section (only 13 dlls have such a section in a standard Vista
    install) which seems to be associated with a likely obfuscation
    method involving kernel side components that this release has no
    other workaround for.
\anchor limits_linux_preload
  - On Linux, non-default late injection (requested via \p -late to drrun)
    is unable to run binaries with the suid or sgid permission bits set.
    Default injection is capable of executing these binaries, but if late
    injection is desired, one method of running these binaries
    is to place both libdrpreload.so and libdynamorio's full paths in
    /etc/ld.so.preload.
    You'll need to use a \ref lin_deploy "separate configure step approach".
    Don't forget to run drconfig to create a configuration for the
    application first; otherwise, libdrpreload.so will refuse to take
    control.  This method of injection takes control part-way through
    initialization of the target application, rather than at the very
    beginning.  Alternatively, you could run as root, or remove the suid
    and sgid bits: however, both of those solutions may open up security
    holes and are not recommended.  If the suid or sgid binary is a leaf
    child process of the parent target application, another option is to
    run the problematic child process natively by either creating a configuration
    file for the child with the "-norun" parameter or running with the
    \ref op_children "-no_follow_children" runtime option.
  - On Linux, the private loader will fail to load libpthread.so.  Therefore
    clients and the libraries they use cannot link against libpthread.so.

\ifnot vmsafe
***************************************************************************
\htmlonly
<table width=100% bgcolor="#000000" cellspacing=0 cellpadding=2 border=0>
  <tr><td><table width=100% bgcolor="#0000C0" cellspacing=0 cellpadding=1 border=0>
  <tr><td><table width=100% bgcolor="#0000C0" cellspacing=0 cellpadding=1 border=0>
  <tr><td></td></tr></table></td></tr></table></td></tr></table>
\endhtmlonly
\section sec_future Plans for Future Releases

We hope to include the following major features in future releases:

 - Libraries to facilitate building tools that use shadow memory, examine
   system calls, and insert heavyweight instrumentation.
 - Earliest Windows injection.  Today drinject injects fairly late; from a
   parent process, injection is very early (before kernel32.dll is loaded),
   but we plan to provide injection at the very first user-mode instruction
   in the future.
 - Linux externally-triggered attaching.
 - Persistent and process-shared code caches.
 - Full control over trace building.

To discuss current and future features, join the <a
href="http://groups.google.com/group/dynamorio-users/">DynamoRIO Users
group</a>.

\endif

*/<|MERGE_RESOLUTION|>--- conflicted
+++ resolved
@@ -259,13 +259,10 @@
    lookups when internal symbols are not needed.
  - Added dr_merge_arith_flags() as a convenience routine to merge arithmetic flags
    for restoration done by outlined code.
-<<<<<<< HEAD
+ - Added dr_annotation_pass_pc() to obtain the interrupted PC in an annotation
+   handler.
  - Added atomics for safe and visible aligned loads and stores on all platforms:
    dr_atomic_load32(), dr_atomic_store32(), dr_atomic_load64() dr_atomic_store64().
-=======
- - Added dr_annotation_pass_pc() to obtain the interrupted PC in an annotation
-   handler.
->>>>>>> 863a461c
 
 **************************************************
 <hr>
