--- conflicted
+++ resolved
@@ -149,14 +149,11 @@
  - Added type_is_read() API that returns true if a trace type reads from memory.
  - Added instr_num_memory_read_access() and instr_num_memory_write_access() that return
    the number of memory read and write accesses of an instruction respectively.
-<<<<<<< HEAD
+ - Added realloc to the set of functions traced by -record_heap by default.
  - Deprecated #dr_fp_type_t for Floating-Point operation types in favor of the new
    #dr_instr_category_t.
    Deprecated instr_is_floating_ex(), replacing it with instr_is_floating_type().
    The old versions will continue to work.
-=======
- - Added realloc to the set of functions traced by -record_heap by default.
->>>>>>> f7eec771
 
 **************************************************
 <hr>
