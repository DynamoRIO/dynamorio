--- conflicted
+++ resolved
@@ -238,12 +238,6 @@
    setting up the code cache prior to execution.
  - Added support for Windows 10 1803. We provide an artificial version
    identifier #DR_WINDOWS_VERSION_10_1803 to distinguish this major update.
-<<<<<<< HEAD
- - Added support for interoperability between emulation clients and observational
-   clients: #emulated_instr_t, drmgr_insert_emulation_start(),
-   drmgr_insert_emulation_end(), drmgr_is_emulation_start(), drmgr_is_emulation_end()
-   and drmgr_get_emulated_instr_data().
-=======
  - Generalization of the drcachesim #raw2trace_t API (Issue #3129):
    - Added #module_mapper_t, which factors out the module mapping functionality
      out of #raw2trace_t, replacing the following #raw2trace_t APIs:
@@ -258,7 +252,10 @@
    from the beginning of a raw trace bundle (regardless of whether it is a thread start
    or just a subsequent bundle).
  - Added dr_abort_with_code().
->>>>>>> 9f01dbc2
+ - Added support for interoperability between emulation clients and observational
+   clients: #emulated_instr_t, drmgr_insert_emulation_start(),
+   drmgr_insert_emulation_end(), drmgr_is_emulation_start(), drmgr_is_emulation_end()
+   and drmgr_get_emulated_instr_data().
 
 **************************************************
 <hr>
