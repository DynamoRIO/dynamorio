--- conflicted
+++ resolved
@@ -145,13 +145,10 @@
 
 Further non-compatibility-affecting changes include:
 
-<<<<<<< HEAD
- - Added dr_unlink_flush_fragment() enabling the deletion of a specific shared fragment.
-=======
  - Added drmgr_register_opcode_instrumentation_event() and
    drmgr_unregister_opcode_instrumentation_event() so that drmgr supports
    opcode event instrumentation.
->>>>>>> 32bf7c66
+ - Added dr_unlink_flush_fragment() enabling the deletion of a specific shared fragment.
 
 **************************************************
 <hr>
