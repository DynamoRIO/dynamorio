/* ******************************************************************************
 * Copyright (c) 2010-2022 Google, Inc.  All rights reserved.
 * Copyright (c) 2011 Massachusetts Institute of Technology  All rights reserved.
 * Copyright (c) 2008-2010 VMware, Inc.  All rights reserved.
 * ******************************************************************************/

/*
 * Redistribution and use in source and binary forms, with or without
 * modification, are permitted provided that the following conditions are met:
 *
 * * Redistributions of source code must retain the above copyright notice,
 *   this list of conditions and the following disclaimer.
 *
 * * Redistributions in binary form must reproduce the above copyright notice,
 *   this list of conditions and the following disclaimer in the documentation
 *   and/or other materials provided with the distribution.
 *
 * * Neither the name of VMware, Inc. nor the names of its contributors may be
 *   used to endorse or promote products derived from this software without
 *   specific prior written permission.
 *
 * THIS SOFTWARE IS PROVIDED BY THE COPYRIGHT HOLDERS AND CONTRIBUTORS "AS IS"
 * AND ANY EXPRESS OR IMPLIED WARRANTIES, INCLUDING, BUT NOT LIMITED TO, THE
 * IMPLIED WARRANTIES OF MERCHANTABILITY AND FITNESS FOR A PARTICULAR PURPOSE
 * ARE DISCLAIMED. IN NO EVENT SHALL VMWARE, INC. OR CONTRIBUTORS BE LIABLE
 * FOR ANY DIRECT, INDIRECT, INCIDENTAL, SPECIAL, EXEMPLARY, OR CONSEQUENTIAL
 * DAMAGES (INCLUDING, BUT NOT LIMITED TO, PROCUREMENT OF SUBSTITUTE GOODS OR
 * SERVICES; LOSS OF USE, DATA, OR PROFITS; OR BUSINESS INTERRUPTION) HOWEVER
 * CAUSED AND ON ANY THEORY OF LIABILITY, WHETHER IN CONTRACT, STRICT
 * LIABILITY, OR TORT (INCLUDING NEGLIGENCE OR OTHERWISE) ARISING IN ANY WAY
 * OUT OF THE USE OF THIS SOFTWARE, EVEN IF ADVISED OF THE POSSIBILITY OF SUCH
 * DAMAGE.
 */

/**
***************************************************************************
***************************************************************************
***************************************************************************

\page release_notes Release Notes for Version \DR_VERSION

This section is divided into the following subsections:

 - \ref sec_package
 - \ref sec_changes
 - \ref sec_limits
 - \ref sec_future

***************************************************************************
\htmlonly
<table width=100% bgcolor="#000000" cellspacing=0 cellpadding=2 border=0>
  <tr><td><table width=100% bgcolor="#0000C0" cellspacing=0 cellpadding=1 border=0>
  <tr><td><table width=100% bgcolor="#0000C0" cellspacing=0 cellpadding=1 border=0>
  <tr><td></td></tr></table></td></tr></table></td></tr></table>
\endhtmlonly
\section sec_package Distribution Contents

The following are part of the DynamoRIO release distribution:

\if profiling
  PR 225255: list profile library too
\endif

 - Four different DynamoRIO libraries: debug and release for each of
   32-bit and 64-bit (for ARM or AArch64 builds, only a single bitwidth
   matching the ISA is provided).
   The debug library enables assertion messages to more easily diagnose
   API usage errors.
 - Four different IA-32/AMD64/ARM/AArch64 decoding static libraries: debug and release
   for each of 32-bit and 64-bit (only 32-bit for ARM and 64-bit for AArch64).
   The debug library enables assertion messages to more easily diagnose
   API usage errors.
 - A variety of DynamoRIO Extension libraries that augment the core
   DynamoRIO API (see \ref page_ext).
 - Additional Extension libraries from the Dr. Memory Framework (DRMF).
   If this documentation is part of a DynamoRIO public release, <a
   href="../../drmemory/drmemory/docs/html/page_drmf.html">this link</a> should
   point at the local documentation for DRMF.
 - The DynamoRIO configuration and execution libraries and command-line
   utilities \c drconfiglib.dll, \c drinjectlib.dll, \c drfrontendlib.lib,
   \c drconfig.exe, \c drrun.exe, and \c drinject.exe.
   On Linux, the tools are named \c drconfig, \c drrun, and \c drinject.
 - A utility \c drview.exe for viewing which processes
   are running under DynamoRIO control (Windows package only).
 - Header files for the DynamoRIO APIs.
 - This documentation.
 - \ref API_samples "Sample clients".
 - A graphical statistics viewer \c DRstats.exe that displays internal
   DynamoRIO statistics as well as custom statistics defined
   by a client (see \ref sec_drstats) (Windows package only).
   DynamoRIO exports a large number of statistics in its debug build, and
   a handful in release builds.
 - A binary tracedump reader, which also functions as a sample
   client using DynamoRIO as a standalone library (see \ref
   sec_standalone).
 - A number of end-user tools including a code coverage tool (see \ref
   page_drcov), a multi-process cache simulator (see \ref page_drcachesim),
   a last-level cache miss analyzer (see \ref page_drcachesim),
   and a legacy CPU testing tool (see \ref page_drcpusim).
   If this is a DynamoRIO public release, it also includes the
   Dr. Memory memory debugging tool (see \ref page_drmemory), a system call
   tracer for Windows (see \ref page_drstrace), a library tracing tool (see
   \ref page_drltrace), and a symbol querying tool (see \ref page_symquery).

When unpacking the release package on Windows, be aware that the Cygwin
unzip utility does not preserve executable permissions properly.  After
unzipping with Cygwin, add ugo+rx permissions to all of the .dll and .exe
files in the resulting directory tree:
\code
find . -name \*.dll -exec chmod ugo+rx {} \; -o -name \*.exe -exec chmod ugo+rx {} \;
\endcode

***************************************************************************
\htmlonly
<table width=100% bgcolor="#000000" cellspacing=0 cellpadding=2 border=0>
  <tr><td><table width=100% bgcolor="#0000C0" cellspacing=0 cellpadding=1 border=0>
  <tr><td><table width=100% bgcolor="#0000C0" cellspacing=0 cellpadding=1 border=0>
  <tr><td></td></tr></table></td></tr></table></td></tr></table>
\endhtmlonly
\section sec_changes Changes Since Prior Releases

The current version is \DR_VERSION.  It includes Dr. Memory and the
Dr. Memory Framework (DRMF) in the same package as DynamoRIO.  DRMF
provides the umbra, drsyscall, and drsymcache Extensions for use by
clients.

The changes between version \DR_VERSION and 9.0.1 include the following compatibility
changes:
 - Eliminated the -skip_syscall option to drrun and drinject, which is now always
   on by default.
 - Changed the drcachesim -use_physical option to not modify the regular trace
   entry virtual addresses but to instead insert metadata containing translation
   information for converting virtual to physical addresses.
 - Changed the layout of the DR_FAST_IR struct to add an element size property
   that supports more information about vectors. This changes the method of accessing
   the register in the structure from struct.value.reg to
   struct.value.reg_and_element_size.reg. The element size can be accessed directly
   via struct.value.reg_and_element_size.element_size.
 - Changed the size of the #instr_t structure by appending a field which is used
   for relative offsets while encoding.  The note field is no longer modified
   during encoding.
 - Reduced the value of #DR_NOTE_FIRST_RESERVED.  This is not expected to cause
   problems unless clients are directly choosing high note values without using
   drmgr_reserve_note_range().

Further non-compatibility-affecting changes include:
 - Added AArchXX support for attaching to a running process.
 - Added new fields analyze_case_ex and instrument_instr_ex to #drbbdup_options_t.
 - Added drbbdup support to drwrap via #DRWRAP_INVERT_CONTROL, drwrap_invoke_insert(),
   and drwrap_invoke_insert_cleanup_only().
 - Added -trace_for_instrs and -retrace_every_instrs options to drcachesim
   for periodic trace bustrs of an unmodified application.
 - Added compression of drmemtrace raw offline files with various compression
   choices under the -raw_compress option.  Compressing with lz4 is now the
   default (if built with lz4 support).
 - Added drmodtrack_lookup_pc_from_index().
 - Added -use_physical support to drcachesim offline traces using three new
   marker types: #TRACE_MARKER_TYPE_PHYSICAL_ADDRESS,
   #TRACE_MARKER_TYPE_VIRTUAL_ADDRESS, and
   #TRACE_MARKER_TYPE_PHYSICAL_ADDRESS_NOT_AVAILABLE.
 - Added an open-address hashtable implementation for cases where third-party
   libraries must be avoided and open addressing is best: dr_hashtable_create(),
   dr_hashtable_destroy(), dr_hashtable_clear(), dr_hashtable_lookup(),
   dr_hashtable_add(), dr_hashtable_remove().
 - Added a new #TRACE_MARKER_TYPE_PAGE_SIZE record to drcachesim offline traces.
 - Added new drmemtrace options -L0I_filter and -L0D_filter that allow enabling
   online filtering for only instruction or only data entries respectively. The
   old option -L0_filter is deprecated but still supported for backward
   compatibility. It simply sets both the new options.
 - Added a new DR extension, namely "drpttracer", which provides clients with tracing
   functionality via Intel's PT instruction tracing feature. This feature is still
   experimental and available only on Intel processors.
 - Added a new drmemtrace option -enable_kernel_tracing that allows recording each
   syscall's Kernel PT and writes every syscall's PT and metadata to files in
   -outdir/kernel.raw/ for later offline analysis. This feature is still experimental
   and available only on Intel processors that support the Intel@ Processor Trace
   feature.
 - Added drmemtrace_get_encoding_path().
 - Added preliminary support for generated code to drmemtrace.
 - Changed the default drmemtrace offline file format from .gz to .zip and
   added the option -chunk_instr_count to control the split of a file within
   the .zip, which sets the granularity of a fast seek.
 - Added dr_register_post_attach_event(), dr_unregister_post_attach_event(),
   dr_register_pre_detach_event(), and dr_unregister_pre_detach_event().
 - Added instruction encodings to drmemtrace offline traces.
 - Added drmemtrace_replace_file_ops_ex().
 - Added -align_endpoints to drmemtrace to avoid uneven attach/detach periods.
 - Added a method of representing vector registers with element sizes.
   They can be created with opnd_create_reg_element_vector(), detected with
   opnd_is_element_vector_reg() and have their element size retrieved by
   opnd_get_vector_element_size().
 - Deprecated the drmemtrace analysis tool functions initialize() and
   parallel_shard_init(), replacing them with initialize_stream() and
   parallel_shard_init_stream().  The old versions will continue to work.
   The stream interface passed to analysis tools provides tools with the
   record and instruction ordinals along with the values of top-level
   headers.
 - Added #record_analyzer_t and #record_analysis_tool_t for analyzing the
   sequence of #trace_entry_t exactly as present in a stored offline trace.
 - Added opnd_size_to_shift_amount() and opnd_create_base_disp_shift_aarch64()
   for explicitly specifying shift amounts in the creation of operands for
   AArch64 memory addresses.
<<<<<<< HEAD
 - Added opnd_create_vector_base_disp_aarch64() and reg_is_z() for creating
   memory address operands that use SVE Z registers with a specified element
   size.
=======
 - Added opnd_create_increment_reg() to create a register from an existing
   register whose register number is incremented by some amount, wrapping
   at the max register number for that register.
>>>>>>> 218327a1

**************************************************
<hr>

The changes between version 9.0.1 and 9.0.0 include the following compatibility
changes:
 - Introduced a new CMake option called BUILD_PACKAGE to skip glibc
   compatibility checks. This is off by default such that building DynamoRIO
   from source is straight-forward to do on rolling release Linux
   distributions, and enabled by make/package.cmake when building a
   distributable version of DynamoRIO.

Further non-compatibility-affecting changes include:
 - Fixed a significant performance regression between 8.0.0 and 9.0.0
   (between 8.0.18740 and 8.0.18747) affecting Windows programs with
   varying indirect branches on hot code paths.
 - Added alias support to droption.
 - The drcpusim option -blacklist was renamed to -blocklist but the old name
   is still accepted.
 - Added droption_parser_t::clear_values() for re-setting accumulating option
   values on re-attach for statically linked clients.
 - Added the count of cache exits to #dr_stats_t.
 - Added dr_register_inject_paths() and a corresponding -use_alt_dll drrun/drconfig
   parameter for control over DynamoRIO library paths, in particular the other
   bitwidth path, when configuring target processes.
 - Added -tool_dir drrun/drconfig parameter to control where to look for tool
   config files.

**************************************************
<hr>

The changes between version 9.0.0 and 8.0.0 include the following compatibility
changes:

 - The AArch64 opcode enum ordering changed.
 - A source compatibilty change in drcachesim analysis tools for users
   who have created derived classes from existing analysis tools:
   member fields of classes are now following a consistent style with
   an underscore suffix.  References to renamed fields will need to be
   updated.
 - A change in the load callbacks used with drmodtrack_add_custom_data()
   and drmemtrace_custom_module_data(): they each take an additional parameter, the
   segment index.  The custom data field is now per-segment and not per-module,
   and all callbacks are invoked separately for each segment.

The changes between version \DR_VERSION and 8.0.0 include the following minor
compatibility changes:

 - drconfiglib (and thus drrun and drconfig) now sets only the new client path
   options which are added in this release to support other-bitwidth child processes.
   This means that a drconfiglib from this version will not properly configure for a
   DynamoRIO core library from a prior version.
 - A new option -ldstex2cas is on by default on ARM and AArch64.  This converts
   load-exclusive store-exclusive sequences to use compare-and-swap instead,
   which enables normal instrumentation of such sequences without clearing
   the exclusive monitor and causing infinite loops.  However, the compare-
   and-swap's semantics are not identical: it does not detect "ABA" changes and
   could cause errors in lock-free data structures or other application constructs.
   See \ref sec_ldrex for more information.
 - The header file dr_tools.h has been split up, with module information now in a new
   file dr_modules.h, os-specific queries in dr_os_api.h, and tracedump types in
   dr_tracedump.h.  dr_api.h includes the new files, so users including dr_api.h are
   unaffected.
 - The header files dr_ir_utils.h, dr_ir_opnd.h, dr_ir_instr.h, and dr_ir_instrlist.h
   have been split up, with encoding routines now in a new file dr_ir_encode.h,
   decoding routines in dr_ir_decode.h, disassembly routines in dr_ir_disassemble.h.
   dr_api.h includes the new files, so users including dr_api.h are unaffected.
 - The routines dr_insert_save_fpstate(), dr_insert_restore_fpstate(),
   and dr_insert_get_seg_base() moved from dr_proc.h to dr_ir_utils.h.
 - Added a flags field to #emulated_instr_t and two emulator-set flags values:
   #DR_EMULATE_REST_OF_BLOCK, indicating an emulation sequence that has no end label
   and includes the rest of the block; and #DR_EMULATE_INSTR_ONLY, indicating
   an emulation for which instrumentation should still examine the
   emulation sequence for observing data operations.  A third value is set by
   drmgr_in_emulation_region(): #DR_EMULATE_IS_FIRST_INSTR.  This flag addition preserves
   binary compatibility, but source code that did not zero the structure could end
   up with an uninitialized flags field when calling drmgr_insert_emulation_start().
 - drcov's output now uses a module segment offset, rather than a module base offset.
   This better supports modules with code beyond the first segment and with
   gaps between segments.
 - Changed the drcachesim view tool's behavior to count all trace entries, rather
   than just instructions, with respect to the -skip_refs and -sim_refs flags.
   This matches the cache and TLB simulator behavior.
 - drcachesim's child cache statistics now include hits from all lower levels and
   not just the immediately lower level child caches.
 - For AArch64 the OP_sys opcode is still implemented but has been split up
   into its data and instruction cache opcodes. In cases where OP_sys was used
   with enums representing data and instruction cache opcodes, OP_sys is no
   longer used, replaced by the relevant data and instruction cache opcodes
   starting with OP_dc_ and OP_ic_, e.g. OP_ic_ivau, OP_dc_zva.

Further non-compatibility-affecting changes include:

 - On x86 Windows, different-bitwidth child processes are now followed into.
   The default injection method has also changed to a new method relying on
   an image entry hook in some cases.  The old behavior can be requested by
   passing "-late" to drrun or calling dr_inject_use_late_injection().
 - Added drmgr_register_opcode_instrumentation_event() and
   drmgr_unregister_opcode_instrumentation_event() so that drmgr supports
   opcode event instrumentation.
 - Added dr_num_app_args(), dr_get_app_args() and dr_app_arg_as_cstring() to
   enable the gathering of application command-line args. Currently, implemented
   for Unix systems only.
 - Added dr_get_error_code() to obtain the error code of the last failed API routine.
   Not all API routines support the setting of error codes. Please look at their
   documentation to check if they do.
 - Added -instr_only_trace option to drcachesim.
 - Added other-bitwidth child process support, with the other client library
   specified by "-c32" "-c64" to drrun or drdeploy, by dr_register_client_ex()
   with #dr_config_client_t.is_alt_bitwidth=true to drconfiglib, and by
   CLIENT{32,64}_{ABS,REL} in tool files.
   Added dr_get_client_info_ex() and dr_client_iterator_next_ex() to support
   querying other-bitwidth client registration.
 - Added a new drcachesim option \p -max_global_trace_refs for specifying a global
   trace size limit that does not terminate the process.
 - Added opnd_create_immed_double(), opnd_get_immed_double() and
   opnd_is_immed_double() to enable the creation and handling of double
   precision floating-point operands.
 - Added dr_flush_region_ex API that accepts a callback to be executed after synch
   flush but before the threads are resumed. The existing dr_flush_region API
   is modified to invoke dr_flush_region_ex with a NULL callback.
 - Added instr_is_exclusive_load().
 - Added XINST_CREATE_store_pair() and XINST_CREATE_load_pair().
 - Added instr_replace_reg_resize() and opnd_replace_reg_resize().
 - Added #DRX_COUNTER_REL_ACQ flag to optionally enable release-acquire semantics for
   drx_insert_counter_update() on AArchXX.
 - Added a preferred base field to the #_module_data_t struct and to the
   #_drmodtrack_info_t struct.
 - Added support for running under QEMU via the \ref op_xarch_root "-xarch_root"
   runtime option which locates guest system libraries and enables workarounds for
   problems with QEMU's threads.
 - Added dr_is_detaching(), an API to query whether detach is in progress.
 - Added instr_zeroes_zmmh() that returns true if an instruction clears the
   upper bits of a ZMM register with zeros.
 - Added instr_clear_label_callback().
 - Added #DRREG_HANDLE_MULTI_PHASE_SLOT_RESERVATIONS to #drreg_bb_properties_t to
   enable logic that avoids conflicts in spill slots when drreg is used to reserve
   registers in multiple phases.
 - Added drmgr_in_emulation_region(), drmgr_orig_app_instr_for_fetch(), and
   drmgr_orig_app_instr_for_operands() for more conveniently handling emulation.
 - Added the reconstructed #instrlist_t when available for the faulting fragment
   to #dr_fault_fragment_info_t. This makes it available to the restore state
   event callback(s) via the #dr_restore_state_info_t arg.
 - Added the source context for restartable sequence aborts (#DR_XFER_RSEQ_ABORT)
   which was previously missing.
 - Added a #TRACE_MARKER_TYPE_VERSION entry to drmemtrace traces.
 - Augmented drmemtrace #TRACE_MARKER_TYPE_KERNEL_EVENT entries with the absolute
   PC of the interruption point, including for restartable sequence aborts, which
   now also have an additional #TRACE_MARKER_TYPE_RSEQ_ABORT identifier.
 - Added a fifth instrumentation phase (meta_instru) that executes after the
   insertion of instrumentation and instrumentation optimizations. Its primary purpose
   is to enable debugging of instrumentation sequences and detection of
   instrumentation-induced bugs.
 - Added \p drstatecmp Extension which provides mechanisms to enable systematic
   and exhaustive machine state comparisons across instrumentation sequences.
 - Added drmodtrack_lookup_segment().
 - Added a new drrun option \p -attach for attaching to a running process.
   This is currently an experimental option and is not yet as well-supported
   as launching a new process.  It is only supported on x86 at this time.
 - Added \ref page_drcallstack Extension for walking application callstacks, with
   an initial Linux-only implementation.
 - Added new #dr_cleancall_save_t flags which are required for proper interaction
   between clean calls and drreg: #DR_CLEANCALL_READS_APP_CONTEXT must be set for
   dr_get_mcontext() to obtain the proper values, and #DR_CLEANCALL_WRITES_APP_CONTEXT
   must be set to ensure that dr_set_mcontext() is persistent.
   If the call may be skipped by tool-inserted control flow, #DR_CLEANCALL_MULTIPATH
   must additionally be set.
 - Added a new event dr_register_clean_call_insertion_event(), meant for use by
   register management libraries.
 - Added drreg_statelessly_restore_all().
 - Completed drx_expand_scatter_gather() support for emulating x86 scatter/gather
   instructions using a sequence of scalar stores/loads. The scalar store/load
   sequence makes it easier for clients to instrument each memory access.

**************************************************
<hr>

Version 8.0.0 includes Dr. Memory and the
Dr. Memory Framework (DRMF) in the same package as DynamoRIO.  DRMF
provides the umbra, drsyscall, and drsymcache Extensions for use by
clients.

The changes between version 8.0.0 and 7.1.0 include the following compatibility
changes:

 - Changed the enumeration of the DR_REG_ enum by adding x86 AVX-512 registers as well
   as reserved ranges for future extensions.
   This is a binary compatibility change for the DR_REG_ enum.
 - Changed the enumeration of the OPSZ_ enum by moving its start back to 0. The OPSZ_
   enum now completely overlaps the DR_REG_ enum.
   This is a binary compatibility change for the OPSZ_ enum.
 - Added a new encoding hint field to #instr_t.
 - Added a requirement that a C++11-compliant compiler be used with \ref page_droption.
 - Changed the syntax of the drcachesim -record_function option.  It no longer takes
   in an identifier: the identifier is computed by the tracer.  It thus takes pairs,
   with an optional third argument for flags such as "noret" to indicate that the
   return value should not be recorded.
   The tracer writes out a file listing functions traced and their identifiers
   with "id,library!symbol" on each line of the file.
 - Added free_key_func to the drcontainers hashtable_configure(), which adds a field
   to #hashtable_config_t.  Binary compatibility is maintained via the size field
   of the struct, but users who were not zeroing the whole structure and who update
   and recompile without setting the field may see crashes due to
   free_key_func being uninitialized.
 - Changed the 32-bit x86 stack alignment of DynamoRIO and clients built using
   DR's CMake configuration from 4 to 16 on Linux to match modern conventions.

The changes between version 8.0.0 and 7.1.0 include the following minor
compatibility changes:

 - Added the define #MCXT_NUM_SIMD_SLOTS that was renamed from NUM_SIMD_SLOTS.
   #MCXT_NUM_SIMD_SLOTS is now a constant that shall be used only to determine
   the number of SIMD slots in DynamoRIO's mcontext.
 - Replaced NUM_SIMD_SLOTS with proc_num_simd_saved().
   Clients may set(DynamoRIO_NUM_SIMD_SLOTS_COMPATIBILITY ON) in order to provide
   the define NUM_SIMD_SLOTS using proc_num_simd_saved(). The macro is not a constant
   expression and code relying on this needs to be rewritten.
   DynamoRIO_NUM_SIMD_SLOTS_COMPATIBILITY is set automatically if clients target
   version 7.1.0 or earlier.
 - Renamed mcontext's "ymm" structure to "simd".
 - Deprecated reg_is_xmm() and reg_is_ymm().
 - The function reg_is_extended() now returns true for the upper 8 simd registers
   as part of AVX-512, e.g. xmm16 - xmm31.
 - Dropped support for clients used with statically linked DynamoRIO to reach
   the code cache with 32-bit displacements.
 - An additional parameter in the accessors to the drcachesim cache stats
   (namely cache_stats_t and caching_device_stats_t) that passes a pointer to
   the cache block being accessed (on a hit) or being replaced (on a miss).
   This allows users to extend the cache block and stats classes in order to
   collect more stats.
 - Moves the immediate operand of the VEX encoded version of vextractps and vinsertps
   to be the first source.
 - The GPR versions of the vmovd and vmovq AVX opcodes are no longer combined into a
   single vmovd.
 - Changed the #PFX format string specifier to use %p rather than %x internally.
 - DR no longer forwards _snprintf, _snwprintf, _vsnprintf, sprintf, or sscanf to
   ntdll.  Clients should use the dr_-prefixed versions of these functions.
 - PC-relative control transfer instructions are now auto-re-relativized by the
   general decoder and encoder.  This affects clients and standalone tools that use
   decode_from_copy() or instr_encode_to_copy() or instrlist_encode_to_copy().
   Previously, re-relativization for instruction references only happened when an
   instruction was re-encoded.  This auto-PC-relativization can be avoided by calling
   instr_set_rip_rel_valid() and setting the validity of the PC-relative data to false.
 - Fixed major synchronization bugs on ARM and AArch64.

Further non-compatibility-affecting changes include:

 - Added the function proc_num_simd_registers().
 - Added drfront_set_verbose() to obtain diagnostics from drfrontendlib.
 - Added new fields to #dr_os_version_info_t which contain the build number,
   edition, and Windows 10 release identifier.
 - Added the function instr_is_xsave().
 - Added the type #dr_zmm_t.
 - Added the type #dr_opmask_t.
 - Added the define #MCXT_NUM_OPMASK_SLOTS for the number of AVX-512 OpMask registers.
 - Renamed mcontext's ymm structure into simd.
 - Added a new option -logprefix to drcov.
 - Added the AVX-512 registers #DR_REG_XMM16 - #DR_REG_XMM31, #DR_REG_YMM16 -
   #DR_REG_YMM31 and their #DR_REG_ZMM0 - #DR_REG_ZMM31 siblings as well as
   #DR_REG_K0 - #DR_REG_K7.
 - Added the function reg_is_opmask().
 - Added the functions reg_is_strictly_xmm(), reg_is_strictly_ymm() and
   reg_is_strictly_zmm().
 - Added the function reg_is_avx512_extended().
 - Added the function instr_is_opmask().
 - Added reg_set_value_ex() to set XMM, YMM and ZMM values.
 - Added the functions instr_set_encoding_hint(), instr_has_encoding_hint().
 - Added the type #dr_encoding_hint_type_t.
 - Added #INSTR_ENCODING_HINT macro.
 - Added dr_standalone_exit() with support for re-attaching afterward.
 - Added dr_register_low_on_memory_event() for tracking low on memory events.
 - Added dr_mcontext_zmm_fields_valid() to query the state of lazy AVX-512 context
   switching.
 - Added the function proc_avx512_enabled().
 - Added support for applications using the Linux kernel's restartable sequence
   ("rseq") feature, subject to the limitations listed in \ref sec_rseq.
 - Added coherence support in drcachesim.
 - Added the function proc_num_opmask_registers();
 - reg_get_value_ex() now supports reading AVX-512 mask registers.
 - Added the function reg_is_bnd().
 - Added the functions instr_is_gather() and instr_is_scatter().
 - Added the function drx_expand_scatter_gather().
 - Added the function dr_atomic_add64_return_sum().
 - Added the function instr_reads_from_exact_reg() to test whether instructions
   read from exact registers.
 - Added the function reg_is_vector_simd() to test whether registers are
   either XMM, YMM or ZMM, excluding any MMX register checks.
 - Added DR_NUM_SIMD_VECTOR_REGS as an alias to MCXT_NUM_SIMD_SLOTS in order
   to get the static number of supported SIMD vectors.
 - Added drmgr_register_low_on_memory_event(), drmgr_unregister_low_on_memory_event()
   and their variants so that drmgr can support low-on-memory events.
 - Added drmgr_is_first_nonlabel_instr() and instrlist_first_nonlabel().
 - Added a new standalone tool "drdisas" which disassembles raw bytes using
   DR's decoder.
 - Added decode_sizeof_ex() and instr_get_rel_data_or_instr_target() handling
   relative instruction references.
 - Added drx_instrlist_size() and drx_instrlist_app_size() to obtain the size
   of a basic block.
 - Added drreg_restore_all() to restore all unreserved registers currently
   maintained by drreg.
 - Added a func_view tool to drcachesim for analyzing function traces.
 - Added a non-heap-using instruction structure #instr_noalloc_t for use when
   decoding in a signal handler, along with instr_noalloc_init() and
   instr_from_noalloc().
 - Added drwrap_get_stats().
 - Added #DRWRAP_NO_DYNAMIC_RETADDRS for reducing drwrap overhead at the cost
   of missing some post-call callbacks.
 - Added #DRWRAP_REPLACE_RETADDR for an alternative method of setting up post-call
   control points by replacing return addresses.  This does not work for every
   application, but reduces overhead.
 - Added -record_dynsym_only to drcachesim for faster function tracing symbol
   lookups when internal symbols are not needed.
 - Added -record_replace_retaddr_only to drcachesim for faster function tracing
   wrapping for well-behaved applications.
 - Added dr_merge_arith_flags() as a convenience routine to merge arithmetic flags
   for restoration done by outlined code.
 - Added dr_annotation_pass_pc() to obtain the interrupted PC in an annotation
   handler.
 - Added atomics for safe and visible aligned loads and stores on all platforms:
   dr_atomic_load32(), dr_atomic_store32(), dr_atomic_load64() dr_atomic_store64().
 - The state restore event (dr_register_restore_state_event()) is now called for
   all translation attempts, even when the register state already contains
   application values, to allow clients to restore memory.
 - Added the function dr_get_process_id_from_drcontext() for obtaining a process ID
   associated with the given drcontext, which may be different from the current
   dr_get_process_id() in some contexts.
 - The private loader's malloc redirection now guarantees double-pointer-sized
   alignment, to match what system-provided allocators use.
 - Added a new DR extension, namely "drbbdup", which enables different case
   instrumentation of the same basic block by duplicating code.

**************************************************
<hr>

Version 7.1.0 includes Dr. Memory and the Dr. Memory Framework (DRMF) in
the same package as DynamoRIO.  DRMF provides the umbra, drsyscall, and
drsymcache Extensions for use by clients.

The changes between version 7.1.0 and 7.0.0 include the following minor
compatibility changes:

 - The drltrace tool has been moved to the Dr.Memory Framework.
 - Removed DRMGR_PRIORITY_INSERT_CLS_ENTRY, DRMGR_PRIORITY_INSERT_CLS_EXIT,
   DRMGR_PRIORITY_NAME_CLS_ENTRY, and DRMGR_PRIORITY_NAME_CLS_EXIT, as
   the new kernel xfer event (drmgr_register_kernel_xfer_event()) removes the
   need for them.
 - Renamed the LOG_ macros (#LOG_NONE, #LOG_ALL, etc.) to have a DR_ prefix
   to avoid name conflicts.  Clients should set(DynamoRIO_LOG_COMPATIBILITY ON)
   prior to configure_DynamoRIO_client() to use the old constants and avoid
   any source changes; this will happen automatically if the client
   targets version 7.0.0 or earlier.  Binary compatibility is unaffected.
 - Added a parameter to cmake functions DynamoRIO_get_target_path_for_execution and
   DynamoRIO_copy_target_to_device. External projects outside of DynamoRIO need
   to pass _DR_location_suffix.
 - The drcachesim tool's offline traces are now stored in separate files per traced
   application thread, rather than a single interleaved file.  Reading and analyzing
   a legacy interleaved file is still supported, but all new generated traces are
   split.  Splitting enables parallelized post-processing and trace analysis.
 - In standalone mode, there are no 32-bit-displacement reachability guarantees
   regarding DynamoRIO's heap.

Further non-compatibility-affecting changes include:

 - Added drx_buf_insert_buf_memcpy().
 - Added XINST_CREATE_add_sll(), XINST_CREATE_jump_cond(), and XINST_CREATE_slr_s().
 - Added thread synchronization events via dr_event_create(), dr_event_destroy(),
   dr_event_wait(), dr_event_signal(), and dr_event_reset().
 - Added drmodtrack customization via drmodtrack_add_custom_data() and
   post-processing support via drmodtrack_offline_write().
 - Added drcachesim customization via drmemtrace_replace_file_ops(),
   drmemtrace_custom_module_data(), drmemtrace_get_output_path(),
   drmemtrace_get_modlist_path(), and a separate rawtrace library for
   post-processing customization with raw2trace_t::handle_custom_data(),
   raw2trace_t::do_module_parsing(), raw2trace_t::do_conversion(), and
   raw2trace_directory_t.  The raw2trace library also includes an interface
   for obtaining further instruction information than is stored in the
   trace via raw2trace_t::do_module_parsing_and_mapping() and
   raw2trace_t::find_mapped_trace_address().
   A corresponding CMake function for finding the
   tracer customization header is use_DynamoRIO_drmemtrace_tracer().
 - Added drreg_restore_app_aflags().
 - Added a set_value() function to the \ref page_droption.
 - Added instrlist_get_auto_predicate() and instrlist_set_auto_predicate().
 - Globally enabled auto predication in the drmgr instrumentation insertion event by
   default.
 - Added drmgr_disable_auto_predication().
 - Added a new option -signal_stack_size with a smaller default value than
   before, to save space on applications with many threads.
 - Added instr_predicate_is_cond().
 - Added a hardware data next-line prefetcher to drcachesim.  It is on by
   default, so simulation results may not match those in prior releases.
   It can be disabled by running with "-data_prefetcher none" (see \ref
   sec_drcachesim_ops).
 - Added a last-level cache miss recording feature to drcachesim.
 - Added a delayed tracing feature to drcachesim.
 - Added an option to drcachesim to specify cache warmup by loaded fraction of the
   last level cache.
 - On Linux, the VDSO module is now included in the module list at program
   startup.
 - Added support for Windows 10 1703.  We provide an artificial version
   identifier #DR_WINDOWS_VERSION_10_1703 to distinguish this major update.
 - Added support for Windows 10 1709.  We provide an artificial version
   identifier #DR_WINDOWS_VERSION_10_1709 to distinguish this major update.
 - Added an event for kernel-mediated control flow via
   dr_register_kernel_xfer_event() with corresponding routines
   drmgr_register_kernel_xfer_event() and drmgr_register_kernel_xfer_event_ex().
 - Added a new option -ignore_all_libs to drcpusim.
 - Added several new trace analysis tools to drcachesim: reuse distance,
   reuse time, histogram, and trace basic counts.
 - Added a trace analysis tool framework to facilitate creating custom
   trace tools using the CMake function use_DynamoRIO_drmemtrace() and
   exported drmemtrace_analyzer and analysis tool libraries.
 - Added the CMake function configure_DynamoRIO_main_headers() to
   facilitate using drfrontendlib by itself.
 - Added instr_is_string_op() and instr_is_rep_string_op().
 - Added dr_app_recurlock_lock().
 - Added hashtable_apply_to_all_payloads() to iterate over all payloads in a
   hashtable.
 - Added drutil_insert_get_mem_addr_ex().
 - Added dr_vfprintf().
 - Added drmgr_register_thread_init_event_user_data() and
   drmgr_unregister_thread_init_event_user_data() to enable passing of user data.
 - Added drmgr_register_thread_exit_event_user_data() and
   drmgr_unregister_thread_exit_event_usr_data() to enable passing of user data.
 - Added drmgr_register_module_load_event_user_data() and
   drmgr_unregister_module_load_event_user_data() to enable passing of user data.
 - Added drmgr_register_module_unload_event_user_data() and
   drmgr_unregister_module_unload_event() to enable passing of user data.
 - Added a new drcachesim feature that records which cpu each thread
   executed on along with an optional simulator scheduling feature to
   schedule threads on simulated cores to match the recorded execution on
   physical cpus.
 - Added #DR_DISALLOW_UNSAFE_STATIC and dr_disallow_unsafe_static_behavior()
   for sanity checks to help support statically-linked clients.
 - Added drmgr_register_pre_syscall_event_user_data() and
   drmgr_unregister_pre_syscall_event_user_data() to enable passing of user data.
 - Added drmgr_register_post_syscall_event_user_data() and
   drmgr_unregister_post_syscall_event_user_data() to enable passing of user data.
 - Added dr_where_am_i(), dr_track_where_am_i(), and dr_is_tracking_where_am_i()
   better support client self-profiling via sampling.
 - Added dr_get_stats() to retrieve runtime stats. Currently limited to number
   of built basic blocks.
 - Added drreg_reservation_info_ex(), drreg_statelessly_restore_app_value(),
   and drreg_is_instr_spill_or_restore().
 - Added dr_app_stop_and_cleanup_with_stats() to obtain stats values right before
   cleanup.
 - drmodtrack now allocates an entry per segment for each loaded module.
   Added a file offset field to module_segment_data_t for UNIX platforms.
   drcachesim saves file offset information in modules.log on UNIX platforms.
 - Added dr_prepopulate_cache() and dr_prepopulate_indirect_targets() for
   setting up the code cache prior to execution.
 - Added support for Windows 10 1803. We provide an artificial version
   identifier #DR_WINDOWS_VERSION_10_1803 to distinguish this major update.
 - Generalization of the drcachesim #raw2trace_t API (Issue #3129):
   - Added #module_mapper_t, which factors out the module mapping functionality
     out of #raw2trace_t, replacing the following #raw2trace_t APIs:
     #raw2trace_t::handle_custom_data(), #raw2trace_t::do_module_parsing(),
     #raw2trace_t::do_module_parsing_and_mapping(), and
     #raw2trace_t::find_mapped_trace_address().
   - Added #trace_metadata_writer_t, a set of utility functions used by drcachesim's
     #raw2trace_t for writing trace metadata: process/thread ids, timestamps, etc.
   - Added #trace_metadata_reader_t, a set of utilities for checking and validating
     thread start successions of offline entries in a raw data file.
   - Added #trace_converter_t, an extensibility mechanism for raw trace conversion.
 - Added drmemtrace_get_timestamp_from_offline_trace(), an API for fetching the timestamp
   from the beginning of a raw trace bundle (regardless of whether it is a thread start
   or just a subsequent bundle).
 - Added dr_abort_with_code().
 - Added support for interoperability between emulation clients and observational
   clients: #emulated_instr_t, drmgr_insert_emulation_start(),
   drmgr_insert_emulation_end(), drmgr_is_emulation_start(), drmgr_is_emulation_end()
   and drmgr_get_emulated_instr_data().
 - Added drmgr_register_signal_event_user_data() and
   drmgr_unregister_signal_event_user_data() to enable passing of user data.
 - Added hashtable_apply_to_all_payloads_user_data() to iterate over all payloads
   in a hashtable with user data also available.
 - Added cmake function DynamoRIO_get_full_path that shall be used instead of reading
   the LOCATION target property.
 - Added a drcachesim/drmemtrace analysis tool routine initialize() to help separate
   initialization that could fail from tool construction.
 - Split raw2trace_directory_t initialization from its constructors
   into new initialize() and initialize_module_file() methods.
 - Added drcachesim/drmemtrace support for analyzing offline traces in parallel,
   concurrently operating on each traced thread (or other sharding division).  This
   is made possible by the new storage of traces in separate files.  Adds a new
   analysis_tool_t interface where if the tool's parallel_shard_supported() returns
   true, analyzer_t switches to a parallel operation mode.  Today, a simple static
   scheduling among worker threads is used.  Each worker completely owns one or more
   shards, eliminating the need for synchronization when processing a thread's trace
   entries.  The tools' parallel_shard_init() function is invoked to create
   traced-thread-local data, which is passed to parallel_shard_memref().  A
   parallel_shard_exit() is provided for cleanup, though most tools will sort,
   aggregate, and clean up in print_results().
 - Added module_mapper_t::find_mapped_trace_bounds() to allow callers to cache
   results and avoid global locks during parallel operation.

**************************************************
<hr>

Version 7.0.0 includes Dr. Memory and the Dr. Memory Framework (DRMF) in
the same package as DynamoRIO.  DRMF provides the umbra, drsyscall, and
drsymcache Extensions for use by clients.

The changes between version 7.0.0 and 6.2.0 include the following minor
compatibility changes:

 - Changed dr_app_stop() to send all threads native instead of only the
   calling thread.
 - Replaced PAGE_SIZE with dr_page_size() and removed PAGE_START from the API.
   However, clients may set(DynamoRIO_PAGE_SIZE_COMPATIBILITY ON), in which
   case definitions of PAGE_SIZE and PAGE_START using dr_page_size() are
   provided, though code that uses these macros in a constant expression,
   such as a static initialiser, will still need to be rewritten.
   DynamoRIO_PAGE_SIZE_COMPATIBILITY will be set automatically if the
   client targets version 6.2 or earlier.

Further non-compatibility-affecting changes include:

 - Added preliminary AArch64 ARMv8 support: see \ref sec_limits for a
   description of what is not yet expected to work.
 - Added a static library form of DynamoRIO for use either with
   auto-takeover or the start/stop API.  The configure_DynamoRIO_static()
   and use_DynamoRIO_static_client() CMake utilities facilitate this.
 - Enabled \ref page_drcachesim for Windows for single-process applications.
 - Added a module tracking feature \p drmodtrack for quick identification of which
   library a program counter belongs to and for persistent labeling of
   modules for post-processing and across library reloads.  This is part of
   the \p drcovlib Extension.  See #drmodtrack_init() and related functions.
 - Added drx_open_unique_appid_dir().
 - Added #DRX_FILE_SKIP_OPEN.
 - Added %[] support to dr_sscanf.
 - Added dr_map_executable_file() and dr_unmap_executable_file().
 - Added dr_get_microseconds().
 - Added #DR_CLEANCALL_ALWAYS_OUT_OF_LINE.
 - Added instr_create_4dst_2src().
 - Added drreg_restore_app_values() and drreg_restore_app_aflags().
 - Added drx_tail_pad_block().
 - Added XINST_CREATE_load_1byte_zext4().

**************************************************
<hr>

Version 6.2.0 includes Dr. Memory and the Dr. Memory Framework (DRMF) in
the same package as DynamoRIO.  DRMF provides the umbra, drsyscall, and
drsymcache Extensions for use by clients.

The changes between version 6.2.0 and 6.1.0 include:

 - Added support for Windows 10 1607.  We provide an artificial version
   identifier #DR_WINDOWS_VERSION_10_1607 to distinguish this major update.
 - Split the memory trace sample memtrace_x86 into memtrace_x86_text and
   memtrace_x86_binary to highlight the huge performance difference.
 - Added instruction trace samples instrace_simple, instrace_x86_text, and
   instrace_x86_binary.
 - Added better drreg support for intra-bb control flow by adding
   drreg_set_bb_properties().
 - Added priority-controlled drmgr_register_thread_init_event_ex() and
   drmgr_register_thread_exit_event_ex().
 - Added \ref sec_drx_buf to drx: drx_buf_create_circular_buffer(),
   drx_buf_create_trace_buffer(), and more.
 - Documented that drx_insert_counter_update() does rely on drx_init().
 - Better international string support for usernames and application
   paths.

**************************************************
<hr>

Version 6.1.0 includes Dr. Memory and the Dr. Memory Framework (DRMF) in
the same package as DynamoRIO.  DRMF provides the umbra, drsyscall, and
drsymcache Extensions for use by clients.

The changes between version 6.1.0 and 6.0.0 include the
following minor compatibility changes:

 - Fixed problems with configuration directories on Android.  This involved
   changing drfront_access() to attempt to create a file by calling a new
   routine that is also exported, drfront_dir_try_writable().
 - Fixed several bugs.

**************************************************
<hr>

Version 6.1.0 includes Dr. Memory and the Dr. Memory Framework (DRMF) in
the same package as DynamoRIO.  DRMF provides the umbra, drsyscall, and
drsymcache Extensions for use by clients.

The changes between version 6.1.0 and 6.0.0 include the
following minor compatibility changes:

 - Changed drreg_aflags_liveness() to take in the target instruction.

Further non-compatibility-affecting changes include:

 - Added support for C++ clients on Android via private loader support for
   Bionic.
 - opnd_size_in_bytes() and opnd_size_in_bits() no longer accept DR_REG_
   constants as input (the caller must first call reg_get_size()).
   This was true in the 6.0.0 release but the documentation and the
   routines themselves did not reflect this.
 - Added drreg_init_and_fill_vector() and drreg_set_vector_entry().
 - Augmented drx_insert_counter_update() to work with drreg.
 - Added dr_raw_tls_opnd().
 - Added drreg_reservation_info().
 - Added opnd_create_rel_addr() and opnd_is_rel_addr() support for ARM.
 - Added drreg_is_register_dead() and drreg_reserve_dead_register().
 - Split out the core functionality of the \ref page_drcov tool into
   a new Extension \p drcovlib for easier inclusion of coverage output in
   other tools.
 - Added support for the Windows 10 TH2 1511 update.  We provide an
   artificial version identifier #DR_WINDOWS_VERSION_10_1511 to distinguish
   this major update.

**************************************************
<hr>

Version 6.0.0 includes Dr. Memory and the Dr. Memory Framework (DRMF)
in the same package as DynamoRIO.  DRMF provides the umbra, drsyscall, and
drsymcache Extensions for use by clients.

The changes between version 6.0.0 and 5.0.0 include the
following minor compatibility changes:

 - Deprecated dr_init() as a client's entry point, replacing it with
   dr_client_main() which is passed an argv-style array of client options
   just like a regular application's main() routine.
 - Changed the default injection method on Linux to use "early injection"
   which begins executing the target application from its very first
   instruction.  Clients on Linux will now see more application code than
   they did previously.  The old behavior can be requested by passing
   "-late" to drrun or drinject, or including "-no_early_inject" in the
   options to drinjectlib.
 - Moved the module load event to a later point where the application first
   executes code from the library.  This enables clients to access properly
   relocated values inside the library, which was not possible with the
   prior event point at the first memory mapping of the library.
   Applications that still wish to see the first mapping will need to
   monitor system calls to replicate the old control point.
 - To support conditionally executed instructions, added a new parameter of
   type #dr_opnd_query_flags_t to routines that explicitly query what was
   read or written by an instruction: instr_get_eflags(),
   instr_get_arith_flags(), decode_eflags_usage(), instr_writes_to_reg(),
   instr_reads_from_reg(), and instr_writes_to_exact_reg().  This new
   parameter determines how to treat conditionally accessed operands.  We
   decided that breaking compatibility directly was the best solution to
   ensure that clients performing liveness analysis versus other types of
   usage analysis are properly updated to handle conditionally executed
   instructions.  All other API routines include all operands whether
   conditionally accessed or not.
 - Removed the artificial additional source operand that was added to each
   OP_cmovcc and OP_fcmovcc instruction in the past.  We have replaced this
   with the new predication API (instr_is_predicated(), etc.) and new
   parameters to read/write query routines (#dr_opnd_query_flags_t).
 - Widened the #reg_id_t type from a byte to a ushort.
 - Changed both drconfiglib and drinjectlib to be static libraries rather
   than shared libraries on UNIX platforms, for simpler usage without
   worrying about locating them at runtime, as well as making it easier to
   use on Android.  They remain shared libraries on Windows.
 - Deprecated dr_get_options(), replacing it with direct arguments to
   dr_client_main() or alternatively with dr_get_option_array().
 - Deprecated set_x86_mode(), replacing it with dr_set_isa_mode().
 - Deprecated get_x86_mode(), replacing it with dr_get_isa_mode().
 - Deprecated instr_set_x86_mode(), replacing it with instr_set_isa_mode().
 - Deprecated instr_get_x86_mode(), replacing it with instr_get_isa_mode().
 - Added a third parameter to drfront_is_64bit_app().
 - Deprecated instr_is_sse_or_sse2().
 - Removed legacy executable bbcov2lcov.
 - Removed legacy "-t bbcov" support.

Further non-compatibility-affecting changes include:

 - Added AArch32 ARMv7 and ARMv8 support.
 - Added experimental Android support.  C clients are supported, but C++
   clients are not yet supported.
 - Added Windows 10 support.
 - Added a new scratch register coordination Extension, \p drreg.
   The \p drreg Extension is still considered experimental and its
   interface is subject to change in the next release.
 - Added easy-to-use option declaration and parsing for C++ clients
   and standalone applications via a new Extension, the \ref page_droption
   and the #droption_t class.
 - Added a new tool: \ref page_drcachesim, a multi-process cache simulator.
 - Added a new tool: \ref page_drcpusim, a CPU simulator for illegal
   instructions on legacy processors.
 - Added distinctions between reasons for dr_query_memory_ex() to fail
 - Added opnd_size_in_bits().
 - Added cross-platform instruction creation macros
   XINST_CREATE_debug_instr(), XINST_CREATE_load(), XINST_CREATE_store(),
   XINST_CREATE_move(), XINST_CREATE_load_simd(), XINST_CREATE_store_simd(),
   XINST_CREATE_jump_mem(), XINST_CREATE_jump_reg(), XINST_CREATE_load_int(),
   XINST_CREATE_jump(), XINST_CREATE_jump_short(),
   XINST_CREATE_call(), XINST_CREATE_return(),
   XINST_CREATE_add(), XINST_CREATE_add_2src(), XINST_CREATE_add_s(),
   XINST_CREATE_sub(), XINST_CREATE_sub_s(),
   XINST_CREATE_and_s(), XINST_CREATE_cmp(),
   XINST_CREATE_interrupt(), XINST_CREATE_nop(),
   XINST_CREATE_load_1byte(), XINST_CREATE_load_2bytes(),
   XINST_CREATE_store_1byte(), and XINST_CREATE_store_2bytes().
 - Added a new feature: a binary annotation framework that facilitates communication
   between the target app and the DynamoRIO client and core. See \ref sec_annotations
   and dr_annotation.h.
 - Added instr_is_predicated(), instr_get_predicate(), and
   instr_set_predicate().
 - Added instr_predicate_triggered().
 - Added dr_save_arith_flags_to_reg() and dr_restore_arith_flags_from_reg().
 - Added opnd_get_index_shift() and opnd_set_index_shift().
 - Added opnd_create_reg_ex() and opnd_get_flags().
 - Added opnd_create_base_disp_arm().
 - Added reg_is_simd().
 - Added instr_create_0dst_4src(), instr_create_1dst_4src(),
   instr_create_2dst_5src(), instr_create_Ndst_Msrc_vardst(),
   and instr_create_Ndst_Msrc_varsrc().
 - Added OPND_CREATE_MEMLIST().
 - Added dr_get_stolen_reg(), dr_insert_get_stolen_reg_value(),
   dr_insert_set_stolen_reg_value(), and reg_is_stolen().
 - Added opnd_create_immed_uint().
 - Added instr_remove_srcs() and instr_remove_dsts().
 - Added cross-platform #EFLAGS_READ_ARITH and #EFLAGS_WRITE_ARITH.
 - Added instr_invert_predicate() and instr_predicate_name().
 - Added instr_it_block_get_count(), instr_it_block_get_pred(),
   instr_it_block_compute_immediates(), and instr_it_block_create()
   for manipulating IT block instructions on ARM.
 - Added opnd_set_flags().
 - Added opnd_create_immed_int64(), opnd_is_immed_int64(), and
   opnd_get_immed_int64() for 64-bit immediate SIMD constants on 32-bit ARM.
 - Added dr_set_client_version_string().
 - Added instr_get_prev_app() and instrlist_last_app().
 - Added the \ref op_syntax_arm "-syntax_arm" runtime option.
 - Added opnd_add_flags().
 - Added drmgr_unregister_bb_insertion_event().
 - Added drmgr_is_first_instr() and drmgr_is_last_instr().
 - Added dr_app_pc_as_jump_target() and dr_app_pc_as_load_target().
 - Added dr_remove_it_instrs() and dr_insert_it_instrs().
 - Added automated conditional instrumentation to drmgr.
 - Added dr_insert_read_raw_tls() and dr_insert_write_raw_tls().
 - Added instr_is_exclusive_store().
 - Added #DR_FILE_WRITE_ONLY.
 - Added dr_get_option_array().
 - Added drwrap_redirect_execution().
 - Added support for common calling conventions in drwrap.
 - Added a new sample client, named ssljack.
 - Added the -pathmap option to the post-processor for \ref page_drcov.
 - Added instr_is_sse() and instr_is_sse2().
 - Added instr_is_3DNow(), instr_is_sse3(), and instr_is_ssse3().
 - Added instr_is_sse41(), instr_is_sse42(), and instr_is_sse4A().
 - Added instr_is_reg_spill_or_restore().
 - Added #DR_MEMPROT_VDSO.

**************************************************
<hr>

Version 5.0.0 includes Dr. Memory and the Dr. Memory Framework (DRMF)
in the same package as DynamoRIO.  DRMF provides the umbra, drsyscall, and
drsymcache Extensions for use by clients.

The changes between version 5.0.0 and 4.2.0 also include the
following minor compatibility changes:

 - Dropped official support for Windows 2000.  The core DynamoRIO engine
   should continue to work there, but the official release package
   will not run on Windows 2000.
 - Changed the third parameter to drsym_search_symbols_ex() from a bool to
   a uint flags in order to take in demangling flags.  Binary compatibility
   is maintained as drsym_info_t's size was changed, but source
   compatibility is affected by this change.
 - Added collapsing of template parameters to "<>" for drsyms operations on
   Windows PDB symbols when #DRSYM_DEMANGLE is specified.  This can be
   undone by specifying #DRSYM_DEMANGLE_PDB_TEMPLATES.
 - Removed empty parentheses "()" from partially-demangled symbols (when
   #DRSYM_DEMANGLE is specified) for #DRSYM_ELF_SYMTAB and #DRSYM_PECOFF_SYMTAB.
   Windows and Linux symbols are now consistent for #DRSYM_DEMANGLE.
 - Changed the operand sizes of instructions that read or write only part
   of a multimedia register (mmx, xmm, or ymm) to reflect the partial size.
 - Added return value for dr_fprintf to indicate how many bytes are written.
 - Renamed the function add_rel_rpaths() in DynamoRIOConfig.cmake to
   DynamoRIO_add_rel_rpaths().
 - Deprecated instr_ok_to_mangle() and instr_set_ok_to_mangle()
   (replaced with instr_is_app(), instr_is_meta(), instr_set_app(), and
   instr_set_meta()).

Further non-compatibility-affecting changes include:

 - Added dr_syscall_get_result_ex() and dr_syscall_set_result_ex() for
   future MacOS support.
 - Added Mach-O support to drsyms.
 - Added INSTR_CREATE_cmpxchg_8() for 64-bit cmpxchg
 - Changed the default -stderr_mask on Windows to 0xC (for both release
   and debug), and the default -msgbox_mask on Windows release builds
   to 0xC, for better error reporting.  For interactive runs, then,
   the user should explicitly pass -msgbox_mask 0.
 - Added a flags output parameter to #drsym_info_t.
 - Added dr_module_contains_addr() to make handling non-contiguous
   libraries easier.
 - Added hashtable_lock_self_owns() to the drcontainers Extension.
 - Added opnd_create_reg_partial() and opnd_is_reg_partial() for
   representing a partial multimedia register
 - Added operand size suffixes on disassembly in the default mode.
   This can be disabled via -disasm_mask 0x8 or by calling
   disassemble_set_syntax(DR_DISASM_NO_OPND_SIZE).
 - Added instr_zeroes_ymmh().
 - Added new fields to module_data_t: timestamp for Linux and MacOS, and
   version and uuid fields for MacOS.
 - Added a new library drfrontendlib to be used for building tool
   front-ends.  For more information see dr_frontend.h.
 - Added dr_create_memory_dump().
 - Added dr_mcontext_to_context().
 - Added dr_call_on_clean_stack().
 - Added dr_set_client_name() for customizing the diagnostic message
   presented to users when an error occurs or when dr_messagebox() is called.
 - Added instr_get_next_app() and instrlist_first_app() to allow clients to
   traverse only application (non-meta) instructions.
 - Added dr_config_status_code_to_string().
 - Added custom tool front-end launching support to drrrun tool config files.
 - Added a tool notification feature to drrun tool config files.
 - Added get_visualstudio_info() for looking up visual studio
   installation information.
 - Renamed the strace sample to "syscall" and removed its tracing feature,
   in favor of a superior strace sample inside DRMF.
 - Included a copy of dbghelp.dll for drsyms
 - Added dr_insert_cbr_instrumentation_ex(),
   which provides the fall-through address.
 - Added instr_is_app(), instr_is_meta(), instr_set_app(), and instr_set_meta().
 - Added reg_get_value_ex().

**************************************************
<hr>
The changes between version 4.2.0 and 4.1.0 include:

 - Added preliminary Windows 8.1 support
 - Added a new Library Tracing Tool, drltrace.
 - Re-branded our \ref page_drcov
 - Added an export iterator: dr_symbol_export_iterator_start(),
   dr_symbol_export_iterator_hasnext(), dr_symbol_export_iterator_next(),
   dr_symbol_export_iterator_stop()
 - Added relative directory support to file routines on Windows
 - Added dr_get_current_directory()
 - Added dr_delete_dir()
 - Added drx_open_unique_file() and drx_open_unique_appid_file()
 - Added proc_avx_enabled()
 - Added support for recent IA-32/AMD64 instructions: the rdrand,
   fsgsbase, FMA4, XOP, TBM, LWP, BMI1, BMI2, SMX, INVPCID,
   TSX, and AVX2 instruction groups
 - Added vector addressing (VSIB) support to instr_compute_address(),
   instr_compute_address_ex() and
   instr_compute_address_ex_pos()
 - Added opnd_is_vsib()
 - Fixed misnamed opcodes: OP_pmovsxdw is now OP_pmovsxwd,
   OP_pmovzxdw is now OP_pmovzxwd, OP_vpmovsxdw is now OP_vpmovsxwd,
   and OP_vpmovzxdw is now OP_vpmovzxwd.
 - Renamed DRgui to DRstats in anticipation of a new DRgui graphical tool framework
 - dr_exit_process() now supports sending a fatal signal via the 2nd byte of
   the exit code being set to the signal number
 - Added a return value of NULL to dr_standalone_init() to indicate
   failure, such as running on an unsupported OS
 - Added a "soft kills" feature to the \p drx Extension via
   drx_register_soft_kills() to avoid child process termination preventing
   output of instrumentation results
 - Added dr_convert_pid_to_handle()
 - Added dr_syscall_intercept_natively()
 - Added dr_app_handle_mbr_target()
 - Added dr_app_running_under_dynamorio()
 - Added drvector_set_entry()
 - Re-ordered the initial thread init event to be prior to the initial
   module load events
 - Changed DynamoRIO_USE_LIBC to be on by default for all clients,
   including clients written in C
 - Added static library versions of most Extension libraries: drmgr_static,
   drutil_static, drwrap_static, drsyms_static, and drx_static.
   Be sure to check the licenses and other restrictions (in particular,
   most of these Extensions will not work properly if duplicated)
   before using these static versions.
 - Various bug fixes

**************************************************
<hr>
The changes between version 4.1.0 and 4.0.1 include the
following compatibility changes:

 - The #drsym_info_t data structure has changed.  The file name is now
   a caller-allocated buffer, and it and the symbol name are separated out.
   This affects code that calls drsym_lookup_address().
 - Memory allocated through system libraries (including malloc, operator
   new, and HeapAlloc) is not guaranteed to be reachable by a 32-bit
   displacement from the code cache: only memory directly allocated via
   DR's API.  The \ref op_reachable_heap "-reachable_heap runtime option"
   can be used to guarantee that all memory is reachable.
 - For 64-bit, the opcode constants OP_fxsave, OP_fxrstor, OP_xsave,
   OP_xrstor, and OP_xsaveopt have all been replaced with two versions: one
   with a "32" suffix and one with a "64" suffix.  E.g., OP_fxsave is split
   into #OP_fxsave32 and #OP_fxsave64.  The 32 version corresponds to the
   no-suffix assembler mnemonic while the 64 version coresponds to the
   assembler mnemonic of the same name.  Previously, the 64-bit versions of
   these instrutions could not be distinguished nor encoded from scratch.

Further non-compatibility-affecting changes include:

 - Added instr_is_floating_ex()
 - Ported the stats.c sample and DRgui to 64-bit.  As part of this, the
   shared memory structure changed shape on Windows: pid is now of type
   process_id_t.
 - Added the \p drtable Extension which provides simple table management
 - Added opnd_size_from_bytes()
 - Added path searching support to dr_load_aux_library()
 - Added limited, experimental support for 32-bit WOW64 clients to use
   64-bit libraries and code via dr_load_aux_x64_library(),
   dr_lookup_aux_x64_library_routine(), dr_unload_aux_x64_library(), and
   dr_invoke_x64_routine().
 - Added drmgr_current_bb_phase()
 - The deployment tools (drrun, drconfig, and drinject) are now helper
   binaries instead of shell scripts.
 - The deployment tools (drrun etc.) now interpret -v as an alias for
   -verbose and use -version to print version info.
 - Added instrlist_insert_mov_immed_ptrsz() and instrlist_insert_push_immed_ptrsz()
 - Added instrlist_insert_mov_instr_addr() and instrlist_insert_push_instr_addr()
 - Added drsym_enumerate_lines()
 - Added #DR_DISASM_STRICT_INVALID
 - Added a new runtime option \ref op_syntax_att "-syntax_att" for
   AT&T-style disassembly that hides the implicit operands.
   Also added #DR_DISASM_DR to name DR's default disassembly style, with
   #DR_DISASM_ATT selecting a true AT&T disassembly style that hides
   implicit operands.  The only compatibility change here is if a client
   selected DR_DISASM_ATT and expected DR-style disassembly.
 - Added #DR_MAP_IMAGE
 - Added -t option to drrun for end-user tools
 - Added 64-bit reachability support to dr_insert_call() and
   dr_insert_clean_call().  Added explicit control over reachability
   in a new routine dr_insert_call_ex() and in #DR_CLEANCALL_INDIRECT
   for dr_insert_clean_call_ex().
 - Added auto-magic conversion of absolute and pc-relative memory
   operands to each other for more flexible 64-bit encoding.
 - Added opnd_create_instr_ex() and opnd_get_shift()
 - Added dr_custom_alloc()
 - Added dr_raw_mremap() and dr_raw_brk()
 - Added #DR_EMIT_GO_NATIVE, dr_suspend_all_other_threads_ex(),
   dr_retakeover_suspended_native_thread(), and dr_is_thread_native() for
   temporarily-native support.
 - Added dr_get_token()
 - Added dr_switch_to_app_state_ex() and dr_switch_to_dr_state_ex()
 - Added dr_is_nudge_thread()
 - Added support for nudging 64-bit Windows applications
 - Added dr_get_dr_thread_handle()
 - Added #DR_MEMTYPE_RESERVED to #dr_mem_info_t
 - proc_save_fpstate(), proc_restore_fpstate(), dr_insert_save_fpstate(),
   and dr_insert_restore_fpstate() now use the current thread's x86 mode
   to determine which fxsave state format to use.
 - Added partial support for presenting the proper floating point program
   counter when floating point state is saved.
   Xref the \ref op_translate_fpu_pc "-translate_fpu_pc runtime option".
 - Added \p drx Extension: the DynamoRIO Instrumentation Utility
   Extension with BSD license
 - Added automatic restarting of appropriate system calls interrupted by signals.
 - Various bug fixes

**************************************************
<hr>
The changes between version 4.0.1 and 4.0.0 include:

 - Fixed a bug resulting in large 64-bit applications failing to allocate
   heap (Issue 1041)

**************************************************
<hr>
The changes between version 4.0.0 and 3.2.0 include a
compatibility change in the drsyms Extension:

 - Changed the drsyms type query data structures (#drsym_type_t,
   #drsym_func_type_t, #drsym_int_type_t, #drsym_ptr_type_t).
   This is a binary compatibility change for drsym_get_func_type().

And in the drmgr Extension:

 - The post-syscall, module load, module unload, signal, exception,
   and restore state events are now mediated and ordered by drmgr.
   Thus, clients should call drmgr_register_post_syscall_event()
   (for a default priority) or drmgr_register_post_syscall_event_ex() (to
   specify a priority) rather than
   dr_register_post_syscall_event().  The same applies to
   drmgr_register_module_load_event() +
   drmgr_register_module_load_event_ex(),
   drmgr_register_module_unload_event() +
   drmgr_register_module_unload_event_ex(),
   drmgr_register_signal_event() +
   drmgr_register_signal_event_ex(),
   drmgr_register_exception_event() +
   drmgr_register_exception_event_ex(), and
   drmgr_register_restore_state_event() +
   drmgr_register_restore_state_ex_event() +
   drmgr_register_restore_state_ex_event_ex().

And in the core API:

 - dr_get_milliseconds() now returns the number of milliseconds since Jan
   1, 1601 on all platforms.

And in the non-core APIs:

 - dr_inject_process_create() now takes a NULL-terminated array of strings for
   the app command line to better support porting to Linux.

Further non-compatibility-affecting changes include:

 - Added preliminary Windows 8 support, though private kernelbase.dll is
   not yet supported
 - Added persistent cache support for clients via
   dr_register_persist_ro(), dr_register_persist_rx(),
   dr_register_persist_rw(), dr_register_persist_patch(), and
   #DR_EMIT_PERSISTABLE.  However, dr_register_persist_patch() is
   still experimental, is in flux, and is subject to change in
   the next release.
 - Added hashtable persistence support via hashtable_persist_size(),
   hashtable_persist(), and hashtable_resurrect()
 - Added drsym_get_type(), drsym_expand_type(), and support for additional
   type categories for Windows drsyms.
 - Ported the drinjectlib and drconfiglib libraries to Linux.  Routines that
   are still Windows-only are marked in the API docs.
 - Added dr_inject_prepare_to_exec() on Linux
 - Added drsym_free_resources()
 - Added drsym_module_has_symbols()
 - Added a type_id field to drsym_info_t (without compatibility changes)
 - Added drsym_enumerate_symbols_ex() and drsym_search_symbols_ex() which
   return drsym_info_t on each symbol
 - Added dr_exit_process() to cleanly shut down with a specified
   exit code
 - Added dr_convert_handle_to_pid()
 - Added dr_nudge_client_ex() to enable nudging other processes
   from within a client
 - Added reg_resize_to_opsz()
 - Added dr_save_arith_flags_to_xax() and dr_restore_arith_flags_from_xax()
 - Added dr_snwprintf() and dr_vsnwprintf()
 - Added drwrap_replace_native(), drwrap_is_replaced(),
   drwrap_is_replaced_native()
 - Added dr_clobber_retaddr_after_read()
 - Added dr_get_string_option() and dr_get_integer_option() to support querying
   arbitrary DynamoRIO runtime options
 - Added support for building with Visual Studio 2010 and with MSBuild
 - Added instr_is_near_ubr() and instr_is_near_call_direct()
 - Added exported CMake cross-platform assembly support in
   cpp2asm_support.cmake and auxiliary files
 - Added get_DynamoRIO_defines() to DynamoRIOConfig.cmake
 - Added DR_EMIT_MUST_END_TRACE flag
 - Improved the performance of dr_safe_read() such that it out-performs
   DR_TRY_EXCEPT and no longer invokes a system call on Windows.
 - Added dr_redirect_native_target()
 - Added dr_mark_safe_to_suspend()
 - Added dr_mutex_mark_as_app(), dr_rwlock_mark_as_app(), and
   dr_recurlock_mark_as_app()
 - Added dr_get_main_module()
 - Added module import iterators dr_module_import_iterator_start(),
   dr_module_import_iterator_hasnext() dr_module_import_iterator_next(),
   dr_module_import_iterator_stop(), dr_symbol_import_iterator_start(),
   dr_symbol_import_iterator_hasnext(), dr_symbol_import_iterator_next(), and
   dr_symbol_import_iterator_stop().
 - Added DR_FAST_IR to allow clients to inline some key IR routines
 - Added -logdir runtime option for control over the log directory
 - Added drmgr_get_parent_cls_field()
 - Added support for building DynamoRIO with Visual Studio 2012 and
   the Windows 8 WDK
 - Added a new operand type enabling an instr_t to be used as a
   memory reference: opnd_create_mem_instr(), opnd_is_mem_instr(),
   opnd_get_mem_instr_disp()
 - Added DYNAMORIO_CONFIGDIR alternative to HOME as a config dir location.
   Additionally, drrun uses a temp dir for config files rather than failing.
 - Added library search path control via the client_basename.drpath file
 - Added drmgr_register_pre_syscall_event_ex()
 - Added DR_MEMPROT_GUARD for dr_memory_protect (Windows only).
 - Added dr_sscanf()
 - Added notifications on application faults and additional information
   on client faults
 - Added conversion between UTF-16 and UTF-8 to dr_snprintf() and
   dr_snwprintf()
 - Added simplified -c client argument form to drrun, drconfig, and drinject.
 - Added official support for the \ref op_speed "-opt_speed" option
   to prioritize speed over a simple code stream.
 - Added dr_atomic_add32_return_sum()
 - Deprecated dr_save_arith_flags() and dr_restore_arith_flags()
 - Fixed performance regression involving inlined clean calls
 - Fixed bug involving 32-bit Linux support on a 64-bit Linux
   kernel on an AVX-enabled processor (Issue 754)
 - Fixed bug involving multimedia state on a 32-bit Windows kernel
   (Issue 139)
 - Fixed bugs building and running on Ubuntu 11.10 (Issue 718, Issue 720)
 - Several other bug fixes
 - Added dr_raw_mem_alloc() and dr_raw_mem_free(). However, they are still
   experimental, are in flux, and are subject to change in the next release.

**************************************************
<hr>
The changes between version 3.2.0 and 3.1.0 are:

 - Added support for PECOFF + DWARF2 symbols on Windows in the
   drsyms Extension
 - Added support for building extensions as static libraries (subject to
   licensing constraints) via DR_EXT_{DRWRAP,DRUTIL,DRMGR,DRSYMS}_STATIC
 - Added support for linking C clients with libc via DynamoRIO_USE_LIBC
 - Added dr_insert_clean_call_ex()
 - Added a no-frills drwrap mode for faster but constrained wrapping
 - Added drwrap_get_drcontext() for performance
 - Added drwrap notification on exceptions bypassing post-hooks
 - Added drwrap_wrap_ex() to pass initial constant user data
 - Added drwrap_is_wrapped() and drwrap_is_post_wrap()
 - Added drwrap_set_global_flags() to control safety of
   application memory accesses
 - Added drwrap_get_mcontext_ex() to avoid the cost of copying
   multimedia register values when not necessary
 - Added drwrap interface for caching post-call addresses
 - Added drmgr_decode_sysnum_from_wrapper()
 - Added drutil_expand_rep_string_ex() that returns additional
   information about string loop expansion
 - Added improved instrlist disassembly that includes labels and
   instruction targets
 - Added instr_compute_address_ex_pos() for instrs with multiple memory
   operands.
 - Added dr_get_client_base()
 - Added dr_vsnprintf()
 - Added service pack version to dr_get_os_version()
 - Added mediation of note fields to drmgr
 - Added custom storage in label instructions via instr_get_label_data_area()
 - Added support for multiple non-meta control transfer instructions
   with intra-block targets in one basic block to drmgr
 - Added user data passing support among all four passes of drmgr
 - Several bug fixes

**************************************************
<hr>
Version 3.0.0 was a development version.  3.1.0 is the first official
released version of the 3.x series.

The changes between version 3.0.0 and 2.2.0 include the following major
features:

 - Added a private loader on Linux for better support for C++ clients and
   third-party library usage by clients
 - Added Linux support for \p drsyms to enable symbol processing in
   Linux clients
 - Added \p drutil Extension which provides memory address retrieval
   and string loop expansion (note: LGPL license)
 - Added a static library for decoding and encoding

\b IMPORTANT: The 3.0.0 and onward client API is mostly backward
compatible with releases from 1.0.0 (originally called 0.9.6: see below)
onward with the exception of functions that involve dr_mcontext_t and
several other source and binary compatibility changes since version 2.2.0
described below.  The dr_mcontext_t struct and all structs that contain it
have changed and are NOT backward compatible with releases prior to 3.0.0.

A sample script for updating client sources to the 3.0.0 API's version of
dr_mcontext_t and related functions is as follows:

\code
perl -pi -e '\
s|dr_mcontext_t (\w+);|dr_mcontext_t \1 = {sizeof(\1),DR_MC_ALL,};|;\
s|(dr_[gs]et_mcontext\(\S+,\s+\S+),\s+[^\s\)]+\)|\1)|;\
s|(dr_redirect_execution\(\S+),\s+\S+\)|\1)|;\
s|^\s+int app_errno;\s*\n||ms;\
s|raw_mcontext\.|raw_mcontext->|g;\
s|info->mcontext\.|info->mcontext->|g;\
s|excpt->mcontext\.|excpt->mcontext->|g;' *.c
\endcode

The script makes 3 main changes.  First, any dr_mcontext_t allocated by the
client must have its \p size and \p flags fields set.  Second, the \p app_errno
parameter was removed from several functions; it required a local variable,
so any local named \p app_errno is removed.  Third, the dr_mcontext_t
fields in the fault, signal, and exception structs all became
pointers.

This script may not catch all cases.  Use your version control system to
look at the diff after applying it to ensure it did not change anything it
shouldn't have.  Run with debug build to catch other instances where
dr_mcontext_t.size is not set.  Also note that using the dr_mcontext_t
initialization syntax in the script will end up calling memset; for
performance-critical situations, instead initialize only the size and flags
fields separately.  Also note that if the xmm or ymm registers are not
needed, asking for DR_MC_CONTROL and/or DR_MC_INTEGER is more performant
than DR_MC_ALL.

\b IMPORTANT: Further changes between version 3.0.0 and 2.2.0 include the following that
affect source and/or binary compatibilty:

 - Changed the #dr_mcontext_t structure field layout.  This is a binary
   compatibility change with respect to versions prior to 3.0.0.
 - Added a dr_mcontext_t.size field which must be set by the client prior
   to calling dr_get_mcontext(), dr_set_mcontext(), or
   dr_redirect_execution.  This is a source compatibility change with
   respect to versions prior to 3.0.0.
 - Added a dr_mcontext_t.flags field which must be set by the client prior
   to calling dr_get_mcontext(), dr_set_mcontext(), or
   dr_redirect_execution.  This is a source compatibility change with
   respect to versions prior to 3.0.0.
 - Removed the app_errno parameter from dr_get_mcontext(),
   dr_set_mcontext(), and dr_redirect_execution().  This is a source
   compatibility change with respect to versions prior to 3.0.0.
 - Changed all dr_mcontext_t fields in the dr_restore_state_info_t,
   dr_exception_t, and dr_siginfo_t structs to be pointers.  This is a
   source compatibility change with respect to versions prior to 3.0.0.
 - Changed the bool typedef from int to char for C++ compatibility.
   This is a binary compatibility change with respect to versions
   prior to 3.0.0.
 - Changed the signature of drwrap_unwrap(), in order to allow one of the
   pre or post hooks to be optional (Issue 562).  This is a source
   compatibility change with respect to versions prior to 3.0.0.
 - Moved console printing support from the drsyms Extension to core DR.  The
   drsym_write_to_console() and drsym_using_console() are no longer
   supported.  Instead, call dr_enable_console_printing() in dr_init(),
   which then enables dr_printf() and dr_fprintf() to print to the console
   (with some limitations: see dr_enable_console_printing() documentation).
   This is a source compatibility change with respect to versions
   prior to 3.0.0.
 - Added a \p flags argument to most of the routines in the \p drsyms extension
   to control demangling, and added drsym_demangle_symbol().  This is a source
   compatibility change with respect to versions prior to 3.0.0.
 - Added drsym_get_module_debug_kind() and a \p debug_kind field to the \p
   drsym_info_t struct written by drsym_lookup_address().  These additions allow
   drsyms users to determine what kind of debug info is available for a module.
   The \p debug_kind field creates a binary compatibility change for users of \p
   drsym_info_t with respect to versions prior to 3.0.0.

Additional changes between version 3.0.0 and 2.2.0 include the following:

 - Added \p drvector to drcontainers Extension: simple resizable vector
 - Added a windbg script for auto-locating libraries for easier
   debugging
 - Added dr_mutex_self_owns() and recursive lock support (dr_recurlock_*)
   (Issue 219)
 - Added dr_map_file(), dr_unmap_file(), and dr_file_size() (Issue 542)
 - Added dr_rename_file() and dr_delete_file().
 - Added routines to disassemble to a buffer rather than a file (Issue 524)
 - Added support for the AVX and FMA ISA extensions
 - Added dr_insert_get_seg_base()
 - Added return value to dr_redirect_execution() and dr_set_mcontext()
 - Increased maximum option string from 512 to 2048 (Issue 363)
 - Increased default stack size from 20KB to 56KB to make it easier to use
   C++ and external libraries with larger stack usage
 - Added dr_get_os_version() (Issue 304)
 - Deprecated the "meta-instruction that can fault" property and
   instr_is_meta_may_fault(), instr_set_meta_may_fault(),
   instrlist_meta_fault_preinsert(), instrlist_meta_fault_postinsert(),
   and instrlist_meta_fault_append().
 - Added dr_using_app_state()
 - Added instr_encode_to_copy() and instrlist_encode_to_copy()
 - Added disassemble_set_syntax() for -syntax_intel control without
   runtime options and proc_set_vendor() to control vendor-specific
   ISA details when decoding or encoding
 - Added instrlist_set_fall_through_target() and
   instrlist_set_return_target()
 - Added hashtable_clear() to the drcontainers Extension
 - Several bug fixes

**************************************************
<hr>
The changes between version 2.2.0 and 2.1.0 are:

 - Added \p drwrap Extension which provides function wrapping
   and replacing (note: LGPL license)
 - Added \p drmgr Extension: the DynamoRIO Multi-Instrumentation Manager
   Extension, a mediator for combining and coordinating multiple
   instrumentation passes
 - Added read-write locks (Issue 406)
 - Added isolation of client-opened files from the application (Issue 357)
 - Added dr_mcontext_t.xip for syscall events (Issue 442)
 - Several bug fixes

**************************************************
<hr>
The changes between version 2.1.0 and 2.0.0 are:

 - Added Windows 7 support
 - Added clean call sequence optimization and auto-inlining.
 - Added Windows child process following support for clients: -follow_children
   is now on by default for both Windows and Linux.
 - Added DR_TRY_EXCEPT() (Issue 51)
 - Added dynamic client auxiliary library loading support
   via dr_load_aux_library(), dr_lookup_aux_library_routine(), and
   dr_unload_aux_library()
 - Added dr_switch_to_app_state() and dr_switch_to_dr_state()
 - Added dr_client_thread_set_suspendable()
 - Added dr_get_random_value(), dr_set_random_seed(), and dr_get_random_seed()
 - Added dr_file_exists() and dr_directory_exists() for Linux
 - Added support for dr_get_mcontext() from secondary thread init events,
   and changed its return type to bool
 - Added dynamic hashtable resizing to the drcontainers hashtable
 - Added dr_app_pc_from_cache_pc()
 - Added a segment list to module_data_t for Linux and internal
   support for non-contiguously-mapped modules (Issue 160)
 - Added PEB isolation (Issue 249) and dr_get_app_PEB()
 - Added drsym_enumerate_symbols() to the \p drsyms Extension
 - Added limited support for printing to the cmd window (Issue 261) via the
   \p drsyms Extension: drsym_write_to_console() and drsym_using_console()
 - Renamed the REG_ constants to DR_REG_ to avoid conflicts with system
   headers (Issue 34).  Clients should set(DynamoRIO_REG_COMPATIBILITY ON)
   prior to configure_DynamoRIO_client() to use the old constants and avoid
   any source changes; this will happen automatically if the client
   targets version 2.0 or earlier.  Binary compatibility is unaffected.
 - Deprecated dr_request_synchronized_exit() and replaced it with
   dr_set_process_exit_behavior().  Now a full thread synch is performed
   at exit time in release build if a process exit event or thread exit
   event is registered.  dr_set_process_exit_behavior() can provide
   more performant exit performance for clients that have flexible
   exit event requirements.
 - Switched debug build to also be an INTERNAL=ON build
 - Fixed bug in handling single-byte-bb selfmod code
 - Fixed bugs in handling alarm signals
 - Fixed 64-bit Windows stack alignment bug (Issue 331)
 - Fixed handling of "data32 rex.w call"
 - Fixed Issue 320: a problem with thread-private cache resizing
 - Fixed Issue 319: decode movlhps and movhlps properly
 - Fixed Issue 139: add xmm0-7 preservation for 32-bit Linux applications,
   which may have noticeable impacts on clients calling clean calls:
   e.g., pushing bbs over the max size limit or having a noticeable
   performance hit.
 - Support building sources using Visual Studio

**************************************************
<hr>
In version 2.0.0, the configuration and deployment API and tools changed and
are not backward compatible with earlier versions: see below for details.
The changes between version 2.0.0 and 1.5.0 are:

 - Changed the configuration and deployment model for both Linux and
   Windows to use a configuration file based approach on both platforms,
   which adds control over child processes on Linux and supports local
   configuration on Windows for un-privileged and parallel execution
   (Issue 265).  The registry is no longer used for individual application
   configuration on Windows other than to point at the location for
   global configuration files, when used.<br>
   \b IMPORTANT: On Windows the following non-backward-compatible changes
   have been made:
   - drdeploy.exe no longer exists (replaced by drconfig.exe and drrun.exe)
   - drconfig.dll is now drconfiglib.dll
   - drconfiglib.dll's API routines now take in a process id to support
     one-time targeted-process configuration (to support parallel execution)
   - configuration is either per-user or global, with per-user taking
     precedence when both exist
   - configuration does NOT enable systemwide injection by default:
     use the -syswide_on parameter to drconfig or drrun for that
     (it requires administrative privileges)

   \b IMPORTANT: On Linux, if you're using custom injection via
   raw environment variables rather than using the \p drdeploy script,
   you must also set DYNAMORIO_RUNUNDER to 1 for injection to work with
   this release.
 - Added drinjectlib.dll and dr_inject.h, making custom injection tools
   easier to build (Issue 246)
 - Added DynamoRIO Extension support for auxiliary libraries that extend the
   DynamoRIO API (Issue 277)
 - Added symbol lookup support via Extension (Windows only for now) (Issue 44)
 - Added a "drcontainers" Extension that initially contains a hashtable
 - Added thread creation support: dr_create_client_thread() (Issue 41)
 - Added dr_sleep()
 - Added dr_set_itimer() and dr_get_itimer() (Linux-only) (Issue 283)
 - Added dr_app_pc_for_decoding()
 - Added -synch_at_exit option and dr_request_synchronized_exit() to
   provide guarantees over thread exit event timing in release build
 - Added instr_cmovcc_triggered() and instr_cmovcc_to_jcc()
 - Renamed OP_fcmovene to OP_fcmovne
 - Implemented instr_invert_cbr() for OP_jcc_short
 - Added the full path to modules in module_data_t
 - Added dr_get_proc_address_ex() to support indirect code objects
 - Added dr_get_milliseconds() and dr_get_time() impl for Linux
 - Added instr_is_undefined()

**************************************************
<hr>
The changes between version 1.5.0 and 1.4.0 are:

 - Added a private loader on Windows for better support for library usage
   by clients
 - Added nudge support on Linux
 - Added dr_suspend_all_other_threads() and dr_resume_all_other_threads()
 - Made it easier for clients to use faults to push rare events out of
   instrumentation paths:
   - Added access to the pre-translated context and the code fragment
     information for both
     dr_register_signal_event() and dr_register_exception_event()
     This changed the return type for exception event callbacks.
   - Added a signal/exception event on a fault in non-code-cache
     DynamoRIO code, such as client-generated code.
   - Added the "meta-instruction that can fault" property via
     instr_is_meta_may_fault(), instr_set_meta_may_fault(),
     instrlist_meta_fault_preinsert(), instrlist_meta_fault_postinsert(),
     and instrlist_meta_fault_append().
   - Added a new event dr_register_restore_state_ex_event() that provides
     the pre-translated context and code fragment information, and allows
     for translation failure for non-fault translations.
 - Added dr_dup_file_handle()
 - Added dr_memory_is_dr_internal() and dr_memory_is_in_client()
 - Added dr_get_parent_id()
 - Added decode_opcode_name()
 - Removed the deprecated snprintf() as it causes symbol pre-emption
   problems on Linux.  Older clients should switch to dr_snprintf().
 - Fixed bug in cross-architecture execve (Issue 146)
 - Clone record is now passed via dstack instead of ebp (Issue 149)
 - Fixed close() syscall handling, !HAVE_TLS assert & minor issues (Issue 151)

**************************************************
<hr>
The changes between version 1.4.0 and 1.3.2 are:

 - Added directly-addressable thread-local storage slots for exclusive
   client use:
   - dr_raw_tls_calloc()
   - dr_raw_tls_cfree()
 - Provide 64-bit versions of the drdeploy.exe and drview.exe tools
 - Provide dr_get_proc_address() on Linux
 - Added dr_query_memory_ex() to allow address space walking on Linux
 - Added -msgbox_mask on Linux: waits for a keypress
   - Added STDIN and dr_get_stdin_file()
 - Added shared library versioning on Linux
 - Support calling dr_get_mcontext() from bb and trace callbacks
 - Provide support for building clients using CMake (see cmake/, and for
   an example of usage see samples/CMakeLists.txt)
 - Provide support for clients to use -fvisibility by setting
   the define USE_VISIBILITY_ATTRIBUTES for dr_defines.h
 - Added instr_compute_address_ex() for instrs with multiple memory operands
 - Provide dr_snprintf() (identical to snprintf()) for consistent naming
   and to avoid gcc warnings about using pointers with %x (which we're
   using because there is no portable way to precisely control %p)
 - The statistics viewer \c DRgui.exe is no longer supported on Windows
   NT.  Statistics still work, but the graphical application itself will
   not run on NT.
 - Changed the top-level registry key to "DynamoRIO"
 - Re-arranged layout of bin and samples directories
 - Symbols for all binaries are now included

**************************************************
<hr>
The changes between version 1.3.2 and 1.3.1 are:

 - Added support for Linux execve of cross-architectural executables
   (e.g., 32-bit process performing execve of 64-bit executable)
   - Also, libdrpreload.so is now kept in the same libXX/{debug,release}
     directory as libdynamorio.so
 - instr_convert_short_meta_jmp_to_long() now returns the longer version of
   the taken jump, to use when setting the target of a jecxz or loop*
   branch.
 - Various bug fixes including in these areas:
   - dr_syscall_set_result() and dr_syscall_invoke_another()
   - 64-bit drinject stack alignment
   - 64-bit erroneous assert in dr_get_process_id()
   - 64-bit dr_file_{tell,seek} worked but returned failure
   - -opt_memory bugs resulting in asserts
   - sigprocmask() corner case bug
   - signal handler sharing for NPTL threads
   - decoding across page boundaries on Linux

**************************************************
<hr>
Version 1.3.1 is identical to 1.3.0 but is under a BSD license (see \ref
page_license).

We re-numbered the previous DynamoRIO versions as follows:

 - 1.0.0 = 0.9.6 build 9600
 - 1.1.0 = 0.9.6 build 9601
 - 1.2.0 = 0.9.6 build 9602

**************************************************
<hr>
The changes between version 1.3.0 and version 1.2.0 (0.9.6 9602) are:

 - Version numbering shift to 1.x.y instead of 0.9.6 960x
 - New system call pre, post, and filter events, and new system call
   parameter and result access, along with a feature to chain system calls:
   - dr_register_pre_syscall_event()
   - dr_register_post_syscall_event()
   - dr_register_filter_syscall_event()
   - dr_syscall_get_param()
   - dr_syscall_set_param()
   - dr_syscall_set_sysnum()
   - dr_syscall_get_result()
   - dr_syscall_set_result()
   - dr_syscall_invoke_another()
   - dr_is_wow64()
 - New signal event for Linux
   - dr_register_signal_event()
 - New option "-pause_on_error", and error messages to
   stdout by default for release builds, to improve Linux debugging
 - New routines for memory allocation and memory manipulation:
   - dr_nonheap_alloc()
   - dr_nonheap_free()
   - dr_memory_protect()
 - New option \ref op_syntax_intel "-syntax_intel" for Intel-style disassembly
 - New option \ref op_sysenter "-sysenter_is_int80"
 - The parameter to an application's system call (normally kept in the eax
   register) can now be freely changed in basic blocks on all platforms
 - Added support for 64-bit -thread_private
 - Added corner-case undocumented IA-32 opcode support
 - Fixed bug running multi-threaded 64-bit Linux apps
 - Fixed bugs in 64-bit Linux signal handling
 - Fixed bug running -thread_private debug build
 - Fixed bug running 32-bit apps on 64-bit Linux on AMD processors
 - Fixed bug where OS_OPEN_APPEND overwrote instead of appending on Windows

**************************************************
<hr>
The changes between the 0.9.6 release builds 9602 and 9601 are:

 - Performance improvements for both the base DynamoRIO system and for
   client instrumentation when running on Pentium M, Core, and Core 2
   processors.
 - 64-bit bug fixes
 - Added several convenience routines:
   - get_register_name()
   - reg_to_pointer_sized()
   - reg_is_gpr()
   - reg_is_segment()
   - reg_32_to_8()
 - Disassembly now expands immed sizes to match operands
 - Fixed bug in instr_is_nop()

**************************************************
<hr>
The changes between the 0.9.6 release builds 9601 and 9600 are:

 - The Windows registry key used is now "VMware, Inc." instead of "VMware"
 - Added large file support (see #DR_FILE_ALLOW_LARGE)
 - Added support for decoding from a copy of code: decode_from_copy() and
   disassemble_from_copy().
 - Changed the default options to favor performance, and added the
   \ref op_memory "-opt_memory" runtime option to prioritize memory instead.

Release 0.9.6 is \b not backward compatible with prior releases 0.9.1-0.9.5.

The major changes between the 0.9.6 and 0.9.5 releases include 64-bit
support, multiple clients, state translation, trace contents, and Linux
module events and fast system calls:

 - 64-bit applications and clients are now supported.  This changed
   several function signatures:
   - instr_encode()
   - decode_next_pc()
   - decode_sizeof()
   - decode_eflags_usage()
   - instr_init()
   - The binary trace dump format changed.
   .
   Several new functions were added:
   - set_x86_mode()
   - get_x86_mode()
   - instr_set_x86_mode()
   - instr_get_x86_mode()
   - opnd_create_rel_addr()
   - opnd_create_far_rel_addr()
   - opnd_is_rel_addr()
   - opnd_is_near_rel_addr()
   - opnd_is_far_rel_addr()
   - instr_has_rel_addr_reference()
   - instr_get_rel_addr_target()
   - instr_get_rel_addr_dst_idx()
   - instr_get_rel_addr_src_idx()
   - instr_shrink_to_32_bits()
   - opnd_shrink_to_32_bits()
   - reg_32_to_64()
   - reg_64_to_32()
   - reg_is_extended()
   - reg_parameter_num()
   .
   To build a 64-bit client, set the \p X86_64 preprocessor define before
   including the DynamoRIO header files, and link with the 64-bit build of
   DynamoRIO (for a 32-bit client, set \p X86_32).
 - Multiple clients are now supported.  This changed the signatures of
   dr_init(), dr_get_options(), and dr_get_client_path().  It also changed
   how clients are deployed and nudged, and how events are unregistered:
   explicit unregistration routines are now used.
 - State translation in the presence of clients is now fully supported.
   This changed the signature for the basic block and trace event callbacks
   (see dr_register_bb_event() and dr_register_trace_event()), added a
   new event dr_register_restore_state_event(), and added new functions
   instr_set_translation(), instr_set_meta_no_translation(), and INSTR_XL8().
 - The trace callback (#dr_register_trace_event()) now presents original
   application code to the client, rather than code that has already
   been modified for execution in the code cache.  The client also has
   flexibility in which instrumentation is included from constituent
   basic blocks added to a trace (the \p for_trace parameter: see
   #dr_register_bb_event()).
 - Fast system calls (syscall and sysenter) are now supported on Linux.
 - Module load/unload events and module iteration are now supported on Linux.
 - System calls for 32-bit applications on 64-bit kernels are no longer
   hidden by vsyscall; related functions were removed:
   instr_is_lol64_syscall(), instr_is_32on64_syscall().
 - Due to both 64-bit support and full WOW64 (32-bit applications on 64-bit
   Windows) support, xmm registers were added to dr_mcontext_t, and a
   new function dr_mcontext_xmm_fields_valid() was added.
 - Far instr-type operands are now supported: opnd_create_far_instr(),
   opnd_is_near_instr(), opnd_is_far_instr().
 - Miscellaneous new functions were added:
   - instr_convert_short_meta_jmp_to_long()
   - instr_reads_from_reg()
   - LOCK()
   - OPND_CREATE_INT_32OR8()
   - OPND_CREATE_INT_16OR8()
   - instrlist_meta_append()
   - dr_using_all_private_caches()
 - The type of nudge arguments was changed from (void *) to uint64.
 - The signature of dr_lookup_module() changed.  It no longer has an
   IMAGE_SECTION_HEADER out argument.  See dr_lookup_module_section()
   for that functionality.
 - The disassemble-from-address routines now return NULL when pointed at
   invalid instructions (matching the decode routines).
 - The routines to access DynamoRIO tls slots from the cache were changed.
   dr_insert_write_temp_tls was eliminated in favor of a generalized #dr_save_reg
   with more flexibility on which slot can be used.  #dr_save_arith_flags was
   similarly generalized.  Slots are now guaranteed to remain valid until the
   next non-meta instruction allowing access to saved registers during clean
   calls via #dr_read_saved_reg and #dr_write_saved_reg.  #dr_insert_mbr_instrumentation
   also now requires caller to specify the spill slot to be clobbered
   which must be less than dr_max_opnd_accessible_spill_slot().

**************************************************
<hr>
The major changes between the 0.9.5 and 0.9.4 releases are:

 - The basic block hook (\ref sec_events_bb) passes completely unmodified
   application code to the client (no mangling or elision).
 - The old client hook exports have been replaced with an explicit event
   registration model.
 - Instruction representation simplification: the client only sees fully
   decoded instructions.
 - Easier-to-use clean calls (see #dr_insert_clean_call).
 - Library support (-wrap on linux, ntdll on windows: see \ref sec_extlibs
   and \ref sec_utils).
 - Some features have been removed (these are easily implemented by a
   client): there is no more edge-counting profile build, no more
   custom exit stubs, and no more prefixes.
 - Infrastructure improvements:
   - Thread-shared caches (can still request thread-private: \ref
     op_thread_priv "-thread_private option").  Note that there are
     some subtle changes stemming from using thread-shared: in particular,
     note that the context passed to the deletion event may be NULL
     (see #dr_register_delete_event).
   - Direct access to TLS slots (#dr_save_reg, dr_insert_write_temp_tls,
     #dr_insert_write_tls_field).
 - Module events (#dr_register_module_load_event),
   module iteration (#dr_module_iterator_start, #dr_lookup_module, etc.),
   and memory querying (#dr_query_memory, #dr_virtual_query).
 - The full API is now documented in html and pdf for easy browsing.
 - Numerous type and routine name changes.


***************************************************************************
\htmlonly
<table width=100% bgcolor="#000000" cellspacing=0 cellpadding=2 border=0>
  <tr><td><table width=100% bgcolor="#0000C0" cellspacing=0 cellpadding=1 border=0>
  <tr><td><table width=100% bgcolor="#0000C0" cellspacing=0 cellpadding=1 border=0>
  <tr><td></td></tr></table></td></tr></table></td></tr></table>
\endhtmlonly
\section sec_limits Limitations

\subsection sec_limit_clients Client Limitations
The most important limitation on a client is that it remain transparent.
This is described fully in \ref transparency.
Here we summarize the key points to remain transparent:

  - For full transparency, the client should be a self-contained library
with linkage to nothing other than DynamoRIO libraries.  We
provide private loading that makes some use of system libraries safe, but
global resource conflicts can still occur and clients are cautioned from
using system-interacting library routines.
See \ref sec_extlibs for further details.
  - Currently, the communication API provided by DynamoRIO is limited to file
I/O and nudges.

\subsection sec_limit_platforms Platform Limitations
  - This version of DynamoRIO supports Windows 8, 8.1, and 10.
    However, systemwide injection (-syswide_on) is not yet supported on
    Windows 8 or higher except for WOW64 (i.e., 32-bit applications on
    a 64-bit kernel).
  - DynamoRIO currently supports the following NT-based 32-bit
    Windows systems: XP (32-bit, service packs 0-3), 2003 (32-bit, service
    packs 0-2), Vista (32-bit, service packs 0-1),
    Windows 7 (32-bit, service packs 0-1), Windows 8, Windows 8.1, and
    Windows 10.
    It does not support Windows 95, 98, or ME.
    It no longer officially supports NT (all service packs) or 2000 (all service
    packs), although the core DynamoRIO library should still work there: it
    is only the tools and utility programs that will fail to run.
    Windows Server 2008 is expected to work but has not
    been tested.
  - This release of DynamoRIO supports running 32-bit
    Windows applications on the following 64-bit Windows operating
    systems: Windows XP Professional x64 (service pack 2), Windows 2003
    x64 (service pack 2), Vista x64 (service packs 0-1), Windows 7
    (service packs 0-1), Windows Server 2008, Windows 8, Windows 8.1, and
    Windows 10.
    Only the 32-bit
    code will be seen, and child processes created will not be injected
    into.  On 64-bit Windows 32-bit applications are automatically run
    through the Windows-On-Windows or WOW64 emulator so system call and
    indirect call processing clients must be aware of
    #instr_is_wow64_syscall().
  - On all versions of Windows, attaching DynamoRIO to an already-running
    process can result in loss of control if the attach point is in the
    middle of an operating system event callback. From the callback return
    point until the next system call hook, no instructions will be observed
    by a client.
\anchor limits_64bit
  - This release of DynamoRIO supports running
    64-bit Windows applications, using the 64-bit DynamoRIO build, on
    the following 64-bit Windows systems: Windows XP Professional x64
    (service pack 2), Windows 2003
    x64 (service pack 2), Vista x64 (service packs 0-1), Windows 7 x64
    (service packs 0-1), Windows 8, Windows 8.1, and Windows 10.
    Windows Server 2008 is expected to work but has not
    been tested.
  - DynamoRIO does not support any Itanium based Windows systems.
  - This release does not fully support applications that mix 32-bit and
    64-bit code.  Future releases will support such mixtures.
  - When running a cygwin application under control of DynamoRIO,
    stderr and stdout output from DynamoRIO or its clients may not
    be visible.
  - UTF-8 support is not yet present in drinjectlib, drconfiglib,
    drrun.exe, drconfig.exe, or drinject.exe.  It is present in the
    core DR API.
  - This release of DynamoRIO has support for most 32-bit and
    64-bit Linux
    distributions running on Intel-compatible hardware, including
    Ubuntu and Fedora.
  - This release of DynamoRIO has support for running 32-bit
    Linux applications on 64-bit Linux operating systems on
    AMD64-compatible hardware.
  - Cross-architecture execve (e.g., a 32-bit process performing execve of
    a 64-bit executable) may stop working if the paths to the
    libdynamorio.so and libdrpreload.so libraries are renamed.
  - This release of DynamoRIO supports 32-bit applications running on
    32-bit Linux operating systems on AArch32 ARMv7 and ARMv8 hardware.
    However, a few features are not yet ported: traces, clean
    call inlining and other optimizations, and several samples.
  - This release of DynamoRIO has experimental support for 32-bit Android
    applications running on AArch32 ARMv7 and ARMv8 hardware.
    However, a few features are not yet ported: traces, clean
    call inlining and other optimizations, and several samples.
  - This release of DynamoRIO has experimental support for 64-bit
    applications running on 64-bit Linux operating systems on AArch64 ARMv8
    hardware.  However, floating-point and SIMD instruction operands are
    not fully decoded or encoded yet, and a few features are not yet
    ported: traces, clean call inlining and other optimizations, and
    several samples and provided tools.
  - This release of DynamoRIO includes support for applications using the Linux kernel
    restartable sequence ("rseq") feature, subject to the limitations listed
    in \ref sec_rseq.

\subsection sec_limit_perf Performance Limitations

  - In order to present a more straightforward code stream to clients,
    DynamoRIO has several optimizations disabled in this release.
    System-call-heavy applications are the ones most likely to be affected.
    Future releases may allow clients to choose performance versus
    visibility.  This release does provide the \ref op_memory "-opt_memory option"
    to enable prioritizing memory usage and the \ref op_speed "-opt_speed option"
    to prioritize performance at the cost of more complex basic blocks that
    cross control transfers.
  - The performance when starting up large desktop applications
    may be noticeably worse than native.  Upcoming releases will
    address this issue.
  - The performance when
    running  Java, .Net, Flash or similar managed execution
    applications can be noticeably worse then native.  This can
    include applications that load these components as in-process
    plugins (such as Internet Explorer). Upcoming releases will
    address this issue.
  - When using DynamoRIO on all or many processes on a system
    simultaneously, memory usage may become a factor.  Upcoming
    releases will address this issue.

\subsection sec_limit_deploy Deployment Limitations

  - The dr_config.lib library is not multi-thread safe.  Users of the
    library should ensure that no more then one thread accesses the
    library at a time.
  - Other installed software that uses hooks may not always be
    interoperable with DynamoRIO.
  - Other installed software may conflict with DynamoRIO's use of the
    \c \\HKLM\\SOFTWARE\\Microsoft\\Windows\\WindowsNT\\CurrentVersion\\AppInit_DLLs
    registry key (only very rarely an issue), which is used for
    the -syswide_on feature.
  - On Windows, the Enhanced Mitigation Experience Toolkit (EMET) may prevent
    applications from running under DynamoRIO
    (<a href="https://github.com/dynamorio/dynamorio/issues/1546">issue 1546</a>).
    Please disable EMET for the application if necessary.
  - On Windows 7 and Windows Server 2008 R2, the digital signature
    requirement for AppInit_DLLs libraries is disabled when systemwide
    injection is requested (-syswide_on).  This can be a security concern.
  - On Windows 8 or 8.1, system wide injection (-syswide_on) is not yet supported.
  - Cygwin processes may not work with DynamoRIO due to cygwin's
    implementation of fork being incompatible with DynamoRIO.
  - A Windows application that does not statically link with
    user32.dll will not be run under control of DynamoRIO using
    system-wide injection unless its
    parent process (typically cmd.exe or explorer.exe, for manually
    launched applications) is already under DynamoRIO control.  Only some small
    non-graphical applications do not link with user32.dll.
  - When invoking an application in any way that is not from a parent
    process under DynamoRIO control, DynamoRIO takes control a little
    later and in some rare cases the application has already created a new
    thread.  This is in violation of the Windows specficiations, but cygwin
    processes do this.  This new thread will not be under DynamoRIO
    control and can cause a variety of problems.  In such cases it is best
    to invoke from a parent process under DynamoRIO control.  However, for
    32-bit applications on 64-bit Windows operating systems, DynamoRIO
    takes over later even from the parent.  Future releases will address
    this limitation.
  - This release does not support running some Windows services under
    control of DynamoRIO: the "System" process, smss.exe, csrss.exe, and protected
    processes on Windows Vista.

\anchor limits_vista_service_messagebox
  - On Windows Vista most services are run in a separate session as a
    security feature.  This means that neither DynamoRIO nor its
    client will be able to display a messagebox when running in said
    services (they have no associated visible window station). See
    dr_messagebox().
  - On Windows Vista the code from
    certain dlls (found mostly in services) and the code subsequently
    called from those dlls is run natively and is not visible to the
    instrumentation APIs.  This only applies to dlls that have a .pexe
    section (only 13 dlls have such a section in a standard Vista
    install) which seems to be associated with a likely obfuscation
    method involving kernel side components that this release has no
    other workaround for.
\anchor limits_linux_preload
  - On Linux, non-default late injection (requested via \p -late to drrun)
    is unable to run binaries with the suid or sgid permission bits set.
    Default injection is capable of executing these binaries, but if late
    injection is desired, one method of running these binaries
    is to place both libdrpreload.so and libdynamorio's full paths in
    /etc/ld.so.preload.
    You'll need to use a \ref lin_deploy "separate configure step approach".
    Don't forget to run drconfig to create a configuration for the
    application first; otherwise, libdrpreload.so will refuse to take
    control.  This method of injection takes control part-way through
    initialization of the target application, rather than at the very
    beginning.  Alternatively, you could run as root, or remove the suid
    and sgid bits: however, both of those solutions may open up security
    holes and are not recommended.  If the suid or sgid binary is a leaf
    child process of the parent target application, another option is to
    run the problematic child process natively by either creating a configuration
    file for the child with the "-norun" parameter or running with the
    \ref op_children "-no_follow_children" runtime option.
  - On Linux, the private loader will fail to load libpthread.so.  Therefore
    clients and the libraries they use cannot link against libpthread.so.

***************************************************************************
\htmlonly
<table width=100% bgcolor="#000000" cellspacing=0 cellpadding=2 border=0>
  <tr><td><table width=100% bgcolor="#0000C0" cellspacing=0 cellpadding=1 border=0>
  <tr><td><table width=100% bgcolor="#0000C0" cellspacing=0 cellpadding=1 border=0>
  <tr><td></td></tr></table></td></tr></table></td></tr></table>
\endhtmlonly
\section sec_future Plans for Future Releases

We hope to include the following major features in future releases:

 - Libraries to facilitate building tools that use shadow memory, examine
   system calls, and insert heavyweight instrumentation.
 - Earliest Windows injection.  Today drinject injects fairly late; from a
   parent process, injection is very early (before kernel32.dll is loaded),
   but we plan to provide injection at the very first user-mode instruction
   in the future.
 - Persistent and process-shared code caches.
 - Full control over trace building.

To discuss current and future features, join the <a
href="http://groups.google.com/group/dynamorio-users/">DynamoRIO Users
group</a>.

*/<|MERGE_RESOLUTION|>--- conflicted
+++ resolved
@@ -200,15 +200,12 @@
  - Added opnd_size_to_shift_amount() and opnd_create_base_disp_shift_aarch64()
    for explicitly specifying shift amounts in the creation of operands for
    AArch64 memory addresses.
-<<<<<<< HEAD
+ - Added opnd_create_increment_reg() to create a register from an existing
+   register whose register number is incremented by some amount, wrapping
+   at the max register number for that register.
  - Added opnd_create_vector_base_disp_aarch64() and reg_is_z() for creating
    memory address operands that use SVE Z registers with a specified element
    size.
-=======
- - Added opnd_create_increment_reg() to create a register from an existing
-   register whose register number is incremented by some amount, wrapping
-   at the max register number for that register.
->>>>>>> 218327a1
 
 **************************************************
 <hr>
