--- conflicted
+++ resolved
@@ -250,12 +250,9 @@
  - Added drwrap_get_stats().
  - Added #DRWRAP_NO_DYNAMIC_RETADDRS for reducing drwrap overhead at the cost
    of missing some post-call callbacks.
-<<<<<<< HEAD
+ - Added free_key_func to the drcontainers hashtable_configure().
  - Added -record_dynsym_only to drcachesim for faster function tracing symbol
    lookups when internal symbols are not needed.
-=======
- - Added free_key_func to the drcontainers hashtable_configure().
->>>>>>> 6b3931ac
 
 **************************************************
 <hr>
