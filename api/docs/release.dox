--- conflicted
+++ resolved
@@ -233,13 +233,10 @@
    DR's decoder.
  - Added decode_sizeof_ex() and instr_get_rel_data_or_instr_target() handling
    relative instruction references.
-<<<<<<< HEAD
+ - Added drx_instrlist_size() and drx_instrlist_app_size() to obtain the size
+   of a basic block.
  - Added drreg_restore_all() to restore all unreserved registers currently
    maintained by drreg.
-=======
- - Added drx_instrlist_size() and drx_instrlist_app_size() to obtain the size
-   of a basic block.
->>>>>>> 4fae35c8
 
 **************************************************
 <hr>
