--- conflicted
+++ resolved
@@ -219,7 +219,6 @@
    either XMM, YMM or ZMM, excluding any MMX register checks.
  - Added DR_NUM_SIMD_VECTOR_REGS as an alias to MCXT_NUM_SIMD_SLOTS in order
    to get the static number of supported SIMD vectors.
-<<<<<<< HEAD
  - Added the drreg type #drreg_spill_class_t.
  - Included drreg_reserve_register_ex() to reserve a register according to a
    register class.
@@ -227,10 +226,8 @@
    according to a register class.
  - Added drreg_init_and_fill_vector_ex() to init a vector that specifies which
    register can/cannot be used according to a register class.
-=======
  - Added drmgr_register_low_on_memory_event(), drmgr_unregister_low_on_memory_event()
    and their variants so that drmgr can support low-on-memory events.
->>>>>>> a9cf2f6b
 
 **************************************************
 <hr>
