--- conflicted
+++ resolved
@@ -180,12 +180,9 @@
  - Added the function reg_is_opmask().
  - Added the functions reg_is_strictly_xmm(), reg_is_strictly_ymm() and
    reg_is_strictly_zmm().
-<<<<<<< HEAD
- - Added reg_set_value_ex() to set XMM, YMM and ZMM values.
-=======
  - Added the function reg_is_avx512_extended().
  - Added the function instr_is_opmask().
->>>>>>> b35775d3
+ - Added reg_set_value_ex() to set XMM, YMM and ZMM values.
 
 **************************************************
 <hr>
