--- conflicted
+++ resolved
@@ -203,18 +203,18 @@
    runtime option which locates guest system libraries and enables workarounds for
    problems with QEMU's threads.
  - Added dr_is_detaching(), an API to query whether detach is in progress.
-<<<<<<< HEAD
  - Added DRREG_HANDLE_MULTI_PHASE_SLOT_RESERVATIONS to drreg_bb_properties_t to
    enable logic that avoids conflicts in spill slots when drreg is used to reserve
    registers in multiple phases.
-=======
  - Added instr_zeroes_zmmh() that returns true if an instruction clears the
    upper bits of a ZMM register with zeros.
  - Added instr_clear_label_callback().
  - Added a flags field to #emulated_instr_t and a flags value
    #DR_EMULATE_REST_OF_BLOCK, indicating an emulation sequence that has no end label
    and includes the rest of the block.
->>>>>>> 10aed67a
+ - Added DRREG_HANDLE_MULTI_PHASE_SLOT_RESERVATIONS to drreg_bb_properties_t to
+   enable logic that avoids conflicts in spill slots when drreg is used to reserve
+   registers in multiple phases.
 
 **************************************************
 <hr>
