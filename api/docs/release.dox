/* ******************************************************************************
 * Copyright (c) 2010-2018 Google, Inc.  All rights reserved.
 * Copyright (c) 2011 Massachusetts Institute of Technology  All rights reserved.
 * Copyright (c) 2008-2010 VMware, Inc.  All rights reserved.
 * ******************************************************************************/

/*
 * Redistribution and use in source and binary forms, with or without
 * modification, are permitted provided that the following conditions are met:
 *
 * * Redistributions of source code must retain the above copyright notice,
 *   this list of conditions and the following disclaimer.
 *
 * * Redistributions in binary form must reproduce the above copyright notice,
 *   this list of conditions and the following disclaimer in the documentation
 *   and/or other materials provided with the distribution.
 *
 * * Neither the name of VMware, Inc. nor the names of its contributors may be
 *   used to endorse or promote products derived from this software without
 *   specific prior written permission.
 *
 * THIS SOFTWARE IS PROVIDED BY THE COPYRIGHT HOLDERS AND CONTRIBUTORS "AS IS"
 * AND ANY EXPRESS OR IMPLIED WARRANTIES, INCLUDING, BUT NOT LIMITED TO, THE
 * IMPLIED WARRANTIES OF MERCHANTABILITY AND FITNESS FOR A PARTICULAR PURPOSE
 * ARE DISCLAIMED. IN NO EVENT SHALL VMWARE, INC. OR CONTRIBUTORS BE LIABLE
 * FOR ANY DIRECT, INDIRECT, INCIDENTAL, SPECIAL, EXEMPLARY, OR CONSEQUENTIAL
 * DAMAGES (INCLUDING, BUT NOT LIMITED TO, PROCUREMENT OF SUBSTITUTE GOODS OR
 * SERVICES; LOSS OF USE, DATA, OR PROFITS; OR BUSINESS INTERRUPTION) HOWEVER
 * CAUSED AND ON ANY THEORY OF LIABILITY, WHETHER IN CONTRACT, STRICT
 * LIABILITY, OR TORT (INCLUDING NEGLIGENCE OR OTHERWISE) ARISING IN ANY WAY
 * OUT OF THE USE OF THIS SOFTWARE, EVEN IF ADVISED OF THE POSSIBILITY OF SUCH
 * DAMAGE.
 */

/**
***************************************************************************
***************************************************************************
***************************************************************************

\page release_notes Release Notes for Version \DR_VERSION

This section is divided into the following subsections:

 - \ref sec_package
\ifnot vmsafe
 - \ref sec_changes
\endif
 - \ref sec_limits
\ifnot vmsafe
 - \ref sec_future
\endif

***************************************************************************
\htmlonly
<table width=100% bgcolor="#000000" cellspacing=0 cellpadding=2 border=0>
  <tr><td><table width=100% bgcolor="#0000C0" cellspacing=0 cellpadding=1 border=0>
  <tr><td><table width=100% bgcolor="#0000C0" cellspacing=0 cellpadding=1 border=0>
  <tr><td></td></tr></table></td></tr></table></td></tr></table>
\endhtmlonly
\section sec_package Distribution Contents

The following are part of the DynamoRIO release distribution:

\if profiling
  PR 225255: list profile library too
\endif

 - Four different DynamoRIO libraries: debug and release for each of
   32-bit and 64-bit (for ARM or AArch64 builds, only a single bitwidth
   matching the ISA is provided).
   The debug library enables assertion messages to more easily diagnose
   API usage errors.
 - Four different IA-32/AMD64/ARM/AArch64 decoding static libraries: debug and release
   for each of 32-bit and 64-bit (only 32-bit for ARM and 64-bit for AArch64).
   The debug library enables assertion messages to more easily diagnose
   API usage errors.
 - A variety of DynamoRIO Extension libraries that augment the core
   DynamoRIO API (see \ref page_ext).
 - Additional Extension libraries from the Dr. Memory Framework (DRMF).
   If this documentation is part of a DynamoRIO public release, <a
   href="../../drmemory/drmemory/docs/html/page_drmf.html">this link</a> should
   point at the local documentation for DRMF.
 - The DynamoRIO configuration and execution libraries and command-line
   utilities \c drconfiglib.dll, \c drinjectlib.dll, \c drfrontendlib.lib,
   \c drconfig.exe, \c drrun.exe, and \c drinject.exe.
   On Linux, the tools are named \c drconfig, \c drrun, and \c drinject.
 - A utility \c drview.exe for viewing which processes
   are running under DynamoRIO control (Windows package only).
 - Header files for the DynamoRIO APIs.
 - This documentation.
 - \ref API_samples "Sample clients".
\ifnot vmsafe
 - A graphical statistics viewer \c DRstats.exe that displays internal
   DynamoRIO statistics as well as custom statistics defined
   by a client (see \ref sec_drstats) (Windows package only).
   DynamoRIO exports a large number of statistics in its debug build, and
   a handful in release builds.
\endif
\ifnot vmsafe
 - A binary tracedump reader, which also functions as a sample
   client using DynamoRIO as a standalone library (see \ref
   sec_standalone).
\endif
 - A number of end-user tools including a code coverage tool (see \ref
   page_drcov), a multi-process cache simulator (see \ref page_drcachesim),
   a last-level cache miss analyzer (see \ref page_drcachesim),
   and a legacy CPU testing tool (see \ref page_drcpusim).
   If this is a DynamoRIO public release, it also includes the
   Dr. Memory memory debugging tool (see \ref page_drmemory), a system call
   tracer for Windows (see \ref page_drstrace), a library tracing tool (see
   \ref page_drltrace), and a symbol querying tool (see \ref page_symquery).

When unpacking the release package on Windows, be aware that the Cygwin
unzip utility does not preserve executable permissions properly.  After
unzipping with Cygwin, add ugo+rx permissions to all of the .dll and .exe
files in the resulting directory tree:
\code
find . -name \*.dll -exec chmod ugo+rx {} \; -o -name \*.exe -exec chmod ugo+rx {} \;
\endcode

\ifnot vmsafe
***************************************************************************
\htmlonly
<table width=100% bgcolor="#000000" cellspacing=0 cellpadding=2 border=0>
  <tr><td><table width=100% bgcolor="#0000C0" cellspacing=0 cellpadding=1 border=0>
  <tr><td><table width=100% bgcolor="#0000C0" cellspacing=0 cellpadding=1 border=0>
  <tr><td></td></tr></table></td></tr></table></td></tr></table>
\endhtmlonly
\section sec_changes Changes Since Prior Releases

The current version is \DR_VERSION.  It includes Dr. Memory and the
Dr. Memory Framework (DRMF) in the same package as DynamoRIO.  DRMF
provides the umbra, drsyscall, and drsymcache Extensions for use by
clients.

The changes between version \DR_VERSION and 7.0.0 include the following minor
compatibility changes:

 - The drltrace tool has been moved to the Dr.Memory Framework.
 - Removed DRMGR_PRIORITY_INSERT_CLS_ENTRY, DRMGR_PRIORITY_INSERT_CLS_EXIT,
   DRMGR_PRIORITY_NAME_CLS_ENTRY, and DRMGR_PRIORITY_NAME_CLS_EXIT, as
   the new kernel xfer event (drmgr_register_kernel_xfer_event()) removes the
   need for them.
 - Renamed the LOG_ macros (#LOG_NONE, #LOG_ALL, etc.) to have a DR_ prefix
   to avoid name conflicts.  Clients should set(DynamoRIO_LOG_COMPATIBILITY ON)
   prior to configure_DynamoRIO_client() to use the old constants and avoid
   any source changes; this will happen automatically if the client
   targets version 7.0.0 or earlier.  Binary compatibility is unaffected.
 - Added a parameter to cmake functions DynamoRIO_get_target_path_for_execution and
   DynamoRIO_copy_target_to_device. External projects outside of DynamoRIO need
   to pass _DR_location_suffix.
 - The drcachesim tool's offline traces are now stored in separate files per traced
   application thread, rather than a single interleaved file.  Reading and analyzing
   a legacy interleaved file is still supported, but all new generated traces are
   split.  Splitting enables parallelized post-processing and trace analysis.
 - In standalone mode, there are no 32-bit-displacement reachability guarantees
   regarding DynamoRIO's heap.

Further non-compatibility-affecting changes include:

 - Added drx_buf_insert_buf_memcpy().
 - Added XINST_CREATE_add_sll(), XINST_CREATE_jump_cond(), and XINST_CREATE_slr_s().
 - Added thread synchronization events via dr_event_create(), dr_event_destroy(),
   dr_event_wait(), dr_event_signal(), and dr_event_reset().
 - Added drmodtrack customization via drmodtrack_add_custom_data() and
   post-processing support via drmodtrack_offline_write().
 - Added drcachesim customization via drmemtrace_replace_file_ops(),
   drmemtrace_custom_module_data(), drmemtrace_get_output_path(),
   drmemtrace_get_modlist_path(), and a separate rawtrace library for
   post-processing customization with raw2trace_t::handle_custom_data(),
   raw2trace_t::do_module_parsing(), raw2trace_t::do_conversion(), and
   raw2trace_directory_t.  The raw2trace library also includes an interface
   for obtaining further instruction information than is stored in the
   trace via raw2trace_t::do_module_parsing_and_mapping() and
   raw2trace_t::find_mapped_trace_address().
   A corresponding CMake function for finding the
   tracer customization header is use_DynamoRIO_drmemtrace_tracer().
 - Added drreg_restore_app_aflags().
 - Added a set_value() function to the \ref page_droption.
 - Added instrlist_get_auto_predicate() and instrlist_set_auto_predicate().
 - Globally enabled auto predication in the drmgr instrumentation insertion event by
   default.
 - Added drmgr_disable_auto_predication().
 - Added a new option -signal_stack_size with a smaller default value than
   before, to save space on applications with many threads.
 - Added instr_predicate_is_cond().
 - Added a hardware data next-line prefetcher to drcachesim.  It is on by
   default, so simulation results may not match those in prior releases.
   It can be disabled by running with "-data_prefetcher none" (see \ref
   sec_drcachesim_ops).
 - Added a last-level cache miss recording feature to drcachesim.
 - Added a delayed tracing feature to drcachesim.
 - Added an option to drcachesim to specify cache warmup by loaded fraction of the
   last level cache.
 - On Linux, the VDSO module is now included in the module list at program
   startup.
 - Added support for Windows 10 1703.  We provide an artificial version
   identifier #DR_WINDOWS_VERSION_10_1703 to distinguish this major update.
 - Added support for Windows 10 1709.  We provide an artificial version
   identifier #DR_WINDOWS_VERSION_10_1709 to distinguish this major update.
 - Added an event for kernel-mediated control flow via
   dr_register_kernel_xfer_event() with corresponding routines
   drmgr_register_kernel_xfer_event() and drmgr_register_kernel_xfer_event_ex().
 - Added a new option -ignore_all_libs to drcpusim.
 - Added several new trace analysis tools to drcachesim: reuse distance,
   reuse time, histogram, and trace basic counts.
 - Added a trace analysis tool framework to facilitate creating custom
   trace tools using the CMake function use_DynamoRIO_drmemtrace() and
   exported drmemtrace_analyzer and analysis tool libraries.
 - Added the CMake function configure_DynamoRIO_main_headers() to
   facilitate using drfrontendlib by itself.
 - Added instr_is_string_op() and instr_is_rep_string_op().
 - Added dr_app_recurlock_lock().
 - Added hashtable_apply_to_all_payloads() to iterate over all payloads in a
   hashtable.
 - Added drutil_insert_get_mem_addr_ex().
 - Added dr_vfprintf().
 - Added drmgr_register_thread_init_event_user_data() and
   drmgr_unregister_thread_init_event_user_data() to enable passing of user data.
 - Added drmgr_register_thread_exit_event_user_data() and
   drmgr_unregister_thread_exit_event_usr_data() to enable passing of user data.
 - Added drmgr_register_module_load_event_user_data() and
   drmgr_unregister_module_load_event_user_data() to enable passing of user data.
 - Added drmgr_register_module_unload_event_user_data() and
   drmgr_unregister_module_unload_event() to enable passing of user data.
 - Added a new drcachesim feature that records which cpu each thread
   executed on along with an optional simulator scheduling feature to
   schedule threads on simulated cores to match the recorded execution on
   physical cpus.
 - Added #DR_DISALLOW_UNSAFE_STATIC and dr_disallow_unsafe_static_behavior()
   for sanity checks to help support statically-linked clients.
 - Added drmgr_register_pre_syscall_event_user_data() and
   drmgr_unregister_pre_syscall_event_user_data() to enable passing of user data.
 - Added drmgr_register_post_syscall_event_user_data() and
   drmgr_unregister_post_syscall_event_user_data() to enable passing of user data.
 - Added dr_where_am_i(), dr_track_where_am_i(), and dr_is_tracking_where_am_i()
   better support client self-profiling via sampling.
 - Added dr_get_stats() to retrieve runtime stats. Currently limited to number
   of built basic blocks.
 - Added drreg_reservation_info_ex(), drreg_statelessly_restore_app_value(),
   and drreg_is_instr_spill_or_restore().
 - Added dr_app_stop_and_cleanup_with_stats() to obtain stats values right before
   cleanup.
 - drmodtrack now allocates an entry per segment for each loaded module.
   Added a file offset field to module_segment_data_t for UNIX platforms.
   drcachesim saves file offset information in modules.log on UNIX platforms.
 - Added dr_prepopulate_cache() and dr_prepopulate_indirect_targets() for
   setting up the code cache prior to execution.
 - Added support for Windows 10 1803. We provide an artificial version
   identifier #DR_WINDOWS_VERSION_10_1803 to distinguish this major update.
 - Generalization of the drcachesim #raw2trace_t API (Issue #3129):
   - Added #module_mapper_t, which factors out the module mapping functionality
     out of #raw2trace_t, replacing the following #raw2trace_t APIs:
     #raw2trace_t::handle_custom_data(), #raw2trace_t::do_module_parsing(),
     #raw2trace_t::do_module_parsing_and_mapping(), and
     #raw2trace_t::find_mapped_trace_address().
   - Added #trace_metadata_writer_t, a set of utility functions used by drcachesim's
     #raw2trace_t for writing trace metadata: process/thread ids, timestamps, etc.
   - Added #trace_metadata_reader_t, a set of utilities for checking and validating
     thread start successions of offline entries in a raw data file.
   - Added #trace_converter_t, an extensibility mechanism for raw trace conversion.
 - Added drmemtrace_get_timestamp_from_offline_trace(), an API for fetching the timestamp
   from the beginning of a raw trace bundle (regardless of whether it is a thread start
   or just a subsequent bundle).
 - Added dr_abort_with_code().
 - Added support for interoperability between emulation clients and observational
   clients: #emulated_instr_t, drmgr_insert_emulation_start(),
   drmgr_insert_emulation_end(), drmgr_is_emulation_start(), drmgr_is_emulation_end()
   and drmgr_get_emulated_instr_data().
 - Added drmgr_register_signal_event_user_data() and
   drmgr_unregister_signal_event_user_data() to enable passing of user data.
<<<<<<< HEAD
 - Added hashtable_apply_to_all_payloads_user_data() to iterate over all payloads
   in a hashtable with user data also available.
 - Added cmake function DynamoRIO_get_full_path that shall be used instead of reading
   the LOCATION target property.
 - Added a drcachesim/drmemtrace analysis tool routine initialize() to help separate
   initialization that could fail from tool construction.
 - Split raw2trace_directory_t initialization from its constructors
   into new initialize() and initialize_module_file() methods.
 - Added drcachesim/drmemtrace support for analyzing offline traces in parallel,
   concurrently operating on each traced thread (or other sharding division).  This
   is made possible by the new storage of traces in separate files.  Adds a new
   analysis_tool_t interface where if the tool's parallel_shard_supported() returns
   true, analyzer_t switches to a parallel operation mode.  Today, a simple static
   scheduling among worker threads is used.  Each worker completely owns one or more
   shards, eliminating the need for synchronization when processing a thread's trace
   entries.  The tools' parallel_shard_init() function is invoked to create
   traced-thread-local data, which is passed to parallel_shard_memref().  A
   parallel_shard_exit() is provided for cleanup, though most tools will sort,
   aggregate, and clean up in print_results().
 - Added module_mapper_t::find_mapped_trace_bounds() to allow callers to cache
   results and avoid global locks during parallel operation.
=======
 - Added dr_get_application_cl_args() to enable the gathering of application
   command-line args.
>>>>>>> 66bd0bec

**************************************************
<hr>

Version 7.0.0 includes Dr. Memory and the Dr. Memory Framework (DRMF) in
the same package as DynamoRIO.  DRMF provides the umbra, drsyscall, and
drsymcache Extensions for use by clients.

The changes between version 7.0.0 and 6.2.0 include the following minor
compatibility changes:

 - Changed dr_app_stop() to send all threads native instead of only the
   calling thread.
 - Replaced PAGE_SIZE with dr_page_size() and removed PAGE_START from the API.
   However, clients may set(DynamoRIO_PAGE_SIZE_COMPATIBILITY ON), in which
   case definitions of PAGE_SIZE and PAGE_START using dr_page_size() are
   provided, though code that uses these macros in a constant expression,
   such as a static initialiser, will still need to be rewritten.
   DynamoRIO_PAGE_SIZE_COMPATIBILITY will be set automatically if the
   client targets version 6.2 or earlier.

Further non-compatibility-affecting changes include:

 - Added preliminary AArch64 ARMv8 support: see \ref sec_limits for a
   description of what is not yet expected to work.
 - Added a static library form of DynamoRIO for use either with
   auto-takeover or the start/stop API.  The configure_DynamoRIO_static()
   and use_DynamoRIO_static_client() CMake utilities facilitate this.
 - Enabled \ref page_drcachesim for Windows for single-process applications.
 - Added a module tracking feature \p drmodtrack for quick identification of which
   library a program counter belongs to and for persistent labeling of
   modules for post-processing and across library reloads.  This is part of
   the \p drcovlib Extension.  See #drmodtrack_init() and related functions.
 - Added drx_open_unique_appid_dir().
 - Added #DRX_FILE_SKIP_OPEN.
 - Added %[] support to dr_sscanf.
 - Added dr_map_executable_file() and dr_unmap_executable_file().
 - Added dr_get_microseconds().
 - Added #DR_CLEANCALL_ALWAYS_OUT_OF_LINE.
 - Added instr_create_4dst_2src().
 - Added drreg_restore_app_values() and drreg_restore_app_aflags().
 - Added drx_tail_pad_block().
 - Added XINST_CREATE_load_1byte_zext4().

**************************************************
<hr>

Version 6.2.0 includes Dr. Memory and the Dr. Memory Framework (DRMF) in
the same package as DynamoRIO.  DRMF provides the umbra, drsyscall, and
drsymcache Extensions for use by clients.

The changes between version 6.2.0 and 6.1.0 include:

 - Added support for Windows 10 1607.  We provide an artificial version
   identifier #DR_WINDOWS_VERSION_10_1607 to distinguish this major update.
 - Split the memory trace sample memtrace_x86 into memtrace_x86_text and
   memtrace_x86_binary to highlight the huge performance difference.
 - Added instruction trace samples instrace_simple, instrace_x86_text, and
   instrace_x86_binary.
 - Added better drreg support for intra-bb control flow by adding
   drreg_set_bb_properties().
 - Added priority-controlled drmgr_register_thread_init_event_ex() and
   drmgr_register_thread_exit_event_ex().
 - Added \ref sec_drx_buf to drx: drx_buf_create_circular_buffer(),
   drx_buf_create_trace_buffer(), and more.
 - Documented that drx_insert_counter_update() does rely on drx_init().
 - Better international string support for usernames and application
   paths.

**************************************************
<hr>

Version 6.1.0 includes Dr. Memory and the Dr. Memory Framework (DRMF) in
the same package as DynamoRIO.  DRMF provides the umbra, drsyscall, and
drsymcache Extensions for use by clients.

The changes between version 6.1.0 and 6.0.0 include the
following minor compatibility changes:

 - Fixed problems with configuration directories on Android.  This involved
   changing drfront_access() to attempt to create a file by calling a new
   routine that is also exported, drfront_dir_try_writable().
 - Fixed several bugs.

**************************************************
<hr>

Version 6.1.0 includes Dr. Memory and the Dr. Memory Framework (DRMF) in
the same package as DynamoRIO.  DRMF provides the umbra, drsyscall, and
drsymcache Extensions for use by clients.

The changes between version 6.1.0 and 6.0.0 include the
following minor compatibility changes:

 - Changed drreg_aflags_liveness() to take in the target instruction.

Further non-compatibility-affecting changes include:

 - Added support for C++ clients on Android via private loader support for
   Bionic.
 - opnd_size_in_bytes() and opnd_size_in_bits() no longer accept DR_REG_
   constants as input (the caller must first call reg_get_size()).
   This was true in the 6.0.0 release but the documentation and the
   routines themselves did not reflect this.
 - Added drreg_init_and_fill_vector() and drreg_set_vector_entry().
 - Augmented drx_insert_counter_update() to work with drreg.
 - Added dr_raw_tls_opnd().
 - Added drreg_reservation_info().
 - Added opnd_create_rel_addr() and opnd_is_rel_addr() support for ARM.
 - Added drreg_is_register_dead() and drreg_reserve_dead_register().
 - Split out the core functionality of the \ref page_drcov tool into
   a new Extension \p drcovlib for easier inclusion of coverage output in
   other tools.
 - Added support for the Windows 10 TH2 1511 update.  We provide an
   artificial version identifier #DR_WINDOWS_VERSION_10_1511 to distinguish
   this major update.

**************************************************
<hr>

Version 6.0.0 includes Dr. Memory and the Dr. Memory Framework (DRMF)
in the same package as DynamoRIO.  DRMF provides the umbra, drsyscall, and
drsymcache Extensions for use by clients.

The changes between version 6.0.0 and 5.0.0 include the
following minor compatibility changes:

 - Deprecated dr_init() as a client's entry point, replacing it with
   dr_client_main() which is passed an argv-style array of client options
   just like a regular application's main() routine.
 - Changed the default injection method on Linux to use "early injection"
   which begins executing the target application from its very first
   instruction.  Clients on Linux will now see more application code than
   they did previously.  The old behavior can be requested by passing
   "-late" to drrun or drinject, or including "-no_early_inject" in the
   options to drinjectlib.
 - Moved the module load event to a later point where the application first
   executes code from the library.  This enables clients to access properly
   relocated values inside the library, which was not possible with the
   prior event point at the first memory mapping of the library.
   Applications that still wish to see the first mapping will need to
   monitor system calls to replicate the old control point.
 - To support conditionally executed instructions, added a new parameter of
   type #dr_opnd_query_flags_t to routines that explicitly query what was
   read or written by an instruction: instr_get_eflags(),
   instr_get_arith_flags(), decode_eflags_usage(), instr_writes_to_reg(),
   instr_reads_from_reg(), and instr_writes_to_exact_reg().  This new
   parameter determines how to treat conditionally accessed operands.  We
   decided that breaking compatibility directly was the best solution to
   ensure that clients performing liveness analysis versus other types of
   usage analysis are properly updated to handle conditionally executed
   instructions.  All other API routines include all operands whether
   conditionally accessed or not.
 - Removed the artificial additional source operand that was added to each
   OP_cmovcc and OP_fcmovcc instruction in the past.  We have replaced this
   with the new predication API (instr_is_predicated(), etc.) and new
   parameters to read/write query routines (#dr_opnd_query_flags_t).
 - Widened the #reg_id_t type from a byte to a ushort.
 - Changed both drconfiglib and drinjectlib to be static libraries rather
   than shared libraries on UNIX platforms, for simpler usage without
   worrying about locating them at runtime, as well as making it easier to
   use on Android.  They remain shared libraries on Windows.
 - Deprecated dr_get_options(), replacing it with direct arguments to
   dr_client_main() or alternatively with dr_get_option_array().
 - Deprecated set_x86_mode(), replacing it with dr_set_isa_mode().
 - Deprecated get_x86_mode(), replacing it with dr_get_isa_mode().
 - Deprecated instr_set_x86_mode(), replacing it with instr_set_isa_mode().
 - Deprecated instr_get_x86_mode(), replacing it with instr_get_isa_mode().
 - Added a third parameter to drfront_is_64bit_app().
 - Deprecated instr_is_sse_or_sse2().
 - Removed legacy executable bbcov2lcov.
 - Removed legacy "-t bbcov" support.

Further non-compatibility-affecting changes include:

 - Added AArch32 ARMv7 and ARMv8 support.
 - Added experimental Android support.  C clients are supported, but C++
   clients are not yet supported.
 - Added Windows 10 support.
 - Added a new scratch register coordination Extension, \p drreg.
   The \p drreg Extension is still considered experimental and its
   interface is subject to change in the next release.
 - Added easy-to-use option declaration and parsing for C++ clients
   and standalone applications via a new Extension, the \ref page_droption
   and the #droption_t class.
 - Added a new tool: \ref page_drcachesim, a multi-process cache simulator.
 - Added a new tool: \ref page_drcpusim, a CPU simulator for illegal
   instructions on legacy processors.
 - Added distinctions between reasons for dr_query_memory_ex() to fail
 - Added opnd_size_in_bits().
 - Added cross-platform instruction creation macros
   XINST_CREATE_debug_instr(), XINST_CREATE_load(), XINST_CREATE_store(),
   XINST_CREATE_move(), XINST_CREATE_load_simd(), XINST_CREATE_store_simd(),
   XINST_CREATE_jump_mem(), XINST_CREATE_jump_reg(), XINST_CREATE_load_int(),
   XINST_CREATE_jump(), XINST_CREATE_jump_short(),
   XINST_CREATE_call(), XINST_CREATE_return(),
   XINST_CREATE_add(), XINST_CREATE_add_2src(), XINST_CREATE_add_s(),
   XINST_CREATE_sub(), XINST_CREATE_sub_s(),
   XINST_CREATE_and_s(), XINST_CREATE_cmp(),
   XINST_CREATE_interrupt(), XINST_CREATE_nop(),
   XINST_CREATE_load_1byte(), XINST_CREATE_load_2bytes(),
   XINST_CREATE_store_1byte(), and XINST_CREATE_store_2bytes().
 - Added a new feature: a binary annotation framework that facilitates communication
   between the target app and the DynamoRIO client and core. See \ref sec_annotations
   and dr_annotation.h.
 - Added instr_is_predicated(), instr_get_predicate(), and
   instr_set_predicate().
 - Added instr_predicate_triggered().
 - Added dr_save_arith_flags_to_reg() and dr_restore_arith_flags_from_reg().
 - Added opnd_get_index_shift() and opnd_set_index_shift().
 - Added opnd_create_reg_ex() and opnd_get_flags().
 - Added opnd_create_base_disp_arm().
 - Added reg_is_simd().
 - Added instr_create_0dst_4src(), instr_create_1dst_4src(),
   instr_create_2dst_5src(), instr_create_Ndst_Msrc_vardst(),
   and instr_create_Ndst_Msrc_varsrc().
 - Added OPND_CREATE_MEMLIST().
 - Added dr_get_stolen_reg(), dr_insert_get_stolen_reg_value(),
   dr_insert_set_stolen_reg_value(), and reg_is_stolen().
 - Added opnd_create_immed_uint().
 - Added instr_remove_srcs() and instr_remove_dsts().
 - Added cross-platform #EFLAGS_READ_ARITH and #EFLAGS_WRITE_ARITH.
 - Added instr_invert_predicate() and instr_predicate_name().
 - Added instr_it_block_get_count(), instr_it_block_get_pred(),
   instr_it_block_compute_immediates(), and instr_it_block_create()
   for manipulating IT block instructions on ARM.
 - Added opnd_set_flags().
 - Added opnd_create_immed_int64(), opnd_is_immed_int64(), and
   opnd_get_immed_int64() for 64-bit immediate SIMD constants on 32-bit ARM.
 - Added dr_set_client_version_string().
 - Added instr_get_prev_app() and instrlist_last_app().
 - Added the \ref op_syntax_arm "-syntax_arm" runtime option.
 - Added opnd_add_flags().
 - Added drmgr_unregister_bb_insertion_event().
 - Added drmgr_is_first_instr() and drmgr_is_last_instr().
 - Added dr_app_pc_as_jump_target() and dr_app_pc_as_load_target().
 - Added dr_remove_it_instrs() and dr_insert_it_instrs().
 - Added automated conditional instrumentation to drmgr.
 - Added dr_insert_read_raw_tls() and dr_insert_write_raw_tls().
 - Added instr_is_exclusive_store().
 - Added #DR_FILE_WRITE_ONLY.
 - Added dr_get_option_array().
 - Added drwrap_redirect_execution().
 - Added support for common calling conventions in drwrap.
 - Added a new sample client, named ssljack.
 - Added the -pathmap option to the post-processor for \ref page_drcov.
 - Added instr_is_sse() and instr_is_sse2().
 - Added instr_is_3DNow(), instr_is_sse3(), and instr_is_ssse3().
 - Added instr_is_sse41(), instr_is_sse42(), and instr_is_sse4A().
 - Added instr_is_reg_spill_or_restore().
 - Added #DR_MEMPROT_VDSO.

**************************************************
<hr>

Version 5.0.0 includes Dr. Memory and the Dr. Memory Framework (DRMF)
in the same package as DynamoRIO.  DRMF provides the umbra, drsyscall, and
drsymcache Extensions for use by clients.

The changes between version 5.0.0 and 4.2.0 also include the
following minor compatibility changes:

 - Dropped official support for Windows 2000.  The core DynamoRIO engine
   should continue to work there, but the official release package
   will not run on Windows 2000.
 - Changed the third parameter to drsym_search_symbols_ex() from a bool to
   a uint flags in order to take in demangling flags.  Binary compatibility
   is maintained as drsym_info_t's size was changed, but source
   compatibility is affected by this change.
 - Added collapsing of template parameters to "<>" for drsyms operations on
   Windows PDB symbols when #DRSYM_DEMANGLE is specified.  This can be
   undone by specifying #DRSYM_DEMANGLE_PDB_TEMPLATES.
 - Removed empty parentheses "()" from partially-demangled symbols (when
   #DRSYM_DEMANGLE is specified) for #DRSYM_ELF_SYMTAB and #DRSYM_PECOFF_SYMTAB.
   Windows and Linux symbols are now consistent for #DRSYM_DEMANGLE.
 - Changed the operand sizes of instructions that read or write only part
   of a multimedia register (mmx, xmm, or ymm) to reflect the partial size.
 - Added return value for dr_fprintf to indicate how many bytes are written.
 - Renamed the function add_rel_rpaths() in DynamoRIOConfig.cmake to
   DynamoRIO_add_rel_rpaths().
 - Deprecated instr_ok_to_mangle() and instr_set_ok_to_mangle()
   (replaced with instr_is_app(), instr_is_meta(), instr_set_app(), and
   instr_set_meta()).

Further non-compatibility-affecting changes include:

 - Added dr_syscall_get_result_ex() and dr_syscall_set_result_ex() for
   future MacOS support.
 - Added Mach-O support to drsyms.
 - Added INSTR_CREATE_cmpxchg_8() for 64-bit cmpxchg
 - Changed the default -stderr_mask on Windows to 0xC (for both release
   and debug), and the default -msgbox_mask on Windows release builds
   to 0xC, for better error reporting.  For interactive runs, then,
   the user should explicitly pass -msgbox_mask 0.
 - Added a flags output parameter to #drsym_info_t.
 - Added dr_module_contains_addr() to make handling non-contiguous
   libraries easier.
 - Added hashtable_lock_self_owns() to the drcontainers Extension.
 - Added opnd_create_reg_partial() and opnd_is_reg_partial() for
   representing a partial multimedia register
 - Added operand size suffixes on disassembly in the default mode.
   This can be disabled via -disasm_mask 0x8 or by calling
   disassemble_set_syntax(DR_DISASM_NO_OPND_SIZE).
 - Added instr_zeroes_ymmh().
 - Added new fields to module_data_t: timestamp for Linux and MacOS, and
   version and uuid fields for MacOS.
 - Added a new library drfrontendlib to be used for building tool
   front-ends.  For more information see dr_frontend.h.
 - Added dr_create_memory_dump().
 - Added dr_mcontext_to_context().
 - Added dr_call_on_clean_stack().
 - Added dr_set_client_name() for customizing the diagnostic message
   presented to users when an error occurs or when dr_messagebox() is called.
 - Added instr_get_next_app() and instrlist_first_app() to allow clients to
   traverse only application (non-meta) instructions.
 - Added dr_config_status_code_to_string().
 - Added custom tool front-end launching support to drrrun tool config files.
 - Added a tool notification feature to drrun tool config files.
 - Added get_visualstudio_info() for looking up visual studio
   installation information.
 - Renamed the strace sample to "syscall" and removed its tracing feature,
   in favor of a superior strace sample inside DRMF.
 - Included a copy of dbghelp.dll for drsyms
 - Added dr_insert_cbr_instrumentation_ex(),
   which provides the fall-through address.
 - Added instr_is_app(), instr_is_meta(), instr_set_app(), and instr_set_meta().
 - Added reg_get_value_ex().

**************************************************
<hr>
The changes between version 4.2.0 and 4.1.0 include:

 - Added preliminary Windows 8.1 support
 - Added a new Library Tracing Tool, drltrace.
 - Re-branded our \ref page_drcov
 - Added an export iterator: dr_symbol_export_iterator_start(),
   dr_symbol_export_iterator_hasnext(), dr_symbol_export_iterator_next(),
   dr_symbol_export_iterator_stop()
 - Added relative directory support to file routines on Windows
 - Added dr_get_current_directory()
 - Added dr_delete_dir()
 - Added drx_open_unique_file() and drx_open_unique_appid_file()
 - Added proc_avx_enabled()
 - Added support for recent IA-32/AMD64 instructions: the rdrand,
   fsgsbase, FMA4, XOP, TBM, LWP, BMI1, BMI2, SMX, INVPCID,
   TSX, and AVX2 instruction groups
 - Added vector addressing (VSIB) support to instr_compute_address(),
   instr_compute_address_ex() and
   instr_compute_address_ex_pos()
 - Added opnd_is_vsib()
 - Fixed misnamed opcodes: OP_pmovsxdw is now OP_pmovsxwd,
   OP_pmovzxdw is now OP_pmovzxwd, OP_vpmovsxdw is now OP_vpmovsxwd,
   and OP_vpmovzxdw is now OP_vpmovzxwd.
 - Renamed DRgui to DRstats in anticipation of a new DRgui graphical tool framework
 - dr_exit_process() now supports sending a fatal signal via the 2nd byte of
   the exit code being set to the signal number
 - Added a return value of NULL to dr_standalone_init() to indicate
   failure, such as running on an unsupported OS
 - Added a "soft kills" feature to the \p drx Extension via
   drx_register_soft_kills() to avoid child process termination preventing
   output of instrumentation results
 - Added dr_convert_pid_to_handle()
 - Added dr_syscall_intercept_natively()
 - Added dr_app_handle_mbr_target()
 - Added dr_app_running_under_dynamorio()
 - Added drvector_set_entry()
 - Re-ordered the initial thread init event to be prior to the initial
   module load events
 - Changed DynamoRIO_USE_LIBC to be on by default for all clients,
   including clients written in C
 - Added static library versions of most Extension libraries: drmgr_static,
   drutil_static, drwrap_static, drsyms_static, and drx_static.
   Be sure to check the licenses and other restrictions (in particular,
   most of these Extensions will not work properly if duplicated)
   before using these static versions.
 - Various bug fixes

**************************************************
<hr>
The changes between version 4.1.0 and 4.0.1 include the
following compatibility changes:

 - The #drsym_info_t data structure has changed.  The file name is now
   a caller-allocated buffer, and it and the symbol name are separated out.
   This affects code that calls drsym_lookup_address().
 - Memory allocated through system libraries (including malloc, operator
   new, and HeapAlloc) is not guaranteed to be reachable by a 32-bit
   displacement from the code cache: only memory directly allocated via
   DR's API.  The \ref op_reachable_heap "-reachable_heap runtime option"
   can be used to guarantee that all memory is reachable.
 - For 64-bit, the opcode constants OP_fxsave, OP_fxrstor, OP_xsave,
   OP_xrstor, and OP_xsaveopt have all been replaced with two versions: one
   with a "32" suffix and one with a "64" suffix.  E.g., OP_fxsave is split
   into #OP_fxsave32 and #OP_fxsave64.  The 32 version corresponds to the
   no-suffix assembler mnemonic while the 64 version coresponds to the
   assembler mnemonic of the same name.  Previously, the 64-bit versions of
   these instrutions could not be distinguished nor encoded from scratch.

Further non-compatibility-affecting changes include:

 - Added instr_is_floating_ex()
 - Ported the stats.c sample and DRgui to 64-bit.  As part of this, the
   shared memory structure changed shape on Windows: pid is now of type
   process_id_t.
 - Added the \p drtable Extension which provides simple table management
 - Added opnd_size_from_bytes()
 - Added path searching support to dr_load_aux_library()
 - Added limited, experimental support for 32-bit WOW64 clients to use
   64-bit libraries and code via dr_load_aux_x64_library(),
   dr_lookup_aux_x64_library_routine(), dr_unload_aux_x64_library(), and
   dr_invoke_x64_routine().
 - Added drmgr_current_bb_phase()
 - The deployment tools (drrun, drconfig, and drinject) are now helper
   binaries instead of shell scripts.
 - The deployment tools (drrun etc.) now interpret -v as an alias for
   -verbose and use -version to print version info.
 - Added instrlist_insert_mov_immed_ptrsz() and instrlist_insert_push_immed_ptrsz()
 - Added instrlist_insert_mov_instr_addr() and instrlist_insert_push_instr_addr()
 - Added drsym_enumerate_lines()
 - Added #DR_DISASM_STRICT_INVALID
 - Added a new runtime option \ref op_syntax_att "-syntax_att" for
   AT&T-style disassembly that hides the implicit operands.
   Also added #DR_DISASM_DR to name DR's default disassembly style, with
   #DR_DISASM_ATT selecting a true AT&T disassembly style that hides
   implicit operands.  The only compatibility change here is if a client
   selected DR_DISASM_ATT and expected DR-style disassembly.
 - Added #DR_MAP_IMAGE
 - Added -t option to drrun for end-user tools
 - Added 64-bit reachability support to dr_insert_call() and
   dr_insert_clean_call().  Added explicit control over reachability
   in a new routine dr_insert_call_ex() and in #DR_CLEANCALL_INDIRECT
   for dr_insert_clean_call_ex().
 - Added auto-magic conversion of absolute and pc-relative memory
   operands to each other for more flexible 64-bit encoding.
 - Added opnd_create_instr_ex() and opnd_get_shift()
 - Added dr_custom_alloc()
 - Added dr_raw_mremap() and dr_raw_brk()
 - Added #DR_EMIT_GO_NATIVE, dr_suspend_all_other_threads_ex(),
   dr_retakeover_suspended_native_thread(), and dr_is_thread_native() for
   temporarily-native support.
 - Added dr_get_token()
 - Added dr_switch_to_app_state_ex() and dr_switch_to_dr_state_ex()
 - Added dr_is_nudge_thread()
 - Added support for nudging 64-bit Windows applications
 - Added dr_get_dr_thread_handle()
 - Added #DR_MEMTYPE_RESERVED to #dr_mem_info_t
 - proc_save_fpstate(), proc_restore_fpstate(), dr_insert_save_fpstate(),
   and dr_insert_restore_fpstate() now use the current thread's x86 mode
   to determine which fxsave state format to use.
 - Added partial support for presenting the proper floating point program
   counter when floating point state is saved.
   Xref the \ref op_translate_fpu_pc "-translate_fpu_pc runtime option".
 - Added \p drx Extension: the DynamoRIO Instrumentation Utility
   Extension with BSD license
 - Added automatic restarting of appropriate system calls interrupted by signals.
 - Various bug fixes

**************************************************
<hr>
The changes between version 4.0.1 and 4.0.0 include:

 - Fixed a bug resulting in large 64-bit applications failing to allocate
   heap (Issue 1041)

**************************************************
<hr>
The changes between version 4.0.0 and 3.2.0 include a
compatibility change in the drsyms Extension:

 - Changed the drsyms type query data structures (#drsym_type_t,
   #drsym_func_type_t, #drsym_int_type_t, #drsym_ptr_type_t).
   This is a binary compatibility change for drsym_get_func_type().

And in the drmgr Extension:

 - The post-syscall, module load, module unload, signal, exception,
   and restore state events are now mediated and ordered by drmgr.
   Thus, clients should call drmgr_register_post_syscall_event()
   (for a default priority) or drmgr_register_post_syscall_event_ex() (to
   specify a priority) rather than
   dr_register_post_syscall_event().  The same applies to
   drmgr_register_module_load_event() +
   drmgr_register_module_load_event_ex(),
   drmgr_register_module_unload_event() +
   drmgr_register_module_unload_event_ex(),
   drmgr_register_signal_event() +
   drmgr_register_signal_event_ex(),
   drmgr_register_exception_event() +
   drmgr_register_exception_event_ex(), and
   drmgr_register_restore_state_event() +
   drmgr_register_restore_state_ex_event() +
   drmgr_register_restore_state_ex_event_ex().

And in the core API:

 - dr_get_milliseconds() now returns the number of milliseconds since Jan
   1, 1601 on all platforms.

And in the non-core APIs:

 - dr_inject_process_create() now takes a NULL-terminated array of strings for
   the app command line to better support porting to Linux.

Further non-compatibility-affecting changes include:

 - Added preliminary Windows 8 support, though private kernelbase.dll is
   not yet supported
 - Added persistent cache support for clients via
   dr_register_persist_ro(), dr_register_persist_rx(),
   dr_register_persist_rw(), dr_register_persist_patch(), and
   #DR_EMIT_PERSISTABLE.  However, dr_register_persist_patch() is
   still experimental, is in flux, and is subject to change in
   the next release.
 - Added hashtable persistence support via hashtable_persist_size(),
   hashtable_persist(), and hashtable_resurrect()
 - Added drsym_get_type(), drsym_expand_type(), and support for additional
   type categories for Windows drsyms.
 - Ported the drinjectlib and drconfiglib libraries to Linux.  Routines that
   are still Windows-only are marked in the API docs.
 - Added dr_inject_prepare_to_exec() on Linux
 - Added drsym_free_resources()
 - Added drsym_module_has_symbols()
 - Added a type_id field to drsym_info_t (without compatibility changes)
 - Added drsym_enumerate_symbols_ex() and drsym_search_symbols_ex() which
   return drsym_info_t on each symbol
 - Added dr_exit_process() to cleanly shut down with a specified
   exit code
 - Added dr_convert_handle_to_pid()
 - Added dr_nudge_client_ex() to enable nudging other processes
   from within a client
 - Added reg_resize_to_opsz()
 - Added dr_save_arith_flags_to_xax() and dr_restore_arith_flags_from_xax()
 - Added dr_snwprintf() and dr_vsnwprintf()
 - Added drwrap_replace_native(), drwrap_is_replaced(),
   drwrap_is_replaced_native()
 - Added dr_clobber_retaddr_after_read()
 - Added dr_get_string_option() and dr_get_integer_option() to support querying
   arbitrary DynamoRIO runtime options
 - Added support for building with Visual Studio 2010 and with MSBuild
 - Added instr_is_near_ubr() and instr_is_near_call_direct()
 - Added exported CMake cross-platform assembly support in
   cpp2asm_support.cmake and auxiliary files
 - Added get_DynamoRIO_defines() to DynamoRIOConfig.cmake
 - Added DR_EMIT_MUST_END_TRACE flag
 - Improved the performance of dr_safe_read() such that it out-performs
   DR_TRY_EXCEPT and no longer invokes a system call on Windows.
 - Added dr_redirect_native_target()
 - Added dr_mark_safe_to_suspend()
 - Added dr_mutex_mark_as_app(), dr_rwlock_mark_as_app(), and
   dr_recurlock_mark_as_app()
 - Added dr_get_main_module()
 - Added module import iterators dr_module_import_iterator_start(),
   dr_module_import_iterator_hasnext() dr_module_import_iterator_next(),
   dr_module_import_iterator_stop(), dr_symbol_import_iterator_start(),
   dr_symbol_import_iterator_hasnext(), dr_symbol_import_iterator_next(), and
   dr_symbol_import_iterator_stop().
 - Added DR_FAST_IR to allow clients to inline some key IR routines
 - Added -logdir runtime option for control over the log directory
 - Added drmgr_get_parent_cls_field()
 - Added support for building DynamoRIO with Visual Studio 2012 and
   the Windows 8 WDK
 - Added a new operand type enabling an instr_t to be used as a
   memory reference: opnd_create_mem_instr(), opnd_is_mem_instr(),
   opnd_get_mem_instr_disp()
 - Added DYNAMORIO_CONFIGDIR alternative to HOME as a config dir location.
   Additionally, drrun uses a temp dir for config files rather than failing.
 - Added library search path control via the client_basename.drpath file
 - Added drmgr_register_pre_syscall_event_ex()
 - Added DR_MEMPROT_GUARD for dr_memory_protect (Windows only).
 - Added dr_sscanf()
 - Added notifications on application faults and additional information
   on client faults
 - Added conversion between UTF-16 and UTF-8 to dr_snprintf() and
   dr_snwprintf()
 - Added simplified -c client argument form to drrun, drconfig, and drinject.
 - Added official support for the \ref op_speed "-opt_speed" option
   to prioritize speed over a simple code stream.
 - Added dr_atomic_add32_return_sum()
 - Deprecated dr_save_arith_flags() and dr_restore_arith_flags()
 - Fixed performance regression involving inlined clean calls
 - Fixed bug involving 32-bit Linux support on a 64-bit Linux
   kernel on an AVX-enabled processor (Issue 754)
 - Fixed bug involving multimedia state on a 32-bit Windows kernel
   (Issue 139)
 - Fixed bugs building and running on Ubuntu 11.10 (Issue 718, Issue 720)
 - Several other bug fixes
 - Added dr_raw_mem_alloc() and dr_raw_mem_free(). However, they are still
   experimental, are in flux, and are subject to change in the next release.

**************************************************
<hr>
The changes between version 3.2.0 and 3.1.0 are:

 - Added support for PECOFF + DWARF2 symbols on Windows in the
   drsyms Extension
 - Added support for building extensions as static libraries (subject to
   licensing constraints) via DR_EXT_{DRWRAP,DRUTIL,DRMGR,DRSYMS}_STATIC
 - Added support for linking C clients with libc via DynamoRIO_USE_LIBC
 - Added dr_insert_clean_call_ex()
 - Added a no-frills drwrap mode for faster but constrained wrapping
 - Added drwrap_get_drcontext() for performance
 - Added drwrap notification on exceptions bypassing post-hooks
 - Added drwrap_wrap_ex() to pass initial constant user data
 - Added drwrap_is_wrapped() and drwrap_is_post_wrap()
 - Added drwrap_set_global_flags() to control safety of
   application memory accesses
 - Added drwrap_get_mcontext_ex() to avoid the cost of copying
   multimedia register values when not necessary
 - Added drwrap interface for caching post-call addresses
 - Added drmgr_decode_sysnum_from_wrapper()
 - Added drutil_expand_rep_string_ex() that returns additional
   information about string loop expansion
 - Added improved instrlist disassembly that includes labels and
   instruction targets
 - Added instr_compute_address_ex_pos() for instrs with multiple memory
   operands.
 - Added dr_get_client_base()
 - Added dr_vsnprintf()
 - Added service pack version to dr_get_os_version()
 - Added mediation of note fields to drmgr
 - Added custom storage in label instructions via instr_get_label_data_area()
 - Added support for multiple non-meta control transfer instructions
   with intra-block targets in one basic block to drmgr
 - Added user data passing support among all four passes of drmgr
 - Several bug fixes

**************************************************
<hr>
Version 3.0.0 was a development version.  3.1.0 is the first official
released version of the 3.x series.

The changes between version 3.0.0 and 2.2.0 include the following major
features:

 - Added a private loader on Linux for better support for C++ clients and
   third-party library usage by clients
 - Added Linux support for \p drsyms to enable symbol processing in
   Linux clients
 - Added \p drutil Extension which provides memory address retrieval
   and string loop expansion (note: LGPL license)
 - Added a static library for decoding and encoding

\b IMPORTANT: The 3.0.0 and onward client API is mostly backward
compatible with releases from 1.0.0 (originally called 0.9.6: see below)
onward with the exception of functions that involve dr_mcontext_t and
several other source and binary compatibility changes since version 2.2.0
described below.  The dr_mcontext_t struct and all structs that contain it
have changed and are NOT backward compatible with releases prior to 3.0.0.

A sample script for updating client sources to the 3.0.0 API's version of
dr_mcontext_t and related functions is as follows:

\code
perl -pi -e '\
s|dr_mcontext_t (\w+);|dr_mcontext_t \1 = {sizeof(\1),DR_MC_ALL,};|;\
s|(dr_[gs]et_mcontext\(\S+,\s+\S+),\s+[^\s\)]+\)|\1)|;\
s|(dr_redirect_execution\(\S+),\s+\S+\)|\1)|;\
s|^\s+int app_errno;\s*\n||ms;\
s|raw_mcontext\.|raw_mcontext->|g;\
s|info->mcontext\.|info->mcontext->|g;\
s|excpt->mcontext\.|excpt->mcontext->|g;' *.c
\endcode

The script makes 3 main changes.  First, any dr_mcontext_t allocated by the
client must have its \p size and \p flags fields set.  Second, the \p app_errno
parameter was removed from several functions; it required a local variable,
so any local named \p app_errno is removed.  Third, the dr_mcontext_t
fields in the fault, signal, and exception structs all became
pointers.

This script may not catch all cases.  Use your version control system to
look at the diff after applying it to ensure it did not change anything it
shouldn't have.  Run with debug build to catch other instances where
dr_mcontext_t.size is not set.  Also note that using the dr_mcontext_t
initialization syntax in the script will end up calling memset; for
performance-critical situations, instead initialize only the size and flags
fields separately.  Also note that if the xmm or ymm registers are not
needed, asking for DR_MC_CONTROL and/or DR_MC_INTEGER is more performant
than DR_MC_ALL.

\b IMPORTANT: Further changes between version 3.0.0 and 2.2.0 include the following that
affect source and/or binary compatibilty:

 - Changed the #dr_mcontext_t structure field layout.  This is a binary
   compatibility change with respect to versions prior to 3.0.0.
 - Added a dr_mcontext_t.size field which must be set by the client prior
   to calling dr_get_mcontext(), dr_set_mcontext(), or
   dr_redirect_execution.  This is a source compatibility change with
   respect to versions prior to 3.0.0.
 - Added a dr_mcontext_t.flags field which must be set by the client prior
   to calling dr_get_mcontext(), dr_set_mcontext(), or
   dr_redirect_execution.  This is a source compatibility change with
   respect to versions prior to 3.0.0.
 - Removed the app_errno parameter from dr_get_mcontext(),
   dr_set_mcontext(), and dr_redirect_execution().  This is a source
   compatibility change with respect to versions prior to 3.0.0.
 - Changed all dr_mcontext_t fields in the dr_restore_state_info_t,
   dr_exception_t, and dr_siginfo_t structs to be pointers.  This is a
   source compatibility change with respect to versions prior to 3.0.0.
 - Changed the bool typedef from int to char for C++ compatibility.
   This is a binary compatibility change with respect to versions
   prior to 3.0.0.
 - Changed the signature of drwrap_unwrap(), in order to allow one of the
   pre or post hooks to be optional (Issue 562).  This is a source
   compatibility change with respect to versions prior to 3.0.0.
 - Moved console printing support from the drsyms Extension to core DR.  The
   drsym_write_to_console() and drsym_using_console() are no longer
   supported.  Instead, call dr_enable_console_printing() in dr_init(),
   which then enables dr_printf() and dr_fprintf() to print to the console
   (with some limitations: see dr_enable_console_printing() documentation).
   This is a source compatibility change with respect to versions
   prior to 3.0.0.
 - Added a \p flags argument to most of the routines in the \p drsyms extension
   to control demangling, and added drsym_demangle_symbol().  This is a source
   compatibility change with respect to versions prior to 3.0.0.
 - Added drsym_get_module_debug_kind() and a \p debug_kind field to the \p
   drsym_info_t struct written by drsym_lookup_address().  These additions allow
   drsyms users to determine what kind of debug info is available for a module.
   The \p debug_kind field creates a binary compatibility change for users of \p
   drsym_info_t with respect to versions prior to 3.0.0.

Additional changes between version 3.0.0 and 2.2.0 include the following:

 - Added \p drvector to drcontainers Extension: simple resizable vector
 - Added a windbg script for auto-locating libraries for easier
   debugging
 - Added dr_mutex_self_owns() and recursive lock support (dr_recurlock_*)
   (Issue 219)
 - Added dr_map_file(), dr_unmap_file(), and dr_file_size() (Issue 542)
 - Added dr_rename_file() and dr_delete_file().
 - Added routines to disassemble to a buffer rather than a file (Issue 524)
 - Added support for the AVX and FMA ISA extensions
 - Added dr_insert_get_seg_base()
 - Added return value to dr_redirect_execution() and dr_set_mcontext()
 - Increased maximum option string from 512 to 2048 (Issue 363)
 - Increased default stack size from 20KB to 56KB to make it easier to use
   C++ and external libraries with larger stack usage
 - Added dr_get_os_version() (Issue 304)
 - Deprecated the "meta-instruction that can fault" property and
   instr_is_meta_may_fault(), instr_set_meta_may_fault(),
   instrlist_meta_fault_preinsert(), instrlist_meta_fault_postinsert(),
   and instrlist_meta_fault_append().
 - Added dr_using_app_state()
 - Added instr_encode_to_copy() and instrlist_encode_to_copy()
 - Added disassemble_set_syntax() for -syntax_intel control without
   runtime options and proc_set_vendor() to control vendor-specific
   ISA details when decoding or encoding
 - Added instrlist_set_fall_through_target() and
   instrlist_set_return_target()
 - Added hashtable_clear() to the drcontainers Extension
 - Several bug fixes

**************************************************
<hr>
The changes between version 2.2.0 and 2.1.0 are:

 - Added \p drwrap Extension which provides function wrapping
   and replacing (note: LGPL license)
 - Added \p drmgr Extension: the DynamoRIO Multi-Instrumentation Manager
   Extension, a mediator for combining and coordinating multiple
   instrumentation passes
 - Added read-write locks (Issue 406)
 - Added isolation of client-opened files from the application (Issue 357)
 - Added dr_mcontext_t.xip for syscall events (Issue 442)
 - Several bug fixes

**************************************************
<hr>
The changes between version 2.1.0 and 2.0.0 are:

 - Added Windows 7 support
 - Added clean call sequence optimization and auto-inlining.
 - Added Windows child process following support for clients: -follow_children
   is now on by default for both Windows and Linux.
 - Added DR_TRY_EXCEPT() (Issue 51)
 - Added dynamic client auxiliary library loading support
   via dr_load_aux_library(), dr_lookup_aux_library_routine(), and
   dr_unload_aux_library()
 - Added dr_switch_to_app_state() and dr_switch_to_dr_state()
 - Added dr_client_thread_set_suspendable()
 - Added dr_get_random_value(), dr_set_random_seed(), and dr_get_random_seed()
 - Added dr_file_exists() and dr_directory_exists() for Linux
 - Added support for dr_get_mcontext() from secondary thread init events,
   and changed its return type to bool
 - Added dynamic hashtable resizing to the drcontainers hashtable
 - Added dr_app_pc_from_cache_pc()
 - Added a segment list to module_data_t for Linux and internal
   support for non-contiguously-mapped modules (Issue 160)
 - Added PEB isolation (Issue 249) and dr_get_app_PEB()
 - Added drsym_enumerate_symbols() to the \p drsyms Extension
 - Added limited support for printing to the cmd window (Issue 261) via the
   \p drsyms Extension: drsym_write_to_console() and drsym_using_console()
 - Renamed the REG_ constants to DR_REG_ to avoid conflicts with system
   headers (Issue 34).  Clients should set(DynamoRIO_REG_COMPATIBILITY ON)
   prior to configure_DynamoRIO_client() to use the old constants and avoid
   any source changes; this will happen automatically if the client
   targets version 2.0 or earlier.  Binary compatibility is unaffected.
 - Deprecated dr_request_synchronized_exit() and replaced it with
   dr_set_process_exit_behavior().  Now a full thread synch is performed
   at exit time in release build if a process exit event or thread exit
   event is registered.  dr_set_process_exit_behavior() can provide
   more performant exit performance for clients that have flexible
   exit event requirements.
 - Switched debug build to also be an INTERNAL=ON build
 - Fixed bug in handling single-byte-bb selfmod code
 - Fixed bugs in handling alarm signals
 - Fixed 64-bit Windows stack alignment bug (Issue 331)
 - Fixed handling of "data32 rex.w call"
 - Fixed Issue 320: a problem with thread-private cache resizing
 - Fixed Issue 319: decode movlhps and movhlps properly
 - Fixed Issue 139: add xmm0-7 preservation for 32-bit Linux applications,
   which may have noticeable impacts on clients calling clean calls:
   e.g., pushing bbs over the max size limit or having a noticeable
   performance hit.
 - Support building sources using Visual Studio

**************************************************
<hr>
In version 2.0.0, the configuration and deployment API and tools changed and
are not backward compatible with earlier versions: see below for details.
The changes between version 2.0.0 and 1.5.0 are:

 - Changed the configuration and deployment model for both Linux and
   Windows to use a configuration file based approach on both platforms,
   which adds control over child processes on Linux and supports local
   configuration on Windows for un-privileged and parallel execution
   (Issue 265).  The registry is no longer used for individual application
   configuration on Windows other than to point at the location for
   global configuration files, when used.<br>
   \b IMPORTANT: On Windows the following non-backward-compatible changes
   have been made:
   - drdeploy.exe no longer exists (replaced by drconfig.exe and drrun.exe)
   - drconfig.dll is now drconfiglib.dll
   - drconfiglib.dll's API routines now take in a process id to support
     one-time targeted-process configuration (to support parallel execution)
   - configuration is either per-user or global, with per-user taking
     precedence when both exist
   - configuration does NOT enable systemwide injection by default:
     use the -syswide_on parameter to drconfig or drrun for that
     (it requires administrative privileges)
   .
   \b IMPORTANT: On Linux, if you're using custom injection via
   raw environment variables rather than using the \p drdeploy script,
   you must also set DYNAMORIO_RUNUNDER to 1 for injection to work with
   this release.
 - Added drinjectlib.dll and dr_inject.h, making custom injection tools
   easier to build (Issue 246)
 - Added DynamoRIO Extension support for auxiliary libraries that extend the
   DynamoRIO API (Issue 277)
 - Added symbol lookup support via Extension (Windows only for now) (Issue 44)
 - Added a "drcontainers" Extension that initially contains a hashtable
 - Added thread creation support: dr_create_client_thread() (Issue 41)
 - Added dr_sleep()
 - Added dr_set_itimer() and dr_get_itimer() (Linux-only) (Issue 283)
 - Added dr_app_pc_for_decoding()
 - Added -synch_at_exit option and dr_request_synchronized_exit() to
   provide guarantees over thread exit event timing in release build
 - Added instr_cmovcc_triggered() and instr_cmovcc_to_jcc()
 - Renamed OP_fcmovene to OP_fcmovne
 - Implemented instr_invert_cbr() for OP_jcc_short
 - Added the full path to modules in module_data_t
 - Added dr_get_proc_address_ex() to support indirect code objects
 - Added dr_get_milliseconds() and dr_get_time() impl for Linux
 - Added instr_is_undefined()

**************************************************
<hr>
The changes between version 1.5.0 and 1.4.0 are:

 - Added a private loader on Windows for better support for library usage
   by clients
 - Added nudge support on Linux
 - Added dr_suspend_all_other_threads() and dr_resume_all_other_threads()
 - Made it easier for clients to use faults to push rare events out of
   instrumentation paths:
   - Added access to the pre-translated context and the code fragment
     information for both
     dr_register_signal_event() and dr_register_exception_event()
     This changed the return type for exception event callbacks.
   - Added a signal/exception event on a fault in non-code-cache
     DynamoRIO code, such as client-generated code.
   - Added the "meta-instruction that can fault" property via
     instr_is_meta_may_fault(), instr_set_meta_may_fault(),
     instrlist_meta_fault_preinsert(), instrlist_meta_fault_postinsert(),
     and instrlist_meta_fault_append().
   - Added a new event dr_register_restore_state_ex_event() that provides
     the pre-translated context and code fragment information, and allows
     for translation failure for non-fault translations.
 - Added dr_dup_file_handle()
 - Added dr_memory_is_dr_internal() and dr_memory_is_in_client()
 - Added dr_get_parent_id()
 - Added decode_opcode_name()
 - Removed the deprecated snprintf() as it causes symbol pre-emption
   problems on Linux.  Older clients should switch to dr_snprintf().
 - Fixed bug in cross-architecture execve (Issue 146)
 - Clone record is now passed via dstack instead of ebp (Issue 149)
 - Fixed close() syscall handling, !HAVE_TLS assert & minor issues (Issue 151)

**************************************************
<hr>
The changes between version 1.4.0 and 1.3.2 are:

 - Added directly-addressable thread-local storage slots for exclusive
   client use:
   - dr_raw_tls_calloc()
   - dr_raw_tls_cfree()
 - Provide 64-bit versions of the drdeploy.exe and drview.exe tools
 - Provide dr_get_proc_address() on Linux
 - Added dr_query_memory_ex() to allow address space walking on Linux
 - Added -msgbox_mask on Linux: waits for a keypress
   - Added STDIN and dr_get_stdin_file()
 - Added shared library versioning on Linux
 - Support calling dr_get_mcontext() from bb and trace callbacks
 - Provide support for building clients using CMake (see cmake/, and for
   an example of usage see samples/CMakeLists.txt)
 - Provide support for clients to use -fvisibility by setting
   the define USE_VISIBILITY_ATTRIBUTES for dr_defines.h
 - Added instr_compute_address_ex() for instrs with multiple memory operands
 - Provide dr_snprintf() (identical to snprintf()) for consistent naming
   and to avoid gcc warnings about using pointers with %x (which we're
   using because there is no portable way to precisely control %p)
 - The statistics viewer \c DRgui.exe is no longer supported on Windows
   NT.  Statistics still work, but the graphical application itself will
   not run on NT.
 - Changed the top-level registry key to "DynamoRIO"
 - Re-arranged layout of bin and samples directories
 - Symbols for all binaries are now included

**************************************************
<hr>
The changes between version 1.3.2 and 1.3.1 are:

 - Added support for Linux execve of cross-architectural executables
   (e.g., 32-bit process performing execve of 64-bit executable)
   - Also, libdrpreload.so is now kept in the same libXX/{debug,release}
     directory as libdynamorio.so
 - instr_convert_short_meta_jmp_to_long() now returns the longer version of
   the taken jump, to use when setting the target of a jecxz or loop*
   branch.
 - Various bug fixes including in these areas:
   - dr_syscall_set_result() and dr_syscall_invoke_another()
   - 64-bit drinject stack alignment
   - 64-bit erroneous assert in dr_get_process_id()
   - 64-bit dr_file_{tell,seek} worked but returned failure
   - -opt_memory bugs resulting in asserts
   - sigprocmask() corner case bug
   - signal handler sharing for NPTL threads
   - decoding across page boundaries on Linux

**************************************************
<hr>
Version 1.3.1 is identical to 1.3.0 but is under a BSD license (see \ref
page_license).

We re-numbered the previous DynamoRIO versions as follows:

 - 1.0.0 = 0.9.6 build 9600
 - 1.1.0 = 0.9.6 build 9601
 - 1.2.0 = 0.9.6 build 9602

**************************************************
<hr>
The changes between version 1.3.0 and version 1.2.0 (0.9.6 9602) are:

 - Version numbering shift to 1.x.y instead of 0.9.6 960x
 - New system call pre, post, and filter events, and new system call
   parameter and result access, along with a feature to chain system calls:
   - dr_register_pre_syscall_event()
   - dr_register_post_syscall_event()
   - dr_register_filter_syscall_event()
   - dr_syscall_get_param()
   - dr_syscall_set_param()
   - dr_syscall_set_sysnum()
   - dr_syscall_get_result()
   - dr_syscall_set_result()
   - dr_syscall_invoke_another()
   - dr_is_wow64()
 - New signal event for Linux
   - dr_register_signal_event()
 - New option "-pause_on_error", and error messages to
   stdout by default for release builds, to improve Linux debugging
 - New routines for memory allocation and memory manipulation:
   - dr_nonheap_alloc()
   - dr_nonheap_free()
   - dr_memory_protect()
 - New option \ref op_syntax_intel "-syntax_intel" for Intel-style disassembly
 - New option \ref op_sysenter "-sysenter_is_int80"
 - The parameter to an application's system call (normally kept in the eax
   register) can now be freely changed in basic blocks on all platforms
 - Added support for 64-bit -thread_private
 - Added corner-case undocumented IA-32 opcode support
 - Fixed bug running multi-threaded 64-bit Linux apps
 - Fixed bugs in 64-bit Linux signal handling
 - Fixed bug running -thread_private debug build
 - Fixed bug running 32-bit apps on 64-bit Linux on AMD processors
 - Fixed bug where OS_OPEN_APPEND overwrote instead of appending on Windows

**************************************************
<hr>
The changes between the 0.9.6 release builds 9602 and 9601 are:

 - Performance improvements for both the base DynamoRIO system and for
   client instrumentation when running on Pentium M, Core, and Core 2
   processors.
 - 64-bit bug fixes
 - Added several convenience routines:
   - get_register_name()
   - reg_to_pointer_sized()
   - reg_is_gpr()
   - reg_is_segment()
   - reg_32_to_8()
 - Disassembly now expands immed sizes to match operands
 - Fixed bug in instr_is_nop()

**************************************************
<hr>
The changes between the 0.9.6 release builds 9601 and 9600 are:

 - The Windows registry key used is now "VMware, Inc." instead of "VMware"
 - Added large file support (see #DR_FILE_ALLOW_LARGE)
 - Added support for decoding from a copy of code: decode_from_copy() and
   disassemble_from_copy().
 - Changed the default options to favor performance, and added the
   \ref op_memory "-opt_memory" runtime option to prioritize memory instead.

Release 0.9.6 is \b not backward compatible with prior releases 0.9.1-0.9.5.

The major changes between the 0.9.6 and 0.9.5 releases include 64-bit
support, multiple clients, state translation, trace contents, and Linux
module events and fast system calls:

 - 64-bit applications and clients are now supported.  This changed
   several function signatures:
   - instr_encode()
   - decode_next_pc()
   - decode_sizeof()
   - decode_eflags_usage()
   - instr_init()
   - The binary trace dump format changed.
   .
   Several new functions were added:
   - set_x86_mode()
   - get_x86_mode()
   - instr_set_x86_mode()
   - instr_get_x86_mode()
   - opnd_create_rel_addr()
   - opnd_create_far_rel_addr()
   - opnd_is_rel_addr()
   - opnd_is_near_rel_addr()
   - opnd_is_far_rel_addr()
   - instr_has_rel_addr_reference()
   - instr_get_rel_addr_target()
   - instr_get_rel_addr_dst_idx()
   - instr_get_rel_addr_src_idx()
   - instr_shrink_to_32_bits()
   - opnd_shrink_to_32_bits()
   - reg_32_to_64()
   - reg_64_to_32()
   - reg_is_extended()
   - reg_parameter_num()
   .
   To build a 64-bit client, set the \p X86_64 preprocessor define before
   including the DynamoRIO header files, and link with the 64-bit build of
   DynamoRIO (for a 32-bit client, set \p X86_32).
 - Multiple clients are now supported.  This changed the signatures of
   dr_init(), dr_get_options(), and dr_get_client_path().  It also changed
   how clients are deployed and nudged, and how events are unregistered:
   explicit unregistration routines are now used.
 - State translation in the presence of clients is now fully supported.
   This changed the signature for the basic block and trace event callbacks
   (see dr_register_bb_event() and dr_register_trace_event()), added a
   new event dr_register_restore_state_event(), and added new functions
   instr_set_translation(), instr_set_meta_no_translation(), and INSTR_XL8().
 - The trace callback (#dr_register_trace_event()) now presents original
   application code to the client, rather than code that has already
   been modified for execution in the code cache.  The client also has
   flexibility in which instrumentation is included from constituent
   basic blocks added to a trace (the \p for_trace parameter: see
   #dr_register_bb_event()).
 - Fast system calls (syscall and sysenter) are now supported on Linux.
 - Module load/unload events and module iteration are now supported on Linux.
 - System calls for 32-bit applications on 64-bit kernels are no longer
   hidden by vsyscall; related functions were removed:
   instr_is_lol64_syscall(), instr_is_32on64_syscall().
 - Due to both 64-bit support and full WOW64 (32-bit applications on 64-bit
   Windows) support, xmm registers were added to dr_mcontext_t, and a
   new function dr_mcontext_xmm_fields_valid() was added.
 - Far instr-type operands are now supported: opnd_create_far_instr(),
   opnd_is_near_instr(), opnd_is_far_instr().
 - Miscellaneous new functions were added:
   - instr_convert_short_meta_jmp_to_long()
   - instr_reads_from_reg()
   - LOCK()
   - OPND_CREATE_INT_32OR8()
   - OPND_CREATE_INT_16OR8()
   - instrlist_meta_append()
   - dr_using_all_private_caches()
 - The type of nudge arguments was changed from (void *) to uint64.
 - The signature of dr_lookup_module() changed.  It no longer has an
   IMAGE_SECTION_HEADER out argument.  See dr_lookup_module_section()
   for that functionality.
 - The disassemble-from-address routines now return NULL when pointed at
   invalid instructions (matching the decode routines).
 - The routines to access DynamoRIO tls slots from the cache were changed.
   dr_insert_write_temp_tls was eliminated in favor of a generalized #dr_save_reg
   with more flexibility on which slot can be used.  #dr_save_arith_flags was
   similarly generalized.  Slots are now guaranteed to remain valid until the
   next non-meta instruction allowing access to saved registers during clean
   calls via #dr_read_saved_reg and #dr_write_saved_reg.  #dr_insert_mbr_instrumentation
   also now requires caller to specify the spill slot to be clobbered
   which must be less than dr_max_opnd_accessible_spill_slot().

**************************************************
<hr>
The major changes between the 0.9.5 and 0.9.4 releases are:

 - The basic block hook (\ref sec_events_bb) passes completely unmodified
   application code to the client (no mangling or elision).
 - The old client hook exports have been replaced with an explicit event
   registration model.
 - Instruction representation simplification: the client only sees fully
   decoded instructions.
 - Easier-to-use clean calls (see #dr_insert_clean_call).
 - Library support (-wrap on linux, ntdll on windows: see \ref sec_extlibs
   and \ref sec_utils).
 - Some features have been removed (these are easily implemented by a
   client): there is no more edge-counting profile build, no more
   custom exit stubs, and no more prefixes.
 - Infrastructure improvements:
   - Thread-shared caches (can still request thread-private: \ref
     op_thread_priv "-thread_private option").  Note that there are
     some subtle changes stemming from using thread-shared: in particular,
     note that the context passed to the deletion event may be NULL
     (see #dr_register_delete_event).
   - Direct access to TLS slots (#dr_save_reg, dr_insert_write_temp_tls,
     #dr_insert_write_tls_field).
 - Module events (#dr_register_module_load_event),
   module iteration (#dr_module_iterator_start, #dr_lookup_module, etc.),
   and memory querying (#dr_query_memory, #dr_virtual_query).
 - The full API is now documented in html and pdf for easy browsing.
 - Numerous type and routine name changes.

\endif


***************************************************************************
\htmlonly
<table width=100% bgcolor="#000000" cellspacing=0 cellpadding=2 border=0>
  <tr><td><table width=100% bgcolor="#0000C0" cellspacing=0 cellpadding=1 border=0>
  <tr><td><table width=100% bgcolor="#0000C0" cellspacing=0 cellpadding=1 border=0>
  <tr><td></td></tr></table></td></tr></table></td></tr></table>
\endhtmlonly
\section sec_limits Limitations

\subsection sec_limit_clients Client Limitations
The most important limitation on a client is that it remain transparent.
This is described fully in \ref transparency.
Here we summarize the key points to remain transparent:

  - For full transparency, the client should be a self-contained library
with linkage to nothing other than DynamoRIO libraries.  We
provide private loading that makes some use of system libraries safe, but
global resource conflicts can still occur and clients are cautioned from
using system-interacting library routines.
See \ref sec_extlibs for further details.
  - Currently, the communication API provided by DynamoRIO is limited to file
I/O and nudges.
\if vmsafe
  - The security agent on the security monitor VM has no direct
    relationship with DynamoRIO.  However, the VMsafe solution provider
    can architect their own communication channel between the security
    agent on the security monitor VM and the client by using an agent on
    the client's VM as an intermediary.
 \anchor limits_winlogon
  - There is a known false positive in the anti-piracy DRM code in the
    Windows Genuine Advantage component of winlogon.exe.  This code
    performs deliberate obfuscation and violations of standard coding
    behavior.
\endif
\if vmsafe
  - The client can run in only one mode at a time, which cannot be changed during the
execution of the process.  Mode change can be done only on a subsequent
application restart.
  - The client should call only the API corresponding to the mode it was started
in.  Mixing API from different modes can lead to unspecified results and is
not supported.
  - Probe API allows only one registration of probes, which must occur in
    dr_init().
  - Probes can be specified only with library names and offsets from the base
    of the library in memory (\ref DR_PROBE_ADDR_LIB_OFFS).
  - When a probe callback finishes execution it can't request DynamoRIO to
    perform any actions like logging, control flow changes, etc.
  - Probe locations can't include system call wrappers in ntdll.dll, i.e.,
    ntdll!Nt* routines can't be probe locations.
\endif

\subsection sec_limit_platforms Platform Limitations
  - This version of DynamoRIO supports Windows 8, 8.1, and 10.
    However, systemwide injection (-syswide_on) is not yet supported on
    Windows 8 or higher except for WOW64 (i.e., 32-bit applications on
    a 64-bit kernel).
  - DynamoRIO currently supports the following NT-based 32-bit
    Windows systems: XP (32-bit, service packs 0-3), 2003 (32-bit, service
    packs 0-2), Vista (32-bit, service packs 0-1),
    Windows 7 (32-bit, service packs 0-1), Windows 8, Windows 8.1, and
    Windows 10.
    It does not support Windows 95, 98, or ME.
    It no longer officially supports NT (all service packs) or 2000 (all service
    packs), although the core DynamoRIO library should still work there: it
    is only the tools and utility programs that will fail to run.
    Windows Server 2008 is expected to work but has not
    been tested.
  - This release of DynamoRIO supports running 32-bit
    Windows applications on the following 64-bit Windows operating
    systems: Windows XP Professional x64 (service pack 2), Windows 2003
    x64 (service pack 2), Vista x64 (service packs 0-1), Windows 7
    (service packs 0-1), Windows Server 2008, Windows 8, Windows 8.1, and
    Windows 10.
    Only the 32-bit
    code will be seen, and child processes created will not be injected
    into.  On 64-bit Windows 32-bit applications are automatically run
    through the Windows-On-Windows or WOW64 emulator so system call and
    indirect call processing clients must be aware of
    #instr_is_wow64_syscall().
\anchor limits_64bit
  - This release of DynamoRIO supports running
    64-bit Windows applications, using the 64-bit DynamoRIO build, on
    the following 64-bit Windows systems: Windows XP Professional x64
    (service pack 2), Windows 2003
    x64 (service pack 2), Vista x64 (service packs 0-1), Windows 7 x64
    (service packs 0-1), Windows 8, Windows 8.1, and Windows 10.
    Windows Server 2008 is expected to work but has not
    been tested.
  - DynamoRIO does not support any Itanium based Windows systems.
  - This release does not fully support applications that mix 32-bit and
    64-bit code.  Future releases will support such mixtures.
  - When running a cygwin application under control of DynamoRIO,
    stderr and stdout output from DynamoRIO or its clients may not
    be visible.
  - UTF-8 support is not yet present in drinjectlib, drconfiglib,
    drrun.exe, drconfig.exe, or drinject.exe.  It is present in the
    core DR API.
  - This release of DynamoRIO has support for most 32-bit and
    64-bit Linux
    distributions running on Intel-compatible hardware, including
    Ubuntu and Fedora.
  - This release of DynamoRIO has support for running 32-bit
    Linux applications on 64-bit Linux operating systems on
    AMD64-compatible hardware.
  - Cross-architecture execve (e.g., a 32-bit process performing execve of
    a 64-bit executable) may stop working if the paths to the
    libdynamorio.so and libdrpreload.so libraries are renamed.
  - This release of DynamoRIO supports 32-bit applications running on
    32-bit Linux operating systems on AArch32 ARMv7 and ARMv8 hardware.
    However, a few features are not yet ported: traces, clean
    call inlining and other optimizations, and several samples.
  - This release of DynamoRIO has experimental support for 32-bit Android
    applications running on AArch32 ARMv7 and ARMv8 hardware.
    However, a few features are not yet ported: traces, clean
    call inlining and other optimizations, and several samples.
  - This release of DynamoRIO has experimental support for 64-bit
    applications running on 64-bit Linux operating systems on AArch64 ARMv8
    hardware.  However, floating-point and SIMD instruction operands are
    not fully decoded or encoded yet, and a few features are not yet
    ported: traces, clean call inlining and other optimizations, and
    several samples and provided tools.

\subsection sec_limit_perf Performance Limitations

  - In order to present a more straightforward code stream to clients,
    DynamoRIO has several optimizations disabled in this release.
    System-call-heavy applications are the ones most likely to be affected.
    Future releases may allow clients to choose performance versus
    visibility.  This release does provide the \ref op_memory "-opt_memory option"
    to enable prioritizing memory usage and the \ref op_speed "-opt_speed option"
    to prioritize performance at the cost of more complex basic blocks that
    cross control transfers.
  - The performance \if vmsafe of Code Manipulation Mode and Memory
    Firewall Mode \endif when starting up large desktop applications
    may be noticeably worse than native.  Upcoming releases will
    address this issue. \if vmsafe Note that Probe Mode incurs
    significantly less overhead than the other modes. \endif
  - The performance \if vmsafe of Code Manipulation Mode \endif when
    running  Java, .Net, Flash or similar managed execution
    applications can be noticeably worse then native.  This can
    include applications that load these components as in-process
    plugins (such as Internet Explorer). Upcoming releases will
    address this issue.  \if vmsafe Probe Mode and Memory Firewall
    Mode are not affected. \endif
  - When using \if vmsafe Code Manipulation Mode or Memory Firewall
    Mode \else DynamoRIO \endif on all or many processes on a system
    simultaneously, memory usage may become a factor.  Upcoming
    releases will address this issue.  \if vmsafe Note that Probe Mode
    incurs significantly less overhead than the other modes. \endif

\subsection sec_limit_deploy Deployment Limitations

  - The dr_config.lib library is not multi-thread safe.  Users of the
    library should ensure that no more then one thread accesses the
    library at a time.
  - Other installed software that uses hooks may not always be
    interoperable with DynamoRIO.
  - Other installed software may conflict with DynamoRIO's use of the
    \c \\HKLM\\SOFTWARE\\Microsoft\\Windows\\WindowsNT\\CurrentVersion\\AppInit_DLLs
    registry key (only very rarely an issue), which is used for
    the -syswide_on feature.
  - On Windows, the Enhanced Mitigation Experience Toolkit (EMET) may prevent
    applications from running under DynamoRIO
    (<a href="https://github.com/dynamorio/dynamorio/issues/1546">issue 1546</a>).
    Please disable EMET for the application if necessary.
  - On Windows 7 and Windows Server 2008 R2, the digital signature
    requirement for AppInit_DLLs libraries is disabled when systemwide
    injection is requested (-syswide_on).  This can be a security concern.
  - On Windows 8 or 8.1, system wide injection (-syswide_on) is not yet supported.
  - Cygwin processes may not work with DynamoRIO due to cygwin's
    implementation of fork being incompatible with DynamoRIO.
  - A Windows application that does not statically link with
    user32.dll will not be run under control of DynamoRIO using
    system-wide injection unless its
    parent process (typically cmd.exe or explorer.exe, for manually
    launched applications) is already under DynamoRIO control
    \if vmsafe (the parent can be in any mode)\endif. Only some small
    non-graphical applications do not link with user32.dll.
  - When invoking an application in any way that is not from a parent
    process under DynamoRIO control, DynamoRIO takes control a little
    later and in some rare cases the application has already created a new
    thread.  This is in violation of the Windows specficiations, but cygwin
    processes do this.  This new thread will not be under DynamoRIO
    control and can cause a variety of problems.  In such cases it is best
    to invoke from a parent process under DynamoRIO control.  However, for
    32-bit applications on 64-bit Windows operating systems, DynamoRIO
    takes over later even from the parent.  Future releases will address
    this limitation.
  - This release does not support running some Windows services under
    control of DynamoRIO: the "System" process, smss.exe, csrss.exe, and protected
    processes on Windows Vista.

\anchor limits_vista_service_messagebox
  - On Windows Vista most services are run in a separate session as a
    security feature.  This means that neither DynamoRIO nor its
    client will be able to display a messagebox when running in said
    services (they have no associated visible window station). See
    dr_messagebox().
  - On Windows Vista \if vmsafe in Code Manipulation Mode \endif the code from
    certain dlls (found mostly in services) and the code subsequently
    called from those dlls is run natively and is not visible to the
    instrumentation APIs.  This only applies to dlls that have a .pexe
    section (only 13 dlls have such a section in a standard Vista
    install) which seems to be associated with a likely obfuscation
    method involving kernel side components that this release has no
    other workaround for.
\anchor limits_linux_preload
  - On Linux, non-default late injection (requested via \p -late to drrun)
    is unable to run binaries with the suid or sgid permission bits set.
    Default injection is capable of executing these binaries, but if late
    injection is desired, one method of running these binaries
    is to place both libdrpreload.so and libdynamorio's full paths in
    /etc/ld.so.preload.
    You'll need to use a \ref lin_deploy "separate configure step approach".
    Don't forget to run drconfig to create a configuration for the
    application first; otherwise, libdrpreload.so will refuse to take
    control.  This method of injection takes control part-way through
    initialization of the target application, rather than at the very
    beginning.  Alternatively, you could run as root, or remove the suid
    and sgid bits: however, both of those solutions may open up security
    holes and are not recommended.  If the suid or sgid binary is a leaf
    child process of the parent target application, another option is to
    run the problematic child process natively by either creating a configuration
    file for the child with the "-norun" parameter or running with the
    \ref op_children "-no_follow_children" runtime option.
  - On Linux, the private loader will fail to load libpthread.so.  Therefore
    clients and the libraries they use cannot link against libpthread.so.

\ifnot vmsafe
***************************************************************************
\htmlonly
<table width=100% bgcolor="#000000" cellspacing=0 cellpadding=2 border=0>
  <tr><td><table width=100% bgcolor="#0000C0" cellspacing=0 cellpadding=1 border=0>
  <tr><td><table width=100% bgcolor="#0000C0" cellspacing=0 cellpadding=1 border=0>
  <tr><td></td></tr></table></td></tr></table></td></tr></table>
\endhtmlonly
\section sec_future Plans for Future Releases

We hope to include the following major features in future releases:

 - Libraries to facilitate building tools that use shadow memory, examine
   system calls, and insert heavyweight instrumentation
 - Earliest Windows injection.  Today drinject injects fairly late; from a
   parent process, injection is very early (before kernel32.dll is loaded),
   but we plan to provide injection at the very first user-mode instruction
   in the future.
 - More flexible (earlier, or later via attach) Linux injection
 - Persistent and process-shared code caches
 - Full control over trace building

To discuss current and future features, join the <a
href="http://groups.google.com/group/dynamorio-users/">DynamoRIO Users
group</a>.

\endif

*/<|MERGE_RESOLUTION|>--- conflicted
+++ resolved
@@ -269,7 +269,6 @@
    and drmgr_get_emulated_instr_data().
  - Added drmgr_register_signal_event_user_data() and
    drmgr_unregister_signal_event_user_data() to enable passing of user data.
-<<<<<<< HEAD
  - Added hashtable_apply_to_all_payloads_user_data() to iterate over all payloads
    in a hashtable with user data also available.
  - Added cmake function DynamoRIO_get_full_path that shall be used instead of reading
@@ -291,10 +290,8 @@
    aggregate, and clean up in print_results().
  - Added module_mapper_t::find_mapped_trace_bounds() to allow callers to cache
    results and avoid global locks during parallel operation.
-=======
  - Added dr_get_application_cl_args() to enable the gathering of application
    command-line args.
->>>>>>> 66bd0bec
 
 **************************************************
 <hr>
