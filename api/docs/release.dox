/* ******************************************************************************
 * Copyright (c) 2010-2024 Google, Inc.  All rights reserved.
 * Copyright (c) 2011 Massachusetts Institute of Technology  All rights reserved.
 * Copyright (c) 2008-2010 VMware, Inc.  All rights reserved.
 * ******************************************************************************/

/*
 * Redistribution and use in source and binary forms, with or without
 * modification, are permitted provided that the following conditions are met:
 *
 * * Redistributions of source code must retain the above copyright notice,
 *   this list of conditions and the following disclaimer.
 *
 * * Redistributions in binary form must reproduce the above copyright notice,
 *   this list of conditions and the following disclaimer in the documentation
 *   and/or other materials provided with the distribution.
 *
 * * Neither the name of VMware, Inc. nor the names of its contributors may be
 *   used to endorse or promote products derived from this software without
 *   specific prior written permission.
 *
 * THIS SOFTWARE IS PROVIDED BY THE COPYRIGHT HOLDERS AND CONTRIBUTORS "AS IS"
 * AND ANY EXPRESS OR IMPLIED WARRANTIES, INCLUDING, BUT NOT LIMITED TO, THE
 * IMPLIED WARRANTIES OF MERCHANTABILITY AND FITNESS FOR A PARTICULAR PURPOSE
 * ARE DISCLAIMED. IN NO EVENT SHALL VMWARE, INC. OR CONTRIBUTORS BE LIABLE
 * FOR ANY DIRECT, INDIRECT, INCIDENTAL, SPECIAL, EXEMPLARY, OR CONSEQUENTIAL
 * DAMAGES (INCLUDING, BUT NOT LIMITED TO, PROCUREMENT OF SUBSTITUTE GOODS OR
 * SERVICES; LOSS OF USE, DATA, OR PROFITS; OR BUSINESS INTERRUPTION) HOWEVER
 * CAUSED AND ON ANY THEORY OF LIABILITY, WHETHER IN CONTRACT, STRICT
 * LIABILITY, OR TORT (INCLUDING NEGLIGENCE OR OTHERWISE) ARISING IN ANY WAY
 * OUT OF THE USE OF THIS SOFTWARE, EVEN IF ADVISED OF THE POSSIBILITY OF SUCH
 * DAMAGE.
 */

/**
***************************************************************************
***************************************************************************
***************************************************************************

\page release_notes Release Notes for Version \DR_VERSION

This section is divided into the following subsections:

 - \ref sec_package
 - \ref sec_changes
 - \ref sec_limits
 - \ref sec_future

***************************************************************************
\htmlonly
<table width=100% bgcolor="#000000" cellspacing=0 cellpadding=2 border=0>
  <tr><td><table width=100% bgcolor="#0000C0" cellspacing=0 cellpadding=1 border=0>
  <tr><td><table width=100% bgcolor="#0000C0" cellspacing=0 cellpadding=1 border=0>
  <tr><td></td></tr></table></td></tr></table></td></tr></table>
\endhtmlonly
\section sec_package Distribution Contents

The following are part of the DynamoRIO release distribution:

\if profiling
  PR 225255: list profile library too
\endif

 - Four different DynamoRIO libraries: debug and release for each of
   32-bit and 64-bit (for ARM or AArch64 builds, only a single bitwidth
   matching the ISA is provided).
   The debug library enables assertion messages to more easily diagnose
   API usage errors.
 - Four different IA-32/AMD64/ARM/AArch64 decoding static libraries: debug and release
   for each of 32-bit and 64-bit (only 32-bit for ARM and 64-bit for AArch64).
   The debug library enables assertion messages to more easily diagnose
   API usage errors.
 - A variety of DynamoRIO Extension libraries that augment the core
   DynamoRIO API (see \ref page_ext).
 - Additional Extension libraries from the Dr. Memory Framework (DRMF).
   If this documentation is part of a DynamoRIO public release, <a
   href="../../drmemory/drmemory/docs/html/page_drmf.html">this link</a> should
   point at the local documentation for DRMF.
 - The DynamoRIO configuration and execution libraries and command-line
   utilities \c drconfiglib.dll, \c drinjectlib.dll, \c drfrontendlib.lib,
   \c drconfig.exe, \c drrun.exe, and \c drinject.exe.
   On Linux, the tools are named \c drconfig, \c drrun, and \c drinject.
 - A utility \c drview.exe for viewing which processes
   are running under DynamoRIO control (Windows package only).
 - Header files for the DynamoRIO APIs.
 - This documentation.
 - \ref API_samples "Sample clients".
 - A graphical statistics viewer \c DRstats.exe that displays internal
   DynamoRIO statistics as well as custom statistics defined
   by a client (see \ref sec_drstats) (Windows package only).
   DynamoRIO exports a large number of statistics in its debug build, and
   a handful in release builds.
 - A binary tracedump reader, which also functions as a sample
   client using DynamoRIO as a standalone library (see \ref
   sec_standalone).
 - A number of end-user tools including a code coverage tool (see \ref
   page_drcov), a multi-process cache simulator (see \ref page_drcachesim),
   a last-level cache miss analyzer (see \ref page_drcachesim),
   and a legacy CPU testing tool (see \ref page_drcpusim).
   If this is a DynamoRIO public release, it also includes the
   Dr. Memory memory debugging tool (see \ref page_drmemory), a system call
   tracer for Windows (see \ref page_drstrace), a library tracing tool (see
   \ref page_drltrace), and a symbol querying tool (see \ref page_symquery).

When unpacking the release package on Windows, be aware that the Cygwin
unzip utility does not preserve executable permissions properly.  After
unzipping with Cygwin, add ugo+rx permissions to all of the .dll and .exe
files in the resulting directory tree:
\code
find . -name \*.dll -exec chmod ugo+rx {} \; -o -name \*.exe -exec chmod ugo+rx {} \;
\endcode

***************************************************************************
\htmlonly
<table width=100% bgcolor="#000000" cellspacing=0 cellpadding=2 border=0>
  <tr><td><table width=100% bgcolor="#0000C0" cellspacing=0 cellpadding=1 border=0>
  <tr><td><table width=100% bgcolor="#0000C0" cellspacing=0 cellpadding=1 border=0>
  <tr><td></td></tr></table></td></tr></table></td></tr></table>
\endhtmlonly
\section sec_changes Changes Since Prior Releases

The current version is \DR_VERSION.  It includes Dr. Memory and the
Dr. Memory Framework (DRMF) in the same package as DynamoRIO.  DRMF
provides the umbra, drsyscall, and drsymcache Extensions for use by
clients.

The changes between version \DR_VERSION and 10.0.0 include the following compatibility
changes:
 - Marked x86 rep instructions as predicated.
 - The #dr_instr_category_t enum underwent changes to support new categories
   such as STATE, MOVE, CONVERT, and MATH.
   INT_MATH has been removed and replaced with MATH.
   FP_MATH has been removed and replaced with FP|MATH.
   The enumeration was organized in a different order, the old numbers become invalid
 - The #dynamorio::drmemtrace::TRACE_MARKER_TYPE_FUNC_RETVAL marker for system
   calls changed to contain the actual return value, rather than just whether
   successful.  A new marker #dynamorio::drmemtrace::TRACE_MARKER_TYPE_SYSCALL_FAILED
   was added to indicate failure.
 - Changed the enum value of #dynamorio::drmemtrace::scheduler_t::DEPENDENCY_TIMESTAMPS
   to include direct switch dependencies.  This is not a binary compatibility change
   as the old value still refers purely to timestamps, but on a recompile it
   refers to timestamps and direct switches, which is what most users should want.
 - Rename the macro INSTR_CREATE_mul_sve to INSTR_CREATE_mul_sve_imm to
   differentiate it from the other SVE MUL instructions.
 - Renamed a protected data member in #dynamorio::drmemtrace::analyzer_tmpl_t from
   merged_interval_snapshots_ to whole_trace_interval_snapshots_ (may be relevant for
   users sub-classing analyzer_tmpl_t).
 - Converted #dynamorio::drmemtrace::analysis_tool_tmpl_t::interval_state_snapshot_t
   into a class with all its data members marked private with public accessor functions.

Further non-compatibility-affecting changes include:
 - Added DWARF-5 support to the drsyms library by linking in 4 static libraries
   from elfutils.  These libraries have LGPL licenses.
 - Added raw2trace support to inject system call kernel trace templates collected from
   elsewhere (e.g., QEMU, Gem5) into the user-space drmemtrace traces at the
   corresponding system call number marker. This is done by specifying the path to the
   template file via the new -syscall_template_file option.
 - Added a new scheme for the modoffs field in the PC trace entry which allows L0
   filtering of non-module code; see
   #dynamorio::drmemtrace::ENCODING_FILE_TYPE_SEPARATE_NON_MOD_INSTRS. Also added
   file type entry to the header of encoding files.
 - Fixed a bug in the AArch64 codec with the way that SVE scalar+immediate predicated
   contiguous load and store instructions represented the immediate offset in the IR.
   In 10.0.0 the memory operand in these instruction used the immediate value from the
   instruction (which is an index to be scaled by the vector length) as the displacement,
   whereas the displacement value in a DynamoRIO memory operand should always be a byte
   offset. This has now been corrected.
   Traces and other tool results created with DynamoRIO prior to this fix may have
   incorrect results if the application contained these instructions.
   See <a href="https://github.com/DynamoRIO/dynamorio/pull/6390">PR #6390</a> for the
   full list of affected instructions.
 - Added core-sharded analysis tool support where traces are sharded by
   core instead of by thread, with the thread schedules onto the cores
   either following how they were traced or using a dynamic schedule.
   Adds #dynamorio::drmemtrace::shard_type_t passed to initialize_shard_type()
   to inform tools of the shard type.
   Adds a new memtrace_stream_t::get_output_cpuid() query.
   Adds a number of drcachesim options to set sharding mode (-core_sharding,
   -core_serial) and control the schedule
   (-sched_quantum, -sched_time, sched_order_time, -record_file,
   -replay_file, -cpu_schedule_file).
 - Added additional timestamps to drmemtrace traces: at the end of each buffer,
   and before and after each system call.
 - Added type_is_read() API that returns true if a trace type reads from memory.
 - Added instr_num_memory_read_access() and instr_num_memory_write_access() that return
   the number of memory read and write accesses of an instruction respectively.
 - Added realloc to the set of functions traced by -record_heap by default.
 - Deprecated #dr_fp_type_t for Floating-Point operation types in favor of the new
   #dr_instr_category_t.
   Deprecated instr_is_floating_ex(), replacing it with instr_is_floating_type().
   The old versions will continue to work.
 - Added several routines to the #dynamorio::drmemtrace::memtrace_stream_t interface
   for drmemtrace analysis tools: get_output_cpuid(), get_workload_id(),
   get_input_id(), get_input_interface().
 - Added -record_syscall to drmemtrace for recording syscall parameters.
 - Added opportunity to run multiple drcachesim analysis tools simultaneously.
 - Added support of loading separately-built analysis tools to drcachesim dynamically.
 - Added instr_is_opnd_store_source().
 - Added kernel context switch sequence injection support to the drmemtrace scheduler.
 - Added dr_running_under_dynamorio().
 - Added instr_get_category_name() API that returns the string version (as char*) of a
   category.
 - Added #dynamorio::drmemtrace::TRACE_MARKER_TYPE_VECTOR_LENGTH marker to indicate the
   current vector length for architectures with a hardware defined or runtime changeable
   vector length (such as AArch64's SVE scalable vectors).
 - Added a new drmemtrace analyzer option \p -interval_instr_count that enables trace
   analyzer interval results for every given count of instrs in each shard. This mode
   does not support merging the shard interval snapshots to output the whole-trace
   interval snapshots. Instead, the print_interval_results() API is called separately
   for each shard with the interval state snapshots of that shard.
 - Added a new finalize_interval_snapshots() API to
   #dynamorio::drmemtrace::analysis_tool_t to allow the tool to make holistic
   adjustments to the interval snapshots after all have been generated, and before
   they are used for merging across shards (potentially), and printing the results.
<<<<<<< HEAD
 - Added opnd_is_vector_base_disp() to test if an opnd_t is a base+disp memory operand
   that uses a vector register for the base or index register.
=======
 - Added -abort_on_invariant_error flag that instructs the invariant checker drmemtrace
   analysis tool to abort trace analysis when a trace invariant error is found. This
   is set to true by default to match the existing behavior of the invariant checker.
 - Added a new instr API instr_is_xrstor() that tells whether an instruction is any
   variant of the x86 xrstor opcode.
>>>>>>> b9a0ba0e

**************************************************
<hr>

The changes between version 10.0.0 and 9.0.1 include the following compatibility
changes:
 - Eliminated the -skip_syscall option to drrun and drinject, which is now always
   on by default.
 - Changed the drcachesim -use_physical option to not modify the regular trace
   entry virtual addresses but to instead insert metadata containing translation
   information for converting virtual to physical addresses.
 - Changed the layout of the DR_FAST_IR struct to add an element size property
   that supports more information about vectors. This changes the method of accessing
   the register in the structure from struct.value.reg to
   struct.value.reg_and_element_size.reg. The element size can be accessed directly
   via struct.value.reg_and_element_size.element_size.
 - Changed the size of the #instr_t structure by appending a field which is used
   for relative offsets while encoding.  The note field is no longer modified
   during encoding.
 - Reduced the value of #DR_NOTE_FIRST_RESERVED.  This is not expected to cause
   problems unless clients are directly choosing high note values without using
   drmgr_reserve_note_range().
 - Changed the values of the AArch64 DR_REG_Z* constants so that Z registers can be
   used in base+disp operands in SVE scatter/gather instructions. This breaks binary
   compatibility for clients built against an older version of opnd_api.h, but source
   code compatibility is unchanged.
 - Removed the drcachesim external iterator analyzer interface.  Users should instead
   use the new #dynamorio::drmemtrace::scheduler_tmpl_t interface for direct control
   over iteration.  See \ref sec_drcachesim_sched for example code.
 - Refactored the drmemtrace reader and file reader classes to better fit the
   new scheduler model: now each reader owns just one single stream of records
   with all multi-stream interleaving owned by the scheduler.
 - Replaced the AArch64 OP_reta with OP_retaa and OP_retab. "reta" is not a real
   AArch64 instruction and "reta" entries in the AArch64 codec were being used to
   decode "retaa" and "retab". These instructions will now encode and decode correctly
   as "retaa" and "retab".
 - Added a #DR_XFER_RSEQ_ABORT event for a signal generated during an rseq region.
 - Changed the interrupted PC for #DR_XFER_RSEQ_ABORT for native execution aborts to be
   the abort handler (a signal during the instrumented execution will continue to have
   the actual interrupted PC); changed the interrupted PC for #DR_XFER_SIGNAL_DELIVERY
   for a signal generated during an rseq region to be the abort handler, matching the
   kernel behavior.
 - Changed the arguments and decode behavior of the INSTR_CREATE_orr_sve_pred(),
   INSTR_CREATE_eor_sve_pred(), INSTR_CREATE_and_sve_pred() and
   INSTR_CREATE_bic_sve_pred() to use the new vector element registers and to
   correctly encode the predicate mode.
 - ud2a and ud2b have been renamed to ud2 and ud1, respectively. The old constants
   #OP_ud2a and #OP_ud2b, as well as the #INSTR_CREATE_ud2a()/#INSTR_CREATE_ud2b()
   macros, are \#defined to the new names, #OP_ud2, #OP_ud1, #INSTR_CREATE_ud2(),
   and #INSTR_CREATE_ud1() respectively. ud1 now correctly accounts for its operands
   so manipulation of ud1 is not backwards compatible.
 - All drcachesim/ code was changed to use the dynamorio::drmemtrace namespace.
   External code using any drcachesim or drmemtrace library will need to be
   recompiled.
 - The droption header library is now inside the dynamorio::droption namespace.
 - The drmemtrace record type #dynamorio::drmemtrace::TRACE_TYPE_INSTR_CONDITIONAL_JUMP
   is deprecated in offline traces where it is replaced by
   #dynamorio::drmemtrace::TRACE_TYPE_INSTR_TAKEN_JUMP and
   #dynamorio::drmemtrace::TRACE_TYPE_INSTR_UNTAKEN_JUMP.
 - All int_least64_t and uint_least64_t types in drcachesim were replaced with
   their precise counterparts int64_t and uint64_t.
 - The #dynamorio::drmemtrace::memref_t structure has a new field appended for
   holding the actual target of each indirect branch.
 - Increased the size of dr_simd_t to accommodate AArch64's Scalable Vector
   Extension (SVE) as well as adding two new dr_simd_t instances to
   #dr_mcontext_t: SVE predicate registers svep[] and the SVE first-fault
   register, ffr. This is a significant binary compatibility change and will
   require re-building clients built before SVE was added.
 - The #instr_t structure has a new field inserted for holding the category type
   #dr_instr_category_t which changes the size and the offsets of most fields
   in 32-bit.  64-bit compatibility is not affected.

Further non-compatibility-affecting changes include:
 - Added new drmemtrace option -L0_filter_until_instrs which enables filtering
   for the specified instruction count before switching to full instruction tracing.
   Such bimodal filtered traces have #dynamorio::drmemtrace::OFFLINE_FILE_TYPE_BIMODAL_FILTERED_WARMUP
   in their file type, and a #dynamorio::drmemtrace::TRACE_MARKER_TYPE_FILTER_ENDPOINT marker
   at the point in the trace when filtering ended.
 - Added AArchXX support for attaching to a running process.
 - Added new fields analyze_case_ex and instrument_instr_ex to #drbbdup_options_t.
 - Added drbbdup support to drwrap via #DRWRAP_INVERT_CONTROL, drwrap_invoke_insert(),
   and drwrap_invoke_insert_cleanup_only().
 - Added -trace_for_instrs and -retrace_every_instrs options to drcachesim
   for periodic trace bustrs of an unmodified application.
 - Added compression of drmemtrace raw offline files with various compression
   choices under the -raw_compress option.  Compressing with lz4 is now the
   default (if built with lz4 support).
 - Added drmodtrack_lookup_pc_from_index().
 - Added -use_physical support to drcachesim offline traces using three new
   marker types: #dynamorio::drmemtrace::TRACE_MARKER_TYPE_PHYSICAL_ADDRESS,
   #dynamorio::drmemtrace::TRACE_MARKER_TYPE_VIRTUAL_ADDRESS, and
   #dynamorio::drmemtrace::TRACE_MARKER_TYPE_PHYSICAL_ADDRESS_NOT_AVAILABLE.
 - Added an open-address hashtable implementation for cases where third-party
   libraries must be avoided and open addressing is best: dr_hashtable_create(),
   dr_hashtable_destroy(), dr_hashtable_clear(), dr_hashtable_lookup(),
   dr_hashtable_add(), dr_hashtable_remove().
 - Added a new #dynamorio::drmemtrace::TRACE_MARKER_TYPE_PAGE_SIZE record to drcachesim offline traces.
 - Added new drmemtrace options -L0I_filter and -L0D_filter that allow enabling
   online filtering for only instruction or only data entries respectively. The
   old option -L0_filter is deprecated but still supported for backward
   compatibility. It simply sets both the new options.
 - Added a new DR extension, namely "drpttracer", which provides clients with tracing
   functionality via Intel's PT instruction tracing feature. This feature is still
   experimental and available only on Intel processors.
 - Added a new drmemtrace option -enable_kernel_tracing that allows recording each
   syscall's Kernel PT and writes every syscall's PT and metadata to files in
   -outdir/kernel.raw/ for later offline analysis. This feature is still experimental
   and available only on Intel processors that support the Intel@ Processor Trace
   feature.
 - Added drmemtrace_get_encoding_path().
 - Added preliminary support for generated code to drmemtrace.
 - Changed the default drmemtrace offline file format from .gz to .zip and
   added the option -chunk_instr_count to control the split of a file within
   the .zip, which sets the granularity of a fast seek.
 - Added dr_register_post_attach_event(), dr_unregister_post_attach_event(),
   dr_register_pre_detach_event(), and dr_unregister_pre_detach_event().
 - Added instruction encodings to drmemtrace offline traces.
 - Added drmemtrace_replace_file_ops_ex().
 - Added -align_endpoints to drmemtrace to avoid uneven attach/detach periods.
 - Added a method of representing vector registers with element sizes.
   They can be created with opnd_create_reg_element_vector(), detected with
   opnd_is_element_vector_reg() and have their element size retrieved by
   opnd_get_vector_element_size().
 - Deprecated the drmemtrace analysis tool functions initialize() and
   parallel_shard_init(), replacing them with initialize_stream() and
   parallel_shard_init_stream().  The old versions will continue to work.
   The stream interface passed to analysis tools provides tools with the
   record and instruction ordinals along with the values of top-level
   headers.
 - Added #dynamorio::drmemtrace::record_analyzer_t and #dynamorio::drmemtrace::record_analysis_tool_t for analyzing the
   sequence of #dynamorio::drmemtrace::trace_entry_t exactly as present in a stored offline trace.
 - Added opnd_size_to_shift_amount() and opnd_create_base_disp_shift_aarch64()
   for explicitly specifying shift amounts in the creation of operands for
   AArch64 memory addresses.
 - Added opnd_create_increment_reg() to create a register from an existing
   register whose register number is incremented by some amount, wrapping
   at the max register number for that register.
 - Added opnd_create_vector_base_disp_aarch64() and reg_is_z() for creating
   memory address operands that use SVE Z registers with a specified element
   size.
 - Added a new #dynamorio::drmemtrace::scheduler_tmpl_t interface providing scheduling
   of drmemtrace offline files onto configurable output streams, meant for use by
   microarchitectural simulators.
 - Added a #dynamorio::drmemtrace::memtrace_stream_t interface for drmemtrace analysis tools to
   query key attributes of each input trace.
 - Added instr_create_1dst_6src() convenience function that returns an instr_t
   with one destination and six sources.
 - Added a new label to help in handling "rseq" (Linux restartable sequence) regions:
   #DR_NOTE_RSEQ_ENTRY.
 - Added instr_get_offset() API for getting the offset of an instr in an instrlist that
   has been encoded with instrlist_encode* set of APIs.
 - Added a new drmemtrace analyzer option \p -interval_microseconds and various new
   #dynamorio::drmemtrace::analysis_tool_t APIs for producing per-interval results. The analyzer framework
   invokes the generate_interval_snapshot() and generate_shard_interval_snapshot()
   analysis tool APIs periodically every \p -interval_microseconds of the trace as
   measured by the #dynamorio::drmemtrace::TRACE_MARKER_TYPE_TIMESTAMP marker values. In these callbacks, the
   tool creates and returns a snapshot of their internal state that is required to
   produce and print per-interval results in a later print_interval_results() call.
   The tool's internal state is a struct derived from the
   #dynamorio::drmemtrace::analysis_tool_tmpl_t::interval_state_snapshot_t base struct. Additionally, the tool
   implements combine_interval_snapshot() to combine two interval snapshot structs,
   which is required for producing whole-trace results in the parallel mode of analyzer
   operation, and also release_interval_snapshot() which is used to release the
   analyzer framework's claim to the interval snapshot objects.
 - Added a new drmemtrace analysis tool: syscall_mix, to count frequency of system
   calls in a trace. This tool works in both the online and offline modes of
   drmemtrace.
 - Added proc_get_vector_length_bytes() for AArch64. This returns the current
   vector length on all ARMv8 hardware including hardware which supports the
   Scalable Vector Extension (SVE).

**************************************************
<hr>

The changes between version 9.0.1 and 9.0.0 include the following compatibility
changes:
 - Introduced a new CMake option called BUILD_PACKAGE to skip glibc
   compatibility checks. This is off by default such that building DynamoRIO
   from source is straight-forward to do on rolling release Linux
   distributions, and enabled by make/package.cmake when building a
   distributable version of DynamoRIO.

Further non-compatibility-affecting changes include:
 - Fixed a significant performance regression between 8.0.0 and 9.0.0
   (between 8.0.18740 and 8.0.18747) affecting Windows programs with
   varying indirect branches on hot code paths.
 - Added alias support to droption.
 - The drcpusim option -blacklist was renamed to -blocklist but the old name
   is still accepted.
 - Added droption_parser_t::clear_values() for re-setting accumulating option
   values on re-attach for statically linked clients.
 - Added the count of cache exits to #dr_stats_t.
 - Added dr_register_inject_paths() and a corresponding -use_alt_dll drrun/drconfig
   parameter for control over DynamoRIO library paths, in particular the other
   bitwidth path, when configuring target processes.
 - Added -tool_dir drrun/drconfig parameter to control where to look for tool
   config files.

**************************************************
<hr>

The changes between version 9.0.0 and 8.0.0 include the following compatibility
changes:

 - The AArch64 opcode enum ordering changed.
 - A source compatibilty change in drcachesim analysis tools for users
   who have created derived classes from existing analysis tools:
   member fields of classes are now following a consistent style with
   an underscore suffix.  References to renamed fields will need to be
   updated.
 - A change in the load callbacks used with drmodtrack_add_custom_data()
   and drmemtrace_custom_module_data(): they each take an additional parameter, the
   segment index.  The custom data field is now per-segment and not per-module,
   and all callbacks are invoked separately for each segment.

The changes between version \DR_VERSION and 8.0.0 include the following minor
compatibility changes:

 - drconfiglib (and thus drrun and drconfig) now sets only the new client path
   options which are added in this release to support other-bitwidth child processes.
   This means that a drconfiglib from this version will not properly configure for a
   DynamoRIO core library from a prior version.
 - A new option -ldstex2cas is on by default on ARM and AArch64.  This converts
   load-exclusive store-exclusive sequences to use compare-and-swap instead,
   which enables normal instrumentation of such sequences without clearing
   the exclusive monitor and causing infinite loops.  However, the compare-
   and-swap's semantics are not identical: it does not detect "ABA" changes and
   could cause errors in lock-free data structures or other application constructs.
   See \ref sec_ldrex for more information.
 - The header file dr_tools.h has been split up, with module information now in a new
   file dr_modules.h, os-specific queries in dr_os_api.h, and tracedump types in
   dr_tracedump.h.  dr_api.h includes the new files, so users including dr_api.h are
   unaffected.
 - The header files dr_ir_utils.h, dr_ir_opnd.h, dr_ir_instr.h, and dr_ir_instrlist.h
   have been split up, with encoding routines now in a new file dr_ir_encode.h,
   decoding routines in dr_ir_decode.h, disassembly routines in dr_ir_disassemble.h.
   dr_api.h includes the new files, so users including dr_api.h are unaffected.
 - The routines dr_insert_save_fpstate(), dr_insert_restore_fpstate(),
   and dr_insert_get_seg_base() moved from dr_proc.h to dr_ir_utils.h.
 - Added a flags field to #emulated_instr_t and two emulator-set flags values:
   #DR_EMULATE_REST_OF_BLOCK, indicating an emulation sequence that has no end label
   and includes the rest of the block; and #DR_EMULATE_INSTR_ONLY, indicating
   an emulation for which instrumentation should still examine the
   emulation sequence for observing data operations.  A third value is set by
   drmgr_in_emulation_region(): #DR_EMULATE_IS_FIRST_INSTR.  This flag addition preserves
   binary compatibility, but source code that did not zero the structure could end
   up with an uninitialized flags field when calling drmgr_insert_emulation_start().
 - drcov's output now uses a module segment offset, rather than a module base offset.
   This better supports modules with code beyond the first segment and with
   gaps between segments.
 - Changed the drcachesim view tool's behavior to count all trace entries, rather
   than just instructions, with respect to the -skip_refs and -sim_refs flags.
   This matches the cache and TLB simulator behavior.
 - drcachesim's child cache statistics now include hits from all lower levels and
   not just the immediately lower level child caches.
 - For AArch64 the OP_sys opcode is still implemented but has been split up
   into its data and instruction cache opcodes. In cases where OP_sys was used
   with enums representing data and instruction cache opcodes, OP_sys is no
   longer used, replaced by the relevant data and instruction cache opcodes
   starting with OP_dc_ and OP_ic_, e.g. OP_ic_ivau, OP_dc_zva.

Further non-compatibility-affecting changes include:

 - On x86 Windows, different-bitwidth child processes are now followed into.
   The default injection method has also changed to a new method relying on
   an image entry hook in some cases.  The old behavior can be requested by
   passing "-late" to drrun or calling dr_inject_use_late_injection().
 - Added drmgr_register_opcode_instrumentation_event() and
   drmgr_unregister_opcode_instrumentation_event() so that drmgr supports
   opcode event instrumentation.
 - Added dr_num_app_args(), dr_get_app_args() and dr_app_arg_as_cstring() to
   enable the gathering of application command-line args. Currently, implemented
   for Unix systems only.
 - Added dr_get_error_code() to obtain the error code of the last failed API routine.
   Not all API routines support the setting of error codes. Please look at their
   documentation to check if they do.
 - Added -instr_only_trace option to drcachesim.
 - Added other-bitwidth child process support, with the other client library
   specified by "-c32" "-c64" to drrun or drdeploy, by dr_register_client_ex()
   with #dr_config_client_t.is_alt_bitwidth=true to drconfiglib, and by
   CLIENT{32,64}_{ABS,REL} in tool files.
   Added dr_get_client_info_ex() and dr_client_iterator_next_ex() to support
   querying other-bitwidth client registration.
 - Added a new drcachesim option \p -max_global_trace_refs for specifying a global
   trace size limit that does not terminate the process.
 - Added opnd_create_immed_double(), opnd_get_immed_double() and
   opnd_is_immed_double() to enable the creation and handling of double
   precision floating-point operands.
 - Added dr_flush_region_ex API that accepts a callback to be executed after synch
   flush but before the threads are resumed. The existing dr_flush_region API
   is modified to invoke dr_flush_region_ex with a NULL callback.
 - Added instr_is_exclusive_load().
 - Added XINST_CREATE_store_pair() and XINST_CREATE_load_pair().
 - Added instr_replace_reg_resize() and opnd_replace_reg_resize().
 - Added #DRX_COUNTER_REL_ACQ flag to optionally enable release-acquire semantics for
   drx_insert_counter_update() on AArchXX.
 - Added a preferred base field to the #_module_data_t struct and to the
   #_drmodtrack_info_t struct.
 - Added support for running under QEMU via the \ref op_xarch_root "-xarch_root"
   runtime option which locates guest system libraries and enables workarounds for
   problems with QEMU's threads.
 - Added dr_is_detaching(), an API to query whether detach is in progress.
 - Added instr_zeroes_zmmh() that returns true if an instruction clears the
   upper bits of a ZMM register with zeros.
 - Added instr_clear_label_callback().
 - Added #DRREG_HANDLE_MULTI_PHASE_SLOT_RESERVATIONS to #drreg_bb_properties_t to
   enable logic that avoids conflicts in spill slots when drreg is used to reserve
   registers in multiple phases.
 - Added drmgr_in_emulation_region(), drmgr_orig_app_instr_for_fetch(), and
   drmgr_orig_app_instr_for_operands() for more conveniently handling emulation.
 - Added the reconstructed #instrlist_t when available for the faulting fragment
   to #dr_fault_fragment_info_t. This makes it available to the restore state
   event callback(s) via the #dr_restore_state_info_t arg.
 - Added the source context for restartable sequence aborts (#DR_XFER_RSEQ_ABORT)
   which was previously missing.
 - Added a #dynamorio::drmemtrace::TRACE_MARKER_TYPE_VERSION entry to drmemtrace traces.
 - Augmented drmemtrace #dynamorio::drmemtrace::TRACE_MARKER_TYPE_KERNEL_EVENT entries with the absolute
   PC of the interruption point, including for restartable sequence aborts, which
   now also have an additional #dynamorio::drmemtrace::TRACE_MARKER_TYPE_RSEQ_ABORT identifier.
 - Added a fifth instrumentation phase (meta_instru) that executes after the
   insertion of instrumentation and instrumentation optimizations. Its primary purpose
   is to enable debugging of instrumentation sequences and detection of
   instrumentation-induced bugs.
 - Added \p drstatecmp Extension which provides mechanisms to enable systematic
   and exhaustive machine state comparisons across instrumentation sequences.
 - Added drmodtrack_lookup_segment().
 - Added a new drrun option \p -attach for attaching to a running process.
   This is currently an experimental option and is not yet as well-supported
   as launching a new process.  It is only supported on x86 at this time.
 - Added \ref page_drcallstack Extension for walking application callstacks, with
   an initial Linux-only implementation.
 - Added new #dr_cleancall_save_t flags which are required for proper interaction
   between clean calls and drreg: #DR_CLEANCALL_READS_APP_CONTEXT must be set for
   dr_get_mcontext() to obtain the proper values, and #DR_CLEANCALL_WRITES_APP_CONTEXT
   must be set to ensure that dr_set_mcontext() is persistent.
   If the call may be skipped by tool-inserted control flow, #DR_CLEANCALL_MULTIPATH
   must additionally be set.
 - Added a new event dr_register_clean_call_insertion_event(), meant for use by
   register management libraries.
 - Added drreg_statelessly_restore_all().
 - Completed drx_expand_scatter_gather() support for emulating x86 scatter/gather
   instructions using a sequence of scalar stores/loads. The scalar store/load
   sequence makes it easier for clients to instrument each memory access.

**************************************************
<hr>

Version 8.0.0 includes Dr. Memory and the
Dr. Memory Framework (DRMF) in the same package as DynamoRIO.  DRMF
provides the umbra, drsyscall, and drsymcache Extensions for use by
clients.

The changes between version 8.0.0 and 7.1.0 include the following compatibility
changes:

 - Changed the enumeration of the DR_REG_ enum by adding x86 AVX-512 registers as well
   as reserved ranges for future extensions.
   This is a binary compatibility change for the DR_REG_ enum.
 - Changed the enumeration of the OPSZ_ enum by moving its start back to 0. The OPSZ_
   enum now completely overlaps the DR_REG_ enum.
   This is a binary compatibility change for the OPSZ_ enum.
 - Added a new encoding hint field to #instr_t.
 - Added a requirement that a C++11-compliant compiler be used with \ref page_droption.
 - Changed the syntax of the drcachesim -record_function option.  It no longer takes
   in an identifier: the identifier is computed by the tracer.  It thus takes pairs,
   with an optional third argument for flags such as "noret" to indicate that the
   return value should not be recorded.
   The tracer writes out a file listing functions traced and their identifiers
   with "id,library!symbol" on each line of the file.
 - Added free_key_func to the drcontainers hashtable_configure(), which adds a field
   to #hashtable_config_t.  Binary compatibility is maintained via the size field
   of the struct, but users who were not zeroing the whole structure and who update
   and recompile without setting the field may see crashes due to
   free_key_func being uninitialized.
 - Changed the 32-bit x86 stack alignment of DynamoRIO and clients built using
   DR's CMake configuration from 4 to 16 on Linux to match modern conventions.

The changes between version 8.0.0 and 7.1.0 include the following minor
compatibility changes:

 - Added the define #MCXT_NUM_SIMD_SLOTS that was renamed from NUM_SIMD_SLOTS.
   #MCXT_NUM_SIMD_SLOTS is now a constant that shall be used only to determine
   the number of SIMD slots in DynamoRIO's mcontext.
 - Replaced NUM_SIMD_SLOTS with proc_num_simd_saved().
   Clients may set(DynamoRIO_NUM_SIMD_SLOTS_COMPATIBILITY ON) in order to provide
   the define NUM_SIMD_SLOTS using proc_num_simd_saved(). The macro is not a constant
   expression and code relying on this needs to be rewritten.
   DynamoRIO_NUM_SIMD_SLOTS_COMPATIBILITY is set automatically if clients target
   version 7.1.0 or earlier.
 - Renamed mcontext's "ymm" structure to "simd".
 - Deprecated reg_is_xmm() and reg_is_ymm().
 - The function reg_is_extended() now returns true for the upper 8 simd registers
   as part of AVX-512, e.g. xmm16 - xmm31.
 - Dropped support for clients used with statically linked DynamoRIO to reach
   the code cache with 32-bit displacements.
 - An additional parameter in the accessors to the drcachesim cache stats
   (namely cache_stats_t and caching_device_stats_t) that passes a pointer to
   the cache block being accessed (on a hit) or being replaced (on a miss).
   This allows users to extend the cache block and stats classes in order to
   collect more stats.
 - Moves the immediate operand of the VEX encoded version of vextractps and vinsertps
   to be the first source.
 - The GPR versions of the vmovd and vmovq AVX opcodes are no longer combined into a
   single vmovd.
 - Changed the #PFX format string specifier to use %p rather than %x internally.
 - DR no longer forwards _snprintf, _snwprintf, _vsnprintf, sprintf, or sscanf to
   ntdll.  Clients should use the dr_-prefixed versions of these functions.
 - PC-relative control transfer instructions are now auto-re-relativized by the
   general decoder and encoder.  This affects clients and standalone tools that use
   decode_from_copy() or instr_encode_to_copy() or instrlist_encode_to_copy().
   Previously, re-relativization for instruction references only happened when an
   instruction was re-encoded.  This auto-PC-relativization can be avoided by calling
   instr_set_rip_rel_valid() and setting the validity of the PC-relative data to false.
 - Fixed major synchronization bugs on ARM and AArch64.

Further non-compatibility-affecting changes include:

 - Added the function proc_num_simd_registers().
 - Added drfront_set_verbose() to obtain diagnostics from drfrontendlib.
 - Added new fields to #dr_os_version_info_t which contain the build number,
   edition, and Windows 10 release identifier.
 - Added the function instr_is_xsave().
 - Added the type #dr_zmm_t.
 - Added the type #dr_opmask_t.
 - Added the define #MCXT_NUM_OPMASK_SLOTS for the number of AVX-512 OpMask registers.
 - Renamed mcontext's ymm structure into simd.
 - Added a new option -logprefix to drcov.
 - Added the AVX-512 registers #DR_REG_XMM16 - #DR_REG_XMM31, #DR_REG_YMM16 -
   #DR_REG_YMM31 and their #DR_REG_ZMM0 - #DR_REG_ZMM31 siblings as well as
   #DR_REG_K0 - #DR_REG_K7.
 - Added the function reg_is_opmask().
 - Added the functions reg_is_strictly_xmm(), reg_is_strictly_ymm() and
   reg_is_strictly_zmm().
 - Added the function reg_is_avx512_extended().
 - Added the function instr_is_opmask().
 - Added reg_set_value_ex() to set XMM, YMM and ZMM values.
 - Added the functions instr_set_encoding_hint(), instr_has_encoding_hint().
 - Added the type #dr_encoding_hint_type_t.
 - Added #INSTR_ENCODING_HINT macro.
 - Added dr_standalone_exit() with support for re-attaching afterward.
 - Added dr_register_low_on_memory_event() for tracking low on memory events.
 - Added dr_mcontext_zmm_fields_valid() to query the state of lazy AVX-512 context
   switching.
 - Added the function proc_avx512_enabled().
 - Added support for applications using the Linux kernel's restartable sequence
   ("rseq") feature, subject to the limitations listed in \ref sec_rseq.
 - Added coherence support in drcachesim.
 - Added the function proc_num_opmask_registers();
 - reg_get_value_ex() now supports reading AVX-512 mask registers.
 - Added the function reg_is_bnd().
 - Added the functions instr_is_gather() and instr_is_scatter().
 - Added the function drx_expand_scatter_gather().
 - Added the function dr_atomic_add64_return_sum().
 - Added the function instr_reads_from_exact_reg() to test whether instructions
   read from exact registers.
 - Added the function reg_is_vector_simd() to test whether registers are
   either XMM, YMM or ZMM, excluding any MMX register checks.
 - Added DR_NUM_SIMD_VECTOR_REGS as an alias to MCXT_NUM_SIMD_SLOTS in order
   to get the static number of supported SIMD vectors.
 - Added drmgr_register_low_on_memory_event(), drmgr_unregister_low_on_memory_event()
   and their variants so that drmgr can support low-on-memory events.
 - Added drmgr_is_first_nonlabel_instr() and instrlist_first_nonlabel().
 - Added a new standalone tool "drdisas" which disassembles raw bytes using
   DR's decoder.
 - Added decode_sizeof_ex() and instr_get_rel_data_or_instr_target() handling
   relative instruction references.
 - Added drx_instrlist_size() and drx_instrlist_app_size() to obtain the size
   of a basic block.
 - Added drreg_restore_all() to restore all unreserved registers currently
   maintained by drreg.
 - Added a func_view tool to drcachesim for analyzing function traces.
 - Added a non-heap-using instruction structure #instr_noalloc_t for use when
   decoding in a signal handler, along with instr_noalloc_init() and
   instr_from_noalloc().
 - Added drwrap_get_stats().
 - Added #DRWRAP_NO_DYNAMIC_RETADDRS for reducing drwrap overhead at the cost
   of missing some post-call callbacks.
 - Added #DRWRAP_REPLACE_RETADDR for an alternative method of setting up post-call
   control points by replacing return addresses.  This does not work for every
   application, but reduces overhead.
 - Added -record_dynsym_only to drcachesim for faster function tracing symbol
   lookups when internal symbols are not needed.
 - Added -record_replace_retaddr_only to drcachesim for faster function tracing
   wrapping for well-behaved applications.
 - Added dr_merge_arith_flags() as a convenience routine to merge arithmetic flags
   for restoration done by outlined code.
 - Added dr_annotation_pass_pc() to obtain the interrupted PC in an annotation
   handler.
 - Added atomics for safe and visible aligned loads and stores on all platforms:
   dr_atomic_load32(), dr_atomic_store32(), dr_atomic_load64() dr_atomic_store64().
 - The state restore event (dr_register_restore_state_event()) is now called for
   all translation attempts, even when the register state already contains
   application values, to allow clients to restore memory.
 - Added the function dr_get_process_id_from_drcontext() for obtaining a process ID
   associated with the given drcontext, which may be different from the current
   dr_get_process_id() in some contexts.
 - The private loader's malloc redirection now guarantees double-pointer-sized
   alignment, to match what system-provided allocators use.
 - Added a new DR extension, namely "drbbdup", which enables different case
   instrumentation of the same basic block by duplicating code.

**************************************************
<hr>

Version 7.1.0 includes Dr. Memory and the Dr. Memory Framework (DRMF) in
the same package as DynamoRIO.  DRMF provides the umbra, drsyscall, and
drsymcache Extensions for use by clients.

The changes between version 7.1.0 and 7.0.0 include the following minor
compatibility changes:

 - The drltrace tool has been moved to the Dr.Memory Framework.
 - Removed DRMGR_PRIORITY_INSERT_CLS_ENTRY, DRMGR_PRIORITY_INSERT_CLS_EXIT,
   DRMGR_PRIORITY_NAME_CLS_ENTRY, and DRMGR_PRIORITY_NAME_CLS_EXIT, as
   the new kernel xfer event (drmgr_register_kernel_xfer_event()) removes the
   need for them.
 - Renamed the LOG_ macros (#LOG_NONE, #LOG_ALL, etc.) to have a DR_ prefix
   to avoid name conflicts.  Clients should set(DynamoRIO_LOG_COMPATIBILITY ON)
   prior to configure_DynamoRIO_client() to use the old constants and avoid
   any source changes; this will happen automatically if the client
   targets version 7.0.0 or earlier.  Binary compatibility is unaffected.
 - Added a parameter to cmake functions DynamoRIO_get_target_path_for_execution and
   DynamoRIO_copy_target_to_device. External projects outside of DynamoRIO need
   to pass _DR_location_suffix.
 - The drcachesim tool's offline traces are now stored in separate files per traced
   application thread, rather than a single interleaved file.  Reading and analyzing
   a legacy interleaved file is still supported, but all new generated traces are
   split.  Splitting enables parallelized post-processing and trace analysis.
 - In standalone mode, there are no 32-bit-displacement reachability guarantees
   regarding DynamoRIO's heap.

Further non-compatibility-affecting changes include:

 - Added drx_buf_insert_buf_memcpy().
 - Added XINST_CREATE_add_sll(), XINST_CREATE_jump_cond(), and XINST_CREATE_slr_s().
 - Added thread synchronization events via dr_event_create(), dr_event_destroy(),
   dr_event_wait(), dr_event_signal(), and dr_event_reset().
 - Added drmodtrack customization via drmodtrack_add_custom_data() and
   post-processing support via drmodtrack_offline_write().
 - Added drcachesim customization via drmemtrace_replace_file_ops(),
   drmemtrace_custom_module_data(), drmemtrace_get_output_path(),
   drmemtrace_get_modlist_path(), and a separate rawtrace library for
   post-processing customization with raw2trace_t::handle_custom_data(),
   raw2trace_t::do_module_parsing(), raw2trace_t::do_conversion(), and
   raw2trace_directory_t.  The raw2trace library also includes an interface
   for obtaining further instruction information than is stored in the
   trace via raw2trace_t::do_module_parsing_and_mapping() and
   raw2trace_t::find_mapped_trace_address().
   A corresponding CMake function for finding the
   tracer customization header is use_DynamoRIO_drmemtrace_tracer().
 - Added drreg_restore_app_aflags().
 - Added a set_value() function to the \ref page_droption.
 - Added instrlist_get_auto_predicate() and instrlist_set_auto_predicate().
 - Globally enabled auto predication in the drmgr instrumentation insertion event by
   default.
 - Added drmgr_disable_auto_predication().
 - Added a new option -signal_stack_size with a smaller default value than
   before, to save space on applications with many threads.
 - Added instr_predicate_is_cond().
 - Added a hardware data next-line prefetcher to drcachesim.  It is on by
   default, so simulation results may not match those in prior releases.
   It can be disabled by running with "-data_prefetcher none" (see \ref
   sec_drcachesim_ops).
 - Added a last-level cache miss recording feature to drcachesim.
 - Added a delayed tracing feature to drcachesim.
 - Added an option to drcachesim to specify cache warmup by loaded fraction of the
   last level cache.
 - On Linux, the VDSO module is now included in the module list at program
   startup.
 - Added support for Windows 10 1703.  We provide an artificial version
   identifier #DR_WINDOWS_VERSION_10_1703 to distinguish this major update.
 - Added support for Windows 10 1709.  We provide an artificial version
   identifier #DR_WINDOWS_VERSION_10_1709 to distinguish this major update.
 - Added an event for kernel-mediated control flow via
   dr_register_kernel_xfer_event() with corresponding routines
   drmgr_register_kernel_xfer_event() and drmgr_register_kernel_xfer_event_ex().
 - Added a new option -ignore_all_libs to drcpusim.
 - Added several new trace analysis tools to drcachesim: reuse distance,
   reuse time, histogram, and trace basic counts.
 - Added a trace analysis tool framework to facilitate creating custom
   trace tools using the CMake function use_DynamoRIO_drmemtrace() and
   exported drmemtrace_analyzer and analysis tool libraries.
 - Added the CMake function configure_DynamoRIO_main_headers() to
   facilitate using drfrontendlib by itself.
 - Added instr_is_string_op() and instr_is_rep_string_op().
 - Added dr_app_recurlock_lock().
 - Added hashtable_apply_to_all_payloads() to iterate over all payloads in a
   hashtable.
 - Added drutil_insert_get_mem_addr_ex().
 - Added dr_vfprintf().
 - Added drmgr_register_thread_init_event_user_data() and
   drmgr_unregister_thread_init_event_user_data() to enable passing of user data.
 - Added drmgr_register_thread_exit_event_user_data() and
   drmgr_unregister_thread_exit_event_usr_data() to enable passing of user data.
 - Added drmgr_register_module_load_event_user_data() and
   drmgr_unregister_module_load_event_user_data() to enable passing of user data.
 - Added drmgr_register_module_unload_event_user_data() and
   drmgr_unregister_module_unload_event() to enable passing of user data.
 - Added a new drcachesim feature that records which cpu each thread
   executed on along with an optional simulator scheduling feature to
   schedule threads on simulated cores to match the recorded execution on
   physical cpus.
 - Added #DR_DISALLOW_UNSAFE_STATIC and dr_allow_unsafe_static_behavior()
   for sanity checks to help support statically-linked clients.
 - Added drmgr_register_pre_syscall_event_user_data() and
   drmgr_unregister_pre_syscall_event_user_data() to enable passing of user data.
 - Added drmgr_register_post_syscall_event_user_data() and
   drmgr_unregister_post_syscall_event_user_data() to enable passing of user data.
 - Added dr_where_am_i(), dr_track_where_am_i(), and dr_is_tracking_where_am_i()
   better support client self-profiling via sampling.
 - Added dr_get_stats() to retrieve runtime stats. Currently limited to number
   of built basic blocks.
 - Added drreg_reservation_info_ex(), drreg_statelessly_restore_app_value(),
   and drreg_is_instr_spill_or_restore().
 - Added dr_app_stop_and_cleanup_with_stats() to obtain stats values right before
   cleanup.
 - drmodtrack now allocates an entry per segment for each loaded module.
   Added a file offset field to module_segment_data_t for UNIX platforms.
   drcachesim saves file offset information in modules.log on UNIX platforms.
 - Added dr_prepopulate_cache() and dr_prepopulate_indirect_targets() for
   setting up the code cache prior to execution.
 - Added support for Windows 10 1803. We provide an artificial version
   identifier #DR_WINDOWS_VERSION_10_1803 to distinguish this major update.
 - Generalization of the drcachesim #dynamorio::drmemtrace::raw2trace_t API (Issue #3129):
   - Added #dynamorio::drmemtrace::module_mapper_t, which factors out the module mapping functionality
     out of #dynamorio::drmemtrace::raw2trace_t, replacing the following #dynamorio::drmemtrace::raw2trace_t APIs:
     #dynamorio::drmemtrace::raw2trace_t::handle_custom_data(), #dynamorio::drmemtrace::raw2trace_t::do_module_parsing(),
     #dynamorio::drmemtrace::raw2trace_t::do_module_parsing_and_mapping(), and
     #dynamorio::drmemtrace::raw2trace_t::find_mapped_trace_address().
   - Added #dynamorio::drmemtrace::trace_metadata_writer_t, a set of utility functions used by drcachesim's
     #dynamorio::drmemtrace::raw2trace_t for writing trace metadata: process/thread ids, timestamps, etc.
   - Added #dynamorio::drmemtrace::trace_metadata_reader_t, a set of utilities for checking and validating
     thread start successions of offline entries in a raw data file.
   - Added trace_converter_t, an extensibility mechanism for raw trace conversion.
 - Added drmemtrace_get_timestamp_from_offline_trace(), an API for fetching the timestamp
   from the beginning of a raw trace bundle (regardless of whether it is a thread start
   or just a subsequent bundle).
 - Added dr_abort_with_code().
 - Added support for interoperability between emulation clients and observational
   clients: #emulated_instr_t, drmgr_insert_emulation_start(),
   drmgr_insert_emulation_end(), drmgr_is_emulation_start(), drmgr_is_emulation_end()
   and drmgr_get_emulated_instr_data().
 - Added drmgr_register_signal_event_user_data() and
   drmgr_unregister_signal_event_user_data() to enable passing of user data.
 - Added hashtable_apply_to_all_payloads_user_data() to iterate over all payloads
   in a hashtable with user data also available.
 - Added cmake function DynamoRIO_get_full_path that shall be used instead of reading
   the LOCATION target property.
 - Added a drcachesim/drmemtrace analysis tool routine initialize() to help separate
   initialization that could fail from tool construction.
 - Split raw2trace_directory_t initialization from its constructors
   into new initialize() and initialize_module_file() methods.
 - Added drcachesim/drmemtrace support for analyzing offline traces in parallel,
   concurrently operating on each traced thread (or other sharding division).  This
   is made possible by the new storage of traces in separate files.  Adds a new
   analysis_tool_t interface where if the tool's parallel_shard_supported() returns
   true, analyzer_t switches to a parallel operation mode.  Today, a simple static
   scheduling among worker threads is used.  Each worker completely owns one or more
   shards, eliminating the need for synchronization when processing a thread's trace
   entries.  The tools' parallel_shard_init() function is invoked to create
   traced-thread-local data, which is passed to parallel_shard_memref().  A
   parallel_shard_exit() is provided for cleanup, though most tools will sort,
   aggregate, and clean up in print_results().
 - Added module_mapper_t::find_mapped_trace_bounds() to allow callers to cache
   results and avoid global locks during parallel operation.

**************************************************
<hr>

Version 7.0.0 includes Dr. Memory and the Dr. Memory Framework (DRMF) in
the same package as DynamoRIO.  DRMF provides the umbra, drsyscall, and
drsymcache Extensions for use by clients.

The changes between version 7.0.0 and 6.2.0 include the following minor
compatibility changes:

 - Changed dr_app_stop() to send all threads native instead of only the
   calling thread.
 - Replaced PAGE_SIZE with dr_page_size() and removed PAGE_START from the API.
   However, clients may set(DynamoRIO_PAGE_SIZE_COMPATIBILITY ON), in which
   case definitions of PAGE_SIZE and PAGE_START using dr_page_size() are
   provided, though code that uses these macros in a constant expression,
   such as a static initialiser, will still need to be rewritten.
   DynamoRIO_PAGE_SIZE_COMPATIBILITY will be set automatically if the
   client targets version 6.2 or earlier.

Further non-compatibility-affecting changes include:

 - Added preliminary AArch64 ARMv8 support: see \ref sec_limits for a
   description of what is not yet expected to work.
 - Added a static library form of DynamoRIO for use either with
   auto-takeover or the start/stop API.  The configure_DynamoRIO_static()
   and use_DynamoRIO_static_client() CMake utilities facilitate this.
 - Enabled \ref page_drcachesim for Windows for single-process applications.
 - Added a module tracking feature \p drmodtrack for quick identification of which
   library a program counter belongs to and for persistent labeling of
   modules for post-processing and across library reloads.  This is part of
   the \p drcovlib Extension.  See #drmodtrack_init() and related functions.
 - Added drx_open_unique_appid_dir().
 - Added #DRX_FILE_SKIP_OPEN.
 - Added %[] support to dr_sscanf.
 - Added dr_map_executable_file() and dr_unmap_executable_file().
 - Added dr_get_microseconds().
 - Added #DR_CLEANCALL_ALWAYS_OUT_OF_LINE.
 - Added instr_create_4dst_2src().
 - Added drreg_restore_app_values() and drreg_restore_app_aflags().
 - Added drx_tail_pad_block().
 - Added XINST_CREATE_load_1byte_zext4().

**************************************************
<hr>

Version 6.2.0 includes Dr. Memory and the Dr. Memory Framework (DRMF) in
the same package as DynamoRIO.  DRMF provides the umbra, drsyscall, and
drsymcache Extensions for use by clients.

The changes between version 6.2.0 and 6.1.0 include:

 - Added support for Windows 10 1607.  We provide an artificial version
   identifier #DR_WINDOWS_VERSION_10_1607 to distinguish this major update.
 - Split the memory trace sample memtrace_x86 into memtrace_x86_text and
   memtrace_x86_binary to highlight the huge performance difference.
 - Added instruction trace samples instrace_simple, instrace_x86_text, and
   instrace_x86_binary.
 - Added better drreg support for intra-bb control flow by adding
   drreg_set_bb_properties().
 - Added priority-controlled drmgr_register_thread_init_event_ex() and
   drmgr_register_thread_exit_event_ex().
 - Added \ref sec_drx_buf to drx: drx_buf_create_circular_buffer(),
   drx_buf_create_trace_buffer(), and more.
 - Documented that drx_insert_counter_update() does rely on drx_init().
 - Better international string support for usernames and application
   paths.

**************************************************
<hr>

Version 6.1.0 includes Dr. Memory and the Dr. Memory Framework (DRMF) in
the same package as DynamoRIO.  DRMF provides the umbra, drsyscall, and
drsymcache Extensions for use by clients.

The changes between version 6.1.0 and 6.0.0 include the
following minor compatibility changes:

 - Fixed problems with configuration directories on Android.  This involved
   changing drfront_access() to attempt to create a file by calling a new
   routine that is also exported, drfront_dir_try_writable().
 - Fixed several bugs.

**************************************************
<hr>

Version 6.1.0 includes Dr. Memory and the Dr. Memory Framework (DRMF) in
the same package as DynamoRIO.  DRMF provides the umbra, drsyscall, and
drsymcache Extensions for use by clients.

The changes between version 6.1.0 and 6.0.0 include the
following minor compatibility changes:

 - Changed drreg_aflags_liveness() to take in the target instruction.

Further non-compatibility-affecting changes include:

 - Added support for C++ clients on Android via private loader support for
   Bionic.
 - opnd_size_in_bytes() and opnd_size_in_bits() no longer accept DR_REG_
   constants as input (the caller must first call reg_get_size()).
   This was true in the 6.0.0 release but the documentation and the
   routines themselves did not reflect this.
 - Added drreg_init_and_fill_vector() and drreg_set_vector_entry().
 - Augmented drx_insert_counter_update() to work with drreg.
 - Added dr_raw_tls_opnd().
 - Added drreg_reservation_info().
 - Added opnd_create_rel_addr() and opnd_is_rel_addr() support for ARM.
 - Added drreg_is_register_dead() and drreg_reserve_dead_register().
 - Split out the core functionality of the \ref page_drcov tool into
   a new Extension \p drcovlib for easier inclusion of coverage output in
   other tools.
 - Added support for the Windows 10 TH2 1511 update.  We provide an
   artificial version identifier #DR_WINDOWS_VERSION_10_1511 to distinguish
   this major update.

**************************************************
<hr>

Version 6.0.0 includes Dr. Memory and the Dr. Memory Framework (DRMF)
in the same package as DynamoRIO.  DRMF provides the umbra, drsyscall, and
drsymcache Extensions for use by clients.

The changes between version 6.0.0 and 5.0.0 include the
following minor compatibility changes:

 - Deprecated dr_init() as a client's entry point, replacing it with
   dr_client_main() which is passed an argv-style array of client options
   just like a regular application's main() routine.
 - Changed the default injection method on Linux to use "early injection"
   which begins executing the target application from its very first
   instruction.  Clients on Linux will now see more application code than
   they did previously.  The old behavior can be requested by passing
   "-late" to drrun or drinject, or including "-no_early_inject" in the
   options to drinjectlib.
 - Moved the module load event to a later point where the application first
   executes code from the library.  This enables clients to access properly
   relocated values inside the library, which was not possible with the
   prior event point at the first memory mapping of the library.
   Applications that still wish to see the first mapping will need to
   monitor system calls to replicate the old control point.
 - To support conditionally executed instructions, added a new parameter of
   type #dr_opnd_query_flags_t to routines that explicitly query what was
   read or written by an instruction: instr_get_eflags(),
   instr_get_arith_flags(), decode_eflags_usage(), instr_writes_to_reg(),
   instr_reads_from_reg(), and instr_writes_to_exact_reg().  This new
   parameter determines how to treat conditionally accessed operands.  We
   decided that breaking compatibility directly was the best solution to
   ensure that clients performing liveness analysis versus other types of
   usage analysis are properly updated to handle conditionally executed
   instructions.  All other API routines include all operands whether
   conditionally accessed or not.
 - Removed the artificial additional source operand that was added to each
   OP_cmovcc and OP_fcmovcc instruction in the past.  We have replaced this
   with the new predication API (instr_is_predicated(), etc.) and new
   parameters to read/write query routines (#dr_opnd_query_flags_t).
 - Widened the #reg_id_t type from a byte to a ushort.
 - Changed both drconfiglib and drinjectlib to be static libraries rather
   than shared libraries on UNIX platforms, for simpler usage without
   worrying about locating them at runtime, as well as making it easier to
   use on Android.  They remain shared libraries on Windows.
 - Deprecated dr_get_options(), replacing it with direct arguments to
   dr_client_main() or alternatively with dr_get_option_array().
 - Deprecated set_x86_mode(), replacing it with dr_set_isa_mode().
 - Deprecated get_x86_mode(), replacing it with dr_get_isa_mode().
 - Deprecated instr_set_x86_mode(), replacing it with instr_set_isa_mode().
 - Deprecated instr_get_x86_mode(), replacing it with instr_get_isa_mode().
 - Added a third parameter to drfront_is_64bit_app().
 - Deprecated instr_is_sse_or_sse2().
 - Removed legacy executable bbcov2lcov.
 - Removed legacy "-t bbcov" support.

Further non-compatibility-affecting changes include:

 - Added AArch32 ARMv7 and ARMv8 support.
 - Added experimental Android support.  C clients are supported, but C++
   clients are not yet supported.
 - Added Windows 10 support.
 - Added a new scratch register coordination Extension, \p drreg.
   The \p drreg Extension is still considered experimental and its
   interface is subject to change in the next release.
 - Added easy-to-use option declaration and parsing for C++ clients
   and standalone applications via a new Extension, the \ref page_droption
   and the #dynamorio::droption::droption_t class.
 - Added a new tool: \ref page_drcachesim, a multi-process cache simulator.
 - Added a new tool: \ref page_drcpusim, a CPU simulator for illegal
   instructions on legacy processors.
 - Added distinctions between reasons for dr_query_memory_ex() to fail
 - Added opnd_size_in_bits().
 - Added cross-platform instruction creation macros
   XINST_CREATE_debug_instr(), XINST_CREATE_load(), XINST_CREATE_store(),
   XINST_CREATE_move(), XINST_CREATE_load_simd(), XINST_CREATE_store_simd(),
   XINST_CREATE_jump_mem(), XINST_CREATE_jump_reg(), XINST_CREATE_load_int(),
   XINST_CREATE_jump(), XINST_CREATE_jump_short(),
   XINST_CREATE_call(), XINST_CREATE_return(),
   XINST_CREATE_add(), XINST_CREATE_add_2src(), XINST_CREATE_add_s(),
   XINST_CREATE_sub(), XINST_CREATE_sub_s(),
   XINST_CREATE_and_s(), XINST_CREATE_cmp(),
   XINST_CREATE_interrupt(), XINST_CREATE_nop(),
   XINST_CREATE_load_1byte(), XINST_CREATE_load_2bytes(),
   XINST_CREATE_store_1byte(), and XINST_CREATE_store_2bytes().
 - Added a new feature: a binary annotation framework that facilitates communication
   between the target app and the DynamoRIO client and core. See \ref sec_annotations
   and dr_annotation.h.
 - Added instr_is_predicated(), instr_get_predicate(), and
   instr_set_predicate().
 - Added instr_predicate_triggered().
 - Added dr_save_arith_flags_to_reg() and dr_restore_arith_flags_from_reg().
 - Added opnd_get_index_shift() and opnd_set_index_shift().
 - Added opnd_create_reg_ex() and opnd_get_flags().
 - Added opnd_create_base_disp_arm().
 - Added reg_is_simd().
 - Added instr_create_0dst_4src(), instr_create_1dst_4src(),
   instr_create_2dst_5src(), instr_create_Ndst_Msrc_vardst(),
   and instr_create_Ndst_Msrc_varsrc().
 - Added OPND_CREATE_MEMLIST().
 - Added dr_get_stolen_reg(), dr_insert_get_stolen_reg_value(),
   dr_insert_set_stolen_reg_value(), and reg_is_stolen().
 - Added opnd_create_immed_uint().
 - Added instr_remove_srcs() and instr_remove_dsts().
 - Added cross-platform #EFLAGS_READ_ARITH and #EFLAGS_WRITE_ARITH.
 - Added instr_invert_predicate() and instr_predicate_name().
 - Added instr_it_block_get_count(), instr_it_block_get_pred(),
   instr_it_block_compute_immediates(), and instr_it_block_create()
   for manipulating IT block instructions on ARM.
 - Added opnd_set_flags().
 - Added opnd_create_immed_int64(), opnd_is_immed_int64(), and
   opnd_get_immed_int64() for 64-bit immediate SIMD constants on 32-bit ARM.
 - Added dr_set_client_version_string().
 - Added instr_get_prev_app() and instrlist_last_app().
 - Added the \ref op_syntax_arm "-syntax_arm" runtime option.
 - Added opnd_add_flags().
 - Added drmgr_unregister_bb_insertion_event().
 - Added drmgr_is_first_instr() and drmgr_is_last_instr().
 - Added dr_app_pc_as_jump_target() and dr_app_pc_as_load_target().
 - Added dr_remove_it_instrs() and dr_insert_it_instrs().
 - Added automated conditional instrumentation to drmgr.
 - Added dr_insert_read_raw_tls() and dr_insert_write_raw_tls().
 - Added instr_is_exclusive_store().
 - Added #DR_FILE_WRITE_ONLY.
 - Added dr_get_option_array().
 - Added drwrap_redirect_execution().
 - Added support for common calling conventions in drwrap.
 - Added a new sample client, named ssljack.
 - Added the -pathmap option to the post-processor for \ref page_drcov.
 - Added instr_is_sse() and instr_is_sse2().
 - Added instr_is_3DNow(), instr_is_sse3(), and instr_is_ssse3().
 - Added instr_is_sse41(), instr_is_sse42(), and instr_is_sse4A().
 - Added instr_is_reg_spill_or_restore().
 - Added #DR_MEMPROT_VDSO.

**************************************************
<hr>

Version 5.0.0 includes Dr. Memory and the Dr. Memory Framework (DRMF)
in the same package as DynamoRIO.  DRMF provides the umbra, drsyscall, and
drsymcache Extensions for use by clients.

The changes between version 5.0.0 and 4.2.0 also include the
following minor compatibility changes:

 - Dropped official support for Windows 2000.  The core DynamoRIO engine
   should continue to work there, but the official release package
   will not run on Windows 2000.
 - Changed the third parameter to drsym_search_symbols_ex() from a bool to
   a uint flags in order to take in demangling flags.  Binary compatibility
   is maintained as drsym_info_t's size was changed, but source
   compatibility is affected by this change.
 - Added collapsing of template parameters to "<>" for drsyms operations on
   Windows PDB symbols when #DRSYM_DEMANGLE is specified.  This can be
   undone by specifying #DRSYM_DEMANGLE_PDB_TEMPLATES.
 - Removed empty parentheses "()" from partially-demangled symbols (when
   #DRSYM_DEMANGLE is specified) for #DRSYM_ELF_SYMTAB and #DRSYM_PECOFF_SYMTAB.
   Windows and Linux symbols are now consistent for #DRSYM_DEMANGLE.
 - Changed the operand sizes of instructions that read or write only part
   of a multimedia register (mmx, xmm, or ymm) to reflect the partial size.
 - Added return value for dr_fprintf to indicate how many bytes are written.
 - Renamed the function add_rel_rpaths() in DynamoRIOConfig.cmake to
   DynamoRIO_add_rel_rpaths().
 - Deprecated instr_ok_to_mangle() and instr_set_ok_to_mangle()
   (replaced with instr_is_app(), instr_is_meta(), instr_set_app(), and
   instr_set_meta()).

Further non-compatibility-affecting changes include:

 - Added dr_syscall_get_result_ex() and dr_syscall_set_result_ex() for
   future MacOS support.
 - Added Mach-O support to drsyms.
 - Added INSTR_CREATE_cmpxchg_8() for 64-bit cmpxchg
 - Changed the default -stderr_mask on Windows to 0xC (for both release
   and debug), and the default -msgbox_mask on Windows release builds
   to 0xC, for better error reporting.  For interactive runs, then,
   the user should explicitly pass -msgbox_mask 0.
 - Added a flags output parameter to #drsym_info_t.
 - Added dr_module_contains_addr() to make handling non-contiguous
   libraries easier.
 - Added hashtable_lock_self_owns() to the drcontainers Extension.
 - Added opnd_create_reg_partial() and opnd_is_reg_partial() for
   representing a partial multimedia register
 - Added operand size suffixes on disassembly in the default mode.
   This can be disabled via -disasm_mask 0x8 or by calling
   disassemble_set_syntax(DR_DISASM_NO_OPND_SIZE).
 - Added instr_zeroes_ymmh().
 - Added new fields to module_data_t: timestamp for Linux and MacOS, and
   version and uuid fields for MacOS.
 - Added a new library drfrontendlib to be used for building tool
   front-ends.  For more information see dr_frontend.h.
 - Added dr_create_memory_dump().
 - Added dr_mcontext_to_context().
 - Added dr_call_on_clean_stack().
 - Added dr_set_client_name() for customizing the diagnostic message
   presented to users when an error occurs or when dr_messagebox() is called.
 - Added instr_get_next_app() and instrlist_first_app() to allow clients to
   traverse only application (non-meta) instructions.
 - Added dr_config_status_code_to_string().
 - Added custom tool front-end launching support to drrrun tool config files.
 - Added a tool notification feature to drrun tool config files.
 - Added get_visualstudio_info() for looking up visual studio
   installation information.
 - Renamed the strace sample to "syscall" and removed its tracing feature,
   in favor of a superior strace sample inside DRMF.
 - Included a copy of dbghelp.dll for drsyms
 - Added dr_insert_cbr_instrumentation_ex(),
   which provides the fall-through address.
 - Added instr_is_app(), instr_is_meta(), instr_set_app(), and instr_set_meta().
 - Added reg_get_value_ex().

**************************************************
<hr>
The changes between version 4.2.0 and 4.1.0 include:

 - Added preliminary Windows 8.1 support
 - Added a new Library Tracing Tool, drltrace.
 - Re-branded our \ref page_drcov
 - Added an export iterator: dr_symbol_export_iterator_start(),
   dr_symbol_export_iterator_hasnext(), dr_symbol_export_iterator_next(),
   dr_symbol_export_iterator_stop()
 - Added relative directory support to file routines on Windows
 - Added dr_get_current_directory()
 - Added dr_delete_dir()
 - Added drx_open_unique_file() and drx_open_unique_appid_file()
 - Added proc_avx_enabled()
 - Added support for recent IA-32/AMD64 instructions: the rdrand,
   fsgsbase, FMA4, XOP, TBM, LWP, BMI1, BMI2, SMX, INVPCID,
   TSX, and AVX2 instruction groups
 - Added vector addressing (VSIB) support to instr_compute_address(),
   instr_compute_address_ex() and
   instr_compute_address_ex_pos()
 - Added opnd_is_vsib()
 - Fixed misnamed opcodes: OP_pmovsxdw is now OP_pmovsxwd,
   OP_pmovzxdw is now OP_pmovzxwd, OP_vpmovsxdw is now OP_vpmovsxwd,
   and OP_vpmovzxdw is now OP_vpmovzxwd.
 - Renamed DRgui to DRstats in anticipation of a new DRgui graphical tool framework
 - dr_exit_process() now supports sending a fatal signal via the 2nd byte of
   the exit code being set to the signal number
 - Added a return value of NULL to dr_standalone_init() to indicate
   failure, such as running on an unsupported OS
 - Added a "soft kills" feature to the \p drx Extension via
   drx_register_soft_kills() to avoid child process termination preventing
   output of instrumentation results
 - Added dr_convert_pid_to_handle()
 - Added dr_syscall_intercept_natively()
 - Added dr_app_handle_mbr_target()
 - Added dr_app_running_under_dynamorio()
 - Added drvector_set_entry()
 - Re-ordered the initial thread init event to be prior to the initial
   module load events
 - Changed DynamoRIO_USE_LIBC to be on by default for all clients,
   including clients written in C
 - Added static library versions of most Extension libraries: drmgr_static,
   drutil_static, drwrap_static, drsyms_static, and drx_static.
   Be sure to check the licenses and other restrictions (in particular,
   most of these Extensions will not work properly if duplicated)
   before using these static versions.
 - Various bug fixes

**************************************************
<hr>
The changes between version 4.1.0 and 4.0.1 include the
following compatibility changes:

 - The #drsym_info_t data structure has changed.  The file name is now
   a caller-allocated buffer, and it and the symbol name are separated out.
   This affects code that calls drsym_lookup_address().
 - Memory allocated through system libraries (including malloc, operator
   new, and HeapAlloc) is not guaranteed to be reachable by a 32-bit
   displacement from the code cache: only memory directly allocated via
   DR's API.  The \ref op_reachable_heap "-reachable_heap runtime option"
   can be used to guarantee that all memory is reachable.
 - For 64-bit, the opcode constants OP_fxsave, OP_fxrstor, OP_xsave,
   OP_xrstor, and OP_xsaveopt have all been replaced with two versions: one
   with a "32" suffix and one with a "64" suffix.  E.g., OP_fxsave is split
   into #OP_fxsave32 and #OP_fxsave64.  The 32 version corresponds to the
   no-suffix assembler mnemonic while the 64 version coresponds to the
   assembler mnemonic of the same name.  Previously, the 64-bit versions of
   these instrutions could not be distinguished nor encoded from scratch.

Further non-compatibility-affecting changes include:

 - Added instr_is_floating_ex()
 - Ported the stats.c sample and DRgui to 64-bit.  As part of this, the
   shared memory structure changed shape on Windows: pid is now of type
   process_id_t.
 - Added the \p drtable Extension which provides simple table management
 - Added opnd_size_from_bytes()
 - Added path searching support to dr_load_aux_library()
 - Added limited, experimental support for 32-bit WOW64 clients to use
   64-bit libraries and code via dr_load_aux_x64_library(),
   dr_lookup_aux_x64_library_routine(), dr_unload_aux_x64_library(), and
   dr_invoke_x64_routine().
 - Added drmgr_current_bb_phase()
 - The deployment tools (drrun, drconfig, and drinject) are now helper
   binaries instead of shell scripts.
 - The deployment tools (drrun etc.) now interpret -v as an alias for
   -verbose and use -version to print version info.
 - Added instrlist_insert_mov_immed_ptrsz() and instrlist_insert_push_immed_ptrsz()
 - Added instrlist_insert_mov_instr_addr() and instrlist_insert_push_instr_addr()
 - Added drsym_enumerate_lines()
 - Added #DR_DISASM_STRICT_INVALID
 - Added a new runtime option \ref op_syntax_att "-syntax_att" for
   AT&T-style disassembly that hides the implicit operands.
   Also added #DR_DISASM_DR to name DR's default disassembly style, with
   #DR_DISASM_ATT selecting a true AT&T disassembly style that hides
   implicit operands.  The only compatibility change here is if a client
   selected DR_DISASM_ATT and expected DR-style disassembly.
 - Added #DR_MAP_IMAGE
 - Added -t option to drrun for end-user tools
 - Added 64-bit reachability support to dr_insert_call() and
   dr_insert_clean_call().  Added explicit control over reachability
   in a new routine dr_insert_call_ex() and in #DR_CLEANCALL_INDIRECT
   for dr_insert_clean_call_ex().
 - Added auto-magic conversion of absolute and pc-relative memory
   operands to each other for more flexible 64-bit encoding.
 - Added opnd_create_instr_ex() and opnd_get_shift()
 - Added dr_custom_alloc()
 - Added dr_raw_mremap() and dr_raw_brk()
 - Added #DR_EMIT_GO_NATIVE, dr_suspend_all_other_threads_ex(),
   dr_retakeover_suspended_native_thread(), and dr_is_thread_native() for
   temporarily-native support.
 - Added dr_get_token()
 - Added dr_switch_to_app_state_ex() and dr_switch_to_dr_state_ex()
 - Added dr_is_nudge_thread()
 - Added support for nudging 64-bit Windows applications
 - Added dr_get_dr_thread_handle()
 - Added #DR_MEMTYPE_RESERVED to #dr_mem_info_t
 - proc_save_fpstate(), proc_restore_fpstate(), dr_insert_save_fpstate(),
   and dr_insert_restore_fpstate() now use the current thread's x86 mode
   to determine which fxsave state format to use.
 - Added partial support for presenting the proper floating point program
   counter when floating point state is saved.
   Xref the \ref op_translate_fpu_pc "-translate_fpu_pc runtime option".
 - Added \p drx Extension: the DynamoRIO Instrumentation Utility
   Extension with BSD license
 - Added automatic restarting of appropriate system calls interrupted by signals.
 - Various bug fixes

**************************************************
<hr>
The changes between version 4.0.1 and 4.0.0 include:

 - Fixed a bug resulting in large 64-bit applications failing to allocate
   heap (Issue 1041)

**************************************************
<hr>
The changes between version 4.0.0 and 3.2.0 include a
compatibility change in the drsyms Extension:

 - Changed the drsyms type query data structures (#drsym_type_t,
   #drsym_func_type_t, #drsym_int_type_t, #drsym_ptr_type_t).
   This is a binary compatibility change for drsym_get_func_type().

And in the drmgr Extension:

 - The post-syscall, module load, module unload, signal, exception,
   and restore state events are now mediated and ordered by drmgr.
   Thus, clients should call drmgr_register_post_syscall_event()
   (for a default priority) or drmgr_register_post_syscall_event_ex() (to
   specify a priority) rather than
   dr_register_post_syscall_event().  The same applies to
   drmgr_register_module_load_event() +
   drmgr_register_module_load_event_ex(),
   drmgr_register_module_unload_event() +
   drmgr_register_module_unload_event_ex(),
   drmgr_register_signal_event() +
   drmgr_register_signal_event_ex(),
   drmgr_register_exception_event() +
   drmgr_register_exception_event_ex(), and
   drmgr_register_restore_state_event() +
   drmgr_register_restore_state_ex_event() +
   drmgr_register_restore_state_ex_event_ex().

And in the core API:

 - dr_get_milliseconds() now returns the number of milliseconds since Jan
   1, 1601 on all platforms.

And in the non-core APIs:

 - dr_inject_process_create() now takes a NULL-terminated array of strings for
   the app command line to better support porting to Linux.

Further non-compatibility-affecting changes include:

 - Added preliminary Windows 8 support, though private kernelbase.dll is
   not yet supported
 - Added persistent cache support for clients via
   dr_register_persist_ro(), dr_register_persist_rx(),
   dr_register_persist_rw(), dr_register_persist_patch(), and
   #DR_EMIT_PERSISTABLE.  However, dr_register_persist_patch() is
   still experimental, is in flux, and is subject to change in
   the next release.
 - Added hashtable persistence support via hashtable_persist_size(),
   hashtable_persist(), and hashtable_resurrect()
 - Added drsym_get_type(), drsym_expand_type(), and support for additional
   type categories for Windows drsyms.
 - Ported the drinjectlib and drconfiglib libraries to Linux.  Routines that
   are still Windows-only are marked in the API docs.
 - Added dr_inject_prepare_to_exec() on Linux
 - Added drsym_free_resources()
 - Added drsym_module_has_symbols()
 - Added a type_id field to drsym_info_t (without compatibility changes)
 - Added drsym_enumerate_symbols_ex() and drsym_search_symbols_ex() which
   return drsym_info_t on each symbol
 - Added dr_exit_process() to cleanly shut down with a specified
   exit code
 - Added dr_convert_handle_to_pid()
 - Added dr_nudge_client_ex() to enable nudging other processes
   from within a client
 - Added reg_resize_to_opsz()
 - Added dr_save_arith_flags_to_xax() and dr_restore_arith_flags_from_xax()
 - Added dr_snwprintf() and dr_vsnwprintf()
 - Added drwrap_replace_native(), drwrap_is_replaced(),
   drwrap_is_replaced_native()
 - Added dr_clobber_retaddr_after_read()
 - Added dr_get_string_option() and dr_get_integer_option() to support querying
   arbitrary DynamoRIO runtime options
 - Added support for building with Visual Studio 2010 and with MSBuild
 - Added instr_is_near_ubr() and instr_is_near_call_direct()
 - Added exported CMake cross-platform assembly support in
   cpp2asm_support.cmake and auxiliary files
 - Added get_DynamoRIO_defines() to DynamoRIOConfig.cmake
 - Added DR_EMIT_MUST_END_TRACE flag
 - Improved the performance of dr_safe_read() such that it out-performs
   DR_TRY_EXCEPT and no longer invokes a system call on Windows.
 - Added dr_redirect_native_target()
 - Added dr_mark_safe_to_suspend()
 - Added dr_mutex_mark_as_app(), dr_rwlock_mark_as_app(), and
   dr_recurlock_mark_as_app()
 - Added dr_get_main_module()
 - Added module import iterators dr_module_import_iterator_start(),
   dr_module_import_iterator_hasnext() dr_module_import_iterator_next(),
   dr_module_import_iterator_stop(), dr_symbol_import_iterator_start(),
   dr_symbol_import_iterator_hasnext(), dr_symbol_import_iterator_next(), and
   dr_symbol_import_iterator_stop().
 - Added DR_FAST_IR to allow clients to inline some key IR routines
 - Added -logdir runtime option for control over the log directory
 - Added drmgr_get_parent_cls_field()
 - Added support for building DynamoRIO with Visual Studio 2012 and
   the Windows 8 WDK
 - Added a new operand type enabling an instr_t to be used as a
   memory reference: opnd_create_mem_instr(), opnd_is_mem_instr(),
   opnd_get_mem_instr_disp()
 - Added DYNAMORIO_CONFIGDIR alternative to HOME as a config dir location.
   Additionally, drrun uses a temp dir for config files rather than failing.
 - Added library search path control via the client_basename.drpath file
 - Added drmgr_register_pre_syscall_event_ex()
 - Added DR_MEMPROT_GUARD for dr_memory_protect (Windows only).
 - Added dr_sscanf()
 - Added notifications on application faults and additional information
   on client faults
 - Added conversion between UTF-16 and UTF-8 to dr_snprintf() and
   dr_snwprintf()
 - Added simplified -c client argument form to drrun, drconfig, and drinject.
 - Added official support for the \ref op_speed "-opt_speed" option
   to prioritize speed over a simple code stream.
 - Added dr_atomic_add32_return_sum()
 - Deprecated dr_save_arith_flags() and dr_restore_arith_flags()
 - Fixed performance regression involving inlined clean calls
 - Fixed bug involving 32-bit Linux support on a 64-bit Linux
   kernel on an AVX-enabled processor (Issue 754)
 - Fixed bug involving multimedia state on a 32-bit Windows kernel
   (Issue 139)
 - Fixed bugs building and running on Ubuntu 11.10 (Issue 718, Issue 720)
 - Several other bug fixes
 - Added dr_raw_mem_alloc() and dr_raw_mem_free(). However, they are still
   experimental, are in flux, and are subject to change in the next release.

**************************************************
<hr>
The changes between version 3.2.0 and 3.1.0 are:

 - Added support for PECOFF + DWARF2 symbols on Windows in the
   drsyms Extension
 - Added support for building extensions as static libraries (subject to
   licensing constraints) via DR_EXT_{DRWRAP,DRUTIL,DRMGR,DRSYMS}_STATIC
 - Added support for linking C clients with libc via DynamoRIO_USE_LIBC
 - Added dr_insert_clean_call_ex()
 - Added a no-frills drwrap mode for faster but constrained wrapping
 - Added drwrap_get_drcontext() for performance
 - Added drwrap notification on exceptions bypassing post-hooks
 - Added drwrap_wrap_ex() to pass initial constant user data
 - Added drwrap_is_wrapped() and drwrap_is_post_wrap()
 - Added drwrap_set_global_flags() to control safety of
   application memory accesses
 - Added drwrap_get_mcontext_ex() to avoid the cost of copying
   multimedia register values when not necessary
 - Added drwrap interface for caching post-call addresses
 - Added drmgr_decode_sysnum_from_wrapper()
 - Added drutil_expand_rep_string_ex() that returns additional
   information about string loop expansion
 - Added improved instrlist disassembly that includes labels and
   instruction targets
 - Added instr_compute_address_ex_pos() for instrs with multiple memory
   operands.
 - Added dr_get_client_base()
 - Added dr_vsnprintf()
 - Added service pack version to dr_get_os_version()
 - Added mediation of note fields to drmgr
 - Added custom storage in label instructions via instr_get_label_data_area()
 - Added support for multiple non-meta control transfer instructions
   with intra-block targets in one basic block to drmgr
 - Added user data passing support among all four passes of drmgr
 - Several bug fixes

**************************************************
<hr>
Version 3.0.0 was a development version.  3.1.0 is the first official
released version of the 3.x series.

The changes between version 3.0.0 and 2.2.0 include the following major
features:

 - Added a private loader on Linux for better support for C++ clients and
   third-party library usage by clients
 - Added Linux support for \p drsyms to enable symbol processing in
   Linux clients
 - Added \p drutil Extension which provides memory address retrieval
   and string loop expansion (note: LGPL license)
 - Added a static library for decoding and encoding

\b IMPORTANT: The 3.0.0 and onward client API is mostly backward
compatible with releases from 1.0.0 (originally called 0.9.6: see below)
onward with the exception of functions that involve dr_mcontext_t and
several other source and binary compatibility changes since version 2.2.0
described below.  The dr_mcontext_t struct and all structs that contain it
have changed and are NOT backward compatible with releases prior to 3.0.0.

A sample script for updating client sources to the 3.0.0 API's version of
dr_mcontext_t and related functions is as follows:

\code
perl -pi -e '\
s|dr_mcontext_t (\w+);|dr_mcontext_t \1 = {sizeof(\1),DR_MC_ALL,};|;\
s|(dr_[gs]et_mcontext\(\S+,\s+\S+),\s+[^\s\)]+\)|\1)|;\
s|(dr_redirect_execution\(\S+),\s+\S+\)|\1)|;\
s|^\s+int app_errno;\s*\n||ms;\
s|raw_mcontext\.|raw_mcontext->|g;\
s|info->mcontext\.|info->mcontext->|g;\
s|excpt->mcontext\.|excpt->mcontext->|g;' *.c
\endcode

The script makes 3 main changes.  First, any dr_mcontext_t allocated by the
client must have its \p size and \p flags fields set.  Second, the \p app_errno
parameter was removed from several functions; it required a local variable,
so any local named \p app_errno is removed.  Third, the dr_mcontext_t
fields in the fault, signal, and exception structs all became
pointers.

This script may not catch all cases.  Use your version control system to
look at the diff after applying it to ensure it did not change anything it
shouldn't have.  Run with debug build to catch other instances where
dr_mcontext_t.size is not set.  Also note that using the dr_mcontext_t
initialization syntax in the script will end up calling memset; for
performance-critical situations, instead initialize only the size and flags
fields separately.  Also note that if the xmm or ymm registers are not
needed, asking for DR_MC_CONTROL and/or DR_MC_INTEGER is more performant
than DR_MC_ALL.

\b IMPORTANT: Further changes between version 3.0.0 and 2.2.0 include the following that
affect source and/or binary compatibilty:

 - Changed the #dr_mcontext_t structure field layout.  This is a binary
   compatibility change with respect to versions prior to 3.0.0.
 - Added a dr_mcontext_t.size field which must be set by the client prior
   to calling dr_get_mcontext(), dr_set_mcontext(), or
   dr_redirect_execution.  This is a source compatibility change with
   respect to versions prior to 3.0.0.
 - Added a dr_mcontext_t.flags field which must be set by the client prior
   to calling dr_get_mcontext(), dr_set_mcontext(), or
   dr_redirect_execution.  This is a source compatibility change with
   respect to versions prior to 3.0.0.
 - Removed the app_errno parameter from dr_get_mcontext(),
   dr_set_mcontext(), and dr_redirect_execution().  This is a source
   compatibility change with respect to versions prior to 3.0.0.
 - Changed all dr_mcontext_t fields in the dr_restore_state_info_t,
   dr_exception_t, and dr_siginfo_t structs to be pointers.  This is a
   source compatibility change with respect to versions prior to 3.0.0.
 - Changed the bool typedef from int to char for C++ compatibility.
   This is a binary compatibility change with respect to versions
   prior to 3.0.0.
 - Changed the signature of drwrap_unwrap(), in order to allow one of the
   pre or post hooks to be optional (Issue 562).  This is a source
   compatibility change with respect to versions prior to 3.0.0.
 - Moved console printing support from the drsyms Extension to core DR.  The
   drsym_write_to_console() and drsym_using_console() are no longer
   supported.  Instead, call dr_enable_console_printing() in dr_init(),
   which then enables dr_printf() and dr_fprintf() to print to the console
   (with some limitations: see dr_enable_console_printing() documentation).
   This is a source compatibility change with respect to versions
   prior to 3.0.0.
 - Added a \p flags argument to most of the routines in the \p drsyms extension
   to control demangling, and added drsym_demangle_symbol().  This is a source
   compatibility change with respect to versions prior to 3.0.0.
 - Added drsym_get_module_debug_kind() and a \p debug_kind field to the \p
   drsym_info_t struct written by drsym_lookup_address().  These additions allow
   drsyms users to determine what kind of debug info is available for a module.
   The \p debug_kind field creates a binary compatibility change for users of \p
   drsym_info_t with respect to versions prior to 3.0.0.

Additional changes between version 3.0.0 and 2.2.0 include the following:

 - Added \p drvector to drcontainers Extension: simple resizable vector
 - Added a windbg script for auto-locating libraries for easier
   debugging
 - Added dr_mutex_self_owns() and recursive lock support (dr_recurlock_*)
   (Issue 219)
 - Added dr_map_file(), dr_unmap_file(), and dr_file_size() (Issue 542)
 - Added dr_rename_file() and dr_delete_file().
 - Added routines to disassemble to a buffer rather than a file (Issue 524)
 - Added support for the AVX and FMA ISA extensions
 - Added dr_insert_get_seg_base()
 - Added return value to dr_redirect_execution() and dr_set_mcontext()
 - Increased maximum option string from 512 to 2048 (Issue 363)
 - Increased default stack size from 20KB to 56KB to make it easier to use
   C++ and external libraries with larger stack usage
 - Added dr_get_os_version() (Issue 304)
 - Deprecated the "meta-instruction that can fault" property and
   instr_is_meta_may_fault(), instr_set_meta_may_fault(),
   instrlist_meta_fault_preinsert(), instrlist_meta_fault_postinsert(),
   and instrlist_meta_fault_append().
 - Added dr_using_app_state()
 - Added instr_encode_to_copy() and instrlist_encode_to_copy()
 - Added disassemble_set_syntax() for -syntax_intel control without
   runtime options and proc_set_vendor() to control vendor-specific
   ISA details when decoding or encoding
 - Added instrlist_set_fall_through_target() and
   instrlist_set_return_target()
 - Added hashtable_clear() to the drcontainers Extension
 - Several bug fixes

**************************************************
<hr>
The changes between version 2.2.0 and 2.1.0 are:

 - Added \p drwrap Extension which provides function wrapping
   and replacing (note: LGPL license)
 - Added \p drmgr Extension: the DynamoRIO Multi-Instrumentation Manager
   Extension, a mediator for combining and coordinating multiple
   instrumentation passes
 - Added read-write locks (Issue 406)
 - Added isolation of client-opened files from the application (Issue 357)
 - Added dr_mcontext_t.xip for syscall events (Issue 442)
 - Several bug fixes

**************************************************
<hr>
The changes between version 2.1.0 and 2.0.0 are:

 - Added Windows 7 support
 - Added clean call sequence optimization and auto-inlining.
 - Added Windows child process following support for clients: -follow_children
   is now on by default for both Windows and Linux.
 - Added DR_TRY_EXCEPT() (Issue 51)
 - Added dynamic client auxiliary library loading support
   via dr_load_aux_library(), dr_lookup_aux_library_routine(), and
   dr_unload_aux_library()
 - Added dr_switch_to_app_state() and dr_switch_to_dr_state()
 - Added dr_client_thread_set_suspendable()
 - Added dr_get_random_value(), dr_set_random_seed(), and dr_get_random_seed()
 - Added dr_file_exists() and dr_directory_exists() for Linux
 - Added support for dr_get_mcontext() from secondary thread init events,
   and changed its return type to bool
 - Added dynamic hashtable resizing to the drcontainers hashtable
 - Added dr_app_pc_from_cache_pc()
 - Added a segment list to module_data_t for Linux and internal
   support for non-contiguously-mapped modules (Issue 160)
 - Added PEB isolation (Issue 249) and dr_get_app_PEB()
 - Added drsym_enumerate_symbols() to the \p drsyms Extension
 - Added limited support for printing to the cmd window (Issue 261) via the
   \p drsyms Extension: drsym_write_to_console() and drsym_using_console()
 - Renamed the REG_ constants to DR_REG_ to avoid conflicts with system
   headers (Issue 34).  Clients should set(DynamoRIO_REG_COMPATIBILITY ON)
   prior to configure_DynamoRIO_client() to use the old constants and avoid
   any source changes; this will happen automatically if the client
   targets version 2.0 or earlier.  Binary compatibility is unaffected.
 - Deprecated dr_request_synchronized_exit() and replaced it with
   dr_set_process_exit_behavior().  Now a full thread synch is performed
   at exit time in release build if a process exit event or thread exit
   event is registered.  dr_set_process_exit_behavior() can provide
   more performant exit performance for clients that have flexible
   exit event requirements.
 - Switched debug build to also be an INTERNAL=ON build
 - Fixed bug in handling single-byte-bb selfmod code
 - Fixed bugs in handling alarm signals
 - Fixed 64-bit Windows stack alignment bug (Issue 331)
 - Fixed handling of "data32 rex.w call"
 - Fixed Issue 320: a problem with thread-private cache resizing
 - Fixed Issue 319: decode movlhps and movhlps properly
 - Fixed Issue 139: add xmm0-7 preservation for 32-bit Linux applications,
   which may have noticeable impacts on clients calling clean calls:
   e.g., pushing bbs over the max size limit or having a noticeable
   performance hit.
 - Support building sources using Visual Studio

**************************************************
<hr>
In version 2.0.0, the configuration and deployment API and tools changed and
are not backward compatible with earlier versions: see below for details.
The changes between version 2.0.0 and 1.5.0 are:

 - Changed the configuration and deployment model for both Linux and
   Windows to use a configuration file based approach on both platforms,
   which adds control over child processes on Linux and supports local
   configuration on Windows for un-privileged and parallel execution
   (Issue 265).  The registry is no longer used for individual application
   configuration on Windows other than to point at the location for
   global configuration files, when used.<br>
   \b IMPORTANT: On Windows the following non-backward-compatible changes
   have been made:
   - drdeploy.exe no longer exists (replaced by drconfig.exe and drrun.exe)
   - drconfig.dll is now drconfiglib.dll
   - drconfiglib.dll's API routines now take in a process id to support
     one-time targeted-process configuration (to support parallel execution)
   - configuration is either per-user or global, with per-user taking
     precedence when both exist
   - configuration does NOT enable systemwide injection by default:
     use the -syswide_on parameter to drconfig or drrun for that
     (it requires administrative privileges)

   \b IMPORTANT: On Linux, if you're using custom injection via
   raw environment variables rather than using the \p drdeploy script,
   you must also set DYNAMORIO_RUNUNDER to 1 for injection to work with
   this release.
 - Added drinjectlib.dll and dr_inject.h, making custom injection tools
   easier to build (Issue 246)
 - Added DynamoRIO Extension support for auxiliary libraries that extend the
   DynamoRIO API (Issue 277)
 - Added symbol lookup support via Extension (Windows only for now) (Issue 44)
 - Added a "drcontainers" Extension that initially contains a hashtable
 - Added thread creation support: dr_create_client_thread() (Issue 41)
 - Added dr_sleep()
 - Added dr_set_itimer() and dr_get_itimer() (Linux-only) (Issue 283)
 - Added dr_app_pc_for_decoding()
 - Added -synch_at_exit option and dr_request_synchronized_exit() to
   provide guarantees over thread exit event timing in release build
 - Added instr_cmovcc_triggered() and instr_cmovcc_to_jcc()
 - Renamed OP_fcmovene to OP_fcmovne
 - Implemented instr_invert_cbr() for OP_jcc_short
 - Added the full path to modules in module_data_t
 - Added dr_get_proc_address_ex() to support indirect code objects
 - Added dr_get_milliseconds() and dr_get_time() impl for Linux
 - Added instr_is_undefined()

**************************************************
<hr>
The changes between version 1.5.0 and 1.4.0 are:

 - Added a private loader on Windows for better support for library usage
   by clients
 - Added nudge support on Linux
 - Added dr_suspend_all_other_threads() and dr_resume_all_other_threads()
 - Made it easier for clients to use faults to push rare events out of
   instrumentation paths:
   - Added access to the pre-translated context and the code fragment
     information for both
     dr_register_signal_event() and dr_register_exception_event()
     This changed the return type for exception event callbacks.
   - Added a signal/exception event on a fault in non-code-cache
     DynamoRIO code, such as client-generated code.
   - Added the "meta-instruction that can fault" property via
     instr_is_meta_may_fault(), instr_set_meta_may_fault(),
     instrlist_meta_fault_preinsert(), instrlist_meta_fault_postinsert(),
     and instrlist_meta_fault_append().
   - Added a new event dr_register_restore_state_ex_event() that provides
     the pre-translated context and code fragment information, and allows
     for translation failure for non-fault translations.
 - Added dr_dup_file_handle()
 - Added dr_memory_is_dr_internal() and dr_memory_is_in_client()
 - Added dr_get_parent_id()
 - Added decode_opcode_name()
 - Removed the deprecated snprintf() as it causes symbol pre-emption
   problems on Linux.  Older clients should switch to dr_snprintf().
 - Fixed bug in cross-architecture execve (Issue 146)
 - Clone record is now passed via dstack instead of ebp (Issue 149)
 - Fixed close() syscall handling, !HAVE_TLS assert & minor issues (Issue 151)

**************************************************
<hr>
The changes between version 1.4.0 and 1.3.2 are:

 - Added directly-addressable thread-local storage slots for exclusive
   client use:
   - dr_raw_tls_calloc()
   - dr_raw_tls_cfree()
 - Provide 64-bit versions of the drdeploy.exe and drview.exe tools
 - Provide dr_get_proc_address() on Linux
 - Added dr_query_memory_ex() to allow address space walking on Linux
 - Added -msgbox_mask on Linux: waits for a keypress
   - Added STDIN and dr_get_stdin_file()
 - Added shared library versioning on Linux
 - Support calling dr_get_mcontext() from bb and trace callbacks
 - Provide support for building clients using CMake (see cmake/, and for
   an example of usage see samples/CMakeLists.txt)
 - Provide support for clients to use -fvisibility by setting
   the define USE_VISIBILITY_ATTRIBUTES for dr_defines.h
 - Added instr_compute_address_ex() for instrs with multiple memory operands
 - Provide dr_snprintf() (identical to snprintf()) for consistent naming
   and to avoid gcc warnings about using pointers with %x (which we're
   using because there is no portable way to precisely control %p)
 - The statistics viewer \c DRgui.exe is no longer supported on Windows
   NT.  Statistics still work, but the graphical application itself will
   not run on NT.
 - Changed the top-level registry key to "DynamoRIO"
 - Re-arranged layout of bin and samples directories
 - Symbols for all binaries are now included

**************************************************
<hr>
The changes between version 1.3.2 and 1.3.1 are:

 - Added support for Linux execve of cross-architectural executables
   (e.g., 32-bit process performing execve of 64-bit executable)
   - Also, libdrpreload.so is now kept in the same libXX/{debug,release}
     directory as libdynamorio.so
 - instr_convert_short_meta_jmp_to_long() now returns the longer version of
   the taken jump, to use when setting the target of a jecxz or loop*
   branch.
 - Various bug fixes including in these areas:
   - dr_syscall_set_result() and dr_syscall_invoke_another()
   - 64-bit drinject stack alignment
   - 64-bit erroneous assert in dr_get_process_id()
   - 64-bit dr_file_{tell,seek} worked but returned failure
   - -opt_memory bugs resulting in asserts
   - sigprocmask() corner case bug
   - signal handler sharing for NPTL threads
   - decoding across page boundaries on Linux

**************************************************
<hr>
Version 1.3.1 is identical to 1.3.0 but is under a BSD license (see \ref
page_license).

We re-numbered the previous DynamoRIO versions as follows:

 - 1.0.0 = 0.9.6 build 9600
 - 1.1.0 = 0.9.6 build 9601
 - 1.2.0 = 0.9.6 build 9602

**************************************************
<hr>
The changes between version 1.3.0 and version 1.2.0 (0.9.6 9602) are:

 - Version numbering shift to 1.x.y instead of 0.9.6 960x
 - New system call pre, post, and filter events, and new system call
   parameter and result access, along with a feature to chain system calls:
   - dr_register_pre_syscall_event()
   - dr_register_post_syscall_event()
   - dr_register_filter_syscall_event()
   - dr_syscall_get_param()
   - dr_syscall_set_param()
   - dr_syscall_set_sysnum()
   - dr_syscall_get_result()
   - dr_syscall_set_result()
   - dr_syscall_invoke_another()
   - dr_is_wow64()
 - New signal event for Linux
   - dr_register_signal_event()
 - New option "-pause_on_error", and error messages to
   stdout by default for release builds, to improve Linux debugging
 - New routines for memory allocation and memory manipulation:
   - dr_nonheap_alloc()
   - dr_nonheap_free()
   - dr_memory_protect()
 - New option \ref op_syntax_intel "-syntax_intel" for Intel-style disassembly
 - New option \ref op_sysenter "-sysenter_is_int80"
 - The parameter to an application's system call (normally kept in the eax
   register) can now be freely changed in basic blocks on all platforms
 - Added support for 64-bit -thread_private
 - Added corner-case undocumented IA-32 opcode support
 - Fixed bug running multi-threaded 64-bit Linux apps
 - Fixed bugs in 64-bit Linux signal handling
 - Fixed bug running -thread_private debug build
 - Fixed bug running 32-bit apps on 64-bit Linux on AMD processors
 - Fixed bug where OS_OPEN_APPEND overwrote instead of appending on Windows

**************************************************
<hr>
The changes between the 0.9.6 release builds 9602 and 9601 are:

 - Performance improvements for both the base DynamoRIO system and for
   client instrumentation when running on Pentium M, Core, and Core 2
   processors.
 - 64-bit bug fixes
 - Added several convenience routines:
   - get_register_name()
   - reg_to_pointer_sized()
   - reg_is_gpr()
   - reg_is_segment()
   - reg_32_to_8()
 - Disassembly now expands immed sizes to match operands
 - Fixed bug in instr_is_nop()

**************************************************
<hr>
The changes between the 0.9.6 release builds 9601 and 9600 are:

 - The Windows registry key used is now "VMware, Inc." instead of "VMware"
 - Added large file support (see #DR_FILE_ALLOW_LARGE)
 - Added support for decoding from a copy of code: decode_from_copy() and
   disassemble_from_copy().
 - Changed the default options to favor performance, and added the
   \ref op_memory "-opt_memory" runtime option to prioritize memory instead.

Release 0.9.6 is \b not backward compatible with prior releases 0.9.1-0.9.5.

The major changes between the 0.9.6 and 0.9.5 releases include 64-bit
support, multiple clients, state translation, trace contents, and Linux
module events and fast system calls:

 - 64-bit applications and clients are now supported.  This changed
   several function signatures:
   - instr_encode()
   - decode_next_pc()
   - decode_sizeof()
   - decode_eflags_usage()
   - instr_init()
   - The binary trace dump format changed.
   .
   Several new functions were added:
   - set_x86_mode()
   - get_x86_mode()
   - instr_set_x86_mode()
   - instr_get_x86_mode()
   - opnd_create_rel_addr()
   - opnd_create_far_rel_addr()
   - opnd_is_rel_addr()
   - opnd_is_near_rel_addr()
   - opnd_is_far_rel_addr()
   - instr_has_rel_addr_reference()
   - instr_get_rel_addr_target()
   - instr_get_rel_addr_dst_idx()
   - instr_get_rel_addr_src_idx()
   - instr_shrink_to_32_bits()
   - opnd_shrink_to_32_bits()
   - reg_32_to_64()
   - reg_64_to_32()
   - reg_is_extended()
   - reg_parameter_num()
   .
   To build a 64-bit client, set the \p X86_64 preprocessor define before
   including the DynamoRIO header files, and link with the 64-bit build of
   DynamoRIO (for a 32-bit client, set \p X86_32).
 - Multiple clients are now supported.  This changed the signatures of
   dr_init(), dr_get_options(), and dr_get_client_path().  It also changed
   how clients are deployed and nudged, and how events are unregistered:
   explicit unregistration routines are now used.
 - State translation in the presence of clients is now fully supported.
   This changed the signature for the basic block and trace event callbacks
   (see dr_register_bb_event() and dr_register_trace_event()), added a
   new event dr_register_restore_state_event(), and added new functions
   instr_set_translation(), instr_set_meta_no_translation(), and INSTR_XL8().
 - The trace callback (#dr_register_trace_event()) now presents original
   application code to the client, rather than code that has already
   been modified for execution in the code cache.  The client also has
   flexibility in which instrumentation is included from constituent
   basic blocks added to a trace (the \p for_trace parameter: see
   #dr_register_bb_event()).
 - Fast system calls (syscall and sysenter) are now supported on Linux.
 - Module load/unload events and module iteration are now supported on Linux.
 - System calls for 32-bit applications on 64-bit kernels are no longer
   hidden by vsyscall; related functions were removed:
   instr_is_lol64_syscall(), instr_is_32on64_syscall().
 - Due to both 64-bit support and full WOW64 (32-bit applications on 64-bit
   Windows) support, xmm registers were added to dr_mcontext_t, and a
   new function dr_mcontext_xmm_fields_valid() was added.
 - Far instr-type operands are now supported: opnd_create_far_instr(),
   opnd_is_near_instr(), opnd_is_far_instr().
 - Miscellaneous new functions were added:
   - instr_convert_short_meta_jmp_to_long()
   - instr_reads_from_reg()
   - LOCK()
   - OPND_CREATE_INT_32OR8()
   - OPND_CREATE_INT_16OR8()
   - instrlist_meta_append()
   - dr_using_all_private_caches()
 - The type of nudge arguments was changed from (void *) to uint64.
 - The signature of dr_lookup_module() changed.  It no longer has an
   IMAGE_SECTION_HEADER out argument.  See dr_lookup_module_section()
   for that functionality.
 - The disassemble-from-address routines now return NULL when pointed at
   invalid instructions (matching the decode routines).
 - The routines to access DynamoRIO tls slots from the cache were changed.
   dr_insert_write_temp_tls was eliminated in favor of a generalized #dr_save_reg
   with more flexibility on which slot can be used.  #dr_save_arith_flags was
   similarly generalized.  Slots are now guaranteed to remain valid until the
   next non-meta instruction allowing access to saved registers during clean
   calls via #dr_read_saved_reg and #dr_write_saved_reg.  #dr_insert_mbr_instrumentation
   also now requires caller to specify the spill slot to be clobbered
   which must be less than dr_max_opnd_accessible_spill_slot().

**************************************************
<hr>
The major changes between the 0.9.5 and 0.9.4 releases are:

 - The basic block hook (\ref sec_events_bb) passes completely unmodified
   application code to the client (no mangling or elision).
 - The old client hook exports have been replaced with an explicit event
   registration model.
 - Instruction representation simplification: the client only sees fully
   decoded instructions.
 - Easier-to-use clean calls (see #dr_insert_clean_call).
 - Library support (-wrap on linux, ntdll on windows: see \ref sec_extlibs
   and \ref sec_utils).
 - Some features have been removed (these are easily implemented by a
   client): there is no more edge-counting profile build, no more
   custom exit stubs, and no more prefixes.
 - Infrastructure improvements:
   - Thread-shared caches (can still request thread-private: \ref
     op_thread_priv "-thread_private option").  Note that there are
     some subtle changes stemming from using thread-shared: in particular,
     note that the context passed to the deletion event may be NULL
     (see #dr_register_delete_event).
   - Direct access to TLS slots (#dr_save_reg, dr_insert_write_temp_tls,
     #dr_insert_write_tls_field).
 - Module events (#dr_register_module_load_event),
   module iteration (#dr_module_iterator_start, #dr_lookup_module, etc.),
   and memory querying (#dr_query_memory, #dr_virtual_query).
 - The full API is now documented in html and pdf for easy browsing.
 - Numerous type and routine name changes.


***************************************************************************
\htmlonly
<table width=100% bgcolor="#000000" cellspacing=0 cellpadding=2 border=0>
  <tr><td><table width=100% bgcolor="#0000C0" cellspacing=0 cellpadding=1 border=0>
  <tr><td><table width=100% bgcolor="#0000C0" cellspacing=0 cellpadding=1 border=0>
  <tr><td></td></tr></table></td></tr></table></td></tr></table>
\endhtmlonly
\section sec_limits Limitations

\subsection sec_limit_clients Client Limitations
The most important limitation on a client is that it remain transparent.
This is described fully in \ref transparency.
Here we summarize the key points to remain transparent:

  - For full transparency, the client should be a self-contained library
with linkage to nothing other than DynamoRIO libraries.  We
provide private loading that makes some use of system libraries safe, but
global resource conflicts can still occur and clients are cautioned from
using system-interacting library routines.
See \ref sec_extlibs for further details.
  - Currently, the communication API provided by DynamoRIO is limited to file
I/O and nudges.

\subsection sec_limit_platforms Platform Limitations
  - This version of DynamoRIO supports Windows 8, 8.1, and 10.
    However, systemwide injection (-syswide_on) is not yet supported on
    Windows 8 or higher except for WOW64 (i.e., 32-bit applications on
    a 64-bit kernel).
  - DynamoRIO currently supports the following NT-based 32-bit
    Windows systems: XP (32-bit, service packs 0-3), 2003 (32-bit, service
    packs 0-2), Vista (32-bit, service packs 0-1),
    Windows 7 (32-bit, service packs 0-1), Windows 8, Windows 8.1, and
    Windows 10.
    It does not support Windows 95, 98, or ME.
    It no longer officially supports NT (all service packs) or 2000 (all service
    packs), although the core DynamoRIO library should still work there: it
    is only the tools and utility programs that will fail to run.
    Windows Server 2008 is expected to work but has not
    been tested.
  - This release of DynamoRIO supports running 32-bit
    Windows applications on the following 64-bit Windows operating
    systems: Windows XP Professional x64 (service pack 2), Windows 2003
    x64 (service pack 2), Vista x64 (service packs 0-1), Windows 7
    (service packs 0-1), Windows Server 2008, Windows 8, Windows 8.1, and
    Windows 10.
    Only the 32-bit
    code will be seen, and child processes created will not be injected
    into.  On 64-bit Windows 32-bit applications are automatically run
    through the Windows-On-Windows or WOW64 emulator so system call and
    indirect call processing clients must be aware of
    #instr_is_wow64_syscall().
  - On all versions of Windows, attaching DynamoRIO to an already-running
    process can result in loss of control if the attach point is in the
    middle of an operating system event callback. From the callback return
    point until the next system call hook, no instructions will be observed
    by a client.
\anchor limits_64bit
  - This release of DynamoRIO supports running
    64-bit Windows applications, using the 64-bit DynamoRIO build, on
    the following 64-bit Windows systems: Windows XP Professional x64
    (service pack 2), Windows 2003
    x64 (service pack 2), Vista x64 (service packs 0-1), Windows 7 x64
    (service packs 0-1), Windows 8, Windows 8.1, and Windows 10.
    Windows Server 2008 is expected to work but has not
    been tested.
  - DynamoRIO does not support any Itanium based Windows systems.
  - This release does not fully support applications that mix 32-bit and
    64-bit code.  Future releases will support such mixtures.
  - When running a cygwin application under control of DynamoRIO,
    stderr and stdout output from DynamoRIO or its clients may not
    be visible.
  - UTF-8 support is not yet present in drinjectlib, drconfiglib,
    drrun.exe, drconfig.exe, or drinject.exe.  It is present in the
    core DR API.
  - This release of DynamoRIO has support for most 32-bit and
    64-bit Linux
    distributions running on Intel-compatible hardware, including
    Ubuntu and Fedora.
  - This release of DynamoRIO has support for running 32-bit
    Linux applications on 64-bit Linux operating systems on
    AMD64-compatible hardware.
  - Cross-architecture execve (e.g., a 32-bit process performing execve of
    a 64-bit executable) may stop working if the paths to the
    libdynamorio.so and libdrpreload.so libraries are renamed.
  - This release of DynamoRIO supports 32-bit applications running on
    32-bit Linux operating systems on AArch32 ARMv7 and ARMv8 hardware.
    However, a few features are not yet ported: traces, clean
    call inlining and other optimizations, and several samples.
  - This release of DynamoRIO has experimental support for 32-bit Android
    applications running on AArch32 ARMv7 and ARMv8 hardware.
    However, a few features are not yet ported: traces, clean
    call inlining and other optimizations, and several samples.
  - This release of DynamoRIO has experimental support for 64-bit
    applications running on 64-bit Linux operating systems on AArch64 ARMv8
    hardware.  However, floating-point and SIMD instruction operands are
    not fully decoded or encoded yet, and a few features are not yet
    ported: traces, clean call inlining and other optimizations, and
    several samples and provided tools.
  - This release of DynamoRIO includes support for applications using the Linux kernel
    restartable sequence ("rseq") feature, subject to the limitations listed
    in \ref sec_rseq.

\subsection sec_limit_perf Performance Limitations

  - In order to present a more straightforward code stream to clients,
    DynamoRIO has several optimizations disabled in this release.
    System-call-heavy applications are the ones most likely to be affected.
    Future releases may allow clients to choose performance versus
    visibility.  This release does provide the \ref op_memory "-opt_memory option"
    to enable prioritizing memory usage and the \ref op_speed "-opt_speed option"
    to prioritize performance at the cost of more complex basic blocks that
    cross control transfers.
  - The performance when starting up large desktop applications
    may be noticeably worse than native.  Upcoming releases will
    address this issue.
  - The performance when
    running  Java, .Net, Flash or similar managed execution
    applications can be noticeably worse then native.  This can
    include applications that load these components as in-process
    plugins (such as Internet Explorer). Upcoming releases will
    address this issue.
  - When using DynamoRIO on all or many processes on a system
    simultaneously, memory usage may become a factor.  Upcoming
    releases will address this issue.

\subsection sec_limit_deploy Deployment Limitations

  - The dr_config.lib library is not multi-thread safe.  Users of the
    library should ensure that no more then one thread accesses the
    library at a time.
  - Other installed software that uses hooks may not always be
    interoperable with DynamoRIO.
  - Other installed software may conflict with DynamoRIO's use of the
    \c \\HKLM\\SOFTWARE\\Microsoft\\Windows\\WindowsNT\\CurrentVersion\\AppInit_DLLs
    registry key (only very rarely an issue), which is used for
    the -syswide_on feature.
  - On Windows, the Enhanced Mitigation Experience Toolkit (EMET) may prevent
    applications from running under DynamoRIO
    (<a href="https://github.com/dynamorio/dynamorio/issues/1546">issue 1546</a>).
    Please disable EMET for the application if necessary.
  - On Windows 7 and Windows Server 2008 R2, the digital signature
    requirement for AppInit_DLLs libraries is disabled when systemwide
    injection is requested (-syswide_on).  This can be a security concern.
  - On Windows 8 or 8.1, system wide injection (-syswide_on) is not yet supported.
  - Cygwin processes may not work with DynamoRIO due to cygwin's
    implementation of fork being incompatible with DynamoRIO.
  - A Windows application that does not statically link with
    user32.dll will not be run under control of DynamoRIO using
    system-wide injection unless its
    parent process (typically cmd.exe or explorer.exe, for manually
    launched applications) is already under DynamoRIO control.  Only some small
    non-graphical applications do not link with user32.dll.
  - When invoking an application in any way that is not from a parent
    process under DynamoRIO control, DynamoRIO takes control a little
    later and in some rare cases the application has already created a new
    thread.  This is in violation of the Windows specficiations, but cygwin
    processes do this.  This new thread will not be under DynamoRIO
    control and can cause a variety of problems.  In such cases it is best
    to invoke from a parent process under DynamoRIO control.  However, for
    32-bit applications on 64-bit Windows operating systems, DynamoRIO
    takes over later even from the parent.  Future releases will address
    this limitation.
  - This release does not support running some Windows services under
    control of DynamoRIO: the "System" process, smss.exe, csrss.exe, and protected
    processes on Windows Vista.

\anchor limits_vista_service_messagebox
  - On Windows Vista most services are run in a separate session as a
    security feature.  This means that neither DynamoRIO nor its
    client will be able to display a messagebox when running in said
    services (they have no associated visible window station). See
    dr_messagebox().
  - On Windows Vista the code from
    certain dlls (found mostly in services) and the code subsequently
    called from those dlls is run natively and is not visible to the
    instrumentation APIs.  This only applies to dlls that have a .pexe
    section (only 13 dlls have such a section in a standard Vista
    install) which seems to be associated with a likely obfuscation
    method involving kernel side components that this release has no
    other workaround for.
\anchor limits_linux_preload
  - On Linux, non-default late injection (requested via \p -late to drrun)
    is unable to run binaries with the suid or sgid permission bits set.
    Default injection is capable of executing these binaries, but if late
    injection is desired, one method of running these binaries
    is to place both libdrpreload.so and libdynamorio's full paths in
    /etc/ld.so.preload.
    You'll need to use a \ref lin_deploy "separate configure step approach".
    Don't forget to run drconfig to create a configuration for the
    application first; otherwise, libdrpreload.so will refuse to take
    control.  This method of injection takes control part-way through
    initialization of the target application, rather than at the very
    beginning.  Alternatively, you could run as root, or remove the suid
    and sgid bits: however, both of those solutions may open up security
    holes and are not recommended.  If the suid or sgid binary is a leaf
    child process of the parent target application, another option is to
    run the problematic child process natively by either creating a configuration
    file for the child with the "-norun" parameter or running with the
    \ref op_children "-no_follow_children" runtime option.
  - On Linux, the private loader will fail to load libpthread.so.  Therefore
    clients and the libraries they use cannot link against libpthread.so.

***************************************************************************
\htmlonly
<table width=100% bgcolor="#000000" cellspacing=0 cellpadding=2 border=0>
  <tr><td><table width=100% bgcolor="#0000C0" cellspacing=0 cellpadding=1 border=0>
  <tr><td><table width=100% bgcolor="#0000C0" cellspacing=0 cellpadding=1 border=0>
  <tr><td></td></tr></table></td></tr></table></td></tr></table>
\endhtmlonly
\section sec_future Plans for Future Releases

We hope to include the following major features in future releases:

 - Libraries to facilitate building tools that use shadow memory, examine
   system calls, and insert heavyweight instrumentation.
 - Earliest Windows injection.  Today drinject injects fairly late; from a
   parent process, injection is very early (before kernel32.dll is loaded),
   but we plan to provide injection at the very first user-mode instruction
   in the future.
 - Persistent and process-shared code caches.
 - Full control over trace building.

To discuss current and future features, join the <a
href="http://groups.google.com/group/dynamorio-users/">DynamoRIO Users
group</a>.

*/<|MERGE_RESOLUTION|>--- conflicted
+++ resolved
@@ -212,16 +212,14 @@
    #dynamorio::drmemtrace::analysis_tool_t to allow the tool to make holistic
    adjustments to the interval snapshots after all have been generated, and before
    they are used for merging across shards (potentially), and printing the results.
-<<<<<<< HEAD
  - Added opnd_is_vector_base_disp() to test if an opnd_t is a base+disp memory operand
    that uses a vector register for the base or index register.
-=======
  - Added -abort_on_invariant_error flag that instructs the invariant checker drmemtrace
    analysis tool to abort trace analysis when a trace invariant error is found. This
    is set to true by default to match the existing behavior of the invariant checker.
  - Added a new instr API instr_is_xrstor() that tells whether an instruction is any
    variant of the x86 xrstor opcode.
->>>>>>> b9a0ba0e
+
 
 **************************************************
 <hr>
