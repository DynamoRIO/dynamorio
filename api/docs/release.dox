--- conflicted
+++ resolved
@@ -148,16 +148,13 @@
  - Added drmgr_register_opcode_instrumentation_event() and
    drmgr_unregister_opcode_instrumentation_event() so that drmgr supports
    opcode event instrumentation.
-<<<<<<< HEAD
- - Added dr_unlink_flush_fragment() enabling the deletion of a specific shared fragment.
-=======
  - Added dr_num_app_args(), dr_get_app_args() and dr_app_arg_as_cstring() to
    enable the gathering of application command-line args. Currently, implemented
    for Unix systems only.
  - Added dr_get_error_code() to obtain the error code of the last failed API routine.
    Not all API routines support the setting of error codes. Please look at their
    documentation to check if they do.
->>>>>>> 8551f131
+ - Added dr_unlink_flush_fragment() enabling the deletion of a specific shared fragment.
 
 **************************************************
 <hr>
