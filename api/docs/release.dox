--- conflicted
+++ resolved
@@ -133,7 +133,6 @@
 provides the umbra, drsyscall, and drsymcache Extensions for use by
 clients.
 
-<<<<<<< HEAD
 The changes between version \DR_VERSION and 7.1.0 include the following minor
 compatibility changes:
 
@@ -143,10 +142,6 @@
    The macro is not a constant expression and code relying on this needs to be
    rewritten. DynamoRIO_NUM_SIMD_SLOTS_COMPATIBILITY is set automatically if
    clients target version 7.0 or earlier.
-=======
-The changes between version \DR_VERSION and 7.1.0 include:
- - Nothing yet.
->>>>>>> f92eb5ce
 
 **************************************************
 <hr>
