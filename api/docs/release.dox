--- conflicted
+++ resolved
@@ -126,18 +126,12 @@
 
 The changes between version \DR_VERSION and 11.3.0 include the following compatibility
 changes:
-<<<<<<< HEAD
  - On 32-bit Arm the size of #dr_mcontext_t has been increased by 4 and the
    struct is now required to be 8-byte aligned. The offset of the field "simd"
    has changed.
-=======
- - The size of #dr_mcontext_t on 32-bit Arm has been increased by 4 so that
-   the struct can be pushed onto the 8-byte aligned stack without additional
-   padding. The offset of the field "simd" has changed.
  - Added new fields elf_path and elf_path_size to dr_memory_dump_spec_t. When
    dr_create_memory_dump() returns true and elf_path is not NULL, elf_path will be
    written with the path to the memory dump file.
->>>>>>> ea447bc1
 
 Further non-compatibility-affecting changes include:
  - Added support for reading a single drmemtrace trace file from stdin
