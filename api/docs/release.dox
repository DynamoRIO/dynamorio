--- conflicted
+++ resolved
@@ -140,16 +140,13 @@
    choices under the -raw_compress option.  Compressing with lz4 is now the
    default (if built with lz4 support).
  - Added drmodtrack_lookup_pc_from_index().
-<<<<<<< HEAD
+ - Added -use_physical support to drcachesim offline traces using two new
+   marker types: #TRACE_MARKER_TYPE_PHYSICAL_ADDRESS and
+   #TRACE_MARKER_TYPE_PHYSICAL_ADDRESS_NOT_AVAILABLE.
  - Added an open-address hashtable implementation for cases where third-party
    libraries must be avoided and open addressing is best: dr_hashtable_create(),
    dr_hashtable_destroy(), dr_hashtable_clear(), dr_hashtable_lookup(),
    dr_hashtable_add(), dr_hashtable_remove().
-=======
- - Added -use_physical support to drcachesim offline traces using two new
-   marker types: #TRACE_MARKER_TYPE_PHYSICAL_ADDRESS and
-   #TRACE_MARKER_TYPE_PHYSICAL_ADDRESS_NOT_AVAILABLE.
->>>>>>> d96d930e
 
 The changes between version 9.0.1 and 9.0.0 include the following compatibility
 changes:
