/* ******************************************************************************
 * Copyright (c) 2010-2024 Google, Inc.  All rights reserved.
 * Copyright (c) 2011 Massachusetts Institute of Technology  All rights reserved.
 * Copyright (c) 2008-2010 VMware, Inc.  All rights reserved.
 * ******************************************************************************/

/*
 * Redistribution and use in source and binary forms, with or without
 * modification, are permitted provided that the following conditions are met:
 *
 * * Redistributions of source code must retain the above copyright notice,
 *   this list of conditions and the following disclaimer.
 *
 * * Redistributions in binary form must reproduce the above copyright notice,
 *   this list of conditions and the following disclaimer in the documentation
 *   and/or other materials provided with the distribution.
 *
 * * Neither the name of VMware, Inc. nor the names of its contributors may be
 *   used to endorse or promote products derived from this software without
 *   specific prior written permission.
 *
 * THIS SOFTWARE IS PROVIDED BY THE COPYRIGHT HOLDERS AND CONTRIBUTORS "AS IS"
 * AND ANY EXPRESS OR IMPLIED WARRANTIES, INCLUDING, BUT NOT LIMITED TO, THE
 * IMPLIED WARRANTIES OF MERCHANTABILITY AND FITNESS FOR A PARTICULAR PURPOSE
 * ARE DISCLAIMED. IN NO EVENT SHALL VMWARE, INC. OR CONTRIBUTORS BE LIABLE
 * FOR ANY DIRECT, INDIRECT, INCIDENTAL, SPECIAL, EXEMPLARY, OR CONSEQUENTIAL
 * DAMAGES (INCLUDING, BUT NOT LIMITED TO, PROCUREMENT OF SUBSTITUTE GOODS OR
 * SERVICES; LOSS OF USE, DATA, OR PROFITS; OR BUSINESS INTERRUPTION) HOWEVER
 * CAUSED AND ON ANY THEORY OF LIABILITY, WHETHER IN CONTRACT, STRICT
 * LIABILITY, OR TORT (INCLUDING NEGLIGENCE OR OTHERWISE) ARISING IN ANY WAY
 * OUT OF THE USE OF THIS SOFTWARE, EVEN IF ADVISED OF THE POSSIBILITY OF SUCH
 * DAMAGE.
 */

/**
***************************************************************************
***************************************************************************
***************************************************************************

\page release_notes Release Notes for Version \DR_VERSION

This section is divided into the following subsections:

 - \ref sec_package
 - \ref sec_changes
 - \ref sec_limits
 - \ref sec_future

***************************************************************************
\htmlonly
<table width=100% bgcolor="#000000" cellspacing=0 cellpadding=2 border=0>
  <tr><td><table width=100% bgcolor="#0000C0" cellspacing=0 cellpadding=1 border=0>
  <tr><td><table width=100% bgcolor="#0000C0" cellspacing=0 cellpadding=1 border=0>
  <tr><td></td></tr></table></td></tr></table></td></tr></table>
\endhtmlonly
\section sec_package Distribution Contents

The following are part of the DynamoRIO release distribution:

\if profiling
  PR 225255: list profile library too
\endif

 - Four different DynamoRIO libraries: debug and release for each of
   32-bit and 64-bit (for ARM or AArch64 builds, only a single bitwidth
   matching the ISA is provided).
   The debug library enables assertion messages to more easily diagnose
   API usage errors.
 - Four different IA-32/AMD64/ARM/AArch64 decoding static libraries: debug and release
   for each of 32-bit and 64-bit (only 32-bit for ARM and 64-bit for AArch64).
   The debug library enables assertion messages to more easily diagnose
   API usage errors.
 - A variety of DynamoRIO Extension libraries that augment the core
   DynamoRIO API (see \ref page_ext).
 - Additional Extension libraries from the Dr. Memory Framework (DRMF).
   If this documentation is part of a DynamoRIO public release, <a
   href="../../drmemory/drmemory/docs/html/page_drmf.html">this link</a> should
   point at the local documentation for DRMF.
 - The DynamoRIO configuration and execution libraries and command-line
   utilities \c drconfiglib.dll, \c drinjectlib.dll, \c drfrontendlib.lib,
   \c drconfig.exe, \c drrun.exe, and \c drinject.exe.
   On Linux, the tools are named \c drconfig, \c drrun, and \c drinject.
 - A utility \c drview.exe for viewing which processes
   are running under DynamoRIO control (Windows package only).
 - Header files for the DynamoRIO APIs.
 - This documentation.
 - \ref API_samples "Sample clients".
 - A graphical statistics viewer \c DRstats.exe that displays internal
   DynamoRIO statistics as well as custom statistics defined
   by a client (see \ref sec_drstats) (Windows package only).
   DynamoRIO exports a large number of statistics in its debug build, and
   a handful in release builds.
 - A binary tracedump reader, which also functions as a sample
   client using DynamoRIO as a standalone library (see \ref
   sec_standalone).
 - A number of end-user tools including a code coverage tool (see \ref
   page_drcov), a multi-process cache simulator (see \ref page_drcachesim),
   a last-level cache miss analyzer (see \ref page_drcachesim),
   and a legacy CPU testing tool (see \ref page_drcpusim).
   If this is a DynamoRIO public release, it also includes the
   Dr. Memory memory debugging tool (see \ref page_drmemory), a system call
   tracer for Windows (see \ref page_drstrace), a library tracing tool (see
   \ref page_drltrace), and a symbol querying tool (see \ref page_symquery).

When unpacking the release package on Windows, be aware that the Cygwin
unzip utility does not preserve executable permissions properly.  After
unzipping with Cygwin, add ugo+rx permissions to all of the .dll and .exe
files in the resulting directory tree:
\code
find . -name \*.dll -exec chmod ugo+rx {} \; -o -name \*.exe -exec chmod ugo+rx {} \;
\endcode

***************************************************************************
\htmlonly
<table width=100% bgcolor="#000000" cellspacing=0 cellpadding=2 border=0>
  <tr><td><table width=100% bgcolor="#0000C0" cellspacing=0 cellpadding=1 border=0>
  <tr><td><table width=100% bgcolor="#0000C0" cellspacing=0 cellpadding=1 border=0>
  <tr><td></td></tr></table></td></tr></table></td></tr></table>
\endhtmlonly
\section sec_changes Changes Since Prior Releases

The current version is \DR_VERSION.  It includes Dr. Memory and the
Dr. Memory Framework (DRMF) in the same package as DynamoRIO.  DRMF
provides the umbra, drsyscall, and drsymcache Extensions for use by
clients.

The changes between version \DR_VERSION and 10.0.0 include the following compatibility
changes:
 - Marked x86 rep instructions as predicated.
 - The #dr_instr_category_t enum underwent changes to support new categories
   such as STATE, MOVE, CONVERT, and MATH.
   INT_MATH has been removed and replaced with MATH.
   FP_MATH has been removed and replaced with FP|MATH.
   The enumeration was organized in a different order, the old numbers become invalid
 - The #dynamorio::drmemtrace::TRACE_MARKER_TYPE_FUNC_RETVAL marker for system
   calls changed to contain the actual return value, rather than just whether
   successful.  A new marker #dynamorio::drmemtrace::TRACE_MARKER_TYPE_SYSCALL_FAILED
   was added to indicate failure.
 - Changed the enum value of #dynamorio::drmemtrace::scheduler_t::DEPENDENCY_TIMESTAMPS
   to include direct switch dependencies.  This is not a binary compatibility change
   as the old value still refers purely to timestamps, but on a recompile it
   refers to timestamps and direct switches, which is what most users should want.
 - Rename the macro INSTR_CREATE_mul_sve to INSTR_CREATE_mul_sve_imm to
   differentiate it from the other SVE MUL instructions.
 - Renamed a protected data member in #dynamorio::drmemtrace::analyzer_tmpl_t from
   merged_interval_snapshots_ to whole_trace_interval_snapshots_ (may be relevant for
   users sub-classing analyzer_tmpl_t).
 - Converted #dynamorio::drmemtrace::analysis_tool_tmpl_t::interval_state_snapshot_t
   into a class with all its data members marked private with public accessor functions.
 - Changed the type of the AArch64 #dr_mcontext_t members svep and ffr to #dr_svep_t.
   This breaks binary compatibility with clients that were built against versions of
   DynamoRIO before this change.
 - Changed #dynamorio::drmemtrace::record_filter_t::record_filter_func_t
   parallel_shard_filter() interface.  Added a new parameter of type
   #dynamorio::drmemtrace::record_filter_t::record_filter_info_t that allows
   #dynamorio::drmemtrace::record_filter_t to share data with its filters.

Further non-compatibility-affecting changes include:
 - Added DWARF-5 support to the drsyms library by linking in 4 static libraries
   from elfutils.  These libraries have LGPL licenses.
 - Added raw2trace support to inject system call kernel trace templates collected from
   elsewhere (e.g., QEMU, Gem5) into the user-space drmemtrace traces at the
   corresponding system call number marker. This is done by specifying the path to the
   template file via the new -syscall_template_file option.
 - Added a new scheme for the modoffs field in the PC trace entry which allows L0
   filtering of non-module code; see
   #dynamorio::drmemtrace::ENCODING_FILE_TYPE_SEPARATE_NON_MOD_INSTRS. Also added
   file type entry to the header of encoding files.
 - Fixed a bug in the AArch64 codec with the way that SVE scalar+immediate predicated
   contiguous load and store instructions represented the immediate offset in the IR.
   In 10.0.0 the memory operand in these instruction used the immediate value from the
   instruction (which is an index to be scaled by the vector length) as the displacement,
   whereas the displacement value in a DynamoRIO memory operand should always be a byte
   offset. This has now been corrected.
   Traces and other tool results created with DynamoRIO prior to this fix may have
   incorrect results if the application contained these instructions.
   See <a href="https://github.com/DynamoRIO/dynamorio/pull/6390">PR #6390</a> for the
   full list of affected instructions.
 - Added core-sharded analysis tool support where traces are sharded by
   core instead of by thread, with the thread schedules onto the cores
   either following how they were traced or using a dynamic schedule.
   Adds #dynamorio::drmemtrace::shard_type_t passed to initialize_shard_type()
   to inform tools of the shard type.
   Adds a new memtrace_stream_t::get_output_cpuid() query.
   Adds a number of drcachesim options to set sharding mode (-core_sharding,
   -core_serial) and control the schedule
   (-sched_quantum, -sched_time, sched_order_time, -record_file,
   -replay_file, -cpu_schedule_file).
 - Added additional timestamps to drmemtrace traces: at the end of each buffer,
   and before and after each system call.
 - Added type_is_read() API that returns true if a trace type reads from memory.
 - Added instr_num_memory_read_access() and instr_num_memory_write_access() that return
   the number of memory read and write accesses of an instruction respectively.
 - Added realloc to the set of functions traced by -record_heap by default.
 - Deprecated #dr_fp_type_t for Floating-Point operation types in favor of the new
   #dr_instr_category_t.
   Deprecated instr_is_floating_ex(), replacing it with instr_is_floating_type().
   The old versions will continue to work.
 - Added several routines to the #dynamorio::drmemtrace::memtrace_stream_t interface
   for drmemtrace analysis tools: get_output_cpuid(), get_workload_id(),
   get_input_id(), get_input_interface().
 - Added -record_syscall to drmemtrace for recording syscall parameters.
 - Added opportunity to run multiple drcachesim analysis tools simultaneously.
 - Added support of loading separately-built analysis tools to drcachesim dynamically.
 - Added instr_is_opnd_store_source().
 - Added kernel context switch sequence injection support to the drmemtrace scheduler.
 - Added dr_running_under_dynamorio().
 - Added instr_get_category_name() API that returns the string version (as char*) of a
   category.
 - Added #dynamorio::drmemtrace::TRACE_MARKER_TYPE_VECTOR_LENGTH marker to indicate the
   current vector length for architectures with a hardware defined or runtime changeable
   vector length (such as AArch64's SVE scalable vectors).
 - Added a new drmemtrace analyzer option \p -interval_instr_count that enables trace
   analyzer interval results for every given count of instrs in each shard. This mode
   does not support merging the shard interval snapshots to output the whole-trace
   interval snapshots. Instead, the print_interval_results() API is called separately
   for each shard with the interval state snapshots of that shard.
 - Added a new finalize_interval_snapshots() API to
   #dynamorio::drmemtrace::analysis_tool_t to allow the tool to make holistic
   adjustments to the interval snapshots after all have been generated, and before
   they are used for merging across shards (potentially), and printing the results.
 - Added opnd_is_vector_base_disp() to test if an opnd_t is a base+disp memory operand
   that uses a vector register for the base or index register.
 - Added -abort_on_invariant_error flag that instructs the invariant checker drmemtrace
   analysis tool to abort trace analysis when a trace invariant error is found. This
   is set to true by default to match the existing behavior of the invariant checker.
 - Added a new instr API instr_is_xrstor() that tells whether an instruction is any
   variant of the x86 xrstor opcode.
 - Added a new #dr_isa_mode_t: #DR_ISA_REGDEPS, which is a synthetic ISA with the main
   purpose of preserving register dependencies.
 - Added instr_convert_to_isa_regdeps() API that converts an #instr_t from a real ISA
   (e.g., #DR_ISA_AMD64) to the #DR_ISA_REGDEPS synthetic ISA.
<<<<<<< HEAD
 - Added -tool as the preferred alias for -simulator_type for the drmemtrace/drcachesim
   trace analysis tool framework.
=======
 - Added encodings2regdeps_filter_t filter to #dynamorio::drmemtrace::record_filter_t to
   generate #DR_ISA_REGDEPS traces.
 - Added #dynamorio::drmemtrace::OFFLINE_FILE_TYPE_ARCH_REGDEPS file type for
   #DR_ISA_REGDEPS traces.
>>>>>>> 35c15c93

**************************************************
<hr>

The changes between version 10.0.0 and 9.0.1 include the following compatibility
changes:
 - Eliminated the -skip_syscall option to drrun and drinject, which is now always
   on by default.
 - Changed the drcachesim -use_physical option to not modify the regular trace
   entry virtual addresses but to instead insert metadata containing translation
   information for converting virtual to physical addresses.
 - Changed the layout of the DR_FAST_IR struct to add an element size property
   that supports more information about vectors. This changes the method of accessing
   the register in the structure from struct.value.reg to
   struct.value.reg_and_element_size.reg. The element size can be accessed directly
   via struct.value.reg_and_element_size.element_size.
 - Changed the size of the #instr_t structure by appending a field which is used
   for relative offsets while encoding.  The note field is no longer modified
   during encoding.
 - Reduced the value of #DR_NOTE_FIRST_RESERVED.  This is not expected to cause
   problems unless clients are directly choosing high note values without using
   drmgr_reserve_note_range().
 - Changed the values of the AArch64 DR_REG_Z* constants so that Z registers can be
   used in base+disp operands in SVE scatter/gather instructions. This breaks binary
   compatibility for clients built against an older version of opnd_api.h, but source
   code compatibility is unchanged.
 - Removed the drcachesim external iterator analyzer interface.  Users should instead
   use the new #dynamorio::drmemtrace::scheduler_tmpl_t interface for direct control
   over iteration.  See \ref sec_drcachesim_sched for example code.
 - Refactored the drmemtrace reader and file reader classes to better fit the
   new scheduler model: now each reader owns just one single stream of records
   with all multi-stream interleaving owned by the scheduler.
 - Replaced the AArch64 OP_reta with OP_retaa and OP_retab. "reta" is not a real
   AArch64 instruction and "reta" entries in the AArch64 codec were being used to
   decode "retaa" and "retab". These instructions will now encode and decode correctly
   as "retaa" and "retab".
 - Added a #DR_XFER_RSEQ_ABORT event for a signal generated during an rseq region.
 - Changed the interrupted PC for #DR_XFER_RSEQ_ABORT for native execution aborts to be
   the abort handler (a signal during the instrumented execution will continue to have
   the actual interrupted PC); changed the interrupted PC for #DR_XFER_SIGNAL_DELIVERY
   for a signal generated during an rseq region to be the abort handler, matching the
   kernel behavior.
 - Changed the arguments and decode behavior of the INSTR_CREATE_orr_sve_pred(),
   INSTR_CREATE_eor_sve_pred(), INSTR_CREATE_and_sve_pred() and
   INSTR_CREATE_bic_sve_pred() to use the new vector element registers and to
   correctly encode the predicate mode.
 - ud2a and ud2b have been renamed to ud2 and ud1, respectively. The old constants
   #OP_ud2a and #OP_ud2b, as well as the #INSTR_CREATE_ud2a()/#INSTR_CREATE_ud2b()
   macros, are \#defined to the new names, #OP_ud2, #OP_ud1, #INSTR_CREATE_ud2(),
   and #INSTR_CREATE_ud1() respectively. ud1 now correctly accounts for its operands
   so manipulation of ud1 is not backwards compatible.
 - All drcachesim/ code was changed to use the dynamorio::drmemtrace namespace.
   External code using any drcachesim or drmemtrace library will need to be
   recompiled.
 - The droption header library is now inside the dynamorio::droption namespace.
 - The drmemtrace record type #dynamorio::drmemtrace::TRACE_TYPE_INSTR_CONDITIONAL_JUMP
   is deprecated in offline traces where it is replaced by
   #dynamorio::drmemtrace::TRACE_TYPE_INSTR_TAKEN_JUMP and
   #dynamorio::drmemtrace::TRACE_TYPE_INSTR_UNTAKEN_JUMP.
 - All int_least64_t and uint_least64_t types in drcachesim were replaced with
   their precise counterparts int64_t and uint64_t.
 - The #dynamorio::drmemtrace::memref_t structure has a new field appended for
   holding the actual target of each indirect branch.
 - Increased the size of dr_simd_t to accommodate AArch64's Scalable Vector
   Extension (SVE) as well as adding two new dr_simd_t instances to
   #dr_mcontext_t: SVE predicate registers svep[] and the SVE first-fault
   register, ffr. This is a significant binary compatibility change and will
   require re-building clients built before SVE was added.
 - The #instr_t structure has a new field inserted for holding the category type
   #dr_instr_category_t which changes the size and the offsets of most fields
   in 32-bit.  64-bit compatibility is not affected.

Further non-compatibility-affecting changes include:
 - Added new drmemtrace option -L0_filter_until_instrs which enables filtering
   for the specified instruction count before switching to full instruction tracing.
   Such bimodal filtered traces have #dynamorio::drmemtrace::OFFLINE_FILE_TYPE_BIMODAL_FILTERED_WARMUP
   in their file type, and a #dynamorio::drmemtrace::TRACE_MARKER_TYPE_FILTER_ENDPOINT marker
   at the point in the trace when filtering ended.
 - Added AArchXX support for attaching to a running process.
 - Added new fields analyze_case_ex and instrument_instr_ex to #drbbdup_options_t.
 - Added drbbdup support to drwrap via #DRWRAP_INVERT_CONTROL, drwrap_invoke_insert(),
   and drwrap_invoke_insert_cleanup_only().
 - Added -trace_for_instrs and -retrace_every_instrs options to drcachesim
   for periodic trace bustrs of an unmodified application.
 - Added compression of drmemtrace raw offline files with various compression
   choices under the -raw_compress option.  Compressing with lz4 is now the
   default (if built with lz4 support).
 - Added drmodtrack_lookup_pc_from_index().
 - Added -use_physical support to drcachesim offline traces using three new
   marker types: #dynamorio::drmemtrace::TRACE_MARKER_TYPE_PHYSICAL_ADDRESS,
   #dynamorio::drmemtrace::TRACE_MARKER_TYPE_VIRTUAL_ADDRESS, and
   #dynamorio::drmemtrace::TRACE_MARKER_TYPE_PHYSICAL_ADDRESS_NOT_AVAILABLE.
 - Added an open-address hashtable implementation for cases where third-party
   libraries must be avoided and open addressing is best: dr_hashtable_create(),
   dr_hashtable_destroy(), dr_hashtable_clear(), dr_hashtable_lookup(),
   dr_hashtable_add(), dr_hashtable_remove().
 - Added a new #dynamorio::drmemtrace::TRACE_MARKER_TYPE_PAGE_SIZE record to drcachesim offline traces.
 - Added new drmemtrace options -L0I_filter and -L0D_filter that allow enabling
   online filtering for only instruction or only data entries respectively. The
   old option -L0_filter is deprecated but still supported for backward
   compatibility. It simply sets both the new options.
 - Added a new DR extension, namely "drpttracer", which provides clients with tracing
   functionality via Intel's PT instruction tracing feature. This feature is still
   experimental and available only on Intel processors.
 - Added a new drmemtrace option -enable_kernel_tracing that allows recording each
   syscall's Kernel PT and writes every syscall's PT and metadata to files in
   -outdir/kernel.raw/ for later offline analysis. This feature is still experimental
   and available only on Intel processors that support the Intel@ Processor Trace
   feature.
 - Added drmemtrace_get_encoding_path().
 - Added preliminary support for generated code to drmemtrace.
 - Changed the default drmemtrace offline file format from .gz to .zip and
   added the option -chunk_instr_count to control the split of a file within
   the .zip, which sets the granularity of a fast seek.
 - Added dr_register_post_attach_event(), dr_unregister_post_attach_event(),
   dr_register_pre_detach_event(), and dr_unregister_pre_detach_event().
 - Added instruction encodings to drmemtrace offline traces.
 - Added drmemtrace_replace_file_ops_ex().
 - Added -align_endpoints to drmemtrace to avoid uneven attach/detach periods.
 - Added a method of representing vector registers with element sizes.
   They can be created with opnd_create_reg_element_vector(), detected with
   opnd_is_element_vector_reg() and have their element size retrieved by
   opnd_get_vector_element_size().
 - Deprecated the drmemtrace analysis tool functions initialize() and
   parallel_shard_init(), replacing them with initialize_stream() and
   parallel_shard_init_stream().  The old versions will continue to work.
   The stream interface passed to analysis tools provides tools with the
   record and instruction ordinals along with the values of top-level
   headers.
 - Added #dynamorio::drmemtrace::record_analyzer_t and #dynamorio::drmemtrace::record_analysis_tool_t for analyzing the
   sequence of #dynamorio::drmemtrace::trace_entry_t exactly as present in a stored offline trace.
 - Added opnd_size_to_shift_amount() and opnd_create_base_disp_shift_aarch64()
   for explicitly specifying shift amounts in the creation of operands for
   AArch64 memory addresses.
 - Added opnd_create_increment_reg() to create a register from an existing
   register whose register number is incremented by some amount, wrapping
   at the max register number for that register.
 - Added opnd_create_vector_base_disp_aarch64() and reg_is_z() for creating
   memory address operands that use SVE Z registers with a specified element
   size.
 - Added a new #dynamorio::drmemtrace::scheduler_tmpl_t interface providing scheduling
   of drmemtrace offline files onto configurable output streams, meant for use by
   microarchitectural simulators.
 - Added a #dynamorio::drmemtrace::memtrace_stream_t interface for drmemtrace analysis tools to
   query key attributes of each input trace.
 - Added instr_create_1dst_6src() convenience function that returns an instr_t
   with one destination and six sources.
 - Added a new label to help in handling "rseq" (Linux restartable sequence) regions:
   #DR_NOTE_RSEQ_ENTRY.
 - Added instr_get_offset() API for getting the offset of an instr in an instrlist that
   has been encoded with instrlist_encode* set of APIs.
 - Added a new drmemtrace analyzer option \p -interval_microseconds and various new
   #dynamorio::drmemtrace::analysis_tool_t APIs for producing per-interval results. The analyzer framework
   invokes the generate_interval_snapshot() and generate_shard_interval_snapshot()
   analysis tool APIs periodically every \p -interval_microseconds of the trace as
   measured by the #dynamorio::drmemtrace::TRACE_MARKER_TYPE_TIMESTAMP marker values. In these callbacks, the
   tool creates and returns a snapshot of their internal state that is required to
   produce and print per-interval results in a later print_interval_results() call.
   The tool's internal state is a struct derived from the
   #dynamorio::drmemtrace::analysis_tool_tmpl_t::interval_state_snapshot_t base struct. Additionally, the tool
   implements combine_interval_snapshot() to combine two interval snapshot structs,
   which is required for producing whole-trace results in the parallel mode of analyzer
   operation, and also release_interval_snapshot() which is used to release the
   analyzer framework's claim to the interval snapshot objects.
 - Added a new drmemtrace analysis tool: syscall_mix, to count frequency of system
   calls in a trace. This tool works in both the online and offline modes of
   drmemtrace.
 - Added proc_get_vector_length_bytes() for AArch64. This returns the current
   vector length on all ARMv8 hardware including hardware which supports the
   Scalable Vector Extension (SVE).

**************************************************
<hr>

The changes between version 9.0.1 and 9.0.0 include the following compatibility
changes:
 - Introduced a new CMake option called BUILD_PACKAGE to skip glibc
   compatibility checks. This is off by default such that building DynamoRIO
   from source is straight-forward to do on rolling release Linux
   distributions, and enabled by make/package.cmake when building a
   distributable version of DynamoRIO.

Further non-compatibility-affecting changes include:
 - Fixed a significant performance regression between 8.0.0 and 9.0.0
   (between 8.0.18740 and 8.0.18747) affecting Windows programs with
   varying indirect branches on hot code paths.
 - Added alias support to droption.
 - The drcpusim option -blacklist was renamed to -blocklist but the old name
   is still accepted.
 - Added droption_parser_t::clear_values() for re-setting accumulating option
   values on re-attach for statically linked clients.
 - Added the count of cache exits to #dr_stats_t.
 - Added dr_register_inject_paths() and a corresponding -use_alt_dll drrun/drconfig
   parameter for control over DynamoRIO library paths, in particular the other
   bitwidth path, when configuring target processes.
 - Added -tool_dir drrun/drconfig parameter to control where to look for tool
   config files.

**************************************************
<hr>

The changes between version 9.0.0 and 8.0.0 include the following compatibility
changes:

 - The AArch64 opcode enum ordering changed.
 - A source compatibilty change in drcachesim analysis tools for users
   who have created derived classes from existing analysis tools:
   member fields of classes are now following a consistent style with
   an underscore suffix.  References to renamed fields will need to be
   updated.
 - A change in the load callbacks used with drmodtrack_add_custom_data()
   and drmemtrace_custom_module_data(): they each take an additional parameter, the
   segment index.  The custom data field is now per-segment and not per-module,
   and all callbacks are invoked separately for each segment.

The changes between version \DR_VERSION and 8.0.0 include the following minor
compatibility changes:

 - drconfiglib (and thus drrun and drconfig) now sets only the new client path
   options which are added in this release to support other-bitwidth child processes.
   This means that a drconfiglib from this version will not properly configure for a
   DynamoRIO core library from a prior version.
 - A new option -ldstex2cas is on by default on ARM and AArch64.  This converts
   load-exclusive store-exclusive sequences to use compare-and-swap instead,
   which enables normal instrumentation of such sequences without clearing
   the exclusive monitor and causing infinite loops.  However, the compare-
   and-swap's semantics are not identical: it does not detect "ABA" changes and
   could cause errors in lock-free data structures or other application constructs.
   See \ref sec_ldrex for more information.
 - The header file dr_tools.h has been split up, with module information now in a new
   file dr_modules.h, os-specific queries in dr_os_api.h, and tracedump types in
   dr_tracedump.h.  dr_api.h includes the new files, so users including dr_api.h are
   unaffected.
 - The header files dr_ir_utils.h, dr_ir_opnd.h, dr_ir_instr.h, and dr_ir_instrlist.h
   have been split up, with encoding routines now in a new file dr_ir_encode.h,
   decoding routines in dr_ir_decode.h, disassembly routines in dr_ir_disassemble.h.
   dr_api.h includes the new files, so users including dr_api.h are unaffected.
 - The routines dr_insert_save_fpstate(), dr_insert_restore_fpstate(),
   and dr_insert_get_seg_base() moved from dr_proc.h to dr_ir_utils.h.
 - Added a flags field to #emulated_instr_t and two emulator-set flags values:
   #DR_EMULATE_REST_OF_BLOCK, indicating an emulation sequence that has no end label
   and includes the rest of the block; and #DR_EMULATE_INSTR_ONLY, indicating
   an emulation for which instrumentation should still examine the
   emulation sequence for observing data operations.  A third value is set by
   drmgr_in_emulation_region(): #DR_EMULATE_IS_FIRST_INSTR.  This flag addition preserves
   binary compatibility, but source code that did not zero the structure could end
   up with an uninitialized flags field when calling drmgr_insert_emulation_start().
 - drcov's output now uses a module segment offset, rather than a module base offset.
   This better supports modules with code beyond the first segment and with
   gaps between segments.
 - Changed the drcachesim view tool's behavior to count all trace entries, rather
   than just instructions, with respect to the -skip_refs and -sim_refs flags.
   This matches the cache and TLB simulator behavior.
 - drcachesim's child cache statistics now include hits from all lower levels and
   not just the immediately lower level child caches.
 - For AArch64 the OP_sys opcode is still implemented but has been split up
   into its data and instruction cache opcodes. In cases where OP_sys was used
   with enums representing data and instruction cache opcodes, OP_sys is no
   longer used, replaced by the relevant data and instruction cache opcodes
   starting with OP_dc_ and OP_ic_, e.g. OP_ic_ivau, OP_dc_zva.

Further non-compatibility-affecting changes include:

 - On x86 Windows, different-bitwidth child processes are now followed into.
   The default injection method has also changed to a new method relying on
   an image entry hook in some cases.  The old behavior can be requested by
   passing "-late" to drrun or calling dr_inject_use_late_injection().
 - Added drmgr_register_opcode_instrumentation_event() and
   drmgr_unregister_opcode_instrumentation_event() so that drmgr supports
   opcode event instrumentation.
 - Added dr_num_app_args(), dr_get_app_args() and dr_app_arg_as_cstring() to
   enable the gathering of application command-line args. Currently, implemented
   for Unix systems only.
 - Added dr_get_error_code() to obtain the error code of the last failed API routine.
   Not all API routines support the setting of error codes. Please look at their
   documentation to check if they do.
 - Added -instr_only_trace option to drcachesim.
 - Added other-bitwidth child process support, with the other client library
   specified by "-c32" "-c64" to drrun or drdeploy, by dr_register_client_ex()
   with #dr_config_client_t.is_alt_bitwidth=true to drconfiglib, and by
   CLIENT{32,64}_{ABS,REL} in tool files.
   Added dr_get_client_info_ex() and dr_client_iterator_next_ex() to support
   querying other-bitwidth client registration.
 - Added a new drcachesim option \p -max_global_trace_refs for specifying a global
   trace size limit that does not terminate the process.
 - Added opnd_create_immed_double(), opnd_get_immed_double() and
   opnd_is_immed_double() to enable the creation and handling of double
   precision floating-point operands.
 - Added dr_flush_region_ex API that accepts a callback to be executed after synch
   flush but before the threads are resumed. The existing dr_flush_region API
   is modified to invoke dr_flush_region_ex with a NULL callback.
 - Added instr_is_exclusive_load().
 - Added XINST_CREATE_store_pair() and XINST_CREATE_load_pair().
 - Added instr_replace_reg_resize() and opnd_replace_reg_resize().
 - Added #DRX_COUNTER_REL_ACQ flag to optionally enable release-acquire semantics for
   drx_insert_counter_update() on AArchXX.
 - Added a preferred base field to the #_module_data_t struct and to the
   #_drmodtrack_info_t struct.
 - Added support for running under QEMU via the \ref op_xarch_root "-xarch_root"
   runtime option which locates guest system libraries and enables workarounds for
   problems with QEMU's threads.
 - Added dr_is_detaching(), an API to query whether detach is in progress.
 - Added instr_zeroes_zmmh() that returns true if an instruction clears the
   upper bits of a ZMM register with zeros.
 - Added instr_clear_label_callback().
 - Added #DRREG_HANDLE_MULTI_PHASE_SLOT_RESERVATIONS to #drreg_bb_properties_t to
   enable logic that avoids conflicts in spill slots when drreg is used to reserve
   registers in multiple phases.
 - Added drmgr_in_emulation_region(), drmgr_orig_app_instr_for_fetch(), and
   drmgr_orig_app_instr_for_operands() for more conveniently handling emulation.
 - Added the reconstructed #instrlist_t when available for the faulting fragment
   to #dr_fault_fragment_info_t. This makes it available to the restore state
   event callback(s) via the #dr_restore_state_info_t arg.
 - Added the source context for restartable sequence aborts (#DR_XFER_RSEQ_ABORT)
   which was previously missing.
 - Added a #dynamorio::drmemtrace::TRACE_MARKER_TYPE_VERSION entry to drmemtrace traces.
 - Augmented drmemtrace #dynamorio::drmemtrace::TRACE_MARKER_TYPE_KERNEL_EVENT entries with the absolute
   PC of the interruption point, including for restartable sequence aborts, which
   now also have an additional #dynamorio::drmemtrace::TRACE_MARKER_TYPE_RSEQ_ABORT identifier.
 - Added a fifth instrumentation phase (meta_instru) that executes after the
   insertion of instrumentation and instrumentation optimizations. Its primary purpose
   is to enable debugging of instrumentation sequences and detection of
   instrumentation-induced bugs.
 - Added \p drstatecmp Extension which provides mechanisms to enable systematic
   and exhaustive machine state comparisons across instrumentation sequences.
 - Added drmodtrack_lookup_segment().
 - Added a new drrun option \p -attach for attaching to a running process.
   This is currently an experimental option and is not yet as well-supported
   as launching a new process.  It is only supported on x86 at this time.
 - Added \ref page_drcallstack Extension for walking application callstacks, with
   an initial Linux-only implementation.
 - Added new #dr_cleancall_save_t flags which are required for proper interaction
   between clean calls and drreg: #DR_CLEANCALL_READS_APP_CONTEXT must be set for
   dr_get_mcontext() to obtain the proper values, and #DR_CLEANCALL_WRITES_APP_CONTEXT
   must be set to ensure that dr_set_mcontext() is persistent.
   If the call may be skipped by tool-inserted control flow, #DR_CLEANCALL_MULTIPATH
   must additionally be set.
 - Added a new event dr_register_clean_call_insertion_event(), meant for use by
   register management libraries.
 - Added drreg_statelessly_restore_all().
 - Completed drx_expand_scatter_gather() support for emulating x86 scatter/gather
   instructions using a sequence of scalar stores/loads. The scalar store/load
   sequence makes it easier for clients to instrument each memory access.

**************************************************
<hr>

Version 8.0.0 includes Dr. Memory and the
Dr. Memory Framework (DRMF) in the same package as DynamoRIO.  DRMF
provides the umbra, drsyscall, and drsymcache Extensions for use by
clients.

The changes between version 8.0.0 and 7.1.0 include the following compatibility
changes:

 - Changed the enumeration of the DR_REG_ enum by adding x86 AVX-512 registers as well
   as reserved ranges for future extensions.
   This is a binary compatibility change for the DR_REG_ enum.
 - Changed the enumeration of the OPSZ_ enum by moving its start back to 0. The OPSZ_
   enum now completely overlaps the DR_REG_ enum.
   This is a binary compatibility change for the OPSZ_ enum.
 - Added a new encoding hint field to #instr_t.
 - Added a requirement that a C++11-compliant compiler be used with \ref page_droption.
 - Changed the syntax of the drcachesim -record_function option.  It no longer takes
   in an identifier: the identifier is computed by the tracer.  It thus takes pairs,
   with an optional third argument for flags such as "noret" to indicate that the
   return value should not be recorded.
   The tracer writes out a file listing functions traced and their identifiers
   with "id,library!symbol" on each line of the file.
 - Added free_key_func to the drcontainers hashtable_configure(), which adds a field
   to #hashtable_config_t.  Binary compatibility is maintained via the size field
   of the struct, but users who were not zeroing the whole structure and who update
   and recompile without setting the field may see crashes due to
   free_key_func being uninitialized.
 - Changed the 32-bit x86 stack alignment of DynamoRIO and clients built using
   DR's CMake configuration from 4 to 16 on Linux to match modern conventions.

The changes between version 8.0.0 and 7.1.0 include the following minor
compatibility changes:

 - Added the define #MCXT_NUM_SIMD_SLOTS that was renamed from NUM_SIMD_SLOTS.
   #MCXT_NUM_SIMD_SLOTS is now a constant that shall be used only to determine
   the number of SIMD slots in DynamoRIO's mcontext.
 - Replaced NUM_SIMD_SLOTS with proc_num_simd_saved().
   Clients may set(DynamoRIO_NUM_SIMD_SLOTS_COMPATIBILITY ON) in order to provide
   the define NUM_SIMD_SLOTS using proc_num_simd_saved(). The macro is not a constant
   expression and code relying on this needs to be rewritten.
   DynamoRIO_NUM_SIMD_SLOTS_COMPATIBILITY is set automatically if clients target
   version 7.1.0 or earlier.
 - Renamed mcontext's "ymm" structure to "simd".
 - Deprecated reg_is_xmm() and reg_is_ymm().
 - The function reg_is_extended() now returns true for the upper 8 simd registers
   as part of AVX-512, e.g. xmm16 - xmm31.
 - Dropped support for clients used with statically linked DynamoRIO to reach
   the code cache with 32-bit displacements.
 - An additional parameter in the accessors to the drcachesim cache stats
   (namely cache_stats_t and caching_device_stats_t) that passes a pointer to
   the cache block being accessed (on a hit) or being replaced (on a miss).
   This allows users to extend the cache block and stats classes in order to
   collect more stats.
 - Moves the immediate operand of the VEX encoded version of vextractps and vinsertps
   to be the first source.
 - The GPR versions of the vmovd and vmovq AVX opcodes are no longer combined into a
   single vmovd.
 - Changed the #PFX format string specifier to use %p rather than %x internally.
 - DR no longer forwards _snprintf, _snwprintf, _vsnprintf, sprintf, or sscanf to
   ntdll.  Clients should use the dr_-prefixed versions of these functions.
 - PC-relative control transfer instructions are now auto-re-relativized by the
   general decoder and encoder.  This affects clients and standalone tools that use
   decode_from_copy() or instr_encode_to_copy() or instrlist_encode_to_copy().
   Previously, re-relativization for instruction references only happened when an
   instruction was re-encoded.  This auto-PC-relativization can be avoided by calling
   instr_set_rip_rel_valid() and setting the validity of the PC-relative data to false.
 - Fixed major synchronization bugs on ARM and AArch64.

Further non-compatibility-affecting changes include:

 - Added the function proc_num_simd_registers().
 - Added drfront_set_verbose() to obtain diagnostics from drfrontendlib.
 - Added new fields to #dr_os_version_info_t which contain the build number,
   edition, and Windows 10 release identifier.
 - Added the function instr_is_xsave().
 - Added the type #dr_zmm_t.
 - Added the type #dr_opmask_t.
 - Added the define #MCXT_NUM_OPMASK_SLOTS for the number of AVX-512 OpMask registers.
 - Renamed mcontext's ymm structure into simd.
 - Added a new option -logprefix to drcov.
 - Added the AVX-512 registers #DR_REG_XMM16 - #DR_REG_XMM31, #DR_REG_YMM16 -
   #DR_REG_YMM31 and their #DR_REG_ZMM0 - #DR_REG_ZMM31 siblings as well as
   #DR_REG_K0 - #DR_REG_K7.
 - Added the function reg_is_opmask().
 - Added the functions reg_is_strictly_xmm(), reg_is_strictly_ymm() and
   reg_is_strictly_zmm().
 - Added the function reg_is_avx512_extended().
 - Added the function instr_is_opmask().
 - Added reg_set_value_ex() to set XMM, YMM and ZMM values.
 - Added the functions instr_set_encoding_hint(), instr_has_encoding_hint().
 - Added the type #dr_encoding_hint_type_t.
 - Added #INSTR_ENCODING_HINT macro.
 - Added dr_standalone_exit() with support for re-attaching afterward.
 - Added dr_register_low_on_memory_event() for tracking low on memory events.
 - Added dr_mcontext_zmm_fields_valid() to query the state of lazy AVX-512 context
   switching.
 - Added the function proc_avx512_enabled().
 - Added support for applications using the Linux kernel's restartable sequence
   ("rseq") feature, subject to the limitations listed in \ref sec_rseq.
 - Added coherence support in drcachesim.
 - Added the function proc_num_opmask_registers();
 - reg_get_value_ex() now supports reading AVX-512 mask registers.
 - Added the function reg_is_bnd().
 - Added the functions instr_is_gather() and instr_is_scatter().
 - Added the function drx_expand_scatter_gather().
 - Added the function dr_atomic_add64_return_sum().
 - Added the function instr_reads_from_exact_reg() to test whether instructions
   read from exact registers.
 - Added the function reg_is_vector_simd() to test whether registers are
   either XMM, YMM or ZMM, excluding any MMX register checks.
 - Added DR_NUM_SIMD_VECTOR_REGS as an alias to MCXT_NUM_SIMD_SLOTS in order
   to get the static number of supported SIMD vectors.
 - Added drmgr_register_low_on_memory_event(), drmgr_unregister_low_on_memory_event()
   and their variants so that drmgr can support low-on-memory events.
 - Added drmgr_is_first_nonlabel_instr() and instrlist_first_nonlabel().
 - Added a new standalone tool "drdisas" which disassembles raw bytes using
   DR's decoder.
 - Added decode_sizeof_ex() and instr_get_rel_data_or_instr_target() handling
   relative instruction references.
 - Added drx_instrlist_size() and drx_instrlist_app_size() to obtain the size
   of a basic block.
 - Added drreg_restore_all() to restore all unreserved registers currently
   maintained by drreg.
 - Added a func_view tool to drcachesim for analyzing function traces.
 - Added a non-heap-using instruction structure #instr_noalloc_t for use when
   decoding in a signal handler, along with instr_noalloc_init() and
   instr_from_noalloc().
 - Added drwrap_get_stats().
 - Added #DRWRAP_NO_DYNAMIC_RETADDRS for reducing drwrap overhead at the cost
   of missing some post-call callbacks.
 - Added #DRWRAP_REPLACE_RETADDR for an alternative method of setting up post-call
   control points by replacing return addresses.  This does not work for every
   application, but reduces overhead.
 - Added -record_dynsym_only to drcachesim for faster function tracing symbol
   lookups when internal symbols are not needed.
 - Added -record_replace_retaddr_only to drcachesim for faster function tracing
   wrapping for well-behaved applications.
 - Added dr_merge_arith_flags() as a convenience routine to merge arithmetic flags
   for restoration done by outlined code.
 - Added dr_annotation_pass_pc() to obtain the interrupted PC in an annotation
   handler.
 - Added atomics for safe and visible aligned loads and stores on all platforms:
   dr_atomic_load32(), dr_atomic_store32(), dr_atomic_load64() dr_atomic_store64().
 - The state restore event (dr_register_restore_state_event()) is now called for
   all translation attempts, even when the register state already contains
   application values, to allow clients to restore memory.
 - Added the function dr_get_process_id_from_drcontext() for obtaining a process ID
   associated with the given drcontext, which may be different from the current
   dr_get_process_id() in some contexts.
 - The private loader's malloc redirection now guarantees double-pointer-sized
   alignment, to match what system-provided allocators use.
 - Added a new DR extension, namely "drbbdup", which enables different case
   instrumentation of the same basic block by duplicating code.

**************************************************
<hr>

Version 7.1.0 includes Dr. Memory and the Dr. Memory Framework (DRMF) in
the same package as DynamoRIO.  DRMF provides the umbra, drsyscall, and
drsymcache Extensions for use by clients.

The changes between version 7.1.0 and 7.0.0 include the following minor
compatibility changes:

 - The drltrace tool has been moved to the Dr.Memory Framework.
 - Removed DRMGR_PRIORITY_INSERT_CLS_ENTRY, DRMGR_PRIORITY_INSERT_CLS_EXIT,
   DRMGR_PRIORITY_NAME_CLS_ENTRY, and DRMGR_PRIORITY_NAME_CLS_EXIT, as
   the new kernel xfer event (drmgr_register_kernel_xfer_event()) removes the
   need for them.
 - Renamed the LOG_ macros (#LOG_NONE, #LOG_ALL, etc.) to have a DR_ prefix
   to avoid name conflicts.  Clients should set(DynamoRIO_LOG_COMPATIBILITY ON)
   prior to configure_DynamoRIO_client() to use the old constants and avoid
   any source changes; this will happen automatically if the client
   targets version 7.0.0 or earlier.  Binary compatibility is unaffected.
 - Added a parameter to cmake functions DynamoRIO_get_target_path_for_execution and
   DynamoRIO_copy_target_to_device. External projects outside of DynamoRIO need
   to pass _DR_location_suffix.
 - The drcachesim tool's offline traces are now stored in separate files per traced
   application thread, rather than a single interleaved file.  Reading and analyzing
   a legacy interleaved file is still supported, but all new generated traces are
   split.  Splitting enables parallelized post-processing and trace analysis.
 - In standalone mode, there are no 32-bit-displacement reachability guarantees
   regarding DynamoRIO's heap.

Further non-compatibility-affecting changes include:

 - Added drx_buf_insert_buf_memcpy().
 - Added XINST_CREATE_add_sll(), XINST_CREATE_jump_cond(), and XINST_CREATE_slr_s().
 - Added thread synchronization events via dr_event_create(), dr_event_destroy(),
   dr_event_wait(), dr_event_signal(), and dr_event_reset().
 - Added drmodtrack customization via drmodtrack_add_custom_data() and
   post-processing support via drmodtrack_offline_write().
 - Added drcachesim customization via drmemtrace_replace_file_ops(),
   drmemtrace_custom_module_data(), drmemtrace_get_output_path(),
   drmemtrace_get_modlist_path(), and a separate rawtrace library for
   post-processing customization with raw2trace_t::handle_custom_data(),
   raw2trace_t::do_module_parsing(), raw2trace_t::do_conversion(), and
   raw2trace_directory_t.  The raw2trace library also includes an interface
   for obtaining further instruction information than is stored in the
   trace via raw2trace_t::do_module_parsing_and_mapping() and
   raw2trace_t::find_mapped_trace_address().
   A corresponding CMake function for finding the
   tracer customization header is use_DynamoRIO_drmemtrace_tracer().
 - Added drreg_restore_app_aflags().
 - Added a set_value() function to the \ref page_droption.
 - Added instrlist_get_auto_predicate() and instrlist_set_auto_predicate().
 - Globally enabled auto predication in the drmgr instrumentation insertion event by
   default.
 - Added drmgr_disable_auto_predication().
 - Added a new option -signal_stack_size with a smaller default value than
   before, to save space on applications with many threads.
 - Added instr_predicate_is_cond().
 - Added a hardware data next-line prefetcher to drcachesim.  It is on by
   default, so simulation results may not match those in prior releases.
   It can be disabled by running with "-data_prefetcher none" (see \ref
   sec_drcachesim_ops).
 - Added a last-level cache miss recording feature to drcachesim.
 - Added a delayed tracing feature to drcachesim.
 - Added an option to drcachesim to specify cache warmup by loaded fraction of the
   last level cache.
 - On Linux, the VDSO module is now included in the module list at program
   startup.
 - Added support for Windows 10 1703.  We provide an artificial version
   identifier #DR_WINDOWS_VERSION_10_1703 to distinguish this major update.
 - Added support for Windows 10 1709.  We provide an artificial version
   identifier #DR_WINDOWS_VERSION_10_1709 to distinguish this major update.
 - Added an event for kernel-mediated control flow via
   dr_register_kernel_xfer_event() with corresponding routines
   drmgr_register_kernel_xfer_event() and drmgr_register_kernel_xfer_event_ex().
 - Added a new option -ignore_all_libs to drcpusim.
 - Added several new trace analysis tools to drcachesim: reuse distance,
   reuse time, histogram, and trace basic counts.
 - Added a trace analysis tool framework to facilitate creating custom
   trace tools using the CMake function use_DynamoRIO_drmemtrace() and
   exported drmemtrace_analyzer and analysis tool libraries.
 - Added the CMake function configure_DynamoRIO_main_headers() to
   facilitate using drfrontendlib by itself.
 - Added instr_is_string_op() and instr_is_rep_string_op().
 - Added dr_app_recurlock_lock().
 - Added hashtable_apply_to_all_payloads() to iterate over all payloads in a
   hashtable.
 - Added drutil_insert_get_mem_addr_ex().
 - Added dr_vfprintf().
 - Added drmgr_register_thread_init_event_user_data() and
   drmgr_unregister_thread_init_event_user_data() to enable passing of user data.
 - Added drmgr_register_thread_exit_event_user_data() and
   drmgr_unregister_thread_exit_event_usr_data() to enable passing of user data.
 - Added drmgr_register_module_load_event_user_data() and
   drmgr_unregister_module_load_event_user_data() to enable passing of user data.
 - Added drmgr_register_module_unload_event_user_data() and
   drmgr_unregister_module_unload_event() to enable passing of user data.
 - Added a new drcachesim feature that records which cpu each thread
   executed on along with an optional simulator scheduling feature to
   schedule threads on simulated cores to match the recorded execution on
   physical cpus.
 - Added #DR_DISALLOW_UNSAFE_STATIC and dr_allow_unsafe_static_behavior()
   for sanity checks to help support statically-linked clients.
 - Added drmgr_register_pre_syscall_event_user_data() and
   drmgr_unregister_pre_syscall_event_user_data() to enable passing of user data.
 - Added drmgr_register_post_syscall_event_user_data() and
   drmgr_unregister_post_syscall_event_user_data() to enable passing of user data.
 - Added dr_where_am_i(), dr_track_where_am_i(), and dr_is_tracking_where_am_i()
   better support client self-profiling via sampling.
 - Added dr_get_stats() to retrieve runtime stats. Currently limited to number
   of built basic blocks.
 - Added drreg_reservation_info_ex(), drreg_statelessly_restore_app_value(),
   and drreg_is_instr_spill_or_restore().
 - Added dr_app_stop_and_cleanup_with_stats() to obtain stats values right before
   cleanup.
 - drmodtrack now allocates an entry per segment for each loaded module.
   Added a file offset field to module_segment_data_t for UNIX platforms.
   drcachesim saves file offset information in modules.log on UNIX platforms.
 - Added dr_prepopulate_cache() and dr_prepopulate_indirect_targets() for
   setting up the code cache prior to execution.
 - Added support for Windows 10 1803. We provide an artificial version
   identifier #DR_WINDOWS_VERSION_10_1803 to distinguish this major update.
 - Generalization of the drcachesim #dynamorio::drmemtrace::raw2trace_t API (Issue #3129):
   - Added #dynamorio::drmemtrace::module_mapper_t, which factors out the module mapping functionality
     out of #dynamorio::drmemtrace::raw2trace_t, replacing the following #dynamorio::drmemtrace::raw2trace_t APIs:
     #dynamorio::drmemtrace::raw2trace_t::handle_custom_data(), #dynamorio::drmemtrace::raw2trace_t::do_module_parsing(),
     #dynamorio::drmemtrace::raw2trace_t::do_module_parsing_and_mapping(), and
     #dynamorio::drmemtrace::raw2trace_t::find_mapped_trace_address().
   - Added #dynamorio::drmemtrace::trace_metadata_writer_t, a set of utility functions used by drcachesim's
     #dynamorio::drmemtrace::raw2trace_t for writing trace metadata: process/thread ids, timestamps, etc.
   - Added #dynamorio::drmemtrace::trace_metadata_reader_t, a set of utilities for checking and validating
     thread start successions of offline entries in a raw data file.
   - Added trace_converter_t, an extensibility mechanism for raw trace conversion.
 - Added drmemtrace_get_timestamp_from_offline_trace(), an API for fetching the timestamp
   from the beginning of a raw trace bundle (regardless of whether it is a thread start
   or just a subsequent bundle).
 - Added dr_abort_with_code().
 - Added support for interoperability between emulation clients and observational
   clients: #emulated_instr_t, drmgr_insert_emulation_start(),
   drmgr_insert_emulation_end(), drmgr_is_emulation_start(), drmgr_is_emulation_end()
   and drmgr_get_emulated_instr_data().
 - Added drmgr_register_signal_event_user_data() and
   drmgr_unregister_signal_event_user_data() to enable passing of user data.
 - Added hashtable_apply_to_all_payloads_user_data() to iterate over all payloads
   in a hashtable with user data also available.
 - Added cmake function DynamoRIO_get_full_path that shall be used instead of reading
   the LOCATION target property.
 - Added a drcachesim/drmemtrace analysis tool routine initialize() to help separate
   initialization that could fail from tool construction.
 - Split raw2trace_directory_t initialization from its constructors
   into new initialize() and initialize_module_file() methods.
 - Added drcachesim/drmemtrace support for analyzing offline traces in parallel,
   concurrently operating on each traced thread (or other sharding division).  This
   is made possible by the new storage of traces in separate files.  Adds a new
   analysis_tool_t interface where if the tool's parallel_shard_supported() returns
   true, analyzer_t switches to a parallel operation mode.  Today, a simple static
   scheduling among worker threads is used.  Each worker completely owns one or more
   shards, eliminating the need for synchronization when processing a thread's trace
   entries.  The tools' parallel_shard_init() function is invoked to create
   traced-thread-local data, which is passed to parallel_shard_memref().  A
   parallel_shard_exit() is provided for cleanup, though most tools will sort,
   aggregate, and clean up in print_results().
 - Added module_mapper_t::find_mapped_trace_bounds() to allow callers to cache
   results and avoid global locks during parallel operation.

**************************************************
<hr>

Version 7.0.0 includes Dr. Memory and the Dr. Memory Framework (DRMF) in
the same package as DynamoRIO.  DRMF provides the umbra, drsyscall, and
drsymcache Extensions for use by clients.

The changes between version 7.0.0 and 6.2.0 include the following minor
compatibility changes:

 - Changed dr_app_stop() to send all threads native instead of only the
   calling thread.
 - Replaced PAGE_SIZE with dr_page_size() and removed PAGE_START from the API.
   However, clients may set(DynamoRIO_PAGE_SIZE_COMPATIBILITY ON), in which
   case definitions of PAGE_SIZE and PAGE_START using dr_page_size() are
   provided, though code that uses these macros in a constant expression,
   such as a static initialiser, will still need to be rewritten.
   DynamoRIO_PAGE_SIZE_COMPATIBILITY will be set automatically if the
   client targets version 6.2 or earlier.

Further non-compatibility-affecting changes include:

 - Added preliminary AArch64 ARMv8 support: see \ref sec_limits for a
   description of what is not yet expected to work.
 - Added a static library form of DynamoRIO for use either with
   auto-takeover or the start/stop API.  The configure_DynamoRIO_static()
   and use_DynamoRIO_static_client() CMake utilities facilitate this.
 - Enabled \ref page_drcachesim for Windows for single-process applications.
 - Added a module tracking feature \p drmodtrack for quick identification of which
   library a program counter belongs to and for persistent labeling of
   modules for post-processing and across library reloads.  This is part of
   the \p drcovlib Extension.  See #drmodtrack_init() and related functions.
 - Added drx_open_unique_appid_dir().
 - Added #DRX_FILE_SKIP_OPEN.
 - Added %[] support to dr_sscanf.
 - Added dr_map_executable_file() and dr_unmap_executable_file().
 - Added dr_get_microseconds().
 - Added #DR_CLEANCALL_ALWAYS_OUT_OF_LINE.
 - Added instr_create_4dst_2src().
 - Added drreg_restore_app_values() and drreg_restore_app_aflags().
 - Added drx_tail_pad_block().
 - Added XINST_CREATE_load_1byte_zext4().

**************************************************
<hr>

Version 6.2.0 includes Dr. Memory and the Dr. Memory Framework (DRMF) in
the same package as DynamoRIO.  DRMF provides the umbra, drsyscall, and
drsymcache Extensions for use by clients.

The changes between version 6.2.0 and 6.1.0 include:

 - Added support for Windows 10 1607.  We provide an artificial version
   identifier #DR_WINDOWS_VERSION_10_1607 to distinguish this major update.
 - Split the memory trace sample memtrace_x86 into memtrace_x86_text and
   memtrace_x86_binary to highlight the huge performance difference.
 - Added instruction trace samples instrace_simple, instrace_x86_text, and
   instrace_x86_binary.
 - Added better drreg support for intra-bb control flow by adding
   drreg_set_bb_properties().
 - Added priority-controlled drmgr_register_thread_init_event_ex() and
   drmgr_register_thread_exit_event_ex().
 - Added \ref sec_drx_buf to drx: drx_buf_create_circular_buffer(),
   drx_buf_create_trace_buffer(), and more.
 - Documented that drx_insert_counter_update() does rely on drx_init().
 - Better international string support for usernames and application
   paths.

**************************************************
<hr>

Version 6.1.0 includes Dr. Memory and the Dr. Memory Framework (DRMF) in
the same package as DynamoRIO.  DRMF provides the umbra, drsyscall, and
drsymcache Extensions for use by clients.

The changes between version 6.1.0 and 6.0.0 include the
following minor compatibility changes:

 - Fixed problems with configuration directories on Android.  This involved
   changing drfront_access() to attempt to create a file by calling a new
   routine that is also exported, drfront_dir_try_writable().
 - Fixed several bugs.

**************************************************
<hr>

Version 6.1.0 includes Dr. Memory and the Dr. Memory Framework (DRMF) in
the same package as DynamoRIO.  DRMF provides the umbra, drsyscall, and
drsymcache Extensions for use by clients.

The changes between version 6.1.0 and 6.0.0 include the
following minor compatibility changes:

 - Changed drreg_aflags_liveness() to take in the target instruction.

Further non-compatibility-affecting changes include:

 - Added support for C++ clients on Android via private loader support for
   Bionic.
 - opnd_size_in_bytes() and opnd_size_in_bits() no longer accept DR_REG_
   constants as input (the caller must first call reg_get_size()).
   This was true in the 6.0.0 release but the documentation and the
   routines themselves did not reflect this.
 - Added drreg_init_and_fill_vector() and drreg_set_vector_entry().
 - Augmented drx_insert_counter_update() to work with drreg.
 - Added dr_raw_tls_opnd().
 - Added drreg_reservation_info().
 - Added opnd_create_rel_addr() and opnd_is_rel_addr() support for ARM.
 - Added drreg_is_register_dead() and drreg_reserve_dead_register().
 - Split out the core functionality of the \ref page_drcov tool into
   a new Extension \p drcovlib for easier inclusion of coverage output in
   other tools.
 - Added support for the Windows 10 TH2 1511 update.  We provide an
   artificial version identifier #DR_WINDOWS_VERSION_10_1511 to distinguish
   this major update.

**************************************************
<hr>

Version 6.0.0 includes Dr. Memory and the Dr. Memory Framework (DRMF)
in the same package as DynamoRIO.  DRMF provides the umbra, drsyscall, and
drsymcache Extensions for use by clients.

The changes between version 6.0.0 and 5.0.0 include the
following minor compatibility changes:

 - Deprecated dr_init() as a client's entry point, replacing it with
   dr_client_main() which is passed an argv-style array of client options
   just like a regular application's main() routine.
 - Changed the default injection method on Linux to use "early injection"
   which begins executing the target application from its very first
   instruction.  Clients on Linux will now see more application code than
   they did previously.  The old behavior can be requested by passing
   "-late" to drrun or drinject, or including "-no_early_inject" in the
   options to drinjectlib.
 - Moved the module load event to a later point where the application first
   executes code from the library.  This enables clients to access properly
   relocated values inside the library, which was not possible with the
   prior event point at the first memory mapping of the library.
   Applications that still wish to see the first mapping will need to
   monitor system calls to replicate the old control point.
 - To support conditionally executed instructions, added a new parameter of
   type #dr_opnd_query_flags_t to routines that explicitly query what was
   read or written by an instruction: instr_get_eflags(),
   instr_get_arith_flags(), decode_eflags_usage(), instr_writes_to_reg(),
   instr_reads_from_reg(), and instr_writes_to_exact_reg().  This new
   parameter determines how to treat conditionally accessed operands.  We
   decided that breaking compatibility directly was the best solution to
   ensure that clients performing liveness analysis versus other types of
   usage analysis are properly updated to handle conditionally executed
   instructions.  All other API routines include all operands whether
   conditionally accessed or not.
 - Removed the artificial additional source operand that was added to each
   OP_cmovcc and OP_fcmovcc instruction in the past.  We have replaced this
   with the new predication API (instr_is_predicated(), etc.) and new
   parameters to read/write query routines (#dr_opnd_query_flags_t).
 - Widened the #reg_id_t type from a byte to a ushort.
 - Changed both drconfiglib and drinjectlib to be static libraries rather
   than shared libraries on UNIX platforms, for simpler usage without
   worrying about locating them at runtime, as well as making it easier to
   use on Android.  They remain shared libraries on Windows.
 - Deprecated dr_get_options(), replacing it with direct arguments to
   dr_client_main() or alternatively with dr_get_option_array().
 - Deprecated set_x86_mode(), replacing it with dr_set_isa_mode().
 - Deprecated get_x86_mode(), replacing it with dr_get_isa_mode().
 - Deprecated instr_set_x86_mode(), replacing it with instr_set_isa_mode().
 - Deprecated instr_get_x86_mode(), replacing it with instr_get_isa_mode().
 - Added a third parameter to drfront_is_64bit_app().
 - Deprecated instr_is_sse_or_sse2().
 - Removed legacy executable bbcov2lcov.
 - Removed legacy "-t bbcov" support.

Further non-compatibility-affecting changes include:

 - Added AArch32 ARMv7 and ARMv8 support.
 - Added experimental Android support.  C clients are supported, but C++
   clients are not yet supported.
 - Added Windows 10 support.
 - Added a new scratch register coordination Extension, \p drreg.
   The \p drreg Extension is still considered experimental and its
   interface is subject to change in the next release.
 - Added easy-to-use option declaration and parsing for C++ clients
   and standalone applications via a new Extension, the \ref page_droption
   and the #dynamorio::droption::droption_t class.
 - Added a new tool: \ref page_drcachesim, a multi-process cache simulator.
 - Added a new tool: \ref page_drcpusim, a CPU simulator for illegal
   instructions on legacy processors.
 - Added distinctions between reasons for dr_query_memory_ex() to fail
 - Added opnd_size_in_bits().
 - Added cross-platform instruction creation macros
   XINST_CREATE_debug_instr(), XINST_CREATE_load(), XINST_CREATE_store(),
   XINST_CREATE_move(), XINST_CREATE_load_simd(), XINST_CREATE_store_simd(),
   XINST_CREATE_jump_mem(), XINST_CREATE_jump_reg(), XINST_CREATE_load_int(),
   XINST_CREATE_jump(), XINST_CREATE_jump_short(),
   XINST_CREATE_call(), XINST_CREATE_return(),
   XINST_CREATE_add(), XINST_CREATE_add_2src(), XINST_CREATE_add_s(),
   XINST_CREATE_sub(), XINST_CREATE_sub_s(),
   XINST_CREATE_and_s(), XINST_CREATE_cmp(),
   XINST_CREATE_interrupt(), XINST_CREATE_nop(),
   XINST_CREATE_load_1byte(), XINST_CREATE_load_2bytes(),
   XINST_CREATE_store_1byte(), and XINST_CREATE_store_2bytes().
 - Added a new feature: a binary annotation framework that facilitates communication
   between the target app and the DynamoRIO client and core. See \ref sec_annotations
   and dr_annotation.h.
 - Added instr_is_predicated(), instr_get_predicate(), and
   instr_set_predicate().
 - Added instr_predicate_triggered().
 - Added dr_save_arith_flags_to_reg() and dr_restore_arith_flags_from_reg().
 - Added opnd_get_index_shift() and opnd_set_index_shift().
 - Added opnd_create_reg_ex() and opnd_get_flags().
 - Added opnd_create_base_disp_arm().
 - Added reg_is_simd().
 - Added instr_create_0dst_4src(), instr_create_1dst_4src(),
   instr_create_2dst_5src(), instr_create_Ndst_Msrc_vardst(),
   and instr_create_Ndst_Msrc_varsrc().
 - Added OPND_CREATE_MEMLIST().
 - Added dr_get_stolen_reg(), dr_insert_get_stolen_reg_value(),
   dr_insert_set_stolen_reg_value(), and reg_is_stolen().
 - Added opnd_create_immed_uint().
 - Added instr_remove_srcs() and instr_remove_dsts().
 - Added cross-platform #EFLAGS_READ_ARITH and #EFLAGS_WRITE_ARITH.
 - Added instr_invert_predicate() and instr_predicate_name().
 - Added instr_it_block_get_count(), instr_it_block_get_pred(),
   instr_it_block_compute_immediates(), and instr_it_block_create()
   for manipulating IT block instructions on ARM.
 - Added opnd_set_flags().
 - Added opnd_create_immed_int64(), opnd_is_immed_int64(), and
   opnd_get_immed_int64() for 64-bit immediate SIMD constants on 32-bit ARM.
 - Added dr_set_client_version_string().
 - Added instr_get_prev_app() and instrlist_last_app().
 - Added the \ref op_syntax_arm "-syntax_arm" runtime option.
 - Added opnd_add_flags().
 - Added drmgr_unregister_bb_insertion_event().
 - Added drmgr_is_first_instr() and drmgr_is_last_instr().
 - Added dr_app_pc_as_jump_target() and dr_app_pc_as_load_target().
 - Added dr_remove_it_instrs() and dr_insert_it_instrs().
 - Added automated conditional instrumentation to drmgr.
 - Added dr_insert_read_raw_tls() and dr_insert_write_raw_tls().
 - Added instr_is_exclusive_store().
 - Added #DR_FILE_WRITE_ONLY.
 - Added dr_get_option_array().
 - Added drwrap_redirect_execution().
 - Added support for common calling conventions in drwrap.
 - Added a new sample client, named ssljack.
 - Added the -pathmap option to the post-processor for \ref page_drcov.
 - Added instr_is_sse() and instr_is_sse2().
 - Added instr_is_3DNow(), instr_is_sse3(), and instr_is_ssse3().
 - Added instr_is_sse41(), instr_is_sse42(), and instr_is_sse4A().
 - Added instr_is_reg_spill_or_restore().
 - Added #DR_MEMPROT_VDSO.

**************************************************
<hr>

Version 5.0.0 includes Dr. Memory and the Dr. Memory Framework (DRMF)
in the same package as DynamoRIO.  DRMF provides the umbra, drsyscall, and
drsymcache Extensions for use by clients.

The changes between version 5.0.0 and 4.2.0 also include the
following minor compatibility changes:

 - Dropped official support for Windows 2000.  The core DynamoRIO engine
   should continue to work there, but the official release package
   will not run on Windows 2000.
 - Changed the third parameter to drsym_search_symbols_ex() from a bool to
   a uint flags in order to take in demangling flags.  Binary compatibility
   is maintained as drsym_info_t's size was changed, but source
   compatibility is affected by this change.
 - Added collapsing of template parameters to "<>" for drsyms operations on
   Windows PDB symbols when #DRSYM_DEMANGLE is specified.  This can be
   undone by specifying #DRSYM_DEMANGLE_PDB_TEMPLATES.
 - Removed empty parentheses "()" from partially-demangled symbols (when
   #DRSYM_DEMANGLE is specified) for #DRSYM_ELF_SYMTAB and #DRSYM_PECOFF_SYMTAB.
   Windows and Linux symbols are now consistent for #DRSYM_DEMANGLE.
 - Changed the operand sizes of instructions that read or write only part
   of a multimedia register (mmx, xmm, or ymm) to reflect the partial size.
 - Added return value for dr_fprintf to indicate how many bytes are written.
 - Renamed the function add_rel_rpaths() in DynamoRIOConfig.cmake to
   DynamoRIO_add_rel_rpaths().
 - Deprecated instr_ok_to_mangle() and instr_set_ok_to_mangle()
   (replaced with instr_is_app(), instr_is_meta(), instr_set_app(), and
   instr_set_meta()).

Further non-compatibility-affecting changes include:

 - Added dr_syscall_get_result_ex() and dr_syscall_set_result_ex() for
   future MacOS support.
 - Added Mach-O support to drsyms.
 - Added INSTR_CREATE_cmpxchg_8() for 64-bit cmpxchg
 - Changed the default -stderr_mask on Windows to 0xC (for both release
   and debug), and the default -msgbox_mask on Windows release builds
   to 0xC, for better error reporting.  For interactive runs, then,
   the user should explicitly pass -msgbox_mask 0.
 - Added a flags output parameter to #drsym_info_t.
 - Added dr_module_contains_addr() to make handling non-contiguous
   libraries easier.
 - Added hashtable_lock_self_owns() to the drcontainers Extension.
 - Added opnd_create_reg_partial() and opnd_is_reg_partial() for
   representing a partial multimedia register
 - Added operand size suffixes on disassembly in the default mode.
   This can be disabled via -disasm_mask 0x8 or by calling
   disassemble_set_syntax(DR_DISASM_NO_OPND_SIZE).
 - Added instr_zeroes_ymmh().
 - Added new fields to module_data_t: timestamp for Linux and MacOS, and
   version and uuid fields for MacOS.
 - Added a new library drfrontendlib to be used for building tool
   front-ends.  For more information see dr_frontend.h.
 - Added dr_create_memory_dump().
 - Added dr_mcontext_to_context().
 - Added dr_call_on_clean_stack().
 - Added dr_set_client_name() for customizing the diagnostic message
   presented to users when an error occurs or when dr_messagebox() is called.
 - Added instr_get_next_app() and instrlist_first_app() to allow clients to
   traverse only application (non-meta) instructions.
 - Added dr_config_status_code_to_string().
 - Added custom tool front-end launching support to drrrun tool config files.
 - Added a tool notification feature to drrun tool config files.
 - Added get_visualstudio_info() for looking up visual studio
   installation information.
 - Renamed the strace sample to "syscall" and removed its tracing feature,
   in favor of a superior strace sample inside DRMF.
 - Included a copy of dbghelp.dll for drsyms
 - Added dr_insert_cbr_instrumentation_ex(),
   which provides the fall-through address.
 - Added instr_is_app(), instr_is_meta(), instr_set_app(), and instr_set_meta().
 - Added reg_get_value_ex().

**************************************************
<hr>
The changes between version 4.2.0 and 4.1.0 include:

 - Added preliminary Windows 8.1 support
 - Added a new Library Tracing Tool, drltrace.
 - Re-branded our \ref page_drcov
 - Added an export iterator: dr_symbol_export_iterator_start(),
   dr_symbol_export_iterator_hasnext(), dr_symbol_export_iterator_next(),
   dr_symbol_export_iterator_stop()
 - Added relative directory support to file routines on Windows
 - Added dr_get_current_directory()
 - Added dr_delete_dir()
 - Added drx_open_unique_file() and drx_open_unique_appid_file()
 - Added proc_avx_enabled()
 - Added support for recent IA-32/AMD64 instructions: the rdrand,
   fsgsbase, FMA4, XOP, TBM, LWP, BMI1, BMI2, SMX, INVPCID,
   TSX, and AVX2 instruction groups
 - Added vector addressing (VSIB) support to instr_compute_address(),
   instr_compute_address_ex() and
   instr_compute_address_ex_pos()
 - Added opnd_is_vsib()
 - Fixed misnamed opcodes: OP_pmovsxdw is now OP_pmovsxwd,
   OP_pmovzxdw is now OP_pmovzxwd, OP_vpmovsxdw is now OP_vpmovsxwd,
   and OP_vpmovzxdw is now OP_vpmovzxwd.
 - Renamed DRgui to DRstats in anticipation of a new DRgui graphical tool framework
 - dr_exit_process() now supports sending a fatal signal via the 2nd byte of
   the exit code being set to the signal number
 - Added a return value of NULL to dr_standalone_init() to indicate
   failure, such as running on an unsupported OS
 - Added a "soft kills" feature to the \p drx Extension via
   drx_register_soft_kills() to avoid child process termination preventing
   output of instrumentation results
 - Added dr_convert_pid_to_handle()
 - Added dr_syscall_intercept_natively()
 - Added dr_app_handle_mbr_target()
 - Added dr_app_running_under_dynamorio()
 - Added drvector_set_entry()
 - Re-ordered the initial thread init event to be prior to the initial
   module load events
 - Changed DynamoRIO_USE_LIBC to be on by default for all clients,
   including clients written in C
 - Added static library versions of most Extension libraries: drmgr_static,
   drutil_static, drwrap_static, drsyms_static, and drx_static.
   Be sure to check the licenses and other restrictions (in particular,
   most of these Extensions will not work properly if duplicated)
   before using these static versions.
 - Various bug fixes

**************************************************
<hr>
The changes between version 4.1.0 and 4.0.1 include the
following compatibility changes:

 - The #drsym_info_t data structure has changed.  The file name is now
   a caller-allocated buffer, and it and the symbol name are separated out.
   This affects code that calls drsym_lookup_address().
 - Memory allocated through system libraries (including malloc, operator
   new, and HeapAlloc) is not guaranteed to be reachable by a 32-bit
   displacement from the code cache: only memory directly allocated via
   DR's API.  The \ref op_reachable_heap "-reachable_heap runtime option"
   can be used to guarantee that all memory is reachable.
 - For 64-bit, the opcode constants OP_fxsave, OP_fxrstor, OP_xsave,
   OP_xrstor, and OP_xsaveopt have all been replaced with two versions: one
   with a "32" suffix and one with a "64" suffix.  E.g., OP_fxsave is split
   into #OP_fxsave32 and #OP_fxsave64.  The 32 version corresponds to the
   no-suffix assembler mnemonic while the 64 version coresponds to the
   assembler mnemonic of the same name.  Previously, the 64-bit versions of
   these instrutions could not be distinguished nor encoded from scratch.

Further non-compatibility-affecting changes include:

 - Added instr_is_floating_ex()
 - Ported the stats.c sample and DRgui to 64-bit.  As part of this, the
   shared memory structure changed shape on Windows: pid is now of type
   process_id_t.
 - Added the \p drtable Extension which provides simple table management
 - Added opnd_size_from_bytes()
 - Added path searching support to dr_load_aux_library()
 - Added limited, experimental support for 32-bit WOW64 clients to use
   64-bit libraries and code via dr_load_aux_x64_library(),
   dr_lookup_aux_x64_library_routine(), dr_unload_aux_x64_library(), and
   dr_invoke_x64_routine().
 - Added drmgr_current_bb_phase()
 - The deployment tools (drrun, drconfig, and drinject) are now helper
   binaries instead of shell scripts.
 - The deployment tools (drrun etc.) now interpret -v as an alias for
   -verbose and use -version to print version info.
 - Added instrlist_insert_mov_immed_ptrsz() and instrlist_insert_push_immed_ptrsz()
 - Added instrlist_insert_mov_instr_addr() and instrlist_insert_push_instr_addr()
 - Added drsym_enumerate_lines()
 - Added #DR_DISASM_STRICT_INVALID
 - Added a new runtime option \ref op_syntax_att "-syntax_att" for
   AT&T-style disassembly that hides the implicit operands.
   Also added #DR_DISASM_DR to name DR's default disassembly style, with
   #DR_DISASM_ATT selecting a true AT&T disassembly style that hides
   implicit operands.  The only compatibility change here is if a client
   selected DR_DISASM_ATT and expected DR-style disassembly.
 - Added #DR_MAP_IMAGE
 - Added -t option to drrun for end-user tools
 - Added 64-bit reachability support to dr_insert_call() and
   dr_insert_clean_call().  Added explicit control over reachability
   in a new routine dr_insert_call_ex() and in #DR_CLEANCALL_INDIRECT
   for dr_insert_clean_call_ex().
 - Added auto-magic conversion of absolute and pc-relative memory
   operands to each other for more flexible 64-bit encoding.
 - Added opnd_create_instr_ex() and opnd_get_shift()
 - Added dr_custom_alloc()
 - Added dr_raw_mremap() and dr_raw_brk()
 - Added #DR_EMIT_GO_NATIVE, dr_suspend_all_other_threads_ex(),
   dr_retakeover_suspended_native_thread(), and dr_is_thread_native() for
   temporarily-native support.
 - Added dr_get_token()
 - Added dr_switch_to_app_state_ex() and dr_switch_to_dr_state_ex()
 - Added dr_is_nudge_thread()
 - Added support for nudging 64-bit Windows applications
 - Added dr_get_dr_thread_handle()
 - Added #DR_MEMTYPE_RESERVED to #dr_mem_info_t
 - proc_save_fpstate(), proc_restore_fpstate(), dr_insert_save_fpstate(),
   and dr_insert_restore_fpstate() now use the current thread's x86 mode
   to determine which fxsave state format to use.
 - Added partial support for presenting the proper floating point program
   counter when floating point state is saved.
   Xref the \ref op_translate_fpu_pc "-translate_fpu_pc runtime option".
 - Added \p drx Extension: the DynamoRIO Instrumentation Utility
   Extension with BSD license
 - Added automatic restarting of appropriate system calls interrupted by signals.
 - Various bug fixes

**************************************************
<hr>
The changes between version 4.0.1 and 4.0.0 include:

 - Fixed a bug resulting in large 64-bit applications failing to allocate
   heap (Issue 1041)

**************************************************
<hr>
The changes between version 4.0.0 and 3.2.0 include a
compatibility change in the drsyms Extension:

 - Changed the drsyms type query data structures (#drsym_type_t,
   #drsym_func_type_t, #drsym_int_type_t, #drsym_ptr_type_t).
   This is a binary compatibility change for drsym_get_func_type().

And in the drmgr Extension:

 - The post-syscall, module load, module unload, signal, exception,
   and restore state events are now mediated and ordered by drmgr.
   Thus, clients should call drmgr_register_post_syscall_event()
   (for a default priority) or drmgr_register_post_syscall_event_ex() (to
   specify a priority) rather than
   dr_register_post_syscall_event().  The same applies to
   drmgr_register_module_load_event() +
   drmgr_register_module_load_event_ex(),
   drmgr_register_module_unload_event() +
   drmgr_register_module_unload_event_ex(),
   drmgr_register_signal_event() +
   drmgr_register_signal_event_ex(),
   drmgr_register_exception_event() +
   drmgr_register_exception_event_ex(), and
   drmgr_register_restore_state_event() +
   drmgr_register_restore_state_ex_event() +
   drmgr_register_restore_state_ex_event_ex().

And in the core API:

 - dr_get_milliseconds() now returns the number of milliseconds since Jan
   1, 1601 on all platforms.

And in the non-core APIs:

 - dr_inject_process_create() now takes a NULL-terminated array of strings for
   the app command line to better support porting to Linux.

Further non-compatibility-affecting changes include:

 - Added preliminary Windows 8 support, though private kernelbase.dll is
   not yet supported
 - Added persistent cache support for clients via
   dr_register_persist_ro(), dr_register_persist_rx(),
   dr_register_persist_rw(), dr_register_persist_patch(), and
   #DR_EMIT_PERSISTABLE.  However, dr_register_persist_patch() is
   still experimental, is in flux, and is subject to change in
   the next release.
 - Added hashtable persistence support via hashtable_persist_size(),
   hashtable_persist(), and hashtable_resurrect()
 - Added drsym_get_type(), drsym_expand_type(), and support for additional
   type categories for Windows drsyms.
 - Ported the drinjectlib and drconfiglib libraries to Linux.  Routines that
   are still Windows-only are marked in the API docs.
 - Added dr_inject_prepare_to_exec() on Linux
 - Added drsym_free_resources()
 - Added drsym_module_has_symbols()
 - Added a type_id field to drsym_info_t (without compatibility changes)
 - Added drsym_enumerate_symbols_ex() and drsym_search_symbols_ex() which
   return drsym_info_t on each symbol
 - Added dr_exit_process() to cleanly shut down with a specified
   exit code
 - Added dr_convert_handle_to_pid()
 - Added dr_nudge_client_ex() to enable nudging other processes
   from within a client
 - Added reg_resize_to_opsz()
 - Added dr_save_arith_flags_to_xax() and dr_restore_arith_flags_from_xax()
 - Added dr_snwprintf() and dr_vsnwprintf()
 - Added drwrap_replace_native(), drwrap_is_replaced(),
   drwrap_is_replaced_native()
 - Added dr_clobber_retaddr_after_read()
 - Added dr_get_string_option() and dr_get_integer_option() to support querying
   arbitrary DynamoRIO runtime options
 - Added support for building with Visual Studio 2010 and with MSBuild
 - Added instr_is_near_ubr() and instr_is_near_call_direct()
 - Added exported CMake cross-platform assembly support in
   cpp2asm_support.cmake and auxiliary files
 - Added get_DynamoRIO_defines() to DynamoRIOConfig.cmake
 - Added DR_EMIT_MUST_END_TRACE flag
 - Improved the performance of dr_safe_read() such that it out-performs
   DR_TRY_EXCEPT and no longer invokes a system call on Windows.
 - Added dr_redirect_native_target()
 - Added dr_mark_safe_to_suspend()
 - Added dr_mutex_mark_as_app(), dr_rwlock_mark_as_app(), and
   dr_recurlock_mark_as_app()
 - Added dr_get_main_module()
 - Added module import iterators dr_module_import_iterator_start(),
   dr_module_import_iterator_hasnext() dr_module_import_iterator_next(),
   dr_module_import_iterator_stop(), dr_symbol_import_iterator_start(),
   dr_symbol_import_iterator_hasnext(), dr_symbol_import_iterator_next(), and
   dr_symbol_import_iterator_stop().
 - Added DR_FAST_IR to allow clients to inline some key IR routines
 - Added -logdir runtime option for control over the log directory
 - Added drmgr_get_parent_cls_field()
 - Added support for building DynamoRIO with Visual Studio 2012 and
   the Windows 8 WDK
 - Added a new operand type enabling an instr_t to be used as a
   memory reference: opnd_create_mem_instr(), opnd_is_mem_instr(),
   opnd_get_mem_instr_disp()
 - Added DYNAMORIO_CONFIGDIR alternative to HOME as a config dir location.
   Additionally, drrun uses a temp dir for config files rather than failing.
 - Added library search path control via the client_basename.drpath file
 - Added drmgr_register_pre_syscall_event_ex()
 - Added DR_MEMPROT_GUARD for dr_memory_protect (Windows only).
 - Added dr_sscanf()
 - Added notifications on application faults and additional information
   on client faults
 - Added conversion between UTF-16 and UTF-8 to dr_snprintf() and
   dr_snwprintf()
 - Added simplified -c client argument form to drrun, drconfig, and drinject.
 - Added official support for the \ref op_speed "-opt_speed" option
   to prioritize speed over a simple code stream.
 - Added dr_atomic_add32_return_sum()
 - Deprecated dr_save_arith_flags() and dr_restore_arith_flags()
 - Fixed performance regression involving inlined clean calls
 - Fixed bug involving 32-bit Linux support on a 64-bit Linux
   kernel on an AVX-enabled processor (Issue 754)
 - Fixed bug involving multimedia state on a 32-bit Windows kernel
   (Issue 139)
 - Fixed bugs building and running on Ubuntu 11.10 (Issue 718, Issue 720)
 - Several other bug fixes
 - Added dr_raw_mem_alloc() and dr_raw_mem_free(). However, they are still
   experimental, are in flux, and are subject to change in the next release.

**************************************************
<hr>
The changes between version 3.2.0 and 3.1.0 are:

 - Added support for PECOFF + DWARF2 symbols on Windows in the
   drsyms Extension
 - Added support for building extensions as static libraries (subject to
   licensing constraints) via DR_EXT_{DRWRAP,DRUTIL,DRMGR,DRSYMS}_STATIC
 - Added support for linking C clients with libc via DynamoRIO_USE_LIBC
 - Added dr_insert_clean_call_ex()
 - Added a no-frills drwrap mode for faster but constrained wrapping
 - Added drwrap_get_drcontext() for performance
 - Added drwrap notification on exceptions bypassing post-hooks
 - Added drwrap_wrap_ex() to pass initial constant user data
 - Added drwrap_is_wrapped() and drwrap_is_post_wrap()
 - Added drwrap_set_global_flags() to control safety of
   application memory accesses
 - Added drwrap_get_mcontext_ex() to avoid the cost of copying
   multimedia register values when not necessary
 - Added drwrap interface for caching post-call addresses
 - Added drmgr_decode_sysnum_from_wrapper()
 - Added drutil_expand_rep_string_ex() that returns additional
   information about string loop expansion
 - Added improved instrlist disassembly that includes labels and
   instruction targets
 - Added instr_compute_address_ex_pos() for instrs with multiple memory
   operands.
 - Added dr_get_client_base()
 - Added dr_vsnprintf()
 - Added service pack version to dr_get_os_version()
 - Added mediation of note fields to drmgr
 - Added custom storage in label instructions via instr_get_label_data_area()
 - Added support for multiple non-meta control transfer instructions
   with intra-block targets in one basic block to drmgr
 - Added user data passing support among all four passes of drmgr
 - Several bug fixes

**************************************************
<hr>
Version 3.0.0 was a development version.  3.1.0 is the first official
released version of the 3.x series.

The changes between version 3.0.0 and 2.2.0 include the following major
features:

 - Added a private loader on Linux for better support for C++ clients and
   third-party library usage by clients
 - Added Linux support for \p drsyms to enable symbol processing in
   Linux clients
 - Added \p drutil Extension which provides memory address retrieval
   and string loop expansion (note: LGPL license)
 - Added a static library for decoding and encoding

\b IMPORTANT: The 3.0.0 and onward client API is mostly backward
compatible with releases from 1.0.0 (originally called 0.9.6: see below)
onward with the exception of functions that involve dr_mcontext_t and
several other source and binary compatibility changes since version 2.2.0
described below.  The dr_mcontext_t struct and all structs that contain it
have changed and are NOT backward compatible with releases prior to 3.0.0.

A sample script for updating client sources to the 3.0.0 API's version of
dr_mcontext_t and related functions is as follows:

\code
perl -pi -e '\
s|dr_mcontext_t (\w+);|dr_mcontext_t \1 = {sizeof(\1),DR_MC_ALL,};|;\
s|(dr_[gs]et_mcontext\(\S+,\s+\S+),\s+[^\s\)]+\)|\1)|;\
s|(dr_redirect_execution\(\S+),\s+\S+\)|\1)|;\
s|^\s+int app_errno;\s*\n||ms;\
s|raw_mcontext\.|raw_mcontext->|g;\
s|info->mcontext\.|info->mcontext->|g;\
s|excpt->mcontext\.|excpt->mcontext->|g;' *.c
\endcode

The script makes 3 main changes.  First, any dr_mcontext_t allocated by the
client must have its \p size and \p flags fields set.  Second, the \p app_errno
parameter was removed from several functions; it required a local variable,
so any local named \p app_errno is removed.  Third, the dr_mcontext_t
fields in the fault, signal, and exception structs all became
pointers.

This script may not catch all cases.  Use your version control system to
look at the diff after applying it to ensure it did not change anything it
shouldn't have.  Run with debug build to catch other instances where
dr_mcontext_t.size is not set.  Also note that using the dr_mcontext_t
initialization syntax in the script will end up calling memset; for
performance-critical situations, instead initialize only the size and flags
fields separately.  Also note that if the xmm or ymm registers are not
needed, asking for DR_MC_CONTROL and/or DR_MC_INTEGER is more performant
than DR_MC_ALL.

\b IMPORTANT: Further changes between version 3.0.0 and 2.2.0 include the following that
affect source and/or binary compatibilty:

 - Changed the #dr_mcontext_t structure field layout.  This is a binary
   compatibility change with respect to versions prior to 3.0.0.
 - Added a dr_mcontext_t.size field which must be set by the client prior
   to calling dr_get_mcontext(), dr_set_mcontext(), or
   dr_redirect_execution.  This is a source compatibility change with
   respect to versions prior to 3.0.0.
 - Added a dr_mcontext_t.flags field which must be set by the client prior
   to calling dr_get_mcontext(), dr_set_mcontext(), or
   dr_redirect_execution.  This is a source compatibility change with
   respect to versions prior to 3.0.0.
 - Removed the app_errno parameter from dr_get_mcontext(),
   dr_set_mcontext(), and dr_redirect_execution().  This is a source
   compatibility change with respect to versions prior to 3.0.0.
 - Changed all dr_mcontext_t fields in the dr_restore_state_info_t,
   dr_exception_t, and dr_siginfo_t structs to be pointers.  This is a
   source compatibility change with respect to versions prior to 3.0.0.
 - Changed the bool typedef from int to char for C++ compatibility.
   This is a binary compatibility change with respect to versions
   prior to 3.0.0.
 - Changed the signature of drwrap_unwrap(), in order to allow one of the
   pre or post hooks to be optional (Issue 562).  This is a source
   compatibility change with respect to versions prior to 3.0.0.
 - Moved console printing support from the drsyms Extension to core DR.  The
   drsym_write_to_console() and drsym_using_console() are no longer
   supported.  Instead, call dr_enable_console_printing() in dr_init(),
   which then enables dr_printf() and dr_fprintf() to print to the console
   (with some limitations: see dr_enable_console_printing() documentation).
   This is a source compatibility change with respect to versions
   prior to 3.0.0.
 - Added a \p flags argument to most of the routines in the \p drsyms extension
   to control demangling, and added drsym_demangle_symbol().  This is a source
   compatibility change with respect to versions prior to 3.0.0.
 - Added drsym_get_module_debug_kind() and a \p debug_kind field to the \p
   drsym_info_t struct written by drsym_lookup_address().  These additions allow
   drsyms users to determine what kind of debug info is available for a module.
   The \p debug_kind field creates a binary compatibility change for users of \p
   drsym_info_t with respect to versions prior to 3.0.0.

Additional changes between version 3.0.0 and 2.2.0 include the following:

 - Added \p drvector to drcontainers Extension: simple resizable vector
 - Added a windbg script for auto-locating libraries for easier
   debugging
 - Added dr_mutex_self_owns() and recursive lock support (dr_recurlock_*)
   (Issue 219)
 - Added dr_map_file(), dr_unmap_file(), and dr_file_size() (Issue 542)
 - Added dr_rename_file() and dr_delete_file().
 - Added routines to disassemble to a buffer rather than a file (Issue 524)
 - Added support for the AVX and FMA ISA extensions
 - Added dr_insert_get_seg_base()
 - Added return value to dr_redirect_execution() and dr_set_mcontext()
 - Increased maximum option string from 512 to 2048 (Issue 363)
 - Increased default stack size from 20KB to 56KB to make it easier to use
   C++ and external libraries with larger stack usage
 - Added dr_get_os_version() (Issue 304)
 - Deprecated the "meta-instruction that can fault" property and
   instr_is_meta_may_fault(), instr_set_meta_may_fault(),
   instrlist_meta_fault_preinsert(), instrlist_meta_fault_postinsert(),
   and instrlist_meta_fault_append().
 - Added dr_using_app_state()
 - Added instr_encode_to_copy() and instrlist_encode_to_copy()
 - Added disassemble_set_syntax() for -syntax_intel control without
   runtime options and proc_set_vendor() to control vendor-specific
   ISA details when decoding or encoding
 - Added instrlist_set_fall_through_target() and
   instrlist_set_return_target()
 - Added hashtable_clear() to the drcontainers Extension
 - Several bug fixes

**************************************************
<hr>
The changes between version 2.2.0 and 2.1.0 are:

 - Added \p drwrap Extension which provides function wrapping
   and replacing (note: LGPL license)
 - Added \p drmgr Extension: the DynamoRIO Multi-Instrumentation Manager
   Extension, a mediator for combining and coordinating multiple
   instrumentation passes
 - Added read-write locks (Issue 406)
 - Added isolation of client-opened files from the application (Issue 357)
 - Added dr_mcontext_t.xip for syscall events (Issue 442)
 - Several bug fixes

**************************************************
<hr>
The changes between version 2.1.0 and 2.0.0 are:

 - Added Windows 7 support
 - Added clean call sequence optimization and auto-inlining.
 - Added Windows child process following support for clients: -follow_children
   is now on by default for both Windows and Linux.
 - Added DR_TRY_EXCEPT() (Issue 51)
 - Added dynamic client auxiliary library loading support
   via dr_load_aux_library(), dr_lookup_aux_library_routine(), and
   dr_unload_aux_library()
 - Added dr_switch_to_app_state() and dr_switch_to_dr_state()
 - Added dr_client_thread_set_suspendable()
 - Added dr_get_random_value(), dr_set_random_seed(), and dr_get_random_seed()
 - Added dr_file_exists() and dr_directory_exists() for Linux
 - Added support for dr_get_mcontext() from secondary thread init events,
   and changed its return type to bool
 - Added dynamic hashtable resizing to the drcontainers hashtable
 - Added dr_app_pc_from_cache_pc()
 - Added a segment list to module_data_t for Linux and internal
   support for non-contiguously-mapped modules (Issue 160)
 - Added PEB isolation (Issue 249) and dr_get_app_PEB()
 - Added drsym_enumerate_symbols() to the \p drsyms Extension
 - Added limited support for printing to the cmd window (Issue 261) via the
   \p drsyms Extension: drsym_write_to_console() and drsym_using_console()
 - Renamed the REG_ constants to DR_REG_ to avoid conflicts with system
   headers (Issue 34).  Clients should set(DynamoRIO_REG_COMPATIBILITY ON)
   prior to configure_DynamoRIO_client() to use the old constants and avoid
   any source changes; this will happen automatically if the client
   targets version 2.0 or earlier.  Binary compatibility is unaffected.
 - Deprecated dr_request_synchronized_exit() and replaced it with
   dr_set_process_exit_behavior().  Now a full thread synch is performed
   at exit time in release build if a process exit event or thread exit
   event is registered.  dr_set_process_exit_behavior() can provide
   more performant exit performance for clients that have flexible
   exit event requirements.
 - Switched debug build to also be an INTERNAL=ON build
 - Fixed bug in handling single-byte-bb selfmod code
 - Fixed bugs in handling alarm signals
 - Fixed 64-bit Windows stack alignment bug (Issue 331)
 - Fixed handling of "data32 rex.w call"
 - Fixed Issue 320: a problem with thread-private cache resizing
 - Fixed Issue 319: decode movlhps and movhlps properly
 - Fixed Issue 139: add xmm0-7 preservation for 32-bit Linux applications,
   which may have noticeable impacts on clients calling clean calls:
   e.g., pushing bbs over the max size limit or having a noticeable
   performance hit.
 - Support building sources using Visual Studio

**************************************************
<hr>
In version 2.0.0, the configuration and deployment API and tools changed and
are not backward compatible with earlier versions: see below for details.
The changes between version 2.0.0 and 1.5.0 are:

 - Changed the configuration and deployment model for both Linux and
   Windows to use a configuration file based approach on both platforms,
   which adds control over child processes on Linux and supports local
   configuration on Windows for un-privileged and parallel execution
   (Issue 265).  The registry is no longer used for individual application
   configuration on Windows other than to point at the location for
   global configuration files, when used.<br>
   \b IMPORTANT: On Windows the following non-backward-compatible changes
   have been made:
   - drdeploy.exe no longer exists (replaced by drconfig.exe and drrun.exe)
   - drconfig.dll is now drconfiglib.dll
   - drconfiglib.dll's API routines now take in a process id to support
     one-time targeted-process configuration (to support parallel execution)
   - configuration is either per-user or global, with per-user taking
     precedence when both exist
   - configuration does NOT enable systemwide injection by default:
     use the -syswide_on parameter to drconfig or drrun for that
     (it requires administrative privileges)

   \b IMPORTANT: On Linux, if you're using custom injection via
   raw environment variables rather than using the \p drdeploy script,
   you must also set DYNAMORIO_RUNUNDER to 1 for injection to work with
   this release.
 - Added drinjectlib.dll and dr_inject.h, making custom injection tools
   easier to build (Issue 246)
 - Added DynamoRIO Extension support for auxiliary libraries that extend the
   DynamoRIO API (Issue 277)
 - Added symbol lookup support via Extension (Windows only for now) (Issue 44)
 - Added a "drcontainers" Extension that initially contains a hashtable
 - Added thread creation support: dr_create_client_thread() (Issue 41)
 - Added dr_sleep()
 - Added dr_set_itimer() and dr_get_itimer() (Linux-only) (Issue 283)
 - Added dr_app_pc_for_decoding()
 - Added -synch_at_exit option and dr_request_synchronized_exit() to
   provide guarantees over thread exit event timing in release build
 - Added instr_cmovcc_triggered() and instr_cmovcc_to_jcc()
 - Renamed OP_fcmovene to OP_fcmovne
 - Implemented instr_invert_cbr() for OP_jcc_short
 - Added the full path to modules in module_data_t
 - Added dr_get_proc_address_ex() to support indirect code objects
 - Added dr_get_milliseconds() and dr_get_time() impl for Linux
 - Added instr_is_undefined()

**************************************************
<hr>
The changes between version 1.5.0 and 1.4.0 are:

 - Added a private loader on Windows for better support for library usage
   by clients
 - Added nudge support on Linux
 - Added dr_suspend_all_other_threads() and dr_resume_all_other_threads()
 - Made it easier for clients to use faults to push rare events out of
   instrumentation paths:
   - Added access to the pre-translated context and the code fragment
     information for both
     dr_register_signal_event() and dr_register_exception_event()
     This changed the return type for exception event callbacks.
   - Added a signal/exception event on a fault in non-code-cache
     DynamoRIO code, such as client-generated code.
   - Added the "meta-instruction that can fault" property via
     instr_is_meta_may_fault(), instr_set_meta_may_fault(),
     instrlist_meta_fault_preinsert(), instrlist_meta_fault_postinsert(),
     and instrlist_meta_fault_append().
   - Added a new event dr_register_restore_state_ex_event() that provides
     the pre-translated context and code fragment information, and allows
     for translation failure for non-fault translations.
 - Added dr_dup_file_handle()
 - Added dr_memory_is_dr_internal() and dr_memory_is_in_client()
 - Added dr_get_parent_id()
 - Added decode_opcode_name()
 - Removed the deprecated snprintf() as it causes symbol pre-emption
   problems on Linux.  Older clients should switch to dr_snprintf().
 - Fixed bug in cross-architecture execve (Issue 146)
 - Clone record is now passed via dstack instead of ebp (Issue 149)
 - Fixed close() syscall handling, !HAVE_TLS assert & minor issues (Issue 151)

**************************************************
<hr>
The changes between version 1.4.0 and 1.3.2 are:

 - Added directly-addressable thread-local storage slots for exclusive
   client use:
   - dr_raw_tls_calloc()
   - dr_raw_tls_cfree()
 - Provide 64-bit versions of the drdeploy.exe and drview.exe tools
 - Provide dr_get_proc_address() on Linux
 - Added dr_query_memory_ex() to allow address space walking on Linux
 - Added -msgbox_mask on Linux: waits for a keypress
   - Added STDIN and dr_get_stdin_file()
 - Added shared library versioning on Linux
 - Support calling dr_get_mcontext() from bb and trace callbacks
 - Provide support for building clients using CMake (see cmake/, and for
   an example of usage see samples/CMakeLists.txt)
 - Provide support for clients to use -fvisibility by setting
   the define USE_VISIBILITY_ATTRIBUTES for dr_defines.h
 - Added instr_compute_address_ex() for instrs with multiple memory operands
 - Provide dr_snprintf() (identical to snprintf()) for consistent naming
   and to avoid gcc warnings about using pointers with %x (which we're
   using because there is no portable way to precisely control %p)
 - The statistics viewer \c DRgui.exe is no longer supported on Windows
   NT.  Statistics still work, but the graphical application itself will
   not run on NT.
 - Changed the top-level registry key to "DynamoRIO"
 - Re-arranged layout of bin and samples directories
 - Symbols for all binaries are now included

**************************************************
<hr>
The changes between version 1.3.2 and 1.3.1 are:

 - Added support for Linux execve of cross-architectural executables
   (e.g., 32-bit process performing execve of 64-bit executable)
   - Also, libdrpreload.so is now kept in the same libXX/{debug,release}
     directory as libdynamorio.so
 - instr_convert_short_meta_jmp_to_long() now returns the longer version of
   the taken jump, to use when setting the target of a jecxz or loop*
   branch.
 - Various bug fixes including in these areas:
   - dr_syscall_set_result() and dr_syscall_invoke_another()
   - 64-bit drinject stack alignment
   - 64-bit erroneous assert in dr_get_process_id()
   - 64-bit dr_file_{tell,seek} worked but returned failure
   - -opt_memory bugs resulting in asserts
   - sigprocmask() corner case bug
   - signal handler sharing for NPTL threads
   - decoding across page boundaries on Linux

**************************************************
<hr>
Version 1.3.1 is identical to 1.3.0 but is under a BSD license (see \ref
page_license).

We re-numbered the previous DynamoRIO versions as follows:

 - 1.0.0 = 0.9.6 build 9600
 - 1.1.0 = 0.9.6 build 9601
 - 1.2.0 = 0.9.6 build 9602

**************************************************
<hr>
The changes between version 1.3.0 and version 1.2.0 (0.9.6 9602) are:

 - Version numbering shift to 1.x.y instead of 0.9.6 960x
 - New system call pre, post, and filter events, and new system call
   parameter and result access, along with a feature to chain system calls:
   - dr_register_pre_syscall_event()
   - dr_register_post_syscall_event()
   - dr_register_filter_syscall_event()
   - dr_syscall_get_param()
   - dr_syscall_set_param()
   - dr_syscall_set_sysnum()
   - dr_syscall_get_result()
   - dr_syscall_set_result()
   - dr_syscall_invoke_another()
   - dr_is_wow64()
 - New signal event for Linux
   - dr_register_signal_event()
 - New option "-pause_on_error", and error messages to
   stdout by default for release builds, to improve Linux debugging
 - New routines for memory allocation and memory manipulation:
   - dr_nonheap_alloc()
   - dr_nonheap_free()
   - dr_memory_protect()
 - New option \ref op_syntax_intel "-syntax_intel" for Intel-style disassembly
 - New option \ref op_sysenter "-sysenter_is_int80"
 - The parameter to an application's system call (normally kept in the eax
   register) can now be freely changed in basic blocks on all platforms
 - Added support for 64-bit -thread_private
 - Added corner-case undocumented IA-32 opcode support
 - Fixed bug running multi-threaded 64-bit Linux apps
 - Fixed bugs in 64-bit Linux signal handling
 - Fixed bug running -thread_private debug build
 - Fixed bug running 32-bit apps on 64-bit Linux on AMD processors
 - Fixed bug where OS_OPEN_APPEND overwrote instead of appending on Windows

**************************************************
<hr>
The changes between the 0.9.6 release builds 9602 and 9601 are:

 - Performance improvements for both the base DynamoRIO system and for
   client instrumentation when running on Pentium M, Core, and Core 2
   processors.
 - 64-bit bug fixes
 - Added several convenience routines:
   - get_register_name()
   - reg_to_pointer_sized()
   - reg_is_gpr()
   - reg_is_segment()
   - reg_32_to_8()
 - Disassembly now expands immed sizes to match operands
 - Fixed bug in instr_is_nop()

**************************************************
<hr>
The changes between the 0.9.6 release builds 9601 and 9600 are:

 - The Windows registry key used is now "VMware, Inc." instead of "VMware"
 - Added large file support (see #DR_FILE_ALLOW_LARGE)
 - Added support for decoding from a copy of code: decode_from_copy() and
   disassemble_from_copy().
 - Changed the default options to favor performance, and added the
   \ref op_memory "-opt_memory" runtime option to prioritize memory instead.

Release 0.9.6 is \b not backward compatible with prior releases 0.9.1-0.9.5.

The major changes between the 0.9.6 and 0.9.5 releases include 64-bit
support, multiple clients, state translation, trace contents, and Linux
module events and fast system calls:

 - 64-bit applications and clients are now supported.  This changed
   several function signatures:
   - instr_encode()
   - decode_next_pc()
   - decode_sizeof()
   - decode_eflags_usage()
   - instr_init()
   - The binary trace dump format changed.
   .
   Several new functions were added:
   - set_x86_mode()
   - get_x86_mode()
   - instr_set_x86_mode()
   - instr_get_x86_mode()
   - opnd_create_rel_addr()
   - opnd_create_far_rel_addr()
   - opnd_is_rel_addr()
   - opnd_is_near_rel_addr()
   - opnd_is_far_rel_addr()
   - instr_has_rel_addr_reference()
   - instr_get_rel_addr_target()
   - instr_get_rel_addr_dst_idx()
   - instr_get_rel_addr_src_idx()
   - instr_shrink_to_32_bits()
   - opnd_shrink_to_32_bits()
   - reg_32_to_64()
   - reg_64_to_32()
   - reg_is_extended()
   - reg_parameter_num()
   .
   To build a 64-bit client, set the \p X86_64 preprocessor define before
   including the DynamoRIO header files, and link with the 64-bit build of
   DynamoRIO (for a 32-bit client, set \p X86_32).
 - Multiple clients are now supported.  This changed the signatures of
   dr_init(), dr_get_options(), and dr_get_client_path().  It also changed
   how clients are deployed and nudged, and how events are unregistered:
   explicit unregistration routines are now used.
 - State translation in the presence of clients is now fully supported.
   This changed the signature for the basic block and trace event callbacks
   (see dr_register_bb_event() and dr_register_trace_event()), added a
   new event dr_register_restore_state_event(), and added new functions
   instr_set_translation(), instr_set_meta_no_translation(), and INSTR_XL8().
 - The trace callback (#dr_register_trace_event()) now presents original
   application code to the client, rather than code that has already
   been modified for execution in the code cache.  The client also has
   flexibility in which instrumentation is included from constituent
   basic blocks added to a trace (the \p for_trace parameter: see
   #dr_register_bb_event()).
 - Fast system calls (syscall and sysenter) are now supported on Linux.
 - Module load/unload events and module iteration are now supported on Linux.
 - System calls for 32-bit applications on 64-bit kernels are no longer
   hidden by vsyscall; related functions were removed:
   instr_is_lol64_syscall(), instr_is_32on64_syscall().
 - Due to both 64-bit support and full WOW64 (32-bit applications on 64-bit
   Windows) support, xmm registers were added to dr_mcontext_t, and a
   new function dr_mcontext_xmm_fields_valid() was added.
 - Far instr-type operands are now supported: opnd_create_far_instr(),
   opnd_is_near_instr(), opnd_is_far_instr().
 - Miscellaneous new functions were added:
   - instr_convert_short_meta_jmp_to_long()
   - instr_reads_from_reg()
   - LOCK()
   - OPND_CREATE_INT_32OR8()
   - OPND_CREATE_INT_16OR8()
   - instrlist_meta_append()
   - dr_using_all_private_caches()
 - The type of nudge arguments was changed from (void *) to uint64.
 - The signature of dr_lookup_module() changed.  It no longer has an
   IMAGE_SECTION_HEADER out argument.  See dr_lookup_module_section()
   for that functionality.
 - The disassemble-from-address routines now return NULL when pointed at
   invalid instructions (matching the decode routines).
 - The routines to access DynamoRIO tls slots from the cache were changed.
   dr_insert_write_temp_tls was eliminated in favor of a generalized #dr_save_reg
   with more flexibility on which slot can be used.  #dr_save_arith_flags was
   similarly generalized.  Slots are now guaranteed to remain valid until the
   next non-meta instruction allowing access to saved registers during clean
   calls via #dr_read_saved_reg and #dr_write_saved_reg.  #dr_insert_mbr_instrumentation
   also now requires caller to specify the spill slot to be clobbered
   which must be less than dr_max_opnd_accessible_spill_slot().

**************************************************
<hr>
The major changes between the 0.9.5 and 0.9.4 releases are:

 - The basic block hook (\ref sec_events_bb) passes completely unmodified
   application code to the client (no mangling or elision).
 - The old client hook exports have been replaced with an explicit event
   registration model.
 - Instruction representation simplification: the client only sees fully
   decoded instructions.
 - Easier-to-use clean calls (see #dr_insert_clean_call).
 - Library support (-wrap on linux, ntdll on windows: see \ref sec_extlibs
   and \ref sec_utils).
 - Some features have been removed (these are easily implemented by a
   client): there is no more edge-counting profile build, no more
   custom exit stubs, and no more prefixes.
 - Infrastructure improvements:
   - Thread-shared caches (can still request thread-private: \ref
     op_thread_priv "-thread_private option").  Note that there are
     some subtle changes stemming from using thread-shared: in particular,
     note that the context passed to the deletion event may be NULL
     (see #dr_register_delete_event).
   - Direct access to TLS slots (#dr_save_reg, dr_insert_write_temp_tls,
     #dr_insert_write_tls_field).
 - Module events (#dr_register_module_load_event),
   module iteration (#dr_module_iterator_start, #dr_lookup_module, etc.),
   and memory querying (#dr_query_memory, #dr_virtual_query).
 - The full API is now documented in html and pdf for easy browsing.
 - Numerous type and routine name changes.


***************************************************************************
\htmlonly
<table width=100% bgcolor="#000000" cellspacing=0 cellpadding=2 border=0>
  <tr><td><table width=100% bgcolor="#0000C0" cellspacing=0 cellpadding=1 border=0>
  <tr><td><table width=100% bgcolor="#0000C0" cellspacing=0 cellpadding=1 border=0>
  <tr><td></td></tr></table></td></tr></table></td></tr></table>
\endhtmlonly
\section sec_limits Limitations

\subsection sec_limit_clients Client Limitations
The most important limitation on a client is that it remain transparent.
This is described fully in \ref transparency.
Here we summarize the key points to remain transparent:

  - For full transparency, the client should be a self-contained library
with linkage to nothing other than DynamoRIO libraries.  We
provide private loading that makes some use of system libraries safe, but
global resource conflicts can still occur and clients are cautioned from
using system-interacting library routines.
See \ref sec_extlibs for further details.
  - Currently, the communication API provided by DynamoRIO is limited to file
I/O and nudges.

\subsection sec_limit_platforms Platform Limitations
  - This version of DynamoRIO supports Windows 8, 8.1, and 10.
    However, systemwide injection (-syswide_on) is not yet supported on
    Windows 8 or higher except for WOW64 (i.e., 32-bit applications on
    a 64-bit kernel).
  - DynamoRIO currently supports the following NT-based 32-bit
    Windows systems: XP (32-bit, service packs 0-3), 2003 (32-bit, service
    packs 0-2), Vista (32-bit, service packs 0-1),
    Windows 7 (32-bit, service packs 0-1), Windows 8, Windows 8.1, and
    Windows 10.
    It does not support Windows 95, 98, or ME.
    It no longer officially supports NT (all service packs) or 2000 (all service
    packs), although the core DynamoRIO library should still work there: it
    is only the tools and utility programs that will fail to run.
    Windows Server 2008 is expected to work but has not
    been tested.
  - This release of DynamoRIO supports running 32-bit
    Windows applications on the following 64-bit Windows operating
    systems: Windows XP Professional x64 (service pack 2), Windows 2003
    x64 (service pack 2), Vista x64 (service packs 0-1), Windows 7
    (service packs 0-1), Windows Server 2008, Windows 8, Windows 8.1, and
    Windows 10.
    Only the 32-bit
    code will be seen, and child processes created will not be injected
    into.  On 64-bit Windows 32-bit applications are automatically run
    through the Windows-On-Windows or WOW64 emulator so system call and
    indirect call processing clients must be aware of
    #instr_is_wow64_syscall().
  - On all versions of Windows, attaching DynamoRIO to an already-running
    process can result in loss of control if the attach point is in the
    middle of an operating system event callback. From the callback return
    point until the next system call hook, no instructions will be observed
    by a client.
\anchor limits_64bit
  - This release of DynamoRIO supports running
    64-bit Windows applications, using the 64-bit DynamoRIO build, on
    the following 64-bit Windows systems: Windows XP Professional x64
    (service pack 2), Windows 2003
    x64 (service pack 2), Vista x64 (service packs 0-1), Windows 7 x64
    (service packs 0-1), Windows 8, Windows 8.1, and Windows 10.
    Windows Server 2008 is expected to work but has not
    been tested.
  - DynamoRIO does not support any Itanium based Windows systems.
  - This release does not fully support applications that mix 32-bit and
    64-bit code.  Future releases will support such mixtures.
  - When running a cygwin application under control of DynamoRIO,
    stderr and stdout output from DynamoRIO or its clients may not
    be visible.
  - UTF-8 support is not yet present in drinjectlib, drconfiglib,
    drrun.exe, drconfig.exe, or drinject.exe.  It is present in the
    core DR API.
  - This release of DynamoRIO has support for most 32-bit and
    64-bit Linux
    distributions running on Intel-compatible hardware, including
    Ubuntu and Fedora.
  - This release of DynamoRIO has support for running 32-bit
    Linux applications on 64-bit Linux operating systems on
    AMD64-compatible hardware.
  - Cross-architecture execve (e.g., a 32-bit process performing execve of
    a 64-bit executable) may stop working if the paths to the
    libdynamorio.so and libdrpreload.so libraries are renamed.
  - This release of DynamoRIO supports 32-bit applications running on
    32-bit Linux operating systems on AArch32 ARMv7 and ARMv8 hardware.
    However, a few features are not yet ported: traces, clean
    call inlining and other optimizations, and several samples.
  - This release of DynamoRIO has experimental support for 32-bit Android
    applications running on AArch32 ARMv7 and ARMv8 hardware.
    However, a few features are not yet ported: traces, clean
    call inlining and other optimizations, and several samples.
  - This release of DynamoRIO has experimental support for 64-bit
    applications running on 64-bit Linux operating systems on AArch64 ARMv8
    hardware.  However, floating-point and SIMD instruction operands are
    not fully decoded or encoded yet, and a few features are not yet
    ported: traces, clean call inlining and other optimizations, and
    several samples and provided tools.
  - This release of DynamoRIO includes support for applications using the Linux kernel
    restartable sequence ("rseq") feature, subject to the limitations listed
    in \ref sec_rseq.

\subsection sec_limit_perf Performance Limitations

  - In order to present a more straightforward code stream to clients,
    DynamoRIO has several optimizations disabled in this release.
    System-call-heavy applications are the ones most likely to be affected.
    Future releases may allow clients to choose performance versus
    visibility.  This release does provide the \ref op_memory "-opt_memory option"
    to enable prioritizing memory usage and the \ref op_speed "-opt_speed option"
    to prioritize performance at the cost of more complex basic blocks that
    cross control transfers.
  - The performance when starting up large desktop applications
    may be noticeably worse than native.  Upcoming releases will
    address this issue.
  - The performance when
    running  Java, .Net, Flash or similar managed execution
    applications can be noticeably worse then native.  This can
    include applications that load these components as in-process
    plugins (such as Internet Explorer). Upcoming releases will
    address this issue.
  - When using DynamoRIO on all or many processes on a system
    simultaneously, memory usage may become a factor.  Upcoming
    releases will address this issue.

\subsection sec_limit_deploy Deployment Limitations

  - The dr_config.lib library is not multi-thread safe.  Users of the
    library should ensure that no more then one thread accesses the
    library at a time.
  - Other installed software that uses hooks may not always be
    interoperable with DynamoRIO.
  - Other installed software may conflict with DynamoRIO's use of the
    \c \\HKLM\\SOFTWARE\\Microsoft\\Windows\\WindowsNT\\CurrentVersion\\AppInit_DLLs
    registry key (only very rarely an issue), which is used for
    the -syswide_on feature.
  - On Windows, the Enhanced Mitigation Experience Toolkit (EMET) may prevent
    applications from running under DynamoRIO
    (<a href="https://github.com/dynamorio/dynamorio/issues/1546">issue 1546</a>).
    Please disable EMET for the application if necessary.
  - On Windows 7 and Windows Server 2008 R2, the digital signature
    requirement for AppInit_DLLs libraries is disabled when systemwide
    injection is requested (-syswide_on).  This can be a security concern.
  - On Windows 8 or 8.1, system wide injection (-syswide_on) is not yet supported.
  - Cygwin processes may not work with DynamoRIO due to cygwin's
    implementation of fork being incompatible with DynamoRIO.
  - A Windows application that does not statically link with
    user32.dll will not be run under control of DynamoRIO using
    system-wide injection unless its
    parent process (typically cmd.exe or explorer.exe, for manually
    launched applications) is already under DynamoRIO control.  Only some small
    non-graphical applications do not link with user32.dll.
  - When invoking an application in any way that is not from a parent
    process under DynamoRIO control, DynamoRIO takes control a little
    later and in some rare cases the application has already created a new
    thread.  This is in violation of the Windows specficiations, but cygwin
    processes do this.  This new thread will not be under DynamoRIO
    control and can cause a variety of problems.  In such cases it is best
    to invoke from a parent process under DynamoRIO control.  However, for
    32-bit applications on 64-bit Windows operating systems, DynamoRIO
    takes over later even from the parent.  Future releases will address
    this limitation.
  - This release does not support running some Windows services under
    control of DynamoRIO: the "System" process, smss.exe, csrss.exe, and protected
    processes on Windows Vista.

\anchor limits_vista_service_messagebox
  - On Windows Vista most services are run in a separate session as a
    security feature.  This means that neither DynamoRIO nor its
    client will be able to display a messagebox when running in said
    services (they have no associated visible window station). See
    dr_messagebox().
  - On Windows Vista the code from
    certain dlls (found mostly in services) and the code subsequently
    called from those dlls is run natively and is not visible to the
    instrumentation APIs.  This only applies to dlls that have a .pexe
    section (only 13 dlls have such a section in a standard Vista
    install) which seems to be associated with a likely obfuscation
    method involving kernel side components that this release has no
    other workaround for.
\anchor limits_linux_preload
  - On Linux, non-default late injection (requested via \p -late to drrun)
    is unable to run binaries with the suid or sgid permission bits set.
    Default injection is capable of executing these binaries, but if late
    injection is desired, one method of running these binaries
    is to place both libdrpreload.so and libdynamorio's full paths in
    /etc/ld.so.preload.
    You'll need to use a \ref lin_deploy "separate configure step approach".
    Don't forget to run drconfig to create a configuration for the
    application first; otherwise, libdrpreload.so will refuse to take
    control.  This method of injection takes control part-way through
    initialization of the target application, rather than at the very
    beginning.  Alternatively, you could run as root, or remove the suid
    and sgid bits: however, both of those solutions may open up security
    holes and are not recommended.  If the suid or sgid binary is a leaf
    child process of the parent target application, another option is to
    run the problematic child process natively by either creating a configuration
    file for the child with the "-norun" parameter or running with the
    \ref op_children "-no_follow_children" runtime option.
  - On Linux, the private loader will fail to load libpthread.so.  Therefore
    clients and the libraries they use cannot link against libpthread.so.

***************************************************************************
\htmlonly
<table width=100% bgcolor="#000000" cellspacing=0 cellpadding=2 border=0>
  <tr><td><table width=100% bgcolor="#0000C0" cellspacing=0 cellpadding=1 border=0>
  <tr><td><table width=100% bgcolor="#0000C0" cellspacing=0 cellpadding=1 border=0>
  <tr><td></td></tr></table></td></tr></table></td></tr></table>
\endhtmlonly
\section sec_future Plans for Future Releases

We hope to include the following major features in future releases:

 - Libraries to facilitate building tools that use shadow memory, examine
   system calls, and insert heavyweight instrumentation.
 - Earliest Windows injection.  Today drinject injects fairly late; from a
   parent process, injection is very early (before kernel32.dll is loaded),
   but we plan to provide injection at the very first user-mode instruction
   in the future.
 - Persistent and process-shared code caches.
 - Full control over trace building.

To discuss current and future features, join the <a
href="http://groups.google.com/group/dynamorio-users/">DynamoRIO Users
group</a>.

*/<|MERGE_RESOLUTION|>--- conflicted
+++ resolved
@@ -230,15 +230,12 @@
    purpose of preserving register dependencies.
  - Added instr_convert_to_isa_regdeps() API that converts an #instr_t from a real ISA
    (e.g., #DR_ISA_AMD64) to the #DR_ISA_REGDEPS synthetic ISA.
-<<<<<<< HEAD
- - Added -tool as the preferred alias for -simulator_type for the drmemtrace/drcachesim
-   trace analysis tool framework.
-=======
  - Added encodings2regdeps_filter_t filter to #dynamorio::drmemtrace::record_filter_t to
    generate #DR_ISA_REGDEPS traces.
  - Added #dynamorio::drmemtrace::OFFLINE_FILE_TYPE_ARCH_REGDEPS file type for
    #DR_ISA_REGDEPS traces.
->>>>>>> 35c15c93
+ - Added -tool as the preferred alias for -simulator_type for the drmemtrace/drcachesim
+   trace analysis tool framework.
 
 **************************************************
 <hr>
