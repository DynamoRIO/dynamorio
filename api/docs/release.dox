--- conflicted
+++ resolved
@@ -196,16 +196,13 @@
  - Added a new drmemtrace option -exit_after_records which applies to all
    tools and exits after N records.
  - Added get_output_record_ordinal() to the drmemtrace scheduler.
-<<<<<<< HEAD
+ - Added a new drmemtrace option -skip_records which applies to all
+   tools and skips the first N records.
  - Added -trim_before_instr and -trim_after_instr options to trim_filter (part of
    drmemtrace's record_filter). They allow the trimming of a trace using instruction
    ordinals. The trimming is approximated to the closest timestamp in the trace that
    follows the provided instuction ordinals, as timestamps are a safe spot to trim a
    trace.
-=======
- - Added a new drmemtrace option -skip_records which applies to all
-   tools and skips the first N records.
->>>>>>> 1005ecf4
 
 **************************************************
 <hr>
