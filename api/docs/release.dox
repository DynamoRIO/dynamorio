--- conflicted
+++ resolved
@@ -212,16 +212,13 @@
    #dynamorio::drmemtrace::analysis_tool_t to allow the tool to make holistic
    adjustments to the interval snapshots after all have been generated, and before
    they are used for merging across shards (potentially), and printing the results.
-<<<<<<< HEAD
- - Added instr_convert_to_isa_regdeps() API that converts an #instr_t from a real ISA
-   (e.g., DR_ISA_AMD64) to the DR_ISA_REGDEPS synthetic ISA and returns it.
-=======
  - Added -abort_on_invariant_error flag that instructs the invariant checker drmemtrace
    analysis tool to abort trace analysis when a trace invariant error is found. This
    is set to true by default to match the existing behavior of the invariant checker.
  - Added a new instr API instr_is_xrstor() that tells whether an instruction is any
    variant of the x86 xrstor opcode.
->>>>>>> 687d1025
+ - Added instr_convert_to_isa_regdeps() API that converts an #instr_t from a real ISA
+   (e.g., DR_ISA_AMD64) to the DR_ISA_REGDEPS synthetic ISA and returns it.
 
 **************************************************
 <hr>
