--- conflicted
+++ resolved
@@ -255,7 +255,6 @@
    input_workload_t::times_of_interest to the drmemtrace scheduler.
  - Added v2p_reader_t to parse a virtual-to-physical mapping in textproto format and
    v2p_info_t to hold that mapping in memory.
-<<<<<<< HEAD
  - Added -v2p_file option to drcachesim TLB tool to set the path to a v2p.textproto file,
    which provides a virtual to physical mapping of addresses for an offline trace. This
    option overwrites both -page_size and
@@ -263,12 +262,9 @@
    v2p.textproto. Option -use_physical (in offline mode) must also be set to use the
    mapping in v2p.textproto (note that -use_physical during tracing is not necessary, nor
    related to -use_physical offline).
-
-=======
  - Added -trace_instr_intervals_file option to the drmemtrace trace analysis tools
    framework. The file must be in CSV format containing a <start,duration> tracing
    interval per line where start and duration are expressed in number of instructions.
->>>>>>> ce56453d
 
 **************************************************
 <hr>
