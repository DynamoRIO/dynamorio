/* ******************************************************************************
 * Copyright (c) 2010-2019 Google, Inc.  All rights reserved.
 * Copyright (c) 2011 Massachusetts Institute of Technology  All rights reserved.
 * Copyright (c) 2008-2010 VMware, Inc.  All rights reserved.
 * ******************************************************************************/

/*
 * Redistribution and use in source and binary forms, with or without
 * modification, are permitted provided that the following conditions are met:
 *
 * * Redistributions of source code must retain the above copyright notice,
 *   this list of conditions and the following disclaimer.
 *
 * * Redistributions in binary form must reproduce the above copyright notice,
 *   this list of conditions and the following disclaimer in the documentation
 *   and/or other materials provided with the distribution.
 *
 * * Neither the name of VMware, Inc. nor the names of its contributors may be
 *   used to endorse or promote products derived from this software without
 *   specific prior written permission.
 *
 * THIS SOFTWARE IS PROVIDED BY THE COPYRIGHT HOLDERS AND CONTRIBUTORS "AS IS"
 * AND ANY EXPRESS OR IMPLIED WARRANTIES, INCLUDING, BUT NOT LIMITED TO, THE
 * IMPLIED WARRANTIES OF MERCHANTABILITY AND FITNESS FOR A PARTICULAR PURPOSE
 * ARE DISCLAIMED. IN NO EVENT SHALL VMWARE, INC. OR CONTRIBUTORS BE LIABLE
 * FOR ANY DIRECT, INDIRECT, INCIDENTAL, SPECIAL, EXEMPLARY, OR CONSEQUENTIAL
 * DAMAGES (INCLUDING, BUT NOT LIMITED TO, PROCUREMENT OF SUBSTITUTE GOODS OR
 * SERVICES; LOSS OF USE, DATA, OR PROFITS; OR BUSINESS INTERRUPTION) HOWEVER
 * CAUSED AND ON ANY THEORY OF LIABILITY, WHETHER IN CONTRACT, STRICT
 * LIABILITY, OR TORT (INCLUDING NEGLIGENCE OR OTHERWISE) ARISING IN ANY WAY
 * OUT OF THE USE OF THIS SOFTWARE, EVEN IF ADVISED OF THE POSSIBILITY OF SUCH
 * DAMAGE.
 */

/**
***************************************************************************
***************************************************************************
***************************************************************************

\page release_notes Release Notes for Version \DR_VERSION

This section is divided into the following subsections:

 - \ref sec_package
\ifnot vmsafe
 - \ref sec_changes
\endif
 - \ref sec_limits
\ifnot vmsafe
 - \ref sec_future
\endif

***************************************************************************
\htmlonly
<table width=100% bgcolor="#000000" cellspacing=0 cellpadding=2 border=0>
  <tr><td><table width=100% bgcolor="#0000C0" cellspacing=0 cellpadding=1 border=0>
  <tr><td><table width=100% bgcolor="#0000C0" cellspacing=0 cellpadding=1 border=0>
  <tr><td></td></tr></table></td></tr></table></td></tr></table>
\endhtmlonly
\section sec_package Distribution Contents

The following are part of the DynamoRIO release distribution:

\if profiling
  PR 225255: list profile library too
\endif

 - Four different DynamoRIO libraries: debug and release for each of
   32-bit and 64-bit (for ARM or AArch64 builds, only a single bitwidth
   matching the ISA is provided).
   The debug library enables assertion messages to more easily diagnose
   API usage errors.
 - Four different IA-32/AMD64/ARM/AArch64 decoding static libraries: debug and release
   for each of 32-bit and 64-bit (only 32-bit for ARM and 64-bit for AArch64).
   The debug library enables assertion messages to more easily diagnose
   API usage errors.
 - A variety of DynamoRIO Extension libraries that augment the core
   DynamoRIO API (see \ref page_ext).
 - Additional Extension libraries from the Dr. Memory Framework (DRMF).
   If this documentation is part of a DynamoRIO public release, <a
   href="../../drmemory/drmemory/docs/html/page_drmf.html">this link</a> should
   point at the local documentation for DRMF.
 - The DynamoRIO configuration and execution libraries and command-line
   utilities \c drconfiglib.dll, \c drinjectlib.dll, \c drfrontendlib.lib,
   \c drconfig.exe, \c drrun.exe, and \c drinject.exe.
   On Linux, the tools are named \c drconfig, \c drrun, and \c drinject.
 - A utility \c drview.exe for viewing which processes
   are running under DynamoRIO control (Windows package only).
 - Header files for the DynamoRIO APIs.
 - This documentation.
 - \ref API_samples "Sample clients".
\ifnot vmsafe
 - A graphical statistics viewer \c DRstats.exe that displays internal
   DynamoRIO statistics as well as custom statistics defined
   by a client (see \ref sec_drstats) (Windows package only).
   DynamoRIO exports a large number of statistics in its debug build, and
   a handful in release builds.
\endif
\ifnot vmsafe
 - A binary tracedump reader, which also functions as a sample
   client using DynamoRIO as a standalone library (see \ref
   sec_standalone).
\endif
 - A number of end-user tools including a code coverage tool (see \ref
   page_drcov), a multi-process cache simulator (see \ref page_drcachesim),
   a last-level cache miss analyzer (see \ref page_drcachesim),
   and a legacy CPU testing tool (see \ref page_drcpusim).
   If this is a DynamoRIO public release, it also includes the
   Dr. Memory memory debugging tool (see \ref page_drmemory), a system call
   tracer for Windows (see \ref page_drstrace), a library tracing tool (see
   \ref page_drltrace), and a symbol querying tool (see \ref page_symquery).

When unpacking the release package on Windows, be aware that the Cygwin
unzip utility does not preserve executable permissions properly.  After
unzipping with Cygwin, add ugo+rx permissions to all of the .dll and .exe
files in the resulting directory tree:
\code
find . -name \*.dll -exec chmod ugo+rx {} \; -o -name \*.exe -exec chmod ugo+rx {} \;
\endcode

\ifnot vmsafe
***************************************************************************
\htmlonly
<table width=100% bgcolor="#000000" cellspacing=0 cellpadding=2 border=0>
  <tr><td><table width=100% bgcolor="#0000C0" cellspacing=0 cellpadding=1 border=0>
  <tr><td><table width=100% bgcolor="#0000C0" cellspacing=0 cellpadding=1 border=0>
  <tr><td></td></tr></table></td></tr></table></td></tr></table>
\endhtmlonly
\section sec_changes Changes Since Prior Releases

The current version is \DR_VERSION.  It includes Dr. Memory and the
Dr. Memory Framework (DRMF) in the same package as DynamoRIO.  DRMF
provides the umbra, drsyscall, and drsymcache Extensions for use by
clients.

The changes between version \DR_VERSION and 7.1.0 include the following minor
compatibility changes:

 - Added the define #MCXT_NUM_SIMD_SLOTS that was renamed from NUM_SIMD_SLOTS.
   #MCXT_NUM_SIMD_SLOTS is now a constant that shall be used only to determine
   the number of SIMD slots in DynamoRIO's mcontext.
 - Replaced NUM_SIMD_SLOTS with proc_num_simd_saved().
   Clients may set(DynamoRIO_NUM_SIMD_SLOTS_COMPATIBILITY ON) in order to provide
   the define NUM_SIMD_SLOTS using proc_num_simd_saved(). The macro is not a constant
   expression and code relying on this needs to be rewritten.
   DynamoRIO_NUM_SIMD_SLOTS_COMPATIBILITY is set automatically if clients target
   version 7.1.0 or earlier.

Further non-compatibility-affecting changes include:

 - Added the function proc_num_simd_registers().
 - Added drfront_set_verbose() to obtain diagnostics from drfrontendlib.
 - Added new fields to #dr_os_version_info_t which contain the build number,
   edition, and Windows 10 release identifier.
 - Added the function instr_is_xsave().
<<<<<<< HEAD
 - Added the AVX-512 registers DR_REG_XMM16 - DR_REG_XMM31, DR_REG_YMM16 - DR_REG_YMM31
   and their DR_REG_ZMM0 - DR_REG__ZMM31 siblings as well as DR_REG_K0 - DR_REG_K7.
 - Added the function reg_is_zmm().
 - Added the function reg_is_opmask().
=======
 - Added the type #dr_zmm_t.
 - Added the type #dr_opmask_t.
 - Added the define #MCXT_NUM_OPMASK_SLOTS for the number of AVX-512 OpMask registers.
>>>>>>> 39aaaf88

**************************************************
<hr>

Version 7.1.0 includes Dr. Memory and the Dr. Memory Framework (DRMF) in
the same package as DynamoRIO.  DRMF provides the umbra, drsyscall, and
drsymcache Extensions for use by clients.

The changes between version 7.1.0 and 7.0.0 include the following minor
compatibility changes:

 - The drltrace tool has been moved to the Dr.Memory Framework.
 - Removed DRMGR_PRIORITY_INSERT_CLS_ENTRY, DRMGR_PRIORITY_INSERT_CLS_EXIT,
   DRMGR_PRIORITY_NAME_CLS_ENTRY, and DRMGR_PRIORITY_NAME_CLS_EXIT, as
   the new kernel xfer event (drmgr_register_kernel_xfer_event()) removes the
   need for them.
 - Renamed the LOG_ macros (#LOG_NONE, #LOG_ALL, etc.) to have a DR_ prefix
   to avoid name conflicts.  Clients should set(DynamoRIO_LOG_COMPATIBILITY ON)
   prior to configure_DynamoRIO_client() to use the old constants and avoid
   any source changes; this will happen automatically if the client
   targets version 7.0.0 or earlier.  Binary compatibility is unaffected.
 - Added a parameter to cmake functions DynamoRIO_get_target_path_for_execution and
   DynamoRIO_copy_target_to_device. External projects outside of DynamoRIO need
   to pass _DR_location_suffix.
 - The drcachesim tool's offline traces are now stored in separate files per traced
   application thread, rather than a single interleaved file.  Reading and analyzing
   a legacy interleaved file is still supported, but all new generated traces are
   split.  Splitting enables parallelized post-processing and trace analysis.
 - In standalone mode, there are no 32-bit-displacement reachability guarantees
   regarding DynamoRIO's heap.

Further non-compatibility-affecting changes include:

 - Added drx_buf_insert_buf_memcpy().
 - Added XINST_CREATE_add_sll(), XINST_CREATE_jump_cond(), and XINST_CREATE_slr_s().
 - Added thread synchronization events via dr_event_create(), dr_event_destroy(),
   dr_event_wait(), dr_event_signal(), and dr_event_reset().
 - Added drmodtrack customization via drmodtrack_add_custom_data() and
   post-processing support via drmodtrack_offline_write().
 - Added drcachesim customization via drmemtrace_replace_file_ops(),
   drmemtrace_custom_module_data(), drmemtrace_get_output_path(),
   drmemtrace_get_modlist_path(), and a separate rawtrace library for
   post-processing customization with raw2trace_t::handle_custom_data(),
   raw2trace_t::do_module_parsing(), raw2trace_t::do_conversion(), and
   raw2trace_directory_t.  The raw2trace library also includes an interface
   for obtaining further instruction information than is stored in the
   trace via raw2trace_t::do_module_parsing_and_mapping() and
   raw2trace_t::find_mapped_trace_address().
   A corresponding CMake function for finding the
   tracer customization header is use_DynamoRIO_drmemtrace_tracer().
 - Added drreg_restore_app_aflags().
 - Added a set_value() function to the \ref page_droption.
 - Added instrlist_get_auto_predicate() and instrlist_set_auto_predicate().
 - Globally enabled auto predication in the drmgr instrumentation insertion event by
   default.
 - Added drmgr_disable_auto_predication().
 - Added a new option -signal_stack_size with a smaller default value than
   before, to save space on applications with many threads.
 - Added instr_predicate_is_cond().
 - Added a hardware data next-line prefetcher to drcachesim.  It is on by
   default, so simulation results may not match those in prior releases.
   It can be disabled by running with "-data_prefetcher none" (see \ref
   sec_drcachesim_ops).
 - Added a last-level cache miss recording feature to drcachesim.
 - Added a delayed tracing feature to drcachesim.
 - Added an option to drcachesim to specify cache warmup by loaded fraction of the
   last level cache.
 - On Linux, the VDSO module is now included in the module list at program
   startup.
 - Added support for Windows 10 1703.  We provide an artificial version
   identifier #DR_WINDOWS_VERSION_10_1703 to distinguish this major update.
 - Added support for Windows 10 1709.  We provide an artificial version
   identifier #DR_WINDOWS_VERSION_10_1709 to distinguish this major update.
 - Added an event for kernel-mediated control flow via
   dr_register_kernel_xfer_event() with corresponding routines
   drmgr_register_kernel_xfer_event() and drmgr_register_kernel_xfer_event_ex().
 - Added a new option -ignore_all_libs to drcpusim.
 - Added several new trace analysis tools to drcachesim: reuse distance,
   reuse time, histogram, and trace basic counts.
 - Added a trace analysis tool framework to facilitate creating custom
   trace tools using the CMake function use_DynamoRIO_drmemtrace() and
   exported drmemtrace_analyzer and analysis tool libraries.
 - Added the CMake function configure_DynamoRIO_main_headers() to
   facilitate using drfrontendlib by itself.
 - Added instr_is_string_op() and instr_is_rep_string_op().
 - Added dr_app_recurlock_lock().
 - Added hashtable_apply_to_all_payloads() to iterate over all payloads in a
   hashtable.
 - Added drutil_insert_get_mem_addr_ex().
 - Added dr_vfprintf().
 - Added drmgr_register_thread_init_event_user_data() and
   drmgr_unregister_thread_init_event_user_data() to enable passing of user data.
 - Added drmgr_register_thread_exit_event_user_data() and
   drmgr_unregister_thread_exit_event_usr_data() to enable passing of user data.
 - Added drmgr_register_module_load_event_user_data() and
   drmgr_unregister_module_load_event_user_data() to enable passing of user data.
 - Added drmgr_register_module_unload_event_user_data() and
   drmgr_unregister_module_unload_event() to enable passing of user data.
 - Added a new drcachesim feature that records which cpu each thread
   executed on along with an optional simulator scheduling feature to
   schedule threads on simulated cores to match the recorded execution on
   physical cpus.
 - Added #DR_DISALLOW_UNSAFE_STATIC and dr_disallow_unsafe_static_behavior()
   for sanity checks to help support statically-linked clients.
 - Added drmgr_register_pre_syscall_event_user_data() and
   drmgr_unregister_pre_syscall_event_user_data() to enable passing of user data.
 - Added drmgr_register_post_syscall_event_user_data() and
   drmgr_unregister_post_syscall_event_user_data() to enable passing of user data.
 - Added dr_where_am_i(), dr_track_where_am_i(), and dr_is_tracking_where_am_i()
   better support client self-profiling via sampling.
 - Added dr_get_stats() to retrieve runtime stats. Currently limited to number
   of built basic blocks.
 - Added drreg_reservation_info_ex(), drreg_statelessly_restore_app_value(),
   and drreg_is_instr_spill_or_restore().
 - Added dr_app_stop_and_cleanup_with_stats() to obtain stats values right before
   cleanup.
 - drmodtrack now allocates an entry per segment for each loaded module.
   Added a file offset field to module_segment_data_t for UNIX platforms.
   drcachesim saves file offset information in modules.log on UNIX platforms.
 - Added dr_prepopulate_cache() and dr_prepopulate_indirect_targets() for
   setting up the code cache prior to execution.
 - Added support for Windows 10 1803. We provide an artificial version
   identifier #DR_WINDOWS_VERSION_10_1803 to distinguish this major update.
 - Generalization of the drcachesim #raw2trace_t API (Issue #3129):
   - Added #module_mapper_t, which factors out the module mapping functionality
     out of #raw2trace_t, replacing the following #raw2trace_t APIs:
     #raw2trace_t::handle_custom_data(), #raw2trace_t::do_module_parsing(),
     #raw2trace_t::do_module_parsing_and_mapping(), and
     #raw2trace_t::find_mapped_trace_address().
   - Added #trace_metadata_writer_t, a set of utility functions used by drcachesim's
     #raw2trace_t for writing trace metadata: process/thread ids, timestamps, etc.
   - Added #trace_metadata_reader_t, a set of utilities for checking and validating
     thread start successions of offline entries in a raw data file.
   - Added #trace_converter_t, an extensibility mechanism for raw trace conversion.
 - Added drmemtrace_get_timestamp_from_offline_trace(), an API for fetching the timestamp
   from the beginning of a raw trace bundle (regardless of whether it is a thread start
   or just a subsequent bundle).
 - Added dr_abort_with_code().
 - Added support for interoperability between emulation clients and observational
   clients: #emulated_instr_t, drmgr_insert_emulation_start(),
   drmgr_insert_emulation_end(), drmgr_is_emulation_start(), drmgr_is_emulation_end()
   and drmgr_get_emulated_instr_data().
 - Added drmgr_register_signal_event_user_data() and
   drmgr_unregister_signal_event_user_data() to enable passing of user data.
 - Added hashtable_apply_to_all_payloads_user_data() to iterate over all payloads
   in a hashtable with user data also available.
 - Added cmake function DynamoRIO_get_full_path that shall be used instead of reading
   the LOCATION target property.
 - Added a drcachesim/drmemtrace analysis tool routine initialize() to help separate
   initialization that could fail from tool construction.
 - Split raw2trace_directory_t initialization from its constructors
   into new initialize() and initialize_module_file() methods.
 - Added drcachesim/drmemtrace support for analyzing offline traces in parallel,
   concurrently operating on each traced thread (or other sharding division).  This
   is made possible by the new storage of traces in separate files.  Adds a new
   analysis_tool_t interface where if the tool's parallel_shard_supported() returns
   true, analyzer_t switches to a parallel operation mode.  Today, a simple static
   scheduling among worker threads is used.  Each worker completely owns one or more
   shards, eliminating the need for synchronization when processing a thread's trace
   entries.  The tools' parallel_shard_init() function is invoked to create
   traced-thread-local data, which is passed to parallel_shard_memref().  A
   parallel_shard_exit() is provided for cleanup, though most tools will sort,
   aggregate, and clean up in print_results().
 - Added module_mapper_t::find_mapped_trace_bounds() to allow callers to cache
   results and avoid global locks during parallel operation.

**************************************************
<hr>

Version 7.0.0 includes Dr. Memory and the Dr. Memory Framework (DRMF) in
the same package as DynamoRIO.  DRMF provides the umbra, drsyscall, and
drsymcache Extensions for use by clients.

The changes between version 7.0.0 and 6.2.0 include the following minor
compatibility changes:

 - Changed dr_app_stop() to send all threads native instead of only the
   calling thread.
 - Replaced PAGE_SIZE with dr_page_size() and removed PAGE_START from the API.
   However, clients may set(DynamoRIO_PAGE_SIZE_COMPATIBILITY ON), in which
   case definitions of PAGE_SIZE and PAGE_START using dr_page_size() are
   provided, though code that uses these macros in a constant expression,
   such as a static initialiser, will still need to be rewritten.
   DynamoRIO_PAGE_SIZE_COMPATIBILITY will be set automatically if the
   client targets version 6.2 or earlier.

Further non-compatibility-affecting changes include:

 - Added preliminary AArch64 ARMv8 support: see \ref sec_limits for a
   description of what is not yet expected to work.
 - Added a static library form of DynamoRIO for use either with
   auto-takeover or the start/stop API.  The configure_DynamoRIO_static()
   and use_DynamoRIO_static_client() CMake utilities facilitate this.
 - Enabled \ref page_drcachesim for Windows for single-process applications.
 - Added a module tracking feature \p drmodtrack for quick identification of which
   library a program counter belongs to and for persistent labeling of
   modules for post-processing and across library reloads.  This is part of
   the \p drcovlib Extension.  See #drmodtrack_init() and related functions.
 - Added drx_open_unique_appid_dir().
 - Added #DRX_FILE_SKIP_OPEN.
 - Added %[] support to dr_sscanf.
 - Added dr_map_executable_file() and dr_unmap_executable_file().
 - Added dr_get_microseconds().
 - Added #DR_CLEANCALL_ALWAYS_OUT_OF_LINE.
 - Added instr_create_4dst_2src().
 - Added drreg_restore_app_values() and drreg_restore_app_aflags().
 - Added drx_tail_pad_block().
 - Added XINST_CREATE_load_1byte_zext4().

**************************************************
<hr>

Version 6.2.0 includes Dr. Memory and the Dr. Memory Framework (DRMF) in
the same package as DynamoRIO.  DRMF provides the umbra, drsyscall, and
drsymcache Extensions for use by clients.

The changes between version 6.2.0 and 6.1.0 include:

 - Added support for Windows 10 1607.  We provide an artificial version
   identifier #DR_WINDOWS_VERSION_10_1607 to distinguish this major update.
 - Split the memory trace sample memtrace_x86 into memtrace_x86_text and
   memtrace_x86_binary to highlight the huge performance difference.
 - Added instruction trace samples instrace_simple, instrace_x86_text, and
   instrace_x86_binary.
 - Added better drreg support for intra-bb control flow by adding
   drreg_set_bb_properties().
 - Added priority-controlled drmgr_register_thread_init_event_ex() and
   drmgr_register_thread_exit_event_ex().
 - Added \ref sec_drx_buf to drx: drx_buf_create_circular_buffer(),
   drx_buf_create_trace_buffer(), and more.
 - Documented that drx_insert_counter_update() does rely on drx_init().
 - Better international string support for usernames and application
   paths.

**************************************************
<hr>

Version 6.1.0 includes Dr. Memory and the Dr. Memory Framework (DRMF) in
the same package as DynamoRIO.  DRMF provides the umbra, drsyscall, and
drsymcache Extensions for use by clients.

The changes between version 6.1.0 and 6.0.0 include the
following minor compatibility changes:

 - Fixed problems with configuration directories on Android.  This involved
   changing drfront_access() to attempt to create a file by calling a new
   routine that is also exported, drfront_dir_try_writable().
 - Fixed several bugs.

**************************************************
<hr>

Version 6.1.0 includes Dr. Memory and the Dr. Memory Framework (DRMF) in
the same package as DynamoRIO.  DRMF provides the umbra, drsyscall, and
drsymcache Extensions for use by clients.

The changes between version 6.1.0 and 6.0.0 include the
following minor compatibility changes:

 - Changed drreg_aflags_liveness() to take in the target instruction.

Further non-compatibility-affecting changes include:

 - Added support for C++ clients on Android via private loader support for
   Bionic.
 - opnd_size_in_bytes() and opnd_size_in_bits() no longer accept DR_REG_
   constants as input (the caller must first call reg_get_size()).
   This was true in the 6.0.0 release but the documentation and the
   routines themselves did not reflect this.
 - Added drreg_init_and_fill_vector() and drreg_set_vector_entry().
 - Augmented drx_insert_counter_update() to work with drreg.
 - Added dr_raw_tls_opnd().
 - Added drreg_reservation_info().
 - Added opnd_create_rel_addr() and opnd_is_rel_addr() support for ARM.
 - Added drreg_is_register_dead() and drreg_reserve_dead_register().
 - Split out the core functionality of the \ref page_drcov tool into
   a new Extension \p drcovlib for easier inclusion of coverage output in
   other tools.
 - Added support for the Windows 10 TH2 1511 update.  We provide an
   artificial version identifier #DR_WINDOWS_VERSION_10_1511 to distinguish
   this major update.

**************************************************
<hr>

Version 6.0.0 includes Dr. Memory and the Dr. Memory Framework (DRMF)
in the same package as DynamoRIO.  DRMF provides the umbra, drsyscall, and
drsymcache Extensions for use by clients.

The changes between version 6.0.0 and 5.0.0 include the
following minor compatibility changes:

 - Deprecated dr_init() as a client's entry point, replacing it with
   dr_client_main() which is passed an argv-style array of client options
   just like a regular application's main() routine.
 - Changed the default injection method on Linux to use "early injection"
   which begins executing the target application from its very first
   instruction.  Clients on Linux will now see more application code than
   they did previously.  The old behavior can be requested by passing
   "-late" to drrun or drinject, or including "-no_early_inject" in the
   options to drinjectlib.
 - Moved the module load event to a later point where the application first
   executes code from the library.  This enables clients to access properly
   relocated values inside the library, which was not possible with the
   prior event point at the first memory mapping of the library.
   Applications that still wish to see the first mapping will need to
   monitor system calls to replicate the old control point.
 - To support conditionally executed instructions, added a new parameter of
   type #dr_opnd_query_flags_t to routines that explicitly query what was
   read or written by an instruction: instr_get_eflags(),
   instr_get_arith_flags(), decode_eflags_usage(), instr_writes_to_reg(),
   instr_reads_from_reg(), and instr_writes_to_exact_reg().  This new
   parameter determines how to treat conditionally accessed operands.  We
   decided that breaking compatibility directly was the best solution to
   ensure that clients performing liveness analysis versus other types of
   usage analysis are properly updated to handle conditionally executed
   instructions.  All other API routines include all operands whether
   conditionally accessed or not.
 - Removed the artificial additional source operand that was added to each
   OP_cmovcc and OP_fcmovcc instruction in the past.  We have replaced this
   with the new predication API (instr_is_predicated(), etc.) and new
   parameters to read/write query routines (#dr_opnd_query_flags_t).
 - Widened the #reg_id_t type from a byte to a ushort.
 - Changed both drconfiglib and drinjectlib to be static libraries rather
   than shared libraries on UNIX platforms, for simpler usage without
   worrying about locating them at runtime, as well as making it easier to
   use on Android.  They remain shared libraries on Windows.
 - Deprecated dr_get_options(), replacing it with direct arguments to
   dr_client_main() or alternatively with dr_get_option_array().
 - Deprecated set_x86_mode(), replacing it with dr_set_isa_mode().
 - Deprecated get_x86_mode(), replacing it with dr_get_isa_mode().
 - Deprecated instr_set_x86_mode(), replacing it with instr_set_isa_mode().
 - Deprecated instr_get_x86_mode(), replacing it with instr_get_isa_mode().
 - Added a third parameter to drfront_is_64bit_app().
 - Deprecated instr_is_sse_or_sse2().
 - Removed legacy executable bbcov2lcov.
 - Removed legacy "-t bbcov" support.

Further non-compatibility-affecting changes include:

 - Added AArch32 ARMv7 and ARMv8 support.
 - Added experimental Android support.  C clients are supported, but C++
   clients are not yet supported.
 - Added Windows 10 support.
 - Added a new scratch register coordination Extension, \p drreg.
   The \p drreg Extension is still considered experimental and its
   interface is subject to change in the next release.
 - Added easy-to-use option declaration and parsing for C++ clients
   and standalone applications via a new Extension, the \ref page_droption
   and the #droption_t class.
 - Added a new tool: \ref page_drcachesim, a multi-process cache simulator.
 - Added a new tool: \ref page_drcpusim, a CPU simulator for illegal
   instructions on legacy processors.
 - Added distinctions between reasons for dr_query_memory_ex() to fail
 - Added opnd_size_in_bits().
 - Added cross-platform instruction creation macros
   XINST_CREATE_debug_instr(), XINST_CREATE_load(), XINST_CREATE_store(),
   XINST_CREATE_move(), XINST_CREATE_load_simd(), XINST_CREATE_store_simd(),
   XINST_CREATE_jump_mem(), XINST_CREATE_jump_reg(), XINST_CREATE_load_int(),
   XINST_CREATE_jump(), XINST_CREATE_jump_short(),
   XINST_CREATE_call(), XINST_CREATE_return(),
   XINST_CREATE_add(), XINST_CREATE_add_2src(), XINST_CREATE_add_s(),
   XINST_CREATE_sub(), XINST_CREATE_sub_s(),
   XINST_CREATE_and_s(), XINST_CREATE_cmp(),
   XINST_CREATE_interrupt(), XINST_CREATE_nop(),
   XINST_CREATE_load_1byte(), XINST_CREATE_load_2bytes(),
   XINST_CREATE_store_1byte(), and XINST_CREATE_store_2bytes().
 - Added a new feature: a binary annotation framework that facilitates communication
   between the target app and the DynamoRIO client and core. See \ref sec_annotations
   and dr_annotation.h.
 - Added instr_is_predicated(), instr_get_predicate(), and
   instr_set_predicate().
 - Added instr_predicate_triggered().
 - Added dr_save_arith_flags_to_reg() and dr_restore_arith_flags_from_reg().
 - Added opnd_get_index_shift() and opnd_set_index_shift().
 - Added opnd_create_reg_ex() and opnd_get_flags().
 - Added opnd_create_base_disp_arm().
 - Added reg_is_simd().
 - Added instr_create_0dst_4src(), instr_create_1dst_4src(),
   instr_create_2dst_5src(), instr_create_Ndst_Msrc_vardst(),
   and instr_create_Ndst_Msrc_varsrc().
 - Added OPND_CREATE_MEMLIST().
 - Added dr_get_stolen_reg(), dr_insert_get_stolen_reg_value(),
   dr_insert_set_stolen_reg_value(), and reg_is_stolen().
 - Added opnd_create_immed_uint().
 - Added instr_remove_srcs() and instr_remove_dsts().
 - Added cross-platform #EFLAGS_READ_ARITH and #EFLAGS_WRITE_ARITH.
 - Added instr_invert_predicate() and instr_predicate_name().
 - Added instr_it_block_get_count(), instr_it_block_get_pred(),
   instr_it_block_compute_immediates(), and instr_it_block_create()
   for manipulating IT block instructions on ARM.
 - Added opnd_set_flags().
 - Added opnd_create_immed_int64(), opnd_is_immed_int64(), and
   opnd_get_immed_int64() for 64-bit immediate SIMD constants on 32-bit ARM.
 - Added dr_set_client_version_string().
 - Added instr_get_prev_app() and instrlist_last_app().
 - Added the \ref op_syntax_arm "-syntax_arm" runtime option.
 - Added opnd_add_flags().
 - Added drmgr_unregister_bb_insertion_event().
 - Added drmgr_is_first_instr() and drmgr_is_last_instr().
 - Added dr_app_pc_as_jump_target() and dr_app_pc_as_load_target().
 - Added dr_remove_it_instrs() and dr_insert_it_instrs().
 - Added automated conditional instrumentation to drmgr.
 - Added dr_insert_read_raw_tls() and dr_insert_write_raw_tls().
 - Added instr_is_exclusive_store().
 - Added #DR_FILE_WRITE_ONLY.
 - Added dr_get_option_array().
 - Added drwrap_redirect_execution().
 - Added support for common calling conventions in drwrap.
 - Added a new sample client, named ssljack.
 - Added the -pathmap option to the post-processor for \ref page_drcov.
 - Added instr_is_sse() and instr_is_sse2().
 - Added instr_is_3DNow(), instr_is_sse3(), and instr_is_ssse3().
 - Added instr_is_sse41(), instr_is_sse42(), and instr_is_sse4A().
 - Added instr_is_reg_spill_or_restore().
 - Added #DR_MEMPROT_VDSO.

**************************************************
<hr>

Version 5.0.0 includes Dr. Memory and the Dr. Memory Framework (DRMF)
in the same package as DynamoRIO.  DRMF provides the umbra, drsyscall, and
drsymcache Extensions for use by clients.

The changes between version 5.0.0 and 4.2.0 also include the
following minor compatibility changes:

 - Dropped official support for Windows 2000.  The core DynamoRIO engine
   should continue to work there, but the official release package
   will not run on Windows 2000.
 - Changed the third parameter to drsym_search_symbols_ex() from a bool to
   a uint flags in order to take in demangling flags.  Binary compatibility
   is maintained as drsym_info_t's size was changed, but source
   compatibility is affected by this change.
 - Added collapsing of template parameters to "<>" for drsyms operations on
   Windows PDB symbols when #DRSYM_DEMANGLE is specified.  This can be
   undone by specifying #DRSYM_DEMANGLE_PDB_TEMPLATES.
 - Removed empty parentheses "()" from partially-demangled symbols (when
   #DRSYM_DEMANGLE is specified) for #DRSYM_ELF_SYMTAB and #DRSYM_PECOFF_SYMTAB.
   Windows and Linux symbols are now consistent for #DRSYM_DEMANGLE.
 - Changed the operand sizes of instructions that read or write only part
   of a multimedia register (mmx, xmm, or ymm) to reflect the partial size.
 - Added return value for dr_fprintf to indicate how many bytes are written.
 - Renamed the function add_rel_rpaths() in DynamoRIOConfig.cmake to
   DynamoRIO_add_rel_rpaths().
 - Deprecated instr_ok_to_mangle() and instr_set_ok_to_mangle()
   (replaced with instr_is_app(), instr_is_meta(), instr_set_app(), and
   instr_set_meta()).

Further non-compatibility-affecting changes include:

 - Added dr_syscall_get_result_ex() and dr_syscall_set_result_ex() for
   future MacOS support.
 - Added Mach-O support to drsyms.
 - Added INSTR_CREATE_cmpxchg_8() for 64-bit cmpxchg
 - Changed the default -stderr_mask on Windows to 0xC (for both release
   and debug), and the default -msgbox_mask on Windows release builds
   to 0xC, for better error reporting.  For interactive runs, then,
   the user should explicitly pass -msgbox_mask 0.
 - Added a flags output parameter to #drsym_info_t.
 - Added dr_module_contains_addr() to make handling non-contiguous
   libraries easier.
 - Added hashtable_lock_self_owns() to the drcontainers Extension.
 - Added opnd_create_reg_partial() and opnd_is_reg_partial() for
   representing a partial multimedia register
 - Added operand size suffixes on disassembly in the default mode.
   This can be disabled via -disasm_mask 0x8 or by calling
   disassemble_set_syntax(DR_DISASM_NO_OPND_SIZE).
 - Added instr_zeroes_ymmh().
 - Added new fields to module_data_t: timestamp for Linux and MacOS, and
   version and uuid fields for MacOS.
 - Added a new library drfrontendlib to be used for building tool
   front-ends.  For more information see dr_frontend.h.
 - Added dr_create_memory_dump().
 - Added dr_mcontext_to_context().
 - Added dr_call_on_clean_stack().
 - Added dr_set_client_name() for customizing the diagnostic message
   presented to users when an error occurs or when dr_messagebox() is called.
 - Added instr_get_next_app() and instrlist_first_app() to allow clients to
   traverse only application (non-meta) instructions.
 - Added dr_config_status_code_to_string().
 - Added custom tool front-end launching support to drrrun tool config files.
 - Added a tool notification feature to drrun tool config files.
 - Added get_visualstudio_info() for looking up visual studio
   installation information.
 - Renamed the strace sample to "syscall" and removed its tracing feature,
   in favor of a superior strace sample inside DRMF.
 - Included a copy of dbghelp.dll for drsyms
 - Added dr_insert_cbr_instrumentation_ex(),
   which provides the fall-through address.
 - Added instr_is_app(), instr_is_meta(), instr_set_app(), and instr_set_meta().
 - Added reg_get_value_ex().

**************************************************
<hr>
The changes between version 4.2.0 and 4.1.0 include:

 - Added preliminary Windows 8.1 support
 - Added a new Library Tracing Tool, drltrace.
 - Re-branded our \ref page_drcov
 - Added an export iterator: dr_symbol_export_iterator_start(),
   dr_symbol_export_iterator_hasnext(), dr_symbol_export_iterator_next(),
   dr_symbol_export_iterator_stop()
 - Added relative directory support to file routines on Windows
 - Added dr_get_current_directory()
 - Added dr_delete_dir()
 - Added drx_open_unique_file() and drx_open_unique_appid_file()
 - Added proc_avx_enabled()
 - Added support for recent IA-32/AMD64 instructions: the rdrand,
   fsgsbase, FMA4, XOP, TBM, LWP, BMI1, BMI2, SMX, INVPCID,
   TSX, and AVX2 instruction groups
 - Added vector addressing (VSIB) support to instr_compute_address(),
   instr_compute_address_ex() and
   instr_compute_address_ex_pos()
 - Added opnd_is_vsib()
 - Fixed misnamed opcodes: OP_pmovsxdw is now OP_pmovsxwd,
   OP_pmovzxdw is now OP_pmovzxwd, OP_vpmovsxdw is now OP_vpmovsxwd,
   and OP_vpmovzxdw is now OP_vpmovzxwd.
 - Renamed DRgui to DRstats in anticipation of a new DRgui graphical tool framework
 - dr_exit_process() now supports sending a fatal signal via the 2nd byte of
   the exit code being set to the signal number
 - Added a return value of NULL to dr_standalone_init() to indicate
   failure, such as running on an unsupported OS
 - Added a "soft kills" feature to the \p drx Extension via
   drx_register_soft_kills() to avoid child process termination preventing
   output of instrumentation results
 - Added dr_convert_pid_to_handle()
 - Added dr_syscall_intercept_natively()
 - Added dr_app_handle_mbr_target()
 - Added dr_app_running_under_dynamorio()
 - Added drvector_set_entry()
 - Re-ordered the initial thread init event to be prior to the initial
   module load events
 - Changed DynamoRIO_USE_LIBC to be on by default for all clients,
   including clients written in C
 - Added static library versions of most Extension libraries: drmgr_static,
   drutil_static, drwrap_static, drsyms_static, and drx_static.
   Be sure to check the licenses and other restrictions (in particular,
   most of these Extensions will not work properly if duplicated)
   before using these static versions.
 - Various bug fixes

**************************************************
<hr>
The changes between version 4.1.0 and 4.0.1 include the
following compatibility changes:

 - The #drsym_info_t data structure has changed.  The file name is now
   a caller-allocated buffer, and it and the symbol name are separated out.
   This affects code that calls drsym_lookup_address().
 - Memory allocated through system libraries (including malloc, operator
   new, and HeapAlloc) is not guaranteed to be reachable by a 32-bit
   displacement from the code cache: only memory directly allocated via
   DR's API.  The \ref op_reachable_heap "-reachable_heap runtime option"
   can be used to guarantee that all memory is reachable.
 - For 64-bit, the opcode constants OP_fxsave, OP_fxrstor, OP_xsave,
   OP_xrstor, and OP_xsaveopt have all been replaced with two versions: one
   with a "32" suffix and one with a "64" suffix.  E.g., OP_fxsave is split
   into #OP_fxsave32 and #OP_fxsave64.  The 32 version corresponds to the
   no-suffix assembler mnemonic while the 64 version coresponds to the
   assembler mnemonic of the same name.  Previously, the 64-bit versions of
   these instrutions could not be distinguished nor encoded from scratch.

Further non-compatibility-affecting changes include:

 - Added instr_is_floating_ex()
 - Ported the stats.c sample and DRgui to 64-bit.  As part of this, the
   shared memory structure changed shape on Windows: pid is now of type
   process_id_t.
 - Added the \p drtable Extension which provides simple table management
 - Added opnd_size_from_bytes()
 - Added path searching support to dr_load_aux_library()
 - Added limited, experimental support for 32-bit WOW64 clients to use
   64-bit libraries and code via dr_load_aux_x64_library(),
   dr_lookup_aux_x64_library_routine(), dr_unload_aux_x64_library(), and
   dr_invoke_x64_routine().
 - Added drmgr_current_bb_phase()
 - The deployment tools (drrun, drconfig, and drinject) are now helper
   binaries instead of shell scripts.
 - The deployment tools (drrun etc.) now interpret -v as an alias for
   -verbose and use -version to print version info.
 - Added instrlist_insert_mov_immed_ptrsz() and instrlist_insert_push_immed_ptrsz()
 - Added instrlist_insert_mov_instr_addr() and instrlist_insert_push_instr_addr()
 - Added drsym_enumerate_lines()
 - Added #DR_DISASM_STRICT_INVALID
 - Added a new runtime option \ref op_syntax_att "-syntax_att" for
   AT&T-style disassembly that hides the implicit operands.
   Also added #DR_DISASM_DR to name DR's default disassembly style, with
   #DR_DISASM_ATT selecting a true AT&T disassembly style that hides
   implicit operands.  The only compatibility change here is if a client
   selected DR_DISASM_ATT and expected DR-style disassembly.
 - Added #DR_MAP_IMAGE
 - Added -t option to drrun for end-user tools
 - Added 64-bit reachability support to dr_insert_call() and
   dr_insert_clean_call().  Added explicit control over reachability
   in a new routine dr_insert_call_ex() and in #DR_CLEANCALL_INDIRECT
   for dr_insert_clean_call_ex().
 - Added auto-magic conversion of absolute and pc-relative memory
   operands to each other for more flexible 64-bit encoding.
 - Added opnd_create_instr_ex() and opnd_get_shift()
 - Added dr_custom_alloc()
 - Added dr_raw_mremap() and dr_raw_brk()
 - Added #DR_EMIT_GO_NATIVE, dr_suspend_all_other_threads_ex(),
   dr_retakeover_suspended_native_thread(), and dr_is_thread_native() for
   temporarily-native support.
 - Added dr_get_token()
 - Added dr_switch_to_app_state_ex() and dr_switch_to_dr_state_ex()
 - Added dr_is_nudge_thread()
 - Added support for nudging 64-bit Windows applications
 - Added dr_get_dr_thread_handle()
 - Added #DR_MEMTYPE_RESERVED to #dr_mem_info_t
 - proc_save_fpstate(), proc_restore_fpstate(), dr_insert_save_fpstate(),
   and dr_insert_restore_fpstate() now use the current thread's x86 mode
   to determine which fxsave state format to use.
 - Added partial support for presenting the proper floating point program
   counter when floating point state is saved.
   Xref the \ref op_translate_fpu_pc "-translate_fpu_pc runtime option".
 - Added \p drx Extension: the DynamoRIO Instrumentation Utility
   Extension with BSD license
 - Added automatic restarting of appropriate system calls interrupted by signals.
 - Various bug fixes

**************************************************
<hr>
The changes between version 4.0.1 and 4.0.0 include:

 - Fixed a bug resulting in large 64-bit applications failing to allocate
   heap (Issue 1041)

**************************************************
<hr>
The changes between version 4.0.0 and 3.2.0 include a
compatibility change in the drsyms Extension:

 - Changed the drsyms type query data structures (#drsym_type_t,
   #drsym_func_type_t, #drsym_int_type_t, #drsym_ptr_type_t).
   This is a binary compatibility change for drsym_get_func_type().

And in the drmgr Extension:

 - The post-syscall, module load, module unload, signal, exception,
   and restore state events are now mediated and ordered by drmgr.
   Thus, clients should call drmgr_register_post_syscall_event()
   (for a default priority) or drmgr_register_post_syscall_event_ex() (to
   specify a priority) rather than
   dr_register_post_syscall_event().  The same applies to
   drmgr_register_module_load_event() +
   drmgr_register_module_load_event_ex(),
   drmgr_register_module_unload_event() +
   drmgr_register_module_unload_event_ex(),
   drmgr_register_signal_event() +
   drmgr_register_signal_event_ex(),
   drmgr_register_exception_event() +
   drmgr_register_exception_event_ex(), and
   drmgr_register_restore_state_event() +
   drmgr_register_restore_state_ex_event() +
   drmgr_register_restore_state_ex_event_ex().

And in the core API:

 - dr_get_milliseconds() now returns the number of milliseconds since Jan
   1, 1601 on all platforms.

And in the non-core APIs:

 - dr_inject_process_create() now takes a NULL-terminated array of strings for
   the app command line to better support porting to Linux.

Further non-compatibility-affecting changes include:

 - Added preliminary Windows 8 support, though private kernelbase.dll is
   not yet supported
 - Added persistent cache support for clients via
   dr_register_persist_ro(), dr_register_persist_rx(),
   dr_register_persist_rw(), dr_register_persist_patch(), and
   #DR_EMIT_PERSISTABLE.  However, dr_register_persist_patch() is
   still experimental, is in flux, and is subject to change in
   the next release.
 - Added hashtable persistence support via hashtable_persist_size(),
   hashtable_persist(), and hashtable_resurrect()
 - Added drsym_get_type(), drsym_expand_type(), and support for additional
   type categories for Windows drsyms.
 - Ported the drinjectlib and drconfiglib libraries to Linux.  Routines that
   are still Windows-only are marked in the API docs.
 - Added dr_inject_prepare_to_exec() on Linux
 - Added drsym_free_resources()
 - Added drsym_module_has_symbols()
 - Added a type_id field to drsym_info_t (without compatibility changes)
 - Added drsym_enumerate_symbols_ex() and drsym_search_symbols_ex() which
   return drsym_info_t on each symbol
 - Added dr_exit_process() to cleanly shut down with a specified
   exit code
 - Added dr_convert_handle_to_pid()
 - Added dr_nudge_client_ex() to enable nudging other processes
   from within a client
 - Added reg_resize_to_opsz()
 - Added dr_save_arith_flags_to_xax() and dr_restore_arith_flags_from_xax()
 - Added dr_snwprintf() and dr_vsnwprintf()
 - Added drwrap_replace_native(), drwrap_is_replaced(),
   drwrap_is_replaced_native()
 - Added dr_clobber_retaddr_after_read()
 - Added dr_get_string_option() and dr_get_integer_option() to support querying
   arbitrary DynamoRIO runtime options
 - Added support for building with Visual Studio 2010 and with MSBuild
 - Added instr_is_near_ubr() and instr_is_near_call_direct()
 - Added exported CMake cross-platform assembly support in
   cpp2asm_support.cmake and auxiliary files
 - Added get_DynamoRIO_defines() to DynamoRIOConfig.cmake
 - Added DR_EMIT_MUST_END_TRACE flag
 - Improved the performance of dr_safe_read() such that it out-performs
   DR_TRY_EXCEPT and no longer invokes a system call on Windows.
 - Added dr_redirect_native_target()
 - Added dr_mark_safe_to_suspend()
 - Added dr_mutex_mark_as_app(), dr_rwlock_mark_as_app(), and
   dr_recurlock_mark_as_app()
 - Added dr_get_main_module()
 - Added module import iterators dr_module_import_iterator_start(),
   dr_module_import_iterator_hasnext() dr_module_import_iterator_next(),
   dr_module_import_iterator_stop(), dr_symbol_import_iterator_start(),
   dr_symbol_import_iterator_hasnext(), dr_symbol_import_iterator_next(), and
   dr_symbol_import_iterator_stop().
 - Added DR_FAST_IR to allow clients to inline some key IR routines
 - Added -logdir runtime option for control over the log directory
 - Added drmgr_get_parent_cls_field()
 - Added support for building DynamoRIO with Visual Studio 2012 and
   the Windows 8 WDK
 - Added a new operand type enabling an instr_t to be used as a
   memory reference: opnd_create_mem_instr(), opnd_is_mem_instr(),
   opnd_get_mem_instr_disp()
 - Added DYNAMORIO_CONFIGDIR alternative to HOME as a config dir location.
   Additionally, drrun uses a temp dir for config files rather than failing.
 - Added library search path control via the client_basename.drpath file
 - Added drmgr_register_pre_syscall_event_ex()
 - Added DR_MEMPROT_GUARD for dr_memory_protect (Windows only).
 - Added dr_sscanf()
 - Added notifications on application faults and additional information
   on client faults
 - Added conversion between UTF-16 and UTF-8 to dr_snprintf() and
   dr_snwprintf()
 - Added simplified -c client argument form to drrun, drconfig, and drinject.
 - Added official support for the \ref op_speed "-opt_speed" option
   to prioritize speed over a simple code stream.
 - Added dr_atomic_add32_return_sum()
 - Deprecated dr_save_arith_flags() and dr_restore_arith_flags()
 - Fixed performance regression involving inlined clean calls
 - Fixed bug involving 32-bit Linux support on a 64-bit Linux
   kernel on an AVX-enabled processor (Issue 754)
 - Fixed bug involving multimedia state on a 32-bit Windows kernel
   (Issue 139)
 - Fixed bugs building and running on Ubuntu 11.10 (Issue 718, Issue 720)
 - Several other bug fixes
 - Added dr_raw_mem_alloc() and dr_raw_mem_free(). However, they are still
   experimental, are in flux, and are subject to change in the next release.

**************************************************
<hr>
The changes between version 3.2.0 and 3.1.0 are:

 - Added support for PECOFF + DWARF2 symbols on Windows in the
   drsyms Extension
 - Added support for building extensions as static libraries (subject to
   licensing constraints) via DR_EXT_{DRWRAP,DRUTIL,DRMGR,DRSYMS}_STATIC
 - Added support for linking C clients with libc via DynamoRIO_USE_LIBC
 - Added dr_insert_clean_call_ex()
 - Added a no-frills drwrap mode for faster but constrained wrapping
 - Added drwrap_get_drcontext() for performance
 - Added drwrap notification on exceptions bypassing post-hooks
 - Added drwrap_wrap_ex() to pass initial constant user data
 - Added drwrap_is_wrapped() and drwrap_is_post_wrap()
 - Added drwrap_set_global_flags() to control safety of
   application memory accesses
 - Added drwrap_get_mcontext_ex() to avoid the cost of copying
   multimedia register values when not necessary
 - Added drwrap interface for caching post-call addresses
 - Added drmgr_decode_sysnum_from_wrapper()
 - Added drutil_expand_rep_string_ex() that returns additional
   information about string loop expansion
 - Added improved instrlist disassembly that includes labels and
   instruction targets
 - Added instr_compute_address_ex_pos() for instrs with multiple memory
   operands.
 - Added dr_get_client_base()
 - Added dr_vsnprintf()
 - Added service pack version to dr_get_os_version()
 - Added mediation of note fields to drmgr
 - Added custom storage in label instructions via instr_get_label_data_area()
 - Added support for multiple non-meta control transfer instructions
   with intra-block targets in one basic block to drmgr
 - Added user data passing support among all four passes of drmgr
 - Several bug fixes

**************************************************
<hr>
Version 3.0.0 was a development version.  3.1.0 is the first official
released version of the 3.x series.

The changes between version 3.0.0 and 2.2.0 include the following major
features:

 - Added a private loader on Linux for better support for C++ clients and
   third-party library usage by clients
 - Added Linux support for \p drsyms to enable symbol processing in
   Linux clients
 - Added \p drutil Extension which provides memory address retrieval
   and string loop expansion (note: LGPL license)
 - Added a static library for decoding and encoding

\b IMPORTANT: The 3.0.0 and onward client API is mostly backward
compatible with releases from 1.0.0 (originally called 0.9.6: see below)
onward with the exception of functions that involve dr_mcontext_t and
several other source and binary compatibility changes since version 2.2.0
described below.  The dr_mcontext_t struct and all structs that contain it
have changed and are NOT backward compatible with releases prior to 3.0.0.

A sample script for updating client sources to the 3.0.0 API's version of
dr_mcontext_t and related functions is as follows:

\code
perl -pi -e '\
s|dr_mcontext_t (\w+);|dr_mcontext_t \1 = {sizeof(\1),DR_MC_ALL,};|;\
s|(dr_[gs]et_mcontext\(\S+,\s+\S+),\s+[^\s\)]+\)|\1)|;\
s|(dr_redirect_execution\(\S+),\s+\S+\)|\1)|;\
s|^\s+int app_errno;\s*\n||ms;\
s|raw_mcontext\.|raw_mcontext->|g;\
s|info->mcontext\.|info->mcontext->|g;\
s|excpt->mcontext\.|excpt->mcontext->|g;' *.c
\endcode

The script makes 3 main changes.  First, any dr_mcontext_t allocated by the
client must have its \p size and \p flags fields set.  Second, the \p app_errno
parameter was removed from several functions; it required a local variable,
so any local named \p app_errno is removed.  Third, the dr_mcontext_t
fields in the fault, signal, and exception structs all became
pointers.

This script may not catch all cases.  Use your version control system to
look at the diff after applying it to ensure it did not change anything it
shouldn't have.  Run with debug build to catch other instances where
dr_mcontext_t.size is not set.  Also note that using the dr_mcontext_t
initialization syntax in the script will end up calling memset; for
performance-critical situations, instead initialize only the size and flags
fields separately.  Also note that if the xmm or ymm registers are not
needed, asking for DR_MC_CONTROL and/or DR_MC_INTEGER is more performant
than DR_MC_ALL.

\b IMPORTANT: Further changes between version 3.0.0 and 2.2.0 include the following that
affect source and/or binary compatibilty:

 - Changed the #dr_mcontext_t structure field layout.  This is a binary
   compatibility change with respect to versions prior to 3.0.0.
 - Added a dr_mcontext_t.size field which must be set by the client prior
   to calling dr_get_mcontext(), dr_set_mcontext(), or
   dr_redirect_execution.  This is a source compatibility change with
   respect to versions prior to 3.0.0.
 - Added a dr_mcontext_t.flags field which must be set by the client prior
   to calling dr_get_mcontext(), dr_set_mcontext(), or
   dr_redirect_execution.  This is a source compatibility change with
   respect to versions prior to 3.0.0.
 - Removed the app_errno parameter from dr_get_mcontext(),
   dr_set_mcontext(), and dr_redirect_execution().  This is a source
   compatibility change with respect to versions prior to 3.0.0.
 - Changed all dr_mcontext_t fields in the dr_restore_state_info_t,
   dr_exception_t, and dr_siginfo_t structs to be pointers.  This is a
   source compatibility change with respect to versions prior to 3.0.0.
 - Changed the bool typedef from int to char for C++ compatibility.
   This is a binary compatibility change with respect to versions
   prior to 3.0.0.
 - Changed the signature of drwrap_unwrap(), in order to allow one of the
   pre or post hooks to be optional (Issue 562).  This is a source
   compatibility change with respect to versions prior to 3.0.0.
 - Moved console printing support from the drsyms Extension to core DR.  The
   drsym_write_to_console() and drsym_using_console() are no longer
   supported.  Instead, call dr_enable_console_printing() in dr_init(),
   which then enables dr_printf() and dr_fprintf() to print to the console
   (with some limitations: see dr_enable_console_printing() documentation).
   This is a source compatibility change with respect to versions
   prior to 3.0.0.
 - Added a \p flags argument to most of the routines in the \p drsyms extension
   to control demangling, and added drsym_demangle_symbol().  This is a source
   compatibility change with respect to versions prior to 3.0.0.
 - Added drsym_get_module_debug_kind() and a \p debug_kind field to the \p
   drsym_info_t struct written by drsym_lookup_address().  These additions allow
   drsyms users to determine what kind of debug info is available for a module.
   The \p debug_kind field creates a binary compatibility change for users of \p
   drsym_info_t with respect to versions prior to 3.0.0.

Additional changes between version 3.0.0 and 2.2.0 include the following:

 - Added \p drvector to drcontainers Extension: simple resizable vector
 - Added a windbg script for auto-locating libraries for easier
   debugging
 - Added dr_mutex_self_owns() and recursive lock support (dr_recurlock_*)
   (Issue 219)
 - Added dr_map_file(), dr_unmap_file(), and dr_file_size() (Issue 542)
 - Added dr_rename_file() and dr_delete_file().
 - Added routines to disassemble to a buffer rather than a file (Issue 524)
 - Added support for the AVX and FMA ISA extensions
 - Added dr_insert_get_seg_base()
 - Added return value to dr_redirect_execution() and dr_set_mcontext()
 - Increased maximum option string from 512 to 2048 (Issue 363)
 - Increased default stack size from 20KB to 56KB to make it easier to use
   C++ and external libraries with larger stack usage
 - Added dr_get_os_version() (Issue 304)
 - Deprecated the "meta-instruction that can fault" property and
   instr_is_meta_may_fault(), instr_set_meta_may_fault(),
   instrlist_meta_fault_preinsert(), instrlist_meta_fault_postinsert(),
   and instrlist_meta_fault_append().
 - Added dr_using_app_state()
 - Added instr_encode_to_copy() and instrlist_encode_to_copy()
 - Added disassemble_set_syntax() for -syntax_intel control without
   runtime options and proc_set_vendor() to control vendor-specific
   ISA details when decoding or encoding
 - Added instrlist_set_fall_through_target() and
   instrlist_set_return_target()
 - Added hashtable_clear() to the drcontainers Extension
 - Several bug fixes

**************************************************
<hr>
The changes between version 2.2.0 and 2.1.0 are:

 - Added \p drwrap Extension which provides function wrapping
   and replacing (note: LGPL license)
 - Added \p drmgr Extension: the DynamoRIO Multi-Instrumentation Manager
   Extension, a mediator for combining and coordinating multiple
   instrumentation passes
 - Added read-write locks (Issue 406)
 - Added isolation of client-opened files from the application (Issue 357)
 - Added dr_mcontext_t.xip for syscall events (Issue 442)
 - Several bug fixes

**************************************************
<hr>
The changes between version 2.1.0 and 2.0.0 are:

 - Added Windows 7 support
 - Added clean call sequence optimization and auto-inlining.
 - Added Windows child process following support for clients: -follow_children
   is now on by default for both Windows and Linux.
 - Added DR_TRY_EXCEPT() (Issue 51)
 - Added dynamic client auxiliary library loading support
   via dr_load_aux_library(), dr_lookup_aux_library_routine(), and
   dr_unload_aux_library()
 - Added dr_switch_to_app_state() and dr_switch_to_dr_state()
 - Added dr_client_thread_set_suspendable()
 - Added dr_get_random_value(), dr_set_random_seed(), and dr_get_random_seed()
 - Added dr_file_exists() and dr_directory_exists() for Linux
 - Added support for dr_get_mcontext() from secondary thread init events,
   and changed its return type to bool
 - Added dynamic hashtable resizing to the drcontainers hashtable
 - Added dr_app_pc_from_cache_pc()
 - Added a segment list to module_data_t for Linux and internal
   support for non-contiguously-mapped modules (Issue 160)
 - Added PEB isolation (Issue 249) and dr_get_app_PEB()
 - Added drsym_enumerate_symbols() to the \p drsyms Extension
 - Added limited support for printing to the cmd window (Issue 261) via the
   \p drsyms Extension: drsym_write_to_console() and drsym_using_console()
 - Renamed the REG_ constants to DR_REG_ to avoid conflicts with system
   headers (Issue 34).  Clients should set(DynamoRIO_REG_COMPATIBILITY ON)
   prior to configure_DynamoRIO_client() to use the old constants and avoid
   any source changes; this will happen automatically if the client
   targets version 2.0 or earlier.  Binary compatibility is unaffected.
 - Deprecated dr_request_synchronized_exit() and replaced it with
   dr_set_process_exit_behavior().  Now a full thread synch is performed
   at exit time in release build if a process exit event or thread exit
   event is registered.  dr_set_process_exit_behavior() can provide
   more performant exit performance for clients that have flexible
   exit event requirements.
 - Switched debug build to also be an INTERNAL=ON build
 - Fixed bug in handling single-byte-bb selfmod code
 - Fixed bugs in handling alarm signals
 - Fixed 64-bit Windows stack alignment bug (Issue 331)
 - Fixed handling of "data32 rex.w call"
 - Fixed Issue 320: a problem with thread-private cache resizing
 - Fixed Issue 319: decode movlhps and movhlps properly
 - Fixed Issue 139: add xmm0-7 preservation for 32-bit Linux applications,
   which may have noticeable impacts on clients calling clean calls:
   e.g., pushing bbs over the max size limit or having a noticeable
   performance hit.
 - Support building sources using Visual Studio

**************************************************
<hr>
In version 2.0.0, the configuration and deployment API and tools changed and
are not backward compatible with earlier versions: see below for details.
The changes between version 2.0.0 and 1.5.0 are:

 - Changed the configuration and deployment model for both Linux and
   Windows to use a configuration file based approach on both platforms,
   which adds control over child processes on Linux and supports local
   configuration on Windows for un-privileged and parallel execution
   (Issue 265).  The registry is no longer used for individual application
   configuration on Windows other than to point at the location for
   global configuration files, when used.<br>
   \b IMPORTANT: On Windows the following non-backward-compatible changes
   have been made:
   - drdeploy.exe no longer exists (replaced by drconfig.exe and drrun.exe)
   - drconfig.dll is now drconfiglib.dll
   - drconfiglib.dll's API routines now take in a process id to support
     one-time targeted-process configuration (to support parallel execution)
   - configuration is either per-user or global, with per-user taking
     precedence when both exist
   - configuration does NOT enable systemwide injection by default:
     use the -syswide_on parameter to drconfig or drrun for that
     (it requires administrative privileges)
   .
   \b IMPORTANT: On Linux, if you're using custom injection via
   raw environment variables rather than using the \p drdeploy script,
   you must also set DYNAMORIO_RUNUNDER to 1 for injection to work with
   this release.
 - Added drinjectlib.dll and dr_inject.h, making custom injection tools
   easier to build (Issue 246)
 - Added DynamoRIO Extension support for auxiliary libraries that extend the
   DynamoRIO API (Issue 277)
 - Added symbol lookup support via Extension (Windows only for now) (Issue 44)
 - Added a "drcontainers" Extension that initially contains a hashtable
 - Added thread creation support: dr_create_client_thread() (Issue 41)
 - Added dr_sleep()
 - Added dr_set_itimer() and dr_get_itimer() (Linux-only) (Issue 283)
 - Added dr_app_pc_for_decoding()
 - Added -synch_at_exit option and dr_request_synchronized_exit() to
   provide guarantees over thread exit event timing in release build
 - Added instr_cmovcc_triggered() and instr_cmovcc_to_jcc()
 - Renamed OP_fcmovene to OP_fcmovne
 - Implemented instr_invert_cbr() for OP_jcc_short
 - Added the full path to modules in module_data_t
 - Added dr_get_proc_address_ex() to support indirect code objects
 - Added dr_get_milliseconds() and dr_get_time() impl for Linux
 - Added instr_is_undefined()

**************************************************
<hr>
The changes between version 1.5.0 and 1.4.0 are:

 - Added a private loader on Windows for better support for library usage
   by clients
 - Added nudge support on Linux
 - Added dr_suspend_all_other_threads() and dr_resume_all_other_threads()
 - Made it easier for clients to use faults to push rare events out of
   instrumentation paths:
   - Added access to the pre-translated context and the code fragment
     information for both
     dr_register_signal_event() and dr_register_exception_event()
     This changed the return type for exception event callbacks.
   - Added a signal/exception event on a fault in non-code-cache
     DynamoRIO code, such as client-generated code.
   - Added the "meta-instruction that can fault" property via
     instr_is_meta_may_fault(), instr_set_meta_may_fault(),
     instrlist_meta_fault_preinsert(), instrlist_meta_fault_postinsert(),
     and instrlist_meta_fault_append().
   - Added a new event dr_register_restore_state_ex_event() that provides
     the pre-translated context and code fragment information, and allows
     for translation failure for non-fault translations.
 - Added dr_dup_file_handle()
 - Added dr_memory_is_dr_internal() and dr_memory_is_in_client()
 - Added dr_get_parent_id()
 - Added decode_opcode_name()
 - Removed the deprecated snprintf() as it causes symbol pre-emption
   problems on Linux.  Older clients should switch to dr_snprintf().
 - Fixed bug in cross-architecture execve (Issue 146)
 - Clone record is now passed via dstack instead of ebp (Issue 149)
 - Fixed close() syscall handling, !HAVE_TLS assert & minor issues (Issue 151)

**************************************************
<hr>
The changes between version 1.4.0 and 1.3.2 are:

 - Added directly-addressable thread-local storage slots for exclusive
   client use:
   - dr_raw_tls_calloc()
   - dr_raw_tls_cfree()
 - Provide 64-bit versions of the drdeploy.exe and drview.exe tools
 - Provide dr_get_proc_address() on Linux
 - Added dr_query_memory_ex() to allow address space walking on Linux
 - Added -msgbox_mask on Linux: waits for a keypress
   - Added STDIN and dr_get_stdin_file()
 - Added shared library versioning on Linux
 - Support calling dr_get_mcontext() from bb and trace callbacks
 - Provide support for building clients using CMake (see cmake/, and for
   an example of usage see samples/CMakeLists.txt)
 - Provide support for clients to use -fvisibility by setting
   the define USE_VISIBILITY_ATTRIBUTES for dr_defines.h
 - Added instr_compute_address_ex() for instrs with multiple memory operands
 - Provide dr_snprintf() (identical to snprintf()) for consistent naming
   and to avoid gcc warnings about using pointers with %x (which we're
   using because there is no portable way to precisely control %p)
 - The statistics viewer \c DRgui.exe is no longer supported on Windows
   NT.  Statistics still work, but the graphical application itself will
   not run on NT.
 - Changed the top-level registry key to "DynamoRIO"
 - Re-arranged layout of bin and samples directories
 - Symbols for all binaries are now included

**************************************************
<hr>
The changes between version 1.3.2 and 1.3.1 are:

 - Added support for Linux execve of cross-architectural executables
   (e.g., 32-bit process performing execve of 64-bit executable)
   - Also, libdrpreload.so is now kept in the same libXX/{debug,release}
     directory as libdynamorio.so
 - instr_convert_short_meta_jmp_to_long() now returns the longer version of
   the taken jump, to use when setting the target of a jecxz or loop*
   branch.
 - Various bug fixes including in these areas:
   - dr_syscall_set_result() and dr_syscall_invoke_another()
   - 64-bit drinject stack alignment
   - 64-bit erroneous assert in dr_get_process_id()
   - 64-bit dr_file_{tell,seek} worked but returned failure
   - -opt_memory bugs resulting in asserts
   - sigprocmask() corner case bug
   - signal handler sharing for NPTL threads
   - decoding across page boundaries on Linux

**************************************************
<hr>
Version 1.3.1 is identical to 1.3.0 but is under a BSD license (see \ref
page_license).

We re-numbered the previous DynamoRIO versions as follows:

 - 1.0.0 = 0.9.6 build 9600
 - 1.1.0 = 0.9.6 build 9601
 - 1.2.0 = 0.9.6 build 9602

**************************************************
<hr>
The changes between version 1.3.0 and version 1.2.0 (0.9.6 9602) are:

 - Version numbering shift to 1.x.y instead of 0.9.6 960x
 - New system call pre, post, and filter events, and new system call
   parameter and result access, along with a feature to chain system calls:
   - dr_register_pre_syscall_event()
   - dr_register_post_syscall_event()
   - dr_register_filter_syscall_event()
   - dr_syscall_get_param()
   - dr_syscall_set_param()
   - dr_syscall_set_sysnum()
   - dr_syscall_get_result()
   - dr_syscall_set_result()
   - dr_syscall_invoke_another()
   - dr_is_wow64()
 - New signal event for Linux
   - dr_register_signal_event()
 - New option "-pause_on_error", and error messages to
   stdout by default for release builds, to improve Linux debugging
 - New routines for memory allocation and memory manipulation:
   - dr_nonheap_alloc()
   - dr_nonheap_free()
   - dr_memory_protect()
 - New option \ref op_syntax_intel "-syntax_intel" for Intel-style disassembly
 - New option \ref op_sysenter "-sysenter_is_int80"
 - The parameter to an application's system call (normally kept in the eax
   register) can now be freely changed in basic blocks on all platforms
 - Added support for 64-bit -thread_private
 - Added corner-case undocumented IA-32 opcode support
 - Fixed bug running multi-threaded 64-bit Linux apps
 - Fixed bugs in 64-bit Linux signal handling
 - Fixed bug running -thread_private debug build
 - Fixed bug running 32-bit apps on 64-bit Linux on AMD processors
 - Fixed bug where OS_OPEN_APPEND overwrote instead of appending on Windows

**************************************************
<hr>
The changes between the 0.9.6 release builds 9602 and 9601 are:

 - Performance improvements for both the base DynamoRIO system and for
   client instrumentation when running on Pentium M, Core, and Core 2
   processors.
 - 64-bit bug fixes
 - Added several convenience routines:
   - get_register_name()
   - reg_to_pointer_sized()
   - reg_is_gpr()
   - reg_is_segment()
   - reg_32_to_8()
 - Disassembly now expands immed sizes to match operands
 - Fixed bug in instr_is_nop()

**************************************************
<hr>
The changes between the 0.9.6 release builds 9601 and 9600 are:

 - The Windows registry key used is now "VMware, Inc." instead of "VMware"
 - Added large file support (see #DR_FILE_ALLOW_LARGE)
 - Added support for decoding from a copy of code: decode_from_copy() and
   disassemble_from_copy().
 - Changed the default options to favor performance, and added the
   \ref op_memory "-opt_memory" runtime option to prioritize memory instead.

Release 0.9.6 is \b not backward compatible with prior releases 0.9.1-0.9.5.

The major changes between the 0.9.6 and 0.9.5 releases include 64-bit
support, multiple clients, state translation, trace contents, and Linux
module events and fast system calls:

 - 64-bit applications and clients are now supported.  This changed
   several function signatures:
   - instr_encode()
   - decode_next_pc()
   - decode_sizeof()
   - decode_eflags_usage()
   - instr_init()
   - The binary trace dump format changed.
   .
   Several new functions were added:
   - set_x86_mode()
   - get_x86_mode()
   - instr_set_x86_mode()
   - instr_get_x86_mode()
   - opnd_create_rel_addr()
   - opnd_create_far_rel_addr()
   - opnd_is_rel_addr()
   - opnd_is_near_rel_addr()
   - opnd_is_far_rel_addr()
   - instr_has_rel_addr_reference()
   - instr_get_rel_addr_target()
   - instr_get_rel_addr_dst_idx()
   - instr_get_rel_addr_src_idx()
   - instr_shrink_to_32_bits()
   - opnd_shrink_to_32_bits()
   - reg_32_to_64()
   - reg_64_to_32()
   - reg_is_extended()
   - reg_parameter_num()
   .
   To build a 64-bit client, set the \p X86_64 preprocessor define before
   including the DynamoRIO header files, and link with the 64-bit build of
   DynamoRIO (for a 32-bit client, set \p X86_32).
 - Multiple clients are now supported.  This changed the signatures of
   dr_init(), dr_get_options(), and dr_get_client_path().  It also changed
   how clients are deployed and nudged, and how events are unregistered:
   explicit unregistration routines are now used.
 - State translation in the presence of clients is now fully supported.
   This changed the signature for the basic block and trace event callbacks
   (see dr_register_bb_event() and dr_register_trace_event()), added a
   new event dr_register_restore_state_event(), and added new functions
   instr_set_translation(), instr_set_meta_no_translation(), and INSTR_XL8().
 - The trace callback (#dr_register_trace_event()) now presents original
   application code to the client, rather than code that has already
   been modified for execution in the code cache.  The client also has
   flexibility in which instrumentation is included from constituent
   basic blocks added to a trace (the \p for_trace parameter: see
   #dr_register_bb_event()).
 - Fast system calls (syscall and sysenter) are now supported on Linux.
 - Module load/unload events and module iteration are now supported on Linux.
 - System calls for 32-bit applications on 64-bit kernels are no longer
   hidden by vsyscall; related functions were removed:
   instr_is_lol64_syscall(), instr_is_32on64_syscall().
 - Due to both 64-bit support and full WOW64 (32-bit applications on 64-bit
   Windows) support, xmm registers were added to dr_mcontext_t, and a
   new function dr_mcontext_xmm_fields_valid() was added.
 - Far instr-type operands are now supported: opnd_create_far_instr(),
   opnd_is_near_instr(), opnd_is_far_instr().
 - Miscellaneous new functions were added:
   - instr_convert_short_meta_jmp_to_long()
   - instr_reads_from_reg()
   - LOCK()
   - OPND_CREATE_INT_32OR8()
   - OPND_CREATE_INT_16OR8()
   - instrlist_meta_append()
   - dr_using_all_private_caches()
 - The type of nudge arguments was changed from (void *) to uint64.
 - The signature of dr_lookup_module() changed.  It no longer has an
   IMAGE_SECTION_HEADER out argument.  See dr_lookup_module_section()
   for that functionality.
 - The disassemble-from-address routines now return NULL when pointed at
   invalid instructions (matching the decode routines).
 - The routines to access DynamoRIO tls slots from the cache were changed.
   dr_insert_write_temp_tls was eliminated in favor of a generalized #dr_save_reg
   with more flexibility on which slot can be used.  #dr_save_arith_flags was
   similarly generalized.  Slots are now guaranteed to remain valid until the
   next non-meta instruction allowing access to saved registers during clean
   calls via #dr_read_saved_reg and #dr_write_saved_reg.  #dr_insert_mbr_instrumentation
   also now requires caller to specify the spill slot to be clobbered
   which must be less than dr_max_opnd_accessible_spill_slot().

**************************************************
<hr>
The major changes between the 0.9.5 and 0.9.4 releases are:

 - The basic block hook (\ref sec_events_bb) passes completely unmodified
   application code to the client (no mangling or elision).
 - The old client hook exports have been replaced with an explicit event
   registration model.
 - Instruction representation simplification: the client only sees fully
   decoded instructions.
 - Easier-to-use clean calls (see #dr_insert_clean_call).
 - Library support (-wrap on linux, ntdll on windows: see \ref sec_extlibs
   and \ref sec_utils).
 - Some features have been removed (these are easily implemented by a
   client): there is no more edge-counting profile build, no more
   custom exit stubs, and no more prefixes.
 - Infrastructure improvements:
   - Thread-shared caches (can still request thread-private: \ref
     op_thread_priv "-thread_private option").  Note that there are
     some subtle changes stemming from using thread-shared: in particular,
     note that the context passed to the deletion event may be NULL
     (see #dr_register_delete_event).
   - Direct access to TLS slots (#dr_save_reg, dr_insert_write_temp_tls,
     #dr_insert_write_tls_field).
 - Module events (#dr_register_module_load_event),
   module iteration (#dr_module_iterator_start, #dr_lookup_module, etc.),
   and memory querying (#dr_query_memory, #dr_virtual_query).
 - The full API is now documented in html and pdf for easy browsing.
 - Numerous type and routine name changes.

\endif


***************************************************************************
\htmlonly
<table width=100% bgcolor="#000000" cellspacing=0 cellpadding=2 border=0>
  <tr><td><table width=100% bgcolor="#0000C0" cellspacing=0 cellpadding=1 border=0>
  <tr><td><table width=100% bgcolor="#0000C0" cellspacing=0 cellpadding=1 border=0>
  <tr><td></td></tr></table></td></tr></table></td></tr></table>
\endhtmlonly
\section sec_limits Limitations

\subsection sec_limit_clients Client Limitations
The most important limitation on a client is that it remain transparent.
This is described fully in \ref transparency.
Here we summarize the key points to remain transparent:

  - For full transparency, the client should be a self-contained library
with linkage to nothing other than DynamoRIO libraries.  We
provide private loading that makes some use of system libraries safe, but
global resource conflicts can still occur and clients are cautioned from
using system-interacting library routines.
See \ref sec_extlibs for further details.
  - Currently, the communication API provided by DynamoRIO is limited to file
I/O and nudges.
\if vmsafe
  - The security agent on the security monitor VM has no direct
    relationship with DynamoRIO.  However, the VMsafe solution provider
    can architect their own communication channel between the security
    agent on the security monitor VM and the client by using an agent on
    the client's VM as an intermediary.
 \anchor limits_winlogon
  - There is a known false positive in the anti-piracy DRM code in the
    Windows Genuine Advantage component of winlogon.exe.  This code
    performs deliberate obfuscation and violations of standard coding
    behavior.
\endif
\if vmsafe
  - The client can run in only one mode at a time, which cannot be changed during the
execution of the process.  Mode change can be done only on a subsequent
application restart.
  - The client should call only the API corresponding to the mode it was started
in.  Mixing API from different modes can lead to unspecified results and is
not supported.
  - Probe API allows only one registration of probes, which must occur in
    dr_init().
  - Probes can be specified only with library names and offsets from the base
    of the library in memory (\ref DR_PROBE_ADDR_LIB_OFFS).
  - When a probe callback finishes execution it can't request DynamoRIO to
    perform any actions like logging, control flow changes, etc.
  - Probe locations can't include system call wrappers in ntdll.dll, i.e.,
    ntdll!Nt* routines can't be probe locations.
\endif

\subsection sec_limit_platforms Platform Limitations
  - This version of DynamoRIO supports Windows 8, 8.1, and 10.
    However, systemwide injection (-syswide_on) is not yet supported on
    Windows 8 or higher except for WOW64 (i.e., 32-bit applications on
    a 64-bit kernel).
  - DynamoRIO currently supports the following NT-based 32-bit
    Windows systems: XP (32-bit, service packs 0-3), 2003 (32-bit, service
    packs 0-2), Vista (32-bit, service packs 0-1),
    Windows 7 (32-bit, service packs 0-1), Windows 8, Windows 8.1, and
    Windows 10.
    It does not support Windows 95, 98, or ME.
    It no longer officially supports NT (all service packs) or 2000 (all service
    packs), although the core DynamoRIO library should still work there: it
    is only the tools and utility programs that will fail to run.
    Windows Server 2008 is expected to work but has not
    been tested.
  - This release of DynamoRIO supports running 32-bit
    Windows applications on the following 64-bit Windows operating
    systems: Windows XP Professional x64 (service pack 2), Windows 2003
    x64 (service pack 2), Vista x64 (service packs 0-1), Windows 7
    (service packs 0-1), Windows Server 2008, Windows 8, Windows 8.1, and
    Windows 10.
    Only the 32-bit
    code will be seen, and child processes created will not be injected
    into.  On 64-bit Windows 32-bit applications are automatically run
    through the Windows-On-Windows or WOW64 emulator so system call and
    indirect call processing clients must be aware of
    #instr_is_wow64_syscall().
\anchor limits_64bit
  - This release of DynamoRIO supports running
    64-bit Windows applications, using the 64-bit DynamoRIO build, on
    the following 64-bit Windows systems: Windows XP Professional x64
    (service pack 2), Windows 2003
    x64 (service pack 2), Vista x64 (service packs 0-1), Windows 7 x64
    (service packs 0-1), Windows 8, Windows 8.1, and Windows 10.
    Windows Server 2008 is expected to work but has not
    been tested.
  - DynamoRIO does not support any Itanium based Windows systems.
  - This release does not fully support applications that mix 32-bit and
    64-bit code.  Future releases will support such mixtures.
  - When running a cygwin application under control of DynamoRIO,
    stderr and stdout output from DynamoRIO or its clients may not
    be visible.
  - UTF-8 support is not yet present in drinjectlib, drconfiglib,
    drrun.exe, drconfig.exe, or drinject.exe.  It is present in the
    core DR API.
  - This release of DynamoRIO has support for most 32-bit and
    64-bit Linux
    distributions running on Intel-compatible hardware, including
    Ubuntu and Fedora.
  - This release of DynamoRIO has support for running 32-bit
    Linux applications on 64-bit Linux operating systems on
    AMD64-compatible hardware.
  - Cross-architecture execve (e.g., a 32-bit process performing execve of
    a 64-bit executable) may stop working if the paths to the
    libdynamorio.so and libdrpreload.so libraries are renamed.
  - This release of DynamoRIO supports 32-bit applications running on
    32-bit Linux operating systems on AArch32 ARMv7 and ARMv8 hardware.
    However, a few features are not yet ported: traces, clean
    call inlining and other optimizations, and several samples.
  - This release of DynamoRIO has experimental support for 32-bit Android
    applications running on AArch32 ARMv7 and ARMv8 hardware.
    However, a few features are not yet ported: traces, clean
    call inlining and other optimizations, and several samples.
  - This release of DynamoRIO has experimental support for 64-bit
    applications running on 64-bit Linux operating systems on AArch64 ARMv8
    hardware.  However, floating-point and SIMD instruction operands are
    not fully decoded or encoded yet, and a few features are not yet
    ported: traces, clean call inlining and other optimizations, and
    several samples and provided tools.

\subsection sec_limit_perf Performance Limitations

  - In order to present a more straightforward code stream to clients,
    DynamoRIO has several optimizations disabled in this release.
    System-call-heavy applications are the ones most likely to be affected.
    Future releases may allow clients to choose performance versus
    visibility.  This release does provide the \ref op_memory "-opt_memory option"
    to enable prioritizing memory usage and the \ref op_speed "-opt_speed option"
    to prioritize performance at the cost of more complex basic blocks that
    cross control transfers.
  - The performance \if vmsafe of Code Manipulation Mode and Memory
    Firewall Mode \endif when starting up large desktop applications
    may be noticeably worse than native.  Upcoming releases will
    address this issue. \if vmsafe Note that Probe Mode incurs
    significantly less overhead than the other modes. \endif
  - The performance \if vmsafe of Code Manipulation Mode \endif when
    running  Java, .Net, Flash or similar managed execution
    applications can be noticeably worse then native.  This can
    include applications that load these components as in-process
    plugins (such as Internet Explorer). Upcoming releases will
    address this issue.  \if vmsafe Probe Mode and Memory Firewall
    Mode are not affected. \endif
  - When using \if vmsafe Code Manipulation Mode or Memory Firewall
    Mode \else DynamoRIO \endif on all or many processes on a system
    simultaneously, memory usage may become a factor.  Upcoming
    releases will address this issue.  \if vmsafe Note that Probe Mode
    incurs significantly less overhead than the other modes. \endif

\subsection sec_limit_deploy Deployment Limitations

  - The dr_config.lib library is not multi-thread safe.  Users of the
    library should ensure that no more then one thread accesses the
    library at a time.
  - Other installed software that uses hooks may not always be
    interoperable with DynamoRIO.
  - Other installed software may conflict with DynamoRIO's use of the
    \c \\HKLM\\SOFTWARE\\Microsoft\\Windows\\WindowsNT\\CurrentVersion\\AppInit_DLLs
    registry key (only very rarely an issue), which is used for
    the -syswide_on feature.
  - On Windows, the Enhanced Mitigation Experience Toolkit (EMET) may prevent
    applications from running under DynamoRIO
    (<a href="https://github.com/dynamorio/dynamorio/issues/1546">issue 1546</a>).
    Please disable EMET for the application if necessary.
  - On Windows 7 and Windows Server 2008 R2, the digital signature
    requirement for AppInit_DLLs libraries is disabled when systemwide
    injection is requested (-syswide_on).  This can be a security concern.
  - On Windows 8 or 8.1, system wide injection (-syswide_on) is not yet supported.
  - Cygwin processes may not work with DynamoRIO due to cygwin's
    implementation of fork being incompatible with DynamoRIO.
  - A Windows application that does not statically link with
    user32.dll will not be run under control of DynamoRIO using
    system-wide injection unless its
    parent process (typically cmd.exe or explorer.exe, for manually
    launched applications) is already under DynamoRIO control
    \if vmsafe (the parent can be in any mode)\endif. Only some small
    non-graphical applications do not link with user32.dll.
  - When invoking an application in any way that is not from a parent
    process under DynamoRIO control, DynamoRIO takes control a little
    later and in some rare cases the application has already created a new
    thread.  This is in violation of the Windows specficiations, but cygwin
    processes do this.  This new thread will not be under DynamoRIO
    control and can cause a variety of problems.  In such cases it is best
    to invoke from a parent process under DynamoRIO control.  However, for
    32-bit applications on 64-bit Windows operating systems, DynamoRIO
    takes over later even from the parent.  Future releases will address
    this limitation.
  - This release does not support running some Windows services under
    control of DynamoRIO: the "System" process, smss.exe, csrss.exe, and protected
    processes on Windows Vista.

\anchor limits_vista_service_messagebox
  - On Windows Vista most services are run in a separate session as a
    security feature.  This means that neither DynamoRIO nor its
    client will be able to display a messagebox when running in said
    services (they have no associated visible window station). See
    dr_messagebox().
  - On Windows Vista \if vmsafe in Code Manipulation Mode \endif the code from
    certain dlls (found mostly in services) and the code subsequently
    called from those dlls is run natively and is not visible to the
    instrumentation APIs.  This only applies to dlls that have a .pexe
    section (only 13 dlls have such a section in a standard Vista
    install) which seems to be associated with a likely obfuscation
    method involving kernel side components that this release has no
    other workaround for.
\anchor limits_linux_preload
  - On Linux, non-default late injection (requested via \p -late to drrun)
    is unable to run binaries with the suid or sgid permission bits set.
    Default injection is capable of executing these binaries, but if late
    injection is desired, one method of running these binaries
    is to place both libdrpreload.so and libdynamorio's full paths in
    /etc/ld.so.preload.
    You'll need to use a \ref lin_deploy "separate configure step approach".
    Don't forget to run drconfig to create a configuration for the
    application first; otherwise, libdrpreload.so will refuse to take
    control.  This method of injection takes control part-way through
    initialization of the target application, rather than at the very
    beginning.  Alternatively, you could run as root, or remove the suid
    and sgid bits: however, both of those solutions may open up security
    holes and are not recommended.  If the suid or sgid binary is a leaf
    child process of the parent target application, another option is to
    run the problematic child process natively by either creating a configuration
    file for the child with the "-norun" parameter or running with the
    \ref op_children "-no_follow_children" runtime option.
  - On Linux, the private loader will fail to load libpthread.so.  Therefore
    clients and the libraries they use cannot link against libpthread.so.

\ifnot vmsafe
***************************************************************************
\htmlonly
<table width=100% bgcolor="#000000" cellspacing=0 cellpadding=2 border=0>
  <tr><td><table width=100% bgcolor="#0000C0" cellspacing=0 cellpadding=1 border=0>
  <tr><td><table width=100% bgcolor="#0000C0" cellspacing=0 cellpadding=1 border=0>
  <tr><td></td></tr></table></td></tr></table></td></tr></table>
\endhtmlonly
\section sec_future Plans for Future Releases

We hope to include the following major features in future releases:

 - Libraries to facilitate building tools that use shadow memory, examine
   system calls, and insert heavyweight instrumentation
 - Earliest Windows injection.  Today drinject injects fairly late; from a
   parent process, injection is very early (before kernel32.dll is loaded),
   but we plan to provide injection at the very first user-mode instruction
   in the future.
 - More flexible (earlier, or later via attach) Linux injection
 - Persistent and process-shared code caches
 - Full control over trace building

To discuss current and future features, join the <a
href="http://groups.google.com/group/dynamorio-users/">DynamoRIO Users
group</a>.

\endif

*/<|MERGE_RESOLUTION|>--- conflicted
+++ resolved
@@ -153,16 +153,11 @@
  - Added new fields to #dr_os_version_info_t which contain the build number,
    edition, and Windows 10 release identifier.
  - Added the function instr_is_xsave().
-<<<<<<< HEAD
- - Added the AVX-512 registers DR_REG_XMM16 - DR_REG_XMM31, DR_REG_YMM16 - DR_REG_YMM31
-   and their DR_REG_ZMM0 - DR_REG__ZMM31 siblings as well as DR_REG_K0 - DR_REG_K7.
- - Added the function reg_is_zmm().
- - Added the function reg_is_opmask().
-=======
  - Added the type #dr_zmm_t.
  - Added the type #dr_opmask_t.
  - Added the define #MCXT_NUM_OPMASK_SLOTS for the number of AVX-512 OpMask registers.
->>>>>>> 39aaaf88
+ - Added the AVX-512 registers #DR_REG_XMM16 - #DR_REG_XMM31, #DR_REG_YMM16 - #DR_REG_YMM31
+   and their #DR_REG_ZMM0 - #DR_REG_ZMM31 siblings as well as #DR_REG_K0 - #DR_REG_K7.
 
 **************************************************
 <hr>
