--- conflicted
+++ resolved
@@ -145,7 +145,7 @@
 
 Further non-compatibility-affecting changes include:
 
- Nothing yet.
+ - Added dr_delete_shared_fragment() enabling the deletion of a specific shared fragment.
 
 **************************************************
 <hr>
@@ -260,9 +260,6 @@
    read from exact registers.
  - Added the function reg_is_vector_simd() to test whether registers are
    either XMM, YMM or ZMM, excluding any MMX register checks.
-<<<<<<< HEAD
- - Added dr_delete_shared_fragment() enabling the deletion of a specific shared fragment.
-=======
  - Added DR_NUM_SIMD_VECTOR_REGS as an alias to MCXT_NUM_SIMD_SLOTS in order
    to get the static number of supported SIMD vectors.
  - Added drmgr_register_low_on_memory_event(), drmgr_unregister_low_on_memory_event()
@@ -306,7 +303,6 @@
    alignment, to match what system-provided allocators use.
  - Added a new DR extension, namely "drbbdup", which enables different case
    instrumentation of the same basic block by duplicating code.
->>>>>>> cb1a6e02
 
 **************************************************
 <hr>
