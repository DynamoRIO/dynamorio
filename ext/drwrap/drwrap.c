--- conflicted
+++ resolved
@@ -244,17 +244,6 @@
  * WRAPPING INSTRUMENTATION TRACKING
  */
 
-<<<<<<< HEAD
-/* We need to know whether we've inserted instrumentation at the call site.
- * The separate post_call_table tells us whether we've set up the return site
- * for instrumentation.
- */
-#define CALL_SITE_TABLE_HASH_BITS 10
-/* i#1689: we store the aligned (LSB=0) pc here */
-static hashtable_t call_site_table;
-
-=======
->>>>>>> 5bdb8346
 /* Hashtable so we can remember post-call pcs (since
  * post-cti-instrumentation is not supported by DR).
  * Synchronized externally to safeguard the externally-allocated payload,
