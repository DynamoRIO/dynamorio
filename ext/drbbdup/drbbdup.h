/* **********************************************************
 * Copyright (c) 2020 Google, Inc.   All rights reserved.
 * **********************************************************/

/*
 * Redistribution and use in source and binary forms, with or without
 * modification, are permitted provided that the following conditions are met:
 *
 * * Redistributions of source code must retain the above copyright notice,
 *   this list of conditions and the following disclaimer.
 *
 * * Redistributions in binary form must reproduce the above copyright notice,
 *   this list of conditions and the following disclaimer in the documentation
 *   and/or other materials provided with the distribution.
 *
 * * Neither the name of Google, Inc. nor the names of its contributors may be
 *   used to endorse or promote products derived from this software without
 *   specific prior written permission.
 *
 * THIS SOFTWARE IS PROVIDED BY THE COPYRIGHT HOLDERS AND CONTRIBUTORS "AS IS"
 * AND ANY EXPRESS OR IMPLIED WARRANTIES, INCLUDING, BUT NOT LIMITED TO, THE
 * IMPLIED WARRANTIES OF MERCHANTABILITY AND FITNESS FOR A PARTICULAR PURPOSE
 * ARE DISCLAIMED. IN NO EVENT SHALL GOOGLE, INC. OR CONTRIBUTORS BE LIABLE
 * FOR ANY DIRECT, INDIRECT, INCIDENTAL, SPECIAL, EXEMPLARY, OR CONSEQUENTIAL
 * DAMAGES (INCLUDING, BUT NOT LIMITED TO, PROCUREMENT OF SUBSTITUTE GOODS OR
 * SERVICES; LOSS OF USE, DATA, OR PROFITS; OR BUSINESS INTERRUPTION) HOWEVER
 * CAUSED AND ON ANY THEORY OF LIABILITY, WHETHER IN CONTRACT, STRICT
 * LIABILITY, OR TORT (INCLUDING NEGLIGENCE OR OTHERWISE) ARISING IN ANY WAY
 * OUT OF THE USE OF THIS SOFTWARE, EVEN IF ADVISED OF THE POSSIBILITY OF SUCH
 * DAMAGE.
 */

#ifndef _DRBBDUP_H_
#define _DRBBDUP_H_ 1

#include "drmgr.h"
#include <stdint.h>

/**
 * @file drbbdup.h
 * @brief Header for DynamoRIO Basic Block Duplicator Extension
 */

#ifdef __cplusplus
extern "C" {
#endif

#define drmgr_is_first_instr \
    DO_NOT_USE_drmgr_is_first_instr_USE_drbbdup_is_first_instr_instead
#define drmgr_is_first_nonlabel_instr \
    DO_NOT_USE_drmgr_is_first_nonlabel_instr_USE_drbbdup_is_first_nonlabel_instr_instead
#define drmgr_is_last_instr \
    DO_NOT_USE_drmgr_is_last_instr_USE_drbbdup_is_last_instr_instead

/**
 * \addtogroup drbbdup Basic Block Duplicator
 */
/*@{*/ /* begin doxygen group */

/** Success code for each drbbdup operation. */
typedef enum {
    DRBBDUP_SUCCESS,                       /**< Operation succeeded. */
    DRBBDUP_ERROR_INVALID_PARAMETER,       /**< Operation failed: invalid parameter. */
    DRBBDUP_ERROR_CASE_ALREADY_REGISTERED, /**< Operation failed: already registered. */
    DRBBDUP_ERROR_CASE_LIMIT_REACHED,      /**< Operation failed: case limit reached. */
    DRBBDUP_ERROR_ALREADY_INITIALISED,     /**< DRBBDUP can only be initialised once. */
    DRBBDUP_ERROR,                         /**< Operation failed. */
    DRBBDUP_ERROR_UNSET_FEATURE,           /**< Operation failed: feature not set. */
    DRBBDUP_ERROR_NOT_INITIALIZED,         /**< Operation failed: not initialized. */
} drbbdup_status_t;

/***************************************************************************
 * User call-back functions
 */

/**
 * Set up initial information related to managing copies of a new basic block \p bb.
 * A pointer-sized value indicating the default case encoding is returned.
 * The boolean value written to \p enable_dups specifies whether code duplication should
 * be done for this particular basic block. If false, the basic block is always executed
 * under the default case and no duplications are made. The flag
 * \p enable_dynamic_handling specifies whether additional copies should be
 * dynamically generated to handle new case encodings identified during runtime. This
 * option entails flushing but can lead to more efficient instrumentation depending
 * on the user's application of drbbdup. The user data \p user_data is that supplied
 * to drbbdup_init().
 *
 * Use drbbdup_register_case_value(), passing \p drbbdup_ctx, to register other case
 * encodings.
 *
 * @return the default case encoding.
 */
typedef uintptr_t (*drbbdup_set_up_bb_dups_t)(void *drbbdup_ctx, void *drcontext,
                                              void *tag, instrlist_t *bb,
                                              IN bool *enable_dups,
                                              IN bool *enable_dynamic_handling,
                                              void *user_data);

/**
 * When a unregistered case \p new_case is identified as a candidate for dynamic handling,
 * such a call-back function is invoked to give the user the opportunity
 * to go ahead or stop the generation of an additional basic block copy.
 * The call-back should return true if generation should be done, and false otherwise.
 * In addition, the call-back can also turn off dynamic handling for the considered basic
 * block by setting \p enable_dynamic_handling to false.
 */
typedef bool (*drbbdup_allow_gen_t)(void *drcontext, void *tag, instrlist_t *ilist,
                                    uintptr_t new_case, bool *enable_dynamic_handling,
                                    void *user_data);

/**
 * Conducts an analysis of the original basic block. The call-back is not called for
 * each case, but once for the overall fragment. Therefore, computationally expensive
 * analysis that only needs to be done once per fragment can be implemented by this
 * call-back and made available to all cases of the basic block. The function should
 * store the analysis result in \p orig_analysis_data. The  user data \p user_data is
 * that supplied to drbbdup_init().
 *
 * It is not possible to insert note labels via this analysis call-back function.
 * Any labels inserted will not persist. Such functionality is only possible via a
 * #drbbdup_analyze_case_t call-back.
 *
 * The user can use thread allocation for storing the analysis result.
 *
 * The analysis data is destroyed via a #drbbdup_destroy_orig_analysis_t function.
 *
 * @return whether successful or an error code on failure.
 */
typedef void (*drbbdup_analyze_orig_t)(void *drcontext, void *tag, instrlist_t *bb,
                                       void *user_data, IN void **orig_analysis_data);

/**
 * Destroys analysis data \p orig_analysis_data.
 *
 * The function is not invoked by drbbdup if \p orig_analysis_data was set
 * to NULL by the the #drbbdup_analyze_orig_t function.
 *
 */
typedef void (*drbbdup_destroy_orig_analysis_t)(void *drcontext, void *user_data,
                                                void *orig_analysis_data);

/**
 * Conducts an analysis on a basic block with respect to a case with encoding \p encoding.
 * The result of the analysis needs to be stored in \p case_analysis_data.
 *
 * The user data \p user_data is that supplied to drbbdup_init(). Analysis data
 * \p orig_analysis_data that was conducted on the original bb is also provided.
 *
 * The user can use thread allocation for storing the analysis result.
 *
 * The analysis data is destroyed via a #drbbdup_analyze_case_t function.
 */
typedef void (*drbbdup_analyze_case_t)(void *drcontext, void *tag, instrlist_t *bb,
                                       instr_t *instr, instr_t *where, uintptr_t encoding,
                                       void *user_data, void *orig_analysis_data,
                                       IN void **case_analysis_data);

/**
 * Destroys analysis data \p case_analysis_data for the case with encoding \p encoding.
 *
 * The function is not invoked by drbbdup if \p case_analysis_data was set to NULL by the
 * #drbbdup_analyze_case_t function.
 *
 * The  user data \p user_data is that supplied to drbbdup_init(). Analysis data
 * \p orig_analysis_data that was conducted on the original bb is also provided.
 *
 * \note The user should not destroy orig_analysis_data.
 */
typedef void (*drbbdup_destroy_case_analysis_t)(void *drcontext, uintptr_t encoding,
                                                void *user_data, void *orig_analysis_data,
                                                void *case_analysis_data);

/**
 * Inserts code responsible for encoding the current runtime
 * case at point of entry to the dispatcher. The function should
 * store the resulting pointer-sized encoding to memory that is
 * directly accessible via the reference operand passed to drbbdup_init().
 *
 * The user data \p user_data is that supplied to drbbdup_init(). Analysis data
 * \p orig_analysis_data, which was conducted on the original bb, is also provided.
 *
 * \note This call-back is optional and if set to NULL when initializing drbbdup,
 * the runtime case encoding is just loaded. The memory storing the runtime case
 * encoding is not modified by drbbdup.
 */
typedef void (*drbbdup_insert_encode_t)(void *drcontext, void *tag, instrlist_t *bb,
                                        instr_t *where, void *user_data,
                                        void *orig_analysis_data);

/**
 * A user-defined call-back function that is invoked to instrument an instruction \p
 * instr. The inserted code must be placed at \p where.
 *
 * Instrumentation must be driven according to the passed case encoding \p encoding.
 *
 * The user data \p user_data is that supplied to drbbdup_init(). Analysis data
 * \p orig_analysis_data and \p case_analysis_data are also provided.
 *
 */
typedef void (*drbbdup_instrument_instr_t)(void *drcontext, void *tag, instrlist_t *bb,
                                           instr_t *instr, instr_t *where,
                                           uintptr_t encoding, void *user_data,
                                           void *orig_analysis_data,
                                           void *case_analysis_data);

/***************************************************************************
 * INIT
 */

/**
 * Specifies the options when initialising drbbdup. \p set_up_bb_dups
 * and \p instrument_instr cannot be NULL, while \p dup_limit must be greater than zero.
 */
typedef struct {
    /** Set this to the size of this structure. */
    size_t struct_size;
    /**
     * A user-defined call-back function that sets up how to duplicate a basic block.
     * Cannot be NULL.
     */
    drbbdup_set_up_bb_dups_t set_up_bb_dups;
    /**
     * A user-defined call-back function that inserts code to encode the runtime case.
     * The resulting encoding is used by the dispatcher to direct control to the
     * appropriate basic block.
     *
     * It can be left NULL. In such cases, it is expected that the runtime case encoding
     * of a thread is done by external code and updated on demand. Essentially,
     * drbbdup guarantees that it won't change the client's memory that stores the
     * encoding, thus enabling insert_encode to perform no operation and not be needed.
     */
    drbbdup_insert_encode_t insert_encode;
    /**
     * A user-defined call-back function that conducts an analysis of the original basic
     * block.
     */
    drbbdup_analyze_orig_t analyze_orig;
    /**
     * A user-defined call-back function that destroys analysis data of the original basic
     * block.
     */
    drbbdup_destroy_orig_analysis_t destroy_orig_analysis;
    /**
     * A user-defined call-back function that analyzes a basic block for a particular
     * case.
     */
    drbbdup_analyze_case_t analyze_case;
    /**
     * A user-defined call-back function that destroys analysis data for a particular
     * case.
     */
    drbbdup_destroy_case_analysis_t destroy_case_analysis;
    /**
     * A user-defined call-back function that instruments an instruction with respect to a
     * particular case.
     */
    drbbdup_instrument_instr_t instrument_instr;
    /**
     * A user-defined call-back function that determines whether to dynamically generate
     * a basic block copy to handle a new case encountered at runtime. The function may
     * be NULL, and in this case drbbdup will always consider dynamic handling for new
     * cases.
     */
    drbbdup_allow_gen_t allow_gen;
    /**
     * An operand that refers to the memory containing the current runtime case encoding.
     * During runtime, the dispatcher loads the runtime encoding via this operand
     * in order to direct control to the appropriate basic block.
     */
    opnd_t runtime_case_opnd;
    /**
     * Instructs drbbdup whether or not the loading of the runtime case should be
     * locked/atomic.
     */
    bool atomic_load_encoding;
    /**
     * User-data made available to user-defined call-back functions that drbbdup invokes
     * to manage basic block duplication.
     */
    void *user_data;
    /**
     * The maximum number of cases, excluding the default case, that can be associated
     * with a basic block. Once the limit is reached and an unhandled case is encountered,
     * control is directed to the default case.
     */
    ushort dup_limit;
    /**
     * Approximately, the number of times an unhandled case should be encountered by a
     * thread before it becomes a candidate for dynamic generation.
     */
    ushort hit_threshold;
    /**
     * Determines whether drbbdup should track a variety of statistics. Note, keeping
     * track of statistics incurs additional overhead and it is not recommended at
     * deployment.
     *
     * In order for the client to successfully call drbbdup_get_stats(), the flag must be
     * set to true.
     */
    bool is_stat_enabled;
} drbbdup_options_t;

/**
 * Various statistics related to drbbdup.
 */
typedef struct {
    /** Set this to the size of this structure. */
    size_t struct_size;
    /** Number of fragments which have case handling turned off. */
    unsigned long no_dup_count;
    /** Number of fragments which have dynamic case handling turned off. */
    unsigned long no_dynamic_handling_count;
    /** Number of cases handled via dynamic generation. */
    unsigned long gen_count;
    /**
     * Execution count of bails to the default case due to encountered unhandled
     * cases.
     */
    unsigned long bail_count;
} drbbdup_stats_t;

/**
 * Priorities of drmgr instrumentation passes used by drbbdup. Users
 * can perform app2app manipulations prior to duplication
 * by ordering such changes before #DRMGR_PRIORITY_APP2APP_DRBBDUP.
 */
enum {
    /** Priority of drbbdup's app2app stage. */
    DRMGR_PRIORITY_APP2APP_DRBBDUP = 6500,
    /** Priority of drbbdup's insert stage. */
    DRMGR_PRIORITY_INSERT_DRBBDUP = -6500
};

/**
 * Name of drbbdup app2app priority.
 */
#define DRMGR_PRIORITY_APP2APP_NAME_DRBBDUP "drbbdup_app2app"

/**
 * Name of drbbdup insert priority.
 */
#define DRMGR_PRIORITY_INSERT_NAME_DRBBDUP "drbbdup_insert"

DR_EXPORT
/**
 * Initialises the drbbdup extension. Must be called before use of any other routines.
 *
 * It cannot be called multiple times as duplication management is specific to a single
 * use-case where only one default case encoding is associated with each basic block.
 *
 * The \p ops_in parameter is a set of options which dictate how drbbdup manages
 * basic block copies.
 *
 * @return whether successful or an error code on failure.
 */
drbbdup_status_t
drbbdup_init(drbbdup_options_t *ops_in);

DR_EXPORT
/**
 * Cleans up the drbbdup extension.
 *
 * @return whether successful or an error code on failure.
 */
drbbdup_status_t
drbbdup_exit(void);

<<<<<<< HEAD
DR_EXPORT
/**
 * Used to iterate over the instructions of a particular basic block copy during analysis.
 * It should only be called by a #drbbdup_analyze_case_t call-back function.
 *
 * Starting off from the "where" instruction initially passed to #drbbdup_analyze_case_t
 * call-back, this routine will return the next instruction \p instr to be considered
 * for analysis. Any "note" labels that correspond to \p instr must be inserted prior
 * to \p where.
 */
drbbdup_status_t
drbbdup_get_next_analysis_instr(instrlist_t *bb, INOUT instr_t **where,
                                OUT instr_t **instr);

=======
>>>>>>> 02baed79
DR_EXPORT
/**
 * Registers a non-default case encoding \p encoding. The function should only be called
 * by a #drbbdup_set_up_bb_dups_t call-back function which provides \p drbbdup_ctx.
 *
 * The same encoding cannot be registered more than once.
 *
 * @return whether successful or an error code on failure.
 */
drbbdup_status_t
drbbdup_register_case_encoding(void *drbbdup_ctx, uintptr_t encoding);

DR_EXPORT
/**
 * Indicates whether the instruction \p instr is the first instruction of
 * the currently considered basic block copy. The result is returned in \p is_start.
 *
 * Must be called via a #drbbdup_instrument_instr_t call-back function.
 *
 * @return whether successful or an error code on failure.
 */
drbbdup_status_t
drbbdup_is_first_instr(void *drcontext, instr_t *instr, OUT bool *is_start);

DR_EXPORT
/**
 * Indicates whether the instruction \p instr is the first non label instruction of
 * the currently considered basic block copy. The result is returned in \p is_nonlabel.
 *
 * Must be called via a #drbbdup_instrument_instr_t call-back function.
 *
 * @return whether successful or an error code on failure.
 */
drbbdup_status_t
drbbdup_is_first_nonlabel_instr(void *drcontext, instr_t *instr, bool *is_nonlabel);

DR_EXPORT
/**
 * Indicates whether the instruction \p instr is the last instruction of the currently
 * considered basic block copy. The result is returned in \p is_last.
 *
 * Must be called via a #drbbdup_instrument_instr_t call-back function.
 *
 * @return whether successful or an error code on failure.
 */
drbbdup_status_t
drbbdup_is_last_instr(void *drcontext, instr_t *instr, OUT bool *is_last);

DR_EXPORT
/**
 * Returns various statistics regarding drbbdup. In particular, the routine
 * populates \p stats with current values.
 *
 * Note that the invocation of this routine is only successful if statistics gathering
 * is set via #drbbdup_options_t when initializing drbbdup.
 *
 * Internally, a lock is used while gathering the statistics.
 */
drbbdup_status_t
drbbdup_get_stats(OUT drbbdup_stats_t *stats);

/*@}*/ /* end doxygen group */

#ifdef __cplusplus
}
#endif

#endif /* _DRBBDUP_H_ */<|MERGE_RESOLUTION|>--- conflicted
+++ resolved
@@ -365,7 +365,6 @@
 drbbdup_status_t
 drbbdup_exit(void);
 
-<<<<<<< HEAD
 DR_EXPORT
 /**
  * Used to iterate over the instructions of a particular basic block copy during analysis.
@@ -380,8 +379,6 @@
 drbbdup_get_next_analysis_instr(instrlist_t *bb, INOUT instr_t **where,
                                 OUT instr_t **instr);
 
-=======
->>>>>>> 02baed79
 DR_EXPORT
 /**
  * Registers a non-default case encoding \p encoding. The function should only be called
