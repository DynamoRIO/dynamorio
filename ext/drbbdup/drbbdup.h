--- conflicted
+++ resolved
@@ -58,11 +58,8 @@
     DRBBDUP_ERROR_CASE_LIMIT_REACHED,      /**< Operation failed: case limit reached. */
     DRBBDUP_ERROR_ALREADY_INITIALISED,     /**< DRBBDUP can only be initialised once. */
     DRBBDUP_ERROR,                         /**< Operation failed. */
-<<<<<<< HEAD
     DRBBDUP_ERROR_NOT_INITIALIZED,         /**< Operation failed: not initialized. */
-=======
     DRBBDUP_ERROR_UNSET_FEATURE,           /**< Operation failed: feature not set. */
->>>>>>> b4e3cadd
 } drbbdup_status_t;
 
 /***************************************************************************
