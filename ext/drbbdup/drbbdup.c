--- conflicted
+++ resolved
@@ -397,23 +397,8 @@
      * Note, we add jmp instructions here and DR will set them to meta automatically.
      */
 
-<<<<<<< HEAD
-    bool has_rest_of_block_emulation = false;
-    bool has_prior_control_flow = false;
-    emulated_instr_t emul_info;
-    for (instr_t *inst = instrlist_first(bb); inst != NULL; inst = instr_get_next(inst)) {
-        if (instr_is_cti(inst))
-            has_prior_control_flow = true;
-        if (drmgr_is_emulation_start(inst) &&
-            drmgr_get_emulated_instr_data(inst, &emul_info) &&
-            TEST(DR_EMULATE_REST_OF_BLOCK, emul_info.flags)) {
-            has_rest_of_block_emulation = true;
-        }
-    }
-=======
     bool has_rest_of_block_emulation = drbbdup_ilist_has_unending_emulation(bb);
     bool has_prior_control_flow = drbbdup_ilist_has_cti(bb);
->>>>>>> 3a510249
 
     /* We create a duplication here to keep track of original bb. */
     instrlist_t *original = instrlist_clone(drcontext, bb);
@@ -429,12 +414,8 @@
 
     /* Tell drreg to ignore control flow as it is ensured that all registers
      * are live at the start of bb copies, unless there is other control
-<<<<<<< HEAD
-     * flow from prior expansions such as drutil_expand_rep_string().
-=======
      * flow from prior expansions such as drutil_expand_rep_string(), in which
      * case we have to disable drreg optimizations for this block for safety.
->>>>>>> 3a510249
      */
     if (!has_prior_control_flow)
         drreg_set_bb_properties(drcontext, DRREG_IGNORE_CONTROL_FLOW);
@@ -649,11 +630,7 @@
 }
 
 static bool
-<<<<<<< HEAD
-drbbdup_is_our_emulation_marker(instr_t *check_instr)
-=======
 drbbdup_is_exit_jmp_emulation_marker(instr_t *check_instr)
->>>>>>> 3a510249
 {
     if (check_instr == NULL)
         return false;
@@ -708,10 +685,6 @@
 {
     while (instr != NULL && !drbbdup_is_at_end(instr))
         instr = instr_get_next(instr);
-<<<<<<< HEAD
-    if (drbbdup_is_our_emulation_marker(instr_get_prev(instr)))
-        instr = instr_get_prev(instr);
-=======
     if (instr != NULL) {
         instr_t *prev = instr_get_prev(instr);
         if (drbbdup_is_exit_jmp_emulation_marker(prev)) {
@@ -719,7 +692,6 @@
             ASSERT(drmgr_is_emulation_start(instr), "should be start marker");
         }
     }
->>>>>>> 3a510249
 
     return instr;
 }
@@ -1479,11 +1451,6 @@
             pt->last_instr = last;
         } else {
             instr_t *prev = instr_get_prev(end_initial);
-<<<<<<< HEAD
-            if (drbbdup_is_our_emulation_marker(prev))
-                prev = instr_get_prev(instr);
-=======
->>>>>>> 3a510249
             if (drbbdup_is_at_start(prev)) {
                 pt->last_instr = NULL;
             } else {
@@ -1520,11 +1487,7 @@
         /* XXX i#4134: statistics -- insert code that tracks the number of times the
          * current case (pt->case_index) is executed.
          */
-<<<<<<< HEAD
-    } else if (drbbdup_is_our_emulation_marker(instr)) {
-=======
     } else if (drbbdup_is_exit_jmp_emulation_marker(instr)) {
->>>>>>> 3a510249
         /* Ignore instruction: hide drbbdup's own markers. */
     } else if (drbbdup_is_at_end(instr)) {
         /* Handle last special instruction (if present). */
