/* **********************************************************
 * Copyright (c) 2013-2022 Google, Inc.   All rights reserved.
 * **********************************************************/

/*
 * Redistribution and use in source and binary forms, with or without
 * modification, are permitted provided that the following conditions are met:
 *
 * * Redistributions of source code must retain the above copyright notice,
 *   this list of conditions and the following disclaimer.
 *
 * * Redistributions in binary form must reproduce the above copyright notice,
 *   this list of conditions and the following disclaimer in the documentation
 *   and/or other materials provided with the distribution.
 *
 * * Neither the name of Google, Inc. nor the names of its contributors may be
 *   used to endorse or promote products derived from this software without
 *   specific prior written permission.
 *
 * THIS SOFTWARE IS PROVIDED BY THE COPYRIGHT HOLDERS AND CONTRIBUTORS "AS IS"
 * AND ANY EXPRESS OR IMPLIED WARRANTIES, INCLUDING, BUT NOT LIMITED TO, THE
 * IMPLIED WARRANTIES OF MERCHANTABILITY AND FITNESS FOR A PARTICULAR PURPOSE
 * ARE DISCLAIMED. IN NO EVENT SHALL GOOGLE, INC. OR CONTRIBUTORS BE LIABLE
 * FOR ANY DIRECT, INDIRECT, INCIDENTAL, SPECIAL, EXEMPLARY, OR CONSEQUENTIAL
 * DAMAGES (INCLUDING, BUT NOT LIMITED TO, PROCUREMENT OF SUBSTITUTE GOODS OR
 * SERVICES; LOSS OF USE, DATA, OR PROFITS; OR BUSINESS INTERRUPTION) HOWEVER
 * CAUSED AND ON ANY THEORY OF LIABILITY, WHETHER IN CONTRACT, STRICT
 * LIABILITY, OR TORT (INCLUDING NEGLIGENCE OR OTHERWISE) ARISING IN ANY WAY
 * OUT OF THE USE OF THIS SOFTWARE, EVEN IF ADVISED OF THE POSSIBILITY OF SUCH
 * DAMAGE.
 */

#include "dr_defines.h"
#include "dr_api.h"
#include "drmgr.h"
#include "drreg.h"
#include "hashtable.h"
#include "drbbdup.h"
#include <string.h>
#include <stdint.h>
#include <stddef.h>
#include <limits.h>
#include "../ext_utils.h"

#undef drmgr_is_first_instr
#undef drmgr_is_first_nonlabel_instr
#undef drmgr_is_last_instr

#ifdef DEBUG
#    define ASSERT(x, msg) DR_ASSERT_MSG(x, msg)
#    define LOG(dc, mask, level, ...) dr_log(dc, mask, level, __VA_ARGS__)
#    define IF_DEBUG(x) x
#else
#    define ASSERT(x, msg) /* nothing */
#    define LOG(dc, mask, level, ...)
#    define IF_DEBUG(x)
#endif

/* DynamoRIO Basic Block Duplication Extension: a code builder that
 * duplicates code of basic blocks and dispatches control according to runtime
 * conditions so that different instrumentation may be efficiently executed.
 */

#define HASH_BIT_TABLE 13

/* Definitions for drbbdup's hit-table that drives dynamic case handling.
 * Essentially, a hash-table tracks which BBs are frequently encountering
 * new unhandled cases.
 */
#define TABLE_SIZE 65536 /* Must be a power of 2 to perform efficient mod. */

#ifdef AARCHXX
#    define MAX_IMMED_IN_CMP 255
#endif

typedef enum {
    DRBBDUP_ENCODING_SLOT = 0, /* Used as a spill slot for dynamic case generation. */
    DRBBDUP_SCRATCH_REG_SLOT = 1,
    DRBBDUP_FLAG_REG_SLOT = 2,
    DRBBDUP_HIT_TABLE_SLOT = 3,
#ifdef AARCHXX
    DRBBDUP_SCRATCH_REG2_SLOT,
#endif
    DRBBDUP_SLOT_COUNT,
} drbbdup_thread_slots_t;

/* A scratch register used by drbbdup's dispatcher. */
#define DRBBDUP_SCRATCH_REG IF_X86_ELSE(DR_REG_XAX, DR_REG_R0)
#define DRBBDUP_SCRATCH_REG_NO_FLAGS IF_X86_ELSE(DR_REG_XCX, DR_REG_R0)
#ifdef AARCHXX
/* RISC architectures need a 2nd scratch register. */
#    define DRBBDUP_SCRATCH_REG2 DR_REG_R1
#endif

/* Special index values are used to help guide case selection. */
#define DRBBDUP_DEFAULT_INDEX -1
#define DRBBDUP_IGNORE_INDEX -2

/* Contains information of a case that maps to a copy of a bb. */
typedef struct {
    uintptr_t encoding; /* The encoding specific to the case. */
    bool is_defined;    /* Denotes whether the case is defined. */
} drbbdup_case_t;

/* Contains per bb information required for managing bb copies. */
typedef struct {
    bool enable_dup;              /* Denotes whether to duplicate blocks. */
    bool enable_dynamic_handling; /* Denotes whether to dynamically generate cases. */
    bool are_flags_dead;      /* Denotes whether flags are dead at the start of a bb. */
    bool is_scratch_reg_dead; /* Denotes whether DRBBDUP_SCRATCH_REG is dead at start. */
    reg_id_t scratch_reg;
#ifdef AARCHXX
    bool is_scratch_reg2_needed;
    bool is_scratch_reg2_dead; /* If _needed, is DRBBDUP_SCRATCH_REG2 dead at start. */
#endif
    bool is_gen; /* Denotes whether a new bb copy is dynamically being generated. */
    drbbdup_case_t default_case;
    drbbdup_case_t *cases; /* Is NULL if enable_dup is not set. */
} drbbdup_manager_t;

/* Label types. */
typedef enum {
    DRBBDUP_LABEL_START = 78, /* Denotes the start of a bb copy. */
    DRBBDUP_LABEL_EXIT = 79,  /* Denotes the end of all bb copies. */
} drbbdup_label_t;

typedef struct {
    int case_index; /* Used to keep track of the current case during insertion. */
    void *orig_analysis_data;        /* Analysis data accessible for all cases. */
    void *default_analysis_data;     /* Analysis data specific to default case. */
    void **case_analysis_data;       /* Analysis data specific to cases. */
    uint16_t hit_counts[TABLE_SIZE]; /* Keeps track of hit-counts of unhandled cases. */
    instr_t *first_instr;          /* The first instr of the bb copy being considered. */
    instr_t *first_nonlabel_instr; /* The first non label instr of the bb copy. */
    instr_t *last_instr;           /* The last instr of the bb copy being considered. */
} drbbdup_per_thread;

static uint ref_count = 0;        /* Instance count of drbbdup. */
static hashtable_t manager_table; /* Maps bbs with book-keeping data. */
static drbbdup_options_t opts;
static void *rw_lock = NULL;

/* For tracking statistics. */
static void *stat_mutex = NULL;
static drbbdup_stats_t stats;

/* An outlined code cache (storing a clean call) for dynamically generating a case. */
static app_pc new_case_cache_pc = NULL;

static int tls_idx = -1; /* For thread local storage info. */
static reg_id_t tls_raw_reg;
static uint tls_raw_base;

static bool
drbbdup_encoding_already_included(drbbdup_manager_t *manager, uintptr_t encoding_check,
                                  bool check_default);

static uintptr_t *
drbbdup_get_tls_raw_slot_addr(drbbdup_thread_slots_t slot_idx)
{
    ASSERT(0 <= slot_idx && slot_idx < DRBBDUP_SLOT_COUNT, "out-of-bounds slot index");
    byte *base = dr_get_dr_segment_base(tls_raw_reg);
    return (uintptr_t *)(base + tls_raw_base + slot_idx * sizeof(uintptr_t));
}

static void
drbbdup_set_tls_raw_slot_val(drbbdup_thread_slots_t slot_idx, uintptr_t val)
{
    uintptr_t *addr = drbbdup_get_tls_raw_slot_addr(slot_idx);
    *addr = val;
}

static uintptr_t
drbbdup_get_tls_raw_slot_val(drbbdup_thread_slots_t slot_idx)
{
    uintptr_t *addr = drbbdup_get_tls_raw_slot_addr(slot_idx);
    return *addr;
}

static opnd_t
drbbdup_get_tls_raw_slot_opnd(void *drcontext, drbbdup_thread_slots_t slot_idx)
{
    return dr_raw_tls_opnd(drcontext, tls_raw_reg,
                           tls_raw_base + (slot_idx * (sizeof(void *))));
}

static void
drbbdup_spill_register(void *drcontext, instrlist_t *ilist, instr_t *where,
                       drbbdup_thread_slots_t slot_idx, reg_id_t reg_id)
{
    opnd_t slot_opnd = drbbdup_get_tls_raw_slot_opnd(drcontext, slot_idx);
    instr_t *instr = XINST_CREATE_store(drcontext, slot_opnd, opnd_create_reg(reg_id));
    instrlist_meta_preinsert(ilist, where, instr);
}

static void
drbbdup_restore_register(void *drcontext, instrlist_t *ilist, instr_t *where,
                         drbbdup_thread_slots_t slot_idx, reg_id_t reg_id)
{
    opnd_t slot_opnd = drbbdup_get_tls_raw_slot_opnd(drcontext, slot_idx);
    instr_t *instr = XINST_CREATE_load(drcontext, opnd_create_reg(reg_id), slot_opnd);
    instrlist_meta_preinsert(ilist, where, instr);
}

/* Returns whether or not instr is a special instruction that must be the last instr in a
 * bb in accordance to DR rules.
 */
static bool
drbbdup_is_special_instr(instr_t *instr)
{
    return instr_is_syscall(instr) || instr_is_cti(instr) || instr_is_ubr(instr) ||
        instr_is_interrupt(instr);
}

/****************************************************************************
 * DUPlICATION PHASE
 *
 * This phase is responsible for performing the actual duplications of bbs.
 */

/* Returns the number of bb duplications excluding the default case. */
static uint
drbbdup_count(drbbdup_manager_t *manager)
{
    ASSERT(manager != NULL, "should not be NULL");

    uint count = 0;
    int i;
    for (i = 0; i < opts.non_default_case_limit; i++) {
        /* If case is defined, increment the counter. */
        if (manager->cases[i].is_defined)
            count++;
    }

    return count;
}

/* Returns whether there are only two cases and one has a zero encoding. */
static bool
drbbdup_case_zero_vs_nonzero(drbbdup_manager_t *manager)
{
    ASSERT(manager != NULL, "should not be NULL");
    if (manager->enable_dynamic_handling)
        return false; /* More cases could be added. */
    uintptr_t nondefault_encoding = 0;
    bool found = false;
    for (int i = 0; i < opts.non_default_case_limit; i++) {
        if (manager->cases[i].is_defined) {
            if (found)
                return false;
            found = true;
            nondefault_encoding = manager->cases[i].encoding;
        }
    }
    ASSERT(found, "must be one non-default case");
    return nondefault_encoding == 0 || manager->default_case.encoding == 0;
}

/* Clone from original instrlist, but place duplication in bb. */
static void
drbbdup_add_copy(void *drcontext, instrlist_t *bb, instrlist_t *orig_bb)
{
    if (instrlist_first(orig_bb) != NULL) {
        instrlist_t *dup = instrlist_clone(drcontext, orig_bb);
        instr_t *start = instrlist_first(dup);
        instrlist_prepend(bb, start);

        /* Empty list and destroy. Do not use clear as instrs are needed. */
        instrlist_init(dup);
        instrlist_destroy(drcontext, dup);
    }
}

/* Creates a manager, which contains book-keeping data for a fragment. */
static drbbdup_manager_t *
drbbdup_create_manager(void *drcontext, void *tag, instrlist_t *bb)
{
    drbbdup_manager_t *manager = dr_global_alloc(sizeof(drbbdup_manager_t));
    memset(manager, 0, sizeof(drbbdup_manager_t));

    manager->cases = NULL;
    ASSERT(opts.non_default_case_limit > 0, "dup limit should be greater than zero");
    manager->cases =
        dr_global_alloc(sizeof(drbbdup_case_t) * opts.non_default_case_limit);
    memset(manager->cases, 0, sizeof(drbbdup_case_t) * opts.non_default_case_limit);
    manager->enable_dup = true;
    manager->enable_dynamic_handling = true;
    manager->is_gen = false;
    manager->scratch_reg = DRBBDUP_SCRATCH_REG;

    ASSERT(opts.set_up_bb_dups != NULL, "set up call-back cannot be NULL");
    manager->default_case.encoding =
        opts.set_up_bb_dups(manager, drcontext, tag, bb, &manager->enable_dup,
                            &manager->enable_dynamic_handling, opts.user_data);
    DR_ASSERT_MSG(opts.max_case_encoding == 0 ||
                      manager->default_case.encoding <= opts.max_case_encoding,
                  "default case encoding > specifed max_case_encoding");
    /* Default case encoding should not be already registered. */
    DR_ASSERT_MSG(
        !drbbdup_encoding_already_included(manager, manager->default_case.encoding,
                                           false /* don't check default case */),
        "default case encoding cannot be already registered");
    /* XXX i#3778: To remove once we support specific fragment deletion. */
    DR_ASSERT_MSG(!manager->enable_dynamic_handling,
                  "dynamic case generation is not yet supported");

    /* Check whether user wants copies for this particular bb. */
    if (!manager->enable_dup && manager->cases != NULL) {
        /* Multiple cases not wanted. Destroy cases. */
        dr_global_free(manager->cases,
                       sizeof(drbbdup_case_t) * opts.non_default_case_limit);
        manager->cases = NULL;
    }

    manager->default_case.is_defined = true;
    return manager;
}

/* Transforms the bb to contain additional copies (within the same fragment). */
static void
drbbdup_set_up_copies(void *drcontext, instrlist_t *bb, drbbdup_manager_t *manager)
{
    ASSERT(manager != NULL, "manager should not be NULL");
    ASSERT(manager->enable_dup, "bb duplication should be enabled");
    ASSERT(manager->cases != NULL, "cases should not be NULL");

    /* Example: Lets say we have the following bb:
     *   mov ebx ecx
     *   mov esi eax
     *   ret
     *
     * We require 2 cases, we need to construct the bb as follows:
     *   LABEL 1
     *   mov ebx ecx
     *   mov esi eax
     *   jmp EXIT LABEL
     *
     *   LABEL 2
     *   mov ebx ecx
     *   mov esi eax
     *   EXIT LABEL
     *   ret
     *
     * The inclusion of the dispatcher is left for the instrumentation stage.
     *
     * Note, we add jmp instructions here and DR will set them to meta automatically.
     */

    /* We create a duplication here to keep track of original bb. */
    instrlist_t *original = instrlist_clone(drcontext, bb);

    /* If the last instruction is a system call/cti, we remove it from the original.
     * This is done so that we do not copy such instructions and abide by DR rules.
     */
    instr_t *last = instrlist_last_app(original);
    if (drbbdup_is_special_instr(last)) {
        instrlist_remove(original, last);
        instr_destroy(drcontext, last);
    }

    /* Tell drreg to ignore control flow as it is ensured that all registers
     * are live at the start of bb copies.
     */
    drreg_set_bb_properties(drcontext, DRREG_IGNORE_CONTROL_FLOW);
    /* Restoration at the end of the block is not done automatically
     * by drreg but is managed by drbbdup. Different cases could
     * have different registers spilled and therefore restoration is
     * specific to cases. During the insert stage, drbbdup restores
     * all unreserved registers upon exit of a bb copy by calling
     * drreg_restore_all().
     */
    drreg_set_bb_properties(drcontext, DRREG_USER_RESTORES_AT_BB_END);

    /* Create an EXIT label. */
    instr_t *exit_label = INSTR_CREATE_label(drcontext);
    opnd_t exit_label_opnd = opnd_create_instr(exit_label);
    instr_set_note(exit_label, (void *)(intptr_t)DRBBDUP_LABEL_EXIT);

    /* Prepend a START label. */
    instr_t *label = INSTR_CREATE_label(drcontext);
    instr_set_note(label, (void *)(intptr_t)DRBBDUP_LABEL_START);
    instrlist_meta_preinsert(bb, instrlist_first(bb), label);

    /* Perform duplication. */
    int num_copies = (int)drbbdup_count(manager);
    ASSERT(num_copies >= 1, "there must be at least one copy");
    int start = num_copies - 1;
    int i;
    for (i = start; i >= 0; i--) {
        /* Prepend a jmp targeting the EXIT label. */
        instr_t *jmp_exit = XINST_CREATE_jump(drcontext, exit_label_opnd);
        instrlist_preinsert(bb, instrlist_first(bb), jmp_exit);

        /* Prepend a copy. */
        drbbdup_add_copy(drcontext, bb, original);

        /* Prepend a START label. */
        label = INSTR_CREATE_label(drcontext);
        instr_set_note(label, (void *)(intptr_t)DRBBDUP_LABEL_START);
        instrlist_meta_preinsert(bb, instrlist_first(bb), label);
    }

    /* Delete original. We are done from making further copies. */
    instrlist_clear_and_destroy(drcontext, original);

    /* Add the EXIT label to the last copy of the bb.
     * If there is a syscall, place the exit label prior, leaving the syscall
     * last. Again, this is to abide by DR rules.
     */
    last = instrlist_last(bb);
    if (drbbdup_is_special_instr(last))
        instrlist_meta_preinsert(bb, last, exit_label);
    else
        instrlist_meta_postinsert(bb, last, exit_label);
}

static dr_emit_flags_t
drbbdup_duplicate_phase(void *drcontext, void *tag, instrlist_t *bb, bool for_trace,
                        bool translating)
{
    if (translating)
        return DR_EMIT_DEFAULT;

    app_pc pc = instr_get_app_pc(instrlist_first_app(bb));
    ASSERT(pc != NULL, "pc cannot be NULL");

    dr_rwlock_write_lock(rw_lock);

    drbbdup_manager_t *manager =
        (drbbdup_manager_t *)hashtable_lookup(&manager_table, pc);

    if (!for_trace && manager != NULL && !manager->is_gen) {
        /* Remove existing invalid book-keeping data. */
        hashtable_remove(&manager_table, pc);
        manager = NULL;
    }

    /* A manager is created if there does not already exist one that "book-keeps"
     * this basic block.
     */
    if (manager == NULL) {
        manager = drbbdup_create_manager(drcontext, tag, bb);
        ASSERT(manager != NULL, "created manager cannot be NULL");
        hashtable_add(&manager_table, pc, manager);
        if (opts.is_stat_enabled) {
            dr_mutex_lock(stat_mutex);
            if (!manager->enable_dup)
                stats.no_dup_count++;
            if (!manager->enable_dynamic_handling)
                stats.no_dynamic_handling_count++;
            dr_mutex_unlock(stat_mutex);
        }
    }

    if (manager->enable_dup) {
        /* Add the copies. */
        drbbdup_set_up_copies(drcontext, bb, manager);
    }

    dr_rwlock_write_unlock(rw_lock);

    /* If there's no dynamic handling, we do not need to store translations,
     * which saves memory (and is currently better supported in DR and drreg).
     */
    return manager->enable_dynamic_handling ? DR_EMIT_STORE_TRANSLATIONS
                                            : DR_EMIT_DEFAULT;
}

/****************************************************************************
 * ANALYSIS PHASE
 */

/* Determines whether or not we reached a special label recognisable by drbbdup. */
static bool
drbbdup_is_at_label(instr_t *check_instr, drbbdup_label_t label)
{
    if (check_instr == NULL)
        return false;

    /* If it is not a meta label just skip! */
    if (!(instr_is_label(check_instr) && instr_is_meta(check_instr)))
        return false;

    /* Notes are inspected to check whether the label is relevant to drbbdup. */
    drbbdup_label_t actual_label =
        (drbbdup_label_t)(uintptr_t)instr_get_note(check_instr);
    return actual_label == label;
}

/* Returns true if at the start of a bb version is reached. */
static bool
drbbdup_is_at_start(instr_t *check_instr)
{
    return drbbdup_is_at_label(check_instr, DRBBDUP_LABEL_START);
}

/* Returns true if at the end of a bb version is reached. */
static bool
drbbdup_is_at_end(instr_t *check_instr)
{
    if (drbbdup_is_at_label(check_instr, DRBBDUP_LABEL_EXIT))
        return true;

    if (instr_is_cti(check_instr)) {
        instr_t *next_instr = instr_get_next(check_instr);
        return drbbdup_is_at_label(next_instr, DRBBDUP_LABEL_START);
    }

    return false;
}

/* Iterates forward to the start of the next bb copy. Returns NULL upon failure. */
static instr_t *
drbbdup_next_start(instr_t *instr)
{
    while (instr != NULL && !drbbdup_is_at_start(instr))
        instr = instr_get_next(instr);

    return instr;
}

static instr_t *
drbbdup_first_app(instrlist_t *bb)
{
    instr_t *instr = instrlist_first_app(bb);
    /* We also check for at end labels, because the jmp inserted by drbbdup is
     * an app instr which should not be considered.
     */
    while (instr != NULL && (drbbdup_is_at_start(instr) || drbbdup_is_at_end(instr)))
        instr = instr_get_next_app(instr);

    return instr;
}

/* Iterates forward to the end of the next bb copy. Returns NULL upon failure. */
static instr_t *
drbbdup_next_end(instr_t *instr)
{
    while (instr != NULL && !drbbdup_is_at_end(instr))
        instr = instr_get_next(instr);

    return instr;
}

/* Extracts a single bb copy from the overall bb starting from start.
 * start is also set to the beginning of next bb copy for easy chaining.
 *  Overall, separate instr lists simplify user call-backs.
 *  The returned instr list needs to be destroyed using instrlist_clear_and_destroy().
 */
static instrlist_t *
drbbdup_extract_bb_copy(void *drcontext, instrlist_t *bb, instr_t *start,
                        OUT instr_t **prev, OUT instr_t **post)
{
    instrlist_t *case_bb = instrlist_create(drcontext);

    ASSERT(start != NULL, "start instruction cannot be NULL");
    ASSERT(prev != NULL, "prev instr storage cannot be NULL");
    ASSERT(post != NULL, "post instr storage cannot be NULL");
    ASSERT(instr_get_note(start) == (void *)DRBBDUP_LABEL_START,
           "start instruction should be a START label");

    *post = drbbdup_next_end(start);
    ASSERT(*post != NULL, "end instruction cannot be NULL");
    ASSERT(!drbbdup_is_at_start(*post), "end cannot be at start");

    /* Also include the last instruction in the bb if it is a
     * syscall/cti instr.
     */
    instr_t *last_instr = instrlist_last(bb);
    if (drbbdup_is_special_instr(last_instr)) {
        instr_t *instr_cpy = instr_clone(drcontext, last_instr);
        instrlist_preinsert(bb, *post, instr_cpy);
    }
    instrlist_cut(bb, *post);
    *prev = start;
    start = instr_get_next(start); /* Skip START label. */
    instrlist_cut(bb, start);
    instrlist_append(case_bb, start);

    return case_bb;
}

static void
drbbdup_stitch_bb_copy(void *drcontext, instrlist_t *bb, instrlist_t *case_bb,
                       instr_t *pre, instr_t *post)
{
    instr_t *last_instr = instrlist_last(case_bb);
    if (drbbdup_is_special_instr(last_instr)) {
        instrlist_remove(case_bb, last_instr);
        instr_destroy(drcontext, last_instr);
    }

    instrlist_append(case_bb, post);
    instr_t *instr = instrlist_first(case_bb);
    instrlist_postinsert(bb, pre, instr);

    instrlist_init(case_bb);
    instrlist_destroy(drcontext, case_bb);
}

/* Trigger orig analysis event. This useful to set up and share common data
 * that transcends over different cases.
 */
static void *
drbbdup_do_orig_analysis(drbbdup_manager_t *manager, void *drcontext, void *tag,
                         instrlist_t *bb, instr_t *start)
{
    if (opts.analyze_orig == NULL) {
        return NULL;
    }

    void *orig_analysis_data = NULL;
    if (manager->enable_dup) {
        instr_t *pre = NULL;  /* used for stitching */
        instr_t *post = NULL; /* used for stitching */
        instrlist_t *case_bb = drbbdup_extract_bb_copy(drcontext, bb, start, &pre, &post);
        opts.analyze_orig(drcontext, tag, case_bb, opts.user_data, &orig_analysis_data);
        drbbdup_stitch_bb_copy(drcontext, bb, case_bb, pre, post);
    } else {
        /* For bb with no wanted copies, just invoke the call-back with original bb. */
        opts.analyze_orig(drcontext, tag, bb, opts.user_data, &orig_analysis_data);
    }

    return orig_analysis_data;
}

/* Performs analysis specific to a case. */
static void *
drbbdup_do_case_analysis(drbbdup_manager_t *manager, void *drcontext, void *tag,
                         instrlist_t *bb, instr_t *start, const drbbdup_case_t *case_info,
                         void *orig_analysis_data, OUT instr_t **next)
{
    if (opts.analyze_case == NULL) {
        return NULL;
    }

    void *case_analysis_data = NULL;
    if (manager->enable_dup) {
        instr_t *pre = NULL;  /* used for stitching */
        instr_t *post = NULL; /* used for stitching */
        instrlist_t *case_bb = drbbdup_extract_bb_copy(drcontext, bb, start, &pre, &post);
        /* Let the user analyse the BB for the given case. */
        opts.analyze_case(drcontext, tag, case_bb, case_info->encoding, opts.user_data,
                          orig_analysis_data, &case_analysis_data);
        drbbdup_stitch_bb_copy(drcontext, bb, case_bb, pre, post);
        if (next != NULL)
            *next = drbbdup_next_start(post);
    } else {
        /* For bb with no wanted copies, simply invoke the call-back with the original
         * bb.
         */
        opts.analyze_case(drcontext, tag, bb, case_info->encoding, opts.user_data,
                          orig_analysis_data, &case_analysis_data);
        if (next != NULL)
            *next = NULL;
    }

    return case_analysis_data;
}

static dr_emit_flags_t
drbbdup_analyse_phase(void *drcontext, void *tag, instrlist_t *bb, bool for_trace,
                      bool translating, void *user_data)
{
    drbbdup_case_t *case_info = NULL;
    instr_t *first = instrlist_first(bb);

    /* Store analysis data in thread storage. */
    drbbdup_per_thread *pt =
        (drbbdup_per_thread *)drmgr_get_tls_field(drcontext, tls_idx);

    app_pc pc = instr_get_app_pc(drbbdup_first_app(bb));
    ASSERT(pc != NULL, "pc cannot be NULL");

    dr_rwlock_read_lock(rw_lock);
    drbbdup_manager_t *manager =
        (drbbdup_manager_t *)hashtable_lookup(&manager_table, pc);
    ASSERT(manager != NULL, "manager cannot be NULL");

    /* Perform orig analysis - only done once regardless of how many copies. */
    pt->orig_analysis_data = drbbdup_do_orig_analysis(manager, drcontext, tag, bb, first);

    /* Perform analysis for each (non-default) case. */
    if (manager->enable_dup) {
        ASSERT(manager->cases != NULL, "case information must exit");
        int i;
        for (i = 0; i < opts.non_default_case_limit; i++) {
            case_info = &manager->cases[i];
            if (case_info->is_defined) {
                pt->case_analysis_data[i] =
                    drbbdup_do_case_analysis(manager, drcontext, tag, bb, first,
                                             case_info, pt->orig_analysis_data, &first);
            }
        }
    }

    /* Perform analysis for default case. Note, we do the analysis even if the manager
     * does not have dups enabled.
     */
    case_info = &manager->default_case;
    ASSERT(case_info->is_defined, "default case must be defined");
    pt->default_analysis_data = drbbdup_do_case_analysis(
        manager, drcontext, tag, bb, first, case_info, pt->orig_analysis_data, NULL);

    dr_rwlock_read_unlock(rw_lock);

    return DR_EMIT_DEFAULT;
}

/****************************************************************************
 * LINK/INSTRUMENTATION PHASE
 *
 * After the analysis phase, the link phase kicks in. The link phase
 * is responsible for linking the flow of execution to bbs
 * based on the case being handled. Essentially, it inserts the dispatcher.
 */

/* When control reaches a bb, we need to restore regs used by the dispatcher's jump.
 * This function inserts the restoration landing.
 */
static void
drbbdup_insert_landing_restoration(void *drcontext, instrlist_t *bb, instr_t *where,
                                   const drbbdup_manager_t *manager)
{
    if (!manager->are_flags_dead) {
        drbbdup_restore_register(drcontext, bb, where, DRBBDUP_FLAG_REG_SLOT,
                                 manager->scratch_reg);
        dr_restore_arith_flags_from_reg(drcontext, bb, where, manager->scratch_reg);
    }
    if (!manager->is_scratch_reg_dead) {
        drbbdup_restore_register(drcontext, bb, where, DRBBDUP_SCRATCH_REG_SLOT,
                                 manager->scratch_reg);
    }
#ifdef AARCHXX
    if (manager->is_scratch_reg2_needed && !manager->is_scratch_reg2_dead) {
        drbbdup_restore_register(drcontext, bb, where, DRBBDUP_SCRATCH_REG2_SLOT,
                                 DRBBDUP_SCRATCH_REG2);
    }
#endif
}

/* Calculates hash index of a particular bb to access the hit table. */
static uint
drbbdup_get_hitcount_hash(intptr_t bb_id)
{
    uint hash = ((uint)bb_id) & (TABLE_SIZE - 1);
    ASSERT(hash < TABLE_SIZE, "index to hit table should be within bounds");
    return hash;
}

/* Insert encoding of runtime case by invoking user call-back. */
static void
drbbdup_encode_runtime_case(void *drcontext, drbbdup_per_thread *pt, void *tag,
                            instrlist_t *bb, instr_t *where, drbbdup_manager_t *manager)
{
    /* XXX i#4134: statistics -- insert code that tracks the number of times the fragment
     * is executed.
     */

    /* Spill scratch register and flags. We use drreg to check their liveness but
     * manually perform the spilling for finer control across branches used by the
     * dispatcher.
     */
    if (drbbdup_case_zero_vs_nonzero(manager)) {
        manager->are_flags_dead = true; /* Not used, so don't restore. */
        manager->scratch_reg = DRBBDUP_SCRATCH_REG_NO_FLAGS;
    } else {
        drreg_are_aflags_dead(drcontext, where, &manager->are_flags_dead);
        manager->scratch_reg = DRBBDUP_SCRATCH_REG;
    }
    drreg_is_register_dead(drcontext, manager->scratch_reg, where,
                           &manager->is_scratch_reg_dead);
    if (!manager->is_scratch_reg_dead) {
        drbbdup_spill_register(drcontext, bb, where, DRBBDUP_SCRATCH_REG_SLOT,
                               manager->scratch_reg);
    }
#ifdef AARCHXX
    if (opts.max_case_encoding > 0 && opts.max_case_encoding <= MAX_IMMED_IN_CMP)
        manager->is_scratch_reg2_needed = false;
    else {
        manager->is_scratch_reg2_needed = true;
        drreg_is_register_dead(drcontext, DRBBDUP_SCRATCH_REG2, where,
                               &manager->is_scratch_reg2_dead);
        if (!manager->is_scratch_reg2_dead) {
            drbbdup_spill_register(drcontext, bb, where, DRBBDUP_SCRATCH_REG2_SLOT,
                                   DRBBDUP_SCRATCH_REG2);
        }
    }
#endif
    if (!manager->are_flags_dead) {
        dr_save_arith_flags_to_reg(drcontext, bb, where, manager->scratch_reg);
        drbbdup_spill_register(drcontext, bb, where, DRBBDUP_FLAG_REG_SLOT,
                               manager->scratch_reg);
        if (!manager->is_scratch_reg_dead) {
            drbbdup_restore_register(drcontext, bb, where, DRBBDUP_SCRATCH_REG_SLOT,
                                     manager->scratch_reg);
        }
    }

    /* Encoding is application-specific and therefore we need the user to define the
     * encoding of the runtime case. Therefore, we invoke a user-defined call-back.
     *
     * It could also be that the encoding is done directly and changed on demand.
     * Therefore, the call-back may be NULL.
     */
    if (opts.insert_encode != NULL) {

        /* Note, we could tell the user not to reserve flags and scratch register since
         * drbbdup is doing that already. However, for flexibility/backwards compatibility
         * ease, this might not be the best approach.
         */
        opts.insert_encode(drcontext, tag, bb, where, opts.user_data,
                           pt->orig_analysis_data);

        /* Restore all unreserved registers used by the call-back. */
        drreg_restore_all(drcontext, bb, where);
    }

    /* Load the encoding to the scratch register. */
    opnd_t case_opnd = opts.runtime_case_opnd;
    opnd_t scratch_reg_opnd = opnd_create_reg(manager->scratch_reg);
#ifdef AARCHXX
    if (opnd_is_rel_addr(case_opnd)) {
        /* Work around two problems:
         * 1) DR's AArch64 decoder doesn't yet support OP_ldr with pc-rel opnd
         *    (i#4847, i#5316).
         * 2) To ensure we can reach we may need to load the address into the
         *    register in a separate step.  DR may mangle this for us (i#1834)
         *    so we may be able to remove this in the future.
         */
        instrlist_insert_mov_immed_ptrsz(drcontext, (ptr_int_t)opnd_get_addr(case_opnd),
                                         scratch_reg_opnd, bb, where, NULL, NULL);
        case_opnd = OPND_CREATE_MEMPTR(manager->scratch_reg, 0);
    }
    if (opts.atomic_load_encoding) {
#    ifdef AARCH64
        instrlist_meta_preinsert(
            bb, where, INSTR_CREATE_ldar(drcontext, scratch_reg_opnd, case_opnd));
#    else
        instrlist_meta_preinsert(
            bb, where, XINST_CREATE_load(drcontext, scratch_reg_opnd, case_opnd));
        instrlist_meta_preinsert(
            bb, where, INSTR_CREATE_dmb(drcontext, OPND_CREATE_INT(DR_DMB_ISH)));
#    endif
    } else {
        instrlist_meta_preinsert(
            bb, where, XINST_CREATE_load(drcontext, scratch_reg_opnd, case_opnd));
    }
#else
    /* For x86, a regular load has acquire semantics. */
    instrlist_meta_preinsert(bb, where,
                             XINST_CREATE_load(drcontext, scratch_reg_opnd, case_opnd));
#endif
}

/* If avoid_flags and current_case->encoding == 0, uses a compare that does not
 * affect the flags.
 */
static void
drbbdup_insert_compare_encoding_and_branch(void *drcontext, instrlist_t *bb,
<<<<<<< HEAD
                                           instr_t *where, drbbdup_case_t *current_case,
                                           bool avoid_flags, reg_id_t reg_encoding,
                                           bool jmp_if_equal, instr_t *jmp_label)
=======
                                           instr_t *where, drbbdup_manager_t *manager,
                                           drbbdup_case_t *current_case,
                                           reg_id_t reg_encoding, bool jmp_if_equal,
                                           instr_t *jmp_label)
>>>>>>> e2224391
{
#ifdef X86
    if (avoid_flags && current_case->encoding == 0) {
        /* JECXZ is a slow instruction on modern processors.  But, it avoids spilling and
         * restoring the flags.  In some quick SPEC2006 tests, a trivial client with no
         * instrumentation was slower with JECXZ than with flag preservation on bzip2
         * test, but faster on mcf test (more memory pressure).  With more
         * instrumentation the mcf result might hold on typical clients and apps; more
         * experimentation is needed.  For now we keep JECXZ as the default; we can make
         * it under an option or remove it if we find evidence that mcf w/ a trivial
         * client is the outlier.
         */
        ASSERT(reg_encoding == DR_REG_XCX, "scratch must be xcx");
        /* To avoid any problems with reach we use landing pads. */
        if (jmp_if_equal) {
            /* We could use "LEA xcx+1; LOOP" for a "JECXNZ" but I measured it and
             * it is quite slow: LOOP is much worse than JECXZ apparently.
             * We document that is is better to have the default case be the non-zero
             * one, landing in the else below with fewer jumps.
             */
            instr_t *dojmp = INSTR_CREATE_label(drcontext);
            instr_t *nojmp = INSTR_CREATE_label(drcontext);
            instrlist_meta_preinsert(
                bb, where, INSTR_CREATE_jecxz(drcontext, opnd_create_instr(dojmp)));
            instrlist_meta_preinsert(
                bb, where, XINST_CREATE_jump(drcontext, opnd_create_instr(nojmp)));
            instrlist_meta_preinsert(bb, where, dojmp);
            instrlist_meta_preinsert(
                bb, where, XINST_CREATE_jump(drcontext, opnd_create_instr(jmp_label)));
            instrlist_meta_preinsert(bb, where, nojmp);
        } else {
            instr_t *nojmp = INSTR_CREATE_label(drcontext);
            instrlist_meta_preinsert(
                bb, where, INSTR_CREATE_jecxz(drcontext, opnd_create_instr(nojmp)));
            instrlist_meta_preinsert(
                bb, where, XINST_CREATE_jump(drcontext, opnd_create_instr(jmp_label)));
            instrlist_meta_preinsert(bb, where, nojmp);
        }
        return;
    }
#    ifdef X86_64
<<<<<<< HEAD
    /* XXX: We could use an immediate for small values. */
    opnd_t opnd = opnd_create_abs_addr(&current_case->encoding, OPSZ_PTR);
    instrlist_meta_preinsert(
        bb, where, XINST_CREATE_cmp(drcontext, opnd, opnd_create_reg(reg_encoding)));
=======
    /* XXX: We could use jecxz and avoid flags altogether for zero values. */
    if (current_case->encoding <= INT_MAX) {
        /* It fits in an immediate so we can avoid the load. */
        opnd_t opnd = opnd_create_immed_uint(current_case->encoding, OPSZ_4);
        instrlist_meta_preinsert(
            bb, where, XINST_CREATE_cmp(drcontext, opnd_create_reg(reg_encoding), opnd));
    } else {
        opnd_t opnd = opnd_create_abs_addr(&current_case->encoding, OPSZ_PTR);
        instrlist_meta_preinsert(
            bb, where, XINST_CREATE_cmp(drcontext, opnd, opnd_create_reg(reg_encoding)));
    }
>>>>>>> e2224391
#    elif defined(X86_32)
    opnd_t opnd = opnd_create_immed_uint(current_case->encoding, OPSZ_PTR);
    instrlist_meta_preinsert(
        bb, where, XINST_CREATE_cmp(drcontext, opnd_create_reg(reg_encoding), opnd));
#    endif
    instrlist_meta_preinsert(bb, where,
                             INSTR_CREATE_jcc(drcontext, jmp_if_equal ? OP_jz : OP_jnz,
                                              opnd_create_instr(jmp_label)));
#elif defined(AARCHXX)
    if (avoid_flags && current_case->encoding == 0) {
#    ifdef AARCH64
        if (jmp_if_equal) {
            instrlist_meta_preinsert(bb, where,
                                     INSTR_CREATE_cbz(drcontext,
                                                      opnd_create_instr(jmp_label),
                                                      opnd_create_reg(reg_encoding)));
        } else {
            instrlist_meta_preinsert(bb, where,
                                     INSTR_CREATE_cbnz(drcontext,
                                                       opnd_create_instr(jmp_label),
                                                       opnd_create_reg(reg_encoding)));
        }
        return;
#    else
        if (dr_get_isa_mode(drcontext) == DR_ISA_ARM_THUMB &&
            reg_encoding <= DR_REG_R7) { /* CBZ can't take r8+ */
            /* CBZ has a very short reach so we use a landing pad. */
            instr_t *nojmp = INSTR_CREATE_label(drcontext);
            if (jmp_if_equal) {
                instrlist_meta_preinsert(
                    bb, where,
                    INSTR_CREATE_cbnz(drcontext, opnd_create_instr(nojmp),
                                      opnd_create_reg(reg_encoding)));
            } else {
                instrlist_meta_preinsert(bb, where,
                                         INSTR_CREATE_cbz(drcontext,
                                                          opnd_create_instr(nojmp),
                                                          opnd_create_reg(reg_encoding)));
            }
            instrlist_meta_preinsert(
                bb, where, XINST_CREATE_jump(drcontext, opnd_create_instr(jmp_label)));
            instrlist_meta_preinsert(bb, where, nojmp);
            return;
        }
#    endif
    }
<<<<<<< HEAD
    if (current_case->encoding < 256) {
=======
    if (!inserted && current_case->encoding <= MAX_IMMED_IN_CMP) {
>>>>>>> e2224391
        /* Various larger immediates can be handled but it varies by ISA and mode.
         * XXX: Should DR provide utilities to help figure out whether an integer
         * will fit in a compare immediate?
         */
        opnd_t opnd = opnd_create_immed_uint(current_case->encoding, OPSZ_PTR);
        instrlist_meta_preinsert(
            bb, where, XINST_CREATE_cmp(drcontext, opnd_create_reg(reg_encoding), opnd));
        instrlist_meta_preinsert(
            bb, where,
            XINST_CREATE_jump_cond(drcontext, jmp_if_equal ? DR_PRED_EQ : DR_PRED_NE,
                                   opnd_create_instr(jmp_label)));
<<<<<<< HEAD
        return;
=======
        inserted = true;
    }
    if (!inserted) {
        DR_ASSERT_MSG(manager->is_scratch_reg2_needed, "scratch2 was not saved");
        instrlist_insert_mov_immed_ptrsz(drcontext, current_case->encoding,
                                         opnd_create_reg(DRBBDUP_SCRATCH_REG2), bb, where,
                                         NULL, NULL);
        instrlist_meta_preinsert(bb, where,
                                 XINST_CREATE_cmp(drcontext,
                                                  opnd_create_reg(reg_encoding),
                                                  opnd_create_reg(DRBBDUP_SCRATCH_REG2)));
        instrlist_meta_preinsert(
            bb, where,
            XINST_CREATE_jump_cond(drcontext, jmp_if_equal ? DR_PRED_EQ : DR_PRED_NE,
                                   opnd_create_instr(jmp_label)));
>>>>>>> e2224391
    }
    /* TODO i#4134: Add a user-set flag promising that runtime case values are
     * always <256 so we know we don't need this 2nd scratch register; then
     * assert if we end up here and the flag is set.
     */
    instrlist_insert_mov_immed_ptrsz(drcontext, current_case->encoding,
                                     opnd_create_reg(DRBBDUP_SCRATCH_REG2), bb, where,
                                     NULL, NULL);
    instrlist_meta_preinsert(bb, where,
                             XINST_CREATE_cmp(drcontext, opnd_create_reg(reg_encoding),
                                              opnd_create_reg(DRBBDUP_SCRATCH_REG2)));
    instrlist_meta_preinsert(
        bb, where,
        XINST_CREATE_jump_cond(drcontext, jmp_if_equal ? DR_PRED_EQ : DR_PRED_NE,
                               opnd_create_instr(jmp_label)));
#endif
}

/* At the start of a bb copy, dispatcher code is inserted. The runtime encoding
 * is compared with the encoding of the defined case, and if they match control
 * falls-through to execute the bb. Otherwise, control  branches to the next bb
 * via next_label.
 */
static void
drbbdup_insert_dispatch(void *drcontext, instrlist_t *bb, instr_t *where,
                        drbbdup_manager_t *manager, instr_t *next_label,
                        drbbdup_case_t *current_case)
{
    ASSERT(next_label != NULL, "the label to the next bb copy cannot be NULL");

    /* If runtime encoding not equal to encoding of current case, just jump to next.
     */
<<<<<<< HEAD
    bool jmp_if_equal = false, avoid_flags = false;
    if (drbbdup_case_zero_vs_nonzero(manager)) {
        /* Use an aflags-less jump-if-zero. */
        avoid_flags = true;
        if (current_case->encoding != 0) {
            /* Invert the compare. */
            ASSERT(manager->default_case.encoding == 0, "not zero-vs-nonzero");
            current_case = &manager->default_case;
            jmp_if_equal = true;
        }
    }
    drbbdup_insert_compare_encoding_and_branch(drcontext, bb, where, current_case,
                                               avoid_flags, manager->scratch_reg,
                                               jmp_if_equal, next_label);
=======
    drbbdup_insert_compare_encoding_and_branch(drcontext, bb, where, manager,
                                               current_case, DRBBDUP_SCRATCH_REG,
                                               false /*=jmp_if_equal*/, next_label);
>>>>>>> e2224391

    /* If fall-through, restore regs back to their original values. */
    drbbdup_insert_landing_restoration(drcontext, bb, where, manager);
}

/* Returns whether or not additional cases should be handled by checking if the
 * copy limit, defined by the user, has been reached.
 */
static bool
drbbdup_do_dynamic_handling(drbbdup_manager_t *manager)
{
    drbbdup_case_t *drbbdup_case;
    int i;
    for (i = 0; i < opts.non_default_case_limit; i++) {
        drbbdup_case = &manager->cases[i];
        /* Search for empty undefined slot. */
        if (!drbbdup_case->is_defined)
            return true;
    }

    return false;
}

/* Increments the execution count of bails to default case. */
static void
drbbdup_inc_bail_count()
{
    dr_mutex_lock(stat_mutex);
    stats.bail_count++;
    dr_mutex_unlock(stat_mutex);
}

/* Insert trigger for dynamic case handling. */
static void
drbbdup_insert_dynamic_handling(void *drcontext, app_pc translation_pc, void *tag,
                                instrlist_t *bb, instr_t *where,
                                drbbdup_manager_t *manager)
{
    instr_t *instr;
    opnd_t drbbdup_opnd = opnd_create_reg(manager->scratch_reg);

    instr_t *done_label = INSTR_CREATE_label(drcontext);

    /* Check whether case limit has not been reached. */
    if (drbbdup_do_dynamic_handling(manager)) {
        drbbdup_case_t *default_case = &manager->default_case;
        ASSERT(default_case->is_defined, "default case must be defined");

        /* Jump if runtime encoding matches default encoding.
         * Unknown encoding encountered upon fall-through.
         */
<<<<<<< HEAD
        drbbdup_insert_compare_encoding_and_branch(
            drcontext, bb, where, default_case, false /*avoid_flags*/,
            manager->scratch_reg, true /*=jmp_if_equal*/, done_label);
=======
        drbbdup_insert_compare_encoding_and_branch(drcontext, bb, where, manager,
                                                   default_case, DRBBDUP_SCRATCH_REG,
                                                   true /*=jmp_if_equal*/, done_label);
>>>>>>> e2224391

        /* We need manager->scratch_reg. Bail on keeping the encoding in the register. */
        opnd_t encoding_opnd =
            drbbdup_get_tls_raw_slot_opnd(drcontext, DRBBDUP_ENCODING_SLOT);
        instr = XINST_CREATE_store(drcontext, encoding_opnd, drbbdup_opnd);
        instrlist_meta_preinsert(bb, where, instr);

        /* Don't bother insertion if threshold limit is zero. */
        if (opts.hit_threshold > 0) {
            /* Update hit count and check whether threshold is reached. */
            opnd_t hit_table_opnd =
                drbbdup_get_tls_raw_slot_opnd(drcontext, DRBBDUP_HIT_TABLE_SLOT);

            /* Load the hit counter table. */
            instr = XINST_CREATE_load(drcontext, drbbdup_opnd, hit_table_opnd);
            instrlist_meta_preinsert(bb, where, instr);

            /* Register hit. */
            uint hash = drbbdup_get_hitcount_hash((intptr_t)translation_pc);
            opnd_t hit_count_opnd =
                OPND_CREATE_MEM16(manager->scratch_reg, hash * sizeof(ushort));
#ifdef X86
            instr = INSTR_CREATE_sub(drcontext, hit_count_opnd,
                                     opnd_create_immed_uint(1, OPSZ_2));
            instrlist_meta_preinsert(bb, where, instr);
#else
            instr = XINST_CREATE_load_2bytes(drcontext, drbbdup_opnd, hit_count_opnd);
            instrlist_meta_preinsert(bb, where, instr);
            instr = XINST_CREATE_sub(drcontext, drbbdup_opnd,
                                     opnd_create_immed_uint(1, OPSZ_2));
            instrlist_meta_preinsert(bb, where, instr);
            instr = XINST_CREATE_store_2bytes(drcontext, hit_count_opnd, drbbdup_opnd);
            instrlist_meta_preinsert(bb, where, instr);
#endif

            /* Load bb tag to register so that it can be accessed by outlined clean
             * call.
             */
            instrlist_insert_mov_immed_ptrsz(drcontext, (ptr_int_t)tag, drbbdup_opnd, bb,
                                             where, NULL, NULL);

            /* Jump if hit reaches zero. */
            instr = XINST_CREATE_jump_cond(drcontext, DR_PRED_EQ,
                                           opnd_create_pc(new_case_cache_pc));
            instrlist_meta_preinsert(bb, where, instr);

        } else {
            /* Load bb tag to register so that it can be accessed by outlined clean
             * call.
             */
            instrlist_insert_mov_immed_ptrsz(drcontext, (intptr_t)tag, drbbdup_opnd, bb,
                                             instr, NULL, NULL);

            /* Jump to outlined clean call code for new case registration. */
            instr = XINST_CREATE_jump(drcontext, opnd_create_pc(new_case_cache_pc));
            instrlist_meta_preinsert(bb, where, instr);
        }
    }

    /* XXX i#4215: Use atomic counter when 64-bit sized integers can be used
     * on 32-bit platforms.
     */
    if (opts.is_stat_enabled) {
        /* Insert clean call so that we can lock stat_mutex. */
        dr_insert_clean_call(drcontext, bb, where, (void *)drbbdup_inc_bail_count, false,
                             0);
    }

    instrlist_meta_preinsert(bb, where, done_label);
}

/* Inserts code right before the last bb copy which is used to handle the default
 * case. */
static void
drbbdup_insert_dispatch_end(void *drcontext, app_pc translation_pc, void *tag,
                            instrlist_t *bb, instr_t *where, drbbdup_manager_t *manager)
{
    /* Check whether dynamic case handling is enabled by the user to handle an unkown
     * case encoding.
     */
    if (manager->enable_dynamic_handling) {
        drbbdup_insert_dynamic_handling(drcontext, translation_pc, tag, bb, where,
                                        manager);
    }

    /* Last bb version is always the default case. */
    drbbdup_insert_landing_restoration(drcontext, bb, where, manager);
}

static void
drbbdup_instrument_instr(void *drcontext, void *tag, instrlist_t *bb, instr_t *instr,
                         instr_t *where, drbbdup_per_thread *pt,
                         drbbdup_manager_t *manager)
{
    drbbdup_case_t *drbbdup_case = NULL;
    void *analysis_data = NULL;

    ASSERT(opts.instrument_instr, "instrument call-back function cannot be NULL");
    ASSERT(pt->case_index != DRBBDUP_IGNORE_INDEX, "case index cannot be ignored");

    if (pt->case_index == DRBBDUP_DEFAULT_INDEX) {
        /* Use default case. */
        drbbdup_case = &manager->default_case;
        analysis_data = pt->default_analysis_data;
    } else {
        ASSERT(pt->case_analysis_data != NULL,
               "container for analysis data cannot be NULL");
        ASSERT(pt->case_index >= 0 && pt->case_index < opts.non_default_case_limit,
               "case index cannot be out-of-bounds");
        ASSERT(manager->enable_dup, "bb dup must be enabled");

        drbbdup_case = &manager->cases[pt->case_index];
        analysis_data = pt->case_analysis_data[pt->case_index];
    }

    ASSERT(drbbdup_case->is_defined, "case must be defined upon instrumentation");
    opts.instrument_instr(drcontext, tag, bb, instr, where, drbbdup_case->encoding,
                          opts.user_data, pt->orig_analysis_data, analysis_data);
}

/* Support different instrumentation for different bb copies. Tracks which case is
 * currently being considered via an index (namely pt->case_index) in thread-local
 * storage, and update this index upon encountering the start/end of bb copies.
 */
static void
drbbdup_instrument_dups(void *drcontext, app_pc pc, void *tag, instrlist_t *bb,
                        instr_t *instr, drbbdup_per_thread *pt,
                        drbbdup_manager_t *manager)
{
    drbbdup_case_t *drbbdup_case = NULL;
    ASSERT(manager->cases != NULL, "case info should not be NULL");
    ASSERT(pt != NULL, "thread-local storage should not be NULL");

    instr_t *last = instrlist_last_app(bb);
    bool is_last_special = drbbdup_is_special_instr(last);

    /* Insert runtime case encoding at start. */
    if (drmgr_is_first_instr(drcontext, instr)) {
        ASSERT(pt->case_index == -1, "case index should start at -1");
        drbbdup_encode_runtime_case(drcontext, pt, tag, bb, instr, manager);
    }

    if (drbbdup_is_at_start(instr)) {
        instr_t *next_instr = instr_get_next(instr); /* Skip START label. */
        instr_t *end_instr = drbbdup_next_end(next_instr);
        ASSERT(end_instr != NULL, "end instruction cannot be NULL");

        /* Cache first, first nonlabel and last instructions. */
        if (next_instr == end_instr && is_last_special) {
            pt->first_instr = last;
            pt->first_nonlabel_instr = last;
        } else {
            pt->first_instr = next_instr; /* Update cache to first instr. */
            instr_t *first_non_label = next_instr;
            while (instr_is_label(first_non_label) && first_non_label != end_instr) {
                first_non_label = instr_get_next(first_non_label);
            }
            if (first_non_label == end_instr && is_last_special) {
                pt->first_nonlabel_instr = last;
            } else {
                pt->first_nonlabel_instr = first_non_label;
            }
        }

        if (is_last_special)
            pt->last_instr = last;
        else
            pt->last_instr = instr_get_prev(end_instr); /* Update cache to last instr. */

        /* Check whether we reached the last bb version (namely the default case). */
        instr_t *next_bb_label = drbbdup_next_start(end_instr);
        if (next_bb_label == NULL) {
            pt->case_index = DRBBDUP_DEFAULT_INDEX; /* Refer to default. */
            drbbdup_insert_dispatch_end(drcontext, pc, tag, bb, next_instr, manager);
        } else {
            /* We have reached the start of a new bb version (not the last one). */
            bool found = false;
            int i;
            for (i = pt->case_index + 1; i < opts.non_default_case_limit; i++) {
                drbbdup_case = &manager->cases[i];
                if (drbbdup_case->is_defined) {
                    found = true;
                    break;
                }
            }
            ASSERT(found, "mismatch between bb copy count and case count detected");
            ASSERT(drbbdup_case->is_defined, "the found case cannot be undefined");
            ASSERT(pt->case_index + 1 == i,
                   "the next case considered should be the next increment");
            pt->case_index = i; /* Move on to the next case. */
            drbbdup_insert_dispatch(drcontext, bb,
                                    next_instr /* insert after START label. */, manager,
                                    next_bb_label, drbbdup_case);
        }

        /* XXX i#4134: statistics -- insert code that tracks the number of times the
         * current case (pt->case_index) is executed.
         */
    } else if (drbbdup_is_at_end(instr)) {
        /* Handle last special instruction (if present). */
        if (is_last_special) {
            drbbdup_instrument_instr(drcontext, tag, bb, last, instr, pt, manager);
            if (pt->case_index == DRBBDUP_DEFAULT_INDEX) {
                pt->case_index =
                    DRBBDUP_IGNORE_INDEX; /* Ignore remaining instructions. */
            }
        }
        drreg_restore_all(drcontext, bb, instr);
    } else if (pt->case_index == DRBBDUP_IGNORE_INDEX) {
        /* Ignore instruction. */
        ASSERT(drbbdup_is_special_instr(instr), "ignored instr should be cti or syscall");
    } else {
        /* Instrument instructions inside the bb specified by pt->case_index. */
        drbbdup_instrument_instr(drcontext, tag, bb, instr, instr, pt, manager);
    }
}

static void
drbbdup_instrument_without_dups(void *drcontext, void *tag, instrlist_t *bb,
                                instr_t *instr, drbbdup_per_thread *pt,
                                drbbdup_manager_t *manager)
{
    ASSERT(manager->cases == NULL, "case info should not be needed");
    ASSERT(pt != NULL, "thread-local storage should not be NULL");

    if (drmgr_is_first_instr(drcontext, instr)) {
        pt->first_instr = instr;
        pt->first_nonlabel_instr = instrlist_first_nonlabel(bb);
        pt->last_instr = instrlist_last(bb);
        ASSERT(drmgr_is_last_instr(drcontext, pt->last_instr), "instr should be last");
    }

    /* No dups wanted! Just instrument normally using default case. */
    ASSERT(pt->case_index == DRBBDUP_DEFAULT_INDEX,
           "case index should direct to default case");
    drbbdup_instrument_instr(drcontext, tag, bb, instr, instr, pt, manager);
}

/* Invokes user call-backs to destroy analysis data.
 */
static void
drbbdup_destroy_all_analyses(void *drcontext, drbbdup_manager_t *manager,
                             drbbdup_per_thread *pt)
{
    if (opts.destroy_case_analysis != NULL) {
        if (pt->case_analysis_data != NULL) {
            int i;
            for (i = 0; i < opts.non_default_case_limit; i++) {
                if (pt->case_analysis_data[i] != NULL) {
                    opts.destroy_case_analysis(drcontext, manager->cases[i].encoding,
                                               opts.user_data, pt->orig_analysis_data,
                                               pt->case_analysis_data[i]);
                    pt->case_analysis_data[i] = NULL;
                }
            }
        }
        if (pt->default_analysis_data != NULL) {
            opts.destroy_case_analysis(drcontext, manager->default_case.encoding,
                                       opts.user_data, pt->orig_analysis_data,
                                       pt->default_analysis_data);
            pt->default_analysis_data = NULL;
        }
    }

    if (opts.destroy_orig_analysis != NULL) {
        if (pt->orig_analysis_data != NULL) {
            opts.destroy_orig_analysis(drcontext, opts.user_data, pt->orig_analysis_data);
            pt->orig_analysis_data = NULL;
        }
    }
}

static dr_emit_flags_t
drbbdup_link_phase(void *drcontext, void *tag, instrlist_t *bb, instr_t *instr,
                   bool for_trace, bool translating, void *user_data)
{
    drbbdup_per_thread *pt =
        (drbbdup_per_thread *)drmgr_get_tls_field(drcontext, tls_idx);

    app_pc pc = instr_get_app_pc(drbbdup_first_app(bb));
    ASSERT(pc != NULL, "pc cannot be NULL");

    ASSERT(opts.instrument_instr != NULL, "instrumentation call-back must not be NULL");

    /* Start off with the default case index. */
    if (drmgr_is_first_instr(drcontext, instr))
        pt->case_index = DRBBDUP_DEFAULT_INDEX;

    dr_rwlock_read_lock(rw_lock);
    drbbdup_manager_t *manager =
        (drbbdup_manager_t *)hashtable_lookup(&manager_table, pc);
    ASSERT(manager != NULL, "manager cannot be NULL");

    if (manager->enable_dup)
        drbbdup_instrument_dups(drcontext, pc, tag, bb, instr, pt, manager);
    else
        drbbdup_instrument_without_dups(drcontext, tag, bb, instr, pt, manager);

    if (drmgr_is_last_instr(drcontext, instr))
        drbbdup_destroy_all_analyses(drcontext, manager, pt);

    dr_rwlock_read_unlock(rw_lock);

    return DR_EMIT_DEFAULT;
}

static bool
drbbdup_encoding_already_included(drbbdup_manager_t *manager, uintptr_t encoding_check,
                                  bool check_default)
{
    drbbdup_case_t *drbbdup_case;
    if (manager->enable_dup) {
        int i;
        for (i = 0; i < opts.non_default_case_limit; i++) {
            drbbdup_case = &manager->cases[i];
            if (drbbdup_case->is_defined && drbbdup_case->encoding == encoding_check)
                return true;
        }
    }

    /* Check default case. */
    if (check_default) {
        drbbdup_case = &manager->default_case;
        if (drbbdup_case->is_defined && drbbdup_case->encoding == encoding_check)
            return true;
    }

    return false;
}

static bool
drbbdup_include_encoding(drbbdup_manager_t *manager, uintptr_t new_encoding)
{
    if (manager->enable_dup) {
        int i;
        drbbdup_case_t *dup_case;
        for (i = 0; i < opts.non_default_case_limit; i++) {
            dup_case = &manager->cases[i];
            if (!dup_case->is_defined) {
                dup_case->is_defined = true;
                dup_case->encoding = new_encoding;
                return true;
            }
        }
    }

    return false;
}

/****************************************************************************
 * Dynamic case handling via flushing.
 */

static void
drbbdup_prepare_redirect(dr_mcontext_t *mcontext, drbbdup_manager_t *manager,
                         app_pc bb_pc)
{
    /* Restore flags and scratch reg to their original app values. */
    if (!manager->are_flags_dead) {
        reg_t val = (reg_t)drbbdup_get_tls_raw_slot_val(DRBBDUP_FLAG_REG_SLOT);
        mcontext->xflags = dr_merge_arith_flags(mcontext->xflags, val);
    }
    if (!manager->is_scratch_reg_dead) {
        reg_set_value(manager->scratch_reg, mcontext,
                      (reg_t)drbbdup_get_tls_raw_slot_val(DRBBDUP_SCRATCH_REG_SLOT));
    }
#ifdef AARCHXX
    if (manager->is_scratch_reg2_needed && !manager->is_scratch_reg2_dead) {
        reg_set_value(DRBBDUP_SCRATCH_REG2, mcontext,
                      (reg_t)drbbdup_get_tls_raw_slot_val(DRBBDUP_SCRATCH_REG2_SLOT));
    }
#endif

    mcontext->pc =
        dr_app_pc_as_jump_target(dr_get_isa_mode(dr_get_current_drcontext()),
                                 bb_pc); /* redirect execution to the start of the bb. */
}

static void
drbbdup_handle_new_case()
{
    void *drcontext = dr_get_current_drcontext();

    drbbdup_per_thread *pt =
        (drbbdup_per_thread *)drmgr_get_tls_field(drcontext, tls_idx);

    /* Must use DR_MC_ALL due to dr_redirect_execution. */
    dr_mcontext_t mcontext;
    mcontext.size = sizeof(mcontext);
    mcontext.flags = DR_MC_ALL;
    dr_get_mcontext(drcontext, &mcontext);

    /* Scratch register holds the tag. */
    void *tag = (void *)reg_get_value(DRBBDUP_SCRATCH_REG, &mcontext);

    instrlist_t *ilist = decode_as_bb(drcontext, dr_fragment_app_pc(tag));
    app_pc pc = instr_get_app_pc(drbbdup_first_app(ilist));
    ASSERT(pc != NULL, "pc cannot be NULL");

    bool do_flush = false;

    /* Get the missing case. */
    uintptr_t new_encoding = drbbdup_get_tls_raw_slot_val(DRBBDUP_ENCODING_SLOT);

    dr_rwlock_write_lock(rw_lock);
    drbbdup_manager_t *manager =
        (drbbdup_manager_t *)hashtable_lookup(&manager_table, pc);
    ASSERT(manager != NULL, "manager cannot be NULL");
    ASSERT(manager->enable_dup, "duplication should be enabled");
    ASSERT(new_encoding != manager->default_case.encoding,
           "unhandled encoding cannot be the default case");
    ASSERT(manager->scratch_reg == DRBBDUP_SCRATCH_REG, "must have main scratch reg");

    /* Could have been turned off potentially by another thread. */
    if (manager->enable_dynamic_handling) {
        /* Case already registered potentially by another thread. */
        if (!drbbdup_encoding_already_included(manager, new_encoding, true)) {
            /* By default, do case gen. */
            bool do_gen = true;
            if (opts.allow_gen != NULL) {
                do_gen =
                    opts.allow_gen(drcontext, tag, ilist, new_encoding,
                                   &manager->enable_dynamic_handling, opts.user_data);
            }
            if (do_gen)
                drbbdup_include_encoding(manager, new_encoding);

            /* Flush only if a new case needs to be generated or
             * dynamic handling has been disabled.
             */
            do_flush = do_gen || !manager->enable_dynamic_handling;
            /* Mark that flushing is happening for drbbdup. */
            if (do_flush)
                manager->is_gen = true;

            if (opts.is_stat_enabled) {
                dr_mutex_lock(stat_mutex);
                if (do_gen)
                    stats.gen_count++;
                if (!manager->enable_dynamic_handling)
                    stats.no_dynamic_handling_count++;
                dr_mutex_unlock(stat_mutex);
            }
        }
    }
    /* Regardless of whether or not flushing is going to happen, redirection will
     * always be performed.
     */
    drbbdup_prepare_redirect(&mcontext, manager, pc);

    dr_rwlock_write_unlock(rw_lock);

    instrlist_clear_and_destroy(drcontext, ilist);

    /* Refresh hit counter. */
    if (opts.hit_threshold > 0) {
        uint hash = drbbdup_get_hitcount_hash((intptr_t)pc);
        DR_ASSERT(pt->hit_counts[hash] == 0);
        pt->hit_counts[hash] = opts.hit_threshold; /* Reset threshold. */
    }

    /* Delete bb fragment. */
    if (do_flush) {
        LOG(drcontext, DR_LOG_ALL, 2,
            "%s Found new case! Going to flush bb with"
            "pc %p to generate a copy to handle the new case.\n",
            __FUNCTION__, pc);

        /* No locks held upon fragment deletion. */
        /* XXX i#3778: To include once we support specific fragment deletion. */
#if 0
        dr_delete_shared_fragment(tag);
#endif
    }

    dr_redirect_execution(&mcontext);
}

static app_pc
init_fp_cache(void (*clean_call_func)())
{
    app_pc cache_pc;
    instrlist_t *ilist;
    void *drcontext = dr_get_current_drcontext();
    size_t size = dr_page_size();
    ilist = instrlist_create(drcontext);

    dr_insert_clean_call(drcontext, ilist, NULL, (void *)clean_call_func, false, 0);

    /* Allocate code cache, and set Read-Write-Execute permissions using
     * dr_nonheap_alloc function.
     */
    cache_pc = (app_pc)dr_nonheap_alloc(
        size, DR_MEMPROT_READ | DR_MEMPROT_WRITE | DR_MEMPROT_EXEC);
    byte *end = instrlist_encode(drcontext, ilist, cache_pc, true);
    DR_ASSERT(end - cache_pc <= (int)size);

    instrlist_clear_and_destroy(drcontext, ilist);

    /* Change the permission Read-Write-Execute permissions. */
    dr_memory_protect(cache_pc, size, DR_MEMPROT_READ | DR_MEMPROT_EXEC);

    return cache_pc;
}

static void
destroy_fp_cache(app_pc cache_pc)
{
    ASSERT(cache_pc, "Code cache should not be NULL");
    dr_nonheap_free(cache_pc, dr_page_size());
}

/****************************************************************************
 * INTERFACE
 */

drbbdup_status_t
drbbdup_register_case_encoding(void *drbbdup_ctx, uintptr_t encoding)
{
    if (ref_count == 0)
        return DRBBDUP_ERROR_NOT_INITIALIZED;

    drbbdup_manager_t *manager = (drbbdup_manager_t *)drbbdup_ctx;

    if (opts.max_case_encoding > 0 && encoding > opts.max_case_encoding)
        return DRBBDUP_ERROR_INVALID_PARAMETER;

    /* Don't check default case because it is not yet set. */
    if (drbbdup_encoding_already_included(manager, encoding, false))
        return DRBBDUP_ERROR_CASE_ALREADY_REGISTERED;

    if (drbbdup_include_encoding(manager, encoding))
        return DRBBDUP_SUCCESS;
    else
        return DRBBDUP_ERROR_CASE_LIMIT_REACHED;
}

drbbdup_status_t
drbbdup_is_first_instr(void *drcontext, instr_t *instr, bool *is_start)
{
    if (instr == NULL || is_start == NULL)
        return DRBBDUP_ERROR_INVALID_PARAMETER;

    drbbdup_per_thread *pt =
        (drbbdup_per_thread *)drmgr_get_tls_field(drcontext, tls_idx);
    if (pt == NULL)
        return DRBBDUP_ERROR;

    *is_start = pt->first_instr == instr;

    return DRBBDUP_SUCCESS;
}

drbbdup_status_t
drbbdup_is_first_nonlabel_instr(void *drcontext, instr_t *instr, bool *is_nonlabel)
{
    if (instr == NULL || is_nonlabel == NULL)
        return DRBBDUP_ERROR_INVALID_PARAMETER;

    drbbdup_per_thread *pt =
        (drbbdup_per_thread *)drmgr_get_tls_field(drcontext, tls_idx);
    if (pt == NULL)
        return DRBBDUP_ERROR;

    *is_nonlabel = pt->first_nonlabel_instr == instr;

    return DRBBDUP_SUCCESS;
}

drbbdup_status_t
drbbdup_is_last_instr(void *drcontext, instr_t *instr, bool *is_last)
{
    if (instr == NULL || is_last == NULL)
        return DRBBDUP_ERROR_INVALID_PARAMETER;

    drbbdup_per_thread *pt =
        (drbbdup_per_thread *)drmgr_get_tls_field(drcontext, tls_idx);
    if (pt == NULL)
        return DRBBDUP_ERROR;

    *is_last = pt->last_instr == instr;

    return DRBBDUP_SUCCESS;
}

drbbdup_status_t
drbbdup_get_stats(OUT drbbdup_stats_t *stats_in)
{
    if (!opts.is_stat_enabled)
        return DRBBDUP_ERROR_UNSET_FEATURE;
    if (stats_in == NULL || stats_in->struct_size == 0 ||
        stats_in->struct_size > stats.struct_size)
        return DRBBDUP_ERROR_INVALID_PARAMETER;

    dr_mutex_lock(stat_mutex);
    memcpy(stats_in, &stats, stats_in->struct_size);
    dr_mutex_unlock(stat_mutex);
    return DRBBDUP_SUCCESS;
}

/****************************************************************************
 * THREAD INIT AND EXIT
 */

static void
drbbdup_destroy_manager(void *manager_opaque)
{
    drbbdup_manager_t *manager = (drbbdup_manager_t *)manager_opaque;
    ASSERT(manager != NULL, "manager should not be NULL");

    if (manager->enable_dup && manager->cases != NULL) {
        ASSERT(opts.non_default_case_limit > 0, "dup limit should be greater than zero");
        dr_global_free(manager->cases,
                       sizeof(drbbdup_case_t) * opts.non_default_case_limit);
    }
    dr_global_free(manager, sizeof(drbbdup_manager_t));
}

static void
drbbdup_thread_init(void *drcontext)
{
    drbbdup_per_thread *pt =
        (drbbdup_per_thread *)dr_thread_alloc(drcontext, sizeof(drbbdup_per_thread));

    pt->case_index = 0;
    pt->orig_analysis_data = NULL;
    ASSERT(opts.non_default_case_limit > 0, "dup limit should be greater than zero");
    pt->case_analysis_data =
        dr_thread_alloc(drcontext, sizeof(void *) * opts.non_default_case_limit);
    memset(pt->case_analysis_data, 0, sizeof(void *) * opts.non_default_case_limit);

    /* Init hit table. */
    for (int i = 0; i < TABLE_SIZE; i++)
        pt->hit_counts[i] = opts.hit_threshold;
    drbbdup_set_tls_raw_slot_val(DRBBDUP_HIT_TABLE_SLOT, (uintptr_t)pt->hit_counts);

    drmgr_set_tls_field(drcontext, tls_idx, (void *)pt);
}

static void
drbbdup_thread_exit(void *drcontext)
{
    drbbdup_per_thread *pt =
        (drbbdup_per_thread *)drmgr_get_tls_field(drcontext, tls_idx);
    ASSERT(pt != NULL, "thread-local storage should not be NULL");
    ASSERT(opts.non_default_case_limit > 0, "dup limit should be greater than zero");

    dr_thread_free(drcontext, pt->case_analysis_data,
                   sizeof(void *) * opts.non_default_case_limit);
    dr_thread_free(drcontext, pt, sizeof(drbbdup_per_thread));
}

/****************************************************************************
 * INIT AND EXIT
 */

static bool
drbbdup_check_options(drbbdup_options_t *ops_in)
{
    if (ops_in != NULL && ops_in->set_up_bb_dups != NULL && ops_in->instrument_instr &&
        ops_in->non_default_case_limit > 0)
        return true;

    return false;
}

static bool
drbbdup_check_case_opnd(opnd_t case_opnd)
{
    /* As stated in the docs, runtime case operand must be a memory reference
     * and pointer-sized.
     */
    if (opnd_is_memory_reference(case_opnd) && opnd_get_size(case_opnd) == OPSZ_PTR)
        return true;

    return false;
}

drbbdup_status_t
drbbdup_init(drbbdup_options_t *ops_in)
{
    /* Return with error if drbbdup has already been initialised. */
    if (ref_count != 0)
        return DRBBDUP_ERROR_ALREADY_INITIALISED;

    if (!drbbdup_check_options(ops_in))
        return DRBBDUP_ERROR_INVALID_PARAMETER;
    if (!drbbdup_check_case_opnd(ops_in->runtime_case_opnd))
        return DRBBDUP_ERROR_INVALID_OPND;

    if (ops_in->struct_size > sizeof(drbbdup_options_t) ||
        /* This is the first size we exported so it shouldn't be smaller. */
        ops_in->struct_size < offsetof(drbbdup_options_t, max_case_encoding))
        return DRBBDUP_ERROR_INVALID_PARAMETER;
    /* Do not copy from beyond ops_in.  We ruled out ops_in being larger than opts
     * above.  Fields beyond ops_in will be left zero.
     */
    memcpy(&opts, ops_in, ops_in->struct_size);

    drreg_options_t drreg_ops = { sizeof(drreg_ops), 0 /* no regs needed */, false, NULL,
                                  true };
    drmgr_priority_t app2app_priority = { sizeof(drmgr_priority_t),
                                          DRMGR_PRIORITY_APP2APP_NAME_DRBBDUP, NULL, NULL,
                                          DRMGR_PRIORITY_APP2APP_DRBBDUP };
    drmgr_priority_t insert_priority = { sizeof(drmgr_priority_t),
                                         DRMGR_PRIORITY_INSERT_NAME_DRBBDUP, NULL, NULL,
                                         DRMGR_PRIORITY_INSERT_DRBBDUP };

    if (!drmgr_register_bb_app2app_event(drbbdup_duplicate_phase, &app2app_priority) ||
        !drmgr_register_bb_instrumentation_ex_event(
            NULL, drbbdup_analyse_phase, drbbdup_link_phase, NULL, &insert_priority) ||
        !drmgr_register_thread_init_event(drbbdup_thread_init) ||
        !drmgr_register_thread_exit_event(drbbdup_thread_exit) ||
        !dr_raw_tls_calloc(&tls_raw_reg, &tls_raw_base, DRBBDUP_SLOT_COUNT, 0) ||
        drreg_init(&drreg_ops) != DRREG_SUCCESS)
        return DRBBDUP_ERROR;

    tls_idx = drmgr_register_tls_field();
    if (tls_idx == -1)
        return DRBBDUP_ERROR;

    new_case_cache_pc = init_fp_cache(drbbdup_handle_new_case);
    if (new_case_cache_pc == NULL)
        return DRBBDUP_ERROR;

    /* Initialise hash table that keeps track of defined cases per
     * basic block.
     */
    hashtable_init_ex(&manager_table, HASH_BIT_TABLE, HASH_INTPTR, false, false,
                      drbbdup_destroy_manager, NULL, NULL);

    rw_lock = dr_rwlock_create();
    if (rw_lock == NULL)
        return DRBBDUP_ERROR;

    if (opts.is_stat_enabled) {
        memset(&stats, 0, sizeof(drbbdup_stats_t));
        stats.struct_size = sizeof(drbbdup_stats_t);
        stat_mutex = dr_mutex_create();
        if (stat_mutex == NULL)
            return DRBBDUP_ERROR;
    }

    ref_count++;

    return DRBBDUP_SUCCESS;
}

drbbdup_status_t
drbbdup_exit(void)
{
    DR_ASSERT(ref_count > 0);
    ref_count--;

    if (ref_count == 0) {
        destroy_fp_cache(new_case_cache_pc);

        if (!drmgr_unregister_bb_app2app_event(drbbdup_duplicate_phase) ||
            !drmgr_unregister_bb_instrumentation_ex_event(NULL, drbbdup_analyse_phase,
                                                          drbbdup_link_phase, NULL) ||
            !drmgr_unregister_thread_init_event(drbbdup_thread_init) ||
            !drmgr_unregister_thread_exit_event(drbbdup_thread_exit) ||
            !dr_raw_tls_cfree(tls_raw_base, DRBBDUP_SLOT_COUNT) ||
            !drmgr_unregister_tls_field(tls_idx) || drreg_exit() != DRREG_SUCCESS)
            return DRBBDUP_ERROR;

        hashtable_delete(&manager_table);
        dr_rwlock_destroy(rw_lock);

        if (opts.is_stat_enabled)
            dr_mutex_destroy(stat_mutex);

    } else {
        /* Cannot have more than one initialisation of drbbdup. */
        return DRBBDUP_ERROR;
    }

    return DRBBDUP_SUCCESS;
}<|MERGE_RESOLUTION|>--- conflicted
+++ resolved
@@ -858,16 +858,10 @@
  */
 static void
 drbbdup_insert_compare_encoding_and_branch(void *drcontext, instrlist_t *bb,
-<<<<<<< HEAD
-                                           instr_t *where, drbbdup_case_t *current_case,
-                                           bool avoid_flags, reg_id_t reg_encoding,
-                                           bool jmp_if_equal, instr_t *jmp_label)
-=======
                                            instr_t *where, drbbdup_manager_t *manager,
-                                           drbbdup_case_t *current_case,
+                                           drbbdup_case_t *current_case, bool avoid_flags,
                                            reg_id_t reg_encoding, bool jmp_if_equal,
                                            instr_t *jmp_label)
->>>>>>> e2224391
 {
 #ifdef X86
     if (avoid_flags && current_case->encoding == 0) {
@@ -909,13 +903,6 @@
         return;
     }
 #    ifdef X86_64
-<<<<<<< HEAD
-    /* XXX: We could use an immediate for small values. */
-    opnd_t opnd = opnd_create_abs_addr(&current_case->encoding, OPSZ_PTR);
-    instrlist_meta_preinsert(
-        bb, where, XINST_CREATE_cmp(drcontext, opnd, opnd_create_reg(reg_encoding)));
-=======
-    /* XXX: We could use jecxz and avoid flags altogether for zero values. */
     if (current_case->encoding <= INT_MAX) {
         /* It fits in an immediate so we can avoid the load. */
         opnd_t opnd = opnd_create_immed_uint(current_case->encoding, OPSZ_4);
@@ -926,7 +913,6 @@
         instrlist_meta_preinsert(
             bb, where, XINST_CREATE_cmp(drcontext, opnd, opnd_create_reg(reg_encoding)));
     }
->>>>>>> e2224391
 #    elif defined(X86_32)
     opnd_t opnd = opnd_create_immed_uint(current_case->encoding, OPSZ_PTR);
     instrlist_meta_preinsert(
@@ -973,11 +959,7 @@
         }
 #    endif
     }
-<<<<<<< HEAD
-    if (current_case->encoding < 256) {
-=======
-    if (!inserted && current_case->encoding <= MAX_IMMED_IN_CMP) {
->>>>>>> e2224391
+    if (current_case->encoding <= MAX_IMMED_IN_CMP) {
         /* Various larger immediates can be handled but it varies by ISA and mode.
          * XXX: Should DR provide utilities to help figure out whether an integer
          * will fit in a compare immediate?
@@ -989,30 +971,9 @@
             bb, where,
             XINST_CREATE_jump_cond(drcontext, jmp_if_equal ? DR_PRED_EQ : DR_PRED_NE,
                                    opnd_create_instr(jmp_label)));
-<<<<<<< HEAD
         return;
-=======
-        inserted = true;
-    }
-    if (!inserted) {
-        DR_ASSERT_MSG(manager->is_scratch_reg2_needed, "scratch2 was not saved");
-        instrlist_insert_mov_immed_ptrsz(drcontext, current_case->encoding,
-                                         opnd_create_reg(DRBBDUP_SCRATCH_REG2), bb, where,
-                                         NULL, NULL);
-        instrlist_meta_preinsert(bb, where,
-                                 XINST_CREATE_cmp(drcontext,
-                                                  opnd_create_reg(reg_encoding),
-                                                  opnd_create_reg(DRBBDUP_SCRATCH_REG2)));
-        instrlist_meta_preinsert(
-            bb, where,
-            XINST_CREATE_jump_cond(drcontext, jmp_if_equal ? DR_PRED_EQ : DR_PRED_NE,
-                                   opnd_create_instr(jmp_label)));
->>>>>>> e2224391
-    }
-    /* TODO i#4134: Add a user-set flag promising that runtime case values are
-     * always <256 so we know we don't need this 2nd scratch register; then
-     * assert if we end up here and the flag is set.
-     */
+    }
+    DR_ASSERT_MSG(manager->is_scratch_reg2_needed, "scratch2 was not saved");
     instrlist_insert_mov_immed_ptrsz(drcontext, current_case->encoding,
                                      opnd_create_reg(DRBBDUP_SCRATCH_REG2), bb, where,
                                      NULL, NULL);
@@ -1040,7 +1001,6 @@
 
     /* If runtime encoding not equal to encoding of current case, just jump to next.
      */
-<<<<<<< HEAD
     bool jmp_if_equal = false, avoid_flags = false;
     if (drbbdup_case_zero_vs_nonzero(manager)) {
         /* Use an aflags-less jump-if-zero. */
@@ -1052,14 +1012,9 @@
             jmp_if_equal = true;
         }
     }
-    drbbdup_insert_compare_encoding_and_branch(drcontext, bb, where, current_case,
-                                               avoid_flags, manager->scratch_reg,
-                                               jmp_if_equal, next_label);
-=======
-    drbbdup_insert_compare_encoding_and_branch(drcontext, bb, where, manager,
-                                               current_case, DRBBDUP_SCRATCH_REG,
-                                               false /*=jmp_if_equal*/, next_label);
->>>>>>> e2224391
+    drbbdup_insert_compare_encoding_and_branch(
+        drcontext, bb, where, manager, current_case, avoid_flags, manager->scratch_reg,
+        jmp_if_equal, next_label);
 
     /* If fall-through, restore regs back to their original values. */
     drbbdup_insert_landing_restoration(drcontext, bb, where, manager);
@@ -1111,15 +1066,9 @@
         /* Jump if runtime encoding matches default encoding.
          * Unknown encoding encountered upon fall-through.
          */
-<<<<<<< HEAD
         drbbdup_insert_compare_encoding_and_branch(
-            drcontext, bb, where, default_case, false /*avoid_flags*/,
+            drcontext, bb, where, manager, default_case, false /*avoid_flags*/,
             manager->scratch_reg, true /*=jmp_if_equal*/, done_label);
-=======
-        drbbdup_insert_compare_encoding_and_branch(drcontext, bb, where, manager,
-                                                   default_case, DRBBDUP_SCRATCH_REG,
-                                                   true /*=jmp_if_equal*/, done_label);
->>>>>>> e2224391
 
         /* We need manager->scratch_reg. Bail on keeping the encoding in the register. */
         opnd_t encoding_opnd =
