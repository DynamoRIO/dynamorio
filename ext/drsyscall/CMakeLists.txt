--- conflicted
+++ resolved
@@ -126,19 +126,11 @@
   include_directories(${PROJECT_SOURCE_DIR}/ext/drmf/common)
   include_directories(${PROJECT_SOURCE_DIR}/ext/drmf/framework)
 
-<<<<<<< HEAD
-  IF (UNIX)
-    include_directories(${PROJECT_SOURCE_DIR}/core/unix/include)
-  endif ()
-
-  IF (WIN32)
-=======
   if (UNIX)
     include_directories(${PROJECT_SOURCE_DIR}/core/unix/include)
   endif ()
 
   if (WIN32)
->>>>>>> 71029acd
     add_dependencies(${target} ntdll_imports)
     add_definitions(${asm_defs})
     # We can't include directly from DDK b/c the DDK include dir and VS include
