/* **********************************************************
 * Copyright (c) 2010-2020 Google, Inc.   All rights reserved.
 * **********************************************************/

/*
 * Redistribution and use in source and binary forms, with or without
 * modification, are permitted provided that the following conditions are met:
 *
 * * Redistributions of source code must retain the above copyright notice,
 *   this list of conditions and the following disclaimer.
 *
 * * Redistributions in binary form must reproduce the above copyright notice,
 *   this list of conditions and the following disclaimer in the documentation
 *   and/or other materials provided with the distribution.
 *
 * * Neither the name of Google, Inc. nor the names of its contributors may be
 *   used to endorse or promote products derived from this software without
 *   specific prior written permission.
 *
 * THIS SOFTWARE IS PROVIDED BY THE COPYRIGHT HOLDERS AND CONTRIBUTORS "AS IS"
 * AND ANY EXPRESS OR IMPLIED WARRANTIES, INCLUDING, BUT NOT LIMITED TO, THE
 * IMPLIED WARRANTIES OF MERCHANTABILITY AND FITNESS FOR A PARTICULAR PURPOSE
 * ARE DISCLAIMED. IN NO EVENT SHALL GOOGLE, INC. OR CONTRIBUTORS BE LIABLE
 * FOR ANY DIRECT, INDIRECT, INCIDENTAL, SPECIAL, EXEMPLARY, OR CONSEQUENTIAL
 * DAMAGES (INCLUDING, BUT NOT LIMITED TO, PROCUREMENT OF SUBSTITUTE GOODS OR
 * SERVICES; LOSS OF USE, DATA, OR PROFITS; OR BUSINESS INTERRUPTION) HOWEVER
 * CAUSED AND ON ANY THEORY OF LIABILITY, WHETHER IN CONTRACT, STRICT
 * LIABILITY, OR TORT (INCLUDING NEGLIGENCE OR OTHERWISE) ARISING IN ANY WAY
 * OUT OF THE USE OF THIS SOFTWARE, EVEN IF ADVISED OF THE POSSIBILITY OF SUCH
 * DAMAGE.
 */

/* DynamoRIO Multi-Instrumentation Manager Extension: a mediator for
 * combining and coordinating multiple instrumentation passes
 */

#include "dr_api.h"
#include "drmgr.h"
#include "hashtable.h"
#include "../ext_utils.h"
#ifdef UNIX
#    include <string.h>
#endif
#include <stddef.h> /* offsetof */
#include <stdint.h> /* intptr */

#undef dr_register_bb_event
#undef dr_unregister_bb_event
#undef dr_get_tls_field
#undef dr_set_tls_field
#undef dr_insert_read_tls_field
#undef dr_insert_write_tls_field
#undef dr_register_thread_init_event
#undef dr_unregister_thread_init_event
#undef dr_register_thread_exit_event
#undef dr_unregister_thread_exit_event
#undef dr_register_pre_syscall_event
#undef dr_unregister_pre_syscall_event
#undef dr_register_post_syscall_event
#undef dr_unregister_post_syscall_event
#undef dr_register_module_load_event
#undef dr_unregister_module_load_event
#undef dr_register_module_unload_event
#undef dr_unregister_module_unload_event
#undef dr_register_kernel_xfer_event
#undef dr_unregister_kernel_xfer_event
#undef dr_register_signal_event
#undef dr_unregister_signal_event
#undef dr_register_exception_event
#undef dr_unregister_exception_event
#undef dr_register_restore_state_ex_event
#undef dr_unregister_restore_state_ex_event
#undef dr_register_low_on_memory_event
#undef dr_unregister_low_on_memory_event

/* currently using asserts on internal logic sanity checks (never on
 * input from user) but perhaps we shouldn't since this is a library
 */
#ifdef DEBUG
#    define ASSERT(x, msg) DR_ASSERT_MSG(x, msg)
#else
#    define ASSERT(x, msg) /* nothing */
#endif

/***************************************************************************
 * TYPES
 */

/* priority list entry base struct */
typedef struct _priority_event_entry_t {
    bool valid; /* is whole entry valid (not just priority) */
    /* Given as input by the user. Enables reorder of cb lists. */
    drmgr_priority_t in_priority;
} priority_event_entry_t;

/* bb event list entry */
typedef struct _cb_entry_t {
    priority_event_entry_t pri;
    void *registration_user_data; /* user data passed at registration time */
    bool has_quartet;
    bool is_opcode_insertion;
    union {
        drmgr_xform_cb_t xform_cb;
        struct {
            drmgr_analysis_cb_t analysis_cb;
            drmgr_insertion_cb_t insertion_cb;
        } pair;

        /* quartet */
        drmgr_app2app_ex_cb_t app2app_ex_cb;
        struct {
            drmgr_ilist_ex_cb_t analysis_ex_cb;
            drmgr_insertion_cb_t insertion_ex_cb;
        } pair_ex;
        drmgr_ilist_ex_cb_t instru2instru_ex_cb;
        drmgr_opcode_insertion_cb_t opcode_insertion_cb;
    } cb;
} cb_entry_t;

/* generic event list entry */
typedef struct _generic_event_entry_t {
    priority_event_entry_t pri;
    bool is_ex;
    bool is_using_user_data;
    void *user_data;
    union {
        void (*generic_cb)(void);
        union {
            void (*cb_no_user_data)(void *);
            void (*cb_user_data)(void *, void *);
        } thread_cb;
        void (*cls_cb)(void *, bool);
        union {
            bool (*cb_no_user_data)(void *, int);
            bool (*cb_user_data)(void *, int, void *);
        } presys_cb;
        union {
            void (*cb_no_user_data)(void *, int);
            void (*cb_user_data)(void *, int, void *);
        } postsys_cb;
        union {
            void (*cb_no_user_data)(void *, const module_data_t *, bool);
            void (*cb_user_data)(void *, const module_data_t *, bool, void *);
        } modload_cb;
        union {
            void (*cb_no_user_data)(void *, const module_data_t *);
            void (*cb_user_data)(void *, const module_data_t *, void *);
        } modunload_cb;
        union {
            void (*cb_no_user_data)();
            void (*cb_user_data)(void *);
        } low_on_memory_cb;
        void (*kernel_xfer_cb)(void *, const dr_kernel_xfer_info_t *);
#ifdef UNIX
        union {
            dr_signal_action_t (*cb_no_user_data)(void *, dr_siginfo_t *);
            dr_signal_action_t (*cb_user_data)(void *, dr_siginfo_t *, void *);
        } signal_cb;
#endif
#ifdef WINDOWS
        bool (*exception_cb)(void *, dr_exception_t *);
#endif
        void (*fault_cb)(void *, void *, dr_mcontext_t *, bool, bool);
        bool (*fault_ex_cb)(void *, bool, dr_restore_state_info_t *);
    } cb;
} generic_event_entry_t;

/* array of events */
/* XXX: what we want is drvector_t with inlined elements */
typedef struct _cb_list_t {
    union { /* array of callbacks */
        cb_entry_t *bb;
        generic_event_entry_t *generic;
        byte *array;
    } cbs;
    size_t entry_sz;  /* size of each entry */
    size_t num_def;   /* defined (may not all be valid) entries in array */
    size_t num_valid; /* valid entries in array */
    size_t capacity;  /* allocated entries in array */
    /* We support only keeping events when a user has requested them.
     * This helps with things like DR's assert about a filter event (i#2991).
     */
    void (*lazy_register)(void);
    void (*lazy_unregister)(void);
} cb_list_t;

#define EVENTS_INITIAL_SZ 10
#define EVENTS_STACK_SZ 15

/* Our own TLS data */
typedef struct _per_thread_t {
    drmgr_bb_phase_t cur_phase;
    instr_t *first_instr;
    instr_t *first_nonlabel_instr;
    instr_t *last_instr;
} per_thread_t;

/* Emulation note types */
enum {
    DRMGR_NOTE_EMUL_START,
    DRMGR_NOTE_EMUL_STOP,
    DRMGR_NOTE_EMUL_COUNT,
};

/* Used to store temporary local information when handing drmgr's bb event in order
 * to avoid holding a lock during the instrumentation process.
 */
typedef struct _local_ctx_t {
    cb_list_t iter_app2app;
    cb_list_t iter_insert;
    cb_list_t iter_instru;
    /* used as stack storage by the cb if large enough: */
    cb_entry_t app2app[EVENTS_STACK_SZ];
    cb_entry_t insert[EVENTS_STACK_SZ];
    cb_entry_t instru[EVENTS_STACK_SZ];
    /* for opcode instrumentation events: */
    cb_list_t *iter_opcode_insert;
    bool was_opcode_instrum_registered;
} local_cb_info_t;

/***************************************************************************
 * GLOBALS
 */

/* Using read-write locks to protect counts and lists to allow concurrent
 * bb events and only require mutual exclusion when a cb is registered
 * or unregistered, which should be rare.
 *
 * We also use this lock for opcode specific instrumentation.
 */
static void *bb_cb_lock;

/* To know whether we need any DR events; protected by bb_cb_lock */
static uint bb_event_count;

/* Lists sorted by priority and protected by bb_cb_lock */
static cb_list_t cblist_app2app;
static cb_list_t cblist_instrumentation;
static cb_list_t cblist_instru2instru;

/* For opcode specific instrumentation. */
static hashtable_t global_opcode_instrum_table; /* maps opcodes to cb lists */
static void *opcode_table_lock; /* Denotes whether opcode event was ever registered. */
/* A flag indicating whether opcode instrum was ever registered. It is protected
 * by bb_cb_lock.
 */
static bool was_opcode_instrum_registered;

/* Count of callbacks needing user_data, protected by bb_cb_lock */
static uint pair_count;
static uint quartet_count;

/* Priority used for non-_ex events */
static const drmgr_priority_t default_priority = { sizeof(default_priority),
                                                   "__DEFAULT__", NULL, NULL, 0 };

static int our_tls_idx;

static dr_emit_flags_t
drmgr_bb_event(void *drcontext, void *tag, instrlist_t *bb, bool for_trace,
               bool translating);

static void
drmgr_bb_init(void);

static void
drmgr_bb_exit(void);

/* Reserve space for emulation specific note values */
static ptr_uint_t note_base_emul;
static void
drmgr_emulation_init(void);

/* Size of tls/cls arrays.  In order to support slot access from the
 * code cache, this number cannot be changed dynamically.  We could
 * make it a runtime parameter, but that would add another level of
 * indirection (and thus a performance hit); plus, there should only
 * be one client (maybe split into a few components) and a handful of
 * libraries, so we leave it as static.
 */
#define MAX_NUM_TLS 64

/* Strategy: each cb level clones tls[] and makes a new cls[].
 * We could share tls[] but that would cost a level of indirection.
 */
typedef struct _tls_array_t {
    void *tls[MAX_NUM_TLS];
    void *cls[MAX_NUM_TLS];
    struct _tls_array_t *prev;
    struct _tls_array_t *next;
} tls_array_t;

/* Whether each slot is reserved.  Protected by tls_lock. */
static bool tls_taken[MAX_NUM_TLS];
static bool cls_taken[MAX_NUM_TLS];
static void *tls_lock;

static void *note_lock;

/* Thread event cbs and rwlock */
static cb_list_t cb_list_thread_init;
static cb_list_t cb_list_thread_exit;
static void *thread_event_lock;

static cb_list_t cblist_cls_init;
static cb_list_t cblist_cls_exit;
static void *cls_event_lock;

/* Yet another event we must wrap to ensure we go last */
static cb_list_t cblist_presys;
static void *presys_event_lock;

static cb_list_t cblist_postsys;
static void *postsys_event_lock;

static cb_list_t cblist_modload;
static void *modload_event_lock;

static cb_list_t cblist_modunload;
static void *modunload_event_lock;

static cb_list_t cblist_low_on_memory;
static void *low_on_memory_event_lock;

static cb_list_t cblist_kernel_xfer;
static void *kernel_xfer_event_lock;

#ifdef UNIX
static cb_list_t cblist_signal;
static void *signal_event_lock;
#endif

#ifdef WINDOWS
static cb_list_t cblist_exception;
static void *exception_event_lock;
#endif

static cb_list_t cblist_fault;
static void *fault_event_lock;
static bool registered_fault; /* for lazy registration */

static int
priority_event_add(cb_list_t *list, drmgr_priority_t *new_pri);

static void
drmgr_init_opcode_hashtable(hashtable_t *opcode_instrum_table);

static void
drmgr_thread_init_event(void *drcontext);

static void
drmgr_thread_exit_event(void *drcontext);

static bool
drmgr_cls_stack_init(void *drcontext);

static bool
drmgr_cls_stack_exit(void *drcontext);

static void
drmgr_event_init(void);

static void
drmgr_event_exit(void);

static bool
drmgr_presyscall_event(void *drcontext, int sysnum);

static void
drmgr_postsyscall_event(void *drcontext, int sysnum);

static void
drmgr_modload_event(void *drcontext, const module_data_t *info, bool loaded);

static void
drmgr_modunload_event(void *drcontext, const module_data_t *info);

static void
drmgr_low_on_memory_event();

static void
drmgr_kernel_xfer_event(void *drcontext, const dr_kernel_xfer_info_t *info);

#ifdef UNIX
static dr_signal_action_t
drmgr_signal_event(void *drcontext, dr_siginfo_t *siginfo);
#endif

#ifdef WINDOWS
static bool
drmgr_exception_event(void *drcontext, dr_exception_t *excpt);
#endif

static bool
drmgr_restore_state_event(void *drcontext, bool restore_memory,
                          dr_restore_state_info_t *info);

static void
our_thread_init_event(void *drcontext);

static void
our_thread_exit_event(void *drcontext);

/***************************************************************************
 * INIT
 */

static int drmgr_init_count;

DR_EXPORT
bool
drmgr_init(void)
{
    /* handle multiple sets of init/exit calls */
    int count = dr_atomic_add32_return_sum(&drmgr_init_count, 1);
    if (count > 1)
        return true;

    note_lock = dr_mutex_create();

    bb_cb_lock = dr_rwlock_create();
    thread_event_lock = dr_rwlock_create();
    tls_lock = dr_mutex_create();
    cls_event_lock = dr_rwlock_create();
    presys_event_lock = dr_rwlock_create();
    postsys_event_lock = dr_rwlock_create();
    modload_event_lock = dr_rwlock_create();
    modunload_event_lock = dr_rwlock_create();
    low_on_memory_event_lock = dr_rwlock_create();
    kernel_xfer_event_lock = dr_rwlock_create();
    opcode_table_lock = dr_rwlock_create();
#ifdef UNIX
    signal_event_lock = dr_rwlock_create();
#endif
#ifdef WINDOWS
    exception_event_lock = dr_rwlock_create();
#endif
    fault_event_lock = dr_rwlock_create();

    dr_register_thread_init_event(drmgr_thread_init_event);
    dr_register_thread_exit_event(drmgr_thread_exit_event);
    dr_register_module_load_event(drmgr_modload_event);
    dr_register_module_unload_event(drmgr_modunload_event);
    dr_register_low_on_memory_event(drmgr_low_on_memory_event);
    dr_register_kernel_xfer_event(drmgr_kernel_xfer_event);
#ifdef UNIX
    dr_register_signal_event(drmgr_signal_event);
#endif
#ifdef WINDOWS
    dr_register_exception_event(drmgr_exception_event);
#endif

    drmgr_bb_init();
    drmgr_event_init();
    drmgr_emulation_init();
    drmgr_init_opcode_hashtable(&global_opcode_instrum_table);
    was_opcode_instrum_registered = false;

    our_tls_idx = drmgr_register_tls_field();
    if (!drmgr_register_thread_init_event(our_thread_init_event) ||
        !drmgr_register_thread_exit_event(our_thread_exit_event))
        return false;

    return true;
}

DR_EXPORT
void
drmgr_exit(void)
{
    /* handle multiple sets of init/exit calls */
    int count = dr_atomic_add32_return_sum(&drmgr_init_count, -1);
    if (count != 0)
        return;

    drmgr_unregister_tls_field(our_tls_idx);
    drmgr_unregister_thread_init_event(our_thread_init_event);
    drmgr_unregister_thread_exit_event(our_thread_exit_event);

    hashtable_delete(&global_opcode_instrum_table);
    drmgr_bb_exit();
    drmgr_event_exit();

    dr_unregister_thread_init_event(drmgr_thread_init_event);
    dr_unregister_thread_exit_event(drmgr_thread_exit_event);

    /* We blindly unregister even if we never (lazily) registered. */
    dr_unregister_pre_syscall_event(drmgr_presyscall_event);
    dr_unregister_post_syscall_event(drmgr_postsyscall_event);

    dr_unregister_module_load_event(drmgr_modload_event);
    dr_unregister_module_unload_event(drmgr_modunload_event);
    dr_unregister_low_on_memory_event(drmgr_low_on_memory_event);
    dr_unregister_kernel_xfer_event(drmgr_kernel_xfer_event);
#ifdef UNIX
    dr_unregister_signal_event(drmgr_signal_event);
#endif
#ifdef WINDOWS
    dr_unregister_exception_event(drmgr_exception_event);
#endif

    if (bb_event_count > 0)
        dr_unregister_bb_event(drmgr_bb_event);

    bb_event_count = 0;
    pair_count = 0;
    quartet_count = 0;

    if (registered_fault) {
        dr_unregister_restore_state_ex_event(drmgr_restore_state_event);
        registered_fault = false;
    }

    dr_rwlock_destroy(fault_event_lock);
#ifdef UNIX
    dr_rwlock_destroy(signal_event_lock);
#endif
#ifdef WINDOWS
    dr_rwlock_destroy(exception_event_lock);
#endif
    dr_rwlock_destroy(opcode_table_lock);
    dr_rwlock_destroy(kernel_xfer_event_lock);
    dr_rwlock_destroy(low_on_memory_event_lock);
    dr_rwlock_destroy(modunload_event_lock);
    dr_rwlock_destroy(modload_event_lock);
    dr_rwlock_destroy(postsys_event_lock);
    dr_rwlock_destroy(presys_event_lock);
    dr_rwlock_destroy(cls_event_lock);
    dr_mutex_destroy(tls_lock);
    dr_rwlock_destroy(thread_event_lock);
    dr_rwlock_destroy(bb_cb_lock);

    dr_mutex_destroy(note_lock);
}

/***************************************************************************
 * DYNAMIC ARAY OF CALLBACKS
 */

/* We want an array for a simple temporary copy to support unregistering
 * while delivering events.  Even though we sort our callbacks, we expect
 * orders of magnitude more event delivery than even register/unregister
 * calls.
 *
 * We do not shift on removal: we simply mark invalid.  We try to use
 * invalid slots when we can, but with the sorting that's rare.
 * We assume there won't be enough unregister calls to cause
 * fragmentation.
 */

static void
cblist_init(cb_list_t *l, size_t per_entry)
{
    l->entry_sz = per_entry;
    l->num_def = 0;
    l->num_valid = 0;
    l->capacity = EVENTS_INITIAL_SZ;
    l->cbs.array = dr_global_alloc(l->capacity * l->entry_sz);
    l->lazy_register = NULL;
    l->lazy_unregister = NULL;
}

static void
cblist_delete(cb_list_t *l)
{
    dr_global_free(l->cbs.array, l->capacity * l->entry_sz);
}

static inline priority_event_entry_t *
cblist_get_pri(cb_list_t *l, uint idx)
{
    return (priority_event_entry_t *)(l->cbs.array + idx * l->entry_sz);
}

/* Caller must hold write lock.
 * Increments l->num_def but not l->num_valid.
 * Returns -1 on error.
 */
static int
cblist_shift_and_resize(cb_list_t *l, uint insert_at)
{
    size_t orig_num = l->num_def;
    if (insert_at > l->num_def)
        return -1;
    /* check for invalid slots we can easily use */
    if (insert_at < l->num_def && !cblist_get_pri(l, insert_at)->valid)
        return insert_at;
    else if (insert_at > 0 && !cblist_get_pri(l, insert_at - 1)->valid)
        return insert_at - 1;
    l->num_def++;
    if (l->num_def >= l->capacity) {
        /* do the shift implicitly while resizing */
        size_t new_cap = l->capacity * 2;
        byte *new_array = dr_global_alloc(new_cap * l->entry_sz);
        memcpy(new_array, l->cbs.array, insert_at * l->entry_sz);
        memcpy(new_array + (insert_at + 1) * l->entry_sz,
               l->cbs.array + insert_at * l->entry_sz,
               (orig_num - insert_at) * l->entry_sz);
        dr_global_free(l->cbs.array, l->capacity * l->entry_sz);
        l->cbs.array = new_array;
        l->capacity = new_cap;
    } else {
        if (insert_at == orig_num)
            return insert_at;
        memmove(l->cbs.array + (insert_at + 1) * l->entry_sz,
                l->cbs.array + insert_at * l->entry_sz,
                (l->num_def - insert_at) * l->entry_sz);
    }
    return insert_at;
}

static void
cblist_insert_other(cb_list_t *l, cb_list_t *l_to_copy)
{
    drmgr_priority_t *pri = NULL;
    ASSERT(l->entry_sz == l_to_copy->entry_sz, "must be of the same size");
    size_t i;
    for (i = 0; i < l_to_copy->num_def; i++) {
        cb_entry_t *e = &l_to_copy->cbs.bb[i];
        if (!e->pri.valid)
            continue;

        pri = &e->pri.in_priority;
        if (strcmp(pri->name, default_priority.name) == 0) {
            /* Nullify here so that we do not bypass user validation done by
             * priority_event_add. */
            pri = NULL;
        }

        int idx = priority_event_add(l, pri);
        if (idx >= 0) {
            cb_entry_t *new_e = &l->cbs.bb[idx];
            *new_e = *e;
        }
    }
}

/* A helper function to help with the copying of cb list data for
 * cblist_create_local() and cblist_create_global().
 */
static void
cblist_copy(cb_list_t *src, cb_list_t *dst)
{
    ASSERT(src->num_def <= dst->capacity, "dst must have large enough capacity");
    dst->entry_sz = src->entry_sz;
    dst->num_def = src->num_def;
    dst->num_valid = src->num_valid;
    memcpy(dst->cbs.array, src->cbs.array, src->num_def * src->entry_sz);
}

/* Creates a temporary local copy, using local if it's big enough but
 * otherwise allocating new space on the heap. It allocates just enough space
 * for the list's array, using num_def instead of capacity for its size.
 * Caller must hold read lock. Use cblist_delete_local() to destroy.
 */
static void
cblist_create_local(void *drcontext, cb_list_t *src, cb_list_t *dst, byte *local,
                    size_t local_num)
{
    dst->capacity = src->num_def;
    if (src->num_def > local_num) {
        dst->cbs.array = dr_thread_alloc(drcontext, src->num_def * src->entry_sz);
    } else {
        dst->cbs.array = local;
    }
    cblist_copy(src, dst);
}

static void
cblist_delete_local(void *drcontext, cb_list_t *l, size_t local_num)
{
    if (l->num_def > local_num) {
        dr_thread_free(drcontext, l->cbs.array, l->num_def * l->entry_sz);
    } /* else nothing to do */
}

/* Creates a global copy of a cb list. Use cblist_delete() to destroy. */
static void
cblist_create_global(cb_list_t *src, cb_list_t *dst)
{
    memset(dst, 0, sizeof(*dst));
    dst->capacity = src->capacity;
    dst->cbs.array = dr_global_alloc(src->capacity * src->entry_sz);
    cblist_copy(src, dst);
}

/***************************************************************************
 * OPCODE INSTRUM HASHTABLE
 */

static void
drmgr_destroy_opcode_cb_list(void *opcode_cb_list_opaque)
{
    cb_list_t *opcode_cb_list = (cb_list_t *)opcode_cb_list_opaque;
    cblist_delete(opcode_cb_list);
    dr_global_free(opcode_cb_list, sizeof(cb_list_t));
}

static void
drmgr_init_opcode_hashtable(hashtable_t *opcode_instrum_table)
{
    hashtable_init_ex(opcode_instrum_table, 8, HASH_INTPTR, false, false,
                      drmgr_destroy_opcode_cb_list, NULL, NULL);
}

/* Returns false if opcode instrumentation is not applicable, i.e., no registration.
 */
static bool
drmgr_set_up_local_opcode_table(IN instrlist_t *bb, IN cb_list_t *insert_list,
                                INOUT hashtable_t *local_opcode_instrum_table)
{
    instr_t *inst, *next_inst;
    int opcode;
    bool is_opcode_instrum_applicable = false;

    dr_rwlock_read_lock(opcode_table_lock);

    /* A high-level check to avoid expensive allocation and locking bb_cb_lock.
     * In particular, we iterate over the bb and check whether any applicable opcode
     * event is registered.
     */
    for (inst = instrlist_first(bb); inst != NULL; inst = next_inst) {
        next_inst = instr_get_next(inst);
        if (!instr_opcode_valid(inst))
            continue;
        opcode = instr_get_opcode(inst);
        cb_list_t *opcode_cb_list =
            hashtable_lookup(&global_opcode_instrum_table, (void *)(intptr_t)opcode);
        if (opcode_cb_list != NULL) {
            is_opcode_instrum_applicable = true;
            break;
        }
    }

    /* Just return if no opcode event is registered for any instruction in the BB. */
    if (!is_opcode_instrum_applicable) {
        dr_rwlock_read_unlock(opcode_table_lock);
        return false;
    }

    /* Since both opcode and insert events are handled during stage 3, they need to be
     * jointly organized according to their priorities. This is done now.
     *
     * An alternative approach is to do the merging upon registration of opcode
     * events, and updating all mapped cb lists of opcodes when further bb insert events
     * are registered/unregistered. However, in order to avoid races, this would require
     * the dr bb event processed by drmgr to create a local copy of the entire opcode
     * table every time.
     */
    dr_rwlock_read_lock(bb_cb_lock);
    for (inst = instrlist_first(bb); inst != NULL; inst = next_inst) {
        next_inst = instr_get_next(inst);
        if (!instr_opcode_valid(inst))
            continue;

        opcode = instr_get_opcode(inst);
        cb_list_t *opcode_cb_list =
            hashtable_lookup(&global_opcode_instrum_table, (void *)(intptr_t)opcode);
        if (opcode_cb_list != NULL && opcode_cb_list->num_valid != 0) {
            cb_list_t *local_opcode_cb_list =
                hashtable_lookup(local_opcode_instrum_table, (void *)(intptr_t)opcode);
            if (local_opcode_cb_list == NULL) {
                local_opcode_cb_list = dr_global_alloc(sizeof(cb_list_t));
                cblist_create_global(insert_list, local_opcode_cb_list);
                cblist_insert_other(local_opcode_cb_list, opcode_cb_list);
                hashtable_add(local_opcode_instrum_table, (void *)(intptr_t)opcode,
                              local_opcode_cb_list);
            }
        }
    }
    dr_rwlock_read_unlock(bb_cb_lock);
    dr_rwlock_read_unlock(opcode_table_lock);
    return true;
}

/***************************************************************************
 * BB EVENTS
 */

/* To support multiple non-meta ctis in app2app phase, we mark them meta
 * before handing to DR to satisfy its bb constraints
 */
static void
drmgr_fix_app_ctis(void *drcontext, instrlist_t *bb)
{
    instr_t *inst;
    for (inst = instrlist_first(bb); inst != NULL; inst = instr_get_next(inst)) {
        /* Any CTI with an instr target must have an intra-bb target and thus
         * we assume it should not be mangled.  We mark it meta.
         */
        if (instr_is_app(inst) && instr_opcode_valid(inst) &&
            /* For -fast_client_decode we can have level 0 instrs so check
             * to ensure this is an single instr with valid opcode.
             */
            instr_is_cti(inst) && opnd_is_instr(instr_get_target(inst))) {
            instr_set_meta(inst);
            /* instrumentation passes should set the translation field
             * so other passes can see what app pc these app instrs
             * correspond to: but DR complains if there's a meta instr
             * w/ a translation but no restore_state event
             */
            instr_set_translation(inst, NULL);
        }
    }
}

/* Triggers the appropriate insert cb during stage 3. */
static dr_emit_flags_t
drmgr_bb_event_do_insertion_per_instr(void *drcontext, void *tag, instrlist_t *bb,
                                      instr_t *inst, bool for_trace, bool translating,
                                      cb_list_t *iter_insert, void **pair_data,
                                      void **quartet_data)
{
    uint i;
    cb_entry_t *e;
    uint pair_idx, quartet_idx;
    dr_emit_flags_t res = DR_EMIT_DEFAULT;

    for (quartet_idx = 0, pair_idx = 0, i = 0; i < iter_insert->num_def; i++) {
        e = &iter_insert->cbs.bb[i];
        if (!e->pri.valid)
            continue;
        /* Most client instrumentation wants to be predicated to match the app
         * instruction, so we do it by default (i#1723). Clients may opt-out
         * by calling drmgr_disable_auto_predication() at the start of the
         * insertion bb event.
         */
        instrlist_set_auto_predicate(bb, instr_get_predicate(inst));
        if (e->is_opcode_insertion) {
            res |= (*e->cb.opcode_insertion_cb)(drcontext, tag, bb, inst, for_trace,
                                                translating, e->registration_user_data);
        } else if (e->has_quartet) {
            res |=
                (*e->cb.pair_ex.insertion_ex_cb)(drcontext, tag, bb, inst, for_trace,
                                                 translating, quartet_data[quartet_idx]);
            quartet_idx++;
        } else {
            if (e->cb.pair.insertion_cb != NULL) {
                res |= (*e->cb.pair.insertion_cb)(drcontext, tag, bb, inst, for_trace,
                                                  translating, pair_data[pair_idx]);
            }
            pair_idx++;
        }
        instrlist_set_auto_predicate(bb, DR_PRED_NONE);
        /* XXX: add checks that cb followed the rules */
    }
    return res;
}

static dr_emit_flags_t
drmgr_bb_event_do_instrum_phases(void *drcontext, void *tag, instrlist_t *bb,
                                 bool for_trace, bool translating, per_thread_t *pt,
                                 local_cb_info_t *local_info, void **pair_data,
                                 void **quartet_data)
{
    uint i;
    cb_entry_t *e;
    dr_emit_flags_t res = DR_EMIT_DEFAULT;
    instr_t *inst, *next_inst;
    uint pair_idx, quartet_idx;
<<<<<<< HEAD
=======
    cb_entry_t local_app2app[EVENTS_STACK_SZ];
    cb_entry_t local_insert[EVENTS_STACK_SZ];
    cb_entry_t local_instru[EVENTS_STACK_SZ];
    cb_list_t iter_app2app;
    cb_list_t iter_insert;
    cb_list_t iter_instru;
    cb_list_t *iter_opcode_insert;
    per_thread_t *pt = (per_thread_t *)drmgr_get_tls_field(drcontext, our_tls_idx);
    int local_pair_count;
    int local_quartet_count;

>>>>>>> c68a51f4
    int opcode;
    /* denotes whether opcode instrumentation is applicable for this bb */
    bool is_opcode_instrum_applicable = false;
    hashtable_t local_opcode_instrum_table;

<<<<<<< HEAD
=======
    dr_rwlock_read_lock(bb_cb_lock);
    /* We use arrays to more easily support unregistering while in an event (i#1356).
     * With arrays we can make a temporary copy and avoid holding a lock while
     * delivering events.
     */
    local_pair_count = pair_count;
    local_quartet_count = quartet_count;
    cblist_create_local(drcontext, &cblist_app2app, &iter_app2app, (byte *)local_app2app,
                        BUFFER_SIZE_ELEMENTS(local_app2app));
    cblist_create_local(drcontext, &cblist_instrumentation, &iter_insert,
                        (byte *)local_insert, BUFFER_SIZE_ELEMENTS(local_insert));
    cblist_create_local(drcontext, &cblist_instru2instru, &iter_instru,
                        (byte *)local_instru, BUFFER_SIZE_ELEMENTS(local_instru));
    local_was_opcode_instrum_registered = was_opcode_instrum_registered;
    /* We do not make a complete local copy of the opcode hashtable as this can be
     * expensive. Instead, we create a scoped table later on that only maps the cb lists
     * of those opcodes required by this specific bb.
     */
    dr_rwlock_read_unlock(bb_cb_lock);

    /* We need per-thread user_data */
    if (local_pair_count > 0) {
        pair_data =
            (void **)dr_thread_alloc(drcontext, sizeof(void *) * local_pair_count);
    }
    if (local_quartet_count > 0) {
        quartet_data =
            (void **)dr_thread_alloc(drcontext, sizeof(void *) * local_quartet_count);
    }

>>>>>>> c68a51f4
    /* Pass 1: app2app */
    /* XXX: better to avoid all this set_tls overhead and assume DR is globally
     * synchronizing bb building anyway and use a global var + mutex?
     */
    pt->cur_phase = DRMGR_PHASE_APP2APP;
    for (quartet_idx = 0, i = 0; i < local_info->iter_app2app.num_def; i++) {
        e = &local_info->iter_app2app.cbs.bb[i];
        if (!e->pri.valid)
            continue;
        if (e->has_quartet) {
            res |= (*e->cb.app2app_ex_cb)(drcontext, tag, bb, for_trace, translating,
                                          &quartet_data[quartet_idx]);
            quartet_idx++;
        } else
            res |= (*e->cb.xform_cb)(drcontext, tag, bb, for_trace, translating);
    }

    /* Pass 2: analysis */
    pt->cur_phase = DRMGR_PHASE_ANALYSIS;
    for (quartet_idx = 0, pair_idx = 0, i = 0; i < local_info->iter_insert.num_def; i++) {
        e = &local_info->iter_insert.cbs.bb[i];
        if (!e->pri.valid)
            continue;
        if (e->has_quartet) {
            res |= (*e->cb.pair_ex.analysis_ex_cb)(
                drcontext, tag, bb, for_trace, translating, quartet_data[quartet_idx]);
            quartet_idx++;
        } else {
            if (e->cb.pair.analysis_cb == NULL) {
                pair_data[pair_idx] = NULL;
            } else {
                res |= (*e->cb.pair.analysis_cb)(drcontext, tag, bb, for_trace,
                                                 translating, &pair_data[pair_idx]);
            }
            pair_idx++;
        }
        /* XXX: add checks that cb followed the rules */
    }

    /* Pass 3: instru, per instr */
    pt->cur_phase = DRMGR_PHASE_INSERTION;
    pt->first_instr = instrlist_first(bb);
    pt->first_nonlabel_instr = instrlist_first_nonlabel(bb);
    pt->last_instr = instrlist_last(bb);

    /* For opcode instrumentation:
     * We need to create a local copy of the opcode map.
     * This is done at this point because instructions inserted
     * in prior stages also need to be looked-up (including meta instructions) when
     * iterating over the basic block.
     *
     * Initialise table only if opcode events were ever registered by the user.
     */
    if (local_info->was_opcode_instrum_registered) {
        drmgr_init_opcode_hashtable(&local_opcode_instrum_table);
        is_opcode_instrum_applicable = drmgr_set_up_local_opcode_table(
            bb, &local_info->iter_insert, &local_opcode_instrum_table);
    }

    /* Main pass for instrumentation. */
    for (inst = instrlist_first(bb); inst != NULL; inst = next_inst) {
        next_inst = instr_get_next(inst);
        if (is_opcode_instrum_applicable && instr_opcode_valid(inst)) {
            opcode = instr_get_opcode(inst);
            local_info->iter_opcode_insert =
                hashtable_lookup(&local_opcode_instrum_table, (void *)(intptr_t)opcode);
            if (local_info->iter_opcode_insert != NULL) {
                res |= drmgr_bb_event_do_insertion_per_instr(
                    drcontext, tag, bb, inst, for_trace, translating,
                    local_info->iter_opcode_insert, pair_data, quartet_data);
                continue;
            }
        }
        res |= drmgr_bb_event_do_insertion_per_instr(
            drcontext, tag, bb, inst, for_trace, translating, &local_info->iter_insert,
            pair_data, quartet_data);
    }

    /* Pass 4: final */
    pt->cur_phase = DRMGR_PHASE_INSTRU2INSTRU;
    for (quartet_idx = 0, i = 0; i < local_info->iter_instru.num_def; i++) {
        e = &local_info->iter_instru.cbs.bb[i];
        if (!e->pri.valid)
            continue;
        if (e->has_quartet) {
            res |= (*e->cb.instru2instru_ex_cb)(drcontext, tag, bb, for_trace,
                                                translating, quartet_data[quartet_idx]);
            quartet_idx++;
        } else
            res |= (*e->cb.xform_cb)(drcontext, tag, bb, for_trace, translating);
    }

    /* Pass 5: our private pass to support multiple non-meta ctis in app2app phase */
    drmgr_fix_app_ctis(drcontext, bb);

#ifdef ARM
    /* Pass 6: private pass to legalize conditional Thumb instrs.
     * Xref various discussions about removing IT instrs earlier, but there's a
     * conflict w/ tools who want to see the original instr stream and it's not
     * clear *when* to remove them.  Thus, we live w/ an inconsistent state
     * until this point.
     */
    if (dr_get_isa_mode(drcontext) == DR_ISA_ARM_THUMB) {
        dr_remove_it_instrs(drcontext, bb);
        dr_insert_it_instrs(drcontext, bb);
    }
#endif

    pt->cur_phase = DRMGR_PHASE_NONE;

<<<<<<< HEAD
    /* Delete table only if opcode events were ever registered by the user. */
    if (local_info->was_opcode_instrum_registered)
        hashtable_delete(&local_opcode_instrum_table);

    return res;
}

static void
drmgr_bb_event_set_local_cb_info(void *drcontext, OUT local_cb_info_t *local_info)
{
    dr_rwlock_read_lock(bb_cb_lock);
    /* We use arrays to more easily support unregistering while in an event (i#1356).
     * With arrays we can make a temporary copy and avoid holding a lock while
     * delivering events.
     */
    cblist_create_local(drcontext, &cblist_app2app, &local_info->iter_app2app,
                        (byte *)local_info->app2app,
                        BUFFER_SIZE_ELEMENTS(local_info->app2app));
    cblist_create_local(drcontext, &cblist_instrumentation, &local_info->iter_insert,
                        (byte *)local_info->insert,
                        BUFFER_SIZE_ELEMENTS(local_info->insert));
    cblist_create_local(drcontext, &cblist_instru2instru, &local_info->iter_instru,
                        (byte *)local_info->instru,
                        BUFFER_SIZE_ELEMENTS(local_info->instru));
    local_info->was_opcode_instrum_registered = was_opcode_instrum_registered;
    /* We do not make a complete local copy of the opcode hashtable as this can be
     * expensive. Instead, we create a scoped table later on that only maps the cb lists
     * of those opcodes required by this specific bb.
     */
    dr_rwlock_read_unlock(bb_cb_lock);
}

static void
drmgr_bb_event_delete_local_cb_info(void *drcontext, IN local_cb_info_t *local_info)
{

    cblist_delete_local(drcontext, &local_info->iter_app2app,
                        BUFFER_SIZE_ELEMENTS(local_info->app2app));
    cblist_delete_local(drcontext, &local_info->iter_insert,
                        BUFFER_SIZE_ELEMENTS(local_info->insert));
    cblist_delete_local(drcontext, &local_info->iter_instru,
                        BUFFER_SIZE_ELEMENTS(local_info->instru));
}

static dr_emit_flags_t
drmgr_bb_event(void *drcontext, void *tag, instrlist_t *bb, bool for_trace,
               bool translating)
{
    dr_emit_flags_t res;
    local_cb_info_t local_info;
    void **pair_data = NULL, **quartet_data = NULL;
    per_thread_t *pt = (per_thread_t *)drmgr_get_tls_field(drcontext, our_tls_idx);

    drmgr_bb_event_set_local_cb_info(drcontext, &local_info);

    /* We need per-thread user_data */
    if (pair_count > 0)
        pair_data = (void **)dr_thread_alloc(drcontext, sizeof(void *) * pair_count);
    if (quartet_count > 0) {
        quartet_data =
            (void **)dr_thread_alloc(drcontext, sizeof(void *) * quartet_count);
    }

    res = drmgr_bb_event_do_instrum_phases(drcontext, tag, bb, for_trace, translating, pt,
                                           &local_info, pair_data, quartet_data);

    if (pair_count > 0)
        dr_thread_free(drcontext, pair_data, sizeof(void *) * pair_count);
    if (quartet_count > 0)
        dr_thread_free(drcontext, quartet_data, sizeof(void *) * quartet_count);
=======
    if (local_pair_count > 0)
        dr_thread_free(drcontext, pair_data, sizeof(void *) * local_pair_count);
    if (local_quartet_count > 0)
        dr_thread_free(drcontext, quartet_data, sizeof(void *) * local_quartet_count);
>>>>>>> c68a51f4

    drmgr_bb_event_delete_local_cb_info(drcontext, &local_info);

    return res;
}

/* Caller must hold write lock.
 * priority can be NULL in which case default_priority is used.
 * Returns -1 on error, else index of new entry.
 */
static int
priority_event_add(cb_list_t *list, drmgr_priority_t *new_pri)
{
    int i;
    bool past_after;   /* are we past the "after" constraint */
    bool found_before; /* did we find the "before" constraint */
    priority_event_entry_t *pri;

    if (new_pri == NULL)
        new_pri = (drmgr_priority_t *)&default_priority;
    if (new_pri->name == NULL)
        return -1; /* must have a name */

    /* if we add fields in the future this is where we decide which to use */
    if (new_pri->struct_size < sizeof(drmgr_priority_t))
        return -1; /* incorrect struct */

    /* check for duplicate names.
     * not expecting a very long list, so simpler to do full walk
     * here rather than more complex logic to fold into walk below.
     */
    if (new_pri != &default_priority) {
        for (i = 0; i < (int)list->num_def; i++) {
            pri = cblist_get_pri(list, i);
            if (pri->valid && strcmp(new_pri->name, pri->in_priority.name) == 0)
                return -1; /* duplicate name */
        }
    }

    /* Keep the list sorted by numeric priority.
     * Callback priorities are not re-sorted dynamically as callbacks are registered,
     * so callbacks intending to be named in before or after requests should
     * use non-zero numeric priorities to ensure proper ordering.
     * Xref the dynamic proposal in i#1762.
     */
    past_after = (new_pri->after == NULL);
    found_before = (new_pri->before == NULL);
    for (i = 0; i < (int)list->num_def; i++) {
        pri = cblist_get_pri(list, i);
        if (!pri->valid)
            continue;
        /* Primary sort: numeric priority.  Tie goes to 1st to register. */
        if (pri->in_priority.priority > new_pri->priority)
            break;
        /* Secondary constraint #1: must be before "before" */
        if (new_pri->before != NULL &&
            strcmp(new_pri->before, pri->in_priority.name) == 0) {
            found_before = true;
            if (pri->in_priority.priority < new_pri->priority) {
                /* cannot satisfy both before and numeric */
                return -1;
            }
            break;
        }
        /* Secondary constraint #2: must be after "after" */
        else if (!past_after) {
            ASSERT(new_pri->after != NULL, "past_after should be true");
            if (strcmp(new_pri->after, pri->in_priority.name) == 0) {
                past_after = true;
            }
        }
    }
    if (!past_after) {
        /* Cannot satisfy both the before and after requests, or both
         * the after and numeric requests.
         */
        return -1;
    }
    if (!found_before) {
        /* We require the before to already be registered (i#1762 covers
         * switching to a dynamic model).
         */
        int j;
        ASSERT(new_pri->before != NULL, "found_before should be true");
        for (j = i; j < (int)list->num_def; j++) {
            pri = cblist_get_pri(list, j);
            if (pri->valid && strcmp(new_pri->before, pri->in_priority.name) == 0) {
                found_before = true;
                break;
            }
        }
        if (!found_before)
            return -1;
    }
    /* insert at index i */
    i = cblist_shift_and_resize(list, i);
    if (i < 0)
        return -1;
    pri = cblist_get_pri(list, i);
    pri->valid = true;
    pri->in_priority = *new_pri;
    list->num_valid++;
    if (list->num_valid == 1 && list->lazy_register != NULL)
        (*list->lazy_register)();
    return (int)i;
}

static bool
drmgr_bb_cb_add(cb_list_t *list, drmgr_xform_cb_t xform_func,
                drmgr_analysis_cb_t analysis_func, drmgr_insertion_cb_t insertion_func,
                /* for quartet (also uses insertion_func) */
                drmgr_app2app_ex_cb_t app2app_ex_func,
                drmgr_ilist_ex_cb_t analysis_ex_func,
                drmgr_ilist_ex_cb_t instru2instru_ex_func,
                drmgr_opcode_insertion_cb_t opcode_instrum_fuc,
                drmgr_priority_t *priority, void *user_data /*passed at registration */)
{
    int idx;
    bool res = false;
    ASSERT(list != NULL, "invalid internal params");
    ASSERT(((xform_func != NULL && analysis_func == NULL && insertion_func == NULL &&
             app2app_ex_func == NULL && analysis_ex_func == NULL &&
             instru2instru_ex_func == NULL && opcode_instrum_fuc == NULL) ||
            (xform_func == NULL && (analysis_func != NULL || insertion_func != NULL) &&
             app2app_ex_func == NULL && analysis_ex_func == NULL &&
             instru2instru_ex_func == NULL && opcode_instrum_fuc == NULL) ||
            (xform_func == NULL && analysis_func == NULL && insertion_func == NULL &&
             app2app_ex_func != NULL && analysis_ex_func == NULL &&
             instru2instru_ex_func == NULL && opcode_instrum_fuc == NULL) ||
            (xform_func == NULL && analysis_func == NULL && insertion_func != NULL &&
             app2app_ex_func == NULL && analysis_ex_func != NULL &&
             instru2instru_ex_func == NULL && opcode_instrum_fuc == NULL) ||
            (xform_func == NULL && analysis_func == NULL && insertion_func == NULL &&
             app2app_ex_func == NULL && analysis_ex_func == NULL &&
             instru2instru_ex_func != NULL && opcode_instrum_fuc == NULL) ||
            (xform_func == NULL && analysis_func == NULL && insertion_func == NULL &&
             app2app_ex_func == NULL && analysis_ex_func == NULL &&
             instru2instru_ex_func == NULL && opcode_instrum_fuc != NULL)),
           "invalid internal params");

    dr_rwlock_write_lock(bb_cb_lock);
    idx = priority_event_add(list, priority);
    if (idx >= 0) {
        cb_entry_t *new_e = &list->cbs.bb[idx];
        new_e->registration_user_data = user_data;
        if (app2app_ex_func != NULL) {
            new_e->has_quartet = true;
            new_e->is_opcode_insertion = false;
            new_e->cb.app2app_ex_cb = app2app_ex_func;
        } else if (analysis_ex_func != NULL) {
            new_e->has_quartet = true;
            new_e->is_opcode_insertion = false;
            new_e->cb.pair_ex.analysis_ex_cb = analysis_ex_func;
            new_e->cb.pair_ex.insertion_ex_cb = insertion_func;
        } else if (instru2instru_ex_func != NULL) {
            new_e->has_quartet = true;
            new_e->is_opcode_insertion = false;
            new_e->cb.instru2instru_ex_cb = instru2instru_ex_func;
        } else if (opcode_instrum_fuc != NULL) {
            new_e->has_quartet = false;
            new_e->is_opcode_insertion = true;
            new_e->cb.opcode_insertion_cb = opcode_instrum_fuc;
            /* set the flag b/c we encountered the registration of an opcode event */
            was_opcode_instrum_registered = true;
        } else {
            new_e->has_quartet = false;
            new_e->is_opcode_insertion = false;
            if (xform_func != NULL) {
                new_e->cb.xform_cb = xform_func;
            } else {
                new_e->cb.pair.analysis_cb = analysis_func;
                new_e->cb.pair.insertion_cb = insertion_func;
            }
        }
        if (bb_event_count == 0)
            dr_register_bb_event(drmgr_bb_event);
        bb_event_count++;
        if (new_e->has_quartet)
            quartet_count++;
        else if (xform_func == NULL)
            pair_count++;
        res = true;
    }
    dr_rwlock_write_unlock(bb_cb_lock);
    return res;
}

DR_EXPORT
bool
drmgr_register_bb_app2app_event(drmgr_xform_cb_t func, drmgr_priority_t *priority)
{
    if (func == NULL)
        return false; /* invalid params */
    return drmgr_bb_cb_add(&cblist_app2app, func, NULL, NULL, NULL, NULL, NULL, NULL,
                           priority, NULL /* no user data */);
}

DR_EXPORT
bool
drmgr_register_bb_instrumentation_event(drmgr_analysis_cb_t analysis_func,
                                        drmgr_insertion_cb_t insertion_func,
                                        drmgr_priority_t *priority)
{
    if (analysis_func == NULL && insertion_func == NULL)
        return false; /* invalid params */
    return drmgr_bb_cb_add(&cblist_instrumentation, NULL, analysis_func, insertion_func,
                           NULL, NULL, NULL, NULL, priority, NULL /* no user data */);
}

DR_EXPORT
bool
drmgr_register_bb_instru2instru_event(drmgr_xform_cb_t func, drmgr_priority_t *priority)
{
    if (func == NULL)
        return false; /* invalid params */
    return drmgr_bb_cb_add(&cblist_instru2instru, func, NULL, NULL, NULL, NULL, NULL,
                           NULL, priority, NULL /* no user data */);
}

DR_EXPORT
bool
drmgr_register_bb_instrumentation_ex_event(drmgr_app2app_ex_cb_t app2app_func,
                                           drmgr_ilist_ex_cb_t analysis_func,
                                           drmgr_insertion_cb_t insertion_func,
                                           drmgr_ilist_ex_cb_t instru2instru_func,
                                           drmgr_priority_t *priority)
{
    bool ok = true;
    if ((app2app_func == NULL && analysis_func == NULL && insertion_func == NULL &&
         instru2instru_func == NULL) ||
        /* can't have insertion but not analysis here b/c of unreg constraints */
        (analysis_func == NULL && insertion_func != NULL))
        return false; /* invalid params */
    if (app2app_func != NULL) {
        ok = drmgr_bb_cb_add(&cblist_app2app, NULL, NULL, NULL, app2app_func, NULL, NULL,
                             NULL, priority, NULL /* no user data */) &&
            ok;
    }
    if (analysis_func != NULL) {
        ok = drmgr_bb_cb_add(&cblist_instrumentation, NULL, NULL, insertion_func, NULL,
                             analysis_func, NULL, NULL, priority,
                             NULL /* no user data */) &&
            ok;
    }
    if (instru2instru_func != NULL) {
        ok = drmgr_bb_cb_add(&cblist_instru2instru, NULL, NULL, NULL, NULL, NULL,
                             instru2instru_func, NULL, priority,
                             NULL /* no user data */) &&
            ok;
    }
    return ok;
}

static bool
drmgr_bb_cb_remove(cb_list_t *list, drmgr_xform_cb_t xform_func,
                   drmgr_analysis_cb_t analysis_func, drmgr_insertion_cb_t insertion_func,
                   /* for quartet */
                   drmgr_app2app_ex_cb_t app2app_ex_func,
                   drmgr_ilist_ex_cb_t analysis_ex_func,
                   drmgr_ilist_ex_cb_t instru2instru_ex_func,
                   /* for opcode instrumentation */
                   drmgr_opcode_insertion_cb_t opcode_insertion_func)
{
    bool res = false;
    uint i;
    ASSERT(list != NULL, "invalid internal params");
    ASSERT(
        (xform_func != NULL && analysis_func == NULL && opcode_insertion_func == NULL) ||
            (xform_func == NULL && analysis_func != NULL &&
             opcode_insertion_func == NULL) ||
            (xform_func == NULL && analysis_func == NULL && insertion_func != NULL &&
             opcode_insertion_func == NULL) ||
            (xform_func == NULL && analysis_func == NULL &&
             opcode_insertion_func == NULL &&
             (app2app_ex_func != NULL || analysis_ex_func != NULL ||
              instru2instru_ex_func != NULL)) ||
            (xform_func == NULL && analysis_func == NULL && app2app_ex_func == NULL &&
             analysis_ex_func == NULL && instru2instru_ex_func == NULL &&
             opcode_insertion_func != NULL),
        "invalid internal params");

    dr_rwlock_write_lock(bb_cb_lock);
    for (i = 0; i < list->num_def; i++) {
        cb_entry_t *e = &list->cbs.bb[i];
        if (!e->pri.valid)
            continue;
        if ((xform_func != NULL && xform_func == e->cb.xform_cb) ||
            (analysis_func != NULL && analysis_func == e->cb.pair.analysis_cb) ||
            (insertion_func != NULL && insertion_func == e->cb.pair.insertion_cb) ||
            (app2app_ex_func != NULL && app2app_ex_func == e->cb.app2app_ex_cb) ||
            (analysis_ex_func != NULL &&
             analysis_ex_func == e->cb.pair_ex.analysis_ex_cb) ||
            (instru2instru_ex_func != NULL &&
             instru2instru_ex_func == e->cb.instru2instru_ex_cb) ||
            (opcode_insertion_func != NULL &&
             opcode_insertion_func == e->cb.opcode_insertion_cb)) {
            res = true;
            e->pri.valid = false;
            ASSERT(list->num_valid > 0, "invalid num_valid");
            list->num_valid--;
            if (list->num_valid == 0 && list->lazy_unregister != NULL)
                (*list->lazy_unregister)();
            if (i == list->num_def - 1)
                list->num_def--;
            if (e->has_quartet)
                quartet_count--;
            else if (xform_func == NULL)
                pair_count--;
            bb_event_count--;
            if (bb_event_count == 0)
                dr_unregister_bb_event(drmgr_bb_event);
            break;
        }
    }
    dr_rwlock_write_unlock(bb_cb_lock);
    return res;
}

static void
drmgr_bb_init(void)
{
    cblist_init(&cblist_app2app, sizeof(cb_entry_t));
    cblist_init(&cblist_instrumentation, sizeof(cb_entry_t));
    cblist_init(&cblist_instru2instru, sizeof(cb_entry_t));
}

static void
drmgr_bb_exit(void)
{
    /* i#1317: we don't do grab the write rwlock to support exiting
     * mid-event.  drmgr_exit() is already ensuring we're only
     * called by one thread.
     */
    cblist_delete(&cblist_app2app);
    cblist_delete(&cblist_instrumentation);
    cblist_delete(&cblist_instru2instru);
}

DR_EXPORT
bool
drmgr_unregister_bb_app2app_event(drmgr_xform_cb_t func)
{
    if (func == NULL)
        return false; /* invalid params */
    return drmgr_bb_cb_remove(&cblist_app2app, func, NULL, NULL, NULL, NULL, NULL, NULL);
}

DR_EXPORT
bool
drmgr_unregister_bb_instrumentation_event(drmgr_analysis_cb_t func)
{
    if (func == NULL)
        return false; /* invalid params */
    return drmgr_bb_cb_remove(&cblist_instrumentation, NULL, func, NULL, NULL, NULL, NULL,
                              NULL);
}

DR_EXPORT
bool
drmgr_unregister_bb_insertion_event(drmgr_insertion_cb_t func)
{
    if (func == NULL)
        return false; /* invalid params */
    return drmgr_bb_cb_remove(&cblist_instrumentation, NULL, NULL, func, NULL, NULL, NULL,
                              NULL);
}

DR_EXPORT
bool
drmgr_unregister_bb_instru2instru_event(drmgr_xform_cb_t func)
{
    if (func == NULL)
        return false; /* invalid params */
    return drmgr_bb_cb_remove(&cblist_instru2instru, func, NULL, NULL, NULL, NULL, NULL,
                              NULL);
}

DR_EXPORT
bool
drmgr_unregister_bb_instrumentation_ex_event(drmgr_app2app_ex_cb_t app2app_func,
                                             drmgr_ilist_ex_cb_t analysis_func,
                                             drmgr_insertion_cb_t insertion_func,
                                             drmgr_ilist_ex_cb_t instru2instru_func)
{
    bool ok = true;
    if ((app2app_func == NULL && analysis_func == NULL && insertion_func == NULL &&
         instru2instru_func == NULL) ||
        /* can't have insertion but not analysis here b/c of unreg constraints */
        (analysis_func == NULL && insertion_func != NULL))
        return false; /* invalid params */
    if (app2app_func != NULL) {
        ok = drmgr_bb_cb_remove(&cblist_app2app, NULL, NULL, NULL, app2app_func, NULL,
                                NULL, NULL) &&
            ok;
    }
    if (analysis_func != NULL) {
        /* Although analysis_func and insertion_func are registered together in
         * drmgr_register_bb_instrumentation_ex_event, drmgr_bb_cb_remove only
         * checks analysis_func, so we pass NULL instead of insertion_func here.
         */
        ok = drmgr_bb_cb_remove(&cblist_instrumentation, NULL, NULL, NULL, NULL,
                                analysis_func, NULL, NULL) &&
            ok;
    }
    if (instru2instru_func != NULL) {
        ok = drmgr_bb_cb_remove(&cblist_instru2instru, NULL, NULL, NULL, NULL, NULL,
                                instru2instru_func, NULL) &&
            ok;
    }
    return ok;
}

DR_EXPORT
bool
drmgr_register_opcode_instrumentation_event(drmgr_opcode_insertion_cb_t func, int opcode,
                                            drmgr_priority_t *priority, void *user_data)
{
    if (func == NULL)
        return false;

    dr_rwlock_write_lock(opcode_table_lock);
    cb_list_t *opcode_cb_list =
        hashtable_lookup(&global_opcode_instrum_table, (void *)(intptr_t)opcode);
    if (opcode_cb_list == NULL) {
        /* We need to add a new mapping. */
        opcode_cb_list = dr_global_alloc(sizeof(cb_list_t));
        cblist_init(opcode_cb_list, sizeof(cb_entry_t));
        hashtable_add(&global_opcode_instrum_table, (void *)(intptr_t)opcode,
                      opcode_cb_list);
    }
    dr_rwlock_write_unlock(opcode_table_lock);

    return drmgr_bb_cb_add(opcode_cb_list, NULL, NULL, NULL, NULL, NULL, NULL, func,
                           priority, user_data);
}

DR_EXPORT
bool
drmgr_unregister_opcode_instrumentation_event(drmgr_opcode_insertion_cb_t func,
                                              int opcode)
{
    if (func == NULL)
        return false;

    dr_rwlock_write_lock(opcode_table_lock);
    cb_list_t *opcode_cb_list =
        hashtable_lookup(&global_opcode_instrum_table, (void *)(intptr_t)opcode);
    if (opcode_cb_list == NULL)
        return false; /* there should be a cb list present in the table */
    dr_rwlock_write_unlock(opcode_table_lock);

    return drmgr_bb_cb_remove(opcode_cb_list, NULL, NULL, NULL, NULL, NULL, NULL, func);
}

DR_EXPORT
drmgr_bb_phase_t
drmgr_current_bb_phase(void *drcontext)
{
    per_thread_t *pt;
    /* Support being called w/o being set up, for detection of whether under drmgr */
    if (drmgr_init_count == 0)
        return DRMGR_PHASE_NONE;
    pt = (per_thread_t *)drmgr_get_tls_field(drcontext, our_tls_idx);
    /* Support being called during process init (i#2910). */
    if (pt == NULL)
        return DRMGR_PHASE_NONE;
    return pt->cur_phase;
}

DR_EXPORT
bool
drmgr_is_first_instr(void *drcontext, instr_t *instr)
{
    per_thread_t *pt = (per_thread_t *)drmgr_get_tls_field(drcontext, our_tls_idx);
    return instr == pt->first_instr;
}

DR_EXPORT
bool
drmgr_is_first_nonlabel_instr(void *drcontext, instr_t *instr)
{
    per_thread_t *pt = (per_thread_t *)drmgr_get_tls_field(drcontext, our_tls_idx);
    return instr == pt->first_nonlabel_instr;
}

DR_EXPORT
bool
drmgr_is_last_instr(void *drcontext, instr_t *instr)
{
    per_thread_t *pt = (per_thread_t *)drmgr_get_tls_field(drcontext, our_tls_idx);
    return instr == pt->last_instr;
}

static void
our_thread_init_event(void *drcontext)
{
    per_thread_t *pt = (per_thread_t *)dr_thread_alloc(drcontext, sizeof(*pt));
    memset(pt, 0, sizeof(*pt));
    drmgr_set_tls_field(drcontext, our_tls_idx, (void *)pt);
}

static void
our_thread_exit_event(void *drcontext)
{
    per_thread_t *pt = (per_thread_t *)drmgr_get_tls_field(drcontext, our_tls_idx);
    dr_thread_free(drcontext, pt, sizeof(*pt));
}

/***************************************************************************
 * WRAPPED EVENTS
 */

/* We must go first on thread init and last on thread exit, and DR
 * doesn't provide any priority scheme to guarantee that, so we must
 * wrap the thread events.
 */

static bool
drmgr_generic_event_add_ex(cb_list_t *list, void *rwlock, void (*func)(void),
                           drmgr_priority_t *priority, bool is_using_user_data,
                           void *user_data, bool is_ex)
{
    int idx;
    generic_event_entry_t *e;
    bool res = false;
    if (func == NULL)
        return false;
    dr_rwlock_write_lock(rwlock);
    idx = priority_event_add(list, priority);
    if (idx >= 0) {
        res = true;
        e = &list->cbs.generic[idx];
        e->is_ex = is_ex;
        e->cb.generic_cb = func;
        e->is_using_user_data = is_using_user_data;
        e->user_data = user_data;
    }
    dr_rwlock_write_unlock(rwlock);
    return res;
}

static bool
drmgr_generic_event_add(cb_list_t *list, void *rwlock, void (*func)(void),
                        drmgr_priority_t *priority, bool is_using_user_data,
                        void *user_data)
{
    return drmgr_generic_event_add_ex(list, rwlock, func, priority, is_using_user_data,
                                      user_data, false);
}

static bool
drmgr_generic_event_remove(cb_list_t *list, void *rwlock, void (*func)(void))
{
    bool res = false;
    uint i;
    generic_event_entry_t *e;
    if (func == NULL)
        return false;
    dr_rwlock_write_lock(rwlock);
    for (i = 0; i < list->num_def; i++) {
        e = &list->cbs.generic[i];
        if (!e->pri.valid)
            continue;
        if (e->cb.generic_cb == func) {
            res = true;
            e->pri.valid = false;
            ASSERT(list->num_valid > 0, "invalid num_valid");
            list->num_valid--;
            if (list->num_valid == 0 && list->lazy_unregister != NULL)
                (*list->lazy_unregister)();
            break;
        }
    }
    dr_rwlock_write_unlock(rwlock);
    return res;
}

/* We delay registering syscall events until a client does, to avoid triggering DR's
 * assert about having a syscall event and no filter event (we can't register our own
 * filter and provide the warning ourselves unless we replace DR's filter).  Today we
 * have no action of our own on pre or post syscall so this works out.
 */
static void
drmgr_lazy_register_presys(void)
{
    dr_register_pre_syscall_event(drmgr_presyscall_event);
}
static void
drmgr_lazy_register_postsys(void)
{
    dr_register_post_syscall_event(drmgr_postsyscall_event);
}
static void
drmgr_lazy_unregister_presys(void)
{
    dr_unregister_pre_syscall_event(drmgr_presyscall_event);
}
static void
drmgr_lazy_unregister_postsys(void)
{
    dr_unregister_post_syscall_event(drmgr_postsyscall_event);
}

static void
drmgr_event_init(void)
{
    cblist_init(&cb_list_thread_init, sizeof(generic_event_entry_t));
    cblist_init(&cb_list_thread_exit, sizeof(generic_event_entry_t));
    cblist_init(&cblist_cls_init, sizeof(generic_event_entry_t));
    cblist_init(&cblist_cls_exit, sizeof(generic_event_entry_t));

    cblist_init(&cblist_presys, sizeof(generic_event_entry_t));
    cblist_presys.lazy_register = drmgr_lazy_register_presys;
    cblist_presys.lazy_unregister = drmgr_lazy_unregister_presys;
    cblist_init(&cblist_postsys, sizeof(generic_event_entry_t));
    cblist_postsys.lazy_register = drmgr_lazy_register_postsys;
    cblist_postsys.lazy_unregister = drmgr_lazy_unregister_postsys;

    cblist_init(&cblist_modload, sizeof(generic_event_entry_t));
    cblist_init(&cblist_modunload, sizeof(generic_event_entry_t));
    cblist_init(&cblist_low_on_memory, sizeof(generic_event_entry_t));
    cblist_init(&cblist_kernel_xfer, sizeof(generic_event_entry_t));
#ifdef UNIX
    cblist_init(&cblist_signal, sizeof(generic_event_entry_t));
#endif
#ifdef WINDOWS
    cblist_init(&cblist_exception, sizeof(generic_event_entry_t));
#endif
    cblist_init(&cblist_fault, sizeof(generic_event_entry_t));
}

static void
drmgr_event_exit(void)
{
    /* i#1317: we don't grab the write rwlock to support exiting
     * mid-event.  drmgr_exit() is already ensuring we're only
     * called by one thread.
     */
    cblist_delete(&cb_list_thread_init);
    cblist_delete(&cb_list_thread_exit);
    cblist_delete(&cblist_cls_init);
    cblist_delete(&cblist_cls_exit);
    cblist_delete(&cblist_presys);
    cblist_delete(&cblist_postsys);
    cblist_delete(&cblist_modload);
    cblist_delete(&cblist_modunload);
    cblist_delete(&cblist_low_on_memory);
    cblist_delete(&cblist_kernel_xfer);
#ifdef UNIX
    cblist_delete(&cblist_signal);
#endif
#ifdef WINDOWS
    cblist_delete(&cblist_exception);
#endif
    cblist_delete(&cblist_fault);
}

DR_EXPORT
bool
drmgr_register_thread_init_event(void (*func)(void *drcontext))
{
    return drmgr_register_thread_init_event_ex(func, NULL);
}

DR_EXPORT
bool
drmgr_register_thread_init_event_ex(void (*func)(void *drcontext),
                                    drmgr_priority_t *priority)
{
    return drmgr_generic_event_add(&cb_list_thread_init, thread_event_lock,
                                   (void (*)(void))func, priority, false, NULL);
}

DR_EXPORT
bool
drmgr_register_thread_init_event_user_data(void (*func)(void *drcontext, void *user_data),
                                           drmgr_priority_t *priority, void *user_data)
{
    return drmgr_generic_event_add(&cb_list_thread_init, thread_event_lock,
                                   (void (*)(void))func, priority, true, user_data);
}

DR_EXPORT
bool
drmgr_unregister_thread_init_event(void (*func)(void *drcontext))
{
    return drmgr_generic_event_remove(&cb_list_thread_init, thread_event_lock,
                                      (void (*)(void))func);
}

bool
drmgr_unregister_thread_init_event_user_data(void (*func)(void *drcontext,
                                                          void *user_data))
{
    return drmgr_generic_event_remove(&cb_list_thread_init, thread_event_lock,
                                      (void (*)(void))func);
}

DR_EXPORT
bool
drmgr_register_thread_exit_event(void (*func)(void *drcontext))
{
    return drmgr_register_thread_exit_event_ex(func, NULL);
}

DR_EXPORT
bool
drmgr_register_thread_exit_event_ex(void (*func)(void *drcontext),
                                    drmgr_priority_t *priority)
{
    return drmgr_generic_event_add(&cb_list_thread_exit, thread_event_lock,
                                   (void (*)(void))func, priority, false, NULL);
}

DR_EXPORT
bool
drmgr_register_thread_exit_event_user_data(void (*func)(void *drcontext, void *user_data),
                                           drmgr_priority_t *priority, void *user_data)
{
    return drmgr_generic_event_add(&cb_list_thread_exit, thread_event_lock,
                                   (void (*)(void))func, priority, true, user_data);
}

DR_EXPORT
bool
drmgr_unregister_thread_exit_event(void (*func)(void *drcontext))
{
    return drmgr_generic_event_remove(&cb_list_thread_exit, thread_event_lock,
                                      (void (*)(void))func);
}

bool
drmgr_unregister_thread_exit_event_user_data(void (*func)(void *drcontext,
                                                          void *user_data))
{
    return drmgr_generic_event_remove(&cb_list_thread_exit, thread_event_lock,
                                      (void (*)(void))func);
}

DR_EXPORT
bool
drmgr_register_pre_syscall_event(bool (*func)(void *drcontext, int sysnum))
{
    return drmgr_generic_event_add(&cblist_presys, presys_event_lock,
                                   (void (*)(void))func, NULL, false, NULL);
}

DR_EXPORT
bool
drmgr_register_pre_syscall_event_ex(bool (*func)(void *drcontext, int sysnum),
                                    drmgr_priority_t *priority)
{
    return drmgr_generic_event_add(&cblist_presys, presys_event_lock,
                                   (void (*)(void))func, priority, false, NULL);
}

DR_EXPORT
bool
drmgr_register_pre_syscall_event_user_data(bool (*func)(void *drcontext, int sysnum,
                                                        void *user_data),
                                           drmgr_priority_t *priority, void *user_data)
{
    return drmgr_generic_event_add(&cblist_presys, presys_event_lock,
                                   (void (*)(void))func, priority, true, user_data);
}

DR_EXPORT
bool
drmgr_unregister_pre_syscall_event(bool (*func)(void *drcontext, int sysnum))
{
    return drmgr_generic_event_remove(&cblist_presys, presys_event_lock,
                                      (void (*)(void))func);
}

DR_EXPORT
bool
drmgr_unregister_pre_syscall_event_user_data(bool (*func)(void *drcontext, int sysnum,
                                                          void *user_data))
{
    return drmgr_generic_event_remove(&cblist_presys, presys_event_lock,
                                      (void (*)(void))func);
}

static bool
drmgr_presyscall_event(void *drcontext, int sysnum)
{
    bool execute = true;
    generic_event_entry_t local[EVENTS_STACK_SZ];
    cb_list_t iter;
    uint i;
    dr_rwlock_read_lock(presys_event_lock);
    cblist_create_local(drcontext, &cblist_presys, &iter, (byte *)local,
                        BUFFER_SIZE_ELEMENTS(local));
    dr_rwlock_read_unlock(presys_event_lock);

    for (i = 0; i < iter.num_def; i++) {
        if (!iter.cbs.generic[i].pri.valid)
            continue;
        bool is_using_user_data = iter.cbs.generic[i].is_using_user_data;
        void *user_data = iter.cbs.generic[i].user_data;
        if (is_using_user_data == false) {
            execute =
                (*iter.cbs.generic[i].cb.presys_cb.cb_no_user_data)(drcontext, sysnum) &&
                execute;
        } else {
            execute = (*iter.cbs.generic[i].cb.presys_cb.cb_user_data)(drcontext, sysnum,
                                                                       user_data) &&
                execute;
        }
    }

    /* We used to track NtCallbackReturn for CLS (before DR provided the kernel xfer
     * event) and had to handle it last here.  Now we have nothing ourselves to
     * do here.  If we do add something we'll need to redo the lazy
     * drmgr_lazy_register_presys(), etc.
     */

    cblist_delete_local(drcontext, &iter, BUFFER_SIZE_ELEMENTS(local));

    return execute;
}

DR_EXPORT
bool
drmgr_register_post_syscall_event(void (*func)(void *drcontext, int sysnum))
{
    return drmgr_generic_event_add(&cblist_postsys, postsys_event_lock,
                                   (void (*)(void))func, NULL, false, NULL);
}

DR_EXPORT
bool
drmgr_register_post_syscall_event_ex(void (*func)(void *drcontext, int sysnum),
                                     drmgr_priority_t *priority)
{
    return drmgr_generic_event_add(&cblist_postsys, postsys_event_lock,
                                   (void (*)(void))func, priority, false, NULL);
}

DR_EXPORT
bool
drmgr_register_post_syscall_event_user_data(void (*func)(void *drcontext, int sysnum,
                                                         void *user_data),
                                            drmgr_priority_t *priority, void *user_data)
{
    return drmgr_generic_event_add(&cblist_postsys, postsys_event_lock,
                                   (void (*)(void))func, priority, true, user_data);
}

DR_EXPORT
bool
drmgr_unregister_post_syscall_event(void (*func)(void *drcontext, int sysnum))
{
    return drmgr_generic_event_remove(&cblist_postsys, postsys_event_lock,
                                      (void (*)(void))func);
}

DR_EXPORT
bool
drmgr_unregister_post_syscall_event_user_data(void (*func)(void *drcontext, int sysnum,
                                                           void *user_data))
{
    return drmgr_generic_event_remove(&cblist_postsys, postsys_event_lock,
                                      (void (*)(void))func);
}

static void
drmgr_postsyscall_event(void *drcontext, int sysnum)
{
    generic_event_entry_t local[EVENTS_STACK_SZ];
    cb_list_t iter;
    uint i;
    dr_rwlock_read_lock(postsys_event_lock);
    cblist_create_local(drcontext, &cblist_postsys, &iter, (byte *)local,
                        BUFFER_SIZE_ELEMENTS(local));
    dr_rwlock_read_unlock(postsys_event_lock);

    for (i = 0; i < iter.num_def; i++) {
        if (!iter.cbs.generic[i].pri.valid)
            continue;
        bool is_using_user_data = iter.cbs.generic[i].is_using_user_data;
        void *user_data = iter.cbs.generic[i].user_data;
        if (is_using_user_data == false)
            (*iter.cbs.generic[i].cb.postsys_cb.cb_no_user_data)(drcontext, sysnum);
        else {
            (*iter.cbs.generic[i].cb.postsys_cb.cb_user_data)(drcontext, sysnum,
                                                              user_data);
        }
    }
    cblist_delete_local(drcontext, &iter, BUFFER_SIZE_ELEMENTS(local));
}

/***************************************************************************
 * WRAPPED MODULE EVENTS
 */

DR_EXPORT
bool
drmgr_register_module_load_event(void (*func)(void *drcontext, const module_data_t *info,
                                              bool loaded))
{
    return drmgr_generic_event_add(&cblist_modload, modload_event_lock,
                                   (void (*)(void))func, NULL, false, NULL);
}

DR_EXPORT
bool
drmgr_register_module_load_event_ex(void (*func)(void *drcontext,
                                                 const module_data_t *info, bool loaded),
                                    drmgr_priority_t *priority)
{
    return drmgr_generic_event_add(&cblist_modload, modload_event_lock,
                                   (void (*)(void))func, priority, false, NULL);
}

DR_EXPORT
bool
drmgr_register_module_load_event_user_data(void (*func)(void *drcontext,
                                                        const module_data_t *info,
                                                        bool loaded, void *user_data),
                                           drmgr_priority_t *priority, void *user_data)
{
    return drmgr_generic_event_add(&cblist_modload, modload_event_lock,
                                   (void (*)(void))func, priority, true, user_data);
}

DR_EXPORT
bool
drmgr_unregister_module_load_event(void (*func)(void *drcontext,
                                                const module_data_t *info, bool loaded))
{
    return drmgr_generic_event_remove(&cblist_modload, modload_event_lock,
                                      (void (*)(void))func);
}

DR_EXPORT
bool
drmgr_unregister_module_load_event_user_data(void (*func)(void *drcontext,
                                                          const module_data_t *info,
                                                          bool loaded, void *user_data))
{
    return drmgr_generic_event_remove(&cblist_modload, modload_event_lock,
                                      (void (*)(void))func);
}

static void
drmgr_modload_event(void *drcontext, const module_data_t *info, bool loaded)
{
    generic_event_entry_t local[EVENTS_STACK_SZ];
    cb_list_t iter;
    uint i;
    dr_rwlock_read_lock(modload_event_lock);
    cblist_create_local(drcontext, &cblist_modload, &iter, (byte *)local,
                        BUFFER_SIZE_ELEMENTS(local));
    dr_rwlock_read_unlock(modload_event_lock);

    for (i = 0; i < iter.num_def; i++) {
        if (!iter.cbs.generic[i].pri.valid)
            continue;
        bool is_using_user_data = iter.cbs.generic[i].is_using_user_data;
        void *user_data = iter.cbs.generic[i].user_data;
        if (is_using_user_data == false) {
            (*iter.cbs.generic[i].cb.modload_cb.cb_no_user_data)(drcontext, info, loaded);
        } else {
            (*iter.cbs.generic[i].cb.modload_cb.cb_user_data)(drcontext, info, loaded,
                                                              user_data);
        }
    }
    cblist_delete_local(drcontext, &iter, BUFFER_SIZE_ELEMENTS(local));
}

DR_EXPORT
bool
drmgr_register_module_unload_event(void (*func)(void *drcontext,
                                                const module_data_t *info))
{
    return drmgr_generic_event_add(&cblist_modunload, modunload_event_lock,
                                   (void (*)(void))func, NULL, false, NULL);
}

DR_EXPORT
bool
drmgr_register_module_unload_event_ex(void (*func)(void *drcontext,
                                                   const module_data_t *info),
                                      drmgr_priority_t *priority)
{
    return drmgr_generic_event_add(&cblist_modunload, modunload_event_lock,
                                   (void (*)(void))func, priority, false, NULL);
}

DR_EXPORT
bool
drmgr_register_module_unload_event_user_data(void (*func)(void *drcontext,
                                                          const module_data_t *info,
                                                          void *user_data),
                                             drmgr_priority_t *priority, void *user_data)
{
    return drmgr_generic_event_add(&cblist_modunload, modunload_event_lock,
                                   (void (*)(void))func, priority, true, user_data);
}

DR_EXPORT
bool
drmgr_unregister_module_unload_event(void (*func)(void *drcontext,
                                                  const module_data_t *info))
{
    return drmgr_generic_event_remove(&cblist_modunload, modunload_event_lock,
                                      (void (*)(void))func);
}

DR_EXPORT
bool
drmgr_unregister_module_unload_event_user_data(void (*func)(void *drcontext,
                                                            const module_data_t *info,
                                                            void *user_data))
{
    return drmgr_generic_event_remove(&cblist_modunload, modunload_event_lock,
                                      (void (*)(void))func);
}

static void
drmgr_modunload_event(void *drcontext, const module_data_t *info)
{
    generic_event_entry_t local[EVENTS_STACK_SZ];
    cb_list_t iter;
    uint i;
    dr_rwlock_read_lock(modunload_event_lock);
    cblist_create_local(drcontext, &cblist_modunload, &iter, (byte *)local,
                        BUFFER_SIZE_ELEMENTS(local));
    dr_rwlock_read_unlock(modunload_event_lock);

    for (i = 0; i < iter.num_def; i++) {
        if (!iter.cbs.generic[i].pri.valid)
            continue;
        bool is_using_user_data = iter.cbs.generic[i].is_using_user_data;
        void *user_data = iter.cbs.generic[i].user_data;
        if (is_using_user_data == false)
            (*iter.cbs.generic[i].cb.modunload_cb.cb_no_user_data)(drcontext, info);
        else {
            (*iter.cbs.generic[i].cb.modunload_cb.cb_user_data)(drcontext, info,
                                                                user_data);
        }
    }
    cblist_delete_local(drcontext, &iter, BUFFER_SIZE_ELEMENTS(local));
}

/***************************************************************************
 * WRAPPED FAULT EVENTS
 */

#ifdef UNIX
DR_EXPORT
/* clang-format off */ /* (work around clang-format newline-after-type bug) */
bool
drmgr_register_signal_event(dr_signal_action_t (*func)(void *drcontext,
                                                       dr_siginfo_t *siginfo))
/* clang-format on */
{
    return drmgr_generic_event_add(&cblist_signal, signal_event_lock,
                                   (void (*)(void))func, NULL, false, NULL);
}

DR_EXPORT
bool
drmgr_register_signal_event_ex(dr_signal_action_t (*func)(void *drcontext,
                                                          dr_siginfo_t *siginfo),
                               drmgr_priority_t *priority)
{
    return drmgr_generic_event_add(&cblist_signal, signal_event_lock,
                                   (void (*)(void))func, priority, false, NULL);
}

DR_EXPORT
bool
drmgr_register_signal_event_user_data(dr_signal_action_t (*func)(void *drcontext,
                                                                 dr_siginfo_t *siginfo,
                                                                 void *user_data),
                                      drmgr_priority_t *priority, void *user_data)
{
    return drmgr_generic_event_add(&cblist_signal, signal_event_lock,
                                   (void (*)(void))func, priority, true, user_data);
}

DR_EXPORT
/* clang-format off */ /* (work around clang-format newline-after-type bug) */
bool
drmgr_unregister_signal_event(dr_signal_action_t (*func)
                              (void *drcontext, dr_siginfo_t *siginfo))
/* clang-format on */
{
    return drmgr_generic_event_remove(&cblist_signal, signal_event_lock,
                                      (void (*)(void))func);
}

DR_EXPORT
/* clang-format off */ /* (work around clang-format newline-after-type bug) */
bool
drmgr_unregister_signal_event_user_data(dr_signal_action_t (*func)(void *drcontext,
                                                                   dr_siginfo_t *siginfo,
                                                                   void *user_data))
/* clang-format on */
{
    return drmgr_generic_event_remove(&cblist_signal, signal_event_lock,
                                      (void (*)(void))func);
}

static dr_signal_action_t
drmgr_signal_event(void *drcontext, dr_siginfo_t *siginfo)
{
    dr_signal_action_t res = DR_SIGNAL_DELIVER;
    generic_event_entry_t local[EVENTS_STACK_SZ];
    cb_list_t iter;
    uint i;
    dr_rwlock_read_lock(signal_event_lock);
    cblist_create_local(drcontext, &cblist_signal, &iter, (byte *)local,
                        BUFFER_SIZE_ELEMENTS(local));
    dr_rwlock_read_unlock(signal_event_lock);

    for (i = 0; i < iter.num_def; i++) {
        if (!iter.cbs.generic[i].pri.valid)
            continue;

        bool is_using_user_data = iter.cbs.generic[i].is_using_user_data;
        void *user_data = iter.cbs.generic[i].user_data;
        /* follow DR semantics: short-circuit on first handler to "own" the signal */
        if (is_using_user_data == false) {
            res = (*iter.cbs.generic[i].cb.signal_cb.cb_no_user_data)(drcontext, siginfo);
        } else {
            res = (*iter.cbs.generic[i].cb.signal_cb.cb_user_data)(drcontext, siginfo,
                                                                   user_data);
        }
        if (res != DR_SIGNAL_DELIVER)
            break;
    }
    cblist_delete_local(drcontext, &iter, BUFFER_SIZE_ELEMENTS(local));
    return res;
}
#endif /* UNIX */

#ifdef WINDOWS
DR_EXPORT
bool
drmgr_register_exception_event(bool (*func)(void *drcontext, dr_exception_t *excpt))
{
    return drmgr_generic_event_add(&cblist_exception, exception_event_lock,
                                   (void (*)(void))func, NULL, false, NULL);
}

DR_EXPORT
bool
drmgr_register_exception_event_ex(bool (*func)(void *drcontext, dr_exception_t *excpt),
                                  drmgr_priority_t *priority)
{
    return drmgr_generic_event_add(&cblist_exception, exception_event_lock,
                                   (void (*)(void))func, priority, false, NULL);
}

DR_EXPORT
bool
drmgr_unregister_exception_event(bool (*func)(void *drcontext, dr_exception_t *excpt))
{
    return drmgr_generic_event_remove(&cblist_exception, exception_event_lock,
                                      (void (*)(void))func);
}

static bool
drmgr_exception_event(void *drcontext, dr_exception_t *excpt)
{
    bool res = true; /* deliver to app */
    generic_event_entry_t local[EVENTS_STACK_SZ];
    cb_list_t iter;
    uint i;
    dr_rwlock_read_lock(exception_event_lock);
    cblist_create_local(drcontext, &cblist_exception, &iter, (byte *)local,
                        BUFFER_SIZE_ELEMENTS(local));
    dr_rwlock_read_unlock(exception_event_lock);

    for (i = 0; i < iter.num_def; i++) {
        if (!iter.cbs.generic[i].pri.valid)
            continue;
        /* follow DR semantics: short-circuit on first handler to "own" the fault */
        res = (*iter.cbs.generic[i].cb.exception_cb)(drcontext, excpt);
        if (!res)
            break;
    }
    cblist_delete_local(drcontext, &iter, BUFFER_SIZE_ELEMENTS(local));
    return res;
}
#endif /* WINDOWS */

static void
drmgr_register_fault_event(void)
{
    if (!registered_fault) {
        dr_rwlock_write_lock(fault_event_lock);
        /* we lazily register so dr_xl8_hook_exists() is useful */
        if (!registered_fault) {
            dr_register_restore_state_ex_event(drmgr_restore_state_event);
            registered_fault = true;
        }
        dr_rwlock_write_unlock(fault_event_lock);
    }
}

DR_EXPORT
bool
drmgr_register_restore_state_event(void (*func)(void *drcontext, void *tag,
                                                dr_mcontext_t *mcontext,
                                                bool restore_memory,
                                                bool app_code_consistent))
{
    drmgr_register_fault_event();
    return drmgr_generic_event_add_ex(&cblist_fault, fault_event_lock,
                                      (void (*)(void))func, NULL, false, NULL,
                                      false /*!ex*/);
}

DR_EXPORT
bool
drmgr_register_restore_state_ex_event(bool (*func)(void *drcontext, bool restore_memory,
                                                   dr_restore_state_info_t *info))
{
    drmgr_register_fault_event();
    return drmgr_generic_event_add_ex(&cblist_fault, fault_event_lock,
                                      (void (*)(void))func, NULL, false, NULL,
                                      true /*ex*/);
}

DR_EXPORT
bool
drmgr_register_restore_state_ex_event_ex(bool (*func)(void *drcontext,
                                                      bool restore_memory,
                                                      dr_restore_state_info_t *info),
                                         drmgr_priority_t *priority)
{
    drmgr_register_fault_event();
    return drmgr_generic_event_add_ex(&cblist_fault, fault_event_lock,
                                      (void (*)(void))func, priority, false, NULL,
                                      true /*ex*/);
}

DR_EXPORT
bool
drmgr_unregister_restore_state_event(void (*func)(void *drcontext, void *tag,
                                                  dr_mcontext_t *mcontext,
                                                  bool restore_memory,
                                                  bool app_code_consistent))
{
    /* we never unregister our event once registered */
    return drmgr_generic_event_remove(&cblist_fault, fault_event_lock,
                                      (void (*)(void))func);
}

DR_EXPORT
bool
drmgr_unregister_restore_state_ex_event(bool (*func)(void *drcontext, bool restore_memory,
                                                     dr_restore_state_info_t *info))
{
    return drmgr_generic_event_remove(&cblist_fault, fault_event_lock,
                                      (void (*)(void))func);
}

static bool
drmgr_restore_state_event(void *drcontext, bool restore_memory,
                          dr_restore_state_info_t *info)
{
    bool res = true; /* deliver to app */
    generic_event_entry_t local[EVENTS_STACK_SZ];
    cb_list_t iter;
    uint i;
    dr_rwlock_read_lock(fault_event_lock);
    cblist_create_local(drcontext, &cblist_fault, &iter, (byte *)local,
                        BUFFER_SIZE_ELEMENTS(local));
    dr_rwlock_read_unlock(fault_event_lock);

    for (i = 0; i < iter.num_def; i++) {
        if (!iter.cbs.generic[i].pri.valid)
            continue;
        /* follow DR semantics: short-circuit on first handler to "own" the fault */
        if (iter.cbs.generic[i].is_ex) {
            res = (*iter.cbs.generic[i].cb.fault_ex_cb)(drcontext, restore_memory, info);
        } else {
            (*iter.cbs.generic[i].cb.fault_cb)(drcontext, info->fragment_info.tag,
                                               info->mcontext, restore_memory,
                                               info->fragment_info.app_code_consistent);
        }
        if (!res)
            break;
    }
    cblist_delete_local(drcontext, &iter, BUFFER_SIZE_ELEMENTS(local));
    return res;
}

/***************************************************************************
 * TLS
 */

static void
drmgr_thread_init_event(void *drcontext)
{
    generic_event_entry_t local[EVENTS_STACK_SZ];
    cb_list_t iter;
    uint i;
    tls_array_t *tls = dr_thread_alloc(drcontext, sizeof(*tls));
    memset(tls, 0, sizeof(*tls));
    dr_set_tls_field(drcontext, (void *)tls);

    dr_rwlock_read_lock(thread_event_lock);
    cblist_create_local(drcontext, &cb_list_thread_init, &iter, (byte *)local,
                        BUFFER_SIZE_ELEMENTS(local));
    dr_rwlock_read_unlock(thread_event_lock);

    for (i = 0; i < iter.num_def; i++) {
        if (!iter.cbs.generic[i].pri.valid)
            continue;
        bool is_using_user_data = iter.cbs.generic[i].is_using_user_data;
        void *user_data = iter.cbs.generic[i].user_data;
        if (is_using_user_data == false)
            (*iter.cbs.generic[i].cb.thread_cb.cb_no_user_data)(drcontext);
        else
            (*iter.cbs.generic[i].cb.thread_cb.cb_user_data)(drcontext, user_data);
    }
    cblist_delete_local(drcontext, &iter, BUFFER_SIZE_ELEMENTS(local));

    drmgr_cls_stack_init(drcontext);
}

static void
drmgr_thread_exit_event(void *drcontext)
{
    generic_event_entry_t local[EVENTS_STACK_SZ];
    cb_list_t iter;
    uint i;
    dr_rwlock_read_lock(thread_event_lock);
    cblist_create_local(drcontext, &cb_list_thread_exit, &iter, (byte *)local,
                        BUFFER_SIZE_ELEMENTS(local));
    dr_rwlock_read_unlock(thread_event_lock);

    for (i = 0; i < iter.num_def; i++) {
        if (!iter.cbs.generic[i].pri.valid)
            continue;
        bool is_using_user_data = iter.cbs.generic[i].is_using_user_data;
        void *user_data = iter.cbs.generic[i].user_data;
        if (is_using_user_data == false)
            (*iter.cbs.generic[i].cb.thread_cb.cb_no_user_data)(drcontext);
        else
            (*iter.cbs.generic[i].cb.thread_cb.cb_user_data)(drcontext, user_data);
    }
    cblist_delete_local(drcontext, &iter, BUFFER_SIZE_ELEMENTS(local));

    drmgr_cls_stack_exit(drcontext);
}

/* shared by tls and cls */
static int
drmgr_reserve_tls_cls_field(bool *taken)
{
    int i;
    dr_mutex_lock(tls_lock);
    for (i = 0; i < MAX_NUM_TLS; i++) {
        if (!taken[i]) {
            taken[i] = true;
            break;
        }
    }
    dr_mutex_unlock(tls_lock);
    if (i < MAX_NUM_TLS)
        return i;
    else
        return -1;
}

static bool
drmgr_unreserve_tls_cls_field(bool *taken, int idx)
{
    bool res = false;
    if (idx < 0 || idx > MAX_NUM_TLS)
        return false;
    dr_mutex_lock(tls_lock);
    if (taken[idx]) {
        res = true;
        taken[idx] = false;
    } else
        res = false;
    dr_mutex_unlock(tls_lock);
    return res;
}

DR_EXPORT
int
drmgr_register_tls_field(void)
{
    return drmgr_reserve_tls_cls_field(tls_taken);
}

DR_EXPORT
bool
drmgr_unregister_tls_field(int idx)
{
    return drmgr_unreserve_tls_cls_field(tls_taken, idx);
}

DR_EXPORT
void *
drmgr_get_tls_field(void *drcontext, int idx)
{
    tls_array_t *tls = (tls_array_t *)dr_get_tls_field(drcontext);
    /* no need to check for tls_taken since would return NULL anyway (i#484) */
    if (idx < 0 || idx > MAX_NUM_TLS || tls == NULL)
        return NULL;
    return tls->tls[idx];
}

DR_EXPORT
bool
drmgr_set_tls_field(void *drcontext, int idx, void *value)
{
    tls_array_t *tls = (tls_array_t *)dr_get_tls_field(drcontext);
    if (idx < 0 || idx > MAX_NUM_TLS || tls == NULL)
        return false;
    /* going DR's traditional route of efficiency over safety: making this
     * a debug-only check to avoid cost in release build
     */
    ASSERT(tls_taken[idx], "usage error: setting tls index that is not reserved");
    tls->tls[idx] = value;
    return true;
}

DR_EXPORT
bool
drmgr_insert_read_tls_field(void *drcontext, int idx, instrlist_t *ilist, instr_t *where,
                            reg_id_t reg)
{
    tls_array_t *tls = (tls_array_t *)dr_get_tls_field(drcontext);
    if (idx < 0 || idx > MAX_NUM_TLS || !tls_taken[idx] || tls == NULL)
        return false;
    if (!reg_is_gpr(reg) || !reg_is_pointer_sized(reg))
        return false;
    dr_insert_read_tls_field(drcontext, ilist, where, reg);
    instrlist_meta_preinsert(
        ilist, where,
        XINST_CREATE_load(
            drcontext, opnd_create_reg(reg),
            OPND_CREATE_MEMPTR(reg, offsetof(tls_array_t, tls) + idx * sizeof(void *))));
    return true;
}

DR_EXPORT
bool
drmgr_insert_write_tls_field(void *drcontext, int idx, instrlist_t *ilist, instr_t *where,
                             reg_id_t reg, reg_id_t scratch)
{
    tls_array_t *tls = (tls_array_t *)dr_get_tls_field(drcontext);
    if (idx < 0 || idx > MAX_NUM_TLS || !tls_taken[idx] || tls == NULL)
        return false;
    if (!reg_is_gpr(reg) || !reg_is_pointer_sized(reg) || !reg_is_gpr(scratch) ||
        !reg_is_pointer_sized(scratch))
        return false;
    dr_insert_read_tls_field(drcontext, ilist, where, scratch);
    instrlist_meta_preinsert(
        ilist, where,
        XINST_CREATE_store(
            drcontext,
            OPND_CREATE_MEMPTR(scratch,
                               offsetof(tls_array_t, tls) + idx * sizeof(void *)),
            opnd_create_reg(reg)));
    return true;
}

/***************************************************************************
 * CLS
 */

static bool
drmgr_cls_stack_push_event(void *drcontext, bool new_depth)
{
    generic_event_entry_t local[EVENTS_STACK_SZ];
    cb_list_t iter;
    uint i;
    /* let client initialize cls slots (and allocate new ones if new_depth) */
    dr_rwlock_read_lock(cls_event_lock);
    cblist_create_local(drcontext, &cblist_cls_init, &iter, (byte *)local,
                        BUFFER_SIZE_ELEMENTS(local));
    dr_rwlock_read_unlock(cls_event_lock);
    for (i = 0; i < iter.num_def; i++) {
        if (!iter.cbs.generic[i].pri.valid)
            continue;
        (*iter.cbs.generic[i].cb.cls_cb)(drcontext, new_depth);
    }
    cblist_delete_local(drcontext, &iter, BUFFER_SIZE_ELEMENTS(local));
    return true;
}

static bool
drmgr_cls_stack_init(void *drcontext)
{
    return drmgr_cls_stack_push_event(drcontext, true /*new_depth*/);
}

static bool
drmgr_cls_stack_push(void)
{
    void *drcontext = dr_get_current_drcontext();
    tls_array_t *tls_parent = (tls_array_t *)dr_get_tls_field(drcontext);
    tls_array_t *tls_child;
    bool new_depth = false;
    if (tls_parent == NULL) {
        ASSERT(false, "internal error");
        return false;
    }

    tls_child = tls_parent->next;
    /* we re-use to avoid churn */
    if (tls_child == NULL) {
        tls_child = dr_thread_alloc(drcontext, sizeof(*tls_child));
        memset(tls_child, 0, sizeof(*tls_child));
        tls_parent->next = tls_child;
        tls_child->prev = tls_parent;
        tls_child->next = NULL;
        new_depth = true;
    } else
        ASSERT(tls_child->prev == tls_parent, "cls stack corrupted");

    /* share the tls slots */
    memcpy(tls_child->tls, tls_parent->tls, sizeof(*tls_child->tls) * MAX_NUM_TLS);
    /* swap in as the current structure */
    dr_set_tls_field(drcontext, (void *)tls_child);

    return drmgr_cls_stack_push_event(drcontext, new_depth);
}

static bool
drmgr_cls_stack_pop(void)
{
    /* Our callback enter is AFTER DR's, but our callback exit is BEFORE. */
    generic_event_entry_t local[EVENTS_STACK_SZ];
    cb_list_t iter;
    uint i;
    void *drcontext = dr_get_current_drcontext();
    tls_array_t *tls_child = (tls_array_t *)dr_get_tls_field(drcontext);
    tls_array_t *tls_parent;
    if (tls_child == NULL) {
        ASSERT(false, "internal error");
        return false;
    }

    tls_parent = tls_child->prev;
    if (tls_parent == NULL) {
        /* DR took over in the middle of a callback: ignore */
        return true;
    }

    /* let client know, though normally no action is needed */
    dr_rwlock_read_lock(cls_event_lock);
    cblist_create_local(drcontext, &cblist_cls_exit, &iter, (byte *)local,
                        BUFFER_SIZE_ELEMENTS(local));
    dr_rwlock_read_unlock(cls_event_lock);
    for (i = 0; i < iter.num_def; i++) {
        if (!iter.cbs.generic[i].pri.valid)
            continue;
        (*iter.cbs.generic[i].cb.cls_cb)(drcontext, false /*!thread_exit*/);
    }
    cblist_delete_local(drcontext, &iter, BUFFER_SIZE_ELEMENTS(local));

    /* update tls w/ any changes while in child context */
    memcpy(tls_parent->tls, tls_child->tls, sizeof(*tls_child->tls) * MAX_NUM_TLS);
    /* swap in as the current structure */
    dr_set_tls_field(drcontext, (void *)tls_parent);

    return true;
}

static bool
drmgr_cls_stack_exit(void *drcontext)
{
    generic_event_entry_t local[EVENTS_STACK_SZ];
    cb_list_t iter;
    uint i;
    tls_array_t *tls = (tls_array_t *)dr_get_tls_field(drcontext);
    tls_array_t *nxt, *tmp;
    if (tls == NULL)
        return false;

    dr_rwlock_read_lock(cls_event_lock);
    cblist_create_local(drcontext, &cblist_cls_exit, &iter, (byte *)local,
                        BUFFER_SIZE_ELEMENTS(local));
    dr_rwlock_read_unlock(cls_event_lock);

    for (nxt = tls; nxt->prev != NULL; nxt = nxt->prev)
        ; /* nothing */
    while (nxt != NULL) {
        tmp = nxt;
        nxt = nxt->next;
        /* set the field in case client queries */
        dr_set_tls_field(drcontext, (void *)tmp);
        for (i = 0; i < iter.num_def; i++) {
            if (!iter.cbs.generic[i].pri.valid)
                continue;
            (*iter.cbs.generic[i].cb.cls_cb)(drcontext, true /*thread_exit*/);
        }
        dr_thread_free(drcontext, tmp, sizeof(*tmp));
    }
    cblist_delete_local(drcontext, &iter, BUFFER_SIZE_ELEMENTS(local));
    dr_set_tls_field(drcontext, NULL);
    return true;
}

#ifdef WINDOWS
/* Determines the syscall from its Nt* wrapper.
 * Returns -1 on error.
 * FIXME: does not handle somebody hooking the wrapper.
 */
/* XXX: exporting this so drwrap can use it but I might prefer to have
 * this in drutil or the upcoming drsys, especially since drmgr no longer
 * uses this now that DR provides a kernel xfer event.
 */
DR_EXPORT
int
drmgr_decode_sysnum_from_wrapper(app_pc entry)
{
    void *drcontext = dr_get_current_drcontext();
    int num = -1;
    byte *pc = entry;
    uint opc;
    instr_t instr;
    instr_init(drcontext, &instr);
    do {
        instr_reset(drcontext, &instr);
        pc = decode(drcontext, pc, &instr);
        if (!instr_valid(&instr))
            break; /* unknown system call sequence */
        opc = instr_get_opcode(&instr);
        /* sanity check: wrapper should be short */
        if (pc - entry > 20)
            break; /* unknown system call sequence */
        if (opc == OP_mov_imm && opnd_is_reg(instr_get_dst(&instr, 0)) &&
            opnd_get_reg(instr_get_dst(&instr, 0)) == DR_REG_EAX &&
            opnd_is_immed_int(instr_get_src(&instr, 0))) {
            num = (int)opnd_get_immed_int(instr_get_src(&instr, 0));
            break; /* success */
        }
        /* stop at call to vsyscall (wow64) or at int itself */
    } while (opc != OP_call_ind && opc != OP_int && opc != OP_sysenter &&
             opc != OP_syscall && opc != OP_ret);
    instr_free(drcontext, &instr);
    return num;
}
#endif /* WINDOWS */

static void
drmgr_kernel_xfer_event(void *drcontext, const dr_kernel_xfer_info_t *info)
{
    /* We used to watch KiUserCallbackDispatcher, identify NtCallbackReturn's number,
     * and watch int 0x2b ourselves, but now DR provides us with an event that
     * operates at the last moment before the kernel action, making our lives much
     * easier: we just have to order all other xfer events vs ours.
     */
    generic_event_entry_t local[EVENTS_STACK_SZ];
    cb_list_t iter;
    uint i;
    dr_rwlock_read_lock(kernel_xfer_event_lock);
    cblist_create_local(drcontext, &cblist_kernel_xfer, &iter, (byte *)local,
                        BUFFER_SIZE_ELEMENTS(local));
    dr_rwlock_read_unlock(kernel_xfer_event_lock);

    if (info->type == DR_XFER_CALLBACK_DISPATCHER) {
        /* We want to go first for callback entry so clients have a new context. */
        drmgr_cls_stack_push();
    }

    for (i = 0; i < iter.num_def; i++) {
        if (!iter.cbs.generic[i].pri.valid)
            continue;
        (*iter.cbs.generic[i].cb.kernel_xfer_cb)(drcontext, info);
    }

    if (info->type == DR_XFER_CALLBACK_RETURN) {
        /* We want to go last for cbret to swap contexts at the last possible moment,
         * to ensure there are no references to cls data before we swap it.
         */
        drmgr_cls_stack_pop();
    }

    cblist_delete_local(drcontext, &iter, BUFFER_SIZE_ELEMENTS(local));
}

DR_EXPORT
bool
drmgr_register_kernel_xfer_event(void (*func)(void *drcontext,
                                              const dr_kernel_xfer_info_t *info))
{
    return drmgr_generic_event_add(&cblist_kernel_xfer, kernel_xfer_event_lock,
                                   (void (*)(void))func, NULL, false, NULL);
}

DR_EXPORT
bool
drmgr_register_kernel_xfer_event_ex(void (*func)(void *drcontext,
                                                 const dr_kernel_xfer_info_t *info),
                                    drmgr_priority_t *priority)
{
    return drmgr_generic_event_add(&cblist_kernel_xfer, kernel_xfer_event_lock,
                                   (void (*)(void))func, priority, false, NULL);
}

DR_EXPORT
bool
drmgr_unregister_kernel_xfer_event(void (*func)(void *drcontext,
                                                const dr_kernel_xfer_info_t *info))
{
    return drmgr_generic_event_remove(&cblist_kernel_xfer, kernel_xfer_event_lock,
                                      (void (*)(void))func);
}

DR_EXPORT
int
drmgr_register_cls_field(void (*cb_init_func)(void *drcontext, bool new_depth),
                         void (*cb_exit_func)(void *drcontext, bool thread_exit))
{
    if (cb_init_func == NULL || cb_exit_func == NULL)
        return -1;
    if (!drmgr_generic_event_add(&cblist_cls_init, cls_event_lock,
                                 (void (*)(void))cb_init_func, NULL, false, NULL))
        return -1;
    if (!drmgr_generic_event_add(&cblist_cls_exit, cls_event_lock,
                                 (void (*)(void))cb_exit_func, NULL, false, NULL))
        return -1;
    return drmgr_reserve_tls_cls_field(cls_taken);
}

DR_EXPORT
bool
drmgr_unregister_cls_field(void (*cb_init_func)(void *drcontext, bool new_depth),
                           void (*cb_exit_func)(void *drcontext, bool thread_exit),
                           int idx)
{
    bool res = drmgr_generic_event_remove(&cblist_cls_init, cls_event_lock,
                                          (void (*)(void))cb_init_func);
    res = drmgr_generic_event_remove(&cblist_cls_exit, cls_event_lock,
                                     (void (*)(void))cb_exit_func) &&
        res;
    res = drmgr_unreserve_tls_cls_field(cls_taken, idx) && res;
    return res;
}

DR_EXPORT
void *
drmgr_get_cls_field(void *drcontext, int idx)
{
    tls_array_t *tls = (tls_array_t *)dr_get_tls_field(drcontext);
    if (idx < 0 || idx > MAX_NUM_TLS || !cls_taken[idx] || tls == NULL)
        return NULL;
    return tls->cls[idx];
}

DR_EXPORT
bool
drmgr_set_cls_field(void *drcontext, int idx, void *value)
{
    tls_array_t *tls = (tls_array_t *)dr_get_tls_field(drcontext);
    if (idx < 0 || idx > MAX_NUM_TLS || !cls_taken[idx] || tls == NULL)
        return false;
    tls->cls[idx] = value;
    return true;
}

DR_EXPORT
void *
drmgr_get_parent_cls_field(void *drcontext, int idx)
{
    tls_array_t *tls = (tls_array_t *)dr_get_tls_field(drcontext);
    if (idx < 0 || idx > MAX_NUM_TLS || !cls_taken[idx] || tls == NULL)
        return NULL;
    if (tls->prev != NULL)
        return tls->prev->cls[idx];
    return NULL;
}

DR_EXPORT
bool
drmgr_insert_read_cls_field(void *drcontext, int idx, instrlist_t *ilist, instr_t *where,
                            reg_id_t reg)
{
    tls_array_t *tls = (tls_array_t *)dr_get_tls_field(drcontext);
    if (idx < 0 || idx > MAX_NUM_TLS || !cls_taken[idx] || tls == NULL)
        return false;
    if (!reg_is_gpr(reg) || !reg_is_pointer_sized(reg))
        return false;
    dr_insert_read_tls_field(drcontext, ilist, where, reg);
    instrlist_meta_preinsert(
        ilist, where,
        XINST_CREATE_load(
            drcontext, opnd_create_reg(reg),
            OPND_CREATE_MEMPTR(reg, offsetof(tls_array_t, cls) + idx * sizeof(void *))));
    return true;
}

DR_EXPORT
bool
drmgr_insert_write_cls_field(void *drcontext, int idx, instrlist_t *ilist, instr_t *where,
                             reg_id_t reg, reg_id_t scratch)
{
    tls_array_t *tls = (tls_array_t *)dr_get_tls_field(drcontext);
    if (idx < 0 || idx > MAX_NUM_TLS || !cls_taken[idx] || tls == NULL)
        return false;
    if (!reg_is_gpr(reg) || !reg_is_pointer_sized(reg) || !reg_is_gpr(scratch) ||
        !reg_is_pointer_sized(scratch))
        return false;
    dr_insert_read_tls_field(drcontext, ilist, where, scratch);
    instrlist_meta_preinsert(
        ilist, where,
        XINST_CREATE_store(
            drcontext,
            OPND_CREATE_MEMPTR(scratch,
                               offsetof(tls_array_t, cls) + idx * sizeof(void *)),
            opnd_create_reg(reg)));
    return true;
}

DR_EXPORT
bool
drmgr_push_cls(void *drcontext)
{
    return drmgr_cls_stack_push();
}

DR_EXPORT
bool
drmgr_pop_cls(void *drcontext)
{
    return drmgr_cls_stack_pop();
}

/***************************************************************************
 * Low-on-memory
 */

DR_EXPORT
bool
drmgr_register_low_on_memory_event(void (*func)())
{
    return drmgr_generic_event_add(&cblist_low_on_memory, low_on_memory_event_lock,
                                   (void (*)(void))func, NULL, false, NULL);
}

DR_EXPORT
bool
drmgr_register_low_on_memory_event_ex(void (*func)(), drmgr_priority_t *priority)
{
    return drmgr_generic_event_add(&cblist_low_on_memory, low_on_memory_event_lock,
                                   (void (*)(void))func, priority, false, NULL);
}

DR_EXPORT
bool
drmgr_register_low_on_memory_event_user_data(void (*func)(void *user_data),
                                             drmgr_priority_t *priority, void *user_data)
{
    return drmgr_generic_event_add(&cblist_low_on_memory, low_on_memory_event_lock,
                                   (void (*)(void))func, priority, true, user_data);
}

DR_EXPORT
bool
drmgr_unregister_low_on_memory_event(void (*func)())
{
    return drmgr_generic_event_remove(&cblist_low_on_memory, low_on_memory_event_lock,
                                      (void (*)(void))func);
}

DR_EXPORT
bool
drmgr_unregister_low_on_memory_event_user_data(void (*func)(void *user_data))
{
    return drmgr_generic_event_remove(&cblist_low_on_memory, low_on_memory_event_lock,
                                      (void (*)(void))func);
}

static void
drmgr_low_on_memory_event()
{
    void *drcontext = dr_get_current_drcontext();
    generic_event_entry_t local[EVENTS_STACK_SZ];
    cb_list_t iter;
    uint i;
    dr_rwlock_read_lock(low_on_memory_event_lock);
    cblist_create_local(drcontext, &cblist_low_on_memory, &iter, (byte *)local,
                        BUFFER_SIZE_ELEMENTS(local));
    dr_rwlock_read_unlock(low_on_memory_event_lock);

    for (i = 0; i < iter.num_def; i++) {
        if (!iter.cbs.generic[i].pri.valid)
            continue;

        bool is_using_user_data = iter.cbs.generic[i].is_using_user_data;
        void *user_data = iter.cbs.generic[i].user_data;
        if (is_using_user_data == false) {
            (*iter.cbs.generic[i].cb.low_on_memory_cb.cb_no_user_data)();
        } else {
            (*iter.cbs.generic[i].cb.low_on_memory_cb.cb_user_data)(user_data);
        }
    }
    cblist_delete_local(drcontext, &iter, BUFFER_SIZE_ELEMENTS(local));
}

/***************************************************************************
 * INSTRUCTION NOTE FIELD
 */

enum {
    /* if drmgr itself needed note values we'd put them here */
    DRMGR_NOTE_FIRST_FREE = DRMGR_NOTE_NONE + 1,
};

static ptr_uint_t note_next = DRMGR_NOTE_FIRST_FREE;

/* un-reserving is not supported (would require interval tree to impl) */
DR_EXPORT
ptr_uint_t
drmgr_reserve_note_range(size_t size)
{
    ptr_uint_t res;
    if (size == 0)
        return DRMGR_NOTE_NONE;
    dr_mutex_lock(note_lock);
    if (note_next + size < DR_NOTE_FIRST_RESERVED) {
        res = note_next;
        note_next += size;
    } else
        res = DRMGR_NOTE_NONE;
    dr_mutex_unlock(note_lock);
    return res;
}

DR_EXPORT
bool
drmgr_disable_auto_predication(void *drcontext, instrlist_t *ilist)
{
    if (drmgr_current_bb_phase(drcontext) != DRMGR_PHASE_INSERTION)
        return false;
    instrlist_set_auto_predicate(ilist, DR_PRED_NONE);
    return true;
}

/***************************************************************************
 * EMULATION
 */

/*
 * Constants used when accessing emulated instruction data with the
 * drmgr_get_emulated_instr_data() function. Each constant refers to an element
 * of the emulated_instr_t struct.
 */
typedef enum {
    DRMGR_EMUL_INSTR_PC, /* The PC address of the emulated instruction. */
    DRMGR_EMUL_INSTR,    /* The emulated instruction. */
} emulated_instr_data_t;

/* Reserve space for emulation note values */
static void
drmgr_emulation_init(void)
{
    ASSERT(sizeof(emulated_instr_t) <= sizeof(dr_instr_label_data_t),
           "label data area is not large enough to store emulation data");

    note_base_emul = drmgr_reserve_note_range(DRMGR_NOTE_EMUL_COUNT);
    ASSERT(note_base_emul != DRMGR_NOTE_NONE, "failed to reserve emulation note space");
}

/* Get note values based on emulation specific enums. */
static ptr_int_t
get_emul_note_val(int enote_val)
{
    return (ptr_int_t)(note_base_emul + enote_val);
}

/* Write emulation data to a label's data area. */
static void
set_emul_label_data(instr_t *label, int type, ptr_uint_t data)
{
    dr_instr_label_data_t *label_data = instr_get_label_data_area(label);
    ASSERT(label_data != NULL, "failed to find label's data area");

    ASSERT(type >= DRMGR_EMUL_INSTR_PC && type <= DRMGR_EMUL_INSTR,
           "type is invalid, should be an emulated_instr_data_t");
    label_data->data[type] = data;
}

/* Read emulation data from a label's data area. */
static ptr_uint_t
get_emul_label_data(instr_t *label, int type)
{
    dr_instr_label_data_t *label_data = instr_get_label_data_area(label);
    ASSERT(label_data != NULL, "failed to find label's data area");

    ASSERT(type >= DRMGR_EMUL_INSTR_PC && type <= DRMGR_EMUL_INSTR,
           "type is invalid, should be an emulated_instr_data_t");
    return label_data->data[type];
}

/* A callback function to free the emulated instruction represented by the label.
 * This will be called when the label is freed.
 */
static void
free_einstr(void *drcontext, instr_t *label)
{
    instr_t *einstr = (instr_t *)get_emul_label_data(label, DRMGR_EMUL_INSTR);
    instr_destroy(drcontext, einstr);
}

/* Set the start emulation label and emulated instruction data */
DR_EXPORT
bool
drmgr_insert_emulation_start(void *drcontext, instrlist_t *ilist, instr_t *where,
                             emulated_instr_t *einstr)
{
    if (einstr->size < sizeof(emulated_instr_t)) {
        return false;
    }
    instr_t *start_emul_label = INSTR_CREATE_label(drcontext);
    instr_set_meta(start_emul_label);
    instr_set_note(start_emul_label, (void *)get_emul_note_val(DRMGR_NOTE_EMUL_START));

    set_emul_label_data(start_emul_label, DRMGR_EMUL_INSTR_PC, (ptr_uint_t)einstr->pc);
    set_emul_label_data(start_emul_label, DRMGR_EMUL_INSTR, (ptr_uint_t)einstr->instr);

    instr_set_label_callback(start_emul_label, free_einstr);
    instrlist_meta_preinsert(ilist, where, start_emul_label);

    return true;
}

/* Set the end emulation label */
DR_EXPORT
void
drmgr_insert_emulation_end(void *drcontext, instrlist_t *ilist, instr_t *where)
{
    instr_t *stop_emul_label = INSTR_CREATE_label(drcontext);
    instr_set_meta(stop_emul_label);
    instr_set_note(stop_emul_label, (void *)get_emul_note_val(DRMGR_NOTE_EMUL_STOP));
    instrlist_meta_preinsert(ilist, where, stop_emul_label);
}

DR_EXPORT
bool
drmgr_is_emulation_start(instr_t *instr)
{
    return instr_is_label(instr) &&
        ((ptr_int_t)instr_get_note(instr) == get_emul_note_val(DRMGR_NOTE_EMUL_START));
}

DR_EXPORT
bool
drmgr_is_emulation_end(instr_t *instr)
{
    return instr_is_label(instr) &&
        ((ptr_int_t)instr_get_note(instr) == get_emul_note_val(DRMGR_NOTE_EMUL_STOP));
}

DR_EXPORT
bool
drmgr_get_emulated_instr_data(instr_t *instr, emulated_instr_t *emulated)
{
    ASSERT(instr_is_label(instr), "emulation instruction does not have a label");
    ASSERT(drmgr_is_emulation_start(instr), "instruction is not a start emulation label");

    if (emulated->size < sizeof(emulated_instr_t))
        return false;

    emulated->pc = (app_pc)get_emul_label_data(instr, DRMGR_EMUL_INSTR_PC);
    emulated->instr = (instr_t *)get_emul_label_data(instr, DRMGR_EMUL_INSTR);

    return true;
}<|MERGE_RESOLUTION|>--- conflicted
+++ resolved
@@ -216,6 +216,9 @@
     /* for opcode instrumentation events: */
     cb_list_t *iter_opcode_insert;
     bool was_opcode_instrum_registered;
+    /* for user-data: */
+    int pair_count;
+    int quartet_count;
 } local_cb_info_t;
 
 /***************************************************************************
@@ -858,58 +861,11 @@
     dr_emit_flags_t res = DR_EMIT_DEFAULT;
     instr_t *inst, *next_inst;
     uint pair_idx, quartet_idx;
-<<<<<<< HEAD
-=======
-    cb_entry_t local_app2app[EVENTS_STACK_SZ];
-    cb_entry_t local_insert[EVENTS_STACK_SZ];
-    cb_entry_t local_instru[EVENTS_STACK_SZ];
-    cb_list_t iter_app2app;
-    cb_list_t iter_insert;
-    cb_list_t iter_instru;
-    cb_list_t *iter_opcode_insert;
-    per_thread_t *pt = (per_thread_t *)drmgr_get_tls_field(drcontext, our_tls_idx);
-    int local_pair_count;
-    int local_quartet_count;
-
->>>>>>> c68a51f4
     int opcode;
     /* denotes whether opcode instrumentation is applicable for this bb */
     bool is_opcode_instrum_applicable = false;
     hashtable_t local_opcode_instrum_table;
 
-<<<<<<< HEAD
-=======
-    dr_rwlock_read_lock(bb_cb_lock);
-    /* We use arrays to more easily support unregistering while in an event (i#1356).
-     * With arrays we can make a temporary copy and avoid holding a lock while
-     * delivering events.
-     */
-    local_pair_count = pair_count;
-    local_quartet_count = quartet_count;
-    cblist_create_local(drcontext, &cblist_app2app, &iter_app2app, (byte *)local_app2app,
-                        BUFFER_SIZE_ELEMENTS(local_app2app));
-    cblist_create_local(drcontext, &cblist_instrumentation, &iter_insert,
-                        (byte *)local_insert, BUFFER_SIZE_ELEMENTS(local_insert));
-    cblist_create_local(drcontext, &cblist_instru2instru, &iter_instru,
-                        (byte *)local_instru, BUFFER_SIZE_ELEMENTS(local_instru));
-    local_was_opcode_instrum_registered = was_opcode_instrum_registered;
-    /* We do not make a complete local copy of the opcode hashtable as this can be
-     * expensive. Instead, we create a scoped table later on that only maps the cb lists
-     * of those opcodes required by this specific bb.
-     */
-    dr_rwlock_read_unlock(bb_cb_lock);
-
-    /* We need per-thread user_data */
-    if (local_pair_count > 0) {
-        pair_data =
-            (void **)dr_thread_alloc(drcontext, sizeof(void *) * local_pair_count);
-    }
-    if (local_quartet_count > 0) {
-        quartet_data =
-            (void **)dr_thread_alloc(drcontext, sizeof(void *) * local_quartet_count);
-    }
-
->>>>>>> c68a51f4
     /* Pass 1: app2app */
     /* XXX: better to avoid all this set_tls overhead and assume DR is globally
      * synchronizing bb building anyway and use a global var + mutex?
@@ -1020,7 +976,6 @@
 
     pt->cur_phase = DRMGR_PHASE_NONE;
 
-<<<<<<< HEAD
     /* Delete table only if opcode events were ever registered by the user. */
     if (local_info->was_opcode_instrum_registered)
         hashtable_delete(&local_opcode_instrum_table);
@@ -1045,6 +1000,8 @@
     cblist_create_local(drcontext, &cblist_instru2instru, &local_info->iter_instru,
                         (byte *)local_info->instru,
                         BUFFER_SIZE_ELEMENTS(local_info->instru));
+    local_info->pair_count = pair_count;
+    local_info->quartet_count = quartet_count;
     local_info->was_opcode_instrum_registered = was_opcode_instrum_registered;
     /* We do not make a complete local copy of the opcode hashtable as this can be
      * expensive. Instead, we create a scoped table later on that only maps the cb lists
@@ -1056,7 +1013,6 @@
 static void
 drmgr_bb_event_delete_local_cb_info(void *drcontext, IN local_cb_info_t *local_info)
 {
-
     cblist_delete_local(drcontext, &local_info->iter_app2app,
                         BUFFER_SIZE_ELEMENTS(local_info->app2app));
     cblist_delete_local(drcontext, &local_info->iter_insert,
@@ -1077,26 +1033,22 @@
     drmgr_bb_event_set_local_cb_info(drcontext, &local_info);
 
     /* We need per-thread user_data */
-    if (pair_count > 0)
-        pair_data = (void **)dr_thread_alloc(drcontext, sizeof(void *) * pair_count);
-    if (quartet_count > 0) {
-        quartet_data =
-            (void **)dr_thread_alloc(drcontext, sizeof(void *) * quartet_count);
+    if (local_info.pair_count > 0)
+        pair_data =
+            (void **)dr_thread_alloc(drcontext, sizeof(void *) * local_info.pair_count);
+    if (local_info.quartet_count > 0) {
+        quartet_data = (void **)dr_thread_alloc(
+            drcontext, sizeof(void *) * local_info.quartet_count);
     }
 
     res = drmgr_bb_event_do_instrum_phases(drcontext, tag, bb, for_trace, translating, pt,
                                            &local_info, pair_data, quartet_data);
 
-    if (pair_count > 0)
-        dr_thread_free(drcontext, pair_data, sizeof(void *) * pair_count);
-    if (quartet_count > 0)
-        dr_thread_free(drcontext, quartet_data, sizeof(void *) * quartet_count);
-=======
-    if (local_pair_count > 0)
-        dr_thread_free(drcontext, pair_data, sizeof(void *) * local_pair_count);
-    if (local_quartet_count > 0)
-        dr_thread_free(drcontext, quartet_data, sizeof(void *) * local_quartet_count);
->>>>>>> c68a51f4
+    if (local_info.pair_count > 0)
+        dr_thread_free(drcontext, pair_data, sizeof(void *) * local_info.pair_count);
+    if (local_info.quartet_count > 0)
+        dr_thread_free(drcontext, quartet_data,
+                       sizeof(void *) * local_info.quartet_count);
 
     drmgr_bb_event_delete_local_cb_info(drcontext, &local_info);
 
