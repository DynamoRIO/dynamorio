	/* **********************************************************
 * Copyright (c) 2010-2018 Google, Inc.   All rights reserved.
 * **********************************************************/

/*
 * Redistribution and use in source and binary forms, with or without
 * modification, are permitted provided that the following conditions are met:
 *
 * * Redistributions of source code must retain the above copyright notice,
 *   this list of conditions and the following disclaimer.
 *
 * * Redistributions in binary form must reproduce the above copyright notice,
 *   this list of conditions and the following disclaimer in the documentation
 *   and/or other materials provided with the distribution.
 *
 * * Neither the name of Google, Inc. nor the names of its contributors may be
 *   used to endorse or promote products derived from this software without
 *   specific prior written permission.
 *
 * THIS SOFTWARE IS PROVIDED BY THE COPYRIGHT HOLDERS AND CONTRIBUTORS "AS IS"
 * AND ANY EXPRESS OR IMPLIED WARRANTIES, INCLUDING, BUT NOT LIMITED TO, THE
 * IMPLIED WARRANTIES OF MERCHANTABILITY AND FITNESS FOR A PARTICULAR PURPOSE
 * ARE DISCLAIMED. IN NO EVENT SHALL GOOGLE, INC. OR CONTRIBUTORS BE LIABLE
 * FOR ANY DIRECT, INDIRECT, INCIDENTAL, SPECIAL, EXEMPLARY, OR CONSEQUENTIAL
 * DAMAGES (INCLUDING, BUT NOT LIMITED TO, PROCUREMENT OF SUBSTITUTE GOODS OR
 * SERVICES; LOSS OF USE, DATA, OR PROFITS; OR BUSINESS INTERRUPTION) HOWEVER
 * CAUSED AND ON ANY THEORY OF LIABILITY, WHETHER IN CONTRACT, STRICT
 * LIABILITY, OR TORT (INCLUDING NEGLIGENCE OR OTHERWISE) ARISING IN ANY WAY
 * OUT OF THE USE OF THIS SOFTWARE, EVEN IF ADVISED OF THE POSSIBILITY OF SUCH
 * DAMAGE.
 */

/* DynamoRIO Multi-Instrumentation Manager Extension: a mediator for
 * combining and coordinating multiple instrumentation passes
 */

#include "dr_api.h"
#include "drmgr.h"
#include "../ext_utils.h"
#ifdef UNIX
#    include <string.h>
#endif
#include <stddef.h> /* offsetof */

#undef dr_register_bb_event
#undef dr_unregister_bb_event
#undef dr_get_tls_field
#undef dr_set_tls_field
#undef dr_insert_read_tls_field
#undef dr_insert_write_tls_field
#undef dr_register_thread_init_event
#undef dr_unregister_thread_init_event
#undef dr_register_thread_exit_event
#undef dr_unregister_thread_exit_event
#undef dr_register_pre_syscall_event
#undef dr_unregister_pre_syscall_event
#undef dr_register_post_syscall_event
#undef dr_unregister_post_syscall_event
#undef dr_register_module_load_event
#undef dr_unregister_module_load_event
#undef dr_register_module_unload_event
#undef dr_unregister_module_unload_event
#undef dr_register_kernel_xfer_event
#undef dr_unregister_kernel_xfer_event
#undef dr_register_signal_event
#undef dr_unregister_signal_event
#undef dr_register_exception_event
#undef dr_unregister_exception_event
#undef dr_register_restore_state_ex_event
#undef dr_unregister_restore_state_ex_event

/* currently using asserts on internal logic sanity checks (never on
 * input from user) but perhaps we shouldn't since this is a library
 */
#ifdef DEBUG
#    define ASSERT(x, msg) DR_ASSERT_MSG(x, msg)
#else
#    define ASSERT(x, msg) /* nothing */
#endif

/***************************************************************************
 * TYPES
 */

/* priority list entry base struct */
typedef struct _priority_event_entry_t {
    bool valid; /* is whole entry valid (not just priority) */
    int priority;
    const char *name;
} priority_event_entry_t;

/* bb event list entry */
typedef struct _cb_entry_t {
    priority_event_entry_t pri;
    bool has_quartet;
    union {
        drmgr_xform_cb_t xform_cb;
        struct {
            drmgr_analysis_cb_t analysis_cb;
            drmgr_insertion_cb_t insertion_cb;
        } pair;

        /* quartet */
        drmgr_app2app_ex_cb_t app2app_ex_cb;
        struct {
            drmgr_ilist_ex_cb_t analysis_ex_cb;
            drmgr_insertion_cb_t insertion_ex_cb;
        } pair_ex;
        drmgr_ilist_ex_cb_t instru2instru_ex_cb;
    } cb;
} cb_entry_t;

/* generic event list entry */
typedef struct _generic_event_entry_t {
    priority_event_entry_t pri;
    bool is_ex;
    bool is_using_user_data;
    void *user_data;
    union {
        void (*generic_cb)(void);
        union {
            void (*cb_no_user_data)(void *);
            void (*cb_user_data)(void *, void *);
        } thread_cb;
        void (*cls_cb)(void *, bool);
        union {
            bool (*cb_no_user_data)(void *, int);
            bool (*cb_user_data)(void *, int, void *);
        } presys_cb;
        union {
            void (*cb_no_user_data)(void *, int);
            void (*cb_user_data)(void *, int, void *);
        } postsys_cb;
        union {
            void (*cb_no_user_data)(void *, const module_data_t *, bool);
            void (*cb_user_data)(void *, const module_data_t *, bool, void *);
        } modload_cb;
        union {
            void (*cb_no_user_data)(void *, const module_data_t *);
            void (*cb_user_data)(void *, const module_data_t *, void *);
        } modunload_cb;
        void (*kernel_xfer_cb)(void *, const dr_kernel_xfer_info_t *);
#ifdef UNIX
        union {
            dr_signal_action_t (*cb_no_user_data)(void *, dr_siginfo_t *);
            dr_signal_action_t (*cb_user_data)(void *, dr_siginfo_t *, void *);
        } signal_cb;
#endif
#ifdef WINDOWS
        bool (*exception_cb)(void *, dr_exception_t *);
#endif
        void (*fault_cb)(void *, void *, dr_mcontext_t *, bool, bool);
        bool (*fault_ex_cb)(void *, bool, dr_restore_state_info_t *);
    } cb;
} generic_event_entry_t;

/* array of events */
/* XXX: what we want is drvector_t with inlined elements */
typedef struct _cb_list_t {
    union { /* array of callbacks */
        cb_entry_t *bb;
        generic_event_entry_t *generic;
        byte *array;
    } cbs;
    size_t entry_sz;  /* size of each entry */
    size_t num_def;   /* defined (may not all be valid) entries in array */
    size_t num_valid; /* valid entries in array */
    size_t capacity;  /* allocated entries in array */
    /* We support only keeping events when a user has requested them.
     * This helps with things like DR's assert about a filter event (i#2991).
     */
    void (*lazy_register)(void);
    void (*lazy_unregister)(void);
} cb_list_t;

#define EVENTS_INITIAL_SZ 10
#define EVENTS_STACK_SZ 16

/* Our own TLS data */
typedef struct _per_thread_t {
    drmgr_bb_phase_t cur_phase;
    instr_t *first_app;
    instr_t *last_app;
} per_thread_t;

/* Emulation note types */
enum {
    DRMGR_NOTE_EMUL_START,
    DRMGR_NOTE_EMUL_STOP,
    DRMGR_NOTE_EMUL_COUNT,
};

/***************************************************************************
 * GLOBALS
 */

/* Using read-write locks to protect counts and lists to allow concurrent
 * bb events and only require mutual exclusion when a cb is registered
 * or unregistered, which should be rare.
 */
static void *bb_cb_lock;

/* To know whether we need any DR events; protected by bb_cb_lock */
static uint bb_event_count;

/* Lists sorted by priority and protected by bb_cb_lock */
static cb_list_t cblist_app2app;
static cb_list_t cblist_instrumentation;
static cb_list_t cblist_instru2instru;

/* Count of callbacks needing user_data, protected by bb_cb_lock */
static uint pair_count;
static uint quartet_count;

/* Priority used for non-_ex events */
static const drmgr_priority_t default_priority = { sizeof(default_priority),
                                                   "__DEFAULT__", NULL, NULL, 0 };

static int our_tls_idx;

static dr_emit_flags_t
drmgr_bb_event(void *drcontext, void *tag, instrlist_t *bb, bool for_trace,
               bool translating);

static void
drmgr_bb_init(void);

static void
drmgr_bb_exit(void);

/* Reserve space for emulation specific note values */
static ptr_uint_t note_base_emul;
static void
drmgr_emulation_init(void);

/* Size of tls/cls arrays.  In order to support slot access from the
 * code cache, this number cannot be changed dynamically.  We could
 * make it a runtime parameter, but that would add another level of
 * indirection (and thus a performance hit); plus, there should only
 * be one client (maybe split into a few components) and a handful of
 * libraries, so we leave it as static.
 */
#define MAX_NUM_TLS 64

/* Strategy: each cb level clones tls[] and makes a new cls[].
 * We could share tls[] but that would cost a level of indirection.
 */
typedef struct _tls_array_t {
    void *tls[MAX_NUM_TLS];
    void *cls[MAX_NUM_TLS];
    struct _tls_array_t *prev;
    struct _tls_array_t *next;
} tls_array_t;

/* Whether each slot is reserved.  Protected by tls_lock. */
static bool tls_taken[MAX_NUM_TLS];
static bool cls_taken[MAX_NUM_TLS];
static void *tls_lock;

static void *note_lock;

/* Thread event cbs and rwlock */
static cb_list_t cb_list_thread_init;
static cb_list_t cb_list_thread_exit;
static void *thread_event_lock;

static cb_list_t cblist_cls_init;
static cb_list_t cblist_cls_exit;
static void *cls_event_lock;

/* Yet another event we must wrap to ensure we go last */
static cb_list_t cblist_presys;
static void *presys_event_lock;

static cb_list_t cblist_postsys;
static void *postsys_event_lock;

static cb_list_t cblist_modload;
static void *modload_event_lock;

static cb_list_t cblist_modunload;
static void *modunload_event_lock;

static cb_list_t cblist_kernel_xfer;
static void *kernel_xfer_event_lock;

#ifdef UNIX
static cb_list_t cblist_signal;
static void *signal_event_lock;
#endif

#ifdef WINDOWS
static cb_list_t cblist_exception;
static void *exception_event_lock;
#endif

static cb_list_t cblist_fault;
static void *fault_event_lock;
static bool registered_fault; /* for lazy registration */

static void
drmgr_thread_init_event(void *drcontext);

static void
drmgr_thread_exit_event(void *drcontext);

static bool
drmgr_cls_stack_init(void *drcontext);

static bool
drmgr_cls_stack_exit(void *drcontext);

static void
drmgr_event_init(void);

static void
drmgr_event_exit(void);

static bool
drmgr_presyscall_event(void *drcontext, int sysnum);

static void
drmgr_postsyscall_event(void *drcontext, int sysnum);

static void
drmgr_modload_event(void *drcontext, const module_data_t *info, bool loaded);

static void
drmgr_modunload_event(void *drcontext, const module_data_t *info);

static void
drmgr_kernel_xfer_event(void *drcontext, const dr_kernel_xfer_info_t *info);

#ifdef UNIX
static dr_signal_action_t
drmgr_signal_event(void *drcontext, dr_siginfo_t *siginfo);
#endif

#ifdef WINDOWS
static bool
drmgr_exception_event(void *drcontext, dr_exception_t *excpt);
#endif

static bool
drmgr_restore_state_event(void *drcontext, bool restore_memory,
                          dr_restore_state_info_t *info);

static void
our_thread_init_event(void *drcontext);

static void
our_thread_exit_event(void *drcontext);

/***************************************************************************
 * INIT
 */

static int drmgr_init_count;

DR_EXPORT
bool
drmgr_init(void)
{
    /* handle multiple sets of init/exit calls */
    int count = dr_atomic_add32_return_sum(&drmgr_init_count, 1);
    if (count > 1)
        return true;

    note_lock = dr_mutex_create();

    bb_cb_lock = dr_rwlock_create();
    thread_event_lock = dr_rwlock_create();
    tls_lock = dr_mutex_create();
    cls_event_lock = dr_rwlock_create();
    presys_event_lock = dr_rwlock_create();
    postsys_event_lock = dr_rwlock_create();
    modload_event_lock = dr_rwlock_create();
    modunload_event_lock = dr_rwlock_create();
    kernel_xfer_event_lock = dr_rwlock_create();
#ifdef UNIX
    signal_event_lock = dr_rwlock_create();
#endif
#ifdef WINDOWS
    exception_event_lock = dr_rwlock_create();
#endif
    fault_event_lock = dr_rwlock_create();

    dr_register_thread_init_event(drmgr_thread_init_event);
    dr_register_thread_exit_event(drmgr_thread_exit_event);
    dr_register_module_load_event(drmgr_modload_event);
    dr_register_module_unload_event(drmgr_modunload_event);
    dr_register_kernel_xfer_event(drmgr_kernel_xfer_event);
#ifdef UNIX
    dr_register_signal_event(drmgr_signal_event);
#endif
#ifdef WINDOWS
    dr_register_exception_event(drmgr_exception_event);
#endif

    drmgr_bb_init();
    drmgr_event_init();
    drmgr_emulation_init();

    our_tls_idx = drmgr_register_tls_field();
    if (!drmgr_register_thread_init_event(our_thread_init_event) ||
        !drmgr_register_thread_exit_event(our_thread_exit_event))
        return false;

    return true;
}

DR_EXPORT
void
drmgr_exit(void)
{
    /* handle multiple sets of init/exit calls */
    int count = dr_atomic_add32_return_sum(&drmgr_init_count, -1);
    if (count != 0)
        return;

    drmgr_unregister_tls_field(our_tls_idx);
    drmgr_unregister_thread_init_event(our_thread_init_event);
    drmgr_unregister_thread_exit_event(our_thread_exit_event);

    drmgr_bb_exit();
    drmgr_event_exit();

    dr_unregister_thread_init_event(drmgr_thread_init_event);
    dr_unregister_thread_exit_event(drmgr_thread_exit_event);

    /* We blindly unregister even if we never (lazily) registered. */
    dr_unregister_pre_syscall_event(drmgr_presyscall_event);
    dr_unregister_post_syscall_event(drmgr_postsyscall_event);

    dr_unregister_module_load_event(drmgr_modload_event);
    dr_unregister_module_unload_event(drmgr_modunload_event);
    dr_unregister_kernel_xfer_event(drmgr_kernel_xfer_event);
#ifdef UNIX
    dr_unregister_signal_event(drmgr_signal_event);
#endif
#ifdef WINDOWS
    dr_unregister_exception_event(drmgr_exception_event);
#endif

    if (bb_event_count > 0)
        dr_unregister_bb_event(drmgr_bb_event);

    bb_event_count = 0;
    pair_count = 0;
    quartet_count = 0;

    if (registered_fault) {
        dr_unregister_restore_state_ex_event(drmgr_restore_state_event);
        registered_fault = false;
    }

    dr_rwlock_destroy(fault_event_lock);
#ifdef UNIX
    dr_rwlock_destroy(signal_event_lock);
#endif
#ifdef WINDOWS
    dr_rwlock_destroy(exception_event_lock);
#endif
    dr_rwlock_destroy(kernel_xfer_event_lock);
    dr_rwlock_destroy(modunload_event_lock);
    dr_rwlock_destroy(modload_event_lock);
    dr_rwlock_destroy(postsys_event_lock);
    dr_rwlock_destroy(presys_event_lock);
    dr_rwlock_destroy(cls_event_lock);
    dr_mutex_destroy(tls_lock);
    dr_rwlock_destroy(thread_event_lock);
    dr_rwlock_destroy(bb_cb_lock);

    dr_mutex_destroy(note_lock);
}

/***************************************************************************
 * DYNAMIC ARAY OF CALLBACKS
 */

/* We want an array for a simple temporary copy to support unregistering
 * while delivering events.  Even though we sort our callbacks, we expect
 * orders of magnitude more event delivery than even register/unregister
 * calls.
 *
 * We do not shift on removal: we simply mark invalid.  We try to use
 * invalid slots when we can, but with the sorting that's rare.
 * We assume there won't be enough unregister calls to cause
 * fragmentation.
 */

static void
cblist_init(cb_list_t *l, size_t per_entry)
{
    l->entry_sz = per_entry;
    l->num_def = 0;
    l->num_valid = 0;
    l->capacity = EVENTS_INITIAL_SZ;
    l->cbs.array = dr_global_alloc(l->capacity * l->entry_sz);
    l->lazy_register = NULL;
    l->lazy_unregister = NULL;
}

static void
cblist_delete(cb_list_t *l)
{
    dr_global_free(l->cbs.array, l->capacity * l->entry_sz);
}

static inline priority_event_entry_t *
cblist_get_pri(cb_list_t *l, uint idx)
{
    return (priority_event_entry_t *)(l->cbs.array + idx * l->entry_sz);
}

/* Caller must hold write lock.
 * Increments l->num_def but not l->num_valid.
 * Returns -1 on error.
 */
static int
cblist_shift_and_resize(cb_list_t *l, uint insert_at)
{
    size_t orig_num = l->num_def;
    if (insert_at > l->num_def)
        return -1;
    /* check for invalid slots we can easily use */
    if (insert_at < l->num_def && !cblist_get_pri(l, insert_at)->valid)
        return insert_at;
    else if (insert_at > 0 && !cblist_get_pri(l, insert_at - 1)->valid)
        return insert_at - 1;
    l->num_def++;
    if (l->num_def >= l->capacity) {
        /* do the shift implicitly while resizing */
        size_t new_cap = l->capacity * 2;
        byte *new_array = dr_global_alloc(new_cap * l->entry_sz);
        memcpy(new_array, l->cbs.array, insert_at * l->entry_sz);
        memcpy(new_array + (insert_at + 1) * l->entry_sz,
               l->cbs.array + insert_at * l->entry_sz,
               (orig_num - insert_at) * l->entry_sz);
        dr_global_free(l->cbs.array, l->capacity * l->entry_sz);
        l->cbs.array = new_array;
        l->capacity = new_cap;
    } else {
        if (insert_at == orig_num)
            return insert_at;
        memmove(l->cbs.array + (insert_at + 1) * l->entry_sz,
                l->cbs.array + insert_at * l->entry_sz,
                (l->num_def - insert_at) * l->entry_sz);
    }
    return insert_at;
}

/* Creates a temporary local copy, using local if it's big enough but
 * otherwise allocating new space on the heap.
 * Caller must hold read lock.
 */
static void
cblist_create_local(void *drcontext, cb_list_t *src, cb_list_t *dst, byte *local,
                    size_t local_num)
{
    dst->entry_sz = src->entry_sz;
    dst->num_def = src->num_def;
    dst->capacity = src->num_def;
    if (src->num_def > local_num) {
        dst->cbs.array = dr_thread_alloc(drcontext, src->num_def * src->entry_sz);
    } else {
        dst->cbs.array = local;
    }
    memcpy(dst->cbs.array, src->cbs.array, src->num_def * src->entry_sz);
}

static void
cblist_delete_local(void *drcontext, cb_list_t *l, size_t local_num)
{
    if (l->num_def > local_num) {
        dr_thread_free(drcontext, l->cbs.array, l->num_def * l->entry_sz);
    } /* else nothing to do */
}

/***************************************************************************
 * BB EVENTS
 */

/* To support multiple non-meta ctis in app2app phase, we mark them meta
 * before handing to DR to satisfy its bb constraints
 */
static void
drmgr_fix_app_ctis(void *drcontext, instrlist_t *bb)
{
    instr_t *inst;
    for (inst = instrlist_first(bb); inst != NULL; inst = instr_get_next(inst)) {
        /* Any CTI with an instr target must have an intra-bb target and thus
         * we assume it should not be mangled.  We mark it meta.
         */
        if (instr_is_app(inst) && instr_opcode_valid(inst) &&
            /* For -fast_client_decode we can have level 0 instrs so check
             * to ensure this is an single instr with valid opcode.
             */
            instr_is_cti(inst) && opnd_is_instr(instr_get_target(inst))) {
            instr_set_meta(inst);
            /* instrumentation passes should set the translation field
             * so other passes can see what app pc these app instrs
             * correspond to: but DR complains if there's a meta instr
             * w/ a translation but no restore_state event
             */
            instr_set_translation(inst, NULL);
        }
    }
}

static dr_emit_flags_t
drmgr_bb_event(void *drcontext, void *tag, instrlist_t *bb, bool for_trace,
               bool translating)
{
    uint i;
    cb_entry_t *e;
    dr_emit_flags_t res = DR_EMIT_DEFAULT;
    instr_t *inst, *next_inst;
    void **pair_data = NULL, **quartet_data = NULL;
    uint pair_idx, quartet_idx;
    cb_entry_t local_app2app[EVENTS_STACK_SZ];
    cb_entry_t local_insert[EVENTS_STACK_SZ];
    cb_entry_t local_instru[EVENTS_STACK_SZ];
    cb_list_t iter_app2app;
    cb_list_t iter_insert;
    cb_list_t iter_instru;
    per_thread_t *pt = (per_thread_t *)drmgr_get_tls_field(drcontext, our_tls_idx);

    dr_rwlock_read_lock(bb_cb_lock);
    /* We use arrays to more easily support unregistering while in an event (i#1356).
     * With arrays we can make a temporary copy and avoid holding a lock while
     * delivering events.
     */
    cblist_create_local(drcontext, &cblist_app2app, &iter_app2app, (byte *)local_app2app,
                        BUFFER_SIZE_ELEMENTS(local_app2app));
    cblist_create_local(drcontext, &cblist_instrumentation, &iter_insert,
                        (byte *)local_insert, BUFFER_SIZE_ELEMENTS(local_insert));
    cblist_create_local(drcontext, &cblist_instru2instru, &iter_instru,
                        (byte *)local_instru, BUFFER_SIZE_ELEMENTS(local_instru));
    dr_rwlock_read_unlock(bb_cb_lock);

    /* We need per-thread user_data */
    if (pair_count > 0)
        pair_data = (void **)dr_thread_alloc(drcontext, sizeof(void *) * pair_count);
    if (quartet_count > 0) {
        quartet_data =
            (void **)dr_thread_alloc(drcontext, sizeof(void *) * quartet_count);
    }

    /* Pass 1: app2app */
    /* XXX: better to avoid all this set_tls overhead and assume DR is globally
     * synchronizing bb building anyway and use a global var + mutex?
     */
    pt->cur_phase = DRMGR_PHASE_APP2APP;
    for (quartet_idx = 0, i = 0; i < iter_app2app.num_def; i++) {
        e = &iter_app2app.cbs.bb[i];
        if (!e->pri.valid)
            continue;
        if (e->has_quartet) {
            res |= (*e->cb.app2app_ex_cb)(drcontext, tag, bb, for_trace, translating,
                                          &quartet_data[quartet_idx]);
            quartet_idx++;
        } else
            res |= (*e->cb.xform_cb)(drcontext, tag, bb, for_trace, translating);
    }

    /* Pass 2: analysis */
    pt->cur_phase = DRMGR_PHASE_ANALYSIS;
    for (quartet_idx = 0, pair_idx = 0, i = 0; i < iter_insert.num_def; i++) {
        e = &iter_insert.cbs.bb[i];
        if (!e->pri.valid)
            continue;
        if (e->has_quartet) {
            res |= (*e->cb.pair_ex.analysis_ex_cb)(
                drcontext, tag, bb, for_trace, translating, quartet_data[quartet_idx]);
            quartet_idx++;
        } else {
            if (e->cb.pair.analysis_cb == NULL) {
                pair_data[pair_idx] = NULL;
            } else {
                res |= (*e->cb.pair.analysis_cb)(drcontext, tag, bb, for_trace,
                                                 translating, &pair_data[pair_idx]);
            }
            pair_idx++;
        }
        /* XXX: add checks that cb followed the rules */
    }

    /* Pass 3: instru, per instr */
    pt->cur_phase = DRMGR_PHASE_INSERTION;
    pt->first_app = instrlist_first(bb);
    pt->last_app = instrlist_last(bb);
    for (inst = instrlist_first(bb); inst != NULL; inst = next_inst) {
        next_inst = instr_get_next(inst);
        for (quartet_idx = 0, pair_idx = 0, i = 0; i < iter_insert.num_def; i++) {
            e = &iter_insert.cbs.bb[i];
            if (!e->pri.valid)
                continue;
            /* Most client instrumentation wants to be predicated to match the app
             * instruction, so we do it by default (i#1723). Clients may opt-out
             * by calling drmgr_disable_auto_predication() at the start of the
             * insertion bb event.
             */
            instrlist_set_auto_predicate(bb, instr_get_predicate(inst));
            if (e->has_quartet) {
                res |= (*e->cb.pair_ex.insertion_ex_cb)(drcontext, tag, bb, inst,
                                                        for_trace, translating,
                                                        quartet_data[quartet_idx]);
                quartet_idx++;
            } else {
                if (e->cb.pair.insertion_cb != NULL) {
                    res |= (*e->cb.pair.insertion_cb)(drcontext, tag, bb, inst, for_trace,
                                                      translating, pair_data[pair_idx]);
                }
                pair_idx++;
            }
            instrlist_set_auto_predicate(bb, DR_PRED_NONE);
            /* XXX: add checks that cb followed the rules */
        }
    }

    /* Pass 4: final */
    pt->cur_phase = DRMGR_PHASE_INSTRU2INSTRU;
    for (quartet_idx = 0, i = 0; i < iter_instru.num_def; i++) {
        e = &iter_instru.cbs.bb[i];
        if (!e->pri.valid)
            continue;
        if (e->has_quartet) {
            res |= (*e->cb.instru2instru_ex_cb)(drcontext, tag, bb, for_trace,
                                                translating, quartet_data[quartet_idx]);
            quartet_idx++;
        } else
            res |= (*e->cb.xform_cb)(drcontext, tag, bb, for_trace, translating);
    }

    /* Pass 5: our private pass to support multiple non-meta ctis in app2app phase */
    drmgr_fix_app_ctis(drcontext, bb);

#ifdef ARM
    /* Pass 6: private pass to legalize conditional Thumb instrs.
     * Xref various discussions about removing IT instrs earlier, but there's a
     * conflict w/ tools who want to see the original instr stream and it's not
     * clear *when* to remove them.  Thus, we live w/ an inconsistent state
     * until this point.
     */
    if (dr_get_isa_mode(drcontext) == DR_ISA_ARM_THUMB) {
        dr_remove_it_instrs(drcontext, bb);
        dr_insert_it_instrs(drcontext, bb);
    }
#endif

    pt->cur_phase = DRMGR_PHASE_NONE;

    if (pair_count > 0)
        dr_thread_free(drcontext, pair_data, sizeof(void *) * pair_count);
    if (quartet_count > 0)
        dr_thread_free(drcontext, quartet_data, sizeof(void *) * quartet_count);

    cblist_delete_local(drcontext, &iter_app2app, BUFFER_SIZE_ELEMENTS(local_app2app));
    cblist_delete_local(drcontext, &iter_insert, BUFFER_SIZE_ELEMENTS(local_insert));
    cblist_delete_local(drcontext, &iter_instru, BUFFER_SIZE_ELEMENTS(local_instru));

    return res;
}

/* Caller must hold write lock.
 * priority can be NULL in which case default_priority is used.
 * Returns -1 on error, else index of new entry.
 */
static int
priority_event_add(cb_list_t *list, drmgr_priority_t *new_pri)
{
    int i;
    bool past_after;   /* are we past the "after" constraint */
    bool found_before; /* did we find the "before" constraint */
    priority_event_entry_t *pri;

    if (new_pri == NULL)
        new_pri = (drmgr_priority_t *)&default_priority;
    if (new_pri->name == NULL)
        return -1; /* must have a name */

    /* if we add fields in the future this is where we decide which to use */
    if (new_pri->struct_size < sizeof(drmgr_priority_t))
        return -1; /* incorrect struct */

    /* check for duplicate names.
     * not expecting a very long list, so simpler to do full walk
     * here rather than more complex logic to fold into walk below.
     */
    if (new_pri != &default_priority) {
        for (i = 0; i < (int)list->num_def; i++) {
            pri = cblist_get_pri(list, i);
            if (pri->valid && strcmp(new_pri->name, pri->name) == 0)
                return -1; /* duplicate name */
        }
    }

    /* Keep the list sorted by numeric priority.
     * Callback priorities are not re-sorted dynamically as callbacks are registered,
     * so callbacks intending to be named in before or after requests should
     * use non-zero numeric priorities to ensure proper ordering.
     * Xref the dynamic proposal in i#1762.
     */
    past_after = (new_pri->after == NULL);
    found_before = (new_pri->before == NULL);
    for (i = 0; i < (int)list->num_def; i++) {
        pri = cblist_get_pri(list, i);
        if (!pri->valid)
            continue;
        /* Primary sort: numeric priority.  Tie goes to 1st to register. */
        if (pri->priority > new_pri->priority)
            break;
        /* Secondary constraint #1: must be before "before" */
        if (new_pri->before != NULL && strcmp(new_pri->before, pri->name) == 0) {
            found_before = true;
            if (pri->priority < new_pri->priority) {
                /* cannot satisfy both before and numeric */
                return -1;
            }
            break;
        }
        /* Secondary constraint #2: must be after "after" */
        else if (!past_after) {
            ASSERT(new_pri->after != NULL, "past_after should be true");
            if (strcmp(new_pri->after, pri->name) == 0)
                past_after = true;
        }
    }
    if (!past_after) {
        /* Cannot satisfy both the before and after requests, or both
         * the after and numeric requests.
         */
        return -1;
    }
    if (!found_before) {
        /* We require the before to already be registered (i#1762 covers
         * switching to a dynamic model).
         */
        int j;
        ASSERT(new_pri->before != NULL, "found_before should be true");
        for (j = i; j < (int)list->num_def; j++) {
            pri = cblist_get_pri(list, j);
            if (pri->valid && strcmp(new_pri->before, pri->name) == 0) {
                found_before = true;
                break;
            }
        }
        if (!found_before)
            return -1;
    }
    /* insert at index i */
    i = cblist_shift_and_resize(list, i);
    if (i < 0)
        return -1;
    pri = cblist_get_pri(list, i);
    pri->valid = true;
    pri->name = new_pri->name;
    pri->priority = new_pri->priority;
    list->num_valid++;
    if (list->num_valid == 1 && list->lazy_register != NULL)
        (*list->lazy_register)();
    return (int)i;
}

static bool
drmgr_bb_cb_add(cb_list_t *list, drmgr_xform_cb_t xform_func,
                drmgr_analysis_cb_t analysis_func, drmgr_insertion_cb_t insertion_func,
                /* for quartet (also uses insertion_func) */
                drmgr_app2app_ex_cb_t app2app_ex_func,
                drmgr_ilist_ex_cb_t analysis_ex_func,
                drmgr_ilist_ex_cb_t instru2instru_ex_func, drmgr_priority_t *priority)
{
    int idx;
    bool res = false;
    ASSERT(list != NULL, "invalid internal params");
    ASSERT(((xform_func != NULL && analysis_func == NULL && insertion_func == NULL &&
             app2app_ex_func == NULL && analysis_ex_func == NULL &&
             instru2instru_ex_func == NULL) ||
            (xform_func == NULL && (analysis_func != NULL || insertion_func != NULL) &&
             app2app_ex_func == NULL && analysis_ex_func == NULL &&
             instru2instru_ex_func == NULL) ||
            (xform_func == NULL && analysis_func == NULL && insertion_func == NULL &&
             app2app_ex_func != NULL && analysis_ex_func == NULL &&
             instru2instru_ex_func == NULL) ||
            (xform_func == NULL && analysis_func == NULL && insertion_func != NULL &&
             app2app_ex_func == NULL && analysis_ex_func != NULL &&
             instru2instru_ex_func == NULL) ||
            (xform_func == NULL && analysis_func == NULL && insertion_func == NULL &&
             app2app_ex_func == NULL && analysis_ex_func == NULL &&
             instru2instru_ex_func != NULL)),
           "invalid internal params");

    dr_rwlock_write_lock(bb_cb_lock);
    idx = priority_event_add(list, priority);
    if (idx >= 0) {
        cb_entry_t *new_e = &list->cbs.bb[idx];
        if (app2app_ex_func != NULL) {
            new_e->has_quartet = true;
            new_e->cb.app2app_ex_cb = app2app_ex_func;
        } else if (analysis_ex_func != NULL) {
            new_e->has_quartet = true;
            new_e->cb.pair_ex.analysis_ex_cb = analysis_ex_func;
            new_e->cb.pair_ex.insertion_ex_cb = insertion_func;
        } else if (instru2instru_ex_func != NULL) {
            new_e->has_quartet = true;
            new_e->cb.instru2instru_ex_cb = instru2instru_ex_func;
        } else {
            new_e->has_quartet = false;
            if (xform_func != NULL) {
                new_e->cb.xform_cb = xform_func;
            } else {
                new_e->cb.pair.analysis_cb = analysis_func;
                new_e->cb.pair.insertion_cb = insertion_func;
            }
        }
        if (bb_event_count == 0)
            dr_register_bb_event(drmgr_bb_event);
        bb_event_count++;
        if (new_e->has_quartet)
            quartet_count++;
        else if (xform_func == NULL)
            pair_count++;
        res = true;
    }
    dr_rwlock_write_unlock(bb_cb_lock);
    return res;
}

DR_EXPORT
bool
drmgr_register_bb_app2app_event(drmgr_xform_cb_t func, drmgr_priority_t *priority)
{
    if (func == NULL)
        return false; /* invalid params */
    return drmgr_bb_cb_add(&cblist_app2app, func, NULL, NULL, NULL, NULL, NULL, priority);
}

DR_EXPORT
bool
drmgr_register_bb_instrumentation_event(drmgr_analysis_cb_t analysis_func,
                                        drmgr_insertion_cb_t insertion_func,
                                        drmgr_priority_t *priority)
{
    if (analysis_func == NULL && insertion_func == NULL)
        return false; /* invalid params */
    return drmgr_bb_cb_add(&cblist_instrumentation, NULL, analysis_func, insertion_func,
                           NULL, NULL, NULL, priority);
}

DR_EXPORT
bool
drmgr_register_bb_instru2instru_event(drmgr_xform_cb_t func, drmgr_priority_t *priority)
{
    if (func == NULL)
        return false; /* invalid params */
    return drmgr_bb_cb_add(&cblist_instru2instru, func, NULL, NULL, NULL, NULL, NULL,
                           priority);
}

DR_EXPORT
bool
drmgr_register_bb_instrumentation_ex_event(drmgr_app2app_ex_cb_t app2app_func,
                                           drmgr_ilist_ex_cb_t analysis_func,
                                           drmgr_insertion_cb_t insertion_func,
                                           drmgr_ilist_ex_cb_t instru2instru_func,
                                           drmgr_priority_t *priority)
{
    bool ok = true;
    if ((app2app_func == NULL && analysis_func == NULL && insertion_func == NULL &&
         instru2instru_func == NULL) ||
        /* can't have insertion but not analysis here b/c of unreg constraints */
        (analysis_func == NULL && insertion_func != NULL))
        return false; /* invalid params */
    if (app2app_func != NULL) {
        ok = drmgr_bb_cb_add(&cblist_app2app, NULL, NULL, NULL, app2app_func, NULL, NULL,
                             priority) &&
            ok;
    }
    if (analysis_func != NULL) {
        ok = drmgr_bb_cb_add(&cblist_instrumentation, NULL, NULL, insertion_func, NULL,
                             analysis_func, NULL, priority) &&
            ok;
    }
    if (instru2instru_func != NULL) {
        ok = drmgr_bb_cb_add(&cblist_instru2instru, NULL, NULL, NULL, NULL, NULL,
                             instru2instru_func, priority) &&
            ok;
    }
    return ok;
}

static bool
drmgr_bb_cb_remove(cb_list_t *list, drmgr_xform_cb_t xform_func,
                   drmgr_analysis_cb_t analysis_func, drmgr_insertion_cb_t insertion_func,
                   /* for quartet */
                   drmgr_app2app_ex_cb_t app2app_ex_func,
                   drmgr_ilist_ex_cb_t analysis_ex_func,
                   drmgr_ilist_ex_cb_t instru2instru_ex_func)
{
    bool res = false;
    uint i;
    ASSERT(list != NULL, "invalid internal params");
    ASSERT((xform_func != NULL && analysis_func == NULL) ||
               (xform_func == NULL && analysis_func != NULL) ||
               (xform_func == NULL && analysis_func == NULL && insertion_func != NULL) ||
               (xform_func == NULL && analysis_func == NULL &&
                (app2app_ex_func != NULL || analysis_ex_func != NULL ||
                 instru2instru_ex_func != NULL)),
           "invalid internal params");

    dr_rwlock_write_lock(bb_cb_lock);
    for (i = 0; i < list->num_def; i++) {
        cb_entry_t *e = &list->cbs.bb[i];
        if (!e->pri.valid)
            continue;
        if ((xform_func != NULL && xform_func == e->cb.xform_cb) ||
            (analysis_func != NULL && analysis_func == e->cb.pair.analysis_cb) ||
            (insertion_func != NULL && insertion_func == e->cb.pair.insertion_cb) ||
            (app2app_ex_func != NULL && app2app_ex_func == e->cb.app2app_ex_cb) ||
            (analysis_ex_func != NULL &&
             analysis_ex_func == e->cb.pair_ex.analysis_ex_cb) ||
            (instru2instru_ex_func != NULL &&
             instru2instru_ex_func == e->cb.instru2instru_ex_cb)) {
            res = true;
            e->pri.valid = false;
            ASSERT(list->num_valid > 0, "invalid num_valid");
            list->num_valid--;
            if (list->num_valid == 0 && list->lazy_unregister != NULL)
                (*list->lazy_unregister)();
            if (i == list->num_def - 1)
                list->num_def--;
            if (e->has_quartet)
                quartet_count--;
            else if (xform_func == NULL)
                pair_count--;
            bb_event_count--;
            if (bb_event_count == 0)
                dr_unregister_bb_event(drmgr_bb_event);
            break;
        }
    }
    dr_rwlock_write_unlock(bb_cb_lock);
    return res;
}

static void
drmgr_bb_init(void)
{
    cblist_init(&cblist_app2app, sizeof(cb_entry_t));
    cblist_init(&cblist_instrumentation, sizeof(cb_entry_t));
    cblist_init(&cblist_instru2instru, sizeof(cb_entry_t));
}

static void
drmgr_bb_exit(void)
{
    /* i#1317: we don't do grab the write rwlock to support exiting
     * mid-event.  drmgr_exit() is already ensuring we're only
     * called by one thread.
     */
    cblist_delete(&cblist_app2app);
    cblist_delete(&cblist_instrumentation);
    cblist_delete(&cblist_instru2instru);
}

DR_EXPORT
bool
drmgr_unregister_bb_app2app_event(drmgr_xform_cb_t func)
{
    if (func == NULL)
        return false; /* invalid params */
    return drmgr_bb_cb_remove(&cblist_app2app, func, NULL, NULL, NULL, NULL, NULL);
}

DR_EXPORT
bool
drmgr_unregister_bb_instrumentation_event(drmgr_analysis_cb_t func)
{
    if (func == NULL)
        return false; /* invalid params */
    return drmgr_bb_cb_remove(&cblist_instrumentation, NULL, func, NULL, NULL, NULL,
                              NULL);
}

DR_EXPORT
bool
drmgr_unregister_bb_insertion_event(drmgr_insertion_cb_t func)
{
    if (func == NULL)
        return false; /* invalid params */
    return drmgr_bb_cb_remove(&cblist_instrumentation, NULL, NULL, func, NULL, NULL,
                              NULL);
}

DR_EXPORT
bool
drmgr_unregister_bb_instru2instru_event(drmgr_xform_cb_t func)
{
    if (func == NULL)
        return false; /* invalid params */
    return drmgr_bb_cb_remove(&cblist_instru2instru, func, NULL, NULL, NULL, NULL, NULL);
}

DR_EXPORT
bool
drmgr_unregister_bb_instrumentation_ex_event(drmgr_app2app_ex_cb_t app2app_func,
                                             drmgr_ilist_ex_cb_t analysis_func,
                                             drmgr_insertion_cb_t insertion_func,
                                             drmgr_ilist_ex_cb_t instru2instru_func)
{
    bool ok = true;
    if ((app2app_func == NULL && analysis_func == NULL && insertion_func == NULL &&
         instru2instru_func == NULL) ||
        /* can't have insertion but not analysis here b/c of unreg constraints */
        (analysis_func == NULL && insertion_func != NULL))
        return false; /* invalid params */
    if (app2app_func != NULL) {
        ok = drmgr_bb_cb_remove(&cblist_app2app, NULL, NULL, NULL, app2app_func, NULL,
                                NULL) &&
            ok;
    }
    if (analysis_func != NULL) {
        /* Although analysis_func and insertion_func are registered together in
         * drmgr_register_bb_instrumentation_ex_event, drmgr_bb_cb_remove only
         * checks analysis_func, so we pass NULL instead of insertion_func here.
         */
        ok = drmgr_bb_cb_remove(&cblist_instrumentation, NULL, NULL, NULL, NULL,
                                analysis_func, NULL) &&
            ok;
    }
    if (instru2instru_func != NULL) {
        ok = drmgr_bb_cb_remove(&cblist_instru2instru, NULL, NULL, NULL, NULL, NULL,
                                instru2instru_func) &&
            ok;
    }
    return ok;
}

DR_EXPORT
drmgr_bb_phase_t
drmgr_current_bb_phase(void *drcontext)
{
    per_thread_t *pt;
    /* Support being called w/o being set up, for detection of whether under drmgr */
    if (drmgr_init_count == 0)
        return DRMGR_PHASE_NONE;
    pt = (per_thread_t *)drmgr_get_tls_field(drcontext, our_tls_idx);
    /* Support being called during process init (i#2910). */
    if (pt == NULL)
        return DRMGR_PHASE_NONE;
    return pt->cur_phase;
}

DR_EXPORT
bool
drmgr_is_first_instr(void *drcontext, instr_t *instr)
{
    per_thread_t *pt = (per_thread_t *)drmgr_get_tls_field(drcontext, our_tls_idx);
    return instr == pt->first_app;
}

DR_EXPORT
bool
drmgr_is_last_instr(void *drcontext, instr_t *instr)
{
    per_thread_t *pt = (per_thread_t *)drmgr_get_tls_field(drcontext, our_tls_idx);
    return instr == pt->last_app;
}

static void
our_thread_init_event(void *drcontext)
{
    per_thread_t *pt = (per_thread_t *)dr_thread_alloc(drcontext, sizeof(*pt));
    memset(pt, 0, sizeof(*pt));
    drmgr_set_tls_field(drcontext, our_tls_idx, (void *)pt);
}

static void
our_thread_exit_event(void *drcontext)
{
    per_thread_t *pt = (per_thread_t *)drmgr_get_tls_field(drcontext, our_tls_idx);
    dr_thread_free(drcontext, pt, sizeof(*pt));
}

/***************************************************************************
 * WRAPPED EVENTS
 */

/* We must go first on thread init and last on thread exit, and DR
 * doesn't provide any priority scheme to guarantee that, so we must
 * wrap the thread events.
 */

static bool
drmgr_generic_event_add_ex(cb_list_t *list, void *rwlock, void (*func)(void),
                           drmgr_priority_t *priority, bool is_using_user_data,
                           void *user_data, bool is_ex)
{
    int idx;
    generic_event_entry_t *e;
    bool res = false;
    if (func == NULL)
        return false;
    dr_rwlock_write_lock(rwlock);
    idx = priority_event_add(list, priority);
    if (idx >= 0) {
        res = true;
        e = &list->cbs.generic[idx];
        e->is_ex = is_ex;
        e->cb.generic_cb = func;
        e->is_using_user_data = is_using_user_data;
        e->user_data = user_data;
    }
    dr_rwlock_write_unlock(rwlock);
    return res;
}

static bool
drmgr_generic_event_add(cb_list_t *list, void *rwlock, void (*func)(void),
                        drmgr_priority_t *priority, bool is_using_user_data,
                        void *user_data)
{
    return drmgr_generic_event_add_ex(list, rwlock, func, priority, is_using_user_data,
                                      user_data, false);
}

static bool
drmgr_generic_event_remove(cb_list_t *list, void *rwlock, void (*func)(void))
{
    bool res = false;
    uint i;
    generic_event_entry_t *e;
    if (func == NULL)
        return false;
    dr_rwlock_write_lock(rwlock);
    for (i = 0; i < list->num_def; i++) {
        e = &list->cbs.generic[i];
        if (!e->pri.valid)
            continue;
        if (e->cb.generic_cb == func) {
            res = true;
            e->pri.valid = false;
            ASSERT(list->num_valid > 0, "invalid num_valid");
            list->num_valid--;
            if (list->num_valid == 0 && list->lazy_unregister != NULL)
                (*list->lazy_unregister)();
            break;
        }
    }
    dr_rwlock_write_unlock(rwlock);
    return res;
}

/* We delay registering syscall events until a client does, to avoid triggering DR's
 * assert about having a syscall event and no filter event (we can't register our own
 * filter and provide the warning ourselves unless we replace DR's filter).  Today we
 * have no action of our own on pre or post syscall so this works out.
 */
static void
drmgr_lazy_register_presys(void)
{
    dr_register_pre_syscall_event(drmgr_presyscall_event);
}
static void
drmgr_lazy_register_postsys(void)
{
    dr_register_post_syscall_event(drmgr_postsyscall_event);
}
static void
drmgr_lazy_unregister_presys(void)
{
    dr_unregister_pre_syscall_event(drmgr_presyscall_event);
}
static void
drmgr_lazy_unregister_postsys(void)
{
    dr_unregister_post_syscall_event(drmgr_postsyscall_event);
}

static void
drmgr_event_init(void)
{
    cblist_init(&cb_list_thread_init, sizeof(generic_event_entry_t));
    cblist_init(&cb_list_thread_exit, sizeof(generic_event_entry_t));
    cblist_init(&cblist_cls_init, sizeof(generic_event_entry_t));
    cblist_init(&cblist_cls_exit, sizeof(generic_event_entry_t));

    cblist_init(&cblist_presys, sizeof(generic_event_entry_t));
    cblist_presys.lazy_register = drmgr_lazy_register_presys;
    cblist_presys.lazy_unregister = drmgr_lazy_unregister_presys;
    cblist_init(&cblist_postsys, sizeof(generic_event_entry_t));
    cblist_postsys.lazy_register = drmgr_lazy_register_postsys;
    cblist_postsys.lazy_unregister = drmgr_lazy_unregister_postsys;

    cblist_init(&cblist_modload, sizeof(generic_event_entry_t));
    cblist_init(&cblist_modunload, sizeof(generic_event_entry_t));
    cblist_init(&cblist_kernel_xfer, sizeof(generic_event_entry_t));
#ifdef UNIX
    cblist_init(&cblist_signal, sizeof(generic_event_entry_t));
#endif
#ifdef WINDOWS
    cblist_init(&cblist_exception, sizeof(generic_event_entry_t));
#endif
    cblist_init(&cblist_fault, sizeof(generic_event_entry_t));
}

static void
drmgr_event_exit(void)
{
    /* i#1317: we don't grab the write rwlock to support exiting
     * mid-event.  drmgr_exit() is already ensuring we're only
     * called by one thread.
     */
    cblist_delete(&cb_list_thread_init);
    cblist_delete(&cb_list_thread_exit);
    cblist_delete(&cblist_cls_init);
    cblist_delete(&cblist_cls_exit);
    cblist_delete(&cblist_presys);
    cblist_delete(&cblist_postsys);
    cblist_delete(&cblist_modload);
    cblist_delete(&cblist_modunload);
    cblist_delete(&cblist_kernel_xfer);
#ifdef UNIX
    cblist_delete(&cblist_signal);
#endif
#ifdef WINDOWS
    cblist_delete(&cblist_exception);
#endif
    cblist_delete(&cblist_fault);
}

DR_EXPORT
bool
drmgr_register_thread_init_event(void (*func)(void *drcontext))
{
    return drmgr_register_thread_init_event_ex(func, NULL);
}

DR_EXPORT
bool
drmgr_register_thread_init_event_ex(void (*func)(void *drcontext),
                                    drmgr_priority_t *priority)
{
    return drmgr_generic_event_add(&cb_list_thread_init, thread_event_lock,
                                   (void (*)(void))func, priority, false, NULL);
}

DR_EXPORT
bool
drmgr_register_thread_init_event_user_data(void (*func)(void *drcontext, void *user_data),
                                           drmgr_priority_t *priority, void *user_data)
{
    return drmgr_generic_event_add(&cb_list_thread_init, thread_event_lock,
                                   (void (*)(void))func, priority, true, user_data);
}

DR_EXPORT
bool
drmgr_unregister_thread_init_event(void (*func)(void *drcontext))
{
    return drmgr_generic_event_remove(&cb_list_thread_init, thread_event_lock,
                                      (void (*)(void))func);
}

bool
drmgr_unregister_thread_init_event_user_data(void (*func)(void *drcontext,
                                                          void *user_data))
{
    return drmgr_generic_event_remove(&cb_list_thread_init, thread_event_lock,
                                      (void (*)(void))func);
}

DR_EXPORT
bool
drmgr_register_thread_exit_event(void (*func)(void *drcontext))
{
    return drmgr_register_thread_exit_event_ex(func, NULL);
}

DR_EXPORT
bool
drmgr_register_thread_exit_event_ex(void (*func)(void *drcontext),
                                    drmgr_priority_t *priority)
{
    return drmgr_generic_event_add(&cb_list_thread_exit, thread_event_lock,
                                   (void (*)(void))func, priority, false, NULL);
}

DR_EXPORT
bool
drmgr_register_thread_exit_event_user_data(void (*func)(void *drcontext, void *user_data),
                                           drmgr_priority_t *priority, void *user_data)
{
    return drmgr_generic_event_add(&cb_list_thread_exit, thread_event_lock,
                                   (void (*)(void))func, priority, true, user_data);
}

DR_EXPORT
bool
drmgr_unregister_thread_exit_event(void (*func)(void *drcontext))
{
    return drmgr_generic_event_remove(&cb_list_thread_exit, thread_event_lock,
                                      (void (*)(void))func);
}

bool
drmgr_unregister_thread_exit_event_user_data(void (*func)(void *drcontext,
                                                          void *user_data))
{
    return drmgr_generic_event_remove(&cb_list_thread_exit, thread_event_lock,
                                      (void (*)(void))func);
}

DR_EXPORT
bool
drmgr_register_pre_syscall_event(bool (*func)(void *drcontext, int sysnum))
{
    return drmgr_generic_event_add(&cblist_presys, presys_event_lock,
                                   (void (*)(void))func, NULL, false, NULL);
}

DR_EXPORT
bool
drmgr_register_pre_syscall_event_ex(bool (*func)(void *drcontext, int sysnum),
                                    drmgr_priority_t *priority)
{
    return drmgr_generic_event_add(&cblist_presys, presys_event_lock,
                                   (void (*)(void))func, priority, false, NULL);
}

DR_EXPORT
bool
drmgr_register_pre_syscall_event_user_data(bool (*func)(void *drcontext, int sysnum,
                                                        void *user_data),
                                           drmgr_priority_t *priority, void *user_data)
{
    return drmgr_generic_event_add(&cblist_presys, presys_event_lock,
                                   (void (*)(void))func, priority, true, user_data);
}

DR_EXPORT
bool
drmgr_unregister_pre_syscall_event(bool (*func)(void *drcontext, int sysnum))
{
    return drmgr_generic_event_remove(&cblist_presys, presys_event_lock,
                                      (void (*)(void))func);
}

DR_EXPORT
bool
drmgr_unregister_pre_syscall_event_user_data(bool (*func)(void *drcontext, int sysnum,
                                                          void *user_data))
{
    return drmgr_generic_event_remove(&cblist_presys, presys_event_lock,
                                      (void (*)(void))func);
}

static bool
drmgr_presyscall_event(void *drcontext, int sysnum)
{
    bool execute = true;
    generic_event_entry_t local[EVENTS_STACK_SZ];
    cb_list_t iter;
    uint i;
    dr_rwlock_read_lock(presys_event_lock);
    cblist_create_local(drcontext, &cblist_presys, &iter, (byte *)local,
                        BUFFER_SIZE_ELEMENTS(local));
    dr_rwlock_read_unlock(presys_event_lock);

    for (i = 0; i < iter.num_def; i++) {
        if (!iter.cbs.generic[i].pri.valid)
            continue;
        bool is_using_user_data = iter.cbs.generic[i].is_using_user_data;
        void *user_data = iter.cbs.generic[i].user_data;
        if (is_using_user_data == false) {
            execute =
                (*iter.cbs.generic[i].cb.presys_cb.cb_no_user_data)(drcontext, sysnum) &&
                execute;
        } else {
            execute = (*iter.cbs.generic[i].cb.presys_cb.cb_user_data)(drcontext, sysnum,
                                                                       user_data) &&
                execute;
        }
    }

    /* We used to track NtCallbackReturn for CLS (before DR provided the kernel xfer
     * event) and had to handle it last here.  Now we have nothing ourselves to
     * do here.  If we do add something we'll need to redo the lazy
     * drmgr_lazy_register_presys(), etc.
     */

    cblist_delete_local(drcontext, &iter, BUFFER_SIZE_ELEMENTS(local));

    return execute;
}

DR_EXPORT
bool
drmgr_register_post_syscall_event(void (*func)(void *drcontext, int sysnum))
{
    return drmgr_generic_event_add(&cblist_postsys, postsys_event_lock,
                                   (void (*)(void))func, NULL, false, NULL);
}

DR_EXPORT
bool
drmgr_register_post_syscall_event_ex(void (*func)(void *drcontext, int sysnum),
                                     drmgr_priority_t *priority)
{
    return drmgr_generic_event_add(&cblist_postsys, postsys_event_lock,
                                   (void (*)(void))func, priority, false, NULL);
}

DR_EXPORT
bool
drmgr_register_post_syscall_event_user_data(void (*func)(void *drcontext, int sysnum,
                                                         void *user_data),
                                            drmgr_priority_t *priority, void *user_data)
{
    return drmgr_generic_event_add(&cblist_postsys, postsys_event_lock,
                                   (void (*)(void))func, priority, true, user_data);
}

DR_EXPORT
bool
drmgr_unregister_post_syscall_event(void (*func)(void *drcontext, int sysnum))
{
    return drmgr_generic_event_remove(&cblist_postsys, postsys_event_lock,
                                      (void (*)(void))func);
}

DR_EXPORT
bool
drmgr_unregister_post_syscall_event_user_data(void (*func)(void *drcontext, int sysnum,
                                                           void *user_data))
{
    return drmgr_generic_event_remove(&cblist_postsys, postsys_event_lock,
                                      (void (*)(void))func);
}

static void
drmgr_postsyscall_event(void *drcontext, int sysnum)
{
    generic_event_entry_t local[EVENTS_STACK_SZ];
    cb_list_t iter;
    uint i;
    dr_rwlock_read_lock(postsys_event_lock);
    cblist_create_local(drcontext, &cblist_postsys, &iter, (byte *)local,
                        BUFFER_SIZE_ELEMENTS(local));
    dr_rwlock_read_unlock(postsys_event_lock);

    for (i = 0; i < iter.num_def; i++) {
        if (!iter.cbs.generic[i].pri.valid)
            continue;
        bool is_using_user_data = iter.cbs.generic[i].is_using_user_data;
        void *user_data = iter.cbs.generic[i].user_data;
        if (is_using_user_data == false)
            (*iter.cbs.generic[i].cb.postsys_cb.cb_no_user_data)(drcontext, sysnum);
        else {
            (*iter.cbs.generic[i].cb.postsys_cb.cb_user_data)(drcontext, sysnum,
                                                              user_data);
        }
    }
    cblist_delete_local(drcontext, &iter, BUFFER_SIZE_ELEMENTS(local));
}

/***************************************************************************
 * WRAPPED MODULE EVENTS
 */

DR_EXPORT
bool
drmgr_register_module_load_event(void (*func)(void *drcontext, const module_data_t *info,
                                              bool loaded))
{
    return drmgr_generic_event_add(&cblist_modload, modload_event_lock,
                                   (void (*)(void))func, NULL, false, NULL);
}

DR_EXPORT
bool
drmgr_register_module_load_event_ex(void (*func)(void *drcontext,
                                                 const module_data_t *info, bool loaded),
                                    drmgr_priority_t *priority)
{
    return drmgr_generic_event_add(&cblist_modload, modload_event_lock,
                                   (void (*)(void))func, priority, false, NULL);
}

DR_EXPORT
bool
drmgr_register_module_load_event_user_data(void (*func)(void *drcontext,
                                                        const module_data_t *info,
                                                        bool loaded, void *user_data),
                                           drmgr_priority_t *priority, void *user_data)
{
    return drmgr_generic_event_add(&cblist_modload, modload_event_lock,
                                   (void (*)(void))func, priority, true, user_data);
}

DR_EXPORT
bool
drmgr_unregister_module_load_event(void (*func)(void *drcontext,
                                                const module_data_t *info, bool loaded))
{
    return drmgr_generic_event_remove(&cblist_modload, modload_event_lock,
                                      (void (*)(void))func);
}

DR_EXPORT
bool
drmgr_unregister_module_load_event_user_data(void (*func)(void *drcontext,
                                                          const module_data_t *info,
                                                          bool loaded, void *user_data))
{
    return drmgr_generic_event_remove(&cblist_modload, modload_event_lock,
                                      (void (*)(void))func);
}

static void
drmgr_modload_event(void *drcontext, const module_data_t *info, bool loaded)
{
    generic_event_entry_t local[EVENTS_STACK_SZ];
    cb_list_t iter;
    uint i;
    dr_rwlock_read_lock(modload_event_lock);
    cblist_create_local(drcontext, &cblist_modload, &iter, (byte *)local,
                        BUFFER_SIZE_ELEMENTS(local));
    dr_rwlock_read_unlock(modload_event_lock);

    for (i = 0; i < iter.num_def; i++) {
        if (!iter.cbs.generic[i].pri.valid)
            continue;
        bool is_using_user_data = iter.cbs.generic[i].is_using_user_data;
        void *user_data = iter.cbs.generic[i].user_data;
        if (is_using_user_data == false) {
            (*iter.cbs.generic[i].cb.modload_cb.cb_no_user_data)(drcontext, info, loaded);
        } else {
            (*iter.cbs.generic[i].cb.modload_cb.cb_user_data)(drcontext, info, loaded,
                                                              user_data);
        }
    }
    cblist_delete_local(drcontext, &iter, BUFFER_SIZE_ELEMENTS(local));
}

DR_EXPORT
bool
drmgr_register_module_unload_event(void (*func)(void *drcontext,
                                                const module_data_t *info))
{
    return drmgr_generic_event_add(&cblist_modunload, modunload_event_lock,
                                   (void (*)(void))func, NULL, false, NULL);
}

DR_EXPORT
bool
drmgr_register_module_unload_event_ex(void (*func)(void *drcontext,
                                                   const module_data_t *info),
                                      drmgr_priority_t *priority)
{
    return drmgr_generic_event_add(&cblist_modunload, modunload_event_lock,
                                   (void (*)(void))func, priority, false, NULL);
}

DR_EXPORT
bool
drmgr_register_module_unload_event_user_data(void (*func)(void *drcontext,
                                                          const module_data_t *info,
                                                          void *user_data),
                                             drmgr_priority_t *priority, void *user_data)
{
    return drmgr_generic_event_add(&cblist_modunload, modunload_event_lock,
                                   (void (*)(void))func, priority, true, user_data);
}

DR_EXPORT
bool
drmgr_unregister_module_unload_event(void (*func)(void *drcontext,
                                                  const module_data_t *info))
{
    return drmgr_generic_event_remove(&cblist_modunload, modunload_event_lock,
                                      (void (*)(void))func);
}

DR_EXPORT
bool
drmgr_unregister_module_unload_event_user_data(void (*func)(void *drcontext,
                                                            const module_data_t *info,
                                                            void *user_data))
{
    return drmgr_generic_event_remove(&cblist_modunload, modunload_event_lock,
                                      (void (*)(void))func);
}

static void
drmgr_modunload_event(void *drcontext, const module_data_t *info)
{
    generic_event_entry_t local[EVENTS_STACK_SZ];
    cb_list_t iter;
    uint i;
    dr_rwlock_read_lock(modunload_event_lock);
    cblist_create_local(drcontext, &cblist_modunload, &iter, (byte *)local,
                        BUFFER_SIZE_ELEMENTS(local));
    dr_rwlock_read_unlock(modunload_event_lock);

    for (i = 0; i < iter.num_def; i++) {
        if (!iter.cbs.generic[i].pri.valid)
            continue;
        bool is_using_user_data = iter.cbs.generic[i].is_using_user_data;
        void *user_data = iter.cbs.generic[i].user_data;
        if (is_using_user_data == false)
            (*iter.cbs.generic[i].cb.modunload_cb.cb_no_user_data)(drcontext, info);
        else {
            (*iter.cbs.generic[i].cb.modunload_cb.cb_user_data)(drcontext, info,
                                                                user_data);
        }
    }
    cblist_delete_local(drcontext, &iter, BUFFER_SIZE_ELEMENTS(local));
}

/***************************************************************************
 * WRAPPED FAULT EVENTS
 */

#ifdef UNIX
DR_EXPORT
/* clang-format off */ /* (work around clang-format newline-after-type bug) */
bool
drmgr_register_signal_event(dr_signal_action_t (*func)(void *drcontext,
                                                       dr_siginfo_t *siginfo))
/* clang-format on */
{
    return drmgr_generic_event_add(&cblist_signal, signal_event_lock,
                                   (void (*)(void))func, NULL, false, NULL);
}

DR_EXPORT
bool
drmgr_register_signal_event_ex(dr_signal_action_t (*func)(void *drcontext,
                                                          dr_siginfo_t *siginfo),
                               drmgr_priority_t *priority)
{
    return drmgr_generic_event_add(&cblist_signal, signal_event_lock,
                                   (void (*)(void))func, priority, false, NULL);
}

DR_EXPORT
bool
drmgr_register_signal_event_user_data(dr_signal_action_t (*func)
                                      (void *drcontext, dr_siginfo_t *siginfo,
                                       void *user_data), drmgr_priority_t *priority,
                                      void *user_data)
{
    return drmgr_generic_event_add(&cblist_signal, signal_event_lock,
                                   (void (*)(void)) func, priority, true, user_data);
}

DR_EXPORT
/* clang-format off */ /* (work around clang-format newline-after-type bug) */
bool
drmgr_register_signal_event_user_data(dr_signal_action_t (*func)
                                      (void *drcontext, dr_siginfo_t *siginfo,
                                       void *user_data),
                                      drmgr_priority_t *priority,
                                      void *user_data)
{
    return drmgr_generic_event_add(&cblist_signal, signal_event_lock,
                                   (void (*)(void)) func, priority, true, user_data);
}

DR_EXPORT
bool
drmgr_unregister_signal_event(dr_signal_action_t (*func)
                              (void *drcontext, dr_siginfo_t *siginfo))
/* clang-format on */
{
    return drmgr_generic_event_remove(&cblist_signal, signal_event_lock,
                                      (void (*)(void))func);
}

DR_EXPORT
bool
drmgr_unregister_signal_event_user_data(dr_signal_action_t (*func)
                                        (void *drcontext, dr_siginfo_t *siginfo,
                                         void *user_data))
{
    return drmgr_generic_event_remove(&cblist_signal, signal_event_lock,
                                      (void (*)(void)) func);
}

DR_EXPORT
bool
drmgr_unregister_signal_event_user_data(dr_signal_action_t (*func)
                                        (void *drcontext, dr_siginfo_t *siginfo,
                                         void *user_data))
{
    return drmgr_generic_event_remove(&cblist_signal, signal_event_lock,
                                      (void (*)(void)) func);
}

static dr_signal_action_t
drmgr_signal_event(void *drcontext, dr_siginfo_t *siginfo)
{
    dr_signal_action_t res = DR_SIGNAL_DELIVER;
    generic_event_entry_t local[EVENTS_STACK_SZ];
    cb_list_t iter;
    uint i;
    dr_rwlock_read_lock(signal_event_lock);
    cblist_create_local(drcontext, &cblist_signal, &iter, (byte *)local,
                        BUFFER_SIZE_ELEMENTS(local));
    dr_rwlock_read_unlock(signal_event_lock);

    for (i = 0; i < iter.num_def; i++) {
        if (!iter.cbs.generic[i].pri.valid)
            continue;

        bool is_using_user_data = iter.cbs.generic[i].is_using_user_data;
        void *user_data = iter.cbs.generic[i].user_data;
        /* follow DR semantics: short-circuit on first handler to "own" the signal */
        if (is_using_user_data == false)
            res = (*iter.cbs.generic[i].cb.signal_cb.cb_no_user_data)(drcontext,
                                                                      siginfo);
        else {
            res = (*iter.cbs.generic[i].cb.signal_cb.cb_user_data)(drcontext,
                                                                   siginfo,
                                                                   user_data);
        }
        if (res != DR_SIGNAL_DELIVER)
            break;
    }
    cblist_delete_local(drcontext, &iter, BUFFER_SIZE_ELEMENTS(local));
    return res;
}
#endif /* UNIX */

#ifdef WINDOWS
DR_EXPORT
bool
drmgr_register_exception_event(bool (*func)(void *drcontext, dr_exception_t *excpt))
{
    return drmgr_generic_event_add(&cblist_exception, exception_event_lock,
                                   (void (*)(void))func, NULL, false, NULL);
}

DR_EXPORT
bool
drmgr_register_exception_event_ex(bool (*func)(void *drcontext, dr_exception_t *excpt),
                                  drmgr_priority_t *priority)
{
    return drmgr_generic_event_add(&cblist_exception, exception_event_lock,
                                   (void (*)(void))func, priority, false, NULL);
}

DR_EXPORT
bool
drmgr_unregister_exception_event(bool (*func)(void *drcontext, dr_exception_t *excpt))
{
    return drmgr_generic_event_remove(&cblist_exception, exception_event_lock,
                                      (void (*)(void))func);
}

static bool
drmgr_exception_event(void *drcontext, dr_exception_t *excpt)
{
    bool res = true; /* deliver to app */
    generic_event_entry_t local[EVENTS_STACK_SZ];
    cb_list_t iter;
    uint i;
    dr_rwlock_read_lock(exception_event_lock);
    cblist_create_local(drcontext, &cblist_exception, &iter, (byte *)local,
                        BUFFER_SIZE_ELEMENTS(local));
    dr_rwlock_read_unlock(exception_event_lock);

    for (i = 0; i < iter.num_def; i++) {
        if (!iter.cbs.generic[i].pri.valid)
            continue;
        /* follow DR semantics: short-circuit on first handler to "own" the fault */
        res = (*iter.cbs.generic[i].cb.exception_cb)(drcontext, excpt);
        if (!res)
            break;
    }
    cblist_delete_local(drcontext, &iter, BUFFER_SIZE_ELEMENTS(local));
    return res;
}
#endif /* WINDOWS */

static void
drmgr_register_fault_event(void)
{
    if (!registered_fault) {
        dr_rwlock_write_lock(fault_event_lock);
        /* we lazily register so dr_xl8_hook_exists() is useful */
        if (!registered_fault) {
            dr_register_restore_state_ex_event(drmgr_restore_state_event);
            registered_fault = true;
        }
        dr_rwlock_write_unlock(fault_event_lock);
    }
}

DR_EXPORT
bool
drmgr_register_restore_state_event(void (*func)(void *drcontext, void *tag,
                                                dr_mcontext_t *mcontext,
                                                bool restore_memory,
                                                bool app_code_consistent))
{
    drmgr_register_fault_event();
    return drmgr_generic_event_add_ex(&cblist_fault, fault_event_lock,
                                      (void (*)(void))func, NULL, false, NULL,
                                      false /*!ex*/);
}

DR_EXPORT
bool
drmgr_register_restore_state_ex_event(bool (*func)(void *drcontext, bool restore_memory,
                                                   dr_restore_state_info_t *info))
{
    drmgr_register_fault_event();
    return drmgr_generic_event_add_ex(&cblist_fault, fault_event_lock,
                                      (void (*)(void))func, NULL, false, NULL,
                                      true /*ex*/);
}

DR_EXPORT
bool
drmgr_register_restore_state_ex_event_ex(bool (*func)(void *drcontext,
                                                      bool restore_memory,
                                                      dr_restore_state_info_t *info),
                                         drmgr_priority_t *priority)
{
    drmgr_register_fault_event();
    return drmgr_generic_event_add_ex(&cblist_fault, fault_event_lock,
                                      (void (*)(void))func, priority, false, NULL,
                                      true /*ex*/);
}

DR_EXPORT
bool
drmgr_unregister_restore_state_event(void (*func)(void *drcontext, void *tag,
                                                  dr_mcontext_t *mcontext,
                                                  bool restore_memory,
                                                  bool app_code_consistent))
{
    /* we never unregister our event once registered */
    return drmgr_generic_event_remove(&cblist_fault, fault_event_lock,
                                      (void (*)(void))func);
}

DR_EXPORT
bool
drmgr_unregister_restore_state_ex_event(bool (*func)(void *drcontext, bool restore_memory,
                                                     dr_restore_state_info_t *info))
{
    return drmgr_generic_event_remove(&cblist_fault, fault_event_lock,
                                      (void (*)(void))func);
}

static bool
drmgr_restore_state_event(void *drcontext, bool restore_memory,
                          dr_restore_state_info_t *info)
{
    bool res = true; /* deliver to app */
    generic_event_entry_t local[EVENTS_STACK_SZ];
    cb_list_t iter;
    uint i;
    dr_rwlock_read_lock(fault_event_lock);
    cblist_create_local(drcontext, &cblist_fault, &iter, (byte *)local,
                        BUFFER_SIZE_ELEMENTS(local));
    dr_rwlock_read_unlock(fault_event_lock);

    for (i = 0; i < iter.num_def; i++) {
        if (!iter.cbs.generic[i].pri.valid)
            continue;
        /* follow DR semantics: short-circuit on first handler to "own" the fault */
        if (iter.cbs.generic[i].is_ex) {
            res = (*iter.cbs.generic[i].cb.fault_ex_cb)(drcontext, restore_memory, info);
        } else {
            (*iter.cbs.generic[i].cb.fault_cb)(drcontext, info->fragment_info.tag,
                                               info->mcontext, restore_memory,
                                               info->fragment_info.app_code_consistent);
        }
        if (!res)
            break;
    }
    cblist_delete_local(drcontext, &iter, BUFFER_SIZE_ELEMENTS(local));
    return res;
}

/***************************************************************************
 * TLS
 */

static void
drmgr_thread_init_event(void *drcontext)
{
    generic_event_entry_t local[EVENTS_STACK_SZ];
    cb_list_t iter;
    uint i;
    tls_array_t *tls = dr_thread_alloc(drcontext, sizeof(*tls));
    memset(tls, 0, sizeof(*tls));
    dr_set_tls_field(drcontext, (void *)tls);

    dr_rwlock_read_lock(thread_event_lock);
    cblist_create_local(drcontext, &cb_list_thread_init, &iter, (byte *)local,
                        BUFFER_SIZE_ELEMENTS(local));
    dr_rwlock_read_unlock(thread_event_lock);

    for (i = 0; i < iter.num_def; i++) {
        if (!iter.cbs.generic[i].pri.valid)
            continue;
        bool is_using_user_data = iter.cbs.generic[i].is_using_user_data;
        void *user_data = iter.cbs.generic[i].user_data;
        if (is_using_user_data == false)
            (*iter.cbs.generic[i].cb.thread_cb.cb_no_user_data)(drcontext);
        else
            (*iter.cbs.generic[i].cb.thread_cb.cb_user_data)(drcontext, user_data);
    }
    cblist_delete_local(drcontext, &iter, BUFFER_SIZE_ELEMENTS(local));

    drmgr_cls_stack_init(drcontext);
}

static void
drmgr_thread_exit_event(void *drcontext)
{
    generic_event_entry_t local[EVENTS_STACK_SZ];
    cb_list_t iter;
    uint i;
    dr_rwlock_read_lock(thread_event_lock);
    cblist_create_local(drcontext, &cb_list_thread_exit, &iter, (byte *)local,
                        BUFFER_SIZE_ELEMENTS(local));
    dr_rwlock_read_unlock(thread_event_lock);

    for (i = 0; i < iter.num_def; i++) {
        if (!iter.cbs.generic[i].pri.valid)
            continue;
        bool is_using_user_data = iter.cbs.generic[i].is_using_user_data;
        void *user_data = iter.cbs.generic[i].user_data;
        if (is_using_user_data == false)
            (*iter.cbs.generic[i].cb.thread_cb.cb_no_user_data)(drcontext);
        else
            (*iter.cbs.generic[i].cb.thread_cb.cb_user_data)(drcontext, user_data);
    }
    cblist_delete_local(drcontext, &iter, BUFFER_SIZE_ELEMENTS(local));

    drmgr_cls_stack_exit(drcontext);
}

/* shared by tls and cls */
static int
drmgr_reserve_tls_cls_field(bool *taken)
{
    int i;
    dr_mutex_lock(tls_lock);
    for (i = 0; i < MAX_NUM_TLS; i++) {
        if (!taken[i]) {
            taken[i] = true;
            break;
        }
    }
    dr_mutex_unlock(tls_lock);
    if (i < MAX_NUM_TLS)
        return i;
    else
        return -1;
}

static bool
drmgr_unreserve_tls_cls_field(bool *taken, int idx)
{
    bool res = false;
    if (idx < 0 || idx > MAX_NUM_TLS)
        return false;
    dr_mutex_lock(tls_lock);
    if (taken[idx]) {
        res = true;
        taken[idx] = false;
    } else
        res = false;
    dr_mutex_unlock(tls_lock);
    return res;
}

DR_EXPORT
int
drmgr_register_tls_field(void)
{
    return drmgr_reserve_tls_cls_field(tls_taken);
}

DR_EXPORT
bool
drmgr_unregister_tls_field(int idx)
{
    return drmgr_unreserve_tls_cls_field(tls_taken, idx);
}

DR_EXPORT
void *
drmgr_get_tls_field(void *drcontext, int idx)
{
    tls_array_t *tls = (tls_array_t *)dr_get_tls_field(drcontext);
    /* no need to check for tls_taken since would return NULL anyway (i#484) */
    if (idx < 0 || idx > MAX_NUM_TLS || tls == NULL)
        return NULL;
    return tls->tls[idx];
}

DR_EXPORT
bool
drmgr_set_tls_field(void *drcontext, int idx, void *value)
{
    tls_array_t *tls = (tls_array_t *)dr_get_tls_field(drcontext);
    if (idx < 0 || idx > MAX_NUM_TLS || tls == NULL)
        return false;
    /* going DR's traditional route of efficiency over safety: making this
     * a debug-only check to avoid cost in release build
     */
    ASSERT(tls_taken[idx], "usage error: setting tls index that is not reserved");
    tls->tls[idx] = value;
    return true;
}

DR_EXPORT
bool
drmgr_insert_read_tls_field(void *drcontext, int idx, instrlist_t *ilist, instr_t *where,
                            reg_id_t reg)
{
<<<<<<< 361056194724683e556712f480c4417c484e36e9
    tls_array_t *tls = (tls_array_t *)dr_get_tls_field(drcontext);
    if (idx < 0 || idx > MAX_NUM_TLS || !tls_taken[idx] || tls == NULL)
        return false;
    if (!reg_is_gpr(reg) || !reg_is_pointer_sized(reg))
=======
    tls_array_t *tls = (tls_array_t *) dr_get_tls_field(drcontext);
    if (idx < 0 || idx > MAX_NUM_TLS || !tls_taken[idx] || tls == NULL)
>>>>>>> Removed bad code in dynamorio
        return false;
    if (!reg_is_gpr(reg) || !reg_is_pointer_sized(reg))
        return false;
    dr_insert_read_tls_field(drcontext, ilist, where, reg);
    instrlist_meta_preinsert(
        ilist, where,
        XINST_CREATE_load(
            drcontext, opnd_create_reg(reg),
            OPND_CREATE_MEMPTR(reg, offsetof(tls_array_t, tls) + idx * sizeof(void *))));
    return true;
}

DR_EXPORT
bool
drmgr_insert_write_tls_field(void *drcontext, int idx, instrlist_t *ilist, instr_t *where,
                             reg_id_t reg, reg_id_t scratch)
{
    tls_array_t *tls = (tls_array_t *)dr_get_tls_field(drcontext);
    if (idx < 0 || idx > MAX_NUM_TLS || !tls_taken[idx] || tls == NULL)
        return false;
    if (!reg_is_gpr(reg) || !reg_is_pointer_sized(reg) || !reg_is_gpr(scratch) ||
        !reg_is_pointer_sized(scratch))
        return false;
    dr_insert_read_tls_field(drcontext, ilist, where, scratch);
    instrlist_meta_preinsert(
        ilist, where,
        XINST_CREATE_store(
            drcontext,
            OPND_CREATE_MEMPTR(scratch,
                               offsetof(tls_array_t, tls) + idx * sizeof(void *)),
            opnd_create_reg(reg)));
    return true;
}

/***************************************************************************
 * CLS
 */

static bool
drmgr_cls_stack_push_event(void *drcontext, bool new_depth)
{
    generic_event_entry_t local[EVENTS_STACK_SZ];
    cb_list_t iter;
    uint i;
    /* let client initialize cls slots (and allocate new ones if new_depth) */
    dr_rwlock_read_lock(cls_event_lock);
    cblist_create_local(drcontext, &cblist_cls_init, &iter, (byte *)local,
                        BUFFER_SIZE_ELEMENTS(local));
    dr_rwlock_read_unlock(cls_event_lock);
    for (i = 0; i < iter.num_def; i++) {
        if (!iter.cbs.generic[i].pri.valid)
            continue;
        (*iter.cbs.generic[i].cb.cls_cb)(drcontext, new_depth);
    }
    cblist_delete_local(drcontext, &iter, BUFFER_SIZE_ELEMENTS(local));
    return true;
}

static bool
drmgr_cls_stack_init(void *drcontext)
{
    return drmgr_cls_stack_push_event(drcontext, true /*new_depth*/);
}

static bool
drmgr_cls_stack_push(void)
{
    void *drcontext = dr_get_current_drcontext();
    tls_array_t *tls_parent = (tls_array_t *)dr_get_tls_field(drcontext);
    tls_array_t *tls_child;
    bool new_depth = false;
    if (tls_parent == NULL) {
        ASSERT(false, "internal error");
        return false;
    }

    tls_child = tls_parent->next;
    /* we re-use to avoid churn */
    if (tls_child == NULL) {
        tls_child = dr_thread_alloc(drcontext, sizeof(*tls_child));
        memset(tls_child, 0, sizeof(*tls_child));
        tls_parent->next = tls_child;
        tls_child->prev = tls_parent;
        tls_child->next = NULL;
        new_depth = true;
    } else
        ASSERT(tls_child->prev == tls_parent, "cls stack corrupted");

    /* share the tls slots */
    memcpy(tls_child->tls, tls_parent->tls, sizeof(*tls_child->tls) * MAX_NUM_TLS);
    /* swap in as the current structure */
    dr_set_tls_field(drcontext, (void *)tls_child);

    return drmgr_cls_stack_push_event(drcontext, new_depth);
}

static bool
drmgr_cls_stack_pop(void)
{
    /* Our callback enter is AFTER DR's, but our callback exit is BEFORE. */
    generic_event_entry_t local[EVENTS_STACK_SZ];
    cb_list_t iter;
    uint i;
    void *drcontext = dr_get_current_drcontext();
    tls_array_t *tls_child = (tls_array_t *)dr_get_tls_field(drcontext);
    tls_array_t *tls_parent;
    if (tls_child == NULL) {
        ASSERT(false, "internal error");
        return false;
    }

    tls_parent = tls_child->prev;
    if (tls_parent == NULL) {
        /* DR took over in the middle of a callback: ignore */
        return true;
    }

    /* let client know, though normally no action is needed */
    dr_rwlock_read_lock(cls_event_lock);
    cblist_create_local(drcontext, &cblist_cls_exit, &iter, (byte *)local,
                        BUFFER_SIZE_ELEMENTS(local));
    dr_rwlock_read_unlock(cls_event_lock);
    for (i = 0; i < iter.num_def; i++) {
        if (!iter.cbs.generic[i].pri.valid)
            continue;
        (*iter.cbs.generic[i].cb.cls_cb)(drcontext, false /*!thread_exit*/);
    }
    cblist_delete_local(drcontext, &iter, BUFFER_SIZE_ELEMENTS(local));

    /* update tls w/ any changes while in child context */
    memcpy(tls_parent->tls, tls_child->tls, sizeof(*tls_child->tls) * MAX_NUM_TLS);
    /* swap in as the current structure */
    dr_set_tls_field(drcontext, (void *)tls_parent);

    return true;
}

static bool
drmgr_cls_stack_exit(void *drcontext)
{
    generic_event_entry_t local[EVENTS_STACK_SZ];
    cb_list_t iter;
    uint i;
    tls_array_t *tls = (tls_array_t *)dr_get_tls_field(drcontext);
    tls_array_t *nxt, *tmp;
    if (tls == NULL)
        return false;

    dr_rwlock_read_lock(cls_event_lock);
    cblist_create_local(drcontext, &cblist_cls_exit, &iter, (byte *)local,
                        BUFFER_SIZE_ELEMENTS(local));
    dr_rwlock_read_unlock(cls_event_lock);

    for (nxt = tls; nxt->prev != NULL; nxt = nxt->prev)
        ; /* nothing */
    while (nxt != NULL) {
        tmp = nxt;
        nxt = nxt->next;
        /* set the field in case client queries */
        dr_set_tls_field(drcontext, (void *)tmp);
        for (i = 0; i < iter.num_def; i++) {
            if (!iter.cbs.generic[i].pri.valid)
                continue;
            (*iter.cbs.generic[i].cb.cls_cb)(drcontext, true /*thread_exit*/);
        }
        dr_thread_free(drcontext, tmp, sizeof(*tmp));
    }
    cblist_delete_local(drcontext, &iter, BUFFER_SIZE_ELEMENTS(local));
    dr_set_tls_field(drcontext, NULL);
    return true;
}

#ifdef WINDOWS
/* Determines the syscall from its Nt* wrapper.
 * Returns -1 on error.
 * FIXME: does not handle somebody hooking the wrapper.
 */
/* XXX: exporting this so drwrap can use it but I might prefer to have
 * this in drutil or the upcoming drsys, especially since drmgr no longer
 * uses this now that DR provides a kernel xfer event.
 */
DR_EXPORT
int
drmgr_decode_sysnum_from_wrapper(app_pc entry)
{
    void *drcontext = dr_get_current_drcontext();
    int num = -1;
    byte *pc = entry;
    uint opc;
    instr_t instr;
    instr_init(drcontext, &instr);
    do {
        instr_reset(drcontext, &instr);
        pc = decode(drcontext, pc, &instr);
        if (!instr_valid(&instr))
            break; /* unknown system call sequence */
        opc = instr_get_opcode(&instr);
        /* sanity check: wrapper should be short */
        if (pc - entry > 20)
            break; /* unknown system call sequence */
        if (opc == OP_mov_imm && opnd_is_reg(instr_get_dst(&instr, 0)) &&
            opnd_get_reg(instr_get_dst(&instr, 0)) == DR_REG_EAX &&
            opnd_is_immed_int(instr_get_src(&instr, 0))) {
            num = (int)opnd_get_immed_int(instr_get_src(&instr, 0));
            break; /* success */
        }
        /* stop at call to vsyscall (wow64) or at int itself */
    } while (opc != OP_call_ind && opc != OP_int && opc != OP_sysenter &&
             opc != OP_syscall && opc != OP_ret);
    instr_free(drcontext, &instr);
    return num;
}
#endif /* WINDOWS */

static void
drmgr_kernel_xfer_event(void *drcontext, const dr_kernel_xfer_info_t *info)
{
    /* We used to watch KiUserCallbackDispatcher, identify NtCallbackReturn's number,
     * and watch int 0x2b ourselves, but now DR provides us with an event that
     * operates at the last moment before the kernel action, making our lives much
     * easier: we just have to order all other xfer events vs ours.
     */
    generic_event_entry_t local[EVENTS_STACK_SZ];
    cb_list_t iter;
    uint i;
    dr_rwlock_read_lock(kernel_xfer_event_lock);
    cblist_create_local(drcontext, &cblist_kernel_xfer, &iter, (byte *)local,
                        BUFFER_SIZE_ELEMENTS(local));
    dr_rwlock_read_unlock(kernel_xfer_event_lock);

    if (info->type == DR_XFER_CALLBACK_DISPATCHER) {
        /* We want to go first for callback entry so clients have a new context. */
        drmgr_cls_stack_push();
    }

    for (i = 0; i < iter.num_def; i++) {
        if (!iter.cbs.generic[i].pri.valid)
            continue;
        (*iter.cbs.generic[i].cb.kernel_xfer_cb)(drcontext, info);
    }

    if (info->type == DR_XFER_CALLBACK_RETURN) {
        /* We want to go last for cbret to swap contexts at the last possible moment,
         * to ensure there are no references to cls data before we swap it.
         */
        drmgr_cls_stack_pop();
    }

    cblist_delete_local(drcontext, &iter, BUFFER_SIZE_ELEMENTS(local));
}

DR_EXPORT
bool
drmgr_register_kernel_xfer_event(void (*func)(void *drcontext,
                                              const dr_kernel_xfer_info_t *info))
{
    return drmgr_generic_event_add(&cblist_kernel_xfer, kernel_xfer_event_lock,
                                   (void (*)(void))func, NULL, false, NULL);
}

DR_EXPORT
bool
drmgr_register_kernel_xfer_event_ex(void (*func)(void *drcontext,
                                                 const dr_kernel_xfer_info_t *info),
                                    drmgr_priority_t *priority)
{
    return drmgr_generic_event_add(&cblist_kernel_xfer, kernel_xfer_event_lock,
                                   (void (*)(void))func, priority, false, NULL);
}

DR_EXPORT
bool
drmgr_unregister_kernel_xfer_event(void (*func)(void *drcontext,
                                                const dr_kernel_xfer_info_t *info))
{
    return drmgr_generic_event_remove(&cblist_kernel_xfer, kernel_xfer_event_lock,
                                      (void (*)(void))func);
}

DR_EXPORT
int
drmgr_register_cls_field(void (*cb_init_func)(void *drcontext, bool new_depth),
                         void (*cb_exit_func)(void *drcontext, bool thread_exit))
{
    if (cb_init_func == NULL || cb_exit_func == NULL)
        return -1;
    if (!drmgr_generic_event_add(&cblist_cls_init, cls_event_lock,
                                 (void (*)(void))cb_init_func, NULL, false, NULL))
        return -1;
    if (!drmgr_generic_event_add(&cblist_cls_exit, cls_event_lock,
                                 (void (*)(void))cb_exit_func, NULL, false, NULL))
        return -1;
    return drmgr_reserve_tls_cls_field(cls_taken);
}

DR_EXPORT
bool
drmgr_unregister_cls_field(void (*cb_init_func)(void *drcontext, bool new_depth),
                           void (*cb_exit_func)(void *drcontext, bool thread_exit),
                           int idx)
{
    bool res = drmgr_generic_event_remove(&cblist_cls_init, cls_event_lock,
                                          (void (*)(void))cb_init_func);
    res = drmgr_generic_event_remove(&cblist_cls_exit, cls_event_lock,
                                     (void (*)(void))cb_exit_func) &&
        res;
    res = drmgr_unreserve_tls_cls_field(cls_taken, idx) && res;
    return res;
}

DR_EXPORT
void *
drmgr_get_cls_field(void *drcontext, int idx)
{
    tls_array_t *tls = (tls_array_t *)dr_get_tls_field(drcontext);
    if (idx < 0 || idx > MAX_NUM_TLS || !cls_taken[idx] || tls == NULL)
        return NULL;
    return tls->cls[idx];
}

DR_EXPORT
bool
drmgr_set_cls_field(void *drcontext, int idx, void *value)
{
    tls_array_t *tls = (tls_array_t *)dr_get_tls_field(drcontext);
    if (idx < 0 || idx > MAX_NUM_TLS || !cls_taken[idx] || tls == NULL)
        return false;
    tls->cls[idx] = value;
    return true;
}

DR_EXPORT
void *
drmgr_get_parent_cls_field(void *drcontext, int idx)
{
    tls_array_t *tls = (tls_array_t *)dr_get_tls_field(drcontext);
    if (idx < 0 || idx > MAX_NUM_TLS || !cls_taken[idx] || tls == NULL)
        return NULL;
    if (tls->prev != NULL)
        return tls->prev->cls[idx];
    return NULL;
}

DR_EXPORT
bool
drmgr_insert_read_cls_field(void *drcontext, int idx, instrlist_t *ilist, instr_t *where,
                            reg_id_t reg)
{
    tls_array_t *tls = (tls_array_t *)dr_get_tls_field(drcontext);
    if (idx < 0 || idx > MAX_NUM_TLS || !cls_taken[idx] || tls == NULL)
        return false;
    if (!reg_is_gpr(reg) || !reg_is_pointer_sized(reg))
        return false;
    dr_insert_read_tls_field(drcontext, ilist, where, reg);
    instrlist_meta_preinsert(
        ilist, where,
        XINST_CREATE_load(
            drcontext, opnd_create_reg(reg),
            OPND_CREATE_MEMPTR(reg, offsetof(tls_array_t, cls) + idx * sizeof(void *))));
    return true;
}

DR_EXPORT
bool
drmgr_insert_write_cls_field(void *drcontext, int idx, instrlist_t *ilist, instr_t *where,
                             reg_id_t reg, reg_id_t scratch)
{
    tls_array_t *tls = (tls_array_t *)dr_get_tls_field(drcontext);
    if (idx < 0 || idx > MAX_NUM_TLS || !cls_taken[idx] || tls == NULL)
        return false;
    if (!reg_is_gpr(reg) || !reg_is_pointer_sized(reg) || !reg_is_gpr(scratch) ||
        !reg_is_pointer_sized(scratch))
        return false;
    dr_insert_read_tls_field(drcontext, ilist, where, scratch);
    instrlist_meta_preinsert(
        ilist, where,
        XINST_CREATE_store(
            drcontext,
            OPND_CREATE_MEMPTR(scratch,
                               offsetof(tls_array_t, cls) + idx * sizeof(void *)),
            opnd_create_reg(reg)));
    return true;
}

DR_EXPORT
bool
drmgr_push_cls(void *drcontext)
{
    return drmgr_cls_stack_push();
}

DR_EXPORT
bool
drmgr_pop_cls(void *drcontext)
{
    return drmgr_cls_stack_pop();
}

/***************************************************************************
 * INSTRUCTION NOTE FIELD
 */

enum {
    /* if drmgr itself needed note values we'd put them here */
    DRMGR_NOTE_FIRST_FREE = DRMGR_NOTE_NONE + 1,
};

static ptr_uint_t note_next = DRMGR_NOTE_FIRST_FREE;

/* un-reserving is not supported (would require interval tree to impl) */
DR_EXPORT
ptr_uint_t
drmgr_reserve_note_range(size_t size)
{
    ptr_uint_t res;
    if (size == 0)
        return DRMGR_NOTE_NONE;
    dr_mutex_lock(note_lock);
    if (note_next + size < DR_NOTE_FIRST_RESERVED) {
        res = note_next;
        note_next += size;
    } else
        res = DRMGR_NOTE_NONE;
    dr_mutex_unlock(note_lock);
    return res;
}

DR_EXPORT
bool
drmgr_disable_auto_predication(void *drcontext, instrlist_t *ilist)
{
    if (drmgr_current_bb_phase(drcontext) != DRMGR_PHASE_INSERTION)
        return false;
    instrlist_set_auto_predicate(ilist, DR_PRED_NONE);
    return true;
}

/***************************************************************************
 * EMULATION
 */

/*
 * Constants used when accessing emulated instruction data with the
 * drmgr_get_emulated_instr_data() function. Each constant refers to an element
 * of the emulated_instr_t struct.
 */
typedef enum {
    DRMGR_EMUL_INSTR_PC, /* The PC address of the emulated instruction. */
    DRMGR_EMUL_INSTR,    /* The emulated instruction. */
} emulated_instr_data_t;

/* Reserve space for emulation note values */
static void
drmgr_emulation_init(void)
{
    ASSERT(sizeof(emulated_instr_t) <= sizeof(dr_instr_label_data_t),
           "label data area is not large enough to store emulation data");

    note_base_emul = drmgr_reserve_note_range(DRMGR_NOTE_EMUL_COUNT);
    ASSERT(note_base_emul != DRMGR_NOTE_NONE, "failed to reserve emulation note space");
}

/* Get note values based on emulation specific enums. */
static ptr_int_t
get_emul_note_val(int enote_val)
{
    return (ptr_int_t)(note_base_emul + enote_val);
}

/* Write emulation data to a label's data area. */
static void
set_emul_label_data(instr_t *label, int type, ptr_uint_t data)
{
    dr_instr_label_data_t *label_data = instr_get_label_data_area(label);
    ASSERT(label_data != NULL, "failed to find label's data area");

    ASSERT(type >= DRMGR_EMUL_INSTR_PC && type <= DRMGR_EMUL_INSTR,
           "type is invalid, should be an emulated_instr_data_t");
    label_data->data[type] = data;
}

/* Read emulation data from a label's data area. */
static ptr_uint_t
get_emul_label_data(instr_t *label, int type)
{
    dr_instr_label_data_t *label_data = instr_get_label_data_area(label);
    ASSERT(label_data != NULL, "failed to find label's data area");

    ASSERT(type >= DRMGR_EMUL_INSTR_PC && type <= DRMGR_EMUL_INSTR,
           "type is invalid, should be an emulated_instr_data_t");
    return label_data->data[type];
}

/* A callback function to free the emulated instruction represented by the label.
 * This will be called when the label is freed.
 */
static void
free_einstr(void *drcontext, instr_t *label)
{
    instr_t *einstr = (instr_t *)get_emul_label_data(label, DRMGR_EMUL_INSTR);
    instr_destroy(drcontext, einstr);
}

/* Set the start emulation label and emulated instruction data */
DR_EXPORT
bool
drmgr_insert_emulation_start(void *drcontext, instrlist_t *ilist, instr_t *where,
                             emulated_instr_t *einstr)
{
    if (einstr->size < sizeof(emulated_instr_t))
        return false;

    instr_t *start_emul_label = INSTR_CREATE_label(drcontext);
    instr_set_meta(start_emul_label);
    instr_set_note(start_emul_label, (void *)get_emul_note_val(DRMGR_NOTE_EMUL_START));

    set_emul_label_data(start_emul_label, DRMGR_EMUL_INSTR_PC, (ptr_uint_t)einstr->pc);
    set_emul_label_data(start_emul_label, DRMGR_EMUL_INSTR, (ptr_uint_t)einstr->instr);

    instr_set_label_callback(start_emul_label, free_einstr);
    instrlist_meta_preinsert(ilist, where, start_emul_label);

    return true;
}

/* Set the end emulation label */
DR_EXPORT
void
drmgr_insert_emulation_end(void *drcontext, instrlist_t *ilist, instr_t *where)
{
    instr_t *stop_emul_label = INSTR_CREATE_label(drcontext);
    instr_set_meta(stop_emul_label);
    instr_set_note(stop_emul_label, (void *)get_emul_note_val(DRMGR_NOTE_EMUL_STOP));
    instrlist_meta_preinsert(ilist, where, stop_emul_label);
}

DR_EXPORT
bool
drmgr_is_emulation_start(instr_t *instr)
{
    return instr_is_label(instr) &&
        ((ptr_int_t)instr_get_note(instr) == get_emul_note_val(DRMGR_NOTE_EMUL_START));
}

DR_EXPORT
bool
drmgr_is_emulation_end(instr_t *instr)
{
    return instr_is_label(instr) &&
        ((ptr_int_t)instr_get_note(instr) == get_emul_note_val(DRMGR_NOTE_EMUL_STOP));
}

DR_EXPORT
bool
drmgr_get_emulated_instr_data(instr_t *instr, emulated_instr_t *emulated)
{
    ASSERT(instr_is_label(instr), "emulation instruction does not have a label");
    ASSERT(drmgr_is_emulation_start(instr), "instruction is not a start emulation label");

    if (emulated->size < sizeof(emulated_instr_t))
        return false;

    emulated->pc = (app_pc)get_emul_label_data(instr, DRMGR_EMUL_INSTR_PC);
    emulated->instr = (instr_t *)get_emul_label_data(instr, DRMGR_EMUL_INSTR);

    return true;
}<|MERGE_RESOLUTION|>--- conflicted
+++ resolved
@@ -2128,15 +2128,8 @@
 drmgr_insert_read_tls_field(void *drcontext, int idx, instrlist_t *ilist, instr_t *where,
                             reg_id_t reg)
 {
-<<<<<<< 361056194724683e556712f480c4417c484e36e9
-    tls_array_t *tls = (tls_array_t *)dr_get_tls_field(drcontext);
-    if (idx < 0 || idx > MAX_NUM_TLS || !tls_taken[idx] || tls == NULL)
-        return false;
-    if (!reg_is_gpr(reg) || !reg_is_pointer_sized(reg))
-=======
     tls_array_t *tls = (tls_array_t *) dr_get_tls_field(drcontext);
     if (idx < 0 || idx > MAX_NUM_TLS || !tls_taken[idx] || tls == NULL)
->>>>>>> Removed bad code in dynamorio
         return false;
     if (!reg_is_gpr(reg) || !reg_is_pointer_sized(reg))
         return false;
