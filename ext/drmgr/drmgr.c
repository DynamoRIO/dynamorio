--- conflicted
+++ resolved
@@ -203,7 +203,7 @@
     DRMGR_NOTE_EMUL_COUNT,
 };
 
-/* Used to store temporary local information when handing drmgr's bb event in order
+/* Used to store temporary local information when handling drmgr's bb event in order
  * to avoid holding a lock during the instrumentation process.
  */
 typedef struct _local_ctx_t {
@@ -220,14 +220,11 @@
     /* for user-data: */
     int pair_count;
     int quartet_count;
-<<<<<<< HEAD
     /* for bbdup events: */
     drmgr_bbdup_duplicate_bb_cb_t bbdup_duplicate_cb;
     drmgr_bbdup_extract_cb_t bbdup_extract_cb;
     drmgr_bbdup_stitch_cb_t bbdup_stitch_cb;
     drmgr_bbdup_insert_encoding_cb_t bbdup_insert_encoding_cb;
-=======
->>>>>>> 32bf7c66
 } local_cb_info_t;
 
 /***************************************************************************
@@ -992,7 +989,6 @@
     return res;
 }
 
-<<<<<<< HEAD
 static bool
 drmgr_bb_event_instrument_dups(void *drcontext, void *tag, instrlist_t *bb,
                                bool for_trace, bool translating, dr_emit_flags_t *res,
@@ -1028,8 +1024,6 @@
     return is_dups;
 }
 
-=======
->>>>>>> 32bf7c66
 static void
 drmgr_bb_event_set_local_cb_info(void *drcontext, OUT local_cb_info_t *local_info)
 {
@@ -1054,7 +1048,6 @@
      * expensive. Instead, we create a scoped table later on that only maps the cb lists
      * of those opcodes required by this specific bb.
      */
-<<<<<<< HEAD
 
     /* Copy bbdup callbacks. */
     if (is_bbdup_enabled()) {
@@ -1068,8 +1061,6 @@
         local_info->bbdup_extract_cb = bbdup_extract_cb;
         local_info->bbdup_stitch_cb = bbdup_stitch_cb;
     }
-=======
->>>>>>> 32bf7c66
     dr_rwlock_read_unlock(bb_cb_lock);
 }
 
@@ -1105,7 +1096,6 @@
             drcontext, sizeof(void *) * local_info.quartet_count);
     }
 
-<<<<<<< HEAD
     bool is_dups = false;
     if (is_bbdup_enabled() /*only true if drbbdup is in use */) {
         is_dups = drmgr_bb_event_instrument_dups(drcontext, tag, bb, for_trace,
@@ -1117,10 +1107,6 @@
         res = drmgr_bb_event_do_instrum_phases(drcontext, tag, bb, for_trace, translating,
                                                pt, &local_info, pair_data, quartet_data);
     }
-=======
-    res = drmgr_bb_event_do_instrum_phases(drcontext, tag, bb, for_trace, translating, pt,
-                                           &local_info, pair_data, quartet_data);
->>>>>>> 32bf7c66
 
     /* Do final fix passes: */
     /* Pass 5: our private pass to support multiple non-meta ctis in app2app phase */
