/* **********************************************************
 * Copyright (c) 2010-2017 Google, Inc.   All rights reserved.
 * **********************************************************/

/*
 * Redistribution and use in source and binary forms, with or without
 * modification, are permitted provided that the following conditions are met:
 *
 * * Redistributions of source code must retain the above copyright notice,
 *   this list of conditions and the following disclaimer.
 *
 * * Redistributions in binary form must reproduce the above copyright notice,
 *   this list of conditions and the following disclaimer in the documentation
 *   and/or other materials provided with the distribution.
 *
 * * Neither the name of Google, Inc. nor the names of its contributors may be
 *   used to endorse or promote products derived from this software without
 *   specific prior written permission.
 *
 * THIS SOFTWARE IS PROVIDED BY THE COPYRIGHT HOLDERS AND CONTRIBUTORS "AS IS"
 * AND ANY EXPRESS OR IMPLIED WARRANTIES, INCLUDING, BUT NOT LIMITED TO, THE
 * IMPLIED WARRANTIES OF MERCHANTABILITY AND FITNESS FOR A PARTICULAR PURPOSE
 * ARE DISCLAIMED. IN NO EVENT SHALL GOOGLE, INC. OR CONTRIBUTORS BE LIABLE
 * FOR ANY DIRECT, INDIRECT, INCIDENTAL, SPECIAL, EXEMPLARY, OR CONSEQUENTIAL
 * DAMAGES (INCLUDING, BUT NOT LIMITED TO, PROCUREMENT OF SUBSTITUTE GOODS OR
 * SERVICES; LOSS OF USE, DATA, OR PROFITS; OR BUSINESS INTERRUPTION) HOWEVER
 * CAUSED AND ON ANY THEORY OF LIABILITY, WHETHER IN CONTRACT, STRICT
 * LIABILITY, OR TORT (INCLUDING NEGLIGENCE OR OTHERWISE) ARISING IN ANY WAY
 * OUT OF THE USE OF THIS SOFTWARE, EVEN IF ADVISED OF THE POSSIBILITY OF SUCH
 * DAMAGE.
 */

/* DynamoRIO Multi-Instrumentation Manager Extension: a mediator for
 * combining and coordinating multiple instrumentation passes
 */

#include "dr_api.h"
#include "drmgr.h"
#include "../ext_utils.h"
#ifdef UNIX
# include <string.h>
#endif
#include <stddef.h> /* offsetof */

#undef dr_register_bb_event
#undef dr_unregister_bb_event
#undef dr_get_tls_field
#undef dr_set_tls_field
#undef dr_insert_read_tls_field
#undef dr_insert_write_tls_field
#undef dr_register_thread_init_event
#undef dr_unregister_thread_init_event
#undef dr_register_thread_exit_event
#undef dr_unregister_thread_exit_event
#undef dr_register_pre_syscall_event
#undef dr_unregister_pre_syscall_event
#undef dr_register_post_syscall_event
#undef dr_unregister_post_syscall_event
#undef dr_register_module_load_event
#undef dr_unregister_module_load_event
#undef dr_register_module_unload_event
#undef dr_unregister_module_unload_event
#undef dr_register_kernel_xfer_event
#undef dr_unregister_kernel_xfer_event
#undef dr_register_signal_event
#undef dr_unregister_signal_event
#undef dr_register_exception_event
#undef dr_unregister_exception_event
#undef dr_register_restore_state_ex_event
#undef dr_unregister_restore_state_ex_event

/* currently using asserts on internal logic sanity checks (never on
 * input from user) but perhaps we shouldn't since this is a library
 */
#ifdef DEBUG
# define ASSERT(x, msg) DR_ASSERT_MSG(x, msg)
#else
# define ASSERT(x, msg) /* nothing */
#endif

/***************************************************************************
 * TYPES
 */

/* priority list entry base struct */
typedef struct _priority_event_entry_t {
    bool valid; /* is whole entry valid (not just priority) */
    int priority;
    const char *name;
} priority_event_entry_t;


/* bb event list entry */
typedef struct _cb_entry_t {
    priority_event_entry_t pri;
    bool has_quartet;
    union {
        drmgr_xform_cb_t xform_cb;
        struct {
            drmgr_analysis_cb_t analysis_cb;
            drmgr_insertion_cb_t insertion_cb;
        } pair;

        /* quartet */
        drmgr_app2app_ex_cb_t app2app_ex_cb;
        struct {
            drmgr_ilist_ex_cb_t analysis_ex_cb;
            drmgr_insertion_cb_t insertion_ex_cb;
        } pair_ex;
        drmgr_ilist_ex_cb_t instru2instru_ex_cb;
    } cb;
} cb_entry_t;

/* generic event list entry */
typedef struct _generic_event_entry_t {
    priority_event_entry_t pri;
    bool is_ex;
    bool is_using_user_data;
    void *user_data;
    union {
        void (*generic_cb)(void);
        union {
            void (*cb_no_user_data)(void *);
            void (*cb_user_data)(void *, void *);
        } thread_cb;
        void (*cls_cb)(void *, bool);
        bool (*presys_cb)(void *, int);
        void (*postsys_cb)(void *, int);
        union {
            void (*cb_no_user_data)(void *, const module_data_t *, bool);
            void (*cb_user_data)(void *, const module_data_t *, bool, void *user_data);
        } modload_cb;
        union {
            void (*cb_no_user_data)(void *, const module_data_t *);
            void (*cb_user_data)(void *, const module_data_t *, void *user_data);
        } modunload_cb;
        void (*kernel_xfer_cb)(void *, const dr_kernel_xfer_info_t *);
#ifdef UNIX
        dr_signal_action_t (*signal_cb)(void *, dr_siginfo_t *);
#endif
#ifdef WINDOWS
        bool (*exception_cb)(void *, dr_exception_t *);
#endif
        void (*fault_cb)(void *, void *, dr_mcontext_t *, bool, bool);
        bool (*fault_ex_cb)(void *, bool, dr_restore_state_info_t *);
    } cb;
} generic_event_entry_t;

/* array of events */
/* XXX: what we want is drvector_t with inlined elements */
typedef struct _cb_list_t {
    union { /* array of callbacks */
        cb_entry_t *bb;
        generic_event_entry_t *generic;
        byte *array;
    } cbs;
    size_t entry_sz; /* size of each entry */
    size_t num;      /* valid entries in array */
    size_t capacity; /* allocated entries in array */
} cb_list_t;

#define EVENTS_INITIAL_SZ 10
#define EVENTS_STACK_SZ 16

/* Our own TLS data */
typedef struct _per_thread_t {
    drmgr_bb_phase_t cur_phase;
    instr_t *first_app;
    instr_t *last_app;
} per_thread_t;

/***************************************************************************
 * GLOBALS
 */

/* Using read-write locks to protect counts and lists to allow concurrent
 * bb events and only require mutual exclusion when a cb is registered
 * or unregistered, which should be rare.
 */
static void *bb_cb_lock;

/* To know whether we need any DR events; protected by bb_cb_lock */
static uint bb_event_count;

/* Lists sorted by priority and protected by bb_cb_lock */
static cb_list_t cblist_app2app;
static cb_list_t cblist_instrumentation;
static cb_list_t cblist_instru2instru;

/* Count of callbacks needing user_data, protected by bb_cb_lock */
static uint pair_count;
static uint quartet_count;

/* Priority used for non-_ex events */
static const drmgr_priority_t default_priority = {
    sizeof(default_priority), "__DEFAULT__", NULL, NULL, 0
};

static int our_tls_idx;

static dr_emit_flags_t
drmgr_bb_event(void *drcontext, void *tag, instrlist_t *bb,
               bool for_trace, bool translating);

static void
drmgr_bb_init(void);

static void
drmgr_bb_exit(void);

/* Size of tls/cls arrays.  In order to support slot access from the
 * code cache, this number cannot be changed dynamically.  We could
 * make it a runtime parameter, but that would add another level of
 * indirection (and thus a performance hit); plus, there should only
 * be one client (maybe split into a few components) and a handful of
 * libraries, so we leave it as static.
 */
#define MAX_NUM_TLS 64

/* Strategy: each cb level clones tls[] and makes a new cls[].
 * We could share tls[] but that would cost a level of indirection.
 */
typedef struct _tls_array_t {
    void *tls[MAX_NUM_TLS];
    void *cls[MAX_NUM_TLS];
    struct _tls_array_t *prev;
    struct _tls_array_t *next;
} tls_array_t;

/* Whether each slot is reserved.  Protected by tls_lock. */
static bool tls_taken[MAX_NUM_TLS];
static bool cls_taken[MAX_NUM_TLS];
static void *tls_lock;

static void *note_lock;

/* Thread event cbs and rwlock */
static cb_list_t cb_list_thread_init;
static cb_list_t cb_list_thread_exit;
static void *thread_event_lock;

static cb_list_t cblist_cls_init;
static cb_list_t cblist_cls_exit;
static void *cls_event_lock;

/* Yet another event we must wrap to ensure we go last */
static cb_list_t cblist_presys;
static void *presys_event_lock;

static cb_list_t cblist_postsys;
static void *postsys_event_lock;

static cb_list_t cblist_modload;
static void *modload_event_lock;

static cb_list_t cblist_modunload;
static void *modunload_event_lock;

static cb_list_t cblist_kernel_xfer;
static void *kernel_xfer_event_lock;

#ifdef UNIX
static cb_list_t cblist_signal;
static void *signal_event_lock;
#endif

#ifdef WINDOWS
static cb_list_t cblist_exception;
static void *exception_event_lock;
#endif

static cb_list_t cblist_fault;
static void *fault_event_lock;
static bool registered_fault; /* for lazy registration */

static void
drmgr_thread_init_event(void *drcontext);

static void
drmgr_thread_exit_event(void *drcontext);

static bool
drmgr_cls_stack_init(void *drcontext);

static bool
drmgr_cls_stack_exit(void *drcontext);

static void
drmgr_event_init(void);

static void
drmgr_event_exit(void);

static bool
drmgr_presyscall_event(void *drcontext, int sysnum);

static void
drmgr_postsyscall_event(void *drcontext, int sysnum);

static void
drmgr_modload_event(void *drcontext, const module_data_t *info,
                    bool loaded);

static void
drmgr_modunload_event(void *drcontext, const module_data_t *info);

static void
drmgr_kernel_xfer_event(void *drcontext, const dr_kernel_xfer_info_t *info);

#ifdef UNIX
static dr_signal_action_t
drmgr_signal_event(void *drcontext, dr_siginfo_t *siginfo);
#endif

#ifdef WINDOWS
static bool
drmgr_exception_event(void *drcontext, dr_exception_t *excpt);
#endif

static bool
drmgr_restore_state_event(void *drcontext, bool restore_memory,
                          dr_restore_state_info_t *info);

static void
our_thread_init_event(void *drcontext);

static void
our_thread_exit_event(void *drcontext);

/***************************************************************************
 * INIT
 */

static int drmgr_init_count;

DR_EXPORT
bool
drmgr_init(void)
{
    /* handle multiple sets of init/exit calls */
    int count = dr_atomic_add32_return_sum(&drmgr_init_count, 1);
    if (count > 1)
        return true;

    note_lock = dr_mutex_create();

    bb_cb_lock = dr_rwlock_create();
    thread_event_lock = dr_rwlock_create();
    tls_lock = dr_mutex_create();
    cls_event_lock = dr_rwlock_create();
    presys_event_lock = dr_rwlock_create();
    postsys_event_lock = dr_rwlock_create();
    modload_event_lock = dr_rwlock_create();
    modunload_event_lock = dr_rwlock_create();
    kernel_xfer_event_lock = dr_rwlock_create();
#ifdef UNIX
    signal_event_lock = dr_rwlock_create();
#endif
#ifdef WINDOWS
    exception_event_lock = dr_rwlock_create();
#endif
    fault_event_lock = dr_rwlock_create();

    dr_register_thread_init_event(drmgr_thread_init_event);
    dr_register_thread_exit_event(drmgr_thread_exit_event);
    dr_register_pre_syscall_event(drmgr_presyscall_event);
    dr_register_post_syscall_event(drmgr_postsyscall_event);
    dr_register_module_load_event(drmgr_modload_event);
    dr_register_module_unload_event(drmgr_modunload_event);
    dr_register_kernel_xfer_event(drmgr_kernel_xfer_event);
#ifdef UNIX
    dr_register_signal_event(drmgr_signal_event);
#endif
#ifdef WINDOWS
    dr_register_exception_event(drmgr_exception_event);
#endif

    drmgr_bb_init();
    drmgr_event_init();

    our_tls_idx = drmgr_register_tls_field();
    if (!drmgr_register_thread_init_event(our_thread_init_event) ||
        !drmgr_register_thread_exit_event(our_thread_exit_event))
        return false;

    return true;
}

DR_EXPORT
void
drmgr_exit(void)
{
    /* handle multiple sets of init/exit calls */
    int count = dr_atomic_add32_return_sum(&drmgr_init_count, -1);
    if (count != 0)
        return;

    drmgr_unregister_tls_field(our_tls_idx);
    drmgr_unregister_thread_init_event(our_thread_init_event);
    drmgr_unregister_thread_exit_event(our_thread_exit_event);

    drmgr_bb_exit();
    drmgr_event_exit();

    dr_unregister_thread_init_event(drmgr_thread_init_event);
    dr_unregister_thread_exit_event(drmgr_thread_exit_event);
    dr_unregister_pre_syscall_event(drmgr_presyscall_event);
    dr_unregister_post_syscall_event(drmgr_postsyscall_event);
    dr_unregister_module_load_event(drmgr_modload_event);
    dr_unregister_module_unload_event(drmgr_modunload_event);
    dr_unregister_kernel_xfer_event(drmgr_kernel_xfer_event);
#ifdef UNIX
    dr_unregister_signal_event(drmgr_signal_event);
#endif
#ifdef WINDOWS
    dr_unregister_exception_event(drmgr_exception_event);
#endif

    if (bb_event_count > 0)
        dr_unregister_bb_event(drmgr_bb_event);
    if (registered_fault) {
        dr_unregister_restore_state_ex_event(drmgr_restore_state_event);
        registered_fault = false;
    }

    dr_rwlock_destroy(fault_event_lock);
#ifdef UNIX
    dr_rwlock_destroy(signal_event_lock);
#endif
#ifdef WINDOWS
    dr_rwlock_destroy(exception_event_lock);
#endif
    dr_rwlock_destroy(kernel_xfer_event_lock);
    dr_rwlock_destroy(modunload_event_lock);
    dr_rwlock_destroy(modload_event_lock);
    dr_rwlock_destroy(postsys_event_lock);
    dr_rwlock_destroy(presys_event_lock);
    dr_rwlock_destroy(cls_event_lock);
    dr_mutex_destroy(tls_lock);
    dr_rwlock_destroy(thread_event_lock);
    dr_rwlock_destroy(bb_cb_lock);

    dr_mutex_destroy(note_lock);
}

/***************************************************************************
 * DYNAMIC ARAY OF CALLBACKS
 */

/* We want an array for a simple temporary copy to support unregistering
 * while delivering events.  Even though we sort our callbacks, we expect
 * orders of magnitude more event delivery than even register/unregister
 * calls.
 *
 * We do not shift on removal: we simply mark invalid.  We try to use
 * invalid slots when we can, but with the sorting that's rare.
 * We assume there won't be enough unregister calls to cause
 * fragmentation.
 */

static void
cblist_init(cb_list_t *l, size_t per_entry)
{
    l->entry_sz = per_entry;
    l->num = 0;
    l->capacity = EVENTS_INITIAL_SZ;
    l->cbs.array = dr_global_alloc(l->capacity * l->entry_sz);
}

static void
cblist_delete(cb_list_t *l)
{
    dr_global_free(l->cbs.array, l->capacity * l->entry_sz);
}

static inline priority_event_entry_t *
cblist_get_pri(cb_list_t *l, uint idx)
{
    return (priority_event_entry_t *)(l->cbs.array + idx*l->entry_sz);
}

/* Caller must hold write lock.
 * Returns -1 on error.
 */
static int
cblist_shift_and_resize(cb_list_t *l, uint insert_at)
{
    size_t orig_num = l->num;
    if (insert_at > l->num)
        return -1;
    /* check for invalid slots we can easily use */
    if (insert_at < l->num && !cblist_get_pri(l, insert_at)->valid)
        return insert_at;
    else if (insert_at > 0 && !cblist_get_pri(l, insert_at - 1)->valid)
        return insert_at - 1;
    l->num++;
    if (l->num >= l->capacity) {
        /* do the shift implicitly while resizing */
        size_t new_cap = l->capacity * 2;
        byte *new_array = dr_global_alloc(new_cap * l->entry_sz);
        memcpy(new_array, l->cbs.array, insert_at*l->entry_sz);
        memcpy(new_array + (insert_at+1)*l->entry_sz,
               l->cbs.array + insert_at*l->entry_sz,
               (orig_num - insert_at)*l->entry_sz);
        dr_global_free(l->cbs.array, l->capacity * l->entry_sz);
        l->cbs.array = new_array;
        l->capacity = new_cap;
    } else {
        if (insert_at == orig_num)
            return insert_at;
        memmove(l->cbs.array + (insert_at+1)*l->entry_sz,
                l->cbs.array + insert_at*l->entry_sz,
                (l->num - insert_at)*l->entry_sz);
    }
    return insert_at;
}

/* Creates a temporary local copy, using local if it's big enough but
 * otherwise allocating new space on the heap.
 * Caller must hold read lock.
 */
static void
cblist_create_local(void *drcontext, cb_list_t *src, cb_list_t *dst,
                    byte *local, size_t local_num)
{
    dst->entry_sz = src->entry_sz;
    dst->num = src->num;
    dst->capacity = src->num;
    if (src->num > local_num) {
        dst->cbs.array = dr_thread_alloc(drcontext, src->num*src->entry_sz);
    } else {
        dst->cbs.array = local;
    }
    memcpy(dst->cbs.array, src->cbs.array, src->num*src->entry_sz);
}

static void
cblist_delete_local(void *drcontext, cb_list_t *l, size_t local_num)
{
    if (l->num > local_num) {
        dr_thread_free(drcontext, l->cbs.array, l->num*l->entry_sz);
    } /* else nothing to do */
}

/***************************************************************************
 * BB EVENTS
 */

/* To support multiple non-meta ctis in app2app phase, we mark them meta
 * before handing to DR to satisfy its bb constraints
 */
static void
drmgr_fix_app_ctis(void *drcontext, instrlist_t *bb)
{
    instr_t *inst;
    for (inst = instrlist_first(bb); inst != NULL; inst = instr_get_next(inst)) {
        /* Any CTI with an instr target must have an intra-bb target and thus
         * we assume it should not be mangled.  We mark it meta.
         */
        if (instr_is_app(inst) &&
            instr_opcode_valid(inst) &&
            /* For -fast_client_decode we can have level 0 instrs so check
             * to ensure this is an single instr with valid opcode.
             */
            instr_is_cti(inst) &&
            opnd_is_instr(instr_get_target(inst))) {
            instr_set_meta(inst);
            /* instrumentation passes should set the translation field
             * so other passes can see what app pc these app instrs
             * correspond to: but DR complains if there's a meta instr
             * w/ a translation but no restore_state event
             */
            instr_set_translation(inst, NULL);
        }
    }
}

static dr_emit_flags_t
drmgr_bb_event(void *drcontext, void *tag, instrlist_t *bb,
               bool for_trace, bool translating)
{
    uint i;
    cb_entry_t *e;
    dr_emit_flags_t res = DR_EMIT_DEFAULT;
    instr_t *inst, *next_inst;
    void **pair_data = NULL, **quartet_data = NULL;
    uint pair_idx, quartet_idx;
    cb_entry_t local_app2app[EVENTS_STACK_SZ];
    cb_entry_t local_insert[EVENTS_STACK_SZ];
    cb_entry_t local_instru[EVENTS_STACK_SZ];
    cb_list_t iter_app2app;
    cb_list_t iter_insert;
    cb_list_t iter_instru;
    per_thread_t *pt = (per_thread_t *) drmgr_get_tls_field(drcontext, our_tls_idx);

    dr_rwlock_read_lock(bb_cb_lock);
    /* We use arrays to more easily support unregistering while in an event (i#1356).
     * With arrays we can make a temporary copy and avoid holding a lock while
     * delivering events.
     */
    cblist_create_local(drcontext, &cblist_app2app, &iter_app2app,
                        (byte *)local_app2app, BUFFER_SIZE_ELEMENTS(local_app2app));
    cblist_create_local(drcontext, &cblist_instrumentation, &iter_insert,
                        (byte *)local_insert, BUFFER_SIZE_ELEMENTS(local_insert));
    cblist_create_local(drcontext, &cblist_instru2instru, &iter_instru,
                        (byte *)local_instru, BUFFER_SIZE_ELEMENTS(local_instru));
    dr_rwlock_read_unlock(bb_cb_lock);

    /* We need per-thread user_data */
    if (pair_count > 0)
        pair_data = (void **) dr_thread_alloc(drcontext, sizeof(void*)*pair_count);
    if (quartet_count > 0)
        quartet_data = (void **) dr_thread_alloc(drcontext, sizeof(void*)*quartet_count);

    /* Pass 1: app2app */
    /* XXX: better to avoid all this set_tls overhead and assume DR is globally
     * synchronizing bb building anyway and use a global var + mutex?
     */
    pt->cur_phase = DRMGR_PHASE_APP2APP;
    for (quartet_idx = 0, i = 0; i < iter_app2app.num; i++) {
        e = &iter_app2app.cbs.bb[i];
        if (!e->pri.valid)
            continue;
        if (e->has_quartet) {
            res |= (*e->cb.app2app_ex_cb)
                (drcontext, tag, bb, for_trace, translating, &quartet_data[quartet_idx]);
            quartet_idx++;
        } else
            res |= (*e->cb.xform_cb)(drcontext, tag, bb, for_trace, translating);
    }

    /* Pass 2: analysis */
    pt->cur_phase = DRMGR_PHASE_ANALYSIS;
    for (quartet_idx = 0, pair_idx = 0, i = 0; i < iter_insert.num; i++) {
        e = &iter_insert.cbs.bb[i];
        if (!e->pri.valid)
            continue;
        if (e->has_quartet) {
            res |= (*e->cb.pair_ex.analysis_ex_cb)
                (drcontext, tag, bb, for_trace, translating, quartet_data[quartet_idx]);
            quartet_idx++;
        } else {
            if (e->cb.pair.analysis_cb == NULL) {
                pair_data[pair_idx] = NULL;
            } else {
                res |= (*e->cb.pair.analysis_cb)
                    (drcontext, tag, bb, for_trace, translating, &pair_data[pair_idx]);
            }
            pair_idx++;
        }
        /* XXX: add checks that cb followed the rules */
    }

    /* Pass 3: instru, per instr */
    pt->cur_phase = DRMGR_PHASE_INSERTION;
    pt->first_app = instrlist_first(bb);
    pt->last_app = instrlist_last(bb);
    for (inst = instrlist_first(bb); inst != NULL; inst = next_inst) {
        next_inst = instr_get_next(inst);
        for (quartet_idx = 0, pair_idx = 0, i = 0; i < iter_insert.num; i++) {
            e = &iter_insert.cbs.bb[i];
            if (!e->pri.valid)
                continue;
            /* Most client instrumentation wants to be predicated to match the app
             * instruction, so we do it by default (i#1723). Clients may opt-out
             * by calling drmgr_disable_auto_predication() at the start of the
             * insertion bb event.
             */
            instrlist_set_auto_predicate(bb, instr_get_predicate(inst));
            if (e->has_quartet) {
                res |= (*e->cb.pair_ex.insertion_ex_cb)
                    (drcontext, tag, bb, inst, for_trace, translating,
                     quartet_data[quartet_idx]);
                quartet_idx++;
            } else {
                if (e->cb.pair.insertion_cb != NULL) {
                    res |= (*e->cb.pair.insertion_cb)
                        (drcontext, tag, bb, inst, for_trace, translating,
                         pair_data[pair_idx]);
                }
                pair_idx++;
            }
            instrlist_set_auto_predicate(bb, DR_PRED_NONE);
            /* XXX: add checks that cb followed the rules */
        }
    }

    /* Pass 4: final */
    pt->cur_phase = DRMGR_PHASE_INSTRU2INSTRU;
    for (quartet_idx = 0, i = 0; i < iter_instru.num; i++) {
        e = &iter_instru.cbs.bb[i];
        if (!e->pri.valid)
            continue;
        if (e->has_quartet) {
            res |= (*e->cb.instru2instru_ex_cb)
                (drcontext, tag, bb, for_trace, translating, quartet_data[quartet_idx]);
            quartet_idx++;
        } else
            res |= (*e->cb.xform_cb)(drcontext, tag, bb, for_trace, translating);
    }

    /* Pass 5: our private pass to support multiple non-meta ctis in app2app phase */
    drmgr_fix_app_ctis(drcontext, bb);

#ifdef ARM
    /* Pass 6: private pass to legalize conditional Thumb instrs.
     * Xref various discussions about removing IT instrs earlier, but there's a
     * conflict w/ tools who want to see the original instr stream and it's not
     * clear *when* to remove them.  Thus, we live w/ an inconsistent state
     * until this point.
     */
    if (dr_get_isa_mode(drcontext) == DR_ISA_ARM_THUMB) {
        dr_remove_it_instrs(drcontext, bb);
        dr_insert_it_instrs(drcontext, bb);
    }
#endif

    pt->cur_phase = DRMGR_PHASE_NONE;

    if (pair_count > 0)
        dr_thread_free(drcontext, pair_data, sizeof(void*)*pair_count);
    if (quartet_count > 0)
        dr_thread_free(drcontext, quartet_data, sizeof(void*)*quartet_count);

    cblist_delete_local(drcontext, &iter_app2app, BUFFER_SIZE_ELEMENTS(local_app2app));
    cblist_delete_local(drcontext, &iter_insert, BUFFER_SIZE_ELEMENTS(local_insert));
    cblist_delete_local(drcontext, &iter_instru, BUFFER_SIZE_ELEMENTS(local_instru));

    return res;
}

/* Caller must hold write lock.
 * priority can be NULL in which case default_priority is used.
 * Returns -1 on error, else index of new entry.
 */
static int
priority_event_add(cb_list_t *list,
                   drmgr_priority_t *new_pri)
{
    int i;
    bool past_after; /* are we past the "after" constraint */
    bool found_before; /* did we find the "before" constraint */
    priority_event_entry_t *pri;

    if (new_pri == NULL)
        new_pri = (drmgr_priority_t *) &default_priority;
    if (new_pri->name == NULL)
        return -1; /* must have a name */

    /* if we add fields in the future this is where we decide which to use */
    if (new_pri->struct_size < sizeof(drmgr_priority_t))
        return -1; /* incorrect struct */

    /* check for duplicate names.
     * not expecting a very long list, so simpler to do full walk
     * here rather than more complex logic to fold into walk below.
     */
    if (new_pri != &default_priority) {
        for (i = 0; i < (int)list->num; i++) {
            pri = cblist_get_pri(list, i);
            if (pri->valid && strcmp(new_pri->name, pri->name) == 0)
                return -1; /* duplicate name */
        }
    }

    /* Keep the list sorted by numeric priority.
     * Callback priorities are not re-sorted dynamically as callbacks are registered,
     * so callbacks intending to be named in before or after requests should
     * use non-zero numeric priorities to ensure proper ordering.
     * Xref the dynamic proposal in i#1762.
     */
    past_after = (new_pri->after == NULL);
    found_before = (new_pri->before == NULL);
    for (i = 0; i < (int)list->num; i++) {
        pri = cblist_get_pri(list, i);
        if (!pri->valid)
            continue;
        /* Primary sort: numeric priority.  Tie goes to 1st to register. */
        if (pri->priority > new_pri->priority)
            break;
        /* Secondary constraint #1: must be before "before" */
        if (new_pri->before != NULL && strcmp(new_pri->before, pri->name) == 0) {
            found_before = true;
            if (pri->priority < new_pri->priority) {
                /* cannot satisfy both before and numeric */
                return -1;
            }
            break;
        }
        /* Secondary constraint #2: must be after "after" */
        else if (!past_after) {
            ASSERT(new_pri->after != NULL, "past_after should be true");
            if (strcmp(new_pri->after, pri->name) == 0)
                past_after = true;
        }
    }
    if (!past_after) {
        /* Cannot satisfy both the before and after requests, or both
         * the after and numeric requests.
         */
        return -1;
    }
    if (!found_before) {
        /* We require the before to already be registered (i#1762 covers
         * switching to a dynamic model).
         */
        int j;
        ASSERT(new_pri->before != NULL, "found_before should be true");
        for (j = i; j < (int)list->num; j++) {
            pri = cblist_get_pri(list, j);
            if (pri->valid && strcmp(new_pri->before, pri->name) == 0) {
                found_before = true;
                break;
            }
        }
        if (!found_before)
            return -1;
    }
    /* insert at index i */
    i = cblist_shift_and_resize(list, i);
    if (i < 0)
        return -1;
    pri = cblist_get_pri(list, i);
    pri->valid = true;
    pri->name = new_pri->name;
    pri->priority = new_pri->priority;
    return (int) i;
}

static bool
drmgr_bb_cb_add(cb_list_t *list,
                drmgr_xform_cb_t xform_func,
                drmgr_analysis_cb_t analysis_func,
                drmgr_insertion_cb_t insertion_func,
                /* for quartet (also uses insertion_func) */
                drmgr_app2app_ex_cb_t app2app_ex_func,
                drmgr_ilist_ex_cb_t analysis_ex_func,
                drmgr_ilist_ex_cb_t instru2instru_ex_func,
                drmgr_priority_t *priority)
{
    int idx;
    bool res = false;
    ASSERT(list != NULL, "invalid internal params");
    ASSERT(((xform_func != NULL && analysis_func == NULL && insertion_func == NULL &&
             app2app_ex_func == NULL && analysis_ex_func == NULL &&
             instru2instru_ex_func == NULL) ||
            (xform_func == NULL && (analysis_func != NULL || insertion_func != NULL) &&
             app2app_ex_func == NULL && analysis_ex_func == NULL &&
             instru2instru_ex_func == NULL) ||
            (xform_func == NULL && analysis_func == NULL && insertion_func == NULL &&
             app2app_ex_func != NULL && analysis_ex_func == NULL &&
             instru2instru_ex_func == NULL) ||
            (xform_func == NULL && analysis_func == NULL && insertion_func != NULL &&
             app2app_ex_func == NULL && analysis_ex_func != NULL &&
             instru2instru_ex_func == NULL) ||
            (xform_func == NULL && analysis_func == NULL && insertion_func == NULL &&
             app2app_ex_func == NULL && analysis_ex_func == NULL &&
             instru2instru_ex_func != NULL)),
           "invalid internal params");

    dr_rwlock_write_lock(bb_cb_lock);
    idx = priority_event_add(list, priority);
    if (idx >= 0) {
        cb_entry_t *new_e = &list->cbs.bb[idx];
        if (app2app_ex_func != NULL) {
            new_e->has_quartet = true;
            new_e->cb.app2app_ex_cb = app2app_ex_func;
        } else if (analysis_ex_func != NULL) {
            new_e->has_quartet = true;
            new_e->cb.pair_ex.analysis_ex_cb = analysis_ex_func;
            new_e->cb.pair_ex.insertion_ex_cb = insertion_func;
        } else if (instru2instru_ex_func != NULL) {
            new_e->has_quartet = true;
            new_e->cb.instru2instru_ex_cb = instru2instru_ex_func;
        } else {
            new_e->has_quartet = false;
            if (xform_func != NULL) {
                new_e->cb.xform_cb = xform_func;
            } else {
                new_e->cb.pair.analysis_cb = analysis_func;
                new_e->cb.pair.insertion_cb = insertion_func;
            }
        }
        if (bb_event_count == 0)
            dr_register_bb_event(drmgr_bb_event);
        bb_event_count++;
        if (new_e->has_quartet)
            quartet_count++;
        else if (xform_func == NULL)
            pair_count++;
        res = true;
    }
    dr_rwlock_write_unlock(bb_cb_lock);
    return res;
}

DR_EXPORT
bool
drmgr_register_bb_app2app_event(drmgr_xform_cb_t func, drmgr_priority_t *priority)
{
    if (func == NULL)
        return false; /* invalid params */
    return drmgr_bb_cb_add(&cblist_app2app, func, NULL, NULL,
                           NULL, NULL, NULL, priority);
}

DR_EXPORT
bool
drmgr_register_bb_instrumentation_event(drmgr_analysis_cb_t analysis_func,
                                        drmgr_insertion_cb_t insertion_func,
                                        drmgr_priority_t *priority)
{
    if (analysis_func == NULL && insertion_func == NULL)
        return false; /* invalid params */
    return drmgr_bb_cb_add(&cblist_instrumentation, NULL, analysis_func,
                           insertion_func, NULL, NULL, NULL, priority);
}

DR_EXPORT
bool
drmgr_register_bb_instru2instru_event(drmgr_xform_cb_t func, drmgr_priority_t *priority)
{
    if (func == NULL)
        return false; /* invalid params */
    return drmgr_bb_cb_add(&cblist_instru2instru, func, NULL, NULL,
                           NULL, NULL, NULL, priority);
}

DR_EXPORT
bool
drmgr_register_bb_instrumentation_ex_event(drmgr_app2app_ex_cb_t app2app_func,
                                           drmgr_ilist_ex_cb_t analysis_func,
                                           drmgr_insertion_cb_t insertion_func,
                                           drmgr_ilist_ex_cb_t instru2instru_func,
                                           drmgr_priority_t *priority)
{
    bool ok = true;
    if ((app2app_func == NULL && analysis_func == NULL && insertion_func == NULL &&
         instru2instru_func == NULL) ||
        /* can't have insertion but not analysis here b/c of unreg constraints */
        (analysis_func == NULL && insertion_func != NULL))
        return false; /* invalid params */
    if (app2app_func != NULL) {
        ok = drmgr_bb_cb_add(&cblist_app2app, NULL, NULL, NULL, app2app_func,
                             NULL, NULL, priority) && ok;
    }
    if (analysis_func != NULL) {
        ok = drmgr_bb_cb_add(&cblist_instrumentation, NULL, NULL, insertion_func,
                             NULL, analysis_func, NULL, priority) && ok;
    }
    if (instru2instru_func != NULL) {
        ok = drmgr_bb_cb_add(&cblist_instru2instru, NULL, NULL, NULL,
                             NULL, NULL, instru2instru_func, priority) && ok;
    }
    return ok;
}

static bool
drmgr_bb_cb_remove(cb_list_t *list,
                   drmgr_xform_cb_t xform_func,
                   drmgr_analysis_cb_t analysis_func,
                   drmgr_insertion_cb_t insertion_func,
                   /* for quartet */
                   drmgr_app2app_ex_cb_t app2app_ex_func,
                   drmgr_ilist_ex_cb_t analysis_ex_func,
                   drmgr_ilist_ex_cb_t instru2instru_ex_func)
{
    bool res = false;
    uint i;
    ASSERT(list != NULL, "invalid internal params");
    ASSERT((xform_func != NULL && analysis_func == NULL) ||
           (xform_func == NULL && analysis_func != NULL) ||
           (xform_func == NULL && analysis_func == NULL &&
            insertion_func != NULL) ||
           (xform_func == NULL && analysis_func == NULL &&
            (app2app_ex_func != NULL ||
             analysis_ex_func != NULL ||
             instru2instru_ex_func != NULL)), "invalid internal params");

    dr_rwlock_write_lock(bb_cb_lock);
    for (i = 0; i < list->num; i++) {
        cb_entry_t *e = &list->cbs.bb[i];
        if (!e->pri.valid)
            continue;
        if ((xform_func != NULL && xform_func == e->cb.xform_cb) ||
            (analysis_func != NULL && analysis_func == e->cb.pair.analysis_cb) ||
            (insertion_func != NULL && insertion_func == e->cb.pair.insertion_cb) ||
            (app2app_ex_func != NULL && app2app_ex_func == e->cb.app2app_ex_cb) ||
            (analysis_ex_func != NULL &&
             analysis_ex_func == e->cb.pair_ex.analysis_ex_cb) ||
            (instru2instru_ex_func != NULL &&
             instru2instru_ex_func == e->cb.instru2instru_ex_cb)) {
            res = true;
            e->pri.valid = false;
            if (i == list->num - 1)
                list->num--;
            if (e->has_quartet)
                quartet_count--;
            else if (xform_func == NULL)
                pair_count--;
            bb_event_count--;
            if (bb_event_count == 0)
                dr_unregister_bb_event(drmgr_bb_event);
            break;
        }
    }
    dr_rwlock_write_unlock(bb_cb_lock);
    return res;
}

static void
drmgr_bb_init(void)
{
    cblist_init(&cblist_app2app, sizeof(cb_entry_t));
    cblist_init(&cblist_instrumentation, sizeof(cb_entry_t));
    cblist_init(&cblist_instru2instru, sizeof(cb_entry_t));
}

static void
drmgr_bb_exit(void)
{
    /* i#1317: we don't do grab the write rwlock to support exiting
     * mid-event.  drmgr_exit() is already ensuring we're only
     * called by one thread.
     */
    cblist_delete(&cblist_app2app);
    cblist_delete(&cblist_instrumentation);
    cblist_delete(&cblist_instru2instru);
}

DR_EXPORT
bool
drmgr_unregister_bb_app2app_event(drmgr_xform_cb_t func)
{
    if (func == NULL)
        return false; /* invalid params */
    return drmgr_bb_cb_remove(&cblist_app2app, func, NULL, NULL, NULL, NULL, NULL);
}

DR_EXPORT
bool
drmgr_unregister_bb_instrumentation_event(drmgr_analysis_cb_t func)
{
    if (func == NULL)
        return false; /* invalid params */
    return drmgr_bb_cb_remove(&cblist_instrumentation, NULL, func, NULL, NULL,
                              NULL, NULL);
}

DR_EXPORT
bool
drmgr_unregister_bb_insertion_event(drmgr_insertion_cb_t func)
{
    if (func == NULL)
        return false; /* invalid params */
    return drmgr_bb_cb_remove(&cblist_instrumentation, NULL, NULL, func, NULL, NULL,
                              NULL);
}

DR_EXPORT
bool
drmgr_unregister_bb_instru2instru_event(drmgr_xform_cb_t func)
{
    if (func == NULL)
        return false; /* invalid params */
    return drmgr_bb_cb_remove(&cblist_instru2instru, func, NULL, NULL, NULL, NULL, NULL);
}

DR_EXPORT
bool
drmgr_unregister_bb_instrumentation_ex_event(drmgr_app2app_ex_cb_t app2app_func,
                                             drmgr_ilist_ex_cb_t analysis_func,
                                             drmgr_insertion_cb_t insertion_func,
                                             drmgr_ilist_ex_cb_t instru2instru_func)
{
    bool ok = true;
    if ((app2app_func == NULL && analysis_func == NULL && insertion_func == NULL &&
         instru2instru_func == NULL) ||
        /* can't have insertion but not analysis here b/c of unreg constraints */
        (analysis_func == NULL && insertion_func != NULL))
        return false; /* invalid params */
    if (app2app_func != NULL) {
        ok = drmgr_bb_cb_remove(&cblist_app2app, NULL, NULL, NULL, app2app_func,
                                NULL, NULL) && ok;
    }
    if (analysis_func != NULL) {
        /* Although analysis_func and insertion_func are registered together in
         * drmgr_register_bb_instrumentation_ex_event, drmgr_bb_cb_remove only
         * checks analysis_func, so we pass NULL instead of insertion_func here.
         */
        ok = drmgr_bb_cb_remove(&cblist_instrumentation, NULL, NULL, NULL, NULL,
                                analysis_func, NULL) && ok;
    }
    if (instru2instru_func != NULL) {
        ok = drmgr_bb_cb_remove(&cblist_instru2instru, NULL, NULL, NULL, NULL,
                                NULL, instru2instru_func) && ok;
    }
    return ok;
}

DR_EXPORT
drmgr_bb_phase_t
drmgr_current_bb_phase(void *drcontext)
{
    per_thread_t *pt;
    /* Support being called w/o being set up, for detection of whether under drmgr */
    if (drmgr_init_count == 0)
        return DRMGR_PHASE_NONE;
    pt = (per_thread_t *) drmgr_get_tls_field(drcontext, our_tls_idx);
    return pt->cur_phase;
}

DR_EXPORT
bool
drmgr_is_first_instr(void *drcontext, instr_t *instr)
{
    per_thread_t *pt = (per_thread_t *) drmgr_get_tls_field(drcontext, our_tls_idx);
    return instr == pt->first_app;
}

DR_EXPORT
bool
drmgr_is_last_instr(void *drcontext, instr_t *instr)
{
    per_thread_t *pt = (per_thread_t *) drmgr_get_tls_field(drcontext, our_tls_idx);
    return instr == pt->last_app;
}

static void
our_thread_init_event(void *drcontext)
{
    per_thread_t *pt = (per_thread_t *) dr_thread_alloc(drcontext, sizeof(*pt));
    memset(pt, 0, sizeof(*pt));
    drmgr_set_tls_field(drcontext, our_tls_idx, (void *) pt);
}

static void
our_thread_exit_event(void *drcontext)
{
    per_thread_t *pt = (per_thread_t *) drmgr_get_tls_field(drcontext, our_tls_idx);
    dr_thread_free(drcontext, pt, sizeof(*pt));
}

/***************************************************************************
 * WRAPPED EVENTS
 */

/* We must go first on thread init and last on thread exit, and DR
 * doesn't provide any priority scheme to guarantee that, so we must
 * wrap the thread events.
 */

static bool
drmgr_generic_event_add_ex(cb_list_t *list,
                           void *rwlock,
                           void (*func)(void),
                           drmgr_priority_t *priority,
                           bool is_using_user_data,
                           void *user_data,
                           bool is_ex)
{
    int idx;
    generic_event_entry_t *e;
    bool res = false;
    if (func == NULL)
        return false;
    dr_rwlock_write_lock(rwlock);
    idx = priority_event_add(list, priority);
    if (idx >= 0) {
        res = true;
        e = &list->cbs.generic[idx];
        e->is_ex = is_ex;
        e->cb.generic_cb = func;
        e->is_using_user_data = is_using_user_data;
        e->user_data = user_data;
    }
    dr_rwlock_write_unlock(rwlock);
    return res;
}

static bool
drmgr_generic_event_add(cb_list_t *list,
                        void *rwlock,
                        void (*func)(void),
                        drmgr_priority_t *priority,
                        bool is_using_user_data,
                        void *user_data)
{
    return drmgr_generic_event_add_ex(list, rwlock, func, priority, is_using_user_data,
                                      user_data, false);
}

static bool
drmgr_generic_event_remove(cb_list_t *list,
                           void *rwlock,
                           void (*func)(void))
{
    bool res = false;
    uint i;
    generic_event_entry_t *e;
    if (func == NULL)
        return false;
    dr_rwlock_write_lock(rwlock);
    for (i = 0; i < list->num; i++) {
        e = &list->cbs.generic[i];
        if (!e->pri.valid)
            continue;
        if (e->cb.generic_cb == func) {
            res = true;
            e->pri.valid = false;
            break;
        }
    }
    dr_rwlock_write_unlock(rwlock);
    return res;
}

static void
drmgr_event_init(void)
{
    cblist_init(&cb_list_thread_init, sizeof(generic_event_entry_t));
    cblist_init(&cb_list_thread_exit, sizeof(generic_event_entry_t));
    cblist_init(&cblist_cls_init, sizeof(generic_event_entry_t));
    cblist_init(&cblist_cls_exit, sizeof(generic_event_entry_t));
    cblist_init(&cblist_presys, sizeof(generic_event_entry_t));
    cblist_init(&cblist_postsys, sizeof(generic_event_entry_t));
    cblist_init(&cblist_modload, sizeof(generic_event_entry_t));
    cblist_init(&cblist_modunload, sizeof(generic_event_entry_t));
    cblist_init(&cblist_kernel_xfer, sizeof(generic_event_entry_t));
#ifdef UNIX
    cblist_init(&cblist_signal, sizeof(generic_event_entry_t));
#endif
#ifdef WINDOWS
    cblist_init(&cblist_exception, sizeof(generic_event_entry_t));
#endif
    cblist_init(&cblist_fault, sizeof(generic_event_entry_t));
}

static void
drmgr_event_exit(void)
{
    /* i#1317: we don't grab the write rwlock to support exiting
     * mid-event.  drmgr_exit() is already ensuring we're only
     * called by one thread.
     */
    cblist_delete(&cb_list_thread_init);
    cblist_delete(&cb_list_thread_exit);
    cblist_delete(&cblist_cls_init);
    cblist_delete(&cblist_cls_exit);
    cblist_delete(&cblist_presys);
    cblist_delete(&cblist_postsys);
    cblist_delete(&cblist_modload);
    cblist_delete(&cblist_modunload);
    cblist_delete(&cblist_kernel_xfer);
#ifdef UNIX
    cblist_delete(&cblist_signal);
#endif
#ifdef WINDOWS
    cblist_delete(&cblist_exception);
#endif
    cblist_delete(&cblist_fault);
}

DR_EXPORT
bool
drmgr_register_thread_init_event(void (*func)(void *drcontext))
{
    return drmgr_register_thread_init_event_ex(func, NULL);
}

DR_EXPORT
bool
drmgr_register_thread_init_event_ex(void (*func)(void *drcontext),
                                    drmgr_priority_t *priority)
{
    return drmgr_generic_event_add(&cb_list_thread_init, thread_event_lock,
                                   (void (*)(void)) func, priority, false, NULL);
}

DR_EXPORT
bool
drmgr_register_thread_init_event_user_data(void (*func)(void *drcontext, void *user_data),
                                          drmgr_priority_t *priority, void *user_data)
{
    return drmgr_generic_event_add(&cb_list_thread_init, thread_event_lock,
                                   (void (*)(void)) func, priority, true, user_data);
}

DR_EXPORT
bool
drmgr_unregister_thread_init_event(void (*func)(void *drcontext))
{
    return drmgr_generic_event_remove(&cb_list_thread_init, thread_event_lock,
                                      (void (*)(void)) func);
}

bool
<<<<<<< HEAD
drmgr_unregister_thread_init_event_user_data(void (*func)(void *drcontext, void *user_data))
=======
drmgr_unregister_thread_init_event_user_data(void (*func)(void *drcontext,
                                             void *user_data))
>>>>>>> b65075a2
{
    return drmgr_generic_event_remove(&cb_list_thread_init, thread_event_lock,
                                      (void (*)(void)) func);
}

DR_EXPORT
bool
drmgr_register_thread_exit_event(void (*func)(void *drcontext))
{
    return drmgr_register_thread_exit_event_ex(func, NULL);
}

DR_EXPORT
bool
drmgr_register_thread_exit_event_ex(void (*func)(void *drcontext),
                                    drmgr_priority_t *priority)
{
    return drmgr_generic_event_add(&cb_list_thread_exit, thread_event_lock,
                                   (void (*)(void)) func, priority, false, NULL);
}

DR_EXPORT
bool
drmgr_register_thread_exit_event_user_data(void (*func)(void *drcontext, void *user_data),
                                          drmgr_priority_t *priority, void *user_data)
{
    return drmgr_generic_event_add(&cb_list_thread_exit, thread_event_lock,
                                   (void (*)(void)) func, priority, true, user_data);
}

DR_EXPORT
bool
drmgr_unregister_thread_exit_event(void (*func)(void *drcontext))
{
    return drmgr_generic_event_remove(&cb_list_thread_exit, thread_event_lock,
                                      (void (*)(void)) func);
}

bool
<<<<<<< HEAD
drmgr_unregister_thread_exit_event_user_data(void (*func)(void *drcontext, void *user_data))
=======
drmgr_unregister_thread_exit_event_user_data(void (*func)(void *drcontext,
                                             void *user_data))
>>>>>>> b65075a2
{
    return drmgr_generic_event_remove(&cb_list_thread_exit, thread_event_lock,
                                      (void (*)(void)) func);
}

DR_EXPORT
bool
drmgr_register_pre_syscall_event(bool (*func)(void *drcontext, int sysnum))
{
    return drmgr_generic_event_add(&cblist_presys, presys_event_lock,
                                   (void (*)(void)) func, NULL, false, NULL);
}

DR_EXPORT
bool
drmgr_register_pre_syscall_event_ex(bool (*func)(void *drcontext, int sysnum),
                                    drmgr_priority_t *priority)
{
    return drmgr_generic_event_add(&cblist_presys, presys_event_lock,
                                   (void (*)(void)) func, priority, false, NULL);
}

DR_EXPORT
bool
drmgr_unregister_pre_syscall_event(bool (*func)(void *drcontext, int sysnum))
{
    return drmgr_generic_event_remove(&cblist_presys, presys_event_lock,
                                      (void (*)(void)) func);
}

static bool
drmgr_presyscall_event(void *drcontext, int sysnum)
{
    bool execute = true;
    generic_event_entry_t local[EVENTS_STACK_SZ];
    cb_list_t iter;
    uint i;
    dr_rwlock_read_lock(presys_event_lock);
    cblist_create_local(drcontext, &cblist_presys, &iter, (byte *)local,
                        BUFFER_SIZE_ELEMENTS(local));
    dr_rwlock_read_unlock(presys_event_lock);

    for (i = 0; i < iter.num; i++) {
        if (!iter.cbs.generic[i].pri.valid)
            continue;
        execute = (*iter.cbs.generic[i].cb.presys_cb)(drcontext, sysnum) && execute;
    }

    /* We used to track NtCallbackReturn for CLS (before DR provided the kernel xfer
     * event) and had to handle it last here.  Now we have nothing ourselves to
     * do here.
     */

    cblist_delete_local(drcontext, &iter, BUFFER_SIZE_ELEMENTS(local));

    return execute;
}

DR_EXPORT
bool
drmgr_register_post_syscall_event(void (*func)(void *drcontext, int sysnum))
{
    return drmgr_generic_event_add(&cblist_postsys, postsys_event_lock,
                                   (void (*)(void)) func, NULL, false, NULL);
}

DR_EXPORT
bool
drmgr_register_post_syscall_event_ex(void (*func)(void *drcontext, int sysnum),
                                    drmgr_priority_t *priority)
{
    return drmgr_generic_event_add(&cblist_postsys, postsys_event_lock,
                                   (void (*)(void)) func, priority, false, NULL);
}

DR_EXPORT
bool
drmgr_unregister_post_syscall_event(void (*func)(void *drcontext, int sysnum))
{
    return drmgr_generic_event_remove(&cblist_postsys, postsys_event_lock,
                                      (void (*)(void)) func);
}

static void
drmgr_postsyscall_event(void *drcontext, int sysnum)
{
    generic_event_entry_t local[EVENTS_STACK_SZ];
    cb_list_t iter;
    uint i;
    dr_rwlock_read_lock(postsys_event_lock);
    cblist_create_local(drcontext, &cblist_postsys, &iter, (byte *)local,
                        BUFFER_SIZE_ELEMENTS(local));
    dr_rwlock_read_unlock(postsys_event_lock);

    for (i = 0; i < iter.num; i++) {
        if (!iter.cbs.generic[i].pri.valid)
            continue;
        (*iter.cbs.generic[i].cb.postsys_cb)(drcontext, sysnum);
    }
    cblist_delete_local(drcontext, &iter, BUFFER_SIZE_ELEMENTS(local));
}

/***************************************************************************
 * WRAPPED MODULE EVENTS
 */

DR_EXPORT
bool
drmgr_register_module_load_event(void (*func)(void *drcontext, const module_data_t *info,
                                              bool loaded))
{
    return drmgr_generic_event_add(&cblist_modload, modload_event_lock,
                                   (void (*)(void)) func, NULL, false, NULL);
}

DR_EXPORT
bool
drmgr_register_module_load_event_ex(void (*func)
                                    (void *drcontext, const module_data_t *info,
                                     bool loaded),
                                    drmgr_priority_t *priority)
{
    return drmgr_generic_event_add(&cblist_modload, modload_event_lock,
                                   (void (*)(void)) func, priority, false, NULL);
<<<<<<< HEAD
}

DR_EXPORT
bool
drmgr_register_module_load_event_user_data(void (*func)(void *drcontext,
                                            const module_data_t *info,
                                            bool loaded, void *user_data),
                                            void *user_data)
{
    return drmgr_generic_event_add(&cblist_modload, modload_event_lock,
                                   (void (*)(void)) func, NULL, true, user_data);
=======
>>>>>>> b65075a2
}

DR_EXPORT
bool
drmgr_unregister_module_load_event(void (*func)
                                   (void *drcontext, const module_data_t *info,
                                    bool loaded))
{
    return drmgr_generic_event_remove(&cblist_modload, modload_event_lock,
                                      (void (*)(void)) func);
}

DR_EXPORT
bool
drmgr_unregister_module_load_event_user_data(void (*func)
                                             (void *drcontext,
                                             const module_data_t *info,
                                             bool loaded, void *user_data))
{
    return drmgr_generic_event_remove(&cblist_modload, modload_event_lock,
                                      (void (*)(void)) func);
}

static void
drmgr_modload_event(void *drcontext, const module_data_t *info,
                    bool loaded)
{
    generic_event_entry_t local[EVENTS_STACK_SZ];
    cb_list_t iter;
    uint i;
    dr_rwlock_read_lock(modload_event_lock);
    cblist_create_local(drcontext, &cblist_modload, &iter, (byte *)local,
                        BUFFER_SIZE_ELEMENTS(local));
    dr_rwlock_read_unlock(modload_event_lock);

    for (i = 0; i < iter.num; i++) {
        if (!iter.cbs.generic[i].pri.valid)
            continue;
        bool is_using_user_data = iter.cbs.generic[i].is_using_user_data;
        void *user_data = iter.cbs.generic[i].user_data;
        if (is_using_user_data == false)
            (*iter.cbs.generic[i].cb.modload_cb.cb_no_user_data)(drcontext, info,
                                                                 loaded);
        else
            (*iter.cbs.generic[i].cb.modload_cb.cb_user_data)(drcontext, info, loaded,
                                                              user_data);
    }
    cblist_delete_local(drcontext, &iter, BUFFER_SIZE_ELEMENTS(local));
}

DR_EXPORT
bool
drmgr_register_module_unload_event(void (*func)
                                   (void *drcontext, const module_data_t *info))
{
    return drmgr_generic_event_add(&cblist_modunload, modunload_event_lock,
                                   (void (*)(void)) func, NULL, false, NULL);
}

DR_EXPORT
bool
drmgr_register_module_unload_event_ex(void (*func)
                                      (void *drcontext, const module_data_t *info),
                                      drmgr_priority_t *priority)
{
    return drmgr_generic_event_add(&cblist_modunload, modunload_event_lock,
                                   (void (*)(void)) func, priority, false, NULL);
<<<<<<< HEAD
}

DR_EXPORT
bool
drmgr_register_module_unload_event_user_data(void (*func)
                                             (void *drcontext,
                                             const module_data_t *info,
                                             void *user_data),
                                             void *user_data)
{
    return drmgr_generic_event_add(&cblist_modunload, modunload_event_lock,
                                   (void (*)(void)) func, NULL, true, user_data);
=======
>>>>>>> b65075a2
}

DR_EXPORT
bool
drmgr_unregister_module_unload_event(void (*func)
                                     (void *drcontext, const module_data_t *info))
{
    return drmgr_generic_event_remove(&cblist_modunload, modunload_event_lock,
                                      (void (*)(void)) func);
}

DR_EXPORT
bool
drmgr_unregister_module_unload_event_user_data(void (*func)
                                               (void *drcontext,
                                               const module_data_t *info,
                                               void *user_data))
{
    return drmgr_generic_event_remove(&cblist_modunload, modunload_event_lock,
                                      (void (*)(void)) func);
}

static void
drmgr_modunload_event(void *drcontext, const module_data_t *info)
{
    generic_event_entry_t local[EVENTS_STACK_SZ];
    cb_list_t iter;
    uint i;
    dr_rwlock_read_lock(modunload_event_lock);
    cblist_create_local(drcontext, &cblist_modunload, &iter, (byte *)local,
                        BUFFER_SIZE_ELEMENTS(local));
    dr_rwlock_read_unlock(modunload_event_lock);

    for (i = 0; i < iter.num; i++) {
        if (!iter.cbs.generic[i].pri.valid)
            continue;
        bool is_using_user_data = iter.cbs.generic[i].is_using_user_data;
        void *user_data = iter.cbs.generic[i].user_data;
        if (is_using_user_data == false)
            (*iter.cbs.generic[i].cb.modunload_cb.cb_no_user_data)(drcontext, info);
        else
            (*iter.cbs.generic[i].cb.modunload_cb.cb_user_data)(drcontext, info,
                                                                user_data);
    }
    cblist_delete_local(drcontext, &iter, BUFFER_SIZE_ELEMENTS(local));
}

/***************************************************************************
 * WRAPPED FAULT EVENTS
 */

#ifdef UNIX
DR_EXPORT
bool
drmgr_register_signal_event(dr_signal_action_t (*func)
                            (void *drcontext, dr_siginfo_t *siginfo))
{
    return drmgr_generic_event_add(&cblist_signal, signal_event_lock,
                                   (void (*)(void)) func, NULL, false, NULL);
}

DR_EXPORT
bool
drmgr_register_signal_event_ex(dr_signal_action_t (*func)
                               (void *drcontext, dr_siginfo_t *siginfo),
                               drmgr_priority_t *priority)
{
    return drmgr_generic_event_add(&cblist_signal, signal_event_lock,
                                   (void (*)(void)) func, priority, false, NULL);
}

DR_EXPORT
bool
drmgr_unregister_signal_event(dr_signal_action_t (*func)
                              (void *drcontext, dr_siginfo_t *siginfo))
{
    return drmgr_generic_event_remove(&cblist_signal, signal_event_lock,
                                      (void (*)(void)) func);
}

static dr_signal_action_t
drmgr_signal_event(void *drcontext, dr_siginfo_t *siginfo)
{
    dr_signal_action_t res = DR_SIGNAL_DELIVER;
    generic_event_entry_t local[EVENTS_STACK_SZ];
    cb_list_t iter;
    uint i;
    dr_rwlock_read_lock(signal_event_lock);
    cblist_create_local(drcontext, &cblist_signal, &iter, (byte *)local,
                        BUFFER_SIZE_ELEMENTS(local));
    dr_rwlock_read_unlock(signal_event_lock);

    for (i = 0; i < iter.num; i++) {
        if (!iter.cbs.generic[i].pri.valid)
            continue;
        /* follow DR semantics: short-circuit on first handler to "own" the signal */
        res = (*iter.cbs.generic[i].cb.signal_cb)(drcontext, siginfo);
        if (res != DR_SIGNAL_DELIVER)
            break;
    }
    cblist_delete_local(drcontext, &iter, BUFFER_SIZE_ELEMENTS(local));
    return res;
}
#endif /* UNIX */

#ifdef WINDOWS
DR_EXPORT
bool
drmgr_register_exception_event(bool (*func)(void *drcontext, dr_exception_t *excpt))
{
    return drmgr_generic_event_add(&cblist_exception, exception_event_lock,
                                   (void (*)(void)) func, NULL, false, NULL);
}

DR_EXPORT
bool
drmgr_register_exception_event_ex(bool (*func)(void *drcontext, dr_exception_t *excpt),
                                  drmgr_priority_t *priority)
{
    return drmgr_generic_event_add(&cblist_exception, exception_event_lock,
                                   (void (*)(void)) func, priority, false, NULL);
}

DR_EXPORT
bool
drmgr_unregister_exception_event(bool (*func)(void *drcontext, dr_exception_t *excpt))
{
    return drmgr_generic_event_remove(&cblist_exception, exception_event_lock,
                                      (void (*)(void)) func);
}

static bool
drmgr_exception_event(void *drcontext, dr_exception_t *excpt)
{
    bool res = true; /* deliver to app */
    generic_event_entry_t local[EVENTS_STACK_SZ];
    cb_list_t iter;
    uint i;
    dr_rwlock_read_lock(exception_event_lock);
    cblist_create_local(drcontext, &cblist_exception, &iter, (byte *)local,
                        BUFFER_SIZE_ELEMENTS(local));
    dr_rwlock_read_unlock(exception_event_lock);

    for (i = 0; i < iter.num; i++) {
        if (!iter.cbs.generic[i].pri.valid)
            continue;
        /* follow DR semantics: short-circuit on first handler to "own" the fault */
        res = (*iter.cbs.generic[i].cb.exception_cb)(drcontext, excpt);
        if (!res)
            break;
    }
    cblist_delete_local(drcontext, &iter, BUFFER_SIZE_ELEMENTS(local));
    return res;
}
#endif /* WINDOWS */

static void
drmgr_register_fault_event(void)
{
    if (!registered_fault) {
        dr_rwlock_write_lock(fault_event_lock);
        /* we lazily register so dr_xl8_hook_exists() is useful */
        if (!registered_fault) {
            dr_register_restore_state_ex_event(drmgr_restore_state_event);
            registered_fault = true;
        }
        dr_rwlock_write_unlock(fault_event_lock);
    }
}

DR_EXPORT
bool
drmgr_register_restore_state_event(void (*func)
                                   (void *drcontext, void *tag, dr_mcontext_t *mcontext,
                                    bool restore_memory, bool app_code_consistent))
{
    drmgr_register_fault_event();
    return drmgr_generic_event_add_ex(&cblist_fault, fault_event_lock,
<<<<<<< HEAD
                                      (void (*)(void)) func, NULL, false, NULL, false/*!ex*/);
=======
                                      (void (*)(void)) func, NULL, false, NULL,
                                      false/*!ex*/);
>>>>>>> b65075a2
}

DR_EXPORT
bool
drmgr_register_restore_state_ex_event(bool (*func)(void *drcontext, bool restore_memory,
                                                   dr_restore_state_info_t *info))
{
    drmgr_register_fault_event();
    return drmgr_generic_event_add_ex(&cblist_fault, fault_event_lock,
<<<<<<< HEAD
                                      (void (*)(void)) func, NULL, false, NULL, true/*ex*/);
=======
                                      (void (*)(void)) func, NULL, false, NULL,
                                      true/*ex*/);
>>>>>>> b65075a2
}

DR_EXPORT
bool
drmgr_register_restore_state_ex_event_ex(bool (*func)(void *drcontext,
                                                      bool restore_memory,
                                                      dr_restore_state_info_t *info),
                                         drmgr_priority_t *priority)
{
    drmgr_register_fault_event();
    return drmgr_generic_event_add_ex(&cblist_fault, fault_event_lock,
<<<<<<< HEAD
                                      (void (*)(void)) func, priority, false, NULL, true/*ex*/);
=======
                                      (void (*)(void)) func, priority, false, NULL,
                                      true/*ex*/);
>>>>>>> b65075a2
}

DR_EXPORT
bool
drmgr_unregister_restore_state_event(void (*func)
                                     (void *drcontext, void *tag, dr_mcontext_t *mcontext,
                                      bool restore_memory, bool app_code_consistent))
{
    /* we never unregister our event once registered */
    return drmgr_generic_event_remove(&cblist_fault, fault_event_lock,
                                      (void (*)(void)) func);
}

DR_EXPORT
bool
drmgr_unregister_restore_state_ex_event(bool (*func)(void *drcontext, bool restore_memory,
                                                     dr_restore_state_info_t *info))
{
    return drmgr_generic_event_remove(&cblist_fault, fault_event_lock,
                                      (void (*)(void)) func);
}

static bool
drmgr_restore_state_event(void *drcontext, bool restore_memory,
                          dr_restore_state_info_t *info)
{
    bool res = true; /* deliver to app */
    generic_event_entry_t local[EVENTS_STACK_SZ];
    cb_list_t iter;
    uint i;
    dr_rwlock_read_lock(fault_event_lock);
    cblist_create_local(drcontext, &cblist_fault, &iter, (byte *)local,
                        BUFFER_SIZE_ELEMENTS(local));
    dr_rwlock_read_unlock(fault_event_lock);

    for (i = 0; i < iter.num; i++) {
        if (!iter.cbs.generic[i].pri.valid)
            continue;
        /* follow DR semantics: short-circuit on first handler to "own" the fault */
        if (iter.cbs.generic[i].is_ex) {
            res = (*iter.cbs.generic[i].cb.fault_ex_cb)(drcontext, restore_memory, info);
        } else {
            (*iter.cbs.generic[i].cb.fault_cb)(drcontext, info->fragment_info.tag,
                                           info->mcontext, restore_memory,
                                           info->fragment_info.app_code_consistent);
        }
        if (!res)
            break;
    }
    cblist_delete_local(drcontext, &iter, BUFFER_SIZE_ELEMENTS(local));
    return res;
}

/***************************************************************************
 * TLS
 */

static void
drmgr_thread_init_event(void *drcontext)
{
    generic_event_entry_t local[EVENTS_STACK_SZ];
    cb_list_t iter;
    uint i;
    tls_array_t *tls = dr_thread_alloc(drcontext, sizeof(*tls));
    memset(tls, 0, sizeof(*tls));
    dr_set_tls_field(drcontext, (void *)tls);

    dr_rwlock_read_lock(thread_event_lock);
    cblist_create_local(drcontext, &cb_list_thread_init, &iter, (byte *)local,
                        BUFFER_SIZE_ELEMENTS(local));
    dr_rwlock_read_unlock(thread_event_lock);

    for (i = 0; i < iter.num; i++) {
        if (!iter.cbs.generic[i].pri.valid)
            continue;
        bool is_using_user_data = iter.cbs.generic[i].is_using_user_data;
        void *user_data = iter.cbs.generic[i].user_data;
        if (is_using_user_data == false)
            (*iter.cbs.generic[i].cb.thread_cb.cb_no_user_data)(drcontext);
        else
            (*iter.cbs.generic[i].cb.thread_cb.cb_user_data)(drcontext, user_data);

    }
    cblist_delete_local(drcontext, &iter, BUFFER_SIZE_ELEMENTS(local));

    drmgr_cls_stack_init(drcontext);
}

static void
drmgr_thread_exit_event(void *drcontext)
{
    generic_event_entry_t local[EVENTS_STACK_SZ];
    cb_list_t iter;
    uint i;
    dr_rwlock_read_lock(thread_event_lock);
    cblist_create_local(drcontext, &cb_list_thread_exit, &iter, (byte *)local,
                        BUFFER_SIZE_ELEMENTS(local));
    dr_rwlock_read_unlock(thread_event_lock);

    for (i = 0; i < iter.num; i++) {
        if (!iter.cbs.generic[i].pri.valid)
            continue;
        bool is_using_user_data = iter.cbs.generic[i].is_using_user_data;
        void *user_data = iter.cbs.generic[i].user_data;
        if (is_using_user_data == false)
            (*iter.cbs.generic[i].cb.thread_cb.cb_no_user_data)(drcontext);
        else
            (*iter.cbs.generic[i].cb.thread_cb.cb_user_data)(drcontext, user_data);
    }
    cblist_delete_local(drcontext, &iter, BUFFER_SIZE_ELEMENTS(local));

    drmgr_cls_stack_exit(drcontext);
}

/* shared by tls and cls */
static int
drmgr_reserve_tls_cls_field(bool *taken)
{
    int i;
    dr_mutex_lock(tls_lock);
    for (i = 0; i < MAX_NUM_TLS; i++) {
        if (!taken[i]) {
            taken[i] = true;
            break;
        }
    }
    dr_mutex_unlock(tls_lock);
    if (i < MAX_NUM_TLS)
        return i;
    else
        return -1;
}

static bool
drmgr_unreserve_tls_cls_field(bool *taken, int idx)
{
    bool res = false;
    if (idx < 0 || idx > MAX_NUM_TLS)
        return false;
    dr_mutex_lock(tls_lock);
    if (taken[idx]) {
        res = true;
        taken[idx] = false;
    } else
        res = false;
    dr_mutex_unlock(tls_lock);
    return res;
}

DR_EXPORT
int
drmgr_register_tls_field(void)
{
    return drmgr_reserve_tls_cls_field(tls_taken);
}

DR_EXPORT
bool
drmgr_unregister_tls_field(int idx)
{
    return drmgr_unreserve_tls_cls_field(tls_taken, idx);
}

DR_EXPORT
void *
drmgr_get_tls_field(void *drcontext, int idx)
{
    tls_array_t *tls = (tls_array_t *) dr_get_tls_field(drcontext);
    /* no need to check for tls_taken since would return NULL anyway (i#484) */
    if (idx < 0 || idx > MAX_NUM_TLS || tls == NULL)
        return NULL;
    return tls->tls[idx];
}

DR_EXPORT
bool
drmgr_set_tls_field(void *drcontext, int idx, void *value)
{
    tls_array_t *tls = (tls_array_t *) dr_get_tls_field(drcontext);
    if (idx < 0 || idx > MAX_NUM_TLS || tls == NULL)
        return false;
    /* going DR's traditional route of efficiency over safety: making this
     * a debug-only check to avoid cost in release build
     */
    ASSERT(tls_taken[idx], "usage error: setting tls index that is not reserved");
    tls->tls[idx] = value;
    return true;
}

DR_EXPORT
bool
drmgr_insert_read_tls_field(void *drcontext, int idx,
                            instrlist_t *ilist, instr_t *where, reg_id_t reg)
{
    tls_array_t *tls = (tls_array_t *) dr_get_tls_field(drcontext);
    if (idx < 0 || idx > MAX_NUM_TLS || !tls_taken[idx] || tls == NULL)
        return false;
    if (!reg_is_gpr(reg) || !reg_is_pointer_sized(reg))
        return false;
    dr_insert_read_tls_field(drcontext, ilist, where, reg);
    instrlist_meta_preinsert(ilist, where, XINST_CREATE_load
                             (drcontext, opnd_create_reg(reg),
                              OPND_CREATE_MEMPTR(reg, offsetof(tls_array_t, tls) +
                                                 idx*sizeof(void*))));
    return true;
}

DR_EXPORT
bool
drmgr_insert_write_tls_field(void *drcontext, int idx,
                             instrlist_t *ilist, instr_t *where, reg_id_t reg,
                             reg_id_t scratch)
{
    tls_array_t *tls = (tls_array_t *) dr_get_tls_field(drcontext);
    if (idx < 0 || idx > MAX_NUM_TLS || !tls_taken[idx] || tls == NULL)
        return false;
    if (!reg_is_gpr(reg) || !reg_is_pointer_sized(reg) ||
        !reg_is_gpr(scratch) || !reg_is_pointer_sized(scratch))
        return false;
    dr_insert_read_tls_field(drcontext, ilist, where, scratch);
    instrlist_meta_preinsert(ilist, where, XINST_CREATE_store
                             (drcontext,
                              OPND_CREATE_MEMPTR(scratch, offsetof(tls_array_t, tls) +
                                                 idx*sizeof(void*)),
                               opnd_create_reg(reg)));
    return true;
}


/***************************************************************************
 * CLS
 */

static bool
drmgr_cls_stack_push_event(void *drcontext, bool new_depth)
{
    generic_event_entry_t local[EVENTS_STACK_SZ];
    cb_list_t iter;
    uint i;
    /* let client initialize cls slots (and allocate new ones if new_depth) */
    dr_rwlock_read_lock(cls_event_lock);
    cblist_create_local(drcontext, &cblist_cls_init, &iter, (byte *)local,
                        BUFFER_SIZE_ELEMENTS(local));
    dr_rwlock_read_unlock(cls_event_lock);
    for (i = 0; i < iter.num; i++) {
        if (!iter.cbs.generic[i].pri.valid)
            continue;
        (*iter.cbs.generic[i].cb.cls_cb)(drcontext, new_depth);
    }
    cblist_delete_local(drcontext, &iter, BUFFER_SIZE_ELEMENTS(local));
    return true;
}

static bool
drmgr_cls_stack_init(void *drcontext)
{
    return drmgr_cls_stack_push_event(drcontext, true/*new_depth*/);
}

static bool
drmgr_cls_stack_push(void)
{
    void *drcontext = dr_get_current_drcontext();
    tls_array_t *tls_parent = (tls_array_t *) dr_get_tls_field(drcontext);
    tls_array_t *tls_child;
    bool new_depth = false;
    if (tls_parent == NULL) {
        ASSERT(false, "internal error");
        return false;
    }

    tls_child = tls_parent->next;
    /* we re-use to avoid churn */
    if (tls_child == NULL) {
        tls_child = dr_thread_alloc(drcontext, sizeof(*tls_child));
        memset(tls_child, 0, sizeof(*tls_child));
        tls_parent->next = tls_child;
        tls_child->prev = tls_parent;
        tls_child->next = NULL;
        new_depth = true;
    } else
        ASSERT(tls_child->prev == tls_parent, "cls stack corrupted");

    /* share the tls slots */
    memcpy(tls_child->tls, tls_parent->tls, sizeof(*tls_child->tls)*MAX_NUM_TLS);
    /* swap in as the current structure */
    dr_set_tls_field(drcontext, (void *)tls_child);

    return drmgr_cls_stack_push_event(drcontext, new_depth);
}

static bool
drmgr_cls_stack_pop(void)
{
    /* Our callback enter is AFTER DR's, but our callback exit is BEFORE. */
    generic_event_entry_t local[EVENTS_STACK_SZ];
    cb_list_t iter;
    uint i;
    void *drcontext = dr_get_current_drcontext();
    tls_array_t *tls_child = (tls_array_t *) dr_get_tls_field(drcontext);
    tls_array_t *tls_parent;
    if (tls_child == NULL) {
        ASSERT(false, "internal error");
        return false;
    }

    tls_parent = tls_child->prev;
    if (tls_parent == NULL) {
        /* DR took over in the middle of a callback: ignore */
        return true;
    }

    /* let client know, though normally no action is needed */
    dr_rwlock_read_lock(cls_event_lock);
    cblist_create_local(drcontext, &cblist_cls_exit, &iter, (byte *)local,
                        BUFFER_SIZE_ELEMENTS(local));
    dr_rwlock_read_unlock(cls_event_lock);
    for (i = 0; i < iter.num; i++) {
        if (!iter.cbs.generic[i].pri.valid)
            continue;
        (*iter.cbs.generic[i].cb.cls_cb)(drcontext, false/*!thread_exit*/);
    }
    cblist_delete_local(drcontext, &iter, BUFFER_SIZE_ELEMENTS(local));

    /* update tls w/ any changes while in child context */
    memcpy(tls_parent->tls, tls_child->tls, sizeof(*tls_child->tls)*MAX_NUM_TLS);
    /* swap in as the current structure */
    dr_set_tls_field(drcontext, (void *)tls_parent);

    return true;
}

static bool
drmgr_cls_stack_exit(void *drcontext)
{
    generic_event_entry_t local[EVENTS_STACK_SZ];
    cb_list_t iter;
    uint i;
    tls_array_t *tls = (tls_array_t *) dr_get_tls_field(drcontext);
    tls_array_t *nxt, *tmp;
    if (tls == NULL)
        return false;

    dr_rwlock_read_lock(cls_event_lock);
    cblist_create_local(drcontext, &cblist_cls_exit, &iter, (byte *)local,
                        BUFFER_SIZE_ELEMENTS(local));
    dr_rwlock_read_unlock(cls_event_lock);

    for (nxt = tls; nxt->prev != NULL; nxt = nxt->prev)
        ; /* nothing */
    while (nxt != NULL) {
        tmp = nxt;
        nxt = nxt->next;
        /* set the field in case client queries */
        dr_set_tls_field(drcontext, (void *)tmp);
        for (i = 0; i < iter.num; i++) {
            if (!iter.cbs.generic[i].pri.valid)
                continue;
            (*iter.cbs.generic[i].cb.cls_cb)(drcontext, true/*thread_exit*/);
        }
        dr_thread_free(drcontext, tmp, sizeof(*tmp));
    }
    cblist_delete_local(drcontext, &iter, BUFFER_SIZE_ELEMENTS(local));
    dr_set_tls_field(drcontext, NULL);
    return true;
}

#ifdef WINDOWS
/* Determines the syscall from its Nt* wrapper.
 * Returns -1 on error.
 * FIXME: does not handle somebody hooking the wrapper.
 */
/* XXX: exporting this so drwrap can use it but I might prefer to have
 * this in drutil or the upcoming drsys, especially since drmgr no longer
 * uses this now that DR provides a kernel xfer event.
 */
DR_EXPORT
int
drmgr_decode_sysnum_from_wrapper(app_pc entry)
{
    void *drcontext = dr_get_current_drcontext();
    int num = -1;
    byte *pc = entry;
    uint opc;
    instr_t instr;
    instr_init(drcontext, &instr);
    do {
        instr_reset(drcontext, &instr);
        pc = decode(drcontext, pc, &instr);
        if (!instr_valid(&instr))
            break; /* unknown system call sequence */
        opc = instr_get_opcode(&instr);
        /* sanity check: wrapper should be short */
        if (pc - entry > 20)
            break; /* unknown system call sequence */
        if (opc == OP_mov_imm && opnd_is_reg(instr_get_dst(&instr, 0)) &&
            opnd_get_reg(instr_get_dst(&instr, 0)) == DR_REG_EAX &&
            opnd_is_immed_int(instr_get_src(&instr, 0))) {
            num = (int) opnd_get_immed_int(instr_get_src(&instr, 0));
            break; /* success */
        }
        /* stop at call to vsyscall (wow64) or at int itself */
    } while (opc != OP_call_ind && opc != OP_int &&
             opc != OP_sysenter && opc != OP_syscall &&
             opc != OP_ret);
    instr_free(drcontext, &instr);
    return num;
}
#endif /* WINDOWS */

static void
drmgr_kernel_xfer_event(void *drcontext, const dr_kernel_xfer_info_t *info)
{
    /* We used to watch KiUserCallbackDispatcher, identify NtCallbackReturn's number,
     * and watch int 0x2b ourselves, but now DR provides us with an event that
     * operates at the last moment before the kernel action, making our lives much
     * easier: we just have to order all other xfer events vs ours.
     */
    generic_event_entry_t local[EVENTS_STACK_SZ];
    cb_list_t iter;
    uint i;
    dr_rwlock_read_lock(kernel_xfer_event_lock);
    cblist_create_local(drcontext, &cblist_kernel_xfer, &iter, (byte *)local,
                        BUFFER_SIZE_ELEMENTS(local));
    dr_rwlock_read_unlock(kernel_xfer_event_lock);

    if (info->type == DR_XFER_CALLBACK_DISPATCHER) {
        /* We want to go first for callback entry so clients have a new context. */
        drmgr_cls_stack_push();
    }

    for (i = 0; i < iter.num; i++) {
        if (!iter.cbs.generic[i].pri.valid)
            continue;
        (*iter.cbs.generic[i].cb.kernel_xfer_cb)(drcontext, info);
    }

    if (info->type == DR_XFER_CALLBACK_RETURN) {
        /* We want to go last for cbret to swap contexts at the last possible moment,
         * to ensure there are no references to cls data before we swap it.
         */
        drmgr_cls_stack_pop();
    }

    cblist_delete_local(drcontext, &iter, BUFFER_SIZE_ELEMENTS(local));
}

DR_EXPORT
bool
drmgr_register_kernel_xfer_event(void (*func)(void *drcontext,
                                              const dr_kernel_xfer_info_t *info))
{
    return drmgr_generic_event_add(&cblist_kernel_xfer, kernel_xfer_event_lock,
                                   (void (*)(void)) func, NULL, false, NULL);
}

DR_EXPORT
bool
drmgr_register_kernel_xfer_event_ex(void (*func)(void *drcontext,
                                                 const dr_kernel_xfer_info_t *info),
                                    drmgr_priority_t *priority)
{
    return drmgr_generic_event_add(&cblist_kernel_xfer, kernel_xfer_event_lock,
                                   (void (*)(void)) func, priority, false, NULL);
}

DR_EXPORT
bool
drmgr_unregister_kernel_xfer_event(void (*func)(void *drcontext,
                                                const dr_kernel_xfer_info_t *info))
{
    return drmgr_generic_event_remove(&cblist_kernel_xfer, kernel_xfer_event_lock,
                                      (void (*)(void)) func);
}

DR_EXPORT
int
drmgr_register_cls_field(void (*cb_init_func)(void *drcontext, bool new_depth),
                         void (*cb_exit_func)(void *drcontext, bool thread_exit))
{
    if (cb_init_func == NULL || cb_exit_func == NULL)
        return -1;
    if (!drmgr_generic_event_add(&cblist_cls_init, cls_event_lock,
                                 (void (*)(void)) cb_init_func, NULL, false, NULL))
        return -1;
    if (!drmgr_generic_event_add(&cblist_cls_exit, cls_event_lock,
                                 (void (*)(void)) cb_exit_func, NULL, false, NULL))
        return -1;
    return drmgr_reserve_tls_cls_field(cls_taken);
}

DR_EXPORT
bool
drmgr_unregister_cls_field(void (*cb_init_func)(void *drcontext, bool new_depth),
                           void (*cb_exit_func)(void *drcontext, bool thread_exit),
                           int idx)
{
    bool res = drmgr_generic_event_remove(&cblist_cls_init, cls_event_lock,
                                          (void (*)(void)) cb_init_func);
    res = drmgr_generic_event_remove(&cblist_cls_exit, cls_event_lock,
                                     (void (*)(void)) cb_exit_func) && res;
    res = drmgr_unreserve_tls_cls_field(cls_taken, idx) && res;
    return res;
}

DR_EXPORT
void *
drmgr_get_cls_field(void *drcontext, int idx)
{
    tls_array_t *tls = (tls_array_t *) dr_get_tls_field(drcontext);
    if (idx < 0 || idx > MAX_NUM_TLS || !cls_taken[idx] || tls == NULL)
        return NULL;
    return tls->cls[idx];
}

DR_EXPORT
bool
drmgr_set_cls_field(void *drcontext, int idx, void *value)
{
    tls_array_t *tls = (tls_array_t *) dr_get_tls_field(drcontext);
    if (idx < 0 || idx > MAX_NUM_TLS || !cls_taken[idx] || tls == NULL)
        return false;
    tls->cls[idx] = value;
    return true;
}

DR_EXPORT
void *
drmgr_get_parent_cls_field(void *drcontext, int idx)
{
    tls_array_t *tls = (tls_array_t *) dr_get_tls_field(drcontext);
    if (idx < 0 || idx > MAX_NUM_TLS || !cls_taken[idx] || tls == NULL)
        return NULL;
    if (tls->prev != NULL)
        return tls->prev->cls[idx];
    return NULL;
}

DR_EXPORT
bool
drmgr_insert_read_cls_field(void *drcontext, int idx,
                            instrlist_t *ilist, instr_t *where, reg_id_t reg)
{
    tls_array_t *tls = (tls_array_t *) dr_get_tls_field(drcontext);
    if (idx < 0 || idx > MAX_NUM_TLS || !cls_taken[idx] || tls == NULL)
        return false;
    if (!reg_is_gpr(reg) || !reg_is_pointer_sized(reg))
        return false;
    dr_insert_read_tls_field(drcontext, ilist, where, reg);
    instrlist_meta_preinsert(ilist, where, XINST_CREATE_load
                             (drcontext, opnd_create_reg(reg),
                              OPND_CREATE_MEMPTR(reg, offsetof(tls_array_t, cls) +
                                                 idx*sizeof(void*))));
    return true;
}

DR_EXPORT
bool
drmgr_insert_write_cls_field(void *drcontext, int idx,
                             instrlist_t *ilist, instr_t *where, reg_id_t reg,
                             reg_id_t scratch)
{
    tls_array_t *tls = (tls_array_t *) dr_get_tls_field(drcontext);
    if (idx < 0 || idx > MAX_NUM_TLS || !cls_taken[idx] || tls == NULL)
        return false;
    if (!reg_is_gpr(reg) || !reg_is_pointer_sized(reg) ||
        !reg_is_gpr(scratch) || !reg_is_pointer_sized(scratch))
        return false;
    dr_insert_read_tls_field(drcontext, ilist, where, scratch);
    instrlist_meta_preinsert(ilist, where, XINST_CREATE_store
                             (drcontext,
                              OPND_CREATE_MEMPTR(scratch, offsetof(tls_array_t, cls) +
                                                 idx*sizeof(void*)),
                               opnd_create_reg(reg)));
    return true;
}

DR_EXPORT
bool
drmgr_push_cls(void *drcontext)
{
    return drmgr_cls_stack_push();
}

DR_EXPORT
bool
drmgr_pop_cls(void *drcontext)
{
    return drmgr_cls_stack_pop();
}

/***************************************************************************
 * INSTRUCTION NOTE FIELD
 */

enum {
    /* if drmgr itself needed note values we'd put them here */
    DRMGR_NOTE_FIRST_FREE = DRMGR_NOTE_NONE + 1,
};

static ptr_uint_t note_next = DRMGR_NOTE_FIRST_FREE;

/* un-reserving is not supported (would require interval tree to impl) */
DR_EXPORT
ptr_uint_t
drmgr_reserve_note_range(size_t size)
{
    ptr_uint_t res;
    if (size == 0)
        return DRMGR_NOTE_NONE;
    dr_mutex_lock(note_lock);
    if (note_next + size < DR_NOTE_FIRST_RESERVED) {
        res = note_next;
        note_next += size;
    } else
        res = DRMGR_NOTE_NONE;
    dr_mutex_unlock(note_lock);
    return res;
}

DR_EXPORT
bool
drmgr_disable_auto_predication(void *drcontext, instrlist_t *ilist)
{
    if (drmgr_current_bb_phase(drcontext) != DRMGR_PHASE_INSERTION)
        return false;
    instrlist_set_auto_predicate(ilist, DR_PRED_NONE);
    return true;
}<|MERGE_RESOLUTION|>--- conflicted
+++ resolved
@@ -1295,12 +1295,8 @@
 }
 
 bool
-<<<<<<< HEAD
-drmgr_unregister_thread_init_event_user_data(void (*func)(void *drcontext, void *user_data))
-=======
 drmgr_unregister_thread_init_event_user_data(void (*func)(void *drcontext,
                                              void *user_data))
->>>>>>> b65075a2
 {
     return drmgr_generic_event_remove(&cb_list_thread_init, thread_event_lock,
                                       (void (*)(void)) func);
@@ -1340,12 +1336,8 @@
 }
 
 bool
-<<<<<<< HEAD
-drmgr_unregister_thread_exit_event_user_data(void (*func)(void *drcontext, void *user_data))
-=======
 drmgr_unregister_thread_exit_event_user_data(void (*func)(void *drcontext,
                                              void *user_data))
->>>>>>> b65075a2
 {
     return drmgr_generic_event_remove(&cb_list_thread_exit, thread_event_lock,
                                       (void (*)(void)) func);
@@ -1470,7 +1462,6 @@
 {
     return drmgr_generic_event_add(&cblist_modload, modload_event_lock,
                                    (void (*)(void)) func, priority, false, NULL);
-<<<<<<< HEAD
 }
 
 DR_EXPORT
@@ -1482,8 +1473,6 @@
 {
     return drmgr_generic_event_add(&cblist_modload, modload_event_lock,
                                    (void (*)(void)) func, NULL, true, user_data);
-=======
->>>>>>> b65075a2
 }
 
 DR_EXPORT
@@ -1551,7 +1540,6 @@
 {
     return drmgr_generic_event_add(&cblist_modunload, modunload_event_lock,
                                    (void (*)(void)) func, priority, false, NULL);
-<<<<<<< HEAD
 }
 
 DR_EXPORT
@@ -1564,8 +1552,6 @@
 {
     return drmgr_generic_event_add(&cblist_modunload, modunload_event_lock,
                                    (void (*)(void)) func, NULL, true, user_data);
-=======
->>>>>>> b65075a2
 }
 
 DR_EXPORT
@@ -1744,12 +1730,8 @@
 {
     drmgr_register_fault_event();
     return drmgr_generic_event_add_ex(&cblist_fault, fault_event_lock,
-<<<<<<< HEAD
-                                      (void (*)(void)) func, NULL, false, NULL, false/*!ex*/);
-=======
                                       (void (*)(void)) func, NULL, false, NULL,
                                       false/*!ex*/);
->>>>>>> b65075a2
 }
 
 DR_EXPORT
@@ -1759,12 +1741,8 @@
 {
     drmgr_register_fault_event();
     return drmgr_generic_event_add_ex(&cblist_fault, fault_event_lock,
-<<<<<<< HEAD
-                                      (void (*)(void)) func, NULL, false, NULL, true/*ex*/);
-=======
                                       (void (*)(void)) func, NULL, false, NULL,
                                       true/*ex*/);
->>>>>>> b65075a2
 }
 
 DR_EXPORT
@@ -1776,12 +1754,8 @@
 {
     drmgr_register_fault_event();
     return drmgr_generic_event_add_ex(&cblist_fault, fault_event_lock,
-<<<<<<< HEAD
-                                      (void (*)(void)) func, priority, false, NULL, true/*ex*/);
-=======
                                       (void (*)(void)) func, priority, false, NULL,
                                       true/*ex*/);
->>>>>>> b65075a2
 }
 
 DR_EXPORT
