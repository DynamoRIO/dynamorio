/* **********************************************************
 * Copyright (c) 2013-2019 Google, Inc.   All rights reserved.
 * **********************************************************/

/*
 * Redistribution and use in source and binary forms, with or without
 * modification, are permitted provided that the following conditions are met:
 *
 * * Redistributions of source code must retain the above copyright notice,
 *   this list of conditions and the following disclaimer.
 *
 * * Redistributions in binary form must reproduce the above copyright notice,
 *   this list of conditions and the following disclaimer in the documentation
 *   and/or other materials provided with the distribution.
 *
 * * Neither the name of Google, Inc. nor the names of its contributors may be
 *   used to endorse or promote products derived from this software without
 *   specific prior written permission.
 *
 * THIS SOFTWARE IS PROVIDED BY THE COPYRIGHT HOLDERS AND CONTRIBUTORS "AS IS"
 * AND ANY EXPRESS OR IMPLIED WARRANTIES, INCLUDING, BUT NOT LIMITED TO, THE
 * IMPLIED WARRANTIES OF MERCHANTABILITY AND FITNESS FOR A PARTICULAR PURPOSE
 * ARE DISCLAIMED. IN NO EVENT SHALL GOOGLE, INC. OR CONTRIBUTORS BE LIABLE
 * FOR ANY DIRECT, INDIRECT, INCIDENTAL, SPECIAL, EXEMPLARY, OR CONSEQUENTIAL
 * DAMAGES (INCLUDING, BUT NOT LIMITED TO, PROCUREMENT OF SUBSTITUTE GOODS OR
 * SERVICES; LOSS OF USE, DATA, OR PROFITS; OR BUSINESS INTERRUPTION) HOWEVER
 * CAUSED AND ON ANY THEORY OF LIABILITY, WHETHER IN CONTRACT, STRICT
 * LIABILITY, OR TORT (INCLUDING NEGLIGENCE OR OTHERWISE) ARISING IN ANY WAY
 * OUT OF THE USE OF THIS SOFTWARE, EVEN IF ADVISED OF THE POSSIBILITY OF SUCH
 * DAMAGE.
 */

/* DynamoRIO Register Management Extension: a mediator for
 * selecting, preserving, and using registers among multiple
 * instrumentation components.
 */

/* XXX i#511: currently the whole interface is tied to drmgr.
 * Should we also provide an interface that works on standalone instrlists?
 * Distinguish by name, "drregi_*" or sthg.
 */

#include "dr_defines.h"
#include "dr_api.h"
#include "drmgr.h"
#include "drvector.h"
#include "drreg.h"
#include "../ext_utils.h"
#include <string.h>
#include <limits.h>
#include <stddef.h> /* offsetof */

#ifdef DEBUG
#    define ASSERT(x, msg) DR_ASSERT_MSG(x, msg)
#    define LOG(dc, mask, level, ...) dr_log(dc, mask, level, __VA_ARGS__)
#else
#    define ASSERT(x, msg)            /* nothing */
#    define LOG(dc, mask, level, ...) /* nothing */
#endif

#ifdef WINDOWS
#    define DISPLAY_ERROR(msg) dr_messagebox(msg)
#else
#    define DISPLAY_ERROR(msg) dr_fprintf(STDERR, "%s\n", msg);
#endif

#define PRE instrlist_meta_preinsert

/* This should be pretty hard to exceed as there aren't this many GPRs */
#define MAX_SPILLS (SPILL_SLOT_MAX + 8)

/* This should be pretty hard to exceed as there aren't this many SIMD registers */
#define MAX_SIMD_SPILLS (MCXT_NUM_SIMD_SLOTS + 8)
#define REG_SIMD_SIZE 64
#define XMM_REG_SIZE 16

#define AFLAGS_SLOT 0 /* always */

/* Liveliness states for gprs */
#define REG_DEAD ((void *)(ptr_uint_t)0)
#define REG_LIVE ((void *)(ptr_uint_t)1)
#define REG_UNKNOWN ((void *)(ptr_uint_t)2) /* only used outside drmgr insert phase */

/* Liveliness states for SIMD (not for mmx) */
#define SIMD_XMM_DEAD ((void *)(ptr_uint_t)0) /* first 16 bytes are dead, rest a live */
#define SIMD_YMM_DEAD ((void *)(ptr_uint_t)1) /* first 32 bytes are dead, rest a live */
#define SIMD_ZMM_DEAD ((void *)(ptr_uint_t)2) /* first 64 bytes are dead, rest a live */
#define SIMD_XMM_LIVE ((void *)(ptr_uint_t)3) /* first 16 bytes are live, rest a dead */
#define SIMD_YMM_LIVE ((void *)(ptr_uint_t)4) /* first 32 bytes are live, rest a dead */
#define SIMD_ZMM_LIVE ((void *)(ptr_uint_t)5) /* first 64 bytes are live, rest a dead */
#define SIMD_UNKNOWN ((void *)(ptr_uint_t)6)

typedef struct _reg_info_t {
    /* XXX: better to flip around and store bitvector of registers per instr
     * in a single drvector_t?
     */
    /* The live vector holds one entry per app instr in the bb.
     * For registers, each vector entry holds REG_{LIVE,DEAD}.
     * For aflags, each vector entry holds a ptr_uint_t with the EFLAGS_READ_ARITH bits
     * telling which arithmetic flags are live at that point.
     */
    drvector_t live;
    bool in_use;
    uint app_uses; /* # of uses in this bb by app */
    /* With lazy restore, and b/c we must set native to false, we need to record
     * whether we spilled or not (we could instead record live_idx at time of
     * reservation).
     */
    bool ever_spilled;
    /* Where is the app value for this reg? */
    bool native;   /* app value is in original app reg */
    reg_id_t xchg; /* if !native && != REG_NULL, value was exchanged w/ this dead reg */
    int slot;      /* if !native && xchg==REG_NULL, value is in this TLS slot # */
} reg_info_t;

/* We use this in per_thread_t.slot_use[] and other places */
#define DR_REG_EFLAGS DR_REG_INVALID

#define GPR_IDX(reg) ((reg)-DR_REG_START_GPR)
#define SIMD_IDX(reg) ((reg_resize_to_opsz(reg, OPSZ_64)) - DR_REG_START_ZMM)

/* Depending on architecture, we have a set of applicable SIMD registers */
#define DR_REG_APPLICABLE_START_SIMD DR_REG_START_ZMM
#define DR_REG_APPLICABLE_STOP_SIMD \
    (DR_REG_APPLICABLE_START_SIMD + MCXT_NUM_SIMD_SLOTS - 1)

typedef struct _per_thread_t {
    instr_t *cur_instr;
    int live_idx;
    reg_info_t reg[DR_NUM_GPR_REGS];
    reg_info_t simd_reg[MCXT_NUM_SIMD_SLOTS];
    byte *simd_spill_start;
    byte *simd_spills; /* aligned storage for SIMD data */
    reg_info_t aflags;
    reg_id_t slot_use[MAX_SPILLS]; /* holds the reg_id_t of which reg is inside */
    reg_id_t simd_slot_use[MAX_SIMD_SPILLS]; /* importantly, this can store partial SIMD
                                                registers  */
    int pending_unreserved; /* count of to-be-lazily-restored unreserved regs */
    int simd_pending_unreserved;
    /* We store the linear address of our TLS for access from another thread: */
    byte *tls_seg_base;
    /* bb-local values */
    drreg_bb_properties_t bb_props;
    bool bb_has_internal_flow;
} per_thread_t;

static drreg_options_t ops;

static int tls_idx = -1;
static uint tls_simd_offs; /* start of tls slots for gpr registers */
static uint tls_slot_offs; /* Start of tls slots for gpr registers */
static reg_id_t tls_seg;

#ifdef DEBUG
static uint stats_max_slot;
#endif

static per_thread_t *
get_tls_data(void *drcontext);

static drreg_status_t
drreg_restore_reg_now(void *drcontext, instrlist_t *ilist, instr_t *inst,
                      per_thread_t *pt, reg_id_t reg);

static void
drreg_move_aflags_from_reg(void *drcontext, instrlist_t *ilist, instr_t *where,
                           per_thread_t *pt, bool stateful);

static drreg_status_t
drreg_restore_aflags(void *drcontext, instrlist_t *ilist, instr_t *where,
                     per_thread_t *pt, bool release);

static drreg_status_t
drreg_spill_aflags(void *drcontext, instrlist_t *ilist, instr_t *where, per_thread_t *pt);

static drreg_status_t
drreg_reserve_reg_internal(void *drcontext, drreg_spill_class_t spill_class,
                           instrlist_t *ilist, instr_t *where, drvector_t *reg_allowed,
                           bool only_if_no_spill, OUT reg_id_t *reg_out);

static void
drreg_report_error(drreg_status_t res, const char *msg)
{
    if (ops.error_callback != NULL) {
        if ((*ops.error_callback)(res))
            return;
    }
    ASSERT(false, msg);
    DISPLAY_ERROR(msg);
    dr_abort();
}

#ifdef DEBUG
static inline app_pc
get_where_app_pc(instr_t *where)
{
    if (where == NULL)
        return NULL;
    return instr_get_app_pc(where);
}
#endif

/* Checks whether or not the passed register is in the appropriate range. */
static inline bool
is_applicable_simd(reg_id_t simd_reg)
{
    if (reg_is_vector_simd(simd_reg)) {
        simd_reg = reg_resize_to_opsz(simd_reg, OPSZ_64);
        return simd_reg >= DR_REG_APPLICABLE_START_SIMD &&
            simd_reg <= DR_REG_APPLICABLE_STOP_SIMD;
    }
    return false;
}

/***************************************************************************
 * SPILLING AND RESTORING
 */

static uint
find_free_slot(per_thread_t *pt)
{
    uint i;
    /* 0 is always reserved for AFLAGS_SLOT */
    ASSERT(AFLAGS_SLOT == 0, "AFLAGS_SLOT is not 0");
    for (i = AFLAGS_SLOT + 1; i < MAX_SPILLS; i++) {
        if (pt->slot_use[i] == DR_REG_NULL)
            return i;
    }
    return MAX_SPILLS;
}

static uint
find_simd_free_slot(per_thread_t *pt)
{
    uint i;
    for (i = 0; i < MAX_SIMD_SPILLS; i++) {
        if (pt->simd_slot_use[i] == DR_REG_NULL)
            return i;
    }
    return MAX_SIMD_SPILLS;
}

/* Up to caller to update pt->reg, including .ever_spilled.
 * This routine updates pt->slot_use.
 *
 * Mainly used for gpr spills as such registers can be directly
 * stored in tls slots. This is in contrast to SIMD spills.
 */
static void
spill_reg_directly(void *drcontext, per_thread_t *pt, reg_id_t reg, uint slot,
                   instrlist_t *ilist, instr_t *where)
{
    LOG(drcontext, DR_LOG_ALL, 3, "%s @%d." PFX " %s %d\n", __FUNCTION__, pt->live_idx,
        get_where_app_pc(where), get_register_name(reg), slot);
    ASSERT(pt->slot_use[slot] == DR_REG_NULL || pt->slot_use[slot] == reg ||
               /* aflags can be saved and restored using different regs */
               slot == AFLAGS_SLOT,
           "internal tracking error");
    if (slot == AFLAGS_SLOT)
        pt->aflags.ever_spilled = true;
    pt->slot_use[slot] = reg;
    if (slot < ops.num_spill_slots) {
        dr_insert_write_raw_tls(drcontext, ilist, where, tls_seg,
                                tls_slot_offs + slot * sizeof(reg_t), reg);
    } else {
        dr_spill_slot_t DR_slot = (dr_spill_slot_t)(slot - ops.num_spill_slots);
        dr_save_reg(drcontext, ilist, where, reg, DR_slot);
    }
#ifdef DEBUG
    if (slot > stats_max_slot)
        stats_max_slot = slot; /* racy but that's ok */
#endif
}

static void
load_indirect_block(void *drcontext, uint slot, instrlist_t *ilist, instr_t *where,
                    reg_id_t block_reg)
{
    /* Simply load the pointer of the block to the passed register*/
    dr_insert_read_raw_tls(drcontext, ilist, where, tls_seg, slot, block_reg);
}

static void
spill_reg_indirectly(void *drcontext, per_thread_t *pt, reg_id_t reg, uint slot,
                     instrlist_t *ilist, instr_t *where, reg_id_t block_reg)
{
    if (reg_is_vector_simd(reg)) {
        ASSERT(is_applicable_simd(reg), "not applicable register");
        ASSERT(pt->simd_slot_use[slot] == DR_REG_NULL ||
                   reg_resize_to_opsz(pt->simd_slot_use[slot], OPSZ_64) ==
                       reg_resize_to_opsz(reg, OPSZ_64),
               "internal tracking error");

        pt->simd_slot_use[slot] =
            (reg < pt->simd_slot_use[slot]) ? pt->simd_slot_use[slot] : reg;
        if (reg_is_strictly_xmm(reg)) {
            opnd_t mem_opnd = opnd_create_base_disp(block_reg, DR_REG_NULL, 1,
                                                    slot * REG_SIMD_SIZE, OPSZ_16);
            opnd_t spill_reg_opnd = opnd_create_reg(reg);
            PRE(ilist, where, INSTR_CREATE_movdqa(drcontext, mem_opnd, spill_reg_opnd));
        } else if (reg_is_strictly_ymm(reg)) {
            /* Support YMM here. */
            ASSERT(false, "SIMD register not supported");
        } else if (reg_is_strictly_zmm(reg)) {
            /* Support ZMM here. */
            ASSERT(false, "SIMD register not supported");
        } else {
            ASSERT(false, "not applicable register");
        }
    } else {
        ASSERT(false, "not applicable register");
    }
}

/* Up to caller to update pt->reg.  This routine updates pt->slot_use if release==true. */
static void
restore_reg_directly(void *drcontext, per_thread_t *pt, reg_id_t reg, uint slot,
                     instrlist_t *ilist, instr_t *where, bool release)
{
    LOG(drcontext, DR_LOG_ALL, 3, "%s @%d." PFX " %s slot=%d release=%d\n", __FUNCTION__,
        pt->live_idx, get_where_app_pc(where), get_register_name(reg), slot, release);
    ASSERT(pt->slot_use[slot] == reg ||
               /* aflags can be saved and restored using different regs */
               (slot == AFLAGS_SLOT && pt->slot_use[slot] != DR_REG_NULL),
           "internal tracking error");
    if (release)
        pt->slot_use[slot] = DR_REG_NULL;
    if (slot < ops.num_spill_slots) {
        dr_insert_read_raw_tls(drcontext, ilist, where, tls_seg,
                               tls_slot_offs + slot * sizeof(reg_t), reg);
    } else {
        dr_spill_slot_t DR_slot = (dr_spill_slot_t)(slot - ops.num_spill_slots);
        dr_restore_reg(drcontext, ilist, where, reg, DR_slot);
    }
}

static void
restore_reg_indirectly(void *drcontext, per_thread_t *pt, reg_id_t reg, uint slot,
                       instrlist_t *ilist, instr_t *where, reg_id_t block_reg,
                       bool release)
{
    if (reg_is_vector_simd(reg)) {
        ASSERT(pt->simd_slot_use[slot] != DR_REG_NULL &&
                   reg_resize_to_opsz(pt->simd_slot_use[slot], OPSZ_64) ==
                       reg_resize_to_opsz(reg, OPSZ_64) &&
                   pt->simd_slot_use[slot] >= reg,
               "internal tracking error");

        if (release && pt->simd_slot_use[slot] == reg)
            pt->simd_slot_use[slot] = DR_REG_NULL;

        if (reg_is_strictly_xmm(reg)) {
            opnd_t mem_opnd = opnd_create_base_disp(block_reg, DR_REG_NULL, 0,
                                                    slot * REG_SIMD_SIZE, OPSZ_16);
            opnd_t restore_reg_opnd = opnd_create_reg(reg);
            PRE(ilist, where, INSTR_CREATE_movdqa(drcontext, restore_reg_opnd, mem_opnd));
        } else if (reg_is_strictly_ymm(reg)) {
            /* Support YMM here. */
            ASSERT(false, "SIMD register not supported");
        } else if (reg_is_strictly_zmm(reg)) {
            /* Support ZMM here. */
            ASSERT(false, "SIMD register not supported");
        } else {
            ASSERT(false, "not applicable register");
        }
    } else {
        ASSERT(false, "not applicable register");
    }
}

static reg_t
get_directly_spilled_value(void *drcontext, uint slot)
{
    if (slot < ops.num_spill_slots) {
        per_thread_t *pt = get_tls_data(drcontext);
        return *(reg_t *)(pt->tls_seg_base + tls_slot_offs + slot * sizeof(reg_t));
    } else {
        dr_spill_slot_t DR_slot = (dr_spill_slot_t)(slot - ops.num_spill_slots);
        return dr_read_saved_reg(drcontext, DR_slot);
    }
}

static bool
get_indirectly_spilled_value(void *drcontext, reg_id_t reg, uint slot,
                             OUT byte *value_buf, size_t buf_size)
{
    ASSERT(value_buf != NULL, "value buffer not initialised");
    if (value_buf == NULL)
        return false;

    /* Get the size of the register so we can ensure that the buffer size is adequate. */
    size_t reg_size = opnd_size_in_bytes(reg_get_size(reg));
    ASSERT(buf_size >= reg_size, "value buffer too small in size");
    if (buf_size < reg_size)
        return false;

    if (reg_is_vector_simd(reg)) {
        if (reg_is_strictly_xmm(reg)) {
            per_thread_t *pt = get_tls_data(drcontext);
            memcpy(value_buf, pt->simd_spills + (slot * REG_SIMD_SIZE), reg_size);
            return true;
        } else if (reg_is_strictly_ymm(reg)) {
            /* Support YMM here. */
            ASSERT(false, "SIMD register not supported");
        } else if (reg_is_strictly_zmm(reg)) {
            /* Support ZMM here. */
            ASSERT(false, "SIMD register not supported");
        } else {
            ASSERT(false, "not applicable register");
        }
    }
    /* Add support for other non SIMD registers here */
    ASSERT(false, "not applicable register");
    return false;
}

drreg_status_t
drreg_max_slots_used(OUT uint *max)
{
#ifdef DEBUG
    if (max == NULL)
        return DRREG_ERROR_INVALID_PARAMETER;
    *max = stats_max_slot;
    return DRREG_SUCCESS;
#else
    return DRREG_ERROR_FEATURE_NOT_AVAILABLE;
#endif
}

/***************************************************************************
 * ANALYSIS AND CROSS-APP-INSTR
 */

/* Returns true if state has been set */
static bool
determine_simd_liveliness_state(instr_t *inst, reg_id_t reg, void **value)
{
    ASSERT(value != NULL, "cannot be NULL");
    ASSERT(reg_is_vector_simd(reg), "must be a vector SIMD register");

    /* Reason over partial registers in SIMD case to achieve efficient spilling*/
    reg_id_t xmm_reg = reg_resize_to_opsz(reg, OPSZ_16);
    reg_id_t ymm_reg = reg_resize_to_opsz(reg, OPSZ_32);
    reg_id_t zmm_reg = reg_resize_to_opsz(reg, OPSZ_64);

    /* It is important to give precedence to bigger registers.
     * If both ZMM0 and YMM0 are read and therefore live, then
     * SIMD_ZMM_LIVE must be assigned and not SIMD_YMM_LIVE.
     *
     * The inverse also needs to be maintained. If both
     * ZMM0 and YMM0 are dead, then SIMD_ZMM_DEAD must be
     * assigned and not SIMD_YMM_DEAD.
     *
     * This is important to achieve efficient spilling/restoring.
     */
    if (instr_reads_from_exact_reg(inst, zmm_reg, DR_QUERY_INCLUDE_COND_SRCS) &&
        *value < SIMD_ZMM_LIVE) {
        *value = SIMD_ZMM_LIVE;
        return true;
    } else if (instr_reads_from_exact_reg(inst, ymm_reg, DR_QUERY_INCLUDE_COND_SRCS) &&
               *value < SIMD_YMM_LIVE) {
        *value = SIMD_YMM_LIVE;
        return true;
    } else if (instr_reads_from_exact_reg(inst, xmm_reg, DR_QUERY_INCLUDE_COND_SRCS) &&
               *value < SIMD_XMM_LIVE) {
        *value = SIMD_XMM_LIVE;
        return true;
    } else if (instr_writes_to_exact_reg(inst, zmm_reg, DR_QUERY_INCLUDE_COND_SRCS) &&
               (*value < SIMD_ZMM_DEAD || *value >= SIMD_XMM_LIVE)) {
        *value = SIMD_ZMM_DEAD;
        return true;
    } else if (instr_writes_to_exact_reg(inst, ymm_reg, DR_QUERY_INCLUDE_COND_SRCS) &&
               (*value < SIMD_YMM_DEAD || *value >= SIMD_XMM_LIVE)) {
        *value = SIMD_YMM_DEAD;
        return true;
    } else if (instr_writes_to_exact_reg(inst, xmm_reg, DR_QUERY_INCLUDE_COND_SRCS) &&
               (*value < SIMD_XMM_DEAD || *value >= SIMD_XMM_LIVE)) {
        *value = SIMD_XMM_DEAD;
        return true;
    }
    return false;
}

static void
count_app_uses(per_thread_t *pt, opnd_t opnd)
{
    int i;
    for (i = 0; i < opnd_num_regs_used(opnd); i++) {
        reg_id_t reg = opnd_get_reg_used(opnd, i);
        if (reg_is_gpr(reg)) {
            reg = reg_to_pointer_sized(reg);
            pt->reg[GPR_IDX(reg)].app_uses++;
            /* Tools that instrument memory uses (memtrace, Dr. Memory, etc.)
             * want to double-count memory opnd uses, as they need to restore
             * the app value to get the memory address into a register there.
             * We go ahead and do that for all tools.
             */
            if (opnd_is_memory_reference(opnd))
                pt->reg[GPR_IDX(reg)].app_uses++;
        } else if (reg_is_vector_simd(reg)) {
            pt->simd_reg[SIMD_IDX(reg)].app_uses++;
        }
    }
}

/* This event has to go last, to handle labels inserted by other components:
 * else our indices get off, and we can't simply skip labels in the
 * per-instr event b/c we need the liveness to advance at the label
 * but not after the label.
 */
static dr_emit_flags_t
drreg_event_bb_analysis(void *drcontext, void *tag, instrlist_t *bb, bool for_trace,
                        bool translating, OUT void **user_data)
{
    per_thread_t *pt = get_tls_data(drcontext);
    instr_t *inst;
    ptr_uint_t aflags_new, aflags_cur = 0;
    uint index = 0;
    reg_id_t reg;

    for (reg = DR_REG_START_GPR; reg <= DR_REG_STOP_GPR; reg++)
        pt->reg[GPR_IDX(reg)].app_uses = 0;
    for (reg = DR_REG_APPLICABLE_START_SIMD; reg <= DR_REG_APPLICABLE_STOP_SIMD; reg++)
        pt->simd_reg[SIMD_IDX(reg)].app_uses = 0;
    /* pt->bb_props is set to 0 at thread init and after each bb */
    pt->bb_has_internal_flow = false;

    /* Reverse scan is more efficient.  This means our indices are also reversed. */
    for (inst = instrlist_last(bb); inst != NULL; inst = instr_get_prev(inst)) {
        /* We consider both meta and app instrs, to handle rare cases of meta instrs
         * being inserted during app2app for corner cases.
         */

        bool xfer =
            (instr_is_cti(inst) || instr_is_interrupt(inst) || instr_is_syscall(inst));

        if (!pt->bb_has_internal_flow && (instr_is_ubr(inst) || instr_is_cbr(inst)) &&
            opnd_is_instr(instr_get_target(inst))) {
            /* i#1954: we disable some opts in the presence of control flow. */
            pt->bb_has_internal_flow = true;
            LOG(drcontext, DR_LOG_ALL, 2,
                "%s @%d." PFX ": disabling lazy restores due to intra-bb control flow\n",
                __FUNCTION__, index, get_where_app_pc(inst));
        }

        /* GPR liveness */
        LOG(drcontext, DR_LOG_ALL, 3, "%s @%d." PFX ":", __FUNCTION__, index,
            get_where_app_pc(inst));
        for (reg = DR_REG_START_GPR; reg <= DR_REG_STOP_GPR; reg++) {
            void *value = REG_LIVE;
            /* DRi#1849: COND_SRCS here includes addressing regs in dsts */
            if (instr_reads_from_reg(inst, reg, DR_QUERY_INCLUDE_COND_SRCS))
                value = REG_LIVE;
            /* make sure we don't consider writes to sub-regs */
            else if (instr_writes_to_exact_reg(inst, reg, DR_QUERY_INCLUDE_COND_SRCS)
                     /* a write to a 32-bit reg for amd64 zeroes the top 32 bits */
                     IF_X86_64(||
                               instr_writes_to_exact_reg(inst, reg_64_to_32(reg),
                                                         DR_QUERY_INCLUDE_COND_SRCS)))
                value = REG_DEAD;
            else if (xfer)
                value = REG_LIVE;
            else if (index > 0)
                value = drvector_get_entry(&pt->reg[GPR_IDX(reg)].live, index - 1);
            LOG(drcontext, DR_LOG_ALL, 3, " %s=%d", get_register_name(reg),
                (int)(ptr_uint_t)value);
            drvector_set_entry(&pt->reg[GPR_IDX(reg)].live, index, value);
        }
        /* SIMD liveness */
        for (reg = DR_REG_APPLICABLE_START_SIMD; reg <= DR_REG_APPLICABLE_STOP_SIMD;
             reg++) {
            void *value = SIMD_ZMM_LIVE;
            if (index > 0)
                value = drvector_get_entry(&pt->simd_reg[SIMD_IDX(reg)].live, index - 1);

            if (!determine_simd_liveliness_state(inst, reg, &value) && (xfer))
                value = SIMD_ZMM_LIVE;

            drvector_set_entry(&pt->simd_reg[SIMD_IDX(reg)].live, index, value);
        }
        /* aflags liveness */
        aflags_new = instr_get_arith_flags(inst, DR_QUERY_INCLUDE_COND_SRCS);
        if (xfer)
            aflags_cur = EFLAGS_READ_ARITH; /* assume flags are read before written */
        else {
            uint aflags_read, aflags_w2r;
            if (index == 0)
                aflags_cur = EFLAGS_READ_ARITH; /* assume flags are read before written */
            else {
                aflags_cur =
                    (uint)(ptr_uint_t)drvector_get_entry(&pt->aflags.live, index - 1);
            }
            aflags_read = (aflags_new & EFLAGS_READ_ARITH);
            /* if a flag is read by inst, set the read bit */
            aflags_cur |= (aflags_new & EFLAGS_READ_ARITH);
            /* if a flag is written and not read by inst, clear the read bit */
            aflags_w2r = EFLAGS_WRITE_TO_READ(aflags_new & EFLAGS_WRITE_ARITH);
            aflags_cur &= ~(aflags_w2r & ~aflags_read);
        }
        LOG(drcontext, DR_LOG_ALL, 3, " flags=%d\n", aflags_cur);
        drvector_set_entry(&pt->aflags.live, index, (void *)(ptr_uint_t)aflags_cur);

        if (instr_is_app(inst)) {
            int i;
            for (i = 0; i < instr_num_dsts(inst); i++)
                count_app_uses(pt, instr_get_dst(inst, i));
            for (i = 0; i < instr_num_srcs(inst); i++)
                count_app_uses(pt, instr_get_src(inst, i));
        }

        index++;
    }

    pt->live_idx = index;

    return DR_EMIT_DEFAULT;
}

static dr_emit_flags_t
drreg_event_bb_insert_early(void *drcontext, void *tag, instrlist_t *bb, instr_t *inst,
                            bool for_trace, bool translating, void *user_data)
{
    per_thread_t *pt = get_tls_data(drcontext);
    pt->cur_instr = inst;
    pt->live_idx--; /* counts backward */
    return DR_EMIT_DEFAULT;
}

static dr_emit_flags_t
drreg_event_bb_insert_late(void *drcontext, void *tag, instrlist_t *bb, instr_t *inst,
                           bool for_trace, bool translating, void *user_data)
{
    per_thread_t *pt = get_tls_data(drcontext);
    reg_id_t reg;
    reg_id_t block_reg; /* Used for indirect access */
    instr_t *next = instr_get_next(inst);
    bool restored_for_read[DR_NUM_GPR_REGS];
    bool restored_for_simd_read[MCXT_NUM_SIMD_SLOTS];
    drreg_status_t res;
    dr_pred_type_t pred = instrlist_get_auto_predicate(bb);

    /* XXX i#2585: drreg should predicate spills and restores as appropriate */
    instrlist_set_auto_predicate(bb, DR_PRED_NONE);
    /* For unreserved regs still spilled, we lazily do the restore here.  We also
     * update reserved regs wrt app uses.
     */

    /* Before each app read, or at end of bb, restore aflags to app value */
    uint aflags = (uint)(ptr_uint_t)drvector_get_entry(&pt->aflags.live, pt->live_idx);
    if (!pt->aflags.native &&
        (drmgr_is_last_instr(drcontext, inst) ||
         TESTANY(EFLAGS_READ_ARITH, instr_get_eflags(inst, DR_QUERY_DEFAULT)) ||
         /* Writing just a subset needs to combine with the original unwritten */
         (TESTANY(EFLAGS_WRITE_ARITH, instr_get_eflags(inst, DR_QUERY_INCLUDE_ALL)) &&
          aflags != 0 /*0 means everything is dead*/) ||
         /* DR slots are not guaranteed across app instrs */
         pt->aflags.slot >= (int)ops.num_spill_slots)) {
        /* Restore aflags to app value */
        LOG(drcontext, DR_LOG_ALL, 3,
            "%s @%d." PFX " aflags=0x%x use=%d: lazily restoring aflags\n", __FUNCTION__,
            pt->live_idx, get_where_app_pc(inst), aflags, pt->aflags.in_use);
        res = drreg_restore_aflags(drcontext, bb, inst, pt, false /*keep slot*/);
        if (res != DRREG_SUCCESS)
            drreg_report_error(res, "failed to restore flags before app read");
        if (!pt->aflags.in_use) {
            pt->aflags.native = true;
            pt->slot_use[AFLAGS_SLOT] = DR_REG_NULL;
        }
    }

    /* Before each app read, or at end of bb, restore spilled registers to app values: */
    for (reg = DR_REG_APPLICABLE_START_SIMD; reg <= DR_REG_APPLICABLE_STOP_SIMD; reg++) {
        restored_for_simd_read[SIMD_IDX(reg)] = false;
        if (!pt->simd_reg[SIMD_IDX(reg)].native) {
            if (drmgr_is_last_instr(drcontext, inst) ||
                instr_reads_from_reg(inst, reg, DR_QUERY_INCLUDE_ALL) ||
                /* i#1954: for complex bbs we must restore before the next app instr */
                (!pt->simd_reg[SIMD_IDX(reg)].in_use &&
                 ((pt->bb_has_internal_flow &&
                   !TEST(DRREG_IGNORE_CONTROL_FLOW, pt->bb_props)) ||
                  TEST(DRREG_CONTAINS_SPANNING_CONTROL_FLOW, pt->bb_props)))) {
                if (!pt->simd_reg[SIMD_IDX(reg)].in_use) {
                    res = drreg_restore_reg_now(drcontext, bb, inst, pt, reg);
                    if (res != DRREG_SUCCESS)
                        drreg_report_error(res, "lazy restore failed");
                    ASSERT(pt->simd_pending_unreserved > 0, "should not go negative");
                    pt->simd_pending_unreserved--;
                } else {
                    if (reg_is_vector_simd(reg)) {
                        reg_id_t spilled_reg =
                            pt->simd_slot_use[pt->simd_reg[SIMD_IDX(reg)].slot];
                        ASSERT(spilled_reg != DR_REG_NULL, "invalid spilled reg");

                        uint tmp_slot = find_simd_free_slot(pt);
                        if (tmp_slot == MAX_SIMD_SPILLS) {
                            drreg_report_error(
                                DRREG_ERROR_OUT_OF_SLOTS,
                                "failed to preserve tool val around app read");
                        }
                        res =
                            drreg_reserve_reg_internal(drcontext, DRREG_GPR_SPILL_CLASS,
                                                       bb, inst, NULL, false, &block_reg);
                        if (res != DRREG_SUCCESS)
                            return res;
                        load_indirect_block(drcontext, tls_simd_offs, bb, inst,
                                            block_reg);
                        spill_reg_indirectly(drcontext, pt, spilled_reg, tmp_slot, bb,
                                             inst, block_reg);
                        restore_reg_indirectly(drcontext, pt, spilled_reg,
                                               pt->simd_reg[SIMD_IDX(reg)].slot, bb, inst,
                                               block_reg, false /*keep slot*/);
                        res = drreg_unreserve_register(drcontext, bb, inst, block_reg);
                        if (res != DRREG_SUCCESS)
                            return res;
                        res =
                            drreg_reserve_reg_internal(drcontext, DRREG_GPR_SPILL_CLASS,
                                                       bb, next, NULL, false, &block_reg);
                        if (res != DRREG_SUCCESS)
                            return res;
                        load_indirect_block(drcontext, tls_simd_offs, bb, next,
                                            block_reg);
                        restore_reg_indirectly(drcontext, pt, spilled_reg, tmp_slot, bb,
                                               next, block_reg, true);
                        /* We keep .native==false */
                        drreg_unreserve_register(drcontext, bb, next, block_reg);
                    } else {
                        ASSERT(reg_is_gpr(reg), "non-applicable reg");
                    }
                    /* Share the tool val spill if this inst writes too */
                    restored_for_simd_read[SIMD_IDX(reg)] = true;
                }
            }
        }
    }

    for (reg = DR_REG_START_GPR; reg <= DR_REG_STOP_GPR; reg++) {
        restored_for_read[GPR_IDX(reg)] = false;
        if (!pt->reg[GPR_IDX(reg)].native) {
            if (drmgr_is_last_instr(drcontext, inst) ||
                instr_reads_from_reg(inst, reg, DR_QUERY_INCLUDE_ALL) ||
                /* Treat a partial write as a read, to restore rest of reg */
                (instr_writes_to_reg(inst, reg, DR_QUERY_INCLUDE_ALL) &&
                 !instr_writes_to_exact_reg(inst, reg, DR_QUERY_INCLUDE_ALL)) ||
                /* Treat a conditional write as a read and a write to handle the
                 * condition failing and our write handling saving the wrong value.
                 */
                (instr_writes_to_reg(inst, reg, DR_QUERY_INCLUDE_ALL) &&
                 !instr_writes_to_reg(inst, reg, DR_QUERY_DEFAULT)) ||
                /* i#1954: for complex bbs we must restore before the next app instr */
                (!pt->reg[GPR_IDX(reg)].in_use &&
                 ((pt->bb_has_internal_flow &&
                   !TEST(DRREG_IGNORE_CONTROL_FLOW, pt->bb_props)) ||
                  TEST(DRREG_CONTAINS_SPANNING_CONTROL_FLOW, pt->bb_props))) ||
                /* If we're out of our own slots and are using a DR slot, we have to
                 * restore now b/c DR slots are not guaranteed across app instrs.
                 */
                pt->reg[GPR_IDX(reg)].slot >= (int)ops.num_spill_slots) {
                if (!pt->reg[GPR_IDX(reg)].in_use) {
                    LOG(drcontext, DR_LOG_ALL, 3, "%s @%d." PFX ": lazily restoring %s\n",
                        __FUNCTION__, pt->live_idx, get_where_app_pc(inst),
                        get_register_name(reg));
                    res = drreg_restore_reg_now(drcontext, bb, inst, pt, reg);
                    if (res != DRREG_SUCCESS)
                        drreg_report_error(res, "lazy restore failed");
                    ASSERT(pt->pending_unreserved > 0, "should not go negative");
                    pt->pending_unreserved--;
                } else if (pt->aflags.xchg == reg) {
                    /* Bail on keeping the flags in the reg. */
                    drreg_move_aflags_from_reg(drcontext, bb, inst, pt, true);
                } else {
                    /* We need to move the tool's value somewhere else.
                     * We use a separate slot for that (and we document that
                     * tools should request an extra slot for each cross-app-instr
                     * register).
                     * XXX: optimize via xchg w/ a dead reg.
                     */
                    uint tmp_slot = find_free_slot(pt);
                    if (tmp_slot == MAX_SPILLS) {
                        drreg_report_error(DRREG_ERROR_OUT_OF_SLOTS,
                                           "failed to preserve tool val around app read");
                    }
                    /* The approach:
                     *   + spill reg (tool val) to new slot
                     *   + restore to reg (app val) from app slot
                     *   + <app instr>
                     *   + restore to reg (tool val) from new slot
                     * XXX: if we change this, we need to update
                     * drreg_event_restore_state().
                     */
                    LOG(drcontext, DR_LOG_ALL, 3,
                        "%s @%d." PFX ": restoring %s for app read\n", __FUNCTION__,
                        pt->live_idx, get_where_app_pc(inst), get_register_name(reg));
                    spill_reg_directly(drcontext, pt, reg, tmp_slot, bb, inst);
                    restore_reg_directly(drcontext, pt, reg, pt->reg[GPR_IDX(reg)].slot,
                                         bb, inst, false /*keep slot*/);
                    restore_reg_directly(drcontext, pt, reg, tmp_slot, bb, next, true);
                    /* Share the tool val spill if this inst writes too */
                    restored_for_read[GPR_IDX(reg)] = true;
                    /* We keep .native==false */
                }
            }
        }
    }

    /* After aflags write by app, update spilled app value */
    if (TESTANY(EFLAGS_WRITE_ARITH, instr_get_eflags(inst, DR_QUERY_INCLUDE_ALL)) &&
        /* Is everything written later? */
        (pt->live_idx == 0 ||
         (ptr_uint_t)drvector_get_entry(&pt->aflags.live, pt->live_idx - 1) != 0)) {
        if (pt->aflags.in_use) {
            LOG(drcontext, DR_LOG_ALL, 3,
                "%s @%d." PFX ": re-spilling aflags after app write\n", __FUNCTION__,
                pt->live_idx, get_where_app_pc(inst));
            res = drreg_spill_aflags(drcontext, bb, next /*after*/, pt);
            if (res != DRREG_SUCCESS) {
                drreg_report_error(res, "failed to spill aflags after app write");
            }
            pt->aflags.native = false;
        } else if (!pt->aflags.native ||
                   pt->slot_use[AFLAGS_SLOT] !=
                       DR_REG_NULL IF_X86(
                           ||
                           (pt->reg[DR_REG_XAX - DR_REG_START_GPR].in_use &&
                            pt->aflags.xchg == DR_REG_XAX))) {
            /* give up slot */
            LOG(drcontext, DR_LOG_ALL, 3,
                "%s @%d." PFX ": giving up aflags slot after app write\n", __FUNCTION__,
                pt->live_idx, get_where_app_pc(inst));
#ifdef X86
            if (pt->reg[DR_REG_XAX - DR_REG_START_GPR].in_use &&
                pt->aflags.xchg == DR_REG_XAX)
                drreg_move_aflags_from_reg(drcontext, bb, inst, pt, true);
#endif
            pt->slot_use[AFLAGS_SLOT] = DR_REG_NULL;
            pt->aflags.native = true;
        }
    }

    /* After each app write, update spilled app values: */
    for (reg = DR_REG_APPLICABLE_START_SIMD; reg <= DR_REG_APPLICABLE_STOP_SIMD; reg++) {
        if (pt->simd_reg[SIMD_IDX(reg)].in_use) {
            void *state =
                drvector_get_entry(&pt->simd_reg[SIMD_IDX(reg)].live, pt->live_idx - 1);
            reg_id_t spilled_reg = pt->simd_slot_use[pt->simd_reg[SIMD_IDX(reg)].slot];
            ASSERT(spilled_reg != DR_REG_NULL, "invalid spilled reg");

            if (instr_writes_to_reg(inst, reg, DR_QUERY_INCLUDE_ALL) &&
                /* Don't bother if reg is dead beyond this write */
                (ops.conservative || pt->live_idx == 0 ||
                 !((reg_is_strictly_xmm(spilled_reg) && state >= SIMD_XMM_DEAD &&
                    state <= SIMD_ZMM_DEAD) ||
                   (reg_is_strictly_ymm(spilled_reg) && state >= SIMD_YMM_DEAD &&
                    state <= SIMD_ZMM_DEAD) ||
                   (reg_is_strictly_zmm(spilled_reg) && state == SIMD_ZMM_DEAD)))) {

                uint tmp_slot = MAX_SIMD_SPILLS;
                if (!restored_for_simd_read[SIMD_IDX(reg)]) {
                    tmp_slot = find_simd_free_slot(pt);
                    if (tmp_slot == MAX_SIMD_SPILLS) {
                        drreg_report_error(DRREG_ERROR_OUT_OF_SLOTS,
                                           "failed to preserve tool val wrt app write");
                    }

                    /* We pick an unreserved reg, spill it, and use it for scratch */
                    res = drreg_reserve_reg_internal(drcontext, DRREG_GPR_SPILL_CLASS, bb,
                                                     inst, NULL, false, &block_reg);
                    if (res != DRREG_SUCCESS)
                        return res;
                    load_indirect_block(drcontext, tls_simd_offs, bb, inst, block_reg);

                    spill_reg_indirectly(drcontext, pt, spilled_reg, tmp_slot, bb, inst,
                                         block_reg);
                    drreg_unreserve_register(drcontext, bb, inst, block_reg);
                }

                instr_t *where =
                    restored_for_simd_read[SIMD_IDX(reg)] ? instr_get_prev(next) : next;
                res = drreg_reserve_reg_internal(drcontext, DRREG_GPR_SPILL_CLASS, bb,
                                                 where, NULL, false, &block_reg);
                if (res != DRREG_SUCCESS)
                    return res;
                load_indirect_block(drcontext, tls_simd_offs, bb, where, block_reg);
                spill_reg_indirectly(drcontext, pt, spilled_reg,
                                     pt->simd_reg[SIMD_IDX(reg)].slot, bb, where,
                                     block_reg);
                drreg_unreserve_register(drcontext, bb, where, block_reg);
                pt->simd_reg[SIMD_IDX(reg)].ever_spilled = true;
                if (!restored_for_simd_read[SIMD_IDX(reg)]) {
                    res = drreg_reserve_reg_internal(drcontext, DRREG_GPR_SPILL_CLASS, bb,
                                                     next, NULL, false, &block_reg);
                    if (res != DRREG_SUCCESS)
                        return res;
                    load_indirect_block(drcontext, tls_simd_offs, bb, next, block_reg);
                    restore_reg_indirectly(drcontext, pt, spilled_reg, tmp_slot, bb,
                                           next /*after*/, block_reg, true);
                    drreg_unreserve_register(drcontext, bb, next, block_reg);
                }
            }
        } else if (!pt->simd_reg[SIMD_IDX(reg)].native &&
                   instr_writes_to_reg(inst, reg, DR_QUERY_INCLUDE_ALL)) {
            /* For an unreserved reg that's written, just drop the slot, even
             * if it was spilled at an earlier reservation point.
             */
            if (pt->simd_reg[SIMD_IDX(reg)].ever_spilled)
                pt->simd_reg[SIMD_IDX(reg)].ever_spilled = false; /* no need to restore */
            res = drreg_restore_reg_now(drcontext, bb, inst, pt, reg);
            if (res != DRREG_SUCCESS)
                drreg_report_error(res, "slot release on app write failed");
            pt->simd_pending_unreserved--;
        }
    }

    for (reg = DR_REG_START_GPR; reg <= DR_REG_STOP_GPR; reg++) {
        if (pt->reg[GPR_IDX(reg)].in_use) {
            if (instr_writes_to_reg(inst, reg, DR_QUERY_INCLUDE_ALL) &&
                /* Don't bother if reg is dead beyond this write */
                (ops.conservative || pt->live_idx == 0 ||
                 drvector_get_entry(&pt->reg[GPR_IDX(reg)].live, pt->live_idx - 1) ==
                     REG_LIVE ||
                 pt->aflags.xchg == reg)) {
                uint tmp_slot = MAX_SPILLS;
                if (pt->aflags.xchg == reg) {
                    /* Bail on keeping the flags in the reg. */
                    drreg_move_aflags_from_reg(drcontext, bb, inst, pt, true);
                    continue;
                }
                if (pt->reg[GPR_IDX(reg)].xchg != DR_REG_NULL) {
                    /* XXX i#511: NYI */
                    drreg_report_error(DRREG_ERROR_FEATURE_NOT_AVAILABLE, "xchg NYI");
                }
                /* Approach (we share 1st and last w/ read, if reads and writes):
                 *   + spill reg (tool val) to new slot
                 *   + <app instr>
                 *   + spill reg (app val) to app slot
                 *   + restore to reg from new slot (tool val)
                 * XXX: if we change this, we need to update
                 * drreg_event_restore_state().
                 */
                LOG(drcontext, DR_LOG_ALL, 3,
                    "%s @%d." PFX ": re-spilling %s after app write\n", __FUNCTION__,
                    pt->live_idx, get_where_app_pc(inst), get_register_name(reg));
                if (!restored_for_read[GPR_IDX(reg)]) {
                    tmp_slot = find_free_slot(pt);
                    if (tmp_slot == MAX_SPILLS) {
                        drreg_report_error(DRREG_ERROR_OUT_OF_SLOTS,
                                           "failed to preserve tool val wrt app write");
                    }
                    spill_reg_directly(drcontext, pt, reg, tmp_slot, bb, inst);
                }
                spill_reg_directly(drcontext, pt, reg, pt->reg[GPR_IDX(reg)].slot, bb,
                                   /* If reads and writes, make sure tool-restore and
                                    * app-spill are in the proper order.
                                    */
                                   restored_for_read[GPR_IDX(reg)] ? instr_get_prev(next)
                                                                   : next /*after*/);
                pt->reg[GPR_IDX(reg)].ever_spilled = true;
                if (!restored_for_read[GPR_IDX(reg)])
                    restore_reg_directly(drcontext, pt, reg, tmp_slot, bb, next /*after*/,
                                         true);
            }
        } else if (!pt->reg[GPR_IDX(reg)].native &&
                   instr_writes_to_reg(inst, reg, DR_QUERY_INCLUDE_ALL)) {
            /* For an unreserved reg that's written, just drop the slot, even
             * if it was spilled at an earlier reservation point.
             */
            LOG(drcontext, DR_LOG_ALL, 3,
                "%s @%d." PFX ": dropping slot for unreserved reg %s after app write\n",
                __FUNCTION__, pt->live_idx, get_where_app_pc(inst),
                get_register_name(reg));
            if (pt->reg[GPR_IDX(reg)].ever_spilled)
                pt->reg[GPR_IDX(reg)].ever_spilled = false; /* no need to restore */
            res = drreg_restore_reg_now(drcontext, bb, inst, pt, reg);
            if (res != DRREG_SUCCESS)
                drreg_report_error(res, "slot release on app write failed");
            pt->pending_unreserved--;
        }
    }

    if (drmgr_is_last_instr(drcontext, inst))
        pt->bb_props = 0;

#ifdef DEBUG
    if (drmgr_is_last_instr(drcontext, inst)) {
        uint i;
        for (reg = DR_REG_START_GPR; reg <= DR_REG_STOP_GPR; reg++) {
            ASSERT(!pt->aflags.in_use, "user failed to unreserve aflags");
            ASSERT(pt->aflags.native, "user failed to unreserve aflags");
            ASSERT(!pt->reg[GPR_IDX(reg)].in_use, "user failed to unreserve a register");
            ASSERT(pt->reg[GPR_IDX(reg)].native, "user failed to unreserve a register");
        }
        for (i = 0; i < MAX_SPILLS; i++) {
            if (pt->slot_use[i] != DR_REG_NULL) {
                ASSERT(pt->slot_use[i] == DR_REG_NULL,
                       "user failed to unreserve a register");
            }
        }
    }
#endif
    instrlist_set_auto_predicate(bb, pred);
    return DR_EMIT_DEFAULT;
}

/***************************************************************************
 * USE OUTSIDE INSERT PHASE
 */

/* For use outside drmgr's insert phase where we don't know the bounds of the
 * app instrs, we fall back to a more expensive liveness analysis on each
 * insertion.
 *
 * XXX: we'd want to add a new API for instru2instru that takes in
 * both the save and restore points at once to allow keeping aflags in
 * eax and other optimizations.
 */
static drreg_status_t
drreg_forward_analysis(void *drcontext, instr_t *start)
{
    per_thread_t *pt = get_tls_data(drcontext);
    instr_t *inst;
    ptr_uint_t aflags_new, aflags_cur = 0;
    reg_id_t reg;

    /* We just use index 0 of the live vectors */
    for (reg = DR_REG_START_GPR; reg <= DR_REG_STOP_GPR; reg++) {
        pt->reg[GPR_IDX(reg)].app_uses = 0;
        drvector_set_entry(&pt->reg[GPR_IDX(reg)].live, 0, REG_UNKNOWN);
    }
    for (reg = DR_REG_APPLICABLE_START_SIMD; reg <= DR_REG_APPLICABLE_STOP_SIMD; reg++) {
        pt->simd_reg[SIMD_IDX(reg)].app_uses = 0;
        drvector_set_entry(&pt->simd_reg[SIMD_IDX(reg)].live, 0, SIMD_UNKNOWN);
        pt->simd_reg[SIMD_IDX(reg)].ever_spilled = false;
    }

    /* We have to consider meta instrs as well */
    for (inst = start; inst != NULL; inst = instr_get_next(inst)) {
        if (instr_is_cti(inst) || instr_is_interrupt(inst) || instr_is_syscall(inst))
            break;

        /* GPR liveness */
        for (reg = DR_REG_START_GPR; reg <= DR_REG_STOP_GPR; reg++) {
            void *value = REG_UNKNOWN;
            if (drvector_get_entry(&pt->reg[GPR_IDX(reg)].live, 0) != REG_UNKNOWN)
                continue;
            /* DRi#1849: COND_SRCS here includes addressing regs in dsts */
            if (instr_reads_from_reg(inst, reg, DR_QUERY_INCLUDE_COND_SRCS))
                value = REG_LIVE;
            /* make sure we don't consider writes to sub-regs */
            else if (instr_writes_to_exact_reg(inst, reg, DR_QUERY_INCLUDE_COND_SRCS)
                     /* a write to a 32-bit reg for amd64 zeroes the top 32 bits */
                     IF_X86_64(||
                               instr_writes_to_exact_reg(inst, reg_64_to_32(reg),
                                                         DR_QUERY_INCLUDE_COND_SRCS)))
                value = REG_DEAD;
            if (value != REG_UNKNOWN)
                drvector_set_entry(&pt->reg[GPR_IDX(reg)].live, 0, value);
        }

        /* SIMD liveness */
        for (reg = DR_REG_APPLICABLE_START_SIMD; reg <= DR_REG_APPLICABLE_STOP_SIMD;
             reg++) {
            void *value = SIMD_UNKNOWN;
            if (drvector_get_entry(&pt->simd_reg[SIMD_IDX(reg)].live, 0) != SIMD_UNKNOWN)
                continue;

            determine_simd_liveliness_state(inst, reg, &value);
            if (value != SIMD_UNKNOWN)
                drvector_set_entry(&pt->simd_reg[SIMD_IDX(reg)].live, 0, value);
        }

        /* aflags liveness */
        aflags_new = instr_get_arith_flags(inst, DR_QUERY_INCLUDE_COND_SRCS);
        /* reading and writing counts only as reading */
        aflags_new &= (~(EFLAGS_READ_TO_WRITE(aflags_new)));
        /* reading doesn't count if already written */
        aflags_new &= (~(EFLAGS_WRITE_TO_READ(aflags_cur)));
        aflags_cur |= aflags_new;

        if (instr_is_app(inst)) {
            int i;
            for (i = 0; i < instr_num_dsts(inst); i++)
                count_app_uses(pt, instr_get_dst(inst, i));
            for (i = 0; i < instr_num_srcs(inst); i++)
                count_app_uses(pt, instr_get_src(inst, i));
        }
    }

    pt->live_idx = 0;

    /* If we could not determine state (i.e. unknown), we set the state to live. */
    for (reg = DR_REG_START_GPR; reg <= DR_REG_STOP_GPR; reg++) {
        if (drvector_get_entry(&pt->reg[GPR_IDX(reg)].live, 0) == REG_UNKNOWN)
            drvector_set_entry(&pt->reg[GPR_IDX(reg)].live, 0, REG_LIVE);
    }
    for (reg = DR_REG_APPLICABLE_START_SIMD; reg <= DR_REG_APPLICABLE_STOP_SIMD; reg++) {
        if (drvector_get_entry(&pt->simd_reg[SIMD_IDX(reg)].live, 0) == SIMD_UNKNOWN)
            drvector_set_entry(&pt->simd_reg[SIMD_IDX(reg)].live, 0, SIMD_ZMM_LIVE);
    }
    drvector_set_entry(&pt->aflags.live, 0,
                       (void *)(ptr_uint_t)
                       /* set read bit if not written */
                       (EFLAGS_READ_ARITH & (~(EFLAGS_WRITE_TO_READ(aflags_cur)))));
    return DRREG_SUCCESS;
}

/***************************************************************************
 * REGISTER RESERVATION
 */

drreg_status_t
drreg_init_and_fill_vector_ex(drvector_t *vec, drreg_spill_class_t spill_class,
                              bool allowed)
{
    reg_id_t reg;
    size_t size;
    if (vec == NULL)
        return DRREG_ERROR_INVALID_PARAMETER;

    if (spill_class == DRREG_GPR_SPILL_CLASS)
        size = DR_NUM_GPR_REGS;
    else if (spill_class == DRREG_SIMD_XMM_SPILL_CLASS ||
             spill_class == DRREG_SIMD_YMM_SPILL_CLASS ||
             spill_class == DRREG_SIMD_ZMM_SPILL_CLASS)
        size = MCXT_NUM_SIMD_SLOTS;
    else
        return DRREG_ERROR;

    drvector_init(vec, size, false /*!synch*/, NULL);
    for (reg = 0; reg < size; reg++)
        drvector_set_entry(vec, reg, allowed ? (void *)(ptr_uint_t)1 : NULL);
    return DRREG_SUCCESS;
}

drreg_status_t
drreg_init_and_fill_vector(drvector_t *vec, bool allowed)
{
    return drreg_init_and_fill_vector_ex(vec, DRREG_GPR_SPILL_CLASS, allowed);
}

drreg_status_t
drreg_set_vector_entry(drvector_t *vec, reg_id_t reg, bool allowed)
{
    reg_id_t start_reg;

    if (reg_is_gpr(reg)) {
        if (vec == NULL || reg < DR_REG_START_GPR || reg > DR_REG_STOP_GPR)
            return DRREG_ERROR_INVALID_PARAMETER;
        start_reg = DR_REG_START_GPR;
    } else if (reg_is_vector_simd(reg)) {
        if (vec == NULL || !is_applicable_simd(reg))
            return DRREG_ERROR_INVALID_PARAMETER;
        start_reg = DR_REG_APPLICABLE_START_SIMD;
    } else {
        return DRREG_ERROR;
    }

    drvector_set_entry(vec, reg - start_reg, allowed ? (void *)(ptr_uint_t)1 : NULL);
    return DRREG_SUCCESS;
}

/* Assumes liveness info is already set up in per_thread_t */
static drreg_status_t
drreg_reserve_gpr_internal(void *drcontext, instrlist_t *ilist, instr_t *where,
                           drvector_t *reg_allowed, bool only_if_no_spill,
                           OUT reg_id_t *reg_out)
{
    per_thread_t *pt = get_tls_data(drcontext);
    uint slot = MAX_SPILLS;
    uint min_uses = UINT_MAX;
    reg_id_t reg = DR_REG_STOP_GPR + 1, best_reg = DR_REG_NULL;
    bool already_spilled = false;
    if (reg_out == NULL)
        return DRREG_ERROR_INVALID_PARAMETER;

    /* First, try to use a previously unreserved but not yet lazily restored reg.
     * This must be first to avoid accumulating slots beyond the requested max.
     * Because we drop an unreserved reg when the app writes to it, we should
     * never pick an unreserved and unspilled yet not currently dead reg over
     * some other dead reg.
     */
    if (pt->pending_unreserved > 0) {
        for (reg = DR_REG_START_GPR; reg <= DR_REG_STOP_GPR; reg++) {
            uint idx = GPR_IDX(reg);
            if (!pt->reg[idx].native && !pt->reg[idx].in_use &&
                (reg_allowed == NULL || drvector_get_entry(reg_allowed, idx) != NULL) &&
                (!only_if_no_spill || pt->reg[idx].ever_spilled ||
                 drvector_get_entry(&pt->reg[idx].live, pt->live_idx) == REG_DEAD)) {
                slot = pt->reg[idx].slot;
                pt->pending_unreserved--;
                already_spilled = pt->reg[idx].ever_spilled;
                LOG(drcontext, DR_LOG_ALL, 3,
                    "%s @%d." PFX ": using un-restored %s slot %d\n", __FUNCTION__,
                    pt->live_idx, get_where_app_pc(where), get_register_name(reg), slot);
                break;
            }
        }
    }

    if (reg > DR_REG_STOP_GPR) {
        /* Look for a dead register, or the least-used register */
        for (reg = DR_REG_START_GPR; reg <= DR_REG_STOP_GPR; reg++) {
            uint idx = GPR_IDX(reg);
            if (pt->reg[idx].in_use)
                continue;
            if (reg ==
                dr_get_stolen_reg() IF_ARM(|| reg == DR_REG_PC)
                /* Avoid xsp, even if it appears dead in things like OP_sysenter.
                 * On AArch64 use of SP is very restricted.
                 */
                IF_NOT_ARM(|| reg == DR_REG_XSP))
                continue;
            if (reg_allowed != NULL && drvector_get_entry(reg_allowed, idx) == NULL)
                continue;
            /* If we had a hint as to local vs whole-bb we could downgrade being
             * dead right now as a priority
             */
            if (drvector_get_entry(&pt->reg[idx].live, pt->live_idx) == REG_DEAD)
                break;
            if (only_if_no_spill)
                continue;
            if (pt->reg[idx].app_uses < min_uses) {
                best_reg = reg;
                min_uses = pt->reg[idx].app_uses;
            }
        }
    }
    if (reg > DR_REG_STOP_GPR) {
        if (best_reg != DR_REG_NULL)
            reg = best_reg;
        else {
#ifdef X86
            /* If aflags was unreserved but is still in xax, give it up rather than
             * fail to reserve a new register.
             */
            if (!pt->aflags.in_use && pt->reg[GPR_IDX(DR_REG_XAX)].in_use &&
                pt->aflags.xchg == DR_REG_XAX &&
                (reg_allowed == NULL ||
                 drvector_get_entry(reg_allowed, GPR_IDX(DR_REG_XAX)) != NULL)) {
                LOG(drcontext, DR_LOG_ALL, 3,
                    "%s @%d." PFX ": taking xax from unreserved aflags\n", __FUNCTION__,
                    pt->live_idx, get_where_app_pc(where));
                drreg_move_aflags_from_reg(drcontext, ilist, where, pt, true);
                reg = DR_REG_XAX;
            } else
#endif
                return DRREG_ERROR_REG_CONFLICT;
        }
    }
    if (slot == MAX_SPILLS) {
        slot = find_free_slot(pt);
        if (slot == MAX_SPILLS)
            return DRREG_ERROR_OUT_OF_SLOTS;
    }

    ASSERT(!pt->reg[GPR_IDX(reg)].in_use, "overlapping uses");
    pt->reg[GPR_IDX(reg)].in_use = true;
    if (!already_spilled) {
        /* Even if dead now, we need to own a slot in case reserved past dead point */
        if (ops.conservative ||
            drvector_get_entry(&pt->reg[GPR_IDX(reg)].live, pt->live_idx) == REG_LIVE) {
            LOG(drcontext, DR_LOG_ALL, 3, "%s @%d." PFX ": spilling %s to slot %d\n",
                __FUNCTION__, pt->live_idx, get_where_app_pc(where),
                get_register_name(reg), slot);
            spill_reg_directly(drcontext, pt, reg, slot, ilist, where);
            pt->reg[GPR_IDX(reg)].ever_spilled = true;
        } else {
            LOG(drcontext, DR_LOG_ALL, 3,
                "%s @%d." PFX ": no need to spill %s to slot %d\n", __FUNCTION__,
                pt->live_idx, get_where_app_pc(where), get_register_name(reg), slot);
            pt->slot_use[slot] = reg;
            pt->reg[GPR_IDX(reg)].ever_spilled = false;
        }
    } else {
        LOG(drcontext, DR_LOG_ALL, 3, "%s @%d." PFX ": %s already spilled to slot %d\n",
            __FUNCTION__, pt->live_idx, get_where_app_pc(where), get_register_name(reg),
            slot);
    }
    pt->reg[GPR_IDX(reg)].native = false;
    pt->reg[GPR_IDX(reg)].xchg = DR_REG_NULL;
    pt->reg[GPR_IDX(reg)].slot = slot;
    *reg_out = reg;
    return DRREG_SUCCESS;
}

static drreg_status_t
drreg_find_for_simd_reservation(void *drcontext, const void *dead_state,
                                instrlist_t *ilist, instr_t *where,
                                drvector_t *reg_allowed, bool only_if_no_spill,
                                OUT uint *slot_out, OUT reg_id_t *reg_out,
                                OUT bool *already_spilled_out)
{
    per_thread_t *pt = get_tls_data(drcontext);
    uint min_uses = UINT_MAX;
    uint slot = MAX_SIMD_SPILLS;
    reg_id_t reg = DR_REG_APPLICABLE_STOP_SIMD + 1, best_reg = DR_REG_NULL;
    bool already_spilled = false;

    if (pt->simd_pending_unreserved > 0) {
        for (reg = DR_REG_APPLICABLE_START_SIMD; reg <= DR_REG_APPLICABLE_STOP_SIMD;
             reg++) {
            uint idx = SIMD_IDX(reg);
            if (!pt->simd_reg[idx].native && !pt->simd_reg[idx].in_use &&
                (reg_allowed == NULL || drvector_get_entry(reg_allowed, idx) != NULL) &&
                (!only_if_no_spill || pt->simd_reg[idx].ever_spilled ||
                 (drvector_get_entry(&pt->simd_reg[idx].live, pt->live_idx) >=
                      dead_state &&
                  drvector_get_entry(&pt->simd_reg[idx].live, pt->live_idx) <=
                      SIMD_ZMM_DEAD))) {
                slot = pt->simd_reg[idx].slot;
                pt->simd_pending_unreserved--;
                already_spilled = pt->simd_reg[idx].ever_spilled;
                break;
            }
        }
    }

    if (reg > DR_REG_APPLICABLE_STOP_SIMD) {
        /* Look for a dead register, or the least-used register */
        for (reg = DR_REG_APPLICABLE_START_SIMD; reg <= DR_REG_APPLICABLE_STOP_SIMD;
             reg++) {
            uint idx = SIMD_IDX(reg);
            if (pt->simd_reg[idx].in_use)
                continue;
            if (reg_allowed != NULL && drvector_get_entry(reg_allowed, idx) == NULL)
                continue;
            if (drvector_get_entry(&pt->simd_reg[idx].live, pt->live_idx) >= dead_state &&
                drvector_get_entry(&pt->simd_reg[idx].live, pt->live_idx) <=
                    SIMD_ZMM_DEAD)
                break;
            if (only_if_no_spill)
                continue;
            if (pt->simd_reg[idx].app_uses < min_uses) {
                best_reg = reg;
                min_uses = pt->simd_reg[idx].app_uses;
            }
        }
    }

    if (reg > DR_REG_APPLICABLE_STOP_SIMD) {
        if (best_reg != DR_REG_NULL)
            reg = best_reg;
        else
            return DRREG_ERROR_REG_CONFLICT;
    }
    if (slot == MAX_SIMD_SPILLS) {
        slot = find_simd_free_slot(pt);
        if (slot == MAX_SIMD_SPILLS)
            return DRREG_ERROR_OUT_OF_SLOTS;
    }

    *slot_out = slot;
    *reg_out = reg;
    *already_spilled_out = already_spilled;
    return DRREG_SUCCESS;
}

static drreg_status_t
drreg_reserve_simd_reg_internal(void *drcontext, drreg_spill_class_t spill_class,
                                instrlist_t *ilist, instr_t *where,
                                drvector_t *reg_allowed, bool only_if_no_spill,
                                OUT reg_id_t *reg_out)
{
    per_thread_t *pt = get_tls_data(drcontext);
    uint slot;
    reg_id_t reg;
    bool already_spilled;
    drreg_status_t res;

    /* First find a suitable reg, and resize it according to the passed spill_class */
    if (spill_class == DRREG_SIMD_XMM_SPILL_CLASS) {
        res = drreg_find_for_simd_reservation(drcontext, SIMD_XMM_DEAD, ilist, where,
                                              reg_allowed, only_if_no_spill, &slot, &reg,
                                              &already_spilled);
        if (res != DRREG_SUCCESS)
            return res;
        reg = reg_resize_to_opsz(reg, OPSZ_16);
    } else if (spill_class == DRREG_SIMD_YMM_SPILL_CLASS) {
        res = drreg_find_for_simd_reservation(drcontext, SIMD_YMM_DEAD, ilist, where,
                                              reg_allowed, only_if_no_spill, &slot, &reg,
                                              &already_spilled);
        if (res != DRREG_SUCCESS)
            return res;
        reg = reg_resize_to_opsz(reg, OPSZ_32);
    } else if (spill_class == DRREG_SIMD_ZMM_SPILL_CLASS) {
        res = drreg_find_for_simd_reservation(drcontext, SIMD_ZMM_DEAD, ilist, where,
                                              reg_allowed, only_if_no_spill, &slot, &reg,
                                              &already_spilled);
        if (res != DRREG_SUCCESS)
            return res;
        reg = reg_resize_to_opsz(reg, OPSZ_64);
    }

    /* We found a suitable reg, now we need to spill. */
    ASSERT(!pt->simd_reg[SIMD_IDX(reg)].in_use, "overlapping uses");
    pt->simd_reg[SIMD_IDX(reg)].in_use = true;
    if (!already_spilled) {
        /* Even if dead now, we need to own a slot in case reserved past dead point */
        if (ops.conservative ||
            (drvector_get_entry(&pt->simd_reg[SIMD_IDX(reg)].live, pt->live_idx) >=
                 SIMD_XMM_LIVE &&
             drvector_get_entry(&pt->simd_reg[SIMD_IDX(reg)].live, pt->live_idx) <=
                 SIMD_ZMM_LIVE)) {
            reg_id_t simd_block_reg;
            drreg_status_t res =
                drreg_reserve_reg_internal(drcontext, DRREG_GPR_SPILL_CLASS, ilist, where,
                                           NULL, false, &simd_block_reg);
            if (res != DRREG_SUCCESS)
                return res;
            load_indirect_block(drcontext, tls_simd_offs, ilist, where, simd_block_reg);
            spill_reg_indirectly(drcontext, pt, reg, slot, ilist, where, simd_block_reg);
            drreg_unreserve_register(drcontext, ilist, where, simd_block_reg);

            pt->simd_reg[SIMD_IDX(reg)].ever_spilled = true;
        } else {
            pt->simd_slot_use[slot] = reg;
            pt->simd_reg[SIMD_IDX(reg)].ever_spilled = false;
        }
    }
    pt->simd_reg[SIMD_IDX(reg)].native = false;
    pt->simd_reg[SIMD_IDX(reg)].xchg = DR_REG_NULL;
    pt->simd_reg[SIMD_IDX(reg)].slot = slot;
    *reg_out = reg;
    return DRREG_SUCCESS;
}

/* Assumes liveness info is already set up in per_thread_t */
static drreg_status_t
drreg_reserve_reg_internal(void *drcontext, drreg_spill_class_t spill_class,
                           instrlist_t *ilist, instr_t *where, drvector_t *reg_allowed,
                           bool only_if_no_spill, OUT reg_id_t *reg_out)
{
    if (reg_out == NULL)
        return DRREG_ERROR_INVALID_PARAMETER;

    if (spill_class == DRREG_GPR_SPILL_CLASS) {
        return drreg_reserve_gpr_internal(drcontext, ilist, where, reg_allowed,
                                          only_if_no_spill, reg_out);
    } else if (spill_class == DRREG_SIMD_XMM_SPILL_CLASS ||
               spill_class == DRREG_SIMD_YMM_SPILL_CLASS ||
               spill_class == DRREG_SIMD_ZMM_SPILL_CLASS) {
        return drreg_reserve_simd_reg_internal(drcontext, spill_class, ilist, where,
                                               reg_allowed, only_if_no_spill, reg_out);
    } else {
        ASSERT(false, "invalid spill class");
    }
    return DRREG_ERROR;
}

drreg_status_t
drreg_reserve_register_ex(void *drcontext, drreg_spill_class_t spill_class,
                          instrlist_t *ilist, instr_t *where, drvector_t *reg_allowed,
                          OUT reg_id_t *reg_out)
{
    dr_pred_type_t pred = instrlist_get_auto_predicate(ilist);
    drreg_status_t res;
    if (drmgr_current_bb_phase(drcontext) != DRMGR_PHASE_INSERTION) {
        res = drreg_forward_analysis(drcontext, where);
        if (res != DRREG_SUCCESS)
            return res;
    }
    /* FIXME i#3827: ever_spilled is not being reset. */
    /* XXX i#2585: drreg should predicate spills and restores as appropriate */
    instrlist_set_auto_predicate(ilist, DR_PRED_NONE);
    res = drreg_reserve_reg_internal(drcontext, spill_class, ilist, where, reg_allowed,
                                     false, reg_out);
    instrlist_set_auto_predicate(ilist, pred);
    return res;
}

drreg_status_t
drreg_reserve_register(void *drcontext, instrlist_t *ilist, instr_t *where,
                       drvector_t *reg_allowed, OUT reg_id_t *reg_out)
{
    return drreg_reserve_register_ex(drcontext, DRREG_GPR_SPILL_CLASS, ilist, where,
                                     reg_allowed, reg_out);
}

drreg_status_t
drreg_reserve_dead_register(void *drcontext, instrlist_t *ilist, instr_t *where,
                            drvector_t *reg_allowed, OUT reg_id_t *reg_out)
{
    return drreg_reserve_dead_register_ex(drcontext, DRREG_GPR_SPILL_CLASS, ilist, where,
                                          reg_allowed, reg_out);
}

drreg_status_t
drreg_reserve_dead_register_ex(void *drcontext, drreg_spill_class_t spill_class,
                               instrlist_t *ilist, instr_t *where,
                               drvector_t *reg_allowed, OUT reg_id_t *reg_out)
{
    dr_pred_type_t pred = instrlist_get_auto_predicate(ilist);
    drreg_status_t res;
    if (drmgr_current_bb_phase(drcontext) != DRMGR_PHASE_INSERTION) {
        res = drreg_forward_analysis(drcontext, where);
        if (res != DRREG_SUCCESS)
            return res;
    }
    /* XXX i#2585: drreg should predicate spills and restores as appropriate */
    instrlist_set_auto_predicate(ilist, DR_PRED_NONE);
    res = drreg_reserve_reg_internal(drcontext, spill_class, ilist, where, reg_allowed,
                                     true, reg_out);
    instrlist_set_auto_predicate(ilist, pred);
    return res;
}

drreg_status_t
drreg_restore_app_value(void *drcontext, instrlist_t *ilist, instr_t *where,
                        reg_id_t app_reg, reg_id_t dst_reg, bool stateful)
{
    per_thread_t *pt = get_tls_data(drcontext);
    dr_pred_type_t pred = instrlist_get_auto_predicate(ilist);

    if (reg_is_gpr(app_reg) &&
        (!reg_is_pointer_sized(app_reg) || !reg_is_pointer_sized(dst_reg)))
        return DRREG_ERROR_INVALID_PARAMETER;

    /* XXX i#2585: drreg should predicate spills and restores as appropriate */
    instrlist_set_auto_predicate(ilist, DR_PRED_NONE);

    /* check if app_reg is stolen reg */
    if (app_reg == dr_get_stolen_reg()) {
        /* DR will refuse to load into the same reg (the caller must use
         * opnd_replace_reg() with a scratch reg in that case).
         */
        if (dst_reg == app_reg) {
            instrlist_set_auto_predicate(ilist, pred);
            return DRREG_ERROR_INVALID_PARAMETER;
        }
        if (dr_insert_get_stolen_reg_value(drcontext, ilist, where, dst_reg)) {
            instrlist_set_auto_predicate(ilist, pred);
            return DRREG_SUCCESS;
        }
        ASSERT(false, "internal error on getting stolen reg app value");
        instrlist_set_auto_predicate(ilist, pred);
        return DRREG_ERROR;
    }

    if (reg_is_gpr(app_reg)) {
        /* check if app_reg is an unspilled reg */
        if (pt->reg[GPR_IDX(app_reg)].native) {
            LOG(drcontext, DR_LOG_ALL, 3, "%s @%d." PFX ": reg %s already native\n",
                __FUNCTION__, pt->live_idx, get_where_app_pc(where),
                get_register_name(app_reg));
            if (dst_reg != app_reg) {
                PRE(ilist, where,
                    XINST_CREATE_move(drcontext, opnd_create_reg(dst_reg),
                                      opnd_create_reg(app_reg)));
            }
            instrlist_set_auto_predicate(ilist, pred);
            return DRREG_SUCCESS;
        }

        /* we may have lost the app value for a dead reg */
        if (!pt->reg[GPR_IDX(app_reg)].ever_spilled) {
            LOG(drcontext, DR_LOG_ALL, 3, "%s @%d." PFX ": reg %s never spilled\n",
                __FUNCTION__, pt->live_idx, get_where_app_pc(where),
                get_register_name(app_reg));
            instrlist_set_auto_predicate(ilist, pred);
            return DRREG_ERROR_NO_APP_VALUE;
        }
        /* restore app value back to app_reg */
        if (pt->reg[GPR_IDX(app_reg)].xchg != DR_REG_NULL) {
            /* XXX i#511: NYI */
            instrlist_set_auto_predicate(ilist, pred);
            return DRREG_ERROR_FEATURE_NOT_AVAILABLE;
        }
        LOG(drcontext, DR_LOG_ALL, 3, "%s @%d." PFX ": getting app value for %s\n",
            __FUNCTION__, pt->live_idx, get_where_app_pc(where),
            get_register_name(app_reg));
        /* XXX i#511: if we add .xchg support for GPR's we'll need to check them all here.
         */
        if (pt->aflags.xchg == app_reg) {
            /* Bail on keeping the flags in the reg. */
            drreg_move_aflags_from_reg(drcontext, ilist, where, pt, stateful);
        } else {
            restore_reg_directly(drcontext, pt, app_reg, pt->reg[GPR_IDX(app_reg)].slot,
                                 ilist, where,
                                 stateful && !pt->reg[GPR_IDX(app_reg)].in_use);
            if (stateful && !pt->reg[GPR_IDX(app_reg)].in_use)
                pt->reg[GPR_IDX(app_reg)].native = true;
        }
    } else if (is_applicable_simd(app_reg)) {
        if (!is_applicable_simd(dst_reg))
            return DRREG_ERROR_INVALID_PARAMETER;

        /* check if app_reg is an unspilled reg */
        if (pt->simd_reg[SIMD_IDX(app_reg)].native) {
            if (dst_reg != app_reg) {
                PRE(ilist, where,
                    INSTR_CREATE_movdqa(drcontext, opnd_create_reg(dst_reg),
                                        opnd_create_reg(app_reg)));
            }
            instrlist_set_auto_predicate(ilist, pred);
            return DRREG_SUCCESS;
        }
        /* we may have lost the app value for a dead reg */
        if (!pt->simd_reg[SIMD_IDX(app_reg)].ever_spilled) {
            instrlist_set_auto_predicate(ilist, pred);
            return DRREG_ERROR_NO_APP_VALUE;
        }
        /* restore app value back to app_reg */
        if (pt->simd_reg[SIMD_IDX(app_reg)].xchg != DR_REG_NULL) {
            /* XXX i#511: NYI */
            instrlist_set_auto_predicate(ilist, pred);
            return DRREG_ERROR_FEATURE_NOT_AVAILABLE;
        }
        reg_id_t block_reg;
        /* We pick an unreserved reg, spill it, and use it to load the indirect block. */
        drreg_status_t res = drreg_reserve_reg_internal(
            drcontext, DRREG_GPR_SPILL_CLASS, ilist, where, NULL, false, &block_reg);
        if (res != DRREG_SUCCESS)
            return res;
        load_indirect_block(drcontext, tls_simd_offs, ilist, where, block_reg);
        restore_reg_indirectly(
            drcontext, pt, app_reg, pt->simd_reg[SIMD_IDX(app_reg)].slot, ilist, where,
            block_reg, stateful && !pt->simd_reg[SIMD_IDX(app_reg)].in_use);
        res = drreg_unreserve_register(drcontext, ilist, where, block_reg);
        if (res != DRREG_SUCCESS)
            return res;

        if (stateful && !pt->simd_reg[SIMD_IDX(app_reg)].in_use)
            pt->simd_reg[SIMD_IDX(app_reg)].native = true;
    }
    instrlist_set_auto_predicate(ilist, pred);
    return DRREG_SUCCESS;
}

drreg_status_t
drreg_get_app_value(void *drcontext, instrlist_t *ilist, instr_t *where, reg_id_t app_reg,
                    reg_id_t dst_reg)
{
    return drreg_restore_app_value(drcontext, ilist, where, app_reg, dst_reg, true);
}

drreg_status_t
drreg_restore_app_values(void *drcontext, instrlist_t *ilist, instr_t *where, opnd_t opnd,
                         INOUT reg_id_t *swap)
{
    drreg_status_t res;
    bool no_app_value = false;
    int num_op = opnd_num_regs_used(opnd);
    dr_pred_type_t pred = instrlist_get_auto_predicate(ilist);
    int i;

    /* XXX i#2585: drreg should predicate spills and restores as appropriate */
    instrlist_set_auto_predicate(ilist, DR_PRED_NONE);

    /* First restore SIMD registers. */
    for (i = 0; i < num_op; i++) {
        reg_id_t reg = opnd_get_reg_used(opnd, i);
        reg_id_t dst;
        if (!is_applicable_simd(reg))
            continue;

        dst = reg;
        res = drreg_get_app_value(drcontext, ilist, where, reg, dst);
        if (res == DRREG_ERROR_NO_APP_VALUE)
            no_app_value = true;
        else if (res != DRREG_SUCCESS) {
            instrlist_set_auto_predicate(ilist, pred);
            return res;
        }
    }
    /* Now restore GPRs. */
    for (i = 0; i < num_op; i++) {
        reg_id_t reg = opnd_get_reg_used(opnd, i);
        reg_id_t dst;
        if (!reg_is_gpr(reg))
            continue;
        reg = reg_to_pointer_sized(reg);
        dst = reg;
        if (reg == dr_get_stolen_reg()) {
            if (swap == NULL) {
                instrlist_set_auto_predicate(ilist, pred);
                return DRREG_ERROR_INVALID_PARAMETER;
            }
            if (*swap == DR_REG_NULL) {
                res = drreg_reserve_register(drcontext, ilist, where, NULL, &dst);
                if (res != DRREG_SUCCESS) {
                    instrlist_set_auto_predicate(ilist, pred);
                    return res;
                }
            } else
                dst = *swap;
            if (!opnd_replace_reg(&opnd, reg, dst)) {
                instrlist_set_auto_predicate(ilist, pred);
                return DRREG_ERROR;
            }
            *swap = dst;
        }
        res = drreg_get_app_value(drcontext, ilist, where, reg, dst);
        if (res == DRREG_ERROR_NO_APP_VALUE)
            no_app_value = true;
        else if (res != DRREG_SUCCESS) {
            instrlist_set_auto_predicate(ilist, pred);
            return res;
        }
    }
    instrlist_set_auto_predicate(ilist, pred);
    return (no_app_value ? DRREG_ERROR_NO_APP_VALUE : DRREG_SUCCESS);
}

drreg_status_t
drreg_statelessly_restore_app_value(void *drcontext, instrlist_t *ilist, reg_id_t reg,
                                    instr_t *where_restore, instr_t *where_respill,
                                    bool *restore_needed OUT, bool *respill_needed OUT)
{
    per_thread_t *pt = get_tls_data(drcontext);
    drreg_status_t res;
    LOG(drcontext, DR_LOG_ALL, 3, "%s @%d." PFX " %s\n", __FUNCTION__, pt->live_idx,
        get_where_app_pc(where_restore), get_register_name(reg));
    if (where_restore == NULL || where_respill == NULL)
        return DRREG_ERROR_INVALID_PARAMETER;
    if (reg == DR_REG_NULL) {
        res = drreg_restore_aflags(drcontext, ilist, where_restore, pt, false);
    } else {
<<<<<<< HEAD
        if ((reg_is_vector_simd(reg) && !is_applicable_simd(reg)) ||
            (reg_is_gpr(reg) &&
             (!reg_is_pointer_sized(reg) || reg == dr_get_stolen_reg()))) {
            dr_fprintf(STDERR, "%p %s\n", reg, get_register_name(reg));
            ASSERT(false, "hi! ");
            return DRREG_ERROR_INVALID_PARAMETER;
        }
=======
		if ((reg_is_vector_simd(reg) && !is_applicable_simd(reg))
				|| (reg_is_gpr(reg)
						&& (!reg_is_pointer_sized(reg)
								|| reg == dr_get_stolen_reg()))) {
			dr_fprintf(STDERR, "%p %s\n", reg, get_register_name(reg));
			ASSERT(false, "hi! ");
			return DRREG_ERROR_INVALID_PARAMETER;
		}
>>>>>>> 5987d5aa
        res = drreg_restore_app_value(drcontext, ilist, where_restore, reg, reg, false);
    }
    if (restore_needed != NULL)
        *restore_needed = (res == DRREG_SUCCESS);
    if (res != DRREG_SUCCESS && res != DRREG_ERROR_NO_APP_VALUE)
        return res;
        /* XXX i#511: if we add .xchg support for GPR's we'll need to check them all here.
         */
#ifdef X86
    if (reg != DR_REG_NULL && pt->aflags.xchg == reg) {
        pt->slot_use[AFLAGS_SLOT] = DR_REG_XAX; /* appease assert */
        restore_reg_directly(drcontext, pt, DR_REG_XAX, AFLAGS_SLOT, ilist, where_respill,
                             false);
        pt->slot_use[AFLAGS_SLOT] = DR_REG_NULL;
        if (respill_needed != NULL)
            *respill_needed = true;
    } else
#endif
        if (respill_needed != NULL)
        *respill_needed = false;
    return res;
}

static drreg_status_t
drreg_restore_reg_now(void *drcontext, instrlist_t *ilist, instr_t *inst,
                      per_thread_t *pt, reg_id_t reg)
{
    if (reg_is_gpr(reg)) {
        if (pt->reg[GPR_IDX(reg)].ever_spilled) {
            if (pt->reg[GPR_IDX(reg)].xchg != DR_REG_NULL) {
                /* XXX i#511: NYI */
                return DRREG_ERROR_FEATURE_NOT_AVAILABLE;
            }
            LOG(drcontext, DR_LOG_ALL, 3, "%s @%d." PFX ": restoring %s\n", __FUNCTION__,
                pt->live_idx, get_where_app_pc(inst), get_register_name(reg));
            restore_reg_directly(drcontext, pt, reg, pt->reg[GPR_IDX(reg)].slot, ilist,
                                 inst, true);
        } else {
            /* still need to release slot */
            LOG(drcontext, DR_LOG_ALL, 3, "%s @%d." PFX ": %s never spilled\n",
                __FUNCTION__, pt->live_idx, get_where_app_pc(inst),
                get_register_name(reg));
            pt->slot_use[pt->reg[GPR_IDX(reg)].slot] = DR_REG_NULL;
        }
        pt->reg[GPR_IDX(reg)].native = true;
    } else if (reg_is_vector_simd(reg)) {
        if (pt->simd_reg[SIMD_IDX(reg)].ever_spilled) {
            reg_id_t spilled_reg = pt->simd_slot_use[pt->simd_reg[SIMD_IDX(reg)].slot];

            reg_id_t block_reg;
            /* We pick an unreserved reg, spill it, and use it for scratch */
            if (drreg_reserve_reg_internal(drcontext, DRREG_GPR_SPILL_CLASS, ilist, inst,
                                           NULL, false, &block_reg) != DRREG_SUCCESS)
                return DRREG_ERROR;

            /* First load the pointer referring to the block, then restore */
            load_indirect_block(drcontext, tls_simd_offs, ilist, inst, block_reg);
            restore_reg_indirectly(drcontext, pt, spilled_reg,
                                   pt->simd_reg[SIMD_IDX(reg)].slot, ilist, inst,
                                   block_reg, true);
            drreg_unreserve_register(drcontext, ilist, inst, block_reg);
        } else {
            pt->simd_slot_use[pt->simd_reg[SIMD_IDX(reg)].slot] = DR_REG_NULL;
        }
        pt->simd_reg[SIMD_IDX(reg)].native = true;
    } else {
        ASSERT(false, "not applicable register");
    }
    return DRREG_SUCCESS;
}

drreg_status_t
drreg_unreserve_register(void *drcontext, instrlist_t *ilist, instr_t *where,
                         reg_id_t reg)
{
    per_thread_t *pt = get_tls_data(drcontext);

    if (reg_is_gpr(reg)) {
        if (!pt->reg[GPR_IDX(reg)].in_use)
            return DRREG_ERROR_INVALID_PARAMETER;
        LOG(drcontext, DR_LOG_ALL, 3, "%s @%d." PFX " %s\n", __FUNCTION__, pt->live_idx,
            get_where_app_pc(where), get_register_name(reg));
        if (drmgr_current_bb_phase(drcontext) != DRMGR_PHASE_INSERTION) {
            /* We have no way to lazily restore.  We do not bother at this point
             * to try and eliminate back-to-back spill/restore pairs.
             */
            dr_pred_type_t pred = instrlist_get_auto_predicate(ilist);
            drreg_status_t res;

            /* XXX i#2585: drreg should predicate spills and restores as appropriate */
            instrlist_set_auto_predicate(ilist, DR_PRED_NONE);
            res = drreg_restore_reg_now(drcontext, ilist, where, pt, reg);
            instrlist_set_auto_predicate(ilist, pred);
            if (res != DRREG_SUCCESS)
                return res;
        } else {
            /* We lazily restore in drreg_event_bb_insert_late(), in case
             * someone else wants a local scratch.
             */
            pt->pending_unreserved++;
        }
        pt->reg[GPR_IDX(reg)].in_use = false;
    } else if (reg_is_vector_simd(reg)) {
        if (!pt->simd_reg[SIMD_IDX(reg)].in_use)
            return DRREG_ERROR_INVALID_PARAMETER;

        if (drmgr_current_bb_phase(drcontext) != DRMGR_PHASE_INSERTION) {
            /* We have no way to lazily restore.  We do not bother at this point
             * to try and eliminate back-to-back spill/restore pairs.
             */
            dr_pred_type_t pred = instrlist_get_auto_predicate(ilist);
            drreg_status_t res;
            /* XXX i#2585: drreg should predicate spills and restores as appropriate */
            instrlist_set_auto_predicate(ilist, DR_PRED_NONE);
            res = drreg_restore_reg_now(drcontext, ilist, where, pt, reg);
            instrlist_set_auto_predicate(ilist, pred);
            if (res != DRREG_SUCCESS)
                return res;
        } else {
            /* We lazily restore in drreg_event_bb_insert_late(), in case
             * someone else wants a local scratch.
             */
            pt->simd_pending_unreserved++;
        }
        pt->simd_reg[SIMD_IDX(reg)].in_use = false;
    } else {
        ASSERT(false, "not applicable register");
    }
    return DRREG_SUCCESS;
}

drreg_status_t
drreg_reservation_info(void *drcontext, reg_id_t reg, opnd_t *opnd OUT,
                       bool *is_dr_slot OUT, uint *tls_offs OUT)
{
    drreg_reserve_info_t info = {
        sizeof(info),
    };
    per_thread_t *pt = get_tls_data(drcontext);
    drreg_status_t res;
    if ((reg < DR_REG_START_GPR || reg > DR_REG_STOP_GPR ||
         !pt->reg[GPR_IDX(reg)].in_use) ||
        (is_applicable_simd(reg) && !pt->simd_reg[SIMD_IDX(reg)].in_use))
        return DRREG_ERROR_INVALID_PARAMETER;
    res = drreg_reservation_info_ex(drcontext, reg, &info);
    if (res != DRREG_SUCCESS)
        return res;
    if (opnd != NULL)
        *opnd = info.opnd;
    if (is_dr_slot != NULL)
        *is_dr_slot = info.is_dr_slot;
    if (tls_offs != NULL)
        *tls_offs = info.tls_offs;
    return DRREG_SUCCESS;
}

static void
set_info(drreg_reserve_info_t *info, per_thread_t *pt, void *drcontext, reg_id_t reg,
         reg_info_t *reg_info)
{
    info->reserved = reg_info->in_use;
    info->holds_app_value = reg_info->native;
    if (reg_info->native) {
        info->app_value_retained = false;
        info->opnd = opnd_create_null();
        info->is_dr_slot = false;
        info->tls_offs = -1;
    } else if (reg_info->xchg != DR_REG_NULL) {
        info->app_value_retained = true;
        info->opnd = opnd_create_reg(reg_info->xchg);
        info->is_dr_slot = false;
        info->tls_offs = -1;
    } else {
        info->app_value_retained = reg_info->ever_spilled;
        uint slot = reg_info->slot;
        if ((reg == DR_REG_NULL && !reg_info->native &&
             pt->slot_use[slot] != DR_REG_NULL) ||
            (reg != DR_REG_NULL && pt->slot_use[slot] == reg)) {
            if (slot < ops.num_spill_slots) {
                info->opnd = dr_raw_tls_opnd(drcontext, tls_seg, tls_slot_offs);
                info->is_dr_slot = false;
                info->tls_offs = tls_slot_offs + slot * sizeof(reg_t);
            } else {
                dr_spill_slot_t DR_slot = (dr_spill_slot_t)(slot - ops.num_spill_slots);
                if (DR_slot < dr_max_opnd_accessible_spill_slot())
                    info->opnd = dr_reg_spill_slot_opnd(drcontext, DR_slot);
                else {
                    /* Multi-step so no single opnd */
                    info->opnd = opnd_create_null();
                }
                info->is_dr_slot = true;
                info->tls_offs = DR_slot;
            }
        } else {
            info->opnd = opnd_create_null();
            info->is_dr_slot = false;
            info->tls_offs = -1;
        }
    }
}

drreg_status_t
drreg_reservation_info_ex(void *drcontext, reg_id_t reg, drreg_reserve_info_t *info OUT)
{
    per_thread_t *pt;
    reg_info_t *reg_info;

    if (info == NULL || info->size != sizeof(drreg_reserve_info_t))
        return DRREG_ERROR_INVALID_PARAMETER;

    pt = get_tls_data(drcontext);

    if (is_applicable_simd(reg)) {
        reg_info = &pt->simd_reg[SIMD_IDX(reg)];
    } else if (reg == DR_REG_NULL) {
        reg_info = &pt->aflags;
    } else {
        if (reg < DR_REG_START_GPR || reg > DR_REG_STOP_GPR)
            return DRREG_ERROR_INVALID_PARAMETER;
        reg_info = &pt->reg[GPR_IDX(reg)];
    }
    set_info(info, pt, drcontext, reg, reg_info);
    return DRREG_SUCCESS;
}

drreg_status_t
drreg_is_register_dead(void *drcontext, reg_id_t reg, instr_t *inst, bool *dead)
{
    per_thread_t *pt = get_tls_data(drcontext);
    if (dead == NULL)
        return DRREG_ERROR_INVALID_PARAMETER;
    if (drmgr_current_bb_phase(drcontext) != DRMGR_PHASE_INSERTION) {
        drreg_status_t res = drreg_forward_analysis(drcontext, inst);
        if (res != DRREG_SUCCESS)
            return res;
        ASSERT(pt->live_idx == 0, "non-drmgr-insert always uses 0 index");
    }

    if (reg_is_gpr(reg))
        *dead = drvector_get_entry(&pt->reg[GPR_IDX(reg)].live, pt->live_idx) == REG_DEAD;
    else if (reg_is_vector_simd(reg))
        *dead = drvector_get_entry(&pt->simd_reg[SIMD_IDX(reg)].live, pt->live_idx) ==
            SIMD_ZMM_DEAD;
    else
        return DRREG_ERROR;

    return DRREG_SUCCESS;
}

drreg_status_t
drreg_set_bb_properties(void *drcontext, drreg_bb_properties_t flags)
{
    per_thread_t *pt = get_tls_data(drcontext);
    if (drmgr_current_bb_phase(drcontext) != DRMGR_PHASE_APP2APP &&
        drmgr_current_bb_phase(drcontext) == DRMGR_PHASE_ANALYSIS &&
        drmgr_current_bb_phase(drcontext) == DRMGR_PHASE_INSERTION)
        return DRREG_ERROR_FEATURE_NOT_AVAILABLE;
    /* XXX: interactions with multiple callers gets messy...for now we just or-in */
    pt->bb_props |= flags;
    LOG(drcontext, DR_LOG_ALL, 2, "%s: bb flags are now 0x%x\n", __FUNCTION__,
        pt->bb_props);
    return DRREG_SUCCESS;
}

/***************************************************************************
 * ARITHMETIC FLAGS
 */

/* The caller should only call if aflags are currently in xax.
 * If aflags are in use, moves them to TLS.
 * If not, restores aflags if necessary and restores xax.
 */
static void
drreg_move_aflags_from_reg(void *drcontext, instrlist_t *ilist, instr_t *where,
                           per_thread_t *pt, bool stateful)
{
#ifdef X86
    if (pt->aflags.in_use || !stateful) {
        LOG(drcontext, DR_LOG_ALL, 3, "%s @%d." PFX ": moving aflags from xax to slot\n",
            __FUNCTION__, pt->live_idx, get_where_app_pc(where));
        spill_reg_directly(drcontext, pt, DR_REG_XAX, AFLAGS_SLOT, ilist, where);
    } else if (!pt->aflags.native) {
        drreg_status_t res;
        LOG(drcontext, DR_LOG_ALL, 3,
            "%s @%d." PFX ": lazily restoring aflags for app xax\n", __FUNCTION__,
            pt->live_idx, get_where_app_pc(where));
        res = drreg_restore_aflags(drcontext, ilist, where, pt, true /*release*/);
        if (res != DRREG_SUCCESS)
            drreg_report_error(res, "failed to restore flags before app xax");
        pt->aflags.native = true;
        pt->slot_use[AFLAGS_SLOT] = DR_REG_NULL;
    }
    LOG(drcontext, DR_LOG_ALL, 3,
        "%s @%d." PFX ": restoring xax spilled for aflags in slot %d\n", __FUNCTION__,
        pt->live_idx, get_where_app_pc(where),
        pt->reg[DR_REG_XAX - DR_REG_START_GPR].slot);
    if (ops.conservative ||
        drvector_get_entry(&pt->reg[DR_REG_XAX - DR_REG_START_GPR].live, pt->live_idx) ==
            REG_LIVE) {
        restore_reg_directly(drcontext, pt, DR_REG_XAX,
                             pt->reg[DR_REG_XAX - DR_REG_START_GPR].slot, ilist, where,
                             stateful);
    } else if (stateful)
        pt->slot_use[pt->reg[DR_REG_XAX - DR_REG_START_GPR].slot] = DR_REG_NULL;
    if (stateful) {
        pt->reg[DR_REG_XAX - DR_REG_START_GPR].in_use = false;
        pt->reg[DR_REG_XAX - DR_REG_START_GPR].native = true;
        pt->reg[DR_REG_XAX - DR_REG_START_GPR].ever_spilled = false;
        pt->aflags.xchg = DR_REG_NULL;
    }
#endif
}

/* May modify pt->aflags.xchg */
static drreg_status_t
drreg_spill_aflags(void *drcontext, instrlist_t *ilist, instr_t *where, per_thread_t *pt)
{
#ifdef X86
    uint aflags = (uint)(ptr_uint_t)drvector_get_entry(&pt->aflags.live, pt->live_idx);
    reg_id_t xax_swap = DR_REG_NULL;
    drreg_status_t res;
    LOG(drcontext, DR_LOG_ALL, 3, "%s @%d." PFX "\n", __FUNCTION__, pt->live_idx,
        get_where_app_pc(where));
    /* It may be in-use for ourselves, storing the flags in xax. */
    if (pt->reg[DR_REG_XAX - DR_REG_START_GPR].in_use && pt->aflags.xchg != DR_REG_XAX) {
        /* No way to tell whoever is using xax that we need it, so we pick an
         * unreserved reg, spill it, and put xax there temporarily.  We store
         * aflags in our dedicated aflags tls slot and don't try to keep it in
         * this reg.
         */
        res = drreg_reserve_reg_internal(drcontext, DRREG_GPR_SPILL_CLASS, ilist, where,
                                         NULL, false, &xax_swap);
        if (res != DRREG_SUCCESS)
            return res;
        LOG(drcontext, DR_LOG_ALL, 3, "  xax is in use: using %s temporarily\n",
            get_register_name(xax_swap));
        PRE(ilist, where,
            INSTR_CREATE_xchg(drcontext, opnd_create_reg(DR_REG_XAX),
                              opnd_create_reg(xax_swap)));
    }
    if (!pt->reg[DR_REG_XAX - DR_REG_START_GPR].native) {
        /* xax is unreserved but not restored */
        ASSERT(pt->slot_use[pt->reg[DR_REG_XAX - DR_REG_START_GPR].slot] == DR_REG_XAX,
               "xax tracking error");
        LOG(drcontext, DR_LOG_ALL, 3, "  using un-restored xax in slot %d\n",
            pt->reg[DR_REG_XAX - DR_REG_START_GPR].slot);
    } else if (pt->aflags.xchg != DR_REG_XAX) {
        uint xax_slot = find_free_slot(pt);
        if (xax_slot == MAX_SPILLS)
            return DRREG_ERROR_OUT_OF_SLOTS;
        if (ops.conservative ||
            drvector_get_entry(&pt->reg[DR_REG_XAX - DR_REG_START_GPR].live,
                               pt->live_idx) == REG_LIVE)
            spill_reg_directly(drcontext, pt, DR_REG_XAX, xax_slot, ilist, where);
        else
            pt->slot_use[xax_slot] = DR_REG_XAX;
        pt->reg[DR_REG_XAX - DR_REG_START_GPR].slot = xax_slot;
        ASSERT(pt->slot_use[xax_slot] == DR_REG_XAX, "slot should be for xax");
    }
    PRE(ilist, where, INSTR_CREATE_lahf(drcontext));
    if (TEST(EFLAGS_READ_OF, aflags)) {
        PRE(ilist, where,
            INSTR_CREATE_setcc(drcontext, OP_seto, opnd_create_reg(DR_REG_AL)));
    }
    if (xax_swap != DR_REG_NULL) {
        PRE(ilist, where,
            INSTR_CREATE_xchg(drcontext, opnd_create_reg(xax_swap),
                              opnd_create_reg(DR_REG_XAX)));
        spill_reg_directly(drcontext, pt, xax_swap, AFLAGS_SLOT, ilist, where);
        res = drreg_unreserve_register(drcontext, ilist, where, xax_swap);
        if (res != DRREG_SUCCESS)
            return res; /* XXX: undo already-inserted instrs? */
    } else {
        /* As an optimization we keep the flags in xax itself until forced to move
         * them to the aflags TLS slot.
         */
        pt->reg[DR_REG_XAX - DR_REG_START_GPR].in_use = true;
        pt->reg[DR_REG_XAX - DR_REG_START_GPR].native = false;
        pt->reg[DR_REG_XAX - DR_REG_START_GPR].ever_spilled = true;
        pt->aflags.xchg = DR_REG_XAX;
    }

#elif defined(AARCHXX)
    drreg_status_t res = DRREG_SUCCESS;
    reg_id_t scratch;
    res = drreg_reserve_reg_internal(drcontext, DRREG_GPR_SPILL_CLASS, ilist, where, NULL,
                                     false, &scratch);
    if (res != DRREG_SUCCESS)
        return res;
    dr_save_arith_flags_to_reg(drcontext, ilist, where, scratch);
    spill_reg_directly(drcontext, pt, scratch, AFLAGS_SLOT, ilist, where);
    res = drreg_unreserve_register(drcontext, ilist, where, scratch);
    if (res != DRREG_SUCCESS)
        return res; /* XXX: undo already-inserted instrs? */
#endif
    return DRREG_SUCCESS;
}

static drreg_status_t
drreg_restore_aflags(void *drcontext, instrlist_t *ilist, instr_t *where,
                     per_thread_t *pt, bool release)
{
#ifdef X86
    uint aflags = (uint)(ptr_uint_t)drvector_get_entry(&pt->aflags.live, pt->live_idx);
    uint temp_slot = 0;
    reg_id_t xax_swap = DR_REG_NULL;
    drreg_status_t res;
    LOG(drcontext, DR_LOG_ALL, 3,
        "%s @%d." PFX ": release=%d xax-in-use=%d,slot=%d xchg=%s\n", __FUNCTION__,
        pt->live_idx, get_where_app_pc(where), release,
        pt->reg[DR_REG_XAX - DR_REG_START_GPR].in_use,
        pt->reg[DR_REG_XAX - DR_REG_START_GPR].slot, get_register_name(pt->aflags.xchg));
    if (pt->aflags.native)
        return DRREG_SUCCESS;
    if (pt->aflags.xchg == DR_REG_XAX) {
        ASSERT(pt->reg[DR_REG_XAX - DR_REG_START_GPR].in_use, "eflags-in-xax error");
    } else {
        temp_slot = find_free_slot(pt);
        if (temp_slot == MAX_SPILLS)
            return DRREG_ERROR_OUT_OF_SLOTS;
        if (pt->reg[DR_REG_XAX - DR_REG_START_GPR].in_use) {
            /* We pick an unreserved reg, spill it, and put xax there temporarily. */
            res = drreg_reserve_reg_internal(drcontext, DRREG_GPR_SPILL_CLASS, ilist,
                                             where, NULL, false, &xax_swap);
            if (res != DRREG_SUCCESS)
                return res;
            LOG(drcontext, DR_LOG_ALL, 3, "  xax is in use: using %s temporarily\n",
                get_register_name(xax_swap));
            PRE(ilist, where,
                INSTR_CREATE_xchg(drcontext, opnd_create_reg(DR_REG_XAX),
                                  opnd_create_reg(xax_swap)));
        } else if (ops.conservative ||
                   drvector_get_entry(&pt->reg[DR_REG_XAX - DR_REG_START_GPR].live,
                                      pt->live_idx) == REG_LIVE)
            spill_reg_directly(drcontext, pt, DR_REG_XAX, temp_slot, ilist, where);
        restore_reg_directly(drcontext, pt, DR_REG_XAX, AFLAGS_SLOT, ilist, where,
                             release);
    }
    if (TEST(EFLAGS_READ_OF, aflags)) {
        /* i#2351: DR's "add 0x7f, %al" is destructive.  Instead we use a
         * cmp so we can avoid messing up the value in al, which is
         * required for keeping the flags in xax.
         */
        PRE(ilist, where,
            INSTR_CREATE_cmp(drcontext, opnd_create_reg(DR_REG_AL),
                             OPND_CREATE_INT8(-127)));
    }
    PRE(ilist, where, INSTR_CREATE_sahf(drcontext));
    if (xax_swap != DR_REG_NULL) {
        PRE(ilist, where,
            INSTR_CREATE_xchg(drcontext, opnd_create_reg(xax_swap),
                              opnd_create_reg(DR_REG_XAX)));
        res = drreg_unreserve_register(drcontext, ilist, where, xax_swap);
        if (res != DRREG_SUCCESS)
            return res; /* XXX: undo already-inserted instrs? */
    } else if (pt->aflags.xchg == DR_REG_XAX) {
        if (release) {
            pt->aflags.xchg = DR_REG_NULL;
            pt->reg[DR_REG_XAX - DR_REG_START_GPR].in_use = false;
        }
    } else {
        if (ops.conservative ||
            drvector_get_entry(&pt->reg[DR_REG_XAX - DR_REG_START_GPR].live,
                               pt->live_idx) == REG_LIVE)
            restore_reg_directly(drcontext, pt, DR_REG_XAX, temp_slot, ilist, where,
                                 true);
    }
#elif defined(AARCHXX)
    drreg_status_t res = DRREG_SUCCESS;
    reg_id_t scratch;
    res = drreg_reserve_reg_internal(drcontext, DRREG_GPR_SPILL_CLASS, ilist, where, NULL,
                                     false, &scratch);
    if (res != DRREG_SUCCESS)
        return res;
    restore_reg_directly(drcontext, pt, scratch, AFLAGS_SLOT, ilist, where, release);
    dr_restore_arith_flags_from_reg(drcontext, ilist, where, scratch);
    res = drreg_unreserve_register(drcontext, ilist, where, scratch);
    if (res != DRREG_SUCCESS)
        return res; /* XXX: undo already-inserted instrs? */
#endif
    return DRREG_SUCCESS;
}

drreg_status_t
drreg_reserve_aflags(void *drcontext, instrlist_t *ilist, instr_t *where)
{
    per_thread_t *pt = get_tls_data(drcontext);
    dr_pred_type_t pred = instrlist_get_auto_predicate(ilist);
    drreg_status_t res;
    uint aflags;
    if (drmgr_current_bb_phase(drcontext) != DRMGR_PHASE_INSERTION) {
        res = drreg_forward_analysis(drcontext, where);
        if (res != DRREG_SUCCESS)
            return res;
        ASSERT(pt->live_idx == 0, "non-drmgr-insert always uses 0 index");
    }
    aflags = (uint)(ptr_uint_t)drvector_get_entry(&pt->aflags.live, pt->live_idx);
    /* Just like scratch regs, flags are exclusively owned */
    if (pt->aflags.in_use)
        return DRREG_ERROR_IN_USE;
    if (!TESTANY(EFLAGS_READ_ARITH, aflags)) {
        /* If the flags were not yet lazily restored and are now dead, clear the slot */
        if (!pt->aflags.native)
            pt->slot_use[AFLAGS_SLOT] = DR_REG_NULL;
        pt->aflags.in_use = true;
        pt->aflags.native = true;
        LOG(drcontext, DR_LOG_ALL, 3, "%s @%d." PFX ": aflags are dead\n", __FUNCTION__,
            pt->live_idx, get_where_app_pc(where));
        return DRREG_SUCCESS;
    }
    /* Check for a prior reservation not yet lazily restored */
    if (!pt->aflags.native IF_X86(||
                                  (pt->reg[DR_REG_XAX - DR_REG_START_GPR].in_use &&
                                   pt->aflags.xchg == DR_REG_XAX))) {
        LOG(drcontext, DR_LOG_ALL, 3, "%s @%d." PFX ": using un-restored aflags\n",
            __FUNCTION__, pt->live_idx, get_where_app_pc(where));
        ASSERT(pt->aflags.xchg != DR_REG_NULL || pt->slot_use[AFLAGS_SLOT] != DR_REG_NULL,
               "lost slot reservation");
        pt->aflags.native = false;
        pt->aflags.in_use = true;
        return DRREG_SUCCESS;
    }

    LOG(drcontext, DR_LOG_ALL, 3, "%s @%d." PFX ": spilling aflags\n", __FUNCTION__,
        pt->live_idx, get_where_app_pc(where));
    /* drreg_spill_aflags writes to this, so clear first.  The inconsistent combo
     * xchg-null but xax-in-use won't happen b/c we'll use un-restored above.
     */
    pt->aflags.xchg = DR_REG_NULL;
    /* XXX i#2585: drreg should predicate spills and restores as appropriate */
    instrlist_set_auto_predicate(ilist, DR_PRED_NONE);
    res = drreg_spill_aflags(drcontext, ilist, where, pt);
    instrlist_set_auto_predicate(ilist, pred);
    if (res != DRREG_SUCCESS)
        return res;
    pt->aflags.in_use = true;
    pt->aflags.native = false;
    pt->aflags.slot = AFLAGS_SLOT;
    return DRREG_SUCCESS;
}

drreg_status_t
drreg_unreserve_aflags(void *drcontext, instrlist_t *ilist, instr_t *where)
{
    per_thread_t *pt = get_tls_data(drcontext);
    if (!pt->aflags.in_use)
        return DRREG_ERROR_INVALID_PARAMETER;
    pt->aflags.in_use = false;
    if (drmgr_current_bb_phase(drcontext) != DRMGR_PHASE_INSERTION) {
        dr_pred_type_t pred = instrlist_get_auto_predicate(ilist);
        /* We have no way to lazily restore.  We do not bother at this point
         * to try and eliminate back-to-back spill/restore pairs.
         */
        /* XXX i#2585: drreg should predicate spills and restores as appropriate */
        instrlist_set_auto_predicate(ilist, DR_PRED_NONE);
        if (pt->aflags.xchg != DR_REG_NULL)
            drreg_move_aflags_from_reg(drcontext, ilist, where, pt, true);
        else if (!pt->aflags.native) {
            drreg_restore_aflags(drcontext, ilist, where, pt, true /*release*/);
            pt->aflags.native = true;
        }
        instrlist_set_auto_predicate(ilist, pred);
        pt->slot_use[AFLAGS_SLOT] = DR_REG_NULL;
    }
    LOG(drcontext, DR_LOG_ALL, 3, "%s @%d." PFX "\n", __FUNCTION__, pt->live_idx,
        get_where_app_pc(where));
    /* We lazily restore in drreg_event_bb_insert_late(), in case
     * someone else wants the aflags locally.
     */
    return DRREG_SUCCESS;
}

drreg_status_t
drreg_aflags_liveness(void *drcontext, instr_t *inst, OUT uint *value)
{
    per_thread_t *pt = get_tls_data(drcontext);
    if (value == NULL)
        return DRREG_ERROR_INVALID_PARAMETER;
    if (drmgr_current_bb_phase(drcontext) != DRMGR_PHASE_INSERTION) {
        drreg_status_t res = drreg_forward_analysis(drcontext, inst);
        if (res != DRREG_SUCCESS)
            return res;
        ASSERT(pt->live_idx == 0, "non-drmgr-insert always uses 0 index");
    }
    *value = (uint)(ptr_uint_t)drvector_get_entry(&pt->aflags.live, pt->live_idx);
    return DRREG_SUCCESS;
}

drreg_status_t
drreg_are_aflags_dead(void *drcontext, instr_t *inst, bool *dead)
{
    uint flags;
    drreg_status_t res = drreg_aflags_liveness(drcontext, inst, &flags);
    if (res != DRREG_SUCCESS)
        return res;
    if (dead == NULL)
        return DRREG_ERROR_INVALID_PARAMETER;
    *dead = !TESTANY(EFLAGS_READ_ARITH, flags);
    return DRREG_SUCCESS;
}

drreg_status_t
drreg_restore_app_aflags(void *drcontext, instrlist_t *ilist, instr_t *where)
{
    per_thread_t *pt = get_tls_data(drcontext);
    drreg_status_t res = DRREG_SUCCESS;
    if (!pt->aflags.native) {
        dr_pred_type_t pred = instrlist_get_auto_predicate(ilist);
        LOG(drcontext, DR_LOG_ALL, 3,
            "%s @%d." PFX ": restoring app aflags as requested\n", __FUNCTION__,
            pt->live_idx, get_where_app_pc(where));
        /* XXX i#2585: drreg should predicate spills and restores as appropriate */
        instrlist_set_auto_predicate(ilist, DR_PRED_NONE);
        res = drreg_restore_aflags(drcontext, ilist, where, pt, !pt->aflags.in_use);
        instrlist_set_auto_predicate(ilist, pred);
        if (!pt->aflags.in_use)
            pt->aflags.native = true;
    }
    return res;
}

/***************************************************************************
 * RESTORE STATE
 */

static bool
is_our_spill_or_restore(void *drcontext, instr_t *instr, instr_t *next_instr,
                        bool *spill OUT, reg_id_t *reg_spilled OUT, uint *slot_out OUT,
                        uint *offs_out OUT, bool *is_indirectly_spilled OUT)
{
    bool tls;
    uint slot, offs;
    reg_id_t reg;
    bool is_spilled;  /* Flag denoting spill or restore*/
    bool is_indirect; /* Flag denoting direct or indirect access */

    is_indirect = false;
    if (is_indirectly_spilled != NULL)
        *is_indirectly_spilled = is_indirect;

    if (!instr_is_reg_spill_or_restore(drcontext, instr, &tls, &is_spilled, &reg, &offs))
        return false;
    /* Is this from our direct raw TLS for gpr registers ? */
    if (tls && offs >= tls_slot_offs &&
        offs < (tls_slot_offs + ops.num_spill_slots * sizeof(reg_t))) {
        slot = (offs - tls_slot_offs) / sizeof(reg_t);
    } else if (tls && offs == tls_simd_offs &&
               !(is_spilled) /* Cant be a spill bc loading block */) {
        ASSERT(next_instr != NULL, "next_instr cannot be NULL");
        ASSERT(instr_get_opcode(next_instr) == OP_movdqa ||
                   instr_get_opcode(next_instr) == OP_vmovdqa,
               "next instruction needs to be a mov");
        is_indirect = true;
        opnd_t dst = instr_get_dst(next_instr, 0);
        opnd_t src = instr_get_src(next_instr, 0);

        if (opnd_is_reg(dst) && reg_is_vector_simd(opnd_get_reg(dst)) &&
            opnd_is_base_disp(src)) {
            reg = opnd_get_reg(dst);
            is_spilled = false;
            int disp = opnd_get_disp(src);
            slot = disp / REG_SIMD_SIZE;
        } else if (opnd_is_reg(src) && reg_is_vector_simd(opnd_get_reg(src)) &&
                   opnd_is_base_disp(dst)) {
            reg = opnd_get_reg(src);
            is_spilled = true;
            int disp = opnd_get_disp(dst);
            slot = disp / REG_SIMD_SIZE;
        } else {
            slot = -1;
            ASSERT(false, "use of block must involve a load/store");
        }
    } else {
        /* We assume a DR spill slot, in TLS or thread-private mcontext */
        if (tls) {
            /* We assume the DR slots are either low-to-high or high-to-low. */
            uint DR_min_offs =
                opnd_get_disp(dr_reg_spill_slot_opnd(drcontext, SPILL_SLOT_1));
            uint DR_max_offs = opnd_get_disp(
                dr_reg_spill_slot_opnd(drcontext, dr_max_opnd_accessible_spill_slot()));
            uint max_DR_slot = (uint)dr_max_opnd_accessible_spill_slot();
            if (DR_min_offs > DR_max_offs) {
                if (offs > DR_min_offs) {
                    slot = (offs - DR_min_offs) / sizeof(reg_t);
                } else if (offs < DR_max_offs) {
                    /* Fix hidden slot regardless of low-to-high or vice versa. */
                    slot = max_DR_slot + 1;
                } else {
                    slot = (DR_min_offs - offs) / sizeof(reg_t);
                }
            } else {
                if (offs > DR_max_offs) {
                    slot = (offs - DR_max_offs) / sizeof(reg_t);
                } else if (offs < DR_min_offs) {
                    /* Fix hidden slot regardless of low-to-high or vice versa. */
                    slot = max_DR_slot + 1;
                } else {
                    slot = (offs - DR_min_offs) / sizeof(reg_t);
                }
            }
            if (slot > max_DR_slot) {
                /* This is not a drreg spill, but some TLS access by
                 * tool instrumentation (i#2035).
                 */
                return false;
            }
#ifdef X86
            if (slot > max_DR_slot - 1) {
                /* FIXME i#2933: We rule out the 3rd DR TLS slot b/c it's used by
                 * DR for purposes where there's no restore paired with a spill.
                 * Another tool component could also use the other slots that way,
                 * though: we need a more foolproof solution.  For now we have a hole
                 * and tools should allocate enough dedicated drreg TLS slots to
                 * ensure robustness.
                 */
                return false;
            }
#endif
        } else {
            /* We assume mcontext spill offs is 0-based. */
            slot = offs / sizeof(reg_t);
        }
        slot += ops.num_spill_slots;
    }
    if (spill != NULL)
        *spill = is_spilled;
    if (reg_spilled != NULL)
        *reg_spilled = reg;
    if (slot_out != NULL)
        *slot_out = slot;
    if (offs_out != NULL)
        *offs_out = offs;
    if (is_indirectly_spilled != NULL)
        *is_indirectly_spilled = is_indirect;
    return true;
}

drreg_status_t
drreg_is_instr_spill_or_restore(void *drcontext, instr_t *instr, bool *spill OUT,
                                bool *restore OUT, reg_id_t *reg_spilled OUT)
{
    bool is_spill;
    if (!is_our_spill_or_restore(drcontext, instr, instr_get_next(instr), &is_spill,
                                 reg_spilled, NULL, NULL, NULL)) {
        if (spill != NULL)
            *spill = false;
        if (restore != NULL)
            *restore = false;
        return DRREG_SUCCESS;
    }
    if (spill != NULL)
        *spill = is_spill;
    if (restore != NULL)
        *restore = !is_spill;
    return DRREG_SUCCESS;
}

static bool
drreg_event_restore_state(void *drcontext, bool restore_memory,
                          dr_restore_state_info_t *info)
{
    /* To achieve a clean and simple reserve-and-unreserve interface w/o specifying
     * up front how many cross-app-instr scratch regs (and then limited to whole-bb
     * regs with stored per-bb info, like Dr. Memory does), we have to pay with a
     * complex state xl8 scheme.  We need to decode the in-cache fragment and walk
     * it, recognizing our own spills and restores.  We distinguish a tool value
     * spill to a temp slot (from drreg_event_bb_insert_late()) by watching for
     * a spill of an already-spilled reg to a different slot.
     */
    uint spilled_to[DR_NUM_GPR_REGS];
    uint spilled_to_aflags = MAX_SPILLS;
    uint spilled_simd_to[MCXT_NUM_SIMD_SLOTS];
    reg_id_t reg;
    instr_t inst;
    instr_t next_inst; /* used to analyse the load to an indirect block. */
    byte *prev_pc, *pc = info->fragment_info.cache_start_pc;
    uint offs;
    bool is_spill;
    bool is_indirect_spill;
    byte simd_buf[REG_SIMD_SIZE];

#ifdef X86
    bool prev_xax_spill = false;
    bool aflags_in_xax = false;
#endif
    uint slot;
    if (pc == NULL)
        return true; /* fault not in cache */
    for (reg = DR_REG_START_GPR; reg <= DR_REG_STOP_GPR; reg++)
        spilled_to[GPR_IDX(reg)] = MAX_SPILLS;
    for (reg = DR_REG_APPLICABLE_START_SIMD; reg <= DR_REG_APPLICABLE_STOP_SIMD; reg++)
        spilled_simd_to[SIMD_IDX(reg)] = MAX_SIMD_SPILLS;

    LOG(drcontext, DR_LOG_ALL, 3,
        "%s: processing fault @" PFX ": decoding from " PFX "\n", __FUNCTION__,
        info->raw_mcontext->pc, pc);
    instr_init(drcontext, &inst);
    instr_init(drcontext, &next_inst);
    while (pc < info->raw_mcontext->pc) {
        instr_reset(drcontext, &inst);
        instr_reset(drcontext, &next_inst);
        prev_pc = pc;
        pc = decode(drcontext, pc, &inst);
        decode(drcontext, pc, &next_inst);

        if (is_our_spill_or_restore(drcontext, &inst, &next_inst, &is_spill, &reg, &slot,
                                    &offs, &is_indirect_spill)) {
            LOG(drcontext, DR_LOG_ALL, 3,
                "%s @" PFX " found %s to %s offs=0x%x => slot %d\n", __FUNCTION__,
                prev_pc, is_spill ? "is_spill" : "restore", get_register_name(reg), offs,
                slot);
            if (is_spill) {
                if (is_indirect_spill) {
                    if (reg_is_vector_simd(reg)) {
                        if (spilled_simd_to[SIMD_IDX(reg)] < MAX_SIMD_SPILLS &&
                            /* allow redundant spill */
                            spilled_simd_to[SIMD_IDX(reg)] != slot) {
                            /* This reg is already spilled: we assume that this new spill
                             * is to a tmp slot for preserving the tool's value.
                             */
                            LOG(drcontext, DR_LOG_ALL, 3,
                                "%s @" PFX ": ignoring tool is_spill\n", __FUNCTION__,
                                pc);
                        } else {
                            spilled_simd_to[SIMD_IDX(reg)] = slot;
                        }
                    }
                } else if (slot == AFLAGS_SLOT) {
                    spilled_to_aflags = slot;
                } else if (spilled_to[GPR_IDX(reg)] < MAX_SPILLS &&
                           /* allow redundant is_spill */
                           spilled_to[GPR_IDX(reg)] != slot) {
                    /* This reg is already spilled: we assume that this new spill
                     * is to a tmp slot for preserving the tool's value.
                     */
                    LOG(drcontext, DR_LOG_ALL, 3, "%s @" PFX ": ignoring tool is_spill\n",
                        __FUNCTION__, pc);
                } else {
                    spilled_to[GPR_IDX(reg)] = slot;
                }
            } else {
                /* Not a spill, but a restore. */
                if (is_indirect_spill) {
                    if (spilled_simd_to[SIMD_IDX(reg)] == slot)
                        spilled_simd_to[SIMD_IDX(reg)] = MAX_SIMD_SPILLS;
                } else if (slot == AFLAGS_SLOT && spilled_to_aflags == slot)
                    spilled_to_aflags = MAX_SPILLS;
                else if (spilled_to[GPR_IDX(reg)] == slot)
                    spilled_to[GPR_IDX(reg)] = MAX_SPILLS;
                else {
                    LOG(drcontext, DR_LOG_ALL, 3, "%s @" PFX ": ignoring restore\n",
                        __FUNCTION__, pc);
                }
            }
#ifdef X86
            if (reg == DR_REG_XAX) {
                prev_xax_spill = true;
                if (aflags_in_xax)
                    aflags_in_xax = false;
            }
#endif
        }
#ifdef X86
        else if (prev_xax_spill && instr_get_opcode(&inst) == OP_lahf && is_spill)
            aflags_in_xax = true;
        else if (aflags_in_xax && instr_get_opcode(&inst) == OP_sahf)
            aflags_in_xax = false;
#endif
    }
    instr_free(drcontext, &inst);
    instr_free(drcontext, &next_inst);

    if (spilled_to_aflags < MAX_SPILLS IF_X86(|| aflags_in_xax)) {
        reg_t newval = info->mcontext->xflags;
        reg_t val;
#ifdef X86
        uint sahf;
        if (aflags_in_xax)
            val = info->mcontext->xax;
        else
#endif
            val = get_directly_spilled_value(drcontext, spilled_to_aflags);
#ifdef AARCHXX
        newval &= ~(EFLAGS_ARITH);
        newval |= val;
#elif defined(X86)
        sahf = (val & 0xff00) >> 8;
        newval &= ~(EFLAGS_ARITH);
        newval |= sahf;
        if (TEST(1, val)) /* seto */
            newval |= EFLAGS_OF;
#endif
        LOG(drcontext, DR_LOG_ALL, 3, "%s: restoring aflags from " PFX " to " PFX "\n",
            __FUNCTION__, info->mcontext->xflags, newval);
        info->mcontext->xflags = newval;
    }
    for (reg = DR_REG_START_GPR; reg <= DR_REG_STOP_GPR; reg++) {
        if (spilled_to[GPR_IDX(reg)] < MAX_SPILLS) {
            reg_t val = get_directly_spilled_value(drcontext, spilled_to[GPR_IDX(reg)]);
            LOG(drcontext, DR_LOG_ALL, 3,
                "%s: restoring %s from slot %d from " PFX " to " PFX "\n", __FUNCTION__,
                get_register_name(reg), spilled_to[GPR_IDX(reg)],
                reg_get_value(reg, info->mcontext), val);
            reg_set_value(reg, info->mcontext, val);
        }
    }
    for (reg = DR_REG_APPLICABLE_START_SIMD; reg <= DR_REG_APPLICABLE_STOP_SIMD; reg++) {
        if (spilled_simd_to[SIMD_IDX(reg)] < MAX_SIMD_SPILLS) {
            if (reg_is_strictly_xmm(reg)) {
                get_indirectly_spilled_value(drcontext, reg,
                                             spilled_simd_to[SIMD_IDX(reg)], simd_buf,
                                             XMM_REG_SIZE);
            } else if (reg_is_strictly_ymm(reg)) {
                /* Support YMM here. */
                ASSERT(false, "not applicable register");
            } else if (reg_is_strictly_zmm(reg)) {
                /* Support ZMM here. */
                ASSERT(false, "not applicable register");
            } else
                ASSERT(false, "not applicable register");

            reg_set_value_ex(reg, info->mcontext, simd_buf);
        }
    }
    return true;
}

/***************************************************************************
 * INIT AND EXIT
 */

static int drreg_init_count;

static per_thread_t init_pt;

static per_thread_t *
get_tls_data(void *drcontext)
{
    per_thread_t *pt = (per_thread_t *)drmgr_get_tls_field(drcontext, tls_idx);
    /* Support use during init (i#2910). */
    if (pt == NULL)
        return &init_pt;
    return pt;
}

static void
tls_data_init(per_thread_t *pt)
{
    reg_id_t reg;
    memset(pt, 0, sizeof(*pt));
    for (reg = DR_REG_START_GPR; reg <= DR_REG_STOP_GPR; reg++) {
        drvector_init(&pt->reg[GPR_IDX(reg)].live, 20, false /*!synch*/, NULL);
        pt->reg[GPR_IDX(reg)].native = true;
    }
    for (reg = DR_REG_APPLICABLE_START_SIMD; reg <= DR_REG_APPLICABLE_STOP_SIMD; reg++) {
        drvector_init(&pt->simd_reg[SIMD_IDX(reg)].live, MCXT_NUM_SIMD_SLOTS + 10,
                      false /*!synch*/, NULL);
        pt->simd_reg[SIMD_IDX(reg)].native = true;
    }
    pt->aflags.native = true;
    drvector_init(&pt->aflags.live, 20, false /*!synch*/, NULL);
    /* Block should be aligned on a 64-byte boundary */
    pt->simd_spill_start = dr_global_alloc((REG_SIMD_SIZE * MAX_SIMD_SPILLS) + 63);
    pt->simd_spills = (byte *)ALIGN_FORWARD(pt->simd_spill_start, 64);
}

static void
tls_data_free(per_thread_t *pt)
{
    reg_id_t reg;
    for (reg = DR_REG_START_GPR; reg <= DR_REG_STOP_GPR; reg++) {
        drvector_delete(&pt->reg[GPR_IDX(reg)].live);
    }
    for (reg = DR_REG_APPLICABLE_START_SIMD; reg <= DR_REG_APPLICABLE_STOP_SIMD; reg++) {
        drvector_delete(&pt->simd_reg[SIMD_IDX(reg)].live);
    }
    drvector_delete(&pt->aflags.live);
    dr_global_free(pt->simd_spill_start, (REG_SIMD_SIZE * MAX_SIMD_SPILLS) + 63);
}

static void
drreg_thread_init(void *drcontext)
{
    per_thread_t *pt = (per_thread_t *)dr_thread_alloc(drcontext, sizeof(*pt));
    drmgr_set_tls_field(drcontext, tls_idx, (void *)pt);
    tls_data_init(pt);
    pt->tls_seg_base = dr_get_dr_segment_base(tls_seg);
    /* Place the pointer to the SIMD block inside a slot. */
    void **addr = (void **)(pt->tls_seg_base + tls_simd_offs);
    *addr = pt->simd_spills;
}

static void
drreg_thread_exit(void *drcontext)
{
    per_thread_t *pt = (per_thread_t *)drmgr_get_tls_field(drcontext, tls_idx);
    tls_data_free(pt);
    dr_thread_free(drcontext, pt, sizeof(*pt));
}

drreg_status_t
drreg_init(drreg_options_t *ops_in)
{
    uint prior_slots = ops.num_spill_slots;
    uint num_spill_slots;
    drmgr_priority_t high_priority = { sizeof(high_priority),
                                       DRMGR_PRIORITY_NAME_DRREG_HIGH, NULL, NULL,
                                       DRMGR_PRIORITY_INSERT_DRREG_HIGH };
    drmgr_priority_t low_priority = { sizeof(low_priority), DRMGR_PRIORITY_NAME_DRREG_LOW,
                                      NULL, NULL, DRMGR_PRIORITY_INSERT_DRREG_LOW };
    drmgr_priority_t fault_priority = { sizeof(fault_priority),
                                        DRMGR_PRIORITY_NAME_DRREG_FAULT, NULL, NULL,
                                        DRMGR_PRIORITY_FAULT_DRREG };

    int count = dr_atomic_add32_return_sum(&drreg_init_count, 1);
    if (count == 1) {
        drmgr_init();

        if (!drmgr_register_thread_init_event(drreg_thread_init) ||
            !drmgr_register_thread_exit_event(drreg_thread_exit))
            return DRREG_ERROR;
        tls_idx = drmgr_register_tls_field();
        if (tls_idx == -1)
            return DRREG_ERROR;

        if (!drmgr_register_bb_instrumentation_event(NULL, drreg_event_bb_insert_early,
                                                     &high_priority) ||
            !drmgr_register_bb_instrumentation_event(
                drreg_event_bb_analysis, drreg_event_bb_insert_late, &low_priority) ||
            !drmgr_register_restore_state_ex_event_ex(drreg_event_restore_state,
                                                      &fault_priority))
            return DRREG_ERROR;
#ifdef X86
        /* We get an extra slot for aflags xax, rather than just documenting that
         * clients should add 2 instead of just 1, as there are many existing clients.
         */
        ops.num_spill_slots = 1;
#endif
        /* Support use during init when there is no TLS (i#2910). */
        tls_data_init(&init_pt);
    }

    if (ops_in->struct_size < offsetof(drreg_options_t, error_callback))
        return DRREG_ERROR_INVALID_PARAMETER;

    /* Instead of allowing only one drreg_init() and all other components to be
     * passed in scratch regs by a master, which is not always an easy-to-use
     * model, we instead consider all callers' requests, combining the option
     * fields.  We don't shift init to drreg_thread_init() or sthg b/c we really
     * want init-time error codes returning from drreg_init().
     */

    /* Sum the spill slots, honoring a new or prior do_not_sum_slots by taking
     * the max instead of summing.
     */
    if (ops_in->struct_size > offsetof(drreg_options_t, do_not_sum_slots)) {
        if (ops_in->do_not_sum_slots) {
            if (ops_in->num_spill_slots > ops.num_spill_slots)
                ops.num_spill_slots = ops_in->num_spill_slots;
        } else
            ops.num_spill_slots += ops_in->num_spill_slots;
        ops.do_not_sum_slots = ops_in->do_not_sum_slots;
    } else {
        if (ops.do_not_sum_slots) {
            if (ops_in->num_spill_slots > ops.num_spill_slots)
                ops.num_spill_slots = ops_in->num_spill_slots;
        } else
            ops.num_spill_slots += ops_in->num_spill_slots;
        ops.do_not_sum_slots = false;
    }

    /* If anyone wants to be conservative, then be conservative. */
    ops.conservative = ops.conservative || ops_in->conservative;

    /* The first callback wins. */
    if (ops_in->struct_size > offsetof(drreg_options_t, error_callback) &&
        ops.error_callback == NULL)
        ops.error_callback = ops_in->error_callback;

    if (prior_slots > 0) {
        /* To cater for the additional slot of the SIMD block pointer. */
        prior_slots++;
        if (!dr_raw_tls_cfree(tls_simd_offs, prior_slots))
            return DRREG_ERROR;
    }

    num_spill_slots = ops.num_spill_slots;
    /* We always add an additional slot for SIMD block pointer */
    num_spill_slots++;

    /* 0 spill slots is supported and just fills in tls_seg for us. */
    if (!dr_raw_tls_calloc(&tls_seg, &tls_simd_offs, num_spill_slots, 0))
        return DRREG_ERROR_OUT_OF_SLOTS;

    /* Increment offset so that we now directly point to GPR slots, skipping the pointer
     * to the indirect SIMD block. */
    tls_slot_offs = tls_simd_offs + sizeof(void *);

    return DRREG_SUCCESS;
}

drreg_status_t
drreg_exit(void)
{
    uint num_spill_slots;
    int count = dr_atomic_add32_return_sum(&drreg_init_count, -1);
    if (count != 0)
        return DRREG_SUCCESS;

    tls_data_free(&init_pt);

    if (!drmgr_unregister_thread_init_event(drreg_thread_init) ||
        !drmgr_unregister_thread_exit_event(drreg_thread_exit))
        return DRREG_ERROR;

    drmgr_unregister_tls_field(tls_idx);
    if (!drmgr_unregister_bb_insertion_event(drreg_event_bb_insert_early) ||
        !drmgr_unregister_bb_instrumentation_event(drreg_event_bb_analysis) ||
        !drmgr_unregister_restore_state_ex_event(drreg_event_restore_state))
        return DRREG_ERROR;

    drmgr_exit();

    num_spill_slots = ops.num_spill_slots;
    // We always add an additional slot for SIMD block pointer.
    num_spill_slots++;
    if (!dr_raw_tls_cfree(tls_simd_offs, num_spill_slots))
        return DRREG_ERROR;

    /* Support re-attach */
    memset(&ops, 0, sizeof(ops));

    return DRREG_SUCCESS;
}<|MERGE_RESOLUTION|>--- conflicted
+++ resolved
@@ -1713,24 +1713,10 @@
     if (reg == DR_REG_NULL) {
         res = drreg_restore_aflags(drcontext, ilist, where_restore, pt, false);
     } else {
-<<<<<<< HEAD
         if ((reg_is_vector_simd(reg) && !is_applicable_simd(reg)) ||
             (reg_is_gpr(reg) &&
-             (!reg_is_pointer_sized(reg) || reg == dr_get_stolen_reg()))) {
-            dr_fprintf(STDERR, "%p %s\n", reg, get_register_name(reg));
-            ASSERT(false, "hi! ");
+             (!reg_is_pointer_sized(reg) || reg == dr_get_stolen_reg())))
             return DRREG_ERROR_INVALID_PARAMETER;
-        }
-=======
-		if ((reg_is_vector_simd(reg) && !is_applicable_simd(reg))
-				|| (reg_is_gpr(reg)
-						&& (!reg_is_pointer_sized(reg)
-								|| reg == dr_get_stolen_reg()))) {
-			dr_fprintf(STDERR, "%p %s\n", reg, get_register_name(reg));
-			ASSERT(false, "hi! ");
-			return DRREG_ERROR_INVALID_PARAMETER;
-		}
->>>>>>> 5987d5aa
         res = drreg_restore_app_value(drcontext, ilist, where_restore, reg, reg, false);
     }
     if (restore_needed != NULL)
