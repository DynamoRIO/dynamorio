--- conflicted
+++ resolved
@@ -684,13 +684,8 @@
     errno = 0;
     // If we set 0 as the base, strtol() will automatically identify the base of the
     // number to convert. By default, it will assume the number to be converted is
-<<<<<<< HEAD
-    // decimal, and number starting with 0 or 0x is assumed to be octal or hexadecimal.
-    //
-=======
     // decimal, and a number starting with 0 or 0x is assumed to be octal or hexadecimal,
     // respectively.
->>>>>>> f367c941
     long input = strtol(s.c_str(), NULL, 0);
 
     // strtol returns a long, but this may not always fit into an integer.
@@ -714,12 +709,7 @@
 droption_t<long long>::convert_from_string(const std::string s)
 {
     errno = 0;
-<<<<<<< HEAD
-    // If we set 0 as the base, strtoll() will automatically identify the base like
-    // strtol().
-=======
     // If we set 0 as the base, strtoll() will automatically identify the base.
->>>>>>> f367c941
     value_ = strtoll(s.c_str(), NULL, 0);
     return errno == 0;
 }
@@ -729,10 +719,6 @@
 {
     errno = 0;
     long input = strtol(s.c_str(), NULL, 0);
-<<<<<<< HEAD
-
-=======
->>>>>>> f367c941
     // Is the value positive and fits into an unsigned integer?
     if (input >= 0 && (unsigned long)input <= (unsigned long)UINT_MAX)
         value_ = (unsigned int)input;
@@ -745,57 +731,19 @@
 inline bool
 droption_t<unsigned long>::convert_from_string(const std::string s)
 {
-<<<<<<< HEAD
-    // Checks if the first non-space character of a string is a negative sign. If it is,
-    // it is invalid.
-    const char *str = s.c_str();
-    const char *startptr = &str[0];
-    for (int i = 0; i < (int)s.size(); i++) {
-        char c = str[i];
-        if (c == ' ' || c == '\n' || c == '\r' || c == '\t' || c == '\v' || c == '\f') {
-            continue;
-        } else {
-            startptr = &str[i];
-            break;
-        }
-    }
-    if (*startptr == '-') {
-=======
     if (is_negative(s))
->>>>>>> f367c941
         return false;
     }
 
     errno = 0;
-<<<<<<< HEAD
-    value_ = strtoul(startptr, NULL, 0);
-=======
     value_ = strtoul(s.c_str(), NULL, 0);
->>>>>>> f367c941
     return errno == 0;
 }
 template <>
 inline bool
 droption_t<unsigned long long>::convert_from_string(const std::string s)
 {
-<<<<<<< HEAD
-    // Checks if the first non-space character of a string is a negative sign. If it is,
-    // it is invalid.
-    const char *str = s.c_str();
-    const char *startptr = &str[0];
-    for (int i = 0; i < (int)s.size(); i++) {
-        char c = str[i];
-        if (c == ' ' || c == '\n' || c == '\r' || c == '\t' || c == '\v' || c == '\f') {
-            continue;
-        } else {
-            startptr = &str[i];
-            break;
-        }
-    }
-    if (*startptr == '-') {
-=======
     if (is_negative(s))
->>>>>>> f367c941
         return false;
     }
 
