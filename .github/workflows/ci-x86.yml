--- conflicted
+++ resolved
@@ -58,116 +58,6 @@
   # https://github.community/t/reusing-sharing-inheriting-steps-between-jobs-declarations
 
 jobs:
-<<<<<<< HEAD
-=======
-  # 32-bit Linux build with gcc and run tests:
-  x86-32:
-    runs-on: ubuntu-20.04
-
-    # When checking out the repository that triggered a workflow, actions/checkout
-    # defaults to the reference or SHA for that event. See documentation for ref at
-    # https://github.com/actions/checkout
-    steps:
-    - uses: actions/checkout@v4
-      with:
-        submodules: true
-
-    # Cancel any prior runs for a PR (but do not cancel master branch runs).
-    - uses: n1hility/cancel-previous-runs@v2
-      with:
-        token: ${{ secrets.GITHUB_TOKEN }}
-      if: ${{ github.event_name == 'pull_request' }}
-
-    # We also need origin/master for pre-commit source file checks in runsuite.cmake.
-    # But fetching multiple branches isn't supported yet: actions/checkout#214
-    # Pending PR that adds this support actions/checkout#155
-    # TODO i#4549: When necessary support is available, remove/replace the
-    # workaround here and from every job in other Github Actions CI workflows.
-    - run: git fetch --no-tags --depth=1 origin master
-
-    # Install multilib for non-cross-compiling Linux build.
-    # GA CI uses packages.microsoft.com which is missing i386 packages, and
-    # attempts at using apt with us.archive-ubuntu.com hit dep issues:
-    # so we manually install the i386 packages we need.
-    - name: Create Build Environment
-      run: |
-        sudo apt update
-        sudo apt-get -y install doxygen vera++ zlib1g-dev libsnappy-dev \
-          liblz4-dev g++-multilib libunwind-dev
-        sudo add-apt-repository 'deb [arch=i386] http://us.archive.ubuntu.com/ubuntu focal main'
-        apt download libunwind8:i386 libunwind-dev:i386 liblzma5:i386 \
-          zlib1g:i386 zlib1g-dev:i386
-        mkdir ../extract
-        for i in *.deb; do dpkg-deb -x $i ../extract; done
-        sudo rsync -av ../extract/usr/lib/i386-linux-gnu/ /usr/lib/i386-linux-gnu/
-        sudo rsync -av ../extract/lib/i386-linux-gnu/ /usr/lib/i386-linux-gnu/
-        sudo rsync -av ../extract/usr/include/i386-linux-gnu/ /usr/include/
-        echo 0 | sudo tee /proc/sys/kernel/yama/ptrace_scope
-
-    # Use a newer cmake to avoid 32-bit toolchain problems (i#4830).
-    - name: Setup newer cmake
-      uses: jwlawson/actions-setup-cmake@v2
-      with:
-        cmake-version: '3.19.7'
-
-    - name: Check if format checks are disabled
-      id: are_format_checks_disabled
-      uses: ./.github/actions/are-format-checks-disabled
-
-    - name: Run Suite
-      working-directory: ${{ github.workspace }}
-      run: ./suite/runsuite_wrapper.pl automated_ci 32_only
-      env:
-        DYNAMORIO_CROSS_AARCHXX_LINUX_ONLY: no
-        CI_TRIGGER: ${{ github.event_name }}
-        CI_BRANCH: ${{ github.ref }}
-        GITHUB_COMMIT_AUTHOR_EMAIL: ${{ github.event.commits[0].author.email }}
-        DISABLE_FORMAT_CHECKS: ${{ steps.are_format_checks_disabled.outputs.disable_format_checks }}
-
-  # 64-bit Linux build with gcc and run tests.
-  x86-64:
-    runs-on: ubuntu-20.04
-    steps:
-    - uses: actions/checkout@v4
-      with:
-        submodules: true
-
-    # Cancel any prior runs for a PR (but do not cancel master branch runs).
-    - uses: n1hility/cancel-previous-runs@v2
-      with:
-        token: ${{ secrets.GITHUB_TOKEN }}
-      if: ${{ github.event_name == 'pull_request' }}
-
-    - run: git fetch --no-tags --depth=1 origin master
-
-    # Install multilib for non-cross-compiling Linux build.
-    - name: Create Build Environment
-      run: |
-        sudo apt update
-        sudo apt-get -y install doxygen vera++ zlib1g-dev libsnappy-dev \
-          liblz4-dev g++-multilib libunwind-dev
-        echo 0 | sudo tee /proc/sys/kernel/yama/ptrace_scope
-
-    # Use a newer cmake to avoid 32-bit toolchain problems (i#4830).
-    - name: Setup newer cmake
-      uses: jwlawson/actions-setup-cmake@v2
-      with:
-        cmake-version: '3.19.7'
-
-    - name: Check if format checks are disabled
-      id: are_format_checks_disabled
-      uses: ./.github/actions/are-format-checks-disabled
-
-    - name: Run Suite
-      working-directory: ${{ github.workspace }}
-      run: ./suite/runsuite_wrapper.pl automated_ci 64_only
-      env:
-        DYNAMORIO_CROSS_AARCHXX_LINUX_ONLY: no
-        CI_TRIGGER: ${{ github.event_name }}
-        CI_BRANCH: ${{ github.ref }}
-        DISABLE_FORMAT_CHECKS: ${{ steps.are_format_checks_disabled.outputs.disable_format_checks }}
-
->>>>>>> 69292440
   # Ubuntu22 64-bit Linux build with gcc and run tests.
   # XXX: A matrix could combine this with the 20.04 but our auto-cancel
   # step cancels the 2nd job so we need to solve that first.
@@ -263,113 +153,4 @@
       env:
         DYNAMORIO_CROSS_AARCHXX_LINUX_ONLY: no
         CI_TRIGGER: ${{ github.event_name }}
-<<<<<<< HEAD
-        CI_BRANCH: ${{ github.ref }}
-=======
-        CI_BRANCH: ${{ github.ref }}
-        DISABLE_FORMAT_CHECKS: ${{ steps.are_format_checks_disabled.outputs.disable_format_checks }}
-
-  # 64-bit Linux build with gcc and musl.
-  # TODO i#1973: Fix failing cases and enable tests in CI.
-  x86-64-alpine-3_21:
-    runs-on: ubuntu-22.04
-    steps:
-    - uses: actions/checkout@v4
-      with:
-        submodules: true
-        path: ${{ github.workspace }}/DynamoRIO
-
-    # Cancel any prior runs for a PR (but do not cancel master branch runs).
-    - uses: n1hility/cancel-previous-runs@v2
-      with:
-        token: ${{ secrets.GITHUB_TOKEN }}
-      if: ${{ github.event_name == 'pull_request' }}
-
-    - run: git fetch --no-tags --depth=1 origin master
-      working-directory: ${{ github.workspace }}/DynamoRIO
-
-    # Create an Alpine Linux 3.21.2 chroot environment for building
-    - name: Create Build Environment
-      run: |
-        sudo mkdir alpine-root
-        curl -L https://dl-cdn.alpinelinux.org/v3.21/releases/x86_64/alpine-minirootfs-3.21.3-x86_64.tar.gz | \
-        sudo tar xzv -C alpine-root
-
-        cd alpine-root
-        sudo mount -o bind /dev/ dev
-        sudo mount -t proc proc proc
-        sudo mount -t sysfs sys sys
-        sudo mount -o bind ${{ github.workspace }}/DynamoRIO root
-        # Use host DNS configuration in the chroot environment
-        sudo cp /etc/resolv.conf etc/
-
-        sudo chroot . sbin/apk upgrade
-
-        # Meta-package build-base simplifies dependencies, but it pulls in
-        # fortify-headers. Alpine ships an out-of-date version whose headers
-        # contain unnecessary includes, causing naming conflicts.
-        # TODO i#1973: simplify dependency with build-base after fixing
-        # the compatibility problem.
-        sudo chroot . sbin/apk add \
-          alpine-base binutils bash cmake doxygen file g++ git libunwind-dev \
-          lz4-dev lz4-static linux-headers make musl-dev musl-libintl perl \
-          patch xz-dev zlib-dev zlib-static
-
-    # XXX: Using actions/are-format-checks-disabled here results in EACCES:
-    # permission denied,
-    # rmdir '/home/runner/work/dynamorio/dynamorio/alpine-root/bin' after
-    # actions/checkout@v4 and before gh api is called. So we call gh api here.
-    - name: Check if format checks are disabled
-      id: are_format_checks_disabled
-      env:
-        GH_TOKEN: ${{ secrets.GITHUB_TOKEN }}
-        GITHUB_REPOSITORY: ${{ github.repository }}
-      run: |
-        found=no
-        if ${{ github.event_name == 'pull_request' }}; then
-          commit_messages="$(gh api '${{ github.event.pull_request._links.commits.href }}' --paginate --jq .[].commit.message)"
-          if echo "$commit_messages" | grep -q "DISABLE_FORMAT_CHECKS"; then
-            found=yes
-          fi
-        elif ${{ github.event_name == 'push' }}; then
-          if ${{ contains(toJSON(github.event.commits.*.message), 'DISABLE_FORMAT_CHECKS') }}; then
-            found=yes
-          fi
-        fi
-        if [[ "$found" == "yes" ]]; then
-          echo "disable_format_checks=yes" >> $GITHUB_OUTPUT
-          echo "format checks are disabled."
-        else
-          echo "disable_format_checks=no" >> $GITHUB_OUTPUT
-          echo "format checks are enabled."
-        fi
-
-    - name: Run Suite
-      working-directory: ${{ github.workspace }}
-      run: |
-        sudo --preserve-env=CI_TRIGGER,CI_BRANCH,DYNAMORIO_MUSL,DISABLE_FORMAT_CHECKS \
-          chroot alpine-root sh -c 'cd &&
-                                    ./suite/runsuite_wrapper.pl automated_ci 64_only'
-      env:
-        DYNAMORIO_MUSL: yes
-        CI_TRIGGER: ${{ github.event_name }}
-        CI_BRANCH: ${{ github.ref }}
-        DISABLE_FORMAT_CHECKS: ${{ steps.are_format_checks_disabled.outputs.disable_format_checks }}
-
-  send-failure-notification:
-      uses: ./.github/workflows/failure-notification.yml
-      needs: [x86-32, x86-64, x86-64-ubuntu22, x86-32-ubuntu22, x86-64-alpine-3_21]
-      # By default, a failure in a job skips the jobs that need it. The
-      # following expression ensures that failure-notification.yml is
-      # always invoked.
-      if: ${{ always() }}
-      with:
-        test_suite_status: ${{ format('{0} {1} | {2} {3} | {4} {5} | {6} {7} | {8} {9}',
-                                      'x86-32', needs.x86-32.result,
-                                      'x86-64', needs.x86-64.result,
-                                      'x86-64-ubuntu22', needs.x86-64-ubuntu22.result,
-                                      'x86-32-ubuntu22', needs.x86-32-ubuntu22.result,
-                                      'x86-64-alpine-3_21', needs.x86-64-alpine-3_21.result) }}
-        test_suite_results_only: ${{ join(needs.*.result, ',') }}
-      secrets: inherit
->>>>>>> 69292440
+        CI_BRANCH: ${{ github.ref }}