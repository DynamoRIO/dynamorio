# **********************************************************
# Copyright (c) 2020-2021 Google, Inc.  All rights reserved.
# **********************************************************

# Redistribution and use in source and binary forms, with or without
# modification, are permitted provided that the following conditions are met:
#
# * Redistributions of source code must retain the above copyright notice,
#   this list of conditions and the following disclaimer.
#
# * Redistributions in binary form must reproduce the above copyright notice,
#   this list of conditions and the following disclaimer in the documentation
#   and/or other materials provided with the distribution.
#
# * Neither the name of Google, Inc. nor the names of its contributors may be
#   used to endorse or promote products derived from this software without
#   specific prior written permission.
#
# THIS SOFTWARE IS PROVIDED BY THE COPYRIGHT HOLDERS AND CONTRIBUTORS "AS IS"
# AND ANY EXPRESS OR IMPLIED WARRANTIES, INCLUDING, BUT NOT LIMITED TO, THE
# IMPLIED WARRANTIES OF MERCHANTABILITY AND FITNESS FOR A PARTICULAR PURPOSE
# ARE DISCLAIMED. IN NO EVENT SHALL VMWARE, INC. OR CONTRIBUTORS BE LIABLE
# FOR ANY DIRECT, INDIRECT, INCIDENTAL, SPECIAL, EXEMPLARY, OR CONSEQUENTIAL
# DAMAGES (INCLUDING, BUT NOT LIMITED TO, PROCUREMENT OF SUBSTITUTE GOODS OR
# SERVICES; LOSS OF USE, DATA, OR PROFITS; OR BUSINESS INTERRUPTION) HOWEVER
# CAUSED AND ON ANY THEORY OF LIABILITY, WHETHER IN CONTRACT, STRICT
# LIABILITY, OR TORT (INCLUDING NEGLIGENCE OR OTHERWISE) ARISING IN ANY WAY
# OUT OF THE USE OF THIS SOFTWARE, EVEN IF ADVISED OF THE POSSIBILITY OF SUCH
# DAMAGE.

# Github Actions workflow for release packages.

name: ci-package
on:
  # Our weekly cronbuild: 9pm EST on Fridays.
  schedule:
    - cron: '0 2 * * SAT'
  # Manual trigger using the Actions page.
  workflow_dispatch:
    inputs:
      version:
        description: 'Package version number (blank for cronbuild)'
        required: false
        default: ''
      build:
        description: 'Package build number'
        required: true
        default: '0'

defaults:
  run:
    shell: bash

jobs:
  ###########################################################################
  # Linux x86 tarball with 64-bit and 32-bit builds:
  linux-x86:
<<<<<<< HEAD
    runs-on: ubuntu-18.04
=======
    runs-on: ubuntu-20.04
>>>>>>> 04add026

    steps:
    - uses: actions/checkout@v2

    - name: Fetch Sources
      run: |
        git fetch --no-tags --depth=1 origin master
        # Include Dr. Memory in packages.
        # We do shallow clones and assume DrM will update its DR at least once
        # every 250 DR commits.
        git clone --depth=2 https://github.com/DynamoRIO/drmemory.git drmemory
        cd drmemory && git submodule update --init --depth 250 && cd ..

    # Install multilib for non-cross-compiling Linux build:
    - name: Create Build Environment
      run: |
        sudo apt update
        sudo apt-get -y install doxygen vera++ zlib1g-dev libsnappy-dev \
          g++-multilib

    # Use a newer cmake to avoid 32-bit toolchain problems (i#4830).
    - name: Setup newer cmake
      uses: jwlawson/actions-setup-cmake@v1.8
      with:
        cmake-version: '3.19.7'

    - name: Get Version
      id: version
      # XXX: For now we duplicate this version number here with CMakeLists.txt.
      # We should find a way to share (xref i#1565).
      # We support setting the version and build for manual builds.
      # We only use a non-zero build # when making multiple manual builds in one day.
      run: |
        if test -z "${{ github.event.inputs.version }}"; then
          export VERSION_NUMBER=8.0.$((`git log -n 1 --format=%ct` / (60*60*24)))
        else
          export VERSION_NUMBER=${{ github.event.inputs.version }}
        fi
        if [ "${{ github.event.inputs.build }}" -ne 0 ]; then
          export VERSION_NUMBER="${VERSION_NUMBER}-${{ github.event.inputs.build }}"
        fi
        echo "::set-output name=version_number::${VERSION_NUMBER}"

    - name: Build Package
      working-directory: ${{ github.workspace }}
      run: ./suite/runsuite_wrapper.pl automated_ci
      env:
        CI_TARGET: package
        VERSION_NUMBER: ${{ steps.version.outputs.version_number }}
        # We do not update the web documentation here because a newer
        # Doxygen is needed but we have not yet tested our tests and
        # packages built on newer Ubuntu on GA CI.
        DEPLOY_DOCS: no
        DYNAMORIO_CROSS_AARCHXX_LINUX_ONLY: no
        CI_TRIGGER: ${{ github.event_name }}
        CI_BRANCH: ${{ github.ref }}

    - name: Upload Artifacts
      uses: actions/upload-artifact@v2
      with:
        name: linux-tarball
        path: DynamoRIO-Linux-${{ steps.version.outputs.version_number }}.tar.gz

    - name: Send failure mail to dynamorio-devs
      if: failure() && github.ref == 'refs/heads/master'
      uses: dawidd6/action-send-mail@v2
      with:
        server_address: smtp.gmail.com
        server_port: 465
        username: ${{secrets.DYNAMORIO_NOTIFICATION_EMAIL_USERNAME}}
        password: ${{secrets.DYNAMORIO_NOTIFICATION_EMAIL_PASSWORD}}
        subject: |
          [${{github.repository}}] ${{github.workflow}} FAILED
          on ${{github.event_name}} at ${{github.ref}}
        body: |
          Github Actions CI workflow run FAILED!
          Workflow: ${{github.workflow}}/linux-x86
          Repository: ${{github.repository}}
          Branch ref: ${{github.ref}}
          SHA: ${{github.sha}}
          Triggering actor: ${{github.actor}}
          Triggering event: ${{github.event_name}}
          Run Id: ${{github.run_id}}
          See more details on github.com/DynamoRIO/dynamorio/actions/runs/${{github.run_id}}
        to: dynamorio-devs@googlegroups.com
        from: Github Action package jobs

  ###########################################################################
  # Linux AArch64 tarball:
  linux-aarch64:
<<<<<<< HEAD
    runs-on: ubuntu-18.04
=======
    runs-on: ubuntu-20.04
>>>>>>> 04add026

    steps:
    - uses: actions/checkout@v2

    - name: Fetch Sources
      run: |
        git fetch --no-tags --depth=1 origin master
        # Include Dr. Memory in packages.
        git clone --depth=2 https://github.com/DynamoRIO/drmemory.git drmemory
        cd drmemory && git submodule update --init --depth 250 && cd ..

    # Install cross-compilers for cross-compiling Linux build:
    - name: Create Build Environment
      run: |
        sudo apt-get update
        sudo apt-get -y install doxygen vera++ cmake zlib1g-dev libsnappy-dev \
          g++-arm-linux-gnueabihf g++-aarch64-linux-gnu

    - name: Get Version
      id: version
      # XXX: See x86 job comments on sharing the default ver# with CMakeLists.txt.
      run: |
        if test -z "${{ github.event.inputs.version }}"; then
          export VERSION_NUMBER=8.0.$((`git log -n 1 --format=%ct` / (60*60*24)))
        else
          export VERSION_NUMBER=${{ github.event.inputs.version }}
        fi
        if [ "${{ github.event.inputs.build }}" -ne 0 ]; then
          export VERSION_NUMBER="${VERSION_NUMBER}-${{ github.event.inputs.build }}"
        fi
        echo "::set-output name=version_number::${VERSION_NUMBER}"

    - name: Build Package
      working-directory: ${{ github.workspace }}
      run: ./suite/runsuite_wrapper.pl automated_ci 64_only
      env:
        CI_TARGET: package
        VERSION_NUMBER: ${{ steps.version.outputs.version_number }}
        DYNAMORIO_CROSS_AARCHXX_LINUX_ONLY: yes
        CI_TRIGGER: ${{ github.event_name }}
        CI_BRANCH: ${{ github.ref }}

    - name: Upload AArch64
      uses: actions/upload-artifact@v2
      with:
        name: aarch64-tarball
        path: DynamoRIO-AArch64-Linux-${{ steps.version.outputs.version_number }}.tar.gz

    - name: Send failure mail to dynamorio-devs
      if: failure() && github.ref == 'refs/heads/master'
      uses: dawidd6/action-send-mail@v2
      with:
        server_address: smtp.gmail.com
        server_port: 465
        username: ${{secrets.DYNAMORIO_NOTIFICATION_EMAIL_USERNAME}}
        password: ${{secrets.DYNAMORIO_NOTIFICATION_EMAIL_PASSWORD}}
        subject: |
          [${{github.repository}}] ${{github.workflow}} FAILED
          on ${{github.event_name}} at ${{github.ref}}
        body: |
          Github Actions CI workflow run FAILED!
          Workflow: ${{github.workflow}}/linux-aarch64
          Repository: ${{github.repository}}
          Branch ref: ${{github.ref}}
          SHA: ${{github.sha}}
          Triggering actor: ${{github.actor}}
          Triggering event: ${{github.event_name}}
          Run Id: ${{github.run_id}}
          See more details on github.com/DynamoRIO/dynamorio/actions/runs/${{github.run_id}}
        to: dynamorio-devs@googlegroups.com
        from: Github Action package jobs

  ###########################################################################
  # Linux ARM tarball (package.cmake does not support same job as AArch64):
  linux-arm:
<<<<<<< HEAD
    runs-on: ubuntu-18.04
=======
    runs-on: ubuntu-20.04
>>>>>>> 04add026

    steps:
    - uses: actions/checkout@v2

    - name: Fetch Sources
      run: |
        git fetch --no-tags --depth=1 origin master
        # Include Dr. Memory in packages.
        git clone --depth=2 https://github.com/DynamoRIO/drmemory.git drmemory
        cd drmemory && git submodule update --init --depth 250 && cd ..

    # Install cross-compilers for cross-compiling Linux build:
    - name: Create Build Environment
      run: |
        sudo apt-get update
        sudo apt-get -y install doxygen vera++ cmake zlib1g-dev libsnappy-dev \
          g++-arm-linux-gnueabihf g++-aarch64-linux-gnu

    - name: Get Version
      id: version
      # XXX: See x86 job comments on sharing the default ver# with CMakeLists.txt.
      run: |
        if test -z "${{ github.event.inputs.version }}"; then
          export VERSION_NUMBER=8.0.$((`git log -n 1 --format=%ct` / (60*60*24)))
        else
          export VERSION_NUMBER=${{ github.event.inputs.version }}
        fi
        if [ "${{ github.event.inputs.build }}" -ne 0 ]; then
          export VERSION_NUMBER="${VERSION_NUMBER}-${{ github.event.inputs.build }}"
        fi
        echo "::set-output name=version_number::${VERSION_NUMBER}"

    - name: Build Package
      working-directory: ${{ github.workspace }}
      run: ./suite/runsuite_wrapper.pl automated_ci 32_only
      env:
        CI_TARGET: package
        VERSION_NUMBER: ${{ steps.version.outputs.version_number }}
        DYNAMORIO_CROSS_AARCHXX_LINUX_ONLY: yes
        CI_TRIGGER: ${{ github.event_name }}
        CI_BRANCH: ${{ github.ref }}

    - name: Upload ARM
      uses: actions/upload-artifact@v2
      with:
        name: arm-tarball
        path: DynamoRIO-ARM-Linux-EABIHF-${{ steps.version.outputs.version_number }}.tar.gz

    - name: Send failure mail to dynamorio-devs
      if: failure() && github.ref == 'refs/heads/master'
      uses: dawidd6/action-send-mail@v2
      with:
        server_address: smtp.gmail.com
        server_port: 465
        username: ${{secrets.DYNAMORIO_NOTIFICATION_EMAIL_USERNAME}}
        password: ${{secrets.DYNAMORIO_NOTIFICATION_EMAIL_PASSWORD}}
        subject: |
          [${{github.repository}}] ${{github.workflow}} FAILED
          on ${{github.event_name}} at ${{github.ref}}
        body: |
          Github Actions CI workflow run FAILED!
          Workflow: ${{github.workflow}}/linux-arm
          Repository: ${{github.repository}}
          Branch ref: ${{github.ref}}
          SHA: ${{github.sha}}
          Triggering actor: ${{github.actor}}
          Triggering event: ${{github.event_name}}
          Run Id: ${{github.run_id}}
          See more details on github.com/DynamoRIO/dynamorio/actions/runs/${{github.run_id}}
        to: dynamorio-devs@googlegroups.com
        from: Github Action package jobs

  ###########################################################################
  # Android ARM tarball:
  android-arm:
<<<<<<< HEAD
    runs-on: ubuntu-18.04
=======
    runs-on: ubuntu-20.04
>>>>>>> 04add026

    steps:
    - uses: actions/checkout@v2

    - name: Fetch Sources
      run: |
        git fetch --no-tags --depth=1 origin master
        # Include Dr. Memory in packages.
        git clone --depth=2 https://github.com/DynamoRIO/drmemory.git drmemory
        cd drmemory && git submodule update --init --depth 250 && cd ..

    # Fetch and install Android NDK for Andoid cross-compile build.
    - name: Create Build Environment
      run: |
        sudo apt-get update
        sudo apt-get -y install doxygen vera++ cmake zlib1g-dev libsnappy-dev
        cd /tmp
        wget https://dl.google.com/android/repository/android-ndk-r10e-linux-x86_64.zip
        unzip -q android-ndk-r10e-linux-x86_64.zip
        android-ndk-r10e/build/tools/make-standalone-toolchain.sh --arch=arm \
          --toolchain=arm-linux-androideabi-4.9 --platform=android-21 \
          --install-dir=/tmp/android-gcc-arm-ndk-10e
        # Manually force using ld.bfd, setting CMAKE_LINKER does not work.
        ln -sf ld.bfd /tmp/android-gcc-arm-ndk-10e/arm-linux-androideabi/bin/ld
        ln -sf arm-linux-androideabi-ld.bfd \
          /tmp/android-gcc-arm-ndk-10e/bin/arm-linux-androideabi-ld

    - name: Get Version
      id: version
      # XXX: See x86 job comments on sharing the default ver# with CMakeLists.txt.
      run: |
        if test -z "${{ github.event.inputs.version }}"; then
          export VERSION_NUMBER=8.0.$((`git log -n 1 --format=%ct` / (60*60*24)))
        else
          export VERSION_NUMBER=${{ github.event.inputs.version }}
        fi
        if [ "${{ github.event.inputs.build }}" -ne 0 ]; then
          export VERSION_NUMBER="${VERSION_NUMBER}-${{ github.event.inputs.build }}"
        fi
        echo "::set-output name=version_number::${VERSION_NUMBER}"

    - name: Build Package
      working-directory: ${{ github.workspace }}
      run: ./suite/runsuite_wrapper.pl automated_ci 32_only
      env:
        CI_TARGET: package
        VERSION_NUMBER: ${{ steps.version.outputs.version_number }}
        DYNAMORIO_CROSS_AARCHXX_LINUX_ONLY: no
        DYNAMORIO_CROSS_ANDROID_ONLY: yes
        DYNAMORIO_ANDROID_TOOLCHAIN: /tmp/android-gcc-arm-ndk-10e
        CI_TRIGGER: ${{ github.event_name }}
        CI_BRANCH: ${{ github.ref }}

    - name: Upload Artifacts
      uses: actions/upload-artifact@v2
      with:
        name: android-tarball
        path: DynamoRIO-ARM-Android-EABI-${{ steps.version.outputs.version_number }}.tar.gz

    - name: Send failure mail to dynamorio-devs
      if: failure() && github.ref == 'refs/heads/master'
      uses: dawidd6/action-send-mail@v2
      with:
        server_address: smtp.gmail.com
        server_port: 465
        username: ${{secrets.DYNAMORIO_NOTIFICATION_EMAIL_USERNAME}}
        password: ${{secrets.DYNAMORIO_NOTIFICATION_EMAIL_PASSWORD}}
        subject: |
          [${{github.repository}}] ${{github.workflow}} FAILED
          on ${{github.event_name}} at ${{github.ref}}
        body: |
          Github Actions CI workflow run FAILED!
          Workflow: ${{github.workflow}}/android-arm
          Repository: ${{github.repository}}
          Branch ref: ${{github.ref}}
          SHA: ${{github.sha}}
          Triggering actor: ${{github.actor}}
          Triggering event: ${{github.event_name}}
          Run Id: ${{github.run_id}}
          See more details on github.com/DynamoRIO/dynamorio/actions/runs/${{github.run_id}}
        to: dynamorio-devs@googlegroups.com
        from: Github Action package jobs

  ###########################################################################
  # Windows .zip with 32-bit and 64-bit x86 builds:
  windows:
    runs-on: windows-2016

    steps:
    - uses: actions/checkout@v2

    - name: Fetch Sources
      run: |
        git fetch --no-tags --depth=1 origin master
        # Include Dr. Memory in packages.
        git clone --depth=2 https://github.com/DynamoRIO/drmemory.git drmemory
        cd drmemory && git submodule update --init --depth 250 && cd ..

    - name: Download Packages
      shell: powershell
      run: |
        md c:\projects\install
        (New-Object System.Net.WebClient).DownloadFile("https://github.com/ninja-build/ninja/releases/download/v1.7.2/ninja-win.zip", "c:\projects\install\ninja.zip")
        (New-Object System.Net.WebClient).DownloadFile("https://sourceforge.net/projects/doxygen/files/rel-1.8.19/doxygen-1.8.19.windows.x64.bin.zip", "c:\projects\install\doxygen.zip")

    - name: Get Version
      id: version
      # XXX: See x86 job comments on sharing the default ver# with CMakeLists.txt.
      run: |
        if test -z "${{ github.event.inputs.version }}"; then
          export VERSION_NUMBER=8.0.$((`git log -n 1 --format=%ct` / (60*60*24)))
        else
          export VERSION_NUMBER=${{ github.event.inputs.version }}
        fi
        if [ "${{ github.event.inputs.build }}" -ne 0 ]; then
          export VERSION_NUMBER="${VERSION_NUMBER}-${{ github.event.inputs.build }}"
        fi
        echo "::set-output name=version_number::${VERSION_NUMBER}"

    - name: Build Package
      working-directory: ${{ github.workspace }}
      shell: cmd
      # We need to set up WiX for Dr. Memory.
      run: |
        echo ------ Setting up paths ------
        7z x c:\projects\install\ninja.zip -oc:\projects\install\ninja > nul
        set PATH=c:\projects\install\ninja;%PATH%
        7z x c:\projects\install\doxygen.zip -oc:\projects\install\doxygen > nul
        set PATH=c:\projects\install\doxygen;%PATH%
        dir "c:\Program Files (x86)\WiX Toolset"*
        set PATH=C:\Program Files (x86)\WiX Toolset v3.11\bin;%PATH%
        call "C:/Program Files (x86)/Microsoft Visual Studio/2017/Enterprise/VC/Auxiliary/Build/vcvars32.bat"
        echo ------ Running suite ------
        echo PATH is "%PATH%"
        echo Running in directory "%CD%"
        perl suite/runsuite_wrapper.pl automated_ci use_ninja
      env:
        CI_TARGET: package
        VERSION_NUMBER: ${{ steps.version.outputs.version_number }}
        CI_TRIGGER: ${{ github.event_name }}
        CI_BRANCH: ${{ github.ref }}

    - name: Upload Artifacts
      uses: actions/upload-artifact@v2
      with:
        name: windows-zip
        path: DynamoRIO-Windows-${{ steps.version.outputs.version_number }}.zip

    - name: Send failure mail to dynamorio-devs
      if: failure() && github.ref == 'refs/heads/master'
      uses: dawidd6/action-send-mail@v2
      with:
        server_address: smtp.gmail.com
        server_port: 465
        username: ${{secrets.DYNAMORIO_NOTIFICATION_EMAIL_USERNAME}}
        password: ${{secrets.DYNAMORIO_NOTIFICATION_EMAIL_PASSWORD}}
        subject: |
          [${{github.repository}}] ${{github.workflow}} FAILED
          on ${{github.event_name}} at ${{github.ref}}
        body: |
          Github Actions CI workflow run FAILED!
          Workflow: ${{github.workflow}}/windows
          Repository: ${{github.repository}}
          Branch ref: ${{github.ref}}
          SHA: ${{github.sha}}
          Triggering actor: ${{github.actor}}
          Triggering event: ${{github.event_name}}
          Run Id: ${{github.run_id}}
          See more details on github.com/DynamoRIO/dynamorio/actions/runs/${{github.run_id}}
        to: dynamorio-devs@googlegroups.com
        from: Github Action package jobs

  ###########################################################################
  # Create release and populate with files.
  # We can't have each OS job create the release because only the first
  # succeeds and the others fail: there is no check in the create-release
  # action to use an existing release if it already exists.
  # Thus, our strategy is to share files from the build jobs with this
  # single release job via artifacts.

  create_release:
    needs: [linux-x86, linux-aarch64, linux-arm, android-arm, windows]
<<<<<<< HEAD
    runs-on: ubuntu-18.04
=======
    runs-on: ubuntu-20.04
>>>>>>> 04add026

    steps:
      # We need a checkout to run git log for the version.
    - uses: actions/checkout@v2

    - name: Get Version
      id: version
      # XXX: See x86 job comments on sharing the default ver# with CMakeLists.txt.
      run: |
        if test -z "${{ github.event.inputs.version }}"; then
          export VERSION_NUMBER="8.0.$((`git log -n 1 --format=%ct` / (60*60*24)))"
          export PREFIX="cronbuild-"
        else
          export VERSION_NUMBER=${{ github.event.inputs.version }}
          export PREFIX="release_"
        fi
        if [ "${{ github.event.inputs.build }}" -ne 0 ]; then
          export VERSION_NUMBER="${VERSION_NUMBER}-${{ github.event.inputs.build }}"
        fi
        echo "::set-output name=version_number::${VERSION_NUMBER}"
        echo "::set-output name=version_string::${PREFIX}${VERSION_NUMBER}"

    - name: Create Release
      id: create_release
      uses: actions/create-release@v1
      env:
        GITHUB_TOKEN: ${{ secrets.GITHUB_TOKEN }}
      with:
        tag_name: ${{ steps.version.outputs.version_string }}
        release_name: ${{ steps.version.outputs.version_string }}
        body: |
          Auto-generated periodic build.
        draft: false
        prerelease: false

    - name: Download Linux
      uses: actions/download-artifact@v2
      with:
        name: linux-tarball
    - name: Upload Linux
      uses: actions/upload-release-asset@v1
      env:
        GITHUB_TOKEN: ${{ secrets.GITHUB_TOKEN }}
      with:
        upload_url: ${{ steps.create_release.outputs.upload_url }}
        # This action doesn't seem to support a glob so we need the exact name.
        asset_path: DynamoRIO-Linux-${{ steps.version.outputs.version_number }}.tar.gz
        asset_name: DynamoRIO-Linux-${{ steps.version.outputs.version_number }}.tar.gz
        asset_content_type: application/x-gzip

    - name: Download AArch64
      uses: actions/download-artifact@v2
      with:
        name: aarch64-tarball
    - name: Upload AArch64
      uses: actions/upload-release-asset@v1
      env:
        GITHUB_TOKEN: ${{ secrets.GITHUB_TOKEN }}
      with:
        upload_url: ${{ steps.create_release.outputs.upload_url }}
        # This action doesn't seem to support a glob so we need the exact name.
        asset_path: DynamoRIO-AArch64-Linux-${{ steps.version.outputs.version_number }}.tar.gz
        asset_name: DynamoRIO-AArch64-Linux-${{ steps.version.outputs.version_number }}.tar.gz
        asset_content_type: application/x-gzip

    - name: Download ARM
      uses: actions/download-artifact@v2
      with:
        name: arm-tarball
    - name: Upload ARM
      uses: actions/upload-release-asset@v1
      env:
        GITHUB_TOKEN: ${{ secrets.GITHUB_TOKEN }}
      with:
        upload_url: ${{ steps.create_release.outputs.upload_url }}
        # This action doesn't seem to support a glob so we need the exact name.
        asset_path: DynamoRIO-ARM-Linux-EABIHF-${{ steps.version.outputs.version_number }}.tar.gz
        asset_name: DynamoRIO-ARM-Linux-EABIHF-${{ steps.version.outputs.version_number }}.tar.gz
        asset_content_type: application/x-gzip

    - name: Download Android
      uses: actions/download-artifact@v2
      with:
        name: android-tarball
    - name: Upload Android
      uses: actions/upload-release-asset@v1
      env:
        GITHUB_TOKEN: ${{ secrets.GITHUB_TOKEN }}
      with:
        upload_url: ${{ steps.create_release.outputs.upload_url }}
        # This action doesn't seem to support a glob so we need the exact name.
        asset_path: DynamoRIO-ARM-Android-EABI-${{ steps.version.outputs.version_number }}.tar.gz
        asset_name: DynamoRIO-ARM-Android-EABI-${{ steps.version.outputs.version_number }}.tar.gz
        asset_content_type: application/x-gzip

    - name: Download Windows
      uses: actions/download-artifact@v2
      with:
        name: windows-zip
    - name: Upload Windows
      uses: actions/upload-release-asset@v1
      env:
        GITHUB_TOKEN: ${{ secrets.GITHUB_TOKEN }}
      with:
        upload_url: ${{ steps.create_release.outputs.upload_url }}
        # This action doesn't seem to support a glob so we need the exact name.
        asset_path: DynamoRIO-Windows-${{ steps.version.outputs.version_number }}.zip
        asset_name: DynamoRIO-Windows-${{ steps.version.outputs.version_number }}.zip
        asset_content_type: application/zip

    - name: Send failure mail to dynamorio-devs
      if: failure() && github.ref == 'refs/heads/master'
      uses: dawidd6/action-send-mail@v2
      with:
        server_address: smtp.gmail.com
        server_port: 465
        username: ${{secrets.DYNAMORIO_NOTIFICATION_EMAIL_USERNAME}}
        password: ${{secrets.DYNAMORIO_NOTIFICATION_EMAIL_PASSWORD}}
        subject: |
          [${{github.repository}}] ${{github.workflow}} FAILED
          on ${{github.event_name}} at ${{github.ref}}
        body: |
          Github Actions CI workflow run FAILED!
          Workflow: ${{github.workflow}}/create_release
          Repository: ${{github.repository}}
          Branch ref: ${{github.ref}}
          SHA: ${{github.sha}}
          Triggering actor: ${{github.actor}}
          Triggering event: ${{github.event_name}}
          Run Id: ${{github.run_id}}
          See more details on github.com/DynamoRIO/dynamorio/actions/runs/${{github.run_id}}
        to: dynamorio-devs@googlegroups.com
        from: Github Action package jobs<|MERGE_RESOLUTION|>--- conflicted
+++ resolved
@@ -55,11 +55,7 @@
   ###########################################################################
   # Linux x86 tarball with 64-bit and 32-bit builds:
   linux-x86:
-<<<<<<< HEAD
-    runs-on: ubuntu-18.04
-=======
     runs-on: ubuntu-20.04
->>>>>>> 04add026
 
     steps:
     - uses: actions/checkout@v2
@@ -150,11 +146,7 @@
   ###########################################################################
   # Linux AArch64 tarball:
   linux-aarch64:
-<<<<<<< HEAD
-    runs-on: ubuntu-18.04
-=======
     runs-on: ubuntu-20.04
->>>>>>> 04add026
 
     steps:
     - uses: actions/checkout@v2
@@ -230,11 +222,7 @@
   ###########################################################################
   # Linux ARM tarball (package.cmake does not support same job as AArch64):
   linux-arm:
-<<<<<<< HEAD
-    runs-on: ubuntu-18.04
-=======
     runs-on: ubuntu-20.04
->>>>>>> 04add026
 
     steps:
     - uses: actions/checkout@v2
@@ -310,11 +298,7 @@
   ###########################################################################
   # Android ARM tarball:
   android-arm:
-<<<<<<< HEAD
-    runs-on: ubuntu-18.04
-=======
     runs-on: ubuntu-20.04
->>>>>>> 04add026
 
     steps:
     - uses: actions/checkout@v2
@@ -497,11 +481,7 @@
 
   create_release:
     needs: [linux-x86, linux-aarch64, linux-arm, android-arm, windows]
-<<<<<<< HEAD
-    runs-on: ubuntu-18.04
-=======
     runs-on: ubuntu-20.04
->>>>>>> 04add026
 
     steps:
       # We need a checkout to run git log for the version.
