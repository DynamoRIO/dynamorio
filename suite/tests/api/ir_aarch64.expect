test_extend complete
adc    %w1 %w2 -> %w0
adc    %x1 %x2 -> %x0
adcs   %w1 %w2 -> %w0
adcs   %x1 %x2 -> %x0
add    %sp %x1 uxtx $0x0000000000000000 -> %x0
sub    %sp %x1 uxtx $0x0000000000000000 -> %x0
adds   %w1 %w2 lsl $0x00 -> %w0
adds   %w1 %w2 lsl $0x1f -> %w0
adds   %w1 %w2 lsr $0x00 -> %w0
adds   %w1 %w2 lsr $0x1f -> %w0
adds   %w1 %w2 asr $0x00 -> %w0
adds   %w1 %w2 asr $0x1f -> %w0
adds   %x1 %x2 lsl $0x00 -> %x0
adds   %x1 %x2 lsl $0x3f -> %x0
adds   %x1 %x2 lsr $0x00 -> %x0
adds   %x1 %x2 lsr $0x3f -> %x0
adds   %x1 %x2 asr $0x00 -> %x0
adds   %x1 %x2 asr $0x3f -> %x0
adds   %w1 $0x0000 lsl $0x00 -> %w0
adds   %w1 $0x0fff lsl $0x00 -> %w0
adds   %x1 $0x0000 lsl $0x00 -> %x0
adds   %x1 $0x0fff lsl $0x00 -> %x0
adds   %w1 %w2 uxtb $0x00 -> %w0
adds   %w1 %w2 uxth $0x01 -> %w0
adds   %w1 %w2 uxtw $0x02 -> %w0
adds   %w1 %w2 uxtx $0x03 -> %w0
adds   %w1 %w2 sxtb $0x04 -> %w0
adds   %w1 %w2 sxth $0x00 -> %w0
adds   %w1 %w2 sxtw $0x01 -> %w0
adds   %w1 %w2 sxtx $0x02 -> %w0
adds   %x1 %x2 uxtb $0x00 -> %x0
adds   %x1 %x2 uxth $0x01 -> %x0
adds   %x1 %x2 uxtw $0x02 -> %x0
adds   %x1 %x2 uxtx $0x03 -> %x0
adds   %x1 %x2 sxtb $0x04 -> %x0
adds   %x1 %x2 sxth $0x00 -> %x0
adds   %x1 %x2 sxtw $0x01 -> %x0
adds   %x1 %x2 sxtx $0x02 -> %x0
test_add complete
ldar   (%x1)[4byte] -> %w0
ldar   (%x1)[8byte] -> %x0
ldarb  (%x1)[1byte] -> %w0
ldarh  (%x1)[2byte] -> %w0
test_ldar complete
ldur   (%x0)[1byte] -> %b0
ldur   +0xff(%x1)[1byte] -> %b1
ldur   (%x2)[2byte] -> %h2
ldur   -0x0100(%x3)[2byte] -> %h3
ldur   (%x4)[4byte] -> %s4
ldur   -0x0100(%x5)[4byte] -> %s5
ldur   (%x6)[8byte] -> %d6
ldur   -0x0100(%x7)[8byte] -> %d7
ldur   (%x8)[16byte] -> %q8
ldur   -0x0100(%x9)[16byte] -> %q9
stur   %b10 -> (%x10)[1byte]
stur   %b11 -> +0xff(%x11)[1byte]
stur   %h12 -> (%x12)[2byte]
stur   %h13 -> +0xff(%x13)[2byte]
stur   %s14 -> (%x14)[4byte]
stur   %s15 -> +0xff(%x15)[4byte]
stur   %d16 -> (%x16)[8byte]
stur   %d17 -> +0xff(%x17)[8byte]
stur   %q18 -> (%x18)[16byte]
stur   %q19 -> +0xff(%x19)[16byte]
test_ldur_stur complete
and    %x9 $0x000000000000ffff -> %x10
and    %w5 $0x00000000000000ff -> %w5
ands   %x19 $0x0000000000ffffff -> %x23
ands   %w8 $0x000000000000000f -> %w3
test_instrs_with_logic_imm complete
fmov   %w9 -> %h10
fmov   %w4 -> %s14
fmov   %x8 -> %h23
fmov   %x24 -> %d6
fmov   %x10 -> %q9
test_fmov_general complete
fmov   $1.000000 $0x01 -> %q1
fmov   $2.000000 $0x01 -> %q1
fmov   $-1.000000 $0x01 -> %q2
fmov   $-2.000000 $0x01 -> %q3
fmov   $3.500000 $0x01 -> %q4
fmov   $4.250000 $0x01 -> %q5
fmov   $1.125000 $0x01 -> %q6
fmov   $-0.250000 $0x01 -> %q7
fmov   $7.000000 $0x01 -> %q8
fmov   $1.937500 $0x01 -> %q9
fmov   $0.210937 $0x01 -> %q10
fmov   $31.000000 $0x01 -> %q31
test_fmov_vector complete
fmov   $1.000000 -> %s0
fmov   $-1.000000 -> %s0
fmov   $2.000000 -> %s0
fmov   $-2.000000 -> %s0
fmov   $3.500000 -> %s0
fmov   $4.250000 -> %s0
fmov   $1.125000 -> %s0
fmov   $-1.125000 -> %s0
fmov   $0.250000 -> %s0
fmov   $-0.250000 -> %s0
fmov   $1.937500 -> %s0
fmov   $0.210937 -> %s0
fmov   $31.000000 -> %s0
fmov   $1.000000 -> %d0
fmov   $-1.000000 -> %d0
fmov   $2.000000 -> %d0
fmov   $-2.000000 -> %d0
fmov   $3.500000 -> %d0
fmov   $4.250000 -> %d0
fmov   $1.125000 -> %d0
fmov   $-1.125000 -> %d0
fmov   $0.250000 -> %d0
fmov   $-0.250000 -> %d0
fmov   $1.937500 -> %d0
fmov   $0.210937 -> %d0
fmov   $31.000000 -> %d0
test_fmov_scalar complete
fmaxnm %d27 %d30 $0x01 -> %d2
fmaxnm %q27 %q30 $0x01 -> %q2
fmla   %d0 %d29 %d31 $0x01 -> %d0
fmla   %q0 %q29 %q31 $0x01 -> %q0
fadd   %d10 %d2 $0x01 -> %d17
fadd   %q10 %q2 $0x01 -> %q17
fmulx  %d20 %d4 $0x01 -> %d31
fmulx  %q20 %q4 $0x01 -> %q31
fcmeq  %d23 %d2 $0x01 -> %d15
fcmeq  %q23 %q2 $0x01 -> %q15
fmax   %d8 %d22 $0x01 -> %d26
fmax   %q8 %q22 $0x01 -> %q26
frecps %d26 %d18 $0x01 -> %d24
frecps %q26 %q18 $0x01 -> %q24
fminnm %d29 %d11 $0x01 -> %d16
fminnm %q29 %q11 $0x01 -> %q16
fmls   %d19 %d8 %d29 $0x01 -> %d19
fmls   %q19 %q8 %q29 $0x01 -> %q19
fsub   %d28 %d24 $0x01 -> %d15
fsub   %q28 %q24 $0x01 -> %q15
fmin   %d0 %d15 $0x01 -> %d2
fmin   %q0 %q15 $0x01 -> %q2
frsqrts %d12 %d19 $0x01 -> %d8
frsqrts %q12 %q19 $0x01 -> %q8
fmaxnmp %d15 %d20 $0x01 -> %d23
fmaxnmp %q15 %q20 $0x01 -> %q23
faddp  %d27 %d30 $0x01 -> %d28
faddp  %q27 %q30 $0x01 -> %q28
fmul   %d20 %d10 $0x01 -> %d4
fmul   %q20 %q10 $0x01 -> %q4
fcmge  %d26 %d15 $0x01 -> %d14
fcmge  %q26 %q15 $0x01 -> %q14
facge  %d2 %d31 $0x01 -> %d2
facge  %q2 %q31 $0x01 -> %q2
fmaxp  %d4 %d5 $0x01 -> %d19
fmaxp  %q4 %q5 $0x01 -> %q19
fdiv   %d24 %d23 $0x01 -> %d9
fdiv   %q24 %q23 $0x01 -> %q9
fminnmp %d7 %d6 $0x01 -> %d9
fminnmp %q7 %q6 $0x01 -> %q9
fabd   %d10 %d12 $0x01 -> %d28
fabd   %q10 %q12 $0x01 -> %q28
fcmgt  %d27 %d26 $0x01 -> %d22
fcmgt  %q27 %q26 $0x01 -> %q22
facgt  %d15 %d17 $0x01 -> %d28
facgt  %q15 %q17 $0x01 -> %q28
fminp  %d11 %d7 $0x01 -> %d9
fminp  %q11 %q7 $0x01 -> %q9
test_asimdsamefp16 complete
shadd  %d27 %d30 $0x00 -> %d2
shadd  %q27 %q30 $0x00 -> %q2
shadd  %d27 %d30 $0x01 -> %d2
shadd  %q27 %q30 $0x01 -> %q2
shadd  %d27 %d30 $0x02 -> %d2
shadd  %q27 %q30 $0x02 -> %q2
sqadd  %d13 %d29 $0x00 -> %d0
sqadd  %q13 %q29 $0x00 -> %q0
sqadd  %d13 %d29 $0x01 -> %d0
sqadd  %q13 %q29 $0x01 -> %q0
sqadd  %d13 %d29 $0x02 -> %d0
sqadd  %q13 %q29 $0x02 -> %q0
sqadd  %q13 %q29 $0x03 -> %q0
srhadd %d17 %d10 $0x00 -> %d31
srhadd %q17 %q10 $0x00 -> %q31
srhadd %d17 %d10 $0x01 -> %d31
srhadd %q17 %q10 $0x01 -> %q31
srhadd %d17 %d10 $0x02 -> %d31
srhadd %q17 %q10 $0x02 -> %q31
shsub  %d31 %d20 $0x00 -> %d2
shsub  %q31 %q20 $0x00 -> %q2
shsub  %d31 %d20 $0x01 -> %d2
shsub  %q31 %q20 $0x01 -> %q2
shsub  %d31 %d20 $0x02 -> %d2
shsub  %q31 %q20 $0x02 -> %q2
sqsub  %d15 %d23 $0x00 -> %d4
sqsub  %q15 %q23 $0x00 -> %q4
sqsub  %d15 %d23 $0x01 -> %d4
sqsub  %q15 %q23 $0x01 -> %q4
sqsub  %d15 %d23 $0x02 -> %d4
sqsub  %q15 %q23 $0x02 -> %q4
sqsub  %q15 %q23 $0x03 -> %q4
cmgt   %d26 %d8 $0x00 -> %d2
cmgt   %q26 %q8 $0x00 -> %q2
cmgt   %d26 %d8 $0x01 -> %d2
cmgt   %q26 %q8 $0x01 -> %q2
cmgt   %d26 %d8 $0x02 -> %d2
cmgt   %q26 %q8 $0x02 -> %q2
cmgt   %q26 %q8 $0x03 -> %q2
cmge   %d24 %d26 $0x00 -> %d22
cmge   %q24 %q26 $0x00 -> %q22
cmge   %d24 %d26 $0x01 -> %d22
cmge   %q24 %q26 $0x01 -> %q22
cmge   %d24 %d26 $0x02 -> %d22
cmge   %q24 %q26 $0x02 -> %q22
cmge   %q24 %q26 $0x03 -> %q22
sshl   %d16 %d29 $0x00 -> %d18
sshl   %q16 %q29 $0x00 -> %q18
sshl   %d16 %d29 $0x01 -> %d18
sshl   %q16 %q29 $0x01 -> %q18
sshl   %d16 %d29 $0x02 -> %d18
sshl   %q16 %q29 $0x02 -> %q18
sshl   %q16 %q29 $0x03 -> %q18
sqshl  %d19 %d23 $0x00 -> %d11
sqshl  %q19 %q23 $0x00 -> %q11
sqshl  %d19 %d23 $0x01 -> %d11
sqshl  %q19 %q23 $0x01 -> %q11
sqshl  %d19 %d23 $0x02 -> %d11
sqshl  %q19 %q23 $0x02 -> %q11
sqshl  %q19 %q23 $0x03 -> %q11
srshl  %d29 %d15 $0x00 -> %d8
srshl  %q29 %q15 $0x00 -> %q8
srshl  %d29 %d15 $0x01 -> %d8
srshl  %q29 %q15 $0x01 -> %q8
srshl  %d29 %d15 $0x02 -> %d8
srshl  %q29 %q15 $0x02 -> %q8
srshl  %q29 %q15 $0x03 -> %q8
sqrshl %d24 %d2 $0x00 -> %d28
sqrshl %q24 %q2 $0x00 -> %q28
sqrshl %d24 %d2 $0x01 -> %d28
sqrshl %q24 %q2 $0x01 -> %q28
sqrshl %d24 %d2 $0x02 -> %d28
sqrshl %q24 %q2 $0x02 -> %q28
sqrshl %q24 %q2 $0x03 -> %q28
smax   %d15 %d8 $0x00 -> %d0
smax   %q15 %q8 $0x00 -> %q0
smax   %d15 %d8 $0x01 -> %d0
smax   %q15 %q8 $0x01 -> %q0
smax   %d15 %d8 $0x02 -> %d0
smax   %q15 %q8 $0x02 -> %q0
smin   %d19 %d23 $0x00 -> %d12
smin   %q19 %q23 $0x00 -> %q12
smin   %d19 %d23 $0x01 -> %d12
smin   %q19 %q23 $0x01 -> %q12
smin   %d19 %d23 $0x02 -> %d12
smin   %q19 %q23 $0x02 -> %q12
sabd   %d20 %d28 $0x00 -> %d15
sabd   %q20 %q28 $0x00 -> %q15
sabd   %d20 %d28 $0x01 -> %d15
sabd   %q20 %q28 $0x01 -> %q15
sabd   %d20 %d28 $0x02 -> %d15
sabd   %q20 %q28 $0x02 -> %q15
saba   %d30 %d4 $0x00 -> %d27
saba   %q30 %q4 $0x00 -> %q27
saba   %d30 %d4 $0x01 -> %d27
saba   %q30 %q4 $0x01 -> %q27
saba   %d30 %d4 $0x02 -> %d27
saba   %q30 %q4 $0x02 -> %q27
add    %d10 %d14 $0x00 -> %d20
add    %q10 %q14 $0x00 -> %q20
add    %d10 %d14 $0x01 -> %d20
add    %q10 %q14 $0x01 -> %q20
add    %d10 %d14 $0x02 -> %d20
add    %q10 %q14 $0x02 -> %q20
add    %q10 %q14 $0x03 -> %q20
cmtst  %d15 %d2 $0x00 -> %d26
cmtst  %q15 %q2 $0x00 -> %q26
cmtst  %d15 %d2 $0x01 -> %d26
cmtst  %q15 %q2 $0x01 -> %q26
cmtst  %d15 %d2 $0x02 -> %d26
cmtst  %q15 %q2 $0x02 -> %q26
cmtst  %q15 %q2 $0x03 -> %q26
mla    %d2 %d19 %d4 $0x00 -> %d2
mla    %q2 %q19 %q4 $0x00 -> %q2
mla    %d2 %d19 %d4 $0x01 -> %d2
mla    %q2 %q19 %q4 $0x01 -> %q2
mla    %d2 %d19 %d4 $0x02 -> %d2
mla    %q2 %q19 %q4 $0x02 -> %q2
mul    %d9 %d24 $0x00 -> %d5
mul    %q9 %q24 $0x00 -> %q5
mul    %d9 %d24 $0x01 -> %d5
mul    %q9 %q24 $0x01 -> %q5
mul    %d9 %d24 $0x02 -> %d5
mul    %q9 %q24 $0x02 -> %q5
smaxp  %d9 %d7 $0x00 -> %d23
smaxp  %q9 %q7 $0x00 -> %q23
smaxp  %d9 %d7 $0x01 -> %d23
smaxp  %q9 %q7 $0x01 -> %q23
smaxp  %d9 %d7 $0x02 -> %d23
smaxp  %q9 %q7 $0x02 -> %q23
sminp  %d28 %d10 $0x00 -> %d6
sminp  %q28 %q10 $0x00 -> %q6
sminp  %d28 %d10 $0x01 -> %d6
sminp  %q28 %q10 $0x01 -> %q6
sminp  %d28 %d10 $0x02 -> %d6
sminp  %q28 %q10 $0x02 -> %q6
sqdmulh %d22 %d27 $0x01 -> %d12
sqdmulh %q22 %q27 $0x01 -> %q12
sqdmulh %d22 %d27 $0x02 -> %d12
sqdmulh %q22 %q27 $0x02 -> %q12
addp   %d28 %d15 $0x00 -> %d26
addp   %q28 %q15 $0x00 -> %q26
addp   %d28 %d15 $0x01 -> %d26
addp   %q28 %q15 $0x01 -> %q26
addp   %d28 %d15 $0x02 -> %d26
addp   %q28 %q15 $0x02 -> %q26
addp   %q28 %q15 $0x03 -> %q26
fmaxnm %d9 %d11 $0x02 -> %d17
fmaxnm %q9 %q11 $0x02 -> %q17
fmaxnm %q9 %q11 $0x03 -> %q17
fmla   %d7 %d29 %d19 $0x02 -> %d7
fmla   %q7 %q29 %q19 $0x02 -> %q7
fmla   %q7 %q29 %q19 $0x03 -> %q7
fadd   %d11 %d11 $0x02 -> %d10
fadd   %q11 %q11 $0x02 -> %q10
fadd   %q11 %q11 $0x03 -> %q10
fmulx  %d22 %d20 $0x02 -> %d30
fmulx  %q22 %q20 $0x02 -> %q30
fmulx  %q22 %q20 $0x03 -> %q30
fcmeq  %d14 %d0 $0x02 -> %d27
fcmeq  %q14 %q0 $0x02 -> %q27
fcmeq  %q14 %q0 $0x03 -> %q27
fmlal  %d0 %d29 %d31 -> %d0
fmlal  %q0 %q29 %q31 -> %q0
fmax   %d21 %d20 $0x02 -> %d2
fmax   %q21 %q20 $0x02 -> %q2
fmax   %q21 %q20 $0x03 -> %q2
frecps %d5 %d16 $0x02 -> %d15
frecps %q5 %q16 $0x02 -> %q15
frecps %q5 %q16 $0x03 -> %q15
and    %d25 %d10 -> %d28
and    %q25 %q10 -> %q28
bic    %d31 %d15 -> %d24
bic    %q31 %q15 -> %q24
fminnm %d30 %d31 $0x02 -> %d17
fminnm %q30 %q31 $0x02 -> %q17
fminnm %q30 %q31 $0x03 -> %q17
fmls   %d4 %d31 %d29 $0x02 -> %d4
fmls   %q4 %q31 %q29 $0x02 -> %q4
fmls   %q4 %q31 %q29 $0x03 -> %q4
fsub   %d8 %d26 $0x02 -> %d25
fsub   %q8 %q26 $0x02 -> %q25
fsub   %q8 %q26 $0x03 -> %q25
fmlsl  %d0 %d29 %d31 -> %d0
fmlsl  %q0 %q29 %q31 -> %q0
fmin   %d24 %d31 $0x02 -> %d22
fmin   %q24 %q31 $0x02 -> %q22
fmin   %q24 %q31 $0x03 -> %q22
frsqrts %d28 %d6 $0x02 -> %d10
frsqrts %q28 %q6 $0x02 -> %q10
frsqrts %q28 %q6 $0x03 -> %q10
orr    %d2 %d0 -> %d26
orr    %q2 %q0 -> %q26
orn    %d4 %d3 -> %d28
orn    %q4 %q3 -> %q28
uhadd  %d5 %d9 $0x00 -> %d22
uhadd  %q5 %q9 $0x00 -> %q22
uhadd  %d5 %d9 $0x01 -> %d22
uhadd  %q5 %q9 $0x01 -> %q22
uhadd  %d5 %d9 $0x02 -> %d22
uhadd  %q5 %q9 $0x02 -> %q22
uqadd  %d29 %d31 $0x00 -> %d6
uqadd  %q29 %q31 $0x00 -> %q6
uqadd  %d29 %d31 $0x01 -> %d6
uqadd  %q29 %q31 $0x01 -> %q6
uqadd  %d29 %d31 $0x02 -> %d6
uqadd  %q29 %q31 $0x02 -> %q6
uqadd  %q29 %q31 $0x03 -> %q6
urhadd %d29 %d27 $0x00 -> %d8
urhadd %q29 %q27 $0x00 -> %q8
urhadd %d29 %d27 $0x01 -> %d8
urhadd %q29 %q27 $0x01 -> %q8
urhadd %d29 %d27 $0x02 -> %d8
urhadd %q29 %q27 $0x02 -> %q8
uhsub  %d21 %d16 $0x00 -> %d28
uhsub  %q21 %q16 $0x00 -> %q28
uhsub  %d21 %d16 $0x01 -> %d28
uhsub  %q21 %q16 $0x01 -> %q28
uhsub  %d21 %d16 $0x02 -> %d28
uhsub  %q21 %q16 $0x02 -> %q28
uqsub  %d27 %d21 $0x00 -> %d29
uqsub  %q27 %q21 $0x00 -> %q29
uqsub  %d27 %d21 $0x01 -> %d29
uqsub  %q27 %q21 $0x01 -> %q29
uqsub  %d27 %d21 $0x02 -> %d29
uqsub  %q27 %q21 $0x02 -> %q29
uqsub  %q27 %q21 $0x03 -> %q29
cmhi   %d15 %d20 $0x00 -> %d9
cmhi   %q15 %q20 $0x00 -> %q9
cmhi   %d15 %d20 $0x01 -> %d9
cmhi   %q15 %q20 $0x01 -> %q9
cmhi   %d15 %d20 $0x02 -> %d9
cmhi   %q15 %q20 $0x02 -> %q9
cmhi   %q15 %q20 $0x03 -> %q9
cmhs   %d12 %d30 $0x00 -> %d2
cmhs   %q12 %q30 $0x00 -> %q2
cmhs   %d12 %d30 $0x01 -> %d2
cmhs   %q12 %q30 $0x01 -> %q2
cmhs   %d12 %d30 $0x02 -> %d2
cmhs   %q12 %q30 $0x02 -> %q2
cmhs   %q12 %q30 $0x03 -> %q2
ushl   %d7 %d18 $0x00 -> %d1
ushl   %q7 %q18 $0x00 -> %q1
ushl   %d7 %d18 $0x01 -> %d1
ushl   %q7 %q18 $0x01 -> %q1
ushl   %d7 %d18 $0x02 -> %d1
ushl   %q7 %q18 $0x02 -> %q1
ushl   %q7 %q18 $0x03 -> %q1
uqshl  %d15 %d18 $0x00 -> %d27
uqshl  %q15 %q18 $0x00 -> %q27
uqshl  %d15 %d18 $0x01 -> %d27
uqshl  %q15 %q18 $0x01 -> %q27
uqshl  %d15 %d18 $0x02 -> %d27
uqshl  %q15 %q18 $0x02 -> %q27
uqshl  %q15 %q18 $0x03 -> %q27
urshl  %d2 %d6 $0x00 -> %d5
urshl  %q2 %q6 $0x00 -> %q5
urshl  %d2 %d6 $0x01 -> %d5
urshl  %q2 %q6 $0x01 -> %q5
urshl  %d2 %d6 $0x02 -> %d5
urshl  %q2 %q6 $0x02 -> %q5
urshl  %q2 %q6 $0x03 -> %q5
uqrshl %d10 %d30 $0x00 -> %d18
uqrshl %q10 %q30 $0x00 -> %q18
uqrshl %d10 %d30 $0x01 -> %d18
uqrshl %q10 %q30 $0x01 -> %q18
uqrshl %d10 %d30 $0x02 -> %d18
uqrshl %q10 %q30 $0x02 -> %q18
uqrshl %q10 %q30 $0x03 -> %q18
umax   %d23 %d25 $0x00 -> %d9
umax   %q23 %q25 $0x00 -> %q9
umax   %d23 %d25 $0x01 -> %d9
umax   %q23 %q25 $0x01 -> %q9
umax   %d23 %d25 $0x02 -> %d9
umax   %q23 %q25 $0x02 -> %q9
umin   %d22 %d11 $0x00 -> %d12
umin   %q22 %q11 $0x00 -> %q12
umin   %d22 %d11 $0x01 -> %d12
umin   %q22 %q11 $0x01 -> %q12
umin   %d22 %d11 $0x02 -> %d12
umin   %q22 %q11 $0x02 -> %q12
uabd   %d12 %d27 $0x00 -> %d5
uabd   %q12 %q27 $0x00 -> %q5
uabd   %d12 %d27 $0x01 -> %d5
uabd   %q12 %q27 $0x01 -> %q5
uabd   %d12 %d27 $0x02 -> %d5
uabd   %q12 %q27 $0x02 -> %q5
uaba   %d6 %d19 $0x00 -> %d13
uaba   %q6 %q19 $0x00 -> %q13
uaba   %d6 %d19 $0x01 -> %d13
uaba   %q6 %q19 $0x01 -> %q13
uaba   %d6 %d19 $0x02 -> %d13
uaba   %q6 %q19 $0x02 -> %q13
sub    %d27 %d28 $0x00 -> %d29
sub    %q27 %q28 $0x00 -> %q29
sub    %d27 %d28 $0x01 -> %d29
sub    %q27 %q28 $0x01 -> %q29
sub    %d27 %d28 $0x02 -> %d29
sub    %q27 %q28 $0x02 -> %q29
sub    %q27 %q28 $0x03 -> %q29
cmeq   %d17 %d23 $0x00 -> %d13
cmeq   %q17 %q23 $0x00 -> %q13
cmeq   %d17 %d23 $0x01 -> %d13
cmeq   %q17 %q23 $0x01 -> %q13
cmeq   %d17 %d23 $0x02 -> %d13
cmeq   %q17 %q23 $0x02 -> %q13
cmeq   %q17 %q23 $0x03 -> %q13
mls    %d7 %d13 %d27 $0x00 -> %d7
mls    %q7 %q13 %q27 $0x00 -> %q7
mls    %d7 %d13 %d27 $0x01 -> %d7
mls    %q7 %q13 %q27 $0x01 -> %q7
mls    %d7 %d13 %d27 $0x02 -> %d7
mls    %q7 %q13 %q27 $0x02 -> %q7
pmul   %d24 %d12 $0x00 -> %d26
pmul   %q24 %q12 $0x00 -> %q26
umaxp  %d27 %d5 $0x00 -> %d4
umaxp  %q27 %q5 $0x00 -> %q4
umaxp  %d27 %d5 $0x01 -> %d4
umaxp  %q27 %q5 $0x01 -> %q4
umaxp  %d27 %d5 $0x02 -> %d4
umaxp  %q27 %q5 $0x02 -> %q4
uminp  %d22 %d16 $0x00 -> %d3
uminp  %q22 %q16 $0x00 -> %q3
uminp  %d22 %d16 $0x01 -> %d3
uminp  %q22 %q16 $0x01 -> %q3
uminp  %d22 %d16 $0x02 -> %d3
uminp  %q22 %q16 $0x02 -> %q3
sqrdmulh %d29 %d27 $0x01 -> %d23
sqrdmulh %q29 %q27 $0x01 -> %q23
sqrdmulh %d29 %d27 $0x02 -> %d23
sqrdmulh %q29 %q27 $0x02 -> %q23
fmaxnmp %d18 %d29 $0x02 -> %d12
fmaxnmp %q18 %q29 $0x02 -> %q12
fmaxnmp %q18 %q29 $0x03 -> %q12
fmlal2 %d0 %d29 %d31 -> %d0
fmlal2 %q0 %q29 %q31 -> %q0
faddp  %d31 %d16 $0x02 -> %d18
faddp  %q31 %q16 $0x02 -> %q18
faddp  %q31 %q16 $0x03 -> %q18
fmul   %d28 %d21 $0x02 -> %d25
fmul   %q28 %q21 $0x02 -> %q25
fmul   %q28 %q21 $0x03 -> %q25
fcmge  %d17 %d30 $0x02 -> %d22
fcmge  %q17 %q30 $0x02 -> %q22
fcmge  %q17 %q30 $0x03 -> %q22
facge  %d30 %d30 $0x02 -> %d28
facge  %q30 %q30 $0x02 -> %q28
facge  %q30 %q30 $0x03 -> %q28
fmaxp  %d23 %d25 $0x02 -> %d5
fmaxp  %q23 %q25 $0x02 -> %q5
fmaxp  %q23 %q25 $0x03 -> %q5
fdiv   %d26 %d4 $0x02 -> %d10
fdiv   %q26 %q4 $0x02 -> %q10
fdiv   %q26 %q4 $0x03 -> %q10
eor    %d1 %d20 -> %d19
eor    %q1 %q20 -> %q19
bsl    %d4 %d25 -> %d20
bsl    %q4 %q25 -> %q20
fminnmp %d18 %d11 $0x02 -> %d23
fminnmp %q18 %q11 $0x02 -> %q23
fminnmp %q18 %q11 $0x03 -> %q23
fmlsl2 %d0 %d29 %d31 -> %d0
fmlsl2 %q0 %q29 %q31 -> %q0
fabd   %d10 %d19 $0x02 -> %d15
fabd   %q10 %q19 $0x02 -> %q15
fabd   %q10 %q19 $0x03 -> %q15
fcmgt  %d3 %d14 $0x02 -> %d6
fcmgt  %q3 %q14 $0x02 -> %q6
fcmgt  %q3 %q14 $0x03 -> %q6
facgt  %d26 %d12 $0x02 -> %d4
facgt  %q26 %q12 $0x02 -> %q4
facgt  %q26 %q12 $0x03 -> %q4
fminp  %d1 %d25 $0x02 -> %d28
fminp  %q1 %q25 $0x02 -> %q28
fminp  %q1 %q25 $0x03 -> %q28
bit    %d21 %d12 -> %d12
bit    %q21 %q12 -> %q12
bif    %d3 %d3 -> %d20
bif    %q3 %q3 -> %q20
test_asimdsame complete
ld1    (%x0)[8byte] $0x00 -> %q0
ld1    (%x0)[16byte] $0x00 -> %q0
ld1    (%x0)[4byte] $0x01 -> %q0
ld1    (%x0)[8byte] $0x01 -> %q0
ld1    (%x0)[2byte] $0x02 -> %q0
ld1    (%x0)[4byte] $0x02 -> %q0
ld1    (%x0)[1byte] $0x03 -> %q0
ld1    (%x0)[2byte] $0x03 -> %q0
st1    %q0 $0x00 -> (%x0)[8byte]
st1    %q0 $0x00 -> (%x0)[16byte]
st1    %q0 $0x01 -> (%x0)[4byte]
st1    %q0 $0x01 -> (%x0)[8byte]
st1    %q0 $0x02 -> (%x0)[2byte]
st1    %q0 $0x02 -> (%x0)[4byte]
st1    %q0 $0x03 -> (%x0)[1byte]
st1    %q0 $0x03 -> (%x0)[2byte]
test_asimd_mem complete
fmov   %d27 -> %d2
fmov   %s27 -> %s2
fmov   %h27 -> %h2
fabs   %d0 -> %d30
fabs   %s0 -> %s30
fabs   %h0 -> %h30
fneg   %d29 -> %d13
fneg   %s29 -> %s13
fneg   %h29 -> %h13
fsqrt  %d17 -> %d31
fsqrt  %s17 -> %s31
fsqrt  %h17 -> %h31
fcvt   %s2 -> %d10
fcvt   %s20 -> %h31
frintn %d15 -> %d4
frintn %s15 -> %s4
frintn %h15 -> %h4
frintp %d2 -> %d23
frintp %s2 -> %s23
frintp %h2 -> %h23
frintm %d8 -> %d26
frintm %s8 -> %s26
frintm %h8 -> %h26
frintz %d24 -> %d22
frintz %s24 -> %s22
frintz %h24 -> %h22
frinta %d18 -> %d26
frinta %s18 -> %s26
frinta %h18 -> %h26
frintx %d29 -> %d16
frintx %s29 -> %s16
frintx %h29 -> %h16
frinti %d19 -> %d11
frinti %s19 -> %s11
frinti %h19 -> %h11
fcvt   %d8 -> %s23
fcvt   %d15 -> %h29
fcvt   %h24 -> %s28
fcvt   %h0 -> %d2
test_floatdp1 complete
fmul   %d27 %d30 -> %d2
fmul   %s27 %s30 -> %s2
fmul   %h27 %h30 -> %h2
fdiv   %d13 %d29 -> %d0
fdiv   %s13 %s29 -> %s0
fdiv   %h13 %h29 -> %h0
fadd   %d17 %d10 -> %d31
fadd   %s17 %s10 -> %s31
fadd   %h17 %h10 -> %h31
fsub   %d31 %d20 -> %d2
fsub   %s31 %s20 -> %s2
fsub   %h31 %h20 -> %h2
fmax   %d15 %d23 -> %d4
fmax   %s15 %s23 -> %s4
fmax   %h15 %h23 -> %h4
fmin   %d26 %d8 -> %d2
fmin   %s26 %s8 -> %s2
fmin   %h26 %h8 -> %h2
fmaxnm %d24 %d26 -> %d22
fmaxnm %s24 %s26 -> %s22
fmaxnm %h24 %h26 -> %h22
fminnm %d16 %d29 -> %d18
fminnm %s16 %s29 -> %s18
fminnm %h16 %h29 -> %h18
fnmul  %d19 %d23 -> %d11
fnmul  %s19 %s23 -> %s11
fnmul  %h19 %h23 -> %h11
test_floatdp2 complete
fmadd  %d27 %d30 %d0 -> %d2
fmadd  %s27 %s30 %s0 -> %s2
fmadd  %h27 %h30 %h0 -> %h2
fmsub  %d29 %d31 %d17 -> %d13
fmsub  %s29 %s31 %s17 -> %s13
fmsub  %h29 %h31 %h17 -> %h13
fnmadd %d2 %d31 %d20 -> %d10
fnmadd %s2 %s31 %s20 -> %s10
fnmadd %h2 %h31 %h20 -> %h10
fnmsub %d15 %d23 %d2 -> %d4
fnmsub %s15 %s23 %s2 -> %s4
fnmsub %h15 %h23 %h2 -> %h4
test_floatdp3 complete
orr    %p7 %z2 %z13 $0x00 -> %z2
orr    %p7 %z2 %z13 $0x01 -> %z2
orr    %p7 %z2 %z13 $0x02 -> %z2
orr    %p7 %z2 %z13 $0x03 -> %z2
eor    %p4 %z29 %z2 $0x00 -> %z29
eor    %p4 %z29 %z2 $0x01 -> %z29
eor    %p4 %z29 %z2 $0x02 -> %z29
eor    %p4 %z29 %z2 $0x03 -> %z29
and    %p1 %z31 %z23 $0x00 -> %z31
and    %p1 %z31 %z23 $0x01 -> %z31
and    %p1 %z31 %z23 $0x02 -> %z31
and    %p1 %z31 %z23 $0x03 -> %z31
bic    %p2 %z2 %z24 $0x00 -> %z2
bic    %p2 %z2 %z24 $0x01 -> %z2
bic    %p2 %z2 %z24 $0x02 -> %z2
bic    %p2 %z2 %z24 $0x03 -> %z2
test_sve_int_bin_pred_log complete
add    %z27 %z30 $0x00 -> %z2
add    %z27 %z30 $0x01 -> %z2
add    %z27 %z30 $0x02 -> %z2
add    %z27 %z30 $0x03 -> %z2
sub    %z13 %z29 $0x00 -> %z0
sub    %z13 %z29 $0x01 -> %z0
sub    %z13 %z29 $0x02 -> %z0
sub    %z13 %z29 $0x03 -> %z0
sqadd  %z17 %z10 $0x00 -> %z31
sqadd  %z17 %z10 $0x01 -> %z31
sqadd  %z17 %z10 $0x02 -> %z31
sqadd  %z17 %z10 $0x03 -> %z31
uqadd  %z31 %z20 $0x00 -> %z2
uqadd  %z31 %z20 $0x01 -> %z2
uqadd  %z31 %z20 $0x02 -> %z2
uqadd  %z31 %z20 $0x03 -> %z2
sqsub  %z15 %z23 $0x00 -> %z4
sqsub  %z15 %z23 $0x01 -> %z4
sqsub  %z15 %z23 $0x02 -> %z4
sqsub  %z15 %z23 $0x03 -> %z4
uqsub  %z26 %z8 $0x00 -> %z2
uqsub  %z26 %z8 $0x01 -> %z2
uqsub  %z26 %z8 $0x02 -> %z2
uqsub  %z26 %z8 $0x03 -> %z2
test_sve_int_bin_cons_arit_0 complete
saddl  %d13 %d18 $0x00 -> %q18
saddl  %d13 %d18 $0x01 -> %q18
saddl  %d13 %d18 $0x02 -> %q18
saddl2 %q26 %q26 $0x00 -> %q6
saddl2 %q26 %q26 $0x01 -> %q6
saddl2 %q26 %q26 $0x02 -> %q6
saddw  %q5 %d16 $0x00 -> %q20
saddw  %q5 %d16 $0x01 -> %q20
saddw  %q5 %d16 $0x02 -> %q20
saddw2 %q7 %q30 $0x00 -> %q10
saddw2 %q7 %q30 $0x01 -> %q10
saddw2 %q7 %q30 $0x02 -> %q10
ssubl  %d1 %d27 $0x00 -> %q31
ssubl  %d1 %d27 $0x01 -> %q31
ssubl  %d1 %d27 $0x02 -> %q31
ssubl2 %q12 %q9 $0x00 -> %q19
ssubl2 %q12 %q9 $0x01 -> %q19
ssubl2 %q12 %q9 $0x02 -> %q19
ssubw  %q14 %d21 $0x00 -> %q21
ssubw  %q14 %d21 $0x01 -> %q21
ssubw  %q14 %d21 $0x02 -> %q21
ssubw2 %q4 %q24 $0x00 -> %q21
ssubw2 %q4 %q24 $0x01 -> %q21
ssubw2 %q4 %q24 $0x02 -> %q21
addhn  %q31 %q19 $0x00 -> %d31
addhn  %q31 %q19 $0x01 -> %d31
addhn  %q31 %q19 $0x02 -> %d31
addhn2 %q0 %q4 $0x00 -> %q1
addhn2 %q0 %q4 $0x01 -> %q1
addhn2 %q0 %q4 $0x02 -> %q1
sabal  %d9 %d11 $0x00 -> %q30
sabal  %d9 %d11 $0x01 -> %q30
sabal  %d9 %d11 $0x02 -> %q30
sabal2 %q10 %q17 $0x00 -> %q28
sabal2 %q10 %q17 $0x01 -> %q28
sabal2 %q10 %q17 $0x02 -> %q28
subhn  %q2 %q18 $0x00 -> %d13
subhn  %q2 %q18 $0x01 -> %d13
subhn  %q2 %q18 $0x02 -> %d13
subhn2 %q5 %q7 $0x00 -> %q27
subhn2 %q5 %q7 $0x01 -> %q27
subhn2 %q5 %q7 $0x02 -> %q27
sabdl  %d1 %d15 $0x00 -> %q13
sabdl  %d1 %d15 $0x01 -> %q13
sabdl  %d1 %d15 $0x02 -> %q13
sabdl2 %q21 %q17 $0x00 -> %q26
sabdl2 %q21 %q17 $0x01 -> %q26
sabdl2 %q21 %q17 $0x02 -> %q26
smlal  %d4 %d18 $0x00 -> %q27
smlal  %d4 %d18 $0x01 -> %q27
smlal  %d4 %d18 $0x02 -> %q27
smlal2 %q19 %q3 $0x00 -> %q11
smlal2 %q19 %q3 $0x01 -> %q11
smlal2 %q19 %q3 $0x02 -> %q11
sqdmlal %d3 %d5 $0x01 -> %q24
sqdmlal %d3 %d5 $0x02 -> %q24
sqdmlal2 %q30 %q13 $0x01 -> %q25
sqdmlal2 %q30 %q13 $0x02 -> %q25
smlsl  %d7 %d8 $0x00 -> %q13
smlsl  %d7 %d8 $0x01 -> %q13
smlsl  %d7 %d8 $0x02 -> %q13
smlsl2 %q5 %q3 $0x00 -> %q19
smlsl2 %q5 %q3 $0x01 -> %q19
smlsl2 %q5 %q3 $0x02 -> %q19
sqdmlsl %d5 %d20 $0x01 -> %q14
sqdmlsl %d5 %d20 $0x02 -> %q14
sqdmlsl2 %q24 %q15 $0x01 -> %q26
sqdmlsl2 %q24 %q15 $0x02 -> %q26
smull  %d13 %d0 $0x00 -> %q11
smull  %d13 %d0 $0x01 -> %q11
smull  %d13 %d0 $0x02 -> %q11
smull2 %q10 %q10 $0x00 -> %q22
smull2 %q10 %q10 $0x01 -> %q22
smull2 %q10 %q10 $0x02 -> %q22
sqdmull %d14 %d18 $0x01 -> %q2
sqdmull %d14 %d18 $0x02 -> %q2
sqdmull2 %q27 %q21 $0x01 -> %q12
sqdmull2 %q27 %q21 $0x02 -> %q12
pmull  %d19 %d2 $0x00 -> %q16
pmull  %d19 %d2 $0x03 -> %q16
pmull2 %q19 %q2 $0x00 -> %q16
pmull2 %q19 %q2 $0x03 -> %q16
uaddl  %d16 %d29 $0x00 -> %q7
uaddl  %d16 %d29 $0x01 -> %q7
uaddl  %d16 %d29 $0x02 -> %q7
uaddl2 %q19 %q2 $0x00 -> %q16
uaddl2 %q19 %q2 $0x01 -> %q16
uaddl2 %q19 %q2 $0x02 -> %q16
uaddw  %q14 %d12 $0x00 -> %q15
uaddw  %q14 %d12 $0x01 -> %q15
uaddw  %q14 %d12 $0x02 -> %q15
uaddw2 %q18 %q17 $0x00 -> %q13
uaddw2 %q18 %q17 $0x01 -> %q13
uaddw2 %q18 %q17 $0x02 -> %q13
usubl  %d5 %d14 $0x00 -> %q15
usubl  %d5 %d14 $0x01 -> %q15
usubl  %d5 %d14 $0x02 -> %q15
usubl2 %q13 %q1 $0x00 -> %q30
usubl2 %q13 %q1 $0x01 -> %q30
usubl2 %q13 %q1 $0x02 -> %q30
usubw  %q17 %d1 $0x00 -> %q0
usubw  %q17 %d1 $0x01 -> %q0
usubw  %q17 %d1 $0x02 -> %q0
usubw2 %q3 %q14 $0x00 -> %q2
usubw2 %q3 %q14 $0x01 -> %q2
usubw2 %q3 %q14 $0x02 -> %q2
raddhn %q15 %q14 $0x00 -> %d31
raddhn %q15 %q14 $0x01 -> %d31
raddhn %q15 %q14 $0x02 -> %d31
raddhn2 %q16 %q14 $0x00 -> %q13
raddhn2 %q16 %q14 $0x01 -> %q13
raddhn2 %q16 %q14 $0x02 -> %q13
uabal  %d28 %d22 $0x00 -> %q23
uabal  %d28 %d22 $0x01 -> %q23
uabal  %d28 %d22 $0x02 -> %q23
uabal2 %q20 %q29 $0x00 -> %q13
uabal2 %q20 %q29 $0x01 -> %q13
uabal2 %q20 %q29 $0x02 -> %q13
rsubhn %q7 %q19 $0x00 -> %d4
rsubhn %q7 %q19 $0x01 -> %d4
rsubhn %q7 %q19 $0x02 -> %d4
rsubhn2 %q20 %q18 $0x00 -> %q21
rsubhn2 %q20 %q18 $0x01 -> %q21
rsubhn2 %q20 %q18 $0x02 -> %q21
uabdl  %d15 %d25 $0x00 -> %q26
uabdl  %d15 %d25 $0x01 -> %q26
uabdl  %d15 %d25 $0x02 -> %q26
uabdl2 %q13 %q27 $0x00 -> %q30
uabdl2 %q13 %q27 $0x01 -> %q30
uabdl2 %q13 %q27 $0x02 -> %q30
umlal  %d28 %d1 $0x00 -> %q22
umlal  %d28 %d1 $0x01 -> %q22
umlal  %d28 %d1 $0x02 -> %q22
umlal2 %q24 %q30 $0x00 -> %q29
umlal2 %q24 %q30 $0x01 -> %q29
umlal2 %q24 %q30 $0x02 -> %q29
umlsl  %d9 %d21 $0x00 -> %q31
umlsl  %d9 %d21 $0x01 -> %q31
umlsl  %d9 %d21 $0x02 -> %q31
umlsl2 %q19 %q29 $0x00 -> %q4
umlsl2 %q19 %q29 $0x01 -> %q4
umlsl2 %q19 %q29 $0x02 -> %q4
umull  %d11 %d2 $0x00 -> %q6
umull  %d11 %d2 $0x01 -> %q6
umull  %d11 %d2 $0x02 -> %q6
umull2 %q6 %q3 $0x00 -> %q6
umull2 %q6 %q3 $0x01 -> %q6
umull2 %q6 %q3 $0x02 -> %q6
test_asimddiff complete
sys    $0x1ba1 (%x0)[1byte]
sys    $0x1bd1 (%x1)[1byte]
sys    $0x1bd9 (%x29)[1byte]
sys    $0x1bf1 (%x30)[1byte]
sys    $0x1ba9 (%x1)[1byte]
test_sys complete
ldxr   (%x1)[8byte] $0x000000000000001f $0x000000000000001f -> %x0
ldxrb  (%x1)[1byte] $0x000000000000001f $0x000000000000001f -> %w0
ldxrh  (%x1)[2byte] $0x000000000000001f $0x000000000000001f -> %w0
ldxp   (%x2)[8byte] $0x000000000000001f -> %w0 %w1
<<<<<<< HEAD
=======
ldxp   (%x2)[16byte] $0x000000000000001f -> %x0 %x1
>>>>>>> fb232f90
ldaxr  (%x1)[8byte] $0x000000000000001f $0x000000000000001f -> %x0
ldaxrb (%x1)[1byte] $0x000000000000001f $0x000000000000001f -> %w0
ldaxrh (%x1)[2byte] $0x000000000000001f $0x000000000000001f -> %w0
ldaxp  (%x2)[8byte] $0x000000000000001f -> %w0 %w1
stxr   %x0 $0x000000000000001f -> (%x1)[8byte] %w2
stxrb  %w0 $0x000000000000001f -> (%x1)[1byte] %w2
stxrh  %w0 $0x000000000000001f -> (%x1)[2byte] %w2
stxp   %w0 %w1 -> (%x2)[8byte] %w3
<<<<<<< HEAD
=======
stxp   %x0 %x1 -> (%x2)[16byte] %w3
>>>>>>> fb232f90
stlxr  %x0 $0x000000000000001f -> (%x1)[8byte] %w2
stlxrb %w0 $0x000000000000001f -> (%x1)[1byte] %w2
stlxrh %w0 $0x000000000000001f -> (%x1)[2byte] %w2
stlxp  %w0 %w1 -> (%x2)[8byte] %w3
clrex  $0x0000000000000000
test_exclusive_memops complete
<<<<<<< HEAD
ldp    (%x2)[8byte] -> %w0 %w1
stp    %w0 %w1 -> (%x2)[8byte]
test_xinst complete
=======
>>>>>>> fb232f90
All tests complete<|MERGE_RESOLUTION|>--- conflicted
+++ resolved
@@ -843,10 +843,7 @@
 ldxrb  (%x1)[1byte] $0x000000000000001f $0x000000000000001f -> %w0
 ldxrh  (%x1)[2byte] $0x000000000000001f $0x000000000000001f -> %w0
 ldxp   (%x2)[8byte] $0x000000000000001f -> %w0 %w1
-<<<<<<< HEAD
-=======
 ldxp   (%x2)[16byte] $0x000000000000001f -> %x0 %x1
->>>>>>> fb232f90
 ldaxr  (%x1)[8byte] $0x000000000000001f $0x000000000000001f -> %x0
 ldaxrb (%x1)[1byte] $0x000000000000001f $0x000000000000001f -> %w0
 ldaxrh (%x1)[2byte] $0x000000000000001f $0x000000000000001f -> %w0
@@ -855,20 +852,14 @@
 stxrb  %w0 $0x000000000000001f -> (%x1)[1byte] %w2
 stxrh  %w0 $0x000000000000001f -> (%x1)[2byte] %w2
 stxp   %w0 %w1 -> (%x2)[8byte] %w3
-<<<<<<< HEAD
-=======
 stxp   %x0 %x1 -> (%x2)[16byte] %w3
->>>>>>> fb232f90
 stlxr  %x0 $0x000000000000001f -> (%x1)[8byte] %w2
 stlxrb %w0 $0x000000000000001f -> (%x1)[1byte] %w2
 stlxrh %w0 $0x000000000000001f -> (%x1)[2byte] %w2
 stlxp  %w0 %w1 -> (%x2)[8byte] %w3
 clrex  $0x0000000000000000
 test_exclusive_memops complete
-<<<<<<< HEAD
 ldp    (%x2)[8byte] -> %w0 %w1
 stp    %w0 %w1 -> (%x2)[8byte]
 test_xinst complete
-=======
->>>>>>> fb232f90
 All tests complete