test_extend complete
adc    %w1 %w2 -> %w0
adc    %x1 %x2 -> %x0
adcs   %w1 %w2 -> %w0
adcs   %x1 %x2 -> %x0
adds   %w1 %w2 lsl $0x00 -> %w0
adds   %w1 %w2 lsl $0x1f -> %w0
adds   %w1 %w2 lsr $0x00 -> %w0
adds   %w1 %w2 lsr $0x1f -> %w0
adds   %w1 %w2 asr $0x00 -> %w0
adds   %w1 %w2 asr $0x1f -> %w0
adds   %x1 %x2 lsl $0x00 -> %x0
adds   %x1 %x2 lsl $0x3f -> %x0
adds   %x1 %x2 lsr $0x00 -> %x0
adds   %x1 %x2 lsr $0x3f -> %x0
adds   %x1 %x2 asr $0x00 -> %x0
adds   %x1 %x2 asr $0x3f -> %x0
adds   %w1 $0x0000 lsl $0x00 -> %w0
adds   %w1 $0x0fff lsl $0x00 -> %w0
adds   %x1 $0x0000 lsl $0x00 -> %x0
adds   %x1 $0x0fff lsl $0x00 -> %x0
adds   %w1 %w2 uxtb $0x00 -> %w0
adds   %w1 %w2 uxth $0x01 -> %w0
adds   %w1 %w2 uxtw $0x02 -> %w0
adds   %w1 %w2 uxtx $0x03 -> %w0
adds   %w1 %w2 sxtb $0x04 -> %w0
adds   %w1 %w2 sxth $0x00 -> %w0
adds   %w1 %w2 sxtw $0x01 -> %w0
adds   %w1 %w2 sxtx $0x02 -> %w0
adds   %x1 %x2 uxtb $0x00 -> %x0
adds   %x1 %x2 uxth $0x01 -> %x0
adds   %x1 %x2 uxtw $0x02 -> %x0
adds   %x1 %x2 uxtx $0x03 -> %x0
adds   %x1 %x2 sxtb $0x04 -> %x0
adds   %x1 %x2 sxth $0x00 -> %x0
adds   %x1 %x2 sxtw $0x01 -> %x0
adds   %x1 %x2 sxtx $0x02 -> %x0
test_add complete
ldar   (%x1)[4byte] -> %w0
ldar   (%x1)[8byte] -> %x0
ldarb  (%x1)[1byte] -> %w0
ldarh  (%x1)[2byte] -> %w0
test_ldar complete
<<<<<<< HEAD
and    %x9 $0x000000000000ffff -> %x10
and    %w5 $0x00000000000000ff -> %w5
ands   %x19 $0x0000000000ffffff -> %x23
ands   %w8 $0x0000000000ffffff -> %w3
test_instrs_with_logic_imm complete
=======
fmov   %w9 -> %h10
fmov   %w4 -> %s14
fmov   %x8 -> %h23
fmov   %x24 -> %d6
fmov   %x10 -> %q9
test_fmov_general complete
>>>>>>> ab738f7d
fabd   %q27 %q30 $0x01 -> %q2
fabd   %d27 %d30 $0x01 -> %d2
fabd   %q13 %q29 $0x02 -> %q0
fabd   %q13 %q29 $0x03 -> %q0
fabd   %d13 %d29 $0x02 -> %d0
fabs   %d20 -> %d31
fabs   %s20 -> %s31
fabs   %h20 -> %h31
facge  %q15 %q23 $0x01 -> %q4
facge  %d15 %d23 $0x01 -> %d4
facge  %q26 %q8 $0x02 -> %q2
facge  %q26 %q8 $0x03 -> %q2
facge  %d26 %d8 $0x02 -> %d2
facgt  %q24 %q26 $0x01 -> %q22
facgt  %d24 %d26 $0x01 -> %d22
facgt  %q16 %q29 $0x02 -> %q18
facgt  %q16 %q29 $0x03 -> %q18
facgt  %d16 %d29 $0x02 -> %d18
fadd   %q19 %q23 $0x01 -> %q11
fadd   %d19 %d23 $0x01 -> %d11
fadd   %q29 %q15 $0x02 -> %q8
fadd   %q29 %q15 $0x03 -> %q8
fadd   %d29 %d15 $0x02 -> %d8
fadd   %d19 %d23 -> %d12
fadd   %s19 %s23 -> %s12
fadd   %h19 %h23 -> %h12
faddp  %q20 %q28 $0x01 -> %q15
faddp  %d20 %d28 $0x01 -> %d15
faddp  %q30 %q4 $0x02 -> %q27
faddp  %q30 %q4 $0x03 -> %q27
faddp  %d30 %d4 $0x02 -> %d27
fcmeq  %q10 %q14 $0x01 -> %q20
fcmeq  %d10 %d14 $0x01 -> %d20
fcmeq  %q15 %q2 $0x02 -> %q26
fcmeq  %q15 %q2 $0x03 -> %q26
fcmeq  %d15 %d2 $0x02 -> %d26
fcmge  %q31 %q19 $0x01 -> %q2
fcmge  %d31 %d19 $0x01 -> %d2
fcmge  %q5 %q9 $0x02 -> %q4
fcmge  %q5 %q9 $0x03 -> %q4
fcmge  %d5 %d9 $0x02 -> %d4
fcmgt  %q23 %q9 $0x01 -> %q24
fcmgt  %d23 %d9 $0x01 -> %d24
fcmgt  %q6 %q28 $0x02 -> %q7
fcmgt  %q6 %q28 $0x03 -> %q7
fcmgt  %d6 %d28 $0x02 -> %d7
fdiv   %q12 %q22 $0x01 -> %q10
fdiv   %d12 %d22 $0x01 -> %d10
fdiv   %q26 %q28 $0x02 -> %q27
fdiv   %q26 %q28 $0x03 -> %q27
fdiv   %d26 %d28 $0x02 -> %d27
fdiv   %d19 %d10 -> %d29
fdiv   %s19 %s10 -> %s29
fdiv   %h19 %h10 -> %h29
fmadd  %d21 %d20 %d15 -> %d2
fmadd  %s21 %s20 %s15 -> %s2
fmadd  %h21 %h20 %h15 -> %h2
fmax   %q16 %q28 $0x01 -> %q5
fmax   %d16 %d28 $0x01 -> %d5
fmax   %q10 %q24 $0x02 -> %q25
fmax   %q10 %q24 $0x03 -> %q25
fmax   %d10 %d24 $0x02 -> %d25
fmax   %d31 %d29 -> %d10
fmax   %s31 %s29 -> %s10
fmax   %h31 %h29 -> %h10
fmaxnm %q8 %q26 $0x01 -> %q25
fmaxnm %d8 %d26 $0x01 -> %d25
fmaxnm %q24 %q31 $0x02 -> %q22
fmaxnm %q24 %q31 $0x03 -> %q22
fmaxnm %d24 %d31 $0x02 -> %d22
fmaxnm %d4 %d3 -> %d28
fmaxnm %s4 %s3 -> %s28
fmaxnm %h4 %h3 -> %h28
fmaxnmp %q5 %q9 $0x01 -> %q22
fmaxnmp %d5 %d9 $0x01 -> %d22
fmaxnmp %q29 %q31 $0x02 -> %q6
fmaxnmp %q29 %q31 $0x03 -> %q6
fmaxnmp %d29 %d31 $0x02 -> %d6
fmaxp  %q29 %q27 $0x01 -> %q8
fmaxp  %d29 %d27 $0x01 -> %d8
fmaxp  %q21 %q16 $0x02 -> %q28
fmaxp  %q21 %q16 $0x03 -> %q28
fmaxp  %d21 %d16 $0x02 -> %d28
fmin   %q27 %q21 $0x01 -> %q29
fmin   %d27 %d21 $0x01 -> %d29
fmin   %q15 %q20 $0x02 -> %q9
fmin   %q15 %q20 $0x03 -> %q9
fmin   %d15 %d20 $0x02 -> %d9
fmin   %d15 %d18 -> %d27
fmin   %s15 %s18 -> %s27
fmin   %h15 %h18 -> %h27
fminnm %q2 %q6 $0x01 -> %q5
fminnm %d2 %d6 $0x01 -> %d5
fminnm %q10 %q30 $0x02 -> %q18
fminnm %q10 %q30 $0x03 -> %q18
fminnm %d10 %d30 $0x02 -> %d18
fminnm %d12 %d27 -> %d5
fminnm %s12 %s27 -> %s5
fminnm %h12 %h27 -> %h5
fminnmp %q6 %q19 $0x01 -> %q13
fminnmp %d6 %d19 $0x01 -> %d13
fminnmp %q27 %q28 $0x02 -> %q29
fminnmp %q27 %q28 $0x03 -> %q29
fminnmp %d27 %d28 $0x02 -> %d29
fminp  %q17 %q23 $0x01 -> %q13
fminp  %d17 %d23 $0x01 -> %d13
fminp  %q0 %q13 $0x02 -> %q7
fminp  %q0 %q13 $0x03 -> %q7
fminp  %d0 %d13 $0x02 -> %d7
fmla   %q26 %q24 $0x01 -> %q27
fmla   %d26 %d24 $0x01 -> %d27
fmla   %q4 %q27 $0x02 -> %q12
fmla   %q4 %q27 $0x03 -> %q12
fmla   %d4 %d27 $0x02 -> %d12
fmls   %q3 %q22 $0x01 -> %q5
fmls   %d3 %d22 $0x01 -> %d5
fmls   %q23 %q29 $0x02 -> %q16
fmls   %q23 %q29 $0x03 -> %q16
fmls   %d23 %d29 $0x02 -> %d16
fmov   %d31 -> %d18
fmov   %s31 -> %s18
fmov   %h31 -> %h18
fmsub  %d30 %d5 %d23 -> %d30
fmsub  %s30 %s5 %s23 -> %s30
fmsub  %h30 %h5 %h23 -> %h30
fmul   %q10 %q26 $0x01 -> %q25
fmul   %d10 %d26 $0x01 -> %d25
fmul   %q19 %q1 $0x02 -> %q4
fmul   %q19 %q1 $0x03 -> %q4
fmul   %d19 %d1 $0x02 -> %d4
fmul   %d15 %d10 -> %d11
fmul   %s15 %s10 -> %s11
fmul   %h15 %h10 -> %h11
fmulx  %q6 %q3 $0x01 -> %q19
fmulx  %d6 %d3 $0x01 -> %d19
fmulx  %q4 %q26 $0x02 -> %q14
fmulx  %q4 %q26 $0x03 -> %q14
fmulx  %d4 %d26 $0x02 -> %d14
fneg   %d21 -> %d12
fneg   %s21 -> %s12
fneg   %h21 -> %h12
fnmadd %d10 %d7 %d22 -> %d10
fnmadd %s10 %s7 %s22 -> %s10
fnmadd %h10 %h7 %h22 -> %h10
fnmsub %d28 %d30 %d28 -> %d9
fnmsub %s28 %s30 %s28 -> %s9
fnmsub %h28 %h30 %h28 -> %h9
fnmul  %d12 %d6 -> %d24
fnmul  %s12 %s6 -> %s24
fnmul  %h12 %h6 -> %h24
frecps %q9 %q2 $0x01 -> %q27
frecps %d9 %d2 $0x01 -> %d27
frecps %q12 %q27 $0x02 -> %q11
frecps %q12 %q27 $0x03 -> %q11
frecps %d12 %d27 $0x02 -> %d11
frinta %d19 -> %d10
frinta %s19 -> %s10
frinta %h19 -> %h10
frinti %d11 -> %d23
frinti %s11 -> %s23
frinti %h11 -> %h23
frintm %d22 -> %d4
frintm %s22 -> %s4
frintm %h22 -> %h4
frintn %d29 -> %d25
frintn %s29 -> %s25
frintn %h29 -> %h25
frintp %d9 -> %d26
frintp %s9 -> %s26
frintp %h9 -> %h26
frintx %d6 -> %d15
frintx %s6 -> %s15
frintx %h6 -> %h15
frintz %d30 -> %d22
frintz %s30 -> %s22
frintz %h30 -> %h22
frsqrts %q18 %q0 $0x01 -> %q15
frsqrts %d18 %d0 $0x01 -> %d15
frsqrts %q24 %q14 $0x02 -> %q10
frsqrts %q24 %q14 $0x03 -> %q10
frsqrts %d24 %d14 $0x02 -> %d10
fsqrt  %d18 -> %d13
fsqrt  %s18 -> %s13
fsqrt  %h18 -> %h13
fsub   %q4 %q12 $0x01 -> %q22
fsub   %d4 %d12 $0x01 -> %d22
fsub   %q4 %q25 $0x02 -> %q1
fsub   %q4 %q25 $0x03 -> %q1
fsub   %d4 %d25 $0x02 -> %d1
fsub   %d20 %d30 -> %d22
fsub   %s20 %s30 -> %s22
fsub   %h20 %h30 -> %h22
test_neon_fp_arithmetic complete
All tests complete<|MERGE_RESOLUTION|>--- conflicted
+++ resolved
@@ -41,20 +41,17 @@
 ldarb  (%x1)[1byte] -> %w0
 ldarh  (%x1)[2byte] -> %w0
 test_ldar complete
-<<<<<<< HEAD
 and    %x9 $0x000000000000ffff -> %x10
 and    %w5 $0x00000000000000ff -> %w5
 ands   %x19 $0x0000000000ffffff -> %x23
 ands   %w8 $0x0000000000ffffff -> %w3
 test_instrs_with_logic_imm complete
-=======
 fmov   %w9 -> %h10
 fmov   %w4 -> %s14
 fmov   %x8 -> %h23
 fmov   %x24 -> %d6
 fmov   %x10 -> %q9
 test_fmov_general complete
->>>>>>> ab738f7d
 fabd   %q27 %q30 $0x01 -> %q2
 fabd   %d27 %d30 $0x01 -> %d2
 fabd   %q13 %q29 $0x02 -> %q0
