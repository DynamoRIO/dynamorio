/* **********************************************************
 * Copyright (c) 2015-2022 Google, Inc.  All rights reserved.
 * Copyright (c) 2022 ARM Limited. All rights reserved.
 * **********************************************************/

/*
 * Redistribution and use in source and binary forms, with or without
 * modification, are permitted provided that the following conditions are met:
 *
 * * Redistributions of source code must retain the above copyright notice,
 *   this list of conditions and the following disclaimer.
 *
 * * Redistributions in binary form must reproduce the above copyright notice,
 *   this list of conditions and the following disclaimer in the documentation
 *   and/or other materials provided with the distribution.
 *
 * * Neither the name of ARM Limited nor the names of its contributors may be
 *   used to endorse or promote products derived from this software without
 *   specific prior written permission.
 *
 * THIS SOFTWARE IS PROVIDED BY THE COPYRIGHT HOLDERS AND CONTRIBUTORS "AS IS"
 * AND ANY EXPRESS OR IMPLIED WARRANTIES, INCLUDING, BUT NOT LIMITED TO, THE
 * IMPLIED WARRANTIES OF MERCHANTABILITY AND FITNESS FOR A PARTICULAR PURPOSE
 * ARE DISCLAIMED. IN NO EVENT SHALL ARM LIMITED OR CONTRIBUTORS BE LIABLE
 * FOR ANY DIRECT, INDIRECT, INCIDENTAL, SPECIAL, EXEMPLARY, OR CONSEQUENTIAL
 * DAMAGES (INCLUDING, BUT NOT LIMITED TO, PROCUREMENT OF SUBSTITUTE GOODS OR
 * SERVICES; LOSS OF USE, DATA, OR PROFITS; OR BUSINESS INTERRUPTION) HOWEVER
 * CAUSED AND ON ANY THEORY OF LIABILITY, WHETHER IN CONTRACT, STRICT
 * LIABILITY, OR TORT (INCLUDING NEGLIGENCE OR OTHERWISE) ARISING IN ANY WAY
 * OUT OF THE USE OF THIS SOFTWARE, EVEN IF ADVISED OF THE POSSIBILITY OF SUCH
 * DAMAGE.
 */

/* Define DR_FAST_IR to verify that everything compiles when we call the inline
 * versions of these routines.
 */
#ifndef STANDALONE_DECODER
#    define DR_FAST_IR 1
#endif

/* Uses the DR API, using DR as a standalone library, rather than
 * being a client library working with DR on a target program.
 */

#include "configure.h"
#include "dr_api.h"
#include "tools.h"

#include "ir_aarch64.h"

TEST_INSTR(add_sve_pred)
{
    /* Testing ADD     <Zdn>.<Ts>, <Pg>/M, <Zdn>.<Ts>, <Zm>.<Ts> */
    const char *expected_0_0[6] = {
        "add    %p0/m %z0.b %z0.b -> %z0.b",    "add    %p2/m %z5.b %z7.b -> %z5.b",
        "add    %p3/m %z10.b %z12.b -> %z10.b", "add    %p5/m %z16.b %z18.b -> %z16.b",
        "add    %p6/m %z21.b %z23.b -> %z21.b", "add    %p7/m %z31.b %z31.b -> %z31.b",
    };
    TEST_LOOP(add, add_sve_pred, 6, expected_0_0[i],
              opnd_create_reg_element_vector(Zn_six_offset_0[i], OPSZ_1),
              opnd_create_predicate_reg(Pn_half_six_offset_0[i], true),
              opnd_create_reg_element_vector(Zn_six_offset_2[i], OPSZ_1));

    const char *expected_0_1[6] = {
        "add    %p0/m %z0.h %z0.h -> %z0.h",    "add    %p2/m %z5.h %z7.h -> %z5.h",
        "add    %p3/m %z10.h %z12.h -> %z10.h", "add    %p5/m %z16.h %z18.h -> %z16.h",
        "add    %p6/m %z21.h %z23.h -> %z21.h", "add    %p7/m %z31.h %z31.h -> %z31.h",
    };
    TEST_LOOP(add, add_sve_pred, 6, expected_0_1[i],
              opnd_create_reg_element_vector(Zn_six_offset_0[i], OPSZ_2),
              opnd_create_predicate_reg(Pn_half_six_offset_0[i], true),
              opnd_create_reg_element_vector(Zn_six_offset_2[i], OPSZ_2));

    const char *expected_0_2[6] = {
        "add    %p0/m %z0.s %z0.s -> %z0.s",    "add    %p2/m %z5.s %z7.s -> %z5.s",
        "add    %p3/m %z10.s %z12.s -> %z10.s", "add    %p5/m %z16.s %z18.s -> %z16.s",
        "add    %p6/m %z21.s %z23.s -> %z21.s", "add    %p7/m %z31.s %z31.s -> %z31.s",
    };
    TEST_LOOP(add, add_sve_pred, 6, expected_0_2[i],
              opnd_create_reg_element_vector(Zn_six_offset_0[i], OPSZ_4),
              opnd_create_predicate_reg(Pn_half_six_offset_0[i], true),
              opnd_create_reg_element_vector(Zn_six_offset_2[i], OPSZ_4));

    const char *expected_0_3[6] = {
        "add    %p0/m %z0.d %z0.d -> %z0.d",    "add    %p2/m %z5.d %z7.d -> %z5.d",
        "add    %p3/m %z10.d %z12.d -> %z10.d", "add    %p5/m %z16.d %z18.d -> %z16.d",
        "add    %p6/m %z21.d %z23.d -> %z21.d", "add    %p7/m %z31.d %z31.d -> %z31.d",
    };
    TEST_LOOP(add, add_sve_pred, 6, expected_0_3[i],
              opnd_create_reg_element_vector(Zn_six_offset_0[i], OPSZ_8),
              opnd_create_predicate_reg(Pn_half_six_offset_0[i], true),
              opnd_create_reg_element_vector(Zn_six_offset_2[i], OPSZ_8));
}

TEST_INSTR(add_sve_shift)
{
    /* Testing ADD     <Zdn>.<Ts>, <Zdn>.<Ts>, #<imm>, <shift> */
    uint imm8_0_0[6] = { 0, 43, 86, 129, 171, 255 };
    uint shift_0_0[6] = { 0, 0, 0, 0, 0, 0 };
    const char *expected_0_0[6] = {
        "add    %z0.b $0x00 lsl $0x00 -> %z0.b",
        "add    %z5.b $0x2b lsl $0x00 -> %z5.b",
        "add    %z10.b $0x56 lsl $0x00 -> %z10.b",
        "add    %z16.b $0x81 lsl $0x00 -> %z16.b",
        "add    %z21.b $0xab lsl $0x00 -> %z21.b",
        "add    %z31.b $0xff lsl $0x00 -> %z31.b",
    };
    TEST_LOOP(add, add_sve_shift, 6, expected_0_0[i],
              opnd_create_reg_element_vector(Zn_six_offset_0[i], OPSZ_1),
              opnd_create_immed_uint(imm8_0_0[i], OPSZ_1),
              opnd_create_immed_uint(shift_0_0[i], OPSZ_1b));

    uint imm8_0_1[6] = { 0, 43, 86, 129, 171, 255 };
    uint shift_0_1[6] = { 8, 8, 8, 8, 0, 0 };
    const char *expected_0_1[6] = {
        "add    %z0.h $0x00 lsl $0x08 -> %z0.h",
        "add    %z5.h $0x2b lsl $0x08 -> %z5.h",
        "add    %z10.h $0x56 lsl $0x08 -> %z10.h",
        "add    %z16.h $0x81 lsl $0x08 -> %z16.h",
        "add    %z21.h $0xab lsl $0x00 -> %z21.h",
        "add    %z31.h $0xff lsl $0x00 -> %z31.h",
    };
    TEST_LOOP(add, add_sve_shift, 6, expected_0_1[i],
              opnd_create_reg_element_vector(Zn_six_offset_0[i], OPSZ_2),
              opnd_create_immed_uint(imm8_0_1[i], OPSZ_1),
              opnd_create_immed_uint(shift_0_1[i], OPSZ_1b));

    uint imm8_0_2[6] = { 0, 43, 86, 129, 171, 255 };
    uint shift_0_2[6] = { 8, 8, 8, 8, 0, 0 };
    const char *expected_0_2[6] = {
        "add    %z0.s $0x00 lsl $0x08 -> %z0.s",
        "add    %z5.s $0x2b lsl $0x08 -> %z5.s",
        "add    %z10.s $0x56 lsl $0x08 -> %z10.s",
        "add    %z16.s $0x81 lsl $0x08 -> %z16.s",
        "add    %z21.s $0xab lsl $0x00 -> %z21.s",
        "add    %z31.s $0xff lsl $0x00 -> %z31.s",
    };
    TEST_LOOP(add, add_sve_shift, 6, expected_0_2[i],
              opnd_create_reg_element_vector(Zn_six_offset_0[i], OPSZ_4),
              opnd_create_immed_uint(imm8_0_2[i], OPSZ_1),
              opnd_create_immed_uint(shift_0_2[i], OPSZ_1b));

    uint imm8_0_3[6] = { 0, 43, 86, 129, 171, 255 };
    uint shift_0_3[6] = { 8, 8, 8, 8, 0, 0 };
    const char *expected_0_3[6] = {
        "add    %z0.d $0x00 lsl $0x08 -> %z0.d",
        "add    %z5.d $0x2b lsl $0x08 -> %z5.d",
        "add    %z10.d $0x56 lsl $0x08 -> %z10.d",
        "add    %z16.d $0x81 lsl $0x08 -> %z16.d",
        "add    %z21.d $0xab lsl $0x00 -> %z21.d",
        "add    %z31.d $0xff lsl $0x00 -> %z31.d",
    };
    TEST_LOOP(add, add_sve_shift, 6, expected_0_3[i],
              opnd_create_reg_element_vector(Zn_six_offset_0[i], OPSZ_8),
              opnd_create_immed_uint(imm8_0_3[i], OPSZ_1),
              opnd_create_immed_uint(shift_0_3[i], OPSZ_1b));
}

TEST_INSTR(add_sve)
{
    /* Testing ADD     <Zd>.<Ts>, <Zn>.<Ts>, <Zm>.<Ts> */
    const char *expected_0_0[6] = {
        "add    %z0.b %z0.b -> %z0.b",    "add    %z6.b %z7.b -> %z5.b",
        "add    %z11.b %z12.b -> %z10.b", "add    %z17.b %z18.b -> %z16.b",
        "add    %z22.b %z23.b -> %z21.b", "add    %z31.b %z31.b -> %z31.b",
    };
    TEST_LOOP(add, add_sve, 6, expected_0_0[i],
              opnd_create_reg_element_vector(Zn_six_offset_0[i], OPSZ_1),
              opnd_create_reg_element_vector(Zn_six_offset_1[i], OPSZ_1),
              opnd_create_reg_element_vector(Zn_six_offset_2[i], OPSZ_1));

    const char *expected_0_1[6] = {
        "add    %z0.h %z0.h -> %z0.h",    "add    %z6.h %z7.h -> %z5.h",
        "add    %z11.h %z12.h -> %z10.h", "add    %z17.h %z18.h -> %z16.h",
        "add    %z22.h %z23.h -> %z21.h", "add    %z31.h %z31.h -> %z31.h",
    };
    TEST_LOOP(add, add_sve, 6, expected_0_1[i],
              opnd_create_reg_element_vector(Zn_six_offset_0[i], OPSZ_2),
              opnd_create_reg_element_vector(Zn_six_offset_1[i], OPSZ_2),
              opnd_create_reg_element_vector(Zn_six_offset_2[i], OPSZ_2));

    const char *expected_0_2[6] = {
        "add    %z0.s %z0.s -> %z0.s",    "add    %z6.s %z7.s -> %z5.s",
        "add    %z11.s %z12.s -> %z10.s", "add    %z17.s %z18.s -> %z16.s",
        "add    %z22.s %z23.s -> %z21.s", "add    %z31.s %z31.s -> %z31.s",
    };
    TEST_LOOP(add, add_sve, 6, expected_0_2[i],
              opnd_create_reg_element_vector(Zn_six_offset_0[i], OPSZ_4),
              opnd_create_reg_element_vector(Zn_six_offset_1[i], OPSZ_4),
              opnd_create_reg_element_vector(Zn_six_offset_2[i], OPSZ_4));

    const char *expected_0_3[6] = {
        "add    %z0.d %z0.d -> %z0.d",    "add    %z6.d %z7.d -> %z5.d",
        "add    %z11.d %z12.d -> %z10.d", "add    %z17.d %z18.d -> %z16.d",
        "add    %z22.d %z23.d -> %z21.d", "add    %z31.d %z31.d -> %z31.d",
    };
    TEST_LOOP(add, add_sve, 6, expected_0_3[i],
              opnd_create_reg_element_vector(Zn_six_offset_0[i], OPSZ_8),
              opnd_create_reg_element_vector(Zn_six_offset_1[i], OPSZ_8),
              opnd_create_reg_element_vector(Zn_six_offset_2[i], OPSZ_8));
}

TEST_INSTR(zip2_vector)
{
    /* Testing ZIP2    <Zd>.Q, <Zn>.Q, <Zm>.Q */
    const char *expected_0_0[6] = {
        "zip2   %z0.q %z0.q -> %z0.q",    "zip2   %z6.q %z7.q -> %z5.q",
        "zip2   %z11.q %z12.q -> %z10.q", "zip2   %z17.q %z18.q -> %z16.q",
        "zip2   %z22.q %z23.q -> %z21.q", "zip2   %z31.q %z31.q -> %z31.q",
    };
    TEST_LOOP(zip2, zip2_vector, 6, expected_0_0[i],
              opnd_create_reg_element_vector(Zn_six_offset_0[i], OPSZ_16),
              opnd_create_reg_element_vector(Zn_six_offset_1[i], OPSZ_16),
              opnd_create_reg_element_vector(Zn_six_offset_2[i], OPSZ_16));
}

TEST_INSTR(movprfx_vector)
{
    /* Testing MOVPRFX <Zd>, <Zn> */
    const char *expected_0_0[6] = {
        "movprfx %z0 -> %z0",   "movprfx %z6 -> %z5",   "movprfx %z11 -> %z10",
        "movprfx %z17 -> %z16", "movprfx %z22 -> %z21", "movprfx %z31 -> %z31",
    };
    TEST_LOOP(movprfx, movprfx_vector, 6, expected_0_0[i],
              opnd_create_reg(Zn_six_offset_0[i]), opnd_create_reg(Zn_six_offset_1[i]));
}

TEST_INSTR(sqadd_sve_shift)
{
    /* Testing SQADD   <Zdn>.<Ts>, <Zdn>.<Ts>, #<imm>, <shift> */
    uint imm8_0_0[6] = { 0, 43, 86, 129, 171, 255 };
    uint shift_0_0[6] = { 0, 0, 0, 0, 0, 0 };
    const char *expected_0_0[6] = {
        "sqadd  %z0.b $0x00 lsl $0x00 -> %z0.b",
        "sqadd  %z5.b $0x2b lsl $0x00 -> %z5.b",
        "sqadd  %z10.b $0x56 lsl $0x00 -> %z10.b",
        "sqadd  %z16.b $0x81 lsl $0x00 -> %z16.b",
        "sqadd  %z21.b $0xab lsl $0x00 -> %z21.b",
        "sqadd  %z31.b $0xff lsl $0x00 -> %z31.b",
    };
    TEST_LOOP(sqadd, sqadd_sve_shift, 6, expected_0_0[i],
              opnd_create_reg_element_vector(Zn_six_offset_0[i], OPSZ_1),
              opnd_create_immed_uint(imm8_0_0[i], OPSZ_1),
              opnd_create_immed_uint(shift_0_0[i], OPSZ_1b));

    uint imm8_0_1[6] = { 0, 43, 86, 129, 171, 255 };
    uint shift_0_1[6] = { 8, 8, 8, 8, 0, 0 };
    const char *expected_0_1[6] = {
        "sqadd  %z0.h $0x00 lsl $0x08 -> %z0.h",
        "sqadd  %z5.h $0x2b lsl $0x08 -> %z5.h",
        "sqadd  %z10.h $0x56 lsl $0x08 -> %z10.h",
        "sqadd  %z16.h $0x81 lsl $0x08 -> %z16.h",
        "sqadd  %z21.h $0xab lsl $0x00 -> %z21.h",
        "sqadd  %z31.h $0xff lsl $0x00 -> %z31.h",
    };
    TEST_LOOP(sqadd, sqadd_sve_shift, 6, expected_0_1[i],
              opnd_create_reg_element_vector(Zn_six_offset_0[i], OPSZ_2),
              opnd_create_immed_uint(imm8_0_1[i], OPSZ_1),
              opnd_create_immed_uint(shift_0_1[i], OPSZ_1b));

    uint imm8_0_2[6] = { 0, 43, 86, 129, 171, 255 };
    uint shift_0_2[6] = { 8, 8, 8, 8, 0, 0 };
    const char *expected_0_2[6] = {
        "sqadd  %z0.s $0x00 lsl $0x08 -> %z0.s",
        "sqadd  %z5.s $0x2b lsl $0x08 -> %z5.s",
        "sqadd  %z10.s $0x56 lsl $0x08 -> %z10.s",
        "sqadd  %z16.s $0x81 lsl $0x08 -> %z16.s",
        "sqadd  %z21.s $0xab lsl $0x00 -> %z21.s",
        "sqadd  %z31.s $0xff lsl $0x00 -> %z31.s",
    };
    TEST_LOOP(sqadd, sqadd_sve_shift, 6, expected_0_2[i],
              opnd_create_reg_element_vector(Zn_six_offset_0[i], OPSZ_4),
              opnd_create_immed_uint(imm8_0_2[i], OPSZ_1),
              opnd_create_immed_uint(shift_0_2[i], OPSZ_1b));

    uint imm8_0_3[6] = { 0, 43, 86, 129, 171, 255 };
    uint shift_0_3[6] = { 8, 8, 8, 8, 0, 0 };
    const char *expected_0_3[6] = {
        "sqadd  %z0.d $0x00 lsl $0x08 -> %z0.d",
        "sqadd  %z5.d $0x2b lsl $0x08 -> %z5.d",
        "sqadd  %z10.d $0x56 lsl $0x08 -> %z10.d",
        "sqadd  %z16.d $0x81 lsl $0x08 -> %z16.d",
        "sqadd  %z21.d $0xab lsl $0x00 -> %z21.d",
        "sqadd  %z31.d $0xff lsl $0x00 -> %z31.d",
    };
    TEST_LOOP(sqadd, sqadd_sve_shift, 6, expected_0_3[i],
              opnd_create_reg_element_vector(Zn_six_offset_0[i], OPSZ_8),
              opnd_create_immed_uint(imm8_0_3[i], OPSZ_1),
              opnd_create_immed_uint(shift_0_3[i], OPSZ_1b));
}

TEST_INSTR(sqadd_sve)
{
    /* Testing SQADD   <Zd>.<Ts>, <Zn>.<Ts>, <Zm>.<Ts> */
    const char *expected_0_0[6] = {
        "sqadd  %z0.b %z0.b -> %z0.b",    "sqadd  %z6.b %z7.b -> %z5.b",
        "sqadd  %z11.b %z12.b -> %z10.b", "sqadd  %z17.b %z18.b -> %z16.b",
        "sqadd  %z22.b %z23.b -> %z21.b", "sqadd  %z31.b %z31.b -> %z31.b",
    };
    TEST_LOOP(sqadd, sqadd_sve, 6, expected_0_0[i],
              opnd_create_reg_element_vector(Zn_six_offset_0[i], OPSZ_1),
              opnd_create_reg_element_vector(Zn_six_offset_1[i], OPSZ_1),
              opnd_create_reg_element_vector(Zn_six_offset_2[i], OPSZ_1));

    const char *expected_0_1[6] = {
        "sqadd  %z0.h %z0.h -> %z0.h",    "sqadd  %z6.h %z7.h -> %z5.h",
        "sqadd  %z11.h %z12.h -> %z10.h", "sqadd  %z17.h %z18.h -> %z16.h",
        "sqadd  %z22.h %z23.h -> %z21.h", "sqadd  %z31.h %z31.h -> %z31.h",
    };
    TEST_LOOP(sqadd, sqadd_sve, 6, expected_0_1[i],
              opnd_create_reg_element_vector(Zn_six_offset_0[i], OPSZ_2),
              opnd_create_reg_element_vector(Zn_six_offset_1[i], OPSZ_2),
              opnd_create_reg_element_vector(Zn_six_offset_2[i], OPSZ_2));

    const char *expected_0_2[6] = {
        "sqadd  %z0.s %z0.s -> %z0.s",    "sqadd  %z6.s %z7.s -> %z5.s",
        "sqadd  %z11.s %z12.s -> %z10.s", "sqadd  %z17.s %z18.s -> %z16.s",
        "sqadd  %z22.s %z23.s -> %z21.s", "sqadd  %z31.s %z31.s -> %z31.s",
    };
    TEST_LOOP(sqadd, sqadd_sve, 6, expected_0_2[i],
              opnd_create_reg_element_vector(Zn_six_offset_0[i], OPSZ_4),
              opnd_create_reg_element_vector(Zn_six_offset_1[i], OPSZ_4),
              opnd_create_reg_element_vector(Zn_six_offset_2[i], OPSZ_4));

    const char *expected_0_3[6] = {
        "sqadd  %z0.d %z0.d -> %z0.d",    "sqadd  %z6.d %z7.d -> %z5.d",
        "sqadd  %z11.d %z12.d -> %z10.d", "sqadd  %z17.d %z18.d -> %z16.d",
        "sqadd  %z22.d %z23.d -> %z21.d", "sqadd  %z31.d %z31.d -> %z31.d",
    };
    TEST_LOOP(sqadd, sqadd_sve, 6, expected_0_3[i],
              opnd_create_reg_element_vector(Zn_six_offset_0[i], OPSZ_8),
              opnd_create_reg_element_vector(Zn_six_offset_1[i], OPSZ_8),
              opnd_create_reg_element_vector(Zn_six_offset_2[i], OPSZ_8));
}

TEST_INSTR(sqsub_sve_shift)
{
    /* Testing SQSUB   <Zdn>.<Ts>, <Zdn>.<Ts>, #<imm>, <shift> */
    uint imm8_0_0[6] = { 0, 43, 86, 129, 171, 255 };
    uint shift_0_0[6] = { 0, 0, 0, 0, 0, 0 };
    const char *expected_0_0[6] = {
        "sqsub  %z0.b $0x00 lsl $0x00 -> %z0.b",
        "sqsub  %z5.b $0x2b lsl $0x00 -> %z5.b",
        "sqsub  %z10.b $0x56 lsl $0x00 -> %z10.b",
        "sqsub  %z16.b $0x81 lsl $0x00 -> %z16.b",
        "sqsub  %z21.b $0xab lsl $0x00 -> %z21.b",
        "sqsub  %z31.b $0xff lsl $0x00 -> %z31.b",
    };
    TEST_LOOP(sqsub, sqsub_sve_shift, 6, expected_0_0[i],
              opnd_create_reg_element_vector(Zn_six_offset_0[i], OPSZ_1),
              opnd_create_immed_uint(imm8_0_0[i], OPSZ_1),
              opnd_create_immed_uint(shift_0_0[i], OPSZ_1b));

    uint imm8_0_1[6] = { 0, 43, 86, 129, 171, 255 };
    uint shift_0_1[6] = { 8, 8, 8, 8, 0, 0 };
    const char *expected_0_1[6] = {
        "sqsub  %z0.h $0x00 lsl $0x08 -> %z0.h",
        "sqsub  %z5.h $0x2b lsl $0x08 -> %z5.h",
        "sqsub  %z10.h $0x56 lsl $0x08 -> %z10.h",
        "sqsub  %z16.h $0x81 lsl $0x08 -> %z16.h",
        "sqsub  %z21.h $0xab lsl $0x00 -> %z21.h",
        "sqsub  %z31.h $0xff lsl $0x00 -> %z31.h",
    };
    TEST_LOOP(sqsub, sqsub_sve_shift, 6, expected_0_1[i],
              opnd_create_reg_element_vector(Zn_six_offset_0[i], OPSZ_2),
              opnd_create_immed_uint(imm8_0_1[i], OPSZ_1),
              opnd_create_immed_uint(shift_0_1[i], OPSZ_1b));

    uint imm8_0_2[6] = { 0, 43, 86, 129, 171, 255 };
    uint shift_0_2[6] = { 8, 8, 8, 8, 0, 0 };
    const char *expected_0_2[6] = {
        "sqsub  %z0.s $0x00 lsl $0x08 -> %z0.s",
        "sqsub  %z5.s $0x2b lsl $0x08 -> %z5.s",
        "sqsub  %z10.s $0x56 lsl $0x08 -> %z10.s",
        "sqsub  %z16.s $0x81 lsl $0x08 -> %z16.s",
        "sqsub  %z21.s $0xab lsl $0x00 -> %z21.s",
        "sqsub  %z31.s $0xff lsl $0x00 -> %z31.s",
    };
    TEST_LOOP(sqsub, sqsub_sve_shift, 6, expected_0_2[i],
              opnd_create_reg_element_vector(Zn_six_offset_0[i], OPSZ_4),
              opnd_create_immed_uint(imm8_0_2[i], OPSZ_1),
              opnd_create_immed_uint(shift_0_2[i], OPSZ_1b));

    uint imm8_0_3[6] = { 0, 43, 86, 129, 171, 255 };
    uint shift_0_3[6] = { 8, 8, 8, 8, 0, 0 };
    const char *expected_0_3[6] = {
        "sqsub  %z0.d $0x00 lsl $0x08 -> %z0.d",
        "sqsub  %z5.d $0x2b lsl $0x08 -> %z5.d",
        "sqsub  %z10.d $0x56 lsl $0x08 -> %z10.d",
        "sqsub  %z16.d $0x81 lsl $0x08 -> %z16.d",
        "sqsub  %z21.d $0xab lsl $0x00 -> %z21.d",
        "sqsub  %z31.d $0xff lsl $0x00 -> %z31.d",
    };
    TEST_LOOP(sqsub, sqsub_sve_shift, 6, expected_0_3[i],
              opnd_create_reg_element_vector(Zn_six_offset_0[i], OPSZ_8),
              opnd_create_immed_uint(imm8_0_3[i], OPSZ_1),
              opnd_create_immed_uint(shift_0_3[i], OPSZ_1b));
}

TEST_INSTR(sqsub_sve)
{
    /* Testing SQSUB   <Zd>.<Ts>, <Zn>.<Ts>, <Zm>.<Ts> */
    const char *expected_0_0[6] = {
        "sqsub  %z0.b %z0.b -> %z0.b",    "sqsub  %z6.b %z7.b -> %z5.b",
        "sqsub  %z11.b %z12.b -> %z10.b", "sqsub  %z17.b %z18.b -> %z16.b",
        "sqsub  %z22.b %z23.b -> %z21.b", "sqsub  %z31.b %z31.b -> %z31.b",
    };
    TEST_LOOP(sqsub, sqsub_sve, 6, expected_0_0[i],
              opnd_create_reg_element_vector(Zn_six_offset_0[i], OPSZ_1),
              opnd_create_reg_element_vector(Zn_six_offset_1[i], OPSZ_1),
              opnd_create_reg_element_vector(Zn_six_offset_2[i], OPSZ_1));

    const char *expected_0_1[6] = {
        "sqsub  %z0.h %z0.h -> %z0.h",    "sqsub  %z6.h %z7.h -> %z5.h",
        "sqsub  %z11.h %z12.h -> %z10.h", "sqsub  %z17.h %z18.h -> %z16.h",
        "sqsub  %z22.h %z23.h -> %z21.h", "sqsub  %z31.h %z31.h -> %z31.h",
    };
    TEST_LOOP(sqsub, sqsub_sve, 6, expected_0_1[i],
              opnd_create_reg_element_vector(Zn_six_offset_0[i], OPSZ_2),
              opnd_create_reg_element_vector(Zn_six_offset_1[i], OPSZ_2),
              opnd_create_reg_element_vector(Zn_six_offset_2[i], OPSZ_2));

    const char *expected_0_2[6] = {
        "sqsub  %z0.s %z0.s -> %z0.s",    "sqsub  %z6.s %z7.s -> %z5.s",
        "sqsub  %z11.s %z12.s -> %z10.s", "sqsub  %z17.s %z18.s -> %z16.s",
        "sqsub  %z22.s %z23.s -> %z21.s", "sqsub  %z31.s %z31.s -> %z31.s",
    };
    TEST_LOOP(sqsub, sqsub_sve, 6, expected_0_2[i],
              opnd_create_reg_element_vector(Zn_six_offset_0[i], OPSZ_4),
              opnd_create_reg_element_vector(Zn_six_offset_1[i], OPSZ_4),
              opnd_create_reg_element_vector(Zn_six_offset_2[i], OPSZ_4));

    const char *expected_0_3[6] = {
        "sqsub  %z0.d %z0.d -> %z0.d",    "sqsub  %z6.d %z7.d -> %z5.d",
        "sqsub  %z11.d %z12.d -> %z10.d", "sqsub  %z17.d %z18.d -> %z16.d",
        "sqsub  %z22.d %z23.d -> %z21.d", "sqsub  %z31.d %z31.d -> %z31.d",
    };
    TEST_LOOP(sqsub, sqsub_sve, 6, expected_0_3[i],
              opnd_create_reg_element_vector(Zn_six_offset_0[i], OPSZ_8),
              opnd_create_reg_element_vector(Zn_six_offset_1[i], OPSZ_8),
              opnd_create_reg_element_vector(Zn_six_offset_2[i], OPSZ_8));
}

TEST_INSTR(sub_sve_pred)
{
    /* Testing SUB     <Zdn>.<Ts>, <Pg>/M, <Zdn>.<Ts>, <Zm>.<Ts> */
    const char *expected_0_0[6] = {
        "sub    %p0/m %z0.b %z0.b -> %z0.b",    "sub    %p2/m %z5.b %z7.b -> %z5.b",
        "sub    %p3/m %z10.b %z12.b -> %z10.b", "sub    %p5/m %z16.b %z18.b -> %z16.b",
        "sub    %p6/m %z21.b %z23.b -> %z21.b", "sub    %p7/m %z31.b %z31.b -> %z31.b",
    };
    TEST_LOOP(sub, sub_sve_pred, 6, expected_0_0[i],
              opnd_create_reg_element_vector(Zn_six_offset_0[i], OPSZ_1),
              opnd_create_predicate_reg(Pn_half_six_offset_0[i], true),
              opnd_create_reg_element_vector(Zn_six_offset_2[i], OPSZ_1));

    const char *expected_0_1[6] = {
        "sub    %p0/m %z0.h %z0.h -> %z0.h",    "sub    %p2/m %z5.h %z7.h -> %z5.h",
        "sub    %p3/m %z10.h %z12.h -> %z10.h", "sub    %p5/m %z16.h %z18.h -> %z16.h",
        "sub    %p6/m %z21.h %z23.h -> %z21.h", "sub    %p7/m %z31.h %z31.h -> %z31.h",
    };
    TEST_LOOP(sub, sub_sve_pred, 6, expected_0_1[i],
              opnd_create_reg_element_vector(Zn_six_offset_0[i], OPSZ_2),
              opnd_create_predicate_reg(Pn_half_six_offset_0[i], true),
              opnd_create_reg_element_vector(Zn_six_offset_2[i], OPSZ_2));

    const char *expected_0_2[6] = {
        "sub    %p0/m %z0.s %z0.s -> %z0.s",    "sub    %p2/m %z5.s %z7.s -> %z5.s",
        "sub    %p3/m %z10.s %z12.s -> %z10.s", "sub    %p5/m %z16.s %z18.s -> %z16.s",
        "sub    %p6/m %z21.s %z23.s -> %z21.s", "sub    %p7/m %z31.s %z31.s -> %z31.s",
    };
    TEST_LOOP(sub, sub_sve_pred, 6, expected_0_2[i],
              opnd_create_reg_element_vector(Zn_six_offset_0[i], OPSZ_4),
              opnd_create_predicate_reg(Pn_half_six_offset_0[i], true),
              opnd_create_reg_element_vector(Zn_six_offset_2[i], OPSZ_4));

    const char *expected_0_3[6] = {
        "sub    %p0/m %z0.d %z0.d -> %z0.d",    "sub    %p2/m %z5.d %z7.d -> %z5.d",
        "sub    %p3/m %z10.d %z12.d -> %z10.d", "sub    %p5/m %z16.d %z18.d -> %z16.d",
        "sub    %p6/m %z21.d %z23.d -> %z21.d", "sub    %p7/m %z31.d %z31.d -> %z31.d",
    };
    TEST_LOOP(sub, sub_sve_pred, 6, expected_0_3[i],
              opnd_create_reg_element_vector(Zn_six_offset_0[i], OPSZ_8),
              opnd_create_predicate_reg(Pn_half_six_offset_0[i], true),
              opnd_create_reg_element_vector(Zn_six_offset_2[i], OPSZ_8));
}

TEST_INSTR(sub_sve_shift)
{
    /* Testing SUB     <Zdn>.<Ts>, <Zdn>.<Ts>, #<imm>, <shift> */
    uint imm8_0_0[6] = { 0, 43, 86, 129, 171, 255 };
    uint shift_0_0[6] = { 0, 0, 0, 0, 0, 0 };
    const char *expected_0_0[6] = {
        "sub    %z0.b $0x00 lsl $0x00 -> %z0.b",
        "sub    %z5.b $0x2b lsl $0x00 -> %z5.b",
        "sub    %z10.b $0x56 lsl $0x00 -> %z10.b",
        "sub    %z16.b $0x81 lsl $0x00 -> %z16.b",
        "sub    %z21.b $0xab lsl $0x00 -> %z21.b",
        "sub    %z31.b $0xff lsl $0x00 -> %z31.b",
    };
    TEST_LOOP(sub, sub_sve_shift, 6, expected_0_0[i],
              opnd_create_reg_element_vector(Zn_six_offset_0[i], OPSZ_1),
              opnd_create_immed_uint(imm8_0_0[i], OPSZ_1),
              opnd_create_immed_uint(shift_0_0[i], OPSZ_1b));

    uint imm8_0_1[6] = { 0, 43, 86, 129, 171, 255 };
    uint shift_0_1[6] = { 8, 8, 8, 8, 0, 0 };
    const char *expected_0_1[6] = {
        "sub    %z0.h $0x00 lsl $0x08 -> %z0.h",
        "sub    %z5.h $0x2b lsl $0x08 -> %z5.h",
        "sub    %z10.h $0x56 lsl $0x08 -> %z10.h",
        "sub    %z16.h $0x81 lsl $0x08 -> %z16.h",
        "sub    %z21.h $0xab lsl $0x00 -> %z21.h",
        "sub    %z31.h $0xff lsl $0x00 -> %z31.h",
    };
    TEST_LOOP(sub, sub_sve_shift, 6, expected_0_1[i],
              opnd_create_reg_element_vector(Zn_six_offset_0[i], OPSZ_2),
              opnd_create_immed_uint(imm8_0_1[i], OPSZ_1),
              opnd_create_immed_uint(shift_0_1[i], OPSZ_1b));

    uint imm8_0_2[6] = { 0, 43, 86, 129, 171, 255 };
    uint shift_0_2[6] = { 8, 8, 8, 8, 0, 0 };
    const char *expected_0_2[6] = {
        "sub    %z0.s $0x00 lsl $0x08 -> %z0.s",
        "sub    %z5.s $0x2b lsl $0x08 -> %z5.s",
        "sub    %z10.s $0x56 lsl $0x08 -> %z10.s",
        "sub    %z16.s $0x81 lsl $0x08 -> %z16.s",
        "sub    %z21.s $0xab lsl $0x00 -> %z21.s",
        "sub    %z31.s $0xff lsl $0x00 -> %z31.s",
    };
    TEST_LOOP(sub, sub_sve_shift, 6, expected_0_2[i],
              opnd_create_reg_element_vector(Zn_six_offset_0[i], OPSZ_4),
              opnd_create_immed_uint(imm8_0_2[i], OPSZ_1),
              opnd_create_immed_uint(shift_0_2[i], OPSZ_1b));

    uint imm8_0_3[6] = { 0, 43, 86, 129, 171, 255 };
    uint shift_0_3[6] = { 8, 8, 8, 8, 0, 0 };
    const char *expected_0_3[6] = {
        "sub    %z0.d $0x00 lsl $0x08 -> %z0.d",
        "sub    %z5.d $0x2b lsl $0x08 -> %z5.d",
        "sub    %z10.d $0x56 lsl $0x08 -> %z10.d",
        "sub    %z16.d $0x81 lsl $0x08 -> %z16.d",
        "sub    %z21.d $0xab lsl $0x00 -> %z21.d",
        "sub    %z31.d $0xff lsl $0x00 -> %z31.d",
    };
    TEST_LOOP(sub, sub_sve_shift, 6, expected_0_3[i],
              opnd_create_reg_element_vector(Zn_six_offset_0[i], OPSZ_8),
              opnd_create_immed_uint(imm8_0_3[i], OPSZ_1),
              opnd_create_immed_uint(shift_0_3[i], OPSZ_1b));
}

TEST_INSTR(sub_sve)
{
    /* Testing SUB     <Zd>.<Ts>, <Zn>.<Ts>, <Zm>.<Ts> */
    const char *expected_0_0[6] = {
        "sub    %z0.b %z0.b -> %z0.b",    "sub    %z6.b %z7.b -> %z5.b",
        "sub    %z11.b %z12.b -> %z10.b", "sub    %z17.b %z18.b -> %z16.b",
        "sub    %z22.b %z23.b -> %z21.b", "sub    %z31.b %z31.b -> %z31.b",
    };
    TEST_LOOP(sub, sub_sve, 6, expected_0_0[i],
              opnd_create_reg_element_vector(Zn_six_offset_0[i], OPSZ_1),
              opnd_create_reg_element_vector(Zn_six_offset_1[i], OPSZ_1),
              opnd_create_reg_element_vector(Zn_six_offset_2[i], OPSZ_1));

    const char *expected_0_1[6] = {
        "sub    %z0.h %z0.h -> %z0.h",    "sub    %z6.h %z7.h -> %z5.h",
        "sub    %z11.h %z12.h -> %z10.h", "sub    %z17.h %z18.h -> %z16.h",
        "sub    %z22.h %z23.h -> %z21.h", "sub    %z31.h %z31.h -> %z31.h",
    };
    TEST_LOOP(sub, sub_sve, 6, expected_0_1[i],
              opnd_create_reg_element_vector(Zn_six_offset_0[i], OPSZ_2),
              opnd_create_reg_element_vector(Zn_six_offset_1[i], OPSZ_2),
              opnd_create_reg_element_vector(Zn_six_offset_2[i], OPSZ_2));

    const char *expected_0_2[6] = {
        "sub    %z0.s %z0.s -> %z0.s",    "sub    %z6.s %z7.s -> %z5.s",
        "sub    %z11.s %z12.s -> %z10.s", "sub    %z17.s %z18.s -> %z16.s",
        "sub    %z22.s %z23.s -> %z21.s", "sub    %z31.s %z31.s -> %z31.s",
    };
    TEST_LOOP(sub, sub_sve, 6, expected_0_2[i],
              opnd_create_reg_element_vector(Zn_six_offset_0[i], OPSZ_4),
              opnd_create_reg_element_vector(Zn_six_offset_1[i], OPSZ_4),
              opnd_create_reg_element_vector(Zn_six_offset_2[i], OPSZ_4));

    const char *expected_0_3[6] = {
        "sub    %z0.d %z0.d -> %z0.d",    "sub    %z6.d %z7.d -> %z5.d",
        "sub    %z11.d %z12.d -> %z10.d", "sub    %z17.d %z18.d -> %z16.d",
        "sub    %z22.d %z23.d -> %z21.d", "sub    %z31.d %z31.d -> %z31.d",
    };
    TEST_LOOP(sub, sub_sve, 6, expected_0_3[i],
              opnd_create_reg_element_vector(Zn_six_offset_0[i], OPSZ_8),
              opnd_create_reg_element_vector(Zn_six_offset_1[i], OPSZ_8),
              opnd_create_reg_element_vector(Zn_six_offset_2[i], OPSZ_8));
}

TEST_INSTR(subr_sve_pred)
{
    /* Testing SUBR    <Zdn>.<Ts>, <Pg>/M, <Zdn>.<Ts>, <Zm>.<Ts> */
    const char *expected_0_0[6] = {
        "subr   %p0/m %z0.b %z0.b -> %z0.b",    "subr   %p2/m %z5.b %z7.b -> %z5.b",
        "subr   %p3/m %z10.b %z12.b -> %z10.b", "subr   %p5/m %z16.b %z18.b -> %z16.b",
        "subr   %p6/m %z21.b %z23.b -> %z21.b", "subr   %p7/m %z31.b %z31.b -> %z31.b",
    };
    TEST_LOOP(subr, subr_sve_pred, 6, expected_0_0[i],
              opnd_create_reg_element_vector(Zn_six_offset_0[i], OPSZ_1),
              opnd_create_predicate_reg(Pn_half_six_offset_0[i], true),
              opnd_create_reg_element_vector(Zn_six_offset_2[i], OPSZ_1));

    const char *expected_0_1[6] = {
        "subr   %p0/m %z0.h %z0.h -> %z0.h",    "subr   %p2/m %z5.h %z7.h -> %z5.h",
        "subr   %p3/m %z10.h %z12.h -> %z10.h", "subr   %p5/m %z16.h %z18.h -> %z16.h",
        "subr   %p6/m %z21.h %z23.h -> %z21.h", "subr   %p7/m %z31.h %z31.h -> %z31.h",
    };
    TEST_LOOP(subr, subr_sve_pred, 6, expected_0_1[i],
              opnd_create_reg_element_vector(Zn_six_offset_0[i], OPSZ_2),
              opnd_create_predicate_reg(Pn_half_six_offset_0[i], true),
              opnd_create_reg_element_vector(Zn_six_offset_2[i], OPSZ_2));

    const char *expected_0_2[6] = {
        "subr   %p0/m %z0.s %z0.s -> %z0.s",    "subr   %p2/m %z5.s %z7.s -> %z5.s",
        "subr   %p3/m %z10.s %z12.s -> %z10.s", "subr   %p5/m %z16.s %z18.s -> %z16.s",
        "subr   %p6/m %z21.s %z23.s -> %z21.s", "subr   %p7/m %z31.s %z31.s -> %z31.s",
    };
    TEST_LOOP(subr, subr_sve_pred, 6, expected_0_2[i],
              opnd_create_reg_element_vector(Zn_six_offset_0[i], OPSZ_4),
              opnd_create_predicate_reg(Pn_half_six_offset_0[i], true),
              opnd_create_reg_element_vector(Zn_six_offset_2[i], OPSZ_4));

    const char *expected_0_3[6] = {
        "subr   %p0/m %z0.d %z0.d -> %z0.d",    "subr   %p2/m %z5.d %z7.d -> %z5.d",
        "subr   %p3/m %z10.d %z12.d -> %z10.d", "subr   %p5/m %z16.d %z18.d -> %z16.d",
        "subr   %p6/m %z21.d %z23.d -> %z21.d", "subr   %p7/m %z31.d %z31.d -> %z31.d",
    };
    TEST_LOOP(subr, subr_sve_pred, 6, expected_0_3[i],
              opnd_create_reg_element_vector(Zn_six_offset_0[i], OPSZ_8),
              opnd_create_predicate_reg(Pn_half_six_offset_0[i], true),
              opnd_create_reg_element_vector(Zn_six_offset_2[i], OPSZ_8));
}

TEST_INSTR(subr_sve_shift)
{
    /* Testing SUBR    <Zdn>.<Ts>, <Zdn>.<Ts>, #<imm>, <shift> */
    uint imm8_0_0[6] = { 0, 43, 86, 129, 171, 255 };
    uint shift_0_0[6] = { 0, 0, 0, 0, 0, 0 };
    const char *expected_0_0[6] = {
        "subr   %z0.b $0x00 lsl $0x00 -> %z0.b",
        "subr   %z5.b $0x2b lsl $0x00 -> %z5.b",
        "subr   %z10.b $0x56 lsl $0x00 -> %z10.b",
        "subr   %z16.b $0x81 lsl $0x00 -> %z16.b",
        "subr   %z21.b $0xab lsl $0x00 -> %z21.b",
        "subr   %z31.b $0xff lsl $0x00 -> %z31.b",
    };
    TEST_LOOP(subr, subr_sve_shift, 6, expected_0_0[i],
              opnd_create_reg_element_vector(Zn_six_offset_0[i], OPSZ_1),
              opnd_create_immed_uint(imm8_0_0[i], OPSZ_1),
              opnd_create_immed_uint(shift_0_0[i], OPSZ_1b));

    uint imm8_0_1[6] = { 0, 43, 86, 129, 171, 255 };
    uint shift_0_1[6] = { 8, 8, 8, 8, 0, 0 };
    const char *expected_0_1[6] = {
        "subr   %z0.h $0x00 lsl $0x08 -> %z0.h",
        "subr   %z5.h $0x2b lsl $0x08 -> %z5.h",
        "subr   %z10.h $0x56 lsl $0x08 -> %z10.h",
        "subr   %z16.h $0x81 lsl $0x08 -> %z16.h",
        "subr   %z21.h $0xab lsl $0x00 -> %z21.h",
        "subr   %z31.h $0xff lsl $0x00 -> %z31.h",
    };
    TEST_LOOP(subr, subr_sve_shift, 6, expected_0_1[i],
              opnd_create_reg_element_vector(Zn_six_offset_0[i], OPSZ_2),
              opnd_create_immed_uint(imm8_0_1[i], OPSZ_1),
              opnd_create_immed_uint(shift_0_1[i], OPSZ_1b));

    uint imm8_0_2[6] = { 0, 43, 86, 129, 171, 255 };
    uint shift_0_2[6] = { 8, 8, 8, 8, 0, 0 };
    const char *expected_0_2[6] = {
        "subr   %z0.s $0x00 lsl $0x08 -> %z0.s",
        "subr   %z5.s $0x2b lsl $0x08 -> %z5.s",
        "subr   %z10.s $0x56 lsl $0x08 -> %z10.s",
        "subr   %z16.s $0x81 lsl $0x08 -> %z16.s",
        "subr   %z21.s $0xab lsl $0x00 -> %z21.s",
        "subr   %z31.s $0xff lsl $0x00 -> %z31.s",
    };
    TEST_LOOP(subr, subr_sve_shift, 6, expected_0_2[i],
              opnd_create_reg_element_vector(Zn_six_offset_0[i], OPSZ_4),
              opnd_create_immed_uint(imm8_0_2[i], OPSZ_1),
              opnd_create_immed_uint(shift_0_2[i], OPSZ_1b));

    uint imm8_0_3[6] = { 0, 43, 86, 129, 171, 255 };
    uint shift_0_3[6] = { 8, 8, 8, 8, 0, 0 };
    const char *expected_0_3[6] = {
        "subr   %z0.d $0x00 lsl $0x08 -> %z0.d",
        "subr   %z5.d $0x2b lsl $0x08 -> %z5.d",
        "subr   %z10.d $0x56 lsl $0x08 -> %z10.d",
        "subr   %z16.d $0x81 lsl $0x08 -> %z16.d",
        "subr   %z21.d $0xab lsl $0x00 -> %z21.d",
        "subr   %z31.d $0xff lsl $0x00 -> %z31.d",
    };
    TEST_LOOP(subr, subr_sve_shift, 6, expected_0_3[i],
              opnd_create_reg_element_vector(Zn_six_offset_0[i], OPSZ_8),
              opnd_create_immed_uint(imm8_0_3[i], OPSZ_1),
              opnd_create_immed_uint(shift_0_3[i], OPSZ_1b));
}

TEST_INSTR(uqadd_sve_shift)
{
    /* Testing UQADD   <Zdn>.<Ts>, <Zdn>.<Ts>, #<imm>, <shift> */
    uint imm8_0_0[6] = { 0, 43, 86, 129, 171, 255 };
    uint shift_0_0[6] = { 0, 0, 0, 0, 0, 0 };
    const char *expected_0_0[6] = {
        "uqadd  %z0.b $0x00 lsl $0x00 -> %z0.b",
        "uqadd  %z5.b $0x2b lsl $0x00 -> %z5.b",
        "uqadd  %z10.b $0x56 lsl $0x00 -> %z10.b",
        "uqadd  %z16.b $0x81 lsl $0x00 -> %z16.b",
        "uqadd  %z21.b $0xab lsl $0x00 -> %z21.b",
        "uqadd  %z31.b $0xff lsl $0x00 -> %z31.b",
    };
    TEST_LOOP(uqadd, uqadd_sve_shift, 6, expected_0_0[i],
              opnd_create_reg_element_vector(Zn_six_offset_0[i], OPSZ_1),
              opnd_create_immed_uint(imm8_0_0[i], OPSZ_1),
              opnd_create_immed_uint(shift_0_0[i], OPSZ_1b));

    uint imm8_0_1[6] = { 0, 43, 86, 129, 171, 255 };
    uint shift_0_1[6] = { 8, 8, 8, 8, 0, 0 };
    const char *expected_0_1[6] = {
        "uqadd  %z0.h $0x00 lsl $0x08 -> %z0.h",
        "uqadd  %z5.h $0x2b lsl $0x08 -> %z5.h",
        "uqadd  %z10.h $0x56 lsl $0x08 -> %z10.h",
        "uqadd  %z16.h $0x81 lsl $0x08 -> %z16.h",
        "uqadd  %z21.h $0xab lsl $0x00 -> %z21.h",
        "uqadd  %z31.h $0xff lsl $0x00 -> %z31.h",
    };
    TEST_LOOP(uqadd, uqadd_sve_shift, 6, expected_0_1[i],
              opnd_create_reg_element_vector(Zn_six_offset_0[i], OPSZ_2),
              opnd_create_immed_uint(imm8_0_1[i], OPSZ_1),
              opnd_create_immed_uint(shift_0_1[i], OPSZ_1b));

    uint imm8_0_2[6] = { 0, 43, 86, 129, 171, 255 };
    uint shift_0_2[6] = { 8, 8, 8, 8, 0, 0 };
    const char *expected_0_2[6] = {
        "uqadd  %z0.s $0x00 lsl $0x08 -> %z0.s",
        "uqadd  %z5.s $0x2b lsl $0x08 -> %z5.s",
        "uqadd  %z10.s $0x56 lsl $0x08 -> %z10.s",
        "uqadd  %z16.s $0x81 lsl $0x08 -> %z16.s",
        "uqadd  %z21.s $0xab lsl $0x00 -> %z21.s",
        "uqadd  %z31.s $0xff lsl $0x00 -> %z31.s",
    };
    TEST_LOOP(uqadd, uqadd_sve_shift, 6, expected_0_2[i],
              opnd_create_reg_element_vector(Zn_six_offset_0[i], OPSZ_4),
              opnd_create_immed_uint(imm8_0_2[i], OPSZ_1),
              opnd_create_immed_uint(shift_0_2[i], OPSZ_1b));

    uint imm8_0_3[6] = { 0, 43, 86, 129, 171, 255 };
    uint shift_0_3[6] = { 8, 8, 8, 8, 0, 0 };
    const char *expected_0_3[6] = {
        "uqadd  %z0.d $0x00 lsl $0x08 -> %z0.d",
        "uqadd  %z5.d $0x2b lsl $0x08 -> %z5.d",
        "uqadd  %z10.d $0x56 lsl $0x08 -> %z10.d",
        "uqadd  %z16.d $0x81 lsl $0x08 -> %z16.d",
        "uqadd  %z21.d $0xab lsl $0x00 -> %z21.d",
        "uqadd  %z31.d $0xff lsl $0x00 -> %z31.d",
    };
    TEST_LOOP(uqadd, uqadd_sve_shift, 6, expected_0_3[i],
              opnd_create_reg_element_vector(Zn_six_offset_0[i], OPSZ_8),
              opnd_create_immed_uint(imm8_0_3[i], OPSZ_1),
              opnd_create_immed_uint(shift_0_3[i], OPSZ_1b));
}

TEST_INSTR(uqadd_sve)
{
    /* Testing UQADD   <Zd>.<Ts>, <Zn>.<Ts>, <Zm>.<Ts> */
    const char *expected_0_0[6] = {
        "uqadd  %z0.b %z0.b -> %z0.b",    "uqadd  %z6.b %z7.b -> %z5.b",
        "uqadd  %z11.b %z12.b -> %z10.b", "uqadd  %z17.b %z18.b -> %z16.b",
        "uqadd  %z22.b %z23.b -> %z21.b", "uqadd  %z31.b %z31.b -> %z31.b",
    };
    TEST_LOOP(uqadd, uqadd_sve, 6, expected_0_0[i],
              opnd_create_reg_element_vector(Zn_six_offset_0[i], OPSZ_1),
              opnd_create_reg_element_vector(Zn_six_offset_1[i], OPSZ_1),
              opnd_create_reg_element_vector(Zn_six_offset_2[i], OPSZ_1));

    const char *expected_0_1[6] = {
        "uqadd  %z0.h %z0.h -> %z0.h",    "uqadd  %z6.h %z7.h -> %z5.h",
        "uqadd  %z11.h %z12.h -> %z10.h", "uqadd  %z17.h %z18.h -> %z16.h",
        "uqadd  %z22.h %z23.h -> %z21.h", "uqadd  %z31.h %z31.h -> %z31.h",
    };
    TEST_LOOP(uqadd, uqadd_sve, 6, expected_0_1[i],
              opnd_create_reg_element_vector(Zn_six_offset_0[i], OPSZ_2),
              opnd_create_reg_element_vector(Zn_six_offset_1[i], OPSZ_2),
              opnd_create_reg_element_vector(Zn_six_offset_2[i], OPSZ_2));

    const char *expected_0_2[6] = {
        "uqadd  %z0.s %z0.s -> %z0.s",    "uqadd  %z6.s %z7.s -> %z5.s",
        "uqadd  %z11.s %z12.s -> %z10.s", "uqadd  %z17.s %z18.s -> %z16.s",
        "uqadd  %z22.s %z23.s -> %z21.s", "uqadd  %z31.s %z31.s -> %z31.s",
    };
    TEST_LOOP(uqadd, uqadd_sve, 6, expected_0_2[i],
              opnd_create_reg_element_vector(Zn_six_offset_0[i], OPSZ_4),
              opnd_create_reg_element_vector(Zn_six_offset_1[i], OPSZ_4),
              opnd_create_reg_element_vector(Zn_six_offset_2[i], OPSZ_4));

    const char *expected_0_3[6] = {
        "uqadd  %z0.d %z0.d -> %z0.d",    "uqadd  %z6.d %z7.d -> %z5.d",
        "uqadd  %z11.d %z12.d -> %z10.d", "uqadd  %z17.d %z18.d -> %z16.d",
        "uqadd  %z22.d %z23.d -> %z21.d", "uqadd  %z31.d %z31.d -> %z31.d",
    };
    TEST_LOOP(uqadd, uqadd_sve, 6, expected_0_3[i],
              opnd_create_reg_element_vector(Zn_six_offset_0[i], OPSZ_8),
              opnd_create_reg_element_vector(Zn_six_offset_1[i], OPSZ_8),
              opnd_create_reg_element_vector(Zn_six_offset_2[i], OPSZ_8));
}

TEST_INSTR(uqsub_sve_shift)
{
    /* Testing UQSUB   <Zdn>.<Ts>, <Zdn>.<Ts>, #<imm>, <shift> */
    uint imm8_0_0[6] = { 0, 43, 86, 129, 171, 255 };
    uint shift_0_0[6] = { 0, 0, 0, 0, 0, 0 };
    const char *expected_0_0[6] = {
        "uqsub  %z0.b $0x00 lsl $0x00 -> %z0.b",
        "uqsub  %z5.b $0x2b lsl $0x00 -> %z5.b",
        "uqsub  %z10.b $0x56 lsl $0x00 -> %z10.b",
        "uqsub  %z16.b $0x81 lsl $0x00 -> %z16.b",
        "uqsub  %z21.b $0xab lsl $0x00 -> %z21.b",
        "uqsub  %z31.b $0xff lsl $0x00 -> %z31.b",
    };
    TEST_LOOP(uqsub, uqsub_sve_shift, 6, expected_0_0[i],
              opnd_create_reg_element_vector(Zn_six_offset_0[i], OPSZ_1),
              opnd_create_immed_uint(imm8_0_0[i], OPSZ_1),
              opnd_create_immed_uint(shift_0_0[i], OPSZ_1b));

    uint imm8_0_1[6] = { 0, 43, 86, 129, 171, 255 };
    uint shift_0_1[6] = { 8, 8, 8, 8, 0, 0 };
    const char *expected_0_1[6] = {
        "uqsub  %z0.h $0x00 lsl $0x08 -> %z0.h",
        "uqsub  %z5.h $0x2b lsl $0x08 -> %z5.h",
        "uqsub  %z10.h $0x56 lsl $0x08 -> %z10.h",
        "uqsub  %z16.h $0x81 lsl $0x08 -> %z16.h",
        "uqsub  %z21.h $0xab lsl $0x00 -> %z21.h",
        "uqsub  %z31.h $0xff lsl $0x00 -> %z31.h",
    };
    TEST_LOOP(uqsub, uqsub_sve_shift, 6, expected_0_1[i],
              opnd_create_reg_element_vector(Zn_six_offset_0[i], OPSZ_2),
              opnd_create_immed_uint(imm8_0_1[i], OPSZ_1),
              opnd_create_immed_uint(shift_0_1[i], OPSZ_1b));

    uint imm8_0_2[6] = { 0, 43, 86, 129, 171, 255 };
    uint shift_0_2[6] = { 8, 8, 8, 8, 0, 0 };
    const char *expected_0_2[6] = {
        "uqsub  %z0.s $0x00 lsl $0x08 -> %z0.s",
        "uqsub  %z5.s $0x2b lsl $0x08 -> %z5.s",
        "uqsub  %z10.s $0x56 lsl $0x08 -> %z10.s",
        "uqsub  %z16.s $0x81 lsl $0x08 -> %z16.s",
        "uqsub  %z21.s $0xab lsl $0x00 -> %z21.s",
        "uqsub  %z31.s $0xff lsl $0x00 -> %z31.s",
    };
    TEST_LOOP(uqsub, uqsub_sve_shift, 6, expected_0_2[i],
              opnd_create_reg_element_vector(Zn_six_offset_0[i], OPSZ_4),
              opnd_create_immed_uint(imm8_0_2[i], OPSZ_1),
              opnd_create_immed_uint(shift_0_2[i], OPSZ_1b));

    uint imm8_0_3[6] = { 0, 43, 86, 129, 171, 255 };
    uint shift_0_3[6] = { 8, 8, 8, 8, 0, 0 };
    const char *expected_0_3[6] = {
        "uqsub  %z0.d $0x00 lsl $0x08 -> %z0.d",
        "uqsub  %z5.d $0x2b lsl $0x08 -> %z5.d",
        "uqsub  %z10.d $0x56 lsl $0x08 -> %z10.d",
        "uqsub  %z16.d $0x81 lsl $0x08 -> %z16.d",
        "uqsub  %z21.d $0xab lsl $0x00 -> %z21.d",
        "uqsub  %z31.d $0xff lsl $0x00 -> %z31.d",
    };
    TEST_LOOP(uqsub, uqsub_sve_shift, 6, expected_0_3[i],
              opnd_create_reg_element_vector(Zn_six_offset_0[i], OPSZ_8),
              opnd_create_immed_uint(imm8_0_3[i], OPSZ_1),
              opnd_create_immed_uint(shift_0_3[i], OPSZ_1b));
}

TEST_INSTR(uqsub_sve)
{
    /* Testing UQSUB   <Zd>.<Ts>, <Zn>.<Ts>, <Zm>.<Ts> */
    const char *expected_0_0[6] = {
        "uqsub  %z0.b %z0.b -> %z0.b",    "uqsub  %z6.b %z7.b -> %z5.b",
        "uqsub  %z11.b %z12.b -> %z10.b", "uqsub  %z17.b %z18.b -> %z16.b",
        "uqsub  %z22.b %z23.b -> %z21.b", "uqsub  %z31.b %z31.b -> %z31.b",
    };
    TEST_LOOP(uqsub, uqsub_sve, 6, expected_0_0[i],
              opnd_create_reg_element_vector(Zn_six_offset_0[i], OPSZ_1),
              opnd_create_reg_element_vector(Zn_six_offset_1[i], OPSZ_1),
              opnd_create_reg_element_vector(Zn_six_offset_2[i], OPSZ_1));

    const char *expected_0_1[6] = {
        "uqsub  %z0.h %z0.h -> %z0.h",    "uqsub  %z6.h %z7.h -> %z5.h",
        "uqsub  %z11.h %z12.h -> %z10.h", "uqsub  %z17.h %z18.h -> %z16.h",
        "uqsub  %z22.h %z23.h -> %z21.h", "uqsub  %z31.h %z31.h -> %z31.h",
    };
    TEST_LOOP(uqsub, uqsub_sve, 6, expected_0_1[i],
              opnd_create_reg_element_vector(Zn_six_offset_0[i], OPSZ_2),
              opnd_create_reg_element_vector(Zn_six_offset_1[i], OPSZ_2),
              opnd_create_reg_element_vector(Zn_six_offset_2[i], OPSZ_2));

    const char *expected_0_2[6] = {
        "uqsub  %z0.s %z0.s -> %z0.s",    "uqsub  %z6.s %z7.s -> %z5.s",
        "uqsub  %z11.s %z12.s -> %z10.s", "uqsub  %z17.s %z18.s -> %z16.s",
        "uqsub  %z22.s %z23.s -> %z21.s", "uqsub  %z31.s %z31.s -> %z31.s",
    };
    TEST_LOOP(uqsub, uqsub_sve, 6, expected_0_2[i],
              opnd_create_reg_element_vector(Zn_six_offset_0[i], OPSZ_4),
              opnd_create_reg_element_vector(Zn_six_offset_1[i], OPSZ_4),
              opnd_create_reg_element_vector(Zn_six_offset_2[i], OPSZ_4));

    const char *expected_0_3[6] = {
        "uqsub  %z0.d %z0.d -> %z0.d",    "uqsub  %z6.d %z7.d -> %z5.d",
        "uqsub  %z11.d %z12.d -> %z10.d", "uqsub  %z17.d %z18.d -> %z16.d",
        "uqsub  %z22.d %z23.d -> %z21.d", "uqsub  %z31.d %z31.d -> %z31.d",
    };
    TEST_LOOP(uqsub, uqsub_sve, 6, expected_0_3[i],
              opnd_create_reg_element_vector(Zn_six_offset_0[i], OPSZ_8),
              opnd_create_reg_element_vector(Zn_six_offset_1[i], OPSZ_8),
              opnd_create_reg_element_vector(Zn_six_offset_2[i], OPSZ_8));
}

TEST_INSTR(cpy_sve_shift_pred)
{
    /* Testing CPY     <Zd>.<Ts>, <Pg>/Z, #<imm>, <shift> */
    int imm8_0_0[6] = { -128, -84, -41, 2, 44, 127 };
    uint shift_0_0[6] = { 0, 0, 0, 0, 0, 0 };
    const char *expected_0_0[6] = {
        "cpy    %p0/z $0x80 lsl $0x00 -> %z0.b",
        "cpy    %p3/z $0xac lsl $0x00 -> %z5.b",
        "cpy    %p6/z $0xd7 lsl $0x00 -> %z10.b",
        "cpy    %p9/z $0x02 lsl $0x00 -> %z16.b",
        "cpy    %p11/z $0x2c lsl $0x00 -> %z21.b",
        "cpy    %p15/z $0x7f lsl $0x00 -> %z31.b",
    };
    TEST_LOOP(cpy, cpy_sve_shift_pred, 6, expected_0_0[i],
              opnd_create_reg_element_vector(Zn_six_offset_0[i], OPSZ_1),
              opnd_create_predicate_reg(Pn_six_offset_1[i], false),
              opnd_create_immed_int(imm8_0_0[i], OPSZ_1),
              opnd_create_immed_uint(shift_0_0[i], OPSZ_1b));

    int imm8_0_1[6] = { -128, -84, -41, 2, 44, 127 };
    uint shift_0_1[6] = { 8, 0, 0, 0, 8, 0 };
    const char *expected_0_1[6] = {
        "cpy    %p0/z $0x80 lsl $0x08 -> %z0.h",
        "cpy    %p3/z $0xac lsl $0x00 -> %z5.h",
        "cpy    %p6/z $0xd7 lsl $0x00 -> %z10.h",
        "cpy    %p9/z $0x02 lsl $0x00 -> %z16.h",
        "cpy    %p11/z $0x2c lsl $0x08 -> %z21.h",
        "cpy    %p15/z $0x7f lsl $0x00 -> %z31.h",
    };
    TEST_LOOP(cpy, cpy_sve_shift_pred, 6, expected_0_1[i],
              opnd_create_reg_element_vector(Zn_six_offset_0[i], OPSZ_2),
              opnd_create_predicate_reg(Pn_six_offset_1[i], false),
              opnd_create_immed_int(imm8_0_1[i], OPSZ_1),
              opnd_create_immed_uint(shift_0_1[i], OPSZ_1b));

    int imm8_0_2[6] = { -128, -84, -41, 2, 44, 127 };
    uint shift_0_2[6] = { 8, 0, 0, 0, 8, 0 };
    const char *expected_0_2[6] = {
        "cpy    %p0/z $0x80 lsl $0x08 -> %z0.s",
        "cpy    %p3/z $0xac lsl $0x00 -> %z5.s",
        "cpy    %p6/z $0xd7 lsl $0x00 -> %z10.s",
        "cpy    %p9/z $0x02 lsl $0x00 -> %z16.s",
        "cpy    %p11/z $0x2c lsl $0x08 -> %z21.s",
        "cpy    %p15/z $0x7f lsl $0x00 -> %z31.s",
    };
    TEST_LOOP(cpy, cpy_sve_shift_pred, 6, expected_0_2[i],
              opnd_create_reg_element_vector(Zn_six_offset_0[i], OPSZ_4),
              opnd_create_predicate_reg(Pn_six_offset_1[i], false),
              opnd_create_immed_int(imm8_0_2[i], OPSZ_1),
              opnd_create_immed_uint(shift_0_2[i], OPSZ_1b));

    int imm8_0_3[6] = { -128, -84, -41, 2, 44, 127 };
    uint shift_0_3[6] = { 8, 0, 0, 0, 8, 0 };
    const char *expected_0_3[6] = {
        "cpy    %p0/z $0x80 lsl $0x08 -> %z0.d",
        "cpy    %p3/z $0xac lsl $0x00 -> %z5.d",
        "cpy    %p6/z $0xd7 lsl $0x00 -> %z10.d",
        "cpy    %p9/z $0x02 lsl $0x00 -> %z16.d",
        "cpy    %p11/z $0x2c lsl $0x08 -> %z21.d",
        "cpy    %p15/z $0x7f lsl $0x00 -> %z31.d",
    };
    TEST_LOOP(cpy, cpy_sve_shift_pred, 6, expected_0_3[i],
              opnd_create_reg_element_vector(Zn_six_offset_0[i], OPSZ_8),
              opnd_create_predicate_reg(Pn_six_offset_1[i], false),
              opnd_create_immed_int(imm8_0_3[i], OPSZ_1),
              opnd_create_immed_uint(shift_0_3[i], OPSZ_1b));

    /* Testing CPY     <Zd>.<Ts>, <Pg>/M, #<imm>, <shift> */
    int imm8_1_0[6] = { -128, -84, -41, 2, 44, 127 };
    uint shift_1_0[6] = { 0, 0, 0, 0, 0, 0 };
    const char *expected_1_0[6] = {
        "cpy    %p0/m $0x80 lsl $0x00 -> %z0.b",
        "cpy    %p3/m $0xac lsl $0x00 -> %z5.b",
        "cpy    %p6/m $0xd7 lsl $0x00 -> %z10.b",
        "cpy    %p9/m $0x02 lsl $0x00 -> %z16.b",
        "cpy    %p11/m $0x2c lsl $0x00 -> %z21.b",
        "cpy    %p15/m $0x7f lsl $0x00 -> %z31.b",
    };
    TEST_LOOP(cpy, cpy_sve_shift_pred, 6, expected_1_0[i],
              opnd_create_reg_element_vector(Zn_six_offset_0[i], OPSZ_1),
              opnd_create_predicate_reg(Pn_six_offset_1[i], true),
              opnd_create_immed_int(imm8_1_0[i], OPSZ_1),
              opnd_create_immed_uint(shift_1_0[i], OPSZ_1b));

    int imm8_1_1[6] = { -128, -84, -41, 2, 44, 127 };
    uint shift_1_1[6] = { 8, 0, 0, 0, 8, 0 };
    const char *expected_1_1[6] = {
        "cpy    %p0/m $0x80 lsl $0x08 -> %z0.h",
        "cpy    %p3/m $0xac lsl $0x00 -> %z5.h",
        "cpy    %p6/m $0xd7 lsl $0x00 -> %z10.h",
        "cpy    %p9/m $0x02 lsl $0x00 -> %z16.h",
        "cpy    %p11/m $0x2c lsl $0x08 -> %z21.h",
        "cpy    %p15/m $0x7f lsl $0x00 -> %z31.h",
    };
    TEST_LOOP(cpy, cpy_sve_shift_pred, 6, expected_1_1[i],
              opnd_create_reg_element_vector(Zn_six_offset_0[i], OPSZ_2),
              opnd_create_predicate_reg(Pn_six_offset_1[i], true),
              opnd_create_immed_int(imm8_1_1[i], OPSZ_1),
              opnd_create_immed_uint(shift_1_1[i], OPSZ_1b));

    int imm8_1_2[6] = { -128, -84, -41, 2, 44, 127 };
    uint shift_1_2[6] = { 8, 0, 0, 0, 8, 0 };
    const char *expected_1_2[6] = {
        "cpy    %p0/m $0x80 lsl $0x08 -> %z0.s",
        "cpy    %p3/m $0xac lsl $0x00 -> %z5.s",
        "cpy    %p6/m $0xd7 lsl $0x00 -> %z10.s",
        "cpy    %p9/m $0x02 lsl $0x00 -> %z16.s",
        "cpy    %p11/m $0x2c lsl $0x08 -> %z21.s",
        "cpy    %p15/m $0x7f lsl $0x00 -> %z31.s",
    };
    TEST_LOOP(cpy, cpy_sve_shift_pred, 6, expected_1_2[i],
              opnd_create_reg_element_vector(Zn_six_offset_0[i], OPSZ_4),
              opnd_create_predicate_reg(Pn_six_offset_1[i], true),
              opnd_create_immed_int(imm8_1_2[i], OPSZ_1),
              opnd_create_immed_uint(shift_1_2[i], OPSZ_1b));

    int imm8_1_3[6] = { -128, -84, -41, 2, 44, 127 };
    uint shift_1_3[6] = { 8, 0, 0, 0, 8, 0 };
    const char *expected_1_3[6] = {
        "cpy    %p0/m $0x80 lsl $0x08 -> %z0.d",
        "cpy    %p3/m $0xac lsl $0x00 -> %z5.d",
        "cpy    %p6/m $0xd7 lsl $0x00 -> %z10.d",
        "cpy    %p9/m $0x02 lsl $0x00 -> %z16.d",
        "cpy    %p11/m $0x2c lsl $0x08 -> %z21.d",
        "cpy    %p15/m $0x7f lsl $0x00 -> %z31.d",
    };
    TEST_LOOP(cpy, cpy_sve_shift_pred, 6, expected_1_3[i],
              opnd_create_reg_element_vector(Zn_six_offset_0[i], OPSZ_8),
              opnd_create_predicate_reg(Pn_six_offset_1[i], true),
              opnd_create_immed_int(imm8_1_3[i], OPSZ_1),
              opnd_create_immed_uint(shift_1_3[i], OPSZ_1b));
}

TEST_INSTR(ptest_sve_pred)
{
    /* Testing PTEST   <Pg>, <Pn>.B */
    const char *expected_0_0[6] = {
        "ptest  %p0 %p0.b", "ptest  %p2 %p3.b",   "ptest  %p5 %p6.b",
        "ptest  %p8 %p9.b", "ptest  %p10 %p11.b", "ptest  %p15 %p15.b",
    };
    TEST_LOOP(ptest, ptest_sve_pred, 6, expected_0_0[i],
              opnd_create_reg(Pn_six_offset_0[i]),
              opnd_create_reg_element_vector(Pn_six_offset_1[i], OPSZ_1));
}

TEST_INSTR(mad_sve_pred)
{
    /* Testing MAD     <Zdn>.<Ts>, <Pg>/M, <Zm>.<Ts>, <Za>.<Ts> */
    const char *expected_0_0[6] = {
        "mad    %p0/m %z0.b %z0.b %z0.b -> %z0.b",
        "mad    %p2/m %z5.b %z7.b %z8.b -> %z5.b",
        "mad    %p3/m %z10.b %z12.b %z13.b -> %z10.b",
        "mad    %p5/m %z16.b %z18.b %z19.b -> %z16.b",
        "mad    %p6/m %z21.b %z23.b %z24.b -> %z21.b",
        "mad    %p7/m %z31.b %z31.b %z31.b -> %z31.b",
    };
    TEST_LOOP(mad, mad_sve_pred, 6, expected_0_0[i],
              opnd_create_reg_element_vector(Zn_six_offset_0[i], OPSZ_1),
              opnd_create_predicate_reg(Pn_half_six_offset_0[i], true),
              opnd_create_reg_element_vector(Zn_six_offset_2[i], OPSZ_1),
              opnd_create_reg_element_vector(Zn_six_offset_3[i], OPSZ_1));

    const char *expected_0_1[6] = {
        "mad    %p0/m %z0.h %z0.h %z0.h -> %z0.h",
        "mad    %p2/m %z5.h %z7.h %z8.h -> %z5.h",
        "mad    %p3/m %z10.h %z12.h %z13.h -> %z10.h",
        "mad    %p5/m %z16.h %z18.h %z19.h -> %z16.h",
        "mad    %p6/m %z21.h %z23.h %z24.h -> %z21.h",
        "mad    %p7/m %z31.h %z31.h %z31.h -> %z31.h",
    };
    TEST_LOOP(mad, mad_sve_pred, 6, expected_0_1[i],
              opnd_create_reg_element_vector(Zn_six_offset_0[i], OPSZ_2),
              opnd_create_predicate_reg(Pn_half_six_offset_0[i], true),
              opnd_create_reg_element_vector(Zn_six_offset_2[i], OPSZ_2),
              opnd_create_reg_element_vector(Zn_six_offset_3[i], OPSZ_2));

    const char *expected_0_2[6] = {
        "mad    %p0/m %z0.s %z0.s %z0.s -> %z0.s",
        "mad    %p2/m %z5.s %z7.s %z8.s -> %z5.s",
        "mad    %p3/m %z10.s %z12.s %z13.s -> %z10.s",
        "mad    %p5/m %z16.s %z18.s %z19.s -> %z16.s",
        "mad    %p6/m %z21.s %z23.s %z24.s -> %z21.s",
        "mad    %p7/m %z31.s %z31.s %z31.s -> %z31.s",
    };
    TEST_LOOP(mad, mad_sve_pred, 6, expected_0_2[i],
              opnd_create_reg_element_vector(Zn_six_offset_0[i], OPSZ_4),
              opnd_create_predicate_reg(Pn_half_six_offset_0[i], true),
              opnd_create_reg_element_vector(Zn_six_offset_2[i], OPSZ_4),
              opnd_create_reg_element_vector(Zn_six_offset_3[i], OPSZ_4));

    const char *expected_0_3[6] = {
        "mad    %p0/m %z0.d %z0.d %z0.d -> %z0.d",
        "mad    %p2/m %z5.d %z7.d %z8.d -> %z5.d",
        "mad    %p3/m %z10.d %z12.d %z13.d -> %z10.d",
        "mad    %p5/m %z16.d %z18.d %z19.d -> %z16.d",
        "mad    %p6/m %z21.d %z23.d %z24.d -> %z21.d",
        "mad    %p7/m %z31.d %z31.d %z31.d -> %z31.d",
    };
    TEST_LOOP(mad, mad_sve_pred, 6, expected_0_3[i],
              opnd_create_reg_element_vector(Zn_six_offset_0[i], OPSZ_8),
              opnd_create_predicate_reg(Pn_half_six_offset_0[i], true),
              opnd_create_reg_element_vector(Zn_six_offset_2[i], OPSZ_8),
              opnd_create_reg_element_vector(Zn_six_offset_3[i], OPSZ_8));
}

TEST_INSTR(mla_sve_pred)
{
    /* Testing MLA     <Zda>.<Ts>, <Pg>/M, <Zn>.<Ts>, <Zm>.<Ts> */
    const char *expected_0_0[6] = {
        "mla    %p0/m %z0.b %z0.b %z0.b -> %z0.b",
        "mla    %p2/m %z7.b %z8.b %z5.b -> %z5.b",
        "mla    %p3/m %z12.b %z13.b %z10.b -> %z10.b",
        "mla    %p5/m %z18.b %z19.b %z16.b -> %z16.b",
        "mla    %p6/m %z23.b %z24.b %z21.b -> %z21.b",
        "mla    %p7/m %z31.b %z31.b %z31.b -> %z31.b",
    };
    TEST_LOOP(mla, mla_sve_pred, 6, expected_0_0[i],
              opnd_create_reg_element_vector(Zn_six_offset_0[i], OPSZ_1),
              opnd_create_predicate_reg(Pn_half_six_offset_0[i], true),
              opnd_create_reg_element_vector(Zn_six_offset_2[i], OPSZ_1),
              opnd_create_reg_element_vector(Zn_six_offset_3[i], OPSZ_1));

    const char *expected_0_1[6] = {
        "mla    %p0/m %z0.h %z0.h %z0.h -> %z0.h",
        "mla    %p2/m %z7.h %z8.h %z5.h -> %z5.h",
        "mla    %p3/m %z12.h %z13.h %z10.h -> %z10.h",
        "mla    %p5/m %z18.h %z19.h %z16.h -> %z16.h",
        "mla    %p6/m %z23.h %z24.h %z21.h -> %z21.h",
        "mla    %p7/m %z31.h %z31.h %z31.h -> %z31.h",
    };
    TEST_LOOP(mla, mla_sve_pred, 6, expected_0_1[i],
              opnd_create_reg_element_vector(Zn_six_offset_0[i], OPSZ_2),
              opnd_create_predicate_reg(Pn_half_six_offset_0[i], true),
              opnd_create_reg_element_vector(Zn_six_offset_2[i], OPSZ_2),
              opnd_create_reg_element_vector(Zn_six_offset_3[i], OPSZ_2));

    const char *expected_0_2[6] = {
        "mla    %p0/m %z0.s %z0.s %z0.s -> %z0.s",
        "mla    %p2/m %z7.s %z8.s %z5.s -> %z5.s",
        "mla    %p3/m %z12.s %z13.s %z10.s -> %z10.s",
        "mla    %p5/m %z18.s %z19.s %z16.s -> %z16.s",
        "mla    %p6/m %z23.s %z24.s %z21.s -> %z21.s",
        "mla    %p7/m %z31.s %z31.s %z31.s -> %z31.s",
    };
    TEST_LOOP(mla, mla_sve_pred, 6, expected_0_2[i],
              opnd_create_reg_element_vector(Zn_six_offset_0[i], OPSZ_4),
              opnd_create_predicate_reg(Pn_half_six_offset_0[i], true),
              opnd_create_reg_element_vector(Zn_six_offset_2[i], OPSZ_4),
              opnd_create_reg_element_vector(Zn_six_offset_3[i], OPSZ_4));

    const char *expected_0_3[6] = {
        "mla    %p0/m %z0.d %z0.d %z0.d -> %z0.d",
        "mla    %p2/m %z7.d %z8.d %z5.d -> %z5.d",
        "mla    %p3/m %z12.d %z13.d %z10.d -> %z10.d",
        "mla    %p5/m %z18.d %z19.d %z16.d -> %z16.d",
        "mla    %p6/m %z23.d %z24.d %z21.d -> %z21.d",
        "mla    %p7/m %z31.d %z31.d %z31.d -> %z31.d",
    };
    TEST_LOOP(mla, mla_sve_pred, 6, expected_0_3[i],
              opnd_create_reg_element_vector(Zn_six_offset_0[i], OPSZ_8),
              opnd_create_predicate_reg(Pn_half_six_offset_0[i], true),
              opnd_create_reg_element_vector(Zn_six_offset_2[i], OPSZ_8),
              opnd_create_reg_element_vector(Zn_six_offset_3[i], OPSZ_8));
}

TEST_INSTR(mls_sve_pred)
{
    /* Testing MLS     <Zda>.<Ts>, <Pg>/M, <Zn>.<Ts>, <Zm>.<Ts> */
    const char *expected_0_0[6] = {
        "mls    %p0/m %z0.b %z0.b %z0.b -> %z0.b",
        "mls    %p2/m %z7.b %z8.b %z5.b -> %z5.b",
        "mls    %p3/m %z12.b %z13.b %z10.b -> %z10.b",
        "mls    %p5/m %z18.b %z19.b %z16.b -> %z16.b",
        "mls    %p6/m %z23.b %z24.b %z21.b -> %z21.b",
        "mls    %p7/m %z31.b %z31.b %z31.b -> %z31.b",
    };
    TEST_LOOP(mls, mls_sve_pred, 6, expected_0_0[i],
              opnd_create_reg_element_vector(Zn_six_offset_0[i], OPSZ_1),
              opnd_create_predicate_reg(Pn_half_six_offset_0[i], true),
              opnd_create_reg_element_vector(Zn_six_offset_2[i], OPSZ_1),
              opnd_create_reg_element_vector(Zn_six_offset_3[i], OPSZ_1));

    const char *expected_0_1[6] = {
        "mls    %p0/m %z0.h %z0.h %z0.h -> %z0.h",
        "mls    %p2/m %z7.h %z8.h %z5.h -> %z5.h",
        "mls    %p3/m %z12.h %z13.h %z10.h -> %z10.h",
        "mls    %p5/m %z18.h %z19.h %z16.h -> %z16.h",
        "mls    %p6/m %z23.h %z24.h %z21.h -> %z21.h",
        "mls    %p7/m %z31.h %z31.h %z31.h -> %z31.h",
    };
    TEST_LOOP(mls, mls_sve_pred, 6, expected_0_1[i],
              opnd_create_reg_element_vector(Zn_six_offset_0[i], OPSZ_2),
              opnd_create_predicate_reg(Pn_half_six_offset_0[i], true),
              opnd_create_reg_element_vector(Zn_six_offset_2[i], OPSZ_2),
              opnd_create_reg_element_vector(Zn_six_offset_3[i], OPSZ_2));

    const char *expected_0_2[6] = {
        "mls    %p0/m %z0.s %z0.s %z0.s -> %z0.s",
        "mls    %p2/m %z7.s %z8.s %z5.s -> %z5.s",
        "mls    %p3/m %z12.s %z13.s %z10.s -> %z10.s",
        "mls    %p5/m %z18.s %z19.s %z16.s -> %z16.s",
        "mls    %p6/m %z23.s %z24.s %z21.s -> %z21.s",
        "mls    %p7/m %z31.s %z31.s %z31.s -> %z31.s",
    };
    TEST_LOOP(mls, mls_sve_pred, 6, expected_0_2[i],
              opnd_create_reg_element_vector(Zn_six_offset_0[i], OPSZ_4),
              opnd_create_predicate_reg(Pn_half_six_offset_0[i], true),
              opnd_create_reg_element_vector(Zn_six_offset_2[i], OPSZ_4),
              opnd_create_reg_element_vector(Zn_six_offset_3[i], OPSZ_4));

    const char *expected_0_3[6] = {
        "mls    %p0/m %z0.d %z0.d %z0.d -> %z0.d",
        "mls    %p2/m %z7.d %z8.d %z5.d -> %z5.d",
        "mls    %p3/m %z12.d %z13.d %z10.d -> %z10.d",
        "mls    %p5/m %z18.d %z19.d %z16.d -> %z16.d",
        "mls    %p6/m %z23.d %z24.d %z21.d -> %z21.d",
        "mls    %p7/m %z31.d %z31.d %z31.d -> %z31.d",
    };
    TEST_LOOP(mls, mls_sve_pred, 6, expected_0_3[i],
              opnd_create_reg_element_vector(Zn_six_offset_0[i], OPSZ_8),
              opnd_create_predicate_reg(Pn_half_six_offset_0[i], true),
              opnd_create_reg_element_vector(Zn_six_offset_2[i], OPSZ_8),
              opnd_create_reg_element_vector(Zn_six_offset_3[i], OPSZ_8));
}

TEST_INSTR(msb_sve_pred)
{
    /* Testing MSB     <Zdn>.<Ts>, <Pg>/M, <Zm>.<Ts>, <Za>.<Ts> */
    const char *expected_0_0[6] = {
        "msb    %p0/m %z0.b %z0.b %z0.b -> %z0.b",
        "msb    %p2/m %z5.b %z7.b %z8.b -> %z5.b",
        "msb    %p3/m %z10.b %z12.b %z13.b -> %z10.b",
        "msb    %p5/m %z16.b %z18.b %z19.b -> %z16.b",
        "msb    %p6/m %z21.b %z23.b %z24.b -> %z21.b",
        "msb    %p7/m %z31.b %z31.b %z31.b -> %z31.b",
    };
    TEST_LOOP(msb, msb_sve_pred, 6, expected_0_0[i],
              opnd_create_reg_element_vector(Zn_six_offset_0[i], OPSZ_1),
              opnd_create_predicate_reg(Pn_half_six_offset_0[i], true),
              opnd_create_reg_element_vector(Zn_six_offset_2[i], OPSZ_1),
              opnd_create_reg_element_vector(Zn_six_offset_3[i], OPSZ_1));

    const char *expected_0_1[6] = {
        "msb    %p0/m %z0.h %z0.h %z0.h -> %z0.h",
        "msb    %p2/m %z5.h %z7.h %z8.h -> %z5.h",
        "msb    %p3/m %z10.h %z12.h %z13.h -> %z10.h",
        "msb    %p5/m %z16.h %z18.h %z19.h -> %z16.h",
        "msb    %p6/m %z21.h %z23.h %z24.h -> %z21.h",
        "msb    %p7/m %z31.h %z31.h %z31.h -> %z31.h",
    };
    TEST_LOOP(msb, msb_sve_pred, 6, expected_0_1[i],
              opnd_create_reg_element_vector(Zn_six_offset_0[i], OPSZ_2),
              opnd_create_predicate_reg(Pn_half_six_offset_0[i], true),
              opnd_create_reg_element_vector(Zn_six_offset_2[i], OPSZ_2),
              opnd_create_reg_element_vector(Zn_six_offset_3[i], OPSZ_2));

    const char *expected_0_2[6] = {
        "msb    %p0/m %z0.s %z0.s %z0.s -> %z0.s",
        "msb    %p2/m %z5.s %z7.s %z8.s -> %z5.s",
        "msb    %p3/m %z10.s %z12.s %z13.s -> %z10.s",
        "msb    %p5/m %z16.s %z18.s %z19.s -> %z16.s",
        "msb    %p6/m %z21.s %z23.s %z24.s -> %z21.s",
        "msb    %p7/m %z31.s %z31.s %z31.s -> %z31.s",
    };
    TEST_LOOP(msb, msb_sve_pred, 6, expected_0_2[i],
              opnd_create_reg_element_vector(Zn_six_offset_0[i], OPSZ_4),
              opnd_create_predicate_reg(Pn_half_six_offset_0[i], true),
              opnd_create_reg_element_vector(Zn_six_offset_2[i], OPSZ_4),
              opnd_create_reg_element_vector(Zn_six_offset_3[i], OPSZ_4));

    const char *expected_0_3[6] = {
        "msb    %p0/m %z0.d %z0.d %z0.d -> %z0.d",
        "msb    %p2/m %z5.d %z7.d %z8.d -> %z5.d",
        "msb    %p3/m %z10.d %z12.d %z13.d -> %z10.d",
        "msb    %p5/m %z16.d %z18.d %z19.d -> %z16.d",
        "msb    %p6/m %z21.d %z23.d %z24.d -> %z21.d",
        "msb    %p7/m %z31.d %z31.d %z31.d -> %z31.d",
    };
    TEST_LOOP(msb, msb_sve_pred, 6, expected_0_3[i],
              opnd_create_reg_element_vector(Zn_six_offset_0[i], OPSZ_8),
              opnd_create_predicate_reg(Pn_half_six_offset_0[i], true),
              opnd_create_reg_element_vector(Zn_six_offset_2[i], OPSZ_8),
              opnd_create_reg_element_vector(Zn_six_offset_3[i], OPSZ_8));
}

TEST_INSTR(mul_sve_pred)
{
    /* Testing MUL     <Zdn>.<Ts>, <Pg>/M, <Zdn>.<Ts>, <Zm>.<Ts> */
    const char *expected_0_0[6] = {
        "mul    %p0/m %z0.b %z0.b -> %z0.b",    "mul    %p2/m %z5.b %z7.b -> %z5.b",
        "mul    %p3/m %z10.b %z12.b -> %z10.b", "mul    %p5/m %z16.b %z18.b -> %z16.b",
        "mul    %p6/m %z21.b %z23.b -> %z21.b", "mul    %p7/m %z31.b %z31.b -> %z31.b",
    };
    TEST_LOOP(mul, mul_sve_pred, 6, expected_0_0[i],
              opnd_create_reg_element_vector(Zn_six_offset_0[i], OPSZ_1),
              opnd_create_predicate_reg(Pn_half_six_offset_0[i], true),
              opnd_create_reg_element_vector(Zn_six_offset_2[i], OPSZ_1));

    const char *expected_0_1[6] = {
        "mul    %p0/m %z0.h %z0.h -> %z0.h",    "mul    %p2/m %z5.h %z7.h -> %z5.h",
        "mul    %p3/m %z10.h %z12.h -> %z10.h", "mul    %p5/m %z16.h %z18.h -> %z16.h",
        "mul    %p6/m %z21.h %z23.h -> %z21.h", "mul    %p7/m %z31.h %z31.h -> %z31.h",
    };
    TEST_LOOP(mul, mul_sve_pred, 6, expected_0_1[i],
              opnd_create_reg_element_vector(Zn_six_offset_0[i], OPSZ_2),
              opnd_create_predicate_reg(Pn_half_six_offset_0[i], true),
              opnd_create_reg_element_vector(Zn_six_offset_2[i], OPSZ_2));

    const char *expected_0_2[6] = {
        "mul    %p0/m %z0.s %z0.s -> %z0.s",    "mul    %p2/m %z5.s %z7.s -> %z5.s",
        "mul    %p3/m %z10.s %z12.s -> %z10.s", "mul    %p5/m %z16.s %z18.s -> %z16.s",
        "mul    %p6/m %z21.s %z23.s -> %z21.s", "mul    %p7/m %z31.s %z31.s -> %z31.s",
    };
    TEST_LOOP(mul, mul_sve_pred, 6, expected_0_2[i],
              opnd_create_reg_element_vector(Zn_six_offset_0[i], OPSZ_4),
              opnd_create_predicate_reg(Pn_half_six_offset_0[i], true),
              opnd_create_reg_element_vector(Zn_six_offset_2[i], OPSZ_4));

    const char *expected_0_3[6] = {
        "mul    %p0/m %z0.d %z0.d -> %z0.d",    "mul    %p2/m %z5.d %z7.d -> %z5.d",
        "mul    %p3/m %z10.d %z12.d -> %z10.d", "mul    %p5/m %z16.d %z18.d -> %z16.d",
        "mul    %p6/m %z21.d %z23.d -> %z21.d", "mul    %p7/m %z31.d %z31.d -> %z31.d",
    };
    TEST_LOOP(mul, mul_sve_pred, 6, expected_0_3[i],
              opnd_create_reg_element_vector(Zn_six_offset_0[i], OPSZ_8),
              opnd_create_predicate_reg(Pn_half_six_offset_0[i], true),
              opnd_create_reg_element_vector(Zn_six_offset_2[i], OPSZ_8));
}

TEST_INSTR(mul_sve)
{
    /* Testing MUL     <Zdn>.<Ts>, <Zdn>.<Ts>, #<imm> */
    int imm8_0_0[6] = { -128, -85, -42, 1, 43, 127 };
    const char *expected_0_0[6] = {
        "mul    %z0.b $0x80 -> %z0.b",   "mul    %z5.b $0xab -> %z5.b",
        "mul    %z10.b $0xd6 -> %z10.b", "mul    %z16.b $0x01 -> %z16.b",
        "mul    %z21.b $0x2b -> %z21.b", "mul    %z31.b $0x7f -> %z31.b",
    };
    TEST_LOOP(mul, mul_sve, 6, expected_0_0[i],
              opnd_create_reg_element_vector(Zn_six_offset_0[i], OPSZ_1),
              opnd_create_immed_int(imm8_0_0[i], OPSZ_1));

    int imm8_0_1[6] = { -128, -85, -42, 1, 43, 127 };
    const char *expected_0_1[6] = {
        "mul    %z0.h $0x80 -> %z0.h",   "mul    %z5.h $0xab -> %z5.h",
        "mul    %z10.h $0xd6 -> %z10.h", "mul    %z16.h $0x01 -> %z16.h",
        "mul    %z21.h $0x2b -> %z21.h", "mul    %z31.h $0x7f -> %z31.h",
    };
    TEST_LOOP(mul, mul_sve, 6, expected_0_1[i],
              opnd_create_reg_element_vector(Zn_six_offset_0[i], OPSZ_2),
              opnd_create_immed_int(imm8_0_1[i], OPSZ_1));

    int imm8_0_2[6] = { -128, -85, -42, 1, 43, 127 };
    const char *expected_0_2[6] = {
        "mul    %z0.s $0x80 -> %z0.s",   "mul    %z5.s $0xab -> %z5.s",
        "mul    %z10.s $0xd6 -> %z10.s", "mul    %z16.s $0x01 -> %z16.s",
        "mul    %z21.s $0x2b -> %z21.s", "mul    %z31.s $0x7f -> %z31.s",
    };
    TEST_LOOP(mul, mul_sve, 6, expected_0_2[i],
              opnd_create_reg_element_vector(Zn_six_offset_0[i], OPSZ_4),
              opnd_create_immed_int(imm8_0_2[i], OPSZ_1));

    int imm8_0_3[6] = { -128, -85, -42, 1, 43, 127 };
    const char *expected_0_3[6] = {
        "mul    %z0.d $0x80 -> %z0.d",   "mul    %z5.d $0xab -> %z5.d",
        "mul    %z10.d $0xd6 -> %z10.d", "mul    %z16.d $0x01 -> %z16.d",
        "mul    %z21.d $0x2b -> %z21.d", "mul    %z31.d $0x7f -> %z31.d",
    };
    TEST_LOOP(mul, mul_sve, 6, expected_0_3[i],
              opnd_create_reg_element_vector(Zn_six_offset_0[i], OPSZ_8),
              opnd_create_immed_int(imm8_0_3[i], OPSZ_1));
}

TEST_INSTR(smulh_sve_pred)
{
    /* Testing SMULH   <Zdn>.<Ts>, <Pg>/M, <Zdn>.<Ts>, <Zm>.<Ts> */
    const char *expected_0_0[6] = {
        "smulh  %p0/m %z0.b %z0.b -> %z0.b",    "smulh  %p2/m %z5.b %z7.b -> %z5.b",
        "smulh  %p3/m %z10.b %z12.b -> %z10.b", "smulh  %p5/m %z16.b %z18.b -> %z16.b",
        "smulh  %p6/m %z21.b %z23.b -> %z21.b", "smulh  %p7/m %z31.b %z31.b -> %z31.b",
    };
    TEST_LOOP(smulh, smulh_sve_pred, 6, expected_0_0[i],
              opnd_create_reg_element_vector(Zn_six_offset_0[i], OPSZ_1),
              opnd_create_predicate_reg(Pn_half_six_offset_0[i], true),
              opnd_create_reg_element_vector(Zn_six_offset_2[i], OPSZ_1));

    const char *expected_0_1[6] = {
        "smulh  %p0/m %z0.h %z0.h -> %z0.h",    "smulh  %p2/m %z5.h %z7.h -> %z5.h",
        "smulh  %p3/m %z10.h %z12.h -> %z10.h", "smulh  %p5/m %z16.h %z18.h -> %z16.h",
        "smulh  %p6/m %z21.h %z23.h -> %z21.h", "smulh  %p7/m %z31.h %z31.h -> %z31.h",
    };
    TEST_LOOP(smulh, smulh_sve_pred, 6, expected_0_1[i],
              opnd_create_reg_element_vector(Zn_six_offset_0[i], OPSZ_2),
              opnd_create_predicate_reg(Pn_half_six_offset_0[i], true),
              opnd_create_reg_element_vector(Zn_six_offset_2[i], OPSZ_2));

    const char *expected_0_2[6] = {
        "smulh  %p0/m %z0.s %z0.s -> %z0.s",    "smulh  %p2/m %z5.s %z7.s -> %z5.s",
        "smulh  %p3/m %z10.s %z12.s -> %z10.s", "smulh  %p5/m %z16.s %z18.s -> %z16.s",
        "smulh  %p6/m %z21.s %z23.s -> %z21.s", "smulh  %p7/m %z31.s %z31.s -> %z31.s",
    };
    TEST_LOOP(smulh, smulh_sve_pred, 6, expected_0_2[i],
              opnd_create_reg_element_vector(Zn_six_offset_0[i], OPSZ_4),
              opnd_create_predicate_reg(Pn_half_six_offset_0[i], true),
              opnd_create_reg_element_vector(Zn_six_offset_2[i], OPSZ_4));

    const char *expected_0_3[6] = {
        "smulh  %p0/m %z0.d %z0.d -> %z0.d",    "smulh  %p2/m %z5.d %z7.d -> %z5.d",
        "smulh  %p3/m %z10.d %z12.d -> %z10.d", "smulh  %p5/m %z16.d %z18.d -> %z16.d",
        "smulh  %p6/m %z21.d %z23.d -> %z21.d", "smulh  %p7/m %z31.d %z31.d -> %z31.d",
    };
    TEST_LOOP(smulh, smulh_sve_pred, 6, expected_0_3[i],
              opnd_create_reg_element_vector(Zn_six_offset_0[i], OPSZ_8),
              opnd_create_predicate_reg(Pn_half_six_offset_0[i], true),
              opnd_create_reg_element_vector(Zn_six_offset_2[i], OPSZ_8));
}

TEST_INSTR(umulh_sve_pred)
{
    /* Testing UMULH   <Zdn>.<Ts>, <Pg>/M, <Zdn>.<Ts>, <Zm>.<Ts> */
    const char *expected_0_0[6] = {
        "umulh  %p0/m %z0.b %z0.b -> %z0.b",    "umulh  %p2/m %z5.b %z7.b -> %z5.b",
        "umulh  %p3/m %z10.b %z12.b -> %z10.b", "umulh  %p5/m %z16.b %z18.b -> %z16.b",
        "umulh  %p6/m %z21.b %z23.b -> %z21.b", "umulh  %p7/m %z31.b %z31.b -> %z31.b",
    };
    TEST_LOOP(umulh, umulh_sve_pred, 6, expected_0_0[i],
              opnd_create_reg_element_vector(Zn_six_offset_0[i], OPSZ_1),
              opnd_create_predicate_reg(Pn_half_six_offset_0[i], true),
              opnd_create_reg_element_vector(Zn_six_offset_2[i], OPSZ_1));

    const char *expected_0_1[6] = {
        "umulh  %p0/m %z0.h %z0.h -> %z0.h",    "umulh  %p2/m %z5.h %z7.h -> %z5.h",
        "umulh  %p3/m %z10.h %z12.h -> %z10.h", "umulh  %p5/m %z16.h %z18.h -> %z16.h",
        "umulh  %p6/m %z21.h %z23.h -> %z21.h", "umulh  %p7/m %z31.h %z31.h -> %z31.h",
    };
    TEST_LOOP(umulh, umulh_sve_pred, 6, expected_0_1[i],
              opnd_create_reg_element_vector(Zn_six_offset_0[i], OPSZ_2),
              opnd_create_predicate_reg(Pn_half_six_offset_0[i], true),
              opnd_create_reg_element_vector(Zn_six_offset_2[i], OPSZ_2));

    const char *expected_0_2[6] = {
        "umulh  %p0/m %z0.s %z0.s -> %z0.s",    "umulh  %p2/m %z5.s %z7.s -> %z5.s",
        "umulh  %p3/m %z10.s %z12.s -> %z10.s", "umulh  %p5/m %z16.s %z18.s -> %z16.s",
        "umulh  %p6/m %z21.s %z23.s -> %z21.s", "umulh  %p7/m %z31.s %z31.s -> %z31.s",
    };
    TEST_LOOP(umulh, umulh_sve_pred, 6, expected_0_2[i],
              opnd_create_reg_element_vector(Zn_six_offset_0[i], OPSZ_4),
              opnd_create_predicate_reg(Pn_half_six_offset_0[i], true),
              opnd_create_reg_element_vector(Zn_six_offset_2[i], OPSZ_4));

    const char *expected_0_3[6] = {
        "umulh  %p0/m %z0.d %z0.d -> %z0.d",    "umulh  %p2/m %z5.d %z7.d -> %z5.d",
        "umulh  %p3/m %z10.d %z12.d -> %z10.d", "umulh  %p5/m %z16.d %z18.d -> %z16.d",
        "umulh  %p6/m %z21.d %z23.d -> %z21.d", "umulh  %p7/m %z31.d %z31.d -> %z31.d",
    };
    TEST_LOOP(umulh, umulh_sve_pred, 6, expected_0_3[i],
              opnd_create_reg_element_vector(Zn_six_offset_0[i], OPSZ_8),
              opnd_create_predicate_reg(Pn_half_six_offset_0[i], true),
              opnd_create_reg_element_vector(Zn_six_offset_2[i], OPSZ_8));
}

TEST_INSTR(fexpa_sve)
{
    /* Testing FEXPA   <Zd>.<Ts>, <Zn>.<Ts> */
    const char *expected_0_0[6] = {
        "fexpa  %z0.h -> %z0.h",   "fexpa  %z6.h -> %z5.h",   "fexpa  %z11.h -> %z10.h",
        "fexpa  %z17.h -> %z16.h", "fexpa  %z22.h -> %z21.h", "fexpa  %z31.h -> %z31.h",
    };
    TEST_LOOP(fexpa, fexpa_sve, 6, expected_0_0[i],
              opnd_create_reg_element_vector(Zn_six_offset_0[i], OPSZ_2),
              opnd_create_reg_element_vector(Zn_six_offset_1[i], OPSZ_2));

    const char *expected_0_1[6] = {
        "fexpa  %z0.s -> %z0.s",   "fexpa  %z6.s -> %z5.s",   "fexpa  %z11.s -> %z10.s",
        "fexpa  %z17.s -> %z16.s", "fexpa  %z22.s -> %z21.s", "fexpa  %z31.s -> %z31.s",
    };
    TEST_LOOP(fexpa, fexpa_sve, 6, expected_0_1[i],
              opnd_create_reg_element_vector(Zn_six_offset_0[i], OPSZ_4),
              opnd_create_reg_element_vector(Zn_six_offset_1[i], OPSZ_4));

    const char *expected_0_2[6] = {
        "fexpa  %z0.d -> %z0.d",   "fexpa  %z6.d -> %z5.d",   "fexpa  %z11.d -> %z10.d",
        "fexpa  %z17.d -> %z16.d", "fexpa  %z22.d -> %z21.d", "fexpa  %z31.d -> %z31.d",
    };
    TEST_LOOP(fexpa, fexpa_sve, 6, expected_0_2[i],
              opnd_create_reg_element_vector(Zn_six_offset_0[i], OPSZ_8),
              opnd_create_reg_element_vector(Zn_six_offset_1[i], OPSZ_8));
}

TEST_INSTR(ftmad_sve)
{
    /* Testing FTMAD   <Zdn>.<Ts>, <Zdn>.<Ts>, <Zm>.<Ts>, #<imm> */
    uint imm3_0_0[6] = { 0, 3, 4, 6, 7, 7 };
    const char *expected_0_0[6] = {
        "ftmad  %z0.h %z0.h $0x00 -> %z0.h",    "ftmad  %z5.h %z6.h $0x03 -> %z5.h",
        "ftmad  %z10.h %z11.h $0x04 -> %z10.h", "ftmad  %z16.h %z17.h $0x06 -> %z16.h",
        "ftmad  %z21.h %z22.h $0x07 -> %z21.h", "ftmad  %z31.h %z31.h $0x07 -> %z31.h",
    };
    TEST_LOOP(ftmad, ftmad_sve, 6, expected_0_0[i],
              opnd_create_reg_element_vector(Zn_six_offset_0[i], OPSZ_2),
              opnd_create_reg_element_vector(Zn_six_offset_1[i], OPSZ_2),
              opnd_create_immed_uint(imm3_0_0[i], OPSZ_3b));

    uint imm3_0_1[6] = { 0, 3, 4, 6, 7, 7 };
    const char *expected_0_1[6] = {
        "ftmad  %z0.s %z0.s $0x00 -> %z0.s",    "ftmad  %z5.s %z6.s $0x03 -> %z5.s",
        "ftmad  %z10.s %z11.s $0x04 -> %z10.s", "ftmad  %z16.s %z17.s $0x06 -> %z16.s",
        "ftmad  %z21.s %z22.s $0x07 -> %z21.s", "ftmad  %z31.s %z31.s $0x07 -> %z31.s",
    };
    TEST_LOOP(ftmad, ftmad_sve, 6, expected_0_1[i],
              opnd_create_reg_element_vector(Zn_six_offset_0[i], OPSZ_4),
              opnd_create_reg_element_vector(Zn_six_offset_1[i], OPSZ_4),
              opnd_create_immed_uint(imm3_0_1[i], OPSZ_3b));

    uint imm3_0_2[6] = { 0, 3, 4, 6, 7, 7 };
    const char *expected_0_2[6] = {
        "ftmad  %z0.d %z0.d $0x00 -> %z0.d",    "ftmad  %z5.d %z6.d $0x03 -> %z5.d",
        "ftmad  %z10.d %z11.d $0x04 -> %z10.d", "ftmad  %z16.d %z17.d $0x06 -> %z16.d",
        "ftmad  %z21.d %z22.d $0x07 -> %z21.d", "ftmad  %z31.d %z31.d $0x07 -> %z31.d",
    };
    TEST_LOOP(ftmad, ftmad_sve, 6, expected_0_2[i],
              opnd_create_reg_element_vector(Zn_six_offset_0[i], OPSZ_8),
              opnd_create_reg_element_vector(Zn_six_offset_1[i], OPSZ_8),
              opnd_create_immed_uint(imm3_0_2[i], OPSZ_3b));
}

TEST_INSTR(ftsmul_sve)
{
    /* Testing FTSMUL  <Zd>.<Ts>, <Zn>.<Ts>, <Zm>.<Ts> */
    const char *expected_0_0[6] = {
        "ftsmul %z0.h %z0.h -> %z0.h",    "ftsmul %z6.h %z7.h -> %z5.h",
        "ftsmul %z11.h %z12.h -> %z10.h", "ftsmul %z17.h %z18.h -> %z16.h",
        "ftsmul %z22.h %z23.h -> %z21.h", "ftsmul %z31.h %z31.h -> %z31.h",
    };
    TEST_LOOP(ftsmul, ftsmul_sve, 6, expected_0_0[i],
              opnd_create_reg_element_vector(Zn_six_offset_0[i], OPSZ_2),
              opnd_create_reg_element_vector(Zn_six_offset_1[i], OPSZ_2),
              opnd_create_reg_element_vector(Zn_six_offset_2[i], OPSZ_2));

    const char *expected_0_1[6] = {
        "ftsmul %z0.s %z0.s -> %z0.s",    "ftsmul %z6.s %z7.s -> %z5.s",
        "ftsmul %z11.s %z12.s -> %z10.s", "ftsmul %z17.s %z18.s -> %z16.s",
        "ftsmul %z22.s %z23.s -> %z21.s", "ftsmul %z31.s %z31.s -> %z31.s",
    };
    TEST_LOOP(ftsmul, ftsmul_sve, 6, expected_0_1[i],
              opnd_create_reg_element_vector(Zn_six_offset_0[i], OPSZ_4),
              opnd_create_reg_element_vector(Zn_six_offset_1[i], OPSZ_4),
              opnd_create_reg_element_vector(Zn_six_offset_2[i], OPSZ_4));

    const char *expected_0_2[6] = {
        "ftsmul %z0.d %z0.d -> %z0.d",    "ftsmul %z6.d %z7.d -> %z5.d",
        "ftsmul %z11.d %z12.d -> %z10.d", "ftsmul %z17.d %z18.d -> %z16.d",
        "ftsmul %z22.d %z23.d -> %z21.d", "ftsmul %z31.d %z31.d -> %z31.d",
    };
    TEST_LOOP(ftsmul, ftsmul_sve, 6, expected_0_2[i],
              opnd_create_reg_element_vector(Zn_six_offset_0[i], OPSZ_8),
              opnd_create_reg_element_vector(Zn_six_offset_1[i], OPSZ_8),
              opnd_create_reg_element_vector(Zn_six_offset_2[i], OPSZ_8));
}

TEST_INSTR(ftssel_sve)
{
    /* Testing FTSSEL  <Zd>.<Ts>, <Zn>.<Ts>, <Zm>.<Ts> */
    const char *expected_0_0[6] = {
        "ftssel %z0.h %z0.h -> %z0.h",    "ftssel %z6.h %z7.h -> %z5.h",
        "ftssel %z11.h %z12.h -> %z10.h", "ftssel %z17.h %z18.h -> %z16.h",
        "ftssel %z22.h %z23.h -> %z21.h", "ftssel %z31.h %z31.h -> %z31.h",
    };
    TEST_LOOP(ftssel, ftssel_sve, 6, expected_0_0[i],
              opnd_create_reg_element_vector(Zn_six_offset_0[i], OPSZ_2),
              opnd_create_reg_element_vector(Zn_six_offset_1[i], OPSZ_2),
              opnd_create_reg_element_vector(Zn_six_offset_2[i], OPSZ_2));

    const char *expected_0_1[6] = {
        "ftssel %z0.s %z0.s -> %z0.s",    "ftssel %z6.s %z7.s -> %z5.s",
        "ftssel %z11.s %z12.s -> %z10.s", "ftssel %z17.s %z18.s -> %z16.s",
        "ftssel %z22.s %z23.s -> %z21.s", "ftssel %z31.s %z31.s -> %z31.s",
    };
    TEST_LOOP(ftssel, ftssel_sve, 6, expected_0_1[i],
              opnd_create_reg_element_vector(Zn_six_offset_0[i], OPSZ_4),
              opnd_create_reg_element_vector(Zn_six_offset_1[i], OPSZ_4),
              opnd_create_reg_element_vector(Zn_six_offset_2[i], OPSZ_4));

    const char *expected_0_2[6] = {
        "ftssel %z0.d %z0.d -> %z0.d",    "ftssel %z6.d %z7.d -> %z5.d",
        "ftssel %z11.d %z12.d -> %z10.d", "ftssel %z17.d %z18.d -> %z16.d",
        "ftssel %z22.d %z23.d -> %z21.d", "ftssel %z31.d %z31.d -> %z31.d",
    };
    TEST_LOOP(ftssel, ftssel_sve, 6, expected_0_2[i],
              opnd_create_reg_element_vector(Zn_six_offset_0[i], OPSZ_8),
              opnd_create_reg_element_vector(Zn_six_offset_1[i], OPSZ_8),
              opnd_create_reg_element_vector(Zn_six_offset_2[i], OPSZ_8));
}

TEST_INSTR(abs_sve_pred)
{
    /* Testing ABS     <Zd>.<Ts>, <Pg>/M, <Zn>.<Ts> */
    const char *expected_0_0[6] = {
        "abs    %p0/m %z0.b -> %z0.b",   "abs    %p2/m %z7.b -> %z5.b",
        "abs    %p3/m %z12.b -> %z10.b", "abs    %p5/m %z18.b -> %z16.b",
        "abs    %p6/m %z23.b -> %z21.b", "abs    %p7/m %z31.b -> %z31.b",
    };
    TEST_LOOP(abs, abs_sve_pred, 6, expected_0_0[i],
              opnd_create_reg_element_vector(Zn_six_offset_0[i], OPSZ_1),
              opnd_create_predicate_reg(Pn_half_six_offset_0[i], true),
              opnd_create_reg_element_vector(Zn_six_offset_2[i], OPSZ_1));

    const char *expected_0_1[6] = {
        "abs    %p0/m %z0.h -> %z0.h",   "abs    %p2/m %z7.h -> %z5.h",
        "abs    %p3/m %z12.h -> %z10.h", "abs    %p5/m %z18.h -> %z16.h",
        "abs    %p6/m %z23.h -> %z21.h", "abs    %p7/m %z31.h -> %z31.h",
    };
    TEST_LOOP(abs, abs_sve_pred, 6, expected_0_1[i],
              opnd_create_reg_element_vector(Zn_six_offset_0[i], OPSZ_2),
              opnd_create_predicate_reg(Pn_half_six_offset_0[i], true),
              opnd_create_reg_element_vector(Zn_six_offset_2[i], OPSZ_2));

    const char *expected_0_2[6] = {
        "abs    %p0/m %z0.s -> %z0.s",   "abs    %p2/m %z7.s -> %z5.s",
        "abs    %p3/m %z12.s -> %z10.s", "abs    %p5/m %z18.s -> %z16.s",
        "abs    %p6/m %z23.s -> %z21.s", "abs    %p7/m %z31.s -> %z31.s",
    };
    TEST_LOOP(abs, abs_sve_pred, 6, expected_0_2[i],
              opnd_create_reg_element_vector(Zn_six_offset_0[i], OPSZ_4),
              opnd_create_predicate_reg(Pn_half_six_offset_0[i], true),
              opnd_create_reg_element_vector(Zn_six_offset_2[i], OPSZ_4));

    const char *expected_0_3[6] = {
        "abs    %p0/m %z0.d -> %z0.d",   "abs    %p2/m %z7.d -> %z5.d",
        "abs    %p3/m %z12.d -> %z10.d", "abs    %p5/m %z18.d -> %z16.d",
        "abs    %p6/m %z23.d -> %z21.d", "abs    %p7/m %z31.d -> %z31.d",
    };
    TEST_LOOP(abs, abs_sve_pred, 6, expected_0_3[i],
              opnd_create_reg_element_vector(Zn_six_offset_0[i], OPSZ_8),
              opnd_create_predicate_reg(Pn_half_six_offset_0[i], true),
              opnd_create_reg_element_vector(Zn_six_offset_2[i], OPSZ_8));
}

TEST_INSTR(cnot_sve_pred)
{
    /* Testing CNOT    <Zd>.<Ts>, <Pg>/M, <Zn>.<Ts> */
    const char *expected_0_0[6] = {
        "cnot   %p0/m %z0.b -> %z0.b",   "cnot   %p2/m %z7.b -> %z5.b",
        "cnot   %p3/m %z12.b -> %z10.b", "cnot   %p5/m %z18.b -> %z16.b",
        "cnot   %p6/m %z23.b -> %z21.b", "cnot   %p7/m %z31.b -> %z31.b",
    };
    TEST_LOOP(cnot, cnot_sve_pred, 6, expected_0_0[i],
              opnd_create_reg_element_vector(Zn_six_offset_0[i], OPSZ_1),
              opnd_create_predicate_reg(Pn_half_six_offset_0[i], true),
              opnd_create_reg_element_vector(Zn_six_offset_2[i], OPSZ_1));

    const char *expected_0_1[6] = {
        "cnot   %p0/m %z0.h -> %z0.h",   "cnot   %p2/m %z7.h -> %z5.h",
        "cnot   %p3/m %z12.h -> %z10.h", "cnot   %p5/m %z18.h -> %z16.h",
        "cnot   %p6/m %z23.h -> %z21.h", "cnot   %p7/m %z31.h -> %z31.h",
    };
    TEST_LOOP(cnot, cnot_sve_pred, 6, expected_0_1[i],
              opnd_create_reg_element_vector(Zn_six_offset_0[i], OPSZ_2),
              opnd_create_predicate_reg(Pn_half_six_offset_0[i], true),
              opnd_create_reg_element_vector(Zn_six_offset_2[i], OPSZ_2));

    const char *expected_0_2[6] = {
        "cnot   %p0/m %z0.s -> %z0.s",   "cnot   %p2/m %z7.s -> %z5.s",
        "cnot   %p3/m %z12.s -> %z10.s", "cnot   %p5/m %z18.s -> %z16.s",
        "cnot   %p6/m %z23.s -> %z21.s", "cnot   %p7/m %z31.s -> %z31.s",
    };
    TEST_LOOP(cnot, cnot_sve_pred, 6, expected_0_2[i],
              opnd_create_reg_element_vector(Zn_six_offset_0[i], OPSZ_4),
              opnd_create_predicate_reg(Pn_half_six_offset_0[i], true),
              opnd_create_reg_element_vector(Zn_six_offset_2[i], OPSZ_4));

    const char *expected_0_3[6] = {
        "cnot   %p0/m %z0.d -> %z0.d",   "cnot   %p2/m %z7.d -> %z5.d",
        "cnot   %p3/m %z12.d -> %z10.d", "cnot   %p5/m %z18.d -> %z16.d",
        "cnot   %p6/m %z23.d -> %z21.d", "cnot   %p7/m %z31.d -> %z31.d",
    };
    TEST_LOOP(cnot, cnot_sve_pred, 6, expected_0_3[i],
              opnd_create_reg_element_vector(Zn_six_offset_0[i], OPSZ_8),
              opnd_create_predicate_reg(Pn_half_six_offset_0[i], true),
              opnd_create_reg_element_vector(Zn_six_offset_2[i], OPSZ_8));
}

TEST_INSTR(neg_sve_pred)
{
    /* Testing NEG     <Zd>.<Ts>, <Pg>/M, <Zn>.<Ts> */
    const char *expected_0_0[6] = {
        "neg    %p0/m %z0.b -> %z0.b",   "neg    %p2/m %z7.b -> %z5.b",
        "neg    %p3/m %z12.b -> %z10.b", "neg    %p5/m %z18.b -> %z16.b",
        "neg    %p6/m %z23.b -> %z21.b", "neg    %p7/m %z31.b -> %z31.b",
    };
    TEST_LOOP(neg, neg_sve_pred, 6, expected_0_0[i],
              opnd_create_reg_element_vector(Zn_six_offset_0[i], OPSZ_1),
              opnd_create_predicate_reg(Pn_half_six_offset_0[i], true),
              opnd_create_reg_element_vector(Zn_six_offset_2[i], OPSZ_1));

    const char *expected_0_1[6] = {
        "neg    %p0/m %z0.h -> %z0.h",   "neg    %p2/m %z7.h -> %z5.h",
        "neg    %p3/m %z12.h -> %z10.h", "neg    %p5/m %z18.h -> %z16.h",
        "neg    %p6/m %z23.h -> %z21.h", "neg    %p7/m %z31.h -> %z31.h",
    };
    TEST_LOOP(neg, neg_sve_pred, 6, expected_0_1[i],
              opnd_create_reg_element_vector(Zn_six_offset_0[i], OPSZ_2),
              opnd_create_predicate_reg(Pn_half_six_offset_0[i], true),
              opnd_create_reg_element_vector(Zn_six_offset_2[i], OPSZ_2));

    const char *expected_0_2[6] = {
        "neg    %p0/m %z0.s -> %z0.s",   "neg    %p2/m %z7.s -> %z5.s",
        "neg    %p3/m %z12.s -> %z10.s", "neg    %p5/m %z18.s -> %z16.s",
        "neg    %p6/m %z23.s -> %z21.s", "neg    %p7/m %z31.s -> %z31.s",
    };
    TEST_LOOP(neg, neg_sve_pred, 6, expected_0_2[i],
              opnd_create_reg_element_vector(Zn_six_offset_0[i], OPSZ_4),
              opnd_create_predicate_reg(Pn_half_six_offset_0[i], true),
              opnd_create_reg_element_vector(Zn_six_offset_2[i], OPSZ_4));

    const char *expected_0_3[6] = {
        "neg    %p0/m %z0.d -> %z0.d",   "neg    %p2/m %z7.d -> %z5.d",
        "neg    %p3/m %z12.d -> %z10.d", "neg    %p5/m %z18.d -> %z16.d",
        "neg    %p6/m %z23.d -> %z21.d", "neg    %p7/m %z31.d -> %z31.d",
    };
    TEST_LOOP(neg, neg_sve_pred, 6, expected_0_3[i],
              opnd_create_reg_element_vector(Zn_six_offset_0[i], OPSZ_8),
              opnd_create_predicate_reg(Pn_half_six_offset_0[i], true),
              opnd_create_reg_element_vector(Zn_six_offset_2[i], OPSZ_8));
}

TEST_INSTR(sabd_sve_pred)
{
    /* Testing SABD    <Zdn>.<Ts>, <Pg>/M, <Zdn>.<Ts>, <Zm>.<Ts> */
    const char *expected_0_0[6] = {
        "sabd   %p0/m %z0.b %z0.b -> %z0.b",    "sabd   %p2/m %z5.b %z7.b -> %z5.b",
        "sabd   %p3/m %z10.b %z12.b -> %z10.b", "sabd   %p5/m %z16.b %z18.b -> %z16.b",
        "sabd   %p6/m %z21.b %z23.b -> %z21.b", "sabd   %p7/m %z31.b %z31.b -> %z31.b",
    };
    TEST_LOOP(sabd, sabd_sve_pred, 6, expected_0_0[i],
              opnd_create_reg_element_vector(Zn_six_offset_0[i], OPSZ_1),
              opnd_create_predicate_reg(Pn_half_six_offset_0[i], true),
              opnd_create_reg_element_vector(Zn_six_offset_2[i], OPSZ_1));

    const char *expected_0_1[6] = {
        "sabd   %p0/m %z0.h %z0.h -> %z0.h",    "sabd   %p2/m %z5.h %z7.h -> %z5.h",
        "sabd   %p3/m %z10.h %z12.h -> %z10.h", "sabd   %p5/m %z16.h %z18.h -> %z16.h",
        "sabd   %p6/m %z21.h %z23.h -> %z21.h", "sabd   %p7/m %z31.h %z31.h -> %z31.h",
    };
    TEST_LOOP(sabd, sabd_sve_pred, 6, expected_0_1[i],
              opnd_create_reg_element_vector(Zn_six_offset_0[i], OPSZ_2),
              opnd_create_predicate_reg(Pn_half_six_offset_0[i], true),
              opnd_create_reg_element_vector(Zn_six_offset_2[i], OPSZ_2));

    const char *expected_0_2[6] = {
        "sabd   %p0/m %z0.s %z0.s -> %z0.s",    "sabd   %p2/m %z5.s %z7.s -> %z5.s",
        "sabd   %p3/m %z10.s %z12.s -> %z10.s", "sabd   %p5/m %z16.s %z18.s -> %z16.s",
        "sabd   %p6/m %z21.s %z23.s -> %z21.s", "sabd   %p7/m %z31.s %z31.s -> %z31.s",
    };
    TEST_LOOP(sabd, sabd_sve_pred, 6, expected_0_2[i],
              opnd_create_reg_element_vector(Zn_six_offset_0[i], OPSZ_4),
              opnd_create_predicate_reg(Pn_half_six_offset_0[i], true),
              opnd_create_reg_element_vector(Zn_six_offset_2[i], OPSZ_4));

    const char *expected_0_3[6] = {
        "sabd   %p0/m %z0.d %z0.d -> %z0.d",    "sabd   %p2/m %z5.d %z7.d -> %z5.d",
        "sabd   %p3/m %z10.d %z12.d -> %z10.d", "sabd   %p5/m %z16.d %z18.d -> %z16.d",
        "sabd   %p6/m %z21.d %z23.d -> %z21.d", "sabd   %p7/m %z31.d %z31.d -> %z31.d",
    };
    TEST_LOOP(sabd, sabd_sve_pred, 6, expected_0_3[i],
              opnd_create_reg_element_vector(Zn_six_offset_0[i], OPSZ_8),
              opnd_create_predicate_reg(Pn_half_six_offset_0[i], true),
              opnd_create_reg_element_vector(Zn_six_offset_2[i], OPSZ_8));
}

TEST_INSTR(smax_sve_pred)
{
    /* Testing SMAX    <Zdn>.<Ts>, <Pg>/M, <Zdn>.<Ts>, <Zm>.<Ts> */
    const char *expected_0_0[6] = {
        "smax   %p0/m %z0.b %z0.b -> %z0.b",    "smax   %p2/m %z5.b %z7.b -> %z5.b",
        "smax   %p3/m %z10.b %z12.b -> %z10.b", "smax   %p5/m %z16.b %z18.b -> %z16.b",
        "smax   %p6/m %z21.b %z23.b -> %z21.b", "smax   %p7/m %z31.b %z31.b -> %z31.b",
    };
    TEST_LOOP(smax, smax_sve_pred, 6, expected_0_0[i],
              opnd_create_reg_element_vector(Zn_six_offset_0[i], OPSZ_1),
              opnd_create_predicate_reg(Pn_half_six_offset_0[i], true),
              opnd_create_reg_element_vector(Zn_six_offset_2[i], OPSZ_1));

    const char *expected_0_1[6] = {
        "smax   %p0/m %z0.h %z0.h -> %z0.h",    "smax   %p2/m %z5.h %z7.h -> %z5.h",
        "smax   %p3/m %z10.h %z12.h -> %z10.h", "smax   %p5/m %z16.h %z18.h -> %z16.h",
        "smax   %p6/m %z21.h %z23.h -> %z21.h", "smax   %p7/m %z31.h %z31.h -> %z31.h",
    };
    TEST_LOOP(smax, smax_sve_pred, 6, expected_0_1[i],
              opnd_create_reg_element_vector(Zn_six_offset_0[i], OPSZ_2),
              opnd_create_predicate_reg(Pn_half_six_offset_0[i], true),
              opnd_create_reg_element_vector(Zn_six_offset_2[i], OPSZ_2));

    const char *expected_0_2[6] = {
        "smax   %p0/m %z0.s %z0.s -> %z0.s",    "smax   %p2/m %z5.s %z7.s -> %z5.s",
        "smax   %p3/m %z10.s %z12.s -> %z10.s", "smax   %p5/m %z16.s %z18.s -> %z16.s",
        "smax   %p6/m %z21.s %z23.s -> %z21.s", "smax   %p7/m %z31.s %z31.s -> %z31.s",
    };
    TEST_LOOP(smax, smax_sve_pred, 6, expected_0_2[i],
              opnd_create_reg_element_vector(Zn_six_offset_0[i], OPSZ_4),
              opnd_create_predicate_reg(Pn_half_six_offset_0[i], true),
              opnd_create_reg_element_vector(Zn_six_offset_2[i], OPSZ_4));

    const char *expected_0_3[6] = {
        "smax   %p0/m %z0.d %z0.d -> %z0.d",    "smax   %p2/m %z5.d %z7.d -> %z5.d",
        "smax   %p3/m %z10.d %z12.d -> %z10.d", "smax   %p5/m %z16.d %z18.d -> %z16.d",
        "smax   %p6/m %z21.d %z23.d -> %z21.d", "smax   %p7/m %z31.d %z31.d -> %z31.d",
    };
    TEST_LOOP(smax, smax_sve_pred, 6, expected_0_3[i],
              opnd_create_reg_element_vector(Zn_six_offset_0[i], OPSZ_8),
              opnd_create_predicate_reg(Pn_half_six_offset_0[i], true),
              opnd_create_reg_element_vector(Zn_six_offset_2[i], OPSZ_8));
}

TEST_INSTR(smax_sve)
{
    /* Testing SMAX    <Zdn>.<Ts>, <Zdn>.<Ts>, #<imm> */
    int imm8_0_0[6] = { -128, -85, -42, 1, 43, 127 };
    const char *expected_0_0[6] = {
        "smax   %z0.b $0x80 -> %z0.b",   "smax   %z5.b $0xab -> %z5.b",
        "smax   %z10.b $0xd6 -> %z10.b", "smax   %z16.b $0x01 -> %z16.b",
        "smax   %z21.b $0x2b -> %z21.b", "smax   %z31.b $0x7f -> %z31.b",
    };
    TEST_LOOP(smax, smax_sve, 6, expected_0_0[i],
              opnd_create_reg_element_vector(Zn_six_offset_0[i], OPSZ_1),
              opnd_create_immed_int(imm8_0_0[i], OPSZ_1));

    int imm8_0_1[6] = { -128, -85, -42, 1, 43, 127 };
    const char *expected_0_1[6] = {
        "smax   %z0.h $0x80 -> %z0.h",   "smax   %z5.h $0xab -> %z5.h",
        "smax   %z10.h $0xd6 -> %z10.h", "smax   %z16.h $0x01 -> %z16.h",
        "smax   %z21.h $0x2b -> %z21.h", "smax   %z31.h $0x7f -> %z31.h",
    };
    TEST_LOOP(smax, smax_sve, 6, expected_0_1[i],
              opnd_create_reg_element_vector(Zn_six_offset_0[i], OPSZ_2),
              opnd_create_immed_int(imm8_0_1[i], OPSZ_1));

    int imm8_0_2[6] = { -128, -85, -42, 1, 43, 127 };
    const char *expected_0_2[6] = {
        "smax   %z0.s $0x80 -> %z0.s",   "smax   %z5.s $0xab -> %z5.s",
        "smax   %z10.s $0xd6 -> %z10.s", "smax   %z16.s $0x01 -> %z16.s",
        "smax   %z21.s $0x2b -> %z21.s", "smax   %z31.s $0x7f -> %z31.s",
    };
    TEST_LOOP(smax, smax_sve, 6, expected_0_2[i],
              opnd_create_reg_element_vector(Zn_six_offset_0[i], OPSZ_4),
              opnd_create_immed_int(imm8_0_2[i], OPSZ_1));

    int imm8_0_3[6] = { -128, -85, -42, 1, 43, 127 };
    const char *expected_0_3[6] = {
        "smax   %z0.d $0x80 -> %z0.d",   "smax   %z5.d $0xab -> %z5.d",
        "smax   %z10.d $0xd6 -> %z10.d", "smax   %z16.d $0x01 -> %z16.d",
        "smax   %z21.d $0x2b -> %z21.d", "smax   %z31.d $0x7f -> %z31.d",
    };
    TEST_LOOP(smax, smax_sve, 6, expected_0_3[i],
              opnd_create_reg_element_vector(Zn_six_offset_0[i], OPSZ_8),
              opnd_create_immed_int(imm8_0_3[i], OPSZ_1));
}

TEST_INSTR(smin_sve_pred)
{
    /* Testing SMIN    <Zdn>.<Ts>, <Pg>/M, <Zdn>.<Ts>, <Zm>.<Ts> */
    const char *expected_0_0[6] = {
        "smin   %p0/m %z0.b %z0.b -> %z0.b",    "smin   %p2/m %z5.b %z7.b -> %z5.b",
        "smin   %p3/m %z10.b %z12.b -> %z10.b", "smin   %p5/m %z16.b %z18.b -> %z16.b",
        "smin   %p6/m %z21.b %z23.b -> %z21.b", "smin   %p7/m %z31.b %z31.b -> %z31.b",
    };
    TEST_LOOP(smin, smin_sve_pred, 6, expected_0_0[i],
              opnd_create_reg_element_vector(Zn_six_offset_0[i], OPSZ_1),
              opnd_create_predicate_reg(Pn_half_six_offset_0[i], true),
              opnd_create_reg_element_vector(Zn_six_offset_2[i], OPSZ_1));

    const char *expected_0_1[6] = {
        "smin   %p0/m %z0.h %z0.h -> %z0.h",    "smin   %p2/m %z5.h %z7.h -> %z5.h",
        "smin   %p3/m %z10.h %z12.h -> %z10.h", "smin   %p5/m %z16.h %z18.h -> %z16.h",
        "smin   %p6/m %z21.h %z23.h -> %z21.h", "smin   %p7/m %z31.h %z31.h -> %z31.h",
    };
    TEST_LOOP(smin, smin_sve_pred, 6, expected_0_1[i],
              opnd_create_reg_element_vector(Zn_six_offset_0[i], OPSZ_2),
              opnd_create_predicate_reg(Pn_half_six_offset_0[i], true),
              opnd_create_reg_element_vector(Zn_six_offset_2[i], OPSZ_2));

    const char *expected_0_2[6] = {
        "smin   %p0/m %z0.s %z0.s -> %z0.s",    "smin   %p2/m %z5.s %z7.s -> %z5.s",
        "smin   %p3/m %z10.s %z12.s -> %z10.s", "smin   %p5/m %z16.s %z18.s -> %z16.s",
        "smin   %p6/m %z21.s %z23.s -> %z21.s", "smin   %p7/m %z31.s %z31.s -> %z31.s",
    };
    TEST_LOOP(smin, smin_sve_pred, 6, expected_0_2[i],
              opnd_create_reg_element_vector(Zn_six_offset_0[i], OPSZ_4),
              opnd_create_predicate_reg(Pn_half_six_offset_0[i], true),
              opnd_create_reg_element_vector(Zn_six_offset_2[i], OPSZ_4));

    const char *expected_0_3[6] = {
        "smin   %p0/m %z0.d %z0.d -> %z0.d",    "smin   %p2/m %z5.d %z7.d -> %z5.d",
        "smin   %p3/m %z10.d %z12.d -> %z10.d", "smin   %p5/m %z16.d %z18.d -> %z16.d",
        "smin   %p6/m %z21.d %z23.d -> %z21.d", "smin   %p7/m %z31.d %z31.d -> %z31.d",
    };
    TEST_LOOP(smin, smin_sve_pred, 6, expected_0_3[i],
              opnd_create_reg_element_vector(Zn_six_offset_0[i], OPSZ_8),
              opnd_create_predicate_reg(Pn_half_six_offset_0[i], true),
              opnd_create_reg_element_vector(Zn_six_offset_2[i], OPSZ_8));
}

TEST_INSTR(smin_sve)
{
    /* Testing SMIN    <Zdn>.<Ts>, <Zdn>.<Ts>, #<imm> */
    int imm8_0_0[6] = { -128, -85, -42, 1, 43, 127 };
    const char *expected_0_0[6] = {
        "smin   %z0.b $0x80 -> %z0.b",   "smin   %z5.b $0xab -> %z5.b",
        "smin   %z10.b $0xd6 -> %z10.b", "smin   %z16.b $0x01 -> %z16.b",
        "smin   %z21.b $0x2b -> %z21.b", "smin   %z31.b $0x7f -> %z31.b",
    };
    TEST_LOOP(smin, smin_sve, 6, expected_0_0[i],
              opnd_create_reg_element_vector(Zn_six_offset_0[i], OPSZ_1),
              opnd_create_immed_int(imm8_0_0[i], OPSZ_1));

    int imm8_0_1[6] = { -128, -85, -42, 1, 43, 127 };
    const char *expected_0_1[6] = {
        "smin   %z0.h $0x80 -> %z0.h",   "smin   %z5.h $0xab -> %z5.h",
        "smin   %z10.h $0xd6 -> %z10.h", "smin   %z16.h $0x01 -> %z16.h",
        "smin   %z21.h $0x2b -> %z21.h", "smin   %z31.h $0x7f -> %z31.h",
    };
    TEST_LOOP(smin, smin_sve, 6, expected_0_1[i],
              opnd_create_reg_element_vector(Zn_six_offset_0[i], OPSZ_2),
              opnd_create_immed_int(imm8_0_1[i], OPSZ_1));

    int imm8_0_2[6] = { -128, -85, -42, 1, 43, 127 };
    const char *expected_0_2[6] = {
        "smin   %z0.s $0x80 -> %z0.s",   "smin   %z5.s $0xab -> %z5.s",
        "smin   %z10.s $0xd6 -> %z10.s", "smin   %z16.s $0x01 -> %z16.s",
        "smin   %z21.s $0x2b -> %z21.s", "smin   %z31.s $0x7f -> %z31.s",
    };
    TEST_LOOP(smin, smin_sve, 6, expected_0_2[i],
              opnd_create_reg_element_vector(Zn_six_offset_0[i], OPSZ_4),
              opnd_create_immed_int(imm8_0_2[i], OPSZ_1));

    int imm8_0_3[6] = { -128, -85, -42, 1, 43, 127 };
    const char *expected_0_3[6] = {
        "smin   %z0.d $0x80 -> %z0.d",   "smin   %z5.d $0xab -> %z5.d",
        "smin   %z10.d $0xd6 -> %z10.d", "smin   %z16.d $0x01 -> %z16.d",
        "smin   %z21.d $0x2b -> %z21.d", "smin   %z31.d $0x7f -> %z31.d",
    };
    TEST_LOOP(smin, smin_sve, 6, expected_0_3[i],
              opnd_create_reg_element_vector(Zn_six_offset_0[i], OPSZ_8),
              opnd_create_immed_int(imm8_0_3[i], OPSZ_1));
}

TEST_INSTR(uabd_sve_pred)
{
    /* Testing UABD    <Zdn>.<Ts>, <Pg>/M, <Zdn>.<Ts>, <Zm>.<Ts> */
    const char *expected_0_0[6] = {
        "uabd   %p0/m %z0.b %z0.b -> %z0.b",    "uabd   %p2/m %z5.b %z7.b -> %z5.b",
        "uabd   %p3/m %z10.b %z12.b -> %z10.b", "uabd   %p5/m %z16.b %z18.b -> %z16.b",
        "uabd   %p6/m %z21.b %z23.b -> %z21.b", "uabd   %p7/m %z31.b %z31.b -> %z31.b",
    };
    TEST_LOOP(uabd, uabd_sve_pred, 6, expected_0_0[i],
              opnd_create_reg_element_vector(Zn_six_offset_0[i], OPSZ_1),
              opnd_create_predicate_reg(Pn_half_six_offset_0[i], true),
              opnd_create_reg_element_vector(Zn_six_offset_2[i], OPSZ_1));

    const char *expected_0_1[6] = {
        "uabd   %p0/m %z0.h %z0.h -> %z0.h",    "uabd   %p2/m %z5.h %z7.h -> %z5.h",
        "uabd   %p3/m %z10.h %z12.h -> %z10.h", "uabd   %p5/m %z16.h %z18.h -> %z16.h",
        "uabd   %p6/m %z21.h %z23.h -> %z21.h", "uabd   %p7/m %z31.h %z31.h -> %z31.h",
    };
    TEST_LOOP(uabd, uabd_sve_pred, 6, expected_0_1[i],
              opnd_create_reg_element_vector(Zn_six_offset_0[i], OPSZ_2),
              opnd_create_predicate_reg(Pn_half_six_offset_0[i], true),
              opnd_create_reg_element_vector(Zn_six_offset_2[i], OPSZ_2));

    const char *expected_0_2[6] = {
        "uabd   %p0/m %z0.s %z0.s -> %z0.s",    "uabd   %p2/m %z5.s %z7.s -> %z5.s",
        "uabd   %p3/m %z10.s %z12.s -> %z10.s", "uabd   %p5/m %z16.s %z18.s -> %z16.s",
        "uabd   %p6/m %z21.s %z23.s -> %z21.s", "uabd   %p7/m %z31.s %z31.s -> %z31.s",
    };
    TEST_LOOP(uabd, uabd_sve_pred, 6, expected_0_2[i],
              opnd_create_reg_element_vector(Zn_six_offset_0[i], OPSZ_4),
              opnd_create_predicate_reg(Pn_half_six_offset_0[i], true),
              opnd_create_reg_element_vector(Zn_six_offset_2[i], OPSZ_4));

    const char *expected_0_3[6] = {
        "uabd   %p0/m %z0.d %z0.d -> %z0.d",    "uabd   %p2/m %z5.d %z7.d -> %z5.d",
        "uabd   %p3/m %z10.d %z12.d -> %z10.d", "uabd   %p5/m %z16.d %z18.d -> %z16.d",
        "uabd   %p6/m %z21.d %z23.d -> %z21.d", "uabd   %p7/m %z31.d %z31.d -> %z31.d",
    };
    TEST_LOOP(uabd, uabd_sve_pred, 6, expected_0_3[i],
              opnd_create_reg_element_vector(Zn_six_offset_0[i], OPSZ_8),
              opnd_create_predicate_reg(Pn_half_six_offset_0[i], true),
              opnd_create_reg_element_vector(Zn_six_offset_2[i], OPSZ_8));
}

TEST_INSTR(facge_sve_pred)
{
    /* Testing FACGE   <Pd>.<Ts>, <Pg>/Z, <Zn>.<Ts>, <Zm>.<Ts> */
    const char *expected_0_0[6] = {
        "facge  %p0/z %z0.h %z0.h -> %p0.h",    "facge  %p2/z %z7.h %z8.h -> %p2.h",
        "facge  %p3/z %z12.h %z13.h -> %p5.h",  "facge  %p5/z %z18.h %z19.h -> %p8.h",
        "facge  %p6/z %z23.h %z24.h -> %p10.h", "facge  %p7/z %z31.h %z31.h -> %p15.h",
    };
    TEST_LOOP(facge, facge_sve_pred, 6, expected_0_0[i],
              opnd_create_reg_element_vector(Pn_six_offset_0[i], OPSZ_2),
              opnd_create_predicate_reg(Pn_half_six_offset_0[i], false),
              opnd_create_reg_element_vector(Zn_six_offset_2[i], OPSZ_2),
              opnd_create_reg_element_vector(Zn_six_offset_3[i], OPSZ_2));

    const char *expected_0_1[6] = {
        "facge  %p0/z %z0.s %z0.s -> %p0.s",    "facge  %p2/z %z7.s %z8.s -> %p2.s",
        "facge  %p3/z %z12.s %z13.s -> %p5.s",  "facge  %p5/z %z18.s %z19.s -> %p8.s",
        "facge  %p6/z %z23.s %z24.s -> %p10.s", "facge  %p7/z %z31.s %z31.s -> %p15.s",
    };
    TEST_LOOP(facge, facge_sve_pred, 6, expected_0_1[i],
              opnd_create_reg_element_vector(Pn_six_offset_0[i], OPSZ_4),
              opnd_create_predicate_reg(Pn_half_six_offset_0[i], false),
              opnd_create_reg_element_vector(Zn_six_offset_2[i], OPSZ_4),
              opnd_create_reg_element_vector(Zn_six_offset_3[i], OPSZ_4));

    const char *expected_0_2[6] = {
        "facge  %p0/z %z0.d %z0.d -> %p0.d",    "facge  %p2/z %z7.d %z8.d -> %p2.d",
        "facge  %p3/z %z12.d %z13.d -> %p5.d",  "facge  %p5/z %z18.d %z19.d -> %p8.d",
        "facge  %p6/z %z23.d %z24.d -> %p10.d", "facge  %p7/z %z31.d %z31.d -> %p15.d",
    };
    TEST_LOOP(facge, facge_sve_pred, 6, expected_0_2[i],
              opnd_create_reg_element_vector(Pn_six_offset_0[i], OPSZ_8),
              opnd_create_predicate_reg(Pn_half_six_offset_0[i], false),
              opnd_create_reg_element_vector(Zn_six_offset_2[i], OPSZ_8),
              opnd_create_reg_element_vector(Zn_six_offset_3[i], OPSZ_8));
}

TEST_INSTR(facgt_sve_pred)
{
    /* Testing FACGT   <Pd>.<Ts>, <Pg>/Z, <Zn>.<Ts>, <Zm>.<Ts> */
    const char *expected_0_0[6] = {
        "facgt  %p0/z %z0.h %z0.h -> %p0.h",    "facgt  %p2/z %z7.h %z8.h -> %p2.h",
        "facgt  %p3/z %z12.h %z13.h -> %p5.h",  "facgt  %p5/z %z18.h %z19.h -> %p8.h",
        "facgt  %p6/z %z23.h %z24.h -> %p10.h", "facgt  %p7/z %z31.h %z31.h -> %p15.h",
    };
    TEST_LOOP(facgt, facgt_sve_pred, 6, expected_0_0[i],
              opnd_create_reg_element_vector(Pn_six_offset_0[i], OPSZ_2),
              opnd_create_predicate_reg(Pn_half_six_offset_0[i], false),
              opnd_create_reg_element_vector(Zn_six_offset_2[i], OPSZ_2),
              opnd_create_reg_element_vector(Zn_six_offset_3[i], OPSZ_2));

    const char *expected_0_1[6] = {
        "facgt  %p0/z %z0.s %z0.s -> %p0.s",    "facgt  %p2/z %z7.s %z8.s -> %p2.s",
        "facgt  %p3/z %z12.s %z13.s -> %p5.s",  "facgt  %p5/z %z18.s %z19.s -> %p8.s",
        "facgt  %p6/z %z23.s %z24.s -> %p10.s", "facgt  %p7/z %z31.s %z31.s -> %p15.s",
    };
    TEST_LOOP(facgt, facgt_sve_pred, 6, expected_0_1[i],
              opnd_create_reg_element_vector(Pn_six_offset_0[i], OPSZ_4),
              opnd_create_predicate_reg(Pn_half_six_offset_0[i], false),
              opnd_create_reg_element_vector(Zn_six_offset_2[i], OPSZ_4),
              opnd_create_reg_element_vector(Zn_six_offset_3[i], OPSZ_4));

    const char *expected_0_2[6] = {
        "facgt  %p0/z %z0.d %z0.d -> %p0.d",    "facgt  %p2/z %z7.d %z8.d -> %p2.d",
        "facgt  %p3/z %z12.d %z13.d -> %p5.d",  "facgt  %p5/z %z18.d %z19.d -> %p8.d",
        "facgt  %p6/z %z23.d %z24.d -> %p10.d", "facgt  %p7/z %z31.d %z31.d -> %p15.d",
    };
    TEST_LOOP(facgt, facgt_sve_pred, 6, expected_0_2[i],
              opnd_create_reg_element_vector(Pn_six_offset_0[i], OPSZ_8),
              opnd_create_predicate_reg(Pn_half_six_offset_0[i], false),
              opnd_create_reg_element_vector(Zn_six_offset_2[i], OPSZ_8),
              opnd_create_reg_element_vector(Zn_six_offset_3[i], OPSZ_8));
}

TEST_INSTR(sdiv_sve_pred)
{
    /* Testing SDIV    <Zdn>.<Ts>, <Pg>/M, <Zdn>.<Ts>, <Zm>.<Ts> */
    const char *expected_0_0[6] = {
        "sdiv   %p0/m %z0.s %z0.s -> %z0.s",    "sdiv   %p2/m %z5.s %z7.s -> %z5.s",
        "sdiv   %p3/m %z10.s %z12.s -> %z10.s", "sdiv   %p5/m %z16.s %z18.s -> %z16.s",
        "sdiv   %p6/m %z21.s %z23.s -> %z21.s", "sdiv   %p7/m %z31.s %z31.s -> %z31.s",
    };
    TEST_LOOP(sdiv, sdiv_sve_pred, 6, expected_0_0[i],
              opnd_create_reg_element_vector(Zn_six_offset_0[i], OPSZ_4),
              opnd_create_predicate_reg(Pn_half_six_offset_0[i], true),
              opnd_create_reg_element_vector(Zn_six_offset_2[i], OPSZ_4));

    const char *expected_0_1[6] = {
        "sdiv   %p0/m %z0.d %z0.d -> %z0.d",    "sdiv   %p2/m %z5.d %z7.d -> %z5.d",
        "sdiv   %p3/m %z10.d %z12.d -> %z10.d", "sdiv   %p5/m %z16.d %z18.d -> %z16.d",
        "sdiv   %p6/m %z21.d %z23.d -> %z21.d", "sdiv   %p7/m %z31.d %z31.d -> %z31.d",
    };
    TEST_LOOP(sdiv, sdiv_sve_pred, 6, expected_0_1[i],
              opnd_create_reg_element_vector(Zn_six_offset_0[i], OPSZ_8),
              opnd_create_predicate_reg(Pn_half_six_offset_0[i], true),
              opnd_create_reg_element_vector(Zn_six_offset_2[i], OPSZ_8));
}

TEST_INSTR(sdivr_sve_pred)
{
    /* Testing SDIVR   <Zdn>.<Ts>, <Pg>/M, <Zdn>.<Ts>, <Zm>.<Ts> */
    const char *expected_0_0[6] = {
        "sdivr  %p0/m %z0.s %z0.s -> %z0.s",    "sdivr  %p2/m %z5.s %z7.s -> %z5.s",
        "sdivr  %p3/m %z10.s %z12.s -> %z10.s", "sdivr  %p5/m %z16.s %z18.s -> %z16.s",
        "sdivr  %p6/m %z21.s %z23.s -> %z21.s", "sdivr  %p7/m %z31.s %z31.s -> %z31.s",
    };
    TEST_LOOP(sdivr, sdivr_sve_pred, 6, expected_0_0[i],
              opnd_create_reg_element_vector(Zn_six_offset_0[i], OPSZ_4),
              opnd_create_predicate_reg(Pn_half_six_offset_0[i], true),
              opnd_create_reg_element_vector(Zn_six_offset_2[i], OPSZ_4));

    const char *expected_0_1[6] = {
        "sdivr  %p0/m %z0.d %z0.d -> %z0.d",    "sdivr  %p2/m %z5.d %z7.d -> %z5.d",
        "sdivr  %p3/m %z10.d %z12.d -> %z10.d", "sdivr  %p5/m %z16.d %z18.d -> %z16.d",
        "sdivr  %p6/m %z21.d %z23.d -> %z21.d", "sdivr  %p7/m %z31.d %z31.d -> %z31.d",
    };
    TEST_LOOP(sdivr, sdivr_sve_pred, 6, expected_0_1[i],
              opnd_create_reg_element_vector(Zn_six_offset_0[i], OPSZ_8),
              opnd_create_predicate_reg(Pn_half_six_offset_0[i], true),
              opnd_create_reg_element_vector(Zn_six_offset_2[i], OPSZ_8));
}

TEST_INSTR(udiv_sve_pred)
{
    /* Testing UDIV    <Zdn>.<Ts>, <Pg>/M, <Zdn>.<Ts>, <Zm>.<Ts> */
    const char *expected_0_0[6] = {
        "udiv   %p0/m %z0.s %z0.s -> %z0.s",    "udiv   %p2/m %z5.s %z7.s -> %z5.s",
        "udiv   %p3/m %z10.s %z12.s -> %z10.s", "udiv   %p5/m %z16.s %z18.s -> %z16.s",
        "udiv   %p6/m %z21.s %z23.s -> %z21.s", "udiv   %p7/m %z31.s %z31.s -> %z31.s",
    };
    TEST_LOOP(udiv, udiv_sve_pred, 6, expected_0_0[i],
              opnd_create_reg_element_vector(Zn_six_offset_0[i], OPSZ_4),
              opnd_create_predicate_reg(Pn_half_six_offset_0[i], true),
              opnd_create_reg_element_vector(Zn_six_offset_2[i], OPSZ_4));

    const char *expected_0_1[6] = {
        "udiv   %p0/m %z0.d %z0.d -> %z0.d",    "udiv   %p2/m %z5.d %z7.d -> %z5.d",
        "udiv   %p3/m %z10.d %z12.d -> %z10.d", "udiv   %p5/m %z16.d %z18.d -> %z16.d",
        "udiv   %p6/m %z21.d %z23.d -> %z21.d", "udiv   %p7/m %z31.d %z31.d -> %z31.d",
    };
    TEST_LOOP(udiv, udiv_sve_pred, 6, expected_0_1[i],
              opnd_create_reg_element_vector(Zn_six_offset_0[i], OPSZ_8),
              opnd_create_predicate_reg(Pn_half_six_offset_0[i], true),
              opnd_create_reg_element_vector(Zn_six_offset_2[i], OPSZ_8));
}

TEST_INSTR(udivr_sve_pred)
{
    /* Testing UDIVR   <Zdn>.<Ts>, <Pg>/M, <Zdn>.<Ts>, <Zm>.<Ts> */
    const char *expected_0_0[6] = {
        "udivr  %p0/m %z0.s %z0.s -> %z0.s",    "udivr  %p2/m %z5.s %z7.s -> %z5.s",
        "udivr  %p3/m %z10.s %z12.s -> %z10.s", "udivr  %p5/m %z16.s %z18.s -> %z16.s",
        "udivr  %p6/m %z21.s %z23.s -> %z21.s", "udivr  %p7/m %z31.s %z31.s -> %z31.s",
    };
    TEST_LOOP(udivr, udivr_sve_pred, 6, expected_0_0[i],
              opnd_create_reg_element_vector(Zn_six_offset_0[i], OPSZ_4),
              opnd_create_predicate_reg(Pn_half_six_offset_0[i], true),
              opnd_create_reg_element_vector(Zn_six_offset_2[i], OPSZ_4));

    const char *expected_0_1[6] = {
        "udivr  %p0/m %z0.d %z0.d -> %z0.d",    "udivr  %p2/m %z5.d %z7.d -> %z5.d",
        "udivr  %p3/m %z10.d %z12.d -> %z10.d", "udivr  %p5/m %z16.d %z18.d -> %z16.d",
        "udivr  %p6/m %z21.d %z23.d -> %z21.d", "udivr  %p7/m %z31.d %z31.d -> %z31.d",
    };
    TEST_LOOP(udivr, udivr_sve_pred, 6, expected_0_1[i],
              opnd_create_reg_element_vector(Zn_six_offset_0[i], OPSZ_8),
              opnd_create_predicate_reg(Pn_half_six_offset_0[i], true),
              opnd_create_reg_element_vector(Zn_six_offset_2[i], OPSZ_8));
}

TEST_INSTR(umax_sve_pred)
{
    /* Testing UMAX    <Zdn>.<Ts>, <Pg>/M, <Zdn>.<Ts>, <Zm>.<Ts> */
    const char *expected_0_0[6] = {
        "umax   %p0/m %z0.b %z0.b -> %z0.b",    "umax   %p2/m %z5.b %z7.b -> %z5.b",
        "umax   %p3/m %z10.b %z12.b -> %z10.b", "umax   %p5/m %z16.b %z18.b -> %z16.b",
        "umax   %p6/m %z21.b %z23.b -> %z21.b", "umax   %p7/m %z31.b %z31.b -> %z31.b",
    };
    TEST_LOOP(umax, umax_sve_pred, 6, expected_0_0[i],
              opnd_create_reg_element_vector(Zn_six_offset_0[i], OPSZ_1),
              opnd_create_predicate_reg(Pn_half_six_offset_0[i], true),
              opnd_create_reg_element_vector(Zn_six_offset_2[i], OPSZ_1));

    const char *expected_0_1[6] = {
        "umax   %p0/m %z0.h %z0.h -> %z0.h",    "umax   %p2/m %z5.h %z7.h -> %z5.h",
        "umax   %p3/m %z10.h %z12.h -> %z10.h", "umax   %p5/m %z16.h %z18.h -> %z16.h",
        "umax   %p6/m %z21.h %z23.h -> %z21.h", "umax   %p7/m %z31.h %z31.h -> %z31.h",
    };
    TEST_LOOP(umax, umax_sve_pred, 6, expected_0_1[i],
              opnd_create_reg_element_vector(Zn_six_offset_0[i], OPSZ_2),
              opnd_create_predicate_reg(Pn_half_six_offset_0[i], true),
              opnd_create_reg_element_vector(Zn_six_offset_2[i], OPSZ_2));

    const char *expected_0_2[6] = {
        "umax   %p0/m %z0.s %z0.s -> %z0.s",    "umax   %p2/m %z5.s %z7.s -> %z5.s",
        "umax   %p3/m %z10.s %z12.s -> %z10.s", "umax   %p5/m %z16.s %z18.s -> %z16.s",
        "umax   %p6/m %z21.s %z23.s -> %z21.s", "umax   %p7/m %z31.s %z31.s -> %z31.s",
    };
    TEST_LOOP(umax, umax_sve_pred, 6, expected_0_2[i],
              opnd_create_reg_element_vector(Zn_six_offset_0[i], OPSZ_4),
              opnd_create_predicate_reg(Pn_half_six_offset_0[i], true),
              opnd_create_reg_element_vector(Zn_six_offset_2[i], OPSZ_4));

    const char *expected_0_3[6] = {
        "umax   %p0/m %z0.d %z0.d -> %z0.d",    "umax   %p2/m %z5.d %z7.d -> %z5.d",
        "umax   %p3/m %z10.d %z12.d -> %z10.d", "umax   %p5/m %z16.d %z18.d -> %z16.d",
        "umax   %p6/m %z21.d %z23.d -> %z21.d", "umax   %p7/m %z31.d %z31.d -> %z31.d",
    };
    TEST_LOOP(umax, umax_sve_pred, 6, expected_0_3[i],
              opnd_create_reg_element_vector(Zn_six_offset_0[i], OPSZ_8),
              opnd_create_predicate_reg(Pn_half_six_offset_0[i], true),
              opnd_create_reg_element_vector(Zn_six_offset_2[i], OPSZ_8));
}

TEST_INSTR(umax_sve)
{
    /* Testing UMAX    <Zdn>.<Ts>, <Zdn>.<Ts>, #<imm> */
    uint imm8_0_0[6] = { 0, 43, 86, 129, 171, 255 };
    const char *expected_0_0[6] = {
        "umax   %z0.b $0x00 -> %z0.b",   "umax   %z5.b $0x2b -> %z5.b",
        "umax   %z10.b $0x56 -> %z10.b", "umax   %z16.b $0x81 -> %z16.b",
        "umax   %z21.b $0xab -> %z21.b", "umax   %z31.b $0xff -> %z31.b",
    };
    TEST_LOOP(umax, umax_sve, 6, expected_0_0[i],
              opnd_create_reg_element_vector(Zn_six_offset_0[i], OPSZ_1),
              opnd_create_immed_uint(imm8_0_0[i], OPSZ_1));

    uint imm8_0_1[6] = { 0, 43, 86, 129, 171, 255 };
    const char *expected_0_1[6] = {
        "umax   %z0.h $0x00 -> %z0.h",   "umax   %z5.h $0x2b -> %z5.h",
        "umax   %z10.h $0x56 -> %z10.h", "umax   %z16.h $0x81 -> %z16.h",
        "umax   %z21.h $0xab -> %z21.h", "umax   %z31.h $0xff -> %z31.h",
    };
    TEST_LOOP(umax, umax_sve, 6, expected_0_1[i],
              opnd_create_reg_element_vector(Zn_six_offset_0[i], OPSZ_2),
              opnd_create_immed_uint(imm8_0_1[i], OPSZ_1));

    uint imm8_0_2[6] = { 0, 43, 86, 129, 171, 255 };
    const char *expected_0_2[6] = {
        "umax   %z0.s $0x00 -> %z0.s",   "umax   %z5.s $0x2b -> %z5.s",
        "umax   %z10.s $0x56 -> %z10.s", "umax   %z16.s $0x81 -> %z16.s",
        "umax   %z21.s $0xab -> %z21.s", "umax   %z31.s $0xff -> %z31.s",
    };
    TEST_LOOP(umax, umax_sve, 6, expected_0_2[i],
              opnd_create_reg_element_vector(Zn_six_offset_0[i], OPSZ_4),
              opnd_create_immed_uint(imm8_0_2[i], OPSZ_1));

    uint imm8_0_3[6] = { 0, 43, 86, 129, 171, 255 };
    const char *expected_0_3[6] = {
        "umax   %z0.d $0x00 -> %z0.d",   "umax   %z5.d $0x2b -> %z5.d",
        "umax   %z10.d $0x56 -> %z10.d", "umax   %z16.d $0x81 -> %z16.d",
        "umax   %z21.d $0xab -> %z21.d", "umax   %z31.d $0xff -> %z31.d",
    };
    TEST_LOOP(umax, umax_sve, 6, expected_0_3[i],
              opnd_create_reg_element_vector(Zn_six_offset_0[i], OPSZ_8),
              opnd_create_immed_uint(imm8_0_3[i], OPSZ_1));
}

TEST_INSTR(umin_sve_pred)
{
    /* Testing UMIN    <Zdn>.<Ts>, <Pg>/M, <Zdn>.<Ts>, <Zm>.<Ts> */
    const char *expected_0_0[6] = {
        "umin   %p0/m %z0.b %z0.b -> %z0.b",    "umin   %p2/m %z5.b %z7.b -> %z5.b",
        "umin   %p3/m %z10.b %z12.b -> %z10.b", "umin   %p5/m %z16.b %z18.b -> %z16.b",
        "umin   %p6/m %z21.b %z23.b -> %z21.b", "umin   %p7/m %z31.b %z31.b -> %z31.b",
    };
    TEST_LOOP(umin, umin_sve_pred, 6, expected_0_0[i],
              opnd_create_reg_element_vector(Zn_six_offset_0[i], OPSZ_1),
              opnd_create_predicate_reg(Pn_half_six_offset_0[i], true),
              opnd_create_reg_element_vector(Zn_six_offset_2[i], OPSZ_1));

    const char *expected_0_1[6] = {
        "umin   %p0/m %z0.h %z0.h -> %z0.h",    "umin   %p2/m %z5.h %z7.h -> %z5.h",
        "umin   %p3/m %z10.h %z12.h -> %z10.h", "umin   %p5/m %z16.h %z18.h -> %z16.h",
        "umin   %p6/m %z21.h %z23.h -> %z21.h", "umin   %p7/m %z31.h %z31.h -> %z31.h",
    };
    TEST_LOOP(umin, umin_sve_pred, 6, expected_0_1[i],
              opnd_create_reg_element_vector(Zn_six_offset_0[i], OPSZ_2),
              opnd_create_predicate_reg(Pn_half_six_offset_0[i], true),
              opnd_create_reg_element_vector(Zn_six_offset_2[i], OPSZ_2));

    const char *expected_0_2[6] = {
        "umin   %p0/m %z0.s %z0.s -> %z0.s",    "umin   %p2/m %z5.s %z7.s -> %z5.s",
        "umin   %p3/m %z10.s %z12.s -> %z10.s", "umin   %p5/m %z16.s %z18.s -> %z16.s",
        "umin   %p6/m %z21.s %z23.s -> %z21.s", "umin   %p7/m %z31.s %z31.s -> %z31.s",
    };
    TEST_LOOP(umin, umin_sve_pred, 6, expected_0_2[i],
              opnd_create_reg_element_vector(Zn_six_offset_0[i], OPSZ_4),
              opnd_create_predicate_reg(Pn_half_six_offset_0[i], true),
              opnd_create_reg_element_vector(Zn_six_offset_2[i], OPSZ_4));

    const char *expected_0_3[6] = {
        "umin   %p0/m %z0.d %z0.d -> %z0.d",    "umin   %p2/m %z5.d %z7.d -> %z5.d",
        "umin   %p3/m %z10.d %z12.d -> %z10.d", "umin   %p5/m %z16.d %z18.d -> %z16.d",
        "umin   %p6/m %z21.d %z23.d -> %z21.d", "umin   %p7/m %z31.d %z31.d -> %z31.d",
    };
    TEST_LOOP(umin, umin_sve_pred, 6, expected_0_3[i],
              opnd_create_reg_element_vector(Zn_six_offset_0[i], OPSZ_8),
              opnd_create_predicate_reg(Pn_half_six_offset_0[i], true),
              opnd_create_reg_element_vector(Zn_six_offset_2[i], OPSZ_8));
}

TEST_INSTR(umin_sve)
{
    /* Testing UMIN    <Zdn>.<Ts>, <Zdn>.<Ts>, #<imm> */
    uint imm8_0_0[6] = { 0, 43, 86, 129, 171, 255 };
    const char *expected_0_0[6] = {
        "umin   %z0.b $0x00 -> %z0.b",   "umin   %z5.b $0x2b -> %z5.b",
        "umin   %z10.b $0x56 -> %z10.b", "umin   %z16.b $0x81 -> %z16.b",
        "umin   %z21.b $0xab -> %z21.b", "umin   %z31.b $0xff -> %z31.b",
    };
    TEST_LOOP(umin, umin_sve, 6, expected_0_0[i],
              opnd_create_reg_element_vector(Zn_six_offset_0[i], OPSZ_1),
              opnd_create_immed_uint(imm8_0_0[i], OPSZ_1));

    uint imm8_0_1[6] = { 0, 43, 86, 129, 171, 255 };
    const char *expected_0_1[6] = {
        "umin   %z0.h $0x00 -> %z0.h",   "umin   %z5.h $0x2b -> %z5.h",
        "umin   %z10.h $0x56 -> %z10.h", "umin   %z16.h $0x81 -> %z16.h",
        "umin   %z21.h $0xab -> %z21.h", "umin   %z31.h $0xff -> %z31.h",
    };
    TEST_LOOP(umin, umin_sve, 6, expected_0_1[i],
              opnd_create_reg_element_vector(Zn_six_offset_0[i], OPSZ_2),
              opnd_create_immed_uint(imm8_0_1[i], OPSZ_1));

    uint imm8_0_2[6] = { 0, 43, 86, 129, 171, 255 };
    const char *expected_0_2[6] = {
        "umin   %z0.s $0x00 -> %z0.s",   "umin   %z5.s $0x2b -> %z5.s",
        "umin   %z10.s $0x56 -> %z10.s", "umin   %z16.s $0x81 -> %z16.s",
        "umin   %z21.s $0xab -> %z21.s", "umin   %z31.s $0xff -> %z31.s",
    };
    TEST_LOOP(umin, umin_sve, 6, expected_0_2[i],
              opnd_create_reg_element_vector(Zn_six_offset_0[i], OPSZ_4),
              opnd_create_immed_uint(imm8_0_2[i], OPSZ_1));

    uint imm8_0_3[6] = { 0, 43, 86, 129, 171, 255 };
    const char *expected_0_3[6] = {
        "umin   %z0.d $0x00 -> %z0.d",   "umin   %z5.d $0x2b -> %z5.d",
        "umin   %z10.d $0x56 -> %z10.d", "umin   %z16.d $0x81 -> %z16.d",
        "umin   %z21.d $0xab -> %z21.d", "umin   %z31.d $0xff -> %z31.d",
    };
    TEST_LOOP(umin, umin_sve, 6, expected_0_3[i],
              opnd_create_reg_element_vector(Zn_six_offset_0[i], OPSZ_8),
              opnd_create_immed_uint(imm8_0_3[i], OPSZ_1));
}

TEST_INSTR(sxtb_sve_pred)
{
    /* Testing SXTB    <Zd>.<Ts>, <Pg>/M, <Zn>.<Ts> */
    const char *expected_0_0[6] = {
        "sxtb   %p0/m %z0.h -> %z0.h",   "sxtb   %p2/m %z7.h -> %z5.h",
        "sxtb   %p3/m %z12.h -> %z10.h", "sxtb   %p5/m %z18.h -> %z16.h",
        "sxtb   %p6/m %z23.h -> %z21.h", "sxtb   %p7/m %z31.h -> %z31.h",
    };
    TEST_LOOP(sxtb, sxtb_sve_pred, 6, expected_0_0[i],
              opnd_create_reg_element_vector(Zn_six_offset_0[i], OPSZ_2),
              opnd_create_predicate_reg(Pn_half_six_offset_0[i], true),
              opnd_create_reg_element_vector(Zn_six_offset_2[i], OPSZ_2));

    const char *expected_0_1[6] = {
        "sxtb   %p0/m %z0.s -> %z0.s",   "sxtb   %p2/m %z7.s -> %z5.s",
        "sxtb   %p3/m %z12.s -> %z10.s", "sxtb   %p5/m %z18.s -> %z16.s",
        "sxtb   %p6/m %z23.s -> %z21.s", "sxtb   %p7/m %z31.s -> %z31.s",
    };
    TEST_LOOP(sxtb, sxtb_sve_pred, 6, expected_0_1[i],
              opnd_create_reg_element_vector(Zn_six_offset_0[i], OPSZ_4),
              opnd_create_predicate_reg(Pn_half_six_offset_0[i], true),
              opnd_create_reg_element_vector(Zn_six_offset_2[i], OPSZ_4));

    const char *expected_0_2[6] = {
        "sxtb   %p0/m %z0.d -> %z0.d",   "sxtb   %p2/m %z7.d -> %z5.d",
        "sxtb   %p3/m %z12.d -> %z10.d", "sxtb   %p5/m %z18.d -> %z16.d",
        "sxtb   %p6/m %z23.d -> %z21.d", "sxtb   %p7/m %z31.d -> %z31.d",
    };
    TEST_LOOP(sxtb, sxtb_sve_pred, 6, expected_0_2[i],
              opnd_create_reg_element_vector(Zn_six_offset_0[i], OPSZ_8),
              opnd_create_predicate_reg(Pn_half_six_offset_0[i], true),
              opnd_create_reg_element_vector(Zn_six_offset_2[i], OPSZ_8));
}

TEST_INSTR(sxth_sve_pred)
{
    /* Testing SXTH    <Zd>.<Ts>, <Pg>/M, <Zn>.<Ts> */
    const char *expected_0_0[6] = {
        "sxth   %p0/m %z0.s -> %z0.s",   "sxth   %p2/m %z7.s -> %z5.s",
        "sxth   %p3/m %z12.s -> %z10.s", "sxth   %p5/m %z18.s -> %z16.s",
        "sxth   %p6/m %z23.s -> %z21.s", "sxth   %p7/m %z31.s -> %z31.s",
    };
    TEST_LOOP(sxth, sxth_sve_pred, 6, expected_0_0[i],
              opnd_create_reg_element_vector(Zn_six_offset_0[i], OPSZ_4),
              opnd_create_predicate_reg(Pn_half_six_offset_0[i], true),
              opnd_create_reg_element_vector(Zn_six_offset_2[i], OPSZ_4));

    const char *expected_0_1[6] = {
        "sxth   %p0/m %z0.d -> %z0.d",   "sxth   %p2/m %z7.d -> %z5.d",
        "sxth   %p3/m %z12.d -> %z10.d", "sxth   %p5/m %z18.d -> %z16.d",
        "sxth   %p6/m %z23.d -> %z21.d", "sxth   %p7/m %z31.d -> %z31.d",
    };
    TEST_LOOP(sxth, sxth_sve_pred, 6, expected_0_1[i],
              opnd_create_reg_element_vector(Zn_six_offset_0[i], OPSZ_8),
              opnd_create_predicate_reg(Pn_half_six_offset_0[i], true),
              opnd_create_reg_element_vector(Zn_six_offset_2[i], OPSZ_8));
}

TEST_INSTR(sxtw_sve_pred)
{
    /* Testing SXTW    <Zd>.D, <Pg>/M, <Zn>.D */
    const char *expected_0_0[6] = {
        "sxtw   %p0/m %z0.d -> %z0.d",   "sxtw   %p2/m %z7.d -> %z5.d",
        "sxtw   %p3/m %z12.d -> %z10.d", "sxtw   %p5/m %z18.d -> %z16.d",
        "sxtw   %p6/m %z23.d -> %z21.d", "sxtw   %p7/m %z31.d -> %z31.d",
    };
    TEST_LOOP(sxtw, sxtw_sve_pred, 6, expected_0_0[i],
              opnd_create_reg_element_vector(Zn_six_offset_0[i], OPSZ_8),
              opnd_create_predicate_reg(Pn_half_six_offset_0[i], true),
              opnd_create_reg_element_vector(Zn_six_offset_2[i], OPSZ_8));
}

TEST_INSTR(uxtb_sve_pred)
{
    /* Testing UXTB    <Zd>.<Ts>, <Pg>/M, <Zn>.<Ts> */
    const char *expected_0_0[6] = {
        "uxtb   %p0/m %z0.h -> %z0.h",   "uxtb   %p2/m %z7.h -> %z5.h",
        "uxtb   %p3/m %z12.h -> %z10.h", "uxtb   %p5/m %z18.h -> %z16.h",
        "uxtb   %p6/m %z23.h -> %z21.h", "uxtb   %p7/m %z31.h -> %z31.h",
    };
    TEST_LOOP(uxtb, uxtb_sve_pred, 6, expected_0_0[i],
              opnd_create_reg_element_vector(Zn_six_offset_0[i], OPSZ_2),
              opnd_create_predicate_reg(Pn_half_six_offset_0[i], true),
              opnd_create_reg_element_vector(Zn_six_offset_2[i], OPSZ_2));

    const char *expected_0_1[6] = {
        "uxtb   %p0/m %z0.s -> %z0.s",   "uxtb   %p2/m %z7.s -> %z5.s",
        "uxtb   %p3/m %z12.s -> %z10.s", "uxtb   %p5/m %z18.s -> %z16.s",
        "uxtb   %p6/m %z23.s -> %z21.s", "uxtb   %p7/m %z31.s -> %z31.s",
    };
    TEST_LOOP(uxtb, uxtb_sve_pred, 6, expected_0_1[i],
              opnd_create_reg_element_vector(Zn_six_offset_0[i], OPSZ_4),
              opnd_create_predicate_reg(Pn_half_six_offset_0[i], true),
              opnd_create_reg_element_vector(Zn_six_offset_2[i], OPSZ_4));

    const char *expected_0_2[6] = {
        "uxtb   %p0/m %z0.d -> %z0.d",   "uxtb   %p2/m %z7.d -> %z5.d",
        "uxtb   %p3/m %z12.d -> %z10.d", "uxtb   %p5/m %z18.d -> %z16.d",
        "uxtb   %p6/m %z23.d -> %z21.d", "uxtb   %p7/m %z31.d -> %z31.d",
    };
    TEST_LOOP(uxtb, uxtb_sve_pred, 6, expected_0_2[i],
              opnd_create_reg_element_vector(Zn_six_offset_0[i], OPSZ_8),
              opnd_create_predicate_reg(Pn_half_six_offset_0[i], true),
              opnd_create_reg_element_vector(Zn_six_offset_2[i], OPSZ_8));
}

TEST_INSTR(uxth_sve_pred)
{
    /* Testing UXTH    <Zd>.<Ts>, <Pg>/M, <Zn>.<Ts> */
    const char *expected_0_0[6] = {
        "uxth   %p0/m %z0.s -> %z0.s",   "uxth   %p2/m %z7.s -> %z5.s",
        "uxth   %p3/m %z12.s -> %z10.s", "uxth   %p5/m %z18.s -> %z16.s",
        "uxth   %p6/m %z23.s -> %z21.s", "uxth   %p7/m %z31.s -> %z31.s",
    };
    TEST_LOOP(uxth, uxth_sve_pred, 6, expected_0_0[i],
              opnd_create_reg_element_vector(Zn_six_offset_0[i], OPSZ_4),
              opnd_create_predicate_reg(Pn_half_six_offset_0[i], true),
              opnd_create_reg_element_vector(Zn_six_offset_2[i], OPSZ_4));

    const char *expected_0_1[6] = {
        "uxth   %p0/m %z0.d -> %z0.d",   "uxth   %p2/m %z7.d -> %z5.d",
        "uxth   %p3/m %z12.d -> %z10.d", "uxth   %p5/m %z18.d -> %z16.d",
        "uxth   %p6/m %z23.d -> %z21.d", "uxth   %p7/m %z31.d -> %z31.d",
    };
    TEST_LOOP(uxth, uxth_sve_pred, 6, expected_0_1[i],
              opnd_create_reg_element_vector(Zn_six_offset_0[i], OPSZ_8),
              opnd_create_predicate_reg(Pn_half_six_offset_0[i], true),
              opnd_create_reg_element_vector(Zn_six_offset_2[i], OPSZ_8));
}

TEST_INSTR(uxtw_sve_pred)
{
    /* Testing UXTW    <Zd>.D, <Pg>/M, <Zn>.D */
    const char *expected_0_0[6] = {
        "uxtw   %p0/m %z0.d -> %z0.d",   "uxtw   %p2/m %z7.d -> %z5.d",
        "uxtw   %p3/m %z12.d -> %z10.d", "uxtw   %p5/m %z18.d -> %z16.d",
        "uxtw   %p6/m %z23.d -> %z21.d", "uxtw   %p7/m %z31.d -> %z31.d",
    };
    TEST_LOOP(uxtw, uxtw_sve_pred, 6, expected_0_0[i],
              opnd_create_reg_element_vector(Zn_six_offset_0[i], OPSZ_8),
              opnd_create_predicate_reg(Pn_half_six_offset_0[i], true),
              opnd_create_reg_element_vector(Zn_six_offset_2[i], OPSZ_8));
}

TEST_INSTR(fcmeq_sve_zero_pred)
{
    /* Testing FCMEQ   <Pd>.<Ts>, <Pg>/Z, <Zn>.<Ts>, #0.0 */
    const char *expected_0_0[6] = {
        "fcmeq  %p0/z %z0.h $0.000000 -> %p0.h",
        "fcmeq  %p2/z %z7.h $0.000000 -> %p2.h",
        "fcmeq  %p3/z %z12.h $0.000000 -> %p5.h",
        "fcmeq  %p5/z %z18.h $0.000000 -> %p8.h",
        "fcmeq  %p6/z %z23.h $0.000000 -> %p10.h",
        "fcmeq  %p7/z %z31.h $0.000000 -> %p15.h",
    };
    TEST_LOOP(fcmeq, fcmeq_sve_zero_pred, 6, expected_0_0[i],
              opnd_create_reg_element_vector(Pn_six_offset_0[i], OPSZ_2),
              opnd_create_predicate_reg(Pn_half_six_offset_0[i], false),
              opnd_create_reg_element_vector(Zn_six_offset_2[i], OPSZ_2));

    const char *expected_0_1[6] = {
        "fcmeq  %p0/z %z0.s $0.000000 -> %p0.s",
        "fcmeq  %p2/z %z7.s $0.000000 -> %p2.s",
        "fcmeq  %p3/z %z12.s $0.000000 -> %p5.s",
        "fcmeq  %p5/z %z18.s $0.000000 -> %p8.s",
        "fcmeq  %p6/z %z23.s $0.000000 -> %p10.s",
        "fcmeq  %p7/z %z31.s $0.000000 -> %p15.s",
    };
    TEST_LOOP(fcmeq, fcmeq_sve_zero_pred, 6, expected_0_1[i],
              opnd_create_reg_element_vector(Pn_six_offset_0[i], OPSZ_4),
              opnd_create_predicate_reg(Pn_half_six_offset_0[i], false),
              opnd_create_reg_element_vector(Zn_six_offset_2[i], OPSZ_4));

    const char *expected_0_2[6] = {
        "fcmeq  %p0/z %z0.d $0.000000 -> %p0.d",
        "fcmeq  %p2/z %z7.d $0.000000 -> %p2.d",
        "fcmeq  %p3/z %z12.d $0.000000 -> %p5.d",
        "fcmeq  %p5/z %z18.d $0.000000 -> %p8.d",
        "fcmeq  %p6/z %z23.d $0.000000 -> %p10.d",
        "fcmeq  %p7/z %z31.d $0.000000 -> %p15.d",
    };
    TEST_LOOP(fcmeq, fcmeq_sve_zero_pred, 6, expected_0_2[i],
              opnd_create_reg_element_vector(Pn_six_offset_0[i], OPSZ_8),
              opnd_create_predicate_reg(Pn_half_six_offset_0[i], false),
              opnd_create_reg_element_vector(Zn_six_offset_2[i], OPSZ_8));
}

TEST_INSTR(fcmeq_sve_pred)
{
    /* Testing FCMEQ   <Pd>.<Ts>, <Pg>/Z, <Zn>.<Ts>, <Zm>.<Ts> */
    const char *expected_0_0[6] = {
        "fcmeq  %p0/z %z0.h %z0.h -> %p0.h",    "fcmeq  %p2/z %z7.h %z8.h -> %p2.h",
        "fcmeq  %p3/z %z12.h %z13.h -> %p5.h",  "fcmeq  %p5/z %z18.h %z19.h -> %p8.h",
        "fcmeq  %p6/z %z23.h %z24.h -> %p10.h", "fcmeq  %p7/z %z31.h %z31.h -> %p15.h",
    };
    TEST_LOOP(fcmeq, fcmeq_sve_pred, 6, expected_0_0[i],
              opnd_create_reg_element_vector(Pn_six_offset_0[i], OPSZ_2),
              opnd_create_predicate_reg(Pn_half_six_offset_0[i], false),
              opnd_create_reg_element_vector(Zn_six_offset_2[i], OPSZ_2),
              opnd_create_reg_element_vector(Zn_six_offset_3[i], OPSZ_2));

    const char *expected_0_1[6] = {
        "fcmeq  %p0/z %z0.s %z0.s -> %p0.s",    "fcmeq  %p2/z %z7.s %z8.s -> %p2.s",
        "fcmeq  %p3/z %z12.s %z13.s -> %p5.s",  "fcmeq  %p5/z %z18.s %z19.s -> %p8.s",
        "fcmeq  %p6/z %z23.s %z24.s -> %p10.s", "fcmeq  %p7/z %z31.s %z31.s -> %p15.s",
    };
    TEST_LOOP(fcmeq, fcmeq_sve_pred, 6, expected_0_1[i],
              opnd_create_reg_element_vector(Pn_six_offset_0[i], OPSZ_4),
              opnd_create_predicate_reg(Pn_half_six_offset_0[i], false),
              opnd_create_reg_element_vector(Zn_six_offset_2[i], OPSZ_4),
              opnd_create_reg_element_vector(Zn_six_offset_3[i], OPSZ_4));

    const char *expected_0_2[6] = {
        "fcmeq  %p0/z %z0.d %z0.d -> %p0.d",    "fcmeq  %p2/z %z7.d %z8.d -> %p2.d",
        "fcmeq  %p3/z %z12.d %z13.d -> %p5.d",  "fcmeq  %p5/z %z18.d %z19.d -> %p8.d",
        "fcmeq  %p6/z %z23.d %z24.d -> %p10.d", "fcmeq  %p7/z %z31.d %z31.d -> %p15.d",
    };
    TEST_LOOP(fcmeq, fcmeq_sve_pred, 6, expected_0_2[i],
              opnd_create_reg_element_vector(Pn_six_offset_0[i], OPSZ_8),
              opnd_create_predicate_reg(Pn_half_six_offset_0[i], false),
              opnd_create_reg_element_vector(Zn_six_offset_2[i], OPSZ_8),
              opnd_create_reg_element_vector(Zn_six_offset_3[i], OPSZ_8));
}

TEST_INSTR(fcmge_sve_zero_pred)
{
    /* Testing FCMGE   <Pd>.<Ts>, <Pg>/Z, <Zn>.<Ts>, #0.0 */
    const char *expected_0_0[6] = {
        "fcmge  %p0/z %z0.h $0.000000 -> %p0.h",
        "fcmge  %p2/z %z7.h $0.000000 -> %p2.h",
        "fcmge  %p3/z %z12.h $0.000000 -> %p5.h",
        "fcmge  %p5/z %z18.h $0.000000 -> %p8.h",
        "fcmge  %p6/z %z23.h $0.000000 -> %p10.h",
        "fcmge  %p7/z %z31.h $0.000000 -> %p15.h",
    };
    TEST_LOOP(fcmge, fcmge_sve_zero_pred, 6, expected_0_0[i],
              opnd_create_reg_element_vector(Pn_six_offset_0[i], OPSZ_2),
              opnd_create_predicate_reg(Pn_half_six_offset_0[i], false),
              opnd_create_reg_element_vector(Zn_six_offset_2[i], OPSZ_2));

    const char *expected_0_1[6] = {
        "fcmge  %p0/z %z0.s $0.000000 -> %p0.s",
        "fcmge  %p2/z %z7.s $0.000000 -> %p2.s",
        "fcmge  %p3/z %z12.s $0.000000 -> %p5.s",
        "fcmge  %p5/z %z18.s $0.000000 -> %p8.s",
        "fcmge  %p6/z %z23.s $0.000000 -> %p10.s",
        "fcmge  %p7/z %z31.s $0.000000 -> %p15.s",
    };
    TEST_LOOP(fcmge, fcmge_sve_zero_pred, 6, expected_0_1[i],
              opnd_create_reg_element_vector(Pn_six_offset_0[i], OPSZ_4),
              opnd_create_predicate_reg(Pn_half_six_offset_0[i], false),
              opnd_create_reg_element_vector(Zn_six_offset_2[i], OPSZ_4));

    const char *expected_0_2[6] = {
        "fcmge  %p0/z %z0.d $0.000000 -> %p0.d",
        "fcmge  %p2/z %z7.d $0.000000 -> %p2.d",
        "fcmge  %p3/z %z12.d $0.000000 -> %p5.d",
        "fcmge  %p5/z %z18.d $0.000000 -> %p8.d",
        "fcmge  %p6/z %z23.d $0.000000 -> %p10.d",
        "fcmge  %p7/z %z31.d $0.000000 -> %p15.d",
    };
    TEST_LOOP(fcmge, fcmge_sve_zero_pred, 6, expected_0_2[i],
              opnd_create_reg_element_vector(Pn_six_offset_0[i], OPSZ_8),
              opnd_create_predicate_reg(Pn_half_six_offset_0[i], false),
              opnd_create_reg_element_vector(Zn_six_offset_2[i], OPSZ_8));
}

TEST_INSTR(fcmge_sve_pred)
{
    /* Testing FCMGE   <Pd>.<Ts>, <Pg>/Z, <Zn>.<Ts>, <Zm>.<Ts> */
    const char *expected_0_0[6] = {
        "fcmge  %p0/z %z0.h %z0.h -> %p0.h",    "fcmge  %p2/z %z7.h %z8.h -> %p2.h",
        "fcmge  %p3/z %z12.h %z13.h -> %p5.h",  "fcmge  %p5/z %z18.h %z19.h -> %p8.h",
        "fcmge  %p6/z %z23.h %z24.h -> %p10.h", "fcmge  %p7/z %z31.h %z31.h -> %p15.h",
    };
    TEST_LOOP(fcmge, fcmge_sve_pred, 6, expected_0_0[i],
              opnd_create_reg_element_vector(Pn_six_offset_0[i], OPSZ_2),
              opnd_create_predicate_reg(Pn_half_six_offset_0[i], false),
              opnd_create_reg_element_vector(Zn_six_offset_2[i], OPSZ_2),
              opnd_create_reg_element_vector(Zn_six_offset_3[i], OPSZ_2));

    const char *expected_0_1[6] = {
        "fcmge  %p0/z %z0.s %z0.s -> %p0.s",    "fcmge  %p2/z %z7.s %z8.s -> %p2.s",
        "fcmge  %p3/z %z12.s %z13.s -> %p5.s",  "fcmge  %p5/z %z18.s %z19.s -> %p8.s",
        "fcmge  %p6/z %z23.s %z24.s -> %p10.s", "fcmge  %p7/z %z31.s %z31.s -> %p15.s",
    };
    TEST_LOOP(fcmge, fcmge_sve_pred, 6, expected_0_1[i],
              opnd_create_reg_element_vector(Pn_six_offset_0[i], OPSZ_4),
              opnd_create_predicate_reg(Pn_half_six_offset_0[i], false),
              opnd_create_reg_element_vector(Zn_six_offset_2[i], OPSZ_4),
              opnd_create_reg_element_vector(Zn_six_offset_3[i], OPSZ_4));

    const char *expected_0_2[6] = {
        "fcmge  %p0/z %z0.d %z0.d -> %p0.d",    "fcmge  %p2/z %z7.d %z8.d -> %p2.d",
        "fcmge  %p3/z %z12.d %z13.d -> %p5.d",  "fcmge  %p5/z %z18.d %z19.d -> %p8.d",
        "fcmge  %p6/z %z23.d %z24.d -> %p10.d", "fcmge  %p7/z %z31.d %z31.d -> %p15.d",
    };
    TEST_LOOP(fcmge, fcmge_sve_pred, 6, expected_0_2[i],
              opnd_create_reg_element_vector(Pn_six_offset_0[i], OPSZ_8),
              opnd_create_predicate_reg(Pn_half_six_offset_0[i], false),
              opnd_create_reg_element_vector(Zn_six_offset_2[i], OPSZ_8),
              opnd_create_reg_element_vector(Zn_six_offset_3[i], OPSZ_8));
}

TEST_INSTR(fcmgt_sve_zero_pred)
{
    /* Testing FCMGT   <Pd>.<Ts>, <Pg>/Z, <Zn>.<Ts>, #0.0 */
    const char *expected_0_0[6] = {
        "fcmgt  %p0/z %z0.h $0.000000 -> %p0.h",
        "fcmgt  %p2/z %z7.h $0.000000 -> %p2.h",
        "fcmgt  %p3/z %z12.h $0.000000 -> %p5.h",
        "fcmgt  %p5/z %z18.h $0.000000 -> %p8.h",
        "fcmgt  %p6/z %z23.h $0.000000 -> %p10.h",
        "fcmgt  %p7/z %z31.h $0.000000 -> %p15.h",
    };
    TEST_LOOP(fcmgt, fcmgt_sve_zero_pred, 6, expected_0_0[i],
              opnd_create_reg_element_vector(Pn_six_offset_0[i], OPSZ_2),
              opnd_create_predicate_reg(Pn_half_six_offset_0[i], false),
              opnd_create_reg_element_vector(Zn_six_offset_2[i], OPSZ_2));

    const char *expected_0_1[6] = {
        "fcmgt  %p0/z %z0.s $0.000000 -> %p0.s",
        "fcmgt  %p2/z %z7.s $0.000000 -> %p2.s",
        "fcmgt  %p3/z %z12.s $0.000000 -> %p5.s",
        "fcmgt  %p5/z %z18.s $0.000000 -> %p8.s",
        "fcmgt  %p6/z %z23.s $0.000000 -> %p10.s",
        "fcmgt  %p7/z %z31.s $0.000000 -> %p15.s",
    };
    TEST_LOOP(fcmgt, fcmgt_sve_zero_pred, 6, expected_0_1[i],
              opnd_create_reg_element_vector(Pn_six_offset_0[i], OPSZ_4),
              opnd_create_predicate_reg(Pn_half_six_offset_0[i], false),
              opnd_create_reg_element_vector(Zn_six_offset_2[i], OPSZ_4));

    const char *expected_0_2[6] = {
        "fcmgt  %p0/z %z0.d $0.000000 -> %p0.d",
        "fcmgt  %p2/z %z7.d $0.000000 -> %p2.d",
        "fcmgt  %p3/z %z12.d $0.000000 -> %p5.d",
        "fcmgt  %p5/z %z18.d $0.000000 -> %p8.d",
        "fcmgt  %p6/z %z23.d $0.000000 -> %p10.d",
        "fcmgt  %p7/z %z31.d $0.000000 -> %p15.d",
    };
    TEST_LOOP(fcmgt, fcmgt_sve_zero_pred, 6, expected_0_2[i],
              opnd_create_reg_element_vector(Pn_six_offset_0[i], OPSZ_8),
              opnd_create_predicate_reg(Pn_half_six_offset_0[i], false),
              opnd_create_reg_element_vector(Zn_six_offset_2[i], OPSZ_8));
}

TEST_INSTR(fcmgt_sve_pred)
{
    /* Testing FCMGT   <Pd>.<Ts>, <Pg>/Z, <Zn>.<Ts>, <Zm>.<Ts> */
    const char *expected_0_0[6] = {
        "fcmgt  %p0/z %z0.h %z0.h -> %p0.h",    "fcmgt  %p2/z %z7.h %z8.h -> %p2.h",
        "fcmgt  %p3/z %z12.h %z13.h -> %p5.h",  "fcmgt  %p5/z %z18.h %z19.h -> %p8.h",
        "fcmgt  %p6/z %z23.h %z24.h -> %p10.h", "fcmgt  %p7/z %z31.h %z31.h -> %p15.h",
    };
    TEST_LOOP(fcmgt, fcmgt_sve_pred, 6, expected_0_0[i],
              opnd_create_reg_element_vector(Pn_six_offset_0[i], OPSZ_2),
              opnd_create_predicate_reg(Pn_half_six_offset_0[i], false),
              opnd_create_reg_element_vector(Zn_six_offset_2[i], OPSZ_2),
              opnd_create_reg_element_vector(Zn_six_offset_3[i], OPSZ_2));

    const char *expected_0_1[6] = {
        "fcmgt  %p0/z %z0.s %z0.s -> %p0.s",    "fcmgt  %p2/z %z7.s %z8.s -> %p2.s",
        "fcmgt  %p3/z %z12.s %z13.s -> %p5.s",  "fcmgt  %p5/z %z18.s %z19.s -> %p8.s",
        "fcmgt  %p6/z %z23.s %z24.s -> %p10.s", "fcmgt  %p7/z %z31.s %z31.s -> %p15.s",
    };
    TEST_LOOP(fcmgt, fcmgt_sve_pred, 6, expected_0_1[i],
              opnd_create_reg_element_vector(Pn_six_offset_0[i], OPSZ_4),
              opnd_create_predicate_reg(Pn_half_six_offset_0[i], false),
              opnd_create_reg_element_vector(Zn_six_offset_2[i], OPSZ_4),
              opnd_create_reg_element_vector(Zn_six_offset_3[i], OPSZ_4));

    const char *expected_0_2[6] = {
        "fcmgt  %p0/z %z0.d %z0.d -> %p0.d",    "fcmgt  %p2/z %z7.d %z8.d -> %p2.d",
        "fcmgt  %p3/z %z12.d %z13.d -> %p5.d",  "fcmgt  %p5/z %z18.d %z19.d -> %p8.d",
        "fcmgt  %p6/z %z23.d %z24.d -> %p10.d", "fcmgt  %p7/z %z31.d %z31.d -> %p15.d",
    };
    TEST_LOOP(fcmgt, fcmgt_sve_pred, 6, expected_0_2[i],
              opnd_create_reg_element_vector(Pn_six_offset_0[i], OPSZ_8),
              opnd_create_predicate_reg(Pn_half_six_offset_0[i], false),
              opnd_create_reg_element_vector(Zn_six_offset_2[i], OPSZ_8),
              opnd_create_reg_element_vector(Zn_six_offset_3[i], OPSZ_8));
}

TEST_INSTR(fcmle_sve_zero_pred)
{
    /* Testing FCMLE   <Pd>.<Ts>, <Pg>/Z, <Zn>.<Ts>, #0.0 */
    const char *expected_0_0[6] = {
        "fcmle  %p0/z %z0.h $0.000000 -> %p0.h",
        "fcmle  %p2/z %z7.h $0.000000 -> %p2.h",
        "fcmle  %p3/z %z12.h $0.000000 -> %p5.h",
        "fcmle  %p5/z %z18.h $0.000000 -> %p8.h",
        "fcmle  %p6/z %z23.h $0.000000 -> %p10.h",
        "fcmle  %p7/z %z31.h $0.000000 -> %p15.h",
    };
    TEST_LOOP(fcmle, fcmle_sve_zero_pred, 6, expected_0_0[i],
              opnd_create_reg_element_vector(Pn_six_offset_0[i], OPSZ_2),
              opnd_create_predicate_reg(Pn_half_six_offset_0[i], false),
              opnd_create_reg_element_vector(Zn_six_offset_2[i], OPSZ_2));

    const char *expected_0_1[6] = {
        "fcmle  %p0/z %z0.s $0.000000 -> %p0.s",
        "fcmle  %p2/z %z7.s $0.000000 -> %p2.s",
        "fcmle  %p3/z %z12.s $0.000000 -> %p5.s",
        "fcmle  %p5/z %z18.s $0.000000 -> %p8.s",
        "fcmle  %p6/z %z23.s $0.000000 -> %p10.s",
        "fcmle  %p7/z %z31.s $0.000000 -> %p15.s",
    };
    TEST_LOOP(fcmle, fcmle_sve_zero_pred, 6, expected_0_1[i],
              opnd_create_reg_element_vector(Pn_six_offset_0[i], OPSZ_4),
              opnd_create_predicate_reg(Pn_half_six_offset_0[i], false),
              opnd_create_reg_element_vector(Zn_six_offset_2[i], OPSZ_4));

    const char *expected_0_2[6] = {
        "fcmle  %p0/z %z0.d $0.000000 -> %p0.d",
        "fcmle  %p2/z %z7.d $0.000000 -> %p2.d",
        "fcmle  %p3/z %z12.d $0.000000 -> %p5.d",
        "fcmle  %p5/z %z18.d $0.000000 -> %p8.d",
        "fcmle  %p6/z %z23.d $0.000000 -> %p10.d",
        "fcmle  %p7/z %z31.d $0.000000 -> %p15.d",
    };
    TEST_LOOP(fcmle, fcmle_sve_zero_pred, 6, expected_0_2[i],
              opnd_create_reg_element_vector(Pn_six_offset_0[i], OPSZ_8),
              opnd_create_predicate_reg(Pn_half_six_offset_0[i], false),
              opnd_create_reg_element_vector(Zn_six_offset_2[i], OPSZ_8));
}

TEST_INSTR(fcmlt_sve_zero_pred)
{
    /* Testing FCMLT   <Pd>.<Ts>, <Pg>/Z, <Zn>.<Ts>, #0.0 */
    const char *expected_0_0[6] = {
        "fcmlt  %p0/z %z0.h $0.000000 -> %p0.h",
        "fcmlt  %p2/z %z7.h $0.000000 -> %p2.h",
        "fcmlt  %p3/z %z12.h $0.000000 -> %p5.h",
        "fcmlt  %p5/z %z18.h $0.000000 -> %p8.h",
        "fcmlt  %p6/z %z23.h $0.000000 -> %p10.h",
        "fcmlt  %p7/z %z31.h $0.000000 -> %p15.h",
    };
    TEST_LOOP(fcmlt, fcmlt_sve_zero_pred, 6, expected_0_0[i],
              opnd_create_reg_element_vector(Pn_six_offset_0[i], OPSZ_2),
              opnd_create_predicate_reg(Pn_half_six_offset_0[i], false),
              opnd_create_reg_element_vector(Zn_six_offset_2[i], OPSZ_2));

    const char *expected_0_1[6] = {
        "fcmlt  %p0/z %z0.s $0.000000 -> %p0.s",
        "fcmlt  %p2/z %z7.s $0.000000 -> %p2.s",
        "fcmlt  %p3/z %z12.s $0.000000 -> %p5.s",
        "fcmlt  %p5/z %z18.s $0.000000 -> %p8.s",
        "fcmlt  %p6/z %z23.s $0.000000 -> %p10.s",
        "fcmlt  %p7/z %z31.s $0.000000 -> %p15.s",
    };
    TEST_LOOP(fcmlt, fcmlt_sve_zero_pred, 6, expected_0_1[i],
              opnd_create_reg_element_vector(Pn_six_offset_0[i], OPSZ_4),
              opnd_create_predicate_reg(Pn_half_six_offset_0[i], false),
              opnd_create_reg_element_vector(Zn_six_offset_2[i], OPSZ_4));

    const char *expected_0_2[6] = {
        "fcmlt  %p0/z %z0.d $0.000000 -> %p0.d",
        "fcmlt  %p2/z %z7.d $0.000000 -> %p2.d",
        "fcmlt  %p3/z %z12.d $0.000000 -> %p5.d",
        "fcmlt  %p5/z %z18.d $0.000000 -> %p8.d",
        "fcmlt  %p6/z %z23.d $0.000000 -> %p10.d",
        "fcmlt  %p7/z %z31.d $0.000000 -> %p15.d",
    };
    TEST_LOOP(fcmlt, fcmlt_sve_zero_pred, 6, expected_0_2[i],
              opnd_create_reg_element_vector(Pn_six_offset_0[i], OPSZ_8),
              opnd_create_predicate_reg(Pn_half_six_offset_0[i], false),
              opnd_create_reg_element_vector(Zn_six_offset_2[i], OPSZ_8));
}

TEST_INSTR(fcmne_sve_zero_pred)
{
    /* Testing FCMNE   <Pd>.<Ts>, <Pg>/Z, <Zn>.<Ts>, #0.0 */
    const char *expected_0_0[6] = {
        "fcmne  %p0/z %z0.h $0.000000 -> %p0.h",
        "fcmne  %p2/z %z7.h $0.000000 -> %p2.h",
        "fcmne  %p3/z %z12.h $0.000000 -> %p5.h",
        "fcmne  %p5/z %z18.h $0.000000 -> %p8.h",
        "fcmne  %p6/z %z23.h $0.000000 -> %p10.h",
        "fcmne  %p7/z %z31.h $0.000000 -> %p15.h",
    };
    TEST_LOOP(fcmne, fcmne_sve_zero_pred, 6, expected_0_0[i],
              opnd_create_reg_element_vector(Pn_six_offset_0[i], OPSZ_2),
              opnd_create_predicate_reg(Pn_half_six_offset_0[i], false),
              opnd_create_reg_element_vector(Zn_six_offset_2[i], OPSZ_2));

    const char *expected_0_1[6] = {
        "fcmne  %p0/z %z0.s $0.000000 -> %p0.s",
        "fcmne  %p2/z %z7.s $0.000000 -> %p2.s",
        "fcmne  %p3/z %z12.s $0.000000 -> %p5.s",
        "fcmne  %p5/z %z18.s $0.000000 -> %p8.s",
        "fcmne  %p6/z %z23.s $0.000000 -> %p10.s",
        "fcmne  %p7/z %z31.s $0.000000 -> %p15.s",
    };
    TEST_LOOP(fcmne, fcmne_sve_zero_pred, 6, expected_0_1[i],
              opnd_create_reg_element_vector(Pn_six_offset_0[i], OPSZ_4),
              opnd_create_predicate_reg(Pn_half_six_offset_0[i], false),
              opnd_create_reg_element_vector(Zn_six_offset_2[i], OPSZ_4));

    const char *expected_0_2[6] = {
        "fcmne  %p0/z %z0.d $0.000000 -> %p0.d",
        "fcmne  %p2/z %z7.d $0.000000 -> %p2.d",
        "fcmne  %p3/z %z12.d $0.000000 -> %p5.d",
        "fcmne  %p5/z %z18.d $0.000000 -> %p8.d",
        "fcmne  %p6/z %z23.d $0.000000 -> %p10.d",
        "fcmne  %p7/z %z31.d $0.000000 -> %p15.d",
    };
    TEST_LOOP(fcmne, fcmne_sve_zero_pred, 6, expected_0_2[i],
              opnd_create_reg_element_vector(Pn_six_offset_0[i], OPSZ_8),
              opnd_create_predicate_reg(Pn_half_six_offset_0[i], false),
              opnd_create_reg_element_vector(Zn_six_offset_2[i], OPSZ_8));
}

TEST_INSTR(fcmne_sve_pred)
{
    /* Testing FCMNE   <Pd>.<Ts>, <Pg>/Z, <Zn>.<Ts>, <Zm>.<Ts> */
    const char *expected_0_0[6] = {
        "fcmne  %p0/z %z0.h %z0.h -> %p0.h",    "fcmne  %p2/z %z7.h %z8.h -> %p2.h",
        "fcmne  %p3/z %z12.h %z13.h -> %p5.h",  "fcmne  %p5/z %z18.h %z19.h -> %p8.h",
        "fcmne  %p6/z %z23.h %z24.h -> %p10.h", "fcmne  %p7/z %z31.h %z31.h -> %p15.h",
    };
    TEST_LOOP(fcmne, fcmne_sve_pred, 6, expected_0_0[i],
              opnd_create_reg_element_vector(Pn_six_offset_0[i], OPSZ_2),
              opnd_create_predicate_reg(Pn_half_six_offset_0[i], false),
              opnd_create_reg_element_vector(Zn_six_offset_2[i], OPSZ_2),
              opnd_create_reg_element_vector(Zn_six_offset_3[i], OPSZ_2));

    const char *expected_0_1[6] = {
        "fcmne  %p0/z %z0.s %z0.s -> %p0.s",    "fcmne  %p2/z %z7.s %z8.s -> %p2.s",
        "fcmne  %p3/z %z12.s %z13.s -> %p5.s",  "fcmne  %p5/z %z18.s %z19.s -> %p8.s",
        "fcmne  %p6/z %z23.s %z24.s -> %p10.s", "fcmne  %p7/z %z31.s %z31.s -> %p15.s",
    };
    TEST_LOOP(fcmne, fcmne_sve_pred, 6, expected_0_1[i],
              opnd_create_reg_element_vector(Pn_six_offset_0[i], OPSZ_4),
              opnd_create_predicate_reg(Pn_half_six_offset_0[i], false),
              opnd_create_reg_element_vector(Zn_six_offset_2[i], OPSZ_4),
              opnd_create_reg_element_vector(Zn_six_offset_3[i], OPSZ_4));

    const char *expected_0_2[6] = {
        "fcmne  %p0/z %z0.d %z0.d -> %p0.d",    "fcmne  %p2/z %z7.d %z8.d -> %p2.d",
        "fcmne  %p3/z %z12.d %z13.d -> %p5.d",  "fcmne  %p5/z %z18.d %z19.d -> %p8.d",
        "fcmne  %p6/z %z23.d %z24.d -> %p10.d", "fcmne  %p7/z %z31.d %z31.d -> %p15.d",
    };
    TEST_LOOP(fcmne, fcmne_sve_pred, 6, expected_0_2[i],
              opnd_create_reg_element_vector(Pn_six_offset_0[i], OPSZ_8),
              opnd_create_predicate_reg(Pn_half_six_offset_0[i], false),
              opnd_create_reg_element_vector(Zn_six_offset_2[i], OPSZ_8),
              opnd_create_reg_element_vector(Zn_six_offset_3[i], OPSZ_8));
}

TEST_INSTR(fcmuo_sve_pred)
{
    /* Testing FCMUO   <Pd>.<Ts>, <Pg>/Z, <Zn>.<Ts>, <Zm>.<Ts> */
    const char *expected_0_0[6] = {
        "fcmuo  %p0/z %z0.h %z0.h -> %p0.h",    "fcmuo  %p2/z %z7.h %z8.h -> %p2.h",
        "fcmuo  %p3/z %z12.h %z13.h -> %p5.h",  "fcmuo  %p5/z %z18.h %z19.h -> %p8.h",
        "fcmuo  %p6/z %z23.h %z24.h -> %p10.h", "fcmuo  %p7/z %z31.h %z31.h -> %p15.h",
    };
    TEST_LOOP(fcmuo, fcmuo_sve_pred, 6, expected_0_0[i],
              opnd_create_reg_element_vector(Pn_six_offset_0[i], OPSZ_2),
              opnd_create_predicate_reg(Pn_half_six_offset_0[i], false),
              opnd_create_reg_element_vector(Zn_six_offset_2[i], OPSZ_2),
              opnd_create_reg_element_vector(Zn_six_offset_3[i], OPSZ_2));

    const char *expected_0_1[6] = {
        "fcmuo  %p0/z %z0.s %z0.s -> %p0.s",    "fcmuo  %p2/z %z7.s %z8.s -> %p2.s",
        "fcmuo  %p3/z %z12.s %z13.s -> %p5.s",  "fcmuo  %p5/z %z18.s %z19.s -> %p8.s",
        "fcmuo  %p6/z %z23.s %z24.s -> %p10.s", "fcmuo  %p7/z %z31.s %z31.s -> %p15.s",
    };
    TEST_LOOP(fcmuo, fcmuo_sve_pred, 6, expected_0_1[i],
              opnd_create_reg_element_vector(Pn_six_offset_0[i], OPSZ_4),
              opnd_create_predicate_reg(Pn_half_six_offset_0[i], false),
              opnd_create_reg_element_vector(Zn_six_offset_2[i], OPSZ_4),
              opnd_create_reg_element_vector(Zn_six_offset_3[i], OPSZ_4));

    const char *expected_0_2[6] = {
        "fcmuo  %p0/z %z0.d %z0.d -> %p0.d",    "fcmuo  %p2/z %z7.d %z8.d -> %p2.d",
        "fcmuo  %p3/z %z12.d %z13.d -> %p5.d",  "fcmuo  %p5/z %z18.d %z19.d -> %p8.d",
        "fcmuo  %p6/z %z23.d %z24.d -> %p10.d", "fcmuo  %p7/z %z31.d %z31.d -> %p15.d",
    };
    TEST_LOOP(fcmuo, fcmuo_sve_pred, 6, expected_0_2[i],
              opnd_create_reg_element_vector(Pn_six_offset_0[i], OPSZ_8),
              opnd_create_predicate_reg(Pn_half_six_offset_0[i], false),
              opnd_create_reg_element_vector(Zn_six_offset_2[i], OPSZ_8),
              opnd_create_reg_element_vector(Zn_six_offset_3[i], OPSZ_8));
}

TEST_INSTR(cmpeq_sve_pred_simm)
{

    /* Testing CMPEQ   <Pd>.<Ts>, <Pg>/Z, <Zn>.<Ts>, #<imm> */
    int imm5_0_0[6] = { -16, -8, -3, 3, 8, 15 };
    const char *expected_0_0[6] = {
        "cmpeq  %p0/z %z0.b $0xf0 -> %p0.b",   "cmpeq  %p2/z %z7.b $0xf8 -> %p2.b",
        "cmpeq  %p3/z %z12.b $0xfd -> %p5.b",  "cmpeq  %p5/z %z18.b $0x03 -> %p8.b",
        "cmpeq  %p6/z %z23.b $0x08 -> %p10.b", "cmpeq  %p7/z %z31.b $0x0f -> %p15.b",
    };
    TEST_LOOP(cmpeq, cmpeq_sve_pred_simm, 6, expected_0_0[i],
              opnd_create_reg_element_vector(Pn_six_offset_0[i], OPSZ_1),
              opnd_create_predicate_reg(Pn_half_six_offset_0[i], false),
              opnd_create_reg_element_vector(Zn_six_offset_2[i], OPSZ_1),
              opnd_create_immed_int(imm5_0_0[i], OPSZ_5b));

    int imm5_0_1[6] = { -16, -8, -3, 3, 8, 15 };
    const char *expected_0_1[6] = {
        "cmpeq  %p0/z %z0.h $0xf0 -> %p0.h",   "cmpeq  %p2/z %z7.h $0xf8 -> %p2.h",
        "cmpeq  %p3/z %z12.h $0xfd -> %p5.h",  "cmpeq  %p5/z %z18.h $0x03 -> %p8.h",
        "cmpeq  %p6/z %z23.h $0x08 -> %p10.h", "cmpeq  %p7/z %z31.h $0x0f -> %p15.h",
    };
    TEST_LOOP(cmpeq, cmpeq_sve_pred_simm, 6, expected_0_1[i],
              opnd_create_reg_element_vector(Pn_six_offset_0[i], OPSZ_2),
              opnd_create_predicate_reg(Pn_half_six_offset_0[i], false),
              opnd_create_reg_element_vector(Zn_six_offset_2[i], OPSZ_2),
              opnd_create_immed_int(imm5_0_1[i], OPSZ_5b));

    int imm5_0_2[6] = { -16, -8, -3, 3, 8, 15 };
    const char *expected_0_2[6] = {
        "cmpeq  %p0/z %z0.s $0xf0 -> %p0.s",   "cmpeq  %p2/z %z7.s $0xf8 -> %p2.s",
        "cmpeq  %p3/z %z12.s $0xfd -> %p5.s",  "cmpeq  %p5/z %z18.s $0x03 -> %p8.s",
        "cmpeq  %p6/z %z23.s $0x08 -> %p10.s", "cmpeq  %p7/z %z31.s $0x0f -> %p15.s",
    };
    TEST_LOOP(cmpeq, cmpeq_sve_pred_simm, 6, expected_0_2[i],
              opnd_create_reg_element_vector(Pn_six_offset_0[i], OPSZ_4),
              opnd_create_predicate_reg(Pn_half_six_offset_0[i], false),
              opnd_create_reg_element_vector(Zn_six_offset_2[i], OPSZ_4),
              opnd_create_immed_int(imm5_0_2[i], OPSZ_5b));

    int imm5_0_3[6] = { -16, -8, -3, 3, 8, 15 };
    const char *expected_0_3[6] = {
        "cmpeq  %p0/z %z0.d $0xf0 -> %p0.d",   "cmpeq  %p2/z %z7.d $0xf8 -> %p2.d",
        "cmpeq  %p3/z %z12.d $0xfd -> %p5.d",  "cmpeq  %p5/z %z18.d $0x03 -> %p8.d",
        "cmpeq  %p6/z %z23.d $0x08 -> %p10.d", "cmpeq  %p7/z %z31.d $0x0f -> %p15.d",
    };
    TEST_LOOP(cmpeq, cmpeq_sve_pred_simm, 6, expected_0_3[i],
              opnd_create_reg_element_vector(Pn_six_offset_0[i], OPSZ_8),
              opnd_create_predicate_reg(Pn_half_six_offset_0[i], false),
              opnd_create_reg_element_vector(Zn_six_offset_2[i], OPSZ_8),
              opnd_create_immed_int(imm5_0_3[i], OPSZ_5b));
}

TEST_INSTR(cmpeq_sve_pred)
{

    /* Testing CMPEQ   <Pd>.<Ts>, <Pg>/Z, <Zn>.<Ts>, <Zm>.D */
    const char *expected_0_0[6] = {
        "cmpeq  %p0/z %z0.b %z0.d -> %p0.b",    "cmpeq  %p2/z %z7.b %z8.d -> %p2.b",
        "cmpeq  %p3/z %z12.b %z13.d -> %p5.b",  "cmpeq  %p5/z %z18.b %z19.d -> %p8.b",
        "cmpeq  %p6/z %z23.b %z24.d -> %p10.b", "cmpeq  %p7/z %z31.b %z31.d -> %p15.b",
    };
    TEST_LOOP(cmpeq, cmpeq_sve_pred, 6, expected_0_0[i],
              opnd_create_reg_element_vector(Pn_six_offset_0[i], OPSZ_1),
              opnd_create_predicate_reg(Pn_half_six_offset_0[i], false),
              opnd_create_reg_element_vector(Zn_six_offset_2[i], OPSZ_1),
              opnd_create_reg_element_vector(Zn_six_offset_3[i], OPSZ_8));

    const char *expected_0_1[6] = {
        "cmpeq  %p0/z %z0.h %z0.d -> %p0.h",    "cmpeq  %p2/z %z7.h %z8.d -> %p2.h",
        "cmpeq  %p3/z %z12.h %z13.d -> %p5.h",  "cmpeq  %p5/z %z18.h %z19.d -> %p8.h",
        "cmpeq  %p6/z %z23.h %z24.d -> %p10.h", "cmpeq  %p7/z %z31.h %z31.d -> %p15.h",
    };
    TEST_LOOP(cmpeq, cmpeq_sve_pred, 6, expected_0_1[i],
              opnd_create_reg_element_vector(Pn_six_offset_0[i], OPSZ_2),
              opnd_create_predicate_reg(Pn_half_six_offset_0[i], false),
              opnd_create_reg_element_vector(Zn_six_offset_2[i], OPSZ_2),
              opnd_create_reg_element_vector(Zn_six_offset_3[i], OPSZ_8));

    const char *expected_0_2[6] = {
        "cmpeq  %p0/z %z0.s %z0.d -> %p0.s",    "cmpeq  %p2/z %z7.s %z8.d -> %p2.s",
        "cmpeq  %p3/z %z12.s %z13.d -> %p5.s",  "cmpeq  %p5/z %z18.s %z19.d -> %p8.s",
        "cmpeq  %p6/z %z23.s %z24.d -> %p10.s", "cmpeq  %p7/z %z31.s %z31.d -> %p15.s",
    };
    TEST_LOOP(cmpeq, cmpeq_sve_pred, 6, expected_0_2[i],
              opnd_create_reg_element_vector(Pn_six_offset_0[i], OPSZ_4),
              opnd_create_predicate_reg(Pn_half_six_offset_0[i], false),
              opnd_create_reg_element_vector(Zn_six_offset_2[i], OPSZ_4),
              opnd_create_reg_element_vector(Zn_six_offset_3[i], OPSZ_8));

    /* Testing CMPEQ   <Pd>.<Ts>, <Pg>/Z, <Zn>.<Ts>, <Zm>.<Ts> */
    const char *expected_1_0[6] = {
        "cmpeq  %p0/z %z0.b %z0.b -> %p0.b",    "cmpeq  %p2/z %z7.b %z8.b -> %p2.b",
        "cmpeq  %p3/z %z12.b %z13.b -> %p5.b",  "cmpeq  %p5/z %z18.b %z19.b -> %p8.b",
        "cmpeq  %p6/z %z23.b %z24.b -> %p10.b", "cmpeq  %p7/z %z31.b %z31.b -> %p15.b",
    };
    TEST_LOOP(cmpeq, cmpeq_sve_pred, 6, expected_1_0[i],
              opnd_create_reg_element_vector(Pn_six_offset_0[i], OPSZ_1),
              opnd_create_predicate_reg(Pn_half_six_offset_0[i], false),
              opnd_create_reg_element_vector(Zn_six_offset_2[i], OPSZ_1),
              opnd_create_reg_element_vector(Zn_six_offset_3[i], OPSZ_1));

    const char *expected_1_1[6] = {
        "cmpeq  %p0/z %z0.h %z0.h -> %p0.h",    "cmpeq  %p2/z %z7.h %z8.h -> %p2.h",
        "cmpeq  %p3/z %z12.h %z13.h -> %p5.h",  "cmpeq  %p5/z %z18.h %z19.h -> %p8.h",
        "cmpeq  %p6/z %z23.h %z24.h -> %p10.h", "cmpeq  %p7/z %z31.h %z31.h -> %p15.h",
    };
    TEST_LOOP(cmpeq, cmpeq_sve_pred, 6, expected_1_1[i],
              opnd_create_reg_element_vector(Pn_six_offset_0[i], OPSZ_2),
              opnd_create_predicate_reg(Pn_half_six_offset_0[i], false),
              opnd_create_reg_element_vector(Zn_six_offset_2[i], OPSZ_2),
              opnd_create_reg_element_vector(Zn_six_offset_3[i], OPSZ_2));

    const char *expected_1_2[6] = {
        "cmpeq  %p0/z %z0.s %z0.s -> %p0.s",    "cmpeq  %p2/z %z7.s %z8.s -> %p2.s",
        "cmpeq  %p3/z %z12.s %z13.s -> %p5.s",  "cmpeq  %p5/z %z18.s %z19.s -> %p8.s",
        "cmpeq  %p6/z %z23.s %z24.s -> %p10.s", "cmpeq  %p7/z %z31.s %z31.s -> %p15.s",
    };
    TEST_LOOP(cmpeq, cmpeq_sve_pred, 6, expected_1_2[i],
              opnd_create_reg_element_vector(Pn_six_offset_0[i], OPSZ_4),
              opnd_create_predicate_reg(Pn_half_six_offset_0[i], false),
              opnd_create_reg_element_vector(Zn_six_offset_2[i], OPSZ_4),
              opnd_create_reg_element_vector(Zn_six_offset_3[i], OPSZ_4));

    const char *expected_1_3[6] = {
        "cmpeq  %p0/z %z0.d %z0.d -> %p0.d",    "cmpeq  %p2/z %z7.d %z8.d -> %p2.d",
        "cmpeq  %p3/z %z12.d %z13.d -> %p5.d",  "cmpeq  %p5/z %z18.d %z19.d -> %p8.d",
        "cmpeq  %p6/z %z23.d %z24.d -> %p10.d", "cmpeq  %p7/z %z31.d %z31.d -> %p15.d",
    };
    TEST_LOOP(cmpeq, cmpeq_sve_pred, 6, expected_1_3[i],
              opnd_create_reg_element_vector(Pn_six_offset_0[i], OPSZ_8),
              opnd_create_predicate_reg(Pn_half_six_offset_0[i], false),
              opnd_create_reg_element_vector(Zn_six_offset_2[i], OPSZ_8),
              opnd_create_reg_element_vector(Zn_six_offset_3[i], OPSZ_8));
}

TEST_INSTR(cmpge_sve_pred_simm)
{

    /* Testing CMPGE   <Pd>.<Ts>, <Pg>/Z, <Zn>.<Ts>, #<imm> */
    int imm5_0_0[6] = { -16, -8, -3, 3, 8, 15 };
    const char *expected_0_0[6] = {
        "cmpge  %p0/z %z0.b $0xf0 -> %p0.b",   "cmpge  %p2/z %z7.b $0xf8 -> %p2.b",
        "cmpge  %p3/z %z12.b $0xfd -> %p5.b",  "cmpge  %p5/z %z18.b $0x03 -> %p8.b",
        "cmpge  %p6/z %z23.b $0x08 -> %p10.b", "cmpge  %p7/z %z31.b $0x0f -> %p15.b",
    };
    TEST_LOOP(cmpge, cmpge_sve_pred_simm, 6, expected_0_0[i],
              opnd_create_reg_element_vector(Pn_six_offset_0[i], OPSZ_1),
              opnd_create_predicate_reg(Pn_half_six_offset_0[i], false),
              opnd_create_reg_element_vector(Zn_six_offset_2[i], OPSZ_1),
              opnd_create_immed_int(imm5_0_0[i], OPSZ_5b));

    int imm5_0_1[6] = { -16, -8, -3, 3, 8, 15 };
    const char *expected_0_1[6] = {
        "cmpge  %p0/z %z0.h $0xf0 -> %p0.h",   "cmpge  %p2/z %z7.h $0xf8 -> %p2.h",
        "cmpge  %p3/z %z12.h $0xfd -> %p5.h",  "cmpge  %p5/z %z18.h $0x03 -> %p8.h",
        "cmpge  %p6/z %z23.h $0x08 -> %p10.h", "cmpge  %p7/z %z31.h $0x0f -> %p15.h",
    };
    TEST_LOOP(cmpge, cmpge_sve_pred_simm, 6, expected_0_1[i],
              opnd_create_reg_element_vector(Pn_six_offset_0[i], OPSZ_2),
              opnd_create_predicate_reg(Pn_half_six_offset_0[i], false),
              opnd_create_reg_element_vector(Zn_six_offset_2[i], OPSZ_2),
              opnd_create_immed_int(imm5_0_1[i], OPSZ_5b));

    int imm5_0_2[6] = { -16, -8, -3, 3, 8, 15 };
    const char *expected_0_2[6] = {
        "cmpge  %p0/z %z0.s $0xf0 -> %p0.s",   "cmpge  %p2/z %z7.s $0xf8 -> %p2.s",
        "cmpge  %p3/z %z12.s $0xfd -> %p5.s",  "cmpge  %p5/z %z18.s $0x03 -> %p8.s",
        "cmpge  %p6/z %z23.s $0x08 -> %p10.s", "cmpge  %p7/z %z31.s $0x0f -> %p15.s",
    };
    TEST_LOOP(cmpge, cmpge_sve_pred_simm, 6, expected_0_2[i],
              opnd_create_reg_element_vector(Pn_six_offset_0[i], OPSZ_4),
              opnd_create_predicate_reg(Pn_half_six_offset_0[i], false),
              opnd_create_reg_element_vector(Zn_six_offset_2[i], OPSZ_4),
              opnd_create_immed_int(imm5_0_2[i], OPSZ_5b));

    int imm5_0_3[6] = { -16, -8, -3, 3, 8, 15 };
    const char *expected_0_3[6] = {
        "cmpge  %p0/z %z0.d $0xf0 -> %p0.d",   "cmpge  %p2/z %z7.d $0xf8 -> %p2.d",
        "cmpge  %p3/z %z12.d $0xfd -> %p5.d",  "cmpge  %p5/z %z18.d $0x03 -> %p8.d",
        "cmpge  %p6/z %z23.d $0x08 -> %p10.d", "cmpge  %p7/z %z31.d $0x0f -> %p15.d",
    };
    TEST_LOOP(cmpge, cmpge_sve_pred_simm, 6, expected_0_3[i],
              opnd_create_reg_element_vector(Pn_six_offset_0[i], OPSZ_8),
              opnd_create_predicate_reg(Pn_half_six_offset_0[i], false),
              opnd_create_reg_element_vector(Zn_six_offset_2[i], OPSZ_8),
              opnd_create_immed_int(imm5_0_3[i], OPSZ_5b));
}

TEST_INSTR(cmpge_sve_pred)
{

    /* Testing CMPGE   <Pd>.<Ts>, <Pg>/Z, <Zn>.<Ts>, <Zm>.D */
    const char *expected_0_0[6] = {
        "cmpge  %p0/z %z0.b %z0.d -> %p0.b",    "cmpge  %p2/z %z7.b %z8.d -> %p2.b",
        "cmpge  %p3/z %z12.b %z13.d -> %p5.b",  "cmpge  %p5/z %z18.b %z19.d -> %p8.b",
        "cmpge  %p6/z %z23.b %z24.d -> %p10.b", "cmpge  %p7/z %z31.b %z31.d -> %p15.b",
    };
    TEST_LOOP(cmpge, cmpge_sve_pred, 6, expected_0_0[i],
              opnd_create_reg_element_vector(Pn_six_offset_0[i], OPSZ_1),
              opnd_create_predicate_reg(Pn_half_six_offset_0[i], false),
              opnd_create_reg_element_vector(Zn_six_offset_2[i], OPSZ_1),
              opnd_create_reg_element_vector(Zn_six_offset_3[i], OPSZ_8));

    const char *expected_0_1[6] = {
        "cmpge  %p0/z %z0.h %z0.d -> %p0.h",    "cmpge  %p2/z %z7.h %z8.d -> %p2.h",
        "cmpge  %p3/z %z12.h %z13.d -> %p5.h",  "cmpge  %p5/z %z18.h %z19.d -> %p8.h",
        "cmpge  %p6/z %z23.h %z24.d -> %p10.h", "cmpge  %p7/z %z31.h %z31.d -> %p15.h",
    };
    TEST_LOOP(cmpge, cmpge_sve_pred, 6, expected_0_1[i],
              opnd_create_reg_element_vector(Pn_six_offset_0[i], OPSZ_2),
              opnd_create_predicate_reg(Pn_half_six_offset_0[i], false),
              opnd_create_reg_element_vector(Zn_six_offset_2[i], OPSZ_2),
              opnd_create_reg_element_vector(Zn_six_offset_3[i], OPSZ_8));

    const char *expected_0_2[6] = {
        "cmpge  %p0/z %z0.s %z0.d -> %p0.s",    "cmpge  %p2/z %z7.s %z8.d -> %p2.s",
        "cmpge  %p3/z %z12.s %z13.d -> %p5.s",  "cmpge  %p5/z %z18.s %z19.d -> %p8.s",
        "cmpge  %p6/z %z23.s %z24.d -> %p10.s", "cmpge  %p7/z %z31.s %z31.d -> %p15.s",
    };
    TEST_LOOP(cmpge, cmpge_sve_pred, 6, expected_0_2[i],
              opnd_create_reg_element_vector(Pn_six_offset_0[i], OPSZ_4),
              opnd_create_predicate_reg(Pn_half_six_offset_0[i], false),
              opnd_create_reg_element_vector(Zn_six_offset_2[i], OPSZ_4),
              opnd_create_reg_element_vector(Zn_six_offset_3[i], OPSZ_8));

    /* Testing CMPGE   <Pd>.<Ts>, <Pg>/Z, <Zn>.<Ts>, <Zm>.<Ts> */
    const char *expected_1_0[6] = {
        "cmpge  %p0/z %z0.b %z0.b -> %p0.b",    "cmpge  %p2/z %z7.b %z8.b -> %p2.b",
        "cmpge  %p3/z %z12.b %z13.b -> %p5.b",  "cmpge  %p5/z %z18.b %z19.b -> %p8.b",
        "cmpge  %p6/z %z23.b %z24.b -> %p10.b", "cmpge  %p7/z %z31.b %z31.b -> %p15.b",
    };
    TEST_LOOP(cmpge, cmpge_sve_pred, 6, expected_1_0[i],
              opnd_create_reg_element_vector(Pn_six_offset_0[i], OPSZ_1),
              opnd_create_predicate_reg(Pn_half_six_offset_0[i], false),
              opnd_create_reg_element_vector(Zn_six_offset_2[i], OPSZ_1),
              opnd_create_reg_element_vector(Zn_six_offset_3[i], OPSZ_1));

    const char *expected_1_1[6] = {
        "cmpge  %p0/z %z0.h %z0.h -> %p0.h",    "cmpge  %p2/z %z7.h %z8.h -> %p2.h",
        "cmpge  %p3/z %z12.h %z13.h -> %p5.h",  "cmpge  %p5/z %z18.h %z19.h -> %p8.h",
        "cmpge  %p6/z %z23.h %z24.h -> %p10.h", "cmpge  %p7/z %z31.h %z31.h -> %p15.h",
    };
    TEST_LOOP(cmpge, cmpge_sve_pred, 6, expected_1_1[i],
              opnd_create_reg_element_vector(Pn_six_offset_0[i], OPSZ_2),
              opnd_create_predicate_reg(Pn_half_six_offset_0[i], false),
              opnd_create_reg_element_vector(Zn_six_offset_2[i], OPSZ_2),
              opnd_create_reg_element_vector(Zn_six_offset_3[i], OPSZ_2));

    const char *expected_1_2[6] = {
        "cmpge  %p0/z %z0.s %z0.s -> %p0.s",    "cmpge  %p2/z %z7.s %z8.s -> %p2.s",
        "cmpge  %p3/z %z12.s %z13.s -> %p5.s",  "cmpge  %p5/z %z18.s %z19.s -> %p8.s",
        "cmpge  %p6/z %z23.s %z24.s -> %p10.s", "cmpge  %p7/z %z31.s %z31.s -> %p15.s",
    };
    TEST_LOOP(cmpge, cmpge_sve_pred, 6, expected_1_2[i],
              opnd_create_reg_element_vector(Pn_six_offset_0[i], OPSZ_4),
              opnd_create_predicate_reg(Pn_half_six_offset_0[i], false),
              opnd_create_reg_element_vector(Zn_six_offset_2[i], OPSZ_4),
              opnd_create_reg_element_vector(Zn_six_offset_3[i], OPSZ_4));

    const char *expected_1_3[6] = {
        "cmpge  %p0/z %z0.d %z0.d -> %p0.d",    "cmpge  %p2/z %z7.d %z8.d -> %p2.d",
        "cmpge  %p3/z %z12.d %z13.d -> %p5.d",  "cmpge  %p5/z %z18.d %z19.d -> %p8.d",
        "cmpge  %p6/z %z23.d %z24.d -> %p10.d", "cmpge  %p7/z %z31.d %z31.d -> %p15.d",
    };
    TEST_LOOP(cmpge, cmpge_sve_pred, 6, expected_1_3[i],
              opnd_create_reg_element_vector(Pn_six_offset_0[i], OPSZ_8),
              opnd_create_predicate_reg(Pn_half_six_offset_0[i], false),
              opnd_create_reg_element_vector(Zn_six_offset_2[i], OPSZ_8),
              opnd_create_reg_element_vector(Zn_six_offset_3[i], OPSZ_8));
}

TEST_INSTR(cmpgt_sve_pred_simm)
{

    /* Testing CMPGT   <Pd>.<Ts>, <Pg>/Z, <Zn>.<Ts>, #<imm> */
    int imm5_0_0[6] = { -16, -8, -3, 3, 8, 15 };
    const char *expected_0_0[6] = {
        "cmpgt  %p0/z %z0.b $0xf0 -> %p0.b",   "cmpgt  %p2/z %z7.b $0xf8 -> %p2.b",
        "cmpgt  %p3/z %z12.b $0xfd -> %p5.b",  "cmpgt  %p5/z %z18.b $0x03 -> %p8.b",
        "cmpgt  %p6/z %z23.b $0x08 -> %p10.b", "cmpgt  %p7/z %z31.b $0x0f -> %p15.b",
    };
    TEST_LOOP(cmpgt, cmpgt_sve_pred_simm, 6, expected_0_0[i],
              opnd_create_reg_element_vector(Pn_six_offset_0[i], OPSZ_1),
              opnd_create_predicate_reg(Pn_half_six_offset_0[i], false),
              opnd_create_reg_element_vector(Zn_six_offset_2[i], OPSZ_1),
              opnd_create_immed_int(imm5_0_0[i], OPSZ_5b));

    int imm5_0_1[6] = { -16, -8, -3, 3, 8, 15 };
    const char *expected_0_1[6] = {
        "cmpgt  %p0/z %z0.h $0xf0 -> %p0.h",   "cmpgt  %p2/z %z7.h $0xf8 -> %p2.h",
        "cmpgt  %p3/z %z12.h $0xfd -> %p5.h",  "cmpgt  %p5/z %z18.h $0x03 -> %p8.h",
        "cmpgt  %p6/z %z23.h $0x08 -> %p10.h", "cmpgt  %p7/z %z31.h $0x0f -> %p15.h",
    };
    TEST_LOOP(cmpgt, cmpgt_sve_pred_simm, 6, expected_0_1[i],
              opnd_create_reg_element_vector(Pn_six_offset_0[i], OPSZ_2),
              opnd_create_predicate_reg(Pn_half_six_offset_0[i], false),
              opnd_create_reg_element_vector(Zn_six_offset_2[i], OPSZ_2),
              opnd_create_immed_int(imm5_0_1[i], OPSZ_5b));

    int imm5_0_2[6] = { -16, -8, -3, 3, 8, 15 };
    const char *expected_0_2[6] = {
        "cmpgt  %p0/z %z0.s $0xf0 -> %p0.s",   "cmpgt  %p2/z %z7.s $0xf8 -> %p2.s",
        "cmpgt  %p3/z %z12.s $0xfd -> %p5.s",  "cmpgt  %p5/z %z18.s $0x03 -> %p8.s",
        "cmpgt  %p6/z %z23.s $0x08 -> %p10.s", "cmpgt  %p7/z %z31.s $0x0f -> %p15.s",
    };
    TEST_LOOP(cmpgt, cmpgt_sve_pred_simm, 6, expected_0_2[i],
              opnd_create_reg_element_vector(Pn_six_offset_0[i], OPSZ_4),
              opnd_create_predicate_reg(Pn_half_six_offset_0[i], false),
              opnd_create_reg_element_vector(Zn_six_offset_2[i], OPSZ_4),
              opnd_create_immed_int(imm5_0_2[i], OPSZ_5b));

    int imm5_0_3[6] = { -16, -8, -3, 3, 8, 15 };
    const char *expected_0_3[6] = {
        "cmpgt  %p0/z %z0.d $0xf0 -> %p0.d",   "cmpgt  %p2/z %z7.d $0xf8 -> %p2.d",
        "cmpgt  %p3/z %z12.d $0xfd -> %p5.d",  "cmpgt  %p5/z %z18.d $0x03 -> %p8.d",
        "cmpgt  %p6/z %z23.d $0x08 -> %p10.d", "cmpgt  %p7/z %z31.d $0x0f -> %p15.d",
    };
    TEST_LOOP(cmpgt, cmpgt_sve_pred_simm, 6, expected_0_3[i],
              opnd_create_reg_element_vector(Pn_six_offset_0[i], OPSZ_8),
              opnd_create_predicate_reg(Pn_half_six_offset_0[i], false),
              opnd_create_reg_element_vector(Zn_six_offset_2[i], OPSZ_8),
              opnd_create_immed_int(imm5_0_3[i], OPSZ_5b));
}

TEST_INSTR(cmpgt_sve_pred)
{

    /* Testing CMPGT   <Pd>.<Ts>, <Pg>/Z, <Zn>.<Ts>, <Zm>.D */
    const char *expected_0_0[6] = {
        "cmpgt  %p0/z %z0.b %z0.d -> %p0.b",    "cmpgt  %p2/z %z7.b %z8.d -> %p2.b",
        "cmpgt  %p3/z %z12.b %z13.d -> %p5.b",  "cmpgt  %p5/z %z18.b %z19.d -> %p8.b",
        "cmpgt  %p6/z %z23.b %z24.d -> %p10.b", "cmpgt  %p7/z %z31.b %z31.d -> %p15.b",
    };
    TEST_LOOP(cmpgt, cmpgt_sve_pred, 6, expected_0_0[i],
              opnd_create_reg_element_vector(Pn_six_offset_0[i], OPSZ_1),
              opnd_create_predicate_reg(Pn_half_six_offset_0[i], false),
              opnd_create_reg_element_vector(Zn_six_offset_2[i], OPSZ_1),
              opnd_create_reg_element_vector(Zn_six_offset_3[i], OPSZ_8));

    const char *expected_0_1[6] = {
        "cmpgt  %p0/z %z0.h %z0.d -> %p0.h",    "cmpgt  %p2/z %z7.h %z8.d -> %p2.h",
        "cmpgt  %p3/z %z12.h %z13.d -> %p5.h",  "cmpgt  %p5/z %z18.h %z19.d -> %p8.h",
        "cmpgt  %p6/z %z23.h %z24.d -> %p10.h", "cmpgt  %p7/z %z31.h %z31.d -> %p15.h",
    };
    TEST_LOOP(cmpgt, cmpgt_sve_pred, 6, expected_0_1[i],
              opnd_create_reg_element_vector(Pn_six_offset_0[i], OPSZ_2),
              opnd_create_predicate_reg(Pn_half_six_offset_0[i], false),
              opnd_create_reg_element_vector(Zn_six_offset_2[i], OPSZ_2),
              opnd_create_reg_element_vector(Zn_six_offset_3[i], OPSZ_8));

    const char *expected_0_2[6] = {
        "cmpgt  %p0/z %z0.s %z0.d -> %p0.s",    "cmpgt  %p2/z %z7.s %z8.d -> %p2.s",
        "cmpgt  %p3/z %z12.s %z13.d -> %p5.s",  "cmpgt  %p5/z %z18.s %z19.d -> %p8.s",
        "cmpgt  %p6/z %z23.s %z24.d -> %p10.s", "cmpgt  %p7/z %z31.s %z31.d -> %p15.s",
    };
    TEST_LOOP(cmpgt, cmpgt_sve_pred, 6, expected_0_2[i],
              opnd_create_reg_element_vector(Pn_six_offset_0[i], OPSZ_4),
              opnd_create_predicate_reg(Pn_half_six_offset_0[i], false),
              opnd_create_reg_element_vector(Zn_six_offset_2[i], OPSZ_4),
              opnd_create_reg_element_vector(Zn_six_offset_3[i], OPSZ_8));

    /* Testing CMPGT   <Pd>.<Ts>, <Pg>/Z, <Zn>.<Ts>, <Zm>.<Ts> */
    const char *expected_1_0[6] = {
        "cmpgt  %p0/z %z0.b %z0.b -> %p0.b",    "cmpgt  %p2/z %z7.b %z8.b -> %p2.b",
        "cmpgt  %p3/z %z12.b %z13.b -> %p5.b",  "cmpgt  %p5/z %z18.b %z19.b -> %p8.b",
        "cmpgt  %p6/z %z23.b %z24.b -> %p10.b", "cmpgt  %p7/z %z31.b %z31.b -> %p15.b",
    };
    TEST_LOOP(cmpgt, cmpgt_sve_pred, 6, expected_1_0[i],
              opnd_create_reg_element_vector(Pn_six_offset_0[i], OPSZ_1),
              opnd_create_predicate_reg(Pn_half_six_offset_0[i], false),
              opnd_create_reg_element_vector(Zn_six_offset_2[i], OPSZ_1),
              opnd_create_reg_element_vector(Zn_six_offset_3[i], OPSZ_1));

    const char *expected_1_1[6] = {
        "cmpgt  %p0/z %z0.h %z0.h -> %p0.h",    "cmpgt  %p2/z %z7.h %z8.h -> %p2.h",
        "cmpgt  %p3/z %z12.h %z13.h -> %p5.h",  "cmpgt  %p5/z %z18.h %z19.h -> %p8.h",
        "cmpgt  %p6/z %z23.h %z24.h -> %p10.h", "cmpgt  %p7/z %z31.h %z31.h -> %p15.h",
    };
    TEST_LOOP(cmpgt, cmpgt_sve_pred, 6, expected_1_1[i],
              opnd_create_reg_element_vector(Pn_six_offset_0[i], OPSZ_2),
              opnd_create_predicate_reg(Pn_half_six_offset_0[i], false),
              opnd_create_reg_element_vector(Zn_six_offset_2[i], OPSZ_2),
              opnd_create_reg_element_vector(Zn_six_offset_3[i], OPSZ_2));

    const char *expected_1_2[6] = {
        "cmpgt  %p0/z %z0.s %z0.s -> %p0.s",    "cmpgt  %p2/z %z7.s %z8.s -> %p2.s",
        "cmpgt  %p3/z %z12.s %z13.s -> %p5.s",  "cmpgt  %p5/z %z18.s %z19.s -> %p8.s",
        "cmpgt  %p6/z %z23.s %z24.s -> %p10.s", "cmpgt  %p7/z %z31.s %z31.s -> %p15.s",
    };
    TEST_LOOP(cmpgt, cmpgt_sve_pred, 6, expected_1_2[i],
              opnd_create_reg_element_vector(Pn_six_offset_0[i], OPSZ_4),
              opnd_create_predicate_reg(Pn_half_six_offset_0[i], false),
              opnd_create_reg_element_vector(Zn_six_offset_2[i], OPSZ_4),
              opnd_create_reg_element_vector(Zn_six_offset_3[i], OPSZ_4));

    const char *expected_1_3[6] = {
        "cmpgt  %p0/z %z0.d %z0.d -> %p0.d",    "cmpgt  %p2/z %z7.d %z8.d -> %p2.d",
        "cmpgt  %p3/z %z12.d %z13.d -> %p5.d",  "cmpgt  %p5/z %z18.d %z19.d -> %p8.d",
        "cmpgt  %p6/z %z23.d %z24.d -> %p10.d", "cmpgt  %p7/z %z31.d %z31.d -> %p15.d",
    };
    TEST_LOOP(cmpgt, cmpgt_sve_pred, 6, expected_1_3[i],
              opnd_create_reg_element_vector(Pn_six_offset_0[i], OPSZ_8),
              opnd_create_predicate_reg(Pn_half_six_offset_0[i], false),
              opnd_create_reg_element_vector(Zn_six_offset_2[i], OPSZ_8),
              opnd_create_reg_element_vector(Zn_six_offset_3[i], OPSZ_8));
}

TEST_INSTR(cmphi_sve_pred_imm)
{

    /* Testing CMPHI   <Pd>.<Ts>, <Pg>/Z, <Zn>.<Ts>, #<imm> */
    uint imm7_0_0[6] = { 0, 24, 45, 67, 88, 127 };
    const char *expected_0_0[6] = {
        "cmphi  %p0/z %z0.b $0x00 -> %p0.b",   "cmphi  %p2/z %z7.b $0x18 -> %p2.b",
        "cmphi  %p3/z %z12.b $0x2d -> %p5.b",  "cmphi  %p5/z %z18.b $0x43 -> %p8.b",
        "cmphi  %p6/z %z23.b $0x58 -> %p10.b", "cmphi  %p7/z %z31.b $0x7f -> %p15.b",
    };
    TEST_LOOP(cmphi, cmphi_sve_pred_imm, 6, expected_0_0[i],
              opnd_create_reg_element_vector(Pn_six_offset_0[i], OPSZ_1),
              opnd_create_predicate_reg(Pn_half_six_offset_0[i], false),
              opnd_create_reg_element_vector(Zn_six_offset_2[i], OPSZ_1),
              opnd_create_immed_uint(imm7_0_0[i], OPSZ_7b));

    uint imm7_0_1[6] = { 0, 24, 45, 67, 88, 127 };
    const char *expected_0_1[6] = {
        "cmphi  %p0/z %z0.h $0x00 -> %p0.h",   "cmphi  %p2/z %z7.h $0x18 -> %p2.h",
        "cmphi  %p3/z %z12.h $0x2d -> %p5.h",  "cmphi  %p5/z %z18.h $0x43 -> %p8.h",
        "cmphi  %p6/z %z23.h $0x58 -> %p10.h", "cmphi  %p7/z %z31.h $0x7f -> %p15.h",
    };
    TEST_LOOP(cmphi, cmphi_sve_pred_imm, 6, expected_0_1[i],
              opnd_create_reg_element_vector(Pn_six_offset_0[i], OPSZ_2),
              opnd_create_predicate_reg(Pn_half_six_offset_0[i], false),
              opnd_create_reg_element_vector(Zn_six_offset_2[i], OPSZ_2),
              opnd_create_immed_uint(imm7_0_1[i], OPSZ_7b));

    uint imm7_0_2[6] = { 0, 24, 45, 67, 88, 127 };
    const char *expected_0_2[6] = {
        "cmphi  %p0/z %z0.s $0x00 -> %p0.s",   "cmphi  %p2/z %z7.s $0x18 -> %p2.s",
        "cmphi  %p3/z %z12.s $0x2d -> %p5.s",  "cmphi  %p5/z %z18.s $0x43 -> %p8.s",
        "cmphi  %p6/z %z23.s $0x58 -> %p10.s", "cmphi  %p7/z %z31.s $0x7f -> %p15.s",
    };
    TEST_LOOP(cmphi, cmphi_sve_pred_imm, 6, expected_0_2[i],
              opnd_create_reg_element_vector(Pn_six_offset_0[i], OPSZ_4),
              opnd_create_predicate_reg(Pn_half_six_offset_0[i], false),
              opnd_create_reg_element_vector(Zn_six_offset_2[i], OPSZ_4),
              opnd_create_immed_uint(imm7_0_2[i], OPSZ_7b));

    uint imm7_0_3[6] = { 0, 24, 45, 67, 88, 127 };
    const char *expected_0_3[6] = {
        "cmphi  %p0/z %z0.d $0x00 -> %p0.d",   "cmphi  %p2/z %z7.d $0x18 -> %p2.d",
        "cmphi  %p3/z %z12.d $0x2d -> %p5.d",  "cmphi  %p5/z %z18.d $0x43 -> %p8.d",
        "cmphi  %p6/z %z23.d $0x58 -> %p10.d", "cmphi  %p7/z %z31.d $0x7f -> %p15.d",
    };
    TEST_LOOP(cmphi, cmphi_sve_pred_imm, 6, expected_0_3[i],
              opnd_create_reg_element_vector(Pn_six_offset_0[i], OPSZ_8),
              opnd_create_predicate_reg(Pn_half_six_offset_0[i], false),
              opnd_create_reg_element_vector(Zn_six_offset_2[i], OPSZ_8),
              opnd_create_immed_uint(imm7_0_3[i], OPSZ_7b));
}

TEST_INSTR(cmphi_sve_pred)
{

    /* Testing CMPHI   <Pd>.<Ts>, <Pg>/Z, <Zn>.<Ts>, <Zm>.D */
    const char *expected_0_0[6] = {
        "cmphi  %p0/z %z0.b %z0.d -> %p0.b",    "cmphi  %p2/z %z7.b %z8.d -> %p2.b",
        "cmphi  %p3/z %z12.b %z13.d -> %p5.b",  "cmphi  %p5/z %z18.b %z19.d -> %p8.b",
        "cmphi  %p6/z %z23.b %z24.d -> %p10.b", "cmphi  %p7/z %z31.b %z31.d -> %p15.b",
    };
    TEST_LOOP(cmphi, cmphi_sve_pred, 6, expected_0_0[i],
              opnd_create_reg_element_vector(Pn_six_offset_0[i], OPSZ_1),
              opnd_create_predicate_reg(Pn_half_six_offset_0[i], false),
              opnd_create_reg_element_vector(Zn_six_offset_2[i], OPSZ_1),
              opnd_create_reg_element_vector(Zn_six_offset_3[i], OPSZ_8));

    const char *expected_0_1[6] = {
        "cmphi  %p0/z %z0.h %z0.d -> %p0.h",    "cmphi  %p2/z %z7.h %z8.d -> %p2.h",
        "cmphi  %p3/z %z12.h %z13.d -> %p5.h",  "cmphi  %p5/z %z18.h %z19.d -> %p8.h",
        "cmphi  %p6/z %z23.h %z24.d -> %p10.h", "cmphi  %p7/z %z31.h %z31.d -> %p15.h",
    };
    TEST_LOOP(cmphi, cmphi_sve_pred, 6, expected_0_1[i],
              opnd_create_reg_element_vector(Pn_six_offset_0[i], OPSZ_2),
              opnd_create_predicate_reg(Pn_half_six_offset_0[i], false),
              opnd_create_reg_element_vector(Zn_six_offset_2[i], OPSZ_2),
              opnd_create_reg_element_vector(Zn_six_offset_3[i], OPSZ_8));

    const char *expected_0_2[6] = {
        "cmphi  %p0/z %z0.s %z0.d -> %p0.s",    "cmphi  %p2/z %z7.s %z8.d -> %p2.s",
        "cmphi  %p3/z %z12.s %z13.d -> %p5.s",  "cmphi  %p5/z %z18.s %z19.d -> %p8.s",
        "cmphi  %p6/z %z23.s %z24.d -> %p10.s", "cmphi  %p7/z %z31.s %z31.d -> %p15.s",
    };
    TEST_LOOP(cmphi, cmphi_sve_pred, 6, expected_0_2[i],
              opnd_create_reg_element_vector(Pn_six_offset_0[i], OPSZ_4),
              opnd_create_predicate_reg(Pn_half_six_offset_0[i], false),
              opnd_create_reg_element_vector(Zn_six_offset_2[i], OPSZ_4),
              opnd_create_reg_element_vector(Zn_six_offset_3[i], OPSZ_8));

    /* Testing CMPHI   <Pd>.<Ts>, <Pg>/Z, <Zn>.<Ts>, <Zm>.<Ts> */
    const char *expected_1_0[6] = {
        "cmphi  %p0/z %z0.b %z0.b -> %p0.b",    "cmphi  %p2/z %z7.b %z8.b -> %p2.b",
        "cmphi  %p3/z %z12.b %z13.b -> %p5.b",  "cmphi  %p5/z %z18.b %z19.b -> %p8.b",
        "cmphi  %p6/z %z23.b %z24.b -> %p10.b", "cmphi  %p7/z %z31.b %z31.b -> %p15.b",
    };
    TEST_LOOP(cmphi, cmphi_sve_pred, 6, expected_1_0[i],
              opnd_create_reg_element_vector(Pn_six_offset_0[i], OPSZ_1),
              opnd_create_predicate_reg(Pn_half_six_offset_0[i], false),
              opnd_create_reg_element_vector(Zn_six_offset_2[i], OPSZ_1),
              opnd_create_reg_element_vector(Zn_six_offset_3[i], OPSZ_1));

    const char *expected_1_1[6] = {
        "cmphi  %p0/z %z0.h %z0.h -> %p0.h",    "cmphi  %p2/z %z7.h %z8.h -> %p2.h",
        "cmphi  %p3/z %z12.h %z13.h -> %p5.h",  "cmphi  %p5/z %z18.h %z19.h -> %p8.h",
        "cmphi  %p6/z %z23.h %z24.h -> %p10.h", "cmphi  %p7/z %z31.h %z31.h -> %p15.h",
    };
    TEST_LOOP(cmphi, cmphi_sve_pred, 6, expected_1_1[i],
              opnd_create_reg_element_vector(Pn_six_offset_0[i], OPSZ_2),
              opnd_create_predicate_reg(Pn_half_six_offset_0[i], false),
              opnd_create_reg_element_vector(Zn_six_offset_2[i], OPSZ_2),
              opnd_create_reg_element_vector(Zn_six_offset_3[i], OPSZ_2));

    const char *expected_1_2[6] = {
        "cmphi  %p0/z %z0.s %z0.s -> %p0.s",    "cmphi  %p2/z %z7.s %z8.s -> %p2.s",
        "cmphi  %p3/z %z12.s %z13.s -> %p5.s",  "cmphi  %p5/z %z18.s %z19.s -> %p8.s",
        "cmphi  %p6/z %z23.s %z24.s -> %p10.s", "cmphi  %p7/z %z31.s %z31.s -> %p15.s",
    };
    TEST_LOOP(cmphi, cmphi_sve_pred, 6, expected_1_2[i],
              opnd_create_reg_element_vector(Pn_six_offset_0[i], OPSZ_4),
              opnd_create_predicate_reg(Pn_half_six_offset_0[i], false),
              opnd_create_reg_element_vector(Zn_six_offset_2[i], OPSZ_4),
              opnd_create_reg_element_vector(Zn_six_offset_3[i], OPSZ_4));

    const char *expected_1_3[6] = {
        "cmphi  %p0/z %z0.d %z0.d -> %p0.d",    "cmphi  %p2/z %z7.d %z8.d -> %p2.d",
        "cmphi  %p3/z %z12.d %z13.d -> %p5.d",  "cmphi  %p5/z %z18.d %z19.d -> %p8.d",
        "cmphi  %p6/z %z23.d %z24.d -> %p10.d", "cmphi  %p7/z %z31.d %z31.d -> %p15.d",
    };
    TEST_LOOP(cmphi, cmphi_sve_pred, 6, expected_1_3[i],
              opnd_create_reg_element_vector(Pn_six_offset_0[i], OPSZ_8),
              opnd_create_predicate_reg(Pn_half_six_offset_0[i], false),
              opnd_create_reg_element_vector(Zn_six_offset_2[i], OPSZ_8),
              opnd_create_reg_element_vector(Zn_six_offset_3[i], OPSZ_8));
}

TEST_INSTR(cmphs_sve_pred_imm)
{

    /* Testing CMPHS   <Pd>.<Ts>, <Pg>/Z, <Zn>.<Ts>, #<imm> */
    uint imm7_0_0[6] = { 0, 24, 45, 67, 88, 127 };
    const char *expected_0_0[6] = {
        "cmphs  %p0/z %z0.b $0x00 -> %p0.b",   "cmphs  %p2/z %z7.b $0x18 -> %p2.b",
        "cmphs  %p3/z %z12.b $0x2d -> %p5.b",  "cmphs  %p5/z %z18.b $0x43 -> %p8.b",
        "cmphs  %p6/z %z23.b $0x58 -> %p10.b", "cmphs  %p7/z %z31.b $0x7f -> %p15.b",
    };
    TEST_LOOP(cmphs, cmphs_sve_pred_imm, 6, expected_0_0[i],
              opnd_create_reg_element_vector(Pn_six_offset_0[i], OPSZ_1),
              opnd_create_predicate_reg(Pn_half_six_offset_0[i], false),
              opnd_create_reg_element_vector(Zn_six_offset_2[i], OPSZ_1),
              opnd_create_immed_uint(imm7_0_0[i], OPSZ_7b));

    uint imm7_0_1[6] = { 0, 24, 45, 67, 88, 127 };
    const char *expected_0_1[6] = {
        "cmphs  %p0/z %z0.h $0x00 -> %p0.h",   "cmphs  %p2/z %z7.h $0x18 -> %p2.h",
        "cmphs  %p3/z %z12.h $0x2d -> %p5.h",  "cmphs  %p5/z %z18.h $0x43 -> %p8.h",
        "cmphs  %p6/z %z23.h $0x58 -> %p10.h", "cmphs  %p7/z %z31.h $0x7f -> %p15.h",
    };
    TEST_LOOP(cmphs, cmphs_sve_pred_imm, 6, expected_0_1[i],
              opnd_create_reg_element_vector(Pn_six_offset_0[i], OPSZ_2),
              opnd_create_predicate_reg(Pn_half_six_offset_0[i], false),
              opnd_create_reg_element_vector(Zn_six_offset_2[i], OPSZ_2),
              opnd_create_immed_uint(imm7_0_1[i], OPSZ_7b));

    uint imm7_0_2[6] = { 0, 24, 45, 67, 88, 127 };
    const char *expected_0_2[6] = {
        "cmphs  %p0/z %z0.s $0x00 -> %p0.s",   "cmphs  %p2/z %z7.s $0x18 -> %p2.s",
        "cmphs  %p3/z %z12.s $0x2d -> %p5.s",  "cmphs  %p5/z %z18.s $0x43 -> %p8.s",
        "cmphs  %p6/z %z23.s $0x58 -> %p10.s", "cmphs  %p7/z %z31.s $0x7f -> %p15.s",
    };
    TEST_LOOP(cmphs, cmphs_sve_pred_imm, 6, expected_0_2[i],
              opnd_create_reg_element_vector(Pn_six_offset_0[i], OPSZ_4),
              opnd_create_predicate_reg(Pn_half_six_offset_0[i], false),
              opnd_create_reg_element_vector(Zn_six_offset_2[i], OPSZ_4),
              opnd_create_immed_uint(imm7_0_2[i], OPSZ_7b));

    uint imm7_0_3[6] = { 0, 24, 45, 67, 88, 127 };
    const char *expected_0_3[6] = {
        "cmphs  %p0/z %z0.d $0x00 -> %p0.d",   "cmphs  %p2/z %z7.d $0x18 -> %p2.d",
        "cmphs  %p3/z %z12.d $0x2d -> %p5.d",  "cmphs  %p5/z %z18.d $0x43 -> %p8.d",
        "cmphs  %p6/z %z23.d $0x58 -> %p10.d", "cmphs  %p7/z %z31.d $0x7f -> %p15.d",
    };
    TEST_LOOP(cmphs, cmphs_sve_pred_imm, 6, expected_0_3[i],
              opnd_create_reg_element_vector(Pn_six_offset_0[i], OPSZ_8),
              opnd_create_predicate_reg(Pn_half_six_offset_0[i], false),
              opnd_create_reg_element_vector(Zn_six_offset_2[i], OPSZ_8),
              opnd_create_immed_uint(imm7_0_3[i], OPSZ_7b));
}

TEST_INSTR(cmphs_sve_pred)
{

    /* Testing CMPHS   <Pd>.<Ts>, <Pg>/Z, <Zn>.<Ts>, <Zm>.D */
    const char *expected_0_0[6] = {
        "cmphs  %p0/z %z0.b %z0.d -> %p0.b",    "cmphs  %p2/z %z7.b %z8.d -> %p2.b",
        "cmphs  %p3/z %z12.b %z13.d -> %p5.b",  "cmphs  %p5/z %z18.b %z19.d -> %p8.b",
        "cmphs  %p6/z %z23.b %z24.d -> %p10.b", "cmphs  %p7/z %z31.b %z31.d -> %p15.b",
    };
    TEST_LOOP(cmphs, cmphs_sve_pred, 6, expected_0_0[i],
              opnd_create_reg_element_vector(Pn_six_offset_0[i], OPSZ_1),
              opnd_create_predicate_reg(Pn_half_six_offset_0[i], false),
              opnd_create_reg_element_vector(Zn_six_offset_2[i], OPSZ_1),
              opnd_create_reg_element_vector(Zn_six_offset_3[i], OPSZ_8));

    const char *expected_0_1[6] = {
        "cmphs  %p0/z %z0.h %z0.d -> %p0.h",    "cmphs  %p2/z %z7.h %z8.d -> %p2.h",
        "cmphs  %p3/z %z12.h %z13.d -> %p5.h",  "cmphs  %p5/z %z18.h %z19.d -> %p8.h",
        "cmphs  %p6/z %z23.h %z24.d -> %p10.h", "cmphs  %p7/z %z31.h %z31.d -> %p15.h",
    };
    TEST_LOOP(cmphs, cmphs_sve_pred, 6, expected_0_1[i],
              opnd_create_reg_element_vector(Pn_six_offset_0[i], OPSZ_2),
              opnd_create_predicate_reg(Pn_half_six_offset_0[i], false),
              opnd_create_reg_element_vector(Zn_six_offset_2[i], OPSZ_2),
              opnd_create_reg_element_vector(Zn_six_offset_3[i], OPSZ_8));

    const char *expected_0_2[6] = {
        "cmphs  %p0/z %z0.s %z0.d -> %p0.s",    "cmphs  %p2/z %z7.s %z8.d -> %p2.s",
        "cmphs  %p3/z %z12.s %z13.d -> %p5.s",  "cmphs  %p5/z %z18.s %z19.d -> %p8.s",
        "cmphs  %p6/z %z23.s %z24.d -> %p10.s", "cmphs  %p7/z %z31.s %z31.d -> %p15.s",
    };
    TEST_LOOP(cmphs, cmphs_sve_pred, 6, expected_0_2[i],
              opnd_create_reg_element_vector(Pn_six_offset_0[i], OPSZ_4),
              opnd_create_predicate_reg(Pn_half_six_offset_0[i], false),
              opnd_create_reg_element_vector(Zn_six_offset_2[i], OPSZ_4),
              opnd_create_reg_element_vector(Zn_six_offset_3[i], OPSZ_8));

    /* Testing CMPHS   <Pd>.<Ts>, <Pg>/Z, <Zn>.<Ts>, <Zm>.<Ts> */
    const char *expected_1_0[6] = {
        "cmphs  %p0/z %z0.b %z0.b -> %p0.b",    "cmphs  %p2/z %z7.b %z8.b -> %p2.b",
        "cmphs  %p3/z %z12.b %z13.b -> %p5.b",  "cmphs  %p5/z %z18.b %z19.b -> %p8.b",
        "cmphs  %p6/z %z23.b %z24.b -> %p10.b", "cmphs  %p7/z %z31.b %z31.b -> %p15.b",
    };
    TEST_LOOP(cmphs, cmphs_sve_pred, 6, expected_1_0[i],
              opnd_create_reg_element_vector(Pn_six_offset_0[i], OPSZ_1),
              opnd_create_predicate_reg(Pn_half_six_offset_0[i], false),
              opnd_create_reg_element_vector(Zn_six_offset_2[i], OPSZ_1),
              opnd_create_reg_element_vector(Zn_six_offset_3[i], OPSZ_1));

    const char *expected_1_1[6] = {
        "cmphs  %p0/z %z0.h %z0.h -> %p0.h",    "cmphs  %p2/z %z7.h %z8.h -> %p2.h",
        "cmphs  %p3/z %z12.h %z13.h -> %p5.h",  "cmphs  %p5/z %z18.h %z19.h -> %p8.h",
        "cmphs  %p6/z %z23.h %z24.h -> %p10.h", "cmphs  %p7/z %z31.h %z31.h -> %p15.h",
    };
    TEST_LOOP(cmphs, cmphs_sve_pred, 6, expected_1_1[i],
              opnd_create_reg_element_vector(Pn_six_offset_0[i], OPSZ_2),
              opnd_create_predicate_reg(Pn_half_six_offset_0[i], false),
              opnd_create_reg_element_vector(Zn_six_offset_2[i], OPSZ_2),
              opnd_create_reg_element_vector(Zn_six_offset_3[i], OPSZ_2));

    const char *expected_1_2[6] = {
        "cmphs  %p0/z %z0.s %z0.s -> %p0.s",    "cmphs  %p2/z %z7.s %z8.s -> %p2.s",
        "cmphs  %p3/z %z12.s %z13.s -> %p5.s",  "cmphs  %p5/z %z18.s %z19.s -> %p8.s",
        "cmphs  %p6/z %z23.s %z24.s -> %p10.s", "cmphs  %p7/z %z31.s %z31.s -> %p15.s",
    };
    TEST_LOOP(cmphs, cmphs_sve_pred, 6, expected_1_2[i],
              opnd_create_reg_element_vector(Pn_six_offset_0[i], OPSZ_4),
              opnd_create_predicate_reg(Pn_half_six_offset_0[i], false),
              opnd_create_reg_element_vector(Zn_six_offset_2[i], OPSZ_4),
              opnd_create_reg_element_vector(Zn_six_offset_3[i], OPSZ_4));

    const char *expected_1_3[6] = {
        "cmphs  %p0/z %z0.d %z0.d -> %p0.d",    "cmphs  %p2/z %z7.d %z8.d -> %p2.d",
        "cmphs  %p3/z %z12.d %z13.d -> %p5.d",  "cmphs  %p5/z %z18.d %z19.d -> %p8.d",
        "cmphs  %p6/z %z23.d %z24.d -> %p10.d", "cmphs  %p7/z %z31.d %z31.d -> %p15.d",
    };
    TEST_LOOP(cmphs, cmphs_sve_pred, 6, expected_1_3[i],
              opnd_create_reg_element_vector(Pn_six_offset_0[i], OPSZ_8),
              opnd_create_predicate_reg(Pn_half_six_offset_0[i], false),
              opnd_create_reg_element_vector(Zn_six_offset_2[i], OPSZ_8),
              opnd_create_reg_element_vector(Zn_six_offset_3[i], OPSZ_8));
}

TEST_INSTR(cmple_sve_pred_simm)
{

    /* Testing CMPLE   <Pd>.<Ts>, <Pg>/Z, <Zn>.<Ts>, #<imm> */
    int imm5_0_0[6] = { -16, -8, -3, 3, 8, 15 };
    const char *expected_0_0[6] = {
        "cmple  %p0/z %z0.b $0xf0 -> %p0.b",   "cmple  %p2/z %z7.b $0xf8 -> %p2.b",
        "cmple  %p3/z %z12.b $0xfd -> %p5.b",  "cmple  %p5/z %z18.b $0x03 -> %p8.b",
        "cmple  %p6/z %z23.b $0x08 -> %p10.b", "cmple  %p7/z %z31.b $0x0f -> %p15.b",
    };
    TEST_LOOP(cmple, cmple_sve_pred_simm, 6, expected_0_0[i],
              opnd_create_reg_element_vector(Pn_six_offset_0[i], OPSZ_1),
              opnd_create_predicate_reg(Pn_half_six_offset_0[i], false),
              opnd_create_reg_element_vector(Zn_six_offset_2[i], OPSZ_1),
              opnd_create_immed_int(imm5_0_0[i], OPSZ_5b));

    int imm5_0_1[6] = { -16, -8, -3, 3, 8, 15 };
    const char *expected_0_1[6] = {
        "cmple  %p0/z %z0.h $0xf0 -> %p0.h",   "cmple  %p2/z %z7.h $0xf8 -> %p2.h",
        "cmple  %p3/z %z12.h $0xfd -> %p5.h",  "cmple  %p5/z %z18.h $0x03 -> %p8.h",
        "cmple  %p6/z %z23.h $0x08 -> %p10.h", "cmple  %p7/z %z31.h $0x0f -> %p15.h",
    };
    TEST_LOOP(cmple, cmple_sve_pred_simm, 6, expected_0_1[i],
              opnd_create_reg_element_vector(Pn_six_offset_0[i], OPSZ_2),
              opnd_create_predicate_reg(Pn_half_six_offset_0[i], false),
              opnd_create_reg_element_vector(Zn_six_offset_2[i], OPSZ_2),
              opnd_create_immed_int(imm5_0_1[i], OPSZ_5b));

    int imm5_0_2[6] = { -16, -8, -3, 3, 8, 15 };
    const char *expected_0_2[6] = {
        "cmple  %p0/z %z0.s $0xf0 -> %p0.s",   "cmple  %p2/z %z7.s $0xf8 -> %p2.s",
        "cmple  %p3/z %z12.s $0xfd -> %p5.s",  "cmple  %p5/z %z18.s $0x03 -> %p8.s",
        "cmple  %p6/z %z23.s $0x08 -> %p10.s", "cmple  %p7/z %z31.s $0x0f -> %p15.s",
    };
    TEST_LOOP(cmple, cmple_sve_pred_simm, 6, expected_0_2[i],
              opnd_create_reg_element_vector(Pn_six_offset_0[i], OPSZ_4),
              opnd_create_predicate_reg(Pn_half_six_offset_0[i], false),
              opnd_create_reg_element_vector(Zn_six_offset_2[i], OPSZ_4),
              opnd_create_immed_int(imm5_0_2[i], OPSZ_5b));

    int imm5_0_3[6] = { -16, -8, -3, 3, 8, 15 };
    const char *expected_0_3[6] = {
        "cmple  %p0/z %z0.d $0xf0 -> %p0.d",   "cmple  %p2/z %z7.d $0xf8 -> %p2.d",
        "cmple  %p3/z %z12.d $0xfd -> %p5.d",  "cmple  %p5/z %z18.d $0x03 -> %p8.d",
        "cmple  %p6/z %z23.d $0x08 -> %p10.d", "cmple  %p7/z %z31.d $0x0f -> %p15.d",
    };
    TEST_LOOP(cmple, cmple_sve_pred_simm, 6, expected_0_3[i],
              opnd_create_reg_element_vector(Pn_six_offset_0[i], OPSZ_8),
              opnd_create_predicate_reg(Pn_half_six_offset_0[i], false),
              opnd_create_reg_element_vector(Zn_six_offset_2[i], OPSZ_8),
              opnd_create_immed_int(imm5_0_3[i], OPSZ_5b));
}

TEST_INSTR(cmple_sve_pred)
{

    /* Testing CMPLE   <Pd>.<Ts>, <Pg>/Z, <Zn>.<Ts>, <Zm>.D */
    const char *expected_0_0[6] = {
        "cmple  %p0/z %z0.b %z0.d -> %p0.b",    "cmple  %p2/z %z7.b %z8.d -> %p2.b",
        "cmple  %p3/z %z12.b %z13.d -> %p5.b",  "cmple  %p5/z %z18.b %z19.d -> %p8.b",
        "cmple  %p6/z %z23.b %z24.d -> %p10.b", "cmple  %p7/z %z31.b %z31.d -> %p15.b",
    };
    TEST_LOOP(cmple, cmple_sve_pred, 6, expected_0_0[i],
              opnd_create_reg_element_vector(Pn_six_offset_0[i], OPSZ_1),
              opnd_create_predicate_reg(Pn_half_six_offset_0[i], false),
              opnd_create_reg_element_vector(Zn_six_offset_2[i], OPSZ_1),
              opnd_create_reg_element_vector(Zn_six_offset_3[i], OPSZ_8));

    const char *expected_0_1[6] = {
        "cmple  %p0/z %z0.h %z0.d -> %p0.h",    "cmple  %p2/z %z7.h %z8.d -> %p2.h",
        "cmple  %p3/z %z12.h %z13.d -> %p5.h",  "cmple  %p5/z %z18.h %z19.d -> %p8.h",
        "cmple  %p6/z %z23.h %z24.d -> %p10.h", "cmple  %p7/z %z31.h %z31.d -> %p15.h",
    };
    TEST_LOOP(cmple, cmple_sve_pred, 6, expected_0_1[i],
              opnd_create_reg_element_vector(Pn_six_offset_0[i], OPSZ_2),
              opnd_create_predicate_reg(Pn_half_six_offset_0[i], false),
              opnd_create_reg_element_vector(Zn_six_offset_2[i], OPSZ_2),
              opnd_create_reg_element_vector(Zn_six_offset_3[i], OPSZ_8));

    const char *expected_0_2[6] = {
        "cmple  %p0/z %z0.s %z0.d -> %p0.s",    "cmple  %p2/z %z7.s %z8.d -> %p2.s",
        "cmple  %p3/z %z12.s %z13.d -> %p5.s",  "cmple  %p5/z %z18.s %z19.d -> %p8.s",
        "cmple  %p6/z %z23.s %z24.d -> %p10.s", "cmple  %p7/z %z31.s %z31.d -> %p15.s",
    };
    TEST_LOOP(cmple, cmple_sve_pred, 6, expected_0_2[i],
              opnd_create_reg_element_vector(Pn_six_offset_0[i], OPSZ_4),
              opnd_create_predicate_reg(Pn_half_six_offset_0[i], false),
              opnd_create_reg_element_vector(Zn_six_offset_2[i], OPSZ_4),
              opnd_create_reg_element_vector(Zn_six_offset_3[i], OPSZ_8));
}

TEST_INSTR(cmplo_sve_pred_imm)
{

    /* Testing CMPLO   <Pd>.<Ts>, <Pg>/Z, <Zn>.<Ts>, #<imm> */
    uint imm7_0_0[6] = { 0, 24, 45, 67, 88, 127 };
    const char *expected_0_0[6] = {
        "cmplo  %p0/z %z0.b $0x00 -> %p0.b",   "cmplo  %p2/z %z7.b $0x18 -> %p2.b",
        "cmplo  %p3/z %z12.b $0x2d -> %p5.b",  "cmplo  %p5/z %z18.b $0x43 -> %p8.b",
        "cmplo  %p6/z %z23.b $0x58 -> %p10.b", "cmplo  %p7/z %z31.b $0x7f -> %p15.b",
    };
    TEST_LOOP(cmplo, cmplo_sve_pred_imm, 6, expected_0_0[i],
              opnd_create_reg_element_vector(Pn_six_offset_0[i], OPSZ_1),
              opnd_create_predicate_reg(Pn_half_six_offset_0[i], false),
              opnd_create_reg_element_vector(Zn_six_offset_2[i], OPSZ_1),
              opnd_create_immed_uint(imm7_0_0[i], OPSZ_7b));

    uint imm7_0_1[6] = { 0, 24, 45, 67, 88, 127 };
    const char *expected_0_1[6] = {
        "cmplo  %p0/z %z0.h $0x00 -> %p0.h",   "cmplo  %p2/z %z7.h $0x18 -> %p2.h",
        "cmplo  %p3/z %z12.h $0x2d -> %p5.h",  "cmplo  %p5/z %z18.h $0x43 -> %p8.h",
        "cmplo  %p6/z %z23.h $0x58 -> %p10.h", "cmplo  %p7/z %z31.h $0x7f -> %p15.h",
    };
    TEST_LOOP(cmplo, cmplo_sve_pred_imm, 6, expected_0_1[i],
              opnd_create_reg_element_vector(Pn_six_offset_0[i], OPSZ_2),
              opnd_create_predicate_reg(Pn_half_six_offset_0[i], false),
              opnd_create_reg_element_vector(Zn_six_offset_2[i], OPSZ_2),
              opnd_create_immed_uint(imm7_0_1[i], OPSZ_7b));

    uint imm7_0_2[6] = { 0, 24, 45, 67, 88, 127 };
    const char *expected_0_2[6] = {
        "cmplo  %p0/z %z0.s $0x00 -> %p0.s",   "cmplo  %p2/z %z7.s $0x18 -> %p2.s",
        "cmplo  %p3/z %z12.s $0x2d -> %p5.s",  "cmplo  %p5/z %z18.s $0x43 -> %p8.s",
        "cmplo  %p6/z %z23.s $0x58 -> %p10.s", "cmplo  %p7/z %z31.s $0x7f -> %p15.s",
    };
    TEST_LOOP(cmplo, cmplo_sve_pred_imm, 6, expected_0_2[i],
              opnd_create_reg_element_vector(Pn_six_offset_0[i], OPSZ_4),
              opnd_create_predicate_reg(Pn_half_six_offset_0[i], false),
              opnd_create_reg_element_vector(Zn_six_offset_2[i], OPSZ_4),
              opnd_create_immed_uint(imm7_0_2[i], OPSZ_7b));

    uint imm7_0_3[6] = { 0, 24, 45, 67, 88, 127 };
    const char *expected_0_3[6] = {
        "cmplo  %p0/z %z0.d $0x00 -> %p0.d",   "cmplo  %p2/z %z7.d $0x18 -> %p2.d",
        "cmplo  %p3/z %z12.d $0x2d -> %p5.d",  "cmplo  %p5/z %z18.d $0x43 -> %p8.d",
        "cmplo  %p6/z %z23.d $0x58 -> %p10.d", "cmplo  %p7/z %z31.d $0x7f -> %p15.d",
    };
    TEST_LOOP(cmplo, cmplo_sve_pred_imm, 6, expected_0_3[i],
              opnd_create_reg_element_vector(Pn_six_offset_0[i], OPSZ_8),
              opnd_create_predicate_reg(Pn_half_six_offset_0[i], false),
              opnd_create_reg_element_vector(Zn_six_offset_2[i], OPSZ_8),
              opnd_create_immed_uint(imm7_0_3[i], OPSZ_7b));
}

TEST_INSTR(cmplo_sve_pred)
{

    /* Testing CMPLO   <Pd>.<Ts>, <Pg>/Z, <Zn>.<Ts>, <Zm>.D */
    const char *expected_0_0[6] = {
        "cmplo  %p0/z %z0.b %z0.d -> %p0.b",    "cmplo  %p2/z %z7.b %z8.d -> %p2.b",
        "cmplo  %p3/z %z12.b %z13.d -> %p5.b",  "cmplo  %p5/z %z18.b %z19.d -> %p8.b",
        "cmplo  %p6/z %z23.b %z24.d -> %p10.b", "cmplo  %p7/z %z31.b %z31.d -> %p15.b",
    };
    TEST_LOOP(cmplo, cmplo_sve_pred, 6, expected_0_0[i],
              opnd_create_reg_element_vector(Pn_six_offset_0[i], OPSZ_1),
              opnd_create_predicate_reg(Pn_half_six_offset_0[i], false),
              opnd_create_reg_element_vector(Zn_six_offset_2[i], OPSZ_1),
              opnd_create_reg_element_vector(Zn_six_offset_3[i], OPSZ_8));

    const char *expected_0_1[6] = {
        "cmplo  %p0/z %z0.h %z0.d -> %p0.h",    "cmplo  %p2/z %z7.h %z8.d -> %p2.h",
        "cmplo  %p3/z %z12.h %z13.d -> %p5.h",  "cmplo  %p5/z %z18.h %z19.d -> %p8.h",
        "cmplo  %p6/z %z23.h %z24.d -> %p10.h", "cmplo  %p7/z %z31.h %z31.d -> %p15.h",
    };
    TEST_LOOP(cmplo, cmplo_sve_pred, 6, expected_0_1[i],
              opnd_create_reg_element_vector(Pn_six_offset_0[i], OPSZ_2),
              opnd_create_predicate_reg(Pn_half_six_offset_0[i], false),
              opnd_create_reg_element_vector(Zn_six_offset_2[i], OPSZ_2),
              opnd_create_reg_element_vector(Zn_six_offset_3[i], OPSZ_8));

    const char *expected_0_2[6] = {
        "cmplo  %p0/z %z0.s %z0.d -> %p0.s",    "cmplo  %p2/z %z7.s %z8.d -> %p2.s",
        "cmplo  %p3/z %z12.s %z13.d -> %p5.s",  "cmplo  %p5/z %z18.s %z19.d -> %p8.s",
        "cmplo  %p6/z %z23.s %z24.d -> %p10.s", "cmplo  %p7/z %z31.s %z31.d -> %p15.s",
    };
    TEST_LOOP(cmplo, cmplo_sve_pred, 6, expected_0_2[i],
              opnd_create_reg_element_vector(Pn_six_offset_0[i], OPSZ_4),
              opnd_create_predicate_reg(Pn_half_six_offset_0[i], false),
              opnd_create_reg_element_vector(Zn_six_offset_2[i], OPSZ_4),
              opnd_create_reg_element_vector(Zn_six_offset_3[i], OPSZ_8));
}

TEST_INSTR(cmpls_sve_pred_imm)
{

    /* Testing CMPLS   <Pd>.<Ts>, <Pg>/Z, <Zn>.<Ts>, #<imm> */
    uint imm7_0_0[6] = { 0, 24, 45, 67, 88, 127 };
    const char *expected_0_0[6] = {
        "cmpls  %p0/z %z0.b $0x00 -> %p0.b",   "cmpls  %p2/z %z7.b $0x18 -> %p2.b",
        "cmpls  %p3/z %z12.b $0x2d -> %p5.b",  "cmpls  %p5/z %z18.b $0x43 -> %p8.b",
        "cmpls  %p6/z %z23.b $0x58 -> %p10.b", "cmpls  %p7/z %z31.b $0x7f -> %p15.b",
    };
    TEST_LOOP(cmpls, cmpls_sve_pred_imm, 6, expected_0_0[i],
              opnd_create_reg_element_vector(Pn_six_offset_0[i], OPSZ_1),
              opnd_create_predicate_reg(Pn_half_six_offset_0[i], false),
              opnd_create_reg_element_vector(Zn_six_offset_2[i], OPSZ_1),
              opnd_create_immed_uint(imm7_0_0[i], OPSZ_7b));

    uint imm7_0_1[6] = { 0, 24, 45, 67, 88, 127 };
    const char *expected_0_1[6] = {
        "cmpls  %p0/z %z0.h $0x00 -> %p0.h",   "cmpls  %p2/z %z7.h $0x18 -> %p2.h",
        "cmpls  %p3/z %z12.h $0x2d -> %p5.h",  "cmpls  %p5/z %z18.h $0x43 -> %p8.h",
        "cmpls  %p6/z %z23.h $0x58 -> %p10.h", "cmpls  %p7/z %z31.h $0x7f -> %p15.h",
    };
    TEST_LOOP(cmpls, cmpls_sve_pred_imm, 6, expected_0_1[i],
              opnd_create_reg_element_vector(Pn_six_offset_0[i], OPSZ_2),
              opnd_create_predicate_reg(Pn_half_six_offset_0[i], false),
              opnd_create_reg_element_vector(Zn_six_offset_2[i], OPSZ_2),
              opnd_create_immed_uint(imm7_0_1[i], OPSZ_7b));

    uint imm7_0_2[6] = { 0, 24, 45, 67, 88, 127 };
    const char *expected_0_2[6] = {
        "cmpls  %p0/z %z0.s $0x00 -> %p0.s",   "cmpls  %p2/z %z7.s $0x18 -> %p2.s",
        "cmpls  %p3/z %z12.s $0x2d -> %p5.s",  "cmpls  %p5/z %z18.s $0x43 -> %p8.s",
        "cmpls  %p6/z %z23.s $0x58 -> %p10.s", "cmpls  %p7/z %z31.s $0x7f -> %p15.s",
    };
    TEST_LOOP(cmpls, cmpls_sve_pred_imm, 6, expected_0_2[i],
              opnd_create_reg_element_vector(Pn_six_offset_0[i], OPSZ_4),
              opnd_create_predicate_reg(Pn_half_six_offset_0[i], false),
              opnd_create_reg_element_vector(Zn_six_offset_2[i], OPSZ_4),
              opnd_create_immed_uint(imm7_0_2[i], OPSZ_7b));

    uint imm7_0_3[6] = { 0, 24, 45, 67, 88, 127 };
    const char *expected_0_3[6] = {
        "cmpls  %p0/z %z0.d $0x00 -> %p0.d",   "cmpls  %p2/z %z7.d $0x18 -> %p2.d",
        "cmpls  %p3/z %z12.d $0x2d -> %p5.d",  "cmpls  %p5/z %z18.d $0x43 -> %p8.d",
        "cmpls  %p6/z %z23.d $0x58 -> %p10.d", "cmpls  %p7/z %z31.d $0x7f -> %p15.d",
    };
    TEST_LOOP(cmpls, cmpls_sve_pred_imm, 6, expected_0_3[i],
              opnd_create_reg_element_vector(Pn_six_offset_0[i], OPSZ_8),
              opnd_create_predicate_reg(Pn_half_six_offset_0[i], false),
              opnd_create_reg_element_vector(Zn_six_offset_2[i], OPSZ_8),
              opnd_create_immed_uint(imm7_0_3[i], OPSZ_7b));
}

TEST_INSTR(cmpls_sve_pred)
{

    /* Testing CMPLS   <Pd>.<Ts>, <Pg>/Z, <Zn>.<Ts>, <Zm>.D */
    const char *expected_0_0[6] = {
        "cmpls  %p0/z %z0.b %z0.d -> %p0.b",    "cmpls  %p2/z %z7.b %z8.d -> %p2.b",
        "cmpls  %p3/z %z12.b %z13.d -> %p5.b",  "cmpls  %p5/z %z18.b %z19.d -> %p8.b",
        "cmpls  %p6/z %z23.b %z24.d -> %p10.b", "cmpls  %p7/z %z31.b %z31.d -> %p15.b",
    };
    TEST_LOOP(cmpls, cmpls_sve_pred, 6, expected_0_0[i],
              opnd_create_reg_element_vector(Pn_six_offset_0[i], OPSZ_1),
              opnd_create_predicate_reg(Pn_half_six_offset_0[i], false),
              opnd_create_reg_element_vector(Zn_six_offset_2[i], OPSZ_1),
              opnd_create_reg_element_vector(Zn_six_offset_3[i], OPSZ_8));

    const char *expected_0_1[6] = {
        "cmpls  %p0/z %z0.h %z0.d -> %p0.h",    "cmpls  %p2/z %z7.h %z8.d -> %p2.h",
        "cmpls  %p3/z %z12.h %z13.d -> %p5.h",  "cmpls  %p5/z %z18.h %z19.d -> %p8.h",
        "cmpls  %p6/z %z23.h %z24.d -> %p10.h", "cmpls  %p7/z %z31.h %z31.d -> %p15.h",
    };
    TEST_LOOP(cmpls, cmpls_sve_pred, 6, expected_0_1[i],
              opnd_create_reg_element_vector(Pn_six_offset_0[i], OPSZ_2),
              opnd_create_predicate_reg(Pn_half_six_offset_0[i], false),
              opnd_create_reg_element_vector(Zn_six_offset_2[i], OPSZ_2),
              opnd_create_reg_element_vector(Zn_six_offset_3[i], OPSZ_8));

    const char *expected_0_2[6] = {
        "cmpls  %p0/z %z0.s %z0.d -> %p0.s",    "cmpls  %p2/z %z7.s %z8.d -> %p2.s",
        "cmpls  %p3/z %z12.s %z13.d -> %p5.s",  "cmpls  %p5/z %z18.s %z19.d -> %p8.s",
        "cmpls  %p6/z %z23.s %z24.d -> %p10.s", "cmpls  %p7/z %z31.s %z31.d -> %p15.s",
    };
    TEST_LOOP(cmpls, cmpls_sve_pred, 6, expected_0_2[i],
              opnd_create_reg_element_vector(Pn_six_offset_0[i], OPSZ_4),
              opnd_create_predicate_reg(Pn_half_six_offset_0[i], false),
              opnd_create_reg_element_vector(Zn_six_offset_2[i], OPSZ_4),
              opnd_create_reg_element_vector(Zn_six_offset_3[i], OPSZ_8));
}

TEST_INSTR(cmplt_sve_pred_simm)
{

    /* Testing CMPLT   <Pd>.<Ts>, <Pg>/Z, <Zn>.<Ts>, #<imm> */
    int imm5_0_0[6] = { -16, -8, -3, 3, 8, 15 };
    const char *expected_0_0[6] = {
        "cmplt  %p0/z %z0.b $0xf0 -> %p0.b",   "cmplt  %p2/z %z7.b $0xf8 -> %p2.b",
        "cmplt  %p3/z %z12.b $0xfd -> %p5.b",  "cmplt  %p5/z %z18.b $0x03 -> %p8.b",
        "cmplt  %p6/z %z23.b $0x08 -> %p10.b", "cmplt  %p7/z %z31.b $0x0f -> %p15.b",
    };
    TEST_LOOP(cmplt, cmplt_sve_pred_simm, 6, expected_0_0[i],
              opnd_create_reg_element_vector(Pn_six_offset_0[i], OPSZ_1),
              opnd_create_predicate_reg(Pn_half_six_offset_0[i], false),
              opnd_create_reg_element_vector(Zn_six_offset_2[i], OPSZ_1),
              opnd_create_immed_int(imm5_0_0[i], OPSZ_5b));

    int imm5_0_1[6] = { -16, -8, -3, 3, 8, 15 };
    const char *expected_0_1[6] = {
        "cmplt  %p0/z %z0.h $0xf0 -> %p0.h",   "cmplt  %p2/z %z7.h $0xf8 -> %p2.h",
        "cmplt  %p3/z %z12.h $0xfd -> %p5.h",  "cmplt  %p5/z %z18.h $0x03 -> %p8.h",
        "cmplt  %p6/z %z23.h $0x08 -> %p10.h", "cmplt  %p7/z %z31.h $0x0f -> %p15.h",
    };
    TEST_LOOP(cmplt, cmplt_sve_pred_simm, 6, expected_0_1[i],
              opnd_create_reg_element_vector(Pn_six_offset_0[i], OPSZ_2),
              opnd_create_predicate_reg(Pn_half_six_offset_0[i], false),
              opnd_create_reg_element_vector(Zn_six_offset_2[i], OPSZ_2),
              opnd_create_immed_int(imm5_0_1[i], OPSZ_5b));

    int imm5_0_2[6] = { -16, -8, -3, 3, 8, 15 };
    const char *expected_0_2[6] = {
        "cmplt  %p0/z %z0.s $0xf0 -> %p0.s",   "cmplt  %p2/z %z7.s $0xf8 -> %p2.s",
        "cmplt  %p3/z %z12.s $0xfd -> %p5.s",  "cmplt  %p5/z %z18.s $0x03 -> %p8.s",
        "cmplt  %p6/z %z23.s $0x08 -> %p10.s", "cmplt  %p7/z %z31.s $0x0f -> %p15.s",
    };
    TEST_LOOP(cmplt, cmplt_sve_pred_simm, 6, expected_0_2[i],
              opnd_create_reg_element_vector(Pn_six_offset_0[i], OPSZ_4),
              opnd_create_predicate_reg(Pn_half_six_offset_0[i], false),
              opnd_create_reg_element_vector(Zn_six_offset_2[i], OPSZ_4),
              opnd_create_immed_int(imm5_0_2[i], OPSZ_5b));

    int imm5_0_3[6] = { -16, -8, -3, 3, 8, 15 };
    const char *expected_0_3[6] = {
        "cmplt  %p0/z %z0.d $0xf0 -> %p0.d",   "cmplt  %p2/z %z7.d $0xf8 -> %p2.d",
        "cmplt  %p3/z %z12.d $0xfd -> %p5.d",  "cmplt  %p5/z %z18.d $0x03 -> %p8.d",
        "cmplt  %p6/z %z23.d $0x08 -> %p10.d", "cmplt  %p7/z %z31.d $0x0f -> %p15.d",
    };
    TEST_LOOP(cmplt, cmplt_sve_pred_simm, 6, expected_0_3[i],
              opnd_create_reg_element_vector(Pn_six_offset_0[i], OPSZ_8),
              opnd_create_predicate_reg(Pn_half_six_offset_0[i], false),
              opnd_create_reg_element_vector(Zn_six_offset_2[i], OPSZ_8),
              opnd_create_immed_int(imm5_0_3[i], OPSZ_5b));
}

TEST_INSTR(cmplt_sve_pred)
{

    /* Testing CMPLT   <Pd>.<Ts>, <Pg>/Z, <Zn>.<Ts>, <Zm>.D */
    const char *expected_0_0[6] = {
        "cmplt  %p0/z %z0.b %z0.d -> %p0.b",    "cmplt  %p2/z %z7.b %z8.d -> %p2.b",
        "cmplt  %p3/z %z12.b %z13.d -> %p5.b",  "cmplt  %p5/z %z18.b %z19.d -> %p8.b",
        "cmplt  %p6/z %z23.b %z24.d -> %p10.b", "cmplt  %p7/z %z31.b %z31.d -> %p15.b",
    };
    TEST_LOOP(cmplt, cmplt_sve_pred, 6, expected_0_0[i],
              opnd_create_reg_element_vector(Pn_six_offset_0[i], OPSZ_1),
              opnd_create_predicate_reg(Pn_half_six_offset_0[i], false),
              opnd_create_reg_element_vector(Zn_six_offset_2[i], OPSZ_1),
              opnd_create_reg_element_vector(Zn_six_offset_3[i], OPSZ_8));

    const char *expected_0_1[6] = {
        "cmplt  %p0/z %z0.h %z0.d -> %p0.h",    "cmplt  %p2/z %z7.h %z8.d -> %p2.h",
        "cmplt  %p3/z %z12.h %z13.d -> %p5.h",  "cmplt  %p5/z %z18.h %z19.d -> %p8.h",
        "cmplt  %p6/z %z23.h %z24.d -> %p10.h", "cmplt  %p7/z %z31.h %z31.d -> %p15.h",
    };
    TEST_LOOP(cmplt, cmplt_sve_pred, 6, expected_0_1[i],
              opnd_create_reg_element_vector(Pn_six_offset_0[i], OPSZ_2),
              opnd_create_predicate_reg(Pn_half_six_offset_0[i], false),
              opnd_create_reg_element_vector(Zn_six_offset_2[i], OPSZ_2),
              opnd_create_reg_element_vector(Zn_six_offset_3[i], OPSZ_8));

    const char *expected_0_2[6] = {
        "cmplt  %p0/z %z0.s %z0.d -> %p0.s",    "cmplt  %p2/z %z7.s %z8.d -> %p2.s",
        "cmplt  %p3/z %z12.s %z13.d -> %p5.s",  "cmplt  %p5/z %z18.s %z19.d -> %p8.s",
        "cmplt  %p6/z %z23.s %z24.d -> %p10.s", "cmplt  %p7/z %z31.s %z31.d -> %p15.s",
    };
    TEST_LOOP(cmplt, cmplt_sve_pred, 6, expected_0_2[i],
              opnd_create_reg_element_vector(Pn_six_offset_0[i], OPSZ_4),
              opnd_create_predicate_reg(Pn_half_six_offset_0[i], false),
              opnd_create_reg_element_vector(Zn_six_offset_2[i], OPSZ_4),
              opnd_create_reg_element_vector(Zn_six_offset_3[i], OPSZ_8));
}

TEST_INSTR(cmpne_sve_pred_simm)
{

    /* Testing CMPNE   <Pd>.<Ts>, <Pg>/Z, <Zn>.<Ts>, #<imm> */
    int imm5_0_0[6] = { -16, -8, -3, 3, 8, 15 };
    const char *expected_0_0[6] = {
        "cmpne  %p0/z %z0.b $0xf0 -> %p0.b",   "cmpne  %p2/z %z7.b $0xf8 -> %p2.b",
        "cmpne  %p3/z %z12.b $0xfd -> %p5.b",  "cmpne  %p5/z %z18.b $0x03 -> %p8.b",
        "cmpne  %p6/z %z23.b $0x08 -> %p10.b", "cmpne  %p7/z %z31.b $0x0f -> %p15.b",
    };
    TEST_LOOP(cmpne, cmpne_sve_pred_simm, 6, expected_0_0[i],
              opnd_create_reg_element_vector(Pn_six_offset_0[i], OPSZ_1),
              opnd_create_predicate_reg(Pn_half_six_offset_0[i], false),
              opnd_create_reg_element_vector(Zn_six_offset_2[i], OPSZ_1),
              opnd_create_immed_int(imm5_0_0[i], OPSZ_5b));

    int imm5_0_1[6] = { -16, -8, -3, 3, 8, 15 };
    const char *expected_0_1[6] = {
        "cmpne  %p0/z %z0.h $0xf0 -> %p0.h",   "cmpne  %p2/z %z7.h $0xf8 -> %p2.h",
        "cmpne  %p3/z %z12.h $0xfd -> %p5.h",  "cmpne  %p5/z %z18.h $0x03 -> %p8.h",
        "cmpne  %p6/z %z23.h $0x08 -> %p10.h", "cmpne  %p7/z %z31.h $0x0f -> %p15.h",
    };
    TEST_LOOP(cmpne, cmpne_sve_pred_simm, 6, expected_0_1[i],
              opnd_create_reg_element_vector(Pn_six_offset_0[i], OPSZ_2),
              opnd_create_predicate_reg(Pn_half_six_offset_0[i], false),
              opnd_create_reg_element_vector(Zn_six_offset_2[i], OPSZ_2),
              opnd_create_immed_int(imm5_0_1[i], OPSZ_5b));

    int imm5_0_2[6] = { -16, -8, -3, 3, 8, 15 };
    const char *expected_0_2[6] = {
        "cmpne  %p0/z %z0.s $0xf0 -> %p0.s",   "cmpne  %p2/z %z7.s $0xf8 -> %p2.s",
        "cmpne  %p3/z %z12.s $0xfd -> %p5.s",  "cmpne  %p5/z %z18.s $0x03 -> %p8.s",
        "cmpne  %p6/z %z23.s $0x08 -> %p10.s", "cmpne  %p7/z %z31.s $0x0f -> %p15.s",
    };
    TEST_LOOP(cmpne, cmpne_sve_pred_simm, 6, expected_0_2[i],
              opnd_create_reg_element_vector(Pn_six_offset_0[i], OPSZ_4),
              opnd_create_predicate_reg(Pn_half_six_offset_0[i], false),
              opnd_create_reg_element_vector(Zn_six_offset_2[i], OPSZ_4),
              opnd_create_immed_int(imm5_0_2[i], OPSZ_5b));

    int imm5_0_3[6] = { -16, -8, -3, 3, 8, 15 };
    const char *expected_0_3[6] = {
        "cmpne  %p0/z %z0.d $0xf0 -> %p0.d",   "cmpne  %p2/z %z7.d $0xf8 -> %p2.d",
        "cmpne  %p3/z %z12.d $0xfd -> %p5.d",  "cmpne  %p5/z %z18.d $0x03 -> %p8.d",
        "cmpne  %p6/z %z23.d $0x08 -> %p10.d", "cmpne  %p7/z %z31.d $0x0f -> %p15.d",
    };
    TEST_LOOP(cmpne, cmpne_sve_pred_simm, 6, expected_0_3[i],
              opnd_create_reg_element_vector(Pn_six_offset_0[i], OPSZ_8),
              opnd_create_predicate_reg(Pn_half_six_offset_0[i], false),
              opnd_create_reg_element_vector(Zn_six_offset_2[i], OPSZ_8),
              opnd_create_immed_int(imm5_0_3[i], OPSZ_5b));
}

TEST_INSTR(cmpne_sve_pred)
{

    /* Testing CMPNE   <Pd>.<Ts>, <Pg>/Z, <Zn>.<Ts>, <Zm>.D */
    const char *expected_0_0[6] = {
        "cmpne  %p0/z %z0.b %z0.d -> %p0.b",    "cmpne  %p2/z %z7.b %z8.d -> %p2.b",
        "cmpne  %p3/z %z12.b %z13.d -> %p5.b",  "cmpne  %p5/z %z18.b %z19.d -> %p8.b",
        "cmpne  %p6/z %z23.b %z24.d -> %p10.b", "cmpne  %p7/z %z31.b %z31.d -> %p15.b",
    };
    TEST_LOOP(cmpne, cmpne_sve_pred, 6, expected_0_0[i],
              opnd_create_reg_element_vector(Pn_six_offset_0[i], OPSZ_1),
              opnd_create_predicate_reg(Pn_half_six_offset_0[i], false),
              opnd_create_reg_element_vector(Zn_six_offset_2[i], OPSZ_1),
              opnd_create_reg_element_vector(Zn_six_offset_3[i], OPSZ_8));

    const char *expected_0_1[6] = {
        "cmpne  %p0/z %z0.h %z0.d -> %p0.h",    "cmpne  %p2/z %z7.h %z8.d -> %p2.h",
        "cmpne  %p3/z %z12.h %z13.d -> %p5.h",  "cmpne  %p5/z %z18.h %z19.d -> %p8.h",
        "cmpne  %p6/z %z23.h %z24.d -> %p10.h", "cmpne  %p7/z %z31.h %z31.d -> %p15.h",
    };
    TEST_LOOP(cmpne, cmpne_sve_pred, 6, expected_0_1[i],
              opnd_create_reg_element_vector(Pn_six_offset_0[i], OPSZ_2),
              opnd_create_predicate_reg(Pn_half_six_offset_0[i], false),
              opnd_create_reg_element_vector(Zn_six_offset_2[i], OPSZ_2),
              opnd_create_reg_element_vector(Zn_six_offset_3[i], OPSZ_8));

    const char *expected_0_2[6] = {
        "cmpne  %p0/z %z0.s %z0.d -> %p0.s",    "cmpne  %p2/z %z7.s %z8.d -> %p2.s",
        "cmpne  %p3/z %z12.s %z13.d -> %p5.s",  "cmpne  %p5/z %z18.s %z19.d -> %p8.s",
        "cmpne  %p6/z %z23.s %z24.d -> %p10.s", "cmpne  %p7/z %z31.s %z31.d -> %p15.s",
    };
    TEST_LOOP(cmpne, cmpne_sve_pred, 6, expected_0_2[i],
              opnd_create_reg_element_vector(Pn_six_offset_0[i], OPSZ_4),
              opnd_create_predicate_reg(Pn_half_six_offset_0[i], false),
              opnd_create_reg_element_vector(Zn_six_offset_2[i], OPSZ_4),
              opnd_create_reg_element_vector(Zn_six_offset_3[i], OPSZ_8));

    /* Testing CMPNE   <Pd>.<Ts>, <Pg>/Z, <Zn>.<Ts>, <Zm>.<Ts> */
    const char *expected_1_0[6] = {
        "cmpne  %p0/z %z0.b %z0.b -> %p0.b",    "cmpne  %p2/z %z7.b %z8.b -> %p2.b",
        "cmpne  %p3/z %z12.b %z13.b -> %p5.b",  "cmpne  %p5/z %z18.b %z19.b -> %p8.b",
        "cmpne  %p6/z %z23.b %z24.b -> %p10.b", "cmpne  %p7/z %z31.b %z31.b -> %p15.b",
    };
    TEST_LOOP(cmpne, cmpne_sve_pred, 6, expected_1_0[i],
              opnd_create_reg_element_vector(Pn_six_offset_0[i], OPSZ_1),
              opnd_create_predicate_reg(Pn_half_six_offset_0[i], false),
              opnd_create_reg_element_vector(Zn_six_offset_2[i], OPSZ_1),
              opnd_create_reg_element_vector(Zn_six_offset_3[i], OPSZ_1));

    const char *expected_1_1[6] = {
        "cmpne  %p0/z %z0.h %z0.h -> %p0.h",    "cmpne  %p2/z %z7.h %z8.h -> %p2.h",
        "cmpne  %p3/z %z12.h %z13.h -> %p5.h",  "cmpne  %p5/z %z18.h %z19.h -> %p8.h",
        "cmpne  %p6/z %z23.h %z24.h -> %p10.h", "cmpne  %p7/z %z31.h %z31.h -> %p15.h",
    };
    TEST_LOOP(cmpne, cmpne_sve_pred, 6, expected_1_1[i],
              opnd_create_reg_element_vector(Pn_six_offset_0[i], OPSZ_2),
              opnd_create_predicate_reg(Pn_half_six_offset_0[i], false),
              opnd_create_reg_element_vector(Zn_six_offset_2[i], OPSZ_2),
              opnd_create_reg_element_vector(Zn_six_offset_3[i], OPSZ_2));

    const char *expected_1_2[6] = {
        "cmpne  %p0/z %z0.s %z0.s -> %p0.s",    "cmpne  %p2/z %z7.s %z8.s -> %p2.s",
        "cmpne  %p3/z %z12.s %z13.s -> %p5.s",  "cmpne  %p5/z %z18.s %z19.s -> %p8.s",
        "cmpne  %p6/z %z23.s %z24.s -> %p10.s", "cmpne  %p7/z %z31.s %z31.s -> %p15.s",
    };
    TEST_LOOP(cmpne, cmpne_sve_pred, 6, expected_1_2[i],
              opnd_create_reg_element_vector(Pn_six_offset_0[i], OPSZ_4),
              opnd_create_predicate_reg(Pn_half_six_offset_0[i], false),
              opnd_create_reg_element_vector(Zn_six_offset_2[i], OPSZ_4),
              opnd_create_reg_element_vector(Zn_six_offset_3[i], OPSZ_4));

    const char *expected_1_3[6] = {
        "cmpne  %p0/z %z0.d %z0.d -> %p0.d",    "cmpne  %p2/z %z7.d %z8.d -> %p2.d",
        "cmpne  %p3/z %z12.d %z13.d -> %p5.d",  "cmpne  %p5/z %z18.d %z19.d -> %p8.d",
        "cmpne  %p6/z %z23.d %z24.d -> %p10.d", "cmpne  %p7/z %z31.d %z31.d -> %p15.d",
    };
    TEST_LOOP(cmpne, cmpne_sve_pred, 6, expected_1_3[i],
              opnd_create_reg_element_vector(Pn_six_offset_0[i], OPSZ_8),
              opnd_create_predicate_reg(Pn_half_six_offset_0[i], false),
              opnd_create_reg_element_vector(Zn_six_offset_2[i], OPSZ_8),
              opnd_create_reg_element_vector(Zn_six_offset_3[i], OPSZ_8));
}

TEST_INSTR(rdffr_sve)
{
    /* Testing RDFFR   <Pd>.B */
    const char *expected_0_0[6] = {
        "rdffr   -> %p0.b", "rdffr   -> %p2.b",  "rdffr   -> %p5.b",
        "rdffr   -> %p8.b", "rdffr   -> %p10.b", "rdffr   -> %p15.b",
    };
    TEST_LOOP(rdffr, rdffr_sve, 6, expected_0_0[i],
              opnd_create_reg_element_vector(Pn_six_offset_0[i], OPSZ_1));
}

TEST_INSTR(rdffr_sve_pred)
{
    /* Testing RDFFR   <Pd>.B, <Pg>/Z */
    const char *expected_0_0[6] = {
        "rdffr  %p0/z -> %p0.b", "rdffr  %p3/z -> %p2.b",   "rdffr  %p6/z -> %p5.b",
        "rdffr  %p9/z -> %p8.b", "rdffr  %p11/z -> %p10.b", "rdffr  %p15/z -> %p15.b",
    };
    TEST_LOOP(rdffr, rdffr_sve_pred, 6, expected_0_0[i],
              opnd_create_reg_element_vector(Pn_six_offset_0[i], OPSZ_1),
              opnd_create_predicate_reg(Pn_six_offset_1[i], false));
}

TEST_INSTR(rdffrs_sve_pred)
{
    /* Testing RDFFRS  <Pd>.B, <Pg>/Z */
    const char *expected_0_0[6] = {
        "rdffrs %p0/z -> %p0.b", "rdffrs %p3/z -> %p2.b",   "rdffrs %p6/z -> %p5.b",
        "rdffrs %p9/z -> %p8.b", "rdffrs %p11/z -> %p10.b", "rdffrs %p15/z -> %p15.b",
    };
    TEST_LOOP(rdffrs, rdffrs_sve_pred, 6, expected_0_0[i],
              opnd_create_reg_element_vector(Pn_six_offset_0[i], OPSZ_1),
              opnd_create_predicate_reg(Pn_six_offset_1[i], false));
}

TEST_INSTR(wrffr_sve)
{

    /* Testing WRFFR   <Pn>.B */
    const char *expected_0_0[6] = {
        "wrffr  %p0.b", "wrffr  %p2.b",  "wrffr  %p5.b",
        "wrffr  %p8.b", "wrffr  %p10.b", "wrffr  %p15.b",
    };
    TEST_LOOP(wrffr, wrffr_sve, 6, expected_0_0[i],
              opnd_create_reg_element_vector(Pn_six_offset_0[i], OPSZ_1));
}

TEST_INSTR(setffr_sve)
{
    /* Testing SETFFR */
    TEST_NO_OPNDS(setffr, setffr_sve, "setffr");
}

TEST_INSTR(cntp_sve_pred)
{

    /* Testing CNTP    <Xd>, <Pg>, <Pn>.<Ts> */
    const char *expected_0_0[6] = {
        "cntp   %p0 %p0.b -> %x0",    "cntp   %p3 %p4.b -> %x5",
        "cntp   %p6 %p7.b -> %x10",   "cntp   %p9 %p10.b -> %x15",
        "cntp   %p11 %p12.b -> %x20", "cntp   %p15 %p15.b -> %x30",
    };
    TEST_LOOP(cntp, cntp_sve_pred, 6, expected_0_0[i],
              opnd_create_reg(Xn_six_offset_0[i]), opnd_create_reg(Pn_six_offset_1[i]),
              opnd_create_reg_element_vector(Pn_six_offset_2[i], OPSZ_1));

    const char *expected_0_1[6] = {
        "cntp   %p0 %p0.h -> %x0",    "cntp   %p3 %p4.h -> %x5",
        "cntp   %p6 %p7.h -> %x10",   "cntp   %p9 %p10.h -> %x15",
        "cntp   %p11 %p12.h -> %x20", "cntp   %p15 %p15.h -> %x30",
    };
    TEST_LOOP(cntp, cntp_sve_pred, 6, expected_0_1[i],
              opnd_create_reg(Xn_six_offset_0[i]), opnd_create_reg(Pn_six_offset_1[i]),
              opnd_create_reg_element_vector(Pn_six_offset_2[i], OPSZ_2));

    const char *expected_0_2[6] = {
        "cntp   %p0 %p0.s -> %x0",    "cntp   %p3 %p4.s -> %x5",
        "cntp   %p6 %p7.s -> %x10",   "cntp   %p9 %p10.s -> %x15",
        "cntp   %p11 %p12.s -> %x20", "cntp   %p15 %p15.s -> %x30",
    };
    TEST_LOOP(cntp, cntp_sve_pred, 6, expected_0_2[i],
              opnd_create_reg(Xn_six_offset_0[i]), opnd_create_reg(Pn_six_offset_1[i]),
              opnd_create_reg_element_vector(Pn_six_offset_2[i], OPSZ_4));

    const char *expected_0_3[6] = {
        "cntp   %p0 %p0.d -> %x0",    "cntp   %p3 %p4.d -> %x5",
        "cntp   %p6 %p7.d -> %x10",   "cntp   %p9 %p10.d -> %x15",
        "cntp   %p11 %p12.d -> %x20", "cntp   %p15 %p15.d -> %x30",
    };
    TEST_LOOP(cntp, cntp_sve_pred, 6, expected_0_3[i],
              opnd_create_reg(Xn_six_offset_0[i]), opnd_create_reg(Pn_six_offset_1[i]),
              opnd_create_reg_element_vector(Pn_six_offset_2[i], OPSZ_8));
}

TEST_INSTR(decp_sve)
{

    /* Testing DECP    <Xdn>, <Pm>.<Ts> */
    const char *expected_0_0[6] = {
        "decp   %p0.b %x0 -> %x0",    "decp   %p3.b %x5 -> %x5",
        "decp   %p6.b %x10 -> %x10",  "decp   %p9.b %x15 -> %x15",
        "decp   %p11.b %x20 -> %x20", "decp   %p15.b %x30 -> %x30",
    };
    TEST_LOOP(decp, decp_sve, 6, expected_0_0[i], opnd_create_reg(Xn_six_offset_0[i]),
              opnd_create_reg_element_vector(Pn_six_offset_1[i], OPSZ_1));

    const char *expected_0_1[6] = {
        "decp   %p0.h %x0 -> %x0",    "decp   %p3.h %x5 -> %x5",
        "decp   %p6.h %x10 -> %x10",  "decp   %p9.h %x15 -> %x15",
        "decp   %p11.h %x20 -> %x20", "decp   %p15.h %x30 -> %x30",
    };
    TEST_LOOP(decp, decp_sve, 6, expected_0_1[i], opnd_create_reg(Xn_six_offset_0[i]),
              opnd_create_reg_element_vector(Pn_six_offset_1[i], OPSZ_2));

    const char *expected_0_2[6] = {
        "decp   %p0.s %x0 -> %x0",    "decp   %p3.s %x5 -> %x5",
        "decp   %p6.s %x10 -> %x10",  "decp   %p9.s %x15 -> %x15",
        "decp   %p11.s %x20 -> %x20", "decp   %p15.s %x30 -> %x30",
    };
    TEST_LOOP(decp, decp_sve, 6, expected_0_2[i], opnd_create_reg(Xn_six_offset_0[i]),
              opnd_create_reg_element_vector(Pn_six_offset_1[i], OPSZ_4));

    const char *expected_0_3[6] = {
        "decp   %p0.d %x0 -> %x0",    "decp   %p3.d %x5 -> %x5",
        "decp   %p6.d %x10 -> %x10",  "decp   %p9.d %x15 -> %x15",
        "decp   %p11.d %x20 -> %x20", "decp   %p15.d %x30 -> %x30",
    };
    TEST_LOOP(decp, decp_sve, 6, expected_0_3[i], opnd_create_reg(Xn_six_offset_0[i]),
              opnd_create_reg_element_vector(Pn_six_offset_1[i], OPSZ_8));
}

TEST_INSTR(decp_sve_vector)
{

    /* Testing DECP    <Zdn>.<Ts>, <Pm>.<Ts> */
    const char *expected_0_0[6] = {
        "decp   %p0.h %z0.h -> %z0.h",    "decp   %p3.h %z5.h -> %z5.h",
        "decp   %p6.h %z10.h -> %z10.h",  "decp   %p9.h %z16.h -> %z16.h",
        "decp   %p11.h %z21.h -> %z21.h", "decp   %p15.h %z31.h -> %z31.h",
    };
    TEST_LOOP(decp, decp_sve, 6, expected_0_0[i],
              opnd_create_reg_element_vector(Zn_six_offset_0[i], OPSZ_2),
              opnd_create_reg_element_vector(Pn_six_offset_1[i], OPSZ_2));

    const char *expected_0_1[6] = {
        "decp   %p0.s %z0.s -> %z0.s",    "decp   %p3.s %z5.s -> %z5.s",
        "decp   %p6.s %z10.s -> %z10.s",  "decp   %p9.s %z16.s -> %z16.s",
        "decp   %p11.s %z21.s -> %z21.s", "decp   %p15.s %z31.s -> %z31.s",
    };
    TEST_LOOP(decp, decp_sve, 6, expected_0_1[i],
              opnd_create_reg_element_vector(Zn_six_offset_0[i], OPSZ_4),
              opnd_create_reg_element_vector(Pn_six_offset_1[i], OPSZ_4));

    const char *expected_0_2[6] = {
        "decp   %p0.d %z0.d -> %z0.d",    "decp   %p3.d %z5.d -> %z5.d",
        "decp   %p6.d %z10.d -> %z10.d",  "decp   %p9.d %z16.d -> %z16.d",
        "decp   %p11.d %z21.d -> %z21.d", "decp   %p15.d %z31.d -> %z31.d",
    };
    TEST_LOOP(decp, decp_sve, 6, expected_0_2[i],
              opnd_create_reg_element_vector(Zn_six_offset_0[i], OPSZ_8),
              opnd_create_reg_element_vector(Pn_six_offset_1[i], OPSZ_8));
}

TEST_INSTR(incp_sve)
{

    /* Testing INCP    <Xdn>, <Pm>.<Ts> */
    const char *expected_0_0[6] = {
        "incp   %p0.b %x0 -> %x0",    "incp   %p3.b %x5 -> %x5",
        "incp   %p6.b %x10 -> %x10",  "incp   %p9.b %x15 -> %x15",
        "incp   %p11.b %x20 -> %x20", "incp   %p15.b %x30 -> %x30",
    };
    TEST_LOOP(incp, incp_sve, 6, expected_0_0[i], opnd_create_reg(Xn_six_offset_0[i]),
              opnd_create_reg_element_vector(Pn_six_offset_1[i], OPSZ_1));

    const char *expected_0_1[6] = {
        "incp   %p0.h %x0 -> %x0",    "incp   %p3.h %x5 -> %x5",
        "incp   %p6.h %x10 -> %x10",  "incp   %p9.h %x15 -> %x15",
        "incp   %p11.h %x20 -> %x20", "incp   %p15.h %x30 -> %x30",
    };
    TEST_LOOP(incp, incp_sve, 6, expected_0_1[i], opnd_create_reg(Xn_six_offset_0[i]),
              opnd_create_reg_element_vector(Pn_six_offset_1[i], OPSZ_2));

    const char *expected_0_2[6] = {
        "incp   %p0.s %x0 -> %x0",    "incp   %p3.s %x5 -> %x5",
        "incp   %p6.s %x10 -> %x10",  "incp   %p9.s %x15 -> %x15",
        "incp   %p11.s %x20 -> %x20", "incp   %p15.s %x30 -> %x30",
    };
    TEST_LOOP(incp, incp_sve, 6, expected_0_2[i], opnd_create_reg(Xn_six_offset_0[i]),
              opnd_create_reg_element_vector(Pn_six_offset_1[i], OPSZ_4));

    const char *expected_0_3[6] = {
        "incp   %p0.d %x0 -> %x0",    "incp   %p3.d %x5 -> %x5",
        "incp   %p6.d %x10 -> %x10",  "incp   %p9.d %x15 -> %x15",
        "incp   %p11.d %x20 -> %x20", "incp   %p15.d %x30 -> %x30",
    };
    TEST_LOOP(incp, incp_sve, 6, expected_0_3[i], opnd_create_reg(Xn_six_offset_0[i]),
              opnd_create_reg_element_vector(Pn_six_offset_1[i], OPSZ_8));
}

TEST_INSTR(incp_sve_vector)
{

    /* Testing INCP    <Zdn>.<Ts>, <Pm>.<Ts> */
    const char *expected_0_0[6] = {
        "incp   %p0.h %z0.h -> %z0.h",    "incp   %p3.h %z5.h -> %z5.h",
        "incp   %p6.h %z10.h -> %z10.h",  "incp   %p9.h %z16.h -> %z16.h",
        "incp   %p11.h %z21.h -> %z21.h", "incp   %p15.h %z31.h -> %z31.h",
    };
    TEST_LOOP(incp, incp_sve, 6, expected_0_0[i],
              opnd_create_reg_element_vector(Zn_six_offset_0[i], OPSZ_2),
              opnd_create_reg_element_vector(Pn_six_offset_1[i], OPSZ_2));

    const char *expected_0_1[6] = {
        "incp   %p0.s %z0.s -> %z0.s",    "incp   %p3.s %z5.s -> %z5.s",
        "incp   %p6.s %z10.s -> %z10.s",  "incp   %p9.s %z16.s -> %z16.s",
        "incp   %p11.s %z21.s -> %z21.s", "incp   %p15.s %z31.s -> %z31.s",
    };
    TEST_LOOP(incp, incp_sve, 6, expected_0_1[i],
              opnd_create_reg_element_vector(Zn_six_offset_0[i], OPSZ_4),
              opnd_create_reg_element_vector(Pn_six_offset_1[i], OPSZ_4));

    const char *expected_0_2[6] = {
        "incp   %p0.d %z0.d -> %z0.d",    "incp   %p3.d %z5.d -> %z5.d",
        "incp   %p6.d %z10.d -> %z10.d",  "incp   %p9.d %z16.d -> %z16.d",
        "incp   %p11.d %z21.d -> %z21.d", "incp   %p15.d %z31.d -> %z31.d",
    };
    TEST_LOOP(incp, incp_sve, 6, expected_0_2[i],
              opnd_create_reg_element_vector(Zn_six_offset_0[i], OPSZ_8),
              opnd_create_reg_element_vector(Pn_six_offset_1[i], OPSZ_8));
}

TEST_INSTR(sqdecp_sve)
{

    /* Testing SQDECP  <Xdn>, <Pm>.<Ts>, <Wdn> */
    const char *expected_0_0[6] = {
        "sqdecp %p0.b %w0 -> %x0",    "sqdecp %p3.b %w5 -> %x5",
        "sqdecp %p6.b %w10 -> %x10",  "sqdecp %p9.b %w15 -> %x15",
        "sqdecp %p11.b %w20 -> %x20", "sqdecp %p15.b %w30 -> %x30",
    };
    TEST_LOOP(sqdecp, sqdecp_sve_wide, 6, expected_0_0[i],
              opnd_create_reg(Xn_six_offset_0[i]),
              opnd_create_reg_element_vector(Pn_six_offset_1[i], OPSZ_1));

    const char *expected_0_1[6] = {
        "sqdecp %p0.h %w0 -> %x0",    "sqdecp %p3.h %w5 -> %x5",
        "sqdecp %p6.h %w10 -> %x10",  "sqdecp %p9.h %w15 -> %x15",
        "sqdecp %p11.h %w20 -> %x20", "sqdecp %p15.h %w30 -> %x30",
    };
    TEST_LOOP(sqdecp, sqdecp_sve_wide, 6, expected_0_1[i],
              opnd_create_reg(Xn_six_offset_0[i]),
              opnd_create_reg_element_vector(Pn_six_offset_1[i], OPSZ_2));

    const char *expected_0_2[6] = {
        "sqdecp %p0.s %w0 -> %x0",    "sqdecp %p3.s %w5 -> %x5",
        "sqdecp %p6.s %w10 -> %x10",  "sqdecp %p9.s %w15 -> %x15",
        "sqdecp %p11.s %w20 -> %x20", "sqdecp %p15.s %w30 -> %x30",
    };
    TEST_LOOP(sqdecp, sqdecp_sve_wide, 6, expected_0_2[i],
              opnd_create_reg(Xn_six_offset_0[i]),
              opnd_create_reg_element_vector(Pn_six_offset_1[i], OPSZ_4));

    const char *expected_0_3[6] = {
        "sqdecp %p0.d %w0 -> %x0",    "sqdecp %p3.d %w5 -> %x5",
        "sqdecp %p6.d %w10 -> %x10",  "sqdecp %p9.d %w15 -> %x15",
        "sqdecp %p11.d %w20 -> %x20", "sqdecp %p15.d %w30 -> %x30",
    };
    TEST_LOOP(sqdecp, sqdecp_sve_wide, 6, expected_0_3[i],
              opnd_create_reg(Xn_six_offset_0[i]),
              opnd_create_reg_element_vector(Pn_six_offset_1[i], OPSZ_8));

    /* Testing SQDECP  <Xdn>, <Pm>.<Ts> */
    const char *expected_1_0[6] = {
        "sqdecp %p0.b %x0 -> %x0",    "sqdecp %p3.b %x5 -> %x5",
        "sqdecp %p6.b %x10 -> %x10",  "sqdecp %p9.b %x15 -> %x15",
        "sqdecp %p11.b %x20 -> %x20", "sqdecp %p15.b %x30 -> %x30",
    };
    TEST_LOOP(sqdecp, sqdecp_sve, 6, expected_1_0[i], opnd_create_reg(Xn_six_offset_0[i]),
              opnd_create_reg_element_vector(Pn_six_offset_1[i], OPSZ_1));

    const char *expected_1_1[6] = {
        "sqdecp %p0.h %x0 -> %x0",    "sqdecp %p3.h %x5 -> %x5",
        "sqdecp %p6.h %x10 -> %x10",  "sqdecp %p9.h %x15 -> %x15",
        "sqdecp %p11.h %x20 -> %x20", "sqdecp %p15.h %x30 -> %x30",
    };
    TEST_LOOP(sqdecp, sqdecp_sve, 6, expected_1_1[i], opnd_create_reg(Xn_six_offset_0[i]),
              opnd_create_reg_element_vector(Pn_six_offset_1[i], OPSZ_2));

    const char *expected_1_2[6] = {
        "sqdecp %p0.s %x0 -> %x0",    "sqdecp %p3.s %x5 -> %x5",
        "sqdecp %p6.s %x10 -> %x10",  "sqdecp %p9.s %x15 -> %x15",
        "sqdecp %p11.s %x20 -> %x20", "sqdecp %p15.s %x30 -> %x30",
    };
    TEST_LOOP(sqdecp, sqdecp_sve, 6, expected_1_2[i], opnd_create_reg(Xn_six_offset_0[i]),
              opnd_create_reg_element_vector(Pn_six_offset_1[i], OPSZ_4));

    const char *expected_1_3[6] = {
        "sqdecp %p0.d %x0 -> %x0",    "sqdecp %p3.d %x5 -> %x5",
        "sqdecp %p6.d %x10 -> %x10",  "sqdecp %p9.d %x15 -> %x15",
        "sqdecp %p11.d %x20 -> %x20", "sqdecp %p15.d %x30 -> %x30",
    };
    TEST_LOOP(sqdecp, sqdecp_sve, 6, expected_1_3[i], opnd_create_reg(Xn_six_offset_0[i]),
              opnd_create_reg_element_vector(Pn_six_offset_1[i], OPSZ_8));
}

TEST_INSTR(sqdecp_sve_vector)
{

    /* Testing SQDECP  <Zdn>.<Ts>, <Pm>.<Ts> */
    const char *expected_0_0[6] = {
        "sqdecp %p0.h %z0.h -> %z0.h",    "sqdecp %p3.h %z5.h -> %z5.h",
        "sqdecp %p6.h %z10.h -> %z10.h",  "sqdecp %p9.h %z16.h -> %z16.h",
        "sqdecp %p11.h %z21.h -> %z21.h", "sqdecp %p15.h %z31.h -> %z31.h",
    };
    TEST_LOOP(sqdecp, sqdecp_sve, 6, expected_0_0[i],
              opnd_create_reg_element_vector(Zn_six_offset_0[i], OPSZ_2),
              opnd_create_reg_element_vector(Pn_six_offset_1[i], OPSZ_2));

    const char *expected_0_1[6] = {
        "sqdecp %p0.s %z0.s -> %z0.s",    "sqdecp %p3.s %z5.s -> %z5.s",
        "sqdecp %p6.s %z10.s -> %z10.s",  "sqdecp %p9.s %z16.s -> %z16.s",
        "sqdecp %p11.s %z21.s -> %z21.s", "sqdecp %p15.s %z31.s -> %z31.s",
    };
    TEST_LOOP(sqdecp, sqdecp_sve, 6, expected_0_1[i],
              opnd_create_reg_element_vector(Zn_six_offset_0[i], OPSZ_4),
              opnd_create_reg_element_vector(Pn_six_offset_1[i], OPSZ_4));

    const char *expected_0_2[6] = {
        "sqdecp %p0.d %z0.d -> %z0.d",    "sqdecp %p3.d %z5.d -> %z5.d",
        "sqdecp %p6.d %z10.d -> %z10.d",  "sqdecp %p9.d %z16.d -> %z16.d",
        "sqdecp %p11.d %z21.d -> %z21.d", "sqdecp %p15.d %z31.d -> %z31.d",
    };
    TEST_LOOP(sqdecp, sqdecp_sve, 6, expected_0_2[i],
              opnd_create_reg_element_vector(Zn_six_offset_0[i], OPSZ_8),
              opnd_create_reg_element_vector(Pn_six_offset_1[i], OPSZ_8));
}

TEST_INSTR(sqincp_sve)
{

    /* Testing SQINCP  <Xdn>, <Pm>.<Ts>, <Wdn> */
    const char *expected_0_0[6] = {
        "sqincp %p0.b %w0 -> %x0",    "sqincp %p3.b %w5 -> %x5",
        "sqincp %p6.b %w10 -> %x10",  "sqincp %p9.b %w15 -> %x15",
        "sqincp %p11.b %w20 -> %x20", "sqincp %p15.b %w30 -> %x30",
    };
    TEST_LOOP(sqincp, sqincp_sve_wide, 6, expected_0_0[i],
              opnd_create_reg(Xn_six_offset_0[i]),
              opnd_create_reg_element_vector(Pn_six_offset_1[i], OPSZ_1));

    const char *expected_0_1[6] = {
        "sqincp %p0.h %w0 -> %x0",    "sqincp %p3.h %w5 -> %x5",
        "sqincp %p6.h %w10 -> %x10",  "sqincp %p9.h %w15 -> %x15",
        "sqincp %p11.h %w20 -> %x20", "sqincp %p15.h %w30 -> %x30",
    };
    TEST_LOOP(sqincp, sqincp_sve_wide, 6, expected_0_1[i],
              opnd_create_reg(Xn_six_offset_0[i]),
              opnd_create_reg_element_vector(Pn_six_offset_1[i], OPSZ_2));

    const char *expected_0_2[6] = {
        "sqincp %p0.s %w0 -> %x0",    "sqincp %p3.s %w5 -> %x5",
        "sqincp %p6.s %w10 -> %x10",  "sqincp %p9.s %w15 -> %x15",
        "sqincp %p11.s %w20 -> %x20", "sqincp %p15.s %w30 -> %x30",
    };
    TEST_LOOP(sqincp, sqincp_sve_wide, 6, expected_0_2[i],
              opnd_create_reg(Xn_six_offset_0[i]),
              opnd_create_reg_element_vector(Pn_six_offset_1[i], OPSZ_4));

    const char *expected_0_3[6] = {
        "sqincp %p0.d %w0 -> %x0",    "sqincp %p3.d %w5 -> %x5",
        "sqincp %p6.d %w10 -> %x10",  "sqincp %p9.d %w15 -> %x15",
        "sqincp %p11.d %w20 -> %x20", "sqincp %p15.d %w30 -> %x30",
    };
    TEST_LOOP(sqincp, sqincp_sve_wide, 6, expected_0_3[i],
              opnd_create_reg(Xn_six_offset_0[i]),
              opnd_create_reg_element_vector(Pn_six_offset_1[i], OPSZ_8));

    /* Testing SQINCP  <Xdn>, <Pm>.<Ts> */
    const char *expected_1_0[6] = {
        "sqincp %p0.b %x0 -> %x0",    "sqincp %p3.b %x5 -> %x5",
        "sqincp %p6.b %x10 -> %x10",  "sqincp %p9.b %x15 -> %x15",
        "sqincp %p11.b %x20 -> %x20", "sqincp %p15.b %x30 -> %x30",
    };
    TEST_LOOP(sqincp, sqincp_sve, 6, expected_1_0[i], opnd_create_reg(Xn_six_offset_0[i]),
              opnd_create_reg_element_vector(Pn_six_offset_1[i], OPSZ_1));

    const char *expected_1_1[6] = {
        "sqincp %p0.h %x0 -> %x0",    "sqincp %p3.h %x5 -> %x5",
        "sqincp %p6.h %x10 -> %x10",  "sqincp %p9.h %x15 -> %x15",
        "sqincp %p11.h %x20 -> %x20", "sqincp %p15.h %x30 -> %x30",
    };
    TEST_LOOP(sqincp, sqincp_sve, 6, expected_1_1[i], opnd_create_reg(Xn_six_offset_0[i]),
              opnd_create_reg_element_vector(Pn_six_offset_1[i], OPSZ_2));

    const char *expected_1_2[6] = {
        "sqincp %p0.s %x0 -> %x0",    "sqincp %p3.s %x5 -> %x5",
        "sqincp %p6.s %x10 -> %x10",  "sqincp %p9.s %x15 -> %x15",
        "sqincp %p11.s %x20 -> %x20", "sqincp %p15.s %x30 -> %x30",
    };
    TEST_LOOP(sqincp, sqincp_sve, 6, expected_1_2[i], opnd_create_reg(Xn_six_offset_0[i]),
              opnd_create_reg_element_vector(Pn_six_offset_1[i], OPSZ_4));

    const char *expected_1_3[6] = {
        "sqincp %p0.d %x0 -> %x0",    "sqincp %p3.d %x5 -> %x5",
        "sqincp %p6.d %x10 -> %x10",  "sqincp %p9.d %x15 -> %x15",
        "sqincp %p11.d %x20 -> %x20", "sqincp %p15.d %x30 -> %x30",
    };
    TEST_LOOP(sqincp, sqincp_sve, 6, expected_1_3[i], opnd_create_reg(Xn_six_offset_0[i]),
              opnd_create_reg_element_vector(Pn_six_offset_1[i], OPSZ_8));
}

TEST_INSTR(sqincp_sve_vector)
{

    /* Testing SQINCP  <Zdn>.<Ts>, <Pm>.<Ts> */
    const char *expected_0_0[6] = {
        "sqincp %p0.h %z0.h -> %z0.h",    "sqincp %p3.h %z5.h -> %z5.h",
        "sqincp %p6.h %z10.h -> %z10.h",  "sqincp %p9.h %z16.h -> %z16.h",
        "sqincp %p11.h %z21.h -> %z21.h", "sqincp %p15.h %z31.h -> %z31.h",
    };
    TEST_LOOP(sqincp, sqincp_sve, 6, expected_0_0[i],
              opnd_create_reg_element_vector(Zn_six_offset_0[i], OPSZ_2),
              opnd_create_reg_element_vector(Pn_six_offset_1[i], OPSZ_2));

    const char *expected_0_1[6] = {
        "sqincp %p0.s %z0.s -> %z0.s",    "sqincp %p3.s %z5.s -> %z5.s",
        "sqincp %p6.s %z10.s -> %z10.s",  "sqincp %p9.s %z16.s -> %z16.s",
        "sqincp %p11.s %z21.s -> %z21.s", "sqincp %p15.s %z31.s -> %z31.s",
    };
    TEST_LOOP(sqincp, sqincp_sve, 6, expected_0_1[i],
              opnd_create_reg_element_vector(Zn_six_offset_0[i], OPSZ_4),
              opnd_create_reg_element_vector(Pn_six_offset_1[i], OPSZ_4));

    const char *expected_0_2[6] = {
        "sqincp %p0.d %z0.d -> %z0.d",    "sqincp %p3.d %z5.d -> %z5.d",
        "sqincp %p6.d %z10.d -> %z10.d",  "sqincp %p9.d %z16.d -> %z16.d",
        "sqincp %p11.d %z21.d -> %z21.d", "sqincp %p15.d %z31.d -> %z31.d",
    };
    TEST_LOOP(sqincp, sqincp_sve, 6, expected_0_2[i],
              opnd_create_reg_element_vector(Zn_six_offset_0[i], OPSZ_8),
              opnd_create_reg_element_vector(Pn_six_offset_1[i], OPSZ_8));
}

TEST_INSTR(uqdecp_sve)
{

    /* Testing UQDECP  <Wdn>, <Pm>.<Ts> */
    const char *expected_0_0[6] = {
        "uqdecp %p0.b %w0 -> %w0",    "uqdecp %p3.b %w5 -> %w5",
        "uqdecp %p6.b %w10 -> %w10",  "uqdecp %p9.b %w15 -> %w15",
        "uqdecp %p11.b %w20 -> %w20", "uqdecp %p15.b %w30 -> %w30",
    };
    TEST_LOOP(uqdecp, uqdecp_sve, 6, expected_0_0[i], opnd_create_reg(Wn_six_offset_0[i]),
              opnd_create_reg_element_vector(Pn_six_offset_1[i], OPSZ_1));

    const char *expected_0_1[6] = {
        "uqdecp %p0.h %w0 -> %w0",    "uqdecp %p3.h %w5 -> %w5",
        "uqdecp %p6.h %w10 -> %w10",  "uqdecp %p9.h %w15 -> %w15",
        "uqdecp %p11.h %w20 -> %w20", "uqdecp %p15.h %w30 -> %w30",
    };
    TEST_LOOP(uqdecp, uqdecp_sve, 6, expected_0_1[i], opnd_create_reg(Wn_six_offset_0[i]),
              opnd_create_reg_element_vector(Pn_six_offset_1[i], OPSZ_2));

    const char *expected_0_2[6] = {
        "uqdecp %p0.s %w0 -> %w0",    "uqdecp %p3.s %w5 -> %w5",
        "uqdecp %p6.s %w10 -> %w10",  "uqdecp %p9.s %w15 -> %w15",
        "uqdecp %p11.s %w20 -> %w20", "uqdecp %p15.s %w30 -> %w30",
    };
    TEST_LOOP(uqdecp, uqdecp_sve, 6, expected_0_2[i], opnd_create_reg(Wn_six_offset_0[i]),
              opnd_create_reg_element_vector(Pn_six_offset_1[i], OPSZ_4));

    const char *expected_0_3[6] = {
        "uqdecp %p0.d %w0 -> %w0",    "uqdecp %p3.d %w5 -> %w5",
        "uqdecp %p6.d %w10 -> %w10",  "uqdecp %p9.d %w15 -> %w15",
        "uqdecp %p11.d %w20 -> %w20", "uqdecp %p15.d %w30 -> %w30",
    };
    TEST_LOOP(uqdecp, uqdecp_sve, 6, expected_0_3[i], opnd_create_reg(Wn_six_offset_0[i]),
              opnd_create_reg_element_vector(Pn_six_offset_1[i], OPSZ_8));

    /* Testing UQDECP  <Xdn>, <Pm>.<Ts> */
    const char *expected_1_0[6] = {
        "uqdecp %p0.b %x0 -> %x0",    "uqdecp %p3.b %x5 -> %x5",
        "uqdecp %p6.b %x10 -> %x10",  "uqdecp %p9.b %x15 -> %x15",
        "uqdecp %p11.b %x20 -> %x20", "uqdecp %p15.b %x30 -> %x30",
    };
    TEST_LOOP(uqdecp, uqdecp_sve, 6, expected_1_0[i], opnd_create_reg(Xn_six_offset_0[i]),
              opnd_create_reg_element_vector(Pn_six_offset_1[i], OPSZ_1));

    const char *expected_1_1[6] = {
        "uqdecp %p0.h %x0 -> %x0",    "uqdecp %p3.h %x5 -> %x5",
        "uqdecp %p6.h %x10 -> %x10",  "uqdecp %p9.h %x15 -> %x15",
        "uqdecp %p11.h %x20 -> %x20", "uqdecp %p15.h %x30 -> %x30",
    };
    TEST_LOOP(uqdecp, uqdecp_sve, 6, expected_1_1[i], opnd_create_reg(Xn_six_offset_0[i]),
              opnd_create_reg_element_vector(Pn_six_offset_1[i], OPSZ_2));

    const char *expected_1_2[6] = {
        "uqdecp %p0.s %x0 -> %x0",    "uqdecp %p3.s %x5 -> %x5",
        "uqdecp %p6.s %x10 -> %x10",  "uqdecp %p9.s %x15 -> %x15",
        "uqdecp %p11.s %x20 -> %x20", "uqdecp %p15.s %x30 -> %x30",
    };
    TEST_LOOP(uqdecp, uqdecp_sve, 6, expected_1_2[i], opnd_create_reg(Xn_six_offset_0[i]),
              opnd_create_reg_element_vector(Pn_six_offset_1[i], OPSZ_4));

    const char *expected_1_3[6] = {
        "uqdecp %p0.d %x0 -> %x0",    "uqdecp %p3.d %x5 -> %x5",
        "uqdecp %p6.d %x10 -> %x10",  "uqdecp %p9.d %x15 -> %x15",
        "uqdecp %p11.d %x20 -> %x20", "uqdecp %p15.d %x30 -> %x30",
    };
    TEST_LOOP(uqdecp, uqdecp_sve, 6, expected_1_3[i], opnd_create_reg(Xn_six_offset_0[i]),
              opnd_create_reg_element_vector(Pn_six_offset_1[i], OPSZ_8));
}

TEST_INSTR(uqdecp_sve_vector)
{

    /* Testing UQDECP  <Zdn>.<Ts>, <Pm>.<Ts> */
    const char *expected_0_0[6] = {
        "uqdecp %p0.h %z0.h -> %z0.h",    "uqdecp %p3.h %z5.h -> %z5.h",
        "uqdecp %p6.h %z10.h -> %z10.h",  "uqdecp %p9.h %z16.h -> %z16.h",
        "uqdecp %p11.h %z21.h -> %z21.h", "uqdecp %p15.h %z31.h -> %z31.h",
    };
    TEST_LOOP(uqdecp, uqdecp_sve, 6, expected_0_0[i],
              opnd_create_reg_element_vector(Zn_six_offset_0[i], OPSZ_2),
              opnd_create_reg_element_vector(Pn_six_offset_1[i], OPSZ_2));

    const char *expected_0_1[6] = {
        "uqdecp %p0.s %z0.s -> %z0.s",    "uqdecp %p3.s %z5.s -> %z5.s",
        "uqdecp %p6.s %z10.s -> %z10.s",  "uqdecp %p9.s %z16.s -> %z16.s",
        "uqdecp %p11.s %z21.s -> %z21.s", "uqdecp %p15.s %z31.s -> %z31.s",
    };
    TEST_LOOP(uqdecp, uqdecp_sve, 6, expected_0_1[i],
              opnd_create_reg_element_vector(Zn_six_offset_0[i], OPSZ_4),
              opnd_create_reg_element_vector(Pn_six_offset_1[i], OPSZ_4));

    const char *expected_0_2[6] = {
        "uqdecp %p0.d %z0.d -> %z0.d",    "uqdecp %p3.d %z5.d -> %z5.d",
        "uqdecp %p6.d %z10.d -> %z10.d",  "uqdecp %p9.d %z16.d -> %z16.d",
        "uqdecp %p11.d %z21.d -> %z21.d", "uqdecp %p15.d %z31.d -> %z31.d",
    };
    TEST_LOOP(uqdecp, uqdecp_sve, 6, expected_0_2[i],
              opnd_create_reg_element_vector(Zn_six_offset_0[i], OPSZ_8),
              opnd_create_reg_element_vector(Pn_six_offset_1[i], OPSZ_8));
}

TEST_INSTR(uqincp_sve)
{

    /* Testing UQINCP  <Wdn>, <Pm>.<Ts> */
    const char *expected_0_0[6] = {
        "uqincp %p0.b %w0 -> %w0",    "uqincp %p3.b %w5 -> %w5",
        "uqincp %p6.b %w10 -> %w10",  "uqincp %p9.b %w15 -> %w15",
        "uqincp %p11.b %w20 -> %w20", "uqincp %p15.b %w30 -> %w30",
    };
    TEST_LOOP(uqincp, uqincp_sve, 6, expected_0_0[i], opnd_create_reg(Wn_six_offset_0[i]),
              opnd_create_reg_element_vector(Pn_six_offset_1[i], OPSZ_1));

    const char *expected_0_1[6] = {
        "uqincp %p0.h %w0 -> %w0",    "uqincp %p3.h %w5 -> %w5",
        "uqincp %p6.h %w10 -> %w10",  "uqincp %p9.h %w15 -> %w15",
        "uqincp %p11.h %w20 -> %w20", "uqincp %p15.h %w30 -> %w30",
    };
    TEST_LOOP(uqincp, uqincp_sve, 6, expected_0_1[i], opnd_create_reg(Wn_six_offset_0[i]),
              opnd_create_reg_element_vector(Pn_six_offset_1[i], OPSZ_2));

    const char *expected_0_2[6] = {
        "uqincp %p0.s %w0 -> %w0",    "uqincp %p3.s %w5 -> %w5",
        "uqincp %p6.s %w10 -> %w10",  "uqincp %p9.s %w15 -> %w15",
        "uqincp %p11.s %w20 -> %w20", "uqincp %p15.s %w30 -> %w30",
    };
    TEST_LOOP(uqincp, uqincp_sve, 6, expected_0_2[i], opnd_create_reg(Wn_six_offset_0[i]),
              opnd_create_reg_element_vector(Pn_six_offset_1[i], OPSZ_4));

    const char *expected_0_3[6] = {
        "uqincp %p0.d %w0 -> %w0",    "uqincp %p3.d %w5 -> %w5",
        "uqincp %p6.d %w10 -> %w10",  "uqincp %p9.d %w15 -> %w15",
        "uqincp %p11.d %w20 -> %w20", "uqincp %p15.d %w30 -> %w30",
    };
    TEST_LOOP(uqincp, uqincp_sve, 6, expected_0_3[i], opnd_create_reg(Wn_six_offset_0[i]),
              opnd_create_reg_element_vector(Pn_six_offset_1[i], OPSZ_8));

    /* Testing UQINCP  <Xdn>, <Pm>.<Ts> */
    const char *expected_1_0[6] = {
        "uqincp %p0.b %x0 -> %x0",    "uqincp %p3.b %x5 -> %x5",
        "uqincp %p6.b %x10 -> %x10",  "uqincp %p9.b %x15 -> %x15",
        "uqincp %p11.b %x20 -> %x20", "uqincp %p15.b %x30 -> %x30",
    };
    TEST_LOOP(uqincp, uqincp_sve, 6, expected_1_0[i], opnd_create_reg(Xn_six_offset_0[i]),
              opnd_create_reg_element_vector(Pn_six_offset_1[i], OPSZ_1));

    const char *expected_1_1[6] = {
        "uqincp %p0.h %x0 -> %x0",    "uqincp %p3.h %x5 -> %x5",
        "uqincp %p6.h %x10 -> %x10",  "uqincp %p9.h %x15 -> %x15",
        "uqincp %p11.h %x20 -> %x20", "uqincp %p15.h %x30 -> %x30",
    };
    TEST_LOOP(uqincp, uqincp_sve, 6, expected_1_1[i], opnd_create_reg(Xn_six_offset_0[i]),
              opnd_create_reg_element_vector(Pn_six_offset_1[i], OPSZ_2));

    const char *expected_1_2[6] = {
        "uqincp %p0.s %x0 -> %x0",    "uqincp %p3.s %x5 -> %x5",
        "uqincp %p6.s %x10 -> %x10",  "uqincp %p9.s %x15 -> %x15",
        "uqincp %p11.s %x20 -> %x20", "uqincp %p15.s %x30 -> %x30",
    };
    TEST_LOOP(uqincp, uqincp_sve, 6, expected_1_2[i], opnd_create_reg(Xn_six_offset_0[i]),
              opnd_create_reg_element_vector(Pn_six_offset_1[i], OPSZ_4));

    const char *expected_1_3[6] = {
        "uqincp %p0.d %x0 -> %x0",    "uqincp %p3.d %x5 -> %x5",
        "uqincp %p6.d %x10 -> %x10",  "uqincp %p9.d %x15 -> %x15",
        "uqincp %p11.d %x20 -> %x20", "uqincp %p15.d %x30 -> %x30",
    };
    TEST_LOOP(uqincp, uqincp_sve, 6, expected_1_3[i], opnd_create_reg(Xn_six_offset_0[i]),
              opnd_create_reg_element_vector(Pn_six_offset_1[i], OPSZ_8));
}

TEST_INSTR(uqincp_sve_vector)
{

    /* Testing UQINCP  <Zdn>.<Ts>, <Pm>.<Ts> */
    const char *expected_0_0[6] = {
        "uqincp %p0.h %z0.h -> %z0.h",    "uqincp %p3.h %z5.h -> %z5.h",
        "uqincp %p6.h %z10.h -> %z10.h",  "uqincp %p9.h %z16.h -> %z16.h",
        "uqincp %p11.h %z21.h -> %z21.h", "uqincp %p15.h %z31.h -> %z31.h",
    };
    TEST_LOOP(uqincp, uqincp_sve, 6, expected_0_0[i],
              opnd_create_reg_element_vector(Zn_six_offset_0[i], OPSZ_2),
              opnd_create_reg_element_vector(Pn_six_offset_1[i], OPSZ_2));

    const char *expected_0_1[6] = {
        "uqincp %p0.s %z0.s -> %z0.s",    "uqincp %p3.s %z5.s -> %z5.s",
        "uqincp %p6.s %z10.s -> %z10.s",  "uqincp %p9.s %z16.s -> %z16.s",
        "uqincp %p11.s %z21.s -> %z21.s", "uqincp %p15.s %z31.s -> %z31.s",
    };
    TEST_LOOP(uqincp, uqincp_sve, 6, expected_0_1[i],
              opnd_create_reg_element_vector(Zn_six_offset_0[i], OPSZ_4),
              opnd_create_reg_element_vector(Pn_six_offset_1[i], OPSZ_4));

    const char *expected_0_2[6] = {
        "uqincp %p0.d %z0.d -> %z0.d",    "uqincp %p3.d %z5.d -> %z5.d",
        "uqincp %p6.d %z10.d -> %z10.d",  "uqincp %p9.d %z16.d -> %z16.d",
        "uqincp %p11.d %z21.d -> %z21.d", "uqincp %p15.d %z31.d -> %z31.d",
    };
    TEST_LOOP(uqincp, uqincp_sve, 6, expected_0_2[i],
              opnd_create_reg_element_vector(Zn_six_offset_0[i], OPSZ_8),
              opnd_create_reg_element_vector(Pn_six_offset_1[i], OPSZ_8));
}

TEST_INSTR(and_sve_imm)
{
    /* Testing AND     <Zdn>.<T>, <Zdn>.<T>, #<imm> */
    int imm13[6] = { 1, 4, 8, 16, 32, 63 };
    const char *expected_0[6] = {
        "and    %z0.b $0x01 -> %z0.b",   "and    %z5.b $0x04 -> %z5.b",
        "and    %z10.b $0x08 -> %z10.b", "and    %z16.b $0x10 -> %z16.b",
        "and    %z21.b $0x20 -> %z21.b", "and    %z31.b $0x3f -> %z31.b",
    };
    TEST_LOOP(and, and_sve_imm, 6, expected_0[i],
              opnd_create_reg_element_vector(Zn_six_offset_0[i], OPSZ_1),
              opnd_create_immed_int(imm13[i], OPSZ_1));

    const char *expected_1[6] = {
        "and    %z0.h $0x0001 -> %z0.h",   "and    %z5.h $0x0004 -> %z5.h",
        "and    %z10.h $0x0008 -> %z10.h", "and    %z16.h $0x0010 -> %z16.h",
        "and    %z21.h $0x0020 -> %z21.h", "and    %z31.h $0x003f -> %z31.h",
    };
    TEST_LOOP(and, and_sve_imm, 6, expected_1[i],
              opnd_create_reg_element_vector(Zn_six_offset_0[i], OPSZ_2),
              opnd_create_immed_int(imm13[i], OPSZ_2));

    const char *expected_2[6] = {
        "and    %z0.s $0x00000001 -> %z0.s",   "and    %z5.s $0x00000004 -> %z5.s",
        "and    %z10.s $0x00000008 -> %z10.s", "and    %z16.s $0x00000010 -> %z16.s",
        "and    %z21.s $0x00000020 -> %z21.s", "and    %z31.s $0x0000003f -> %z31.s",
    };
    TEST_LOOP(and, and_sve_imm, 6, expected_2[i],
              opnd_create_reg_element_vector(Zn_six_offset_0[i], OPSZ_4),
              opnd_create_immed_int(imm13[i], OPSZ_4));

    const char *expected_3[6] = {
        "and    %z0.d $0x0000000000000001 -> %z0.d",
        "and    %z5.d $0x0000000000000004 -> %z5.d",
        "and    %z10.d $0x0000000000000008 -> %z10.d",
        "and    %z16.d $0x0000000000000010 -> %z16.d",
        "and    %z21.d $0x0000000000000020 -> %z21.d",
        "and    %z31.d $0x000000000000003f -> %z31.d",
    };
    TEST_LOOP(and, and_sve_imm, 6, expected_3[i],
              opnd_create_reg_element_vector(Zn_six_offset_0[i], OPSZ_8),
              opnd_create_immed_int(imm13[i], OPSZ_8));
}

TEST_INSTR(bic_sve_imm)
{
    /* Testing BIC     <Zdn>.<T>, <Zdn>.<T>, #<imm> */
    int imm13[6] = { 1, 4, 8, 16, 32, 63 };
    const char *expected_0[6] = {
        "and    %z0.b $0xfe -> %z0.b",   "and    %z5.b $0xfb -> %z5.b",
        "and    %z10.b $0xf7 -> %z10.b", "and    %z16.b $0xef -> %z16.b",
        "and    %z21.b $0xdf -> %z21.b", "and    %z31.b $0xc0 -> %z31.b",
    };
    TEST_LOOP(and, bic_sve_imm, 6, expected_0[i],
              opnd_create_reg_element_vector(Zn_six_offset_0[i], OPSZ_1),
              opnd_create_immed_int(imm13[i], OPSZ_1));

    const char *expected_1[6] = {
        "and    %z0.h $0xfffe -> %z0.h",   "and    %z5.h $0xfffb -> %z5.h",
        "and    %z10.h $0xfff7 -> %z10.h", "and    %z16.h $0xffef -> %z16.h",
        "and    %z21.h $0xffdf -> %z21.h", "and    %z31.h $0xffc0 -> %z31.h",
    };
    TEST_LOOP(and, bic_sve_imm, 6, expected_1[i],
              opnd_create_reg_element_vector(Zn_six_offset_0[i], OPSZ_2),
              opnd_create_immed_int(imm13[i], OPSZ_2));

    const char *expected_2[6] = {
        "and    %z0.s $0xfffffffe -> %z0.s",   "and    %z5.s $0xfffffffb -> %z5.s",
        "and    %z10.s $0xfffffff7 -> %z10.s", "and    %z16.s $0xffffffef -> %z16.s",
        "and    %z21.s $0xffffffdf -> %z21.s", "and    %z31.s $0xffffffc0 -> %z31.s",
    };
    TEST_LOOP(and, bic_sve_imm, 6, expected_2[i],
              opnd_create_reg_element_vector(Zn_six_offset_0[i], OPSZ_4),
              opnd_create_immed_int(imm13[i], OPSZ_4));

    const char *expected_3[6] = {
        "and    %z0.d $0xfffffffffffffffe -> %z0.d",
        "and    %z5.d $0xfffffffffffffffb -> %z5.d",
        "and    %z10.d $0xfffffffffffffff7 -> %z10.d",
        "and    %z16.d $0xffffffffffffffef -> %z16.d",
        "and    %z21.d $0xffffffffffffffdf -> %z21.d",
        "and    %z31.d $0xffffffffffffffc0 -> %z31.d",
    };
    TEST_LOOP(and, bic_sve_imm, 6, expected_3[i],
              opnd_create_reg_element_vector(Zn_six_offset_0[i], OPSZ_8),
              opnd_create_immed_int(imm13[i], OPSZ_8));
}

TEST_INSTR(eor_sve_imm)
{
    /* Testing EOR     <Zdn>.<T>, <Zdn>.<T>, #<imm> */
    int imm13[6] = { 1, 4, 8, 16, 32, 63 };
    const char *expected_0[6] = {
        "eor    %z0.b $0x01 -> %z0.b",   "eor    %z5.b $0x04 -> %z5.b",
        "eor    %z10.b $0x08 -> %z10.b", "eor    %z16.b $0x10 -> %z16.b",
        "eor    %z21.b $0x20 -> %z21.b", "eor    %z31.b $0x3f -> %z31.b",
    };
    TEST_LOOP(eor, eor_sve_imm, 6, expected_0[i],
              opnd_create_reg_element_vector(Zn_six_offset_0[i], OPSZ_1),
              opnd_create_immed_int(imm13[i], OPSZ_1));

    const char *expected_1[6] = {
        "eor    %z0.h $0x0001 -> %z0.h",   "eor    %z5.h $0x0004 -> %z5.h",
        "eor    %z10.h $0x0008 -> %z10.h", "eor    %z16.h $0x0010 -> %z16.h",
        "eor    %z21.h $0x0020 -> %z21.h", "eor    %z31.h $0x003f -> %z31.h",
    };
    TEST_LOOP(eor, eor_sve_imm, 6, expected_1[i],
              opnd_create_reg_element_vector(Zn_six_offset_0[i], OPSZ_2),
              opnd_create_immed_int(imm13[i], OPSZ_2));

    const char *expected_2[6] = {
        "eor    %z0.s $0x00000001 -> %z0.s",   "eor    %z5.s $0x00000004 -> %z5.s",
        "eor    %z10.s $0x00000008 -> %z10.s", "eor    %z16.s $0x00000010 -> %z16.s",
        "eor    %z21.s $0x00000020 -> %z21.s", "eor    %z31.s $0x0000003f -> %z31.s",
    };
    TEST_LOOP(eor, eor_sve_imm, 6, expected_2[i],
              opnd_create_reg_element_vector(Zn_six_offset_0[i], OPSZ_4),
              opnd_create_immed_int(imm13[i], OPSZ_4));

    const char *expected_3[6] = {
        "eor    %z0.d $0x0000000000000001 -> %z0.d",
        "eor    %z5.d $0x0000000000000004 -> %z5.d",
        "eor    %z10.d $0x0000000000000008 -> %z10.d",
        "eor    %z16.d $0x0000000000000010 -> %z16.d",
        "eor    %z21.d $0x0000000000000020 -> %z21.d",
        "eor    %z31.d $0x000000000000003f -> %z31.d",
    };
    TEST_LOOP(eor, eor_sve_imm, 6, expected_3[i],
              opnd_create_reg_element_vector(Zn_six_offset_0[i], OPSZ_8),
              opnd_create_immed_int(imm13[i], OPSZ_8));
}

TEST_INSTR(orr_sve_imm)
{
    /* Testing ORR     <Zdn>.<T>, <Zdn>.<T>, #<imm> */
    int imm13[6] = { 1, 4, 8, 16, 32, 63 };
    const char *expected_0[6] = {
        "orr    %z0.b $0x01 -> %z0.b",   "orr    %z5.b $0x04 -> %z5.b",
        "orr    %z10.b $0x08 -> %z10.b", "orr    %z16.b $0x10 -> %z16.b",
        "orr    %z21.b $0x20 -> %z21.b", "orr    %z31.b $0x3f -> %z31.b",
    };
    TEST_LOOP(orr, orr_sve_imm, 6, expected_0[i],
              opnd_create_reg_element_vector(Zn_six_offset_0[i], OPSZ_1),
              opnd_create_immed_int(imm13[i], OPSZ_1));

    const char *expected_1[6] = {
        "orr    %z0.h $0x0001 -> %z0.h",   "orr    %z5.h $0x0004 -> %z5.h",
        "orr    %z10.h $0x0008 -> %z10.h", "orr    %z16.h $0x0010 -> %z16.h",
        "orr    %z21.h $0x0020 -> %z21.h", "orr    %z31.h $0x003f -> %z31.h",
    };
    TEST_LOOP(orr, orr_sve_imm, 6, expected_1[i],
              opnd_create_reg_element_vector(Zn_six_offset_0[i], OPSZ_2),
              opnd_create_immed_int(imm13[i], OPSZ_2));

    const char *expected_2[6] = {
        "orr    %z0.s $0x00000001 -> %z0.s",   "orr    %z5.s $0x00000004 -> %z5.s",
        "orr    %z10.s $0x00000008 -> %z10.s", "orr    %z16.s $0x00000010 -> %z16.s",
        "orr    %z21.s $0x00000020 -> %z21.s", "orr    %z31.s $0x0000003f -> %z31.s",
    };
    TEST_LOOP(orr, orr_sve_imm, 6, expected_2[i],
              opnd_create_reg_element_vector(Zn_six_offset_0[i], OPSZ_4),
              opnd_create_immed_int(imm13[i], OPSZ_4));

    const char *expected_3[6] = {
        "orr    %z0.d $0x0000000000000001 -> %z0.d",
        "orr    %z5.d $0x0000000000000004 -> %z5.d",
        "orr    %z10.d $0x0000000000000008 -> %z10.d",
        "orr    %z16.d $0x0000000000000010 -> %z16.d",
        "orr    %z21.d $0x0000000000000020 -> %z21.d",
        "orr    %z31.d $0x000000000000003f -> %z31.d",
    };
    TEST_LOOP(orr, orr_sve_imm, 6, expected_3[i],
              opnd_create_reg_element_vector(Zn_six_offset_0[i], OPSZ_8),
              opnd_create_immed_int(imm13[i], OPSZ_8));
}

TEST_INSTR(orn_sve_imm)
{
    /* Testing ORN     <Zdn>.<T>, <Zdn>.<T>, #<imm> */
    int imm13[6] = { 1, 4, 8, 16, 32, 63 };
    const char *expected_0[6] = {
        "orr    %z0.b $0xfe -> %z0.b",   "orr    %z5.b $0xfb -> %z5.b",
        "orr    %z10.b $0xf7 -> %z10.b", "orr    %z16.b $0xef -> %z16.b",
        "orr    %z21.b $0xdf -> %z21.b", "orr    %z31.b $0xc0 -> %z31.b",
    };
    TEST_LOOP(orr, orn_sve_imm, 6, expected_0[i],
              opnd_create_reg_element_vector(Zn_six_offset_0[i], OPSZ_1),
              opnd_create_immed_int(imm13[i], OPSZ_1));

    const char *expected_1[6] = {
        "orr    %z0.h $0xfffe -> %z0.h",   "orr    %z5.h $0xfffb -> %z5.h",
        "orr    %z10.h $0xfff7 -> %z10.h", "orr    %z16.h $0xffef -> %z16.h",
        "orr    %z21.h $0xffdf -> %z21.h", "orr    %z31.h $0xffc0 -> %z31.h",
    };
    TEST_LOOP(orr, orn_sve_imm, 6, expected_1[i],
              opnd_create_reg_element_vector(Zn_six_offset_0[i], OPSZ_2),
              opnd_create_immed_int(imm13[i], OPSZ_2));

    const char *expected_2[6] = {
        "orr    %z0.s $0xfffffffe -> %z0.s",   "orr    %z5.s $0xfffffffb -> %z5.s",
        "orr    %z10.s $0xfffffff7 -> %z10.s", "orr    %z16.s $0xffffffef -> %z16.s",
        "orr    %z21.s $0xffffffdf -> %z21.s", "orr    %z31.s $0xffffffc0 -> %z31.s",
    };
    TEST_LOOP(orr, orn_sve_imm, 6, expected_2[i],
              opnd_create_reg_element_vector(Zn_six_offset_0[i], OPSZ_4),
              opnd_create_immed_int(imm13[i], OPSZ_4));

    const char *expected_3[6] = {
        "orr    %z0.d $0xfffffffffffffffe -> %z0.d",
        "orr    %z5.d $0xfffffffffffffffb -> %z5.d",
        "orr    %z10.d $0xfffffffffffffff7 -> %z10.d",
        "orr    %z16.d $0xffffffffffffffef -> %z16.d",
        "orr    %z21.d $0xffffffffffffffdf -> %z21.d",
        "orr    %z31.d $0xffffffffffffffc0 -> %z31.d",
    };
    TEST_LOOP(orr, orn_sve_imm, 6, expected_3[i],
              opnd_create_reg_element_vector(Zn_six_offset_0[i], OPSZ_8),
              opnd_create_immed_int(imm13[i], OPSZ_8));
}

TEST_INSTR(and_sve_pred_b)
{

    /* Testing AND     <Pd>.B, <Pg>/Z, <Pn>.B, <Pm>.B */
    reg_id_t Pm_0_0[6] = { DR_REG_P0,  DR_REG_P5,  DR_REG_P8,
                           DR_REG_P11, DR_REG_P13, DR_REG_P15 };
    const char *expected_0_0[6] = {
        "and    %p0/z %p0.b %p0.b -> %p0.b",     "and    %p3/z %p4.b %p5.b -> %p2.b",
        "and    %p6/z %p7.b %p8.b -> %p5.b",     "and    %p9/z %p10.b %p11.b -> %p8.b",
        "and    %p11/z %p12.b %p13.b -> %p10.b", "and    %p15/z %p15.b %p15.b -> %p15.b",
    };
    TEST_LOOP(and, and_sve_pred_b, 6, expected_0_0[i],
              opnd_create_reg_element_vector(Pn_six_offset_0[i], OPSZ_1),
              opnd_create_predicate_reg(Pn_six_offset_1[i], false),
              opnd_create_reg_element_vector(Pn_six_offset_2[i], OPSZ_1),
              opnd_create_reg_element_vector(Pm_0_0[i], OPSZ_1));
}

TEST_INSTR(and_sve)
{

    /* Testing AND     <Zd>.D, <Zn>.D, <Zm>.D */
    const char *expected_0_0[6] = {
        "and    %z0.d %z0.d -> %z0.d",    "and    %z6.d %z7.d -> %z5.d",
        "and    %z11.d %z12.d -> %z10.d", "and    %z17.d %z18.d -> %z16.d",
        "and    %z22.d %z23.d -> %z21.d", "and    %z31.d %z31.d -> %z31.d",
    };
    TEST_LOOP(and, and_sve, 6, expected_0_0[i],
              opnd_create_reg_element_vector(Zn_six_offset_0[i], OPSZ_8),
              opnd_create_reg_element_vector(Zn_six_offset_1[i], OPSZ_8),
              opnd_create_reg_element_vector(Zn_six_offset_2[i], OPSZ_8));
}

TEST_INSTR(ands_sve_pred)
{

    /* Testing ANDS    <Pd>.B, <Pg>/Z, <Pn>.B, <Pm>.B */
    reg_id_t Pm_0_0[6] = { DR_REG_P0,  DR_REG_P5,  DR_REG_P8,
                           DR_REG_P11, DR_REG_P13, DR_REG_P15 };
    const char *expected_0_0[6] = {
        "ands   %p0/z %p0.b %p0.b -> %p0.b",     "ands   %p3/z %p4.b %p5.b -> %p2.b",
        "ands   %p6/z %p7.b %p8.b -> %p5.b",     "ands   %p9/z %p10.b %p11.b -> %p8.b",
        "ands   %p11/z %p12.b %p13.b -> %p10.b", "ands   %p15/z %p15.b %p15.b -> %p15.b",
    };
    TEST_LOOP(ands, ands_sve_pred, 6, expected_0_0[i],
              opnd_create_reg_element_vector(Pn_six_offset_0[i], OPSZ_1),
              opnd_create_predicate_reg(Pn_six_offset_1[i], false),
              opnd_create_reg_element_vector(Pn_six_offset_2[i], OPSZ_1),
              opnd_create_reg_element_vector(Pm_0_0[i], OPSZ_1));
}

TEST_INSTR(bic_sve_pred_b)
{

    /* Testing BIC     <Pd>.B, <Pg>/Z, <Pn>.B, <Pm>.B */
    reg_id_t Pm_0_0[6] = { DR_REG_P0,  DR_REG_P5,  DR_REG_P8,
                           DR_REG_P11, DR_REG_P13, DR_REG_P15 };
    const char *expected_0_0[6] = {
        "bic    %p0/z %p0.b %p0.b -> %p0.b",     "bic    %p3/z %p4.b %p5.b -> %p2.b",
        "bic    %p6/z %p7.b %p8.b -> %p5.b",     "bic    %p9/z %p10.b %p11.b -> %p8.b",
        "bic    %p11/z %p12.b %p13.b -> %p10.b", "bic    %p15/z %p15.b %p15.b -> %p15.b",
    };
    TEST_LOOP(bic, bic_sve_pred_b, 6, expected_0_0[i],
              opnd_create_reg_element_vector(Pn_six_offset_0[i], OPSZ_1),
              opnd_create_predicate_reg(Pn_six_offset_1[i], false),
              opnd_create_reg_element_vector(Pn_six_offset_2[i], OPSZ_1),
              opnd_create_reg_element_vector(Pm_0_0[i], OPSZ_1));
}

TEST_INSTR(bic_sve)
{

    /* Testing BIC     <Zd>.D, <Zn>.D, <Zm>.D */
    const char *expected_0_0[6] = {
        "bic    %z0.d %z0.d -> %z0.d",    "bic    %z6.d %z7.d -> %z5.d",
        "bic    %z11.d %z12.d -> %z10.d", "bic    %z17.d %z18.d -> %z16.d",
        "bic    %z22.d %z23.d -> %z21.d", "bic    %z31.d %z31.d -> %z31.d",
    };
    TEST_LOOP(bic, bic_sve, 6, expected_0_0[i],
              opnd_create_reg_element_vector(Zn_six_offset_0[i], OPSZ_8),
              opnd_create_reg_element_vector(Zn_six_offset_1[i], OPSZ_8),
              opnd_create_reg_element_vector(Zn_six_offset_2[i], OPSZ_8));
}

TEST_INSTR(bics_sve_pred)
{

    /* Testing BICS    <Pd>.B, <Pg>/Z, <Pn>.B, <Pm>.B */
    reg_id_t Pm_0_0[6] = { DR_REG_P0,  DR_REG_P5,  DR_REG_P8,
                           DR_REG_P11, DR_REG_P13, DR_REG_P15 };
    const char *expected_0_0[6] = {
        "bics   %p0/z %p0.b %p0.b -> %p0.b",     "bics   %p3/z %p4.b %p5.b -> %p2.b",
        "bics   %p6/z %p7.b %p8.b -> %p5.b",     "bics   %p9/z %p10.b %p11.b -> %p8.b",
        "bics   %p11/z %p12.b %p13.b -> %p10.b", "bics   %p15/z %p15.b %p15.b -> %p15.b",
    };
    TEST_LOOP(bics, bics_sve_pred, 6, expected_0_0[i],
              opnd_create_reg_element_vector(Pn_six_offset_0[i], OPSZ_1),
              opnd_create_predicate_reg(Pn_six_offset_1[i], false),
              opnd_create_reg_element_vector(Pn_six_offset_2[i], OPSZ_1),
              opnd_create_reg_element_vector(Pm_0_0[i], OPSZ_1));
}

TEST_INSTR(eor_sve_pred_b)
{

    /* Testing EOR     <Pd>.B, <Pg>/Z, <Pn>.B, <Pm>.B */
    reg_id_t Pm_0_0[6] = { DR_REG_P0,  DR_REG_P5,  DR_REG_P8,
                           DR_REG_P11, DR_REG_P13, DR_REG_P15 };
    const char *expected_0_0[6] = {
        "eor    %p0/z %p0.b %p0.b -> %p0.b",     "eor    %p3/z %p4.b %p5.b -> %p2.b",
        "eor    %p6/z %p7.b %p8.b -> %p5.b",     "eor    %p9/z %p10.b %p11.b -> %p8.b",
        "eor    %p11/z %p12.b %p13.b -> %p10.b", "eor    %p15/z %p15.b %p15.b -> %p15.b",
    };
    TEST_LOOP(eor, eor_sve_pred_b, 6, expected_0_0[i],
              opnd_create_reg_element_vector(Pn_six_offset_0[i], OPSZ_1),
              opnd_create_predicate_reg(Pn_six_offset_1[i], false),
              opnd_create_reg_element_vector(Pn_six_offset_2[i], OPSZ_1),
              opnd_create_reg_element_vector(Pm_0_0[i], OPSZ_1));
}

TEST_INSTR(eor_sve)
{

    /* Testing EOR     <Zd>.D, <Zn>.D, <Zm>.D */
    const char *expected_0_0[6] = {
        "eor    %z0.d %z0.d -> %z0.d",    "eor    %z6.d %z7.d -> %z5.d",
        "eor    %z11.d %z12.d -> %z10.d", "eor    %z17.d %z18.d -> %z16.d",
        "eor    %z22.d %z23.d -> %z21.d", "eor    %z31.d %z31.d -> %z31.d",
    };
    TEST_LOOP(eor, eor_sve, 6, expected_0_0[i],
              opnd_create_reg_element_vector(Zn_six_offset_0[i], OPSZ_8),
              opnd_create_reg_element_vector(Zn_six_offset_1[i], OPSZ_8),
              opnd_create_reg_element_vector(Zn_six_offset_2[i], OPSZ_8));
}

TEST_INSTR(eors_sve_pred)
{

    /* Testing EORS    <Pd>.B, <Pg>/Z, <Pn>.B, <Pm>.B */
    reg_id_t Pm_0_0[6] = { DR_REG_P0,  DR_REG_P5,  DR_REG_P8,
                           DR_REG_P11, DR_REG_P13, DR_REG_P15 };
    const char *expected_0_0[6] = {
        "eors   %p0/z %p0.b %p0.b -> %p0.b",     "eors   %p3/z %p4.b %p5.b -> %p2.b",
        "eors   %p6/z %p7.b %p8.b -> %p5.b",     "eors   %p9/z %p10.b %p11.b -> %p8.b",
        "eors   %p11/z %p12.b %p13.b -> %p10.b", "eors   %p15/z %p15.b %p15.b -> %p15.b",
    };
    TEST_LOOP(eors, eors_sve_pred, 6, expected_0_0[i],
              opnd_create_reg_element_vector(Pn_six_offset_0[i], OPSZ_1),
              opnd_create_predicate_reg(Pn_six_offset_1[i], false),
              opnd_create_reg_element_vector(Pn_six_offset_2[i], OPSZ_1),
              opnd_create_reg_element_vector(Pm_0_0[i], OPSZ_1));
}

TEST_INSTR(nand_sve_pred)
{

    /* Testing NAND    <Pd>.B, <Pg>/Z, <Pn>.B, <Pm>.B */
    reg_id_t Pm_0_0[6] = { DR_REG_P0,  DR_REG_P5,  DR_REG_P8,
                           DR_REG_P11, DR_REG_P13, DR_REG_P15 };
    const char *expected_0_0[6] = {
        "nand   %p0/z %p0.b %p0.b -> %p0.b",     "nand   %p3/z %p4.b %p5.b -> %p2.b",
        "nand   %p6/z %p7.b %p8.b -> %p5.b",     "nand   %p9/z %p10.b %p11.b -> %p8.b",
        "nand   %p11/z %p12.b %p13.b -> %p10.b", "nand   %p15/z %p15.b %p15.b -> %p15.b",
    };
    TEST_LOOP(nand, nand_sve_pred, 6, expected_0_0[i],
              opnd_create_reg_element_vector(Pn_six_offset_0[i], OPSZ_1),
              opnd_create_predicate_reg(Pn_six_offset_1[i], false),
              opnd_create_reg_element_vector(Pn_six_offset_2[i], OPSZ_1),
              opnd_create_reg_element_vector(Pm_0_0[i], OPSZ_1));
}

TEST_INSTR(nands_sve_pred)
{

    /* Testing NANDS   <Pd>.B, <Pg>/Z, <Pn>.B, <Pm>.B */
    reg_id_t Pm_0_0[6] = { DR_REG_P0,  DR_REG_P5,  DR_REG_P8,
                           DR_REG_P11, DR_REG_P13, DR_REG_P15 };
    const char *expected_0_0[6] = {
        "nands  %p0/z %p0.b %p0.b -> %p0.b",     "nands  %p3/z %p4.b %p5.b -> %p2.b",
        "nands  %p6/z %p7.b %p8.b -> %p5.b",     "nands  %p9/z %p10.b %p11.b -> %p8.b",
        "nands  %p11/z %p12.b %p13.b -> %p10.b", "nands  %p15/z %p15.b %p15.b -> %p15.b",
    };
    TEST_LOOP(nands, nands_sve_pred, 6, expected_0_0[i],
              opnd_create_reg_element_vector(Pn_six_offset_0[i], OPSZ_1),
              opnd_create_predicate_reg(Pn_six_offset_1[i], false),
              opnd_create_reg_element_vector(Pn_six_offset_2[i], OPSZ_1),
              opnd_create_reg_element_vector(Pm_0_0[i], OPSZ_1));
}

TEST_INSTR(nor_sve_pred)
{

    /* Testing NOR     <Pd>.B, <Pg>/Z, <Pn>.B, <Pm>.B */
    reg_id_t Pm_0_0[6] = { DR_REG_P0,  DR_REG_P5,  DR_REG_P8,
                           DR_REG_P11, DR_REG_P13, DR_REG_P15 };
    const char *expected_0_0[6] = {
        "nor    %p0/z %p0.b %p0.b -> %p0.b",     "nor    %p3/z %p4.b %p5.b -> %p2.b",
        "nor    %p6/z %p7.b %p8.b -> %p5.b",     "nor    %p9/z %p10.b %p11.b -> %p8.b",
        "nor    %p11/z %p12.b %p13.b -> %p10.b", "nor    %p15/z %p15.b %p15.b -> %p15.b",
    };
    TEST_LOOP(nor, nor_sve_pred, 6, expected_0_0[i],
              opnd_create_reg_element_vector(Pn_six_offset_0[i], OPSZ_1),
              opnd_create_predicate_reg(Pn_six_offset_1[i], false),
              opnd_create_reg_element_vector(Pn_six_offset_2[i], OPSZ_1),
              opnd_create_reg_element_vector(Pm_0_0[i], OPSZ_1));
}

TEST_INSTR(nors_sve_pred)
{

    /* Testing NORS    <Pd>.B, <Pg>/Z, <Pn>.B, <Pm>.B */
    reg_id_t Pm_0_0[6] = { DR_REG_P0,  DR_REG_P5,  DR_REG_P8,
                           DR_REG_P11, DR_REG_P13, DR_REG_P15 };
    const char *expected_0_0[6] = {
        "nors   %p0/z %p0.b %p0.b -> %p0.b",     "nors   %p3/z %p4.b %p5.b -> %p2.b",
        "nors   %p6/z %p7.b %p8.b -> %p5.b",     "nors   %p9/z %p10.b %p11.b -> %p8.b",
        "nors   %p11/z %p12.b %p13.b -> %p10.b", "nors   %p15/z %p15.b %p15.b -> %p15.b",
    };
    TEST_LOOP(nors, nors_sve_pred, 6, expected_0_0[i],
              opnd_create_reg_element_vector(Pn_six_offset_0[i], OPSZ_1),
              opnd_create_predicate_reg(Pn_six_offset_1[i], false),
              opnd_create_reg_element_vector(Pn_six_offset_2[i], OPSZ_1),
              opnd_create_reg_element_vector(Pm_0_0[i], OPSZ_1));
}

TEST_INSTR(not_sve_pred_vec)
{

    /* Testing NOT     <Zd>.<Ts>, <Pg>/M, <Zn>.<Ts> */
    const char *expected_0_0[6] = {
        "not    %p0/m %z0.b -> %z0.b",   "not    %p2/m %z7.b -> %z5.b",
        "not    %p3/m %z12.b -> %z10.b", "not    %p5/m %z18.b -> %z16.b",
        "not    %p6/m %z23.b -> %z21.b", "not    %p7/m %z31.b -> %z31.b",
    };
    TEST_LOOP(not, not_sve_pred_vec, 6, expected_0_0[i],
              opnd_create_reg_element_vector(Zn_six_offset_0[i], OPSZ_1),
              opnd_create_predicate_reg(Pn_half_six_offset_0[i], true),
              opnd_create_reg_element_vector(Zn_six_offset_2[i], OPSZ_1));

    const char *expected_0_1[6] = {
        "not    %p0/m %z0.h -> %z0.h",   "not    %p2/m %z7.h -> %z5.h",
        "not    %p3/m %z12.h -> %z10.h", "not    %p5/m %z18.h -> %z16.h",
        "not    %p6/m %z23.h -> %z21.h", "not    %p7/m %z31.h -> %z31.h",
    };
    TEST_LOOP(not, not_sve_pred_vec, 6, expected_0_1[i],
              opnd_create_reg_element_vector(Zn_six_offset_0[i], OPSZ_2),
              opnd_create_predicate_reg(Pn_half_six_offset_0[i], true),
              opnd_create_reg_element_vector(Zn_six_offset_2[i], OPSZ_2));

    const char *expected_0_2[6] = {
        "not    %p0/m %z0.s -> %z0.s",   "not    %p2/m %z7.s -> %z5.s",
        "not    %p3/m %z12.s -> %z10.s", "not    %p5/m %z18.s -> %z16.s",
        "not    %p6/m %z23.s -> %z21.s", "not    %p7/m %z31.s -> %z31.s",
    };
    TEST_LOOP(not, not_sve_pred_vec, 6, expected_0_2[i],
              opnd_create_reg_element_vector(Zn_six_offset_0[i], OPSZ_4),
              opnd_create_predicate_reg(Pn_half_six_offset_0[i], true),
              opnd_create_reg_element_vector(Zn_six_offset_2[i], OPSZ_4));

    const char *expected_0_3[6] = {
        "not    %p0/m %z0.d -> %z0.d",   "not    %p2/m %z7.d -> %z5.d",
        "not    %p3/m %z12.d -> %z10.d", "not    %p5/m %z18.d -> %z16.d",
        "not    %p6/m %z23.d -> %z21.d", "not    %p7/m %z31.d -> %z31.d",
    };
    TEST_LOOP(not, not_sve_pred_vec, 6, expected_0_3[i],
              opnd_create_reg_element_vector(Zn_six_offset_0[i], OPSZ_8),
              opnd_create_predicate_reg(Pn_half_six_offset_0[i], true),
              opnd_create_reg_element_vector(Zn_six_offset_2[i], OPSZ_8));
}

TEST_INSTR(orn_sve_pred)
{

    /* Testing ORN     <Pd>.B, <Pg>/Z, <Pn>.B, <Pm>.B */
    reg_id_t Pm_0_0[6] = { DR_REG_P0,  DR_REG_P5,  DR_REG_P8,
                           DR_REG_P11, DR_REG_P13, DR_REG_P15 };
    const char *expected_0_0[6] = {
        "orn    %p0/z %p0.b %p0.b -> %p0.b",     "orn    %p3/z %p4.b %p5.b -> %p2.b",
        "orn    %p6/z %p7.b %p8.b -> %p5.b",     "orn    %p9/z %p10.b %p11.b -> %p8.b",
        "orn    %p11/z %p12.b %p13.b -> %p10.b", "orn    %p15/z %p15.b %p15.b -> %p15.b",
    };
    TEST_LOOP(orn, orn_sve_pred, 6, expected_0_0[i],
              opnd_create_reg_element_vector(Pn_six_offset_0[i], OPSZ_1),
              opnd_create_predicate_reg(Pn_six_offset_1[i], false),
              opnd_create_reg_element_vector(Pn_six_offset_2[i], OPSZ_1),
              opnd_create_reg_element_vector(Pm_0_0[i], OPSZ_1));
}

TEST_INSTR(orns_sve_pred)
{

    /* Testing ORNS    <Pd>.B, <Pg>/Z, <Pn>.B, <Pm>.B */
    reg_id_t Pm_0_0[6] = { DR_REG_P0,  DR_REG_P5,  DR_REG_P8,
                           DR_REG_P11, DR_REG_P13, DR_REG_P15 };
    const char *expected_0_0[6] = {
        "orns   %p0/z %p0.b %p0.b -> %p0.b",     "orns   %p3/z %p4.b %p5.b -> %p2.b",
        "orns   %p6/z %p7.b %p8.b -> %p5.b",     "orns   %p9/z %p10.b %p11.b -> %p8.b",
        "orns   %p11/z %p12.b %p13.b -> %p10.b", "orns   %p15/z %p15.b %p15.b -> %p15.b",
    };
    TEST_LOOP(orns, orns_sve_pred, 6, expected_0_0[i],
              opnd_create_reg_element_vector(Pn_six_offset_0[i], OPSZ_1),
              opnd_create_predicate_reg(Pn_six_offset_1[i], false),
              opnd_create_reg_element_vector(Pn_six_offset_2[i], OPSZ_1),
              opnd_create_reg_element_vector(Pm_0_0[i], OPSZ_1));
}

TEST_INSTR(orr_sve_pred_b)
{

    /* Testing ORR     <Pd>.B, <Pg>/Z, <Pn>.B, <Pm>.B */
    reg_id_t Pm_0_0[6] = { DR_REG_P0,  DR_REG_P5,  DR_REG_P8,
                           DR_REG_P11, DR_REG_P13, DR_REG_P15 };
    const char *expected_0_0[6] = {
        "orr    %p0/z %p0.b %p0.b -> %p0.b",     "orr    %p3/z %p4.b %p5.b -> %p2.b",
        "orr    %p6/z %p7.b %p8.b -> %p5.b",     "orr    %p9/z %p10.b %p11.b -> %p8.b",
        "orr    %p11/z %p12.b %p13.b -> %p10.b", "orr    %p15/z %p15.b %p15.b -> %p15.b",
    };
    TEST_LOOP(orr, orr_sve_pred_b, 6, expected_0_0[i],
              opnd_create_reg_element_vector(Pn_six_offset_0[i], OPSZ_1),
              opnd_create_predicate_reg(Pn_six_offset_1[i], false),
              opnd_create_reg_element_vector(Pn_six_offset_2[i], OPSZ_1),
              opnd_create_reg_element_vector(Pm_0_0[i], OPSZ_1));
}

TEST_INSTR(orr_sve)
{

    /* Testing ORR     <Zd>.D, <Zn>.D, <Zm>.D */
    const char *expected_0_0[6] = {
        "orr    %z0.d %z0.d -> %z0.d",    "orr    %z6.d %z7.d -> %z5.d",
        "orr    %z11.d %z12.d -> %z10.d", "orr    %z17.d %z18.d -> %z16.d",
        "orr    %z22.d %z23.d -> %z21.d", "orr    %z31.d %z31.d -> %z31.d",
    };
    TEST_LOOP(orr, orr_sve, 6, expected_0_0[i],
              opnd_create_reg_element_vector(Zn_six_offset_0[i], OPSZ_8),
              opnd_create_reg_element_vector(Zn_six_offset_1[i], OPSZ_8),
              opnd_create_reg_element_vector(Zn_six_offset_2[i], OPSZ_8));
}

TEST_INSTR(orrs_sve_pred)
{

    /* Testing ORRS    <Pd>.B, <Pg>/Z, <Pn>.B, <Pm>.B */
    reg_id_t Pm_0_0[6] = { DR_REG_P0,  DR_REG_P5,  DR_REG_P8,
                           DR_REG_P11, DR_REG_P13, DR_REG_P15 };
    const char *expected_0_0[6] = {
        "orrs   %p0/z %p0.b %p0.b -> %p0.b",     "orrs   %p3/z %p4.b %p5.b -> %p2.b",
        "orrs   %p6/z %p7.b %p8.b -> %p5.b",     "orrs   %p9/z %p10.b %p11.b -> %p8.b",
        "orrs   %p11/z %p12.b %p13.b -> %p10.b", "orrs   %p15/z %p15.b %p15.b -> %p15.b",
    };
    TEST_LOOP(orrs, orrs_sve_pred, 6, expected_0_0[i],
              opnd_create_reg_element_vector(Pn_six_offset_0[i], OPSZ_1),
              opnd_create_predicate_reg(Pn_six_offset_1[i], false),
              opnd_create_reg_element_vector(Pn_six_offset_2[i], OPSZ_1),
              opnd_create_reg_element_vector(Pm_0_0[i], OPSZ_1));
}

TEST_INSTR(clasta_sve_scalar)
{
    /* Testing CLASTA  <R><dn>, <Pg>, <R><dn>, <Zm>.<Ts> */
    const char *const expected_0_0[6] = {
        "clasta %p0 %w0 %z0.b -> %w0",    "clasta %p2 %w6 %z7.b -> %w6",
        "clasta %p3 %w11 %z12.b -> %w11", "clasta %p5 %w16 %z18.b -> %w16",
        "clasta %p6 %w21 %z23.b -> %w21", "clasta %p7 %wzr %z31.b -> %wzr",
    };
    TEST_LOOP(clasta, clasta_sve_scalar, 6, expected_0_0[i],
              opnd_create_reg(Wn_six_offset_1_zr[i]),
              opnd_create_reg(Pn_half_six_offset_0[i]),
              opnd_create_reg_element_vector(Zn_six_offset_2[i], OPSZ_1));

    const char *const expected_0_1[6] = {
        "clasta %p0 %w0 %z0.h -> %w0",    "clasta %p2 %w6 %z7.h -> %w6",
        "clasta %p3 %w11 %z12.h -> %w11", "clasta %p5 %w16 %z18.h -> %w16",
        "clasta %p6 %w21 %z23.h -> %w21", "clasta %p7 %wzr %z31.h -> %wzr",
    };
    TEST_LOOP(clasta, clasta_sve_scalar, 6, expected_0_1[i],
              opnd_create_reg(Wn_six_offset_1_zr[i]),
              opnd_create_reg(Pn_half_six_offset_0[i]),
              opnd_create_reg_element_vector(Zn_six_offset_2[i], OPSZ_2));

    const char *const expected_0_2[6] = {
        "clasta %p0 %w0 %z0.s -> %w0",    "clasta %p2 %w6 %z7.s -> %w6",
        "clasta %p3 %w11 %z12.s -> %w11", "clasta %p5 %w16 %z18.s -> %w16",
        "clasta %p6 %w21 %z23.s -> %w21", "clasta %p7 %wzr %z31.s -> %wzr",
    };
    TEST_LOOP(clasta, clasta_sve_scalar, 6, expected_0_2[i],
              opnd_create_reg(Wn_six_offset_1_zr[i]),
              opnd_create_reg(Pn_half_six_offset_0[i]),
              opnd_create_reg_element_vector(Zn_six_offset_2[i], OPSZ_4));

    const char *const expected_0_3[6] = {
        "clasta %p0 %x0 %z0.d -> %x0",    "clasta %p2 %x6 %z7.d -> %x6",
        "clasta %p3 %x11 %z12.d -> %x11", "clasta %p5 %x16 %z18.d -> %x16",
        "clasta %p6 %x21 %z23.d -> %x21", "clasta %p7 %xzr %z31.d -> %xzr",
    };
    TEST_LOOP(clasta, clasta_sve_scalar, 6, expected_0_3[i],
              opnd_create_reg(Xn_six_offset_1_zr[i]),
              opnd_create_reg(Pn_half_six_offset_0[i]),
              opnd_create_reg_element_vector(Zn_six_offset_2[i], OPSZ_8));
}

TEST_INSTR(clasta_sve_simd_fp)
{
    /* Testing CLASTA  <V><dn>, <Pg>, <V><dn>, <Zm>.<Ts> */
    const char *const expected_0_0[6] = {
        "clasta %p0 %b0 %z0.b -> %b0",    "clasta %p2 %b5 %z7.b -> %b5",
        "clasta %p3 %b10 %z12.b -> %b10", "clasta %p5 %b16 %z18.b -> %b16",
        "clasta %p6 %b21 %z23.b -> %b21", "clasta %p7 %b31 %z31.b -> %b31",
    };
    TEST_LOOP(clasta, clasta_sve_simd_fp, 6, expected_0_0[i],
              opnd_create_reg(Vdn_b_six_offset_0[i]),
              opnd_create_reg(Pn_half_six_offset_0[i]),
              opnd_create_reg_element_vector(Zn_six_offset_2[i], OPSZ_1));

    const char *const expected_0_1[6] = {
        "clasta %p0 %h0 %z0.h -> %h0",    "clasta %p2 %h5 %z7.h -> %h5",
        "clasta %p3 %h10 %z12.h -> %h10", "clasta %p5 %h16 %z18.h -> %h16",
        "clasta %p6 %h21 %z23.h -> %h21", "clasta %p7 %h31 %z31.h -> %h31",
    };
    TEST_LOOP(clasta, clasta_sve_simd_fp, 6, expected_0_1[i],
              opnd_create_reg(Vdn_h_six_offset_0[i]),
              opnd_create_reg(Pn_half_six_offset_0[i]),
              opnd_create_reg_element_vector(Zn_six_offset_2[i], OPSZ_2));

    const char *const expected_0_2[6] = {
        "clasta %p0 %s0 %z0.s -> %s0",    "clasta %p2 %s5 %z7.s -> %s5",
        "clasta %p3 %s10 %z12.s -> %s10", "clasta %p5 %s16 %z18.s -> %s16",
        "clasta %p6 %s21 %z23.s -> %s21", "clasta %p7 %s31 %z31.s -> %s31",
    };
    TEST_LOOP(clasta, clasta_sve_simd_fp, 6, expected_0_2[i],
              opnd_create_reg(Vdn_s_six_offset_0[i]),
              opnd_create_reg(Pn_half_six_offset_0[i]),
              opnd_create_reg_element_vector(Zn_six_offset_2[i], OPSZ_4))
    const char *const expected_0_3[6] = {
        "clasta %p0 %d0 %z0.d -> %d0",    "clasta %p2 %d5 %z7.d -> %d5",
        "clasta %p3 %d10 %z12.d -> %d10", "clasta %p5 %d16 %z18.d -> %d16",
        "clasta %p6 %d21 %z23.d -> %d21", "clasta %p7 %d31 %z31.d -> %d31",
    };
    TEST_LOOP(clasta, clasta_sve_simd_fp, 6, expected_0_3[i],
              opnd_create_reg(Vdn_d_six_offset_0[i]),
              opnd_create_reg(Pn_half_six_offset_0[i]),
              opnd_create_reg_element_vector(Zn_six_offset_2[i], OPSZ_8));
}

TEST_INSTR(clasta_sve_vector)
{
    /* Testing CLASTA  <Zdn>.<Ts>, <Pg>, <Zdn>.<Ts>, <Zm>.<Ts> */
    const char *const expected_0_0[6] = {
        "clasta %p0 %z0.b %z0.b -> %z0.b",    "clasta %p2 %z5.b %z7.b -> %z5.b",
        "clasta %p3 %z10.b %z12.b -> %z10.b", "clasta %p5 %z16.b %z18.b -> %z16.b",
        "clasta %p6 %z21.b %z23.b -> %z21.b", "clasta %p7 %z31.b %z31.b -> %z31.b",
    };
    TEST_LOOP(clasta, clasta_sve_vector, 6, expected_0_0[i],
              opnd_create_reg_element_vector(Zn_six_offset_0[i], OPSZ_1),
              opnd_create_reg(Pn_half_six_offset_0[i]),
              opnd_create_reg_element_vector(Zn_six_offset_2[i], OPSZ_1));

    const char *const expected_0_1[6] = {
        "clasta %p0 %z0.h %z0.h -> %z0.h",    "clasta %p2 %z5.h %z7.h -> %z5.h",
        "clasta %p3 %z10.h %z12.h -> %z10.h", "clasta %p5 %z16.h %z18.h -> %z16.h",
        "clasta %p6 %z21.h %z23.h -> %z21.h", "clasta %p7 %z31.h %z31.h -> %z31.h",
    };
    TEST_LOOP(clasta, clasta_sve_vector, 6, expected_0_1[i],
              opnd_create_reg_element_vector(Zn_six_offset_0[i], OPSZ_2),
              opnd_create_reg(Pn_half_six_offset_0[i]),
              opnd_create_reg_element_vector(Zn_six_offset_2[i], OPSZ_2));

    const char *const expected_0_2[6] = {
        "clasta %p0 %z0.s %z0.s -> %z0.s",    "clasta %p2 %z5.s %z7.s -> %z5.s",
        "clasta %p3 %z10.s %z12.s -> %z10.s", "clasta %p5 %z16.s %z18.s -> %z16.s",
        "clasta %p6 %z21.s %z23.s -> %z21.s", "clasta %p7 %z31.s %z31.s -> %z31.s",
    };
    TEST_LOOP(clasta, clasta_sve_vector, 6, expected_0_2[i],
              opnd_create_reg_element_vector(Zn_six_offset_0[i], OPSZ_4),
              opnd_create_reg(Pn_half_six_offset_0[i]),
              opnd_create_reg_element_vector(Zn_six_offset_2[i], OPSZ_4));

    const char *const expected_0_3[6] = {
        "clasta %p0 %z0.d %z0.d -> %z0.d",    "clasta %p2 %z5.d %z7.d -> %z5.d",
        "clasta %p3 %z10.d %z12.d -> %z10.d", "clasta %p5 %z16.d %z18.d -> %z16.d",
        "clasta %p6 %z21.d %z23.d -> %z21.d", "clasta %p7 %z31.d %z31.d -> %z31.d",
    };
    TEST_LOOP(clasta, clasta_sve_vector, 6, expected_0_3[i],
              opnd_create_reg_element_vector(Zn_six_offset_0[i], OPSZ_8),
              opnd_create_reg(Pn_half_six_offset_0[i]),
              opnd_create_reg_element_vector(Zn_six_offset_2[i], OPSZ_8));
}

TEST_INSTR(clastb_sve_scalar)
{
    /* Testing CLASTA  <R><dn>, <Pg>, <R><dn>, <Zm>.<Ts> */
    const char *const expected_0_0[6] = {
        "clastb %p0 %w0 %z0.b -> %w0",    "clastb %p2 %w6 %z7.b -> %w6",
        "clastb %p3 %w11 %z12.b -> %w11", "clastb %p5 %w16 %z18.b -> %w16",
        "clastb %p6 %w21 %z23.b -> %w21", "clastb %p7 %wzr %z31.b -> %wzr",
    };
    TEST_LOOP(clastb, clastb_sve_scalar, 6, expected_0_0[i],
              opnd_create_reg(Wn_six_offset_1_zr[i]),
              opnd_create_reg(Pn_half_six_offset_0[i]),
              opnd_create_reg_element_vector(Zn_six_offset_2[i], OPSZ_1));

    const char *const expected_0_1[6] = {
        "clastb %p0 %w0 %z0.h -> %w0",    "clastb %p2 %w6 %z7.h -> %w6",
        "clastb %p3 %w11 %z12.h -> %w11", "clastb %p5 %w16 %z18.h -> %w16",
        "clastb %p6 %w21 %z23.h -> %w21", "clastb %p7 %wzr %z31.h -> %wzr",
    };
    TEST_LOOP(clastb, clastb_sve_scalar, 6, expected_0_1[i],
              opnd_create_reg(Wn_six_offset_1_zr[i]),
              opnd_create_reg(Pn_half_six_offset_0[i]),
              opnd_create_reg_element_vector(Zn_six_offset_2[i], OPSZ_2));

    const char *const expected_0_2[6] = {
        "clastb %p0 %w0 %z0.s -> %w0",    "clastb %p2 %w6 %z7.s -> %w6",
        "clastb %p3 %w11 %z12.s -> %w11", "clastb %p5 %w16 %z18.s -> %w16",
        "clastb %p6 %w21 %z23.s -> %w21", "clastb %p7 %wzr %z31.s -> %wzr",
    };
    TEST_LOOP(clastb, clastb_sve_scalar, 6, expected_0_2[i],
              opnd_create_reg(Wn_six_offset_1_zr[i]),
              opnd_create_reg(Pn_half_six_offset_0[i]),
              opnd_create_reg_element_vector(Zn_six_offset_2[i], OPSZ_4));

    const char *const expected_0_3[6] = {
        "clastb %p0 %x0 %z0.d -> %x0",    "clastb %p2 %x6 %z7.d -> %x6",
        "clastb %p3 %x11 %z12.d -> %x11", "clastb %p5 %x16 %z18.d -> %x16",
        "clastb %p6 %x21 %z23.d -> %x21", "clastb %p7 %xzr %z31.d -> %xzr",
    };
    TEST_LOOP(clastb, clastb_sve_scalar, 6, expected_0_3[i],
              opnd_create_reg(Xn_six_offset_1_zr[i]),
              opnd_create_reg(Pn_half_six_offset_0[i]),
              opnd_create_reg_element_vector(Zn_six_offset_2[i], OPSZ_8));
}

TEST_INSTR(clastb_sve_simd_fp)
{
    /* Testing CLASTA  <V><dn>, <Pg>, <V><dn>, <Zm>.<Ts> */
    const char *const expected_0_0[6] = {
        "clastb %p0 %b0 %z0.b -> %b0",    "clastb %p2 %b5 %z7.b -> %b5",
        "clastb %p3 %b10 %z12.b -> %b10", "clastb %p5 %b16 %z18.b -> %b16",
        "clastb %p6 %b21 %z23.b -> %b21", "clastb %p7 %b31 %z31.b -> %b31",
    };
    TEST_LOOP(clastb, clastb_sve_simd_fp, 6, expected_0_0[i],
              opnd_create_reg(Vdn_b_six_offset_0[i]),
              opnd_create_reg(Pn_half_six_offset_0[i]),
              opnd_create_reg_element_vector(Zn_six_offset_2[i], OPSZ_1));

    const char *const expected_0_1[6] = {
        "clastb %p0 %h0 %z0.h -> %h0",    "clastb %p2 %h5 %z7.h -> %h5",
        "clastb %p3 %h10 %z12.h -> %h10", "clastb %p5 %h16 %z18.h -> %h16",
        "clastb %p6 %h21 %z23.h -> %h21", "clastb %p7 %h31 %z31.h -> %h31",
    };
    TEST_LOOP(clastb, clastb_sve_simd_fp, 6, expected_0_1[i],
              opnd_create_reg(Vdn_h_six_offset_0[i]),
              opnd_create_reg(Pn_half_six_offset_0[i]),
              opnd_create_reg_element_vector(Zn_six_offset_2[i], OPSZ_2));

    const char *const expected_0_2[6] = {
        "clastb %p0 %s0 %z0.s -> %s0",    "clastb %p2 %s5 %z7.s -> %s5",
        "clastb %p3 %s10 %z12.s -> %s10", "clastb %p5 %s16 %z18.s -> %s16",
        "clastb %p6 %s21 %z23.s -> %s21", "clastb %p7 %s31 %z31.s -> %s31",
    };
    TEST_LOOP(clastb, clastb_sve_simd_fp, 6, expected_0_2[i],
              opnd_create_reg(Vdn_s_six_offset_0[i]),
              opnd_create_reg(Pn_half_six_offset_0[i]),
              opnd_create_reg_element_vector(Zn_six_offset_2[i], OPSZ_4));

    const char *const expected_0_3[6] = {
        "clastb %p0 %d0 %z0.d -> %d0",    "clastb %p2 %d5 %z7.d -> %d5",
        "clastb %p3 %d10 %z12.d -> %d10", "clastb %p5 %d16 %z18.d -> %d16",
        "clastb %p6 %d21 %z23.d -> %d21", "clastb %p7 %d31 %z31.d -> %d31",
    };
    TEST_LOOP(clastb, clastb_sve_simd_fp, 6, expected_0_3[i],
              opnd_create_reg(Vdn_d_six_offset_0[i]),
              opnd_create_reg(Pn_half_six_offset_0[i]),
              opnd_create_reg_element_vector(Zn_six_offset_2[i], OPSZ_8));
}

TEST_INSTR(clastb_sve_vector)
{
    /* Testing CLASTA  <Zdn>.<Ts>, <Pg>, <Zdn>.<Ts>, <Zm>.<Ts> */
    const char *const expected_0_0[6] = {
        "clastb %p0 %z0.b %z0.b -> %z0.b",    "clastb %p2 %z5.b %z7.b -> %z5.b",
        "clastb %p3 %z10.b %z12.b -> %z10.b", "clastb %p5 %z16.b %z18.b -> %z16.b",
        "clastb %p6 %z21.b %z23.b -> %z21.b", "clastb %p7 %z31.b %z31.b -> %z31.b",
    };
    TEST_LOOP(clastb, clastb_sve_vector, 6, expected_0_0[i],
              opnd_create_reg_element_vector(Zn_six_offset_0[i], OPSZ_1),
              opnd_create_reg(Pn_half_six_offset_0[i]),
              opnd_create_reg_element_vector(Zn_six_offset_2[i], OPSZ_1));

    const char *const expected_0_1[6] = {
        "clastb %p0 %z0.h %z0.h -> %z0.h",    "clastb %p2 %z5.h %z7.h -> %z5.h",
        "clastb %p3 %z10.h %z12.h -> %z10.h", "clastb %p5 %z16.h %z18.h -> %z16.h",
        "clastb %p6 %z21.h %z23.h -> %z21.h", "clastb %p7 %z31.h %z31.h -> %z31.h",
    };
    TEST_LOOP(clastb, clastb_sve_vector, 6, expected_0_1[i],
              opnd_create_reg_element_vector(Zn_six_offset_0[i], OPSZ_2),
              opnd_create_reg(Pn_half_six_offset_0[i]),
              opnd_create_reg_element_vector(Zn_six_offset_2[i], OPSZ_2));

    const char *const expected_0_2[6] = {
        "clastb %p0 %z0.s %z0.s -> %z0.s",    "clastb %p2 %z5.s %z7.s -> %z5.s",
        "clastb %p3 %z10.s %z12.s -> %z10.s", "clastb %p5 %z16.s %z18.s -> %z16.s",
        "clastb %p6 %z21.s %z23.s -> %z21.s", "clastb %p7 %z31.s %z31.s -> %z31.s",
    };
    TEST_LOOP(clastb, clastb_sve_vector, 6, expected_0_2[i],
              opnd_create_reg_element_vector(Zn_six_offset_0[i], OPSZ_4),
              opnd_create_reg(Pn_half_six_offset_0[i]),
              opnd_create_reg_element_vector(Zn_six_offset_2[i], OPSZ_4));

    const char *const expected_0_3[6] = {
        "clastb %p0 %z0.d %z0.d -> %z0.d",    "clastb %p2 %z5.d %z7.d -> %z5.d",
        "clastb %p3 %z10.d %z12.d -> %z10.d", "clastb %p5 %z16.d %z18.d -> %z16.d",
        "clastb %p6 %z21.d %z23.d -> %z21.d", "clastb %p7 %z31.d %z31.d -> %z31.d",
    };
    TEST_LOOP(clastb, clastb_sve_vector, 6, expected_0_3[i],
              opnd_create_reg_element_vector(Zn_six_offset_0[i], OPSZ_8),
              opnd_create_reg(Pn_half_six_offset_0[i]),
              opnd_create_reg_element_vector(Zn_six_offset_2[i], OPSZ_8));
}

TEST_INSTR(lasta_sve_scalar)
{
    /* Testing LASTA  <R><dn>, <Pg>, <Zm>.<Ts> */
    const char *const expected_0_0[6] = {
        "lasta  %p0 %z0.b -> %w0",   "lasta  %p2 %z7.b -> %w6",
        "lasta  %p3 %z12.b -> %w11", "lasta  %p5 %z18.b -> %w16",
        "lasta  %p6 %z23.b -> %w21", "lasta  %p7 %z31.b -> %wzr",
    };
    TEST_LOOP(lasta, lasta_sve_scalar, 6, expected_0_0[i],
              opnd_create_reg(Wn_six_offset_1_zr[i]),
              opnd_create_reg(Pn_half_six_offset_0[i]),
              opnd_create_reg_element_vector(Zn_six_offset_2[i], OPSZ_1));

    const char *const expected_0_1[6] = {
        "lasta  %p0 %z0.h -> %w0",   "lasta  %p2 %z7.h -> %w6",
        "lasta  %p3 %z12.h -> %w11", "lasta  %p5 %z18.h -> %w16",
        "lasta  %p6 %z23.h -> %w21", "lasta  %p7 %z31.h -> %wzr",
    };
    TEST_LOOP(lasta, lasta_sve_scalar, 6, expected_0_1[i],
              opnd_create_reg(Wn_six_offset_1_zr[i]),
              opnd_create_reg(Pn_half_six_offset_0[i]),
              opnd_create_reg_element_vector(Zn_six_offset_2[i], OPSZ_2));

    const char *const expected_0_2[6] = {
        "lasta  %p0 %z0.s -> %w0",   "lasta  %p2 %z7.s -> %w6",
        "lasta  %p3 %z12.s -> %w11", "lasta  %p5 %z18.s -> %w16",
        "lasta  %p6 %z23.s -> %w21", "lasta  %p7 %z31.s -> %wzr",
    };
    TEST_LOOP(lasta, lasta_sve_scalar, 6, expected_0_2[i],
              opnd_create_reg(Wn_six_offset_1_zr[i]),
              opnd_create_reg(Pn_half_six_offset_0[i]),
              opnd_create_reg_element_vector(Zn_six_offset_2[i], OPSZ_4));

    const char *const expected_0_3[6] = {
        "lasta  %p0 %z0.d -> %x0",   "lasta  %p2 %z7.d -> %x6",
        "lasta  %p3 %z12.d -> %x11", "lasta  %p5 %z18.d -> %x16",
        "lasta  %p6 %z23.d -> %x21", "lasta  %p7 %z31.d -> %xzr",
    };
    TEST_LOOP(lasta, lasta_sve_scalar, 6, expected_0_3[i],
              opnd_create_reg(Xn_six_offset_1_zr[i]),
              opnd_create_reg(Pn_half_six_offset_0[i]),
              opnd_create_reg_element_vector(Zn_six_offset_2[i], OPSZ_8));
}

TEST_INSTR(lasta_sve_simd_fp)
{
    /* Testing LASTA   <V><d>, <Pg>, <Zn>.<Ts> */
    const char *const expected_0_0[6] = {
        "lasta  %p0 %z0.b -> %b0",   "lasta  %p2 %z7.b -> %b5",
        "lasta  %p3 %z12.b -> %b10", "lasta  %p5 %z18.b -> %b16",
        "lasta  %p6 %z23.b -> %b21", "lasta  %p7 %z31.b -> %b31",
    };
    TEST_LOOP(lasta, lasta_sve_simd_fp, 6, expected_0_0[i],
              opnd_create_reg(Vdn_b_six_offset_0[i]),
              opnd_create_reg(Pn_half_six_offset_0[i]),
              opnd_create_reg_element_vector(Zn_six_offset_2[i], OPSZ_1));

    const char *const expected_0_1[6] = {
        "lasta  %p0 %z0.h -> %h0",   "lasta  %p2 %z7.h -> %h5",
        "lasta  %p3 %z12.h -> %h10", "lasta  %p5 %z18.h -> %h16",
        "lasta  %p6 %z23.h -> %h21", "lasta  %p7 %z31.h -> %h31",
    };
    TEST_LOOP(lasta, lasta_sve_simd_fp, 6, expected_0_1[i],
              opnd_create_reg(Vdn_h_six_offset_0[i]),
              opnd_create_reg(Pn_half_six_offset_0[i]),
              opnd_create_reg_element_vector(Zn_six_offset_2[i], OPSZ_2));

    const char *const expected_0_2[6] = {
        "lasta  %p0 %z0.s -> %s0",   "lasta  %p2 %z7.s -> %s5",
        "lasta  %p3 %z12.s -> %s10", "lasta  %p5 %z18.s -> %s16",
        "lasta  %p6 %z23.s -> %s21", "lasta  %p7 %z31.s -> %s31",
    };
    TEST_LOOP(lasta, lasta_sve_simd_fp, 6, expected_0_2[i],
              opnd_create_reg(Vdn_s_six_offset_0[i]),
              opnd_create_reg(Pn_half_six_offset_0[i]),
              opnd_create_reg_element_vector(Zn_six_offset_2[i], OPSZ_4));

    const char *const expected_0_3[6] = {
        "lasta  %p0 %z0.d -> %d0",   "lasta  %p2 %z7.d -> %d5",
        "lasta  %p3 %z12.d -> %d10", "lasta  %p5 %z18.d -> %d16",
        "lasta  %p6 %z23.d -> %d21", "lasta  %p7 %z31.d -> %d31",
    };
    TEST_LOOP(lasta, lasta_sve_simd_fp, 6, expected_0_3[i],
              opnd_create_reg(Vdn_d_six_offset_0[i]),
              opnd_create_reg(Pn_half_six_offset_0[i]),
              opnd_create_reg_element_vector(Zn_six_offset_2[i], OPSZ_8));
}

TEST_INSTR(lastb_sve_scalar)
{
    /* Testing LASTB  <R><dn>, <Pg>, <Zm>.<Ts> */
    const char *const expected_0_0[6] = {
        "lastb  %p0 %z0.b -> %w0",   "lastb  %p2 %z7.b -> %w6",
        "lastb  %p3 %z12.b -> %w11", "lastb  %p5 %z18.b -> %w16",
        "lastb  %p6 %z23.b -> %w21", "lastb  %p7 %z31.b -> %wzr",
    };
    TEST_LOOP(lastb, lastb_sve_scalar, 6, expected_0_0[i],
              opnd_create_reg(Wn_six_offset_1_zr[i]),
              opnd_create_reg(Pn_half_six_offset_0[i]),
              opnd_create_reg_element_vector(Zn_six_offset_2[i], OPSZ_1));

    const char *const expected_0_1[6] = {
        "lastb  %p0 %z0.h -> %w0",   "lastb  %p2 %z7.h -> %w6",
        "lastb  %p3 %z12.h -> %w11", "lastb  %p5 %z18.h -> %w16",
        "lastb  %p6 %z23.h -> %w21", "lastb  %p7 %z31.h -> %wzr",
    };
    TEST_LOOP(lastb, lastb_sve_scalar, 6, expected_0_1[i],
              opnd_create_reg(Wn_six_offset_1_zr[i]),
              opnd_create_reg(Pn_half_six_offset_0[i]),
              opnd_create_reg_element_vector(Zn_six_offset_2[i], OPSZ_2));

    const char *const expected_0_2[6] = {
        "lastb  %p0 %z0.s -> %w0",   "lastb  %p2 %z7.s -> %w6",
        "lastb  %p3 %z12.s -> %w11", "lastb  %p5 %z18.s -> %w16",
        "lastb  %p6 %z23.s -> %w21", "lastb  %p7 %z31.s -> %wzr",
    };
    TEST_LOOP(lastb, lastb_sve_scalar, 6, expected_0_2[i],
              opnd_create_reg(Wn_six_offset_1_zr[i]),
              opnd_create_reg(Pn_half_six_offset_0[i]),
              opnd_create_reg_element_vector(Zn_six_offset_2[i], OPSZ_4));

    const char *const expected_0_3[6] = {
        "lastb  %p0 %z0.d -> %x0",   "lastb  %p2 %z7.d -> %x6",
        "lastb  %p3 %z12.d -> %x11", "lastb  %p5 %z18.d -> %x16",
        "lastb  %p6 %z23.d -> %x21", "lastb  %p7 %z31.d -> %xzr",
    };
    TEST_LOOP(lastb, lastb_sve_scalar, 6, expected_0_3[i],
              opnd_create_reg(Xn_six_offset_1_zr[i]),
              opnd_create_reg(Pn_half_six_offset_0[i]),
              opnd_create_reg_element_vector(Zn_six_offset_2[i], OPSZ_8));
}

TEST_INSTR(lastb_sve_simd_fp)
{
    /* Testing LASTB   <V><d>, <Pg>, <Zn>.<Ts> */
    const char *const expected_0_0[6] = {
        "lastb  %p0 %z0.b -> %b0",   "lastb  %p2 %z7.b -> %b5",
        "lastb  %p3 %z12.b -> %b10", "lastb  %p5 %z18.b -> %b16",
        "lastb  %p6 %z23.b -> %b21", "lastb  %p7 %z31.b -> %b31",
    };
    TEST_LOOP(lastb, lastb_sve_simd_fp, 6, expected_0_0[i],
              opnd_create_reg(Vdn_b_six_offset_0[i]),
              opnd_create_reg(Pn_half_six_offset_0[i]),
              opnd_create_reg_element_vector(Zn_six_offset_2[i], OPSZ_1));

    const char *const expected_0_1[6] = {
        "lastb  %p0 %z0.h -> %h0",   "lastb  %p2 %z7.h -> %h5",
        "lastb  %p3 %z12.h -> %h10", "lastb  %p5 %z18.h -> %h16",
        "lastb  %p6 %z23.h -> %h21", "lastb  %p7 %z31.h -> %h31",
    };
    TEST_LOOP(lastb, lastb_sve_simd_fp, 6, expected_0_1[i],
              opnd_create_reg(Vdn_h_six_offset_0[i]),
              opnd_create_reg(Pn_half_six_offset_0[i]),
              opnd_create_reg_element_vector(Zn_six_offset_2[i], OPSZ_2));

    const char *const expected_0_2[6] = {
        "lastb  %p0 %z0.s -> %s0",   "lastb  %p2 %z7.s -> %s5",
        "lastb  %p3 %z12.s -> %s10", "lastb  %p5 %z18.s -> %s16",
        "lastb  %p6 %z23.s -> %s21", "lastb  %p7 %z31.s -> %s31",
    };
    TEST_LOOP(lastb, lastb_sve_simd_fp, 6, expected_0_2[i],
              opnd_create_reg(Vdn_s_six_offset_0[i]),
              opnd_create_reg(Pn_half_six_offset_0[i]),
              opnd_create_reg_element_vector(Zn_six_offset_2[i], OPSZ_4));

    const char *const expected_0_3[6] = {
        "lastb  %p0 %z0.d -> %d0",   "lastb  %p2 %z7.d -> %d5",
        "lastb  %p3 %z12.d -> %d10", "lastb  %p5 %z18.d -> %d16",
        "lastb  %p6 %z23.d -> %d21", "lastb  %p7 %z31.d -> %d31",
    };
    TEST_LOOP(lastb, lastb_sve_simd_fp, 6, expected_0_3[i],
              opnd_create_reg(Vdn_d_six_offset_0[i]),
              opnd_create_reg(Pn_half_six_offset_0[i]),
              opnd_create_reg_element_vector(Zn_six_offset_2[i], OPSZ_8));
}

TEST_INSTR(cnt_sve_pred)
{

    /* Testing CNT     <Zd>.<Ts>, <Pg>/M, <Zn>.<Ts> */
    const char *const expected_0_0[6] = {
        "cnt    %p0/m %z0.b -> %z0.b",   "cnt    %p2/m %z7.b -> %z5.b",
        "cnt    %p3/m %z12.b -> %z10.b", "cnt    %p5/m %z18.b -> %z16.b",
        "cnt    %p6/m %z23.b -> %z21.b", "cnt    %p7/m %z31.b -> %z31.b",
    };
    TEST_LOOP(cnt, cnt_sve_pred, 6, expected_0_0[i],
              opnd_create_reg_element_vector(Zn_six_offset_0[i], OPSZ_1),
              opnd_create_predicate_reg(Pn_half_six_offset_0[i], true),
              opnd_create_reg_element_vector(Zn_six_offset_2[i], OPSZ_1));

    const char *const expected_0_1[6] = {
        "cnt    %p0/m %z0.h -> %z0.h",   "cnt    %p2/m %z7.h -> %z5.h",
        "cnt    %p3/m %z12.h -> %z10.h", "cnt    %p5/m %z18.h -> %z16.h",
        "cnt    %p6/m %z23.h -> %z21.h", "cnt    %p7/m %z31.h -> %z31.h",
    };
    TEST_LOOP(cnt, cnt_sve_pred, 6, expected_0_1[i],
              opnd_create_reg_element_vector(Zn_six_offset_0[i], OPSZ_2),
              opnd_create_predicate_reg(Pn_half_six_offset_0[i], true),
              opnd_create_reg_element_vector(Zn_six_offset_2[i], OPSZ_2));

    const char *const expected_0_2[6] = {
        "cnt    %p0/m %z0.s -> %z0.s",   "cnt    %p2/m %z7.s -> %z5.s",
        "cnt    %p3/m %z12.s -> %z10.s", "cnt    %p5/m %z18.s -> %z16.s",
        "cnt    %p6/m %z23.s -> %z21.s", "cnt    %p7/m %z31.s -> %z31.s",
    };
    TEST_LOOP(cnt, cnt_sve_pred, 6, expected_0_2[i],
              opnd_create_reg_element_vector(Zn_six_offset_0[i], OPSZ_4),
              opnd_create_predicate_reg(Pn_half_six_offset_0[i], true),
              opnd_create_reg_element_vector(Zn_six_offset_2[i], OPSZ_4));

    const char *const expected_0_3[6] = {
        "cnt    %p0/m %z0.d -> %z0.d",   "cnt    %p2/m %z7.d -> %z5.d",
        "cnt    %p3/m %z12.d -> %z10.d", "cnt    %p5/m %z18.d -> %z16.d",
        "cnt    %p6/m %z23.d -> %z21.d", "cnt    %p7/m %z31.d -> %z31.d",
    };
    TEST_LOOP(cnt, cnt_sve_pred, 6, expected_0_3[i],
              opnd_create_reg_element_vector(Zn_six_offset_0[i], OPSZ_8),
              opnd_create_predicate_reg(Pn_half_six_offset_0[i], true),
              opnd_create_reg_element_vector(Zn_six_offset_2[i], OPSZ_8));
}

TEST_INSTR(cntb)
{

    /* Testing CNTB    <Xd>{, <pattern>{, MUL #<imm>}} */
    static const dr_pred_constr_type_t pattern_0_0[6] = {
        DR_PRED_CONSTR_POW2,     DR_PRED_CONSTR_VL6,      DR_PRED_CONSTR_VL64,
        DR_PRED_CONSTR_UIMM5_17, DR_PRED_CONSTR_UIMM5_22, DR_PRED_CONSTR_ALL
    };
    static const uint imm4_0_0[6] = { 1, 5, 8, 11, 13, 16 };
    const char *const expected_0_0[6] = {
        "cntb   POW2 mul $0x01 -> %x0",   "cntb   VL6 mul $0x05 -> %x5",
        "cntb   VL64 mul $0x08 -> %x10",  "cntb   $0x11 mul $0x0b -> %x15",
        "cntb   $0x16 mul $0x0d -> %x20", "cntb   ALL mul $0x10 -> %x30",
    };
    TEST_LOOP(cntb, cntb, 6, expected_0_0[i], opnd_create_reg(Xn_six_offset_0[i]),
              opnd_create_immed_pred_constr(pattern_0_0[i]),
              opnd_create_immed_uint(imm4_0_0[i], OPSZ_4b));
}

TEST_INSTR(cntd)
{

    /* Testing CNTD    <Xd>{, <pattern>{, MUL #<imm>}} */
    static const dr_pred_constr_type_t pattern_0_0[6] = {
        DR_PRED_CONSTR_POW2,     DR_PRED_CONSTR_VL6,      DR_PRED_CONSTR_VL64,
        DR_PRED_CONSTR_UIMM5_17, DR_PRED_CONSTR_UIMM5_22, DR_PRED_CONSTR_ALL
    };
    static const uint imm4_0_0[6] = { 1, 5, 8, 11, 13, 16 };
    const char *const expected_0_0[6] = {
        "cntd   POW2 mul $0x01 -> %x0",   "cntd   VL6 mul $0x05 -> %x5",
        "cntd   VL64 mul $0x08 -> %x10",  "cntd   $0x11 mul $0x0b -> %x15",
        "cntd   $0x16 mul $0x0d -> %x20", "cntd   ALL mul $0x10 -> %x30",
    };
    TEST_LOOP(cntd, cntd, 6, expected_0_0[i], opnd_create_reg(Xn_six_offset_0[i]),
              opnd_create_immed_pred_constr(pattern_0_0[i]),
              opnd_create_immed_uint(imm4_0_0[i], OPSZ_4b));
}

TEST_INSTR(cnth)
{

    /* Testing CNTH    <Xd>{, <pattern>{, MUL #<imm>}} */
    static const dr_pred_constr_type_t pattern_0_0[6] = {
        DR_PRED_CONSTR_POW2,     DR_PRED_CONSTR_VL6,      DR_PRED_CONSTR_VL64,
        DR_PRED_CONSTR_UIMM5_17, DR_PRED_CONSTR_UIMM5_22, DR_PRED_CONSTR_ALL
    };
    static const uint imm4_0_0[6] = { 1, 5, 8, 11, 13, 16 };
    const char *const expected_0_0[6] = {
        "cnth   POW2 mul $0x01 -> %x0",   "cnth   VL6 mul $0x05 -> %x5",
        "cnth   VL64 mul $0x08 -> %x10",  "cnth   $0x11 mul $0x0b -> %x15",
        "cnth   $0x16 mul $0x0d -> %x20", "cnth   ALL mul $0x10 -> %x30",
    };
    TEST_LOOP(cnth, cnth, 6, expected_0_0[i], opnd_create_reg(Xn_six_offset_0[i]),
              opnd_create_immed_pred_constr(pattern_0_0[i]),
              opnd_create_immed_uint(imm4_0_0[i], OPSZ_4b));
}

TEST_INSTR(cntw)
{

    /* Testing CNTW    <Xd>{, <pattern>{, MUL #<imm>}} */
    static const dr_pred_constr_type_t pattern_0_0[6] = {
        DR_PRED_CONSTR_POW2,     DR_PRED_CONSTR_VL6,      DR_PRED_CONSTR_VL64,
        DR_PRED_CONSTR_UIMM5_17, DR_PRED_CONSTR_UIMM5_22, DR_PRED_CONSTR_ALL
    };
    static const uint imm4_0_0[6] = { 1, 5, 8, 11, 13, 16 };
    const char *const expected_0_0[6] = {
        "cntw   POW2 mul $0x01 -> %x0",   "cntw   VL6 mul $0x05 -> %x5",
        "cntw   VL64 mul $0x08 -> %x10",  "cntw   $0x11 mul $0x0b -> %x15",
        "cntw   $0x16 mul $0x0d -> %x20", "cntw   ALL mul $0x10 -> %x30",
    };
    TEST_LOOP(cntw, cntw, 6, expected_0_0[i], opnd_create_reg(Xn_six_offset_0[i]),
              opnd_create_immed_pred_constr(pattern_0_0[i]),
              opnd_create_immed_uint(imm4_0_0[i], OPSZ_4b));
}

TEST_INSTR(decb)
{

    /* Testing DECB    <Xdn>{, <pattern>{, MUL #<imm>}} */
    static const dr_pred_constr_type_t pattern_0_0[6] = {
        DR_PRED_CONSTR_POW2,     DR_PRED_CONSTR_VL6,      DR_PRED_CONSTR_VL64,
        DR_PRED_CONSTR_UIMM5_17, DR_PRED_CONSTR_UIMM5_22, DR_PRED_CONSTR_ALL
    };
    static const uint imm4_0_0[6] = { 1, 5, 8, 11, 13, 16 };
    const char *const expected_0_0[6] = {
        "decb   %x0 POW2 mul $0x01 -> %x0",    "decb   %x5 VL6 mul $0x05 -> %x5",
        "decb   %x10 VL64 mul $0x08 -> %x10",  "decb   %x15 $0x11 mul $0x0b -> %x15",
        "decb   %x20 $0x16 mul $0x0d -> %x20", "decb   %x30 ALL mul $0x10 -> %x30",
    };
    TEST_LOOP(decb, decb, 6, expected_0_0[i], opnd_create_reg(Xn_six_offset_0[i]),
              opnd_create_immed_pred_constr(pattern_0_0[i]),
              opnd_create_immed_uint(imm4_0_0[i], OPSZ_4b));
}

TEST_INSTR(decd)
{

    /* Testing DECD    <Xdn>{, <pattern>{, MUL #<imm>}} */
    static const dr_pred_constr_type_t pattern_0_0[6] = {
        DR_PRED_CONSTR_POW2,     DR_PRED_CONSTR_VL6,      DR_PRED_CONSTR_VL64,
        DR_PRED_CONSTR_UIMM5_17, DR_PRED_CONSTR_UIMM5_22, DR_PRED_CONSTR_ALL
    };
    static const uint imm4_0_0[6] = { 1, 5, 8, 11, 13, 16 };
    const char *const expected_0_0[6] = {
        "decd   %x0 POW2 mul $0x01 -> %x0",    "decd   %x5 VL6 mul $0x05 -> %x5",
        "decd   %x10 VL64 mul $0x08 -> %x10",  "decd   %x15 $0x11 mul $0x0b -> %x15",
        "decd   %x20 $0x16 mul $0x0d -> %x20", "decd   %x30 ALL mul $0x10 -> %x30",
    };
    TEST_LOOP(decd, decd, 6, expected_0_0[i], opnd_create_reg(Xn_six_offset_0[i]),
              opnd_create_immed_pred_constr(pattern_0_0[i]),
              opnd_create_immed_uint(imm4_0_0[i], OPSZ_4b));
}

TEST_INSTR(decd_sve)
{

    /* Testing DECD    <Zdn>.D{, <pattern>{, MUL #<imm>}} */
    static const dr_pred_constr_type_t pattern_0_0[6] = {
        DR_PRED_CONSTR_POW2,     DR_PRED_CONSTR_VL6,      DR_PRED_CONSTR_VL64,
        DR_PRED_CONSTR_UIMM5_17, DR_PRED_CONSTR_UIMM5_22, DR_PRED_CONSTR_ALL
    };
    static const uint imm4_0_0[6] = { 1, 5, 8, 11, 13, 16 };
    const char *const expected_0_0[6] = {
        "decd   %z0.d POW2 mul $0x01 -> %z0.d",
        "decd   %z5.d VL6 mul $0x05 -> %z5.d",
        "decd   %z10.d VL64 mul $0x08 -> %z10.d",
        "decd   %z16.d $0x11 mul $0x0b -> %z16.d",
        "decd   %z21.d $0x16 mul $0x0d -> %z21.d",
        "decd   %z31.d ALL mul $0x10 -> %z31.d",
    };
    TEST_LOOP(decd, decd_sve, 6, expected_0_0[i],
              opnd_create_reg_element_vector(Zn_six_offset_0[i], OPSZ_8),
              opnd_create_immed_pred_constr(pattern_0_0[i]),
              opnd_create_immed_uint(imm4_0_0[i], OPSZ_4b));
}

TEST_INSTR(dech)
{

    /* Testing DECH    <Xdn>{, <pattern>{, MUL #<imm>}} */
    static const dr_pred_constr_type_t pattern_0_0[6] = {
        DR_PRED_CONSTR_POW2,     DR_PRED_CONSTR_VL6,      DR_PRED_CONSTR_VL64,
        DR_PRED_CONSTR_UIMM5_17, DR_PRED_CONSTR_UIMM5_22, DR_PRED_CONSTR_ALL
    };
    static const uint imm4_0_0[6] = { 1, 5, 8, 11, 13, 16 };
    const char *const expected_0_0[6] = {
        "dech   %x0 POW2 mul $0x01 -> %x0",    "dech   %x5 VL6 mul $0x05 -> %x5",
        "dech   %x10 VL64 mul $0x08 -> %x10",  "dech   %x15 $0x11 mul $0x0b -> %x15",
        "dech   %x20 $0x16 mul $0x0d -> %x20", "dech   %x30 ALL mul $0x10 -> %x30",
    };
    TEST_LOOP(dech, dech, 6, expected_0_0[i], opnd_create_reg(Xn_six_offset_0[i]),
              opnd_create_immed_pred_constr(pattern_0_0[i]),
              opnd_create_immed_uint(imm4_0_0[i], OPSZ_4b));
}

TEST_INSTR(dech_sve)
{

    /* Testing DECH    <Zdn>.H{, <pattern>{, MUL #<imm>}} */
    static const dr_pred_constr_type_t pattern_0_0[6] = {
        DR_PRED_CONSTR_POW2,     DR_PRED_CONSTR_VL6,      DR_PRED_CONSTR_VL64,
        DR_PRED_CONSTR_UIMM5_17, DR_PRED_CONSTR_UIMM5_22, DR_PRED_CONSTR_ALL
    };
    static const uint imm4_0_0[6] = { 1, 5, 8, 11, 13, 16 };
    const char *const expected_0_0[6] = {
        "dech   %z0.h POW2 mul $0x01 -> %z0.h",
        "dech   %z5.h VL6 mul $0x05 -> %z5.h",
        "dech   %z10.h VL64 mul $0x08 -> %z10.h",
        "dech   %z16.h $0x11 mul $0x0b -> %z16.h",
        "dech   %z21.h $0x16 mul $0x0d -> %z21.h",
        "dech   %z31.h ALL mul $0x10 -> %z31.h",
    };
    TEST_LOOP(dech, dech_sve, 6, expected_0_0[i],
              opnd_create_reg_element_vector(Zn_six_offset_0[i], OPSZ_2),
              opnd_create_immed_pred_constr(pattern_0_0[i]),
              opnd_create_immed_uint(imm4_0_0[i], OPSZ_4b));
}

TEST_INSTR(decw)
{

    /* Testing DECW    <Xdn>{, <pattern>{, MUL #<imm>}} */
    static const dr_pred_constr_type_t pattern_0_0[6] = {
        DR_PRED_CONSTR_POW2,     DR_PRED_CONSTR_VL6,      DR_PRED_CONSTR_VL64,
        DR_PRED_CONSTR_UIMM5_17, DR_PRED_CONSTR_UIMM5_22, DR_PRED_CONSTR_ALL
    };
    static const uint imm4_0_0[6] = { 1, 5, 8, 11, 13, 16 };
    const char *const expected_0_0[6] = {
        "decw   %x0 POW2 mul $0x01 -> %x0",    "decw   %x5 VL6 mul $0x05 -> %x5",
        "decw   %x10 VL64 mul $0x08 -> %x10",  "decw   %x15 $0x11 mul $0x0b -> %x15",
        "decw   %x20 $0x16 mul $0x0d -> %x20", "decw   %x30 ALL mul $0x10 -> %x30",
    };
    TEST_LOOP(decw, decw, 6, expected_0_0[i], opnd_create_reg(Xn_six_offset_0[i]),
              opnd_create_immed_pred_constr(pattern_0_0[i]),
              opnd_create_immed_uint(imm4_0_0[i], OPSZ_4b));
}

TEST_INSTR(decw_sve)
{

    /* Testing DECW    <Zdn>.S{, <pattern>{, MUL #<imm>}} */
    static const dr_pred_constr_type_t pattern_0_0[6] = {
        DR_PRED_CONSTR_POW2,     DR_PRED_CONSTR_VL6,      DR_PRED_CONSTR_VL64,
        DR_PRED_CONSTR_UIMM5_17, DR_PRED_CONSTR_UIMM5_22, DR_PRED_CONSTR_ALL
    };
    static const uint imm4_0_0[6] = { 1, 5, 8, 11, 13, 16 };
    const char *const expected_0_0[6] = {
        "decw   %z0.s POW2 mul $0x01 -> %z0.s",
        "decw   %z5.s VL6 mul $0x05 -> %z5.s",
        "decw   %z10.s VL64 mul $0x08 -> %z10.s",
        "decw   %z16.s $0x11 mul $0x0b -> %z16.s",
        "decw   %z21.s $0x16 mul $0x0d -> %z21.s",
        "decw   %z31.s ALL mul $0x10 -> %z31.s",
    };
    TEST_LOOP(decw, decw_sve, 6, expected_0_0[i],
              opnd_create_reg_element_vector(Zn_six_offset_0[i], OPSZ_4),
              opnd_create_immed_pred_constr(pattern_0_0[i]),
              opnd_create_immed_uint(imm4_0_0[i], OPSZ_4b));
}

TEST_INSTR(incb)
{

    /* Testing INCB    <Xdn>{, <pattern>{, MUL #<imm>}} */
    static const dr_pred_constr_type_t pattern_0_0[6] = {
        DR_PRED_CONSTR_POW2,     DR_PRED_CONSTR_VL6,      DR_PRED_CONSTR_VL64,
        DR_PRED_CONSTR_UIMM5_17, DR_PRED_CONSTR_UIMM5_22, DR_PRED_CONSTR_ALL
    };
    static const uint imm4_0_0[6] = { 1, 5, 8, 11, 13, 16 };
    const char *const expected_0_0[6] = {
        "incb   %x0 POW2 mul $0x01 -> %x0",    "incb   %x5 VL6 mul $0x05 -> %x5",
        "incb   %x10 VL64 mul $0x08 -> %x10",  "incb   %x15 $0x11 mul $0x0b -> %x15",
        "incb   %x20 $0x16 mul $0x0d -> %x20", "incb   %x30 ALL mul $0x10 -> %x30",
    };
    TEST_LOOP(incb, incb, 6, expected_0_0[i], opnd_create_reg(Xn_six_offset_0[i]),
              opnd_create_immed_pred_constr(pattern_0_0[i]),
              opnd_create_immed_uint(imm4_0_0[i], OPSZ_4b));
}

TEST_INSTR(incd)
{

    /* Testing INCD    <Xdn>{, <pattern>{, MUL #<imm>}} */
    static const dr_pred_constr_type_t pattern_0_0[6] = {
        DR_PRED_CONSTR_POW2,     DR_PRED_CONSTR_VL6,      DR_PRED_CONSTR_VL64,
        DR_PRED_CONSTR_UIMM5_17, DR_PRED_CONSTR_UIMM5_22, DR_PRED_CONSTR_ALL
    };
    static const uint imm4_0_0[6] = { 1, 5, 8, 11, 13, 16 };
    const char *const expected_0_0[6] = {
        "incd   %x0 POW2 mul $0x01 -> %x0",    "incd   %x5 VL6 mul $0x05 -> %x5",
        "incd   %x10 VL64 mul $0x08 -> %x10",  "incd   %x15 $0x11 mul $0x0b -> %x15",
        "incd   %x20 $0x16 mul $0x0d -> %x20", "incd   %x30 ALL mul $0x10 -> %x30",
    };
    TEST_LOOP(incd, incd, 6, expected_0_0[i], opnd_create_reg(Xn_six_offset_0[i]),
              opnd_create_immed_pred_constr(pattern_0_0[i]),
              opnd_create_immed_uint(imm4_0_0[i], OPSZ_4b));
}

TEST_INSTR(incd_sve)
{

    /* Testing INCD    <Zdn>.D{, <pattern>{, MUL #<imm>}} */
    static const dr_pred_constr_type_t pattern_0_0[6] = {
        DR_PRED_CONSTR_POW2,     DR_PRED_CONSTR_VL6,      DR_PRED_CONSTR_VL64,
        DR_PRED_CONSTR_UIMM5_17, DR_PRED_CONSTR_UIMM5_22, DR_PRED_CONSTR_ALL
    };
    static const uint imm4_0_0[6] = { 1, 5, 8, 11, 13, 16 };
    const char *const expected_0_0[6] = {
        "incd   %z0.d POW2 mul $0x01 -> %z0.d",
        "incd   %z5.d VL6 mul $0x05 -> %z5.d",
        "incd   %z10.d VL64 mul $0x08 -> %z10.d",
        "incd   %z16.d $0x11 mul $0x0b -> %z16.d",
        "incd   %z21.d $0x16 mul $0x0d -> %z21.d",
        "incd   %z31.d ALL mul $0x10 -> %z31.d",
    };
    TEST_LOOP(incd, incd_sve, 6, expected_0_0[i],
              opnd_create_reg_element_vector(Zn_six_offset_0[i], OPSZ_8),
              opnd_create_immed_pred_constr(pattern_0_0[i]),
              opnd_create_immed_uint(imm4_0_0[i], OPSZ_4b));
}

TEST_INSTR(inch)
{

    /* Testing INCH    <Xdn>{, <pattern>{, MUL #<imm>}} */
    static const dr_pred_constr_type_t pattern_0_0[6] = {
        DR_PRED_CONSTR_POW2,     DR_PRED_CONSTR_VL6,      DR_PRED_CONSTR_VL64,
        DR_PRED_CONSTR_UIMM5_17, DR_PRED_CONSTR_UIMM5_22, DR_PRED_CONSTR_ALL
    };
    static const uint imm4_0_0[6] = { 1, 5, 8, 11, 13, 16 };
    const char *const expected_0_0[6] = {
        "inch   %x0 POW2 mul $0x01 -> %x0",    "inch   %x5 VL6 mul $0x05 -> %x5",
        "inch   %x10 VL64 mul $0x08 -> %x10",  "inch   %x15 $0x11 mul $0x0b -> %x15",
        "inch   %x20 $0x16 mul $0x0d -> %x20", "inch   %x30 ALL mul $0x10 -> %x30",
    };
    TEST_LOOP(inch, inch, 6, expected_0_0[i], opnd_create_reg(Xn_six_offset_0[i]),
              opnd_create_immed_pred_constr(pattern_0_0[i]),
              opnd_create_immed_uint(imm4_0_0[i], OPSZ_4b));
}

TEST_INSTR(inch_sve)
{

    /* Testing INCH    <Zdn>.H{, <pattern>{, MUL #<imm>}} */
    static const dr_pred_constr_type_t pattern_0_0[6] = {
        DR_PRED_CONSTR_POW2,     DR_PRED_CONSTR_VL6,      DR_PRED_CONSTR_VL64,
        DR_PRED_CONSTR_UIMM5_17, DR_PRED_CONSTR_UIMM5_22, DR_PRED_CONSTR_ALL
    };
    static const uint imm4_0_0[6] = { 1, 5, 8, 11, 13, 16 };
    const char *const expected_0_0[6] = {
        "inch   %z0.h POW2 mul $0x01 -> %z0.h",
        "inch   %z5.h VL6 mul $0x05 -> %z5.h",
        "inch   %z10.h VL64 mul $0x08 -> %z10.h",
        "inch   %z16.h $0x11 mul $0x0b -> %z16.h",
        "inch   %z21.h $0x16 mul $0x0d -> %z21.h",
        "inch   %z31.h ALL mul $0x10 -> %z31.h",
    };
    TEST_LOOP(inch, inch_sve, 6, expected_0_0[i],
              opnd_create_reg_element_vector(Zn_six_offset_0[i], OPSZ_2),
              opnd_create_immed_pred_constr(pattern_0_0[i]),
              opnd_create_immed_uint(imm4_0_0[i], OPSZ_4b));
}

TEST_INSTR(incw)
{

    /* Testing INCW    <Xdn>{, <pattern>{, MUL #<imm>}} */
    static const dr_pred_constr_type_t pattern_0_0[6] = {
        DR_PRED_CONSTR_POW2,     DR_PRED_CONSTR_VL6,      DR_PRED_CONSTR_VL64,
        DR_PRED_CONSTR_UIMM5_17, DR_PRED_CONSTR_UIMM5_22, DR_PRED_CONSTR_ALL
    };
    static const uint imm4_0_0[6] = { 1, 5, 8, 11, 13, 16 };
    const char *const expected_0_0[6] = {
        "incw   %x0 POW2 mul $0x01 -> %x0",    "incw   %x5 VL6 mul $0x05 -> %x5",
        "incw   %x10 VL64 mul $0x08 -> %x10",  "incw   %x15 $0x11 mul $0x0b -> %x15",
        "incw   %x20 $0x16 mul $0x0d -> %x20", "incw   %x30 ALL mul $0x10 -> %x30",
    };
    TEST_LOOP(incw, incw, 6, expected_0_0[i], opnd_create_reg(Xn_six_offset_0[i]),
              opnd_create_immed_pred_constr(pattern_0_0[i]),
              opnd_create_immed_uint(imm4_0_0[i], OPSZ_4b));
}

TEST_INSTR(incw_sve)
{

    /* Testing INCW    <Zdn>.S{, <pattern>{, MUL #<imm>}} */
    static const dr_pred_constr_type_t pattern_0_0[6] = {
        DR_PRED_CONSTR_POW2,     DR_PRED_CONSTR_VL6,      DR_PRED_CONSTR_VL64,
        DR_PRED_CONSTR_UIMM5_17, DR_PRED_CONSTR_UIMM5_22, DR_PRED_CONSTR_ALL
    };
    static const uint imm4_0_0[6] = { 1, 5, 8, 11, 13, 16 };
    const char *const expected_0_0[6] = {
        "incw   %z0.s POW2 mul $0x01 -> %z0.s",
        "incw   %z5.s VL6 mul $0x05 -> %z5.s",
        "incw   %z10.s VL64 mul $0x08 -> %z10.s",
        "incw   %z16.s $0x11 mul $0x0b -> %z16.s",
        "incw   %z21.s $0x16 mul $0x0d -> %z21.s",
        "incw   %z31.s ALL mul $0x10 -> %z31.s",
    };
    TEST_LOOP(incw, incw_sve, 6, expected_0_0[i],
              opnd_create_reg_element_vector(Zn_six_offset_0[i], OPSZ_4),
              opnd_create_immed_pred_constr(pattern_0_0[i]),
              opnd_create_immed_uint(imm4_0_0[i], OPSZ_4b));
}

TEST_INSTR(sqdecb_wide)
{

    /* Testing SQDECB  <Xdn>, <Wdn>{, <pattern>{, MUL #<imm>}} */
    static const dr_pred_constr_type_t pattern_0_0[6] = {
        DR_PRED_CONSTR_POW2,     DR_PRED_CONSTR_VL6,      DR_PRED_CONSTR_VL64,
        DR_PRED_CONSTR_UIMM5_17, DR_PRED_CONSTR_UIMM5_22, DR_PRED_CONSTR_ALL
    };
    static const uint imm4_0_0[6] = { 1, 5, 8, 11, 13, 16 };
    const char *const expected_0_0[6] = {
        "sqdecb %w0 POW2 mul $0x01 -> %x0",    "sqdecb %w5 VL6 mul $0x05 -> %x5",
        "sqdecb %w10 VL64 mul $0x08 -> %x10",  "sqdecb %w15 $0x11 mul $0x0b -> %x15",
        "sqdecb %w20 $0x16 mul $0x0d -> %x20", "sqdecb %w30 ALL mul $0x10 -> %x30",
    };
    TEST_LOOP(sqdecb, sqdecb_wide, 6, expected_0_0[i],
              opnd_create_reg(Xn_six_offset_0[i]),
              opnd_create_immed_pred_constr(pattern_0_0[i]),
              opnd_create_immed_uint(imm4_0_0[i], OPSZ_4b));
}

TEST_INSTR(sqdecb)
{

    /* Testing SQDECB  <Xdn>{, <pattern>{, MUL #<imm>}} */
    static const dr_pred_constr_type_t pattern_0_0[6] = {
        DR_PRED_CONSTR_POW2,     DR_PRED_CONSTR_VL6,      DR_PRED_CONSTR_VL64,
        DR_PRED_CONSTR_UIMM5_17, DR_PRED_CONSTR_UIMM5_22, DR_PRED_CONSTR_ALL
    };
    static const uint imm4_0_0[6] = { 1, 5, 8, 11, 13, 16 };
    const char *const expected_0_0[6] = {
        "sqdecb %x0 POW2 mul $0x01 -> %x0",    "sqdecb %x5 VL6 mul $0x05 -> %x5",
        "sqdecb %x10 VL64 mul $0x08 -> %x10",  "sqdecb %x15 $0x11 mul $0x0b -> %x15",
        "sqdecb %x20 $0x16 mul $0x0d -> %x20", "sqdecb %x30 ALL mul $0x10 -> %x30",
    };
    TEST_LOOP(sqdecb, sqdecb, 6, expected_0_0[i], opnd_create_reg(Xn_six_offset_0[i]),
              opnd_create_immed_pred_constr(pattern_0_0[i]),
              opnd_create_immed_uint(imm4_0_0[i], OPSZ_4b));
}

TEST_INSTR(sqdecd_wide)
{

    /* Testing SQDECD  <Xdn>, <Wdn>{, <pattern>{, MUL #<imm>}} */
    static const dr_pred_constr_type_t pattern_0_0[6] = {
        DR_PRED_CONSTR_POW2,     DR_PRED_CONSTR_VL6,      DR_PRED_CONSTR_VL64,
        DR_PRED_CONSTR_UIMM5_17, DR_PRED_CONSTR_UIMM5_22, DR_PRED_CONSTR_ALL
    };
    static const uint imm4_0_0[6] = { 1, 5, 8, 11, 13, 16 };
    const char *const expected_0_0[6] = {
        "sqdecd %w0 POW2 mul $0x01 -> %x0",    "sqdecd %w5 VL6 mul $0x05 -> %x5",
        "sqdecd %w10 VL64 mul $0x08 -> %x10",  "sqdecd %w15 $0x11 mul $0x0b -> %x15",
        "sqdecd %w20 $0x16 mul $0x0d -> %x20", "sqdecd %w30 ALL mul $0x10 -> %x30",
    };
    TEST_LOOP(sqdecd, sqdecd_wide, 6, expected_0_0[i],
              opnd_create_reg(Xn_six_offset_0[i]),
              opnd_create_immed_pred_constr(pattern_0_0[i]),
              opnd_create_immed_uint(imm4_0_0[i], OPSZ_4b));
}

TEST_INSTR(sqdecd)
{

    /* Testing SQDECD  <Xdn>{, <pattern>{, MUL #<imm>}} */
    static const dr_pred_constr_type_t pattern_0_0[6] = {
        DR_PRED_CONSTR_POW2,     DR_PRED_CONSTR_VL6,      DR_PRED_CONSTR_VL64,
        DR_PRED_CONSTR_UIMM5_17, DR_PRED_CONSTR_UIMM5_22, DR_PRED_CONSTR_ALL
    };
    static const uint imm4_0_0[6] = { 1, 5, 8, 11, 13, 16 };
    const char *const expected_0_0[6] = {
        "sqdecd %x0 POW2 mul $0x01 -> %x0",    "sqdecd %x5 VL6 mul $0x05 -> %x5",
        "sqdecd %x10 VL64 mul $0x08 -> %x10",  "sqdecd %x15 $0x11 mul $0x0b -> %x15",
        "sqdecd %x20 $0x16 mul $0x0d -> %x20", "sqdecd %x30 ALL mul $0x10 -> %x30",
    };
    TEST_LOOP(sqdecd, sqdecd, 6, expected_0_0[i], opnd_create_reg(Xn_six_offset_0[i]),
              opnd_create_immed_pred_constr(pattern_0_0[i]),
              opnd_create_immed_uint(imm4_0_0[i], OPSZ_4b));
}

TEST_INSTR(sqdecd_sve)
{

    /* Testing SQDECD  <Zdn>.D{, <pattern>{, MUL #<imm>}} */
    static const dr_pred_constr_type_t pattern_0_0[6] = {
        DR_PRED_CONSTR_POW2,     DR_PRED_CONSTR_VL6,      DR_PRED_CONSTR_VL64,
        DR_PRED_CONSTR_UIMM5_17, DR_PRED_CONSTR_UIMM5_22, DR_PRED_CONSTR_ALL
    };
    static const uint imm4_0_0[6] = { 1, 5, 8, 11, 13, 16 };
    const char *const expected_0_0[6] = {
        "sqdecd %z0.d POW2 mul $0x01 -> %z0.d",
        "sqdecd %z5.d VL6 mul $0x05 -> %z5.d",
        "sqdecd %z10.d VL64 mul $0x08 -> %z10.d",
        "sqdecd %z16.d $0x11 mul $0x0b -> %z16.d",
        "sqdecd %z21.d $0x16 mul $0x0d -> %z21.d",
        "sqdecd %z31.d ALL mul $0x10 -> %z31.d",
    };
    TEST_LOOP(sqdecd, sqdecd_sve, 6, expected_0_0[i],
              opnd_create_reg_element_vector(Zn_six_offset_0[i], OPSZ_8),
              opnd_create_immed_pred_constr(pattern_0_0[i]),
              opnd_create_immed_uint(imm4_0_0[i], OPSZ_4b));
}

TEST_INSTR(sqdech_wide)
{

    /* Testing SQDECH  <Xdn>, <Wdn>{, <pattern>{, MUL #<imm>}} */
    static const dr_pred_constr_type_t pattern_0_0[6] = {
        DR_PRED_CONSTR_POW2,     DR_PRED_CONSTR_VL6,      DR_PRED_CONSTR_VL64,
        DR_PRED_CONSTR_UIMM5_17, DR_PRED_CONSTR_UIMM5_22, DR_PRED_CONSTR_ALL
    };
    static const uint imm4_0_0[6] = { 1, 5, 8, 11, 13, 16 };
    const char *const expected_0_0[6] = {
        "sqdech %w0 POW2 mul $0x01 -> %x0",    "sqdech %w5 VL6 mul $0x05 -> %x5",
        "sqdech %w10 VL64 mul $0x08 -> %x10",  "sqdech %w15 $0x11 mul $0x0b -> %x15",
        "sqdech %w20 $0x16 mul $0x0d -> %x20", "sqdech %w30 ALL mul $0x10 -> %x30",
    };
    TEST_LOOP(sqdech, sqdech_wide, 6, expected_0_0[i],
              opnd_create_reg(Xn_six_offset_0[i]),
              opnd_create_immed_pred_constr(pattern_0_0[i]),
              opnd_create_immed_uint(imm4_0_0[i], OPSZ_4b));
}

TEST_INSTR(sqdech)
{

    /* Testing SQDECH  <Xdn>{, <pattern>{, MUL #<imm>}} */
    static const dr_pred_constr_type_t pattern_0_0[6] = {
        DR_PRED_CONSTR_POW2,     DR_PRED_CONSTR_VL6,      DR_PRED_CONSTR_VL64,
        DR_PRED_CONSTR_UIMM5_17, DR_PRED_CONSTR_UIMM5_22, DR_PRED_CONSTR_ALL
    };
    static const uint imm4_0_0[6] = { 1, 5, 8, 11, 13, 16 };
    const char *const expected_0_0[6] = {
        "sqdech %x0 POW2 mul $0x01 -> %x0",    "sqdech %x5 VL6 mul $0x05 -> %x5",
        "sqdech %x10 VL64 mul $0x08 -> %x10",  "sqdech %x15 $0x11 mul $0x0b -> %x15",
        "sqdech %x20 $0x16 mul $0x0d -> %x20", "sqdech %x30 ALL mul $0x10 -> %x30",
    };
    TEST_LOOP(sqdech, sqdech, 6, expected_0_0[i], opnd_create_reg(Xn_six_offset_0[i]),
              opnd_create_immed_pred_constr(pattern_0_0[i]),
              opnd_create_immed_uint(imm4_0_0[i], OPSZ_4b));
}

TEST_INSTR(sqdech_sve)
{

    /* Testing SQDECH  <Zdn>.H{, <pattern>{, MUL #<imm>}} */
    static const dr_pred_constr_type_t pattern_0_0[6] = {
        DR_PRED_CONSTR_POW2,     DR_PRED_CONSTR_VL6,      DR_PRED_CONSTR_VL64,
        DR_PRED_CONSTR_UIMM5_17, DR_PRED_CONSTR_UIMM5_22, DR_PRED_CONSTR_ALL
    };
    static const uint imm4_0_0[6] = { 1, 5, 8, 11, 13, 16 };
    const char *const expected_0_0[6] = {
        "sqdech %z0.h POW2 mul $0x01 -> %z0.h",
        "sqdech %z5.h VL6 mul $0x05 -> %z5.h",
        "sqdech %z10.h VL64 mul $0x08 -> %z10.h",
        "sqdech %z16.h $0x11 mul $0x0b -> %z16.h",
        "sqdech %z21.h $0x16 mul $0x0d -> %z21.h",
        "sqdech %z31.h ALL mul $0x10 -> %z31.h",
    };
    TEST_LOOP(sqdech, sqdech_sve, 6, expected_0_0[i],
              opnd_create_reg_element_vector(Zn_six_offset_0[i], OPSZ_2),
              opnd_create_immed_pred_constr(pattern_0_0[i]),
              opnd_create_immed_uint(imm4_0_0[i], OPSZ_4b));
}

<<<<<<< HEAD
TEST_INSTR(str)
{
    /* Testing STR <Zt>, [<Xn|SP>{, #<simm>, MUL VL}] */
    int simm_0[6] = { 0, 255, -256, 127, -128, -1 };
    const char *expected_0[6] = {
        "str    %z0 -> (%x0)[32byte]",          "str    %z5 -> +0xff(%x5)[32byte]",
        "str    %z10 -> -0x0100(%x10)[32byte]", "str    %z16 -> +0x7f(%x15)[32byte]",
        "str    %z21 -> -0x80(%x20)[32byte]",   "str    %z31 -> -0x01(%x30)[32byte]"
    };
    TEST_LOOP(str, str, 6, expected_0[i],
              opnd_create_base_disp_aarch64(Xn_six_offset_0[i], DR_REG_NULL, 0, false,
                                            simm_0[i], 0, OPSZ_32),
              opnd_create_reg(Zn_six_offset_0[i]));

    /* STR <Pt>, [<Xn|SP>{, #<simm>, MUL VL}] */
    int simm_1[6] = { 0, 255, -256, 127, -128, -1 };
    const char *expected_1[6] = {
        "str    %p0 -> (%x0)[32byte]",         "str    %p2 -> +0xff(%x5)[32byte]",
        "str    %p5 -> -0x0100(%x10)[32byte]", "str    %p8 -> +0x7f(%x15)[32byte]",
        "str    %p10 -> -0x80(%x20)[32byte]",  "str    %p15 -> -0x01(%x30)[32byte]"
    };
    TEST_LOOP(str, str, 6, expected_1[i],
              opnd_create_base_disp_aarch64(Xn_six_offset_0[i], DR_REG_NULL, 0, false,
                                            simm_1[i], 0, OPSZ_32),
              opnd_create_reg(Pn_six_offset_0[i]));
}

TEST_INSTR(ldr)
{
    /* Testing STR <Zt>, [<Xn|SP>{, #<simm>, MUL VL}] */
    int simm_0[6] = { 0, 255, -256, 127, -128, -1 };
    const char *expected_0[6] = {
        "ldr    (%x0)[32byte] -> %z0",          "ldr    +0xff(%x6)[32byte] -> %z6",
        "ldr    -0x0100(%x11)[32byte] -> %z11", "ldr    +0x7f(%x17)[32byte] -> %z17",
        "ldr    -0x80(%x22)[32byte] -> %z22",   "ldr    -0x01(%x30)[32byte] -> %z31",
    };
    TEST_LOOP(ldr, ldr, 6, expected_0[i], opnd_create_reg(Zn_six_offset_1[i]),
              opnd_create_base_disp_aarch64(Xn_six_offset_1[i], DR_REG_NULL, 0, false,
                                            simm_0[i], 0, OPSZ_32));

    /* LDR <Pt>, [<Xn|SP>{, #<simm>, MUL VL}] */
    int simm_1[6] = { 0, 255, -256, 127, -128, -1 };
    const char *expected_1[6] = {
        "ldr    (%x0)[32byte] -> %p0",         "ldr    +0xff(%x6)[32byte] -> %p3",
        "ldr    -0x0100(%x11)[32byte] -> %p6", "ldr    +0x7f(%x17)[32byte] -> %p9",
        "ldr    -0x80(%x22)[32byte] -> %p11",  "ldr    -0x01(%x30)[32byte] -> %p15",
    };
    TEST_LOOP(ldr, ldr, 6, expected_1[i], opnd_create_reg(Pn_six_offset_1[i]),
              opnd_create_base_disp_aarch64(Xn_six_offset_1[i], DR_REG_NULL, 0, false,
                                            simm_1[i], 0, OPSZ_32));
}

=======
TEST_INSTR(sqdecw_wide)
{

    /* Testing SQDECW  <Xdn>, <Wdn>{, <pattern>{, MUL #<imm>}} */
    static const dr_pred_constr_type_t pattern_0_0[6] = {
        DR_PRED_CONSTR_POW2,     DR_PRED_CONSTR_VL6,      DR_PRED_CONSTR_VL64,
        DR_PRED_CONSTR_UIMM5_17, DR_PRED_CONSTR_UIMM5_22, DR_PRED_CONSTR_ALL
    };
    static const uint imm4_0_0[6] = { 1, 5, 8, 11, 13, 16 };
    const char *const expected_0_0[6] = {
        "sqdecw %w0 POW2 mul $0x01 -> %x0",    "sqdecw %w5 VL6 mul $0x05 -> %x5",
        "sqdecw %w10 VL64 mul $0x08 -> %x10",  "sqdecw %w15 $0x11 mul $0x0b -> %x15",
        "sqdecw %w20 $0x16 mul $0x0d -> %x20", "sqdecw %w30 ALL mul $0x10 -> %x30",
    };
    TEST_LOOP(sqdecw, sqdecw_wide, 6, expected_0_0[i],
              opnd_create_reg(Xn_six_offset_0[i]),
              opnd_create_immed_pred_constr(pattern_0_0[i]),
              opnd_create_immed_uint(imm4_0_0[i], OPSZ_4b));
}

TEST_INSTR(sqdecw)
{

    /* Testing SQDECW  <Xdn>{, <pattern>{, MUL #<imm>}} */
    static const dr_pred_constr_type_t pattern_0_0[6] = {
        DR_PRED_CONSTR_POW2,     DR_PRED_CONSTR_VL6,      DR_PRED_CONSTR_VL64,
        DR_PRED_CONSTR_UIMM5_17, DR_PRED_CONSTR_UIMM5_22, DR_PRED_CONSTR_ALL
    };
    static const uint imm4_0_0[6] = { 1, 5, 8, 11, 13, 16 };
    const char *const expected_0_0[6] = {
        "sqdecw %x0 POW2 mul $0x01 -> %x0",    "sqdecw %x5 VL6 mul $0x05 -> %x5",
        "sqdecw %x10 VL64 mul $0x08 -> %x10",  "sqdecw %x15 $0x11 mul $0x0b -> %x15",
        "sqdecw %x20 $0x16 mul $0x0d -> %x20", "sqdecw %x30 ALL mul $0x10 -> %x30",
    };
    TEST_LOOP(sqdecw, sqdecw, 6, expected_0_0[i], opnd_create_reg(Xn_six_offset_0[i]),
              opnd_create_immed_pred_constr(pattern_0_0[i]),
              opnd_create_immed_uint(imm4_0_0[i], OPSZ_4b));
}

TEST_INSTR(sqdecw_sve)
{

    /* Testing SQDECW  <Zdn>.S{, <pattern>{, MUL #<imm>}} */
    static const dr_pred_constr_type_t pattern_0_0[6] = {
        DR_PRED_CONSTR_POW2,     DR_PRED_CONSTR_VL6,      DR_PRED_CONSTR_VL64,
        DR_PRED_CONSTR_UIMM5_17, DR_PRED_CONSTR_UIMM5_22, DR_PRED_CONSTR_ALL
    };
    static const uint imm4_0_0[6] = { 1, 5, 8, 11, 13, 16 };
    const char *const expected_0_0[6] = {
        "sqdecw %z0.s POW2 mul $0x01 -> %z0.s",
        "sqdecw %z5.s VL6 mul $0x05 -> %z5.s",
        "sqdecw %z10.s VL64 mul $0x08 -> %z10.s",
        "sqdecw %z16.s $0x11 mul $0x0b -> %z16.s",
        "sqdecw %z21.s $0x16 mul $0x0d -> %z21.s",
        "sqdecw %z31.s ALL mul $0x10 -> %z31.s",
    };
    TEST_LOOP(sqdecw, sqdecw_sve, 6, expected_0_0[i],
              opnd_create_reg_element_vector(Zn_six_offset_0[i], OPSZ_4),
              opnd_create_immed_pred_constr(pattern_0_0[i]),
              opnd_create_immed_uint(imm4_0_0[i], OPSZ_4b));
}

TEST_INSTR(sqincb_wide)
{

    /* Testing SQINCB  <Xdn>, <Wdn>{, <pattern>{, MUL #<imm>}} */
    static const dr_pred_constr_type_t pattern_0_0[6] = {
        DR_PRED_CONSTR_POW2,     DR_PRED_CONSTR_VL6,      DR_PRED_CONSTR_VL64,
        DR_PRED_CONSTR_UIMM5_17, DR_PRED_CONSTR_UIMM5_22, DR_PRED_CONSTR_ALL
    };
    static const uint imm4_0_0[6] = { 1, 5, 8, 11, 13, 16 };
    const char *const expected_0_0[6] = {
        "sqincb %w0 POW2 mul $0x01 -> %x0",    "sqincb %w5 VL6 mul $0x05 -> %x5",
        "sqincb %w10 VL64 mul $0x08 -> %x10",  "sqincb %w15 $0x11 mul $0x0b -> %x15",
        "sqincb %w20 $0x16 mul $0x0d -> %x20", "sqincb %w30 ALL mul $0x10 -> %x30",
    };
    TEST_LOOP(sqincb, sqincb_wide, 6, expected_0_0[i],
              opnd_create_reg(Xn_six_offset_0[i]),
              opnd_create_immed_pred_constr(pattern_0_0[i]),
              opnd_create_immed_uint(imm4_0_0[i], OPSZ_4b));
}

TEST_INSTR(sqincb)
{

    /* Testing SQINCB  <Xdn>{, <pattern>{, MUL #<imm>}} */
    static const dr_pred_constr_type_t pattern_0_0[6] = {
        DR_PRED_CONSTR_POW2,     DR_PRED_CONSTR_VL6,      DR_PRED_CONSTR_VL64,
        DR_PRED_CONSTR_UIMM5_17, DR_PRED_CONSTR_UIMM5_22, DR_PRED_CONSTR_ALL
    };
    static const uint imm4_0_0[6] = { 1, 5, 8, 11, 13, 16 };
    const char *const expected_0_0[6] = {
        "sqincb %x0 POW2 mul $0x01 -> %x0",    "sqincb %x5 VL6 mul $0x05 -> %x5",
        "sqincb %x10 VL64 mul $0x08 -> %x10",  "sqincb %x15 $0x11 mul $0x0b -> %x15",
        "sqincb %x20 $0x16 mul $0x0d -> %x20", "sqincb %x30 ALL mul $0x10 -> %x30",
    };
    TEST_LOOP(sqincb, sqincb, 6, expected_0_0[i], opnd_create_reg(Xn_six_offset_0[i]),
              opnd_create_immed_pred_constr(pattern_0_0[i]),
              opnd_create_immed_uint(imm4_0_0[i], OPSZ_4b));
}

TEST_INSTR(sqincd_wide)
{

    /* Testing SQINCD  <Xdn>, <Wdn>{, <pattern>{, MUL #<imm>}} */
    static const dr_pred_constr_type_t pattern_0_0[6] = {
        DR_PRED_CONSTR_POW2,     DR_PRED_CONSTR_VL6,      DR_PRED_CONSTR_VL64,
        DR_PRED_CONSTR_UIMM5_17, DR_PRED_CONSTR_UIMM5_22, DR_PRED_CONSTR_ALL
    };
    static const uint imm4_0_0[6] = { 1, 5, 8, 11, 13, 16 };
    const char *const expected_0_0[6] = {
        "sqincd %w0 POW2 mul $0x01 -> %x0",    "sqincd %w5 VL6 mul $0x05 -> %x5",
        "sqincd %w10 VL64 mul $0x08 -> %x10",  "sqincd %w15 $0x11 mul $0x0b -> %x15",
        "sqincd %w20 $0x16 mul $0x0d -> %x20", "sqincd %w30 ALL mul $0x10 -> %x30",
    };
    TEST_LOOP(sqincd, sqincd_wide, 6, expected_0_0[i],
              opnd_create_reg(Xn_six_offset_0[i]),
              opnd_create_immed_pred_constr(pattern_0_0[i]),
              opnd_create_immed_uint(imm4_0_0[i], OPSZ_4b));
}

TEST_INSTR(sqincd)
{

    /* Testing SQINCD  <Xdn>{, <pattern>{, MUL #<imm>}} */
    static const dr_pred_constr_type_t pattern_0_0[6] = {
        DR_PRED_CONSTR_POW2,     DR_PRED_CONSTR_VL6,      DR_PRED_CONSTR_VL64,
        DR_PRED_CONSTR_UIMM5_17, DR_PRED_CONSTR_UIMM5_22, DR_PRED_CONSTR_ALL
    };
    static const uint imm4_0_0[6] = { 1, 5, 8, 11, 13, 16 };
    const char *const expected_0_0[6] = {
        "sqincd %x0 POW2 mul $0x01 -> %x0",    "sqincd %x5 VL6 mul $0x05 -> %x5",
        "sqincd %x10 VL64 mul $0x08 -> %x10",  "sqincd %x15 $0x11 mul $0x0b -> %x15",
        "sqincd %x20 $0x16 mul $0x0d -> %x20", "sqincd %x30 ALL mul $0x10 -> %x30",
    };
    TEST_LOOP(sqincd, sqincd, 6, expected_0_0[i], opnd_create_reg(Xn_six_offset_0[i]),
              opnd_create_immed_pred_constr(pattern_0_0[i]),
              opnd_create_immed_uint(imm4_0_0[i], OPSZ_4b));
}

TEST_INSTR(sqincd_sve)
{

    /* Testing SQINCD  <Zdn>.D{, <pattern>{, MUL #<imm>}} */
    static const dr_pred_constr_type_t pattern_0_0[6] = {
        DR_PRED_CONSTR_POW2,     DR_PRED_CONSTR_VL6,      DR_PRED_CONSTR_VL64,
        DR_PRED_CONSTR_UIMM5_17, DR_PRED_CONSTR_UIMM5_22, DR_PRED_CONSTR_ALL
    };
    static const uint imm4_0_0[6] = { 1, 5, 8, 11, 13, 16 };
    const char *const expected_0_0[6] = {
        "sqincd %z0.d POW2 mul $0x01 -> %z0.d",
        "sqincd %z5.d VL6 mul $0x05 -> %z5.d",
        "sqincd %z10.d VL64 mul $0x08 -> %z10.d",
        "sqincd %z16.d $0x11 mul $0x0b -> %z16.d",
        "sqincd %z21.d $0x16 mul $0x0d -> %z21.d",
        "sqincd %z31.d ALL mul $0x10 -> %z31.d",
    };
    TEST_LOOP(sqincd, sqincd_sve, 6, expected_0_0[i],
              opnd_create_reg_element_vector(Zn_six_offset_0[i], OPSZ_8),
              opnd_create_immed_pred_constr(pattern_0_0[i]),
              opnd_create_immed_uint(imm4_0_0[i], OPSZ_4b));
}

TEST_INSTR(sqinch_wide)
{

    /* Testing SQINCH  <Xdn>, <Wdn>{, <pattern>{, MUL #<imm>}} */
    static const dr_pred_constr_type_t pattern_0_0[6] = {
        DR_PRED_CONSTR_POW2,     DR_PRED_CONSTR_VL6,      DR_PRED_CONSTR_VL64,
        DR_PRED_CONSTR_UIMM5_17, DR_PRED_CONSTR_UIMM5_22, DR_PRED_CONSTR_ALL
    };
    static const uint imm4_0_0[6] = { 1, 5, 8, 11, 13, 16 };
    const char *const expected_0_0[6] = {
        "sqinch %w0 POW2 mul $0x01 -> %x0",    "sqinch %w5 VL6 mul $0x05 -> %x5",
        "sqinch %w10 VL64 mul $0x08 -> %x10",  "sqinch %w15 $0x11 mul $0x0b -> %x15",
        "sqinch %w20 $0x16 mul $0x0d -> %x20", "sqinch %w30 ALL mul $0x10 -> %x30",
    };
    TEST_LOOP(sqinch, sqinch_wide, 6, expected_0_0[i],
              opnd_create_reg(Xn_six_offset_0[i]),
              opnd_create_immed_pred_constr(pattern_0_0[i]),
              opnd_create_immed_uint(imm4_0_0[i], OPSZ_4b));
}

TEST_INSTR(sqinch)
{

    /* Testing SQINCH  <Xdn>{, <pattern>{, MUL #<imm>}} */
    static const dr_pred_constr_type_t pattern_0_0[6] = {
        DR_PRED_CONSTR_POW2,     DR_PRED_CONSTR_VL6,      DR_PRED_CONSTR_VL64,
        DR_PRED_CONSTR_UIMM5_17, DR_PRED_CONSTR_UIMM5_22, DR_PRED_CONSTR_ALL
    };
    static const uint imm4_0_0[6] = { 1, 5, 8, 11, 13, 16 };
    const char *const expected_0_0[6] = {
        "sqinch %x0 POW2 mul $0x01 -> %x0",    "sqinch %x5 VL6 mul $0x05 -> %x5",
        "sqinch %x10 VL64 mul $0x08 -> %x10",  "sqinch %x15 $0x11 mul $0x0b -> %x15",
        "sqinch %x20 $0x16 mul $0x0d -> %x20", "sqinch %x30 ALL mul $0x10 -> %x30",
    };
    TEST_LOOP(sqinch, sqinch, 6, expected_0_0[i], opnd_create_reg(Xn_six_offset_0[i]),
              opnd_create_immed_pred_constr(pattern_0_0[i]),
              opnd_create_immed_uint(imm4_0_0[i], OPSZ_4b));
}

TEST_INSTR(sqinch_sve)
{

    /* Testing SQINCH  <Zdn>.H{, <pattern>{, MUL #<imm>}} */
    static const dr_pred_constr_type_t pattern_0_0[6] = {
        DR_PRED_CONSTR_POW2,     DR_PRED_CONSTR_VL6,      DR_PRED_CONSTR_VL64,
        DR_PRED_CONSTR_UIMM5_17, DR_PRED_CONSTR_UIMM5_22, DR_PRED_CONSTR_ALL
    };
    static const uint imm4_0_0[6] = { 1, 5, 8, 11, 13, 16 };
    const char *const expected_0_0[6] = {
        "sqinch %z0.h POW2 mul $0x01 -> %z0.h",
        "sqinch %z5.h VL6 mul $0x05 -> %z5.h",
        "sqinch %z10.h VL64 mul $0x08 -> %z10.h",
        "sqinch %z16.h $0x11 mul $0x0b -> %z16.h",
        "sqinch %z21.h $0x16 mul $0x0d -> %z21.h",
        "sqinch %z31.h ALL mul $0x10 -> %z31.h",
    };
    TEST_LOOP(sqinch, sqinch_sve, 6, expected_0_0[i],
              opnd_create_reg_element_vector(Zn_six_offset_0[i], OPSZ_2),
              opnd_create_immed_pred_constr(pattern_0_0[i]),
              opnd_create_immed_uint(imm4_0_0[i], OPSZ_4b));
}

TEST_INSTR(sqincw_wide)
{

    /* Testing SQINCW  <Xdn>, <Wdn>{, <pattern>{, MUL #<imm>}} */
    static const dr_pred_constr_type_t pattern_0_0[6] = {
        DR_PRED_CONSTR_POW2,     DR_PRED_CONSTR_VL6,      DR_PRED_CONSTR_VL64,
        DR_PRED_CONSTR_UIMM5_17, DR_PRED_CONSTR_UIMM5_22, DR_PRED_CONSTR_ALL
    };
    static const uint imm4_0_0[6] = { 1, 5, 8, 11, 13, 16 };
    const char *const expected_0_0[6] = {
        "sqincw %w0 POW2 mul $0x01 -> %x0",    "sqincw %w5 VL6 mul $0x05 -> %x5",
        "sqincw %w10 VL64 mul $0x08 -> %x10",  "sqincw %w15 $0x11 mul $0x0b -> %x15",
        "sqincw %w20 $0x16 mul $0x0d -> %x20", "sqincw %w30 ALL mul $0x10 -> %x30",
    };
    TEST_LOOP(sqincw, sqincw_wide, 6, expected_0_0[i],
              opnd_create_reg(Xn_six_offset_0[i]),
              opnd_create_immed_pred_constr(pattern_0_0[i]),
              opnd_create_immed_uint(imm4_0_0[i], OPSZ_4b));
}

TEST_INSTR(sqincw)
{

    /* Testing SQINCW  <Xdn>{, <pattern>{, MUL #<imm>}} */
    static const dr_pred_constr_type_t pattern_0_0[6] = {
        DR_PRED_CONSTR_POW2,     DR_PRED_CONSTR_VL6,      DR_PRED_CONSTR_VL64,
        DR_PRED_CONSTR_UIMM5_17, DR_PRED_CONSTR_UIMM5_22, DR_PRED_CONSTR_ALL
    };
    static const uint imm4_0_0[6] = { 1, 5, 8, 11, 13, 16 };
    const char *const expected_0_0[6] = {
        "sqincw %x0 POW2 mul $0x01 -> %x0",    "sqincw %x5 VL6 mul $0x05 -> %x5",
        "sqincw %x10 VL64 mul $0x08 -> %x10",  "sqincw %x15 $0x11 mul $0x0b -> %x15",
        "sqincw %x20 $0x16 mul $0x0d -> %x20", "sqincw %x30 ALL mul $0x10 -> %x30",
    };
    TEST_LOOP(sqincw, sqincw, 6, expected_0_0[i], opnd_create_reg(Xn_six_offset_0[i]),
              opnd_create_immed_pred_constr(pattern_0_0[i]),
              opnd_create_immed_uint(imm4_0_0[i], OPSZ_4b));
}

TEST_INSTR(sqincw_sve)
{

    /* Testing SQINCW  <Zdn>.S{, <pattern>{, MUL #<imm>}} */
    static const dr_pred_constr_type_t pattern_0_0[6] = {
        DR_PRED_CONSTR_POW2,     DR_PRED_CONSTR_VL6,      DR_PRED_CONSTR_VL64,
        DR_PRED_CONSTR_UIMM5_17, DR_PRED_CONSTR_UIMM5_22, DR_PRED_CONSTR_ALL
    };
    static const uint imm4_0_0[6] = { 1, 5, 8, 11, 13, 16 };
    const char *const expected_0_0[6] = {
        "sqincw %z0.s POW2 mul $0x01 -> %z0.s",
        "sqincw %z5.s VL6 mul $0x05 -> %z5.s",
        "sqincw %z10.s VL64 mul $0x08 -> %z10.s",
        "sqincw %z16.s $0x11 mul $0x0b -> %z16.s",
        "sqincw %z21.s $0x16 mul $0x0d -> %z21.s",
        "sqincw %z31.s ALL mul $0x10 -> %z31.s",
    };
    TEST_LOOP(sqincw, sqincw_sve, 6, expected_0_0[i],
              opnd_create_reg_element_vector(Zn_six_offset_0[i], OPSZ_4),
              opnd_create_immed_pred_constr(pattern_0_0[i]),
              opnd_create_immed_uint(imm4_0_0[i], OPSZ_4b));
}

TEST_INSTR(uqdecb)
{

    /* Testing UQDECB  <Wdn>{, <pattern>{, MUL #<imm>}} */
    static const dr_pred_constr_type_t pattern_0_0[6] = {
        DR_PRED_CONSTR_POW2,     DR_PRED_CONSTR_VL6,      DR_PRED_CONSTR_VL64,
        DR_PRED_CONSTR_UIMM5_17, DR_PRED_CONSTR_UIMM5_22, DR_PRED_CONSTR_ALL
    };
    static const uint imm4_0_0[6] = { 1, 5, 8, 11, 13, 16 };
    const char *const expected_0_0[6] = {
        "uqdecb %w0 POW2 mul $0x01 -> %w0",    "uqdecb %w5 VL6 mul $0x05 -> %w5",
        "uqdecb %w10 VL64 mul $0x08 -> %w10",  "uqdecb %w15 $0x11 mul $0x0b -> %w15",
        "uqdecb %w20 $0x16 mul $0x0d -> %w20", "uqdecb %w30 ALL mul $0x10 -> %w30",
    };
    TEST_LOOP(uqdecb, uqdecb, 6, expected_0_0[i], opnd_create_reg(Wn_six_offset_0[i]),
              opnd_create_immed_pred_constr(pattern_0_0[i]),
              opnd_create_immed_uint(imm4_0_0[i], OPSZ_4b));

    /* Testing UQDECB  <Xdn>{, <pattern>{, MUL #<imm>}} */
    static const dr_pred_constr_type_t pattern_1_0[6] = {
        DR_PRED_CONSTR_POW2,     DR_PRED_CONSTR_VL6,      DR_PRED_CONSTR_VL64,
        DR_PRED_CONSTR_UIMM5_17, DR_PRED_CONSTR_UIMM5_22, DR_PRED_CONSTR_ALL
    };
    static const uint imm4_1_0[6] = { 1, 5, 8, 11, 13, 16 };
    const char *const expected_1_0[6] = {
        "uqdecb %x0 POW2 mul $0x01 -> %x0",    "uqdecb %x5 VL6 mul $0x05 -> %x5",
        "uqdecb %x10 VL64 mul $0x08 -> %x10",  "uqdecb %x15 $0x11 mul $0x0b -> %x15",
        "uqdecb %x20 $0x16 mul $0x0d -> %x20", "uqdecb %x30 ALL mul $0x10 -> %x30",
    };
    TEST_LOOP(uqdecb, uqdecb, 6, expected_1_0[i], opnd_create_reg(Xn_six_offset_0[i]),
              opnd_create_immed_pred_constr(pattern_1_0[i]),
              opnd_create_immed_uint(imm4_1_0[i], OPSZ_4b));
}

TEST_INSTR(uqdecd)
{

    /* Testing UQDECD  <Wdn>{, <pattern>{, MUL #<imm>}} */
    static const dr_pred_constr_type_t pattern_0_0[6] = {
        DR_PRED_CONSTR_POW2,     DR_PRED_CONSTR_VL6,      DR_PRED_CONSTR_VL64,
        DR_PRED_CONSTR_UIMM5_17, DR_PRED_CONSTR_UIMM5_22, DR_PRED_CONSTR_ALL
    };
    static const uint imm4_0_0[6] = { 1, 5, 8, 11, 13, 16 };
    const char *const expected_0_0[6] = {
        "uqdecd %w0 POW2 mul $0x01 -> %w0",    "uqdecd %w5 VL6 mul $0x05 -> %w5",
        "uqdecd %w10 VL64 mul $0x08 -> %w10",  "uqdecd %w15 $0x11 mul $0x0b -> %w15",
        "uqdecd %w20 $0x16 mul $0x0d -> %w20", "uqdecd %w30 ALL mul $0x10 -> %w30",
    };
    TEST_LOOP(uqdecd, uqdecd, 6, expected_0_0[i], opnd_create_reg(Wn_six_offset_0[i]),
              opnd_create_immed_pred_constr(pattern_0_0[i]),
              opnd_create_immed_uint(imm4_0_0[i], OPSZ_4b));

    /* Testing UQDECD  <Xdn>{, <pattern>{, MUL #<imm>}} */
    static const dr_pred_constr_type_t pattern_1_0[6] = {
        DR_PRED_CONSTR_POW2,     DR_PRED_CONSTR_VL6,      DR_PRED_CONSTR_VL64,
        DR_PRED_CONSTR_UIMM5_17, DR_PRED_CONSTR_UIMM5_22, DR_PRED_CONSTR_ALL
    };
    static const uint imm4_1_0[6] = { 1, 5, 8, 11, 13, 16 };
    const char *const expected_1_0[6] = {
        "uqdecd %x0 POW2 mul $0x01 -> %x0",    "uqdecd %x5 VL6 mul $0x05 -> %x5",
        "uqdecd %x10 VL64 mul $0x08 -> %x10",  "uqdecd %x15 $0x11 mul $0x0b -> %x15",
        "uqdecd %x20 $0x16 mul $0x0d -> %x20", "uqdecd %x30 ALL mul $0x10 -> %x30",
    };
    TEST_LOOP(uqdecd, uqdecd, 6, expected_1_0[i], opnd_create_reg(Xn_six_offset_0[i]),
              opnd_create_immed_pred_constr(pattern_1_0[i]),
              opnd_create_immed_uint(imm4_1_0[i], OPSZ_4b));
}

TEST_INSTR(uqdecd_sve)
{

    /* Testing UQDECD  <Zdn>.D{, <pattern>{, MUL #<imm>}} */
    static const dr_pred_constr_type_t pattern_0_0[6] = {
        DR_PRED_CONSTR_POW2,     DR_PRED_CONSTR_VL6,      DR_PRED_CONSTR_VL64,
        DR_PRED_CONSTR_UIMM5_17, DR_PRED_CONSTR_UIMM5_22, DR_PRED_CONSTR_ALL
    };
    static const uint imm4_0_0[6] = { 1, 5, 8, 11, 13, 16 };
    const char *const expected_0_0[6] = {
        "uqdecd %z0.d POW2 mul $0x01 -> %z0.d",
        "uqdecd %z5.d VL6 mul $0x05 -> %z5.d",
        "uqdecd %z10.d VL64 mul $0x08 -> %z10.d",
        "uqdecd %z16.d $0x11 mul $0x0b -> %z16.d",
        "uqdecd %z21.d $0x16 mul $0x0d -> %z21.d",
        "uqdecd %z31.d ALL mul $0x10 -> %z31.d",
    };
    TEST_LOOP(uqdecd, uqdecd_sve, 6, expected_0_0[i],
              opnd_create_reg_element_vector(Zn_six_offset_0[i], OPSZ_8),
              opnd_create_immed_pred_constr(pattern_0_0[i]),
              opnd_create_immed_uint(imm4_0_0[i], OPSZ_4b));
}

TEST_INSTR(uqdech)
{

    /* Testing UQDECH  <Wdn>{, <pattern>{, MUL #<imm>}} */
    static const dr_pred_constr_type_t pattern_0_0[6] = {
        DR_PRED_CONSTR_POW2,     DR_PRED_CONSTR_VL6,      DR_PRED_CONSTR_VL64,
        DR_PRED_CONSTR_UIMM5_17, DR_PRED_CONSTR_UIMM5_22, DR_PRED_CONSTR_ALL
    };
    static const uint imm4_0_0[6] = { 1, 5, 8, 11, 13, 16 };
    const char *const expected_0_0[6] = {
        "uqdech %w0 POW2 mul $0x01 -> %w0",    "uqdech %w5 VL6 mul $0x05 -> %w5",
        "uqdech %w10 VL64 mul $0x08 -> %w10",  "uqdech %w15 $0x11 mul $0x0b -> %w15",
        "uqdech %w20 $0x16 mul $0x0d -> %w20", "uqdech %w30 ALL mul $0x10 -> %w30",
    };
    TEST_LOOP(uqdech, uqdech, 6, expected_0_0[i], opnd_create_reg(Wn_six_offset_0[i]),
              opnd_create_immed_pred_constr(pattern_0_0[i]),
              opnd_create_immed_uint(imm4_0_0[i], OPSZ_4b));

    /* Testing UQDECH  <Xdn>{, <pattern>{, MUL #<imm>}} */
    static const dr_pred_constr_type_t pattern_1_0[6] = {
        DR_PRED_CONSTR_POW2,     DR_PRED_CONSTR_VL6,      DR_PRED_CONSTR_VL64,
        DR_PRED_CONSTR_UIMM5_17, DR_PRED_CONSTR_UIMM5_22, DR_PRED_CONSTR_ALL
    };
    static const uint imm4_1_0[6] = { 1, 5, 8, 11, 13, 16 };
    const char *const expected_1_0[6] = {
        "uqdech %x0 POW2 mul $0x01 -> %x0",    "uqdech %x5 VL6 mul $0x05 -> %x5",
        "uqdech %x10 VL64 mul $0x08 -> %x10",  "uqdech %x15 $0x11 mul $0x0b -> %x15",
        "uqdech %x20 $0x16 mul $0x0d -> %x20", "uqdech %x30 ALL mul $0x10 -> %x30",
    };
    TEST_LOOP(uqdech, uqdech, 6, expected_1_0[i], opnd_create_reg(Xn_six_offset_0[i]),
              opnd_create_immed_pred_constr(pattern_1_0[i]),
              opnd_create_immed_uint(imm4_1_0[i], OPSZ_4b));
}

TEST_INSTR(uqdech_sve)
{

    /* Testing UQDECH  <Zdn>.H{, <pattern>{, MUL #<imm>}} */
    static const dr_pred_constr_type_t pattern_0_0[6] = {
        DR_PRED_CONSTR_POW2,     DR_PRED_CONSTR_VL6,      DR_PRED_CONSTR_VL64,
        DR_PRED_CONSTR_UIMM5_17, DR_PRED_CONSTR_UIMM5_22, DR_PRED_CONSTR_ALL
    };
    static const uint imm4_0_0[6] = { 1, 5, 8, 11, 13, 16 };
    const char *const expected_0_0[6] = {
        "uqdech %z0.h POW2 mul $0x01 -> %z0.h",
        "uqdech %z5.h VL6 mul $0x05 -> %z5.h",
        "uqdech %z10.h VL64 mul $0x08 -> %z10.h",
        "uqdech %z16.h $0x11 mul $0x0b -> %z16.h",
        "uqdech %z21.h $0x16 mul $0x0d -> %z21.h",
        "uqdech %z31.h ALL mul $0x10 -> %z31.h",
    };
    TEST_LOOP(uqdech, uqdech_sve, 6, expected_0_0[i],
              opnd_create_reg_element_vector(Zn_six_offset_0[i], OPSZ_2),
              opnd_create_immed_pred_constr(pattern_0_0[i]),
              opnd_create_immed_uint(imm4_0_0[i], OPSZ_4b));
}

TEST_INSTR(uqdecw)
{

    /* Testing UQDECW  <Wdn>{, <pattern>{, MUL #<imm>}} */
    static const dr_pred_constr_type_t pattern_0_0[6] = {
        DR_PRED_CONSTR_POW2,     DR_PRED_CONSTR_VL6,      DR_PRED_CONSTR_VL64,
        DR_PRED_CONSTR_UIMM5_17, DR_PRED_CONSTR_UIMM5_22, DR_PRED_CONSTR_ALL
    };
    static const uint imm4_0_0[6] = { 1, 5, 8, 11, 13, 16 };
    const char *const expected_0_0[6] = {
        "uqdecw %w0 POW2 mul $0x01 -> %w0",    "uqdecw %w5 VL6 mul $0x05 -> %w5",
        "uqdecw %w10 VL64 mul $0x08 -> %w10",  "uqdecw %w15 $0x11 mul $0x0b -> %w15",
        "uqdecw %w20 $0x16 mul $0x0d -> %w20", "uqdecw %w30 ALL mul $0x10 -> %w30",
    };
    TEST_LOOP(uqdecw, uqdecw, 6, expected_0_0[i], opnd_create_reg(Wn_six_offset_0[i]),
              opnd_create_immed_pred_constr(pattern_0_0[i]),
              opnd_create_immed_uint(imm4_0_0[i], OPSZ_4b));

    /* Testing UQDECW  <Xdn>{, <pattern>{, MUL #<imm>}} */
    static const dr_pred_constr_type_t pattern_1_0[6] = {
        DR_PRED_CONSTR_POW2,     DR_PRED_CONSTR_VL6,      DR_PRED_CONSTR_VL64,
        DR_PRED_CONSTR_UIMM5_17, DR_PRED_CONSTR_UIMM5_22, DR_PRED_CONSTR_ALL
    };
    static const uint imm4_1_0[6] = { 1, 5, 8, 11, 13, 16 };
    const char *const expected_1_0[6] = {
        "uqdecw %x0 POW2 mul $0x01 -> %x0",    "uqdecw %x5 VL6 mul $0x05 -> %x5",
        "uqdecw %x10 VL64 mul $0x08 -> %x10",  "uqdecw %x15 $0x11 mul $0x0b -> %x15",
        "uqdecw %x20 $0x16 mul $0x0d -> %x20", "uqdecw %x30 ALL mul $0x10 -> %x30",
    };
    TEST_LOOP(uqdecw, uqdecw, 6, expected_1_0[i], opnd_create_reg(Xn_six_offset_0[i]),
              opnd_create_immed_pred_constr(pattern_1_0[i]),
              opnd_create_immed_uint(imm4_1_0[i], OPSZ_4b));
}

TEST_INSTR(uqdecw_sve)
{

    /* Testing UQDECW  <Zdn>.S{, <pattern>{, MUL #<imm>}} */
    static const dr_pred_constr_type_t pattern_0_0[6] = {
        DR_PRED_CONSTR_POW2,     DR_PRED_CONSTR_VL6,      DR_PRED_CONSTR_VL64,
        DR_PRED_CONSTR_UIMM5_17, DR_PRED_CONSTR_UIMM5_22, DR_PRED_CONSTR_ALL
    };
    static const uint imm4_0_0[6] = { 1, 5, 8, 11, 13, 16 };
    const char *const expected_0_0[6] = {
        "uqdecw %z0.s POW2 mul $0x01 -> %z0.s",
        "uqdecw %z5.s VL6 mul $0x05 -> %z5.s",
        "uqdecw %z10.s VL64 mul $0x08 -> %z10.s",
        "uqdecw %z16.s $0x11 mul $0x0b -> %z16.s",
        "uqdecw %z21.s $0x16 mul $0x0d -> %z21.s",
        "uqdecw %z31.s ALL mul $0x10 -> %z31.s",
    };
    TEST_LOOP(uqdecw, uqdecw_sve, 6, expected_0_0[i],
              opnd_create_reg_element_vector(Zn_six_offset_0[i], OPSZ_4),
              opnd_create_immed_pred_constr(pattern_0_0[i]),
              opnd_create_immed_uint(imm4_0_0[i], OPSZ_4b));
}

TEST_INSTR(uqincb)
{

    /* Testing UQINCB  <Wdn>{, <pattern>{, MUL #<imm>}} */
    static const dr_pred_constr_type_t pattern_0_0[6] = {
        DR_PRED_CONSTR_POW2,     DR_PRED_CONSTR_VL6,      DR_PRED_CONSTR_VL64,
        DR_PRED_CONSTR_UIMM5_17, DR_PRED_CONSTR_UIMM5_22, DR_PRED_CONSTR_ALL
    };
    static const uint imm4_0_0[6] = { 1, 5, 8, 11, 13, 16 };
    const char *const expected_0_0[6] = {
        "uqincb %w0 POW2 mul $0x01 -> %w0",    "uqincb %w5 VL6 mul $0x05 -> %w5",
        "uqincb %w10 VL64 mul $0x08 -> %w10",  "uqincb %w15 $0x11 mul $0x0b -> %w15",
        "uqincb %w20 $0x16 mul $0x0d -> %w20", "uqincb %w30 ALL mul $0x10 -> %w30",
    };
    TEST_LOOP(uqincb, uqincb, 6, expected_0_0[i], opnd_create_reg(Wn_six_offset_0[i]),
              opnd_create_immed_pred_constr(pattern_0_0[i]),
              opnd_create_immed_uint(imm4_0_0[i], OPSZ_4b));

    /* Testing UQINCB  <Xdn>{, <pattern>{, MUL #<imm>}} */
    static const dr_pred_constr_type_t pattern_1_0[6] = {
        DR_PRED_CONSTR_POW2,     DR_PRED_CONSTR_VL6,      DR_PRED_CONSTR_VL64,
        DR_PRED_CONSTR_UIMM5_17, DR_PRED_CONSTR_UIMM5_22, DR_PRED_CONSTR_ALL
    };
    static const uint imm4_1_0[6] = { 1, 5, 8, 11, 13, 16 };
    const char *const expected_1_0[6] = {
        "uqincb %x0 POW2 mul $0x01 -> %x0",    "uqincb %x5 VL6 mul $0x05 -> %x5",
        "uqincb %x10 VL64 mul $0x08 -> %x10",  "uqincb %x15 $0x11 mul $0x0b -> %x15",
        "uqincb %x20 $0x16 mul $0x0d -> %x20", "uqincb %x30 ALL mul $0x10 -> %x30",
    };
    TEST_LOOP(uqincb, uqincb, 6, expected_1_0[i], opnd_create_reg(Xn_six_offset_0[i]),
              opnd_create_immed_pred_constr(pattern_1_0[i]),
              opnd_create_immed_uint(imm4_1_0[i], OPSZ_4b));
}

TEST_INSTR(uqincd)
{

    /* Testing UQINCD  <Wdn>{, <pattern>{, MUL #<imm>}} */
    static const dr_pred_constr_type_t pattern_0_0[6] = {
        DR_PRED_CONSTR_POW2,     DR_PRED_CONSTR_VL6,      DR_PRED_CONSTR_VL64,
        DR_PRED_CONSTR_UIMM5_17, DR_PRED_CONSTR_UIMM5_22, DR_PRED_CONSTR_ALL
    };
    static const uint imm4_0_0[6] = { 1, 5, 8, 11, 13, 16 };
    const char *const expected_0_0[6] = {
        "uqincd %w0 POW2 mul $0x01 -> %w0",    "uqincd %w5 VL6 mul $0x05 -> %w5",
        "uqincd %w10 VL64 mul $0x08 -> %w10",  "uqincd %w15 $0x11 mul $0x0b -> %w15",
        "uqincd %w20 $0x16 mul $0x0d -> %w20", "uqincd %w30 ALL mul $0x10 -> %w30",
    };
    TEST_LOOP(uqincd, uqincd, 6, expected_0_0[i], opnd_create_reg(Wn_six_offset_0[i]),
              opnd_create_immed_pred_constr(pattern_0_0[i]),
              opnd_create_immed_uint(imm4_0_0[i], OPSZ_4b));

    /* Testing UQINCD  <Xdn>{, <pattern>{, MUL #<imm>}} */
    static const dr_pred_constr_type_t pattern_1_0[6] = {
        DR_PRED_CONSTR_POW2,     DR_PRED_CONSTR_VL6,      DR_PRED_CONSTR_VL64,
        DR_PRED_CONSTR_UIMM5_17, DR_PRED_CONSTR_UIMM5_22, DR_PRED_CONSTR_ALL
    };
    static const uint imm4_1_0[6] = { 1, 5, 8, 11, 13, 16 };
    const char *const expected_1_0[6] = {
        "uqincd %x0 POW2 mul $0x01 -> %x0",    "uqincd %x5 VL6 mul $0x05 -> %x5",
        "uqincd %x10 VL64 mul $0x08 -> %x10",  "uqincd %x15 $0x11 mul $0x0b -> %x15",
        "uqincd %x20 $0x16 mul $0x0d -> %x20", "uqincd %x30 ALL mul $0x10 -> %x30",
    };
    TEST_LOOP(uqincd, uqincd, 6, expected_1_0[i], opnd_create_reg(Xn_six_offset_0[i]),
              opnd_create_immed_pred_constr(pattern_1_0[i]),
              opnd_create_immed_uint(imm4_1_0[i], OPSZ_4b));
}

TEST_INSTR(uqincd_sve)
{

    /* Testing UQINCD  <Zdn>.D{, <pattern>{, MUL #<imm>}} */
    static const dr_pred_constr_type_t pattern_0_0[6] = {
        DR_PRED_CONSTR_POW2,     DR_PRED_CONSTR_VL6,      DR_PRED_CONSTR_VL64,
        DR_PRED_CONSTR_UIMM5_17, DR_PRED_CONSTR_UIMM5_22, DR_PRED_CONSTR_ALL
    };
    static const uint imm4_0_0[6] = { 1, 5, 8, 11, 13, 16 };
    const char *const expected_0_0[6] = {
        "uqincd %z0.d POW2 mul $0x01 -> %z0.d",
        "uqincd %z5.d VL6 mul $0x05 -> %z5.d",
        "uqincd %z10.d VL64 mul $0x08 -> %z10.d",
        "uqincd %z16.d $0x11 mul $0x0b -> %z16.d",
        "uqincd %z21.d $0x16 mul $0x0d -> %z21.d",
        "uqincd %z31.d ALL mul $0x10 -> %z31.d",
    };
    TEST_LOOP(uqincd, uqincd_sve, 6, expected_0_0[i],
              opnd_create_reg_element_vector(Zn_six_offset_0[i], OPSZ_8),
              opnd_create_immed_pred_constr(pattern_0_0[i]),
              opnd_create_immed_uint(imm4_0_0[i], OPSZ_4b));
}

TEST_INSTR(uqinch)
{

    /* Testing UQINCH  <Wdn>{, <pattern>{, MUL #<imm>}} */
    static const dr_pred_constr_type_t pattern_0_0[6] = {
        DR_PRED_CONSTR_POW2,     DR_PRED_CONSTR_VL6,      DR_PRED_CONSTR_VL64,
        DR_PRED_CONSTR_UIMM5_17, DR_PRED_CONSTR_UIMM5_22, DR_PRED_CONSTR_ALL
    };
    static const uint imm4_0_0[6] = { 1, 5, 8, 11, 13, 16 };
    const char *const expected_0_0[6] = {
        "uqinch %w0 POW2 mul $0x01 -> %w0",    "uqinch %w5 VL6 mul $0x05 -> %w5",
        "uqinch %w10 VL64 mul $0x08 -> %w10",  "uqinch %w15 $0x11 mul $0x0b -> %w15",
        "uqinch %w20 $0x16 mul $0x0d -> %w20", "uqinch %w30 ALL mul $0x10 -> %w30",
    };
    TEST_LOOP(uqinch, uqinch, 6, expected_0_0[i], opnd_create_reg(Wn_six_offset_0[i]),
              opnd_create_immed_pred_constr(pattern_0_0[i]),
              opnd_create_immed_uint(imm4_0_0[i], OPSZ_4b));

    /* Testing UQINCH  <Xdn>{, <pattern>{, MUL #<imm>}} */
    static const dr_pred_constr_type_t pattern_1_0[6] = {
        DR_PRED_CONSTR_POW2,     DR_PRED_CONSTR_VL6,      DR_PRED_CONSTR_VL64,
        DR_PRED_CONSTR_UIMM5_17, DR_PRED_CONSTR_UIMM5_22, DR_PRED_CONSTR_ALL
    };
    static const uint imm4_1_0[6] = { 1, 5, 8, 11, 13, 16 };
    const char *const expected_1_0[6] = {
        "uqinch %x0 POW2 mul $0x01 -> %x0",    "uqinch %x5 VL6 mul $0x05 -> %x5",
        "uqinch %x10 VL64 mul $0x08 -> %x10",  "uqinch %x15 $0x11 mul $0x0b -> %x15",
        "uqinch %x20 $0x16 mul $0x0d -> %x20", "uqinch %x30 ALL mul $0x10 -> %x30",
    };
    TEST_LOOP(uqinch, uqinch, 6, expected_1_0[i], opnd_create_reg(Xn_six_offset_0[i]),
              opnd_create_immed_pred_constr(pattern_1_0[i]),
              opnd_create_immed_uint(imm4_1_0[i], OPSZ_4b));
}

TEST_INSTR(uqinch_sve)
{

    /* Testing UQINCH  <Zdn>.H{, <pattern>{, MUL #<imm>}} */
    static const dr_pred_constr_type_t pattern_0_0[6] = {
        DR_PRED_CONSTR_POW2,     DR_PRED_CONSTR_VL6,      DR_PRED_CONSTR_VL64,
        DR_PRED_CONSTR_UIMM5_17, DR_PRED_CONSTR_UIMM5_22, DR_PRED_CONSTR_ALL
    };
    static const uint imm4_0_0[6] = { 1, 5, 8, 11, 13, 16 };
    const char *const expected_0_0[6] = {
        "uqinch %z0.h POW2 mul $0x01 -> %z0.h",
        "uqinch %z5.h VL6 mul $0x05 -> %z5.h",
        "uqinch %z10.h VL64 mul $0x08 -> %z10.h",
        "uqinch %z16.h $0x11 mul $0x0b -> %z16.h",
        "uqinch %z21.h $0x16 mul $0x0d -> %z21.h",
        "uqinch %z31.h ALL mul $0x10 -> %z31.h",
    };
    TEST_LOOP(uqinch, uqinch_sve, 6, expected_0_0[i],
              opnd_create_reg_element_vector(Zn_six_offset_0[i], OPSZ_2),
              opnd_create_immed_pred_constr(pattern_0_0[i]),
              opnd_create_immed_uint(imm4_0_0[i], OPSZ_4b));
}

TEST_INSTR(uqincw)
{

    /* Testing UQINCW  <Wdn>{, <pattern>{, MUL #<imm>}} */
    static const dr_pred_constr_type_t pattern_0_0[6] = {
        DR_PRED_CONSTR_POW2,     DR_PRED_CONSTR_VL6,      DR_PRED_CONSTR_VL64,
        DR_PRED_CONSTR_UIMM5_17, DR_PRED_CONSTR_UIMM5_22, DR_PRED_CONSTR_ALL
    };
    static const uint imm4_0_0[6] = { 1, 5, 8, 11, 13, 16 };
    const char *const expected_0_0[6] = {
        "uqincw %w0 POW2 mul $0x01 -> %w0",    "uqincw %w5 VL6 mul $0x05 -> %w5",
        "uqincw %w10 VL64 mul $0x08 -> %w10",  "uqincw %w15 $0x11 mul $0x0b -> %w15",
        "uqincw %w20 $0x16 mul $0x0d -> %w20", "uqincw %w30 ALL mul $0x10 -> %w30",
    };
    TEST_LOOP(uqincw, uqincw, 6, expected_0_0[i], opnd_create_reg(Wn_six_offset_0[i]),
              opnd_create_immed_pred_constr(pattern_0_0[i]),
              opnd_create_immed_uint(imm4_0_0[i], OPSZ_4b));

    /* Testing UQINCW  <Xdn>{, <pattern>{, MUL #<imm>}} */
    static const dr_pred_constr_type_t pattern_1_0[6] = {
        DR_PRED_CONSTR_POW2,     DR_PRED_CONSTR_VL6,      DR_PRED_CONSTR_VL64,
        DR_PRED_CONSTR_UIMM5_17, DR_PRED_CONSTR_UIMM5_22, DR_PRED_CONSTR_ALL
    };
    static const uint imm4_1_0[6] = { 1, 5, 8, 11, 13, 16 };
    const char *const expected_1_0[6] = {
        "uqincw %x0 POW2 mul $0x01 -> %x0",    "uqincw %x5 VL6 mul $0x05 -> %x5",
        "uqincw %x10 VL64 mul $0x08 -> %x10",  "uqincw %x15 $0x11 mul $0x0b -> %x15",
        "uqincw %x20 $0x16 mul $0x0d -> %x20", "uqincw %x30 ALL mul $0x10 -> %x30",
    };
    TEST_LOOP(uqincw, uqincw, 6, expected_1_0[i], opnd_create_reg(Xn_six_offset_0[i]),
              opnd_create_immed_pred_constr(pattern_1_0[i]),
              opnd_create_immed_uint(imm4_1_0[i], OPSZ_4b));
}

TEST_INSTR(uqincw_sve)
{

    /* Testing UQINCW  <Zdn>.S{, <pattern>{, MUL #<imm>}} */
    static const dr_pred_constr_type_t pattern_0_0[6] = {
        DR_PRED_CONSTR_POW2,     DR_PRED_CONSTR_VL6,      DR_PRED_CONSTR_VL64,
        DR_PRED_CONSTR_UIMM5_17, DR_PRED_CONSTR_UIMM5_22, DR_PRED_CONSTR_ALL
    };
    static const uint imm4_0_0[6] = { 1, 5, 8, 11, 13, 16 };
    const char *const expected_0_0[6] = {
        "uqincw %z0.s POW2 mul $0x01 -> %z0.s",
        "uqincw %z5.s VL6 mul $0x05 -> %z5.s",
        "uqincw %z10.s VL64 mul $0x08 -> %z10.s",
        "uqincw %z16.s $0x11 mul $0x0b -> %z16.s",
        "uqincw %z21.s $0x16 mul $0x0d -> %z21.s",
        "uqincw %z31.s ALL mul $0x10 -> %z31.s",
    };
    TEST_LOOP(uqincw, uqincw_sve, 6, expected_0_0[i],
              opnd_create_reg_element_vector(Zn_six_offset_0[i], OPSZ_4),
              opnd_create_immed_pred_constr(pattern_0_0[i]),
              opnd_create_immed_uint(imm4_0_0[i], OPSZ_4b));
}
>>>>>>> 506be3aa
int
main(int argc, char *argv[])
{
#ifdef STANDALONE_DECODER
    void *dcontext = GLOBAL_DCONTEXT;
#else
    void *dcontext = dr_standalone_init();
#endif
    bool result = true;
    bool test_result;
    instr_t *instr;

    RUN_INSTR_TEST(add_sve_pred);
    RUN_INSTR_TEST(add_sve_shift);
    RUN_INSTR_TEST(add_sve);

    RUN_INSTR_TEST(zip2_vector);

    RUN_INSTR_TEST(movprfx_vector);

    RUN_INSTR_TEST(sqadd_sve_shift);
    RUN_INSTR_TEST(sqadd_sve);
    RUN_INSTR_TEST(sqsub_sve_shift);
    RUN_INSTR_TEST(sqsub_sve);
    RUN_INSTR_TEST(sub_sve_pred);
    RUN_INSTR_TEST(sub_sve_shift);
    RUN_INSTR_TEST(sub_sve);
    RUN_INSTR_TEST(subr_sve_pred);
    RUN_INSTR_TEST(subr_sve_shift);
    RUN_INSTR_TEST(uqadd_sve_shift);
    RUN_INSTR_TEST(uqadd_sve);
    RUN_INSTR_TEST(uqsub_sve_shift);
    RUN_INSTR_TEST(uqsub_sve);

    RUN_INSTR_TEST(cpy_sve_shift_pred);
    RUN_INSTR_TEST(ptest_sve_pred);

    RUN_INSTR_TEST(mad_sve_pred);
    RUN_INSTR_TEST(mla_sve_pred);
    RUN_INSTR_TEST(mls_sve_pred);
    RUN_INSTR_TEST(msb_sve_pred);
    RUN_INSTR_TEST(mul_sve_pred);
    RUN_INSTR_TEST(mul_sve);
    RUN_INSTR_TEST(smulh_sve_pred);
    RUN_INSTR_TEST(umulh_sve_pred);

    RUN_INSTR_TEST(fexpa_sve);
    RUN_INSTR_TEST(ftmad_sve);
    RUN_INSTR_TEST(ftsmul_sve);
    RUN_INSTR_TEST(ftssel_sve);

    RUN_INSTR_TEST(abs_sve_pred);
    RUN_INSTR_TEST(cnot_sve_pred);
    RUN_INSTR_TEST(neg_sve_pred);
    RUN_INSTR_TEST(sabd_sve_pred);
    RUN_INSTR_TEST(smax_sve_pred);
    RUN_INSTR_TEST(smax_sve);
    RUN_INSTR_TEST(smin_sve_pred);
    RUN_INSTR_TEST(smin_sve);
    RUN_INSTR_TEST(uabd_sve_pred);

    RUN_INSTR_TEST(facge_sve_pred);
    RUN_INSTR_TEST(facgt_sve_pred);

    RUN_INSTR_TEST(sdiv_sve_pred);
    RUN_INSTR_TEST(sdivr_sve_pred);
    RUN_INSTR_TEST(udiv_sve_pred);
    RUN_INSTR_TEST(udivr_sve_pred);
    RUN_INSTR_TEST(umax_sve_pred);
    RUN_INSTR_TEST(umax_sve);
    RUN_INSTR_TEST(umin_sve_pred);
    RUN_INSTR_TEST(umin_sve);

    RUN_INSTR_TEST(sxtb_sve_pred);
    RUN_INSTR_TEST(sxth_sve_pred);
    RUN_INSTR_TEST(sxtw_sve_pred);
    RUN_INSTR_TEST(uxtb_sve_pred);
    RUN_INSTR_TEST(uxth_sve_pred);
    RUN_INSTR_TEST(uxtw_sve_pred);

    RUN_INSTR_TEST(fcmeq_sve_zero_pred);
    RUN_INSTR_TEST(fcmeq_sve_pred);
    RUN_INSTR_TEST(fcmge_sve_zero_pred);
    RUN_INSTR_TEST(fcmge_sve_pred);
    RUN_INSTR_TEST(fcmgt_sve_zero_pred);
    RUN_INSTR_TEST(fcmgt_sve_pred);
    RUN_INSTR_TEST(fcmle_sve_zero_pred);
    RUN_INSTR_TEST(fcmlt_sve_zero_pred);
    RUN_INSTR_TEST(fcmne_sve_zero_pred);
    RUN_INSTR_TEST(fcmne_sve_pred);
    RUN_INSTR_TEST(fcmuo_sve_pred);

    RUN_INSTR_TEST(cmpeq_sve_pred_simm);
    RUN_INSTR_TEST(cmpeq_sve_pred);
    RUN_INSTR_TEST(cmpge_sve_pred_simm);
    RUN_INSTR_TEST(cmpge_sve_pred);
    RUN_INSTR_TEST(cmpgt_sve_pred_simm);
    RUN_INSTR_TEST(cmpgt_sve_pred);
    RUN_INSTR_TEST(cmphi_sve_pred_imm);
    RUN_INSTR_TEST(cmphi_sve_pred);
    RUN_INSTR_TEST(cmphs_sve_pred_imm);
    RUN_INSTR_TEST(cmphs_sve_pred);
    RUN_INSTR_TEST(cmple_sve_pred_simm);
    RUN_INSTR_TEST(cmple_sve_pred);
    RUN_INSTR_TEST(cmplo_sve_pred_imm);
    RUN_INSTR_TEST(cmplo_sve_pred);
    RUN_INSTR_TEST(cmpls_sve_pred_imm);
    RUN_INSTR_TEST(cmpls_sve_pred);
    RUN_INSTR_TEST(cmplt_sve_pred_simm);
    RUN_INSTR_TEST(cmplt_sve_pred);
    RUN_INSTR_TEST(cmpne_sve_pred_simm);
    RUN_INSTR_TEST(cmpne_sve_pred);

    RUN_INSTR_TEST(rdffr_sve_pred);
    RUN_INSTR_TEST(rdffr_sve);
    RUN_INSTR_TEST(rdffrs_sve_pred);
    RUN_INSTR_TEST(setffr_sve);
    RUN_INSTR_TEST(wrffr_sve);

    RUN_INSTR_TEST(cntp_sve_pred);
    RUN_INSTR_TEST(decp_sve);
    RUN_INSTR_TEST(decp_sve);
    RUN_INSTR_TEST(incp_sve);
    RUN_INSTR_TEST(incp_sve);
    RUN_INSTR_TEST(sqdecp_sve);
    RUN_INSTR_TEST(sqdecp_sve);
    RUN_INSTR_TEST(sqincp_sve);
    RUN_INSTR_TEST(sqincp_sve);
    RUN_INSTR_TEST(uqdecp_sve);
    RUN_INSTR_TEST(uqdecp_sve);
    RUN_INSTR_TEST(uqincp_sve);
    RUN_INSTR_TEST(uqincp_sve);

    RUN_INSTR_TEST(and_sve_imm);
    RUN_INSTR_TEST(bic_sve_imm);
    RUN_INSTR_TEST(eor_sve_imm);
    RUN_INSTR_TEST(orr_sve_imm);
    RUN_INSTR_TEST(orn_sve_imm);

    RUN_INSTR_TEST(and_sve_pred_b);
    RUN_INSTR_TEST(and_sve);
    RUN_INSTR_TEST(ands_sve_pred);
    RUN_INSTR_TEST(bic_sve_pred_b);
    RUN_INSTR_TEST(bic_sve);
    RUN_INSTR_TEST(bics_sve_pred);
    RUN_INSTR_TEST(eor_sve_pred_b);
    RUN_INSTR_TEST(eor_sve);
    RUN_INSTR_TEST(eors_sve_pred);
    RUN_INSTR_TEST(nand_sve_pred);
    RUN_INSTR_TEST(nands_sve_pred);
    RUN_INSTR_TEST(nor_sve_pred);
    RUN_INSTR_TEST(nors_sve_pred);
    RUN_INSTR_TEST(not_sve_pred_vec);
    RUN_INSTR_TEST(orn_sve_pred);
    RUN_INSTR_TEST(orns_sve_pred);
    RUN_INSTR_TEST(orr_sve_pred_b);
    RUN_INSTR_TEST(orr_sve);
    RUN_INSTR_TEST(orrs_sve_pred);

    RUN_INSTR_TEST(clasta_sve_scalar);
    RUN_INSTR_TEST(clasta_sve_simd_fp);
    RUN_INSTR_TEST(clasta_sve_vector);
    RUN_INSTR_TEST(clastb_sve_scalar);
    RUN_INSTR_TEST(clastb_sve_simd_fp);
    RUN_INSTR_TEST(clastb_sve_vector);
    RUN_INSTR_TEST(lasta_sve_scalar);
    RUN_INSTR_TEST(lasta_sve_simd_fp);
    RUN_INSTR_TEST(lastb_sve_scalar);
    RUN_INSTR_TEST(lastb_sve_simd_fp);

    RUN_INSTR_TEST(cnt_sve_pred);
    RUN_INSTR_TEST(cntb);
    RUN_INSTR_TEST(cntd);
    RUN_INSTR_TEST(cnth);
    RUN_INSTR_TEST(cntw);
    RUN_INSTR_TEST(decb);
    RUN_INSTR_TEST(decd);
    RUN_INSTR_TEST(decd_sve);
    RUN_INSTR_TEST(dech);
    RUN_INSTR_TEST(dech_sve);
    RUN_INSTR_TEST(decw);
    RUN_INSTR_TEST(decw_sve);
    RUN_INSTR_TEST(incb);
    RUN_INSTR_TEST(incd);
    RUN_INSTR_TEST(incd_sve);
    RUN_INSTR_TEST(inch);
    RUN_INSTR_TEST(inch_sve);
    RUN_INSTR_TEST(incw);
    RUN_INSTR_TEST(incw_sve);
    RUN_INSTR_TEST(sqdecb_wide);
    RUN_INSTR_TEST(sqdecb);
    RUN_INSTR_TEST(sqdecd_wide);
    RUN_INSTR_TEST(sqdecd);
    RUN_INSTR_TEST(sqdecd_sve);
    RUN_INSTR_TEST(sqdech_wide);
    RUN_INSTR_TEST(sqdech);
    RUN_INSTR_TEST(sqdech_sve);
    RUN_INSTR_TEST(sqdecw_wide);
    RUN_INSTR_TEST(sqdecw);
    RUN_INSTR_TEST(sqdecw_sve);
    RUN_INSTR_TEST(sqincb_wide);
    RUN_INSTR_TEST(sqincb);
    RUN_INSTR_TEST(sqincd_wide);
    RUN_INSTR_TEST(sqincd);
    RUN_INSTR_TEST(sqincd_sve);
    RUN_INSTR_TEST(sqinch_wide);
    RUN_INSTR_TEST(sqinch);
    RUN_INSTR_TEST(sqinch_sve);
    RUN_INSTR_TEST(sqincw_wide);
    RUN_INSTR_TEST(sqincw);
    RUN_INSTR_TEST(sqincw_sve);
    RUN_INSTR_TEST(uqdecb);
    RUN_INSTR_TEST(uqdecd);
    RUN_INSTR_TEST(uqdecd_sve);
    RUN_INSTR_TEST(uqdech);
    RUN_INSTR_TEST(uqdech_sve);
    RUN_INSTR_TEST(uqdecw);
    RUN_INSTR_TEST(uqdecw_sve);
    RUN_INSTR_TEST(uqincb);
    RUN_INSTR_TEST(uqincd);
    RUN_INSTR_TEST(uqincd_sve);
    RUN_INSTR_TEST(uqinch);
    RUN_INSTR_TEST(uqinch_sve);
    RUN_INSTR_TEST(uqincw);
    RUN_INSTR_TEST(uqincw_sve);

    RUN_INSTR_TEST(str);
    RUN_INSTR_TEST(ldr);

    print("All sve tests complete.\n");
#ifndef STANDALONE_DECODER
    dr_standalone_exit();
#endif
    if (result)
        return 0;
    return 1;
}<|MERGE_RESOLUTION|>--- conflicted
+++ resolved
@@ -6358,60 +6358,6 @@
               opnd_create_immed_uint(imm4_0_0[i], OPSZ_4b));
 }
 
-<<<<<<< HEAD
-TEST_INSTR(str)
-{
-    /* Testing STR <Zt>, [<Xn|SP>{, #<simm>, MUL VL}] */
-    int simm_0[6] = { 0, 255, -256, 127, -128, -1 };
-    const char *expected_0[6] = {
-        "str    %z0 -> (%x0)[32byte]",          "str    %z5 -> +0xff(%x5)[32byte]",
-        "str    %z10 -> -0x0100(%x10)[32byte]", "str    %z16 -> +0x7f(%x15)[32byte]",
-        "str    %z21 -> -0x80(%x20)[32byte]",   "str    %z31 -> -0x01(%x30)[32byte]"
-    };
-    TEST_LOOP(str, str, 6, expected_0[i],
-              opnd_create_base_disp_aarch64(Xn_six_offset_0[i], DR_REG_NULL, 0, false,
-                                            simm_0[i], 0, OPSZ_32),
-              opnd_create_reg(Zn_six_offset_0[i]));
-
-    /* STR <Pt>, [<Xn|SP>{, #<simm>, MUL VL}] */
-    int simm_1[6] = { 0, 255, -256, 127, -128, -1 };
-    const char *expected_1[6] = {
-        "str    %p0 -> (%x0)[32byte]",         "str    %p2 -> +0xff(%x5)[32byte]",
-        "str    %p5 -> -0x0100(%x10)[32byte]", "str    %p8 -> +0x7f(%x15)[32byte]",
-        "str    %p10 -> -0x80(%x20)[32byte]",  "str    %p15 -> -0x01(%x30)[32byte]"
-    };
-    TEST_LOOP(str, str, 6, expected_1[i],
-              opnd_create_base_disp_aarch64(Xn_six_offset_0[i], DR_REG_NULL, 0, false,
-                                            simm_1[i], 0, OPSZ_32),
-              opnd_create_reg(Pn_six_offset_0[i]));
-}
-
-TEST_INSTR(ldr)
-{
-    /* Testing STR <Zt>, [<Xn|SP>{, #<simm>, MUL VL}] */
-    int simm_0[6] = { 0, 255, -256, 127, -128, -1 };
-    const char *expected_0[6] = {
-        "ldr    (%x0)[32byte] -> %z0",          "ldr    +0xff(%x6)[32byte] -> %z6",
-        "ldr    -0x0100(%x11)[32byte] -> %z11", "ldr    +0x7f(%x17)[32byte] -> %z17",
-        "ldr    -0x80(%x22)[32byte] -> %z22",   "ldr    -0x01(%x30)[32byte] -> %z31",
-    };
-    TEST_LOOP(ldr, ldr, 6, expected_0[i], opnd_create_reg(Zn_six_offset_1[i]),
-              opnd_create_base_disp_aarch64(Xn_six_offset_1[i], DR_REG_NULL, 0, false,
-                                            simm_0[i], 0, OPSZ_32));
-
-    /* LDR <Pt>, [<Xn|SP>{, #<simm>, MUL VL}] */
-    int simm_1[6] = { 0, 255, -256, 127, -128, -1 };
-    const char *expected_1[6] = {
-        "ldr    (%x0)[32byte] -> %p0",         "ldr    +0xff(%x6)[32byte] -> %p3",
-        "ldr    -0x0100(%x11)[32byte] -> %p6", "ldr    +0x7f(%x17)[32byte] -> %p9",
-        "ldr    -0x80(%x22)[32byte] -> %p11",  "ldr    -0x01(%x30)[32byte] -> %p15",
-    };
-    TEST_LOOP(ldr, ldr, 6, expected_1[i], opnd_create_reg(Pn_six_offset_1[i]),
-              opnd_create_base_disp_aarch64(Xn_six_offset_1[i], DR_REG_NULL, 0, false,
-                                            simm_1[i], 0, OPSZ_32));
-}
-
-=======
 TEST_INSTR(sqdecw_wide)
 {
 
@@ -7108,7 +7054,59 @@
               opnd_create_immed_pred_constr(pattern_0_0[i]),
               opnd_create_immed_uint(imm4_0_0[i], OPSZ_4b));
 }
->>>>>>> 506be3aa
+
+TEST_INSTR(str)
+{
+    /* Testing STR <Zt>, [<Xn|SP>{, #<simm>, MUL VL}] */
+    int simm_0[6] = { 0, 255, -256, 127, -128, -1 };
+    const char *expected_0[6] = {
+        "str    %z0 -> (%x0)[32byte]",          "str    %z5 -> +0xff(%x5)[32byte]",
+        "str    %z10 -> -0x0100(%x10)[32byte]", "str    %z16 -> +0x7f(%x15)[32byte]",
+        "str    %z21 -> -0x80(%x20)[32byte]",   "str    %z31 -> -0x01(%x30)[32byte]"
+    };
+    TEST_LOOP(str, str, 6, expected_0[i],
+              opnd_create_base_disp_aarch64(Xn_six_offset_0[i], DR_REG_NULL, 0, false,
+                                            simm_0[i], 0, OPSZ_32),
+              opnd_create_reg(Zn_six_offset_0[i]));
+
+    /* STR <Pt>, [<Xn|SP>{, #<simm>, MUL VL}] */
+    int simm_1[6] = { 0, 255, -256, 127, -128, -1 };
+    const char *expected_1[6] = {
+        "str    %p0 -> (%x0)[32byte]",         "str    %p2 -> +0xff(%x5)[32byte]",
+        "str    %p5 -> -0x0100(%x10)[32byte]", "str    %p8 -> +0x7f(%x15)[32byte]",
+        "str    %p10 -> -0x80(%x20)[32byte]",  "str    %p15 -> -0x01(%x30)[32byte]"
+    };
+    TEST_LOOP(str, str, 6, expected_1[i],
+              opnd_create_base_disp_aarch64(Xn_six_offset_0[i], DR_REG_NULL, 0, false,
+                                            simm_1[i], 0, OPSZ_32),
+              opnd_create_reg(Pn_six_offset_0[i]));
+}
+
+TEST_INSTR(ldr)
+{
+    /* Testing STR <Zt>, [<Xn|SP>{, #<simm>, MUL VL}] */
+    int simm_0[6] = { 0, 255, -256, 127, -128, -1 };
+    const char *expected_0[6] = {
+        "ldr    (%x0)[32byte] -> %z0",          "ldr    +0xff(%x6)[32byte] -> %z6",
+        "ldr    -0x0100(%x11)[32byte] -> %z11", "ldr    +0x7f(%x17)[32byte] -> %z17",
+        "ldr    -0x80(%x22)[32byte] -> %z22",   "ldr    -0x01(%x30)[32byte] -> %z31",
+    };
+    TEST_LOOP(ldr, ldr, 6, expected_0[i], opnd_create_reg(Zn_six_offset_1[i]),
+              opnd_create_base_disp_aarch64(Xn_six_offset_1[i], DR_REG_NULL, 0, false,
+                                            simm_0[i], 0, OPSZ_32));
+
+    /* LDR <Pt>, [<Xn|SP>{, #<simm>, MUL VL}] */
+    int simm_1[6] = { 0, 255, -256, 127, -128, -1 };
+    const char *expected_1[6] = {
+        "ldr    (%x0)[32byte] -> %p0",         "ldr    +0xff(%x6)[32byte] -> %p3",
+        "ldr    -0x0100(%x11)[32byte] -> %p6", "ldr    +0x7f(%x17)[32byte] -> %p9",
+        "ldr    -0x80(%x22)[32byte] -> %p11",  "ldr    -0x01(%x30)[32byte] -> %p15",
+    };
+    TEST_LOOP(ldr, ldr, 6, expected_1[i], opnd_create_reg(Pn_six_offset_1[i]),
+              opnd_create_base_disp_aarch64(Xn_six_offset_1[i], DR_REG_NULL, 0, false,
+                                            simm_1[i], 0, OPSZ_32));
+}
+
 int
 main(int argc, char *argv[])
 {
