/* **********************************************************
 * Copyright (c) 2015-2016 Google, Inc.  All rights reserved.
 * Copyright (c) 2016 ARM Limited. All rights reserved.
 * **********************************************************/

/*
 * Redistribution and use in source and binary forms, with or without
 * modification, are permitted provided that the following conditions are met:
 *
 * * Redistributions of source code must retain the above copyright notice,
 *   this list of conditions and the following disclaimer.
 *
 * * Redistributions in binary form must reproduce the above copyright notice,
 *   this list of conditions and the following disclaimer in the documentation
 *   and/or other materials provided with the distribution.
 *
 * * Neither the name of ARM Limited nor the names of its contributors may be
 *   used to endorse or promote products derived from this software without
 *   specific prior written permission.
 *
 * THIS SOFTWARE IS PROVIDED BY THE COPYRIGHT HOLDERS AND CONTRIBUTORS "AS IS"
 * AND ANY EXPRESS OR IMPLIED WARRANTIES, INCLUDING, BUT NOT LIMITED TO, THE
 * IMPLIED WARRANTIES OF MERCHANTABILITY AND FITNESS FOR A PARTICULAR PURPOSE
 * ARE DISCLAIMED. IN NO EVENT SHALL ARM LIMITED OR CONTRIBUTORS BE LIABLE
 * FOR ANY DIRECT, INDIRECT, INCIDENTAL, SPECIAL, EXEMPLARY, OR CONSEQUENTIAL
 * DAMAGES (INCLUDING, BUT NOT LIMITED TO, PROCUREMENT OF SUBSTITUTE GOODS OR
 * SERVICES; LOSS OF USE, DATA, OR PROFITS; OR BUSINESS INTERRUPTION) HOWEVER
 * CAUSED AND ON ANY THEORY OF LIABILITY, WHETHER IN CONTRACT, STRICT
 * LIABILITY, OR TORT (INCLUDING NEGLIGENCE OR OTHERWISE) ARISING IN ANY WAY
 * OUT OF THE USE OF THIS SOFTWARE, EVEN IF ADVISED OF THE POSSIBILITY OF SUCH
 * DAMAGE.
 */

/* Define DR_FAST_IR to verify that everything compiles when we call the inline
 * versions of these routines.
 */
#ifndef STANDALONE_DECODER
# define DR_FAST_IR 1
#endif

/* Uses the DR CLIENT_INTERFACE API, using DR as a standalone library, rather than
 * being a client library working with DR on a target program.
 */

#include "configure.h"
#include "dr_api.h"
#include "tools.h"

static byte buf[8192];

#ifdef STANDALONE_DECODER
# define ASSERT(x) \
    ((void)((!(x)) ? \
        (fprintf(stderr, "ASSERT FAILURE (standalone): %s:%d: %s\n", __FILE__, \
                          __LINE__, #x), \
         abort(), 0) : 0))
#else
# define ASSERT(x) \
    ((void)((!(x)) ? \
        (dr_fprintf(STDERR, "ASSERT FAILURE (client): %s:%d: %s\n", __FILE__, \
                             __LINE__, #x), \
         dr_abort(), 0) : 0))
#endif

static void
test_base_disp_extend(dr_extend_type_t ext, bool scaled, opnd_size_t size, uint amount)
{
    opnd_t opnd;
    dr_extend_type_t ext_out;
    bool scaled_out, success;
    uint amount_out;

    opnd = opnd_create_base_disp_aarch64(DR_REG_X1, DR_REG_X2, ext, scaled, 0, 0, size);
    ext_out = opnd_get_index_extend(opnd, &scaled_out, &amount_out);
    ASSERT(ext == ext_out && scaled == scaled_out && amount == amount_out);
    opnd = opnd_create_base_disp_aarch64(DR_REG_X1, DR_REG_X2,
                                         DR_EXTEND_UXTX, false, 0, 0, size);
    success = opnd_set_index_extend(&opnd, ext, scaled);
    ASSERT(success);
    ext_out = opnd_get_index_extend(opnd, &scaled_out, &amount_out);
    ASSERT(ext == ext_out && scaled == scaled_out && amount == amount_out);
}

static void
test_extend(void *dc)
{
    opnd_t opnd;
    dr_extend_type_t ext;
    bool scaled;
    uint amount;

    test_base_disp_extend(DR_EXTEND_UXTW, true, OPSZ_1, 0);
    test_base_disp_extend(DR_EXTEND_UXTX, true, OPSZ_2, 1);
    test_base_disp_extend(DR_EXTEND_SXTW, true, OPSZ_4, 2);
    test_base_disp_extend(DR_EXTEND_SXTX, true, OPSZ_8, 3);
    test_base_disp_extend(DR_EXTEND_UXTW, true, OPSZ_16, 4);
    test_base_disp_extend(DR_EXTEND_UXTX, true, OPSZ_0, 3);
    test_base_disp_extend(DR_EXTEND_SXTW, false, OPSZ_4, 0);
}

static void
test_instr_encoding(void *dc, uint opcode, instr_t *instr)
{
    instr_t *decin;
    byte *pc;

    ASSERT(instr_get_opcode(instr) == opcode);
    instr_disassemble(dc, instr, STDOUT); print("\n");

    pc = instr_encode(dc, instr, buf);
    decin = instr_create(dc);
    decode(dc, buf, decin);
    ASSERT(instr_same(instr, decin));

    instr_destroy(dc, instr);
    instr_destroy(dc, decin);
}

static void
test_add(void *dc)
{
    byte *pc;
    instr_t *instr;

    /* Add with carry
     * ADC <Wd>, <Wn>, <Wm>
     */
    instr = INSTR_CREATE_adc(dc, opnd_create_reg(DR_REG_W0),
                                 opnd_create_reg(DR_REG_W1),
                                 opnd_create_reg(DR_REG_W2));
    test_instr_encoding(dc, OP_adc, instr);

    /* ADC <Xd>, <Xn>, <Xm> */
    instr = INSTR_CREATE_adc(dc, opnd_create_reg(DR_REG_X0),
                                 opnd_create_reg(DR_REG_X1),
                                 opnd_create_reg(DR_REG_X2));
    test_instr_encoding(dc, OP_adc, instr);

    /* Add with carry setting condition flags
     * ADCS <Wd>, <Wn>, <Wm>
     */
    instr = INSTR_CREATE_adcs(dc, opnd_create_reg(DR_REG_W0),
                                  opnd_create_reg(DR_REG_W1),
                                  opnd_create_reg(DR_REG_W2));
    test_instr_encoding(dc, OP_adcs, instr);

    /* ADCS <Xd>, <Xn>, <Xm> */
    instr = INSTR_CREATE_adcs(dc, opnd_create_reg(DR_REG_X0),
                                  opnd_create_reg(DR_REG_X1),
                                  opnd_create_reg(DR_REG_X2));
    test_instr_encoding(dc, OP_adcs, instr);

    /* Add and set flags (shifted register, 32-bit)
     * ADDS <Wd>, <Wn>, <Wm>{, <shift> #<amount>}
     */
    #define adds_shift(reg, shift_type, amount_imm6) \
        instr = INSTR_CREATE_adds_shift(dc, \
            opnd_create_reg(DR_REG_ ## reg ## 0), \
            opnd_create_reg(DR_REG_ ## reg ## 1), \
            opnd_create_reg(DR_REG_ ## reg ## 2), \
            opnd_add_flags(OPND_CREATE_INT(shift_type), DR_OPND_IS_SHIFT), \
            opnd_create_immed_int(amount_imm6, OPSZ_6b)); \
        test_instr_encoding(dc, OP_adds, instr);

    /* Shift range is 0-31 (imm6) for 32 bit variant */
    adds_shift(W, DR_SHIFT_LSL, 0);
    adds_shift(W, DR_SHIFT_LSL, 0x1F);
    adds_shift(W, DR_SHIFT_LSR, 0);
    adds_shift(W, DR_SHIFT_LSR, 0x1F);
    adds_shift(W, DR_SHIFT_ASR, 0);
    adds_shift(W, DR_SHIFT_ASR, 0x1F);

    /* Add and set flags (shifted register, 64-bit)
     * ADDS <Xd>, <Xn>, <Xm>{, <shift> #<amount>}
     * Shift range is 0-63 (imm6) for 64 bit variant
     */
    adds_shift(X, DR_SHIFT_LSL, 0);
    adds_shift(X, DR_SHIFT_LSL, 0x3F);
    adds_shift(X, DR_SHIFT_LSR, 0);
    adds_shift(X, DR_SHIFT_LSR, 0x3F);
    adds_shift(X, DR_SHIFT_ASR, 0);
    adds_shift(X, DR_SHIFT_ASR, 0x3F);

    /* Add and set flags (immediate, 32-bit)
     * ADDS <Wd>, <Wn|WSP>, #<imm>{, <shift>}
     */
    instr = INSTR_CREATE_adds_imm(dc, opnd_create_reg(DR_REG_W0),
                       opnd_create_reg(DR_REG_W1),
                       opnd_create_immed_int(0, OPSZ_12b), OPND_CREATE_INT8(0));
    test_instr_encoding(dc, OP_adds, instr);

    instr = INSTR_CREATE_adds_imm(dc, opnd_create_reg(DR_REG_W0),
                   opnd_create_reg(DR_REG_W1),
                   opnd_create_immed_int(0xFFF, OPSZ_12b), OPND_CREATE_INT8(0));
    test_instr_encoding(dc, OP_adds, instr);

    /* Add and set flags (immediate, 64-bit)
     * ADDS <Xd>, <Xn|SP>, #<imm>{, <shift>}
     */
    instr = INSTR_CREATE_adds_imm(dc, opnd_create_reg(DR_REG_X0),
                       opnd_create_reg(DR_REG_X1),
                       opnd_create_immed_int(0, OPSZ_12b), OPND_CREATE_INT8(0));
    test_instr_encoding(dc, OP_adds, instr);

    instr = INSTR_CREATE_adds_imm(dc, opnd_create_reg(DR_REG_X0),
                   opnd_create_reg(DR_REG_X1),
                   opnd_create_immed_int(0xFFF, OPSZ_12b), OPND_CREATE_INT8(0));
    test_instr_encoding(dc, OP_adds, instr);

    /* Add and set flags (extended register, 32-bit)
     * ADDS <Wd>, <Wn|WSP>, <Wm>{, <extend> {#<amount>}}
     */
    #define adds_extend(reg, extend_type, amount_imm3) \
       instr = INSTR_CREATE_adds_extend(dc, opnd_create_reg(DR_REG_ ## reg ## 0), \
           opnd_create_reg(DR_REG_ ## reg ## 1), \
           opnd_create_reg(DR_REG_ ## reg ## 2), \
           opnd_add_flags(OPND_CREATE_INT(extend_type), DR_OPND_IS_EXTEND), \
           opnd_create_immed_int(amount_imm3, OPSZ_3b)); \
       test_instr_encoding(dc, OP_adds, instr);

    adds_extend(W, DR_EXTEND_UXTB, 0);
    adds_extend(W, DR_EXTEND_UXTH, 1);
    adds_extend(W, DR_EXTEND_UXTW, 2);
    adds_extend(W, DR_EXTEND_UXTX, 3);
    adds_extend(W, DR_EXTEND_SXTB, 4);
    adds_extend(W, DR_EXTEND_SXTH, 0);
    adds_extend(W, DR_EXTEND_SXTW, 1);
    adds_extend(W, DR_EXTEND_SXTX, 2);

    adds_extend(X, DR_EXTEND_UXTB, 0);
    adds_extend(X, DR_EXTEND_UXTH, 1);
    adds_extend(X, DR_EXTEND_UXTW, 2);
    adds_extend(X, DR_EXTEND_UXTX, 3);
    adds_extend(X, DR_EXTEND_SXTB, 4);
    adds_extend(X, DR_EXTEND_SXTH, 0);
    adds_extend(X, DR_EXTEND_SXTW, 1);
    adds_extend(X, DR_EXTEND_SXTX, 2);
}

static void
test_pc_addr(void *dc)
{
    byte *pc;
    instr_t *instr;

#if 0 /* TODO: implement OPSZ_21b */
    instr = INSTR_CREATE_adr(dc, opnd_create_reg(DR_REG_X0),
                                 opnd_create_immed_int(0, OPSZ_21b));
    test_instr_encoding(dc, OP_adr, instr);
#endif
}

static void
test_ldar(void *dc)
{
    byte *pc;
    instr_t *instr;

    /* LDAR <Wt>, [<Xn|SP>{,#0}] */
    instr = INSTR_CREATE_ldar(dc, opnd_create_reg(DR_REG_W0),
            opnd_create_base_disp_aarch64(DR_REG_X1, DR_REG_NULL, 0, false,
                                          0, 0, OPSZ_4));
    test_instr_encoding(dc, OP_ldar, instr);

    /* LDAR <Xt>, [<Xn|SP>{,#0}] */
    instr = INSTR_CREATE_ldar(dc, opnd_create_reg(DR_REG_X0),
            opnd_create_base_disp_aarch64(DR_REG_X1, DR_REG_NULL, 0, false,
                                          0, 0, OPSZ_8));
    test_instr_encoding(dc, OP_ldar, instr);

    /* LDARB <Wt>, [<Xn|SP>{,#0}] */
    instr = INSTR_CREATE_ldarb(dc, opnd_create_reg(DR_REG_W0),
            opnd_create_base_disp_aarch64(DR_REG_X1, DR_REG_NULL, 0, false,
                                          0, 0, OPSZ_1));
    test_instr_encoding(dc, OP_ldarb, instr);

    /* LDARH <Wt>, [<Xn|SP>{,#0}] */
    instr = INSTR_CREATE_ldarh(dc, opnd_create_reg(DR_REG_W0),
            opnd_create_base_disp_aarch64(DR_REG_X1, DR_REG_NULL, 0, false,
                                          0, 0, OPSZ_2));
    test_instr_encoding(dc, OP_ldarh, instr);
}

static void
<<<<<<< HEAD
test_instrs_with_logic_imm(void *dc)
=======
test_fmov_general(void *dc)
>>>>>>> ab738f7d
{
    byte *pc;
    instr_t *instr;

<<<<<<< HEAD
    instr = INSTR_CREATE_and(dc, opnd_create_reg(DR_REG_X10),
                             opnd_create_reg(DR_REG_X9), OPND_CREATE_INT(0xFFFF));
    test_instr_encoding(dc, OP_and, instr);

    instr = INSTR_CREATE_and(dc, opnd_create_reg(DR_REG_W5),
                             opnd_create_reg(DR_REG_W5), OPND_CREATE_INT(0xFF));
    test_instr_encoding(dc, OP_and, instr);

    instr = INSTR_CREATE_ands(dc, opnd_create_reg(DR_REG_X23),
                              opnd_create_reg(DR_REG_X19), OPND_CREATE_INT(0xFFFFFF));
    test_instr_encoding(dc, OP_ands, instr);

    instr = INSTR_CREATE_ands(dc, opnd_create_reg(DR_REG_W3),
                              opnd_create_reg(DR_REG_W8), OPND_CREATE_INT(0xF));
    test_instr_encoding(dc, OP_ands, instr);

=======
    instr = INSTR_CREATE_fmov_general(dc, opnd_create_reg(DR_REG_H10),
                                      opnd_create_reg(DR_REG_W9));
    test_instr_encoding(dc, OP_fmov, instr);

    instr = INSTR_CREATE_fmov_general(dc, opnd_create_reg(DR_REG_S14),
                                      opnd_create_reg(DR_REG_W4));
    test_instr_encoding(dc, OP_fmov, instr);

    instr = INSTR_CREATE_fmov_general(dc, opnd_create_reg(DR_REG_H23),
                                      opnd_create_reg(DR_REG_X8));
    test_instr_encoding(dc, OP_fmov, instr);

    instr = INSTR_CREATE_fmov_general(dc, opnd_create_reg(DR_REG_D6),
                                      opnd_create_reg(DR_REG_X24));
    test_instr_encoding(dc, OP_fmov, instr);

    instr = INSTR_CREATE_fmov_general(dc, opnd_create_reg(DR_REG_Q9),
                                      opnd_create_reg(DR_REG_X10));
    test_instr_encoding(dc, OP_fmov, instr);
>>>>>>> ab738f7d
}

static void
test_neon_fp_arithmetic(void *dc)
{
    byte *pc;
    instr_t *instr;

    instr = INSTR_CREATE_fabd_vector(dc,
                                     opnd_create_reg(DR_REG_Q2),
                                     opnd_create_reg(DR_REG_Q27),
                                     opnd_create_reg(DR_REG_Q30),
                                     OPND_CREATE_HALF());
    test_instr_encoding(dc, OP_fabd, instr);

    instr = INSTR_CREATE_fabd_vector(dc,
                                     opnd_create_reg(DR_REG_D2),
                                     opnd_create_reg(DR_REG_D27),
                                     opnd_create_reg(DR_REG_D30),
                                     OPND_CREATE_HALF());
    test_instr_encoding(dc, OP_fabd, instr);

    instr = INSTR_CREATE_fabd_vector(dc,
                                     opnd_create_reg(DR_REG_Q0),
                                     opnd_create_reg(DR_REG_Q13),
                                     opnd_create_reg(DR_REG_Q29),
                                     OPND_CREATE_SINGLE());
    test_instr_encoding(dc, OP_fabd, instr);

    instr = INSTR_CREATE_fabd_vector(dc,
                                     opnd_create_reg(DR_REG_Q0),
                                     opnd_create_reg(DR_REG_Q13),
                                     opnd_create_reg(DR_REG_Q29),
                                     OPND_CREATE_DOUBLE());
    test_instr_encoding(dc, OP_fabd, instr);

    instr = INSTR_CREATE_fabd_vector(dc,
                                     opnd_create_reg(DR_REG_D0),
                                     opnd_create_reg(DR_REG_D13),
                                     opnd_create_reg(DR_REG_D29),
                                     OPND_CREATE_SINGLE());
    test_instr_encoding(dc, OP_fabd, instr);

    instr = INSTR_CREATE_fabs_scalar(dc,
                                     opnd_create_reg(DR_REG_D31),
                                     opnd_create_reg(DR_REG_D20));
    test_instr_encoding(dc, OP_fabs, instr);

    instr = INSTR_CREATE_fabs_scalar(dc,
                                     opnd_create_reg(DR_REG_S31),
                                     opnd_create_reg(DR_REG_S20));
    test_instr_encoding(dc, OP_fabs, instr);

    instr = INSTR_CREATE_fabs_scalar(dc,
                                     opnd_create_reg(DR_REG_H31),
                                     opnd_create_reg(DR_REG_H20));
    test_instr_encoding(dc, OP_fabs, instr);

    instr = INSTR_CREATE_facge_vector(dc,
                                      opnd_create_reg(DR_REG_Q4),
                                      opnd_create_reg(DR_REG_Q15),
                                      opnd_create_reg(DR_REG_Q23),
                                      OPND_CREATE_HALF());
    test_instr_encoding(dc, OP_facge, instr);

    instr = INSTR_CREATE_facge_vector(dc,
                                      opnd_create_reg(DR_REG_D4),
                                      opnd_create_reg(DR_REG_D15),
                                      opnd_create_reg(DR_REG_D23),
                                      OPND_CREATE_HALF());
    test_instr_encoding(dc, OP_facge, instr);

    instr = INSTR_CREATE_facge_vector(dc,
                                      opnd_create_reg(DR_REG_Q2),
                                      opnd_create_reg(DR_REG_Q26),
                                      opnd_create_reg(DR_REG_Q8),
                                      OPND_CREATE_SINGLE());
    test_instr_encoding(dc, OP_facge, instr);

    instr = INSTR_CREATE_facge_vector(dc,
                                      opnd_create_reg(DR_REG_Q2),
                                      opnd_create_reg(DR_REG_Q26),
                                      opnd_create_reg(DR_REG_Q8),
                                      OPND_CREATE_DOUBLE());
    test_instr_encoding(dc, OP_facge, instr);

    instr = INSTR_CREATE_facge_vector(dc,
                                      opnd_create_reg(DR_REG_D2),
                                      opnd_create_reg(DR_REG_D26),
                                      opnd_create_reg(DR_REG_D8),
                                      OPND_CREATE_SINGLE());
    test_instr_encoding(dc, OP_facge, instr);

    instr = INSTR_CREATE_facgt_vector(dc,
                                      opnd_create_reg(DR_REG_Q22),
                                      opnd_create_reg(DR_REG_Q24),
                                      opnd_create_reg(DR_REG_Q26),
                                      OPND_CREATE_HALF());
    test_instr_encoding(dc, OP_facgt, instr);

    instr = INSTR_CREATE_facgt_vector(dc,
                                      opnd_create_reg(DR_REG_D22),
                                      opnd_create_reg(DR_REG_D24),
                                      opnd_create_reg(DR_REG_D26),
                                      OPND_CREATE_HALF());
    test_instr_encoding(dc, OP_facgt, instr);

    instr = INSTR_CREATE_facgt_vector(dc,
                                      opnd_create_reg(DR_REG_Q18),
                                      opnd_create_reg(DR_REG_Q16),
                                      opnd_create_reg(DR_REG_Q29),
                                      OPND_CREATE_SINGLE());
    test_instr_encoding(dc, OP_facgt, instr);

    instr = INSTR_CREATE_facgt_vector(dc,
                                      opnd_create_reg(DR_REG_Q18),
                                      opnd_create_reg(DR_REG_Q16),
                                      opnd_create_reg(DR_REG_Q29),
                                      OPND_CREATE_DOUBLE());
    test_instr_encoding(dc, OP_facgt, instr);

    instr = INSTR_CREATE_facgt_vector(dc,
                                      opnd_create_reg(DR_REG_D18),
                                      opnd_create_reg(DR_REG_D16),
                                      opnd_create_reg(DR_REG_D29),
                                      OPND_CREATE_SINGLE());
    test_instr_encoding(dc, OP_facgt, instr);

    instr = INSTR_CREATE_fadd_vector(dc,
                                     opnd_create_reg(DR_REG_Q11),
                                     opnd_create_reg(DR_REG_Q19),
                                     opnd_create_reg(DR_REG_Q23),
                                     OPND_CREATE_HALF());
    test_instr_encoding(dc, OP_fadd, instr);

    instr = INSTR_CREATE_fadd_vector(dc,
                                     opnd_create_reg(DR_REG_D11),
                                     opnd_create_reg(DR_REG_D19),
                                     opnd_create_reg(DR_REG_D23),
                                     OPND_CREATE_HALF());
    test_instr_encoding(dc, OP_fadd, instr);

    instr = INSTR_CREATE_fadd_vector(dc,
                                     opnd_create_reg(DR_REG_Q8),
                                     opnd_create_reg(DR_REG_Q29),
                                     opnd_create_reg(DR_REG_Q15),
                                     OPND_CREATE_SINGLE());
    test_instr_encoding(dc, OP_fadd, instr);

    instr = INSTR_CREATE_fadd_vector(dc,
                                     opnd_create_reg(DR_REG_Q8),
                                     opnd_create_reg(DR_REG_Q29),
                                     opnd_create_reg(DR_REG_Q15),
                                     OPND_CREATE_DOUBLE());
    test_instr_encoding(dc, OP_fadd, instr);

    instr = INSTR_CREATE_fadd_vector(dc,
                                     opnd_create_reg(DR_REG_D8),
                                     opnd_create_reg(DR_REG_D29),
                                     opnd_create_reg(DR_REG_D15),
                                     OPND_CREATE_SINGLE());
    test_instr_encoding(dc, OP_fadd, instr);

    instr = INSTR_CREATE_fadd_scalar(dc,
                                     opnd_create_reg(DR_REG_D12),
                                     opnd_create_reg(DR_REG_D19),
                                     opnd_create_reg(DR_REG_D23));
    test_instr_encoding(dc, OP_fadd, instr);

    instr = INSTR_CREATE_fadd_scalar(dc,
                                     opnd_create_reg(DR_REG_S12),
                                     opnd_create_reg(DR_REG_S19),
                                     opnd_create_reg(DR_REG_S23));
    test_instr_encoding(dc, OP_fadd, instr);

    instr = INSTR_CREATE_fadd_scalar(dc,
                                     opnd_create_reg(DR_REG_H12),
                                     opnd_create_reg(DR_REG_H19),
                                     opnd_create_reg(DR_REG_H23));
    test_instr_encoding(dc, OP_fadd, instr);

    instr = INSTR_CREATE_faddp_vector(dc,
                                      opnd_create_reg(DR_REG_Q15),
                                      opnd_create_reg(DR_REG_Q20),
                                      opnd_create_reg(DR_REG_Q28),
                                      OPND_CREATE_HALF());
    test_instr_encoding(dc, OP_faddp, instr);

    instr = INSTR_CREATE_faddp_vector(dc,
                                      opnd_create_reg(DR_REG_D15),
                                      opnd_create_reg(DR_REG_D20),
                                      opnd_create_reg(DR_REG_D28),
                                      OPND_CREATE_HALF());
    test_instr_encoding(dc, OP_faddp, instr);

    instr = INSTR_CREATE_faddp_vector(dc,
                                      opnd_create_reg(DR_REG_Q27),
                                      opnd_create_reg(DR_REG_Q30),
                                      opnd_create_reg(DR_REG_Q4),
                                      OPND_CREATE_SINGLE());
    test_instr_encoding(dc, OP_faddp, instr);

    instr = INSTR_CREATE_faddp_vector(dc,
                                      opnd_create_reg(DR_REG_Q27),
                                      opnd_create_reg(DR_REG_Q30),
                                      opnd_create_reg(DR_REG_Q4),
                                      OPND_CREATE_DOUBLE());
    test_instr_encoding(dc, OP_faddp, instr);

    instr = INSTR_CREATE_faddp_vector(dc,
                                      opnd_create_reg(DR_REG_D27),
                                      opnd_create_reg(DR_REG_D30),
                                      opnd_create_reg(DR_REG_D4),
                                      OPND_CREATE_SINGLE());
    test_instr_encoding(dc, OP_faddp, instr);

    instr = INSTR_CREATE_fcmeq_vector(dc,
                                      opnd_create_reg(DR_REG_Q20),
                                      opnd_create_reg(DR_REG_Q10),
                                      opnd_create_reg(DR_REG_Q14),
                                      OPND_CREATE_HALF());
    test_instr_encoding(dc, OP_fcmeq, instr);

    instr = INSTR_CREATE_fcmeq_vector(dc,
                                      opnd_create_reg(DR_REG_D20),
                                      opnd_create_reg(DR_REG_D10),
                                      opnd_create_reg(DR_REG_D14),
                                      OPND_CREATE_HALF());
    test_instr_encoding(dc, OP_fcmeq, instr);

    instr = INSTR_CREATE_fcmeq_vector(dc,
                                      opnd_create_reg(DR_REG_Q26),
                                      opnd_create_reg(DR_REG_Q15),
                                      opnd_create_reg(DR_REG_Q2),
                                      OPND_CREATE_SINGLE());
    test_instr_encoding(dc, OP_fcmeq, instr);

    instr = INSTR_CREATE_fcmeq_vector(dc,
                                      opnd_create_reg(DR_REG_Q26),
                                      opnd_create_reg(DR_REG_Q15),
                                      opnd_create_reg(DR_REG_Q2),
                                      OPND_CREATE_DOUBLE());
    test_instr_encoding(dc, OP_fcmeq, instr);

    instr = INSTR_CREATE_fcmeq_vector(dc,
                                      opnd_create_reg(DR_REG_D26),
                                      opnd_create_reg(DR_REG_D15),
                                      opnd_create_reg(DR_REG_D2),
                                      OPND_CREATE_SINGLE());
    test_instr_encoding(dc, OP_fcmeq, instr);

    instr = INSTR_CREATE_fcmge_vector(dc,
                                      opnd_create_reg(DR_REG_Q2),
                                      opnd_create_reg(DR_REG_Q31),
                                      opnd_create_reg(DR_REG_Q19),
                                      OPND_CREATE_HALF());
    test_instr_encoding(dc, OP_fcmge, instr);

    instr = INSTR_CREATE_fcmge_vector(dc,
                                      opnd_create_reg(DR_REG_D2),
                                      opnd_create_reg(DR_REG_D31),
                                      opnd_create_reg(DR_REG_D19),
                                      OPND_CREATE_HALF());
    test_instr_encoding(dc, OP_fcmge, instr);

    instr = INSTR_CREATE_fcmge_vector(dc,
                                      opnd_create_reg(DR_REG_Q4),
                                      opnd_create_reg(DR_REG_Q5),
                                      opnd_create_reg(DR_REG_Q9),
                                      OPND_CREATE_SINGLE());
    test_instr_encoding(dc, OP_fcmge, instr);

    instr = INSTR_CREATE_fcmge_vector(dc,
                                      opnd_create_reg(DR_REG_Q4),
                                      opnd_create_reg(DR_REG_Q5),
                                      opnd_create_reg(DR_REG_Q9),
                                      OPND_CREATE_DOUBLE());
    test_instr_encoding(dc, OP_fcmge, instr);

    instr = INSTR_CREATE_fcmge_vector(dc,
                                      opnd_create_reg(DR_REG_D4),
                                      opnd_create_reg(DR_REG_D5),
                                      opnd_create_reg(DR_REG_D9),
                                      OPND_CREATE_SINGLE());
    test_instr_encoding(dc, OP_fcmge, instr);

    instr = INSTR_CREATE_fcmgt_vector(dc,
                                      opnd_create_reg(DR_REG_Q24),
                                      opnd_create_reg(DR_REG_Q23),
                                      opnd_create_reg(DR_REG_Q9),
                                      OPND_CREATE_HALF());
    test_instr_encoding(dc, OP_fcmgt, instr);

    instr = INSTR_CREATE_fcmgt_vector(dc,
                                      opnd_create_reg(DR_REG_D24),
                                      opnd_create_reg(DR_REG_D23),
                                      opnd_create_reg(DR_REG_D9),
                                      OPND_CREATE_HALF());
    test_instr_encoding(dc, OP_fcmgt, instr);

    instr = INSTR_CREATE_fcmgt_vector(dc,
                                      opnd_create_reg(DR_REG_Q7),
                                      opnd_create_reg(DR_REG_Q6),
                                      opnd_create_reg(DR_REG_Q28),
                                      OPND_CREATE_SINGLE());
    test_instr_encoding(dc, OP_fcmgt, instr);

    instr = INSTR_CREATE_fcmgt_vector(dc,
                                      opnd_create_reg(DR_REG_Q7),
                                      opnd_create_reg(DR_REG_Q6),
                                      opnd_create_reg(DR_REG_Q28),
                                      OPND_CREATE_DOUBLE());
    test_instr_encoding(dc, OP_fcmgt, instr);

    instr = INSTR_CREATE_fcmgt_vector(dc,
                                      opnd_create_reg(DR_REG_D7),
                                      opnd_create_reg(DR_REG_D6),
                                      opnd_create_reg(DR_REG_D28),
                                      OPND_CREATE_SINGLE());
    test_instr_encoding(dc, OP_fcmgt, instr);

    instr = INSTR_CREATE_fdiv_vector(dc,
                                     opnd_create_reg(DR_REG_Q10),
                                     opnd_create_reg(DR_REG_Q12),
                                     opnd_create_reg(DR_REG_Q22),
                                     OPND_CREATE_HALF());
    test_instr_encoding(dc, OP_fdiv, instr);

    instr = INSTR_CREATE_fdiv_vector(dc,
                                     opnd_create_reg(DR_REG_D10),
                                     opnd_create_reg(DR_REG_D12),
                                     opnd_create_reg(DR_REG_D22),
                                     OPND_CREATE_HALF());
    test_instr_encoding(dc, OP_fdiv, instr);

    instr = INSTR_CREATE_fdiv_vector(dc,
                                     opnd_create_reg(DR_REG_Q27),
                                     opnd_create_reg(DR_REG_Q26),
                                     opnd_create_reg(DR_REG_Q28),
                                     OPND_CREATE_SINGLE());
    test_instr_encoding(dc, OP_fdiv, instr);

    instr = INSTR_CREATE_fdiv_vector(dc,
                                     opnd_create_reg(DR_REG_Q27),
                                     opnd_create_reg(DR_REG_Q26),
                                     opnd_create_reg(DR_REG_Q28),
                                     OPND_CREATE_DOUBLE());
    test_instr_encoding(dc, OP_fdiv, instr);

    instr = INSTR_CREATE_fdiv_vector(dc,
                                     opnd_create_reg(DR_REG_D27),
                                     opnd_create_reg(DR_REG_D26),
                                     opnd_create_reg(DR_REG_D28),
                                     OPND_CREATE_SINGLE());
    test_instr_encoding(dc, OP_fdiv, instr);

    instr = INSTR_CREATE_fdiv_scalar(dc,
                                     opnd_create_reg(DR_REG_D29),
                                     opnd_create_reg(DR_REG_D19),
                                     opnd_create_reg(DR_REG_D10));
    test_instr_encoding(dc, OP_fdiv, instr);

    instr = INSTR_CREATE_fdiv_scalar(dc,
                                     opnd_create_reg(DR_REG_S29),
                                     opnd_create_reg(DR_REG_S19),
                                     opnd_create_reg(DR_REG_S10));
    test_instr_encoding(dc, OP_fdiv, instr);

    instr = INSTR_CREATE_fdiv_scalar(dc,
                                     opnd_create_reg(DR_REG_H29),
                                     opnd_create_reg(DR_REG_H19),
                                     opnd_create_reg(DR_REG_H10));
    test_instr_encoding(dc, OP_fdiv, instr);

    instr = INSTR_CREATE_fmadd_scalar(dc,
                                      opnd_create_reg(DR_REG_D2),
                                      opnd_create_reg(DR_REG_D21),
                                      opnd_create_reg(DR_REG_D20),
                                      opnd_create_reg(DR_REG_D15));
    test_instr_encoding(dc, OP_fmadd, instr);

    instr = INSTR_CREATE_fmadd_scalar(dc,
                                      opnd_create_reg(DR_REG_S2),
                                      opnd_create_reg(DR_REG_S21),
                                      opnd_create_reg(DR_REG_S20),
                                      opnd_create_reg(DR_REG_S15));
    test_instr_encoding(dc, OP_fmadd, instr);

    instr = INSTR_CREATE_fmadd_scalar(dc,
                                      opnd_create_reg(DR_REG_H2),
                                      opnd_create_reg(DR_REG_H21),
                                      opnd_create_reg(DR_REG_H20),
                                      opnd_create_reg(DR_REG_H15));
    test_instr_encoding(dc, OP_fmadd, instr);

    instr = INSTR_CREATE_fmax_vector(dc,
                                     opnd_create_reg(DR_REG_Q5),
                                     opnd_create_reg(DR_REG_Q16),
                                     opnd_create_reg(DR_REG_Q28),
                                     OPND_CREATE_HALF());
    test_instr_encoding(dc, OP_fmax, instr);

    instr = INSTR_CREATE_fmax_vector(dc,
                                     opnd_create_reg(DR_REG_D5),
                                     opnd_create_reg(DR_REG_D16),
                                     opnd_create_reg(DR_REG_D28),
                                     OPND_CREATE_HALF());
    test_instr_encoding(dc, OP_fmax, instr);

    instr = INSTR_CREATE_fmax_vector(dc,
                                     opnd_create_reg(DR_REG_Q25),
                                     opnd_create_reg(DR_REG_Q10),
                                     opnd_create_reg(DR_REG_Q24),
                                     OPND_CREATE_SINGLE());
    test_instr_encoding(dc, OP_fmax, instr);

    instr = INSTR_CREATE_fmax_vector(dc,
                                     opnd_create_reg(DR_REG_Q25),
                                     opnd_create_reg(DR_REG_Q10),
                                     opnd_create_reg(DR_REG_Q24),
                                     OPND_CREATE_DOUBLE());
    test_instr_encoding(dc, OP_fmax, instr);

    instr = INSTR_CREATE_fmax_vector(dc,
                                     opnd_create_reg(DR_REG_D25),
                                     opnd_create_reg(DR_REG_D10),
                                     opnd_create_reg(DR_REG_D24),
                                     OPND_CREATE_SINGLE());
    test_instr_encoding(dc, OP_fmax, instr);

    instr = INSTR_CREATE_fmax_scalar(dc,
                                     opnd_create_reg(DR_REG_D10),
                                     opnd_create_reg(DR_REG_D31),
                                     opnd_create_reg(DR_REG_D29));
    test_instr_encoding(dc, OP_fmax, instr);

    instr = INSTR_CREATE_fmax_scalar(dc,
                                     opnd_create_reg(DR_REG_S10),
                                     opnd_create_reg(DR_REG_S31),
                                     opnd_create_reg(DR_REG_S29));
    test_instr_encoding(dc, OP_fmax, instr);

    instr = INSTR_CREATE_fmax_scalar(dc,
                                     opnd_create_reg(DR_REG_H10),
                                     opnd_create_reg(DR_REG_H31),
                                     opnd_create_reg(DR_REG_H29));
    test_instr_encoding(dc, OP_fmax, instr);

    instr = INSTR_CREATE_fmaxnm_vector(dc,
                                       opnd_create_reg(DR_REG_Q25),
                                       opnd_create_reg(DR_REG_Q8),
                                       opnd_create_reg(DR_REG_Q26),
                                       OPND_CREATE_HALF());
    test_instr_encoding(dc, OP_fmaxnm, instr);

    instr = INSTR_CREATE_fmaxnm_vector(dc,
                                       opnd_create_reg(DR_REG_D25),
                                       opnd_create_reg(DR_REG_D8),
                                       opnd_create_reg(DR_REG_D26),
                                       OPND_CREATE_HALF());
    test_instr_encoding(dc, OP_fmaxnm, instr);

    instr = INSTR_CREATE_fmaxnm_vector(dc,
                                       opnd_create_reg(DR_REG_Q22),
                                       opnd_create_reg(DR_REG_Q24),
                                       opnd_create_reg(DR_REG_Q31),
                                       OPND_CREATE_SINGLE());
    test_instr_encoding(dc, OP_fmaxnm, instr);

    instr = INSTR_CREATE_fmaxnm_vector(dc,
                                       opnd_create_reg(DR_REG_Q22),
                                       opnd_create_reg(DR_REG_Q24),
                                       opnd_create_reg(DR_REG_Q31),
                                       OPND_CREATE_DOUBLE());
    test_instr_encoding(dc, OP_fmaxnm, instr);

    instr = INSTR_CREATE_fmaxnm_vector(dc,
                                       opnd_create_reg(DR_REG_D22),
                                       opnd_create_reg(DR_REG_D24),
                                       opnd_create_reg(DR_REG_D31),
                                       OPND_CREATE_SINGLE());
    test_instr_encoding(dc, OP_fmaxnm, instr);

    instr = INSTR_CREATE_fmaxnm_scalar(dc,
                                       opnd_create_reg(DR_REG_D28),
                                       opnd_create_reg(DR_REG_D4),
                                       opnd_create_reg(DR_REG_D3));
    test_instr_encoding(dc, OP_fmaxnm, instr);

    instr = INSTR_CREATE_fmaxnm_scalar(dc,
                                       opnd_create_reg(DR_REG_S28),
                                       opnd_create_reg(DR_REG_S4),
                                       opnd_create_reg(DR_REG_S3));
    test_instr_encoding(dc, OP_fmaxnm, instr);

    instr = INSTR_CREATE_fmaxnm_scalar(dc,
                                       opnd_create_reg(DR_REG_H28),
                                       opnd_create_reg(DR_REG_H4),
                                       opnd_create_reg(DR_REG_H3));
    test_instr_encoding(dc, OP_fmaxnm, instr);

    instr = INSTR_CREATE_fmaxnmp_vector(dc,
                                        opnd_create_reg(DR_REG_Q22),
                                        opnd_create_reg(DR_REG_Q5),
                                        opnd_create_reg(DR_REG_Q9),
                                        OPND_CREATE_HALF());
    test_instr_encoding(dc, OP_fmaxnmp, instr);

    instr = INSTR_CREATE_fmaxnmp_vector(dc,
                                        opnd_create_reg(DR_REG_D22),
                                        opnd_create_reg(DR_REG_D5),
                                        opnd_create_reg(DR_REG_D9),
                                        OPND_CREATE_HALF());
    test_instr_encoding(dc, OP_fmaxnmp, instr);

    instr = INSTR_CREATE_fmaxnmp_vector(dc,
                                        opnd_create_reg(DR_REG_Q6),
                                        opnd_create_reg(DR_REG_Q29),
                                        opnd_create_reg(DR_REG_Q31),
                                        OPND_CREATE_SINGLE());
    test_instr_encoding(dc, OP_fmaxnmp, instr);

    instr = INSTR_CREATE_fmaxnmp_vector(dc,
                                        opnd_create_reg(DR_REG_Q6),
                                        opnd_create_reg(DR_REG_Q29),
                                        opnd_create_reg(DR_REG_Q31),
                                        OPND_CREATE_DOUBLE());
    test_instr_encoding(dc, OP_fmaxnmp, instr);

    instr = INSTR_CREATE_fmaxnmp_vector(dc,
                                        opnd_create_reg(DR_REG_D6),
                                        opnd_create_reg(DR_REG_D29),
                                        opnd_create_reg(DR_REG_D31),
                                        OPND_CREATE_SINGLE());
    test_instr_encoding(dc, OP_fmaxnmp, instr);

    instr = INSTR_CREATE_fmaxp_vector(dc,
                                      opnd_create_reg(DR_REG_Q8),
                                      opnd_create_reg(DR_REG_Q29),
                                      opnd_create_reg(DR_REG_Q27),
                                      OPND_CREATE_HALF());
    test_instr_encoding(dc, OP_fmaxp, instr);

    instr = INSTR_CREATE_fmaxp_vector(dc,
                                      opnd_create_reg(DR_REG_D8),
                                      opnd_create_reg(DR_REG_D29),
                                      opnd_create_reg(DR_REG_D27),
                                      OPND_CREATE_HALF());
    test_instr_encoding(dc, OP_fmaxp, instr);

    instr = INSTR_CREATE_fmaxp_vector(dc,
                                      opnd_create_reg(DR_REG_Q28),
                                      opnd_create_reg(DR_REG_Q21),
                                      opnd_create_reg(DR_REG_Q16),
                                      OPND_CREATE_SINGLE());
    test_instr_encoding(dc, OP_fmaxp, instr);

    instr = INSTR_CREATE_fmaxp_vector(dc,
                                      opnd_create_reg(DR_REG_Q28),
                                      opnd_create_reg(DR_REG_Q21),
                                      opnd_create_reg(DR_REG_Q16),
                                      OPND_CREATE_DOUBLE());
    test_instr_encoding(dc, OP_fmaxp, instr);

    instr = INSTR_CREATE_fmaxp_vector(dc,
                                      opnd_create_reg(DR_REG_D28),
                                      opnd_create_reg(DR_REG_D21),
                                      opnd_create_reg(DR_REG_D16),
                                      OPND_CREATE_SINGLE());
    test_instr_encoding(dc, OP_fmaxp, instr);

    instr = INSTR_CREATE_fmin_vector(dc,
                                     opnd_create_reg(DR_REG_Q29),
                                     opnd_create_reg(DR_REG_Q27),
                                     opnd_create_reg(DR_REG_Q21),
                                     OPND_CREATE_HALF());
    test_instr_encoding(dc, OP_fmin, instr);

    instr = INSTR_CREATE_fmin_vector(dc,
                                     opnd_create_reg(DR_REG_D29),
                                     opnd_create_reg(DR_REG_D27),
                                     opnd_create_reg(DR_REG_D21),
                                     OPND_CREATE_HALF());
    test_instr_encoding(dc, OP_fmin, instr);

    instr = INSTR_CREATE_fmin_vector(dc,
                                     opnd_create_reg(DR_REG_Q9),
                                     opnd_create_reg(DR_REG_Q15),
                                     opnd_create_reg(DR_REG_Q20),
                                     OPND_CREATE_SINGLE());
    test_instr_encoding(dc, OP_fmin, instr);

    instr = INSTR_CREATE_fmin_vector(dc,
                                     opnd_create_reg(DR_REG_Q9),
                                     opnd_create_reg(DR_REG_Q15),
                                     opnd_create_reg(DR_REG_Q20),
                                     OPND_CREATE_DOUBLE());
    test_instr_encoding(dc, OP_fmin, instr);

    instr = INSTR_CREATE_fmin_vector(dc,
                                     opnd_create_reg(DR_REG_D9),
                                     opnd_create_reg(DR_REG_D15),
                                     opnd_create_reg(DR_REG_D20),
                                     OPND_CREATE_SINGLE());
    test_instr_encoding(dc, OP_fmin, instr);

    instr = INSTR_CREATE_fmin_scalar(dc,
                                     opnd_create_reg(DR_REG_D27),
                                     opnd_create_reg(DR_REG_D15),
                                     opnd_create_reg(DR_REG_D18));
    test_instr_encoding(dc, OP_fmin, instr);

    instr = INSTR_CREATE_fmin_scalar(dc,
                                     opnd_create_reg(DR_REG_S27),
                                     opnd_create_reg(DR_REG_S15),
                                     opnd_create_reg(DR_REG_S18));
    test_instr_encoding(dc, OP_fmin, instr);

    instr = INSTR_CREATE_fmin_scalar(dc,
                                     opnd_create_reg(DR_REG_H27),
                                     opnd_create_reg(DR_REG_H15),
                                     opnd_create_reg(DR_REG_H18));
    test_instr_encoding(dc, OP_fmin, instr);

    instr = INSTR_CREATE_fminnm_vector(dc,
                                       opnd_create_reg(DR_REG_Q5),
                                       opnd_create_reg(DR_REG_Q2),
                                       opnd_create_reg(DR_REG_Q6),
                                       OPND_CREATE_HALF());
    test_instr_encoding(dc, OP_fminnm, instr);

    instr = INSTR_CREATE_fminnm_vector(dc,
                                       opnd_create_reg(DR_REG_D5),
                                       opnd_create_reg(DR_REG_D2),
                                       opnd_create_reg(DR_REG_D6),
                                       OPND_CREATE_HALF());
    test_instr_encoding(dc, OP_fminnm, instr);

    instr = INSTR_CREATE_fminnm_vector(dc,
                                       opnd_create_reg(DR_REG_Q18),
                                       opnd_create_reg(DR_REG_Q10),
                                       opnd_create_reg(DR_REG_Q30),
                                       OPND_CREATE_SINGLE());
    test_instr_encoding(dc, OP_fminnm, instr);

    instr = INSTR_CREATE_fminnm_vector(dc,
                                       opnd_create_reg(DR_REG_Q18),
                                       opnd_create_reg(DR_REG_Q10),
                                       opnd_create_reg(DR_REG_Q30),
                                       OPND_CREATE_DOUBLE());
    test_instr_encoding(dc, OP_fminnm, instr);

    instr = INSTR_CREATE_fminnm_vector(dc,
                                       opnd_create_reg(DR_REG_D18),
                                       opnd_create_reg(DR_REG_D10),
                                       opnd_create_reg(DR_REG_D30),
                                       OPND_CREATE_SINGLE());
    test_instr_encoding(dc, OP_fminnm, instr);

    instr = INSTR_CREATE_fminnm_scalar(dc,
                                       opnd_create_reg(DR_REG_D5),
                                       opnd_create_reg(DR_REG_D12),
                                       opnd_create_reg(DR_REG_D27));
    test_instr_encoding(dc, OP_fminnm, instr);

    instr = INSTR_CREATE_fminnm_scalar(dc,
                                       opnd_create_reg(DR_REG_S5),
                                       opnd_create_reg(DR_REG_S12),
                                       opnd_create_reg(DR_REG_S27));
    test_instr_encoding(dc, OP_fminnm, instr);

    instr = INSTR_CREATE_fminnm_scalar(dc,
                                       opnd_create_reg(DR_REG_H5),
                                       opnd_create_reg(DR_REG_H12),
                                       opnd_create_reg(DR_REG_H27));
    test_instr_encoding(dc, OP_fminnm, instr);

    instr = INSTR_CREATE_fminnmp_vector(dc,
                                        opnd_create_reg(DR_REG_Q13),
                                        opnd_create_reg(DR_REG_Q6),
                                        opnd_create_reg(DR_REG_Q19),
                                        OPND_CREATE_HALF());
    test_instr_encoding(dc, OP_fminnmp, instr);

    instr = INSTR_CREATE_fminnmp_vector(dc,
                                        opnd_create_reg(DR_REG_D13),
                                        opnd_create_reg(DR_REG_D6),
                                        opnd_create_reg(DR_REG_D19),
                                        OPND_CREATE_HALF());
    test_instr_encoding(dc, OP_fminnmp, instr);

    instr = INSTR_CREATE_fminnmp_vector(dc,
                                        opnd_create_reg(DR_REG_Q29),
                                        opnd_create_reg(DR_REG_Q27),
                                        opnd_create_reg(DR_REG_Q28),
                                        OPND_CREATE_SINGLE());
    test_instr_encoding(dc, OP_fminnmp, instr);

    instr = INSTR_CREATE_fminnmp_vector(dc,
                                        opnd_create_reg(DR_REG_Q29),
                                        opnd_create_reg(DR_REG_Q27),
                                        opnd_create_reg(DR_REG_Q28),
                                        OPND_CREATE_DOUBLE());
    test_instr_encoding(dc, OP_fminnmp, instr);

    instr = INSTR_CREATE_fminnmp_vector(dc,
                                        opnd_create_reg(DR_REG_D29),
                                        opnd_create_reg(DR_REG_D27),
                                        opnd_create_reg(DR_REG_D28),
                                        OPND_CREATE_SINGLE());
    test_instr_encoding(dc, OP_fminnmp, instr);

    instr = INSTR_CREATE_fminp_vector(dc,
                                      opnd_create_reg(DR_REG_Q13),
                                      opnd_create_reg(DR_REG_Q17),
                                      opnd_create_reg(DR_REG_Q23),
                                      OPND_CREATE_HALF());
    test_instr_encoding(dc, OP_fminp, instr);

    instr = INSTR_CREATE_fminp_vector(dc,
                                      opnd_create_reg(DR_REG_D13),
                                      opnd_create_reg(DR_REG_D17),
                                      opnd_create_reg(DR_REG_D23),
                                      OPND_CREATE_HALF());
    test_instr_encoding(dc, OP_fminp, instr);

    instr = INSTR_CREATE_fminp_vector(dc,
                                      opnd_create_reg(DR_REG_Q7),
                                      opnd_create_reg(DR_REG_Q0),
                                      opnd_create_reg(DR_REG_Q13),
                                      OPND_CREATE_SINGLE());
    test_instr_encoding(dc, OP_fminp, instr);

    instr = INSTR_CREATE_fminp_vector(dc,
                                      opnd_create_reg(DR_REG_Q7),
                                      opnd_create_reg(DR_REG_Q0),
                                      opnd_create_reg(DR_REG_Q13),
                                      OPND_CREATE_DOUBLE());
    test_instr_encoding(dc, OP_fminp, instr);

    instr = INSTR_CREATE_fminp_vector(dc,
                                      opnd_create_reg(DR_REG_D7),
                                      opnd_create_reg(DR_REG_D0),
                                      opnd_create_reg(DR_REG_D13),
                                      OPND_CREATE_SINGLE());
    test_instr_encoding(dc, OP_fminp, instr);

    instr = INSTR_CREATE_fmla_vector(dc,
                                     opnd_create_reg(DR_REG_Q27),
                                     opnd_create_reg(DR_REG_Q26),
                                     opnd_create_reg(DR_REG_Q24),
                                     OPND_CREATE_HALF());
    test_instr_encoding(dc, OP_fmla, instr);

    instr = INSTR_CREATE_fmla_vector(dc,
                                     opnd_create_reg(DR_REG_D27),
                                     opnd_create_reg(DR_REG_D26),
                                     opnd_create_reg(DR_REG_D24),
                                     OPND_CREATE_HALF());
    test_instr_encoding(dc, OP_fmla, instr);

    instr = INSTR_CREATE_fmla_vector(dc,
                                     opnd_create_reg(DR_REG_Q12),
                                     opnd_create_reg(DR_REG_Q4),
                                     opnd_create_reg(DR_REG_Q27),
                                     OPND_CREATE_SINGLE());
    test_instr_encoding(dc, OP_fmla, instr);

    instr = INSTR_CREATE_fmla_vector(dc,
                                     opnd_create_reg(DR_REG_Q12),
                                     opnd_create_reg(DR_REG_Q4),
                                     opnd_create_reg(DR_REG_Q27),
                                     OPND_CREATE_DOUBLE());
    test_instr_encoding(dc, OP_fmla, instr);

    instr = INSTR_CREATE_fmla_vector(dc,
                                     opnd_create_reg(DR_REG_D12),
                                     opnd_create_reg(DR_REG_D4),
                                     opnd_create_reg(DR_REG_D27),
                                     OPND_CREATE_SINGLE());
    test_instr_encoding(dc, OP_fmla, instr);

    instr = INSTR_CREATE_fmls_vector(dc,
                                     opnd_create_reg(DR_REG_Q5),
                                     opnd_create_reg(DR_REG_Q3),
                                     opnd_create_reg(DR_REG_Q22),
                                     OPND_CREATE_HALF());
    test_instr_encoding(dc, OP_fmls, instr);

    instr = INSTR_CREATE_fmls_vector(dc,
                                     opnd_create_reg(DR_REG_D5),
                                     opnd_create_reg(DR_REG_D3),
                                     opnd_create_reg(DR_REG_D22),
                                     OPND_CREATE_HALF());
    test_instr_encoding(dc, OP_fmls, instr);

    instr = INSTR_CREATE_fmls_vector(dc,
                                     opnd_create_reg(DR_REG_Q16),
                                     opnd_create_reg(DR_REG_Q23),
                                     opnd_create_reg(DR_REG_Q29),
                                     OPND_CREATE_SINGLE());
    test_instr_encoding(dc, OP_fmls, instr);

    instr = INSTR_CREATE_fmls_vector(dc,
                                     opnd_create_reg(DR_REG_Q16),
                                     opnd_create_reg(DR_REG_Q23),
                                     opnd_create_reg(DR_REG_Q29),
                                     OPND_CREATE_DOUBLE());
    test_instr_encoding(dc, OP_fmls, instr);

    instr = INSTR_CREATE_fmls_vector(dc,
                                     opnd_create_reg(DR_REG_D16),
                                     opnd_create_reg(DR_REG_D23),
                                     opnd_create_reg(DR_REG_D29),
                                     OPND_CREATE_SINGLE());
    test_instr_encoding(dc, OP_fmls, instr);

    instr = INSTR_CREATE_fmov_scalar(dc,
                                     opnd_create_reg(DR_REG_D18),
                                     opnd_create_reg(DR_REG_D31));
    test_instr_encoding(dc, OP_fmov, instr);

    instr = INSTR_CREATE_fmov_scalar(dc,
                                     opnd_create_reg(DR_REG_S18),
                                     opnd_create_reg(DR_REG_S31));
    test_instr_encoding(dc, OP_fmov, instr);

    instr = INSTR_CREATE_fmov_scalar(dc,
                                     opnd_create_reg(DR_REG_H18),
                                     opnd_create_reg(DR_REG_H31));
    test_instr_encoding(dc, OP_fmov, instr);

    instr = INSTR_CREATE_fmsub_scalar(dc,
                                      opnd_create_reg(DR_REG_D30),
                                      opnd_create_reg(DR_REG_D30),
                                      opnd_create_reg(DR_REG_D5),
                                      opnd_create_reg(DR_REG_D23));
    test_instr_encoding(dc, OP_fmsub, instr);

    instr = INSTR_CREATE_fmsub_scalar(dc,
                                      opnd_create_reg(DR_REG_S30),
                                      opnd_create_reg(DR_REG_S30),
                                      opnd_create_reg(DR_REG_S5),
                                      opnd_create_reg(DR_REG_S23));
    test_instr_encoding(dc, OP_fmsub, instr);

    instr = INSTR_CREATE_fmsub_scalar(dc,
                                      opnd_create_reg(DR_REG_H30),
                                      opnd_create_reg(DR_REG_H30),
                                      opnd_create_reg(DR_REG_H5),
                                      opnd_create_reg(DR_REG_H23));
    test_instr_encoding(dc, OP_fmsub, instr);

    instr = INSTR_CREATE_fmul_vector(dc,
                                     opnd_create_reg(DR_REG_Q25),
                                     opnd_create_reg(DR_REG_Q10),
                                     opnd_create_reg(DR_REG_Q26),
                                     OPND_CREATE_HALF());
    test_instr_encoding(dc, OP_fmul, instr);

    instr = INSTR_CREATE_fmul_vector(dc,
                                     opnd_create_reg(DR_REG_D25),
                                     opnd_create_reg(DR_REG_D10),
                                     opnd_create_reg(DR_REG_D26),
                                     OPND_CREATE_HALF());
    test_instr_encoding(dc, OP_fmul, instr);

    instr = INSTR_CREATE_fmul_vector(dc,
                                     opnd_create_reg(DR_REG_Q4),
                                     opnd_create_reg(DR_REG_Q19),
                                     opnd_create_reg(DR_REG_Q1),
                                     OPND_CREATE_SINGLE());
    test_instr_encoding(dc, OP_fmul, instr);

    instr = INSTR_CREATE_fmul_vector(dc,
                                     opnd_create_reg(DR_REG_Q4),
                                     opnd_create_reg(DR_REG_Q19),
                                     opnd_create_reg(DR_REG_Q1),
                                     OPND_CREATE_DOUBLE());
    test_instr_encoding(dc, OP_fmul, instr);

    instr = INSTR_CREATE_fmul_vector(dc,
                                     opnd_create_reg(DR_REG_D4),
                                     opnd_create_reg(DR_REG_D19),
                                     opnd_create_reg(DR_REG_D1),
                                     OPND_CREATE_SINGLE());
    test_instr_encoding(dc, OP_fmul, instr);

    instr = INSTR_CREATE_fmul_scalar(dc,
                                     opnd_create_reg(DR_REG_D11),
                                     opnd_create_reg(DR_REG_D15),
                                     opnd_create_reg(DR_REG_D10));
    test_instr_encoding(dc, OP_fmul, instr);

    instr = INSTR_CREATE_fmul_scalar(dc,
                                     opnd_create_reg(DR_REG_S11),
                                     opnd_create_reg(DR_REG_S15),
                                     opnd_create_reg(DR_REG_S10));
    test_instr_encoding(dc, OP_fmul, instr);

    instr = INSTR_CREATE_fmul_scalar(dc,
                                     opnd_create_reg(DR_REG_H11),
                                     opnd_create_reg(DR_REG_H15),
                                     opnd_create_reg(DR_REG_H10));
    test_instr_encoding(dc, OP_fmul, instr);

    instr = INSTR_CREATE_fmulx_vector(dc,
                                      opnd_create_reg(DR_REG_Q19),
                                      opnd_create_reg(DR_REG_Q6),
                                      opnd_create_reg(DR_REG_Q3),
                                      OPND_CREATE_HALF());
    test_instr_encoding(dc, OP_fmulx, instr);

    instr = INSTR_CREATE_fmulx_vector(dc,
                                      opnd_create_reg(DR_REG_D19),
                                      opnd_create_reg(DR_REG_D6),
                                      opnd_create_reg(DR_REG_D3),
                                      OPND_CREATE_HALF());
    test_instr_encoding(dc, OP_fmulx, instr);

    instr = INSTR_CREATE_fmulx_vector(dc,
                                      opnd_create_reg(DR_REG_Q14),
                                      opnd_create_reg(DR_REG_Q4),
                                      opnd_create_reg(DR_REG_Q26),
                                      OPND_CREATE_SINGLE());
    test_instr_encoding(dc, OP_fmulx, instr);

    instr = INSTR_CREATE_fmulx_vector(dc,
                                      opnd_create_reg(DR_REG_Q14),
                                      opnd_create_reg(DR_REG_Q4),
                                      opnd_create_reg(DR_REG_Q26),
                                      OPND_CREATE_DOUBLE());
    test_instr_encoding(dc, OP_fmulx, instr);

    instr = INSTR_CREATE_fmulx_vector(dc,
                                      opnd_create_reg(DR_REG_D14),
                                      opnd_create_reg(DR_REG_D4),
                                      opnd_create_reg(DR_REG_D26),
                                      OPND_CREATE_SINGLE());
    test_instr_encoding(dc, OP_fmulx, instr);

    instr = INSTR_CREATE_fneg_scalar(dc,
                                     opnd_create_reg(DR_REG_D12),
                                     opnd_create_reg(DR_REG_D21));
    test_instr_encoding(dc, OP_fneg, instr);

    instr = INSTR_CREATE_fneg_scalar(dc,
                                     opnd_create_reg(DR_REG_S12),
                                     opnd_create_reg(DR_REG_S21));
    test_instr_encoding(dc, OP_fneg, instr);

    instr = INSTR_CREATE_fneg_scalar(dc,
                                     opnd_create_reg(DR_REG_H12),
                                     opnd_create_reg(DR_REG_H21));
    test_instr_encoding(dc, OP_fneg, instr);

    instr = INSTR_CREATE_fnmadd_scalar(dc,
                                       opnd_create_reg(DR_REG_D10),
                                       opnd_create_reg(DR_REG_D10),
                                       opnd_create_reg(DR_REG_D7),
                                       opnd_create_reg(DR_REG_D22));
    test_instr_encoding(dc, OP_fnmadd, instr);

    instr = INSTR_CREATE_fnmadd_scalar(dc,
                                       opnd_create_reg(DR_REG_S10),
                                       opnd_create_reg(DR_REG_S10),
                                       opnd_create_reg(DR_REG_S7),
                                       opnd_create_reg(DR_REG_S22));
    test_instr_encoding(dc, OP_fnmadd, instr);

    instr = INSTR_CREATE_fnmadd_scalar(dc,
                                       opnd_create_reg(DR_REG_H10),
                                       opnd_create_reg(DR_REG_H10),
                                       opnd_create_reg(DR_REG_H7),
                                       opnd_create_reg(DR_REG_H22));
    test_instr_encoding(dc, OP_fnmadd, instr);

    instr = INSTR_CREATE_fnmsub_scalar(dc,
                                       opnd_create_reg(DR_REG_D9),
                                       opnd_create_reg(DR_REG_D28),
                                       opnd_create_reg(DR_REG_D30),
                                       opnd_create_reg(DR_REG_D28));
    test_instr_encoding(dc, OP_fnmsub, instr);

    instr = INSTR_CREATE_fnmsub_scalar(dc,
                                       opnd_create_reg(DR_REG_S9),
                                       opnd_create_reg(DR_REG_S28),
                                       opnd_create_reg(DR_REG_S30),
                                       opnd_create_reg(DR_REG_S28));
    test_instr_encoding(dc, OP_fnmsub, instr);

    instr = INSTR_CREATE_fnmsub_scalar(dc,
                                       opnd_create_reg(DR_REG_H9),
                                       opnd_create_reg(DR_REG_H28),
                                       opnd_create_reg(DR_REG_H30),
                                       opnd_create_reg(DR_REG_H28));
    test_instr_encoding(dc, OP_fnmsub, instr);

    instr = INSTR_CREATE_fnmul_scalar(dc,
                                      opnd_create_reg(DR_REG_D24),
                                      opnd_create_reg(DR_REG_D12),
                                      opnd_create_reg(DR_REG_D6));
    test_instr_encoding(dc, OP_fnmul, instr);

    instr = INSTR_CREATE_fnmul_scalar(dc,
                                      opnd_create_reg(DR_REG_S24),
                                      opnd_create_reg(DR_REG_S12),
                                      opnd_create_reg(DR_REG_S6));
    test_instr_encoding(dc, OP_fnmul, instr);

    instr = INSTR_CREATE_fnmul_scalar(dc,
                                      opnd_create_reg(DR_REG_H24),
                                      opnd_create_reg(DR_REG_H12),
                                      opnd_create_reg(DR_REG_H6));
    test_instr_encoding(dc, OP_fnmul, instr);

    instr = INSTR_CREATE_frecps_vector(dc,
                                       opnd_create_reg(DR_REG_Q27),
                                       opnd_create_reg(DR_REG_Q9),
                                       opnd_create_reg(DR_REG_Q2),
                                       OPND_CREATE_HALF());
    test_instr_encoding(dc, OP_frecps, instr);

    instr = INSTR_CREATE_frecps_vector(dc,
                                       opnd_create_reg(DR_REG_D27),
                                       opnd_create_reg(DR_REG_D9),
                                       opnd_create_reg(DR_REG_D2),
                                       OPND_CREATE_HALF());
    test_instr_encoding(dc, OP_frecps, instr);

    instr = INSTR_CREATE_frecps_vector(dc,
                                       opnd_create_reg(DR_REG_Q11),
                                       opnd_create_reg(DR_REG_Q12),
                                       opnd_create_reg(DR_REG_Q27),
                                       OPND_CREATE_SINGLE());
    test_instr_encoding(dc, OP_frecps, instr);

    instr = INSTR_CREATE_frecps_vector(dc,
                                       opnd_create_reg(DR_REG_Q11),
                                       opnd_create_reg(DR_REG_Q12),
                                       opnd_create_reg(DR_REG_Q27),
                                       OPND_CREATE_DOUBLE());
    test_instr_encoding(dc, OP_frecps, instr);

    instr = INSTR_CREATE_frecps_vector(dc,
                                       opnd_create_reg(DR_REG_D11),
                                       opnd_create_reg(DR_REG_D12),
                                       opnd_create_reg(DR_REG_D27),
                                       OPND_CREATE_SINGLE());
    test_instr_encoding(dc, OP_frecps, instr);

    instr = INSTR_CREATE_frinta_scalar(dc,
                                       opnd_create_reg(DR_REG_D10),
                                       opnd_create_reg(DR_REG_D19));
    test_instr_encoding(dc, OP_frinta, instr);

    instr = INSTR_CREATE_frinta_scalar(dc,
                                       opnd_create_reg(DR_REG_S10),
                                       opnd_create_reg(DR_REG_S19));
    test_instr_encoding(dc, OP_frinta, instr);

    instr = INSTR_CREATE_frinta_scalar(dc,
                                       opnd_create_reg(DR_REG_H10),
                                       opnd_create_reg(DR_REG_H19));
    test_instr_encoding(dc, OP_frinta, instr);

    instr = INSTR_CREATE_frinti_scalar(dc,
                                       opnd_create_reg(DR_REG_D23),
                                       opnd_create_reg(DR_REG_D11));
    test_instr_encoding(dc, OP_frinti, instr);

    instr = INSTR_CREATE_frinti_scalar(dc,
                                       opnd_create_reg(DR_REG_S23),
                                       opnd_create_reg(DR_REG_S11));
    test_instr_encoding(dc, OP_frinti, instr);

    instr = INSTR_CREATE_frinti_scalar(dc,
                                       opnd_create_reg(DR_REG_H23),
                                       opnd_create_reg(DR_REG_H11));
    test_instr_encoding(dc, OP_frinti, instr);

    instr = INSTR_CREATE_frintm_scalar(dc,
                                       opnd_create_reg(DR_REG_D4),
                                       opnd_create_reg(DR_REG_D22));
    test_instr_encoding(dc, OP_frintm, instr);

    instr = INSTR_CREATE_frintm_scalar(dc,
                                       opnd_create_reg(DR_REG_S4),
                                       opnd_create_reg(DR_REG_S22));
    test_instr_encoding(dc, OP_frintm, instr);

    instr = INSTR_CREATE_frintm_scalar(dc,
                                       opnd_create_reg(DR_REG_H4),
                                       opnd_create_reg(DR_REG_H22));
    test_instr_encoding(dc, OP_frintm, instr);

    instr = INSTR_CREATE_frintn_scalar(dc,
                                       opnd_create_reg(DR_REG_D25),
                                       opnd_create_reg(DR_REG_D29));
    test_instr_encoding(dc, OP_frintn, instr);

    instr = INSTR_CREATE_frintn_scalar(dc,
                                       opnd_create_reg(DR_REG_S25),
                                       opnd_create_reg(DR_REG_S29));
    test_instr_encoding(dc, OP_frintn, instr);

    instr = INSTR_CREATE_frintn_scalar(dc,
                                       opnd_create_reg(DR_REG_H25),
                                       opnd_create_reg(DR_REG_H29));
    test_instr_encoding(dc, OP_frintn, instr);

    instr = INSTR_CREATE_frintp_scalar(dc,
                                       opnd_create_reg(DR_REG_D26),
                                       opnd_create_reg(DR_REG_D9));
    test_instr_encoding(dc, OP_frintp, instr);

    instr = INSTR_CREATE_frintp_scalar(dc,
                                       opnd_create_reg(DR_REG_S26),
                                       opnd_create_reg(DR_REG_S9));
    test_instr_encoding(dc, OP_frintp, instr);

    instr = INSTR_CREATE_frintp_scalar(dc,
                                       opnd_create_reg(DR_REG_H26),
                                       opnd_create_reg(DR_REG_H9));
    test_instr_encoding(dc, OP_frintp, instr);

    instr = INSTR_CREATE_frintx_scalar(dc,
                                       opnd_create_reg(DR_REG_D15),
                                       opnd_create_reg(DR_REG_D6));
    test_instr_encoding(dc, OP_frintx, instr);

    instr = INSTR_CREATE_frintx_scalar(dc,
                                       opnd_create_reg(DR_REG_S15),
                                       opnd_create_reg(DR_REG_S6));
    test_instr_encoding(dc, OP_frintx, instr);

    instr = INSTR_CREATE_frintx_scalar(dc,
                                       opnd_create_reg(DR_REG_H15),
                                       opnd_create_reg(DR_REG_H6));
    test_instr_encoding(dc, OP_frintx, instr);

    instr = INSTR_CREATE_frintz_scalar(dc,
                                       opnd_create_reg(DR_REG_D22),
                                       opnd_create_reg(DR_REG_D30));
    test_instr_encoding(dc, OP_frintz, instr);

    instr = INSTR_CREATE_frintz_scalar(dc,
                                       opnd_create_reg(DR_REG_S22),
                                       opnd_create_reg(DR_REG_S30));
    test_instr_encoding(dc, OP_frintz, instr);

    instr = INSTR_CREATE_frintz_scalar(dc,
                                       opnd_create_reg(DR_REG_H22),
                                       opnd_create_reg(DR_REG_H30));
    test_instr_encoding(dc, OP_frintz, instr);

    instr = INSTR_CREATE_frsqrts_vector(dc,
                                        opnd_create_reg(DR_REG_Q15),
                                        opnd_create_reg(DR_REG_Q18),
                                        opnd_create_reg(DR_REG_Q0),
                                        OPND_CREATE_HALF());
    test_instr_encoding(dc, OP_frsqrts, instr);

    instr = INSTR_CREATE_frsqrts_vector(dc,
                                        opnd_create_reg(DR_REG_D15),
                                        opnd_create_reg(DR_REG_D18),
                                        opnd_create_reg(DR_REG_D0),
                                        OPND_CREATE_HALF());
    test_instr_encoding(dc, OP_frsqrts, instr);

    instr = INSTR_CREATE_frsqrts_vector(dc,
                                        opnd_create_reg(DR_REG_Q10),
                                        opnd_create_reg(DR_REG_Q24),
                                        opnd_create_reg(DR_REG_Q14),
                                        OPND_CREATE_SINGLE());
    test_instr_encoding(dc, OP_frsqrts, instr);

    instr = INSTR_CREATE_frsqrts_vector(dc,
                                        opnd_create_reg(DR_REG_Q10),
                                        opnd_create_reg(DR_REG_Q24),
                                        opnd_create_reg(DR_REG_Q14),
                                        OPND_CREATE_DOUBLE());
    test_instr_encoding(dc, OP_frsqrts, instr);

    instr = INSTR_CREATE_frsqrts_vector(dc,
                                        opnd_create_reg(DR_REG_D10),
                                        opnd_create_reg(DR_REG_D24),
                                        opnd_create_reg(DR_REG_D14),
                                        OPND_CREATE_SINGLE());
    test_instr_encoding(dc, OP_frsqrts, instr);

    instr = INSTR_CREATE_fsqrt_scalar(dc,
                                      opnd_create_reg(DR_REG_D13),
                                      opnd_create_reg(DR_REG_D18));
    test_instr_encoding(dc, OP_fsqrt, instr);

    instr = INSTR_CREATE_fsqrt_scalar(dc,
                                      opnd_create_reg(DR_REG_S13),
                                      opnd_create_reg(DR_REG_S18));
    test_instr_encoding(dc, OP_fsqrt, instr);

    instr = INSTR_CREATE_fsqrt_scalar(dc,
                                      opnd_create_reg(DR_REG_H13),
                                      opnd_create_reg(DR_REG_H18));
    test_instr_encoding(dc, OP_fsqrt, instr);

    instr = INSTR_CREATE_fsub_vector(dc,
                                     opnd_create_reg(DR_REG_Q22),
                                     opnd_create_reg(DR_REG_Q4),
                                     opnd_create_reg(DR_REG_Q12),
                                     OPND_CREATE_HALF());
    test_instr_encoding(dc, OP_fsub, instr);

    instr = INSTR_CREATE_fsub_vector(dc,
                                     opnd_create_reg(DR_REG_D22),
                                     opnd_create_reg(DR_REG_D4),
                                     opnd_create_reg(DR_REG_D12),
                                     OPND_CREATE_HALF());
    test_instr_encoding(dc, OP_fsub, instr);

    instr = INSTR_CREATE_fsub_vector(dc,
                                     opnd_create_reg(DR_REG_Q1),
                                     opnd_create_reg(DR_REG_Q4),
                                     opnd_create_reg(DR_REG_Q25),
                                     OPND_CREATE_SINGLE());
    test_instr_encoding(dc, OP_fsub, instr);

    instr = INSTR_CREATE_fsub_vector(dc,
                                     opnd_create_reg(DR_REG_Q1),
                                     opnd_create_reg(DR_REG_Q4),
                                     opnd_create_reg(DR_REG_Q25),
                                     OPND_CREATE_DOUBLE());
    test_instr_encoding(dc, OP_fsub, instr);

    instr = INSTR_CREATE_fsub_vector(dc,
                                     opnd_create_reg(DR_REG_D1),
                                     opnd_create_reg(DR_REG_D4),
                                     opnd_create_reg(DR_REG_D25),
                                     OPND_CREATE_SINGLE());
    test_instr_encoding(dc, OP_fsub, instr);

    instr = INSTR_CREATE_fsub_scalar(dc,
                                     opnd_create_reg(DR_REG_D22),
                                     opnd_create_reg(DR_REG_D20),
                                     opnd_create_reg(DR_REG_D30));
    test_instr_encoding(dc, OP_fsub, instr);

    instr = INSTR_CREATE_fsub_scalar(dc,
                                     opnd_create_reg(DR_REG_S22),
                                     opnd_create_reg(DR_REG_S20),
                                     opnd_create_reg(DR_REG_S30));
    test_instr_encoding(dc, OP_fsub, instr);

    instr = INSTR_CREATE_fsub_scalar(dc,
                                     opnd_create_reg(DR_REG_H22),
                                     opnd_create_reg(DR_REG_H20),
                                     opnd_create_reg(DR_REG_H30));
    test_instr_encoding(dc, OP_fsub, instr);
}


int
main(int argc, char *argv[])
{
#ifdef STANDALONE_DECODER
    void *dcontext = GLOBAL_DCONTEXT;
#else
    void *dcontext = dr_standalone_init();
#endif

    test_extend(dcontext);
    print("test_extend complete\n");

    test_add(dcontext);
    print("test_add complete\n");

    test_ldar(dcontext);
    print("test_ldar complete\n");

<<<<<<< HEAD
    test_instrs_with_logic_imm(dcontext);
    print("test_instrs_with_logic_imm complete\n");
=======
    test_fmov_general(dcontext);
    print("test_fmov_general complete\n");
>>>>>>> ab738f7d

    test_neon_fp_arithmetic(dcontext);
    print("test_neon_fp_arithmetic complete\n");


    print("All tests complete\n");
    return 0;
}<|MERGE_RESOLUTION|>--- conflicted
+++ resolved
@@ -282,16 +282,11 @@
 }
 
 static void
-<<<<<<< HEAD
 test_instrs_with_logic_imm(void *dc)
-=======
-test_fmov_general(void *dc)
->>>>>>> ab738f7d
 {
     byte *pc;
     instr_t *instr;
 
-<<<<<<< HEAD
     instr = INSTR_CREATE_and(dc, opnd_create_reg(DR_REG_X10),
                              opnd_create_reg(DR_REG_X9), OPND_CREATE_INT(0xFFFF));
     test_instr_encoding(dc, OP_and, instr);
@@ -307,8 +302,13 @@
     instr = INSTR_CREATE_ands(dc, opnd_create_reg(DR_REG_W3),
                               opnd_create_reg(DR_REG_W8), OPND_CREATE_INT(0xF));
     test_instr_encoding(dc, OP_ands, instr);
-
-=======
+}
+
+static void
+test_fmov_general(void *dc)
+{
+    byte *pc;
+    instr_t *instr;
     instr = INSTR_CREATE_fmov_general(dc, opnd_create_reg(DR_REG_H10),
                                       opnd_create_reg(DR_REG_W9));
     test_instr_encoding(dc, OP_fmov, instr);
@@ -328,7 +328,6 @@
     instr = INSTR_CREATE_fmov_general(dc, opnd_create_reg(DR_REG_Q9),
                                       opnd_create_reg(DR_REG_X10));
     test_instr_encoding(dc, OP_fmov, instr);
->>>>>>> ab738f7d
 }
 
 static void
@@ -1608,13 +1607,11 @@
     test_ldar(dcontext);
     print("test_ldar complete\n");
 
-<<<<<<< HEAD
     test_instrs_with_logic_imm(dcontext);
     print("test_instrs_with_logic_imm complete\n");
-=======
+
     test_fmov_general(dcontext);
     print("test_fmov_general complete\n");
->>>>>>> ab738f7d
 
     test_neon_fp_arithmetic(dcontext);
     print("test_neon_fp_arithmetic complete\n");
