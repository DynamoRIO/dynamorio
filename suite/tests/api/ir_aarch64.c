/* **********************************************************
 * Copyright (c) 2015-2020 Google, Inc.  All rights reserved.
 * Copyright (c) 2016 ARM Limited. All rights reserved.
 * **********************************************************/

/*
 * Redistribution and use in source and binary forms, with or without
 * modification, are permitted provided that the following conditions are met:
 *
 * * Redistributions of source code must retain the above copyright notice,
 *   this list of conditions and the following disclaimer.
 *
 * * Redistributions in binary form must reproduce the above copyright notice,
 *   this list of conditions and the following disclaimer in the documentation
 *   and/or other materials provided with the distribution.
 *
 * * Neither the name of ARM Limited nor the names of its contributors may be
 *   used to endorse or promote products derived from this software without
 *   specific prior written permission.
 *
 * THIS SOFTWARE IS PROVIDED BY THE COPYRIGHT HOLDERS AND CONTRIBUTORS "AS IS"
 * AND ANY EXPRESS OR IMPLIED WARRANTIES, INCLUDING, BUT NOT LIMITED TO, THE
 * IMPLIED WARRANTIES OF MERCHANTABILITY AND FITNESS FOR A PARTICULAR PURPOSE
 * ARE DISCLAIMED. IN NO EVENT SHALL ARM LIMITED OR CONTRIBUTORS BE LIABLE
 * FOR ANY DIRECT, INDIRECT, INCIDENTAL, SPECIAL, EXEMPLARY, OR CONSEQUENTIAL
 * DAMAGES (INCLUDING, BUT NOT LIMITED TO, PROCUREMENT OF SUBSTITUTE GOODS OR
 * SERVICES; LOSS OF USE, DATA, OR PROFITS; OR BUSINESS INTERRUPTION) HOWEVER
 * CAUSED AND ON ANY THEORY OF LIABILITY, WHETHER IN CONTRACT, STRICT
 * LIABILITY, OR TORT (INCLUDING NEGLIGENCE OR OTHERWISE) ARISING IN ANY WAY
 * OUT OF THE USE OF THIS SOFTWARE, EVEN IF ADVISED OF THE POSSIBILITY OF SUCH
 * DAMAGE.
 */

/* Define DR_FAST_IR to verify that everything compiles when we call the inline
 * versions of these routines.
 */
#ifndef STANDALONE_DECODER
#    define DR_FAST_IR 1
#endif

/* Uses the DR CLIENT_INTERFACE API, using DR as a standalone library, rather than
 * being a client library working with DR on a target program.
 */

#include "configure.h"
#include "dr_api.h"
#include "tools.h"

static byte buf[8192];

#ifdef STANDALONE_DECODER
#    define ASSERT(x)                                                                 \
        ((void)((!(x)) ? (fprintf(stderr, "ASSERT FAILURE (standalone): %s:%d: %s\n", \
                                  __FILE__, __LINE__, #x),                            \
                          abort(), 0)                                                 \
                       : 0))
#else
#    define ASSERT(x)                                                                \
        ((void)((!(x)) ? (dr_fprintf(STDERR, "ASSERT FAILURE (client): %s:%d: %s\n", \
                                     __FILE__, __LINE__, #x),                        \
                          dr_abort(), 0)                                             \
                       : 0))
#endif

static void
test_base_disp_extend(dr_extend_type_t ext, bool scaled, opnd_size_t size, uint amount)
{
    opnd_t opnd;
    dr_extend_type_t ext_out;
    bool scaled_out, success;
    uint amount_out;

    opnd = opnd_create_base_disp_aarch64(DR_REG_X1, DR_REG_X2, ext, scaled, 0, 0, size);
    ext_out = opnd_get_index_extend(opnd, &scaled_out, &amount_out);
    ASSERT(ext == ext_out && scaled == scaled_out && amount == amount_out);
    opnd = opnd_create_base_disp_aarch64(DR_REG_X1, DR_REG_X2, DR_EXTEND_UXTX, false, 0,
                                         0, size);
    success = opnd_set_index_extend(&opnd, ext, scaled);
    ASSERT(success);
    ext_out = opnd_get_index_extend(opnd, &scaled_out, &amount_out);
    ASSERT(ext == ext_out && scaled == scaled_out && amount == amount_out);
}

static void
test_extend(void *dc)
{
    opnd_t opnd;
    dr_extend_type_t ext;
    bool scaled;
    uint amount;

    test_base_disp_extend(DR_EXTEND_UXTW, true, OPSZ_1, 0);
    test_base_disp_extend(DR_EXTEND_UXTX, true, OPSZ_2, 1);
    test_base_disp_extend(DR_EXTEND_SXTW, true, OPSZ_4, 2);
    test_base_disp_extend(DR_EXTEND_SXTX, true, OPSZ_8, 3);
    test_base_disp_extend(DR_EXTEND_UXTW, true, OPSZ_16, 4);
    test_base_disp_extend(DR_EXTEND_UXTX, true, OPSZ_0, 3);
    test_base_disp_extend(DR_EXTEND_SXTW, false, OPSZ_4, 0);
}

static void
test_instr_encoding(void *dc, uint opcode, instr_t *instr)
{
    instr_t *decin;
    byte *pc;

    ASSERT(instr_get_opcode(instr) == opcode);
    instr_disassemble(dc, instr, STDERR);
    print("\n");

    ASSERT(instr_is_encoding_possible(instr));
    pc = instr_encode(dc, instr, buf);
    decin = instr_create(dc);
    decode(dc, buf, decin);
    ASSERT(instr_same(instr, decin));

    instr_destroy(dc, instr);
    instr_destroy(dc, decin);
}

static void
test_add(void *dc)
{
    byte *pc;
    instr_t *instr;

    /* Add with carry
     * ADC <Wd>, <Wn>, <Wm>
     */
    instr = INSTR_CREATE_adc(dc, opnd_create_reg(DR_REG_W0), opnd_create_reg(DR_REG_W1),
                             opnd_create_reg(DR_REG_W2));
    test_instr_encoding(dc, OP_adc, instr);

    /* ADC <Xd>, <Xn>, <Xm> */
    instr = INSTR_CREATE_adc(dc, opnd_create_reg(DR_REG_X0), opnd_create_reg(DR_REG_X1),
                             opnd_create_reg(DR_REG_X2));
    test_instr_encoding(dc, OP_adc, instr);

    /* Add with carry setting condition flags
     * ADCS <Wd>, <Wn>, <Wm>
     */
    instr = INSTR_CREATE_adcs(dc, opnd_create_reg(DR_REG_W0), opnd_create_reg(DR_REG_W1),
                              opnd_create_reg(DR_REG_W2));
    test_instr_encoding(dc, OP_adcs, instr);

    /* ADCS <Xd>, <Xn>, <Xm> */
    instr = INSTR_CREATE_adcs(dc, opnd_create_reg(DR_REG_X0), opnd_create_reg(DR_REG_X1),
                              opnd_create_reg(DR_REG_X2));
    test_instr_encoding(dc, OP_adcs, instr);

    /* Add to sp (tests shift vs extend). */
    instr = INSTR_CREATE_add(dc, opnd_create_reg(DR_REG_X0), opnd_create_reg(DR_REG_SP),
                             opnd_create_reg(DR_REG_X1));
    test_instr_encoding(dc, OP_add, instr);

    /* Sub from sp (tests shift vs extend). */
    instr = INSTR_CREATE_sub(dc, opnd_create_reg(DR_REG_X0), opnd_create_reg(DR_REG_SP),
                             opnd_create_reg(DR_REG_X1));
    test_instr_encoding(dc, OP_sub, instr);

/* Add and set flags (shifted register, 32-bit)
 * ADDS <Wd>, <Wn>, <Wm>{, <shift> #<amount>}
 */
#define adds_shift(reg, shift_type, amount_imm6)                                \
    instr = INSTR_CREATE_adds_shift(                                            \
        dc, opnd_create_reg(DR_REG_##reg##0), opnd_create_reg(DR_REG_##reg##1), \
        opnd_create_reg(DR_REG_##reg##2),                                       \
        opnd_add_flags(OPND_CREATE_INT(shift_type), DR_OPND_IS_SHIFT),          \
        opnd_create_immed_int(amount_imm6, OPSZ_6b));                           \
    test_instr_encoding(dc, OP_adds, instr);

    /* Shift range is 0-31 (imm6) for 32 bit variant */
    adds_shift(W, DR_SHIFT_LSL, 0);
    adds_shift(W, DR_SHIFT_LSL, 0x1F);
    adds_shift(W, DR_SHIFT_LSR, 0);
    adds_shift(W, DR_SHIFT_LSR, 0x1F);
    adds_shift(W, DR_SHIFT_ASR, 0);
    adds_shift(W, DR_SHIFT_ASR, 0x1F);

    /* Add and set flags (shifted register, 64-bit)
     * ADDS <Xd>, <Xn>, <Xm>{, <shift> #<amount>}
     * Shift range is 0-63 (imm6) for 64 bit variant
     */
    adds_shift(X, DR_SHIFT_LSL, 0);
    adds_shift(X, DR_SHIFT_LSL, 0x3F);
    adds_shift(X, DR_SHIFT_LSR, 0);
    adds_shift(X, DR_SHIFT_LSR, 0x3F);
    adds_shift(X, DR_SHIFT_ASR, 0);
    adds_shift(X, DR_SHIFT_ASR, 0x3F);

    /* Add and set flags (immediate, 32-bit)
     * ADDS <Wd>, <Wn|WSP>, #<imm>{, <shift>}
     */
    instr =
        INSTR_CREATE_adds_imm(dc, opnd_create_reg(DR_REG_W0), opnd_create_reg(DR_REG_W1),
                              opnd_create_immed_int(0, OPSZ_12b), OPND_CREATE_INT8(0));
    test_instr_encoding(dc, OP_adds, instr);

    instr = INSTR_CREATE_adds_imm(
        dc, opnd_create_reg(DR_REG_W0), opnd_create_reg(DR_REG_W1),
        opnd_create_immed_int(0xFFF, OPSZ_12b), OPND_CREATE_INT8(0));
    test_instr_encoding(dc, OP_adds, instr);

    /* Add and set flags (immediate, 64-bit)
     * ADDS <Xd>, <Xn|SP>, #<imm>{, <shift>}
     */
    instr =
        INSTR_CREATE_adds_imm(dc, opnd_create_reg(DR_REG_X0), opnd_create_reg(DR_REG_X1),
                              opnd_create_immed_int(0, OPSZ_12b), OPND_CREATE_INT8(0));
    test_instr_encoding(dc, OP_adds, instr);

    instr = INSTR_CREATE_adds_imm(
        dc, opnd_create_reg(DR_REG_X0), opnd_create_reg(DR_REG_X1),
        opnd_create_immed_int(0xFFF, OPSZ_12b), OPND_CREATE_INT8(0));
    test_instr_encoding(dc, OP_adds, instr);

/* Add and set flags (extended register, 32-bit)
 * ADDS <Wd>, <Wn|WSP>, <Wm>{, <extend> {#<amount>}}
 */
#define adds_extend(reg, extend_type, amount_imm3)                              \
    instr = INSTR_CREATE_adds_extend(                                           \
        dc, opnd_create_reg(DR_REG_##reg##0), opnd_create_reg(DR_REG_##reg##1), \
        opnd_create_reg(DR_REG_##reg##2),                                       \
        opnd_add_flags(OPND_CREATE_INT(extend_type), DR_OPND_IS_EXTEND),        \
        opnd_create_immed_int(amount_imm3, OPSZ_3b));                           \
    test_instr_encoding(dc, OP_adds, instr);

    adds_extend(W, DR_EXTEND_UXTB, 0);
    adds_extend(W, DR_EXTEND_UXTH, 1);
    adds_extend(W, DR_EXTEND_UXTW, 2);
    adds_extend(W, DR_EXTEND_UXTX, 3);
    adds_extend(W, DR_EXTEND_SXTB, 4);
    adds_extend(W, DR_EXTEND_SXTH, 0);
    adds_extend(W, DR_EXTEND_SXTW, 1);
    adds_extend(W, DR_EXTEND_SXTX, 2);

    adds_extend(X, DR_EXTEND_UXTB, 0);
    adds_extend(X, DR_EXTEND_UXTH, 1);
    adds_extend(X, DR_EXTEND_UXTW, 2);
    adds_extend(X, DR_EXTEND_UXTX, 3);
    adds_extend(X, DR_EXTEND_SXTB, 4);
    adds_extend(X, DR_EXTEND_SXTH, 0);
    adds_extend(X, DR_EXTEND_SXTW, 1);
    adds_extend(X, DR_EXTEND_SXTX, 2);
}

static void
test_pc_addr(void *dc)
{
    byte *pc;
    instr_t *instr;

#if 0 /* TODO: implement OPSZ_21b */
    instr = INSTR_CREATE_adr(dc, opnd_create_reg(DR_REG_X0),
                                 opnd_create_immed_int(0, OPSZ_21b));
    test_instr_encoding(dc, OP_adr, instr);
#endif
}

static void
test_ldar(void *dc)
{
    byte *pc;
    instr_t *instr;

    /* LDAR <Wt>, [<Xn|SP>{,#0}] */
    instr = INSTR_CREATE_ldar(
        dc, opnd_create_reg(DR_REG_W0),
        opnd_create_base_disp_aarch64(DR_REG_X1, DR_REG_NULL, 0, false, 0, 0, OPSZ_4));
    test_instr_encoding(dc, OP_ldar, instr);

    /* LDAR <Xt>, [<Xn|SP>{,#0}] */
    instr = INSTR_CREATE_ldar(
        dc, opnd_create_reg(DR_REG_X0),
        opnd_create_base_disp_aarch64(DR_REG_X1, DR_REG_NULL, 0, false, 0, 0, OPSZ_8));
    test_instr_encoding(dc, OP_ldar, instr);

    /* LDARB <Wt>, [<Xn|SP>{,#0}] */
    instr = INSTR_CREATE_ldarb(
        dc, opnd_create_reg(DR_REG_W0),
        opnd_create_base_disp_aarch64(DR_REG_X1, DR_REG_NULL, 0, false, 0, 0, OPSZ_1));
    test_instr_encoding(dc, OP_ldarb, instr);

    /* LDARH <Wt>, [<Xn|SP>{,#0}] */
    instr = INSTR_CREATE_ldarh(
        dc, opnd_create_reg(DR_REG_W0),
        opnd_create_base_disp_aarch64(DR_REG_X1, DR_REG_NULL, 0, false, 0, 0, OPSZ_2));
    test_instr_encoding(dc, OP_ldarh, instr);
}

static void
test_ldur_stur(void *dc)
{
    byte *pc;
    instr_t *instr;

    /* LDUR <Bt>, [<Xn|SP>{, #<simm>}] */

    /* LDUR B0, X0 */
    instr =
        INSTR_CREATE_ldur(dc, opnd_create_reg(DR_REG_B0),
                          opnd_create_base_disp(DR_REG_X0, DR_REG_NULL, 0, 0, OPSZ_1));
    test_instr_encoding(dc, OP_ldur, instr);

    /* LDUR B1, X1, 255 */
    instr =
        INSTR_CREATE_ldur(dc, opnd_create_reg(DR_REG_B1),
                          opnd_create_base_disp(DR_REG_X1, DR_REG_NULL, 0, 255, OPSZ_1));
    test_instr_encoding(dc, OP_ldur, instr);

    /* LDUR H2, X2 */
    instr =
        INSTR_CREATE_ldur(dc, opnd_create_reg(DR_REG_H2),
                          opnd_create_base_disp(DR_REG_X2, DR_REG_NULL, 0, 0, OPSZ_2));
    test_instr_encoding(dc, OP_ldur, instr);

    /* LDUR H3, X3, -256 */
    instr =
        INSTR_CREATE_ldur(dc, opnd_create_reg(DR_REG_H3),
                          opnd_create_base_disp(DR_REG_X3, DR_REG_NULL, 0, -256, OPSZ_2));
    test_instr_encoding(dc, OP_ldur, instr);

    /* LDUR S4, X4 */
    instr =
        INSTR_CREATE_ldur(dc, opnd_create_reg(DR_REG_S4),
                          opnd_create_base_disp(DR_REG_X4, DR_REG_NULL, 0, 0, OPSZ_4));
    test_instr_encoding(dc, OP_ldur, instr);

    /* LDUR S5, X5, -256 */
    instr =
        INSTR_CREATE_ldur(dc, opnd_create_reg(DR_REG_S5),
                          opnd_create_base_disp(DR_REG_X5, DR_REG_NULL, 0, -256, OPSZ_4));
    test_instr_encoding(dc, OP_ldur, instr);

    /* LDUR D6, X6 */
    instr =
        INSTR_CREATE_ldur(dc, opnd_create_reg(DR_REG_D6),
                          opnd_create_base_disp(DR_REG_X6, DR_REG_NULL, 0, 0, OPSZ_8));
    test_instr_encoding(dc, OP_ldur, instr);

    /* LDUR D7, X7, -256 */
    instr =
        INSTR_CREATE_ldur(dc, opnd_create_reg(DR_REG_D7),
                          opnd_create_base_disp(DR_REG_X7, DR_REG_NULL, 0, -256, OPSZ_8));
    test_instr_encoding(dc, OP_ldur, instr);

    /* LDUR Q8, X8 */
    instr =
        INSTR_CREATE_ldur(dc, opnd_create_reg(DR_REG_Q8),
                          opnd_create_base_disp(DR_REG_X8, DR_REG_NULL, 0, 0, OPSZ_16));
    test_instr_encoding(dc, OP_ldur, instr);

    /* LDUR Q9, X9, -256 */
    instr = INSTR_CREATE_ldur(
        dc, opnd_create_reg(DR_REG_Q9),
        opnd_create_base_disp(DR_REG_X9, DR_REG_NULL, 0, -256, OPSZ_16));
    test_instr_encoding(dc, OP_ldur, instr);

    /* STUR <Bt>, [<Xn|SP>{, #<simm>}] */

    /* STUR B10, X10 */
    instr = INSTR_CREATE_stur(
        dc, opnd_create_base_disp(DR_REG_X10, DR_REG_NULL, 0, 0, OPSZ_1),
        opnd_create_reg(DR_REG_B10));
    test_instr_encoding(dc, OP_stur, instr);

    /* STUR B11, X11, 0xFF */
    instr = INSTR_CREATE_stur(
        dc, opnd_create_base_disp(DR_REG_X11, DR_REG_NULL, 0, 0xFF, OPSZ_1),
        opnd_create_reg(DR_REG_B11));
    test_instr_encoding(dc, OP_stur, instr);

    /* STUR H12, X12 */
    instr = INSTR_CREATE_stur(
        dc, opnd_create_base_disp(DR_REG_X12, DR_REG_NULL, 0, 0, OPSZ_2),
        opnd_create_reg(DR_REG_H12));
    test_instr_encoding(dc, OP_stur, instr);

    /* STUR H13, X13, 0xFF */
    instr = INSTR_CREATE_stur(
        dc, opnd_create_base_disp(DR_REG_X13, DR_REG_NULL, 0, 0xFF, OPSZ_2),
        opnd_create_reg(DR_REG_H13));
    test_instr_encoding(dc, OP_stur, instr);

    /* STUR S14, X14 */
    instr = INSTR_CREATE_stur(
        dc, opnd_create_base_disp(DR_REG_X14, DR_REG_NULL, 0, 0, OPSZ_4),
        opnd_create_reg(DR_REG_S14));
    test_instr_encoding(dc, OP_stur, instr);

    /* STUR S15, X15, 0xFF */
    instr = INSTR_CREATE_stur(
        dc, opnd_create_base_disp(DR_REG_X15, DR_REG_NULL, 0, 0xFF, OPSZ_4),
        opnd_create_reg(DR_REG_S15));
    test_instr_encoding(dc, OP_stur, instr);

    /* STUR D16, X16 */
    instr = INSTR_CREATE_stur(
        dc, opnd_create_base_disp(DR_REG_X16, DR_REG_NULL, 0, 0, OPSZ_8),
        opnd_create_reg(DR_REG_D16));
    test_instr_encoding(dc, OP_stur, instr);

    /* STUR D17, X17, 0xFF */
    instr = INSTR_CREATE_stur(
        dc, opnd_create_base_disp(DR_REG_X17, DR_REG_NULL, 0, 0xFF, OPSZ_8),
        opnd_create_reg(DR_REG_D17));
    test_instr_encoding(dc, OP_stur, instr);

    /* STUR Q18, X18 */
    instr = INSTR_CREATE_stur(
        dc, opnd_create_base_disp(DR_REG_X18, DR_REG_NULL, 0, 0, OPSZ_16),
        opnd_create_reg(DR_REG_Q18));
    test_instr_encoding(dc, OP_stur, instr);

    /* STUR Q19, X19, 0xFF */
    instr = INSTR_CREATE_stur(
        dc, opnd_create_base_disp(DR_REG_X19, DR_REG_NULL, 0, 0xFF, OPSZ_16),
        opnd_create_reg(DR_REG_Q19));
    test_instr_encoding(dc, OP_stur, instr);
}

static void
test_instrs_with_logic_imm(void *dc)
{
    byte *pc;
    instr_t *instr;

    instr = INSTR_CREATE_and(dc, opnd_create_reg(DR_REG_X10), opnd_create_reg(DR_REG_X9),
                             OPND_CREATE_INT(0xFFFF));
    test_instr_encoding(dc, OP_and, instr);

    instr = INSTR_CREATE_and(dc, opnd_create_reg(DR_REG_W5), opnd_create_reg(DR_REG_W5),
                             OPND_CREATE_INT(0xFF));
    test_instr_encoding(dc, OP_and, instr);

    instr = INSTR_CREATE_ands(dc, opnd_create_reg(DR_REG_X23),
                              opnd_create_reg(DR_REG_X19), OPND_CREATE_INT(0xFFFFFF));
    test_instr_encoding(dc, OP_ands, instr);

    instr = INSTR_CREATE_ands(dc, opnd_create_reg(DR_REG_W3), opnd_create_reg(DR_REG_W8),
                              OPND_CREATE_INT(0xF));
    test_instr_encoding(dc, OP_ands, instr);
}

static void
test_fmov_general(void *dc)
{
    byte *pc;
    instr_t *instr;
    instr = INSTR_CREATE_fmov_general(dc, opnd_create_reg(DR_REG_H10),
                                      opnd_create_reg(DR_REG_W9));
    test_instr_encoding(dc, OP_fmov, instr);

    instr = INSTR_CREATE_fmov_general(dc, opnd_create_reg(DR_REG_S14),
                                      opnd_create_reg(DR_REG_W4));
    test_instr_encoding(dc, OP_fmov, instr);

    instr = INSTR_CREATE_fmov_general(dc, opnd_create_reg(DR_REG_H23),
                                      opnd_create_reg(DR_REG_X8));
    test_instr_encoding(dc, OP_fmov, instr);

    instr = INSTR_CREATE_fmov_general(dc, opnd_create_reg(DR_REG_D6),
                                      opnd_create_reg(DR_REG_X24));
    test_instr_encoding(dc, OP_fmov, instr);

    instr = INSTR_CREATE_fmov_general(dc, opnd_create_reg(DR_REG_Q9),
                                      opnd_create_reg(DR_REG_X10));
    test_instr_encoding(dc, OP_fmov, instr);
}

static void
test_fmov_vector(void *dc)
{
    byte *pc;
    instr_t *instr;

    /* FMOV <Vd>.<T>, #<imm> (v8.2 half-precision)
     * 16 bit floating-point values encoded in instruction's 8 bit field, so
     * there is a fixed, limited set of floating-point values which can be set,
     * see 'Table C2-2 Floating-point constant values' in section 'Modified
     * immediate constants in A64 floating-point instructions.' of the Arm
     * Reference Manual.
     */
    instr =
        INSTR_CREATE_fmov_vector_imm(dc, opnd_create_reg(DR_REG_Q1),
                                     opnd_create_immed_float(1.0f), OPND_CREATE_HALF());
    test_instr_encoding(dc, OP_fmov, instr);

    instr =
        INSTR_CREATE_fmov_vector_imm(dc, opnd_create_reg(DR_REG_Q1),
                                     opnd_create_immed_float(2.0f), OPND_CREATE_HALF());
    test_instr_encoding(dc, OP_fmov, instr);

    instr =
        INSTR_CREATE_fmov_vector_imm(dc, opnd_create_reg(DR_REG_Q2),
                                     opnd_create_immed_float(-1.0f), OPND_CREATE_HALF());
    test_instr_encoding(dc, OP_fmov, instr);

    instr =
        INSTR_CREATE_fmov_vector_imm(dc, opnd_create_reg(DR_REG_Q3),
                                     opnd_create_immed_float(-2.0f), OPND_CREATE_HALF());
    test_instr_encoding(dc, OP_fmov, instr);

    instr =
        INSTR_CREATE_fmov_vector_imm(dc, opnd_create_reg(DR_REG_Q4),
                                     opnd_create_immed_float(3.5f), OPND_CREATE_HALF());
    test_instr_encoding(dc, OP_fmov, instr);

    instr =
        INSTR_CREATE_fmov_vector_imm(dc, opnd_create_reg(DR_REG_Q5),
                                     opnd_create_immed_float(4.25f), OPND_CREATE_HALF());
    test_instr_encoding(dc, OP_fmov, instr);

    instr =
        INSTR_CREATE_fmov_vector_imm(dc, opnd_create_reg(DR_REG_Q6),
                                     opnd_create_immed_float(1.125f), OPND_CREATE_HALF());
    test_instr_encoding(dc, OP_fmov, instr);

    instr =
        INSTR_CREATE_fmov_vector_imm(dc, opnd_create_reg(DR_REG_Q7),
                                     opnd_create_immed_float(-0.25f), OPND_CREATE_HALF());
    test_instr_encoding(dc, OP_fmov, instr);

    instr =
        INSTR_CREATE_fmov_vector_imm(dc, opnd_create_reg(DR_REG_Q8),
                                     opnd_create_immed_float(7.0f), OPND_CREATE_HALF());
    test_instr_encoding(dc, OP_fmov, instr);

    instr = INSTR_CREATE_fmov_vector_imm(dc, opnd_create_reg(DR_REG_Q9),
                                         opnd_create_immed_float(1.9375f),
                                         OPND_CREATE_HALF());
    test_instr_encoding(dc, OP_fmov, instr);

    instr = INSTR_CREATE_fmov_vector_imm(dc, opnd_create_reg(DR_REG_Q10),
                                         opnd_create_immed_float(0.2109375f),
                                         OPND_CREATE_HALF());
    test_instr_encoding(dc, OP_fmov, instr);

    instr =
        INSTR_CREATE_fmov_vector_imm(dc, opnd_create_reg(DR_REG_Q31),
                                     opnd_create_immed_float(31.0f), OPND_CREATE_HALF());
    test_instr_encoding(dc, OP_fmov, instr);
}

static void
test_fmov_scalar(void *dc)
{
    byte *pc;
    instr_t *instr;

    /* FMOV <Sd>, #<imm> (32 bit scalar register) */
    instr = INSTR_CREATE_fmov_scalar_imm(dc, opnd_create_reg(DR_REG_S0),
                                         opnd_create_immed_float(1.0f));
    test_instr_encoding(dc, OP_fmov, instr);

    instr = INSTR_CREATE_fmov_scalar_imm(dc, opnd_create_reg(DR_REG_S0),
                                         opnd_create_immed_float(-1.0f));
    test_instr_encoding(dc, OP_fmov, instr);

    instr = INSTR_CREATE_fmov_scalar_imm(dc, opnd_create_reg(DR_REG_S0),
                                         opnd_create_immed_float(2.0f));
    test_instr_encoding(dc, OP_fmov, instr);

    instr = INSTR_CREATE_fmov_scalar_imm(dc, opnd_create_reg(DR_REG_S0),
                                         opnd_create_immed_float(-2.0f));
    test_instr_encoding(dc, OP_fmov, instr);

    instr = INSTR_CREATE_fmov_scalar_imm(dc, opnd_create_reg(DR_REG_S0),
                                         opnd_create_immed_float(3.5f));
    test_instr_encoding(dc, OP_fmov, instr);

    instr = INSTR_CREATE_fmov_scalar_imm(dc, opnd_create_reg(DR_REG_S0),
                                         opnd_create_immed_float(4.25f));
    test_instr_encoding(dc, OP_fmov, instr);

    instr = INSTR_CREATE_fmov_scalar_imm(dc, opnd_create_reg(DR_REG_S0),
                                         opnd_create_immed_float(1.125f));
    test_instr_encoding(dc, OP_fmov, instr);

    instr = INSTR_CREATE_fmov_scalar_imm(dc, opnd_create_reg(DR_REG_S0),
                                         opnd_create_immed_float(-1.125f));
    test_instr_encoding(dc, OP_fmov, instr);

    instr = INSTR_CREATE_fmov_scalar_imm(dc, opnd_create_reg(DR_REG_S0),
                                         opnd_create_immed_float(0.25f));
    test_instr_encoding(dc, OP_fmov, instr);

    instr = INSTR_CREATE_fmov_scalar_imm(dc, opnd_create_reg(DR_REG_S0),
                                         opnd_create_immed_float(-0.25f));
    test_instr_encoding(dc, OP_fmov, instr);

    instr = INSTR_CREATE_fmov_scalar_imm(dc, opnd_create_reg(DR_REG_S0),
                                         opnd_create_immed_float(1.9375f));
    test_instr_encoding(dc, OP_fmov, instr);

    instr = INSTR_CREATE_fmov_scalar_imm(dc, opnd_create_reg(DR_REG_S0),
                                         opnd_create_immed_float(0.2109375f));
    test_instr_encoding(dc, OP_fmov, instr);

    instr = INSTR_CREATE_fmov_scalar_imm(dc, opnd_create_reg(DR_REG_S0),
                                         opnd_create_immed_float(31.0f));
    test_instr_encoding(dc, OP_fmov, instr);

    /* FMOV <Dd>, #<imm> (64 bit scalar register) */
    instr = INSTR_CREATE_fmov_scalar_imm(dc, opnd_create_reg(DR_REG_D0),
                                         opnd_create_immed_double(1.0));
    test_instr_encoding(dc, OP_fmov, instr);

    instr = INSTR_CREATE_fmov_scalar_imm(dc, opnd_create_reg(DR_REG_D0),
                                         opnd_create_immed_double(-1.0));
    test_instr_encoding(dc, OP_fmov, instr);

    instr = INSTR_CREATE_fmov_scalar_imm(dc, opnd_create_reg(DR_REG_D0),
                                         opnd_create_immed_double(2.0));
    test_instr_encoding(dc, OP_fmov, instr);

    instr = INSTR_CREATE_fmov_scalar_imm(dc, opnd_create_reg(DR_REG_D0),
                                         opnd_create_immed_double(-2.0));
    test_instr_encoding(dc, OP_fmov, instr);

    instr = INSTR_CREATE_fmov_scalar_imm(dc, opnd_create_reg(DR_REG_D0),
                                         opnd_create_immed_double(3.5));
    test_instr_encoding(dc, OP_fmov, instr);

    instr = INSTR_CREATE_fmov_scalar_imm(dc, opnd_create_reg(DR_REG_D0),
                                         opnd_create_immed_double(4.25));
    test_instr_encoding(dc, OP_fmov, instr);

    instr = INSTR_CREATE_fmov_scalar_imm(dc, opnd_create_reg(DR_REG_D0),
                                         opnd_create_immed_double(1.125));
    test_instr_encoding(dc, OP_fmov, instr);

    instr = INSTR_CREATE_fmov_scalar_imm(dc, opnd_create_reg(DR_REG_D0),
                                         opnd_create_immed_double(-1.125));
    test_instr_encoding(dc, OP_fmov, instr);

    instr = INSTR_CREATE_fmov_scalar_imm(dc, opnd_create_reg(DR_REG_D0),
                                         opnd_create_immed_double(0.25));
    test_instr_encoding(dc, OP_fmov, instr);

    instr = INSTR_CREATE_fmov_scalar_imm(dc, opnd_create_reg(DR_REG_D0),
                                         opnd_create_immed_double(-0.25));
    test_instr_encoding(dc, OP_fmov, instr);

    instr = INSTR_CREATE_fmov_scalar_imm(dc, opnd_create_reg(DR_REG_D0),
                                         opnd_create_immed_double(1.9375));
    test_instr_encoding(dc, OP_fmov, instr);

    instr = INSTR_CREATE_fmov_scalar_imm(dc, opnd_create_reg(DR_REG_D0),
                                         opnd_create_immed_double(0.2109375));
    test_instr_encoding(dc, OP_fmov, instr);

    instr = INSTR_CREATE_fmov_scalar_imm(dc, opnd_create_reg(DR_REG_D0),
                                         opnd_create_immed_double(31.0));
    test_instr_encoding(dc, OP_fmov, instr);
}

static void
test_asimdsamefp16(void *dc)
{
    byte *pc;
    instr_t *instr;

    /* Advanced SIMD three same (FP16) */

    instr = INSTR_CREATE_fmaxnm_vector(dc, opnd_create_reg(DR_REG_D2),
                                       opnd_create_reg(DR_REG_D27),
                                       opnd_create_reg(DR_REG_D30), OPND_CREATE_HALF());
    test_instr_encoding(dc, OP_fmaxnm, instr);

    instr = INSTR_CREATE_fmaxnm_vector(dc, opnd_create_reg(DR_REG_Q2),
                                       opnd_create_reg(DR_REG_Q27),
                                       opnd_create_reg(DR_REG_Q30), OPND_CREATE_HALF());
    test_instr_encoding(dc, OP_fmaxnm, instr);

    instr = INSTR_CREATE_fmla_vector(dc, opnd_create_reg(DR_REG_D0),
                                     opnd_create_reg(DR_REG_D29),
                                     opnd_create_reg(DR_REG_D31), OPND_CREATE_HALF());
    test_instr_encoding(dc, OP_fmla, instr);

    instr = INSTR_CREATE_fmla_vector(dc, opnd_create_reg(DR_REG_Q0),
                                     opnd_create_reg(DR_REG_Q29),
                                     opnd_create_reg(DR_REG_Q31), OPND_CREATE_HALF());
    test_instr_encoding(dc, OP_fmla, instr);

    instr = INSTR_CREATE_fadd_vector(dc, opnd_create_reg(DR_REG_D17),
                                     opnd_create_reg(DR_REG_D10),
                                     opnd_create_reg(DR_REG_D2), OPND_CREATE_HALF());
    test_instr_encoding(dc, OP_fadd, instr);

    instr = INSTR_CREATE_fadd_vector(dc, opnd_create_reg(DR_REG_Q17),
                                     opnd_create_reg(DR_REG_Q10),
                                     opnd_create_reg(DR_REG_Q2), OPND_CREATE_HALF());
    test_instr_encoding(dc, OP_fadd, instr);

    instr = INSTR_CREATE_fmulx_vector(dc, opnd_create_reg(DR_REG_D31),
                                      opnd_create_reg(DR_REG_D20),
                                      opnd_create_reg(DR_REG_D4), OPND_CREATE_HALF());
    test_instr_encoding(dc, OP_fmulx, instr);

    instr = INSTR_CREATE_fmulx_vector(dc, opnd_create_reg(DR_REG_Q31),
                                      opnd_create_reg(DR_REG_Q20),
                                      opnd_create_reg(DR_REG_Q4), OPND_CREATE_HALF());
    test_instr_encoding(dc, OP_fmulx, instr);

    instr = INSTR_CREATE_fcmeq_vector(dc, opnd_create_reg(DR_REG_D15),
                                      opnd_create_reg(DR_REG_D23),
                                      opnd_create_reg(DR_REG_D2), OPND_CREATE_HALF());
    test_instr_encoding(dc, OP_fcmeq, instr);

    instr = INSTR_CREATE_fcmeq_vector(dc, opnd_create_reg(DR_REG_Q15),
                                      opnd_create_reg(DR_REG_Q23),
                                      opnd_create_reg(DR_REG_Q2), OPND_CREATE_HALF());
    test_instr_encoding(dc, OP_fcmeq, instr);

    instr = INSTR_CREATE_fmax_vector(dc, opnd_create_reg(DR_REG_D26),
                                     opnd_create_reg(DR_REG_D8),
                                     opnd_create_reg(DR_REG_D22), OPND_CREATE_HALF());
    test_instr_encoding(dc, OP_fmax, instr);

    instr = INSTR_CREATE_fmax_vector(dc, opnd_create_reg(DR_REG_Q26),
                                     opnd_create_reg(DR_REG_Q8),
                                     opnd_create_reg(DR_REG_Q22), OPND_CREATE_HALF());
    test_instr_encoding(dc, OP_fmax, instr);

    instr = INSTR_CREATE_frecps_vector(dc, opnd_create_reg(DR_REG_D24),
                                       opnd_create_reg(DR_REG_D26),
                                       opnd_create_reg(DR_REG_D18), OPND_CREATE_HALF());
    test_instr_encoding(dc, OP_frecps, instr);

    instr = INSTR_CREATE_frecps_vector(dc, opnd_create_reg(DR_REG_Q24),
                                       opnd_create_reg(DR_REG_Q26),
                                       opnd_create_reg(DR_REG_Q18), OPND_CREATE_HALF());
    test_instr_encoding(dc, OP_frecps, instr);

    instr = INSTR_CREATE_fminnm_vector(dc, opnd_create_reg(DR_REG_D16),
                                       opnd_create_reg(DR_REG_D29),
                                       opnd_create_reg(DR_REG_D11), OPND_CREATE_HALF());
    test_instr_encoding(dc, OP_fminnm, instr);

    instr = INSTR_CREATE_fminnm_vector(dc, opnd_create_reg(DR_REG_Q16),
                                       opnd_create_reg(DR_REG_Q29),
                                       opnd_create_reg(DR_REG_Q11), OPND_CREATE_HALF());
    test_instr_encoding(dc, OP_fminnm, instr);

    instr = INSTR_CREATE_fmls_vector(dc, opnd_create_reg(DR_REG_D19),
                                     opnd_create_reg(DR_REG_D8),
                                     opnd_create_reg(DR_REG_D29), OPND_CREATE_HALF());
    test_instr_encoding(dc, OP_fmls, instr);

    instr = INSTR_CREATE_fmls_vector(dc, opnd_create_reg(DR_REG_Q19),
                                     opnd_create_reg(DR_REG_Q8),
                                     opnd_create_reg(DR_REG_Q29), OPND_CREATE_HALF());
    test_instr_encoding(dc, OP_fmls, instr);

    instr = INSTR_CREATE_fsub_vector(dc, opnd_create_reg(DR_REG_D15),
                                     opnd_create_reg(DR_REG_D28),
                                     opnd_create_reg(DR_REG_D24), OPND_CREATE_HALF());
    test_instr_encoding(dc, OP_fsub, instr);

    instr = INSTR_CREATE_fsub_vector(dc, opnd_create_reg(DR_REG_Q15),
                                     opnd_create_reg(DR_REG_Q28),
                                     opnd_create_reg(DR_REG_Q24), OPND_CREATE_HALF());
    test_instr_encoding(dc, OP_fsub, instr);

    instr = INSTR_CREATE_fmin_vector(dc, opnd_create_reg(DR_REG_D2),
                                     opnd_create_reg(DR_REG_D0),
                                     opnd_create_reg(DR_REG_D15), OPND_CREATE_HALF());
    test_instr_encoding(dc, OP_fmin, instr);

    instr = INSTR_CREATE_fmin_vector(dc, opnd_create_reg(DR_REG_Q2),
                                     opnd_create_reg(DR_REG_Q0),
                                     opnd_create_reg(DR_REG_Q15), OPND_CREATE_HALF());
    test_instr_encoding(dc, OP_fmin, instr);

    instr = INSTR_CREATE_frsqrts_vector(dc, opnd_create_reg(DR_REG_D8),
                                        opnd_create_reg(DR_REG_D12),
                                        opnd_create_reg(DR_REG_D19), OPND_CREATE_HALF());
    test_instr_encoding(dc, OP_frsqrts, instr);

    instr = INSTR_CREATE_frsqrts_vector(dc, opnd_create_reg(DR_REG_Q8),
                                        opnd_create_reg(DR_REG_Q12),
                                        opnd_create_reg(DR_REG_Q19), OPND_CREATE_HALF());
    test_instr_encoding(dc, OP_frsqrts, instr);

    instr = INSTR_CREATE_fmaxnmp_vector(dc, opnd_create_reg(DR_REG_D23),
                                        opnd_create_reg(DR_REG_D15),
                                        opnd_create_reg(DR_REG_D20), OPND_CREATE_HALF());
    test_instr_encoding(dc, OP_fmaxnmp, instr);

    instr = INSTR_CREATE_fmaxnmp_vector(dc, opnd_create_reg(DR_REG_Q23),
                                        opnd_create_reg(DR_REG_Q15),
                                        opnd_create_reg(DR_REG_Q20), OPND_CREATE_HALF());
    test_instr_encoding(dc, OP_fmaxnmp, instr);

    instr = INSTR_CREATE_faddp_vector(dc, opnd_create_reg(DR_REG_D28),
                                      opnd_create_reg(DR_REG_D27),
                                      opnd_create_reg(DR_REG_D30), OPND_CREATE_HALF());
    test_instr_encoding(dc, OP_faddp, instr);

    instr = INSTR_CREATE_faddp_vector(dc, opnd_create_reg(DR_REG_Q28),
                                      opnd_create_reg(DR_REG_Q27),
                                      opnd_create_reg(DR_REG_Q30), OPND_CREATE_HALF());
    test_instr_encoding(dc, OP_faddp, instr);

    instr = INSTR_CREATE_fmul_vector(dc, opnd_create_reg(DR_REG_D4),
                                     opnd_create_reg(DR_REG_D20),
                                     opnd_create_reg(DR_REG_D10), OPND_CREATE_HALF());
    test_instr_encoding(dc, OP_fmul, instr);

    instr = INSTR_CREATE_fmul_vector(dc, opnd_create_reg(DR_REG_Q4),
                                     opnd_create_reg(DR_REG_Q20),
                                     opnd_create_reg(DR_REG_Q10), OPND_CREATE_HALF());
    test_instr_encoding(dc, OP_fmul, instr);

    instr = INSTR_CREATE_fcmge_vector(dc, opnd_create_reg(DR_REG_D14),
                                      opnd_create_reg(DR_REG_D26),
                                      opnd_create_reg(DR_REG_D15), OPND_CREATE_HALF());
    test_instr_encoding(dc, OP_fcmge, instr);

    instr = INSTR_CREATE_fcmge_vector(dc, opnd_create_reg(DR_REG_Q14),
                                      opnd_create_reg(DR_REG_Q26),
                                      opnd_create_reg(DR_REG_Q15), OPND_CREATE_HALF());
    test_instr_encoding(dc, OP_fcmge, instr);

    instr = INSTR_CREATE_facge_vector(dc, opnd_create_reg(DR_REG_D2),
                                      opnd_create_reg(DR_REG_D2),
                                      opnd_create_reg(DR_REG_D31), OPND_CREATE_HALF());
    test_instr_encoding(dc, OP_facge, instr);

    instr = INSTR_CREATE_facge_vector(dc, opnd_create_reg(DR_REG_Q2),
                                      opnd_create_reg(DR_REG_Q2),
                                      opnd_create_reg(DR_REG_Q31), OPND_CREATE_HALF());
    test_instr_encoding(dc, OP_facge, instr);

    instr = INSTR_CREATE_fmaxp_vector(dc, opnd_create_reg(DR_REG_D19),
                                      opnd_create_reg(DR_REG_D4),
                                      opnd_create_reg(DR_REG_D5), OPND_CREATE_HALF());
    test_instr_encoding(dc, OP_fmaxp, instr);

    instr = INSTR_CREATE_fmaxp_vector(dc, opnd_create_reg(DR_REG_Q19),
                                      opnd_create_reg(DR_REG_Q4),
                                      opnd_create_reg(DR_REG_Q5), OPND_CREATE_HALF());
    test_instr_encoding(dc, OP_fmaxp, instr);

    instr = INSTR_CREATE_fdiv_vector(dc, opnd_create_reg(DR_REG_D9),
                                     opnd_create_reg(DR_REG_D24),
                                     opnd_create_reg(DR_REG_D23), OPND_CREATE_HALF());
    test_instr_encoding(dc, OP_fdiv, instr);

    instr = INSTR_CREATE_fdiv_vector(dc, opnd_create_reg(DR_REG_Q9),
                                     opnd_create_reg(DR_REG_Q24),
                                     opnd_create_reg(DR_REG_Q23), OPND_CREATE_HALF());
    test_instr_encoding(dc, OP_fdiv, instr);

    instr = INSTR_CREATE_fminnmp_vector(dc, opnd_create_reg(DR_REG_D9),
                                        opnd_create_reg(DR_REG_D7),
                                        opnd_create_reg(DR_REG_D6), OPND_CREATE_HALF());
    test_instr_encoding(dc, OP_fminnmp, instr);

    instr = INSTR_CREATE_fminnmp_vector(dc, opnd_create_reg(DR_REG_Q9),
                                        opnd_create_reg(DR_REG_Q7),
                                        opnd_create_reg(DR_REG_Q6), OPND_CREATE_HALF());
    test_instr_encoding(dc, OP_fminnmp, instr);

    instr = INSTR_CREATE_fabd_vector(dc, opnd_create_reg(DR_REG_D28),
                                     opnd_create_reg(DR_REG_D10),
                                     opnd_create_reg(DR_REG_D12), OPND_CREATE_HALF());
    test_instr_encoding(dc, OP_fabd, instr);

    instr = INSTR_CREATE_fabd_vector(dc, opnd_create_reg(DR_REG_Q28),
                                     opnd_create_reg(DR_REG_Q10),
                                     opnd_create_reg(DR_REG_Q12), OPND_CREATE_HALF());
    test_instr_encoding(dc, OP_fabd, instr);

    instr = INSTR_CREATE_fcmgt_vector(dc, opnd_create_reg(DR_REG_D22),
                                      opnd_create_reg(DR_REG_D27),
                                      opnd_create_reg(DR_REG_D26), OPND_CREATE_HALF());
    test_instr_encoding(dc, OP_fcmgt, instr);

    instr = INSTR_CREATE_fcmgt_vector(dc, opnd_create_reg(DR_REG_Q22),
                                      opnd_create_reg(DR_REG_Q27),
                                      opnd_create_reg(DR_REG_Q26), OPND_CREATE_HALF());
    test_instr_encoding(dc, OP_fcmgt, instr);

    instr = INSTR_CREATE_facgt_vector(dc, opnd_create_reg(DR_REG_D28),
                                      opnd_create_reg(DR_REG_D15),
                                      opnd_create_reg(DR_REG_D17), OPND_CREATE_HALF());
    test_instr_encoding(dc, OP_facgt, instr);

    instr = INSTR_CREATE_facgt_vector(dc, opnd_create_reg(DR_REG_Q28),
                                      opnd_create_reg(DR_REG_Q15),
                                      opnd_create_reg(DR_REG_Q17), OPND_CREATE_HALF());
    test_instr_encoding(dc, OP_facgt, instr);

    instr = INSTR_CREATE_fminp_vector(dc, opnd_create_reg(DR_REG_D9),
                                      opnd_create_reg(DR_REG_D11),
                                      opnd_create_reg(DR_REG_D7), OPND_CREATE_HALF());
    test_instr_encoding(dc, OP_fminp, instr);

    instr = INSTR_CREATE_fminp_vector(dc, opnd_create_reg(DR_REG_Q9),
                                      opnd_create_reg(DR_REG_Q11),
                                      opnd_create_reg(DR_REG_Q7), OPND_CREATE_HALF());
    test_instr_encoding(dc, OP_fminp, instr);
}

static void
test_asimdsame(void *dc)
{
    byte *pc;
    instr_t *instr;

    /* Advanced SIMD three same */

    instr = INSTR_CREATE_shadd_vector(dc, opnd_create_reg(DR_REG_D2),
                                      opnd_create_reg(DR_REG_D27),
                                      opnd_create_reg(DR_REG_D30), OPND_CREATE_BYTE());
    test_instr_encoding(dc, OP_shadd, instr);

    instr = INSTR_CREATE_shadd_vector(dc, opnd_create_reg(DR_REG_Q2),
                                      opnd_create_reg(DR_REG_Q27),
                                      opnd_create_reg(DR_REG_Q30), OPND_CREATE_BYTE());
    test_instr_encoding(dc, OP_shadd, instr);

    instr = INSTR_CREATE_shadd_vector(dc, opnd_create_reg(DR_REG_D2),
                                      opnd_create_reg(DR_REG_D27),
                                      opnd_create_reg(DR_REG_D30), OPND_CREATE_HALF());
    test_instr_encoding(dc, OP_shadd, instr);

    instr = INSTR_CREATE_shadd_vector(dc, opnd_create_reg(DR_REG_Q2),
                                      opnd_create_reg(DR_REG_Q27),
                                      opnd_create_reg(DR_REG_Q30), OPND_CREATE_HALF());
    test_instr_encoding(dc, OP_shadd, instr);

    instr = INSTR_CREATE_shadd_vector(dc, opnd_create_reg(DR_REG_D2),
                                      opnd_create_reg(DR_REG_D27),
                                      opnd_create_reg(DR_REG_D30), OPND_CREATE_SINGLE());
    test_instr_encoding(dc, OP_shadd, instr);

    instr = INSTR_CREATE_shadd_vector(dc, opnd_create_reg(DR_REG_Q2),
                                      opnd_create_reg(DR_REG_Q27),
                                      opnd_create_reg(DR_REG_Q30), OPND_CREATE_SINGLE());
    test_instr_encoding(dc, OP_shadd, instr);

    instr = INSTR_CREATE_sqadd_vector(dc, opnd_create_reg(DR_REG_D0),
                                      opnd_create_reg(DR_REG_D13),
                                      opnd_create_reg(DR_REG_D29), OPND_CREATE_BYTE());
    test_instr_encoding(dc, OP_sqadd, instr);

    instr = INSTR_CREATE_sqadd_vector(dc, opnd_create_reg(DR_REG_Q0),
                                      opnd_create_reg(DR_REG_Q13),
                                      opnd_create_reg(DR_REG_Q29), OPND_CREATE_BYTE());
    test_instr_encoding(dc, OP_sqadd, instr);

    instr = INSTR_CREATE_sqadd_vector(dc, opnd_create_reg(DR_REG_D0),
                                      opnd_create_reg(DR_REG_D13),
                                      opnd_create_reg(DR_REG_D29), OPND_CREATE_HALF());
    test_instr_encoding(dc, OP_sqadd, instr);

    instr = INSTR_CREATE_sqadd_vector(dc, opnd_create_reg(DR_REG_Q0),
                                      opnd_create_reg(DR_REG_Q13),
                                      opnd_create_reg(DR_REG_Q29), OPND_CREATE_HALF());
    test_instr_encoding(dc, OP_sqadd, instr);

    instr = INSTR_CREATE_sqadd_vector(dc, opnd_create_reg(DR_REG_D0),
                                      opnd_create_reg(DR_REG_D13),
                                      opnd_create_reg(DR_REG_D29), OPND_CREATE_SINGLE());
    test_instr_encoding(dc, OP_sqadd, instr);

    instr = INSTR_CREATE_sqadd_vector(dc, opnd_create_reg(DR_REG_Q0),
                                      opnd_create_reg(DR_REG_Q13),
                                      opnd_create_reg(DR_REG_Q29), OPND_CREATE_SINGLE());
    test_instr_encoding(dc, OP_sqadd, instr);

    instr = INSTR_CREATE_sqadd_vector(dc, opnd_create_reg(DR_REG_Q0),
                                      opnd_create_reg(DR_REG_Q13),
                                      opnd_create_reg(DR_REG_Q29), OPND_CREATE_DOUBLE());
    test_instr_encoding(dc, OP_sqadd, instr);

    instr = INSTR_CREATE_srhadd_vector(dc, opnd_create_reg(DR_REG_D31),
                                       opnd_create_reg(DR_REG_D17),
                                       opnd_create_reg(DR_REG_D10), OPND_CREATE_BYTE());
    test_instr_encoding(dc, OP_srhadd, instr);

    instr = INSTR_CREATE_srhadd_vector(dc, opnd_create_reg(DR_REG_Q31),
                                       opnd_create_reg(DR_REG_Q17),
                                       opnd_create_reg(DR_REG_Q10), OPND_CREATE_BYTE());
    test_instr_encoding(dc, OP_srhadd, instr);

    instr = INSTR_CREATE_srhadd_vector(dc, opnd_create_reg(DR_REG_D31),
                                       opnd_create_reg(DR_REG_D17),
                                       opnd_create_reg(DR_REG_D10), OPND_CREATE_HALF());
    test_instr_encoding(dc, OP_srhadd, instr);

    instr = INSTR_CREATE_srhadd_vector(dc, opnd_create_reg(DR_REG_Q31),
                                       opnd_create_reg(DR_REG_Q17),
                                       opnd_create_reg(DR_REG_Q10), OPND_CREATE_HALF());
    test_instr_encoding(dc, OP_srhadd, instr);

    instr = INSTR_CREATE_srhadd_vector(dc, opnd_create_reg(DR_REG_D31),
                                       opnd_create_reg(DR_REG_D17),
                                       opnd_create_reg(DR_REG_D10), OPND_CREATE_SINGLE());
    test_instr_encoding(dc, OP_srhadd, instr);

    instr = INSTR_CREATE_srhadd_vector(dc, opnd_create_reg(DR_REG_Q31),
                                       opnd_create_reg(DR_REG_Q17),
                                       opnd_create_reg(DR_REG_Q10), OPND_CREATE_SINGLE());
    test_instr_encoding(dc, OP_srhadd, instr);

    instr = INSTR_CREATE_shsub_vector(dc, opnd_create_reg(DR_REG_D2),
                                      opnd_create_reg(DR_REG_D31),
                                      opnd_create_reg(DR_REG_D20), OPND_CREATE_BYTE());
    test_instr_encoding(dc, OP_shsub, instr);

    instr = INSTR_CREATE_shsub_vector(dc, opnd_create_reg(DR_REG_Q2),
                                      opnd_create_reg(DR_REG_Q31),
                                      opnd_create_reg(DR_REG_Q20), OPND_CREATE_BYTE());
    test_instr_encoding(dc, OP_shsub, instr);

    instr = INSTR_CREATE_shsub_vector(dc, opnd_create_reg(DR_REG_D2),
                                      opnd_create_reg(DR_REG_D31),
                                      opnd_create_reg(DR_REG_D20), OPND_CREATE_HALF());
    test_instr_encoding(dc, OP_shsub, instr);

    instr = INSTR_CREATE_shsub_vector(dc, opnd_create_reg(DR_REG_Q2),
                                      opnd_create_reg(DR_REG_Q31),
                                      opnd_create_reg(DR_REG_Q20), OPND_CREATE_HALF());
    test_instr_encoding(dc, OP_shsub, instr);

    instr = INSTR_CREATE_shsub_vector(dc, opnd_create_reg(DR_REG_D2),
                                      opnd_create_reg(DR_REG_D31),
                                      opnd_create_reg(DR_REG_D20), OPND_CREATE_SINGLE());
    test_instr_encoding(dc, OP_shsub, instr);

    instr = INSTR_CREATE_shsub_vector(dc, opnd_create_reg(DR_REG_Q2),
                                      opnd_create_reg(DR_REG_Q31),
                                      opnd_create_reg(DR_REG_Q20), OPND_CREATE_SINGLE());
    test_instr_encoding(dc, OP_shsub, instr);

    instr = INSTR_CREATE_sqsub_vector(dc, opnd_create_reg(DR_REG_D4),
                                      opnd_create_reg(DR_REG_D15),
                                      opnd_create_reg(DR_REG_D23), OPND_CREATE_BYTE());
    test_instr_encoding(dc, OP_sqsub, instr);

    instr = INSTR_CREATE_sqsub_vector(dc, opnd_create_reg(DR_REG_Q4),
                                      opnd_create_reg(DR_REG_Q15),
                                      opnd_create_reg(DR_REG_Q23), OPND_CREATE_BYTE());
    test_instr_encoding(dc, OP_sqsub, instr);

    instr = INSTR_CREATE_sqsub_vector(dc, opnd_create_reg(DR_REG_D4),
                                      opnd_create_reg(DR_REG_D15),
                                      opnd_create_reg(DR_REG_D23), OPND_CREATE_HALF());
    test_instr_encoding(dc, OP_sqsub, instr);

    instr = INSTR_CREATE_sqsub_vector(dc, opnd_create_reg(DR_REG_Q4),
                                      opnd_create_reg(DR_REG_Q15),
                                      opnd_create_reg(DR_REG_Q23), OPND_CREATE_HALF());
    test_instr_encoding(dc, OP_sqsub, instr);

    instr = INSTR_CREATE_sqsub_vector(dc, opnd_create_reg(DR_REG_D4),
                                      opnd_create_reg(DR_REG_D15),
                                      opnd_create_reg(DR_REG_D23), OPND_CREATE_SINGLE());
    test_instr_encoding(dc, OP_sqsub, instr);

    instr = INSTR_CREATE_sqsub_vector(dc, opnd_create_reg(DR_REG_Q4),
                                      opnd_create_reg(DR_REG_Q15),
                                      opnd_create_reg(DR_REG_Q23), OPND_CREATE_SINGLE());
    test_instr_encoding(dc, OP_sqsub, instr);

    instr = INSTR_CREATE_sqsub_vector(dc, opnd_create_reg(DR_REG_Q4),
                                      opnd_create_reg(DR_REG_Q15),
                                      opnd_create_reg(DR_REG_Q23), OPND_CREATE_DOUBLE());
    test_instr_encoding(dc, OP_sqsub, instr);

    instr = INSTR_CREATE_cmgt_vector(dc, opnd_create_reg(DR_REG_D2),
                                     opnd_create_reg(DR_REG_D26),
                                     opnd_create_reg(DR_REG_D8), OPND_CREATE_BYTE());
    test_instr_encoding(dc, OP_cmgt, instr);

    instr = INSTR_CREATE_cmgt_vector(dc, opnd_create_reg(DR_REG_Q2),
                                     opnd_create_reg(DR_REG_Q26),
                                     opnd_create_reg(DR_REG_Q8), OPND_CREATE_BYTE());
    test_instr_encoding(dc, OP_cmgt, instr);

    instr = INSTR_CREATE_cmgt_vector(dc, opnd_create_reg(DR_REG_D2),
                                     opnd_create_reg(DR_REG_D26),
                                     opnd_create_reg(DR_REG_D8), OPND_CREATE_HALF());
    test_instr_encoding(dc, OP_cmgt, instr);

    instr = INSTR_CREATE_cmgt_vector(dc, opnd_create_reg(DR_REG_Q2),
                                     opnd_create_reg(DR_REG_Q26),
                                     opnd_create_reg(DR_REG_Q8), OPND_CREATE_HALF());
    test_instr_encoding(dc, OP_cmgt, instr);

    instr = INSTR_CREATE_cmgt_vector(dc, opnd_create_reg(DR_REG_D2),
                                     opnd_create_reg(DR_REG_D26),
                                     opnd_create_reg(DR_REG_D8), OPND_CREATE_SINGLE());
    test_instr_encoding(dc, OP_cmgt, instr);

    instr = INSTR_CREATE_cmgt_vector(dc, opnd_create_reg(DR_REG_Q2),
                                     opnd_create_reg(DR_REG_Q26),
                                     opnd_create_reg(DR_REG_Q8), OPND_CREATE_SINGLE());
    test_instr_encoding(dc, OP_cmgt, instr);

    instr = INSTR_CREATE_cmgt_vector(dc, opnd_create_reg(DR_REG_Q2),
                                     opnd_create_reg(DR_REG_Q26),
                                     opnd_create_reg(DR_REG_Q8), OPND_CREATE_DOUBLE());
    test_instr_encoding(dc, OP_cmgt, instr);

    instr = INSTR_CREATE_cmge_vector(dc, opnd_create_reg(DR_REG_D22),
                                     opnd_create_reg(DR_REG_D24),
                                     opnd_create_reg(DR_REG_D26), OPND_CREATE_BYTE());
    test_instr_encoding(dc, OP_cmge, instr);

    instr = INSTR_CREATE_cmge_vector(dc, opnd_create_reg(DR_REG_Q22),
                                     opnd_create_reg(DR_REG_Q24),
                                     opnd_create_reg(DR_REG_Q26), OPND_CREATE_BYTE());
    test_instr_encoding(dc, OP_cmge, instr);

    instr = INSTR_CREATE_cmge_vector(dc, opnd_create_reg(DR_REG_D22),
                                     opnd_create_reg(DR_REG_D24),
                                     opnd_create_reg(DR_REG_D26), OPND_CREATE_HALF());
    test_instr_encoding(dc, OP_cmge, instr);

    instr = INSTR_CREATE_cmge_vector(dc, opnd_create_reg(DR_REG_Q22),
                                     opnd_create_reg(DR_REG_Q24),
                                     opnd_create_reg(DR_REG_Q26), OPND_CREATE_HALF());
    test_instr_encoding(dc, OP_cmge, instr);

    instr = INSTR_CREATE_cmge_vector(dc, opnd_create_reg(DR_REG_D22),
                                     opnd_create_reg(DR_REG_D24),
                                     opnd_create_reg(DR_REG_D26), OPND_CREATE_SINGLE());
    test_instr_encoding(dc, OP_cmge, instr);

    instr = INSTR_CREATE_cmge_vector(dc, opnd_create_reg(DR_REG_Q22),
                                     opnd_create_reg(DR_REG_Q24),
                                     opnd_create_reg(DR_REG_Q26), OPND_CREATE_SINGLE());
    test_instr_encoding(dc, OP_cmge, instr);

    instr = INSTR_CREATE_cmge_vector(dc, opnd_create_reg(DR_REG_Q22),
                                     opnd_create_reg(DR_REG_Q24),
                                     opnd_create_reg(DR_REG_Q26), OPND_CREATE_DOUBLE());
    test_instr_encoding(dc, OP_cmge, instr);

    instr = INSTR_CREATE_sshl_vector(dc, opnd_create_reg(DR_REG_D18),
                                     opnd_create_reg(DR_REG_D16),
                                     opnd_create_reg(DR_REG_D29), OPND_CREATE_BYTE());
    test_instr_encoding(dc, OP_sshl, instr);

    instr = INSTR_CREATE_sshl_vector(dc, opnd_create_reg(DR_REG_Q18),
                                     opnd_create_reg(DR_REG_Q16),
                                     opnd_create_reg(DR_REG_Q29), OPND_CREATE_BYTE());
    test_instr_encoding(dc, OP_sshl, instr);

    instr = INSTR_CREATE_sshl_vector(dc, opnd_create_reg(DR_REG_D18),
                                     opnd_create_reg(DR_REG_D16),
                                     opnd_create_reg(DR_REG_D29), OPND_CREATE_HALF());
    test_instr_encoding(dc, OP_sshl, instr);

    instr = INSTR_CREATE_sshl_vector(dc, opnd_create_reg(DR_REG_Q18),
                                     opnd_create_reg(DR_REG_Q16),
                                     opnd_create_reg(DR_REG_Q29), OPND_CREATE_HALF());
    test_instr_encoding(dc, OP_sshl, instr);

    instr = INSTR_CREATE_sshl_vector(dc, opnd_create_reg(DR_REG_D18),
                                     opnd_create_reg(DR_REG_D16),
                                     opnd_create_reg(DR_REG_D29), OPND_CREATE_SINGLE());
    test_instr_encoding(dc, OP_sshl, instr);

    instr = INSTR_CREATE_sshl_vector(dc, opnd_create_reg(DR_REG_Q18),
                                     opnd_create_reg(DR_REG_Q16),
                                     opnd_create_reg(DR_REG_Q29), OPND_CREATE_SINGLE());
    test_instr_encoding(dc, OP_sshl, instr);

    instr = INSTR_CREATE_sshl_vector(dc, opnd_create_reg(DR_REG_Q18),
                                     opnd_create_reg(DR_REG_Q16),
                                     opnd_create_reg(DR_REG_Q29), OPND_CREATE_DOUBLE());
    test_instr_encoding(dc, OP_sshl, instr);

    instr = INSTR_CREATE_sqshl_vector(dc, opnd_create_reg(DR_REG_D11),
                                      opnd_create_reg(DR_REG_D19),
                                      opnd_create_reg(DR_REG_D23), OPND_CREATE_BYTE());
    test_instr_encoding(dc, OP_sqshl, instr);

    instr = INSTR_CREATE_sqshl_vector(dc, opnd_create_reg(DR_REG_Q11),
                                      opnd_create_reg(DR_REG_Q19),
                                      opnd_create_reg(DR_REG_Q23), OPND_CREATE_BYTE());
    test_instr_encoding(dc, OP_sqshl, instr);

    instr = INSTR_CREATE_sqshl_vector(dc, opnd_create_reg(DR_REG_D11),
                                      opnd_create_reg(DR_REG_D19),
                                      opnd_create_reg(DR_REG_D23), OPND_CREATE_HALF());
    test_instr_encoding(dc, OP_sqshl, instr);

    instr = INSTR_CREATE_sqshl_vector(dc, opnd_create_reg(DR_REG_Q11),
                                      opnd_create_reg(DR_REG_Q19),
                                      opnd_create_reg(DR_REG_Q23), OPND_CREATE_HALF());
    test_instr_encoding(dc, OP_sqshl, instr);

    instr = INSTR_CREATE_sqshl_vector(dc, opnd_create_reg(DR_REG_D11),
                                      opnd_create_reg(DR_REG_D19),
                                      opnd_create_reg(DR_REG_D23), OPND_CREATE_SINGLE());
    test_instr_encoding(dc, OP_sqshl, instr);

    instr = INSTR_CREATE_sqshl_vector(dc, opnd_create_reg(DR_REG_Q11),
                                      opnd_create_reg(DR_REG_Q19),
                                      opnd_create_reg(DR_REG_Q23), OPND_CREATE_SINGLE());
    test_instr_encoding(dc, OP_sqshl, instr);

    instr = INSTR_CREATE_sqshl_vector(dc, opnd_create_reg(DR_REG_Q11),
                                      opnd_create_reg(DR_REG_Q19),
                                      opnd_create_reg(DR_REG_Q23), OPND_CREATE_DOUBLE());
    test_instr_encoding(dc, OP_sqshl, instr);

    instr = INSTR_CREATE_srshl_vector(dc, opnd_create_reg(DR_REG_D8),
                                      opnd_create_reg(DR_REG_D29),
                                      opnd_create_reg(DR_REG_D15), OPND_CREATE_BYTE());
    test_instr_encoding(dc, OP_srshl, instr);

    instr = INSTR_CREATE_srshl_vector(dc, opnd_create_reg(DR_REG_Q8),
                                      opnd_create_reg(DR_REG_Q29),
                                      opnd_create_reg(DR_REG_Q15), OPND_CREATE_BYTE());
    test_instr_encoding(dc, OP_srshl, instr);

    instr = INSTR_CREATE_srshl_vector(dc, opnd_create_reg(DR_REG_D8),
                                      opnd_create_reg(DR_REG_D29),
                                      opnd_create_reg(DR_REG_D15), OPND_CREATE_HALF());
    test_instr_encoding(dc, OP_srshl, instr);

    instr = INSTR_CREATE_srshl_vector(dc, opnd_create_reg(DR_REG_Q8),
                                      opnd_create_reg(DR_REG_Q29),
                                      opnd_create_reg(DR_REG_Q15), OPND_CREATE_HALF());
    test_instr_encoding(dc, OP_srshl, instr);

    instr = INSTR_CREATE_srshl_vector(dc, opnd_create_reg(DR_REG_D8),
                                      opnd_create_reg(DR_REG_D29),
                                      opnd_create_reg(DR_REG_D15), OPND_CREATE_SINGLE());
    test_instr_encoding(dc, OP_srshl, instr);

    instr = INSTR_CREATE_srshl_vector(dc, opnd_create_reg(DR_REG_Q8),
                                      opnd_create_reg(DR_REG_Q29),
                                      opnd_create_reg(DR_REG_Q15), OPND_CREATE_SINGLE());
    test_instr_encoding(dc, OP_srshl, instr);

    instr = INSTR_CREATE_srshl_vector(dc, opnd_create_reg(DR_REG_Q8),
                                      opnd_create_reg(DR_REG_Q29),
                                      opnd_create_reg(DR_REG_Q15), OPND_CREATE_DOUBLE());
    test_instr_encoding(dc, OP_srshl, instr);

    instr = INSTR_CREATE_sqrshl_vector(dc, opnd_create_reg(DR_REG_D28),
                                       opnd_create_reg(DR_REG_D24),
                                       opnd_create_reg(DR_REG_D2), OPND_CREATE_BYTE());
    test_instr_encoding(dc, OP_sqrshl, instr);

    instr = INSTR_CREATE_sqrshl_vector(dc, opnd_create_reg(DR_REG_Q28),
                                       opnd_create_reg(DR_REG_Q24),
                                       opnd_create_reg(DR_REG_Q2), OPND_CREATE_BYTE());
    test_instr_encoding(dc, OP_sqrshl, instr);

    instr = INSTR_CREATE_sqrshl_vector(dc, opnd_create_reg(DR_REG_D28),
                                       opnd_create_reg(DR_REG_D24),
                                       opnd_create_reg(DR_REG_D2), OPND_CREATE_HALF());
    test_instr_encoding(dc, OP_sqrshl, instr);

    instr = INSTR_CREATE_sqrshl_vector(dc, opnd_create_reg(DR_REG_Q28),
                                       opnd_create_reg(DR_REG_Q24),
                                       opnd_create_reg(DR_REG_Q2), OPND_CREATE_HALF());
    test_instr_encoding(dc, OP_sqrshl, instr);

    instr = INSTR_CREATE_sqrshl_vector(dc, opnd_create_reg(DR_REG_D28),
                                       opnd_create_reg(DR_REG_D24),
                                       opnd_create_reg(DR_REG_D2), OPND_CREATE_SINGLE());
    test_instr_encoding(dc, OP_sqrshl, instr);

    instr = INSTR_CREATE_sqrshl_vector(dc, opnd_create_reg(DR_REG_Q28),
                                       opnd_create_reg(DR_REG_Q24),
                                       opnd_create_reg(DR_REG_Q2), OPND_CREATE_SINGLE());
    test_instr_encoding(dc, OP_sqrshl, instr);

    instr = INSTR_CREATE_sqrshl_vector(dc, opnd_create_reg(DR_REG_Q28),
                                       opnd_create_reg(DR_REG_Q24),
                                       opnd_create_reg(DR_REG_Q2), OPND_CREATE_DOUBLE());
    test_instr_encoding(dc, OP_sqrshl, instr);

    instr = INSTR_CREATE_smax_vector(dc, opnd_create_reg(DR_REG_D0),
                                     opnd_create_reg(DR_REG_D15),
                                     opnd_create_reg(DR_REG_D8), OPND_CREATE_BYTE());
    test_instr_encoding(dc, OP_smax, instr);

    instr = INSTR_CREATE_smax_vector(dc, opnd_create_reg(DR_REG_Q0),
                                     opnd_create_reg(DR_REG_Q15),
                                     opnd_create_reg(DR_REG_Q8), OPND_CREATE_BYTE());
    test_instr_encoding(dc, OP_smax, instr);

    instr = INSTR_CREATE_smax_vector(dc, opnd_create_reg(DR_REG_D0),
                                     opnd_create_reg(DR_REG_D15),
                                     opnd_create_reg(DR_REG_D8), OPND_CREATE_HALF());
    test_instr_encoding(dc, OP_smax, instr);

    instr = INSTR_CREATE_smax_vector(dc, opnd_create_reg(DR_REG_Q0),
                                     opnd_create_reg(DR_REG_Q15),
                                     opnd_create_reg(DR_REG_Q8), OPND_CREATE_HALF());
    test_instr_encoding(dc, OP_smax, instr);

    instr = INSTR_CREATE_smax_vector(dc, opnd_create_reg(DR_REG_D0),
                                     opnd_create_reg(DR_REG_D15),
                                     opnd_create_reg(DR_REG_D8), OPND_CREATE_SINGLE());
    test_instr_encoding(dc, OP_smax, instr);

    instr = INSTR_CREATE_smax_vector(dc, opnd_create_reg(DR_REG_Q0),
                                     opnd_create_reg(DR_REG_Q15),
                                     opnd_create_reg(DR_REG_Q8), OPND_CREATE_SINGLE());
    test_instr_encoding(dc, OP_smax, instr);

    instr = INSTR_CREATE_smin_vector(dc, opnd_create_reg(DR_REG_D12),
                                     opnd_create_reg(DR_REG_D19),
                                     opnd_create_reg(DR_REG_D23), OPND_CREATE_BYTE());
    test_instr_encoding(dc, OP_smin, instr);

    instr = INSTR_CREATE_smin_vector(dc, opnd_create_reg(DR_REG_Q12),
                                     opnd_create_reg(DR_REG_Q19),
                                     opnd_create_reg(DR_REG_Q23), OPND_CREATE_BYTE());
    test_instr_encoding(dc, OP_smin, instr);

    instr = INSTR_CREATE_smin_vector(dc, opnd_create_reg(DR_REG_D12),
                                     opnd_create_reg(DR_REG_D19),
                                     opnd_create_reg(DR_REG_D23), OPND_CREATE_HALF());
    test_instr_encoding(dc, OP_smin, instr);

    instr = INSTR_CREATE_smin_vector(dc, opnd_create_reg(DR_REG_Q12),
                                     opnd_create_reg(DR_REG_Q19),
                                     opnd_create_reg(DR_REG_Q23), OPND_CREATE_HALF());
    test_instr_encoding(dc, OP_smin, instr);

    instr = INSTR_CREATE_smin_vector(dc, opnd_create_reg(DR_REG_D12),
                                     opnd_create_reg(DR_REG_D19),
                                     opnd_create_reg(DR_REG_D23), OPND_CREATE_SINGLE());
    test_instr_encoding(dc, OP_smin, instr);

    instr = INSTR_CREATE_smin_vector(dc, opnd_create_reg(DR_REG_Q12),
                                     opnd_create_reg(DR_REG_Q19),
                                     opnd_create_reg(DR_REG_Q23), OPND_CREATE_SINGLE());
    test_instr_encoding(dc, OP_smin, instr);

    instr = INSTR_CREATE_sabd_vector(dc, opnd_create_reg(DR_REG_D15),
                                     opnd_create_reg(DR_REG_D20),
                                     opnd_create_reg(DR_REG_D28), OPND_CREATE_BYTE());
    test_instr_encoding(dc, OP_sabd, instr);

    instr = INSTR_CREATE_sabd_vector(dc, opnd_create_reg(DR_REG_Q15),
                                     opnd_create_reg(DR_REG_Q20),
                                     opnd_create_reg(DR_REG_Q28), OPND_CREATE_BYTE());
    test_instr_encoding(dc, OP_sabd, instr);

    instr = INSTR_CREATE_sabd_vector(dc, opnd_create_reg(DR_REG_D15),
                                     opnd_create_reg(DR_REG_D20),
                                     opnd_create_reg(DR_REG_D28), OPND_CREATE_HALF());
    test_instr_encoding(dc, OP_sabd, instr);

    instr = INSTR_CREATE_sabd_vector(dc, opnd_create_reg(DR_REG_Q15),
                                     opnd_create_reg(DR_REG_Q20),
                                     opnd_create_reg(DR_REG_Q28), OPND_CREATE_HALF());
    test_instr_encoding(dc, OP_sabd, instr);

    instr = INSTR_CREATE_sabd_vector(dc, opnd_create_reg(DR_REG_D15),
                                     opnd_create_reg(DR_REG_D20),
                                     opnd_create_reg(DR_REG_D28), OPND_CREATE_SINGLE());
    test_instr_encoding(dc, OP_sabd, instr);

    instr = INSTR_CREATE_sabd_vector(dc, opnd_create_reg(DR_REG_Q15),
                                     opnd_create_reg(DR_REG_Q20),
                                     opnd_create_reg(DR_REG_Q28), OPND_CREATE_SINGLE());
    test_instr_encoding(dc, OP_sabd, instr);

    instr = INSTR_CREATE_saba_vector(dc, opnd_create_reg(DR_REG_D27),
                                     opnd_create_reg(DR_REG_D30),
                                     opnd_create_reg(DR_REG_D4), OPND_CREATE_BYTE());
    test_instr_encoding(dc, OP_saba, instr);

    instr = INSTR_CREATE_saba_vector(dc, opnd_create_reg(DR_REG_Q27),
                                     opnd_create_reg(DR_REG_Q30),
                                     opnd_create_reg(DR_REG_Q4), OPND_CREATE_BYTE());
    test_instr_encoding(dc, OP_saba, instr);

    instr = INSTR_CREATE_saba_vector(dc, opnd_create_reg(DR_REG_D27),
                                     opnd_create_reg(DR_REG_D30),
                                     opnd_create_reg(DR_REG_D4), OPND_CREATE_HALF());
    test_instr_encoding(dc, OP_saba, instr);

    instr = INSTR_CREATE_saba_vector(dc, opnd_create_reg(DR_REG_Q27),
                                     opnd_create_reg(DR_REG_Q30),
                                     opnd_create_reg(DR_REG_Q4), OPND_CREATE_HALF());
    test_instr_encoding(dc, OP_saba, instr);

    instr = INSTR_CREATE_saba_vector(dc, opnd_create_reg(DR_REG_D27),
                                     opnd_create_reg(DR_REG_D30),
                                     opnd_create_reg(DR_REG_D4), OPND_CREATE_SINGLE());
    test_instr_encoding(dc, OP_saba, instr);

    instr = INSTR_CREATE_saba_vector(dc, opnd_create_reg(DR_REG_Q27),
                                     opnd_create_reg(DR_REG_Q30),
                                     opnd_create_reg(DR_REG_Q4), OPND_CREATE_SINGLE());
    test_instr_encoding(dc, OP_saba, instr);

    instr = INSTR_CREATE_add_vector(dc, opnd_create_reg(DR_REG_D20),
                                    opnd_create_reg(DR_REG_D10),
                                    opnd_create_reg(DR_REG_D14), OPND_CREATE_BYTE());
    test_instr_encoding(dc, OP_add, instr);

    instr = INSTR_CREATE_add_vector(dc, opnd_create_reg(DR_REG_Q20),
                                    opnd_create_reg(DR_REG_Q10),
                                    opnd_create_reg(DR_REG_Q14), OPND_CREATE_BYTE());
    test_instr_encoding(dc, OP_add, instr);

    instr = INSTR_CREATE_add_vector(dc, opnd_create_reg(DR_REG_D20),
                                    opnd_create_reg(DR_REG_D10),
                                    opnd_create_reg(DR_REG_D14), OPND_CREATE_HALF());
    test_instr_encoding(dc, OP_add, instr);

    instr = INSTR_CREATE_add_vector(dc, opnd_create_reg(DR_REG_Q20),
                                    opnd_create_reg(DR_REG_Q10),
                                    opnd_create_reg(DR_REG_Q14), OPND_CREATE_HALF());
    test_instr_encoding(dc, OP_add, instr);

    instr = INSTR_CREATE_add_vector(dc, opnd_create_reg(DR_REG_D20),
                                    opnd_create_reg(DR_REG_D10),
                                    opnd_create_reg(DR_REG_D14), OPND_CREATE_SINGLE());
    test_instr_encoding(dc, OP_add, instr);

    instr = INSTR_CREATE_add_vector(dc, opnd_create_reg(DR_REG_Q20),
                                    opnd_create_reg(DR_REG_Q10),
                                    opnd_create_reg(DR_REG_Q14), OPND_CREATE_SINGLE());
    test_instr_encoding(dc, OP_add, instr);

    instr = INSTR_CREATE_add_vector(dc, opnd_create_reg(DR_REG_Q20),
                                    opnd_create_reg(DR_REG_Q10),
                                    opnd_create_reg(DR_REG_Q14), OPND_CREATE_DOUBLE());
    test_instr_encoding(dc, OP_add, instr);

    instr = INSTR_CREATE_cmtst_vector(dc, opnd_create_reg(DR_REG_D26),
                                      opnd_create_reg(DR_REG_D15),
                                      opnd_create_reg(DR_REG_D2), OPND_CREATE_BYTE());
    test_instr_encoding(dc, OP_cmtst, instr);

    instr = INSTR_CREATE_cmtst_vector(dc, opnd_create_reg(DR_REG_Q26),
                                      opnd_create_reg(DR_REG_Q15),
                                      opnd_create_reg(DR_REG_Q2), OPND_CREATE_BYTE());
    test_instr_encoding(dc, OP_cmtst, instr);

    instr = INSTR_CREATE_cmtst_vector(dc, opnd_create_reg(DR_REG_D26),
                                      opnd_create_reg(DR_REG_D15),
                                      opnd_create_reg(DR_REG_D2), OPND_CREATE_HALF());
    test_instr_encoding(dc, OP_cmtst, instr);

    instr = INSTR_CREATE_cmtst_vector(dc, opnd_create_reg(DR_REG_Q26),
                                      opnd_create_reg(DR_REG_Q15),
                                      opnd_create_reg(DR_REG_Q2), OPND_CREATE_HALF());
    test_instr_encoding(dc, OP_cmtst, instr);

    instr = INSTR_CREATE_cmtst_vector(dc, opnd_create_reg(DR_REG_D26),
                                      opnd_create_reg(DR_REG_D15),
                                      opnd_create_reg(DR_REG_D2), OPND_CREATE_SINGLE());
    test_instr_encoding(dc, OP_cmtst, instr);

    instr = INSTR_CREATE_cmtst_vector(dc, opnd_create_reg(DR_REG_Q26),
                                      opnd_create_reg(DR_REG_Q15),
                                      opnd_create_reg(DR_REG_Q2), OPND_CREATE_SINGLE());
    test_instr_encoding(dc, OP_cmtst, instr);

    instr = INSTR_CREATE_cmtst_vector(dc, opnd_create_reg(DR_REG_Q26),
                                      opnd_create_reg(DR_REG_Q15),
                                      opnd_create_reg(DR_REG_Q2), OPND_CREATE_DOUBLE());
    test_instr_encoding(dc, OP_cmtst, instr);

    instr = INSTR_CREATE_mla_vector(dc, opnd_create_reg(DR_REG_D2),
                                    opnd_create_reg(DR_REG_D19),
                                    opnd_create_reg(DR_REG_D4), OPND_CREATE_BYTE());
    test_instr_encoding(dc, OP_mla, instr);

    instr = INSTR_CREATE_mla_vector(dc, opnd_create_reg(DR_REG_Q2),
                                    opnd_create_reg(DR_REG_Q19),
                                    opnd_create_reg(DR_REG_Q4), OPND_CREATE_BYTE());
    test_instr_encoding(dc, OP_mla, instr);

    instr = INSTR_CREATE_mla_vector(dc, opnd_create_reg(DR_REG_D2),
                                    opnd_create_reg(DR_REG_D19),
                                    opnd_create_reg(DR_REG_D4), OPND_CREATE_HALF());
    test_instr_encoding(dc, OP_mla, instr);

    instr = INSTR_CREATE_mla_vector(dc, opnd_create_reg(DR_REG_Q2),
                                    opnd_create_reg(DR_REG_Q19),
                                    opnd_create_reg(DR_REG_Q4), OPND_CREATE_HALF());
    test_instr_encoding(dc, OP_mla, instr);

    instr = INSTR_CREATE_mla_vector(dc, opnd_create_reg(DR_REG_D2),
                                    opnd_create_reg(DR_REG_D19),
                                    opnd_create_reg(DR_REG_D4), OPND_CREATE_SINGLE());
    test_instr_encoding(dc, OP_mla, instr);

    instr = INSTR_CREATE_mla_vector(dc, opnd_create_reg(DR_REG_Q2),
                                    opnd_create_reg(DR_REG_Q19),
                                    opnd_create_reg(DR_REG_Q4), OPND_CREATE_SINGLE());
    test_instr_encoding(dc, OP_mla, instr);

    instr = INSTR_CREATE_mul_vector(dc, opnd_create_reg(DR_REG_D5),
                                    opnd_create_reg(DR_REG_D9),
                                    opnd_create_reg(DR_REG_D24), OPND_CREATE_BYTE());
    test_instr_encoding(dc, OP_mul, instr);

    instr = INSTR_CREATE_mul_vector(dc, opnd_create_reg(DR_REG_Q5),
                                    opnd_create_reg(DR_REG_Q9),
                                    opnd_create_reg(DR_REG_Q24), OPND_CREATE_BYTE());
    test_instr_encoding(dc, OP_mul, instr);

    instr = INSTR_CREATE_mul_vector(dc, opnd_create_reg(DR_REG_D5),
                                    opnd_create_reg(DR_REG_D9),
                                    opnd_create_reg(DR_REG_D24), OPND_CREATE_HALF());
    test_instr_encoding(dc, OP_mul, instr);

    instr = INSTR_CREATE_mul_vector(dc, opnd_create_reg(DR_REG_Q5),
                                    opnd_create_reg(DR_REG_Q9),
                                    opnd_create_reg(DR_REG_Q24), OPND_CREATE_HALF());
    test_instr_encoding(dc, OP_mul, instr);

    instr = INSTR_CREATE_mul_vector(dc, opnd_create_reg(DR_REG_D5),
                                    opnd_create_reg(DR_REG_D9),
                                    opnd_create_reg(DR_REG_D24), OPND_CREATE_SINGLE());
    test_instr_encoding(dc, OP_mul, instr);

    instr = INSTR_CREATE_mul_vector(dc, opnd_create_reg(DR_REG_Q5),
                                    opnd_create_reg(DR_REG_Q9),
                                    opnd_create_reg(DR_REG_Q24), OPND_CREATE_SINGLE());
    test_instr_encoding(dc, OP_mul, instr);

    instr = INSTR_CREATE_smaxp_vector(dc, opnd_create_reg(DR_REG_D23),
                                      opnd_create_reg(DR_REG_D9),
                                      opnd_create_reg(DR_REG_D7), OPND_CREATE_BYTE());
    test_instr_encoding(dc, OP_smaxp, instr);

    instr = INSTR_CREATE_smaxp_vector(dc, opnd_create_reg(DR_REG_Q23),
                                      opnd_create_reg(DR_REG_Q9),
                                      opnd_create_reg(DR_REG_Q7), OPND_CREATE_BYTE());
    test_instr_encoding(dc, OP_smaxp, instr);

    instr = INSTR_CREATE_smaxp_vector(dc, opnd_create_reg(DR_REG_D23),
                                      opnd_create_reg(DR_REG_D9),
                                      opnd_create_reg(DR_REG_D7), OPND_CREATE_HALF());
    test_instr_encoding(dc, OP_smaxp, instr);

    instr = INSTR_CREATE_smaxp_vector(dc, opnd_create_reg(DR_REG_Q23),
                                      opnd_create_reg(DR_REG_Q9),
                                      opnd_create_reg(DR_REG_Q7), OPND_CREATE_HALF());
    test_instr_encoding(dc, OP_smaxp, instr);

    instr = INSTR_CREATE_smaxp_vector(dc, opnd_create_reg(DR_REG_D23),
                                      opnd_create_reg(DR_REG_D9),
                                      opnd_create_reg(DR_REG_D7), OPND_CREATE_SINGLE());
    test_instr_encoding(dc, OP_smaxp, instr);

    instr = INSTR_CREATE_smaxp_vector(dc, opnd_create_reg(DR_REG_Q23),
                                      opnd_create_reg(DR_REG_Q9),
                                      opnd_create_reg(DR_REG_Q7), OPND_CREATE_SINGLE());
    test_instr_encoding(dc, OP_smaxp, instr);

    instr = INSTR_CREATE_sminp_vector(dc, opnd_create_reg(DR_REG_D6),
                                      opnd_create_reg(DR_REG_D28),
                                      opnd_create_reg(DR_REG_D10), OPND_CREATE_BYTE());
    test_instr_encoding(dc, OP_sminp, instr);

    instr = INSTR_CREATE_sminp_vector(dc, opnd_create_reg(DR_REG_Q6),
                                      opnd_create_reg(DR_REG_Q28),
                                      opnd_create_reg(DR_REG_Q10), OPND_CREATE_BYTE());
    test_instr_encoding(dc, OP_sminp, instr);

    instr = INSTR_CREATE_sminp_vector(dc, opnd_create_reg(DR_REG_D6),
                                      opnd_create_reg(DR_REG_D28),
                                      opnd_create_reg(DR_REG_D10), OPND_CREATE_HALF());
    test_instr_encoding(dc, OP_sminp, instr);

    instr = INSTR_CREATE_sminp_vector(dc, opnd_create_reg(DR_REG_Q6),
                                      opnd_create_reg(DR_REG_Q28),
                                      opnd_create_reg(DR_REG_Q10), OPND_CREATE_HALF());
    test_instr_encoding(dc, OP_sminp, instr);

    instr = INSTR_CREATE_sminp_vector(dc, opnd_create_reg(DR_REG_D6),
                                      opnd_create_reg(DR_REG_D28),
                                      opnd_create_reg(DR_REG_D10), OPND_CREATE_SINGLE());
    test_instr_encoding(dc, OP_sminp, instr);

    instr = INSTR_CREATE_sminp_vector(dc, opnd_create_reg(DR_REG_Q6),
                                      opnd_create_reg(DR_REG_Q28),
                                      opnd_create_reg(DR_REG_Q10), OPND_CREATE_SINGLE());
    test_instr_encoding(dc, OP_sminp, instr);

    instr = INSTR_CREATE_sqdmulh_vector(dc, opnd_create_reg(DR_REG_D12),
                                        opnd_create_reg(DR_REG_D22),
                                        opnd_create_reg(DR_REG_D27), OPND_CREATE_HALF());
    test_instr_encoding(dc, OP_sqdmulh, instr);

    instr = INSTR_CREATE_sqdmulh_vector(dc, opnd_create_reg(DR_REG_Q12),
                                        opnd_create_reg(DR_REG_Q22),
                                        opnd_create_reg(DR_REG_Q27), OPND_CREATE_HALF());
    test_instr_encoding(dc, OP_sqdmulh, instr);

    instr = INSTR_CREATE_sqdmulh_vector(
        dc, opnd_create_reg(DR_REG_D12), opnd_create_reg(DR_REG_D22),
        opnd_create_reg(DR_REG_D27), OPND_CREATE_SINGLE());
    test_instr_encoding(dc, OP_sqdmulh, instr);

    instr = INSTR_CREATE_sqdmulh_vector(
        dc, opnd_create_reg(DR_REG_Q12), opnd_create_reg(DR_REG_Q22),
        opnd_create_reg(DR_REG_Q27), OPND_CREATE_SINGLE());
    test_instr_encoding(dc, OP_sqdmulh, instr);

    instr = INSTR_CREATE_addp_vector(dc, opnd_create_reg(DR_REG_D26),
                                     opnd_create_reg(DR_REG_D28),
                                     opnd_create_reg(DR_REG_D15), OPND_CREATE_BYTE());
    test_instr_encoding(dc, OP_addp, instr);

    instr = INSTR_CREATE_addp_vector(dc, opnd_create_reg(DR_REG_Q26),
                                     opnd_create_reg(DR_REG_Q28),
                                     opnd_create_reg(DR_REG_Q15), OPND_CREATE_BYTE());
    test_instr_encoding(dc, OP_addp, instr);

    instr = INSTR_CREATE_addp_vector(dc, opnd_create_reg(DR_REG_D26),
                                     opnd_create_reg(DR_REG_D28),
                                     opnd_create_reg(DR_REG_D15), OPND_CREATE_HALF());
    test_instr_encoding(dc, OP_addp, instr);

    instr = INSTR_CREATE_addp_vector(dc, opnd_create_reg(DR_REG_Q26),
                                     opnd_create_reg(DR_REG_Q28),
                                     opnd_create_reg(DR_REG_Q15), OPND_CREATE_HALF());
    test_instr_encoding(dc, OP_addp, instr);

    instr = INSTR_CREATE_addp_vector(dc, opnd_create_reg(DR_REG_D26),
                                     opnd_create_reg(DR_REG_D28),
                                     opnd_create_reg(DR_REG_D15), OPND_CREATE_SINGLE());
    test_instr_encoding(dc, OP_addp, instr);

    instr = INSTR_CREATE_addp_vector(dc, opnd_create_reg(DR_REG_Q26),
                                     opnd_create_reg(DR_REG_Q28),
                                     opnd_create_reg(DR_REG_Q15), OPND_CREATE_SINGLE());
    test_instr_encoding(dc, OP_addp, instr);

    instr = INSTR_CREATE_addp_vector(dc, opnd_create_reg(DR_REG_Q26),
                                     opnd_create_reg(DR_REG_Q28),
                                     opnd_create_reg(DR_REG_Q15), OPND_CREATE_DOUBLE());
    test_instr_encoding(dc, OP_addp, instr);

    instr = INSTR_CREATE_fmaxnm_vector(dc, opnd_create_reg(DR_REG_D17),
                                       opnd_create_reg(DR_REG_D9),
                                       opnd_create_reg(DR_REG_D11), OPND_CREATE_SINGLE());
    test_instr_encoding(dc, OP_fmaxnm, instr);

    instr = INSTR_CREATE_fmaxnm_vector(dc, opnd_create_reg(DR_REG_Q17),
                                       opnd_create_reg(DR_REG_Q9),
                                       opnd_create_reg(DR_REG_Q11), OPND_CREATE_SINGLE());
    test_instr_encoding(dc, OP_fmaxnm, instr);

    instr = INSTR_CREATE_fmaxnm_vector(dc, opnd_create_reg(DR_REG_Q17),
                                       opnd_create_reg(DR_REG_Q9),
                                       opnd_create_reg(DR_REG_Q11), OPND_CREATE_DOUBLE());
    test_instr_encoding(dc, OP_fmaxnm, instr);

    instr = INSTR_CREATE_fmla_vector(dc, opnd_create_reg(DR_REG_D7),
                                     opnd_create_reg(DR_REG_D29),
                                     opnd_create_reg(DR_REG_D19), OPND_CREATE_SINGLE());
    test_instr_encoding(dc, OP_fmla, instr);

    instr = INSTR_CREATE_fmla_vector(dc, opnd_create_reg(DR_REG_Q7),
                                     opnd_create_reg(DR_REG_Q29),
                                     opnd_create_reg(DR_REG_Q19), OPND_CREATE_SINGLE());
    test_instr_encoding(dc, OP_fmla, instr);

    instr = INSTR_CREATE_fmla_vector(dc, opnd_create_reg(DR_REG_Q7),
                                     opnd_create_reg(DR_REG_Q29),
                                     opnd_create_reg(DR_REG_Q19), OPND_CREATE_DOUBLE());
    test_instr_encoding(dc, OP_fmla, instr);

    instr = INSTR_CREATE_fadd_vector(dc, opnd_create_reg(DR_REG_D10),
                                     opnd_create_reg(DR_REG_D11),
                                     opnd_create_reg(DR_REG_D11), OPND_CREATE_SINGLE());
    test_instr_encoding(dc, OP_fadd, instr);

    instr = INSTR_CREATE_fadd_vector(dc, opnd_create_reg(DR_REG_Q10),
                                     opnd_create_reg(DR_REG_Q11),
                                     opnd_create_reg(DR_REG_Q11), OPND_CREATE_SINGLE());
    test_instr_encoding(dc, OP_fadd, instr);

    instr = INSTR_CREATE_fadd_vector(dc, opnd_create_reg(DR_REG_Q10),
                                     opnd_create_reg(DR_REG_Q11),
                                     opnd_create_reg(DR_REG_Q11), OPND_CREATE_DOUBLE());
    test_instr_encoding(dc, OP_fadd, instr);

    instr = INSTR_CREATE_fmulx_vector(dc, opnd_create_reg(DR_REG_D30),
                                      opnd_create_reg(DR_REG_D22),
                                      opnd_create_reg(DR_REG_D20), OPND_CREATE_SINGLE());
    test_instr_encoding(dc, OP_fmulx, instr);

    instr = INSTR_CREATE_fmulx_vector(dc, opnd_create_reg(DR_REG_Q30),
                                      opnd_create_reg(DR_REG_Q22),
                                      opnd_create_reg(DR_REG_Q20), OPND_CREATE_SINGLE());
    test_instr_encoding(dc, OP_fmulx, instr);

    instr = INSTR_CREATE_fmulx_vector(dc, opnd_create_reg(DR_REG_Q30),
                                      opnd_create_reg(DR_REG_Q22),
                                      opnd_create_reg(DR_REG_Q20), OPND_CREATE_DOUBLE());
    test_instr_encoding(dc, OP_fmulx, instr);

    instr = INSTR_CREATE_fcmeq_vector(dc, opnd_create_reg(DR_REG_D27),
                                      opnd_create_reg(DR_REG_D14),
                                      opnd_create_reg(DR_REG_D0), OPND_CREATE_SINGLE());
    test_instr_encoding(dc, OP_fcmeq, instr);

    instr = INSTR_CREATE_fcmeq_vector(dc, opnd_create_reg(DR_REG_Q27),
                                      opnd_create_reg(DR_REG_Q14),
                                      opnd_create_reg(DR_REG_Q0), OPND_CREATE_SINGLE());
    test_instr_encoding(dc, OP_fcmeq, instr);

    instr = INSTR_CREATE_fcmeq_vector(dc, opnd_create_reg(DR_REG_Q27),
                                      opnd_create_reg(DR_REG_Q14),
                                      opnd_create_reg(DR_REG_Q0), OPND_CREATE_DOUBLE());
    test_instr_encoding(dc, OP_fcmeq, instr);

    instr = INSTR_CREATE_fmlal_vector(dc, opnd_create_reg(DR_REG_D0),
                                      opnd_create_reg(DR_REG_D29),
                                      opnd_create_reg(DR_REG_D31));
    test_instr_encoding(dc, OP_fmlal, instr);

    instr = INSTR_CREATE_fmlal_vector(dc, opnd_create_reg(DR_REG_Q0),
                                      opnd_create_reg(DR_REG_Q29),
                                      opnd_create_reg(DR_REG_Q31));
    test_instr_encoding(dc, OP_fmlal, instr);

    instr = INSTR_CREATE_fmax_vector(dc, opnd_create_reg(DR_REG_D2),
                                     opnd_create_reg(DR_REG_D21),
                                     opnd_create_reg(DR_REG_D20), OPND_CREATE_SINGLE());
    test_instr_encoding(dc, OP_fmax, instr);

    instr = INSTR_CREATE_fmax_vector(dc, opnd_create_reg(DR_REG_Q2),
                                     opnd_create_reg(DR_REG_Q21),
                                     opnd_create_reg(DR_REG_Q20), OPND_CREATE_SINGLE());
    test_instr_encoding(dc, OP_fmax, instr);

    instr = INSTR_CREATE_fmax_vector(dc, opnd_create_reg(DR_REG_Q2),
                                     opnd_create_reg(DR_REG_Q21),
                                     opnd_create_reg(DR_REG_Q20), OPND_CREATE_DOUBLE());
    test_instr_encoding(dc, OP_fmax, instr);

    instr = INSTR_CREATE_frecps_vector(dc, opnd_create_reg(DR_REG_D15),
                                       opnd_create_reg(DR_REG_D5),
                                       opnd_create_reg(DR_REG_D16), OPND_CREATE_SINGLE());
    test_instr_encoding(dc, OP_frecps, instr);

    instr = INSTR_CREATE_frecps_vector(dc, opnd_create_reg(DR_REG_Q15),
                                       opnd_create_reg(DR_REG_Q5),
                                       opnd_create_reg(DR_REG_Q16), OPND_CREATE_SINGLE());
    test_instr_encoding(dc, OP_frecps, instr);

    instr = INSTR_CREATE_frecps_vector(dc, opnd_create_reg(DR_REG_Q15),
                                       opnd_create_reg(DR_REG_Q5),
                                       opnd_create_reg(DR_REG_Q16), OPND_CREATE_DOUBLE());
    test_instr_encoding(dc, OP_frecps, instr);

    instr =
        INSTR_CREATE_and_vector(dc, opnd_create_reg(DR_REG_D28),
                                opnd_create_reg(DR_REG_D25), opnd_create_reg(DR_REG_D10));
    test_instr_encoding(dc, OP_and, instr);

    instr =
        INSTR_CREATE_and_vector(dc, opnd_create_reg(DR_REG_Q28),
                                opnd_create_reg(DR_REG_Q25), opnd_create_reg(DR_REG_Q10));
    test_instr_encoding(dc, OP_and, instr);

    instr =
        INSTR_CREATE_bic_vector(dc, opnd_create_reg(DR_REG_D24),
                                opnd_create_reg(DR_REG_D31), opnd_create_reg(DR_REG_D15));
    test_instr_encoding(dc, OP_bic, instr);

    instr =
        INSTR_CREATE_bic_vector(dc, opnd_create_reg(DR_REG_Q24),
                                opnd_create_reg(DR_REG_Q31), opnd_create_reg(DR_REG_Q15));
    test_instr_encoding(dc, OP_bic, instr);

    instr = INSTR_CREATE_fminnm_vector(dc, opnd_create_reg(DR_REG_D17),
                                       opnd_create_reg(DR_REG_D30),
                                       opnd_create_reg(DR_REG_D31), OPND_CREATE_SINGLE());
    test_instr_encoding(dc, OP_fminnm, instr);

    instr = INSTR_CREATE_fminnm_vector(dc, opnd_create_reg(DR_REG_Q17),
                                       opnd_create_reg(DR_REG_Q30),
                                       opnd_create_reg(DR_REG_Q31), OPND_CREATE_SINGLE());
    test_instr_encoding(dc, OP_fminnm, instr);

    instr = INSTR_CREATE_fminnm_vector(dc, opnd_create_reg(DR_REG_Q17),
                                       opnd_create_reg(DR_REG_Q30),
                                       opnd_create_reg(DR_REG_Q31), OPND_CREATE_DOUBLE());
    test_instr_encoding(dc, OP_fminnm, instr);

    instr = INSTR_CREATE_fmls_vector(dc, opnd_create_reg(DR_REG_D4),
                                     opnd_create_reg(DR_REG_D31),
                                     opnd_create_reg(DR_REG_D29), OPND_CREATE_SINGLE());
    test_instr_encoding(dc, OP_fmls, instr);

    instr = INSTR_CREATE_fmls_vector(dc, opnd_create_reg(DR_REG_Q4),
                                     opnd_create_reg(DR_REG_Q31),
                                     opnd_create_reg(DR_REG_Q29), OPND_CREATE_SINGLE());
    test_instr_encoding(dc, OP_fmls, instr);

    instr = INSTR_CREATE_fmls_vector(dc, opnd_create_reg(DR_REG_Q4),
                                     opnd_create_reg(DR_REG_Q31),
                                     opnd_create_reg(DR_REG_Q29), OPND_CREATE_DOUBLE());
    test_instr_encoding(dc, OP_fmls, instr);

    instr = INSTR_CREATE_fsub_vector(dc, opnd_create_reg(DR_REG_D25),
                                     opnd_create_reg(DR_REG_D8),
                                     opnd_create_reg(DR_REG_D26), OPND_CREATE_SINGLE());
    test_instr_encoding(dc, OP_fsub, instr);

    instr = INSTR_CREATE_fsub_vector(dc, opnd_create_reg(DR_REG_Q25),
                                     opnd_create_reg(DR_REG_Q8),
                                     opnd_create_reg(DR_REG_Q26), OPND_CREATE_SINGLE());
    test_instr_encoding(dc, OP_fsub, instr);

    instr = INSTR_CREATE_fsub_vector(dc, opnd_create_reg(DR_REG_Q25),
                                     opnd_create_reg(DR_REG_Q8),
                                     opnd_create_reg(DR_REG_Q26), OPND_CREATE_DOUBLE());
    test_instr_encoding(dc, OP_fsub, instr);

    instr = INSTR_CREATE_fmlsl_vector(dc, opnd_create_reg(DR_REG_D0),
                                      opnd_create_reg(DR_REG_D29),
                                      opnd_create_reg(DR_REG_D31));
    test_instr_encoding(dc, OP_fmlsl, instr);

    instr = INSTR_CREATE_fmlsl_vector(dc, opnd_create_reg(DR_REG_Q0),
                                      opnd_create_reg(DR_REG_Q29),
                                      opnd_create_reg(DR_REG_Q31));
    test_instr_encoding(dc, OP_fmlsl, instr);

    instr = INSTR_CREATE_fmin_vector(dc, opnd_create_reg(DR_REG_D22),
                                     opnd_create_reg(DR_REG_D24),
                                     opnd_create_reg(DR_REG_D31), OPND_CREATE_SINGLE());
    test_instr_encoding(dc, OP_fmin, instr);

    instr = INSTR_CREATE_fmin_vector(dc, opnd_create_reg(DR_REG_Q22),
                                     opnd_create_reg(DR_REG_Q24),
                                     opnd_create_reg(DR_REG_Q31), OPND_CREATE_SINGLE());
    test_instr_encoding(dc, OP_fmin, instr);

    instr = INSTR_CREATE_fmin_vector(dc, opnd_create_reg(DR_REG_Q22),
                                     opnd_create_reg(DR_REG_Q24),
                                     opnd_create_reg(DR_REG_Q31), OPND_CREATE_DOUBLE());
    test_instr_encoding(dc, OP_fmin, instr);

    instr = INSTR_CREATE_frsqrts_vector(dc, opnd_create_reg(DR_REG_D10),
                                        opnd_create_reg(DR_REG_D28),
                                        opnd_create_reg(DR_REG_D6), OPND_CREATE_SINGLE());
    test_instr_encoding(dc, OP_frsqrts, instr);

    instr = INSTR_CREATE_frsqrts_vector(dc, opnd_create_reg(DR_REG_Q10),
                                        opnd_create_reg(DR_REG_Q28),
                                        opnd_create_reg(DR_REG_Q6), OPND_CREATE_SINGLE());
    test_instr_encoding(dc, OP_frsqrts, instr);

    instr = INSTR_CREATE_frsqrts_vector(dc, opnd_create_reg(DR_REG_Q10),
                                        opnd_create_reg(DR_REG_Q28),
                                        opnd_create_reg(DR_REG_Q6), OPND_CREATE_DOUBLE());
    test_instr_encoding(dc, OP_frsqrts, instr);

    instr =
        INSTR_CREATE_orr_vector(dc, opnd_create_reg(DR_REG_D26),
                                opnd_create_reg(DR_REG_D2), opnd_create_reg(DR_REG_D0));
    test_instr_encoding(dc, OP_orr, instr);

    instr =
        INSTR_CREATE_orr_vector(dc, opnd_create_reg(DR_REG_Q26),
                                opnd_create_reg(DR_REG_Q2), opnd_create_reg(DR_REG_Q0));
    test_instr_encoding(dc, OP_orr, instr);

    instr =
        INSTR_CREATE_orn_vector(dc, opnd_create_reg(DR_REG_D28),
                                opnd_create_reg(DR_REG_D4), opnd_create_reg(DR_REG_D3));
    test_instr_encoding(dc, OP_orn, instr);

    instr =
        INSTR_CREATE_orn_vector(dc, opnd_create_reg(DR_REG_Q28),
                                opnd_create_reg(DR_REG_Q4), opnd_create_reg(DR_REG_Q3));
    test_instr_encoding(dc, OP_orn, instr);

    instr = INSTR_CREATE_uhadd_vector(dc, opnd_create_reg(DR_REG_D22),
                                      opnd_create_reg(DR_REG_D5),
                                      opnd_create_reg(DR_REG_D9), OPND_CREATE_BYTE());
    test_instr_encoding(dc, OP_uhadd, instr);

    instr = INSTR_CREATE_uhadd_vector(dc, opnd_create_reg(DR_REG_Q22),
                                      opnd_create_reg(DR_REG_Q5),
                                      opnd_create_reg(DR_REG_Q9), OPND_CREATE_BYTE());
    test_instr_encoding(dc, OP_uhadd, instr);

    instr = INSTR_CREATE_uhadd_vector(dc, opnd_create_reg(DR_REG_D22),
                                      opnd_create_reg(DR_REG_D5),
                                      opnd_create_reg(DR_REG_D9), OPND_CREATE_HALF());
    test_instr_encoding(dc, OP_uhadd, instr);

    instr = INSTR_CREATE_uhadd_vector(dc, opnd_create_reg(DR_REG_Q22),
                                      opnd_create_reg(DR_REG_Q5),
                                      opnd_create_reg(DR_REG_Q9), OPND_CREATE_HALF());
    test_instr_encoding(dc, OP_uhadd, instr);

    instr = INSTR_CREATE_uhadd_vector(dc, opnd_create_reg(DR_REG_D22),
                                      opnd_create_reg(DR_REG_D5),
                                      opnd_create_reg(DR_REG_D9), OPND_CREATE_SINGLE());
    test_instr_encoding(dc, OP_uhadd, instr);

    instr = INSTR_CREATE_uhadd_vector(dc, opnd_create_reg(DR_REG_Q22),
                                      opnd_create_reg(DR_REG_Q5),
                                      opnd_create_reg(DR_REG_Q9), OPND_CREATE_SINGLE());
    test_instr_encoding(dc, OP_uhadd, instr);

    instr = INSTR_CREATE_uqadd_vector(dc, opnd_create_reg(DR_REG_D6),
                                      opnd_create_reg(DR_REG_D29),
                                      opnd_create_reg(DR_REG_D31), OPND_CREATE_BYTE());
    test_instr_encoding(dc, OP_uqadd, instr);

    instr = INSTR_CREATE_uqadd_vector(dc, opnd_create_reg(DR_REG_Q6),
                                      opnd_create_reg(DR_REG_Q29),
                                      opnd_create_reg(DR_REG_Q31), OPND_CREATE_BYTE());
    test_instr_encoding(dc, OP_uqadd, instr);

    instr = INSTR_CREATE_uqadd_vector(dc, opnd_create_reg(DR_REG_D6),
                                      opnd_create_reg(DR_REG_D29),
                                      opnd_create_reg(DR_REG_D31), OPND_CREATE_HALF());
    test_instr_encoding(dc, OP_uqadd, instr);

    instr = INSTR_CREATE_uqadd_vector(dc, opnd_create_reg(DR_REG_Q6),
                                      opnd_create_reg(DR_REG_Q29),
                                      opnd_create_reg(DR_REG_Q31), OPND_CREATE_HALF());
    test_instr_encoding(dc, OP_uqadd, instr);

    instr = INSTR_CREATE_uqadd_vector(dc, opnd_create_reg(DR_REG_D6),
                                      opnd_create_reg(DR_REG_D29),
                                      opnd_create_reg(DR_REG_D31), OPND_CREATE_SINGLE());
    test_instr_encoding(dc, OP_uqadd, instr);

    instr = INSTR_CREATE_uqadd_vector(dc, opnd_create_reg(DR_REG_Q6),
                                      opnd_create_reg(DR_REG_Q29),
                                      opnd_create_reg(DR_REG_Q31), OPND_CREATE_SINGLE());
    test_instr_encoding(dc, OP_uqadd, instr);

    instr = INSTR_CREATE_uqadd_vector(dc, opnd_create_reg(DR_REG_Q6),
                                      opnd_create_reg(DR_REG_Q29),
                                      opnd_create_reg(DR_REG_Q31), OPND_CREATE_DOUBLE());
    test_instr_encoding(dc, OP_uqadd, instr);

    instr = INSTR_CREATE_urhadd_vector(dc, opnd_create_reg(DR_REG_D8),
                                       opnd_create_reg(DR_REG_D29),
                                       opnd_create_reg(DR_REG_D27), OPND_CREATE_BYTE());
    test_instr_encoding(dc, OP_urhadd, instr);

    instr = INSTR_CREATE_urhadd_vector(dc, opnd_create_reg(DR_REG_Q8),
                                       opnd_create_reg(DR_REG_Q29),
                                       opnd_create_reg(DR_REG_Q27), OPND_CREATE_BYTE());
    test_instr_encoding(dc, OP_urhadd, instr);

    instr = INSTR_CREATE_urhadd_vector(dc, opnd_create_reg(DR_REG_D8),
                                       opnd_create_reg(DR_REG_D29),
                                       opnd_create_reg(DR_REG_D27), OPND_CREATE_HALF());
    test_instr_encoding(dc, OP_urhadd, instr);

    instr = INSTR_CREATE_urhadd_vector(dc, opnd_create_reg(DR_REG_Q8),
                                       opnd_create_reg(DR_REG_Q29),
                                       opnd_create_reg(DR_REG_Q27), OPND_CREATE_HALF());
    test_instr_encoding(dc, OP_urhadd, instr);

    instr = INSTR_CREATE_urhadd_vector(dc, opnd_create_reg(DR_REG_D8),
                                       opnd_create_reg(DR_REG_D29),
                                       opnd_create_reg(DR_REG_D27), OPND_CREATE_SINGLE());
    test_instr_encoding(dc, OP_urhadd, instr);

    instr = INSTR_CREATE_urhadd_vector(dc, opnd_create_reg(DR_REG_Q8),
                                       opnd_create_reg(DR_REG_Q29),
                                       opnd_create_reg(DR_REG_Q27), OPND_CREATE_SINGLE());
    test_instr_encoding(dc, OP_urhadd, instr);

    instr = INSTR_CREATE_uhsub_vector(dc, opnd_create_reg(DR_REG_D28),
                                      opnd_create_reg(DR_REG_D21),
                                      opnd_create_reg(DR_REG_D16), OPND_CREATE_BYTE());
    test_instr_encoding(dc, OP_uhsub, instr);

    instr = INSTR_CREATE_uhsub_vector(dc, opnd_create_reg(DR_REG_Q28),
                                      opnd_create_reg(DR_REG_Q21),
                                      opnd_create_reg(DR_REG_Q16), OPND_CREATE_BYTE());
    test_instr_encoding(dc, OP_uhsub, instr);

    instr = INSTR_CREATE_uhsub_vector(dc, opnd_create_reg(DR_REG_D28),
                                      opnd_create_reg(DR_REG_D21),
                                      opnd_create_reg(DR_REG_D16), OPND_CREATE_HALF());
    test_instr_encoding(dc, OP_uhsub, instr);

    instr = INSTR_CREATE_uhsub_vector(dc, opnd_create_reg(DR_REG_Q28),
                                      opnd_create_reg(DR_REG_Q21),
                                      opnd_create_reg(DR_REG_Q16), OPND_CREATE_HALF());
    test_instr_encoding(dc, OP_uhsub, instr);

    instr = INSTR_CREATE_uhsub_vector(dc, opnd_create_reg(DR_REG_D28),
                                      opnd_create_reg(DR_REG_D21),
                                      opnd_create_reg(DR_REG_D16), OPND_CREATE_SINGLE());
    test_instr_encoding(dc, OP_uhsub, instr);

    instr = INSTR_CREATE_uhsub_vector(dc, opnd_create_reg(DR_REG_Q28),
                                      opnd_create_reg(DR_REG_Q21),
                                      opnd_create_reg(DR_REG_Q16), OPND_CREATE_SINGLE());
    test_instr_encoding(dc, OP_uhsub, instr);

    instr = INSTR_CREATE_uqsub_vector(dc, opnd_create_reg(DR_REG_D29),
                                      opnd_create_reg(DR_REG_D27),
                                      opnd_create_reg(DR_REG_D21), OPND_CREATE_BYTE());
    test_instr_encoding(dc, OP_uqsub, instr);

    instr = INSTR_CREATE_uqsub_vector(dc, opnd_create_reg(DR_REG_Q29),
                                      opnd_create_reg(DR_REG_Q27),
                                      opnd_create_reg(DR_REG_Q21), OPND_CREATE_BYTE());
    test_instr_encoding(dc, OP_uqsub, instr);

    instr = INSTR_CREATE_uqsub_vector(dc, opnd_create_reg(DR_REG_D29),
                                      opnd_create_reg(DR_REG_D27),
                                      opnd_create_reg(DR_REG_D21), OPND_CREATE_HALF());
    test_instr_encoding(dc, OP_uqsub, instr);

    instr = INSTR_CREATE_uqsub_vector(dc, opnd_create_reg(DR_REG_Q29),
                                      opnd_create_reg(DR_REG_Q27),
                                      opnd_create_reg(DR_REG_Q21), OPND_CREATE_HALF());
    test_instr_encoding(dc, OP_uqsub, instr);

    instr = INSTR_CREATE_uqsub_vector(dc, opnd_create_reg(DR_REG_D29),
                                      opnd_create_reg(DR_REG_D27),
                                      opnd_create_reg(DR_REG_D21), OPND_CREATE_SINGLE());
    test_instr_encoding(dc, OP_uqsub, instr);

    instr = INSTR_CREATE_uqsub_vector(dc, opnd_create_reg(DR_REG_Q29),
                                      opnd_create_reg(DR_REG_Q27),
                                      opnd_create_reg(DR_REG_Q21), OPND_CREATE_SINGLE());
    test_instr_encoding(dc, OP_uqsub, instr);

    instr = INSTR_CREATE_uqsub_vector(dc, opnd_create_reg(DR_REG_Q29),
                                      opnd_create_reg(DR_REG_Q27),
                                      opnd_create_reg(DR_REG_Q21), OPND_CREATE_DOUBLE());
    test_instr_encoding(dc, OP_uqsub, instr);

    instr = INSTR_CREATE_cmhi_vector(dc, opnd_create_reg(DR_REG_D9),
                                     opnd_create_reg(DR_REG_D15),
                                     opnd_create_reg(DR_REG_D20), OPND_CREATE_BYTE());
    test_instr_encoding(dc, OP_cmhi, instr);

    instr = INSTR_CREATE_cmhi_vector(dc, opnd_create_reg(DR_REG_Q9),
                                     opnd_create_reg(DR_REG_Q15),
                                     opnd_create_reg(DR_REG_Q20), OPND_CREATE_BYTE());
    test_instr_encoding(dc, OP_cmhi, instr);

    instr = INSTR_CREATE_cmhi_vector(dc, opnd_create_reg(DR_REG_D9),
                                     opnd_create_reg(DR_REG_D15),
                                     opnd_create_reg(DR_REG_D20), OPND_CREATE_HALF());
    test_instr_encoding(dc, OP_cmhi, instr);

    instr = INSTR_CREATE_cmhi_vector(dc, opnd_create_reg(DR_REG_Q9),
                                     opnd_create_reg(DR_REG_Q15),
                                     opnd_create_reg(DR_REG_Q20), OPND_CREATE_HALF());
    test_instr_encoding(dc, OP_cmhi, instr);

    instr = INSTR_CREATE_cmhi_vector(dc, opnd_create_reg(DR_REG_D9),
                                     opnd_create_reg(DR_REG_D15),
                                     opnd_create_reg(DR_REG_D20), OPND_CREATE_SINGLE());
    test_instr_encoding(dc, OP_cmhi, instr);

    instr = INSTR_CREATE_cmhi_vector(dc, opnd_create_reg(DR_REG_Q9),
                                     opnd_create_reg(DR_REG_Q15),
                                     opnd_create_reg(DR_REG_Q20), OPND_CREATE_SINGLE());
    test_instr_encoding(dc, OP_cmhi, instr);

    instr = INSTR_CREATE_cmhi_vector(dc, opnd_create_reg(DR_REG_Q9),
                                     opnd_create_reg(DR_REG_Q15),
                                     opnd_create_reg(DR_REG_Q20), OPND_CREATE_DOUBLE());
    test_instr_encoding(dc, OP_cmhi, instr);

    instr = INSTR_CREATE_cmhs_vector(dc, opnd_create_reg(DR_REG_D2),
                                     opnd_create_reg(DR_REG_D12),
                                     opnd_create_reg(DR_REG_D30), OPND_CREATE_BYTE());
    test_instr_encoding(dc, OP_cmhs, instr);

    instr = INSTR_CREATE_cmhs_vector(dc, opnd_create_reg(DR_REG_Q2),
                                     opnd_create_reg(DR_REG_Q12),
                                     opnd_create_reg(DR_REG_Q30), OPND_CREATE_BYTE());
    test_instr_encoding(dc, OP_cmhs, instr);

    instr = INSTR_CREATE_cmhs_vector(dc, opnd_create_reg(DR_REG_D2),
                                     opnd_create_reg(DR_REG_D12),
                                     opnd_create_reg(DR_REG_D30), OPND_CREATE_HALF());
    test_instr_encoding(dc, OP_cmhs, instr);

    instr = INSTR_CREATE_cmhs_vector(dc, opnd_create_reg(DR_REG_Q2),
                                     opnd_create_reg(DR_REG_Q12),
                                     opnd_create_reg(DR_REG_Q30), OPND_CREATE_HALF());
    test_instr_encoding(dc, OP_cmhs, instr);

    instr = INSTR_CREATE_cmhs_vector(dc, opnd_create_reg(DR_REG_D2),
                                     opnd_create_reg(DR_REG_D12),
                                     opnd_create_reg(DR_REG_D30), OPND_CREATE_SINGLE());
    test_instr_encoding(dc, OP_cmhs, instr);

    instr = INSTR_CREATE_cmhs_vector(dc, opnd_create_reg(DR_REG_Q2),
                                     opnd_create_reg(DR_REG_Q12),
                                     opnd_create_reg(DR_REG_Q30), OPND_CREATE_SINGLE());
    test_instr_encoding(dc, OP_cmhs, instr);

    instr = INSTR_CREATE_cmhs_vector(dc, opnd_create_reg(DR_REG_Q2),
                                     opnd_create_reg(DR_REG_Q12),
                                     opnd_create_reg(DR_REG_Q30), OPND_CREATE_DOUBLE());
    test_instr_encoding(dc, OP_cmhs, instr);

    instr = INSTR_CREATE_ushl_vector(dc, opnd_create_reg(DR_REG_D1),
                                     opnd_create_reg(DR_REG_D7),
                                     opnd_create_reg(DR_REG_D18), OPND_CREATE_BYTE());
    test_instr_encoding(dc, OP_ushl, instr);

    instr = INSTR_CREATE_ushl_vector(dc, opnd_create_reg(DR_REG_Q1),
                                     opnd_create_reg(DR_REG_Q7),
                                     opnd_create_reg(DR_REG_Q18), OPND_CREATE_BYTE());
    test_instr_encoding(dc, OP_ushl, instr);

    instr = INSTR_CREATE_ushl_vector(dc, opnd_create_reg(DR_REG_D1),
                                     opnd_create_reg(DR_REG_D7),
                                     opnd_create_reg(DR_REG_D18), OPND_CREATE_HALF());
    test_instr_encoding(dc, OP_ushl, instr);

    instr = INSTR_CREATE_ushl_vector(dc, opnd_create_reg(DR_REG_Q1),
                                     opnd_create_reg(DR_REG_Q7),
                                     opnd_create_reg(DR_REG_Q18), OPND_CREATE_HALF());
    test_instr_encoding(dc, OP_ushl, instr);

    instr = INSTR_CREATE_ushl_vector(dc, opnd_create_reg(DR_REG_D1),
                                     opnd_create_reg(DR_REG_D7),
                                     opnd_create_reg(DR_REG_D18), OPND_CREATE_SINGLE());
    test_instr_encoding(dc, OP_ushl, instr);

    instr = INSTR_CREATE_ushl_vector(dc, opnd_create_reg(DR_REG_Q1),
                                     opnd_create_reg(DR_REG_Q7),
                                     opnd_create_reg(DR_REG_Q18), OPND_CREATE_SINGLE());
    test_instr_encoding(dc, OP_ushl, instr);

    instr = INSTR_CREATE_ushl_vector(dc, opnd_create_reg(DR_REG_Q1),
                                     opnd_create_reg(DR_REG_Q7),
                                     opnd_create_reg(DR_REG_Q18), OPND_CREATE_DOUBLE());
    test_instr_encoding(dc, OP_ushl, instr);

    instr = INSTR_CREATE_uqshl_vector(dc, opnd_create_reg(DR_REG_D27),
                                      opnd_create_reg(DR_REG_D15),
                                      opnd_create_reg(DR_REG_D18), OPND_CREATE_BYTE());
    test_instr_encoding(dc, OP_uqshl, instr);

    instr = INSTR_CREATE_uqshl_vector(dc, opnd_create_reg(DR_REG_Q27),
                                      opnd_create_reg(DR_REG_Q15),
                                      opnd_create_reg(DR_REG_Q18), OPND_CREATE_BYTE());
    test_instr_encoding(dc, OP_uqshl, instr);

    instr = INSTR_CREATE_uqshl_vector(dc, opnd_create_reg(DR_REG_D27),
                                      opnd_create_reg(DR_REG_D15),
                                      opnd_create_reg(DR_REG_D18), OPND_CREATE_HALF());
    test_instr_encoding(dc, OP_uqshl, instr);

    instr = INSTR_CREATE_uqshl_vector(dc, opnd_create_reg(DR_REG_Q27),
                                      opnd_create_reg(DR_REG_Q15),
                                      opnd_create_reg(DR_REG_Q18), OPND_CREATE_HALF());
    test_instr_encoding(dc, OP_uqshl, instr);

    instr = INSTR_CREATE_uqshl_vector(dc, opnd_create_reg(DR_REG_D27),
                                      opnd_create_reg(DR_REG_D15),
                                      opnd_create_reg(DR_REG_D18), OPND_CREATE_SINGLE());
    test_instr_encoding(dc, OP_uqshl, instr);

    instr = INSTR_CREATE_uqshl_vector(dc, opnd_create_reg(DR_REG_Q27),
                                      opnd_create_reg(DR_REG_Q15),
                                      opnd_create_reg(DR_REG_Q18), OPND_CREATE_SINGLE());
    test_instr_encoding(dc, OP_uqshl, instr);

    instr = INSTR_CREATE_uqshl_vector(dc, opnd_create_reg(DR_REG_Q27),
                                      opnd_create_reg(DR_REG_Q15),
                                      opnd_create_reg(DR_REG_Q18), OPND_CREATE_DOUBLE());
    test_instr_encoding(dc, OP_uqshl, instr);

    instr = INSTR_CREATE_urshl_vector(dc, opnd_create_reg(DR_REG_D5),
                                      opnd_create_reg(DR_REG_D2),
                                      opnd_create_reg(DR_REG_D6), OPND_CREATE_BYTE());
    test_instr_encoding(dc, OP_urshl, instr);

    instr = INSTR_CREATE_urshl_vector(dc, opnd_create_reg(DR_REG_Q5),
                                      opnd_create_reg(DR_REG_Q2),
                                      opnd_create_reg(DR_REG_Q6), OPND_CREATE_BYTE());
    test_instr_encoding(dc, OP_urshl, instr);

    instr = INSTR_CREATE_urshl_vector(dc, opnd_create_reg(DR_REG_D5),
                                      opnd_create_reg(DR_REG_D2),
                                      opnd_create_reg(DR_REG_D6), OPND_CREATE_HALF());
    test_instr_encoding(dc, OP_urshl, instr);

    instr = INSTR_CREATE_urshl_vector(dc, opnd_create_reg(DR_REG_Q5),
                                      opnd_create_reg(DR_REG_Q2),
                                      opnd_create_reg(DR_REG_Q6), OPND_CREATE_HALF());
    test_instr_encoding(dc, OP_urshl, instr);

    instr = INSTR_CREATE_urshl_vector(dc, opnd_create_reg(DR_REG_D5),
                                      opnd_create_reg(DR_REG_D2),
                                      opnd_create_reg(DR_REG_D6), OPND_CREATE_SINGLE());
    test_instr_encoding(dc, OP_urshl, instr);

    instr = INSTR_CREATE_urshl_vector(dc, opnd_create_reg(DR_REG_Q5),
                                      opnd_create_reg(DR_REG_Q2),
                                      opnd_create_reg(DR_REG_Q6), OPND_CREATE_SINGLE());
    test_instr_encoding(dc, OP_urshl, instr);

    instr = INSTR_CREATE_urshl_vector(dc, opnd_create_reg(DR_REG_Q5),
                                      opnd_create_reg(DR_REG_Q2),
                                      opnd_create_reg(DR_REG_Q6), OPND_CREATE_DOUBLE());
    test_instr_encoding(dc, OP_urshl, instr);

    instr = INSTR_CREATE_uqrshl_vector(dc, opnd_create_reg(DR_REG_D18),
                                       opnd_create_reg(DR_REG_D10),
                                       opnd_create_reg(DR_REG_D30), OPND_CREATE_BYTE());
    test_instr_encoding(dc, OP_uqrshl, instr);

    instr = INSTR_CREATE_uqrshl_vector(dc, opnd_create_reg(DR_REG_Q18),
                                       opnd_create_reg(DR_REG_Q10),
                                       opnd_create_reg(DR_REG_Q30), OPND_CREATE_BYTE());
    test_instr_encoding(dc, OP_uqrshl, instr);

    instr = INSTR_CREATE_uqrshl_vector(dc, opnd_create_reg(DR_REG_D18),
                                       opnd_create_reg(DR_REG_D10),
                                       opnd_create_reg(DR_REG_D30), OPND_CREATE_HALF());
    test_instr_encoding(dc, OP_uqrshl, instr);

    instr = INSTR_CREATE_uqrshl_vector(dc, opnd_create_reg(DR_REG_Q18),
                                       opnd_create_reg(DR_REG_Q10),
                                       opnd_create_reg(DR_REG_Q30), OPND_CREATE_HALF());
    test_instr_encoding(dc, OP_uqrshl, instr);

    instr = INSTR_CREATE_uqrshl_vector(dc, opnd_create_reg(DR_REG_D18),
                                       opnd_create_reg(DR_REG_D10),
                                       opnd_create_reg(DR_REG_D30), OPND_CREATE_SINGLE());
    test_instr_encoding(dc, OP_uqrshl, instr);

    instr = INSTR_CREATE_uqrshl_vector(dc, opnd_create_reg(DR_REG_Q18),
                                       opnd_create_reg(DR_REG_Q10),
                                       opnd_create_reg(DR_REG_Q30), OPND_CREATE_SINGLE());
    test_instr_encoding(dc, OP_uqrshl, instr);

    instr = INSTR_CREATE_uqrshl_vector(dc, opnd_create_reg(DR_REG_Q18),
                                       opnd_create_reg(DR_REG_Q10),
                                       opnd_create_reg(DR_REG_Q30), OPND_CREATE_DOUBLE());
    test_instr_encoding(dc, OP_uqrshl, instr);

    instr = INSTR_CREATE_umax_vector(dc, opnd_create_reg(DR_REG_D9),
                                     opnd_create_reg(DR_REG_D23),
                                     opnd_create_reg(DR_REG_D25), OPND_CREATE_BYTE());
    test_instr_encoding(dc, OP_umax, instr);

    instr = INSTR_CREATE_umax_vector(dc, opnd_create_reg(DR_REG_Q9),
                                     opnd_create_reg(DR_REG_Q23),
                                     opnd_create_reg(DR_REG_Q25), OPND_CREATE_BYTE());
    test_instr_encoding(dc, OP_umax, instr);

    instr = INSTR_CREATE_umax_vector(dc, opnd_create_reg(DR_REG_D9),
                                     opnd_create_reg(DR_REG_D23),
                                     opnd_create_reg(DR_REG_D25), OPND_CREATE_HALF());
    test_instr_encoding(dc, OP_umax, instr);

    instr = INSTR_CREATE_umax_vector(dc, opnd_create_reg(DR_REG_Q9),
                                     opnd_create_reg(DR_REG_Q23),
                                     opnd_create_reg(DR_REG_Q25), OPND_CREATE_HALF());
    test_instr_encoding(dc, OP_umax, instr);

    instr = INSTR_CREATE_umax_vector(dc, opnd_create_reg(DR_REG_D9),
                                     opnd_create_reg(DR_REG_D23),
                                     opnd_create_reg(DR_REG_D25), OPND_CREATE_SINGLE());
    test_instr_encoding(dc, OP_umax, instr);

    instr = INSTR_CREATE_umax_vector(dc, opnd_create_reg(DR_REG_Q9),
                                     opnd_create_reg(DR_REG_Q23),
                                     opnd_create_reg(DR_REG_Q25), OPND_CREATE_SINGLE());
    test_instr_encoding(dc, OP_umax, instr);

    instr = INSTR_CREATE_umin_vector(dc, opnd_create_reg(DR_REG_D12),
                                     opnd_create_reg(DR_REG_D22),
                                     opnd_create_reg(DR_REG_D11), OPND_CREATE_BYTE());
    test_instr_encoding(dc, OP_umin, instr);

    instr = INSTR_CREATE_umin_vector(dc, opnd_create_reg(DR_REG_Q12),
                                     opnd_create_reg(DR_REG_Q22),
                                     opnd_create_reg(DR_REG_Q11), OPND_CREATE_BYTE());
    test_instr_encoding(dc, OP_umin, instr);

    instr = INSTR_CREATE_umin_vector(dc, opnd_create_reg(DR_REG_D12),
                                     opnd_create_reg(DR_REG_D22),
                                     opnd_create_reg(DR_REG_D11), OPND_CREATE_HALF());
    test_instr_encoding(dc, OP_umin, instr);

    instr = INSTR_CREATE_umin_vector(dc, opnd_create_reg(DR_REG_Q12),
                                     opnd_create_reg(DR_REG_Q22),
                                     opnd_create_reg(DR_REG_Q11), OPND_CREATE_HALF());
    test_instr_encoding(dc, OP_umin, instr);

    instr = INSTR_CREATE_umin_vector(dc, opnd_create_reg(DR_REG_D12),
                                     opnd_create_reg(DR_REG_D22),
                                     opnd_create_reg(DR_REG_D11), OPND_CREATE_SINGLE());
    test_instr_encoding(dc, OP_umin, instr);

    instr = INSTR_CREATE_umin_vector(dc, opnd_create_reg(DR_REG_Q12),
                                     opnd_create_reg(DR_REG_Q22),
                                     opnd_create_reg(DR_REG_Q11), OPND_CREATE_SINGLE());
    test_instr_encoding(dc, OP_umin, instr);

    instr = INSTR_CREATE_uabd_vector(dc, opnd_create_reg(DR_REG_D5),
                                     opnd_create_reg(DR_REG_D12),
                                     opnd_create_reg(DR_REG_D27), OPND_CREATE_BYTE());
    test_instr_encoding(dc, OP_uabd, instr);

    instr = INSTR_CREATE_uabd_vector(dc, opnd_create_reg(DR_REG_Q5),
                                     opnd_create_reg(DR_REG_Q12),
                                     opnd_create_reg(DR_REG_Q27), OPND_CREATE_BYTE());
    test_instr_encoding(dc, OP_uabd, instr);

    instr = INSTR_CREATE_uabd_vector(dc, opnd_create_reg(DR_REG_D5),
                                     opnd_create_reg(DR_REG_D12),
                                     opnd_create_reg(DR_REG_D27), OPND_CREATE_HALF());
    test_instr_encoding(dc, OP_uabd, instr);

    instr = INSTR_CREATE_uabd_vector(dc, opnd_create_reg(DR_REG_Q5),
                                     opnd_create_reg(DR_REG_Q12),
                                     opnd_create_reg(DR_REG_Q27), OPND_CREATE_HALF());
    test_instr_encoding(dc, OP_uabd, instr);

    instr = INSTR_CREATE_uabd_vector(dc, opnd_create_reg(DR_REG_D5),
                                     opnd_create_reg(DR_REG_D12),
                                     opnd_create_reg(DR_REG_D27), OPND_CREATE_SINGLE());
    test_instr_encoding(dc, OP_uabd, instr);

    instr = INSTR_CREATE_uabd_vector(dc, opnd_create_reg(DR_REG_Q5),
                                     opnd_create_reg(DR_REG_Q12),
                                     opnd_create_reg(DR_REG_Q27), OPND_CREATE_SINGLE());
    test_instr_encoding(dc, OP_uabd, instr);

    instr = INSTR_CREATE_uaba_vector(dc, opnd_create_reg(DR_REG_D13),
                                     opnd_create_reg(DR_REG_D6),
                                     opnd_create_reg(DR_REG_D19), OPND_CREATE_BYTE());
    test_instr_encoding(dc, OP_uaba, instr);

    instr = INSTR_CREATE_uaba_vector(dc, opnd_create_reg(DR_REG_Q13),
                                     opnd_create_reg(DR_REG_Q6),
                                     opnd_create_reg(DR_REG_Q19), OPND_CREATE_BYTE());
    test_instr_encoding(dc, OP_uaba, instr);

    instr = INSTR_CREATE_uaba_vector(dc, opnd_create_reg(DR_REG_D13),
                                     opnd_create_reg(DR_REG_D6),
                                     opnd_create_reg(DR_REG_D19), OPND_CREATE_HALF());
    test_instr_encoding(dc, OP_uaba, instr);

    instr = INSTR_CREATE_uaba_vector(dc, opnd_create_reg(DR_REG_Q13),
                                     opnd_create_reg(DR_REG_Q6),
                                     opnd_create_reg(DR_REG_Q19), OPND_CREATE_HALF());
    test_instr_encoding(dc, OP_uaba, instr);

    instr = INSTR_CREATE_uaba_vector(dc, opnd_create_reg(DR_REG_D13),
                                     opnd_create_reg(DR_REG_D6),
                                     opnd_create_reg(DR_REG_D19), OPND_CREATE_SINGLE());
    test_instr_encoding(dc, OP_uaba, instr);

    instr = INSTR_CREATE_uaba_vector(dc, opnd_create_reg(DR_REG_Q13),
                                     opnd_create_reg(DR_REG_Q6),
                                     opnd_create_reg(DR_REG_Q19), OPND_CREATE_SINGLE());
    test_instr_encoding(dc, OP_uaba, instr);

    instr = INSTR_CREATE_sub_vector(dc, opnd_create_reg(DR_REG_D29),
                                    opnd_create_reg(DR_REG_D27),
                                    opnd_create_reg(DR_REG_D28), OPND_CREATE_BYTE());
    test_instr_encoding(dc, OP_sub, instr);

    instr = INSTR_CREATE_sub_vector(dc, opnd_create_reg(DR_REG_Q29),
                                    opnd_create_reg(DR_REG_Q27),
                                    opnd_create_reg(DR_REG_Q28), OPND_CREATE_BYTE());
    test_instr_encoding(dc, OP_sub, instr);

    instr = INSTR_CREATE_sub_vector(dc, opnd_create_reg(DR_REG_D29),
                                    opnd_create_reg(DR_REG_D27),
                                    opnd_create_reg(DR_REG_D28), OPND_CREATE_HALF());
    test_instr_encoding(dc, OP_sub, instr);

    instr = INSTR_CREATE_sub_vector(dc, opnd_create_reg(DR_REG_Q29),
                                    opnd_create_reg(DR_REG_Q27),
                                    opnd_create_reg(DR_REG_Q28), OPND_CREATE_HALF());
    test_instr_encoding(dc, OP_sub, instr);

    instr = INSTR_CREATE_sub_vector(dc, opnd_create_reg(DR_REG_D29),
                                    opnd_create_reg(DR_REG_D27),
                                    opnd_create_reg(DR_REG_D28), OPND_CREATE_SINGLE());
    test_instr_encoding(dc, OP_sub, instr);

    instr = INSTR_CREATE_sub_vector(dc, opnd_create_reg(DR_REG_Q29),
                                    opnd_create_reg(DR_REG_Q27),
                                    opnd_create_reg(DR_REG_Q28), OPND_CREATE_SINGLE());
    test_instr_encoding(dc, OP_sub, instr);

    instr = INSTR_CREATE_sub_vector(dc, opnd_create_reg(DR_REG_Q29),
                                    opnd_create_reg(DR_REG_Q27),
                                    opnd_create_reg(DR_REG_Q28), OPND_CREATE_DOUBLE());
    test_instr_encoding(dc, OP_sub, instr);

    instr = INSTR_CREATE_cmeq_vector(dc, opnd_create_reg(DR_REG_D13),
                                     opnd_create_reg(DR_REG_D17),
                                     opnd_create_reg(DR_REG_D23), OPND_CREATE_BYTE());
    test_instr_encoding(dc, OP_cmeq, instr);

    instr = INSTR_CREATE_cmeq_vector(dc, opnd_create_reg(DR_REG_Q13),
                                     opnd_create_reg(DR_REG_Q17),
                                     opnd_create_reg(DR_REG_Q23), OPND_CREATE_BYTE());
    test_instr_encoding(dc, OP_cmeq, instr);

    instr = INSTR_CREATE_cmeq_vector(dc, opnd_create_reg(DR_REG_D13),
                                     opnd_create_reg(DR_REG_D17),
                                     opnd_create_reg(DR_REG_D23), OPND_CREATE_HALF());
    test_instr_encoding(dc, OP_cmeq, instr);

    instr = INSTR_CREATE_cmeq_vector(dc, opnd_create_reg(DR_REG_Q13),
                                     opnd_create_reg(DR_REG_Q17),
                                     opnd_create_reg(DR_REG_Q23), OPND_CREATE_HALF());
    test_instr_encoding(dc, OP_cmeq, instr);

    instr = INSTR_CREATE_cmeq_vector(dc, opnd_create_reg(DR_REG_D13),
                                     opnd_create_reg(DR_REG_D17),
                                     opnd_create_reg(DR_REG_D23), OPND_CREATE_SINGLE());
    test_instr_encoding(dc, OP_cmeq, instr);

    instr = INSTR_CREATE_cmeq_vector(dc, opnd_create_reg(DR_REG_Q13),
                                     opnd_create_reg(DR_REG_Q17),
                                     opnd_create_reg(DR_REG_Q23), OPND_CREATE_SINGLE());
    test_instr_encoding(dc, OP_cmeq, instr);

    instr = INSTR_CREATE_cmeq_vector(dc, opnd_create_reg(DR_REG_Q13),
                                     opnd_create_reg(DR_REG_Q17),
                                     opnd_create_reg(DR_REG_Q23), OPND_CREATE_DOUBLE());
    test_instr_encoding(dc, OP_cmeq, instr);

    instr = INSTR_CREATE_mls_vector(dc, opnd_create_reg(DR_REG_D7),
                                    opnd_create_reg(DR_REG_D13),
                                    opnd_create_reg(DR_REG_D27), OPND_CREATE_BYTE());
    test_instr_encoding(dc, OP_mls, instr);

    instr = INSTR_CREATE_mls_vector(dc, opnd_create_reg(DR_REG_Q7),
                                    opnd_create_reg(DR_REG_Q13),
                                    opnd_create_reg(DR_REG_Q27), OPND_CREATE_BYTE());
    test_instr_encoding(dc, OP_mls, instr);

    instr = INSTR_CREATE_mls_vector(dc, opnd_create_reg(DR_REG_D7),
                                    opnd_create_reg(DR_REG_D13),
                                    opnd_create_reg(DR_REG_D27), OPND_CREATE_HALF());
    test_instr_encoding(dc, OP_mls, instr);

    instr = INSTR_CREATE_mls_vector(dc, opnd_create_reg(DR_REG_Q7),
                                    opnd_create_reg(DR_REG_Q13),
                                    opnd_create_reg(DR_REG_Q27), OPND_CREATE_HALF());
    test_instr_encoding(dc, OP_mls, instr);

    instr = INSTR_CREATE_mls_vector(dc, opnd_create_reg(DR_REG_D7),
                                    opnd_create_reg(DR_REG_D13),
                                    opnd_create_reg(DR_REG_D27), OPND_CREATE_SINGLE());
    test_instr_encoding(dc, OP_mls, instr);

    instr = INSTR_CREATE_mls_vector(dc, opnd_create_reg(DR_REG_Q7),
                                    opnd_create_reg(DR_REG_Q13),
                                    opnd_create_reg(DR_REG_Q27), OPND_CREATE_SINGLE());
    test_instr_encoding(dc, OP_mls, instr);

    instr = INSTR_CREATE_pmul_vector(dc, opnd_create_reg(DR_REG_D26),
                                     opnd_create_reg(DR_REG_D24),
                                     opnd_create_reg(DR_REG_D12), OPND_CREATE_BYTE());
    test_instr_encoding(dc, OP_pmul, instr);

    instr = INSTR_CREATE_pmul_vector(dc, opnd_create_reg(DR_REG_Q26),
                                     opnd_create_reg(DR_REG_Q24),
                                     opnd_create_reg(DR_REG_Q12), OPND_CREATE_BYTE());
    test_instr_encoding(dc, OP_pmul, instr);

    instr = INSTR_CREATE_umaxp_vector(dc, opnd_create_reg(DR_REG_D4),
                                      opnd_create_reg(DR_REG_D27),
                                      opnd_create_reg(DR_REG_D5), OPND_CREATE_BYTE());
    test_instr_encoding(dc, OP_umaxp, instr);

    instr = INSTR_CREATE_umaxp_vector(dc, opnd_create_reg(DR_REG_Q4),
                                      opnd_create_reg(DR_REG_Q27),
                                      opnd_create_reg(DR_REG_Q5), OPND_CREATE_BYTE());
    test_instr_encoding(dc, OP_umaxp, instr);

    instr = INSTR_CREATE_umaxp_vector(dc, opnd_create_reg(DR_REG_D4),
                                      opnd_create_reg(DR_REG_D27),
                                      opnd_create_reg(DR_REG_D5), OPND_CREATE_HALF());
    test_instr_encoding(dc, OP_umaxp, instr);

    instr = INSTR_CREATE_umaxp_vector(dc, opnd_create_reg(DR_REG_Q4),
                                      opnd_create_reg(DR_REG_Q27),
                                      opnd_create_reg(DR_REG_Q5), OPND_CREATE_HALF());
    test_instr_encoding(dc, OP_umaxp, instr);

    instr = INSTR_CREATE_umaxp_vector(dc, opnd_create_reg(DR_REG_D4),
                                      opnd_create_reg(DR_REG_D27),
                                      opnd_create_reg(DR_REG_D5), OPND_CREATE_SINGLE());
    test_instr_encoding(dc, OP_umaxp, instr);

    instr = INSTR_CREATE_umaxp_vector(dc, opnd_create_reg(DR_REG_Q4),
                                      opnd_create_reg(DR_REG_Q27),
                                      opnd_create_reg(DR_REG_Q5), OPND_CREATE_SINGLE());
    test_instr_encoding(dc, OP_umaxp, instr);

    instr = INSTR_CREATE_uminp_vector(dc, opnd_create_reg(DR_REG_D3),
                                      opnd_create_reg(DR_REG_D22),
                                      opnd_create_reg(DR_REG_D16), OPND_CREATE_BYTE());
    test_instr_encoding(dc, OP_uminp, instr);

    instr = INSTR_CREATE_uminp_vector(dc, opnd_create_reg(DR_REG_Q3),
                                      opnd_create_reg(DR_REG_Q22),
                                      opnd_create_reg(DR_REG_Q16), OPND_CREATE_BYTE());
    test_instr_encoding(dc, OP_uminp, instr);

    instr = INSTR_CREATE_uminp_vector(dc, opnd_create_reg(DR_REG_D3),
                                      opnd_create_reg(DR_REG_D22),
                                      opnd_create_reg(DR_REG_D16), OPND_CREATE_HALF());
    test_instr_encoding(dc, OP_uminp, instr);

    instr = INSTR_CREATE_uminp_vector(dc, opnd_create_reg(DR_REG_Q3),
                                      opnd_create_reg(DR_REG_Q22),
                                      opnd_create_reg(DR_REG_Q16), OPND_CREATE_HALF());
    test_instr_encoding(dc, OP_uminp, instr);

    instr = INSTR_CREATE_uminp_vector(dc, opnd_create_reg(DR_REG_D3),
                                      opnd_create_reg(DR_REG_D22),
                                      opnd_create_reg(DR_REG_D16), OPND_CREATE_SINGLE());
    test_instr_encoding(dc, OP_uminp, instr);

    instr = INSTR_CREATE_uminp_vector(dc, opnd_create_reg(DR_REG_Q3),
                                      opnd_create_reg(DR_REG_Q22),
                                      opnd_create_reg(DR_REG_Q16), OPND_CREATE_SINGLE());
    test_instr_encoding(dc, OP_uminp, instr);

    instr = INSTR_CREATE_sqrdmulh_vector(dc, opnd_create_reg(DR_REG_D23),
                                         opnd_create_reg(DR_REG_D29),
                                         opnd_create_reg(DR_REG_D27), OPND_CREATE_HALF());
    test_instr_encoding(dc, OP_sqrdmulh, instr);

    instr = INSTR_CREATE_sqrdmulh_vector(dc, opnd_create_reg(DR_REG_Q23),
                                         opnd_create_reg(DR_REG_Q29),
                                         opnd_create_reg(DR_REG_Q27), OPND_CREATE_HALF());
    test_instr_encoding(dc, OP_sqrdmulh, instr);

    instr = INSTR_CREATE_sqrdmulh_vector(
        dc, opnd_create_reg(DR_REG_D23), opnd_create_reg(DR_REG_D29),
        opnd_create_reg(DR_REG_D27), OPND_CREATE_SINGLE());
    test_instr_encoding(dc, OP_sqrdmulh, instr);

    instr = INSTR_CREATE_sqrdmulh_vector(
        dc, opnd_create_reg(DR_REG_Q23), opnd_create_reg(DR_REG_Q29),
        opnd_create_reg(DR_REG_Q27), OPND_CREATE_SINGLE());
    test_instr_encoding(dc, OP_sqrdmulh, instr);

    instr = INSTR_CREATE_fmaxnmp_vector(
        dc, opnd_create_reg(DR_REG_D12), opnd_create_reg(DR_REG_D18),
        opnd_create_reg(DR_REG_D29), OPND_CREATE_SINGLE());
    test_instr_encoding(dc, OP_fmaxnmp, instr);

    instr = INSTR_CREATE_fmaxnmp_vector(
        dc, opnd_create_reg(DR_REG_Q12), opnd_create_reg(DR_REG_Q18),
        opnd_create_reg(DR_REG_Q29), OPND_CREATE_SINGLE());
    test_instr_encoding(dc, OP_fmaxnmp, instr);

    instr = INSTR_CREATE_fmaxnmp_vector(
        dc, opnd_create_reg(DR_REG_Q12), opnd_create_reg(DR_REG_Q18),
        opnd_create_reg(DR_REG_Q29), OPND_CREATE_DOUBLE());
    test_instr_encoding(dc, OP_fmaxnmp, instr);

    instr = INSTR_CREATE_fmlal2_vector(dc, opnd_create_reg(DR_REG_D0),
                                       opnd_create_reg(DR_REG_D29),
                                       opnd_create_reg(DR_REG_D31));
    test_instr_encoding(dc, OP_fmlal2, instr);

    instr = INSTR_CREATE_fmlal2_vector(dc, opnd_create_reg(DR_REG_Q0),
                                       opnd_create_reg(DR_REG_Q29),
                                       opnd_create_reg(DR_REG_Q31));
    test_instr_encoding(dc, OP_fmlal2, instr);

    instr = INSTR_CREATE_faddp_vector(dc, opnd_create_reg(DR_REG_D18),
                                      opnd_create_reg(DR_REG_D31),
                                      opnd_create_reg(DR_REG_D16), OPND_CREATE_SINGLE());
    test_instr_encoding(dc, OP_faddp, instr);

    instr = INSTR_CREATE_faddp_vector(dc, opnd_create_reg(DR_REG_Q18),
                                      opnd_create_reg(DR_REG_Q31),
                                      opnd_create_reg(DR_REG_Q16), OPND_CREATE_SINGLE());
    test_instr_encoding(dc, OP_faddp, instr);

    instr = INSTR_CREATE_faddp_vector(dc, opnd_create_reg(DR_REG_Q18),
                                      opnd_create_reg(DR_REG_Q31),
                                      opnd_create_reg(DR_REG_Q16), OPND_CREATE_DOUBLE());
    test_instr_encoding(dc, OP_faddp, instr);

    instr = INSTR_CREATE_fmul_vector(dc, opnd_create_reg(DR_REG_D25),
                                     opnd_create_reg(DR_REG_D28),
                                     opnd_create_reg(DR_REG_D21), OPND_CREATE_SINGLE());
    test_instr_encoding(dc, OP_fmul, instr);

    instr = INSTR_CREATE_fmul_vector(dc, opnd_create_reg(DR_REG_Q25),
                                     opnd_create_reg(DR_REG_Q28),
                                     opnd_create_reg(DR_REG_Q21), OPND_CREATE_SINGLE());
    test_instr_encoding(dc, OP_fmul, instr);

    instr = INSTR_CREATE_fmul_vector(dc, opnd_create_reg(DR_REG_Q25),
                                     opnd_create_reg(DR_REG_Q28),
                                     opnd_create_reg(DR_REG_Q21), OPND_CREATE_DOUBLE());
    test_instr_encoding(dc, OP_fmul, instr);

    instr = INSTR_CREATE_fcmge_vector(dc, opnd_create_reg(DR_REG_D22),
                                      opnd_create_reg(DR_REG_D17),
                                      opnd_create_reg(DR_REG_D30), OPND_CREATE_SINGLE());
    test_instr_encoding(dc, OP_fcmge, instr);

    instr = INSTR_CREATE_fcmge_vector(dc, opnd_create_reg(DR_REG_Q22),
                                      opnd_create_reg(DR_REG_Q17),
                                      opnd_create_reg(DR_REG_Q30), OPND_CREATE_SINGLE());
    test_instr_encoding(dc, OP_fcmge, instr);

    instr = INSTR_CREATE_fcmge_vector(dc, opnd_create_reg(DR_REG_Q22),
                                      opnd_create_reg(DR_REG_Q17),
                                      opnd_create_reg(DR_REG_Q30), OPND_CREATE_DOUBLE());
    test_instr_encoding(dc, OP_fcmge, instr);

    instr = INSTR_CREATE_facge_vector(dc, opnd_create_reg(DR_REG_D28),
                                      opnd_create_reg(DR_REG_D30),
                                      opnd_create_reg(DR_REG_D30), OPND_CREATE_SINGLE());
    test_instr_encoding(dc, OP_facge, instr);

    instr = INSTR_CREATE_facge_vector(dc, opnd_create_reg(DR_REG_Q28),
                                      opnd_create_reg(DR_REG_Q30),
                                      opnd_create_reg(DR_REG_Q30), OPND_CREATE_SINGLE());
    test_instr_encoding(dc, OP_facge, instr);

    instr = INSTR_CREATE_facge_vector(dc, opnd_create_reg(DR_REG_Q28),
                                      opnd_create_reg(DR_REG_Q30),
                                      opnd_create_reg(DR_REG_Q30), OPND_CREATE_DOUBLE());
    test_instr_encoding(dc, OP_facge, instr);

    instr = INSTR_CREATE_fmaxp_vector(dc, opnd_create_reg(DR_REG_D5),
                                      opnd_create_reg(DR_REG_D23),
                                      opnd_create_reg(DR_REG_D25), OPND_CREATE_SINGLE());
    test_instr_encoding(dc, OP_fmaxp, instr);

    instr = INSTR_CREATE_fmaxp_vector(dc, opnd_create_reg(DR_REG_Q5),
                                      opnd_create_reg(DR_REG_Q23),
                                      opnd_create_reg(DR_REG_Q25), OPND_CREATE_SINGLE());
    test_instr_encoding(dc, OP_fmaxp, instr);

    instr = INSTR_CREATE_fmaxp_vector(dc, opnd_create_reg(DR_REG_Q5),
                                      opnd_create_reg(DR_REG_Q23),
                                      opnd_create_reg(DR_REG_Q25), OPND_CREATE_DOUBLE());
    test_instr_encoding(dc, OP_fmaxp, instr);

    instr = INSTR_CREATE_fdiv_vector(dc, opnd_create_reg(DR_REG_D10),
                                     opnd_create_reg(DR_REG_D26),
                                     opnd_create_reg(DR_REG_D4), OPND_CREATE_SINGLE());
    test_instr_encoding(dc, OP_fdiv, instr);

    instr = INSTR_CREATE_fdiv_vector(dc, opnd_create_reg(DR_REG_Q10),
                                     opnd_create_reg(DR_REG_Q26),
                                     opnd_create_reg(DR_REG_Q4), OPND_CREATE_SINGLE());
    test_instr_encoding(dc, OP_fdiv, instr);

    instr = INSTR_CREATE_fdiv_vector(dc, opnd_create_reg(DR_REG_Q10),
                                     opnd_create_reg(DR_REG_Q26),
                                     opnd_create_reg(DR_REG_Q4), OPND_CREATE_DOUBLE());
    test_instr_encoding(dc, OP_fdiv, instr);

    instr =
        INSTR_CREATE_eor_vector(dc, opnd_create_reg(DR_REG_D19),
                                opnd_create_reg(DR_REG_D1), opnd_create_reg(DR_REG_D20));
    test_instr_encoding(dc, OP_eor, instr);

    instr =
        INSTR_CREATE_eor_vector(dc, opnd_create_reg(DR_REG_Q19),
                                opnd_create_reg(DR_REG_Q1), opnd_create_reg(DR_REG_Q20));
    test_instr_encoding(dc, OP_eor, instr);

    instr =
        INSTR_CREATE_bsl_vector(dc, opnd_create_reg(DR_REG_D20),
                                opnd_create_reg(DR_REG_D4), opnd_create_reg(DR_REG_D25));
    test_instr_encoding(dc, OP_bsl, instr);

    instr =
        INSTR_CREATE_bsl_vector(dc, opnd_create_reg(DR_REG_Q20),
                                opnd_create_reg(DR_REG_Q4), opnd_create_reg(DR_REG_Q25));
    test_instr_encoding(dc, OP_bsl, instr);

    instr = INSTR_CREATE_fminnmp_vector(
        dc, opnd_create_reg(DR_REG_D23), opnd_create_reg(DR_REG_D18),
        opnd_create_reg(DR_REG_D11), OPND_CREATE_SINGLE());
    test_instr_encoding(dc, OP_fminnmp, instr);

    instr = INSTR_CREATE_fminnmp_vector(
        dc, opnd_create_reg(DR_REG_Q23), opnd_create_reg(DR_REG_Q18),
        opnd_create_reg(DR_REG_Q11), OPND_CREATE_SINGLE());
    test_instr_encoding(dc, OP_fminnmp, instr);

    instr = INSTR_CREATE_fminnmp_vector(
        dc, opnd_create_reg(DR_REG_Q23), opnd_create_reg(DR_REG_Q18),
        opnd_create_reg(DR_REG_Q11), OPND_CREATE_DOUBLE());
    test_instr_encoding(dc, OP_fminnmp, instr);

    instr = INSTR_CREATE_fmlsl2_vector(dc, opnd_create_reg(DR_REG_D0),
                                       opnd_create_reg(DR_REG_D29),
                                       opnd_create_reg(DR_REG_D31));
    test_instr_encoding(dc, OP_fmlsl2, instr);

    instr = INSTR_CREATE_fmlsl2_vector(dc, opnd_create_reg(DR_REG_Q0),
                                       opnd_create_reg(DR_REG_Q29),
                                       opnd_create_reg(DR_REG_Q31));
    test_instr_encoding(dc, OP_fmlsl2, instr);

    instr = INSTR_CREATE_fabd_vector(dc, opnd_create_reg(DR_REG_D15),
                                     opnd_create_reg(DR_REG_D10),
                                     opnd_create_reg(DR_REG_D19), OPND_CREATE_SINGLE());
    test_instr_encoding(dc, OP_fabd, instr);

    instr = INSTR_CREATE_fabd_vector(dc, opnd_create_reg(DR_REG_Q15),
                                     opnd_create_reg(DR_REG_Q10),
                                     opnd_create_reg(DR_REG_Q19), OPND_CREATE_SINGLE());
    test_instr_encoding(dc, OP_fabd, instr);

    instr = INSTR_CREATE_fabd_vector(dc, opnd_create_reg(DR_REG_Q15),
                                     opnd_create_reg(DR_REG_Q10),
                                     opnd_create_reg(DR_REG_Q19), OPND_CREATE_DOUBLE());
    test_instr_encoding(dc, OP_fabd, instr);

    instr = INSTR_CREATE_fcmgt_vector(dc, opnd_create_reg(DR_REG_D6),
                                      opnd_create_reg(DR_REG_D3),
                                      opnd_create_reg(DR_REG_D14), OPND_CREATE_SINGLE());
    test_instr_encoding(dc, OP_fcmgt, instr);

    instr = INSTR_CREATE_fcmgt_vector(dc, opnd_create_reg(DR_REG_Q6),
                                      opnd_create_reg(DR_REG_Q3),
                                      opnd_create_reg(DR_REG_Q14), OPND_CREATE_SINGLE());
    test_instr_encoding(dc, OP_fcmgt, instr);

    instr = INSTR_CREATE_fcmgt_vector(dc, opnd_create_reg(DR_REG_Q6),
                                      opnd_create_reg(DR_REG_Q3),
                                      opnd_create_reg(DR_REG_Q14), OPND_CREATE_DOUBLE());
    test_instr_encoding(dc, OP_fcmgt, instr);

    instr = INSTR_CREATE_facgt_vector(dc, opnd_create_reg(DR_REG_D4),
                                      opnd_create_reg(DR_REG_D26),
                                      opnd_create_reg(DR_REG_D12), OPND_CREATE_SINGLE());
    test_instr_encoding(dc, OP_facgt, instr);

    instr = INSTR_CREATE_facgt_vector(dc, opnd_create_reg(DR_REG_Q4),
                                      opnd_create_reg(DR_REG_Q26),
                                      opnd_create_reg(DR_REG_Q12), OPND_CREATE_SINGLE());
    test_instr_encoding(dc, OP_facgt, instr);

    instr = INSTR_CREATE_facgt_vector(dc, opnd_create_reg(DR_REG_Q4),
                                      opnd_create_reg(DR_REG_Q26),
                                      opnd_create_reg(DR_REG_Q12), OPND_CREATE_DOUBLE());
    test_instr_encoding(dc, OP_facgt, instr);

    instr = INSTR_CREATE_fminp_vector(dc, opnd_create_reg(DR_REG_D28),
                                      opnd_create_reg(DR_REG_D1),
                                      opnd_create_reg(DR_REG_D25), OPND_CREATE_SINGLE());
    test_instr_encoding(dc, OP_fminp, instr);

    instr = INSTR_CREATE_fminp_vector(dc, opnd_create_reg(DR_REG_Q28),
                                      opnd_create_reg(DR_REG_Q1),
                                      opnd_create_reg(DR_REG_Q25), OPND_CREATE_SINGLE());
    test_instr_encoding(dc, OP_fminp, instr);

    instr = INSTR_CREATE_fminp_vector(dc, opnd_create_reg(DR_REG_Q28),
                                      opnd_create_reg(DR_REG_Q1),
                                      opnd_create_reg(DR_REG_Q25), OPND_CREATE_DOUBLE());
    test_instr_encoding(dc, OP_fminp, instr);

    instr =
        INSTR_CREATE_bit_vector(dc, opnd_create_reg(DR_REG_D12),
                                opnd_create_reg(DR_REG_D21), opnd_create_reg(DR_REG_D12));
    test_instr_encoding(dc, OP_bit, instr);

    instr =
        INSTR_CREATE_bit_vector(dc, opnd_create_reg(DR_REG_Q12),
                                opnd_create_reg(DR_REG_Q21), opnd_create_reg(DR_REG_Q12));
    test_instr_encoding(dc, OP_bit, instr);

    instr =
        INSTR_CREATE_bif_vector(dc, opnd_create_reg(DR_REG_D20),
                                opnd_create_reg(DR_REG_D3), opnd_create_reg(DR_REG_D3));
    test_instr_encoding(dc, OP_bif, instr);

    instr =
        INSTR_CREATE_bif_vector(dc, opnd_create_reg(DR_REG_Q20),
                                opnd_create_reg(DR_REG_Q3), opnd_create_reg(DR_REG_Q3));
    test_instr_encoding(dc, OP_bif, instr);
}

static void
test_asimd_mem(void *dc)
{
    byte *pc;
    instr_t *instr;

    /* Advanced SIMD memory (multiple structures) */

    /* Load multiple 1-element structures (to 1, 2, 3 or 4 registers)
       Naming convention based on official mnemonics:
       INSTR_CREATE_ld1_multi_<n>() where <n> is 1, 2, 3 or 4

       LD1 { <Vt>.<T> }, [<Xn|SP>]
       LD1 { <Vt>.<T>, <Vt2>.<T> }, [<Xn|SP>]
       LD1 { <Vt>.<T>, <Vt2>.<T>, <Vt3>.<T> }, [<Xn|SP>]
       LD1 { <Vt>.<T>, <Vt2>.<T>, <Vt3>.<T>, <Vt4>.<T> }, [<Xn|SP>]

       <T> is one of 8B, 16B, 4H, 8H, 2S, 4S, 1D, 2D */

    /* LD1 { <Vt>.8B }, [<Xn|SP>] */
    instr = INSTR_CREATE_ld1_multi_1(
        dc, opnd_create_reg(DR_REG_Q0),
        opnd_create_base_disp_aarch64(DR_REG_X0, DR_REG_NULL, 0, false, 0, 0, OPSZ_8),
        OPND_CREATE_BYTE());
    test_instr_encoding(dc, OP_ld1, instr);

    /* LD1 { <Vt>.16B }, [<Xn|SP>] */
    instr = INSTR_CREATE_ld1_multi_1(
        dc, opnd_create_reg(DR_REG_Q0),
        opnd_create_base_disp_aarch64(DR_REG_X0, DR_REG_NULL, 0, false, 0, 0, OPSZ_16),
        OPND_CREATE_BYTE());
    test_instr_encoding(dc, OP_ld1, instr);

    /* LD1 { <Vt>.4H }, [<Xn|SP>] */
    instr = INSTR_CREATE_ld1_multi_1(
        dc, opnd_create_reg(DR_REG_Q0),
        opnd_create_base_disp_aarch64(DR_REG_X0, DR_REG_NULL, 0, false, 0, 0, OPSZ_4),
        OPND_CREATE_HALF());
    test_instr_encoding(dc, OP_ld1, instr);

    /* LD1 { <Vt>.8H }, [<Xn|SP>] */
    instr = INSTR_CREATE_ld1_multi_1(
        dc, opnd_create_reg(DR_REG_Q0),
        opnd_create_base_disp_aarch64(DR_REG_X0, DR_REG_NULL, 0, false, 0, 0, OPSZ_8),
        OPND_CREATE_HALF());
    test_instr_encoding(dc, OP_ld1, instr);

    /* LD1 { <Vt>.2S }, [<Xn|SP>] */
    instr = INSTR_CREATE_ld1_multi_1(
        dc, opnd_create_reg(DR_REG_Q0),
        opnd_create_base_disp_aarch64(DR_REG_X0, DR_REG_NULL, 0, false, 0, 0, OPSZ_2),
        OPND_CREATE_SINGLE());
    test_instr_encoding(dc, OP_ld1, instr);

    /* LD1 { <Vt>.4S }, [<Xn|SP>] */
    instr = INSTR_CREATE_ld1_multi_1(
        dc, opnd_create_reg(DR_REG_Q0),
        opnd_create_base_disp_aarch64(DR_REG_X0, DR_REG_NULL, 0, false, 0, 0, OPSZ_4),
        OPND_CREATE_SINGLE());
    test_instr_encoding(dc, OP_ld1, instr);

    /* LD1 { <Vt>.1D }, [<Xn|SP>] */
    instr = INSTR_CREATE_ld1_multi_1(
        dc, opnd_create_reg(DR_REG_Q0),
        opnd_create_base_disp_aarch64(DR_REG_X0, DR_REG_NULL, 0, false, 0, 0, OPSZ_1),
        OPND_CREATE_DOUBLE());
    test_instr_encoding(dc, OP_ld1, instr);

    /* LD1 { <Vt>.2D }, [<Xn|SP>] */
    instr = INSTR_CREATE_ld1_multi_1(
        dc, opnd_create_reg(DR_REG_Q0),
        opnd_create_base_disp_aarch64(DR_REG_X0, DR_REG_NULL, 0, false, 0, 0, OPSZ_2),
        OPND_CREATE_DOUBLE());
    test_instr_encoding(dc, OP_ld1, instr);

    /* Store multiple 1-element structures (to 1, 2, 3 or 4 registers)
       Naming convention based on official mnemonics:
       INSTR_CREATE_st1_multi_<n>() where <n> is 1, 2, 3 or 4

       ST1 { <Vt>.<T> }, [<Xn|SP>]
       ST1 { <Vt>.<T>, <Vt2>.<T> }, [<Xn|SP>]
       ST1 { <Vt>.<T>, <Vt2>.<T>, <Vt3>.<T> }, [<Xn|SP>]
       ST1 { <Vt>.<T>, <Vt2>.<T>, <Vt3>.<T>, <Vt4>.<T> }, [<Xn|SP>]

       <T> is one of 8B, 16B, 4H, 8H, 2S, 4S, 1D, 2D */

    /* ST1 { <Vt>.8B }, [<Xn|SP>] */
    instr = INSTR_CREATE_st1_multi_1(
        dc, opnd_create_base_disp_aarch64(DR_REG_X0, DR_REG_NULL, 0, false, 0, 0, OPSZ_8),
        opnd_create_reg(DR_REG_Q0), OPND_CREATE_BYTE());
    test_instr_encoding(dc, OP_st1, instr);

    /* ST1 { <Vt>.16B }, [<Xn|SP>] */
    instr = INSTR_CREATE_st1_multi_1(
        dc,
        opnd_create_base_disp_aarch64(DR_REG_X0, DR_REG_NULL, 0, false, 0, 0, OPSZ_16),
        opnd_create_reg(DR_REG_Q0), OPND_CREATE_BYTE());
    test_instr_encoding(dc, OP_st1, instr);

    /* ST1 { <Vt>.4H }, [<Xn|SP>] */
    instr = INSTR_CREATE_st1_multi_1(
        dc, opnd_create_base_disp_aarch64(DR_REG_X0, DR_REG_NULL, 0, false, 0, 0, OPSZ_4),
        opnd_create_reg(DR_REG_Q0), OPND_CREATE_HALF());
    test_instr_encoding(dc, OP_st1, instr);

    /* ST1 { <Vt>.8H }, [<Xn|SP>] */
    instr = INSTR_CREATE_st1_multi_1(
        dc, opnd_create_base_disp_aarch64(DR_REG_X0, DR_REG_NULL, 0, false, 0, 0, OPSZ_8),
        opnd_create_reg(DR_REG_Q0), OPND_CREATE_HALF());
    test_instr_encoding(dc, OP_st1, instr);

    /* ST1 { <Vt>.2S }, [<Xn|SP>] */
    instr = INSTR_CREATE_st1_multi_1(
        dc, opnd_create_base_disp_aarch64(DR_REG_X0, DR_REG_NULL, 0, false, 0, 0, OPSZ_2),
        opnd_create_reg(DR_REG_Q0), OPND_CREATE_SINGLE());
    test_instr_encoding(dc, OP_st1, instr);

    /* ST1 { <Vt>.4S }, [<Xn|SP>] */
    instr = INSTR_CREATE_st1_multi_1(
        dc, opnd_create_base_disp_aarch64(DR_REG_X0, DR_REG_NULL, 0, false, 0, 0, OPSZ_4),
        opnd_create_reg(DR_REG_Q0), OPND_CREATE_SINGLE());
    test_instr_encoding(dc, OP_st1, instr);

    /* ST1 { <Vt>.1D }, [<Xn|SP>] */
    instr = INSTR_CREATE_st1_multi_1(
        dc, opnd_create_base_disp_aarch64(DR_REG_X0, DR_REG_NULL, 0, false, 0, 0, OPSZ_1),
        opnd_create_reg(DR_REG_Q0), OPND_CREATE_DOUBLE());
    test_instr_encoding(dc, OP_st1, instr);

    /* ST1 { <Vt>.2D }, [<Xn|SP>] */
    instr = INSTR_CREATE_st1_multi_1(
        dc, opnd_create_base_disp_aarch64(DR_REG_X0, DR_REG_NULL, 0, false, 0, 0, OPSZ_2),
        opnd_create_reg(DR_REG_Q0), OPND_CREATE_DOUBLE());
    test_instr_encoding(dc, OP_st1, instr);
}

static void
test_floatdp1(void *dc)
{
    byte *pc;
    instr_t *instr;

    /* Floating-point data-processing (1 source) */

    instr = INSTR_CREATE_fmov_scalar(dc, opnd_create_reg(DR_REG_D2),
                                     opnd_create_reg(DR_REG_D27));
    test_instr_encoding(dc, OP_fmov, instr);

    instr = INSTR_CREATE_fmov_scalar(dc, opnd_create_reg(DR_REG_S2),
                                     opnd_create_reg(DR_REG_S27));
    test_instr_encoding(dc, OP_fmov, instr);

    instr = INSTR_CREATE_fmov_scalar(dc, opnd_create_reg(DR_REG_H2),
                                     opnd_create_reg(DR_REG_H27));
    test_instr_encoding(dc, OP_fmov, instr);

    instr = INSTR_CREATE_fabs_scalar(dc, opnd_create_reg(DR_REG_D30),
                                     opnd_create_reg(DR_REG_D0));
    test_instr_encoding(dc, OP_fabs, instr);

    instr = INSTR_CREATE_fabs_scalar(dc, opnd_create_reg(DR_REG_S30),
                                     opnd_create_reg(DR_REG_S0));
    test_instr_encoding(dc, OP_fabs, instr);

    instr = INSTR_CREATE_fabs_scalar(dc, opnd_create_reg(DR_REG_H30),
                                     opnd_create_reg(DR_REG_H0));
    test_instr_encoding(dc, OP_fabs, instr);

    instr = INSTR_CREATE_fneg_scalar(dc, opnd_create_reg(DR_REG_D13),
                                     opnd_create_reg(DR_REG_D29));
    test_instr_encoding(dc, OP_fneg, instr);

    instr = INSTR_CREATE_fneg_scalar(dc, opnd_create_reg(DR_REG_S13),
                                     opnd_create_reg(DR_REG_S29));
    test_instr_encoding(dc, OP_fneg, instr);

    instr = INSTR_CREATE_fneg_scalar(dc, opnd_create_reg(DR_REG_H13),
                                     opnd_create_reg(DR_REG_H29));
    test_instr_encoding(dc, OP_fneg, instr);

    instr = INSTR_CREATE_fsqrt_scalar(dc, opnd_create_reg(DR_REG_D31),
                                      opnd_create_reg(DR_REG_D17));
    test_instr_encoding(dc, OP_fsqrt, instr);

    instr = INSTR_CREATE_fsqrt_scalar(dc, opnd_create_reg(DR_REG_S31),
                                      opnd_create_reg(DR_REG_S17));
    test_instr_encoding(dc, OP_fsqrt, instr);

    instr = INSTR_CREATE_fsqrt_scalar(dc, opnd_create_reg(DR_REG_H31),
                                      opnd_create_reg(DR_REG_H17));
    test_instr_encoding(dc, OP_fsqrt, instr);

    instr = INSTR_CREATE_fcvt_scalar(dc, opnd_create_reg(DR_REG_D10),
                                     opnd_create_reg(DR_REG_S2));
    test_instr_encoding(dc, OP_fcvt, instr);

    instr = INSTR_CREATE_fcvt_scalar(dc, opnd_create_reg(DR_REG_H31),
                                     opnd_create_reg(DR_REG_S20));
    test_instr_encoding(dc, OP_fcvt, instr);

    instr = INSTR_CREATE_frintn_scalar(dc, opnd_create_reg(DR_REG_D4),
                                       opnd_create_reg(DR_REG_D15));
    test_instr_encoding(dc, OP_frintn, instr);

    instr = INSTR_CREATE_frintn_scalar(dc, opnd_create_reg(DR_REG_S4),
                                       opnd_create_reg(DR_REG_S15));
    test_instr_encoding(dc, OP_frintn, instr);

    instr = INSTR_CREATE_frintn_scalar(dc, opnd_create_reg(DR_REG_H4),
                                       opnd_create_reg(DR_REG_H15));
    test_instr_encoding(dc, OP_frintn, instr);

    instr = INSTR_CREATE_frintp_scalar(dc, opnd_create_reg(DR_REG_D23),
                                       opnd_create_reg(DR_REG_D2));
    test_instr_encoding(dc, OP_frintp, instr);

    instr = INSTR_CREATE_frintp_scalar(dc, opnd_create_reg(DR_REG_S23),
                                       opnd_create_reg(DR_REG_S2));
    test_instr_encoding(dc, OP_frintp, instr);

    instr = INSTR_CREATE_frintp_scalar(dc, opnd_create_reg(DR_REG_H23),
                                       opnd_create_reg(DR_REG_H2));
    test_instr_encoding(dc, OP_frintp, instr);

    instr = INSTR_CREATE_frintm_scalar(dc, opnd_create_reg(DR_REG_D26),
                                       opnd_create_reg(DR_REG_D8));
    test_instr_encoding(dc, OP_frintm, instr);

    instr = INSTR_CREATE_frintm_scalar(dc, opnd_create_reg(DR_REG_S26),
                                       opnd_create_reg(DR_REG_S8));
    test_instr_encoding(dc, OP_frintm, instr);

    instr = INSTR_CREATE_frintm_scalar(dc, opnd_create_reg(DR_REG_H26),
                                       opnd_create_reg(DR_REG_H8));
    test_instr_encoding(dc, OP_frintm, instr);

    instr = INSTR_CREATE_frintz_scalar(dc, opnd_create_reg(DR_REG_D22),
                                       opnd_create_reg(DR_REG_D24));
    test_instr_encoding(dc, OP_frintz, instr);

    instr = INSTR_CREATE_frintz_scalar(dc, opnd_create_reg(DR_REG_S22),
                                       opnd_create_reg(DR_REG_S24));
    test_instr_encoding(dc, OP_frintz, instr);

    instr = INSTR_CREATE_frintz_scalar(dc, opnd_create_reg(DR_REG_H22),
                                       opnd_create_reg(DR_REG_H24));
    test_instr_encoding(dc, OP_frintz, instr);

    instr = INSTR_CREATE_frinta_scalar(dc, opnd_create_reg(DR_REG_D26),
                                       opnd_create_reg(DR_REG_D18));
    test_instr_encoding(dc, OP_frinta, instr);

    instr = INSTR_CREATE_frinta_scalar(dc, opnd_create_reg(DR_REG_S26),
                                       opnd_create_reg(DR_REG_S18));
    test_instr_encoding(dc, OP_frinta, instr);

    instr = INSTR_CREATE_frinta_scalar(dc, opnd_create_reg(DR_REG_H26),
                                       opnd_create_reg(DR_REG_H18));
    test_instr_encoding(dc, OP_frinta, instr);

    instr = INSTR_CREATE_frintx_scalar(dc, opnd_create_reg(DR_REG_D16),
                                       opnd_create_reg(DR_REG_D29));
    test_instr_encoding(dc, OP_frintx, instr);

    instr = INSTR_CREATE_frintx_scalar(dc, opnd_create_reg(DR_REG_S16),
                                       opnd_create_reg(DR_REG_S29));
    test_instr_encoding(dc, OP_frintx, instr);

    instr = INSTR_CREATE_frintx_scalar(dc, opnd_create_reg(DR_REG_H16),
                                       opnd_create_reg(DR_REG_H29));
    test_instr_encoding(dc, OP_frintx, instr);

    instr = INSTR_CREATE_frinti_scalar(dc, opnd_create_reg(DR_REG_D11),
                                       opnd_create_reg(DR_REG_D19));
    test_instr_encoding(dc, OP_frinti, instr);

    instr = INSTR_CREATE_frinti_scalar(dc, opnd_create_reg(DR_REG_S11),
                                       opnd_create_reg(DR_REG_S19));
    test_instr_encoding(dc, OP_frinti, instr);

    instr = INSTR_CREATE_frinti_scalar(dc, opnd_create_reg(DR_REG_H11),
                                       opnd_create_reg(DR_REG_H19));
    test_instr_encoding(dc, OP_frinti, instr);

    instr = INSTR_CREATE_fcvt_scalar(dc, opnd_create_reg(DR_REG_S23),
                                     opnd_create_reg(DR_REG_D8));
    test_instr_encoding(dc, OP_fcvt, instr);

    instr = INSTR_CREATE_fcvt_scalar(dc, opnd_create_reg(DR_REG_H29),
                                     opnd_create_reg(DR_REG_D15));
    test_instr_encoding(dc, OP_fcvt, instr);

    instr = INSTR_CREATE_fcvt_scalar(dc, opnd_create_reg(DR_REG_S28),
                                     opnd_create_reg(DR_REG_H24));
    test_instr_encoding(dc, OP_fcvt, instr);

    instr = INSTR_CREATE_fcvt_scalar(dc, opnd_create_reg(DR_REG_D2),
                                     opnd_create_reg(DR_REG_H0));
    test_instr_encoding(dc, OP_fcvt, instr);
}

static void
test_floatdp2(void *dc)
{
    byte *pc;
    instr_t *instr;

    /* Floating-point data-processing (2 source) */

    instr = INSTR_CREATE_fmul_scalar(dc, opnd_create_reg(DR_REG_D2),
                                     opnd_create_reg(DR_REG_D27),
                                     opnd_create_reg(DR_REG_D30));
    test_instr_encoding(dc, OP_fmul, instr);

    instr = INSTR_CREATE_fmul_scalar(dc, opnd_create_reg(DR_REG_S2),
                                     opnd_create_reg(DR_REG_S27),
                                     opnd_create_reg(DR_REG_S30));
    test_instr_encoding(dc, OP_fmul, instr);

    instr = INSTR_CREATE_fmul_scalar(dc, opnd_create_reg(DR_REG_H2),
                                     opnd_create_reg(DR_REG_H27),
                                     opnd_create_reg(DR_REG_H30));
    test_instr_encoding(dc, OP_fmul, instr);

    instr = INSTR_CREATE_fdiv_scalar(dc, opnd_create_reg(DR_REG_D0),
                                     opnd_create_reg(DR_REG_D13),
                                     opnd_create_reg(DR_REG_D29));
    test_instr_encoding(dc, OP_fdiv, instr);

    instr = INSTR_CREATE_fdiv_scalar(dc, opnd_create_reg(DR_REG_S0),
                                     opnd_create_reg(DR_REG_S13),
                                     opnd_create_reg(DR_REG_S29));
    test_instr_encoding(dc, OP_fdiv, instr);

    instr = INSTR_CREATE_fdiv_scalar(dc, opnd_create_reg(DR_REG_H0),
                                     opnd_create_reg(DR_REG_H13),
                                     opnd_create_reg(DR_REG_H29));
    test_instr_encoding(dc, OP_fdiv, instr);

    instr = INSTR_CREATE_fadd_scalar(dc, opnd_create_reg(DR_REG_D31),
                                     opnd_create_reg(DR_REG_D17),
                                     opnd_create_reg(DR_REG_D10));
    test_instr_encoding(dc, OP_fadd, instr);

    instr = INSTR_CREATE_fadd_scalar(dc, opnd_create_reg(DR_REG_S31),
                                     opnd_create_reg(DR_REG_S17),
                                     opnd_create_reg(DR_REG_S10));
    test_instr_encoding(dc, OP_fadd, instr);

    instr = INSTR_CREATE_fadd_scalar(dc, opnd_create_reg(DR_REG_H31),
                                     opnd_create_reg(DR_REG_H17),
                                     opnd_create_reg(DR_REG_H10));
    test_instr_encoding(dc, OP_fadd, instr);

    instr = INSTR_CREATE_fsub_scalar(dc, opnd_create_reg(DR_REG_D2),
                                     opnd_create_reg(DR_REG_D31),
                                     opnd_create_reg(DR_REG_D20));
    test_instr_encoding(dc, OP_fsub, instr);

    instr = INSTR_CREATE_fsub_scalar(dc, opnd_create_reg(DR_REG_S2),
                                     opnd_create_reg(DR_REG_S31),
                                     opnd_create_reg(DR_REG_S20));
    test_instr_encoding(dc, OP_fsub, instr);

    instr = INSTR_CREATE_fsub_scalar(dc, opnd_create_reg(DR_REG_H2),
                                     opnd_create_reg(DR_REG_H31),
                                     opnd_create_reg(DR_REG_H20));
    test_instr_encoding(dc, OP_fsub, instr);

    instr = INSTR_CREATE_fmax_scalar(dc, opnd_create_reg(DR_REG_D4),
                                     opnd_create_reg(DR_REG_D15),
                                     opnd_create_reg(DR_REG_D23));
    test_instr_encoding(dc, OP_fmax, instr);

    instr = INSTR_CREATE_fmax_scalar(dc, opnd_create_reg(DR_REG_S4),
                                     opnd_create_reg(DR_REG_S15),
                                     opnd_create_reg(DR_REG_S23));
    test_instr_encoding(dc, OP_fmax, instr);

    instr = INSTR_CREATE_fmax_scalar(dc, opnd_create_reg(DR_REG_H4),
                                     opnd_create_reg(DR_REG_H15),
                                     opnd_create_reg(DR_REG_H23));
    test_instr_encoding(dc, OP_fmax, instr);

    instr =
        INSTR_CREATE_fmin_scalar(dc, opnd_create_reg(DR_REG_D2),
                                 opnd_create_reg(DR_REG_D26), opnd_create_reg(DR_REG_D8));
    test_instr_encoding(dc, OP_fmin, instr);

    instr =
        INSTR_CREATE_fmin_scalar(dc, opnd_create_reg(DR_REG_S2),
                                 opnd_create_reg(DR_REG_S26), opnd_create_reg(DR_REG_S8));
    test_instr_encoding(dc, OP_fmin, instr);

    instr =
        INSTR_CREATE_fmin_scalar(dc, opnd_create_reg(DR_REG_H2),
                                 opnd_create_reg(DR_REG_H26), opnd_create_reg(DR_REG_H8));
    test_instr_encoding(dc, OP_fmin, instr);

    instr = INSTR_CREATE_fmaxnm_scalar(dc, opnd_create_reg(DR_REG_D22),
                                       opnd_create_reg(DR_REG_D24),
                                       opnd_create_reg(DR_REG_D26));
    test_instr_encoding(dc, OP_fmaxnm, instr);

    instr = INSTR_CREATE_fmaxnm_scalar(dc, opnd_create_reg(DR_REG_S22),
                                       opnd_create_reg(DR_REG_S24),
                                       opnd_create_reg(DR_REG_S26));
    test_instr_encoding(dc, OP_fmaxnm, instr);

    instr = INSTR_CREATE_fmaxnm_scalar(dc, opnd_create_reg(DR_REG_H22),
                                       opnd_create_reg(DR_REG_H24),
                                       opnd_create_reg(DR_REG_H26));
    test_instr_encoding(dc, OP_fmaxnm, instr);

    instr = INSTR_CREATE_fminnm_scalar(dc, opnd_create_reg(DR_REG_D18),
                                       opnd_create_reg(DR_REG_D16),
                                       opnd_create_reg(DR_REG_D29));
    test_instr_encoding(dc, OP_fminnm, instr);

    instr = INSTR_CREATE_fminnm_scalar(dc, opnd_create_reg(DR_REG_S18),
                                       opnd_create_reg(DR_REG_S16),
                                       opnd_create_reg(DR_REG_S29));
    test_instr_encoding(dc, OP_fminnm, instr);

    instr = INSTR_CREATE_fminnm_scalar(dc, opnd_create_reg(DR_REG_H18),
                                       opnd_create_reg(DR_REG_H16),
                                       opnd_create_reg(DR_REG_H29));
    test_instr_encoding(dc, OP_fminnm, instr);

    instr = INSTR_CREATE_fnmul_scalar(dc, opnd_create_reg(DR_REG_D11),
                                      opnd_create_reg(DR_REG_D19),
                                      opnd_create_reg(DR_REG_D23));
    test_instr_encoding(dc, OP_fnmul, instr);

    instr = INSTR_CREATE_fnmul_scalar(dc, opnd_create_reg(DR_REG_S11),
                                      opnd_create_reg(DR_REG_S19),
                                      opnd_create_reg(DR_REG_S23));
    test_instr_encoding(dc, OP_fnmul, instr);

    instr = INSTR_CREATE_fnmul_scalar(dc, opnd_create_reg(DR_REG_H11),
                                      opnd_create_reg(DR_REG_H19),
                                      opnd_create_reg(DR_REG_H23));
    test_instr_encoding(dc, OP_fnmul, instr);
}

static void
test_floatdp3(void *dc)
{
    byte *pc;
    instr_t *instr;

    /* Floating-point data-processing (3 source) */

    instr = INSTR_CREATE_fmadd_scalar(
        dc, opnd_create_reg(DR_REG_D2), opnd_create_reg(DR_REG_D27),
        opnd_create_reg(DR_REG_D30), opnd_create_reg(DR_REG_D0));
    test_instr_encoding(dc, OP_fmadd, instr);

    instr = INSTR_CREATE_fmadd_scalar(
        dc, opnd_create_reg(DR_REG_S2), opnd_create_reg(DR_REG_S27),
        opnd_create_reg(DR_REG_S30), opnd_create_reg(DR_REG_S0));
    test_instr_encoding(dc, OP_fmadd, instr);

    instr = INSTR_CREATE_fmadd_scalar(
        dc, opnd_create_reg(DR_REG_H2), opnd_create_reg(DR_REG_H27),
        opnd_create_reg(DR_REG_H30), opnd_create_reg(DR_REG_H0));
    test_instr_encoding(dc, OP_fmadd, instr);

    instr = INSTR_CREATE_fmsub_scalar(
        dc, opnd_create_reg(DR_REG_D13), opnd_create_reg(DR_REG_D29),
        opnd_create_reg(DR_REG_D31), opnd_create_reg(DR_REG_D17));
    test_instr_encoding(dc, OP_fmsub, instr);

    instr = INSTR_CREATE_fmsub_scalar(
        dc, opnd_create_reg(DR_REG_S13), opnd_create_reg(DR_REG_S29),
        opnd_create_reg(DR_REG_S31), opnd_create_reg(DR_REG_S17));
    test_instr_encoding(dc, OP_fmsub, instr);

    instr = INSTR_CREATE_fmsub_scalar(
        dc, opnd_create_reg(DR_REG_H13), opnd_create_reg(DR_REG_H29),
        opnd_create_reg(DR_REG_H31), opnd_create_reg(DR_REG_H17));
    test_instr_encoding(dc, OP_fmsub, instr);

    instr = INSTR_CREATE_fnmadd_scalar(
        dc, opnd_create_reg(DR_REG_D10), opnd_create_reg(DR_REG_D2),
        opnd_create_reg(DR_REG_D31), opnd_create_reg(DR_REG_D20));
    test_instr_encoding(dc, OP_fnmadd, instr);

    instr = INSTR_CREATE_fnmadd_scalar(
        dc, opnd_create_reg(DR_REG_S10), opnd_create_reg(DR_REG_S2),
        opnd_create_reg(DR_REG_S31), opnd_create_reg(DR_REG_S20));
    test_instr_encoding(dc, OP_fnmadd, instr);

    instr = INSTR_CREATE_fnmadd_scalar(
        dc, opnd_create_reg(DR_REG_H10), opnd_create_reg(DR_REG_H2),
        opnd_create_reg(DR_REG_H31), opnd_create_reg(DR_REG_H20));
    test_instr_encoding(dc, OP_fnmadd, instr);

    instr = INSTR_CREATE_fnmsub_scalar(
        dc, opnd_create_reg(DR_REG_D4), opnd_create_reg(DR_REG_D15),
        opnd_create_reg(DR_REG_D23), opnd_create_reg(DR_REG_D2));
    test_instr_encoding(dc, OP_fnmsub, instr);

    instr = INSTR_CREATE_fnmsub_scalar(
        dc, opnd_create_reg(DR_REG_S4), opnd_create_reg(DR_REG_S15),
        opnd_create_reg(DR_REG_S23), opnd_create_reg(DR_REG_S2));
    test_instr_encoding(dc, OP_fnmsub, instr);

    instr = INSTR_CREATE_fnmsub_scalar(
        dc, opnd_create_reg(DR_REG_H4), opnd_create_reg(DR_REG_H15),
        opnd_create_reg(DR_REG_H23), opnd_create_reg(DR_REG_H2));
    test_instr_encoding(dc, OP_fnmsub, instr);
}

static void
test_sve_int_bin_pred_log(void *dc)
{
    byte *pc;
    instr_t *instr;

    /* SVE bitwise logical operations (predicated) */

    instr = INSTR_CREATE_orr_sve_pred(
        dc, opnd_create_reg(DR_REG_Z2), opnd_create_reg(DR_REG_P7),
        opnd_create_reg(DR_REG_Z2), opnd_create_reg(DR_REG_Z13), OPND_CREATE_BYTE());
    test_instr_encoding(dc, OP_orr, instr);

    instr = INSTR_CREATE_orr_sve_pred(
        dc, opnd_create_reg(DR_REG_Z2), opnd_create_reg(DR_REG_P7),
        opnd_create_reg(DR_REG_Z2), opnd_create_reg(DR_REG_Z13), OPND_CREATE_HALF());
    test_instr_encoding(dc, OP_orr, instr);

    instr = INSTR_CREATE_orr_sve_pred(
        dc, opnd_create_reg(DR_REG_Z2), opnd_create_reg(DR_REG_P7),
        opnd_create_reg(DR_REG_Z2), opnd_create_reg(DR_REG_Z13), OPND_CREATE_SINGLE());
    test_instr_encoding(dc, OP_orr, instr);

    instr = INSTR_CREATE_orr_sve_pred(
        dc, opnd_create_reg(DR_REG_Z2), opnd_create_reg(DR_REG_P7),
        opnd_create_reg(DR_REG_Z2), opnd_create_reg(DR_REG_Z13), OPND_CREATE_DOUBLE());
    test_instr_encoding(dc, OP_orr, instr);

    instr = INSTR_CREATE_eor_sve_pred(
        dc, opnd_create_reg(DR_REG_Z29), opnd_create_reg(DR_REG_P4),
        opnd_create_reg(DR_REG_Z29), opnd_create_reg(DR_REG_Z2), OPND_CREATE_BYTE());
    test_instr_encoding(dc, OP_eor, instr);

    instr = INSTR_CREATE_eor_sve_pred(
        dc, opnd_create_reg(DR_REG_Z29), opnd_create_reg(DR_REG_P4),
        opnd_create_reg(DR_REG_Z29), opnd_create_reg(DR_REG_Z2), OPND_CREATE_HALF());
    test_instr_encoding(dc, OP_eor, instr);

    instr = INSTR_CREATE_eor_sve_pred(
        dc, opnd_create_reg(DR_REG_Z29), opnd_create_reg(DR_REG_P4),
        opnd_create_reg(DR_REG_Z29), opnd_create_reg(DR_REG_Z2), OPND_CREATE_SINGLE());
    test_instr_encoding(dc, OP_eor, instr);

    instr = INSTR_CREATE_eor_sve_pred(
        dc, opnd_create_reg(DR_REG_Z29), opnd_create_reg(DR_REG_P4),
        opnd_create_reg(DR_REG_Z29), opnd_create_reg(DR_REG_Z2), OPND_CREATE_DOUBLE());
    test_instr_encoding(dc, OP_eor, instr);

    instr = INSTR_CREATE_and_sve_pred(
        dc, opnd_create_reg(DR_REG_Z31), opnd_create_reg(DR_REG_P1),
        opnd_create_reg(DR_REG_Z31), opnd_create_reg(DR_REG_Z23), OPND_CREATE_BYTE());
    test_instr_encoding(dc, OP_and, instr);

    instr = INSTR_CREATE_and_sve_pred(
        dc, opnd_create_reg(DR_REG_Z31), opnd_create_reg(DR_REG_P1),
        opnd_create_reg(DR_REG_Z31), opnd_create_reg(DR_REG_Z23), OPND_CREATE_HALF());
    test_instr_encoding(dc, OP_and, instr);

    instr = INSTR_CREATE_and_sve_pred(
        dc, opnd_create_reg(DR_REG_Z31), opnd_create_reg(DR_REG_P1),
        opnd_create_reg(DR_REG_Z31), opnd_create_reg(DR_REG_Z23), OPND_CREATE_SINGLE());
    test_instr_encoding(dc, OP_and, instr);

    instr = INSTR_CREATE_and_sve_pred(
        dc, opnd_create_reg(DR_REG_Z31), opnd_create_reg(DR_REG_P1),
        opnd_create_reg(DR_REG_Z31), opnd_create_reg(DR_REG_Z23), OPND_CREATE_DOUBLE());
    test_instr_encoding(dc, OP_and, instr);

    instr = INSTR_CREATE_bic_sve_pred(
        dc, opnd_create_reg(DR_REG_Z2), opnd_create_reg(DR_REG_P2),
        opnd_create_reg(DR_REG_Z2), opnd_create_reg(DR_REG_Z24), OPND_CREATE_BYTE());
    test_instr_encoding(dc, OP_bic, instr);

    instr = INSTR_CREATE_bic_sve_pred(
        dc, opnd_create_reg(DR_REG_Z2), opnd_create_reg(DR_REG_P2),
        opnd_create_reg(DR_REG_Z2), opnd_create_reg(DR_REG_Z24), OPND_CREATE_HALF());
    test_instr_encoding(dc, OP_bic, instr);

    instr = INSTR_CREATE_bic_sve_pred(
        dc, opnd_create_reg(DR_REG_Z2), opnd_create_reg(DR_REG_P2),
        opnd_create_reg(DR_REG_Z2), opnd_create_reg(DR_REG_Z24), OPND_CREATE_SINGLE());
    test_instr_encoding(dc, OP_bic, instr);

    instr = INSTR_CREATE_bic_sve_pred(
        dc, opnd_create_reg(DR_REG_Z2), opnd_create_reg(DR_REG_P2),
        opnd_create_reg(DR_REG_Z2), opnd_create_reg(DR_REG_Z24), OPND_CREATE_DOUBLE());
    test_instr_encoding(dc, OP_bic, instr);
}

static void
test_neon_sve_int_bin_cons_arit_0(void *dc)
{
    byte *pc;
    instr_t *instr;

    /* SVE integer add/subtract vectors (unpredicated) */

    instr = INSTR_CREATE_add_vector(dc, opnd_create_reg(DR_REG_Z2),
                                    opnd_create_reg(DR_REG_Z27),
                                    opnd_create_reg(DR_REG_Z30), OPND_CREATE_BYTE());
    test_instr_encoding(dc, OP_add, instr);

    instr = INSTR_CREATE_add_vector(dc, opnd_create_reg(DR_REG_Z2),
                                    opnd_create_reg(DR_REG_Z27),
                                    opnd_create_reg(DR_REG_Z30), OPND_CREATE_HALF());
    test_instr_encoding(dc, OP_add, instr);

    instr = INSTR_CREATE_add_vector(dc, opnd_create_reg(DR_REG_Z2),
                                    opnd_create_reg(DR_REG_Z27),
                                    opnd_create_reg(DR_REG_Z30), OPND_CREATE_SINGLE());
    test_instr_encoding(dc, OP_add, instr);

    instr = INSTR_CREATE_add_vector(dc, opnd_create_reg(DR_REG_Z2),
                                    opnd_create_reg(DR_REG_Z27),
                                    opnd_create_reg(DR_REG_Z30), OPND_CREATE_DOUBLE());
    test_instr_encoding(dc, OP_add, instr);

    instr = INSTR_CREATE_sub_vector(dc, opnd_create_reg(DR_REG_Z0),
                                    opnd_create_reg(DR_REG_Z13),
                                    opnd_create_reg(DR_REG_Z29), OPND_CREATE_BYTE());
    test_instr_encoding(dc, OP_sub, instr);

    instr = INSTR_CREATE_sub_vector(dc, opnd_create_reg(DR_REG_Z0),
                                    opnd_create_reg(DR_REG_Z13),
                                    opnd_create_reg(DR_REG_Z29), OPND_CREATE_HALF());
    test_instr_encoding(dc, OP_sub, instr);

    instr = INSTR_CREATE_sub_vector(dc, opnd_create_reg(DR_REG_Z0),
                                    opnd_create_reg(DR_REG_Z13),
                                    opnd_create_reg(DR_REG_Z29), OPND_CREATE_SINGLE());
    test_instr_encoding(dc, OP_sub, instr);

    instr = INSTR_CREATE_sub_vector(dc, opnd_create_reg(DR_REG_Z0),
                                    opnd_create_reg(DR_REG_Z13),
                                    opnd_create_reg(DR_REG_Z29), OPND_CREATE_DOUBLE());
    test_instr_encoding(dc, OP_sub, instr);

    instr = INSTR_CREATE_sqadd_vector(dc, opnd_create_reg(DR_REG_Z31),
                                      opnd_create_reg(DR_REG_Z17),
                                      opnd_create_reg(DR_REG_Z10), OPND_CREATE_BYTE());
    test_instr_encoding(dc, OP_sqadd, instr);

    instr = INSTR_CREATE_sqadd_vector(dc, opnd_create_reg(DR_REG_Z31),
                                      opnd_create_reg(DR_REG_Z17),
                                      opnd_create_reg(DR_REG_Z10), OPND_CREATE_HALF());
    test_instr_encoding(dc, OP_sqadd, instr);

    instr = INSTR_CREATE_sqadd_vector(dc, opnd_create_reg(DR_REG_Z31),
                                      opnd_create_reg(DR_REG_Z17),
                                      opnd_create_reg(DR_REG_Z10), OPND_CREATE_SINGLE());
    test_instr_encoding(dc, OP_sqadd, instr);

    instr = INSTR_CREATE_sqadd_vector(dc, opnd_create_reg(DR_REG_Z31),
                                      opnd_create_reg(DR_REG_Z17),
                                      opnd_create_reg(DR_REG_Z10), OPND_CREATE_DOUBLE());
    test_instr_encoding(dc, OP_sqadd, instr);

    instr = INSTR_CREATE_uqadd_vector(dc, opnd_create_reg(DR_REG_Z2),
                                      opnd_create_reg(DR_REG_Z31),
                                      opnd_create_reg(DR_REG_Z20), OPND_CREATE_BYTE());
    test_instr_encoding(dc, OP_uqadd, instr);

    instr = INSTR_CREATE_uqadd_vector(dc, opnd_create_reg(DR_REG_Z2),
                                      opnd_create_reg(DR_REG_Z31),
                                      opnd_create_reg(DR_REG_Z20), OPND_CREATE_HALF());
    test_instr_encoding(dc, OP_uqadd, instr);

    instr = INSTR_CREATE_uqadd_vector(dc, opnd_create_reg(DR_REG_Z2),
                                      opnd_create_reg(DR_REG_Z31),
                                      opnd_create_reg(DR_REG_Z20), OPND_CREATE_SINGLE());
    test_instr_encoding(dc, OP_uqadd, instr);

    instr = INSTR_CREATE_uqadd_vector(dc, opnd_create_reg(DR_REG_Z2),
                                      opnd_create_reg(DR_REG_Z31),
                                      opnd_create_reg(DR_REG_Z20), OPND_CREATE_DOUBLE());
    test_instr_encoding(dc, OP_uqadd, instr);

    instr = INSTR_CREATE_sqsub_vector(dc, opnd_create_reg(DR_REG_Z4),
                                      opnd_create_reg(DR_REG_Z15),
                                      opnd_create_reg(DR_REG_Z23), OPND_CREATE_BYTE());
    test_instr_encoding(dc, OP_sqsub, instr);

    instr = INSTR_CREATE_sqsub_vector(dc, opnd_create_reg(DR_REG_Z4),
                                      opnd_create_reg(DR_REG_Z15),
                                      opnd_create_reg(DR_REG_Z23), OPND_CREATE_HALF());
    test_instr_encoding(dc, OP_sqsub, instr);

    instr = INSTR_CREATE_sqsub_vector(dc, opnd_create_reg(DR_REG_Z4),
                                      opnd_create_reg(DR_REG_Z15),
                                      opnd_create_reg(DR_REG_Z23), OPND_CREATE_SINGLE());
    test_instr_encoding(dc, OP_sqsub, instr);

    instr = INSTR_CREATE_sqsub_vector(dc, opnd_create_reg(DR_REG_Z4),
                                      opnd_create_reg(DR_REG_Z15),
                                      opnd_create_reg(DR_REG_Z23), OPND_CREATE_DOUBLE());
    test_instr_encoding(dc, OP_sqsub, instr);

    instr = INSTR_CREATE_uqsub_vector(dc, opnd_create_reg(DR_REG_Z2),
                                      opnd_create_reg(DR_REG_Z26),
                                      opnd_create_reg(DR_REG_Z8), OPND_CREATE_BYTE());
    test_instr_encoding(dc, OP_uqsub, instr);

    instr = INSTR_CREATE_uqsub_vector(dc, opnd_create_reg(DR_REG_Z2),
                                      opnd_create_reg(DR_REG_Z26),
                                      opnd_create_reg(DR_REG_Z8), OPND_CREATE_HALF());
    test_instr_encoding(dc, OP_uqsub, instr);

    instr = INSTR_CREATE_uqsub_vector(dc, opnd_create_reg(DR_REG_Z2),
                                      opnd_create_reg(DR_REG_Z26),
                                      opnd_create_reg(DR_REG_Z8), OPND_CREATE_SINGLE());
    test_instr_encoding(dc, OP_uqsub, instr);

    instr = INSTR_CREATE_uqsub_vector(dc, opnd_create_reg(DR_REG_Z2),
                                      opnd_create_reg(DR_REG_Z26),
                                      opnd_create_reg(DR_REG_Z8), OPND_CREATE_DOUBLE());
    test_instr_encoding(dc, OP_uqsub, instr);
}

static void
test_asimddiff(void *dc)
{
    byte *pc;
    instr_t *instr;

    /* Advanced SIMD Three Different */
    instr = INSTR_CREATE_saddl_vector(dc, opnd_create_reg(DR_REG_Q18),
                                      opnd_create_reg(DR_REG_D13),
                                      opnd_create_reg(DR_REG_D18), OPND_CREATE_BYTE());
    test_instr_encoding(dc, OP_saddl, instr);

    instr = INSTR_CREATE_saddl_vector(dc, opnd_create_reg(DR_REG_Q18),
                                      opnd_create_reg(DR_REG_D13),
                                      opnd_create_reg(DR_REG_D18), OPND_CREATE_HALF());
    test_instr_encoding(dc, OP_saddl, instr);

    instr = INSTR_CREATE_saddl_vector(dc, opnd_create_reg(DR_REG_Q18),
                                      opnd_create_reg(DR_REG_D13),
                                      opnd_create_reg(DR_REG_D18), OPND_CREATE_SINGLE());
    test_instr_encoding(dc, OP_saddl, instr);

    instr = INSTR_CREATE_saddl2_vector(dc, opnd_create_reg(DR_REG_Q6),
                                       opnd_create_reg(DR_REG_Q26),
                                       opnd_create_reg(DR_REG_Q26), OPND_CREATE_BYTE());
    test_instr_encoding(dc, OP_saddl2, instr);

    instr = INSTR_CREATE_saddl2_vector(dc, opnd_create_reg(DR_REG_Q6),
                                       opnd_create_reg(DR_REG_Q26),
                                       opnd_create_reg(DR_REG_Q26), OPND_CREATE_HALF());
    test_instr_encoding(dc, OP_saddl2, instr);

    instr = INSTR_CREATE_saddl2_vector(dc, opnd_create_reg(DR_REG_Q6),
                                       opnd_create_reg(DR_REG_Q26),
                                       opnd_create_reg(DR_REG_Q26), OPND_CREATE_SINGLE());
    test_instr_encoding(dc, OP_saddl2, instr);

    instr = INSTR_CREATE_saddw_vector(dc, opnd_create_reg(DR_REG_Q20),
                                      opnd_create_reg(DR_REG_Q5),
                                      opnd_create_reg(DR_REG_D16), OPND_CREATE_BYTE());
    test_instr_encoding(dc, OP_saddw, instr);

    instr = INSTR_CREATE_saddw_vector(dc, opnd_create_reg(DR_REG_Q20),
                                      opnd_create_reg(DR_REG_Q5),
                                      opnd_create_reg(DR_REG_D16), OPND_CREATE_HALF());
    test_instr_encoding(dc, OP_saddw, instr);

    instr = INSTR_CREATE_saddw_vector(dc, opnd_create_reg(DR_REG_Q20),
                                      opnd_create_reg(DR_REG_Q5),
                                      opnd_create_reg(DR_REG_D16), OPND_CREATE_SINGLE());
    test_instr_encoding(dc, OP_saddw, instr);

    instr = INSTR_CREATE_saddw2_vector(dc, opnd_create_reg(DR_REG_Q10),
                                       opnd_create_reg(DR_REG_Q7),
                                       opnd_create_reg(DR_REG_Q30), OPND_CREATE_BYTE());
    test_instr_encoding(dc, OP_saddw2, instr);

    instr = INSTR_CREATE_saddw2_vector(dc, opnd_create_reg(DR_REG_Q10),
                                       opnd_create_reg(DR_REG_Q7),
                                       opnd_create_reg(DR_REG_Q30), OPND_CREATE_HALF());
    test_instr_encoding(dc, OP_saddw2, instr);

    instr = INSTR_CREATE_saddw2_vector(dc, opnd_create_reg(DR_REG_Q10),
                                       opnd_create_reg(DR_REG_Q7),
                                       opnd_create_reg(DR_REG_Q30), OPND_CREATE_SINGLE());
    test_instr_encoding(dc, OP_saddw2, instr);

    instr = INSTR_CREATE_ssubl_vector(dc, opnd_create_reg(DR_REG_Q31),
                                      opnd_create_reg(DR_REG_D1),
                                      opnd_create_reg(DR_REG_D27), OPND_CREATE_BYTE());
    test_instr_encoding(dc, OP_ssubl, instr);

    instr = INSTR_CREATE_ssubl_vector(dc, opnd_create_reg(DR_REG_Q31),
                                      opnd_create_reg(DR_REG_D1),
                                      opnd_create_reg(DR_REG_D27), OPND_CREATE_HALF());
    test_instr_encoding(dc, OP_ssubl, instr);

    instr = INSTR_CREATE_ssubl_vector(dc, opnd_create_reg(DR_REG_Q31),
                                      opnd_create_reg(DR_REG_D1),
                                      opnd_create_reg(DR_REG_D27), OPND_CREATE_SINGLE());
    test_instr_encoding(dc, OP_ssubl, instr);

    instr = INSTR_CREATE_ssubl2_vector(dc, opnd_create_reg(DR_REG_Q19),
                                       opnd_create_reg(DR_REG_Q12),
                                       opnd_create_reg(DR_REG_Q9), OPND_CREATE_BYTE());
    test_instr_encoding(dc, OP_ssubl2, instr);

    instr = INSTR_CREATE_ssubl2_vector(dc, opnd_create_reg(DR_REG_Q19),
                                       opnd_create_reg(DR_REG_Q12),
                                       opnd_create_reg(DR_REG_Q9), OPND_CREATE_HALF());
    test_instr_encoding(dc, OP_ssubl2, instr);

    instr = INSTR_CREATE_ssubl2_vector(dc, opnd_create_reg(DR_REG_Q19),
                                       opnd_create_reg(DR_REG_Q12),
                                       opnd_create_reg(DR_REG_Q9), OPND_CREATE_SINGLE());
    test_instr_encoding(dc, OP_ssubl2, instr);

    instr = INSTR_CREATE_ssubw_vector(dc, opnd_create_reg(DR_REG_Q21),
                                      opnd_create_reg(DR_REG_Q14),
                                      opnd_create_reg(DR_REG_D21), OPND_CREATE_BYTE());
    test_instr_encoding(dc, OP_ssubw, instr);

    instr = INSTR_CREATE_ssubw_vector(dc, opnd_create_reg(DR_REG_Q21),
                                      opnd_create_reg(DR_REG_Q14),
                                      opnd_create_reg(DR_REG_D21), OPND_CREATE_HALF());
    test_instr_encoding(dc, OP_ssubw, instr);

    instr = INSTR_CREATE_ssubw_vector(dc, opnd_create_reg(DR_REG_Q21),
                                      opnd_create_reg(DR_REG_Q14),
                                      opnd_create_reg(DR_REG_D21), OPND_CREATE_SINGLE());
    test_instr_encoding(dc, OP_ssubw, instr);

    instr = INSTR_CREATE_ssubw2_vector(dc, opnd_create_reg(DR_REG_Q21),
                                       opnd_create_reg(DR_REG_Q4),
                                       opnd_create_reg(DR_REG_Q24), OPND_CREATE_BYTE());
    test_instr_encoding(dc, OP_ssubw2, instr);

    instr = INSTR_CREATE_ssubw2_vector(dc, opnd_create_reg(DR_REG_Q21),
                                       opnd_create_reg(DR_REG_Q4),
                                       opnd_create_reg(DR_REG_Q24), OPND_CREATE_HALF());
    test_instr_encoding(dc, OP_ssubw2, instr);

    instr = INSTR_CREATE_ssubw2_vector(dc, opnd_create_reg(DR_REG_Q21),
                                       opnd_create_reg(DR_REG_Q4),
                                       opnd_create_reg(DR_REG_Q24), OPND_CREATE_SINGLE());
    test_instr_encoding(dc, OP_ssubw2, instr);

    instr = INSTR_CREATE_addhn_vector(dc, opnd_create_reg(DR_REG_D31),
                                      opnd_create_reg(DR_REG_Q31),
                                      opnd_create_reg(DR_REG_Q19), OPND_CREATE_BYTE());
    test_instr_encoding(dc, OP_addhn, instr);

    instr = INSTR_CREATE_addhn_vector(dc, opnd_create_reg(DR_REG_D31),
                                      opnd_create_reg(DR_REG_Q31),
                                      opnd_create_reg(DR_REG_Q19), OPND_CREATE_HALF());
    test_instr_encoding(dc, OP_addhn, instr);

    instr = INSTR_CREATE_addhn_vector(dc, opnd_create_reg(DR_REG_D31),
                                      opnd_create_reg(DR_REG_Q31),
                                      opnd_create_reg(DR_REG_Q19), OPND_CREATE_SINGLE());
    test_instr_encoding(dc, OP_addhn, instr);

    instr = INSTR_CREATE_addhn2_vector(dc, opnd_create_reg(DR_REG_Q1),
                                       opnd_create_reg(DR_REG_Q0),
                                       opnd_create_reg(DR_REG_Q4), OPND_CREATE_BYTE());
    test_instr_encoding(dc, OP_addhn2, instr);

    instr = INSTR_CREATE_addhn2_vector(dc, opnd_create_reg(DR_REG_Q1),
                                       opnd_create_reg(DR_REG_Q0),
                                       opnd_create_reg(DR_REG_Q4), OPND_CREATE_HALF());
    test_instr_encoding(dc, OP_addhn2, instr);

    instr = INSTR_CREATE_addhn2_vector(dc, opnd_create_reg(DR_REG_Q1),
                                       opnd_create_reg(DR_REG_Q0),
                                       opnd_create_reg(DR_REG_Q4), OPND_CREATE_SINGLE());
    test_instr_encoding(dc, OP_addhn2, instr);

    instr = INSTR_CREATE_sabal_vector(dc, opnd_create_reg(DR_REG_Q30),
                                      opnd_create_reg(DR_REG_D9),
                                      opnd_create_reg(DR_REG_D11), OPND_CREATE_BYTE());
    test_instr_encoding(dc, OP_sabal, instr);

    instr = INSTR_CREATE_sabal_vector(dc, opnd_create_reg(DR_REG_Q30),
                                      opnd_create_reg(DR_REG_D9),
                                      opnd_create_reg(DR_REG_D11), OPND_CREATE_HALF());
    test_instr_encoding(dc, OP_sabal, instr);

    instr = INSTR_CREATE_sabal_vector(dc, opnd_create_reg(DR_REG_Q30),
                                      opnd_create_reg(DR_REG_D9),
                                      opnd_create_reg(DR_REG_D11), OPND_CREATE_SINGLE());
    test_instr_encoding(dc, OP_sabal, instr);

    instr = INSTR_CREATE_sabal2_vector(dc, opnd_create_reg(DR_REG_Q28),
                                       opnd_create_reg(DR_REG_Q10),
                                       opnd_create_reg(DR_REG_Q17), OPND_CREATE_BYTE());
    test_instr_encoding(dc, OP_sabal2, instr);

    instr = INSTR_CREATE_sabal2_vector(dc, opnd_create_reg(DR_REG_Q28),
                                       opnd_create_reg(DR_REG_Q10),
                                       opnd_create_reg(DR_REG_Q17), OPND_CREATE_HALF());
    test_instr_encoding(dc, OP_sabal2, instr);

    instr = INSTR_CREATE_sabal2_vector(dc, opnd_create_reg(DR_REG_Q28),
                                       opnd_create_reg(DR_REG_Q10),
                                       opnd_create_reg(DR_REG_Q17), OPND_CREATE_SINGLE());
    test_instr_encoding(dc, OP_sabal2, instr);

    instr = INSTR_CREATE_subhn_vector(dc, opnd_create_reg(DR_REG_D13),
                                      opnd_create_reg(DR_REG_Q2),
                                      opnd_create_reg(DR_REG_Q18), OPND_CREATE_BYTE());
    test_instr_encoding(dc, OP_subhn, instr);

    instr = INSTR_CREATE_subhn_vector(dc, opnd_create_reg(DR_REG_D13),
                                      opnd_create_reg(DR_REG_Q2),
                                      opnd_create_reg(DR_REG_Q18), OPND_CREATE_HALF());
    test_instr_encoding(dc, OP_subhn, instr);

    instr = INSTR_CREATE_subhn_vector(dc, opnd_create_reg(DR_REG_D13),
                                      opnd_create_reg(DR_REG_Q2),
                                      opnd_create_reg(DR_REG_Q18), OPND_CREATE_SINGLE());
    test_instr_encoding(dc, OP_subhn, instr);

    instr = INSTR_CREATE_subhn2_vector(dc, opnd_create_reg(DR_REG_Q27),
                                       opnd_create_reg(DR_REG_Q5),
                                       opnd_create_reg(DR_REG_Q7), OPND_CREATE_BYTE());
    test_instr_encoding(dc, OP_subhn2, instr);

    instr = INSTR_CREATE_subhn2_vector(dc, opnd_create_reg(DR_REG_Q27),
                                       opnd_create_reg(DR_REG_Q5),
                                       opnd_create_reg(DR_REG_Q7), OPND_CREATE_HALF());
    test_instr_encoding(dc, OP_subhn2, instr);

    instr = INSTR_CREATE_subhn2_vector(dc, opnd_create_reg(DR_REG_Q27),
                                       opnd_create_reg(DR_REG_Q5),
                                       opnd_create_reg(DR_REG_Q7), OPND_CREATE_SINGLE());
    test_instr_encoding(dc, OP_subhn2, instr);

    instr = INSTR_CREATE_sabdl_vector(dc, opnd_create_reg(DR_REG_Q13),
                                      opnd_create_reg(DR_REG_D1),
                                      opnd_create_reg(DR_REG_D15), OPND_CREATE_BYTE());
    test_instr_encoding(dc, OP_sabdl, instr);

    instr = INSTR_CREATE_sabdl_vector(dc, opnd_create_reg(DR_REG_Q13),
                                      opnd_create_reg(DR_REG_D1),
                                      opnd_create_reg(DR_REG_D15), OPND_CREATE_HALF());
    test_instr_encoding(dc, OP_sabdl, instr);

    instr = INSTR_CREATE_sabdl_vector(dc, opnd_create_reg(DR_REG_Q13),
                                      opnd_create_reg(DR_REG_D1),
                                      opnd_create_reg(DR_REG_D15), OPND_CREATE_SINGLE());
    test_instr_encoding(dc, OP_sabdl, instr);

    instr = INSTR_CREATE_sabdl2_vector(dc, opnd_create_reg(DR_REG_Q26),
                                       opnd_create_reg(DR_REG_Q21),
                                       opnd_create_reg(DR_REG_Q17), OPND_CREATE_BYTE());
    test_instr_encoding(dc, OP_sabdl2, instr);

    instr = INSTR_CREATE_sabdl2_vector(dc, opnd_create_reg(DR_REG_Q26),
                                       opnd_create_reg(DR_REG_Q21),
                                       opnd_create_reg(DR_REG_Q17), OPND_CREATE_HALF());
    test_instr_encoding(dc, OP_sabdl2, instr);

    instr = INSTR_CREATE_sabdl2_vector(dc, opnd_create_reg(DR_REG_Q26),
                                       opnd_create_reg(DR_REG_Q21),
                                       opnd_create_reg(DR_REG_Q17), OPND_CREATE_SINGLE());
    test_instr_encoding(dc, OP_sabdl2, instr);

    instr = INSTR_CREATE_smlal_vector(dc, opnd_create_reg(DR_REG_Q27),
                                      opnd_create_reg(DR_REG_D4),
                                      opnd_create_reg(DR_REG_D18), OPND_CREATE_BYTE());
    test_instr_encoding(dc, OP_smlal, instr);

    instr = INSTR_CREATE_smlal_vector(dc, opnd_create_reg(DR_REG_Q27),
                                      opnd_create_reg(DR_REG_D4),
                                      opnd_create_reg(DR_REG_D18), OPND_CREATE_HALF());
    test_instr_encoding(dc, OP_smlal, instr);

    instr = INSTR_CREATE_smlal_vector(dc, opnd_create_reg(DR_REG_Q27),
                                      opnd_create_reg(DR_REG_D4),
                                      opnd_create_reg(DR_REG_D18), OPND_CREATE_SINGLE());
    test_instr_encoding(dc, OP_smlal, instr);

    instr = INSTR_CREATE_smlal2_vector(dc, opnd_create_reg(DR_REG_Q11),
                                       opnd_create_reg(DR_REG_Q19),
                                       opnd_create_reg(DR_REG_Q3), OPND_CREATE_BYTE());
    test_instr_encoding(dc, OP_smlal2, instr);

    instr = INSTR_CREATE_smlal2_vector(dc, opnd_create_reg(DR_REG_Q11),
                                       opnd_create_reg(DR_REG_Q19),
                                       opnd_create_reg(DR_REG_Q3), OPND_CREATE_HALF());
    test_instr_encoding(dc, OP_smlal2, instr);

    instr = INSTR_CREATE_smlal2_vector(dc, opnd_create_reg(DR_REG_Q11),
                                       opnd_create_reg(DR_REG_Q19),
                                       opnd_create_reg(DR_REG_Q3), OPND_CREATE_SINGLE());
    test_instr_encoding(dc, OP_smlal2, instr);

    instr = INSTR_CREATE_sqdmlal_vector(dc, opnd_create_reg(DR_REG_Q24),
                                        opnd_create_reg(DR_REG_D3),
                                        opnd_create_reg(DR_REG_D5), OPND_CREATE_HALF());
    test_instr_encoding(dc, OP_sqdmlal, instr);

    instr = INSTR_CREATE_sqdmlal_vector(dc, opnd_create_reg(DR_REG_Q24),
                                        opnd_create_reg(DR_REG_D3),
                                        opnd_create_reg(DR_REG_D5), OPND_CREATE_SINGLE());
    test_instr_encoding(dc, OP_sqdmlal, instr);

    instr = INSTR_CREATE_sqdmlal2_vector(dc, opnd_create_reg(DR_REG_Q25),
                                         opnd_create_reg(DR_REG_Q30),
                                         opnd_create_reg(DR_REG_Q13), OPND_CREATE_HALF());
    test_instr_encoding(dc, OP_sqdmlal2, instr);

    instr = INSTR_CREATE_sqdmlal2_vector(
        dc, opnd_create_reg(DR_REG_Q25), opnd_create_reg(DR_REG_Q30),
        opnd_create_reg(DR_REG_Q13), OPND_CREATE_SINGLE());
    test_instr_encoding(dc, OP_sqdmlal2, instr);

    instr = INSTR_CREATE_smlsl_vector(dc, opnd_create_reg(DR_REG_Q13),
                                      opnd_create_reg(DR_REG_D7),
                                      opnd_create_reg(DR_REG_D8), OPND_CREATE_BYTE());
    test_instr_encoding(dc, OP_smlsl, instr);

    instr = INSTR_CREATE_smlsl_vector(dc, opnd_create_reg(DR_REG_Q13),
                                      opnd_create_reg(DR_REG_D7),
                                      opnd_create_reg(DR_REG_D8), OPND_CREATE_HALF());
    test_instr_encoding(dc, OP_smlsl, instr);

    instr = INSTR_CREATE_smlsl_vector(dc, opnd_create_reg(DR_REG_Q13),
                                      opnd_create_reg(DR_REG_D7),
                                      opnd_create_reg(DR_REG_D8), OPND_CREATE_SINGLE());
    test_instr_encoding(dc, OP_smlsl, instr);

    instr = INSTR_CREATE_smlsl2_vector(dc, opnd_create_reg(DR_REG_Q19),
                                       opnd_create_reg(DR_REG_Q5),
                                       opnd_create_reg(DR_REG_Q3), OPND_CREATE_BYTE());
    test_instr_encoding(dc, OP_smlsl2, instr);

    instr = INSTR_CREATE_smlsl2_vector(dc, opnd_create_reg(DR_REG_Q19),
                                       opnd_create_reg(DR_REG_Q5),
                                       opnd_create_reg(DR_REG_Q3), OPND_CREATE_HALF());
    test_instr_encoding(dc, OP_smlsl2, instr);

    instr = INSTR_CREATE_smlsl2_vector(dc, opnd_create_reg(DR_REG_Q19),
                                       opnd_create_reg(DR_REG_Q5),
                                       opnd_create_reg(DR_REG_Q3), OPND_CREATE_SINGLE());
    test_instr_encoding(dc, OP_smlsl2, instr);

    instr = INSTR_CREATE_sqdmlsl_vector(dc, opnd_create_reg(DR_REG_Q14),
                                        opnd_create_reg(DR_REG_D5),
                                        opnd_create_reg(DR_REG_D20), OPND_CREATE_HALF());
    test_instr_encoding(dc, OP_sqdmlsl, instr);

    instr = INSTR_CREATE_sqdmlsl_vector(
        dc, opnd_create_reg(DR_REG_Q14), opnd_create_reg(DR_REG_D5),
        opnd_create_reg(DR_REG_D20), OPND_CREATE_SINGLE());
    test_instr_encoding(dc, OP_sqdmlsl, instr);

    instr = INSTR_CREATE_sqdmlsl2_vector(dc, opnd_create_reg(DR_REG_Q26),
                                         opnd_create_reg(DR_REG_Q24),
                                         opnd_create_reg(DR_REG_Q15), OPND_CREATE_HALF());
    test_instr_encoding(dc, OP_sqdmlsl2, instr);

    instr = INSTR_CREATE_sqdmlsl2_vector(
        dc, opnd_create_reg(DR_REG_Q26), opnd_create_reg(DR_REG_Q24),
        opnd_create_reg(DR_REG_Q15), OPND_CREATE_SINGLE());
    test_instr_encoding(dc, OP_sqdmlsl2, instr);

    instr = INSTR_CREATE_smull_vector(dc, opnd_create_reg(DR_REG_Q11),
                                      opnd_create_reg(DR_REG_D13),
                                      opnd_create_reg(DR_REG_D0), OPND_CREATE_BYTE());
    test_instr_encoding(dc, OP_smull, instr);

    instr = INSTR_CREATE_smull_vector(dc, opnd_create_reg(DR_REG_Q11),
                                      opnd_create_reg(DR_REG_D13),
                                      opnd_create_reg(DR_REG_D0), OPND_CREATE_HALF());
    test_instr_encoding(dc, OP_smull, instr);

    instr = INSTR_CREATE_smull_vector(dc, opnd_create_reg(DR_REG_Q11),
                                      opnd_create_reg(DR_REG_D13),
                                      opnd_create_reg(DR_REG_D0), OPND_CREATE_SINGLE());
    test_instr_encoding(dc, OP_smull, instr);

    instr = INSTR_CREATE_smull2_vector(dc, opnd_create_reg(DR_REG_Q22),
                                       opnd_create_reg(DR_REG_Q10),
                                       opnd_create_reg(DR_REG_Q10), OPND_CREATE_BYTE());
    test_instr_encoding(dc, OP_smull2, instr);

    instr = INSTR_CREATE_smull2_vector(dc, opnd_create_reg(DR_REG_Q22),
                                       opnd_create_reg(DR_REG_Q10),
                                       opnd_create_reg(DR_REG_Q10), OPND_CREATE_HALF());
    test_instr_encoding(dc, OP_smull2, instr);

    instr = INSTR_CREATE_smull2_vector(dc, opnd_create_reg(DR_REG_Q22),
                                       opnd_create_reg(DR_REG_Q10),
                                       opnd_create_reg(DR_REG_Q10), OPND_CREATE_SINGLE());
    test_instr_encoding(dc, OP_smull2, instr);

    instr = INSTR_CREATE_sqdmull_vector(dc, opnd_create_reg(DR_REG_Q2),
                                        opnd_create_reg(DR_REG_D14),
                                        opnd_create_reg(DR_REG_D18), OPND_CREATE_HALF());
    test_instr_encoding(dc, OP_sqdmull, instr);

    instr = INSTR_CREATE_sqdmull_vector(
        dc, opnd_create_reg(DR_REG_Q2), opnd_create_reg(DR_REG_D14),
        opnd_create_reg(DR_REG_D18), OPND_CREATE_SINGLE());
    test_instr_encoding(dc, OP_sqdmull, instr);

    instr = INSTR_CREATE_sqdmull2_vector(dc, opnd_create_reg(DR_REG_Q12),
                                         opnd_create_reg(DR_REG_Q27),
                                         opnd_create_reg(DR_REG_Q21), OPND_CREATE_HALF());
    test_instr_encoding(dc, OP_sqdmull2, instr);

    instr = INSTR_CREATE_sqdmull2_vector(
        dc, opnd_create_reg(DR_REG_Q12), opnd_create_reg(DR_REG_Q27),
        opnd_create_reg(DR_REG_Q21), OPND_CREATE_SINGLE());
    test_instr_encoding(dc, OP_sqdmull2, instr);

    instr = INSTR_CREATE_pmull_vector(dc, opnd_create_reg(DR_REG_Q16),
                                      opnd_create_reg(DR_REG_D19),
                                      opnd_create_reg(DR_REG_D2), OPND_CREATE_BYTE());
    test_instr_encoding(dc, OP_pmull, instr);

    instr = INSTR_CREATE_pmull_vector(dc, opnd_create_reg(DR_REG_Q16),
                                      opnd_create_reg(DR_REG_D19),
                                      opnd_create_reg(DR_REG_D2), OPND_CREATE_DOUBLE());
    test_instr_encoding(dc, OP_pmull, instr);

    instr = INSTR_CREATE_pmull2_vector(dc, opnd_create_reg(DR_REG_Q16),
                                       opnd_create_reg(DR_REG_Q19),
                                       opnd_create_reg(DR_REG_Q2), OPND_CREATE_BYTE());
    test_instr_encoding(dc, OP_pmull2, instr);

    instr = INSTR_CREATE_pmull2_vector(dc, opnd_create_reg(DR_REG_Q16),
                                       opnd_create_reg(DR_REG_Q19),
                                       opnd_create_reg(DR_REG_Q2), OPND_CREATE_DOUBLE());
    test_instr_encoding(dc, OP_pmull2, instr);

    instr = INSTR_CREATE_uaddl_vector(dc, opnd_create_reg(DR_REG_Q7),
                                      opnd_create_reg(DR_REG_D16),
                                      opnd_create_reg(DR_REG_D29), OPND_CREATE_BYTE());
    test_instr_encoding(dc, OP_uaddl, instr);

    instr = INSTR_CREATE_uaddl_vector(dc, opnd_create_reg(DR_REG_Q7),
                                      opnd_create_reg(DR_REG_D16),
                                      opnd_create_reg(DR_REG_D29), OPND_CREATE_HALF());
    test_instr_encoding(dc, OP_uaddl, instr);

    instr = INSTR_CREATE_uaddl_vector(dc, opnd_create_reg(DR_REG_Q7),
                                      opnd_create_reg(DR_REG_D16),
                                      opnd_create_reg(DR_REG_D29), OPND_CREATE_SINGLE());
    test_instr_encoding(dc, OP_uaddl, instr);

    instr = INSTR_CREATE_uaddl2_vector(dc, opnd_create_reg(DR_REG_Q16),
                                       opnd_create_reg(DR_REG_Q19),
                                       opnd_create_reg(DR_REG_Q2), OPND_CREATE_BYTE());
    test_instr_encoding(dc, OP_uaddl2, instr);

    instr = INSTR_CREATE_uaddl2_vector(dc, opnd_create_reg(DR_REG_Q16),
                                       opnd_create_reg(DR_REG_Q19),
                                       opnd_create_reg(DR_REG_Q2), OPND_CREATE_HALF());
    test_instr_encoding(dc, OP_uaddl2, instr);

    instr = INSTR_CREATE_uaddl2_vector(dc, opnd_create_reg(DR_REG_Q16),
                                       opnd_create_reg(DR_REG_Q19),
                                       opnd_create_reg(DR_REG_Q2), OPND_CREATE_SINGLE());
    test_instr_encoding(dc, OP_uaddl2, instr);

    instr = INSTR_CREATE_uaddw_vector(dc, opnd_create_reg(DR_REG_Q15),
                                      opnd_create_reg(DR_REG_Q14),
                                      opnd_create_reg(DR_REG_D12), OPND_CREATE_BYTE());
    test_instr_encoding(dc, OP_uaddw, instr);

    instr = INSTR_CREATE_uaddw_vector(dc, opnd_create_reg(DR_REG_Q15),
                                      opnd_create_reg(DR_REG_Q14),
                                      opnd_create_reg(DR_REG_D12), OPND_CREATE_HALF());
    test_instr_encoding(dc, OP_uaddw, instr);

    instr = INSTR_CREATE_uaddw_vector(dc, opnd_create_reg(DR_REG_Q15),
                                      opnd_create_reg(DR_REG_Q14),
                                      opnd_create_reg(DR_REG_D12), OPND_CREATE_SINGLE());
    test_instr_encoding(dc, OP_uaddw, instr);

    instr = INSTR_CREATE_uaddw2_vector(dc, opnd_create_reg(DR_REG_Q13),
                                       opnd_create_reg(DR_REG_Q18),
                                       opnd_create_reg(DR_REG_Q17), OPND_CREATE_BYTE());
    test_instr_encoding(dc, OP_uaddw2, instr);

    instr = INSTR_CREATE_uaddw2_vector(dc, opnd_create_reg(DR_REG_Q13),
                                       opnd_create_reg(DR_REG_Q18),
                                       opnd_create_reg(DR_REG_Q17), OPND_CREATE_HALF());
    test_instr_encoding(dc, OP_uaddw2, instr);

    instr = INSTR_CREATE_uaddw2_vector(dc, opnd_create_reg(DR_REG_Q13),
                                       opnd_create_reg(DR_REG_Q18),
                                       opnd_create_reg(DR_REG_Q17), OPND_CREATE_SINGLE());
    test_instr_encoding(dc, OP_uaddw2, instr);

    instr = INSTR_CREATE_usubl_vector(dc, opnd_create_reg(DR_REG_Q15),
                                      opnd_create_reg(DR_REG_D5),
                                      opnd_create_reg(DR_REG_D14), OPND_CREATE_BYTE());
    test_instr_encoding(dc, OP_usubl, instr);

    instr = INSTR_CREATE_usubl_vector(dc, opnd_create_reg(DR_REG_Q15),
                                      opnd_create_reg(DR_REG_D5),
                                      opnd_create_reg(DR_REG_D14), OPND_CREATE_HALF());
    test_instr_encoding(dc, OP_usubl, instr);

    instr = INSTR_CREATE_usubl_vector(dc, opnd_create_reg(DR_REG_Q15),
                                      opnd_create_reg(DR_REG_D5),
                                      opnd_create_reg(DR_REG_D14), OPND_CREATE_SINGLE());
    test_instr_encoding(dc, OP_usubl, instr);

    instr = INSTR_CREATE_usubl2_vector(dc, opnd_create_reg(DR_REG_Q30),
                                       opnd_create_reg(DR_REG_Q13),
                                       opnd_create_reg(DR_REG_Q1), OPND_CREATE_BYTE());
    test_instr_encoding(dc, OP_usubl2, instr);

    instr = INSTR_CREATE_usubl2_vector(dc, opnd_create_reg(DR_REG_Q30),
                                       opnd_create_reg(DR_REG_Q13),
                                       opnd_create_reg(DR_REG_Q1), OPND_CREATE_HALF());
    test_instr_encoding(dc, OP_usubl2, instr);

    instr = INSTR_CREATE_usubl2_vector(dc, opnd_create_reg(DR_REG_Q30),
                                       opnd_create_reg(DR_REG_Q13),
                                       opnd_create_reg(DR_REG_Q1), OPND_CREATE_SINGLE());
    test_instr_encoding(dc, OP_usubl2, instr);

    instr = INSTR_CREATE_usubw_vector(dc, opnd_create_reg(DR_REG_Q0),
                                      opnd_create_reg(DR_REG_Q17),
                                      opnd_create_reg(DR_REG_D1), OPND_CREATE_BYTE());
    test_instr_encoding(dc, OP_usubw, instr);

    instr = INSTR_CREATE_usubw_vector(dc, opnd_create_reg(DR_REG_Q0),
                                      opnd_create_reg(DR_REG_Q17),
                                      opnd_create_reg(DR_REG_D1), OPND_CREATE_HALF());
    test_instr_encoding(dc, OP_usubw, instr);

    instr = INSTR_CREATE_usubw_vector(dc, opnd_create_reg(DR_REG_Q0),
                                      opnd_create_reg(DR_REG_Q17),
                                      opnd_create_reg(DR_REG_D1), OPND_CREATE_SINGLE());
    test_instr_encoding(dc, OP_usubw, instr);

    instr = INSTR_CREATE_usubw2_vector(dc, opnd_create_reg(DR_REG_Q2),
                                       opnd_create_reg(DR_REG_Q3),
                                       opnd_create_reg(DR_REG_Q14), OPND_CREATE_BYTE());
    test_instr_encoding(dc, OP_usubw2, instr);

    instr = INSTR_CREATE_usubw2_vector(dc, opnd_create_reg(DR_REG_Q2),
                                       opnd_create_reg(DR_REG_Q3),
                                       opnd_create_reg(DR_REG_Q14), OPND_CREATE_HALF());
    test_instr_encoding(dc, OP_usubw2, instr);

    instr = INSTR_CREATE_usubw2_vector(dc, opnd_create_reg(DR_REG_Q2),
                                       opnd_create_reg(DR_REG_Q3),
                                       opnd_create_reg(DR_REG_Q14), OPND_CREATE_SINGLE());
    test_instr_encoding(dc, OP_usubw2, instr);

    instr = INSTR_CREATE_raddhn_vector(dc, opnd_create_reg(DR_REG_D31),
                                       opnd_create_reg(DR_REG_Q15),
                                       opnd_create_reg(DR_REG_Q14), OPND_CREATE_BYTE());
    test_instr_encoding(dc, OP_raddhn, instr);

    instr = INSTR_CREATE_raddhn_vector(dc, opnd_create_reg(DR_REG_D31),
                                       opnd_create_reg(DR_REG_Q15),
                                       opnd_create_reg(DR_REG_Q14), OPND_CREATE_HALF());
    test_instr_encoding(dc, OP_raddhn, instr);

    instr = INSTR_CREATE_raddhn_vector(dc, opnd_create_reg(DR_REG_D31),
                                       opnd_create_reg(DR_REG_Q15),
                                       opnd_create_reg(DR_REG_Q14), OPND_CREATE_SINGLE());
    test_instr_encoding(dc, OP_raddhn, instr);

    instr = INSTR_CREATE_raddhn2_vector(dc, opnd_create_reg(DR_REG_Q13),
                                        opnd_create_reg(DR_REG_Q16),
                                        opnd_create_reg(DR_REG_Q14), OPND_CREATE_BYTE());
    test_instr_encoding(dc, OP_raddhn2, instr);

    instr = INSTR_CREATE_raddhn2_vector(dc, opnd_create_reg(DR_REG_Q13),
                                        opnd_create_reg(DR_REG_Q16),
                                        opnd_create_reg(DR_REG_Q14), OPND_CREATE_HALF());
    test_instr_encoding(dc, OP_raddhn2, instr);

    instr = INSTR_CREATE_raddhn2_vector(
        dc, opnd_create_reg(DR_REG_Q13), opnd_create_reg(DR_REG_Q16),
        opnd_create_reg(DR_REG_Q14), OPND_CREATE_SINGLE());
    test_instr_encoding(dc, OP_raddhn2, instr);

    instr = INSTR_CREATE_uabal_vector(dc, opnd_create_reg(DR_REG_Q23),
                                      opnd_create_reg(DR_REG_D28),
                                      opnd_create_reg(DR_REG_D22), OPND_CREATE_BYTE());
    test_instr_encoding(dc, OP_uabal, instr);

    instr = INSTR_CREATE_uabal_vector(dc, opnd_create_reg(DR_REG_Q23),
                                      opnd_create_reg(DR_REG_D28),
                                      opnd_create_reg(DR_REG_D22), OPND_CREATE_HALF());
    test_instr_encoding(dc, OP_uabal, instr);

    instr = INSTR_CREATE_uabal_vector(dc, opnd_create_reg(DR_REG_Q23),
                                      opnd_create_reg(DR_REG_D28),
                                      opnd_create_reg(DR_REG_D22), OPND_CREATE_SINGLE());
    test_instr_encoding(dc, OP_uabal, instr);

    instr = INSTR_CREATE_uabal2_vector(dc, opnd_create_reg(DR_REG_Q13),
                                       opnd_create_reg(DR_REG_Q20),
                                       opnd_create_reg(DR_REG_Q29), OPND_CREATE_BYTE());
    test_instr_encoding(dc, OP_uabal2, instr);

    instr = INSTR_CREATE_uabal2_vector(dc, opnd_create_reg(DR_REG_Q13),
                                       opnd_create_reg(DR_REG_Q20),
                                       opnd_create_reg(DR_REG_Q29), OPND_CREATE_HALF());
    test_instr_encoding(dc, OP_uabal2, instr);

    instr = INSTR_CREATE_uabal2_vector(dc, opnd_create_reg(DR_REG_Q13),
                                       opnd_create_reg(DR_REG_Q20),
                                       opnd_create_reg(DR_REG_Q29), OPND_CREATE_SINGLE());
    test_instr_encoding(dc, OP_uabal2, instr);

    instr = INSTR_CREATE_rsubhn_vector(dc, opnd_create_reg(DR_REG_D4),
                                       opnd_create_reg(DR_REG_Q7),
                                       opnd_create_reg(DR_REG_Q19), OPND_CREATE_BYTE());
    test_instr_encoding(dc, OP_rsubhn, instr);

    instr = INSTR_CREATE_rsubhn_vector(dc, opnd_create_reg(DR_REG_D4),
                                       opnd_create_reg(DR_REG_Q7),
                                       opnd_create_reg(DR_REG_Q19), OPND_CREATE_HALF());
    test_instr_encoding(dc, OP_rsubhn, instr);

    instr = INSTR_CREATE_rsubhn_vector(dc, opnd_create_reg(DR_REG_D4),
                                       opnd_create_reg(DR_REG_Q7),
                                       opnd_create_reg(DR_REG_Q19), OPND_CREATE_SINGLE());
    test_instr_encoding(dc, OP_rsubhn, instr);

    instr = INSTR_CREATE_rsubhn2_vector(dc, opnd_create_reg(DR_REG_Q21),
                                        opnd_create_reg(DR_REG_Q20),
                                        opnd_create_reg(DR_REG_Q18), OPND_CREATE_BYTE());
    test_instr_encoding(dc, OP_rsubhn2, instr);

    instr = INSTR_CREATE_rsubhn2_vector(dc, opnd_create_reg(DR_REG_Q21),
                                        opnd_create_reg(DR_REG_Q20),
                                        opnd_create_reg(DR_REG_Q18), OPND_CREATE_HALF());
    test_instr_encoding(dc, OP_rsubhn2, instr);

    instr = INSTR_CREATE_rsubhn2_vector(
        dc, opnd_create_reg(DR_REG_Q21), opnd_create_reg(DR_REG_Q20),
        opnd_create_reg(DR_REG_Q18), OPND_CREATE_SINGLE());
    test_instr_encoding(dc, OP_rsubhn2, instr);

    instr = INSTR_CREATE_uabdl_vector(dc, opnd_create_reg(DR_REG_Q26),
                                      opnd_create_reg(DR_REG_D15),
                                      opnd_create_reg(DR_REG_D25), OPND_CREATE_BYTE());
    test_instr_encoding(dc, OP_uabdl, instr);

    instr = INSTR_CREATE_uabdl_vector(dc, opnd_create_reg(DR_REG_Q26),
                                      opnd_create_reg(DR_REG_D15),
                                      opnd_create_reg(DR_REG_D25), OPND_CREATE_HALF());
    test_instr_encoding(dc, OP_uabdl, instr);

    instr = INSTR_CREATE_uabdl_vector(dc, opnd_create_reg(DR_REG_Q26),
                                      opnd_create_reg(DR_REG_D15),
                                      opnd_create_reg(DR_REG_D25), OPND_CREATE_SINGLE());
    test_instr_encoding(dc, OP_uabdl, instr);

    instr = INSTR_CREATE_uabdl2_vector(dc, opnd_create_reg(DR_REG_Q30),
                                       opnd_create_reg(DR_REG_Q13),
                                       opnd_create_reg(DR_REG_Q27), OPND_CREATE_BYTE());
    test_instr_encoding(dc, OP_uabdl2, instr);

    instr = INSTR_CREATE_uabdl2_vector(dc, opnd_create_reg(DR_REG_Q30),
                                       opnd_create_reg(DR_REG_Q13),
                                       opnd_create_reg(DR_REG_Q27), OPND_CREATE_HALF());
    test_instr_encoding(dc, OP_uabdl2, instr);

    instr = INSTR_CREATE_uabdl2_vector(dc, opnd_create_reg(DR_REG_Q30),
                                       opnd_create_reg(DR_REG_Q13),
                                       opnd_create_reg(DR_REG_Q27), OPND_CREATE_SINGLE());
    test_instr_encoding(dc, OP_uabdl2, instr);

    instr = INSTR_CREATE_umlal_vector(dc, opnd_create_reg(DR_REG_Q22),
                                      opnd_create_reg(DR_REG_D28),
                                      opnd_create_reg(DR_REG_D1), OPND_CREATE_BYTE());
    test_instr_encoding(dc, OP_umlal, instr);

    instr = INSTR_CREATE_umlal_vector(dc, opnd_create_reg(DR_REG_Q22),
                                      opnd_create_reg(DR_REG_D28),
                                      opnd_create_reg(DR_REG_D1), OPND_CREATE_HALF());
    test_instr_encoding(dc, OP_umlal, instr);

    instr = INSTR_CREATE_umlal_vector(dc, opnd_create_reg(DR_REG_Q22),
                                      opnd_create_reg(DR_REG_D28),
                                      opnd_create_reg(DR_REG_D1), OPND_CREATE_SINGLE());
    test_instr_encoding(dc, OP_umlal, instr);

    instr = INSTR_CREATE_umlal2_vector(dc, opnd_create_reg(DR_REG_Q29),
                                       opnd_create_reg(DR_REG_Q24),
                                       opnd_create_reg(DR_REG_Q30), OPND_CREATE_BYTE());
    test_instr_encoding(dc, OP_umlal2, instr);

    instr = INSTR_CREATE_umlal2_vector(dc, opnd_create_reg(DR_REG_Q29),
                                       opnd_create_reg(DR_REG_Q24),
                                       opnd_create_reg(DR_REG_Q30), OPND_CREATE_HALF());
    test_instr_encoding(dc, OP_umlal2, instr);

    instr = INSTR_CREATE_umlal2_vector(dc, opnd_create_reg(DR_REG_Q29),
                                       opnd_create_reg(DR_REG_Q24),
                                       opnd_create_reg(DR_REG_Q30), OPND_CREATE_SINGLE());
    test_instr_encoding(dc, OP_umlal2, instr);

    instr = INSTR_CREATE_umlsl_vector(dc, opnd_create_reg(DR_REG_Q31),
                                      opnd_create_reg(DR_REG_D9),
                                      opnd_create_reg(DR_REG_D21), OPND_CREATE_BYTE());
    test_instr_encoding(dc, OP_umlsl, instr);

    instr = INSTR_CREATE_umlsl_vector(dc, opnd_create_reg(DR_REG_Q31),
                                      opnd_create_reg(DR_REG_D9),
                                      opnd_create_reg(DR_REG_D21), OPND_CREATE_HALF());
    test_instr_encoding(dc, OP_umlsl, instr);

    instr = INSTR_CREATE_umlsl_vector(dc, opnd_create_reg(DR_REG_Q31),
                                      opnd_create_reg(DR_REG_D9),
                                      opnd_create_reg(DR_REG_D21), OPND_CREATE_SINGLE());
    test_instr_encoding(dc, OP_umlsl, instr);

    instr = INSTR_CREATE_umlsl2_vector(dc, opnd_create_reg(DR_REG_Q4),
                                       opnd_create_reg(DR_REG_Q19),
                                       opnd_create_reg(DR_REG_Q29), OPND_CREATE_BYTE());
    test_instr_encoding(dc, OP_umlsl2, instr);

    instr = INSTR_CREATE_umlsl2_vector(dc, opnd_create_reg(DR_REG_Q4),
                                       opnd_create_reg(DR_REG_Q19),
                                       opnd_create_reg(DR_REG_Q29), OPND_CREATE_HALF());
    test_instr_encoding(dc, OP_umlsl2, instr);

    instr = INSTR_CREATE_umlsl2_vector(dc, opnd_create_reg(DR_REG_Q4),
                                       opnd_create_reg(DR_REG_Q19),
                                       opnd_create_reg(DR_REG_Q29), OPND_CREATE_SINGLE());
    test_instr_encoding(dc, OP_umlsl2, instr);

    instr = INSTR_CREATE_umull_vector(dc, opnd_create_reg(DR_REG_Q6),
                                      opnd_create_reg(DR_REG_D11),
                                      opnd_create_reg(DR_REG_D2), OPND_CREATE_BYTE());
    test_instr_encoding(dc, OP_umull, instr);

    instr = INSTR_CREATE_umull_vector(dc, opnd_create_reg(DR_REG_Q6),
                                      opnd_create_reg(DR_REG_D11),
                                      opnd_create_reg(DR_REG_D2), OPND_CREATE_HALF());
    test_instr_encoding(dc, OP_umull, instr);

    instr = INSTR_CREATE_umull_vector(dc, opnd_create_reg(DR_REG_Q6),
                                      opnd_create_reg(DR_REG_D11),
                                      opnd_create_reg(DR_REG_D2), OPND_CREATE_SINGLE());
    test_instr_encoding(dc, OP_umull, instr);

    instr = INSTR_CREATE_umull2_vector(dc, opnd_create_reg(DR_REG_Q6),
                                       opnd_create_reg(DR_REG_Q6),
                                       opnd_create_reg(DR_REG_Q3), OPND_CREATE_BYTE());
    test_instr_encoding(dc, OP_umull2, instr);

    instr = INSTR_CREATE_umull2_vector(dc, opnd_create_reg(DR_REG_Q6),
                                       opnd_create_reg(DR_REG_Q6),
                                       opnd_create_reg(DR_REG_Q3), OPND_CREATE_HALF());
    test_instr_encoding(dc, OP_umull2, instr);

    instr = INSTR_CREATE_umull2_vector(dc, opnd_create_reg(DR_REG_Q6),
                                       opnd_create_reg(DR_REG_Q6),
                                       opnd_create_reg(DR_REG_Q3), OPND_CREATE_SINGLE());
    test_instr_encoding(dc, OP_umull2, instr);
}

static void
test_sys(void *dc)
{
    instr_t *instr;

    /* SYS #<op1>, <Cn>, <Cm>, #<op2>{, <Xt>}
     *
     * Data cache operations are aliases of SYS:
     * DC <dc_op>, <Xt>
     * is equivalent to
     * SYS #<op1>, C7, <Cm>, #<op2>, <Xt>
     */

    /* DC ZVA, Xt => SYS #3, C7, C4, #1, Xt */
    instr = INSTR_CREATE_sys(
        dc, opnd_create_immed_int(DR_DC_ZVA, OPSZ_2),
        opnd_create_base_disp_aarch64(DR_REG_X0, DR_REG_NULL, 0, false, 0, 0, OPSZ_sys));

    test_instr_encoding(dc, OP_sys, instr);

    /* DC CVAC, Xt => SYS #3, C7, C10, #1, Xt */
    instr = INSTR_CREATE_sys(
        dc, opnd_create_immed_int(DR_DC_CVAC, OPSZ_2),
        opnd_create_base_disp_aarch64(DR_REG_X1, DR_REG_NULL, 0, false, 0, 0, OPSZ_sys));

    test_instr_encoding(dc, OP_sys, instr);

    /* DC CVAU, Xt => SYS #3, C7, C11, #1, Xt */
    instr = INSTR_CREATE_sys(
        dc, opnd_create_immed_int(DR_DC_CVAU, OPSZ_2),
        opnd_create_base_disp_aarch64(DR_REG_X29, DR_REG_NULL, 0, false, 0, 0, OPSZ_sys));
    test_instr_encoding(dc, OP_sys, instr);

    /* DC CIVAC Xt => SYS #3, C7, C14, #1, Xt */
    instr = INSTR_CREATE_sys(
        dc, opnd_create_immed_int(DR_DC_CIVAC, OPSZ_2),
        opnd_create_base_disp_aarch64(DR_REG_X30, DR_REG_NULL, 0, false, 0, 0, OPSZ_sys));
    test_instr_encoding(dc, OP_sys, instr);

    /*
     * Similarly, instruction cache operations are also aliases of SYS:
     * IC <ic_op>{, <Xt>}
     * is equivalent to
     * SYS #<op1>, C7, <Cm>, #<op2>{, <Xt>}
     */

    /* IC IVAU, Xt => SYS #3, C7, C5, #1, Xt */
    instr = INSTR_CREATE_sys(
        dc, opnd_create_immed_int(DR_IC_IVAU, OPSZ_2),
        opnd_create_base_disp_aarch64(DR_REG_X1, DR_REG_NULL, 0, false, 0, 0, OPSZ_sys));

    test_instr_encoding(dc, OP_sys, instr);
}

static void
test_exclusive_memops(void *dc)
{
    instr_t *instr;

    instr = INSTR_CREATE_ldxr(dc, opnd_create_reg(DR_REG_X0),
                              OPND_CREATE_MEM64(DR_REG_X1, 0));
    ASSERT(instr_is_exclusive_load(instr));
    test_instr_encoding(dc, OP_ldxr, instr);
    instr = INSTR_CREATE_ldxrb(dc, opnd_create_reg(DR_REG_W0),
                               OPND_CREATE_MEM8(DR_REG_X1, 0));
    ASSERT(instr_is_exclusive_load(instr));
    test_instr_encoding(dc, OP_ldxrb, instr);
    instr = INSTR_CREATE_ldxrh(dc, opnd_create_reg(DR_REG_W0),
                               OPND_CREATE_MEM16(DR_REG_X1, 0));
    ASSERT(instr_is_exclusive_load(instr));
    test_instr_encoding(dc, OP_ldxrh, instr);
    instr = INSTR_CREATE_ldxp(dc, opnd_create_reg(DR_REG_W0), opnd_create_reg(DR_REG_W1),
                              OPND_CREATE_MEM64(DR_REG_X2, 0));
    ASSERT(instr_is_exclusive_load(instr));
    test_instr_encoding(dc, OP_ldxp, instr);
    instr =
        INSTR_CREATE_ldxp(dc, opnd_create_reg(DR_REG_X0), opnd_create_reg(DR_REG_X1),
                          opnd_create_base_disp(DR_REG_X2, DR_REG_NULL, 0, 0, OPSZ_16));
    ASSERT(instr_is_exclusive_load(instr));
    test_instr_encoding(dc, OP_ldxp, instr);
    instr = INSTR_CREATE_ldaxr(dc, opnd_create_reg(DR_REG_X0),
                               OPND_CREATE_MEM64(DR_REG_X1, 0));
    ASSERT(instr_is_exclusive_load(instr));
    test_instr_encoding(dc, OP_ldaxr, instr);
    instr = INSTR_CREATE_ldaxrb(dc, opnd_create_reg(DR_REG_W0),
                                OPND_CREATE_MEM8(DR_REG_X1, 0));
    ASSERT(instr_is_exclusive_load(instr));
    test_instr_encoding(dc, OP_ldaxrb, instr);
    instr = INSTR_CREATE_ldaxrh(dc, opnd_create_reg(DR_REG_W0),
                                OPND_CREATE_MEM16(DR_REG_X1, 0));
    ASSERT(instr_is_exclusive_load(instr));
    test_instr_encoding(dc, OP_ldaxrh, instr);
    instr = INSTR_CREATE_ldaxp(dc, opnd_create_reg(DR_REG_W0), opnd_create_reg(DR_REG_W1),
                               OPND_CREATE_MEM64(DR_REG_X2, 0));
    ASSERT(instr_is_exclusive_load(instr));
    test_instr_encoding(dc, OP_ldaxp, instr);

    instr = INSTR_CREATE_stxr(dc, OPND_CREATE_MEM64(DR_REG_X1, 0),
                              opnd_create_reg(DR_REG_W2), opnd_create_reg(DR_REG_X0));
    ASSERT(instr_is_exclusive_store(instr));
    test_instr_encoding(dc, OP_stxr, instr);
    instr = INSTR_CREATE_stxrb(dc, OPND_CREATE_MEM8(DR_REG_X1, 0),
                               opnd_create_reg(DR_REG_W2), opnd_create_reg(DR_REG_W0));
    ASSERT(instr_is_exclusive_store(instr));
    test_instr_encoding(dc, OP_stxrb, instr);
    instr = INSTR_CREATE_stxrh(dc, OPND_CREATE_MEM16(DR_REG_X1, 0),
                               opnd_create_reg(DR_REG_W2), opnd_create_reg(DR_REG_W0));
    ASSERT(instr_is_exclusive_store(instr));
    test_instr_encoding(dc, OP_stxrh, instr);
    instr =
        INSTR_CREATE_stxp(dc, OPND_CREATE_MEM64(DR_REG_X2, 0), opnd_create_reg(DR_REG_W3),
                          opnd_create_reg(DR_REG_W0), opnd_create_reg(DR_REG_W1));
    ASSERT(instr_is_exclusive_store(instr));
    test_instr_encoding(dc, OP_stxp, instr);
    instr = INSTR_CREATE_stxp(
        dc, opnd_create_base_disp(DR_REG_X2, DR_REG_NULL, 0, 0, OPSZ_16),
        opnd_create_reg(DR_REG_W3), opnd_create_reg(DR_REG_X0),
        opnd_create_reg(DR_REG_X1));
    ASSERT(instr_is_exclusive_store(instr));
    test_instr_encoding(dc, OP_stxp, instr);
    instr = INSTR_CREATE_stlxr(dc, OPND_CREATE_MEM64(DR_REG_X1, 0),
                               opnd_create_reg(DR_REG_W2), opnd_create_reg(DR_REG_X0));
    ASSERT(instr_is_exclusive_store(instr));
    test_instr_encoding(dc, OP_stlxr, instr);
    instr = INSTR_CREATE_stlxrb(dc, OPND_CREATE_MEM8(DR_REG_X1, 0),
                                opnd_create_reg(DR_REG_W2), opnd_create_reg(DR_REG_W0));
    ASSERT(instr_is_exclusive_store(instr));
    test_instr_encoding(dc, OP_stlxrb, instr);
    instr = INSTR_CREATE_stlxrh(dc, OPND_CREATE_MEM16(DR_REG_X1, 0),
                                opnd_create_reg(DR_REG_W2), opnd_create_reg(DR_REG_W0));
    ASSERT(instr_is_exclusive_store(instr));
    test_instr_encoding(dc, OP_stlxrh, instr);
    instr = INSTR_CREATE_stlxp(dc, OPND_CREATE_MEM64(DR_REG_X2, 0),
                               opnd_create_reg(DR_REG_W3), opnd_create_reg(DR_REG_W0),
                               opnd_create_reg(DR_REG_W1));
    ASSERT(instr_is_exclusive_store(instr));
    test_instr_encoding(dc, OP_stlxp, instr);

    instr = INSTR_CREATE_clrex(dc);
    ASSERT(!instr_is_exclusive_store(instr) && !instr_is_exclusive_load(instr));
    test_instr_encoding(dc, OP_clrex, instr);
}

static void
test_xinst(void *dc)
{
    instr_t *instr;
    /* Sanity check of misc XINST_CREATE_ macros. */

    instr =
        XINST_CREATE_load_pair(dc, opnd_create_reg(DR_REG_W0), opnd_create_reg(DR_REG_W1),
                               OPND_CREATE_MEM64(DR_REG_X2, 0));
    test_instr_encoding(dc, OP_ldp, instr);
    instr =
        XINST_CREATE_store_pair(dc, OPND_CREATE_MEM64(DR_REG_X2, 0),
                                opnd_create_reg(DR_REG_W0), opnd_create_reg(DR_REG_W1));
    test_instr_encoding(dc, OP_stp, instr);
}

static void
test_opnd(void *dc)
{
    opnd_t op = opnd_create_reg_ex(DR_REG_X28, OPSZ_4, DR_OPND_EXTENDED);
    ASSERT(opnd_get_reg(op) == DR_REG_X28);
    ASSERT(opnd_is_reg_partial(op));
    ASSERT(opnd_get_size(op) == OPSZ_4);
    ASSERT(opnd_get_flags(op) == DR_OPND_EXTENDED);

    /* Ensure extra fields are preserved by opnd_replace_reg(). */
    bool found = opnd_replace_reg(&op, DR_REG_W28, DR_REG_W0);
    ASSERT(!found);
    found = opnd_replace_reg(&op, DR_REG_X28, DR_REG_X0);
    ASSERT(found);
    ASSERT(opnd_get_reg(op) == DR_REG_X0);
    ASSERT(opnd_is_reg_partial(op));
    ASSERT(opnd_get_size(op) == OPSZ_4);
    ASSERT(opnd_get_flags(op) == DR_OPND_EXTENDED);

    op = opnd_create_base_disp_aarch64(DR_REG_X7, DR_REG_NULL, DR_EXTEND_SXTX, true, 42,
                                       DR_OPND_EXTENDED, OPSZ_8);
    ASSERT(opnd_get_base(op) == DR_REG_X7);
    ASSERT(opnd_get_flags(op) == DR_OPND_EXTENDED);
    bool scaled;
    uint amount;
    dr_extend_type_t extend = opnd_get_index_extend(op, &scaled, &amount);
    ASSERT(extend == DR_EXTEND_SXTX && scaled && amount == 3);

    /* Ensure extra fields are preserved by opnd_replace_reg(). */
    found = opnd_replace_reg(&op, DR_REG_W7, DR_REG_W1);
    ASSERT(!found);
    found = opnd_replace_reg(&op, DR_REG_X7, DR_REG_X1);
    ASSERT(found);
    ASSERT(opnd_get_base(op) == DR_REG_X1);
    ASSERT(opnd_get_flags(op) == DR_OPND_EXTENDED);
    extend = opnd_get_index_extend(op, &scaled, &amount);
    ASSERT(extend == DR_EXTEND_SXTX && scaled && amount == 3);

<<<<<<< HEAD
    instr_t *instr =
        INSTR_CREATE_stxp(dc, OPND_CREATE_MEM64(DR_REG_X2, 0), opnd_create_reg(DR_REG_W3),
                          opnd_create_reg(DR_REG_W0), opnd_create_reg(DR_REG_W1));
    found = instr_replace_reg_resize(instr, DR_REG_X3, DR_REG_X28);
    ASSERT(found);
    found = instr_replace_reg_resize(instr, DR_REG_W2, DR_REG_W14);
    ASSERT(found);
    ASSERT(opnd_get_base(instr_get_dst(instr, 0)) == DR_REG_X14);
    ASSERT(opnd_get_reg(instr_get_dst(instr, 1)) == DR_REG_W28);
    ASSERT(opnd_get_reg(instr_get_src(instr, 0)) == DR_REG_W0);
    ASSERT(opnd_get_reg(instr_get_src(instr, 1)) == DR_REG_W1);
    instr_destroy(dc, instr);

    /* XXX: test other routines like opnd_defines_use() */
=======
    /* Another test but this time replacing an index register. */
    op = opnd_create_base_disp_aarch64(DR_REG_X7, DR_REG_X4, DR_EXTEND_UXTW, true, 0,
                                       DR_OPND_EXTENDED, OPSZ_8);
    ASSERT(opnd_get_base(op) == DR_REG_X7);
    ASSERT(opnd_get_index(op) == DR_REG_X4);
    ASSERT(opnd_get_flags(op) == DR_OPND_EXTENDED);
    extend = opnd_get_index_extend(op, &scaled, &amount);
    ASSERT(extend == DR_EXTEND_UXTW && scaled && amount == 3);

    /* Ensure extra fields are preserved by opnd_replace_reg(). */
    found = opnd_replace_reg(&op, DR_REG_W4, DR_REG_W1);
    ASSERT(!found);
    found = opnd_replace_reg(&op, DR_REG_X4, DR_REG_X1);
    ASSERT(found);
    ASSERT(opnd_get_base(op) == DR_REG_X7);
    ASSERT(opnd_get_index(op) == DR_REG_X1);
    ASSERT(opnd_get_flags(op) == DR_OPND_EXTENDED);
    extend = opnd_get_index_extend(op, &scaled, &amount);
    ASSERT(extend == DR_EXTEND_UXTW && scaled && amount == 3);

    /* XXX: test other routines like opnd_defines_use(); test every flag such as
     * register negate and shift across replace and other operations.
     */
>>>>>>> 4d5b393f
}

int
main(int argc, char *argv[])
{
#ifdef STANDALONE_DECODER
    void *dcontext = GLOBAL_DCONTEXT;
#else
    void *dcontext = dr_standalone_init();
#endif

    test_extend(dcontext);
    print("test_extend complete\n");

    test_add(dcontext);
    print("test_add complete\n");

    test_ldar(dcontext);
    print("test_ldar complete\n");

    test_ldur_stur(dcontext);
    print("test_ldur_stur complete\n");

    test_instrs_with_logic_imm(dcontext);
    print("test_instrs_with_logic_imm complete\n");

    test_fmov_general(dcontext);
    print("test_fmov_general complete\n");

    test_fmov_vector(dcontext);
    print("test_fmov_vector complete\n");

    test_fmov_scalar(dcontext);
    print("test_fmov_scalar complete\n");

    test_asimdsamefp16(dcontext);
    print("test_asimdsamefp16 complete\n");

    test_asimdsame(dcontext);
    print("test_asimdsame complete\n");

    test_asimd_mem(dcontext);
    print("test_asimd_mem complete\n");

    test_floatdp1(dcontext);
    print("test_floatdp1 complete\n");

    test_floatdp2(dcontext);
    print("test_floatdp2 complete\n");

    test_floatdp3(dcontext);
    print("test_floatdp3 complete\n");

    test_sve_int_bin_pred_log(dcontext);
    print("test_sve_int_bin_pred_log complete\n");

    test_neon_sve_int_bin_cons_arit_0(dcontext);
    print("test_sve_int_bin_cons_arit_0 complete\n");

    test_asimddiff(dcontext);
    print("test_asimddiff complete\n");

    test_sys(dcontext);
    print("test_sys complete\n");

    test_exclusive_memops(dcontext);
    print("test_exclusive_memops complete\n");

    test_xinst(dcontext);
    print("test_xinst complete\n");

    test_opnd(dcontext);
    print("test_opnd complete\n");

    print("All tests complete\n");
#ifndef STANDALONE_DECODER
    dr_standalone_exit();
#endif
    return 0;
}<|MERGE_RESOLUTION|>--- conflicted
+++ resolved
@@ -4485,7 +4485,26 @@
     extend = opnd_get_index_extend(op, &scaled, &amount);
     ASSERT(extend == DR_EXTEND_SXTX && scaled && amount == 3);
 
-<<<<<<< HEAD
+    /* Another test but this time replacing an index register. */
+    op = opnd_create_base_disp_aarch64(DR_REG_X7, DR_REG_X4, DR_EXTEND_UXTW, true, 0,
+                                       DR_OPND_EXTENDED, OPSZ_8);
+    ASSERT(opnd_get_base(op) == DR_REG_X7);
+    ASSERT(opnd_get_index(op) == DR_REG_X4);
+    ASSERT(opnd_get_flags(op) == DR_OPND_EXTENDED);
+    extend = opnd_get_index_extend(op, &scaled, &amount);
+    ASSERT(extend == DR_EXTEND_UXTW && scaled && amount == 3);
+
+    /* Ensure extra fields are preserved by opnd_replace_reg(). */
+    found = opnd_replace_reg(&op, DR_REG_W4, DR_REG_W1);
+    ASSERT(!found);
+    found = opnd_replace_reg(&op, DR_REG_X4, DR_REG_X1);
+    ASSERT(found);
+    ASSERT(opnd_get_base(op) == DR_REG_X7);
+    ASSERT(opnd_get_index(op) == DR_REG_X1);
+    ASSERT(opnd_get_flags(op) == DR_OPND_EXTENDED);
+    extend = opnd_get_index_extend(op, &scaled, &amount);
+    ASSERT(extend == DR_EXTEND_UXTW && scaled && amount == 3);
+
     instr_t *instr =
         INSTR_CREATE_stxp(dc, OPND_CREATE_MEM64(DR_REG_X2, 0), opnd_create_reg(DR_REG_W3),
                           opnd_create_reg(DR_REG_W0), opnd_create_reg(DR_REG_W1));
@@ -4499,32 +4518,9 @@
     ASSERT(opnd_get_reg(instr_get_src(instr, 1)) == DR_REG_W1);
     instr_destroy(dc, instr);
 
-    /* XXX: test other routines like opnd_defines_use() */
-=======
-    /* Another test but this time replacing an index register. */
-    op = opnd_create_base_disp_aarch64(DR_REG_X7, DR_REG_X4, DR_EXTEND_UXTW, true, 0,
-                                       DR_OPND_EXTENDED, OPSZ_8);
-    ASSERT(opnd_get_base(op) == DR_REG_X7);
-    ASSERT(opnd_get_index(op) == DR_REG_X4);
-    ASSERT(opnd_get_flags(op) == DR_OPND_EXTENDED);
-    extend = opnd_get_index_extend(op, &scaled, &amount);
-    ASSERT(extend == DR_EXTEND_UXTW && scaled && amount == 3);
-
-    /* Ensure extra fields are preserved by opnd_replace_reg(). */
-    found = opnd_replace_reg(&op, DR_REG_W4, DR_REG_W1);
-    ASSERT(!found);
-    found = opnd_replace_reg(&op, DR_REG_X4, DR_REG_X1);
-    ASSERT(found);
-    ASSERT(opnd_get_base(op) == DR_REG_X7);
-    ASSERT(opnd_get_index(op) == DR_REG_X1);
-    ASSERT(opnd_get_flags(op) == DR_OPND_EXTENDED);
-    extend = opnd_get_index_extend(op, &scaled, &amount);
-    ASSERT(extend == DR_EXTEND_UXTW && scaled && amount == 3);
-
     /* XXX: test other routines like opnd_defines_use(); test every flag such as
      * register negate and shift across replace and other operations.
      */
->>>>>>> 4d5b393f
 }
 
 int
