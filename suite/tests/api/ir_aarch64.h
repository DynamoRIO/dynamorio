/* **********************************************************
 * Copyright (c) 2015-2022 Google, Inc.  All rights reserved.
 * Copyright (c) 2022 ARM Limited. All rights reserved.
 * **********************************************************/

/*
 * Redistribution and use in source and binary forms, with or without
 * modification, are permitted provided that the following conditions are met:
 *
 * * Redistributions of source code must retain the above copyright notice,
 *   this list of conditions and the following disclaimer.
 *
 * * Redistributions in binary form must reproduce the above copyright notice,
 *   this list of conditions and the following disclaimer in the documentation
 *   and/or other materials provided with the distribution.
 *
 * * Neither the name of ARM Limited nor the names of its contributors may be
 *   used to endorse or promote products derived from this software without
 *   specific prior written permission.
 *
 * THIS SOFTWARE IS PROVIDED BY THE COPYRIGHT HOLDERS AND CONTRIBUTORS "AS IS"
 * AND ANY EXPRESS OR IMPLIED WARRANTIES, INCLUDING, BUT NOT LIMITED TO, THE
 * IMPLIED WARRANTIES OF MERCHANTABILITY AND FITNESS FOR A PARTICULAR PURPOSE
 * ARE DISCLAIMED. IN NO EVENT SHALL ARM LIMITED OR CONTRIBUTORS BE LIABLE
 * FOR ANY DIRECT, INDIRECT, INCIDENTAL, SPECIAL, EXEMPLARY, OR CONSEQUENTIAL
 * DAMAGES (INCLUDING, BUT NOT LIMITED TO, PROCUREMENT OF SUBSTITUTE GOODS OR
 * SERVICES; LOSS OF USE, DATA, OR PROFITS; OR BUSINESS INTERRUPTION) HOWEVER
 * CAUSED AND ON ANY THEORY OF LIABILITY, WHETHER IN CONTRACT, STRICT
 * LIABILITY, OR TORT (INCLUDING NEGLIGENCE OR OTHERWISE) ARISING IN ANY WAY
 * OUT OF THE USE OF THIS SOFTWARE, EVEN IF ADVISED OF THE POSSIBILITY OF SUCH
 * DAMAGE.
 */

static byte buf[8192];

#ifdef STANDALONE_DECODER
#    define ASSERT(x)                                                                 \
        ((void)((!(x)) ? (fprintf(stderr, "ASSERT FAILURE (standalone): %s:%d: %s\n", \
                                  __FILE__, __LINE__, #x),                            \
                          abort(), 0)                                                 \
                       : 0))
#else
#    define ASSERT(x)                                                                \
        ((void)((!(x)) ? (dr_fprintf(STDERR, "ASSERT FAILURE (client): %s:%d: %s\n", \
                                     __FILE__, __LINE__, #x),                        \
                          dr_abort(), 0)                                             \
                       : 0))
#endif

#define TEST_INSTR(instruction_name) \
    void test_instr_##instruction_name(void *dc, instr_t *instr, bool *psuccess)

#define RUN_INSTR_TEST(instruction_name)                          \
    test_result = true;                                           \
    test_instr_##instruction_name(dcontext, instr, &test_result); \
    if (test_result == false) {                                   \
        print("test for " #instruction_name " failed.\n");        \
        result = false;                                           \
    }

#define TEST_NO_OPNDS(opcode, create_name, expected)            \
    instr = INSTR_CREATE_##create_name(dc);                     \
    if (!test_instr_encoding(dc, OP_##opcode, instr, expected)) \
        *psuccess = false;

#define TEST_LOOP(opcode, create_name, number, expected, args...)   \
    for (int i = 0; i < number; i++) {                              \
        instr = INSTR_CREATE_##create_name(dc, args);               \
        if (!test_instr_encoding(dc, OP_##opcode, instr, expected)) \
            *psuccess = false;                                      \
    }

static bool
test_instr_encoding(void *dc, uint opcode, instr_t *instr, const char *expected)
{
    instr_t *decin;
    byte *pc;
    char *end, *big;
    size_t len = strlen(expected);
    size_t buflen = (len < 100 ? 100 : len) + 2;
    bool result = true;
    char *buf = malloc(buflen);

    if (instr_get_opcode(instr) != opcode) {
        print("incorrect opcode for instr %s: %s\n\n", decode_opcode_name(opcode),
              decode_opcode_name(instr_get_opcode(instr)));
        instr_destroy(dc, instr);
        return false;
    }
    instr_disassemble_to_buffer(dc, instr, buf, buflen);
    end = buf + strlen(buf);
    if (end > buf && *(end - 1) == '\n')
        --end;

    if (!instr_is_encoding_possible(instr)) {
        print("encoding for expected %s not possible\n", expected);
        instr_destroy(dc, instr);
        return false;
    }

    if (end - buf != len || memcmp(buf, expected, len) != 0) {
        print("dissassembled as:\n");
        print("   %s\n", buf);
        print("but expected:\n");
        print("   %s\n\n", expected);
        instr_destroy(dc, instr);
        return false;
    }

    pc = instr_encode(dc, instr, buf);
    decin = instr_create(dc);
    decode(dc, buf, decin);
    if (!instr_same(instr, decin)) {
        print("Reencoding failed, dissassembled as:\n   ");
        instr_disassemble(dc, decin, STDERR);
        print("\n");
        print("but expected:\n");
        print("   %s\n", expected);
        print("Encoded as:\n");
        print("   0x%08x\n\n", *((int *)pc));
        result = false;
    }

    instr_destroy(dc, instr);
    instr_destroy(dc, decin);

    return result;
}

<<<<<<< HEAD
#define TEST_REG_ARRAY6(name, r0, r1, r2, r3, r4, r5)                 \
    const reg_id_t name[6] = { DR_REG_##r0, DR_REG_##r1, DR_REG_##r2, \
                               DR_REG_##r3, DR_REG_##r4, DR_REG_##r5 }
TEST_REG_ARRAY6(Zn_six_offset_0, Z0, Z5, Z10, Z16, Z21, Z31);
TEST_REG_ARRAY6(Zn_six_offset_1, Z0, Z6, Z11, Z17, Z22, Z31);
TEST_REG_ARRAY6(Zn_six_offset_2, Z0, Z7, Z12, Z18, Z23, Z31);
TEST_REG_ARRAY6(Zn_six_offset_3, Z0, Z8, Z13, Z19, Z24, Z31);

TEST_REG_ARRAY6(Pn_half_six_offset_0, P0, P2, P3, P5, P6, P7);
TEST_REG_ARRAY6(Pn_six_offset_0, P0, P2, P5, P8, P10, P15);
TEST_REG_ARRAY6(Pn_six_offset_1, P0, P3, P6, P9, P11, P15);
TEST_REG_ARRAY6(Pn_six_offset_2, P0, P4, P7, P10, P12, P15);

TEST_REG_ARRAY6(Wn_six_offset_0, W0, W5, W10, W15, W20, W30);
TEST_REG_ARRAY6(Xn_six_offset_0, X0, X5, X10, X15, X20, X30);

TEST_REG_ARRAY6(Wn_six_offset_0sp, W0, W7, W12, W17, W22, WSP);
TEST_REG_ARRAY6(Wn_six_offset_1sp, W0, W8, W13, W18, W23, WSP);
TEST_REG_ARRAY6(Wn_six_offset_2sp, W0, W9, W14, W19, W24, WSP);

TEST_REG_ARRAY6(Wn_six_offset_0zr, W0, W7, W12, W17, W22, WZR);
TEST_REG_ARRAY6(Wn_six_offset_1zr, W0, W8, W13, W18, W23, WZR);
TEST_REG_ARRAY6(Wn_six_offset_2zr, W0, W9, W14, W19, W24, WZR);

TEST_REG_ARRAY6(Xn_six_offset_0sp, X0, X7, X12, X17, X22, SP);
TEST_REG_ARRAY6(Xn_six_offset_1sp, X0, X8, X13, X18, X23, SP);
TEST_REG_ARRAY6(Xn_six_offset_2sp, X0, X9, X14, X19, X24, SP);

TEST_REG_ARRAY6(Xn_six_offset_0zr, X0, X7, X12, X17, X22, XZR);
TEST_REG_ARRAY6(Xn_six_offset_1zr, X0, X8, X13, X18, X23, XZR);
TEST_REG_ARRAY6(Xn_six_offset_2zr, X0, X9, X14, X19, X24, XZR);

TEST_REG_ARRAY6(Bn_six_offset_0, B0, B5, B10, B16, B21, B31);
TEST_REG_ARRAY6(Bn_six_offset_1, B0, B6, B11, B17, B22, B31);
TEST_REG_ARRAY6(Bn_six_offset_2, B0, B7, B12, B18, B23, B31);

TEST_REG_ARRAY6(Hn_six_offset_0, H0, H5, H10, H16, H21, H31);
TEST_REG_ARRAY6(Hn_six_offset_1, H0, H6, H11, H17, H22, H31);
TEST_REG_ARRAY6(Hn_six_offset_2, H0, H7, H12, H18, H23, H31);

TEST_REG_ARRAY6(Sn_six_offset_0, S0, S5, S10, S16, S21, S31);
TEST_REG_ARRAY6(Sn_six_offset_1, S0, S6, S11, S17, S22, S31);
TEST_REG_ARRAY6(Sn_six_offset_2, S0, S7, S12, S18, S23, S31);

TEST_REG_ARRAY6(Dn_six_offset_0, D0, D5, D10, D16, D21, D31);
TEST_REG_ARRAY6(Dn_six_offset_1, D0, D6, D11, D17, D22, D31);
TEST_REG_ARRAY6(Dn_six_offset_2, D0, D7, D12, D18, D23, D31);
#undef TEST_REG_ARRAY6
=======
const reg_id_t Xn_six_offset_0[6] = { DR_REG_X0,  DR_REG_X5,  DR_REG_X10,
                                      DR_REG_X15, DR_REG_X20, DR_REG_X30 };
const reg_id_t Xn_six_offset_1[6] = { DR_REG_X0,  DR_REG_X6,  DR_REG_X11,
                                      DR_REG_X17, DR_REG_X22, DR_REG_X30 };
const reg_id_t Zn_six_offset_0[6] = { DR_REG_Z0,  DR_REG_Z5,  DR_REG_Z10,
                                      DR_REG_Z16, DR_REG_Z21, DR_REG_Z31 };
const reg_id_t Zn_six_offset_1[6] = { DR_REG_Z0,  DR_REG_Z6,  DR_REG_Z11,
                                      DR_REG_Z17, DR_REG_Z22, DR_REG_Z31 };
const reg_id_t Zn_six_offset_2[6] = { DR_REG_Z0,  DR_REG_Z7,  DR_REG_Z12,
                                      DR_REG_Z18, DR_REG_Z23, DR_REG_Z31 };
const reg_id_t Zn_six_offset_3[6] = { DR_REG_Z0,  DR_REG_Z8,  DR_REG_Z13,
                                      DR_REG_Z19, DR_REG_Z24, DR_REG_Z31 };
const reg_id_t Pn_half_six_offset_0[6] = { DR_REG_P0, DR_REG_P2, DR_REG_P3,
                                           DR_REG_P5, DR_REG_P6, DR_REG_P7 };
const reg_id_t Pn_six_offset_0[6] = { DR_REG_P0, DR_REG_P2,  DR_REG_P5,
                                      DR_REG_P8, DR_REG_P10, DR_REG_P15 };
const reg_id_t Pn_six_offset_1[6] = { DR_REG_P0, DR_REG_P3,  DR_REG_P6,
                                      DR_REG_P9, DR_REG_P11, DR_REG_P15 };
const reg_id_t Pn_six_offset_2[6] = { DR_REG_P0,  DR_REG_P4,  DR_REG_P7,
                                      DR_REG_P10, DR_REG_P12, DR_REG_P15 };
const reg_id_t Xn_six_offset_1_zr[6] = { DR_REG_X0,  DR_REG_X6,  DR_REG_X11,
                                         DR_REG_X16, DR_REG_X21, DR_REG_XZR };
const reg_id_t Xn_six_offset_1_sp[6] = { DR_REG_X0,  DR_REG_X6,  DR_REG_X11,
                                         DR_REG_X16, DR_REG_X21, DR_REG_XSP };
const reg_id_t Wn_six_offset_0[6] = { DR_REG_W0,  DR_REG_W5,  DR_REG_W10,
                                      DR_REG_W15, DR_REG_W20, DR_REG_W30 };
const reg_id_t Wn_six_offset_1_zr[6] = { DR_REG_W0,  DR_REG_W6,  DR_REG_W11,
                                         DR_REG_W16, DR_REG_W21, DR_REG_WZR };
const reg_id_t Wn_six_offset_1_sp[6] = { DR_REG_W0,  DR_REG_W6,  DR_REG_W11,
                                         DR_REG_W16, DR_REG_W21, DR_REG_WSP };
const reg_id_t Vdn_b_six_offset_0[6] = { DR_REG_B0,  DR_REG_B5,  DR_REG_B10,
                                         DR_REG_B16, DR_REG_B21, DR_REG_B31 };
const reg_id_t Vdn_h_six_offset_0[6] = { DR_REG_H0,  DR_REG_H5,  DR_REG_H10,
                                         DR_REG_H16, DR_REG_H21, DR_REG_H31 };
const reg_id_t Vdn_s_six_offset_0[6] = { DR_REG_S0,  DR_REG_S5,  DR_REG_S10,
                                         DR_REG_S16, DR_REG_S21, DR_REG_S31 };
const reg_id_t Vdn_d_six_offset_0[6] = { DR_REG_D0,  DR_REG_D5,  DR_REG_D10,
                                         DR_REG_D16, DR_REG_D21, DR_REG_D31 };
>>>>>>> 285a4884
<|MERGE_RESOLUTION|>--- conflicted
+++ resolved
@@ -127,56 +127,6 @@
     return result;
 }
 
-<<<<<<< HEAD
-#define TEST_REG_ARRAY6(name, r0, r1, r2, r3, r4, r5)                 \
-    const reg_id_t name[6] = { DR_REG_##r0, DR_REG_##r1, DR_REG_##r2, \
-                               DR_REG_##r3, DR_REG_##r4, DR_REG_##r5 }
-TEST_REG_ARRAY6(Zn_six_offset_0, Z0, Z5, Z10, Z16, Z21, Z31);
-TEST_REG_ARRAY6(Zn_six_offset_1, Z0, Z6, Z11, Z17, Z22, Z31);
-TEST_REG_ARRAY6(Zn_six_offset_2, Z0, Z7, Z12, Z18, Z23, Z31);
-TEST_REG_ARRAY6(Zn_six_offset_3, Z0, Z8, Z13, Z19, Z24, Z31);
-
-TEST_REG_ARRAY6(Pn_half_six_offset_0, P0, P2, P3, P5, P6, P7);
-TEST_REG_ARRAY6(Pn_six_offset_0, P0, P2, P5, P8, P10, P15);
-TEST_REG_ARRAY6(Pn_six_offset_1, P0, P3, P6, P9, P11, P15);
-TEST_REG_ARRAY6(Pn_six_offset_2, P0, P4, P7, P10, P12, P15);
-
-TEST_REG_ARRAY6(Wn_six_offset_0, W0, W5, W10, W15, W20, W30);
-TEST_REG_ARRAY6(Xn_six_offset_0, X0, X5, X10, X15, X20, X30);
-
-TEST_REG_ARRAY6(Wn_six_offset_0sp, W0, W7, W12, W17, W22, WSP);
-TEST_REG_ARRAY6(Wn_six_offset_1sp, W0, W8, W13, W18, W23, WSP);
-TEST_REG_ARRAY6(Wn_six_offset_2sp, W0, W9, W14, W19, W24, WSP);
-
-TEST_REG_ARRAY6(Wn_six_offset_0zr, W0, W7, W12, W17, W22, WZR);
-TEST_REG_ARRAY6(Wn_six_offset_1zr, W0, W8, W13, W18, W23, WZR);
-TEST_REG_ARRAY6(Wn_six_offset_2zr, W0, W9, W14, W19, W24, WZR);
-
-TEST_REG_ARRAY6(Xn_six_offset_0sp, X0, X7, X12, X17, X22, SP);
-TEST_REG_ARRAY6(Xn_six_offset_1sp, X0, X8, X13, X18, X23, SP);
-TEST_REG_ARRAY6(Xn_six_offset_2sp, X0, X9, X14, X19, X24, SP);
-
-TEST_REG_ARRAY6(Xn_six_offset_0zr, X0, X7, X12, X17, X22, XZR);
-TEST_REG_ARRAY6(Xn_six_offset_1zr, X0, X8, X13, X18, X23, XZR);
-TEST_REG_ARRAY6(Xn_six_offset_2zr, X0, X9, X14, X19, X24, XZR);
-
-TEST_REG_ARRAY6(Bn_six_offset_0, B0, B5, B10, B16, B21, B31);
-TEST_REG_ARRAY6(Bn_six_offset_1, B0, B6, B11, B17, B22, B31);
-TEST_REG_ARRAY6(Bn_six_offset_2, B0, B7, B12, B18, B23, B31);
-
-TEST_REG_ARRAY6(Hn_six_offset_0, H0, H5, H10, H16, H21, H31);
-TEST_REG_ARRAY6(Hn_six_offset_1, H0, H6, H11, H17, H22, H31);
-TEST_REG_ARRAY6(Hn_six_offset_2, H0, H7, H12, H18, H23, H31);
-
-TEST_REG_ARRAY6(Sn_six_offset_0, S0, S5, S10, S16, S21, S31);
-TEST_REG_ARRAY6(Sn_six_offset_1, S0, S6, S11, S17, S22, S31);
-TEST_REG_ARRAY6(Sn_six_offset_2, S0, S7, S12, S18, S23, S31);
-
-TEST_REG_ARRAY6(Dn_six_offset_0, D0, D5, D10, D16, D21, D31);
-TEST_REG_ARRAY6(Dn_six_offset_1, D0, D6, D11, D17, D22, D31);
-TEST_REG_ARRAY6(Dn_six_offset_2, D0, D7, D12, D18, D23, D31);
-#undef TEST_REG_ARRAY6
-=======
 const reg_id_t Xn_six_offset_0[6] = { DR_REG_X0,  DR_REG_X5,  DR_REG_X10,
                                       DR_REG_X15, DR_REG_X20, DR_REG_X30 };
 const reg_id_t Xn_six_offset_1[6] = { DR_REG_X0,  DR_REG_X6,  DR_REG_X11,
@@ -214,5 +164,4 @@
 const reg_id_t Vdn_s_six_offset_0[6] = { DR_REG_S0,  DR_REG_S5,  DR_REG_S10,
                                          DR_REG_S16, DR_REG_S21, DR_REG_S31 };
 const reg_id_t Vdn_d_six_offset_0[6] = { DR_REG_D0,  DR_REG_D5,  DR_REG_D10,
-                                         DR_REG_D16, DR_REG_D21, DR_REG_D31 };
->>>>>>> 285a4884
+                                         DR_REG_D16, DR_REG_D21, DR_REG_D31 };