/* **********************************************************
 * Copyright (c) 2019 Google, Inc.  All rights reserved.
 * **********************************************************/

/*
 * Redistribution and use in source and binary forms, with or without
 * modification, are permitted provided that the following conditions are met:
 *
 * * Redistributions of source code must retain the above copyright notice,
 *   this list of conditions and the following disclaimer.
 *
 * * Redistributions in binary form must reproduce the above copyright notice,
 *   this list of conditions and the following disclaimer in the documentation
 *   and/or other materials provided with the distribution.
 *
 * * Neither the name of VMware, Inc. nor the names of its contributors may be
 *   used to endorse or promote products derived from this software without
 *   specific prior written permission.
 *
 * THIS SOFTWARE IS PROVIDED BY THE COPYRIGHT HOLDERS AND CONTRIBUTORS "AS IS"
 * AND ANY EXPRESS OR IMPLIED WARRANTIES, INCLUDING, BUT NOT LIMITED TO, THE
 * IMPLIED WARRANTIES OF MERCHANTABILITY AND FITNESS FOR A PARTICULAR PURPOSE
 * ARE DISCLAIMED. IN NO EVENT SHALL VMWARE, INC. OR CONTRIBUTORS BE LIABLE
 * FOR ANY DIRECT, INDIRECT, INCIDENTAL, SPECIAL, EXEMPLARY, OR CONSEQUENTIAL
 * DAMAGES (INCLUDING, BUT NOT LIMITED TO, PROCUREMENT OF SUBSTITUTE GOODS OR
 * SERVICES; LOSS OF USE, DATA, OR PROFITS; OR BUSINESS INTERRUPTION) HOWEVER
 * CAUSED AND ON ANY THEORY OF LIABILITY, WHETHER IN CONTRACT, STRICT
 * LIABILITY, OR TORT (INCLUDING NEGLIGENCE OR OTHERWISE) ARISING IN ANY WAY
 * OUT OF THE USE OF THIS SOFTWARE, EVEN IF ADVISED OF THE POSSIBILITY OF SUCH
 * DAMAGE.
 */

/* AVX-512 EVEX instructions with 1 destination, 1 mask and 2 sources. */
OPCODE(vmovss_xlok0xlo, vmovss, vmovss_NDS_mask, 0, REGARG(XMM0), REGARG(K0),
       REGARG_PARTIAL(XMM1, OPSZ_12), REGARG_PARTIAL(XMM2, OPSZ_4))
OPCODE(vmovss_xhik0xlo, vmovss, vmovss_NDS_mask, X64_ONLY, REGARG(XMM16), REGARG(K0),
       REGARG_PARTIAL(XMM1, OPSZ_12), REGARG_PARTIAL(XMM0, OPSZ_4))
OPCODE(vmovss_xlok0xhi, vmovss, vmovss_NDS_mask, X64_ONLY, REGARG(XMM0), REGARG(K0),
       REGARG_PARTIAL(XMM1, OPSZ_12), REGARG_PARTIAL(XMM16, OPSZ_4))
OPCODE(vmovss_xlok7xlo, vmovss, vmovss_NDS_mask, 0, REGARG(XMM0), REGARG(K7),
       REGARG_PARTIAL(XMM1, OPSZ_12), REGARG_PARTIAL(XMM2, OPSZ_4))
OPCODE(vmovss_xhik7xlo, vmovss, vmovss_NDS_mask, X64_ONLY, REGARG(XMM16), REGARG(K7),
       REGARG_PARTIAL(XMM1, OPSZ_12), REGARG_PARTIAL(XMM0, OPSZ_4))
OPCODE(vmovss_xlok7xhi, vmovss, vmovss_NDS_mask, X64_ONLY, REGARG(XMM0), REGARG(K7),
       REGARG_PARTIAL(XMM1, OPSZ_12), REGARG_PARTIAL(XMM16, OPSZ_4))
OPCODE(vmovsd_xlok0xlo, vmovsd, vmovsd_NDS_mask, 0, REGARG(XMM0), REGARG(K0),
       REGARG_PARTIAL(XMM1, OPSZ_8), REGARG_PARTIAL(XMM2, OPSZ_8))
OPCODE(vmovsd_xhik0xlo, vmovsd, vmovsd_NDS_mask, X64_ONLY, REGARG(XMM16), REGARG(K0),
       REGARG_PARTIAL(XMM1, OPSZ_8), REGARG_PARTIAL(XMM0, OPSZ_8))
OPCODE(vmovsd_xlok0xhi, vmovsd, vmovsd_NDS_mask, X64_ONLY, REGARG(XMM0), REGARG(K0),
       REGARG_PARTIAL(XMM1, OPSZ_8), REGARG_PARTIAL(XMM16, OPSZ_8))
OPCODE(vmovsd_xlok7xlo, vmovsd, vmovsd_NDS_mask, 0, REGARG(XMM0), REGARG(K7),
       REGARG_PARTIAL(XMM1, OPSZ_8), REGARG_PARTIAL(XMM2, OPSZ_8))
OPCODE(vmovsd_xhik7xlo, vmovsd, vmovsd_NDS_mask, X64_ONLY, REGARG(XMM16), REGARG(K7),
       REGARG_PARTIAL(XMM1, OPSZ_8), REGARG_PARTIAL(XMM0, OPSZ_8))
OPCODE(vmovsd_xlok7xhi, vmovsd, vmovsd_NDS_mask, X64_ONLY, REGARG(XMM0), REGARG(K7),
       REGARG_PARTIAL(XMM1, OPSZ_8), REGARG_PARTIAL(XMM16, OPSZ_8))
OPCODE(vunpcklps_xlok0xlold, vunpcklps, vunpcklps_mask, 0, REGARG(XMM0), REGARG(K0),
       REGARG_PARTIAL(XMM1, OPSZ_8), MEMARG(OPSZ_8))
OPCODE(vunpcklps_xhik7xhild, vunpcklps, vunpcklps_mask, X64_ONLY, REGARG(XMM16),
       REGARG(K7), REGARG_PARTIAL(XMM31, OPSZ_8), MEMARG(OPSZ_8))
OPCODE(vunpcklps_ylok0ylold, vunpcklps, vunpcklps_mask, 0, REGARG(YMM0), REGARG(K0),
       REGARG_PARTIAL(YMM1, OPSZ_16), MEMARG(OPSZ_16))
OPCODE(vunpcklps_yhik7yhild, vunpcklps, vunpcklps_mask, X64_ONLY, REGARG(YMM16),
       REGARG(K7), REGARG_PARTIAL(YMM31, OPSZ_16), MEMARG(OPSZ_16))
OPCODE(vunpcklps_zlok0zlold, vunpcklps, vunpcklps_mask, 0, REGARG(ZMM0), REGARG(K0),
       REGARG_PARTIAL(ZMM1, OPSZ_32), MEMARG(OPSZ_32))
OPCODE(vunpcklps_zhik7zhild, vunpcklps, vunpcklps_mask, X64_ONLY, REGARG(ZMM16),
       REGARG(K7), REGARG_PARTIAL(ZMM31, OPSZ_32), MEMARG(OPSZ_32))
OPCODE(vunpcklpd_xlok0xlold, vunpcklpd, vunpcklpd_mask, 0, REGARG(XMM0), REGARG(K0),
       REGARG_PARTIAL(XMM1, OPSZ_8), MEMARG(OPSZ_8))
OPCODE(vunpcklpd_xhik7xhild, vunpcklpd, vunpcklpd_mask, X64_ONLY, REGARG(XMM16),
       REGARG(K7), REGARG_PARTIAL(XMM31, OPSZ_8), MEMARG(OPSZ_8))
OPCODE(vunpcklpd_ylok0ylold, vunpcklpd, vunpcklpd_mask, 0, REGARG(YMM0), REGARG(K0),
       REGARG_PARTIAL(YMM1, OPSZ_16), MEMARG(OPSZ_16))
OPCODE(vunpcklpd_yhik7yhild, vunpcklpd, vunpcklpd_mask, X64_ONLY, REGARG(YMM16),
       REGARG(K7), REGARG_PARTIAL(YMM31, OPSZ_16), MEMARG(OPSZ_16))
OPCODE(vunpcklpd_zlok0zlold, vunpcklpd, vunpcklpd_mask, 0, REGARG(ZMM0), REGARG(K0),
       REGARG_PARTIAL(ZMM1, OPSZ_32), MEMARG(OPSZ_32))
OPCODE(vunpcklpd_zhik7zhild, vunpcklpd, vunpcklpd_mask, X64_ONLY, REGARG(ZMM16),
       REGARG(K7), REGARG_PARTIAL(ZMM31, OPSZ_32), MEMARG(OPSZ_32))
OPCODE(vunpckhps_xlok0xlold, vunpckhps, vunpckhps_mask, 0, REGARG(XMM0), REGARG(K0),
       REGARG_PARTIAL(XMM1, OPSZ_8), MEMARG(OPSZ_8))
OPCODE(vunpckhps_xhik7xhild, vunpckhps, vunpckhps_mask, X64_ONLY, REGARG(XMM16),
       REGARG(K7), REGARG_PARTIAL(XMM31, OPSZ_8), MEMARG(OPSZ_8))
OPCODE(vunpckhps_ylok0ylold, vunpckhps, vunpckhps_mask, 0, REGARG(YMM0), REGARG(K0),
       REGARG_PARTIAL(YMM1, OPSZ_16), MEMARG(OPSZ_16))
OPCODE(vunpckhps_yhik7yhild, vunpckhps, vunpckhps_mask, X64_ONLY, REGARG(YMM16),
       REGARG(K7), REGARG_PARTIAL(YMM31, OPSZ_16), MEMARG(OPSZ_16))
OPCODE(vunpckhps_zlok0zlold, vunpckhps, vunpckhps_mask, 0, REGARG(ZMM0), REGARG(K0),
       REGARG_PARTIAL(ZMM1, OPSZ_32), MEMARG(OPSZ_32))
OPCODE(vunpckhps_zhik7zhild, vunpckhps, vunpckhps_mask, X64_ONLY, REGARG(ZMM16),
       REGARG(K7), REGARG_PARTIAL(ZMM31, OPSZ_32), MEMARG(OPSZ_32))
OPCODE(vunpckhpd_xlok0xlold, vunpckhpd, vunpckhpd_mask, 0, REGARG(XMM0), REGARG(K0),
       REGARG_PARTIAL(XMM1, OPSZ_8), MEMARG(OPSZ_8))
OPCODE(vunpckhpd_xhik7xhild, vunpckhpd, vunpckhpd_mask, X64_ONLY, REGARG(XMM16),
       REGARG(K7), REGARG_PARTIAL(XMM31, OPSZ_8), MEMARG(OPSZ_8))
OPCODE(vunpckhpd_ylok0ylold, vunpckhpd, vunpckhpd_mask, 0, REGARG(YMM0), REGARG(K0),
       REGARG_PARTIAL(YMM1, OPSZ_16), MEMARG(OPSZ_16))
OPCODE(vunpckhpd_yhik7yhild, vunpckhpd, vunpckhpd_mask, X64_ONLY, REGARG(YMM16),
       REGARG(K7), REGARG_PARTIAL(YMM31, OPSZ_16), MEMARG(OPSZ_16))
OPCODE(vunpckhpd_zlok0zlold, vunpckhpd, vunpckhpd_mask, 0, REGARG(ZMM0), REGARG(K0),
       REGARG_PARTIAL(ZMM1, OPSZ_32), MEMARG(OPSZ_32))
OPCODE(vunpckhpd_zhik7zhild, vunpckhpd, vunpckhpd_mask, X64_ONLY, REGARG(ZMM16),
       REGARG(K7), REGARG_PARTIAL(ZMM31, OPSZ_32), MEMARG(OPSZ_32))
OPCODE(vandps_xlok0xloxlo, vandps, vandps_mask, 0, REGARG(XMM0), REGARG(K0), REGARG(XMM1),
       REGARG(XMM2))
OPCODE(vandps_xhik7xhixhi, vandps, vandps_mask, X64_ONLY, REGARG(XMM16), REGARG(K7),
       REGARG(XMM17), REGARG(XMM31))
OPCODE(vandps_xhik7xhild, vandps, vandps_mask, X64_ONLY, REGARG(XMM16), REGARG(K7),
       REGARG(XMM17), MEMARG(OPSZ_16))
OPCODE(vandps_ylok0yloylo, vandps, vandps_mask, 0, REGARG(YMM0), REGARG(K0), REGARG(YMM1),
       REGARG(YMM2))
OPCODE(vandps_yhik7yhiyhi, vandps, vandps_mask, X64_ONLY, REGARG(YMM16), REGARG(K7),
       REGARG(YMM17), REGARG(YMM31))
OPCODE(vandps_yhik7yhild, vandps, vandps_mask, X64_ONLY, REGARG(YMM16), REGARG(K7),
       REGARG(YMM17), MEMARG(OPSZ_32))
OPCODE(vandps_zlok0zlozlo, vandps, vandps_mask, 0, REGARG(ZMM0), REGARG(K0), REGARG(ZMM1),
       REGARG(ZMM2))
OPCODE(vandps_zhik7zhizhi, vandps, vandps_mask, X64_ONLY, REGARG(ZMM16), REGARG(K7),
       REGARG(ZMM17), REGARG(ZMM31))
OPCODE(vandps_zhik7zhild, vandps, vandps_mask, X64_ONLY, REGARG(ZMM16), REGARG(K7),
       REGARG(ZMM17), MEMARG(OPSZ_64))
OPCODE(vandpd_xlok0xloxlo, vandpd, vandpd_mask, 0, REGARG(XMM0), REGARG(K0), REGARG(XMM1),
       REGARG(XMM2))
OPCODE(vandpd_xhik7xhixhi, vandpd, vandpd_mask, X64_ONLY, REGARG(XMM16), REGARG(K7),
       REGARG(XMM17), REGARG(XMM31))
OPCODE(vandpd_xhik7xhild, vandpd, vandpd_mask, X64_ONLY, REGARG(XMM16), REGARG(K7),
       REGARG(XMM17), MEMARG(OPSZ_16))
OPCODE(vandpd_ylok0yloylo, vandpd, vandpd_mask, 0, REGARG(YMM0), REGARG(K0), REGARG(YMM1),
       REGARG(YMM2))
OPCODE(vandpd_yhik7yhiyhi, vandpd, vandpd_mask, X64_ONLY, REGARG(YMM16), REGARG(K7),
       REGARG(YMM17), REGARG(YMM31))
OPCODE(vandpd_yhik7yhild, vandpd, vandpd_mask, X64_ONLY, REGARG(YMM16), REGARG(K7),
       REGARG(YMM17), MEMARG(OPSZ_32))
OPCODE(vandpd_zlok0zlozlo, vandpd, vandpd_mask, 0, REGARG(ZMM0), REGARG(K0), REGARG(ZMM1),
       REGARG(ZMM2))
OPCODE(vandpd_zhik7zhizhi, vandpd, vandpd_mask, X64_ONLY, REGARG(ZMM16), REGARG(K7),
       REGARG(ZMM17), REGARG(ZMM31))
OPCODE(vandpd_zhik7zhild, vandpd, vandpd_mask, X64_ONLY, REGARG(ZMM16), REGARG(K7),
       REGARG(ZMM17), MEMARG(OPSZ_64))
OPCODE(vandnps_xlok0xloxlo, vandnps, vandnps_mask, 0, REGARG(XMM0), REGARG(K0),
       REGARG(XMM1), REGARG(XMM2))
OPCODE(vandnps_xhik7xhixhi, vandnps, vandnps_mask, X64_ONLY, REGARG(XMM16), REGARG(K7),
       REGARG(XMM17), REGARG(XMM31))
OPCODE(vandnps_xhik7xhild, vandnps, vandnps_mask, X64_ONLY, REGARG(XMM16), REGARG(K7),
       REGARG(XMM17), MEMARG(OPSZ_16))
OPCODE(vandnps_ylok0yloylo, vandnps, vandnps_mask, 0, REGARG(YMM0), REGARG(K0),
       REGARG(YMM1), REGARG(YMM2))
OPCODE(vandnps_yhik7yhiyhi, vandnps, vandnps_mask, X64_ONLY, REGARG(YMM16), REGARG(K7),
       REGARG(YMM17), REGARG(YMM31))
OPCODE(vandnps_yhik7yhild, vandnps, vandnps_mask, X64_ONLY, REGARG(YMM16), REGARG(K7),
       REGARG(YMM17), MEMARG(OPSZ_32))
OPCODE(vandnps_zlok0zlozlo, vandnps, vandnps_mask, 0, REGARG(ZMM0), REGARG(K0),
       REGARG(ZMM1), REGARG(ZMM2))
OPCODE(vandnps_zhik7zhizhi, vandnps, vandnps_mask, X64_ONLY, REGARG(ZMM16), REGARG(K7),
       REGARG(ZMM17), REGARG(ZMM31))
OPCODE(vandnps_zhik7zhild, vandnps, vandnps_mask, X64_ONLY, REGARG(ZMM16), REGARG(K7),
       REGARG(ZMM17), MEMARG(OPSZ_64))
OPCODE(vandnpd_xlok0xloxlo, vandnpd, vandnpd_mask, 0, REGARG(XMM0), REGARG(K0),
       REGARG(XMM1), REGARG(XMM2))
OPCODE(vandnpd_xhik7xhixhi, vandnpd, vandnpd_mask, X64_ONLY, REGARG(XMM16), REGARG(K7),
       REGARG(XMM17), REGARG(XMM31))
OPCODE(vandnpd_xhik7xhild, vandnpd, vandnpd_mask, X64_ONLY, REGARG(XMM16), REGARG(K7),
       REGARG(XMM17), MEMARG(OPSZ_16))
OPCODE(vandnpd_ylok0yloylo, vandnpd, vandnpd_mask, 0, REGARG(YMM0), REGARG(K0),
       REGARG(YMM1), REGARG(YMM2))
OPCODE(vandnpd_yhik7yhiyhi, vandnpd, vandnpd_mask, X64_ONLY, REGARG(YMM16), REGARG(K7),
       REGARG(YMM17), REGARG(YMM31))
OPCODE(vandnpd_yhik7yhild, vandnpd, vandnpd_mask, X64_ONLY, REGARG(YMM16), REGARG(K7),
       REGARG(YMM17), MEMARG(OPSZ_32))
OPCODE(vandnpd_zlok0zlozlo, vandnpd, vandnpd_mask, 0, REGARG(ZMM0), REGARG(K0),
       REGARG(ZMM1), REGARG(ZMM2))
OPCODE(vandnpd_zhik7zhizhi, vandnpd, vandnpd_mask, X64_ONLY, REGARG(ZMM16), REGARG(K7),
       REGARG(ZMM17), REGARG(ZMM31))
OPCODE(vandnpd_zhik7zhild, vandnpd, vandnpd_mask, X64_ONLY, REGARG(ZMM16), REGARG(K7),
       REGARG(ZMM17), MEMARG(OPSZ_64))
OPCODE(vorps_xlok0xloxlo, vorps, vorps_mask, 0, REGARG(XMM0), REGARG(K0), REGARG(XMM1),
       REGARG(XMM2))
OPCODE(vorps_xhik7xhixhi, vorps, vorps_mask, X64_ONLY, REGARG(XMM16), REGARG(K7),
       REGARG(XMM17), REGARG(XMM31))
OPCODE(vorps_xhik7xhild, vorps, vorps_mask, X64_ONLY, REGARG(XMM16), REGARG(K7),
       REGARG(XMM17), MEMARG(OPSZ_16))
OPCODE(vorps_ylok0yloylo, vorps, vorps_mask, 0, REGARG(YMM0), REGARG(K0), REGARG(YMM1),
       REGARG(YMM2))
OPCODE(vorps_yhik7yhiyhi, vorps, vorps_mask, X64_ONLY, REGARG(YMM16), REGARG(K7),
       REGARG(YMM17), REGARG(YMM31))
OPCODE(vorps_yhik7yhild, vorps, vorps_mask, X64_ONLY, REGARG(YMM16), REGARG(K7),
       REGARG(YMM17), MEMARG(OPSZ_32))
OPCODE(vorps_zlok0zlozlo, vorps, vorps_mask, 0, REGARG(ZMM0), REGARG(K0), REGARG(ZMM1),
       REGARG(ZMM2))
OPCODE(vorps_zhik7zhizhi, vorps, vorps_mask, X64_ONLY, REGARG(ZMM16), REGARG(K7),
       REGARG(ZMM17), REGARG(ZMM31))
OPCODE(vorps_zhik7zhild, vorps, vorps_mask, X64_ONLY, REGARG(ZMM16), REGARG(K7),
       REGARG(ZMM17), MEMARG(OPSZ_64))
OPCODE(vorpd_xlok0xloxlo, vorpd, vorpd_mask, 0, REGARG(XMM0), REGARG(K0), REGARG(XMM1),
       REGARG(XMM2))
OPCODE(vorpd_xhik7xhixhi, vorpd, vorpd_mask, X64_ONLY, REGARG(XMM16), REGARG(K7),
       REGARG(XMM17), REGARG(XMM31))
OPCODE(vorpd_xhik7xhild, vorpd, vorpd_mask, X64_ONLY, REGARG(XMM16), REGARG(K7),
       REGARG(XMM17), MEMARG(OPSZ_16))
OPCODE(vorpd_ylok0yloylo, vorpd, vorpd_mask, 0, REGARG(YMM0), REGARG(K0), REGARG(YMM1),
       REGARG(YMM2))
OPCODE(vorpd_yhik7yhiyhi, vorpd, vorpd_mask, X64_ONLY, REGARG(YMM16), REGARG(K7),
       REGARG(YMM17), REGARG(YMM31))
OPCODE(vorpd_yhik7yhild, vorpd, vorpd_mask, X64_ONLY, REGARG(YMM16), REGARG(K7),
       REGARG(YMM17), MEMARG(OPSZ_32))
OPCODE(vorpd_zlok0zlozlo, vorpd, vorpd_mask, 0, REGARG(ZMM0), REGARG(K0), REGARG(ZMM1),
       REGARG(ZMM2))
OPCODE(vorpd_zhik7zhizhi, vorpd, vorpd_mask, X64_ONLY, REGARG(ZMM16), REGARG(K7),
       REGARG(ZMM17), REGARG(ZMM31))
OPCODE(vorpd_zhik7zhild, vorpd, vorpd_mask, X64_ONLY, REGARG(ZMM16), REGARG(K7),
       REGARG(ZMM17), MEMARG(OPSZ_64))
OPCODE(vxorps_xlok0xloxlo, vxorps, vxorps_mask, 0, REGARG(XMM0), REGARG(K0), REGARG(XMM1),
       REGARG(XMM2))
OPCODE(vxorps_xhik7xhixhi, vxorps, vxorps_mask, X64_ONLY, REGARG(XMM16), REGARG(K7),
       REGARG(XMM17), REGARG(XMM31))
OPCODE(vxorps_xhik7xhild, vxorps, vxorps_mask, X64_ONLY, REGARG(XMM16), REGARG(K7),
       REGARG(XMM17), MEMARG(OPSZ_16))
OPCODE(vxorps_ylok0yloylo, vxorps, vxorps_mask, 0, REGARG(YMM0), REGARG(K0), REGARG(YMM1),
       REGARG(YMM2))
OPCODE(vxorps_yhik7yhiyhi, vxorps, vxorps_mask, X64_ONLY, REGARG(YMM16), REGARG(K7),
       REGARG(YMM17), REGARG(YMM31))
OPCODE(vxorps_yhik7yhild, vxorps, vxorps_mask, X64_ONLY, REGARG(YMM16), REGARG(K7),
       REGARG(YMM17), MEMARG(OPSZ_32))
OPCODE(vxorps_zlok0zlozlo, vxorps, vxorps_mask, 0, REGARG(ZMM0), REGARG(K0), REGARG(ZMM1),
       REGARG(ZMM2))
OPCODE(vxorps_zhik7zhizhi, vxorps, vxorps_mask, X64_ONLY, REGARG(ZMM16), REGARG(K7),
       REGARG(ZMM17), REGARG(ZMM31))
OPCODE(vxorps_zhik7zhild, vxorps, vxorps_mask, X64_ONLY, REGARG(ZMM16), REGARG(K7),
       REGARG(ZMM17), MEMARG(OPSZ_64))
OPCODE(vxorpd_xlok0xloxlo, vxorpd, vxorpd_mask, 0, REGARG(XMM0), REGARG(K0), REGARG(XMM1),
       REGARG(XMM2))
OPCODE(vxorpd_xhik7xhixhi, vxorpd, vxorpd_mask, X64_ONLY, REGARG(XMM16), REGARG(K7),
       REGARG(XMM17), REGARG(XMM31))
OPCODE(vxorpd_xhik7xhild, vxorpd, vxorpd_mask, X64_ONLY, REGARG(XMM16), REGARG(K7),
       REGARG(XMM17), MEMARG(OPSZ_16))
OPCODE(vxorpd_ylok0yloylo, vxorpd, vxorpd_mask, 0, REGARG(YMM0), REGARG(K0), REGARG(YMM1),
       REGARG(YMM2))
OPCODE(vxorpd_yhik7yhiyhi, vxorpd, vxorpd_mask, X64_ONLY, REGARG(YMM16), REGARG(K7),
       REGARG(YMM17), REGARG(YMM31))
OPCODE(vxorpd_yhik7yhild, vxorpd, vxorpd_mask, X64_ONLY, REGARG(YMM16), REGARG(K7),
       REGARG(YMM17), MEMARG(OPSZ_32))
OPCODE(vxorpd_zlok0zlozlo, vxorpd, vxorpd_mask, 0, REGARG(ZMM0), REGARG(K0), REGARG(ZMM1),
       REGARG(ZMM2))
OPCODE(vxorpd_zhik7zhizhi, vxorpd, vxorpd_mask, X64_ONLY, REGARG(ZMM16), REGARG(K7),
       REGARG(ZMM17), REGARG(ZMM31))
OPCODE(vxorpd_zhik7zhild, vxorpd, vxorpd_mask, X64_ONLY, REGARG(ZMM16), REGARG(K7),
       REGARG(ZMM17), MEMARG(OPSZ_64))
OPCODE(vpandd_xlok0xloxlo, vpandd, vpandd_mask, 0, REGARG(XMM0), REGARG(K0), REGARG(XMM1),
       REGARG(XMM2))
OPCODE(vpandd_xhik7xhixhi, vpandd, vpandd_mask, X64_ONLY, REGARG(XMM16), REGARG(K7),
       REGARG(XMM17), REGARG(XMM31))
OPCODE(vpandd_xhik7xhild, vpandd, vpandd_mask, X64_ONLY, REGARG(XMM16), REGARG(K7),
       REGARG(XMM17), MEMARG(OPSZ_16))
OPCODE(vpandd_ylok0yloylo, vpandd, vpandd_mask, 0, REGARG(YMM0), REGARG(K0), REGARG(YMM1),
       REGARG(YMM2))
OPCODE(vpandd_yhik7yhiyhi, vpandd, vpandd_mask, X64_ONLY, REGARG(YMM16), REGARG(K7),
       REGARG(YMM17), REGARG(YMM31))
OPCODE(vpandd_yhik7yhild, vpandd, vpandd_mask, X64_ONLY, REGARG(YMM16), REGARG(K7),
       REGARG(YMM17), MEMARG(OPSZ_32))
OPCODE(vpandd_zlok0zlozlo, vpandd, vpandd_mask, 0, REGARG(ZMM0), REGARG(K0), REGARG(ZMM1),
       REGARG(ZMM2))
OPCODE(vpandd_zhik7zhizhi, vpandd, vpandd_mask, X64_ONLY, REGARG(ZMM16), REGARG(K7),
       REGARG(ZMM17), REGARG(ZMM31))
OPCODE(vpandd_zhik7zhild, vpandd, vpandd_mask, X64_ONLY, REGARG(ZMM16), REGARG(K7),
       REGARG(ZMM17), MEMARG(OPSZ_64))
OPCODE(vpandq_xlok0xloxlo, vpandq, vpandq_mask, 0, REGARG(XMM0), REGARG(K0), REGARG(XMM1),
       REGARG(XMM2))
OPCODE(vpandq_xhik7xhixhi, vpandq, vpandq_mask, X64_ONLY, REGARG(XMM16), REGARG(K7),
       REGARG(XMM17), REGARG(XMM31))
OPCODE(vpandq_xhik7xhild, vpandq, vpandq_mask, X64_ONLY, REGARG(XMM16), REGARG(K7),
       REGARG(XMM17), MEMARG(OPSZ_16))
OPCODE(vpandq_ylok0yloylo, vpandq, vpandq_mask, 0, REGARG(YMM0), REGARG(K0), REGARG(YMM1),
       REGARG(YMM2))
OPCODE(vpandq_yhik7yhiyhi, vpandq, vpandq_mask, X64_ONLY, REGARG(YMM16), REGARG(K7),
       REGARG(YMM17), REGARG(YMM31))
OPCODE(vpandq_yhik7yhild, vpandq, vpandq_mask, X64_ONLY, REGARG(YMM16), REGARG(K7),
       REGARG(YMM17), MEMARG(OPSZ_32))
OPCODE(vpandq_zlok0zlozlo, vpandq, vpandq_mask, 0, REGARG(ZMM0), REGARG(K0), REGARG(ZMM1),
       REGARG(ZMM2))
OPCODE(vpandq_zhik7zhizhi, vpandq, vpandq_mask, X64_ONLY, REGARG(ZMM16), REGARG(K7),
       REGARG(ZMM17), REGARG(ZMM31))
OPCODE(vpandq_zhik7zhild, vpandq, vpandq_mask, X64_ONLY, REGARG(ZMM16), REGARG(K7),
       REGARG(ZMM17), MEMARG(OPSZ_64))
OPCODE(vpandnd_xlok0xloxlo, vpandnd, vpandnd_mask, 0, REGARG(XMM0), REGARG(K0),
       REGARG(XMM1), REGARG(XMM2))
OPCODE(vpandnd_xhik7xhixhi, vpandnd, vpandnd_mask, X64_ONLY, REGARG(XMM16), REGARG(K7),
       REGARG(XMM17), REGARG(XMM31))
OPCODE(vpandnd_xhik7xhild, vpandnd, vpandnd_mask, X64_ONLY, REGARG(XMM16), REGARG(K7),
       REGARG(XMM17), MEMARG(OPSZ_16))
OPCODE(vpandnd_ylok0yloylo, vpandnd, vpandnd_mask, 0, REGARG(YMM0), REGARG(K0),
       REGARG(YMM1), REGARG(YMM2))
OPCODE(vpandnd_yhik7yhiyhi, vpandnd, vpandnd_mask, X64_ONLY, REGARG(YMM16), REGARG(K7),
       REGARG(YMM17), REGARG(YMM31))
OPCODE(vpandnd_yhik7yhild, vpandnd, vpandnd_mask, X64_ONLY, REGARG(YMM16), REGARG(K7),
       REGARG(YMM17), MEMARG(OPSZ_32))
OPCODE(vpandnd_zlok0zlozlo, vpandnd, vpandnd_mask, 0, REGARG(ZMM0), REGARG(K0),
       REGARG(ZMM1), REGARG(ZMM2))
OPCODE(vpandnd_zhik7zhizhi, vpandnd, vpandnd_mask, X64_ONLY, REGARG(ZMM16), REGARG(K7),
       REGARG(ZMM17), REGARG(ZMM31))
OPCODE(vpandnd_zhik7zhild, vpandnd, vpandnd_mask, X64_ONLY, REGARG(ZMM16), REGARG(K7),
       REGARG(ZMM17), MEMARG(OPSZ_64))
OPCODE(vpandnq_xlok0xloxlo, vpandnq, vpandnq_mask, 0, REGARG(XMM0), REGARG(K0),
       REGARG(XMM1), REGARG(XMM2))
OPCODE(vpandnq_xhik7xhixhi, vpandnq, vpandnq_mask, X64_ONLY, REGARG(XMM16), REGARG(K7),
       REGARG(XMM17), REGARG(XMM31))
OPCODE(vpandnq_xhik7xhild, vpandnq, vpandnq_mask, X64_ONLY, REGARG(XMM16), REGARG(K7),
       REGARG(XMM17), MEMARG(OPSZ_16))
OPCODE(vpandnq_ylok0yloylo, vpandnq, vpandnq_mask, 0, REGARG(YMM0), REGARG(K0),
       REGARG(YMM1), REGARG(YMM2))
OPCODE(vpandnq_yhik7yhiyhi, vpandnq, vpandnq_mask, X64_ONLY, REGARG(YMM16), REGARG(K7),
       REGARG(YMM17), REGARG(YMM31))
OPCODE(vpandnq_yhik7yhild, vpandnq, vpandnq_mask, X64_ONLY, REGARG(YMM16), REGARG(K7),
       REGARG(YMM17), MEMARG(OPSZ_32))
OPCODE(vpandnq_zlok0zlozlo, vpandnq, vpandnq_mask, 0, REGARG(ZMM0), REGARG(K0),
       REGARG(ZMM1), REGARG(ZMM2))
OPCODE(vpandnq_zhik7zhizhi, vpandnq, vpandnq_mask, X64_ONLY, REGARG(ZMM16), REGARG(K7),
       REGARG(ZMM17), REGARG(ZMM31))
OPCODE(vpandnq_zhik7zhild, vpandnq, vpandnq_mask, X64_ONLY, REGARG(ZMM16), REGARG(K7),
       REGARG(ZMM17), MEMARG(OPSZ_64))
OPCODE(vpord_xlok0xloxlo, vpord, vpord_mask, 0, REGARG(XMM0), REGARG(K0), REGARG(XMM1),
       REGARG(XMM2))
OPCODE(vpord_xhik7xhixhi, vpord, vpord_mask, X64_ONLY, REGARG(XMM16), REGARG(K7),
       REGARG(XMM17), REGARG(XMM31))
OPCODE(vpord_xhik7xhild, vpord, vpord_mask, X64_ONLY, REGARG(XMM16), REGARG(K7),
       REGARG(XMM17), MEMARG(OPSZ_16))
OPCODE(vpord_ylok0yloylo, vpord, vpord_mask, 0, REGARG(YMM0), REGARG(K0), REGARG(YMM1),
       REGARG(YMM2))
OPCODE(vpord_yhik7yhiyhi, vpord, vpord_mask, X64_ONLY, REGARG(YMM16), REGARG(K7),
       REGARG(YMM17), REGARG(YMM31))
OPCODE(vpord_yhik7yhild, vpord, vpord_mask, X64_ONLY, REGARG(YMM16), REGARG(K7),
       REGARG(YMM17), MEMARG(OPSZ_32))
OPCODE(vpord_zlok0zlozlo, vpord, vpord_mask, 0, REGARG(ZMM0), REGARG(K0), REGARG(ZMM1),
       REGARG(ZMM2))
OPCODE(vpord_zhik7zhizhi, vpord, vpord_mask, X64_ONLY, REGARG(ZMM16), REGARG(K7),
       REGARG(ZMM17), REGARG(ZMM31))
OPCODE(vpord_zhik7zhild, vpord, vpord_mask, X64_ONLY, REGARG(ZMM16), REGARG(K7),
       REGARG(ZMM17), MEMARG(OPSZ_64))
OPCODE(vporq_xlok0xloxlo, vporq, vporq_mask, 0, REGARG(XMM0), REGARG(K0), REGARG(XMM1),
       REGARG(XMM2))
OPCODE(vporq_xhik7xhixhi, vporq, vporq_mask, X64_ONLY, REGARG(XMM16), REGARG(K7),
       REGARG(XMM17), REGARG(XMM31))
OPCODE(vporq_xhik7xhild, vporq, vporq_mask, X64_ONLY, REGARG(XMM16), REGARG(K7),
       REGARG(XMM17), MEMARG(OPSZ_16))
OPCODE(vporq_ylok0yloylo, vporq, vporq_mask, 0, REGARG(YMM0), REGARG(K0), REGARG(YMM1),
       REGARG(YMM2))
OPCODE(vporq_yhik7yhiyhi, vporq, vporq_mask, X64_ONLY, REGARG(YMM16), REGARG(K7),
       REGARG(YMM17), REGARG(YMM31))
OPCODE(vporq_yhik7yhild, vporq, vporq_mask, X64_ONLY, REGARG(YMM16), REGARG(K7),
       REGARG(YMM17), MEMARG(OPSZ_32))
OPCODE(vporq_zlok0zlozlo, vporq, vporq_mask, 0, REGARG(ZMM0), REGARG(K0), REGARG(ZMM1),
       REGARG(ZMM2))
OPCODE(vporq_zhik7zhizhi, vporq, vporq_mask, X64_ONLY, REGARG(ZMM16), REGARG(K7),
       REGARG(ZMM17), REGARG(ZMM31))
OPCODE(vporq_zhik7zhild, vporq, vporq_mask, X64_ONLY, REGARG(ZMM16), REGARG(K7),
       REGARG(ZMM17), MEMARG(OPSZ_64))
OPCODE(vpxord_xlok0xloxlo, vpxord, vpxord_mask, 0, REGARG(XMM0), REGARG(K0), REGARG(XMM1),
       REGARG(XMM2))
OPCODE(vpxord_xhik7xhixhi, vpxord, vpxord_mask, X64_ONLY, REGARG(XMM16), REGARG(K7),
       REGARG(XMM17), REGARG(XMM31))
OPCODE(vpxord_xhik7xhild, vpxord, vpxord_mask, X64_ONLY, REGARG(XMM16), REGARG(K7),
       REGARG(XMM17), MEMARG(OPSZ_16))
OPCODE(vpxord_ylok0yloylo, vpxord, vpxord_mask, 0, REGARG(YMM0), REGARG(K0), REGARG(YMM1),
       REGARG(YMM2))
OPCODE(vpxord_yhik7yhiyhi, vpxord, vpxord_mask, X64_ONLY, REGARG(YMM16), REGARG(K7),
       REGARG(YMM17), REGARG(YMM31))
OPCODE(vpxord_yhik7yhild, vpxord, vpxord_mask, X64_ONLY, REGARG(YMM16), REGARG(K7),
       REGARG(YMM17), MEMARG(OPSZ_32))
OPCODE(vpxord_zlok0zlozlo, vpxord, vpxord_mask, 0, REGARG(ZMM0), REGARG(K0), REGARG(ZMM1),
       REGARG(ZMM2))
OPCODE(vpxord_zhik7zhizhi, vpxord, vpxord_mask, X64_ONLY, REGARG(ZMM16), REGARG(K7),
       REGARG(ZMM17), REGARG(ZMM31))
OPCODE(vpxord_zhik7zhild, vpxord, vpxord_mask, X64_ONLY, REGARG(ZMM16), REGARG(K7),
       REGARG(ZMM17), MEMARG(OPSZ_64))
OPCODE(vpxorq_xlok0xloxlo, vpxorq, vpxorq_mask, 0, REGARG(XMM0), REGARG(K0), REGARG(XMM1),
       REGARG(XMM2))
OPCODE(vpxorq_xhik7xhixhi, vpxorq, vpxorq_mask, X64_ONLY, REGARG(XMM16), REGARG(K7),
       REGARG(XMM17), REGARG(XMM31))
OPCODE(vpxorq_xhik7xhild, vpxorq, vpxorq_mask, X64_ONLY, REGARG(XMM16), REGARG(K7),
       REGARG(XMM17), MEMARG(OPSZ_16))
OPCODE(vpxorq_ylok0yloylo, vpxorq, vpxorq_mask, 0, REGARG(YMM0), REGARG(K0), REGARG(YMM1),
       REGARG(YMM2))
OPCODE(vpxorq_yhik7yhiyhi, vpxorq, vpxorq_mask, X64_ONLY, REGARG(YMM16), REGARG(K7),
       REGARG(YMM17), REGARG(YMM31))
OPCODE(vpxorq_yhik7yhild, vpxorq, vpxorq_mask, X64_ONLY, REGARG(YMM16), REGARG(K7),
       REGARG(YMM17), MEMARG(OPSZ_32))
OPCODE(vpxorq_zlok0zlozlo, vpxorq, vpxorq_mask, 0, REGARG(ZMM0), REGARG(K0), REGARG(ZMM1),
       REGARG(ZMM2))
OPCODE(vpxorq_zhik7zhizhi, vpxorq, vpxorq_mask, X64_ONLY, REGARG(ZMM16), REGARG(K7),
       REGARG(ZMM17), REGARG(ZMM31))
OPCODE(vpxorq_zhik7zhild, vpxorq, vpxorq_mask, X64_ONLY, REGARG(ZMM16), REGARG(K7),
       REGARG(ZMM17), MEMARG(OPSZ_64))
OPCODE(vaddps_xlok0xloxlo, vaddps, vaddps_mask, 0, REGARG(XMM0), REGARG(K0), REGARG(XMM1),
       REGARG(XMM2))
OPCODE(vaddps_xhik7xhixhi, vaddps, vaddps_mask, X64_ONLY, REGARG(XMM16), REGARG(K7),
       REGARG(XMM17), REGARG(XMM31))
OPCODE(vaddps_xhik7xhild, vaddps, vaddps_mask, X64_ONLY, REGARG(XMM16), REGARG(K7),
       REGARG(XMM17), MEMARG(OPSZ_16))
OPCODE(vaddps_ylok0yloylo, vaddps, vaddps_mask, 0, REGARG(YMM0), REGARG(K0), REGARG(YMM1),
       REGARG(YMM2))
OPCODE(vaddps_yhik7yhiyhi, vaddps, vaddps_mask, X64_ONLY, REGARG(YMM16), REGARG(K7),
       REGARG(YMM17), REGARG(YMM31))
OPCODE(vaddps_yhik7yhild, vaddps, vaddps_mask, X64_ONLY, REGARG(YMM16), REGARG(K7),
       REGARG(YMM17), MEMARG(OPSZ_32))
OPCODE(vaddps_zlok0zlozlo, vaddps, vaddps_mask, 0, REGARG(ZMM0), REGARG(K0), REGARG(ZMM1),
       REGARG(ZMM2))
OPCODE(vaddps_zhik7zhizhi, vaddps, vaddps_mask, X64_ONLY, REGARG(ZMM16), REGARG(K7),
       REGARG(ZMM17), REGARG(ZMM31))
OPCODE(vaddps_zhik7zhild, vaddps, vaddps_mask, X64_ONLY, REGARG(ZMM16), REGARG(K7),
       REGARG(ZMM17), MEMARG(OPSZ_64))
OPCODE(vaddpd_xlok0xloxlo, vaddpd, vaddpd_mask, 0, REGARG(XMM0), REGARG(K0), REGARG(XMM1),
       REGARG(XMM2))
OPCODE(vaddpd_xhik7xhixhi, vaddpd, vaddpd_mask, X64_ONLY, REGARG(XMM16), REGARG(K7),
       REGARG(XMM17), REGARG(XMM31))
OPCODE(vaddpd_xhik7xhild, vaddpd, vaddpd_mask, X64_ONLY, REGARG(XMM16), REGARG(K7),
       REGARG(XMM17), MEMARG(OPSZ_16))
OPCODE(vaddpd_ylok0yloylo, vaddpd, vaddpd_mask, 0, REGARG(YMM0), REGARG(K0), REGARG(YMM1),
       REGARG(YMM2))
OPCODE(vaddpd_yhik7yhiyhi, vaddpd, vaddpd_mask, X64_ONLY, REGARG(YMM16), REGARG(K7),
       REGARG(YMM17), REGARG(YMM31))
OPCODE(vaddpd_yhik7yhild, vaddpd, vaddpd_mask, X64_ONLY, REGARG(YMM16), REGARG(K7),
       REGARG(YMM17), MEMARG(OPSZ_32))
OPCODE(vaddpd_zlok0zlozlo, vaddpd, vaddpd_mask, 0, REGARG(ZMM0), REGARG(K0), REGARG(ZMM1),
       REGARG(ZMM2))
OPCODE(vaddpd_zhik7zhizhi, vaddpd, vaddpd_mask, X64_ONLY, REGARG(ZMM16), REGARG(K7),
       REGARG(ZMM17), REGARG(ZMM31))
OPCODE(vaddpd_zhik7zhild, vaddpd, vaddpd_mask, X64_ONLY, REGARG(ZMM16), REGARG(K7),
       REGARG(ZMM17), MEMARG(OPSZ_64))
OPCODE(vsubps_xlok0xloxlo, vsubps, vsubps_mask, 0, REGARG(XMM0), REGARG(K0), REGARG(XMM1),
       REGARG(XMM2))
OPCODE(vsubps_xhik7xhixhi, vsubps, vsubps_mask, X64_ONLY, REGARG(XMM16), REGARG(K7),
       REGARG(XMM17), REGARG(XMM31))
OPCODE(vsubps_xhik7xhild, vsubps, vsubps_mask, X64_ONLY, REGARG(XMM16), REGARG(K7),
       REGARG(XMM17), MEMARG(OPSZ_16))
OPCODE(vsubps_ylok0yloylo, vsubps, vsubps_mask, 0, REGARG(YMM0), REGARG(K0), REGARG(YMM1),
       REGARG(YMM2))
OPCODE(vsubps_yhik7yhiyhi, vsubps, vsubps_mask, X64_ONLY, REGARG(YMM16), REGARG(K7),
       REGARG(YMM17), REGARG(YMM31))
OPCODE(vsubps_yhik7yhild, vsubps, vsubps_mask, X64_ONLY, REGARG(YMM16), REGARG(K7),
       REGARG(YMM17), MEMARG(OPSZ_32))
OPCODE(vsubps_zlok0zlozlo, vsubps, vsubps_mask, 0, REGARG(ZMM0), REGARG(K0), REGARG(ZMM1),
       REGARG(ZMM2))
OPCODE(vsubps_zhik7zhizhi, vsubps, vsubps_mask, X64_ONLY, REGARG(ZMM16), REGARG(K7),
       REGARG(ZMM17), REGARG(ZMM31))
OPCODE(vsubps_zhik7zhild, vsubps, vsubps_mask, X64_ONLY, REGARG(ZMM16), REGARG(K7),
       REGARG(ZMM17), MEMARG(OPSZ_64))
OPCODE(vsubpd_xlok0xloxlo, vsubpd, vsubpd_mask, 0, REGARG(XMM0), REGARG(K0), REGARG(XMM1),
       REGARG(XMM2))
OPCODE(vsubpd_xhik7xhixhi, vsubpd, vsubpd_mask, X64_ONLY, REGARG(XMM16), REGARG(K7),
       REGARG(XMM17), REGARG(XMM31))
OPCODE(vsubpd_xhik7xhild, vsubpd, vsubpd_mask, X64_ONLY, REGARG(XMM16), REGARG(K7),
       REGARG(XMM17), MEMARG(OPSZ_16))
OPCODE(vsubpd_ylok0yloylo, vsubpd, vsubpd_mask, 0, REGARG(YMM0), REGARG(K0), REGARG(YMM1),
       REGARG(YMM2))
OPCODE(vsubpd_yhik7yhiyhi, vsubpd, vsubpd_mask, X64_ONLY, REGARG(YMM16), REGARG(K7),
       REGARG(YMM17), REGARG(YMM31))
OPCODE(vsubpd_yhik7yhild, vsubpd, vsubpd_mask, X64_ONLY, REGARG(YMM16), REGARG(K7),
       REGARG(YMM17), MEMARG(OPSZ_32))
OPCODE(vsubpd_zlok0zlozlo, vsubpd, vsubpd_mask, 0, REGARG(ZMM0), REGARG(K0), REGARG(ZMM1),
       REGARG(ZMM2))
OPCODE(vsubpd_zhik7zhizhi, vsubpd, vsubpd_mask, X64_ONLY, REGARG(ZMM16), REGARG(K7),
       REGARG(ZMM17), REGARG(ZMM31))
OPCODE(vsubpd_zhik7zhild, vsubpd, vsubpd_mask, X64_ONLY, REGARG(ZMM16), REGARG(K7),
       REGARG(ZMM17), MEMARG(OPSZ_64))
OPCODE(vaddss_xlok0xloxlo, vaddss, vaddss_mask, 0, REGARG(XMM0), REGARG(K0), REGARG(XMM1),
       REGARG_PARTIAL(XMM2, OPSZ_4))
OPCODE(vaddss_xhik7xhixhi, vaddss, vaddss_mask, X64_ONLY, REGARG(XMM16), REGARG(K7),
       REGARG(XMM17), REGARG_PARTIAL(XMM31, OPSZ_4))
OPCODE(vaddss_xhik7xhild, vaddss, vaddss_mask, X64_ONLY, REGARG(XMM16), REGARG(K7),
       REGARG(XMM17), MEMARG(OPSZ_4))
OPCODE(vaddsd_xlok0xloxlo, vaddsd, vaddsd_mask, 0, REGARG(XMM0), REGARG(K0), REGARG(XMM1),
       REGARG_PARTIAL(XMM2, OPSZ_8))
OPCODE(vaddsd_xhik7xhixhi, vaddsd, vaddsd_mask, X64_ONLY, REGARG(XMM16), REGARG(K7),
       REGARG(XMM17), REGARG_PARTIAL(XMM31, OPSZ_8))
OPCODE(vaddsd_xhik7xhild, vaddsd, vaddsd_mask, X64_ONLY, REGARG(XMM16), REGARG(K7),
       REGARG(XMM17), MEMARG(OPSZ_8))
OPCODE(vsubss_xlok0xloxlo, vsubss, vsubss_mask, 0, REGARG(XMM0), REGARG(K0), REGARG(XMM1),
       REGARG_PARTIAL(XMM2, OPSZ_4))
OPCODE(vsubss_xhik7xhixhi, vsubss, vsubss_mask, X64_ONLY, REGARG(XMM16), REGARG(K7),
       REGARG(XMM17), REGARG_PARTIAL(XMM31, OPSZ_4))
OPCODE(vsubss_xhik7xhild, vsubss, vsubss_mask, X64_ONLY, REGARG(XMM16), REGARG(K7),
       REGARG(XMM17), MEMARG(OPSZ_4))
OPCODE(vsubsd_xlok0xloxlo, vsubsd, vsubsd_mask, 0, REGARG(XMM0), REGARG(K0), REGARG(XMM1),
       REGARG_PARTIAL(XMM2, OPSZ_8))
OPCODE(vsubsd_xhik7xhixhi, vsubsd, vsubsd_mask, X64_ONLY, REGARG(XMM16), REGARG(K7),
       REGARG(XMM17), REGARG_PARTIAL(XMM31, OPSZ_8))
OPCODE(vsubsd_xhik7xhild, vsubsd, vsubsd_mask, X64_ONLY, REGARG(XMM16), REGARG(K7),
       REGARG(XMM17), MEMARG(OPSZ_8))
OPCODE(vpaddb_xlok0xloxlo, vpaddb, vpaddb_mask, 0, REGARG(XMM0), REGARG(K0), REGARG(XMM1),
       REGARG(XMM2))
OPCODE(vpaddb_xhik7xhixhi, vpaddb, vpaddb_mask, X64_ONLY, REGARG(XMM16), REGARG(K7),
       REGARG(XMM17), REGARG(XMM31))
OPCODE(vpaddb_xhik7xhild, vpaddb, vpaddb_mask, X64_ONLY, REGARG(XMM16), REGARG(K7),
       REGARG(XMM17), MEMARG(OPSZ_16))
OPCODE(vpaddb_ylok0yloylo, vpaddb, vpaddb_mask, 0, REGARG(YMM0), REGARG(K0), REGARG(YMM1),
       REGARG(YMM2))
OPCODE(vpaddb_yhik7yhiyhi, vpaddb, vpaddb_mask, X64_ONLY, REGARG(YMM16), REGARG(K7),
       REGARG(YMM17), REGARG(YMM31))
OPCODE(vpaddb_yhik7yhild, vpaddb, vpaddb_mask, X64_ONLY, REGARG(YMM16), REGARG(K7),
       REGARG(YMM17), MEMARG(OPSZ_32))
OPCODE(vpaddb_zlok0zlozlo, vpaddb, vpaddb_mask, 0, REGARG(ZMM0), REGARG(K0), REGARG(ZMM1),
       REGARG(ZMM2))
OPCODE(vpaddb_zhik7zhizhi, vpaddb, vpaddb_mask, X64_ONLY, REGARG(ZMM16), REGARG(K7),
       REGARG(ZMM17), REGARG(ZMM31))
OPCODE(vpaddb_zhik7zhild, vpaddb, vpaddb_mask, X64_ONLY, REGARG(ZMM16), REGARG(K7),
       REGARG(ZMM17), MEMARG(OPSZ_64))
OPCODE(vpaddw_xlok0xloxlo, vpaddw, vpaddw_mask, 0, REGARG(XMM0), REGARG(K0), REGARG(XMM1),
       REGARG(XMM2))
OPCODE(vpaddw_xhik7xhixhi, vpaddw, vpaddw_mask, X64_ONLY, REGARG(XMM16), REGARG(K7),
       REGARG(XMM17), REGARG(XMM31))
OPCODE(vpaddw_xhik7xhild, vpaddw, vpaddw_mask, X64_ONLY, REGARG(XMM16), REGARG(K7),
       REGARG(XMM17), MEMARG(OPSZ_16))
OPCODE(vpaddw_ylok0yloylo, vpaddw, vpaddw_mask, 0, REGARG(YMM0), REGARG(K0), REGARG(YMM1),
       REGARG(YMM2))
OPCODE(vpaddw_yhik7yhiyhi, vpaddw, vpaddw_mask, X64_ONLY, REGARG(YMM16), REGARG(K7),
       REGARG(YMM17), REGARG(YMM31))
OPCODE(vpaddw_yhik7yhild, vpaddw, vpaddw_mask, X64_ONLY, REGARG(YMM16), REGARG(K7),
       REGARG(YMM17), MEMARG(OPSZ_32))
OPCODE(vpaddw_zlok0zlozlo, vpaddw, vpaddw_mask, 0, REGARG(ZMM0), REGARG(K0), REGARG(ZMM1),
       REGARG(ZMM2))
OPCODE(vpaddw_zhik7zhizhi, vpaddw, vpaddw_mask, X64_ONLY, REGARG(ZMM16), REGARG(K7),
       REGARG(ZMM17), REGARG(ZMM31))
OPCODE(vpaddw_zhik7zhild, vpaddw, vpaddw_mask, X64_ONLY, REGARG(ZMM16), REGARG(K7),
       REGARG(ZMM17), MEMARG(OPSZ_64))
OPCODE(vpaddd_xlok0xloxlo, vpaddd, vpaddd_mask, 0, REGARG(XMM0), REGARG(K0), REGARG(XMM1),
       REGARG(XMM2))
OPCODE(vpaddd_xhik7xhixhi, vpaddd, vpaddd_mask, X64_ONLY, REGARG(XMM16), REGARG(K7),
       REGARG(XMM17), REGARG(XMM31))
OPCODE(vpaddd_xhik7xhild, vpaddd, vpaddd_mask, X64_ONLY, REGARG(XMM16), REGARG(K7),
       REGARG(XMM17), MEMARG(OPSZ_16))
OPCODE(vpaddd_ylok0yloylo, vpaddd, vpaddd_mask, 0, REGARG(YMM0), REGARG(K0), REGARG(YMM1),
       REGARG(YMM2))
OPCODE(vpaddd_yhik7yhiyhi, vpaddd, vpaddd_mask, X64_ONLY, REGARG(YMM16), REGARG(K7),
       REGARG(YMM17), REGARG(YMM31))
OPCODE(vpaddd_yhik7yhild, vpaddd, vpaddd_mask, X64_ONLY, REGARG(YMM16), REGARG(K7),
       REGARG(YMM17), MEMARG(OPSZ_32))
OPCODE(vpaddd_zlok0zlozlo, vpaddd, vpaddd_mask, 0, REGARG(ZMM0), REGARG(K0), REGARG(ZMM1),
       REGARG(ZMM2))
OPCODE(vpaddd_zhik7zhizhi, vpaddd, vpaddd_mask, X64_ONLY, REGARG(ZMM16), REGARG(K7),
       REGARG(ZMM17), REGARG(ZMM31))
OPCODE(vpaddd_zhik7zhild, vpaddd, vpaddd_mask, X64_ONLY, REGARG(ZMM16), REGARG(K7),
       REGARG(ZMM17), MEMARG(OPSZ_64))
OPCODE(vpaddq_xlok0xloxlo, vpaddq, vpaddq_mask, 0, REGARG(XMM0), REGARG(K0), REGARG(XMM1),
       REGARG(XMM2))
OPCODE(vpaddq_xhik7xhixhi, vpaddq, vpaddq_mask, X64_ONLY, REGARG(XMM16), REGARG(K7),
       REGARG(XMM17), REGARG(XMM31))
OPCODE(vpaddq_xhik7xhild, vpaddq, vpaddq_mask, X64_ONLY, REGARG(XMM16), REGARG(K7),
       REGARG(XMM17), MEMARG(OPSZ_16))
OPCODE(vpaddq_ylok0yloylo, vpaddq, vpaddq_mask, 0, REGARG(YMM0), REGARG(K0), REGARG(YMM1),
       REGARG(YMM2))
OPCODE(vpaddq_yhik7yhiyhi, vpaddq, vpaddq_mask, X64_ONLY, REGARG(YMM16), REGARG(K7),
       REGARG(YMM17), REGARG(YMM31))
OPCODE(vpaddq_yhik7yhild, vpaddq, vpaddq_mask, X64_ONLY, REGARG(YMM16), REGARG(K7),
       REGARG(YMM17), MEMARG(OPSZ_32))
OPCODE(vpaddq_zlok0zlozlo, vpaddq, vpaddq_mask, 0, REGARG(ZMM0), REGARG(K0), REGARG(ZMM1),
       REGARG(ZMM2))
OPCODE(vpaddq_zhik7zhizhi, vpaddq, vpaddq_mask, X64_ONLY, REGARG(ZMM16), REGARG(K7),
       REGARG(ZMM17), REGARG(ZMM31))
OPCODE(vpaddq_zhik7zhild, vpaddq, vpaddq_mask, X64_ONLY, REGARG(ZMM16), REGARG(K7),
       REGARG(ZMM17), MEMARG(OPSZ_64))
OPCODE(vpsubb_xlok0xloxlo, vpsubb, vpsubb_mask, 0, REGARG(XMM0), REGARG(K0), REGARG(XMM1),
       REGARG(XMM2))
OPCODE(vpsubb_xhik7xhixhi, vpsubb, vpsubb_mask, X64_ONLY, REGARG(XMM16), REGARG(K7),
       REGARG(XMM17), REGARG(XMM31))
OPCODE(vpsubb_xhik7xhild, vpsubb, vpsubb_mask, X64_ONLY, REGARG(XMM16), REGARG(K7),
       REGARG(XMM17), MEMARG(OPSZ_16))
OPCODE(vpsubb_ylok0yloylo, vpsubb, vpsubb_mask, 0, REGARG(YMM0), REGARG(K0), REGARG(YMM1),
       REGARG(YMM2))
OPCODE(vpsubb_yhik7yhiyhi, vpsubb, vpsubb_mask, X64_ONLY, REGARG(YMM16), REGARG(K7),
       REGARG(YMM17), REGARG(YMM31))
OPCODE(vpsubb_yhik7yhild, vpsubb, vpsubb_mask, X64_ONLY, REGARG(YMM16), REGARG(K7),
       REGARG(YMM17), MEMARG(OPSZ_32))
OPCODE(vpsubb_zlok0zlozlo, vpsubb, vpsubb_mask, 0, REGARG(ZMM0), REGARG(K0), REGARG(ZMM1),
       REGARG(ZMM2))
OPCODE(vpsubb_zhik7zhizhi, vpsubb, vpsubb_mask, X64_ONLY, REGARG(ZMM16), REGARG(K7),
       REGARG(ZMM17), REGARG(ZMM31))
OPCODE(vpsubb_zhik7zhild, vpsubb, vpsubb_mask, X64_ONLY, REGARG(ZMM16), REGARG(K7),
       REGARG(ZMM17), MEMARG(OPSZ_64))
OPCODE(vpsubw_xlok0xloxlo, vpsubw, vpsubw_mask, 0, REGARG(XMM0), REGARG(K0), REGARG(XMM1),
       REGARG(XMM2))
OPCODE(vpsubw_xhik7xhixhi, vpsubw, vpsubw_mask, X64_ONLY, REGARG(XMM16), REGARG(K7),
       REGARG(XMM17), REGARG(XMM31))
OPCODE(vpsubw_xhik7xhild, vpsubw, vpsubw_mask, X64_ONLY, REGARG(XMM16), REGARG(K7),
       REGARG(XMM17), MEMARG(OPSZ_16))
OPCODE(vpsubw_ylok0yloylo, vpsubw, vpsubw_mask, 0, REGARG(YMM0), REGARG(K0), REGARG(YMM1),
       REGARG(YMM2))
OPCODE(vpsubw_yhik7yhiyhi, vpsubw, vpsubw_mask, X64_ONLY, REGARG(YMM16), REGARG(K7),
       REGARG(YMM17), REGARG(YMM31))
OPCODE(vpsubw_yhik7yhild, vpsubw, vpsubw_mask, X64_ONLY, REGARG(YMM16), REGARG(K7),
       REGARG(YMM17), MEMARG(OPSZ_32))
OPCODE(vpsubw_zlok0zlozlo, vpsubw, vpsubw_mask, 0, REGARG(ZMM0), REGARG(K0), REGARG(ZMM1),
       REGARG(ZMM2))
OPCODE(vpsubw_zhik7zhizhi, vpsubw, vpsubw_mask, X64_ONLY, REGARG(ZMM16), REGARG(K7),
       REGARG(ZMM17), REGARG(ZMM31))
OPCODE(vpsubw_zhik7zhild, vpsubw, vpsubw_mask, X64_ONLY, REGARG(ZMM16), REGARG(K7),
       REGARG(ZMM17), MEMARG(OPSZ_64))
OPCODE(vpsubd_xlok0xloxlo, vpsubd, vpsubd_mask, 0, REGARG(XMM0), REGARG(K0), REGARG(XMM1),
       REGARG(XMM2))
OPCODE(vpsubd_xhik7xhixhi, vpsubd, vpsubd_mask, X64_ONLY, REGARG(XMM16), REGARG(K7),
       REGARG(XMM17), REGARG(XMM31))
OPCODE(vpsubd_xhik7xhild, vpsubd, vpsubd_mask, X64_ONLY, REGARG(XMM16), REGARG(K7),
       REGARG(XMM17), MEMARG(OPSZ_16))
OPCODE(vpsubd_ylok0yloylo, vpsubd, vpsubd_mask, 0, REGARG(YMM0), REGARG(K0), REGARG(YMM1),
       REGARG(YMM2))
OPCODE(vpsubd_yhik7yhiyhi, vpsubd, vpsubd_mask, X64_ONLY, REGARG(YMM16), REGARG(K7),
       REGARG(YMM17), REGARG(YMM31))
OPCODE(vpsubd_yhik7yhild, vpsubd, vpsubd_mask, X64_ONLY, REGARG(YMM16), REGARG(K7),
       REGARG(YMM17), MEMARG(OPSZ_32))
OPCODE(vpsubd_zlok0zlozlo, vpsubd, vpsubd_mask, 0, REGARG(ZMM0), REGARG(K0), REGARG(ZMM1),
       REGARG(ZMM2))
OPCODE(vpsubd_zhik7zhizhi, vpsubd, vpsubd_mask, X64_ONLY, REGARG(ZMM16), REGARG(K7),
       REGARG(ZMM17), REGARG(ZMM31))
OPCODE(vpsubd_zhik7zhild, vpsubd, vpsubd_mask, X64_ONLY, REGARG(ZMM16), REGARG(K7),
       REGARG(ZMM17), MEMARG(OPSZ_64))
OPCODE(vpsubq_xlok0xloxlo, vpsubq, vpsubq_mask, 0, REGARG(XMM0), REGARG(K0), REGARG(XMM1),
       REGARG(XMM2))
OPCODE(vpsubq_xhik7xhixhi, vpsubq, vpsubq_mask, X64_ONLY, REGARG(XMM16), REGARG(K7),
       REGARG(XMM17), REGARG(XMM31))
OPCODE(vpsubq_xhik7xhild, vpsubq, vpsubq_mask, X64_ONLY, REGARG(XMM16), REGARG(K7),
       REGARG(XMM17), MEMARG(OPSZ_16))
OPCODE(vpsubq_ylok0yloylo, vpsubq, vpsubq_mask, 0, REGARG(YMM0), REGARG(K0), REGARG(YMM1),
       REGARG(YMM2))
OPCODE(vpsubq_yhik7yhiyhi, vpsubq, vpsubq_mask, X64_ONLY, REGARG(YMM16), REGARG(K7),
       REGARG(YMM17), REGARG(YMM31))
OPCODE(vpsubq_yhik7yhild, vpsubq, vpsubq_mask, X64_ONLY, REGARG(YMM16), REGARG(K7),
       REGARG(YMM17), MEMARG(OPSZ_32))
OPCODE(vpsubq_zlok0zlozlo, vpsubq, vpsubq_mask, 0, REGARG(ZMM0), REGARG(K0), REGARG(ZMM1),
       REGARG(ZMM2))
OPCODE(vpsubq_zhik7zhizhi, vpsubq, vpsubq_mask, X64_ONLY, REGARG(ZMM16), REGARG(K7),
       REGARG(ZMM17), REGARG(ZMM31))
OPCODE(vpsubq_zhik7zhild, vpsubq, vpsubq_mask, X64_ONLY, REGARG(ZMM16), REGARG(K7),
       REGARG(ZMM17), MEMARG(OPSZ_64))
OPCODE(vpaddusb_xlok0xloxlo, vpaddusb, vpaddusb_mask, 0, REGARG(XMM0), REGARG(K0),
       REGARG(XMM1), REGARG(XMM2))
OPCODE(vpaddusb_xhik7xhixhi, vpaddusb, vpaddusb_mask, X64_ONLY, REGARG(XMM16), REGARG(K7),
       REGARG(XMM17), REGARG(XMM31))
OPCODE(vpaddusb_xhik7xhild, vpaddusb, vpaddusb_mask, X64_ONLY, REGARG(XMM16), REGARG(K7),
       REGARG(XMM17), MEMARG(OPSZ_16))
OPCODE(vpaddusb_ylok0yloylo, vpaddusb, vpaddusb_mask, 0, REGARG(YMM0), REGARG(K0),
       REGARG(YMM1), REGARG(YMM2))
OPCODE(vpaddusb_yhik7yhiyhi, vpaddusb, vpaddusb_mask, X64_ONLY, REGARG(YMM16), REGARG(K7),
       REGARG(YMM17), REGARG(YMM31))
OPCODE(vpaddusb_yhik7yhild, vpaddusb, vpaddusb_mask, X64_ONLY, REGARG(YMM16), REGARG(K7),
       REGARG(YMM17), MEMARG(OPSZ_32))
OPCODE(vpaddusb_zlok0zlozlo, vpaddusb, vpaddusb_mask, 0, REGARG(ZMM0), REGARG(K0),
       REGARG(ZMM1), REGARG(ZMM2))
OPCODE(vpaddusb_zhik7zhizhi, vpaddusb, vpaddusb_mask, X64_ONLY, REGARG(ZMM16), REGARG(K7),
       REGARG(ZMM17), REGARG(ZMM31))
OPCODE(vpaddusb_zhik7zhild, vpaddusb, vpaddusb_mask, X64_ONLY, REGARG(ZMM16), REGARG(K7),
       REGARG(ZMM17), MEMARG(OPSZ_64))
OPCODE(vpaddusw_xlok0xloxlo, vpaddusw, vpaddusw_mask, 0, REGARG(XMM0), REGARG(K0),
       REGARG(XMM1), REGARG(XMM2))
OPCODE(vpaddusw_xhik7xhixhi, vpaddusw, vpaddusw_mask, X64_ONLY, REGARG(XMM16), REGARG(K7),
       REGARG(XMM17), REGARG(XMM31))
OPCODE(vpaddusw_xhik7xhild, vpaddusw, vpaddusw_mask, X64_ONLY, REGARG(XMM16), REGARG(K7),
       REGARG(XMM17), MEMARG(OPSZ_16))
OPCODE(vpaddusw_ylok0yloylo, vpaddusw, vpaddusw_mask, 0, REGARG(YMM0), REGARG(K0),
       REGARG(YMM1), REGARG(YMM2))
OPCODE(vpaddusw_yhik7yhiyhi, vpaddusw, vpaddusw_mask, X64_ONLY, REGARG(YMM16), REGARG(K7),
       REGARG(YMM17), REGARG(YMM31))
OPCODE(vpaddusw_yhik7yhild, vpaddusw, vpaddusw_mask, X64_ONLY, REGARG(YMM16), REGARG(K7),
       REGARG(YMM17), MEMARG(OPSZ_32))
OPCODE(vpaddusw_zlok0zlozlo, vpaddusw, vpaddusw_mask, 0, REGARG(ZMM0), REGARG(K0),
       REGARG(ZMM1), REGARG(ZMM2))
OPCODE(vpaddusw_zhik7zhizhi, vpaddusw, vpaddusw_mask, X64_ONLY, REGARG(ZMM16), REGARG(K7),
       REGARG(ZMM17), REGARG(ZMM31))
OPCODE(vpaddusw_zhik7zhild, vpaddusw, vpaddusw_mask, X64_ONLY, REGARG(ZMM16), REGARG(K7),
       REGARG(ZMM17), MEMARG(OPSZ_64))
OPCODE(vpaddsb_xlok0xloxlo, vpaddsb, vpaddsb_mask, 0, REGARG(XMM0), REGARG(K0),
       REGARG(XMM1), REGARG(XMM2))
OPCODE(vpaddsb_xhik7xhixhi, vpaddsb, vpaddsb_mask, X64_ONLY, REGARG(XMM16), REGARG(K7),
       REGARG(XMM17), REGARG(XMM31))
OPCODE(vpaddsb_xhik7xhild, vpaddsb, vpaddsb_mask, X64_ONLY, REGARG(XMM16), REGARG(K7),
       REGARG(XMM17), MEMARG(OPSZ_16))
OPCODE(vpaddsb_ylok0yloylo, vpaddsb, vpaddsb_mask, 0, REGARG(YMM0), REGARG(K0),
       REGARG(YMM1), REGARG(YMM2))
OPCODE(vpaddsb_yhik7yhiyhi, vpaddsb, vpaddsb_mask, X64_ONLY, REGARG(YMM16), REGARG(K7),
       REGARG(YMM17), REGARG(YMM31))
OPCODE(vpaddsb_yhik7yhild, vpaddsb, vpaddsb_mask, X64_ONLY, REGARG(YMM16), REGARG(K7),
       REGARG(YMM17), MEMARG(OPSZ_32))
OPCODE(vpaddsb_zlok0zlozlo, vpaddsb, vpaddsb_mask, 0, REGARG(ZMM0), REGARG(K0),
       REGARG(ZMM1), REGARG(ZMM2))
OPCODE(vpaddsb_zhik7zhizhi, vpaddsb, vpaddsb_mask, X64_ONLY, REGARG(ZMM16), REGARG(K7),
       REGARG(ZMM17), REGARG(ZMM31))
OPCODE(vpaddsb_zhik7zhild, vpaddsb, vpaddsb_mask, X64_ONLY, REGARG(ZMM16), REGARG(K7),
       REGARG(ZMM17), MEMARG(OPSZ_64))
OPCODE(vpaddsw_xlok0xloxlo, vpaddsw, vpaddsw_mask, 0, REGARG(XMM0), REGARG(K0),
       REGARG(XMM1), REGARG(XMM2))
OPCODE(vpaddsw_xhik7xhixhi, vpaddsw, vpaddsw_mask, X64_ONLY, REGARG(XMM16), REGARG(K7),
       REGARG(XMM17), REGARG(XMM31))
OPCODE(vpaddsw_xhik7xhild, vpaddsw, vpaddsw_mask, X64_ONLY, REGARG(XMM16), REGARG(K7),
       REGARG(XMM17), MEMARG(OPSZ_16))
OPCODE(vpaddsw_ylok0yloylo, vpaddsw, vpaddsw_mask, 0, REGARG(YMM0), REGARG(K0),
       REGARG(YMM1), REGARG(YMM2))
OPCODE(vpaddsw_yhik7yhiyhi, vpaddsw, vpaddsw_mask, X64_ONLY, REGARG(YMM16), REGARG(K7),
       REGARG(YMM17), REGARG(YMM31))
OPCODE(vpaddsw_yhik7yhild, vpaddsw, vpaddsw_mask, X64_ONLY, REGARG(YMM16), REGARG(K7),
       REGARG(YMM17), MEMARG(OPSZ_32))
OPCODE(vpaddsw_zlok0zlozlo, vpaddsw, vpaddsw_mask, 0, REGARG(ZMM0), REGARG(K0),
       REGARG(ZMM1), REGARG(ZMM2))
OPCODE(vpaddsw_zhik7zhizhi, vpaddsw, vpaddsw_mask, X64_ONLY, REGARG(ZMM16), REGARG(K7),
       REGARG(ZMM17), REGARG(ZMM31))
OPCODE(vpaddsw_zhik7zhild, vpaddsw, vpaddsw_mask, X64_ONLY, REGARG(ZMM16), REGARG(K7),
       REGARG(ZMM17), MEMARG(OPSZ_64))
OPCODE(vpsubusb_xlok0xloxlo, vpsubusb, vpsubusb_mask, 0, REGARG(XMM0), REGARG(K0),
       REGARG(XMM1), REGARG(XMM2))
OPCODE(vpsubusb_xhik7xhixhi, vpsubusb, vpsubusb_mask, X64_ONLY, REGARG(XMM16), REGARG(K7),
       REGARG(XMM17), REGARG(XMM31))
OPCODE(vpsubusb_xhik7xhild, vpsubusb, vpsubusb_mask, X64_ONLY, REGARG(XMM16), REGARG(K7),
       REGARG(XMM17), MEMARG(OPSZ_16))
OPCODE(vpsubusb_ylok0yloylo, vpsubusb, vpsubusb_mask, 0, REGARG(YMM0), REGARG(K0),
       REGARG(YMM1), REGARG(YMM2))
OPCODE(vpsubusb_yhik7yhiyhi, vpsubusb, vpsubusb_mask, X64_ONLY, REGARG(YMM16), REGARG(K7),
       REGARG(YMM17), REGARG(YMM31))
OPCODE(vpsubusb_yhik7yhild, vpsubusb, vpsubusb_mask, X64_ONLY, REGARG(YMM16), REGARG(K7),
       REGARG(YMM17), MEMARG(OPSZ_32))
OPCODE(vpsubusb_zlok0zlozlo, vpsubusb, vpsubusb_mask, 0, REGARG(ZMM0), REGARG(K0),
       REGARG(ZMM1), REGARG(ZMM2))
OPCODE(vpsubusb_zhik7zhizhi, vpsubusb, vpsubusb_mask, X64_ONLY, REGARG(ZMM16), REGARG(K7),
       REGARG(ZMM17), REGARG(ZMM31))
OPCODE(vpsubusb_zhik7zhild, vpsubusb, vpsubusb_mask, X64_ONLY, REGARG(ZMM16), REGARG(K7),
       REGARG(ZMM17), MEMARG(OPSZ_64))
OPCODE(vpsubusw_xlok0xloxlo, vpsubusw, vpsubusw_mask, 0, REGARG(XMM0), REGARG(K0),
       REGARG(XMM1), REGARG(XMM2))
OPCODE(vpsubusw_xhik7xhixhi, vpsubusw, vpsubusw_mask, X64_ONLY, REGARG(XMM16), REGARG(K7),
       REGARG(XMM17), REGARG(XMM31))
OPCODE(vpsubusw_xhik7xhild, vpsubusw, vpsubusw_mask, X64_ONLY, REGARG(XMM16), REGARG(K7),
       REGARG(XMM17), MEMARG(OPSZ_16))
OPCODE(vpsubusw_ylok0yloylo, vpsubusw, vpsubusw_mask, 0, REGARG(YMM0), REGARG(K0),
       REGARG(YMM1), REGARG(YMM2))
OPCODE(vpsubusw_yhik7yhiyhi, vpsubusw, vpsubusw_mask, X64_ONLY, REGARG(YMM16), REGARG(K7),
       REGARG(YMM17), REGARG(YMM31))
OPCODE(vpsubusw_yhik7yhild, vpsubusw, vpsubusw_mask, X64_ONLY, REGARG(YMM16), REGARG(K7),
       REGARG(YMM17), MEMARG(OPSZ_32))
OPCODE(vpsubusw_zlok0zlozlo, vpsubusw, vpsubusw_mask, 0, REGARG(ZMM0), REGARG(K0),
       REGARG(ZMM1), REGARG(ZMM2))
OPCODE(vpsubusw_zhik7zhizhi, vpsubusw, vpsubusw_mask, X64_ONLY, REGARG(ZMM16), REGARG(K7),
       REGARG(ZMM17), REGARG(ZMM31))
OPCODE(vpsubusw_zhik7zhild, vpsubusw, vpsubusw_mask, X64_ONLY, REGARG(ZMM16), REGARG(K7),
       REGARG(ZMM17), MEMARG(OPSZ_64))
OPCODE(vpsubsb_xlok0xloxlo, vpsubsb, vpsubsb_mask, 0, REGARG(XMM0), REGARG(K0),
       REGARG(XMM1), REGARG(XMM2))
OPCODE(vpsubsb_xhik7xhixhi, vpsubsb, vpsubsb_mask, X64_ONLY, REGARG(XMM16), REGARG(K7),
       REGARG(XMM17), REGARG(XMM31))
OPCODE(vpsubsb_xhik7xhild, vpsubsb, vpsubsb_mask, X64_ONLY, REGARG(XMM16), REGARG(K7),
       REGARG(XMM17), MEMARG(OPSZ_16))
OPCODE(vpsubsb_ylok0yloylo, vpsubsb, vpsubsb_mask, 0, REGARG(YMM0), REGARG(K0),
       REGARG(YMM1), REGARG(YMM2))
OPCODE(vpsubsb_yhik7yhiyhi, vpsubsb, vpsubsb_mask, X64_ONLY, REGARG(YMM16), REGARG(K7),
       REGARG(YMM17), REGARG(YMM31))
OPCODE(vpsubsb_yhik7yhild, vpsubsb, vpsubsb_mask, X64_ONLY, REGARG(YMM16), REGARG(K7),
       REGARG(YMM17), MEMARG(OPSZ_32))
OPCODE(vpsubsb_zlok0zlozlo, vpsubsb, vpsubsb_mask, 0, REGARG(ZMM0), REGARG(K0),
       REGARG(ZMM1), REGARG(ZMM2))
OPCODE(vpsubsb_zhik7zhizhi, vpsubsb, vpsubsb_mask, X64_ONLY, REGARG(ZMM16), REGARG(K7),
       REGARG(ZMM17), REGARG(ZMM31))
OPCODE(vpsubsb_zhik7zhild, vpsubsb, vpsubsb_mask, X64_ONLY, REGARG(ZMM16), REGARG(K7),
       REGARG(ZMM17), MEMARG(OPSZ_64))
OPCODE(vpsubsw_xlok0xloxlo, vpsubsw, vpsubsw_mask, 0, REGARG(XMM0), REGARG(K0),
       REGARG(XMM1), REGARG(XMM2))
OPCODE(vpsubsw_xhik7xhixhi, vpsubsw, vpsubsw_mask, X64_ONLY, REGARG(XMM16), REGARG(K7),
       REGARG(XMM17), REGARG(XMM31))
OPCODE(vpsubsw_xhik7xhild, vpsubsw, vpsubsw_mask, X64_ONLY, REGARG(XMM16), REGARG(K7),
       REGARG(XMM17), MEMARG(OPSZ_16))
OPCODE(vpsubsw_ylok0yloylo, vpsubsw, vpsubsw_mask, 0, REGARG(YMM0), REGARG(K0),
       REGARG(YMM1), REGARG(YMM2))
OPCODE(vpsubsw_yhik7yhiyhi, vpsubsw, vpsubsw_mask, X64_ONLY, REGARG(YMM16), REGARG(K7),
       REGARG(YMM17), REGARG(YMM31))
OPCODE(vpsubsw_yhik7yhild, vpsubsw, vpsubsw_mask, X64_ONLY, REGARG(YMM16), REGARG(K7),
       REGARG(YMM17), MEMARG(OPSZ_32))
OPCODE(vpsubsw_zlok0zlozlo, vpsubsw, vpsubsw_mask, 0, REGARG(ZMM0), REGARG(K0),
       REGARG(ZMM1), REGARG(ZMM2))
OPCODE(vpsubsw_zhik7zhizhi, vpsubsw, vpsubsw_mask, X64_ONLY, REGARG(ZMM16), REGARG(K7),
       REGARG(ZMM17), REGARG(ZMM31))
OPCODE(vpsubsw_zhik7zhild, vpsubsw, vpsubsw_mask, X64_ONLY, REGARG(ZMM16), REGARG(K7),
       REGARG(ZMM17), MEMARG(OPSZ_64))
OPCODE(vpmaddwd_xlok0xloxlo, vpmaddwd, vpmaddwd_mask, 0, REGARG(XMM0), REGARG(K0),
       REGARG(XMM1), REGARG(XMM2))
OPCODE(vpmaddwd_xhik7xhixhi, vpmaddwd, vpmaddwd_mask, X64_ONLY, REGARG(XMM16), REGARG(K7),
       REGARG(XMM17), REGARG(XMM31))
OPCODE(vpmaddwd_xhik7xhild, vpmaddwd, vpmaddwd_mask, X64_ONLY, REGARG(XMM16), REGARG(K7),
       REGARG(XMM17), MEMARG(OPSZ_16))
OPCODE(vpmaddwd_ylok0yloylo, vpmaddwd, vpmaddwd_mask, 0, REGARG(YMM0), REGARG(K0),
       REGARG(YMM1), REGARG(YMM2))
OPCODE(vpmaddwd_yhik7yhiyhi, vpmaddwd, vpmaddwd_mask, X64_ONLY, REGARG(YMM16), REGARG(K7),
       REGARG(YMM17), REGARG(YMM31))
OPCODE(vpmaddwd_yhik7yhild, vpmaddwd, vpmaddwd_mask, X64_ONLY, REGARG(YMM16), REGARG(K7),
       REGARG(YMM17), MEMARG(OPSZ_32))
OPCODE(vpmaddwd_zlok0zlozlo, vpmaddwd, vpmaddwd_mask, 0, REGARG(ZMM0), REGARG(K0),
       REGARG(ZMM1), REGARG(ZMM2))
OPCODE(vpmaddwd_zhik7zhizhi, vpmaddwd, vpmaddwd_mask, X64_ONLY, REGARG(ZMM16), REGARG(K7),
       REGARG(ZMM17), REGARG(ZMM31))
OPCODE(vpmaddwd_zhik7zhild, vpmaddwd, vpmaddwd_mask, X64_ONLY, REGARG(ZMM16), REGARG(K7),
       REGARG(ZMM17), MEMARG(OPSZ_64))
OPCODE(vpmaddubsw_xlok0xloxlo, vpmaddubsw, vpmaddubsw_mask, 0, REGARG(XMM0), REGARG(K0),
       REGARG(XMM1), REGARG(XMM2))
OPCODE(vpmaddubsw_xhik7xhixhi, vpmaddubsw, vpmaddubsw_mask, X64_ONLY, REGARG(XMM16),
       REGARG(K7), REGARG(XMM17), REGARG(XMM31))
OPCODE(vpmaddubsw_xhik7xhild, vpmaddubsw, vpmaddubsw_mask, X64_ONLY, REGARG(XMM16),
       REGARG(K7), REGARG(XMM17), MEMARG(OPSZ_16))
OPCODE(vpmaddubsw_ylok0yloylo, vpmaddubsw, vpmaddubsw_mask, 0, REGARG(YMM0), REGARG(K0),
       REGARG(YMM1), REGARG(YMM2))
OPCODE(vpmaddubsw_yhik7yhiyhi, vpmaddubsw, vpmaddubsw_mask, X64_ONLY, REGARG(YMM16),
       REGARG(K7), REGARG(YMM17), REGARG(YMM31))
OPCODE(vpmaddubsw_yhik7yhild, vpmaddubsw, vpmaddubsw_mask, X64_ONLY, REGARG(YMM16),
       REGARG(K7), REGARG(YMM17), MEMARG(OPSZ_32))
OPCODE(vpmaddubsw_zlok0zlozlo, vpmaddubsw, vpmaddubsw_mask, 0, REGARG(ZMM0), REGARG(K0),
       REGARG(ZMM1), REGARG(ZMM2))
OPCODE(vpmaddubsw_zhik7zhizhi, vpmaddubsw, vpmaddubsw_mask, X64_ONLY, REGARG(ZMM16),
       REGARG(K7), REGARG(ZMM17), REGARG(ZMM31))
OPCODE(vpmaddubsw_zhik7zhild, vpmaddubsw, vpmaddubsw_mask, X64_ONLY, REGARG(ZMM16),
       REGARG(K7), REGARG(ZMM17), MEMARG(OPSZ_64))
OPCODE(vmulps_xlok0xloxlo, vmulps, vmulps_mask, 0, REGARG(XMM0), REGARG(K0), REGARG(XMM1),
       REGARG(XMM2))
OPCODE(vmulps_xhik7xhixhi, vmulps, vmulps_mask, X64_ONLY, REGARG(XMM16), REGARG(K7),
       REGARG(XMM17), REGARG(XMM31))
OPCODE(vmulps_xhik7xhild, vmulps, vmulps_mask, X64_ONLY, REGARG(XMM16), REGARG(K7),
       REGARG(XMM17), MEMARG(OPSZ_16))
OPCODE(vmulps_ylok0yloylo, vmulps, vmulps_mask, 0, REGARG(YMM0), REGARG(K0), REGARG(YMM1),
       REGARG(YMM2))
OPCODE(vmulps_yhik7yhiyhi, vmulps, vmulps_mask, X64_ONLY, REGARG(YMM16), REGARG(K7),
       REGARG(YMM17), REGARG(YMM31))
OPCODE(vmulps_yhik7yhild, vmulps, vmulps_mask, X64_ONLY, REGARG(YMM16), REGARG(K7),
       REGARG(YMM17), MEMARG(OPSZ_32))
OPCODE(vmulps_zlok0zlozlo, vmulps, vmulps_mask, 0, REGARG(ZMM0), REGARG(K0), REGARG(ZMM1),
       REGARG(ZMM2))
OPCODE(vmulps_zhik7zhizhi, vmulps, vmulps_mask, X64_ONLY, REGARG(ZMM16), REGARG(K7),
       REGARG(ZMM17), REGARG(ZMM31))
OPCODE(vmulps_zhik7zhild, vmulps, vmulps_mask, X64_ONLY, REGARG(ZMM16), REGARG(K7),
       REGARG(ZMM17), MEMARG(OPSZ_64))
OPCODE(vmulpd_xlok0xloxlo, vmulpd, vmulpd_mask, 0, REGARG(XMM0), REGARG(K0), REGARG(XMM1),
       REGARG(XMM2))
OPCODE(vmulpd_xhik7xhixhi, vmulpd, vmulpd_mask, X64_ONLY, REGARG(XMM16), REGARG(K7),
       REGARG(XMM17), REGARG(XMM31))
OPCODE(vmulpd_xhik7xhild, vmulpd, vmulpd_mask, X64_ONLY, REGARG(XMM16), REGARG(K7),
       REGARG(XMM17), MEMARG(OPSZ_16))
OPCODE(vmulpd_ylok0yloylo, vmulpd, vmulpd_mask, 0, REGARG(YMM0), REGARG(K0), REGARG(YMM1),
       REGARG(YMM2))
OPCODE(vmulpd_yhik7yhiyhi, vmulpd, vmulpd_mask, X64_ONLY, REGARG(YMM16), REGARG(K7),
       REGARG(YMM17), REGARG(YMM31))
OPCODE(vmulpd_yhik7yhild, vmulpd, vmulpd_mask, X64_ONLY, REGARG(YMM16), REGARG(K7),
       REGARG(YMM17), MEMARG(OPSZ_32))
OPCODE(vmulpd_zlok0zlozlo, vmulpd, vmulpd_mask, 0, REGARG(ZMM0), REGARG(K0), REGARG(ZMM1),
       REGARG(ZMM2))
OPCODE(vmulpd_zhik7zhizhi, vmulpd, vmulpd_mask, X64_ONLY, REGARG(ZMM16), REGARG(K7),
       REGARG(ZMM17), REGARG(ZMM31))
OPCODE(vmulpd_zhik7zhild, vmulpd, vmulpd_mask, X64_ONLY, REGARG(ZMM16), REGARG(K7),
       REGARG(ZMM17), MEMARG(OPSZ_64))
OPCODE(vmulss_xlok0xloxlo, vmulss, vmulss_mask, 0, REGARG(XMM0), REGARG(K0), REGARG(XMM1),
       REGARG_PARTIAL(XMM2, OPSZ_4))
OPCODE(vmulss_xhik7xhixhi, vmulss, vmulss_mask, X64_ONLY, REGARG(XMM16), REGARG(K7),
       REGARG(XMM17), REGARG_PARTIAL(XMM31, OPSZ_4))
OPCODE(vmulss_xhik7xhild, vmulss, vmulss_mask, X64_ONLY, REGARG(XMM16), REGARG(K7),
       REGARG(XMM17), MEMARG(OPSZ_4))
OPCODE(vmulsd_xlok0xloxlo, vmulsd, vmulsd_mask, 0, REGARG(XMM0), REGARG(K0), REGARG(XMM1),
       REGARG_PARTIAL(XMM2, OPSZ_8))
OPCODE(vmulsd_xhik7xhixhi, vmulsd, vmulsd_mask, X64_ONLY, REGARG(XMM16), REGARG(K7),
       REGARG(XMM17), REGARG_PARTIAL(XMM31, OPSZ_8))
OPCODE(vmulsd_xhik7xhild, vmulsd, vmulsd_mask, X64_ONLY, REGARG(XMM16), REGARG(K7),
       REGARG(XMM17), MEMARG(OPSZ_8))
OPCODE(vpmullw_xlok0xloxlo, vpmullw, vpmullw_mask, 0, REGARG(XMM0), REGARG(K0),
       REGARG(XMM1), REGARG(XMM2))
OPCODE(vpmullw_xhik7xhixhi, vpmullw, vpmullw_mask, X64_ONLY, REGARG(XMM16), REGARG(K7),
       REGARG(XMM17), REGARG(XMM31))
OPCODE(vpmullw_xhik7xhild, vpmullw, vpmullw_mask, X64_ONLY, REGARG(XMM16), REGARG(K7),
       REGARG(XMM17), MEMARG(OPSZ_16))
OPCODE(vpmullw_ylok0yloylo, vpmullw, vpmullw_mask, 0, REGARG(YMM0), REGARG(K0),
       REGARG(YMM1), REGARG(YMM2))
OPCODE(vpmullw_yhik7yhiyhi, vpmullw, vpmullw_mask, X64_ONLY, REGARG(YMM16), REGARG(K7),
       REGARG(YMM17), REGARG(YMM31))
OPCODE(vpmullw_yhik7yhild, vpmullw, vpmullw_mask, X64_ONLY, REGARG(YMM16), REGARG(K7),
       REGARG(YMM17), MEMARG(OPSZ_32))
OPCODE(vpmullw_zlok0zlozlo, vpmullw, vpmullw_mask, 0, REGARG(ZMM0), REGARG(K0),
       REGARG(ZMM1), REGARG(ZMM2))
OPCODE(vpmullw_zhik7zhizhi, vpmullw, vpmullw_mask, X64_ONLY, REGARG(ZMM16), REGARG(K7),
       REGARG(ZMM17), REGARG(ZMM31))
OPCODE(vpmullw_zhik7zhild, vpmullw, vpmullw_mask, X64_ONLY, REGARG(ZMM16), REGARG(K7),
       REGARG(ZMM17), MEMARG(OPSZ_64))
OPCODE(vpmulld_xlok0xloxlo, vpmulld, vpmulld_mask, 0, REGARG(XMM0), REGARG(K0),
       REGARG(XMM1), REGARG(XMM2))
OPCODE(vpmulld_xhik7xhixhi, vpmulld, vpmulld_mask, X64_ONLY, REGARG(XMM16), REGARG(K7),
       REGARG(XMM17), REGARG(XMM31))
OPCODE(vpmulld_xhik7xhild, vpmulld, vpmulld_mask, X64_ONLY, REGARG(XMM16), REGARG(K7),
       REGARG(XMM17), MEMARG(OPSZ_16))
OPCODE(vpmulld_ylok0yloylo, vpmulld, vpmulld_mask, 0, REGARG(YMM0), REGARG(K0),
       REGARG(YMM1), REGARG(YMM2))
OPCODE(vpmulld_yhik7yhiyhi, vpmulld, vpmulld_mask, X64_ONLY, REGARG(YMM16), REGARG(K7),
       REGARG(YMM17), REGARG(YMM31))
OPCODE(vpmulld_yhik7yhild, vpmulld, vpmulld_mask, X64_ONLY, REGARG(YMM16), REGARG(K7),
       REGARG(YMM17), MEMARG(OPSZ_32))
OPCODE(vpmulld_zlok0zlozlo, vpmulld, vpmulld_mask, 0, REGARG(ZMM0), REGARG(K0),
       REGARG(ZMM1), REGARG(ZMM2))
OPCODE(vpmulld_zhik7zhizhi, vpmulld, vpmulld_mask, X64_ONLY, REGARG(ZMM16), REGARG(K7),
       REGARG(ZMM17), REGARG(ZMM31))
OPCODE(vpmulld_zhik7zhild, vpmulld, vpmulld_mask, X64_ONLY, REGARG(ZMM16), REGARG(K7),
       REGARG(ZMM17), MEMARG(OPSZ_64))
OPCODE(vpmullq_xlok0xloxlo, vpmullq, vpmullq_mask, 0, REGARG(XMM0), REGARG(K0),
       REGARG(XMM1), REGARG(XMM2))
OPCODE(vpmullq_xhik7xhixhi, vpmullq, vpmullq_mask, X64_ONLY, REGARG(XMM16), REGARG(K7),
       REGARG(XMM17), REGARG(XMM31))
OPCODE(vpmullq_xhik7xhild, vpmullq, vpmullq_mask, X64_ONLY, REGARG(XMM16), REGARG(K7),
       REGARG(XMM17), MEMARG(OPSZ_16))
OPCODE(vpmullq_ylok0yloylo, vpmullq, vpmullq_mask, 0, REGARG(YMM0), REGARG(K0),
       REGARG(YMM1), REGARG(YMM2))
OPCODE(vpmullq_yhik7yhiyhi, vpmullq, vpmullq_mask, X64_ONLY, REGARG(YMM16), REGARG(K7),
       REGARG(YMM17), REGARG(YMM31))
OPCODE(vpmullq_yhik7yhild, vpmullq, vpmullq_mask, X64_ONLY, REGARG(YMM16), REGARG(K7),
       REGARG(YMM17), MEMARG(OPSZ_32))
OPCODE(vpmullq_zlok0zlozlo, vpmullq, vpmullq_mask, 0, REGARG(ZMM0), REGARG(K0),
       REGARG(ZMM1), REGARG(ZMM2))
OPCODE(vpmullq_zhik7zhizhi, vpmullq, vpmullq_mask, X64_ONLY, REGARG(ZMM16), REGARG(K7),
       REGARG(ZMM17), REGARG(ZMM31))
OPCODE(vpmullq_zhik7zhild, vpmullq, vpmullq_mask, X64_ONLY, REGARG(ZMM16), REGARG(K7),
       REGARG(ZMM17), MEMARG(OPSZ_64))
OPCODE(vpmuldq_xlok0xloxlo, vpmuldq, vpmuldq_mask, 0, REGARG(XMM0), REGARG(K0),
       REGARG(XMM1), REGARG(XMM2))
OPCODE(vpmuldq_xhik7xhixhi, vpmuldq, vpmuldq_mask, X64_ONLY, REGARG(XMM16), REGARG(K7),
       REGARG(XMM17), REGARG(XMM31))
OPCODE(vpmuldq_xhik7xhild, vpmuldq, vpmuldq_mask, X64_ONLY, REGARG(XMM16), REGARG(K7),
       REGARG(XMM17), MEMARG(OPSZ_16))
OPCODE(vpmuldq_ylok0yloylo, vpmuldq, vpmuldq_mask, 0, REGARG(YMM0), REGARG(K0),
       REGARG(YMM1), REGARG(YMM2))
OPCODE(vpmuldq_yhik7yhiyhi, vpmuldq, vpmuldq_mask, X64_ONLY, REGARG(YMM16), REGARG(K7),
       REGARG(YMM17), REGARG(YMM31))
OPCODE(vpmuldq_yhik7yhild, vpmuldq, vpmuldq_mask, X64_ONLY, REGARG(YMM16), REGARG(K7),
       REGARG(YMM17), MEMARG(OPSZ_32))
OPCODE(vpmuldq_zlok0zlozlo, vpmuldq, vpmuldq_mask, 0, REGARG(ZMM0), REGARG(K0),
       REGARG(ZMM1), REGARG(ZMM2))
OPCODE(vpmuldq_zhik7zhizhi, vpmuldq, vpmuldq_mask, X64_ONLY, REGARG(ZMM16), REGARG(K7),
       REGARG(ZMM17), REGARG(ZMM31))
OPCODE(vpmuldq_zhik7zhild, vpmuldq, vpmuldq_mask, X64_ONLY, REGARG(ZMM16), REGARG(K7),
       REGARG(ZMM17), MEMARG(OPSZ_64))
OPCODE(vpmulhw_xlok0xloxlo, vpmulhw, vpmulhw_mask, 0, REGARG(XMM0), REGARG(K0),
       REGARG(XMM1), REGARG(XMM2))
OPCODE(vpmulhw_xhik7xhixhi, vpmulhw, vpmulhw_mask, X64_ONLY, REGARG(XMM16), REGARG(K7),
       REGARG(XMM17), REGARG(XMM31))
OPCODE(vpmulhw_xhik7xhild, vpmulhw, vpmulhw_mask, X64_ONLY, REGARG(XMM16), REGARG(K7),
       REGARG(XMM17), MEMARG(OPSZ_16))
OPCODE(vpmulhw_ylok0yloylo, vpmulhw, vpmulhw_mask, 0, REGARG(YMM0), REGARG(K0),
       REGARG(YMM1), REGARG(YMM2))
OPCODE(vpmulhw_yhik7yhiyhi, vpmulhw, vpmulhw_mask, X64_ONLY, REGARG(YMM16), REGARG(K7),
       REGARG(YMM17), REGARG(YMM31))
OPCODE(vpmulhw_yhik7yhild, vpmulhw, vpmulhw_mask, X64_ONLY, REGARG(YMM16), REGARG(K7),
       REGARG(YMM17), MEMARG(OPSZ_32))
OPCODE(vpmulhw_zlok0zlozlo, vpmulhw, vpmulhw_mask, 0, REGARG(ZMM0), REGARG(K0),
       REGARG(ZMM1), REGARG(ZMM2))
OPCODE(vpmulhw_zhik7zhizhi, vpmulhw, vpmulhw_mask, X64_ONLY, REGARG(ZMM16), REGARG(K7),
       REGARG(ZMM17), REGARG(ZMM31))
OPCODE(vpmulhw_zhik7zhild, vpmulhw, vpmulhw_mask, X64_ONLY, REGARG(ZMM16), REGARG(K7),
       REGARG(ZMM17), MEMARG(OPSZ_64))
OPCODE(vpmulhuw_xlok0xloxlo, vpmulhuw, vpmulhuw_mask, 0, REGARG(XMM0), REGARG(K0),
       REGARG(XMM1), REGARG(XMM2))
OPCODE(vpmulhuw_xhik7xhixhi, vpmulhuw, vpmulhuw_mask, X64_ONLY, REGARG(XMM16), REGARG(K7),
       REGARG(XMM17), REGARG(XMM31))
OPCODE(vpmulhuw_xhik7xhild, vpmulhuw, vpmulhuw_mask, X64_ONLY, REGARG(XMM16), REGARG(K7),
       REGARG(XMM17), MEMARG(OPSZ_16))
OPCODE(vpmulhuw_ylok0yloylo, vpmulhuw, vpmulhuw_mask, 0, REGARG(YMM0), REGARG(K0),
       REGARG(YMM1), REGARG(YMM2))
OPCODE(vpmulhuw_yhik7yhiyhi, vpmulhuw, vpmulhuw_mask, X64_ONLY, REGARG(YMM16), REGARG(K7),
       REGARG(YMM17), REGARG(YMM31))
OPCODE(vpmulhuw_yhik7yhild, vpmulhuw, vpmulhuw_mask, X64_ONLY, REGARG(YMM16), REGARG(K7),
       REGARG(YMM17), MEMARG(OPSZ_32))
OPCODE(vpmulhuw_zlok0zlozlo, vpmulhuw, vpmulhuw_mask, 0, REGARG(ZMM0), REGARG(K0),
       REGARG(ZMM1), REGARG(ZMM2))
OPCODE(vpmulhuw_zhik7zhizhi, vpmulhuw, vpmulhuw_mask, X64_ONLY, REGARG(ZMM16), REGARG(K7),
       REGARG(ZMM17), REGARG(ZMM31))
OPCODE(vpmulhuw_zhik7zhild, vpmulhuw, vpmulhuw_mask, X64_ONLY, REGARG(ZMM16), REGARG(K7),
       REGARG(ZMM17), MEMARG(OPSZ_64))
OPCODE(vpmuludq_xlok0xloxlo, vpmuludq, vpmuludq_mask, 0, REGARG(XMM0), REGARG(K0),
       REGARG(XMM1), REGARG(XMM2))
OPCODE(vpmuludq_xhik7xhixhi, vpmuludq, vpmuludq_mask, X64_ONLY, REGARG(XMM16), REGARG(K7),
       REGARG(XMM17), REGARG(XMM31))
OPCODE(vpmuludq_xhik7xhild, vpmuludq, vpmuludq_mask, X64_ONLY, REGARG(XMM16), REGARG(K7),
       REGARG(XMM17), MEMARG(OPSZ_16))
OPCODE(vpmuludq_ylok0yloylo, vpmuludq, vpmuludq_mask, 0, REGARG(YMM0), REGARG(K0),
       REGARG(YMM1), REGARG(YMM2))
OPCODE(vpmuludq_yhik7yhiyhi, vpmuludq, vpmuludq_mask, X64_ONLY, REGARG(YMM16), REGARG(K7),
       REGARG(YMM17), REGARG(YMM31))
OPCODE(vpmuludq_yhik7yhild, vpmuludq, vpmuludq_mask, X64_ONLY, REGARG(YMM16), REGARG(K7),
       REGARG(YMM17), MEMARG(OPSZ_32))
OPCODE(vpmuludq_zlok0zlozlo, vpmuludq, vpmuludq_mask, 0, REGARG(ZMM0), REGARG(K0),
       REGARG(ZMM1), REGARG(ZMM2))
OPCODE(vpmuludq_zhik7zhizhi, vpmuludq, vpmuludq_mask, X64_ONLY, REGARG(ZMM16), REGARG(K7),
       REGARG(ZMM17), REGARG(ZMM31))
OPCODE(vpmuludq_zhik7zhild, vpmuludq, vpmuludq_mask, X64_ONLY, REGARG(ZMM16), REGARG(K7),
       REGARG(ZMM17), MEMARG(OPSZ_64))
OPCODE(vpmulhrsw_xlok0xloxlo, vpmulhrsw, vpmulhrsw_mask, 0, REGARG(XMM0), REGARG(K0),
       REGARG(XMM1), REGARG(XMM2))
OPCODE(vpmulhrsw_xhik7xhixhi, vpmulhrsw, vpmulhrsw_mask, X64_ONLY, REGARG(XMM16),
       REGARG(K7), REGARG(XMM17), REGARG(XMM31))
OPCODE(vpmulhrsw_xhik7xhild, vpmulhrsw, vpmulhrsw_mask, X64_ONLY, REGARG(XMM16),
       REGARG(K7), REGARG(XMM17), MEMARG(OPSZ_16))
OPCODE(vpmulhrsw_ylok0yloylo, vpmulhrsw, vpmulhrsw_mask, 0, REGARG(YMM0), REGARG(K0),
       REGARG(YMM1), REGARG(YMM2))
OPCODE(vpmulhrsw_yhik7yhiyhi, vpmulhrsw, vpmulhrsw_mask, X64_ONLY, REGARG(YMM16),
       REGARG(K7), REGARG(YMM17), REGARG(YMM31))
OPCODE(vpmulhrsw_yhik7yhild, vpmulhrsw, vpmulhrsw_mask, X64_ONLY, REGARG(YMM16),
       REGARG(K7), REGARG(YMM17), MEMARG(OPSZ_32))
OPCODE(vpmulhrsw_zlok0zlozlo, vpmulhrsw, vpmulhrsw_mask, 0, REGARG(ZMM0), REGARG(K0),
       REGARG(ZMM1), REGARG(ZMM2))
OPCODE(vpmulhrsw_zhik7zhizhi, vpmulhrsw, vpmulhrsw_mask, X64_ONLY, REGARG(ZMM16),
       REGARG(K7), REGARG(ZMM17), REGARG(ZMM31))
OPCODE(vpmulhrsw_zhik7zhild, vpmulhrsw, vpmulhrsw_mask, X64_ONLY, REGARG(ZMM16),
       REGARG(K7), REGARG(ZMM17), MEMARG(OPSZ_64))
<<<<<<< HEAD
OPCODE(vdivps_xlok0xloxlo, vdivps, vdivps_mask, 0, REGARG(XMM0), REGARG(K0), REGARG(XMM1),
       REGARG(XMM2))
OPCODE(vdivps_xhik7xhixhi, vdivps, vdivps_mask, X64_ONLY, REGARG(XMM16), REGARG(K7),
       REGARG(XMM17), REGARG(XMM31))
OPCODE(vdivps_xhik7xhild, vdivps, vdivps_mask, X64_ONLY, REGARG(XMM16), REGARG(K7),
       REGARG(XMM17), MEMARG(OPSZ_16))
OPCODE(vdivps_ylok0yloylo, vdivps, vdivps_mask, 0, REGARG(YMM0), REGARG(K0), REGARG(YMM1),
       REGARG(YMM2))
OPCODE(vdivps_yhik7yhiyhi, vdivps, vdivps_mask, X64_ONLY, REGARG(YMM16), REGARG(K7),
       REGARG(YMM17), REGARG(YMM31))
OPCODE(vdivps_yhik7yhild, vdivps, vdivps_mask, X64_ONLY, REGARG(YMM16), REGARG(K7),
       REGARG(YMM17), MEMARG(OPSZ_32))
OPCODE(vdivps_zlok0zlozlo, vdivps, vdivps_mask, 0, REGARG(ZMM0), REGARG(K0), REGARG(ZMM1),
       REGARG(ZMM2))
OPCODE(vdivps_zhik7zhizhi, vdivps, vdivps_mask, X64_ONLY, REGARG(ZMM16), REGARG(K7),
       REGARG(ZMM17), REGARG(ZMM31))
OPCODE(vdivps_zhik7zhild, vdivps, vdivps_mask, X64_ONLY, REGARG(ZMM16), REGARG(K7),
       REGARG(ZMM17), MEMARG(OPSZ_64))
OPCODE(vdivpd_xlok0xloxlo, vdivpd, vdivpd_mask, 0, REGARG(XMM0), REGARG(K0), REGARG(XMM1),
       REGARG(XMM2))
OPCODE(vdivpd_xhik7xhixhi, vdivpd, vdivpd_mask, X64_ONLY, REGARG(XMM16), REGARG(K7),
       REGARG(XMM17), REGARG(XMM31))
OPCODE(vdivpd_xhik7xhild, vdivpd, vdivpd_mask, X64_ONLY, REGARG(XMM16), REGARG(K7),
       REGARG(XMM17), MEMARG(OPSZ_16))
OPCODE(vdivpd_ylok0yloylo, vdivpd, vdivpd_mask, 0, REGARG(YMM0), REGARG(K0), REGARG(YMM1),
       REGARG(YMM2))
OPCODE(vdivpd_yhik7yhiyhi, vdivpd, vdivpd_mask, X64_ONLY, REGARG(YMM16), REGARG(K7),
       REGARG(YMM17), REGARG(YMM31))
OPCODE(vdivpd_yhik7yhild, vdivpd, vdivpd_mask, X64_ONLY, REGARG(YMM16), REGARG(K7),
       REGARG(YMM17), MEMARG(OPSZ_32))
OPCODE(vdivpd_zlok0zlozlo, vdivpd, vdivpd_mask, 0, REGARG(ZMM0), REGARG(K0), REGARG(ZMM1),
       REGARG(ZMM2))
OPCODE(vdivpd_zhik7zhizhi, vdivpd, vdivpd_mask, X64_ONLY, REGARG(ZMM16), REGARG(K7),
       REGARG(ZMM17), REGARG(ZMM31))
OPCODE(vdivpd_zhik7zhild, vdivpd, vdivpd_mask, X64_ONLY, REGARG(ZMM16), REGARG(K7),
       REGARG(ZMM17), MEMARG(OPSZ_64))
OPCODE(vdivss_xlok0xloxlo, vdivss, vdivss_mask, 0, REGARG(XMM0), REGARG(K0), REGARG(XMM1),
       REGARG_PARTIAL(XMM2, OPSZ_4))
OPCODE(vdivss_xhik7xhixhi, vdivss, vdivss_mask, X64_ONLY, REGARG(XMM16), REGARG(K7),
       REGARG(XMM17), REGARG_PARTIAL(XMM31, OPSZ_4))
OPCODE(vdivss_xhik7xhild, vdivss, vdivss_mask, X64_ONLY, REGARG(XMM16), REGARG(K7),
       REGARG(XMM17), MEMARG(OPSZ_4))
OPCODE(vdivsd_xlok0xloxlo, vdivsd, vdivsd_mask, 0, REGARG(XMM0), REGARG(K0), REGARG(XMM1),
       REGARG_PARTIAL(XMM2, OPSZ_8))
OPCODE(vdivsd_xhik7xhixhi, vdivsd, vdivsd_mask, X64_ONLY, REGARG(XMM16), REGARG(K7),
       REGARG(XMM17), REGARG_PARTIAL(XMM31, OPSZ_8))
OPCODE(vdivsd_xhik7xhild, vdivsd, vdivsd_mask, X64_ONLY, REGARG(XMM16), REGARG(K7),
       REGARG(XMM17), MEMARG(OPSZ_8))
OPCODE(vminps_xlok0xloxlo, vminps, vminps_mask, 0, REGARG(XMM0), REGARG(K0), REGARG(XMM1),
       REGARG(XMM2))
OPCODE(vminps_xhik7xhixhi, vminps, vminps_mask, X64_ONLY, REGARG(XMM16), REGARG(K7),
       REGARG(XMM17), REGARG(XMM31))
OPCODE(vminps_xhik7xhild, vminps, vminps_mask, X64_ONLY, REGARG(XMM16), REGARG(K7),
       REGARG(XMM17), MEMARG(OPSZ_16))
OPCODE(vminps_ylok0yloylo, vminps, vminps_mask, 0, REGARG(YMM0), REGARG(K0), REGARG(YMM1),
       REGARG(YMM2))
OPCODE(vminps_yhik7yhiyhi, vminps, vminps_mask, X64_ONLY, REGARG(YMM16), REGARG(K7),
       REGARG(YMM17), REGARG(YMM31))
OPCODE(vminps_yhik7yhild, vminps, vminps_mask, X64_ONLY, REGARG(YMM16), REGARG(K7),
       REGARG(YMM17), MEMARG(OPSZ_32))
OPCODE(vminps_zlok0zlozlo, vminps, vminps_mask, 0, REGARG(ZMM0), REGARG(K0), REGARG(ZMM1),
       REGARG(ZMM2))
OPCODE(vminps_zhik7zhizhi, vminps, vminps_mask, X64_ONLY, REGARG(ZMM16), REGARG(K7),
       REGARG(ZMM17), REGARG(ZMM31))
OPCODE(vminps_zhik7zhild, vminps, vminps_mask, X64_ONLY, REGARG(ZMM16), REGARG(K7),
       REGARG(ZMM17), MEMARG(OPSZ_64))
OPCODE(vminpd_xlok0xloxlo, vminpd, vminpd_mask, 0, REGARG(XMM0), REGARG(K0), REGARG(XMM1),
       REGARG(XMM2))
OPCODE(vminpd_xhik7xhixhi, vminpd, vminpd_mask, X64_ONLY, REGARG(XMM16), REGARG(K7),
       REGARG(XMM17), REGARG(XMM31))
OPCODE(vminpd_xhik7xhild, vminpd, vminpd_mask, X64_ONLY, REGARG(XMM16), REGARG(K7),
       REGARG(XMM17), MEMARG(OPSZ_16))
OPCODE(vminpd_ylok0yloylo, vminpd, vminpd_mask, 0, REGARG(YMM0), REGARG(K0), REGARG(YMM1),
       REGARG(YMM2))
OPCODE(vminpd_yhik7yhiyhi, vminpd, vminpd_mask, X64_ONLY, REGARG(YMM16), REGARG(K7),
       REGARG(YMM17), REGARG(YMM31))
OPCODE(vminpd_yhik7yhild, vminpd, vminpd_mask, X64_ONLY, REGARG(YMM16), REGARG(K7),
       REGARG(YMM17), MEMARG(OPSZ_32))
OPCODE(vminpd_zlok0zlozlo, vminpd, vminpd_mask, 0, REGARG(ZMM0), REGARG(K0), REGARG(ZMM1),
       REGARG(ZMM2))
OPCODE(vminpd_zhik7zhizhi, vminpd, vminpd_mask, X64_ONLY, REGARG(ZMM16), REGARG(K7),
       REGARG(ZMM17), REGARG(ZMM31))
OPCODE(vminpd_zhik7zhild, vminpd, vminpd_mask, X64_ONLY, REGARG(ZMM16), REGARG(K7),
       REGARG(ZMM17), MEMARG(OPSZ_64))
OPCODE(vminss_xlok0xloxlo, vminss, vminss_mask, 0, REGARG(XMM0), REGARG(K0), REGARG(XMM1),
       REGARG_PARTIAL(XMM2, OPSZ_4))
OPCODE(vminss_xhik7xhixhi, vminss, vminss_mask, X64_ONLY, REGARG(XMM16), REGARG(K7),
       REGARG(XMM17), REGARG_PARTIAL(XMM31, OPSZ_4))
OPCODE(vminss_xhik7xhild, vminss, vminss_mask, X64_ONLY, REGARG(XMM16), REGARG(K7),
       REGARG(XMM17), MEMARG(OPSZ_4))
OPCODE(vminsd_xlok0xloxlo, vminsd, vminsd_mask, 0, REGARG(XMM0), REGARG(K0), REGARG(XMM1),
       REGARG_PARTIAL(XMM2, OPSZ_8))
OPCODE(vminsd_xhik7xhixhi, vminsd, vminsd_mask, X64_ONLY, REGARG(XMM16), REGARG(K7),
       REGARG(XMM17), REGARG_PARTIAL(XMM31, OPSZ_8))
OPCODE(vminsd_xhik7xhild, vminsd, vminsd_mask, X64_ONLY, REGARG(XMM16), REGARG(K7),
       REGARG(XMM17), MEMARG(OPSZ_8))
OPCODE(vmaxps_xlok0xloxlo, vmaxps, vmaxps_mask, 0, REGARG(XMM0), REGARG(K0), REGARG(XMM1),
       REGARG(XMM2))
OPCODE(vmaxps_xhik7xhixhi, vmaxps, vmaxps_mask, X64_ONLY, REGARG(XMM16), REGARG(K7),
       REGARG(XMM17), REGARG(XMM31))
OPCODE(vmaxps_xhik7xhild, vmaxps, vmaxps_mask, X64_ONLY, REGARG(XMM16), REGARG(K7),
       REGARG(XMM17), MEMARG(OPSZ_16))
OPCODE(vmaxps_ylok0yloylo, vmaxps, vmaxps_mask, 0, REGARG(YMM0), REGARG(K0), REGARG(YMM1),
       REGARG(YMM2))
OPCODE(vmaxps_yhik7yhiyhi, vmaxps, vmaxps_mask, X64_ONLY, REGARG(YMM16), REGARG(K7),
       REGARG(YMM17), REGARG(YMM31))
OPCODE(vmaxps_yhik7yhild, vmaxps, vmaxps_mask, X64_ONLY, REGARG(YMM16), REGARG(K7),
       REGARG(YMM17), MEMARG(OPSZ_32))
OPCODE(vmaxps_zlok0zlozlo, vmaxps, vmaxps_mask, 0, REGARG(ZMM0), REGARG(K0), REGARG(ZMM1),
       REGARG(ZMM2))
OPCODE(vmaxps_zhik7zhizhi, vmaxps, vmaxps_mask, X64_ONLY, REGARG(ZMM16), REGARG(K7),
       REGARG(ZMM17), REGARG(ZMM31))
OPCODE(vmaxps_zhik7zhild, vmaxps, vmaxps_mask, X64_ONLY, REGARG(ZMM16), REGARG(K7),
       REGARG(ZMM17), MEMARG(OPSZ_64))
OPCODE(vmaxpd_xlok0xloxlo, vmaxpd, vmaxpd_mask, 0, REGARG(XMM0), REGARG(K0), REGARG(XMM1),
       REGARG(XMM2))
OPCODE(vmaxpd_xhik7xhixhi, vmaxpd, vmaxpd_mask, X64_ONLY, REGARG(XMM16), REGARG(K7),
       REGARG(XMM17), REGARG(XMM31))
OPCODE(vmaxpd_xhik7xhild, vmaxpd, vmaxpd_mask, X64_ONLY, REGARG(XMM16), REGARG(K7),
       REGARG(XMM17), MEMARG(OPSZ_16))
OPCODE(vmaxpd_ylok0yloylo, vmaxpd, vmaxpd_mask, 0, REGARG(YMM0), REGARG(K0), REGARG(YMM1),
       REGARG(YMM2))
OPCODE(vmaxpd_yhik7yhiyhi, vmaxpd, vmaxpd_mask, X64_ONLY, REGARG(YMM16), REGARG(K7),
       REGARG(YMM17), REGARG(YMM31))
OPCODE(vmaxpd_yhik7yhild, vmaxpd, vmaxpd_mask, X64_ONLY, REGARG(YMM16), REGARG(K7),
       REGARG(YMM17), MEMARG(OPSZ_32))
OPCODE(vmaxpd_zlok0zlozlo, vmaxpd, vmaxpd_mask, 0, REGARG(ZMM0), REGARG(K0), REGARG(ZMM1),
       REGARG(ZMM2))
OPCODE(vmaxpd_zhik7zhizhi, vmaxpd, vmaxpd_mask, X64_ONLY, REGARG(ZMM16), REGARG(K7),
       REGARG(ZMM17), REGARG(ZMM31))
OPCODE(vmaxpd_zhik7zhild, vmaxpd, vmaxpd_mask, X64_ONLY, REGARG(ZMM16), REGARG(K7),
       REGARG(ZMM17), MEMARG(OPSZ_64))
OPCODE(vmaxss_xlok0xloxlo, vmaxss, vmaxss_mask, 0, REGARG(XMM0), REGARG(K0), REGARG(XMM1),
       REGARG_PARTIAL(XMM2, OPSZ_4))
OPCODE(vmaxss_xhik7xhixhi, vmaxss, vmaxss_mask, X64_ONLY, REGARG(XMM16), REGARG(K7),
       REGARG(XMM17), REGARG_PARTIAL(XMM31, OPSZ_4))
OPCODE(vmaxss_xhik7xhild, vmaxss, vmaxss_mask, X64_ONLY, REGARG(XMM16), REGARG(K7),
       REGARG(XMM17), MEMARG(OPSZ_4))
OPCODE(vmaxsd_xlok0xloxlo, vmaxsd, vmaxsd_mask, 0, REGARG(XMM0), REGARG(K0), REGARG(XMM1),
       REGARG_PARTIAL(XMM2, OPSZ_8))
OPCODE(vmaxsd_xhik7xhixhi, vmaxsd, vmaxsd_mask, X64_ONLY, REGARG(XMM16), REGARG(K7),
       REGARG(XMM17), REGARG_PARTIAL(XMM31, OPSZ_8))
OPCODE(vmaxsd_xhik7xhild, vmaxsd, vmaxsd_mask, X64_ONLY, REGARG(XMM16), REGARG(K7),
       REGARG(XMM17), MEMARG(OPSZ_8))

=======
OPCODE(vcvtss2sd_xlok0ld, vcvtss2sd, vcvtss2sd_mask, 0, REGARG(XMM0), REGARG(K0),
       REGARG_PARTIAL(XMM1, OPSZ_8), MEMARG(OPSZ_4))
OPCODE(vcvtss2sd_xhik7ld, vcvtss2sd, vcvtss2sd_mask, X64_ONLY, REGARG(XMM16), REGARG(K7),
       REGARG_PARTIAL(XMM31, OPSZ_8), MEMARG(OPSZ_4))
OPCODE(vcvtss2sd_xlok0xlo, vcvtss2sd, vcvtss2sd_mask, 0, REGARG(XMM0), REGARG(K0),
       REGARG_PARTIAL(XMM1, OPSZ_8), REGARG_PARTIAL(XMM2, OPSZ_4))
OPCODE(vcvtss2sd_xhik7xhi, vcvtss2sd, vcvtss2sd_mask, X64_ONLY, REGARG(XMM16), REGARG(K7),
       REGARG_PARTIAL(XMM16, OPSZ_8), REGARG_PARTIAL(XMM31, OPSZ_4))
OPCODE(vcvtsd2ss_xlok0ld, vcvtsd2ss, vcvtsd2ss_mask, 0, REGARG(XMM0), REGARG(K0),
       REGARG_PARTIAL(XMM1, OPSZ_12), MEMARG(OPSZ_8))
OPCODE(vcvtsd2ss_xhik7ld, vcvtsd2ss, vcvtsd2ss_mask, X64_ONLY, REGARG(XMM16), REGARG(K7),
       REGARG_PARTIAL(XMM31, OPSZ_12), MEMARG(OPSZ_8))
OPCODE(vcvtsd2ss_xlok0xlo, vcvtsd2ss, vcvtsd2ss_mask, 0, REGARG(XMM0), REGARG(K0),
       REGARG_PARTIAL(XMM1, OPSZ_12), REGARG_PARTIAL(XMM2, OPSZ_8))
OPCODE(vcvtsd2ss_xhik7xhi, vcvtsd2ss, vcvtsd2ss_mask, X64_ONLY, REGARG(XMM16), REGARG(K7),
       REGARG_PARTIAL(XMM16, OPSZ_12), REGARG_PARTIAL(XMM31, OPSZ_8))
OPCODE(vcvtps2ph_xlok0ld, vcvtps2ph, vcvtps2ph_mask, 0, MEMARG(OPSZ_16), REGARG(K0),
       REGARG(XMM0), IMMARG(OPSZ_1))
OPCODE(vcvtps2ph_xlok0xlo, vcvtps2ph, vcvtps2ph_mask, 0, REGARG(XMM0), REGARG(K0),
       REGARG(XMM1), IMMARG(OPSZ_1))
OPCODE(vcvtps2ph_xhik7xhi, vcvtps2ph, vcvtps2ph_mask, X64_ONLY, REGARG(XMM16), REGARG(K7),
       REGARG(XMM31), IMMARG(OPSZ_1))
OPCODE(vcvtps2ph_ylok0ld, vcvtps2ph, vcvtps2ph_mask, 0, MEMARG(OPSZ_32), REGARG(K0),
       REGARG(YMM0), IMMARG(OPSZ_1))
OPCODE(vcvtps2ph_ylok0ylo, vcvtps2ph, vcvtps2ph_mask, 0, REGARG(YMM0), REGARG(K0),
       REGARG(YMM1), IMMARG(OPSZ_1))
OPCODE(vcvtps2ph_yhik7yhi, vcvtps2ph, vcvtps2ph_mask, X64_ONLY, REGARG(YMM16), REGARG(K7),
       REGARG(YMM31), IMMARG(OPSZ_1))
OPCODE(vcvtps2ph_zlok0ld, vcvtps2ph, vcvtps2ph_mask, 0, MEMARG(OPSZ_64), REGARG(K0),
       REGARG(ZMM0), IMMARG(OPSZ_1))
OPCODE(vcvtps2ph_zlok0zlo, vcvtps2ph, vcvtps2ph_mask, 0, REGARG(ZMM0), REGARG(K0),
       REGARG(ZMM1), IMMARG(OPSZ_1))
OPCODE(vcvtps2ph_zhik7zhi, vcvtps2ph, vcvtps2ph_mask, X64_ONLY, REGARG(ZMM16), REGARG(K7),
       REGARG(ZMM31), IMMARG(OPSZ_1))
OPCODE(vfmadd132ps_xlok0xloxlo, vfmadd132ps, vfmadd132ps_mask, 0, REGARG(XMM0),
       REGARG(K0), REGARG(XMM1), REGARG(XMM2))
OPCODE(vfmadd132ps_ylok0yloylo, vfmadd132ps, vfmadd132ps_mask, 0, REGARG(YMM0),
       REGARG(K0), REGARG(YMM1), REGARG(YMM2))
OPCODE(vfmadd132ps_zlok0zlozlo, vfmadd132ps, vfmadd132ps_mask, 0, REGARG(ZMM0),
       REGARG(K0), REGARG(ZMM1), REGARG(ZMM2))
OPCODE(vfmadd132ps_xhik7xhixhi, vfmadd132ps, vfmadd132ps_mask, X64_ONLY, REGARG(XMM16),
       REGARG(K7), REGARG(XMM17), REGARG(XMM31))
OPCODE(vfmadd132ps_yhik7yhiyhi, vfmadd132ps, vfmadd132ps_mask, X64_ONLY, REGARG(YMM16),
       REGARG(K7), REGARG(YMM17), REGARG(YMM31))
OPCODE(vfmadd132ps_zhik7zhizhi, vfmadd132ps, vfmadd132ps_mask, X64_ONLY, REGARG(ZMM16),
       REGARG(K7), REGARG(ZMM17), REGARG(ZMM31))
OPCODE(vfmadd132ps_xlok0xlom, vfmadd132ps, vfmadd132ps_mask, 0, REGARG(XMM0), REGARG(K0),
       REGARG(XMM1), MEMARG(OPSZ_16))
OPCODE(vfmadd132ps_ylok0ylom, vfmadd132ps, vfmadd132ps_mask, 0, REGARG(YMM0), REGARG(K0),
       REGARG(YMM1), MEMARG(OPSZ_32))
OPCODE(vfmadd132ps_zlok0zlom, vfmadd132ps, vfmadd132ps_mask, 0, REGARG(ZMM0), REGARG(K0),
       REGARG(ZMM1), MEMARG(OPSZ_64))
OPCODE(vfmadd132ps_xhik0xhim, vfmadd132ps, vfmadd132ps_mask, X64_ONLY, REGARG(XMM16),
       REGARG(K7), REGARG(XMM31), MEMARG(OPSZ_16))
OPCODE(vfmadd132ps_yhik0yhim, vfmadd132ps, vfmadd132ps_mask, X64_ONLY, REGARG(YMM16),
       REGARG(K7), REGARG(YMM31), MEMARG(OPSZ_32))
OPCODE(vfmadd132ps_zhik0zhim, vfmadd132ps, vfmadd132ps_mask, X64_ONLY, REGARG(ZMM16),
       REGARG(K7), REGARG(ZMM31), MEMARG(OPSZ_64))
OPCODE(vfmadd132pd_xlok0xloxlo, vfmadd132pd, vfmadd132pd_mask, 0, REGARG(XMM0),
       REGARG(K0), REGARG(XMM1), REGARG(XMM2))
OPCODE(vfmadd132pd_ylok0yloylo, vfmadd132pd, vfmadd132pd_mask, 0, REGARG(YMM0),
       REGARG(K0), REGARG(YMM1), REGARG(YMM2))
OPCODE(vfmadd132pd_zlok0zlozlo, vfmadd132pd, vfmadd132pd_mask, 0, REGARG(ZMM0),
       REGARG(K0), REGARG(ZMM1), REGARG(ZMM2))
OPCODE(vfmadd132pd_xhik7xhixhi, vfmadd132pd, vfmadd132pd_mask, X64_ONLY, REGARG(XMM16),
       REGARG(K7), REGARG(XMM17), REGARG(XMM31))
OPCODE(vfmadd132pd_yhik7yhiyhi, vfmadd132pd, vfmadd132pd_mask, X64_ONLY, REGARG(YMM16),
       REGARG(K7), REGARG(YMM17), REGARG(YMM31))
OPCODE(vfmadd132pd_zhik7zhizhi, vfmadd132pd, vfmadd132pd_mask, X64_ONLY, REGARG(ZMM16),
       REGARG(K7), REGARG(ZMM17), REGARG(ZMM31))
OPCODE(vfmadd132pd_xlok0xlom, vfmadd132pd, vfmadd132pd_mask, 0, REGARG(XMM0), REGARG(K0),
       REGARG(XMM1), MEMARG(OPSZ_16))
OPCODE(vfmadd132pd_ylok0ylom, vfmadd132pd, vfmadd132pd_mask, 0, REGARG(YMM0), REGARG(K0),
       REGARG(YMM1), MEMARG(OPSZ_32))
OPCODE(vfmadd132pd_zlok0zlom, vfmadd132pd, vfmadd132pd_mask, 0, REGARG(ZMM0), REGARG(K0),
       REGARG(ZMM1), MEMARG(OPSZ_64))
OPCODE(vfmadd132pd_xhik0xhim, vfmadd132pd, vfmadd132pd_mask, X64_ONLY, REGARG(XMM16),
       REGARG(K7), REGARG(XMM31), MEMARG(OPSZ_16))
OPCODE(vfmadd132pd_yhik0yhim, vfmadd132pd, vfmadd132pd_mask, X64_ONLY, REGARG(YMM16),
       REGARG(K7), REGARG(YMM31), MEMARG(OPSZ_32))
OPCODE(vfmadd132pd_zhik0zhim, vfmadd132pd, vfmadd132pd_mask, X64_ONLY, REGARG(ZMM16),
       REGARG(K7), REGARG(ZMM31), MEMARG(OPSZ_64))
OPCODE(vfmadd213ps_xlok0xloxlo, vfmadd213ps, vfmadd213ps_mask, 0, REGARG(XMM0),
       REGARG(K0), REGARG(XMM1), REGARG(XMM2))
OPCODE(vfmadd213ps_ylok0yloylo, vfmadd213ps, vfmadd213ps_mask, 0, REGARG(YMM0),
       REGARG(K0), REGARG(YMM1), REGARG(YMM2))
OPCODE(vfmadd213ps_zlok0zlozlo, vfmadd213ps, vfmadd213ps_mask, 0, REGARG(ZMM0),
       REGARG(K0), REGARG(ZMM1), REGARG(ZMM2))
OPCODE(vfmadd213ps_xhik7xhixhi, vfmadd213ps, vfmadd213ps_mask, X64_ONLY, REGARG(XMM16),
       REGARG(K7), REGARG(XMM17), REGARG(XMM31))
OPCODE(vfmadd213ps_yhik7yhiyhi, vfmadd213ps, vfmadd213ps_mask, X64_ONLY, REGARG(YMM16),
       REGARG(K7), REGARG(YMM17), REGARG(YMM31))
OPCODE(vfmadd213ps_zhik7zhizhi, vfmadd213ps, vfmadd213ps_mask, X64_ONLY, REGARG(ZMM16),
       REGARG(K7), REGARG(ZMM17), REGARG(ZMM31))
OPCODE(vfmadd213ps_xlok0xlom, vfmadd213ps, vfmadd213ps_mask, 0, REGARG(XMM0), REGARG(K0),
       REGARG(XMM1), MEMARG(OPSZ_16))
OPCODE(vfmadd213ps_ylok0ylom, vfmadd213ps, vfmadd213ps_mask, 0, REGARG(YMM0), REGARG(K0),
       REGARG(YMM1), MEMARG(OPSZ_32))
OPCODE(vfmadd213ps_zlok0zlom, vfmadd213ps, vfmadd213ps_mask, 0, REGARG(ZMM0), REGARG(K0),
       REGARG(ZMM1), MEMARG(OPSZ_64))
OPCODE(vfmadd213ps_xhik0xhim, vfmadd213ps, vfmadd213ps_mask, X64_ONLY, REGARG(XMM16),
       REGARG(K7), REGARG(XMM31), MEMARG(OPSZ_16))
OPCODE(vfmadd213ps_yhik0yhim, vfmadd213ps, vfmadd213ps_mask, X64_ONLY, REGARG(YMM16),
       REGARG(K7), REGARG(YMM31), MEMARG(OPSZ_32))
OPCODE(vfmadd213ps_zhik0zhim, vfmadd213ps, vfmadd213ps_mask, X64_ONLY, REGARG(ZMM16),
       REGARG(K7), REGARG(ZMM31), MEMARG(OPSZ_64))
OPCODE(vfmadd213pd_xlok0xloxlo, vfmadd213pd, vfmadd213pd_mask, 0, REGARG(XMM0),
       REGARG(K0), REGARG(XMM1), REGARG(XMM2))
OPCODE(vfmadd213pd_ylok0yloylo, vfmadd213pd, vfmadd213pd_mask, 0, REGARG(YMM0),
       REGARG(K0), REGARG(YMM1), REGARG(YMM2))
OPCODE(vfmadd213pd_zlok0zlozlo, vfmadd213pd, vfmadd213pd_mask, 0, REGARG(ZMM0),
       REGARG(K0), REGARG(ZMM1), REGARG(ZMM2))
OPCODE(vfmadd213pd_xhik7xhixhi, vfmadd213pd, vfmadd213pd_mask, X64_ONLY, REGARG(XMM16),
       REGARG(K7), REGARG(XMM17), REGARG(XMM31))
OPCODE(vfmadd213pd_yhik7yhiyhi, vfmadd213pd, vfmadd213pd_mask, X64_ONLY, REGARG(YMM16),
       REGARG(K7), REGARG(YMM17), REGARG(YMM31))
OPCODE(vfmadd213pd_zhik7zhizhi, vfmadd213pd, vfmadd213pd_mask, X64_ONLY, REGARG(ZMM16),
       REGARG(K7), REGARG(ZMM17), REGARG(ZMM31))
OPCODE(vfmadd213pd_xlok0xlom, vfmadd213pd, vfmadd213pd_mask, 0, REGARG(XMM0), REGARG(K0),
       REGARG(XMM1), MEMARG(OPSZ_16))
OPCODE(vfmadd213pd_ylok0ylom, vfmadd213pd, vfmadd213pd_mask, 0, REGARG(YMM0), REGARG(K0),
       REGARG(YMM1), MEMARG(OPSZ_32))
OPCODE(vfmadd213pd_zlok0zlom, vfmadd213pd, vfmadd213pd_mask, 0, REGARG(ZMM0), REGARG(K0),
       REGARG(ZMM1), MEMARG(OPSZ_64))
OPCODE(vfmadd213pd_xhik0xhim, vfmadd213pd, vfmadd213pd_mask, X64_ONLY, REGARG(XMM16),
       REGARG(K7), REGARG(XMM31), MEMARG(OPSZ_16))
OPCODE(vfmadd213pd_yhik0yhim, vfmadd213pd, vfmadd213pd_mask, X64_ONLY, REGARG(YMM16),
       REGARG(K7), REGARG(YMM31), MEMARG(OPSZ_32))
OPCODE(vfmadd213pd_zhik0zhim, vfmadd213pd, vfmadd213pd_mask, X64_ONLY, REGARG(ZMM16),
       REGARG(K7), REGARG(ZMM31), MEMARG(OPSZ_64))
OPCODE(vfmadd231ps_xlok0xloxlo, vfmadd231ps, vfmadd231ps_mask, 0, REGARG(XMM0),
       REGARG(K0), REGARG(XMM1), REGARG(XMM2))
OPCODE(vfmadd231ps_ylok0yloylo, vfmadd231ps, vfmadd231ps_mask, 0, REGARG(YMM0),
       REGARG(K0), REGARG(YMM1), REGARG(YMM2))
OPCODE(vfmadd231ps_zlok0zlozlo, vfmadd231ps, vfmadd231ps_mask, 0, REGARG(ZMM0),
       REGARG(K0), REGARG(ZMM1), REGARG(ZMM2))
OPCODE(vfmadd231ps_xhik7xhixhi, vfmadd231ps, vfmadd231ps_mask, X64_ONLY, REGARG(XMM16),
       REGARG(K7), REGARG(XMM17), REGARG(XMM31))
OPCODE(vfmadd231ps_yhik7yhiyhi, vfmadd231ps, vfmadd231ps_mask, X64_ONLY, REGARG(YMM16),
       REGARG(K7), REGARG(YMM17), REGARG(YMM31))
OPCODE(vfmadd231ps_zhik7zhizhi, vfmadd231ps, vfmadd231ps_mask, X64_ONLY, REGARG(ZMM16),
       REGARG(K7), REGARG(ZMM17), REGARG(ZMM31))
OPCODE(vfmadd231ps_xlok0xlom, vfmadd231ps, vfmadd231ps_mask, 0, REGARG(XMM0), REGARG(K0),
       REGARG(XMM1), MEMARG(OPSZ_16))
OPCODE(vfmadd231ps_ylok0ylom, vfmadd231ps, vfmadd231ps_mask, 0, REGARG(YMM0), REGARG(K0),
       REGARG(YMM1), MEMARG(OPSZ_32))
OPCODE(vfmadd231ps_zlok0zlom, vfmadd231ps, vfmadd231ps_mask, 0, REGARG(ZMM0), REGARG(K0),
       REGARG(ZMM1), MEMARG(OPSZ_64))
OPCODE(vfmadd231ps_xhik0xhim, vfmadd231ps, vfmadd231ps_mask, X64_ONLY, REGARG(XMM16),
       REGARG(K7), REGARG(XMM31), MEMARG(OPSZ_16))
OPCODE(vfmadd231ps_yhik0yhim, vfmadd231ps, vfmadd231ps_mask, X64_ONLY, REGARG(YMM16),
       REGARG(K7), REGARG(YMM31), MEMARG(OPSZ_32))
OPCODE(vfmadd231ps_zhik0zhim, vfmadd231ps, vfmadd231ps_mask, X64_ONLY, REGARG(ZMM16),
       REGARG(K7), REGARG(ZMM31), MEMARG(OPSZ_64))
OPCODE(vfmadd231pd_xlok0xloxlo, vfmadd231pd, vfmadd231pd_mask, 0, REGARG(XMM0),
       REGARG(K0), REGARG(XMM1), REGARG(XMM2))
OPCODE(vfmadd231pd_ylok0yloylo, vfmadd231pd, vfmadd231pd_mask, 0, REGARG(YMM0),
       REGARG(K0), REGARG(YMM1), REGARG(YMM2))
OPCODE(vfmadd231pd_zlok0zlozlo, vfmadd231pd, vfmadd231pd_mask, 0, REGARG(ZMM0),
       REGARG(K0), REGARG(ZMM1), REGARG(ZMM2))
OPCODE(vfmadd231pd_xhik7xhixhi, vfmadd231pd, vfmadd231pd_mask, X64_ONLY, REGARG(XMM16),
       REGARG(K7), REGARG(XMM17), REGARG(XMM31))
OPCODE(vfmadd231pd_yhik7yhiyhi, vfmadd231pd, vfmadd231pd_mask, X64_ONLY, REGARG(YMM16),
       REGARG(K7), REGARG(YMM17), REGARG(YMM31))
OPCODE(vfmadd231pd_zhik7zhizhi, vfmadd231pd, vfmadd231pd_mask, X64_ONLY, REGARG(ZMM16),
       REGARG(K7), REGARG(ZMM17), REGARG(ZMM31))
OPCODE(vfmadd231pd_xlok0xlom, vfmadd231pd, vfmadd231pd_mask, 0, REGARG(XMM0), REGARG(K0),
       REGARG(XMM1), MEMARG(OPSZ_16))
OPCODE(vfmadd231pd_ylok0ylom, vfmadd231pd, vfmadd231pd_mask, 0, REGARG(YMM0), REGARG(K0),
       REGARG(YMM1), MEMARG(OPSZ_32))
OPCODE(vfmadd231pd_zlok0zlom, vfmadd231pd, vfmadd231pd_mask, 0, REGARG(ZMM0), REGARG(K0),
       REGARG(ZMM1), MEMARG(OPSZ_64))
OPCODE(vfmadd231pd_xhik0xhim, vfmadd231pd, vfmadd231pd_mask, X64_ONLY, REGARG(XMM16),
       REGARG(K7), REGARG(XMM31), MEMARG(OPSZ_16))
OPCODE(vfmadd231pd_yhik0yhim, vfmadd231pd, vfmadd231pd_mask, X64_ONLY, REGARG(YMM16),
       REGARG(K7), REGARG(YMM31), MEMARG(OPSZ_32))
OPCODE(vfmadd231pd_zhik0zhim, vfmadd231pd, vfmadd231pd_mask, X64_ONLY, REGARG(ZMM16),
       REGARG(K7), REGARG(ZMM31), MEMARG(OPSZ_64))
OPCODE(vfmadd132ss_xlok0xloxlo, vfmadd132ss, vfmadd132ss_mask, 0,
       REGARG_PARTIAL(XMM0, OPSZ_4), REGARG(K0), REGARG_PARTIAL(XMM1, OPSZ_4),
       REGARG_PARTIAL(XMM2, OPSZ_4))
OPCODE(vfmadd132ss_xhik7xhixhi, vfmadd132ss, vfmadd132ss_mask, X64_ONLY,
       REGARG_PARTIAL(XMM16, OPSZ_4), REGARG(K7), REGARG_PARTIAL(XMM17, OPSZ_4),
       REGARG_PARTIAL(XMM31, OPSZ_4))
OPCODE(vfmadd132ss_xlok0xlom, vfmadd132ss, vfmadd132ss_mask, 0,
       REGARG_PARTIAL(XMM0, OPSZ_4), REGARG(K0), REGARG_PARTIAL(XMM1, OPSZ_4),
       MEMARG(OPSZ_4))
OPCODE(vfmadd132ss_xhik0xhim, vfmadd132ss, vfmadd132ss_mask, X64_ONLY,
       REGARG_PARTIAL(XMM16, OPSZ_4), REGARG(K7), REGARG_PARTIAL(XMM31, OPSZ_4),
       MEMARG(OPSZ_4))
OPCODE(vfmadd132sd_xlok0xloxlo, vfmadd132sd, vfmadd132sd_mask, 0,
       REGARG_PARTIAL(XMM0, OPSZ_8), REGARG(K0), REGARG_PARTIAL(XMM1, OPSZ_8),
       REGARG_PARTIAL(XMM2, OPSZ_8))
OPCODE(vfmadd132sd_xhik7xhixhi, vfmadd132sd, vfmadd132sd_mask, X64_ONLY,
       REGARG_PARTIAL(XMM16, OPSZ_8), REGARG(K7), REGARG_PARTIAL(XMM17, OPSZ_8),
       REGARG_PARTIAL(XMM31, OPSZ_8))
OPCODE(vfmadd132sd_xlok0xlom, vfmadd132sd, vfmadd132sd_mask, 0,
       REGARG_PARTIAL(XMM0, OPSZ_8), REGARG(K0), REGARG_PARTIAL(XMM1, OPSZ_8),
       MEMARG(OPSZ_8))
OPCODE(vfmadd132sd_xhik0xhim, vfmadd132sd, vfmadd132sd_mask, X64_ONLY,
       REGARG_PARTIAL(XMM16, OPSZ_8), REGARG(K7), REGARG_PARTIAL(XMM31, OPSZ_8),
       MEMARG(OPSZ_8))
OPCODE(vfmadd213ss_xlok0xloxlo, vfmadd213ss, vfmadd213ss_mask, 0,
       REGARG_PARTIAL(XMM0, OPSZ_4), REGARG(K0), REGARG_PARTIAL(XMM1, OPSZ_4),
       REGARG_PARTIAL(XMM2, OPSZ_4))
OPCODE(vfmadd213ss_xhik7xhixhi, vfmadd213ss, vfmadd213ss_mask, X64_ONLY,
       REGARG_PARTIAL(XMM16, OPSZ_4), REGARG(K7), REGARG_PARTIAL(XMM17, OPSZ_4),
       REGARG_PARTIAL(XMM31, OPSZ_4))
OPCODE(vfmadd213ss_xlok0xlom, vfmadd213ss, vfmadd213ss_mask, 0,
       REGARG_PARTIAL(XMM0, OPSZ_4), REGARG(K0), REGARG_PARTIAL(XMM1, OPSZ_4),
       MEMARG(OPSZ_4))
OPCODE(vfmadd213ss_xhik0xhim, vfmadd213ss, vfmadd213ss_mask, X64_ONLY,
       REGARG_PARTIAL(XMM16, OPSZ_4), REGARG(K7), REGARG_PARTIAL(XMM31, OPSZ_4),
       MEMARG(OPSZ_4))
OPCODE(vfmadd213sd_xlok0xloxlo, vfmadd213sd, vfmadd213sd_mask, 0,
       REGARG_PARTIAL(XMM0, OPSZ_8), REGARG(K0), REGARG_PARTIAL(XMM1, OPSZ_8),
       REGARG_PARTIAL(XMM2, OPSZ_8))
OPCODE(vfmadd213sd_xhik7xhixhi, vfmadd213sd, vfmadd213sd_mask, X64_ONLY,
       REGARG_PARTIAL(XMM16, OPSZ_8), REGARG(K7), REGARG_PARTIAL(XMM17, OPSZ_8),
       REGARG_PARTIAL(XMM31, OPSZ_8))
OPCODE(vfmadd213sd_xlok0xlom, vfmadd213sd, vfmadd213sd_mask, 0,
       REGARG_PARTIAL(XMM0, OPSZ_8), REGARG(K0), REGARG_PARTIAL(XMM1, OPSZ_8),
       MEMARG(OPSZ_8))
OPCODE(vfmadd213sd_xhik0xhim, vfmadd213sd, vfmadd213sd_mask, X64_ONLY,
       REGARG_PARTIAL(XMM16, OPSZ_8), REGARG(K7), REGARG_PARTIAL(XMM31, OPSZ_8),
       MEMARG(OPSZ_8))
OPCODE(vfmadd231ss_xlok0xloxlo, vfmadd231ss, vfmadd231ss_mask, 0,
       REGARG_PARTIAL(XMM0, OPSZ_4), REGARG(K0), REGARG_PARTIAL(XMM1, OPSZ_4),
       REGARG_PARTIAL(XMM2, OPSZ_4))
OPCODE(vfmadd231ss_xhik7xhixhi, vfmadd231ss, vfmadd231ss_mask, X64_ONLY,
       REGARG_PARTIAL(XMM16, OPSZ_4), REGARG(K7), REGARG_PARTIAL(XMM17, OPSZ_4),
       REGARG_PARTIAL(XMM31, OPSZ_4))
OPCODE(vfmadd231ss_xlok0xlom, vfmadd231ss, vfmadd231ss_mask, 0,
       REGARG_PARTIAL(XMM0, OPSZ_4), REGARG(K0), REGARG_PARTIAL(XMM1, OPSZ_4),
       MEMARG(OPSZ_4))
OPCODE(vfmadd231ss_xhik0xhim, vfmadd231ss, vfmadd231ss_mask, X64_ONLY,
       REGARG_PARTIAL(XMM16, OPSZ_4), REGARG(K7), REGARG_PARTIAL(XMM31, OPSZ_4),
       MEMARG(OPSZ_4))
OPCODE(vfmadd231sd_xlok0xloxlo, vfmadd231sd, vfmadd231sd_mask, 0,
       REGARG_PARTIAL(XMM0, OPSZ_8), REGARG(K0), REGARG_PARTIAL(XMM1, OPSZ_8),
       REGARG_PARTIAL(XMM2, OPSZ_8))
OPCODE(vfmadd231sd_xhik7xhixhi, vfmadd231sd, vfmadd231sd_mask, X64_ONLY,
       REGARG_PARTIAL(XMM16, OPSZ_8), REGARG(K7), REGARG_PARTIAL(XMM17, OPSZ_8),
       REGARG_PARTIAL(XMM31, OPSZ_8))
OPCODE(vfmadd231sd_xlok0xlom, vfmadd231sd, vfmadd231sd_mask, 0,
       REGARG_PARTIAL(XMM0, OPSZ_8), REGARG(K0), REGARG_PARTIAL(XMM1, OPSZ_8),
       MEMARG(OPSZ_8))
OPCODE(vfmadd231sd_xhik0xhim, vfmadd231sd, vfmadd231sd_mask, X64_ONLY,
       REGARG_PARTIAL(XMM16, OPSZ_8), REGARG(K7), REGARG_PARTIAL(XMM31, OPSZ_8),
       MEMARG(OPSZ_8))
OPCODE(vfmaddsub132ps_xlok0xloxlo, vfmaddsub132ps, vfmaddsub132ps_mask, 0, REGARG(XMM0),
       REGARG(K0), REGARG(XMM1), REGARG(XMM2))
OPCODE(vfmaddsub132ps_ylok0yloylo, vfmaddsub132ps, vfmaddsub132ps_mask, 0, REGARG(YMM0),
       REGARG(K0), REGARG(YMM1), REGARG(YMM2))
OPCODE(vfmaddsub132ps_zlok0zlozlo, vfmaddsub132ps, vfmaddsub132ps_mask, 0, REGARG(ZMM0),
       REGARG(K0), REGARG(ZMM1), REGARG(ZMM2))
OPCODE(vfmaddsub132ps_xhik7xhixhi, vfmaddsub132ps, vfmaddsub132ps_mask, X64_ONLY,
       REGARG(XMM16), REGARG(K7), REGARG(XMM17), REGARG(XMM31))
OPCODE(vfmaddsub132ps_yhik7yhiyhi, vfmaddsub132ps, vfmaddsub132ps_mask, X64_ONLY,
       REGARG(YMM16), REGARG(K7), REGARG(YMM17), REGARG(YMM31))
OPCODE(vfmaddsub132ps_zhik7zhizhi, vfmaddsub132ps, vfmaddsub132ps_mask, X64_ONLY,
       REGARG(ZMM16), REGARG(K7), REGARG(ZMM17), REGARG(ZMM31))
OPCODE(vfmaddsub132ps_xlok0xlom, vfmaddsub132ps, vfmaddsub132ps_mask, 0, REGARG(XMM0),
       REGARG(K0), REGARG(XMM1), MEMARG(OPSZ_16))
OPCODE(vfmaddsub132ps_ylok0ylom, vfmaddsub132ps, vfmaddsub132ps_mask, 0, REGARG(YMM0),
       REGARG(K0), REGARG(YMM1), MEMARG(OPSZ_32))
OPCODE(vfmaddsub132ps_zlok0zlom, vfmaddsub132ps, vfmaddsub132ps_mask, 0, REGARG(ZMM0),
       REGARG(K0), REGARG(ZMM1), MEMARG(OPSZ_64))
OPCODE(vfmaddsub132ps_xhik0xhim, vfmaddsub132ps, vfmaddsub132ps_mask, X64_ONLY,
       REGARG(XMM16), REGARG(K7), REGARG(XMM31), MEMARG(OPSZ_16))
OPCODE(vfmaddsub132ps_yhik0yhim, vfmaddsub132ps, vfmaddsub132ps_mask, X64_ONLY,
       REGARG(YMM16), REGARG(K7), REGARG(YMM31), MEMARG(OPSZ_32))
OPCODE(vfmaddsub213ps_xlok0xloxlo, vfmaddsub213ps, vfmaddsub213ps_mask, 0, REGARG(XMM0),
       REGARG(K0), REGARG(XMM1), REGARG(XMM2))
OPCODE(vfmaddsub213ps_ylok0yloylo, vfmaddsub213ps, vfmaddsub213ps_mask, 0, REGARG(YMM0),
       REGARG(K0), REGARG(YMM1), REGARG(YMM2))
OPCODE(vfmaddsub213ps_zlok0zlozlo, vfmaddsub213ps, vfmaddsub213ps_mask, 0, REGARG(ZMM0),
       REGARG(K0), REGARG(ZMM1), REGARG(ZMM2))
OPCODE(vfmaddsub213ps_xhik7xhixhi, vfmaddsub213ps, vfmaddsub213ps_mask, X64_ONLY,
       REGARG(XMM16), REGARG(K7), REGARG(XMM17), REGARG(XMM31))
OPCODE(vfmaddsub213ps_yhik7yhiyhi, vfmaddsub213ps, vfmaddsub213ps_mask, X64_ONLY,
       REGARG(YMM16), REGARG(K7), REGARG(YMM17), REGARG(YMM31))
OPCODE(vfmaddsub213ps_zhik7zhizhi, vfmaddsub213ps, vfmaddsub213ps_mask, X64_ONLY,
       REGARG(ZMM16), REGARG(K7), REGARG(ZMM17), REGARG(ZMM31))
OPCODE(vfmaddsub213ps_xlok0xlom, vfmaddsub213ps, vfmaddsub213ps_mask, 0, REGARG(XMM0),
       REGARG(K0), REGARG(XMM1), MEMARG(OPSZ_16))
OPCODE(vfmaddsub213ps_ylok0ylom, vfmaddsub213ps, vfmaddsub213ps_mask, 0, REGARG(YMM0),
       REGARG(K0), REGARG(YMM1), MEMARG(OPSZ_32))
OPCODE(vfmaddsub213ps_zlok0zlom, vfmaddsub213ps, vfmaddsub213ps_mask, 0, REGARG(ZMM0),
       REGARG(K0), REGARG(ZMM1), MEMARG(OPSZ_64))
OPCODE(vfmaddsub213ps_xhik0xhim, vfmaddsub213ps, vfmaddsub213ps_mask, X64_ONLY,
       REGARG(XMM16), REGARG(K7), REGARG(XMM31), MEMARG(OPSZ_16))
OPCODE(vfmaddsub213ps_yhik0yhim, vfmaddsub213ps, vfmaddsub213ps_mask, X64_ONLY,
       REGARG(YMM16), REGARG(K7), REGARG(YMM31), MEMARG(OPSZ_32))
OPCODE(vfmaddsub231ps_xlok0xloxlo, vfmaddsub231ps, vfmaddsub231ps_mask, 0, REGARG(XMM0),
       REGARG(K0), REGARG(XMM1), REGARG(XMM2))
OPCODE(vfmaddsub231ps_ylok0yloylo, vfmaddsub231ps, vfmaddsub231ps_mask, 0, REGARG(YMM0),
       REGARG(K0), REGARG(YMM1), REGARG(YMM2))
OPCODE(vfmaddsub231ps_zlok0zlozlo, vfmaddsub231ps, vfmaddsub231ps_mask, 0, REGARG(ZMM0),
       REGARG(K0), REGARG(ZMM1), REGARG(ZMM2))
OPCODE(vfmaddsub231ps_xhik7xhixhi, vfmaddsub231ps, vfmaddsub231ps_mask, X64_ONLY,
       REGARG(XMM16), REGARG(K7), REGARG(XMM17), REGARG(XMM31))
OPCODE(vfmaddsub231ps_yhik7yhiyhi, vfmaddsub231ps, vfmaddsub231ps_mask, X64_ONLY,
       REGARG(YMM16), REGARG(K7), REGARG(YMM17), REGARG(YMM31))
OPCODE(vfmaddsub231ps_zhik7zhizhi, vfmaddsub231ps, vfmaddsub231ps_mask, X64_ONLY,
       REGARG(ZMM16), REGARG(K7), REGARG(ZMM17), REGARG(ZMM31))
OPCODE(vfmaddsub231ps_xlok0xlom, vfmaddsub231ps, vfmaddsub231ps_mask, 0, REGARG(XMM0),
       REGARG(K0), REGARG(XMM1), MEMARG(OPSZ_16))
OPCODE(vfmaddsub231ps_ylok0ylom, vfmaddsub231ps, vfmaddsub231ps_mask, 0, REGARG(YMM0),
       REGARG(K0), REGARG(YMM1), MEMARG(OPSZ_32))
OPCODE(vfmaddsub231ps_zlok0zlom, vfmaddsub231ps, vfmaddsub231ps_mask, 0, REGARG(ZMM0),
       REGARG(K0), REGARG(ZMM1), MEMARG(OPSZ_64))
OPCODE(vfmaddsub231ps_xhik0xhim, vfmaddsub231ps, vfmaddsub231ps_mask, X64_ONLY,
       REGARG(XMM16), REGARG(K7), REGARG(XMM31), MEMARG(OPSZ_16))
OPCODE(vfmaddsub231ps_yhik0yhim, vfmaddsub231ps, vfmaddsub231ps_mask, X64_ONLY,
       REGARG(YMM16), REGARG(K7), REGARG(YMM31), MEMARG(OPSZ_32))
OPCODE(vfmaddsub132pd_xlok0xloxlo, vfmaddsub132pd, vfmaddsub132pd_mask, 0, REGARG(XMM0),
       REGARG(K0), REGARG(XMM1), REGARG(XMM2))
OPCODE(vfmaddsub132pd_ylok0yloylo, vfmaddsub132pd, vfmaddsub132pd_mask, 0, REGARG(YMM0),
       REGARG(K0), REGARG(YMM1), REGARG(YMM2))
OPCODE(vfmaddsub132pd_zlok0zlozlo, vfmaddsub132pd, vfmaddsub132pd_mask, 0, REGARG(ZMM0),
       REGARG(K0), REGARG(ZMM1), REGARG(ZMM2))
OPCODE(vfmaddsub132pd_xhik7xhixhi, vfmaddsub132pd, vfmaddsub132pd_mask, X64_ONLY,
       REGARG(XMM16), REGARG(K7), REGARG(XMM17), REGARG(XMM31))
OPCODE(vfmaddsub132pd_yhik7yhiyhi, vfmaddsub132pd, vfmaddsub132pd_mask, X64_ONLY,
       REGARG(YMM16), REGARG(K7), REGARG(YMM17), REGARG(YMM31))
OPCODE(vfmaddsub132pd_zhik7zhizhi, vfmaddsub132pd, vfmaddsub132pd_mask, X64_ONLY,
       REGARG(ZMM16), REGARG(K7), REGARG(ZMM17), REGARG(ZMM31))
OPCODE(vfmaddsub132pd_xlok0xlom, vfmaddsub132pd, vfmaddsub132pd_mask, 0, REGARG(XMM0),
       REGARG(K0), REGARG(XMM1), MEMARG(OPSZ_16))
OPCODE(vfmaddsub132pd_ylok0ylom, vfmaddsub132pd, vfmaddsub132pd_mask, 0, REGARG(YMM0),
       REGARG(K0), REGARG(YMM1), MEMARG(OPSZ_32))
OPCODE(vfmaddsub132pd_zlok0zlom, vfmaddsub132pd, vfmaddsub132pd_mask, 0, REGARG(ZMM0),
       REGARG(K0), REGARG(ZMM1), MEMARG(OPSZ_64))
OPCODE(vfmaddsub132pd_xhik0xhim, vfmaddsub132pd, vfmaddsub132pd_mask, X64_ONLY,
       REGARG(XMM16), REGARG(K7), REGARG(XMM31), MEMARG(OPSZ_16))
OPCODE(vfmaddsub132pd_yhik0yhim, vfmaddsub132pd, vfmaddsub132pd_mask, X64_ONLY,
       REGARG(YMM16), REGARG(K7), REGARG(YMM31), MEMARG(OPSZ_32))
OPCODE(vfmaddsub213pd_xlok0xloxlo, vfmaddsub213pd, vfmaddsub213pd_mask, 0, REGARG(XMM0),
       REGARG(K0), REGARG(XMM1), REGARG(XMM2))
OPCODE(vfmaddsub213pd_ylok0yloylo, vfmaddsub213pd, vfmaddsub213pd_mask, 0, REGARG(YMM0),
       REGARG(K0), REGARG(YMM1), REGARG(YMM2))
OPCODE(vfmaddsub213pd_zlok0zlozlo, vfmaddsub213pd, vfmaddsub213pd_mask, 0, REGARG(ZMM0),
       REGARG(K0), REGARG(ZMM1), REGARG(ZMM2))
OPCODE(vfmaddsub213pd_xhik7xhixhi, vfmaddsub213pd, vfmaddsub213pd_mask, X64_ONLY,
       REGARG(XMM16), REGARG(K7), REGARG(XMM17), REGARG(XMM31))
OPCODE(vfmaddsub213pd_yhik7yhiyhi, vfmaddsub213pd, vfmaddsub213pd_mask, X64_ONLY,
       REGARG(YMM16), REGARG(K7), REGARG(YMM17), REGARG(YMM31))
OPCODE(vfmaddsub213pd_zhik7zhizhi, vfmaddsub213pd, vfmaddsub213pd_mask, X64_ONLY,
       REGARG(ZMM16), REGARG(K7), REGARG(ZMM17), REGARG(ZMM31))
OPCODE(vfmaddsub213pd_xlok0xlom, vfmaddsub213pd, vfmaddsub213pd_mask, 0, REGARG(XMM0),
       REGARG(K0), REGARG(XMM1), MEMARG(OPSZ_16))
OPCODE(vfmaddsub213pd_ylok0ylom, vfmaddsub213pd, vfmaddsub213pd_mask, 0, REGARG(YMM0),
       REGARG(K0), REGARG(YMM1), MEMARG(OPSZ_32))
OPCODE(vfmaddsub213pd_zlok0zlom, vfmaddsub213pd, vfmaddsub213pd_mask, 0, REGARG(ZMM0),
       REGARG(K0), REGARG(ZMM1), MEMARG(OPSZ_64))
OPCODE(vfmaddsub213pd_xhik0xhim, vfmaddsub213pd, vfmaddsub213pd_mask, X64_ONLY,
       REGARG(XMM16), REGARG(K7), REGARG(XMM31), MEMARG(OPSZ_16))
OPCODE(vfmaddsub213pd_yhik0yhim, vfmaddsub213pd, vfmaddsub213pd_mask, X64_ONLY,
       REGARG(YMM16), REGARG(K7), REGARG(YMM31), MEMARG(OPSZ_32))
OPCODE(vfmaddsub231pd_xlok0xloxlo, vfmaddsub231pd, vfmaddsub231pd_mask, 0, REGARG(XMM0),
       REGARG(K0), REGARG(XMM1), REGARG(XMM2))
OPCODE(vfmaddsub231pd_ylok0yloylo, vfmaddsub231pd, vfmaddsub231pd_mask, 0, REGARG(YMM0),
       REGARG(K0), REGARG(YMM1), REGARG(YMM2))
OPCODE(vfmaddsub231pd_zlok0zlozlo, vfmaddsub231pd, vfmaddsub231pd_mask, 0, REGARG(ZMM0),
       REGARG(K0), REGARG(ZMM1), REGARG(ZMM2))
OPCODE(vfmaddsub231pd_xhik7xhixhi, vfmaddsub231pd, vfmaddsub231pd_mask, X64_ONLY,
       REGARG(XMM16), REGARG(K7), REGARG(XMM17), REGARG(XMM31))
OPCODE(vfmaddsub231pd_yhik7yhiyhi, vfmaddsub231pd, vfmaddsub231pd_mask, X64_ONLY,
       REGARG(YMM16), REGARG(K7), REGARG(YMM17), REGARG(YMM31))
OPCODE(vfmaddsub231pd_zhik7zhizhi, vfmaddsub231pd, vfmaddsub231pd_mask, X64_ONLY,
       REGARG(ZMM16), REGARG(K7), REGARG(ZMM17), REGARG(ZMM31))
OPCODE(vfmaddsub231pd_xlok0xlom, vfmaddsub231pd, vfmaddsub231pd_mask, 0, REGARG(XMM0),
       REGARG(K0), REGARG(XMM1), MEMARG(OPSZ_16))
OPCODE(vfmaddsub231pd_ylok0ylom, vfmaddsub231pd, vfmaddsub231pd_mask, 0, REGARG(YMM0),
       REGARG(K0), REGARG(YMM1), MEMARG(OPSZ_32))
OPCODE(vfmaddsub231pd_zlok0zlom, vfmaddsub231pd, vfmaddsub231pd_mask, 0, REGARG(ZMM0),
       REGARG(K0), REGARG(ZMM1), MEMARG(OPSZ_64))
OPCODE(vfmaddsub231pd_xhik0xhim, vfmaddsub231pd, vfmaddsub231pd_mask, X64_ONLY,
       REGARG(XMM16), REGARG(K7), REGARG(XMM31), MEMARG(OPSZ_16))
OPCODE(vfmaddsub231pd_yhik0yhim, vfmaddsub231pd, vfmaddsub231pd_mask, X64_ONLY,
       REGARG(YMM16), REGARG(K7), REGARG(YMM31), MEMARG(OPSZ_32))
OPCODE(vfmsubadd132ps_xlok0xloxlo, vfmsubadd132ps, vfmsubadd132ps_mask, 0, REGARG(XMM0),
       REGARG(K0), REGARG(XMM1), REGARG(XMM2))
OPCODE(vfmsubadd132ps_ylok0yloylo, vfmsubadd132ps, vfmsubadd132ps_mask, 0, REGARG(YMM0),
       REGARG(K0), REGARG(YMM1), REGARG(YMM2))
OPCODE(vfmsubadd132ps_zlok0zlozlo, vfmsubadd132ps, vfmsubadd132ps_mask, 0, REGARG(ZMM0),
       REGARG(K0), REGARG(ZMM1), REGARG(ZMM2))
OPCODE(vfmsubadd132ps_xhik7xhixhi, vfmsubadd132ps, vfmsubadd132ps_mask, X64_ONLY,
       REGARG(XMM16), REGARG(K7), REGARG(XMM17), REGARG(XMM31))
OPCODE(vfmsubadd132ps_yhik7yhiyhi, vfmsubadd132ps, vfmsubadd132ps_mask, X64_ONLY,
       REGARG(YMM16), REGARG(K7), REGARG(YMM17), REGARG(YMM31))
OPCODE(vfmsubadd132ps_zhik7zhizhi, vfmsubadd132ps, vfmsubadd132ps_mask, X64_ONLY,
       REGARG(ZMM16), REGARG(K7), REGARG(ZMM17), REGARG(ZMM31))
OPCODE(vfmsubadd132ps_xlok0xlom, vfmsubadd132ps, vfmsubadd132ps_mask, 0, REGARG(XMM0),
       REGARG(K0), REGARG(XMM1), MEMARG(OPSZ_16))
OPCODE(vfmsubadd132ps_ylok0ylom, vfmsubadd132ps, vfmsubadd132ps_mask, 0, REGARG(YMM0),
       REGARG(K0), REGARG(YMM1), MEMARG(OPSZ_32))
OPCODE(vfmsubadd132ps_zlok0zlom, vfmsubadd132ps, vfmsubadd132ps_mask, 0, REGARG(ZMM0),
       REGARG(K0), REGARG(ZMM1), MEMARG(OPSZ_64))
OPCODE(vfmsubadd132ps_xhik0xhim, vfmsubadd132ps, vfmsubadd132ps_mask, X64_ONLY,
       REGARG(XMM16), REGARG(K7), REGARG(XMM31), MEMARG(OPSZ_16))
OPCODE(vfmsubadd132ps_yhik0yhim, vfmsubadd132ps, vfmsubadd132ps_mask, X64_ONLY,
       REGARG(YMM16), REGARG(K7), REGARG(YMM31), MEMARG(OPSZ_32))
OPCODE(vfmsubadd213ps_xlok0xloxlo, vfmsubadd213ps, vfmsubadd213ps_mask, 0, REGARG(XMM0),
       REGARG(K0), REGARG(XMM1), REGARG(XMM2))
OPCODE(vfmsubadd213ps_ylok0yloylo, vfmsubadd213ps, vfmsubadd213ps_mask, 0, REGARG(YMM0),
       REGARG(K0), REGARG(YMM1), REGARG(YMM2))
OPCODE(vfmsubadd213ps_zlok0zlozlo, vfmsubadd213ps, vfmsubadd213ps_mask, 0, REGARG(ZMM0),
       REGARG(K0), REGARG(ZMM1), REGARG(ZMM2))
OPCODE(vfmsubadd213ps_xhik7xhixhi, vfmsubadd213ps, vfmsubadd213ps_mask, X64_ONLY,
       REGARG(XMM16), REGARG(K7), REGARG(XMM17), REGARG(XMM31))
OPCODE(vfmsubadd213ps_yhik7yhiyhi, vfmsubadd213ps, vfmsubadd213ps_mask, X64_ONLY,
       REGARG(YMM16), REGARG(K7), REGARG(YMM17), REGARG(YMM31))
OPCODE(vfmsubadd213ps_zhik7zhizhi, vfmsubadd213ps, vfmsubadd213ps_mask, X64_ONLY,
       REGARG(ZMM16), REGARG(K7), REGARG(ZMM17), REGARG(ZMM31))
OPCODE(vfmsubadd213ps_xlok0xlom, vfmsubadd213ps, vfmsubadd213ps_mask, 0, REGARG(XMM0),
       REGARG(K0), REGARG(XMM1), MEMARG(OPSZ_16))
OPCODE(vfmsubadd213ps_ylok0ylom, vfmsubadd213ps, vfmsubadd213ps_mask, 0, REGARG(YMM0),
       REGARG(K0), REGARG(YMM1), MEMARG(OPSZ_32))
OPCODE(vfmsubadd213ps_zlok0zlom, vfmsubadd213ps, vfmsubadd213ps_mask, 0, REGARG(ZMM0),
       REGARG(K0), REGARG(ZMM1), MEMARG(OPSZ_64))
OPCODE(vfmsubadd213ps_xhik0xhim, vfmsubadd213ps, vfmsubadd213ps_mask, X64_ONLY,
       REGARG(XMM16), REGARG(K7), REGARG(XMM31), MEMARG(OPSZ_16))
OPCODE(vfmsubadd213ps_yhik0yhim, vfmsubadd213ps, vfmsubadd213ps_mask, X64_ONLY,
       REGARG(YMM16), REGARG(K7), REGARG(YMM31), MEMARG(OPSZ_32))
OPCODE(vfmsubadd231ps_xlok0xloxlo, vfmsubadd231ps, vfmsubadd231ps_mask, 0, REGARG(XMM0),
       REGARG(K0), REGARG(XMM1), REGARG(XMM2))
OPCODE(vfmsubadd231ps_ylok0yloylo, vfmsubadd231ps, vfmsubadd231ps_mask, 0, REGARG(YMM0),
       REGARG(K0), REGARG(YMM1), REGARG(YMM2))
OPCODE(vfmsubadd231ps_zlok0zlozlo, vfmsubadd231ps, vfmsubadd231ps_mask, 0, REGARG(ZMM0),
       REGARG(K0), REGARG(ZMM1), REGARG(ZMM2))
OPCODE(vfmsubadd231ps_xhik7xhixhi, vfmsubadd231ps, vfmsubadd231ps_mask, X64_ONLY,
       REGARG(XMM16), REGARG(K7), REGARG(XMM17), REGARG(XMM31))
OPCODE(vfmsubadd231ps_yhik7yhiyhi, vfmsubadd231ps, vfmsubadd231ps_mask, X64_ONLY,
       REGARG(YMM16), REGARG(K7), REGARG(YMM17), REGARG(YMM31))
OPCODE(vfmsubadd231ps_zhik7zhizhi, vfmsubadd231ps, vfmsubadd231ps_mask, X64_ONLY,
       REGARG(ZMM16), REGARG(K7), REGARG(ZMM17), REGARG(ZMM31))
OPCODE(vfmsubadd231ps_xlok0xlom, vfmsubadd231ps, vfmsubadd231ps_mask, 0, REGARG(XMM0),
       REGARG(K0), REGARG(XMM1), MEMARG(OPSZ_16))
OPCODE(vfmsubadd231ps_ylok0ylom, vfmsubadd231ps, vfmsubadd231ps_mask, 0, REGARG(YMM0),
       REGARG(K0), REGARG(YMM1), MEMARG(OPSZ_32))
OPCODE(vfmsubadd231ps_zlok0zlom, vfmsubadd231ps, vfmsubadd231ps_mask, 0, REGARG(ZMM0),
       REGARG(K0), REGARG(ZMM1), MEMARG(OPSZ_64))
OPCODE(vfmsubadd231ps_xhik0xhim, vfmsubadd231ps, vfmsubadd231ps_mask, X64_ONLY,
       REGARG(XMM16), REGARG(K7), REGARG(XMM31), MEMARG(OPSZ_16))
OPCODE(vfmsubadd231ps_yhik0yhim, vfmsubadd231ps, vfmsubadd231ps_mask, X64_ONLY,
       REGARG(YMM16), REGARG(K7), REGARG(YMM31), MEMARG(OPSZ_32))
OPCODE(vfmsubadd132pd_xlok0xloxlo, vfmsubadd132pd, vfmsubadd132pd_mask, 0, REGARG(XMM0),
       REGARG(K0), REGARG(XMM1), REGARG(XMM2))
OPCODE(vfmsubadd132pd_ylok0yloylo, vfmsubadd132pd, vfmsubadd132pd_mask, 0, REGARG(YMM0),
       REGARG(K0), REGARG(YMM1), REGARG(YMM2))
OPCODE(vfmsubadd132pd_zlok0zlozlo, vfmsubadd132pd, vfmsubadd132pd_mask, 0, REGARG(ZMM0),
       REGARG(K0), REGARG(ZMM1), REGARG(ZMM2))
OPCODE(vfmsubadd132pd_xhik7xhixhi, vfmsubadd132pd, vfmsubadd132pd_mask, X64_ONLY,
       REGARG(XMM16), REGARG(K7), REGARG(XMM17), REGARG(XMM31))
OPCODE(vfmsubadd132pd_yhik7yhiyhi, vfmsubadd132pd, vfmsubadd132pd_mask, X64_ONLY,
       REGARG(YMM16), REGARG(K7), REGARG(YMM17), REGARG(YMM31))
OPCODE(vfmsubadd132pd_zhik7zhizhi, vfmsubadd132pd, vfmsubadd132pd_mask, X64_ONLY,
       REGARG(ZMM16), REGARG(K7), REGARG(ZMM17), REGARG(ZMM31))
OPCODE(vfmsubadd132pd_xlok0xlom, vfmsubadd132pd, vfmsubadd132pd_mask, 0, REGARG(XMM0),
       REGARG(K0), REGARG(XMM1), MEMARG(OPSZ_16))
OPCODE(vfmsubadd132pd_ylok0ylom, vfmsubadd132pd, vfmsubadd132pd_mask, 0, REGARG(YMM0),
       REGARG(K0), REGARG(YMM1), MEMARG(OPSZ_32))
OPCODE(vfmsubadd132pd_zlok0zlom, vfmsubadd132pd, vfmsubadd132pd_mask, 0, REGARG(ZMM0),
       REGARG(K0), REGARG(ZMM1), MEMARG(OPSZ_64))
OPCODE(vfmsubadd132pd_xhik0xhim, vfmsubadd132pd, vfmsubadd132pd_mask, X64_ONLY,
       REGARG(XMM16), REGARG(K7), REGARG(XMM31), MEMARG(OPSZ_16))
OPCODE(vfmsubadd132pd_yhik0yhim, vfmsubadd132pd, vfmsubadd132pd_mask, X64_ONLY,
       REGARG(YMM16), REGARG(K7), REGARG(YMM31), MEMARG(OPSZ_32))
OPCODE(vfmsubadd213pd_xlok0xloxlo, vfmsubadd213pd, vfmsubadd213pd_mask, 0, REGARG(XMM0),
       REGARG(K0), REGARG(XMM1), REGARG(XMM2))
OPCODE(vfmsubadd213pd_ylok0yloylo, vfmsubadd213pd, vfmsubadd213pd_mask, 0, REGARG(YMM0),
       REGARG(K0), REGARG(YMM1), REGARG(YMM2))
OPCODE(vfmsubadd213pd_zlok0zlozlo, vfmsubadd213pd, vfmsubadd213pd_mask, 0, REGARG(ZMM0),
       REGARG(K0), REGARG(ZMM1), REGARG(ZMM2))
OPCODE(vfmsubadd213pd_xhik7xhixhi, vfmsubadd213pd, vfmsubadd213pd_mask, X64_ONLY,
       REGARG(XMM16), REGARG(K7), REGARG(XMM17), REGARG(XMM31))
OPCODE(vfmsubadd213pd_yhik7yhiyhi, vfmsubadd213pd, vfmsubadd213pd_mask, X64_ONLY,
       REGARG(YMM16), REGARG(K7), REGARG(YMM17), REGARG(YMM31))
OPCODE(vfmsubadd213pd_zhik7zhizhi, vfmsubadd213pd, vfmsubadd213pd_mask, X64_ONLY,
       REGARG(ZMM16), REGARG(K7), REGARG(ZMM17), REGARG(ZMM31))
OPCODE(vfmsubadd213pd_xlok0xlom, vfmsubadd213pd, vfmsubadd213pd_mask, 0, REGARG(XMM0),
       REGARG(K0), REGARG(XMM1), MEMARG(OPSZ_16))
OPCODE(vfmsubadd213pd_ylok0ylom, vfmsubadd213pd, vfmsubadd213pd_mask, 0, REGARG(YMM0),
       REGARG(K0), REGARG(YMM1), MEMARG(OPSZ_32))
OPCODE(vfmsubadd213pd_zlok0zlom, vfmsubadd213pd, vfmsubadd213pd_mask, 0, REGARG(ZMM0),
       REGARG(K0), REGARG(ZMM1), MEMARG(OPSZ_64))
OPCODE(vfmsubadd213pd_xhik0xhim, vfmsubadd213pd, vfmsubadd213pd_mask, X64_ONLY,
       REGARG(XMM16), REGARG(K7), REGARG(XMM31), MEMARG(OPSZ_16))
OPCODE(vfmsubadd213pd_yhik0yhim, vfmsubadd213pd, vfmsubadd213pd_mask, X64_ONLY,
       REGARG(YMM16), REGARG(K7), REGARG(YMM31), MEMARG(OPSZ_32))
OPCODE(vfmsubadd231pd_xlok0xloxlo, vfmsubadd231pd, vfmsubadd231pd_mask, 0, REGARG(XMM0),
       REGARG(K0), REGARG(XMM1), REGARG(XMM2))
OPCODE(vfmsubadd231pd_ylok0yloylo, vfmsubadd231pd, vfmsubadd231pd_mask, 0, REGARG(YMM0),
       REGARG(K0), REGARG(YMM1), REGARG(YMM2))
OPCODE(vfmsubadd231pd_zlok0zlozlo, vfmsubadd231pd, vfmsubadd231pd_mask, 0, REGARG(ZMM0),
       REGARG(K0), REGARG(ZMM1), REGARG(ZMM2))
OPCODE(vfmsubadd231pd_xhik7xhixhi, vfmsubadd231pd, vfmsubadd231pd_mask, X64_ONLY,
       REGARG(XMM16), REGARG(K7), REGARG(XMM17), REGARG(XMM31))
OPCODE(vfmsubadd231pd_yhik7yhiyhi, vfmsubadd231pd, vfmsubadd231pd_mask, X64_ONLY,
       REGARG(YMM16), REGARG(K7), REGARG(YMM17), REGARG(YMM31))
OPCODE(vfmsubadd231pd_zhik7zhizhi, vfmsubadd231pd, vfmsubadd231pd_mask, X64_ONLY,
       REGARG(ZMM16), REGARG(K7), REGARG(ZMM17), REGARG(ZMM31))
OPCODE(vfmsubadd231pd_xlok0xlom, vfmsubadd231pd, vfmsubadd231pd_mask, 0, REGARG(XMM0),
       REGARG(K0), REGARG(XMM1), MEMARG(OPSZ_16))
OPCODE(vfmsubadd231pd_ylok0ylom, vfmsubadd231pd, vfmsubadd231pd_mask, 0, REGARG(YMM0),
       REGARG(K0), REGARG(YMM1), MEMARG(OPSZ_32))
OPCODE(vfmsubadd231pd_zlok0zlom, vfmsubadd231pd, vfmsubadd231pd_mask, 0, REGARG(ZMM0),
       REGARG(K0), REGARG(ZMM1), MEMARG(OPSZ_64))
OPCODE(vfmsubadd231pd_xhik0xhim, vfmsubadd231pd, vfmsubadd231pd_mask, X64_ONLY,
       REGARG(XMM16), REGARG(K7), REGARG(XMM31), MEMARG(OPSZ_16))
OPCODE(vfmsubadd231pd_yhik0yhim, vfmsubadd231pd, vfmsubadd231pd_mask, X64_ONLY,
       REGARG(YMM16), REGARG(K7), REGARG(YMM31), MEMARG(OPSZ_32))
OPCODE(vfmsub132ps_xlok0xloxlo, vfmsub132ps, vfmsub132ps_mask, 0, REGARG(XMM0),
       REGARG(K0), REGARG(XMM1), REGARG(XMM2))
OPCODE(vfmsub132ps_ylok0yloylo, vfmsub132ps, vfmsub132ps_mask, 0, REGARG(YMM0),
       REGARG(K0), REGARG(YMM1), REGARG(YMM2))
OPCODE(vfmsub132ps_zlok0zlozlo, vfmsub132ps, vfmsub132ps_mask, 0, REGARG(ZMM0),
       REGARG(K0), REGARG(ZMM1), REGARG(ZMM2))
OPCODE(vfmsub132ps_xhik7xhixhi, vfmsub132ps, vfmsub132ps_mask, X64_ONLY, REGARG(XMM16),
       REGARG(K7), REGARG(XMM17), REGARG(XMM31))
OPCODE(vfmsub132ps_yhik7yhiyhi, vfmsub132ps, vfmsub132ps_mask, X64_ONLY, REGARG(YMM16),
       REGARG(K7), REGARG(YMM17), REGARG(YMM31))
OPCODE(vfmsub132ps_zhik7zhizhi, vfmsub132ps, vfmsub132ps_mask, X64_ONLY, REGARG(ZMM16),
       REGARG(K7), REGARG(ZMM17), REGARG(ZMM31))
OPCODE(vfmsub132ps_xlok0xlom, vfmsub132ps, vfmsub132ps_mask, 0, REGARG(XMM0), REGARG(K0),
       REGARG(XMM1), MEMARG(OPSZ_16))
OPCODE(vfmsub132ps_ylok0ylom, vfmsub132ps, vfmsub132ps_mask, 0, REGARG(YMM0), REGARG(K0),
       REGARG(YMM1), MEMARG(OPSZ_32))
OPCODE(vfmsub132ps_zlok0zlom, vfmsub132ps, vfmsub132ps_mask, 0, REGARG(ZMM0), REGARG(K0),
       REGARG(ZMM1), MEMARG(OPSZ_64))
OPCODE(vfmsub132ps_xhik0xhim, vfmsub132ps, vfmsub132ps_mask, X64_ONLY, REGARG(XMM16),
       REGARG(K7), REGARG(XMM31), MEMARG(OPSZ_16))
OPCODE(vfmsub132ps_yhik0yhim, vfmsub132ps, vfmsub132ps_mask, X64_ONLY, REGARG(YMM16),
       REGARG(K7), REGARG(YMM31), MEMARG(OPSZ_32))
OPCODE(vfmsub213ps_xlok0xloxlo, vfmsub213ps, vfmsub213ps_mask, 0, REGARG(XMM0),
       REGARG(K0), REGARG(XMM1), REGARG(XMM2))
OPCODE(vfmsub213ps_ylok0yloylo, vfmsub213ps, vfmsub213ps_mask, 0, REGARG(YMM0),
       REGARG(K0), REGARG(YMM1), REGARG(YMM2))
OPCODE(vfmsub213ps_zlok0zlozlo, vfmsub213ps, vfmsub213ps_mask, 0, REGARG(ZMM0),
       REGARG(K0), REGARG(ZMM1), REGARG(ZMM2))
OPCODE(vfmsub213ps_xhik7xhixhi, vfmsub213ps, vfmsub213ps_mask, X64_ONLY, REGARG(XMM16),
       REGARG(K7), REGARG(XMM17), REGARG(XMM31))
OPCODE(vfmsub213ps_yhik7yhiyhi, vfmsub213ps, vfmsub213ps_mask, X64_ONLY, REGARG(YMM16),
       REGARG(K7), REGARG(YMM17), REGARG(YMM31))
OPCODE(vfmsub213ps_zhik7zhizhi, vfmsub213ps, vfmsub213ps_mask, X64_ONLY, REGARG(ZMM16),
       REGARG(K7), REGARG(ZMM17), REGARG(ZMM31))
OPCODE(vfmsub213ps_xlok0xlom, vfmsub213ps, vfmsub213ps_mask, 0, REGARG(XMM0), REGARG(K0),
       REGARG(XMM1), MEMARG(OPSZ_16))
OPCODE(vfmsub213ps_ylok0ylom, vfmsub213ps, vfmsub213ps_mask, 0, REGARG(YMM0), REGARG(K0),
       REGARG(YMM1), MEMARG(OPSZ_32))
OPCODE(vfmsub213ps_zlok0zlom, vfmsub213ps, vfmsub213ps_mask, 0, REGARG(ZMM0), REGARG(K0),
       REGARG(ZMM1), MEMARG(OPSZ_64))
OPCODE(vfmsub213ps_xhik0xhim, vfmsub213ps, vfmsub213ps_mask, X64_ONLY, REGARG(XMM16),
       REGARG(K7), REGARG(XMM31), MEMARG(OPSZ_16))
OPCODE(vfmsub213ps_yhik0yhim, vfmsub213ps, vfmsub213ps_mask, X64_ONLY, REGARG(YMM16),
       REGARG(K7), REGARG(YMM31), MEMARG(OPSZ_32))
OPCODE(vfmsub231ps_xlok0xloxlo, vfmsub231ps, vfmsub231ps_mask, 0, REGARG(XMM0),
       REGARG(K0), REGARG(XMM1), REGARG(XMM2))
OPCODE(vfmsub231ps_ylok0yloylo, vfmsub231ps, vfmsub231ps_mask, 0, REGARG(YMM0),
       REGARG(K0), REGARG(YMM1), REGARG(YMM2))
OPCODE(vfmsub231ps_zlok0zlozlo, vfmsub231ps, vfmsub231ps_mask, 0, REGARG(ZMM0),
       REGARG(K0), REGARG(ZMM1), REGARG(ZMM2))
OPCODE(vfmsub231ps_xhik7xhixhi, vfmsub231ps, vfmsub231ps_mask, X64_ONLY, REGARG(XMM16),
       REGARG(K7), REGARG(XMM17), REGARG(XMM31))
OPCODE(vfmsub231ps_yhik7yhiyhi, vfmsub231ps, vfmsub231ps_mask, X64_ONLY, REGARG(YMM16),
       REGARG(K7), REGARG(YMM17), REGARG(YMM31))
OPCODE(vfmsub231ps_zhik7zhizhi, vfmsub231ps, vfmsub231ps_mask, X64_ONLY, REGARG(ZMM16),
       REGARG(K7), REGARG(ZMM17), REGARG(ZMM31))
OPCODE(vfmsub231ps_xlok0xlom, vfmsub231ps, vfmsub231ps_mask, 0, REGARG(XMM0), REGARG(K0),
       REGARG(XMM1), MEMARG(OPSZ_16))
OPCODE(vfmsub231ps_ylok0ylom, vfmsub231ps, vfmsub231ps_mask, 0, REGARG(YMM0), REGARG(K0),
       REGARG(YMM1), MEMARG(OPSZ_32))
OPCODE(vfmsub231ps_zlok0zlom, vfmsub231ps, vfmsub231ps_mask, 0, REGARG(ZMM0), REGARG(K0),
       REGARG(ZMM1), MEMARG(OPSZ_64))
OPCODE(vfmsub231ps_xhik0xhim, vfmsub231ps, vfmsub231ps_mask, X64_ONLY, REGARG(XMM16),
       REGARG(K7), REGARG(XMM31), MEMARG(OPSZ_16))
OPCODE(vfmsub231ps_yhik0yhim, vfmsub231ps, vfmsub231ps_mask, X64_ONLY, REGARG(YMM16),
       REGARG(K7), REGARG(YMM31), MEMARG(OPSZ_32))
OPCODE(vfmsub132pd_xlok0xloxlo, vfmsub132pd, vfmsub132pd_mask, 0, REGARG(XMM0),
       REGARG(K0), REGARG(XMM1), REGARG(XMM2))
OPCODE(vfmsub132pd_ylok0yloylo, vfmsub132pd, vfmsub132pd_mask, 0, REGARG(YMM0),
       REGARG(K0), REGARG(YMM1), REGARG(YMM2))
OPCODE(vfmsub132pd_zlok0zlozlo, vfmsub132pd, vfmsub132pd_mask, 0, REGARG(ZMM0),
       REGARG(K0), REGARG(ZMM1), REGARG(ZMM2))
OPCODE(vfmsub132pd_xhik7xhixhi, vfmsub132pd, vfmsub132pd_mask, X64_ONLY, REGARG(XMM16),
       REGARG(K7), REGARG(XMM17), REGARG(XMM31))
OPCODE(vfmsub132pd_yhik7yhiyhi, vfmsub132pd, vfmsub132pd_mask, X64_ONLY, REGARG(YMM16),
       REGARG(K7), REGARG(YMM17), REGARG(YMM31))
OPCODE(vfmsub132pd_zhik7zhizhi, vfmsub132pd, vfmsub132pd_mask, X64_ONLY, REGARG(ZMM16),
       REGARG(K7), REGARG(ZMM17), REGARG(ZMM31))
OPCODE(vfmsub132pd_xlok0xlom, vfmsub132pd, vfmsub132pd_mask, 0, REGARG(XMM0), REGARG(K0),
       REGARG(XMM1), MEMARG(OPSZ_16))
OPCODE(vfmsub132pd_ylok0ylom, vfmsub132pd, vfmsub132pd_mask, 0, REGARG(YMM0), REGARG(K0),
       REGARG(YMM1), MEMARG(OPSZ_32))
OPCODE(vfmsub132pd_zlok0zlom, vfmsub132pd, vfmsub132pd_mask, 0, REGARG(ZMM0), REGARG(K0),
       REGARG(ZMM1), MEMARG(OPSZ_64))
OPCODE(vfmsub132pd_xhik0xhim, vfmsub132pd, vfmsub132pd_mask, X64_ONLY, REGARG(XMM16),
       REGARG(K7), REGARG(XMM31), MEMARG(OPSZ_16))
OPCODE(vfmsub132pd_yhik0yhim, vfmsub132pd, vfmsub132pd_mask, X64_ONLY, REGARG(YMM16),
       REGARG(K7), REGARG(YMM31), MEMARG(OPSZ_32))
OPCODE(vfmsub213pd_xlok0xloxlo, vfmsub213pd, vfmsub213pd_mask, 0, REGARG(XMM0),
       REGARG(K0), REGARG(XMM1), REGARG(XMM2))
OPCODE(vfmsub213pd_ylok0yloylo, vfmsub213pd, vfmsub213pd_mask, 0, REGARG(YMM0),
       REGARG(K0), REGARG(YMM1), REGARG(YMM2))
OPCODE(vfmsub213pd_zlok0zlozlo, vfmsub213pd, vfmsub213pd_mask, 0, REGARG(ZMM0),
       REGARG(K0), REGARG(ZMM1), REGARG(ZMM2))
OPCODE(vfmsub213pd_xhik7xhixhi, vfmsub213pd, vfmsub213pd_mask, X64_ONLY, REGARG(XMM16),
       REGARG(K7), REGARG(XMM17), REGARG(XMM31))
OPCODE(vfmsub213pd_yhik7yhiyhi, vfmsub213pd, vfmsub213pd_mask, X64_ONLY, REGARG(YMM16),
       REGARG(K7), REGARG(YMM17), REGARG(YMM31))
OPCODE(vfmsub213pd_zhik7zhizhi, vfmsub213pd, vfmsub213pd_mask, X64_ONLY, REGARG(ZMM16),
       REGARG(K7), REGARG(ZMM17), REGARG(ZMM31))
OPCODE(vfmsub213pd_xlok0xlom, vfmsub213pd, vfmsub213pd_mask, 0, REGARG(XMM0), REGARG(K0),
       REGARG(XMM1), MEMARG(OPSZ_16))
OPCODE(vfmsub213pd_ylok0ylom, vfmsub213pd, vfmsub213pd_mask, 0, REGARG(YMM0), REGARG(K0),
       REGARG(YMM1), MEMARG(OPSZ_32))
OPCODE(vfmsub213pd_zlok0zlom, vfmsub213pd, vfmsub213pd_mask, 0, REGARG(ZMM0), REGARG(K0),
       REGARG(ZMM1), MEMARG(OPSZ_64))
OPCODE(vfmsub213pd_xhik0xhim, vfmsub213pd, vfmsub213pd_mask, X64_ONLY, REGARG(XMM16),
       REGARG(K7), REGARG(XMM31), MEMARG(OPSZ_16))
OPCODE(vfmsub213pd_yhik0yhim, vfmsub213pd, vfmsub213pd_mask, X64_ONLY, REGARG(YMM16),
       REGARG(K7), REGARG(YMM31), MEMARG(OPSZ_32))
OPCODE(vfmsub231pd_xlok0xloxlo, vfmsub231pd, vfmsub231pd_mask, 0, REGARG(XMM0),
       REGARG(K0), REGARG(XMM1), REGARG(XMM2))
OPCODE(vfmsub231pd_ylok0yloylo, vfmsub231pd, vfmsub231pd_mask, 0, REGARG(YMM0),
       REGARG(K0), REGARG(YMM1), REGARG(YMM2))
OPCODE(vfmsub231pd_zlok0zlozlo, vfmsub231pd, vfmsub231pd_mask, 0, REGARG(ZMM0),
       REGARG(K0), REGARG(ZMM1), REGARG(ZMM2))
OPCODE(vfmsub231pd_xhik7xhixhi, vfmsub231pd, vfmsub231pd_mask, X64_ONLY, REGARG(XMM16),
       REGARG(K7), REGARG(XMM17), REGARG(XMM31))
OPCODE(vfmsub231pd_yhik7yhiyhi, vfmsub231pd, vfmsub231pd_mask, X64_ONLY, REGARG(YMM16),
       REGARG(K7), REGARG(YMM17), REGARG(YMM31))
OPCODE(vfmsub231pd_zhik7zhizhi, vfmsub231pd, vfmsub231pd_mask, X64_ONLY, REGARG(ZMM16),
       REGARG(K7), REGARG(ZMM17), REGARG(ZMM31))
OPCODE(vfmsub231pd_xlok0xlom, vfmsub231pd, vfmsub231pd_mask, 0, REGARG(XMM0), REGARG(K0),
       REGARG(XMM1), MEMARG(OPSZ_16))
OPCODE(vfmsub231pd_ylok0ylom, vfmsub231pd, vfmsub231pd_mask, 0, REGARG(YMM0), REGARG(K0),
       REGARG(YMM1), MEMARG(OPSZ_32))
OPCODE(vfmsub231pd_zlok0zlom, vfmsub231pd, vfmsub231pd_mask, 0, REGARG(ZMM0), REGARG(K0),
       REGARG(ZMM1), MEMARG(OPSZ_64))
OPCODE(vfmsub231pd_xhik0xhim, vfmsub231pd, vfmsub231pd_mask, X64_ONLY, REGARG(XMM16),
       REGARG(K7), REGARG(XMM31), MEMARG(OPSZ_16))
OPCODE(vfmsub231pd_yhik0yhim, vfmsub231pd, vfmsub231pd_mask, X64_ONLY, REGARG(YMM16),
       REGARG(K7), REGARG(YMM31), MEMARG(OPSZ_32))
OPCODE(vfmsub132ss_xlok0xloxlo, vfmsub132ss, vfmsub132ss_mask, 0,
       REGARG_PARTIAL(XMM0, OPSZ_4), REGARG(K0), REGARG_PARTIAL(XMM1, OPSZ_4),
       REGARG_PARTIAL(XMM2, OPSZ_4))
OPCODE(vfmsub132ss_xhik7xhixhi, vfmsub132ss, vfmsub132ss_mask, X64_ONLY,
       REGARG_PARTIAL(XMM16, OPSZ_4), REGARG(K7), REGARG_PARTIAL(XMM17, OPSZ_4),
       REGARG_PARTIAL(XMM31, OPSZ_4))
OPCODE(vfmsub132ss_xlok0xlom, vfmsub132ss, vfmsub132ss_mask, 0,
       REGARG_PARTIAL(XMM0, OPSZ_4), REGARG(K0), REGARG_PARTIAL(XMM1, OPSZ_4),
       MEMARG(OPSZ_4))
OPCODE(vfmsub132ss_xhik0xhim, vfmsub132ss, vfmsub132ss_mask, X64_ONLY,
       REGARG_PARTIAL(XMM16, OPSZ_4), REGARG(K7), REGARG_PARTIAL(XMM31, OPSZ_4),
       MEMARG(OPSZ_4))
OPCODE(vfmsub132sd_xlok0xloxlo, vfmsub132sd, vfmsub132sd_mask, 0,
       REGARG_PARTIAL(XMM0, OPSZ_8), REGARG(K0), REGARG_PARTIAL(XMM1, OPSZ_8),
       REGARG_PARTIAL(XMM2, OPSZ_8))
OPCODE(vfmsub132sd_xhik7xhixhi, vfmsub132sd, vfmsub132sd_mask, X64_ONLY,
       REGARG_PARTIAL(XMM16, OPSZ_8), REGARG(K7), REGARG_PARTIAL(XMM17, OPSZ_8),
       REGARG_PARTIAL(XMM31, OPSZ_8))
OPCODE(vfmsub132sd_xlok0xlom, vfmsub132sd, vfmsub132sd_mask, 0,
       REGARG_PARTIAL(XMM0, OPSZ_8), REGARG(K0), REGARG_PARTIAL(XMM1, OPSZ_8),
       MEMARG(OPSZ_8))
OPCODE(vfmsub132sd_xhik0xhim, vfmsub132sd, vfmsub132sd_mask, X64_ONLY,
       REGARG_PARTIAL(XMM16, OPSZ_8), REGARG(K7), REGARG_PARTIAL(XMM31, OPSZ_8),
       MEMARG(OPSZ_8))
OPCODE(vfmsub213ss_xlok0xloxlo, vfmsub213ss, vfmsub213ss_mask, 0,
       REGARG_PARTIAL(XMM0, OPSZ_4), REGARG(K0), REGARG_PARTIAL(XMM1, OPSZ_4),
       REGARG_PARTIAL(XMM2, OPSZ_4))
OPCODE(vfmsub213ss_xhik7xhixhi, vfmsub213ss, vfmsub213ss_mask, X64_ONLY,
       REGARG_PARTIAL(XMM16, OPSZ_4), REGARG(K7), REGARG_PARTIAL(XMM17, OPSZ_4),
       REGARG_PARTIAL(XMM31, OPSZ_4))
OPCODE(vfmsub213ss_xlok0xlom, vfmsub213ss, vfmsub213ss_mask, 0,
       REGARG_PARTIAL(XMM0, OPSZ_4), REGARG(K0), REGARG_PARTIAL(XMM1, OPSZ_4),
       MEMARG(OPSZ_4))
OPCODE(vfmsub213ss_xhik0xhim, vfmsub213ss, vfmsub213ss_mask, X64_ONLY,
       REGARG_PARTIAL(XMM16, OPSZ_4), REGARG(K7), REGARG_PARTIAL(XMM31, OPSZ_4),
       MEMARG(OPSZ_4))
OPCODE(vfmsub213sd_xlok0xloxlo, vfmsub213sd, vfmsub213sd_mask, 0,
       REGARG_PARTIAL(XMM0, OPSZ_8), REGARG(K0), REGARG_PARTIAL(XMM1, OPSZ_8),
       REGARG_PARTIAL(XMM2, OPSZ_8))
OPCODE(vfmsub213sd_xhik7xhixhi, vfmsub213sd, vfmsub213sd_mask, X64_ONLY,
       REGARG_PARTIAL(XMM16, OPSZ_8), REGARG(K7), REGARG_PARTIAL(XMM17, OPSZ_8),
       REGARG_PARTIAL(XMM31, OPSZ_8))
OPCODE(vfmsub213sd_xlok0xlom, vfmsub213sd, vfmsub213sd_mask, 0,
       REGARG_PARTIAL(XMM0, OPSZ_8), REGARG(K0), REGARG_PARTIAL(XMM1, OPSZ_8),
       MEMARG(OPSZ_8))
OPCODE(vfmsub213sd_xhik0xhim, vfmsub213sd, vfmsub213sd_mask, X64_ONLY,
       REGARG_PARTIAL(XMM16, OPSZ_8), REGARG(K7), REGARG_PARTIAL(XMM31, OPSZ_8),
       MEMARG(OPSZ_8))
OPCODE(vfmsub231ss_xlok0xloxlo, vfmsub231ss, vfmsub231ss_mask, 0,
       REGARG_PARTIAL(XMM0, OPSZ_4), REGARG(K0), REGARG_PARTIAL(XMM1, OPSZ_4),
       REGARG_PARTIAL(XMM2, OPSZ_4))
OPCODE(vfmsub231ss_xhik7xhixhi, vfmsub231ss, vfmsub231ss_mask, X64_ONLY,
       REGARG_PARTIAL(XMM16, OPSZ_4), REGARG(K7), REGARG_PARTIAL(XMM17, OPSZ_4),
       REGARG_PARTIAL(XMM31, OPSZ_4))
OPCODE(vfmsub231ss_xlok0xlom, vfmsub231ss, vfmsub231ss_mask, 0,
       REGARG_PARTIAL(XMM0, OPSZ_4), REGARG(K0), REGARG_PARTIAL(XMM1, OPSZ_4),
       MEMARG(OPSZ_4))
OPCODE(vfmsub231ss_xhik0xhim, vfmsub231ss, vfmsub231ss_mask, X64_ONLY,
       REGARG_PARTIAL(XMM16, OPSZ_4), REGARG(K7), REGARG_PARTIAL(XMM31, OPSZ_4),
       MEMARG(OPSZ_4))
OPCODE(vfmsub231sd_xlok0xloxlo, vfmsub231sd, vfmsub231sd_mask, 0,
       REGARG_PARTIAL(XMM0, OPSZ_8), REGARG(K0), REGARG_PARTIAL(XMM1, OPSZ_8),
       REGARG_PARTIAL(XMM2, OPSZ_8))
OPCODE(vfmsub231sd_xhik7xhixhi, vfmsub231sd, vfmsub231sd_mask, X64_ONLY,
       REGARG_PARTIAL(XMM16, OPSZ_8), REGARG(K7), REGARG_PARTIAL(XMM17, OPSZ_8),
       REGARG_PARTIAL(XMM31, OPSZ_8))
OPCODE(vfmsub231sd_xlok0xlom, vfmsub231sd, vfmsub231sd_mask, 0,
       REGARG_PARTIAL(XMM0, OPSZ_8), REGARG(K0), REGARG_PARTIAL(XMM1, OPSZ_8),
       MEMARG(OPSZ_8))
OPCODE(vfmsub231sd_xhik0xhim, vfmsub231sd, vfmsub231sd_mask, X64_ONLY,
       REGARG_PARTIAL(XMM16, OPSZ_8), REGARG(K7), REGARG_PARTIAL(XMM31, OPSZ_8),
       MEMARG(OPSZ_8))
OPCODE(vfnmadd132ps_xlok0xloxlo, vfnmadd132ps, vfnmadd132ps_mask, 0, REGARG(XMM0),
       REGARG(K0), REGARG(XMM1), REGARG(XMM2))
OPCODE(vfnmadd132ps_ylok0yloylo, vfnmadd132ps, vfnmadd132ps_mask, 0, REGARG(YMM0),
       REGARG(K0), REGARG(YMM1), REGARG(YMM2))
OPCODE(vfnmadd132ps_zlok0zlozlo, vfnmadd132ps, vfnmadd132ps_mask, 0, REGARG(ZMM0),
       REGARG(K0), REGARG(ZMM1), REGARG(ZMM2))
OPCODE(vfnmadd132ps_xhik7xhixhi, vfnmadd132ps, vfnmadd132ps_mask, X64_ONLY, REGARG(XMM16),
       REGARG(K7), REGARG(XMM17), REGARG(XMM31))
OPCODE(vfnmadd132ps_yhik7yhiyhi, vfnmadd132ps, vfnmadd132ps_mask, X64_ONLY, REGARG(YMM16),
       REGARG(K7), REGARG(YMM17), REGARG(YMM31))
OPCODE(vfnmadd132ps_zhik7zhizhi, vfnmadd132ps, vfnmadd132ps_mask, X64_ONLY, REGARG(ZMM16),
       REGARG(K7), REGARG(ZMM17), REGARG(ZMM31))
OPCODE(vfnmadd132ps_xlok0xlom, vfnmadd132ps, vfnmadd132ps_mask, 0, REGARG(XMM0),
       REGARG(K0), REGARG(XMM1), MEMARG(OPSZ_16))
OPCODE(vfnmadd132ps_ylok0ylom, vfnmadd132ps, vfnmadd132ps_mask, 0, REGARG(YMM0),
       REGARG(K0), REGARG(YMM1), MEMARG(OPSZ_32))
OPCODE(vfnmadd132ps_zlok0zlom, vfnmadd132ps, vfnmadd132ps_mask, 0, REGARG(ZMM0),
       REGARG(K0), REGARG(ZMM1), MEMARG(OPSZ_64))
OPCODE(vfnmadd132ps_xhik0xhim, vfnmadd132ps, vfnmadd132ps_mask, X64_ONLY, REGARG(XMM16),
       REGARG(K7), REGARG(XMM31), MEMARG(OPSZ_16))
OPCODE(vfnmadd132ps_yhik0yhim, vfnmadd132ps, vfnmadd132ps_mask, X64_ONLY, REGARG(YMM16),
       REGARG(K7), REGARG(YMM31), MEMARG(OPSZ_32))
OPCODE(vfnmadd132ps_zhik0zhim, vfnmadd132ps, vfnmadd132ps_mask, X64_ONLY, REGARG(ZMM16),
       REGARG(K7), REGARG(ZMM31), MEMARG(OPSZ_64))
OPCODE(vfnmadd132pd_xlok0xloxlo, vfnmadd132pd, vfnmadd132pd_mask, 0, REGARG(XMM0),
       REGARG(K0), REGARG(XMM1), REGARG(XMM2))
OPCODE(vfnmadd132pd_ylok0yloylo, vfnmadd132pd, vfnmadd132pd_mask, 0, REGARG(YMM0),
       REGARG(K0), REGARG(YMM1), REGARG(YMM2))
OPCODE(vfnmadd132pd_zlok0zlozlo, vfnmadd132pd, vfnmadd132pd_mask, 0, REGARG(ZMM0),
       REGARG(K0), REGARG(ZMM1), REGARG(ZMM2))
OPCODE(vfnmadd132pd_xhik7xhixhi, vfnmadd132pd, vfnmadd132pd_mask, X64_ONLY, REGARG(XMM16),
       REGARG(K7), REGARG(XMM17), REGARG(XMM31))
OPCODE(vfnmadd132pd_yhik7yhiyhi, vfnmadd132pd, vfnmadd132pd_mask, X64_ONLY, REGARG(YMM16),
       REGARG(K7), REGARG(YMM17), REGARG(YMM31))
OPCODE(vfnmadd132pd_zhik7zhizhi, vfnmadd132pd, vfnmadd132pd_mask, X64_ONLY, REGARG(ZMM16),
       REGARG(K7), REGARG(ZMM17), REGARG(ZMM31))
OPCODE(vfnmadd132pd_xlok0xlom, vfnmadd132pd, vfnmadd132pd_mask, 0, REGARG(XMM0),
       REGARG(K0), REGARG(XMM1), MEMARG(OPSZ_16))
OPCODE(vfnmadd132pd_ylok0ylom, vfnmadd132pd, vfnmadd132pd_mask, 0, REGARG(YMM0),
       REGARG(K0), REGARG(YMM1), MEMARG(OPSZ_32))
OPCODE(vfnmadd132pd_zlok0zlom, vfnmadd132pd, vfnmadd132pd_mask, 0, REGARG(ZMM0),
       REGARG(K0), REGARG(ZMM1), MEMARG(OPSZ_64))
OPCODE(vfnmadd132pd_xhik0xhim, vfnmadd132pd, vfnmadd132pd_mask, X64_ONLY, REGARG(XMM16),
       REGARG(K7), REGARG(XMM31), MEMARG(OPSZ_16))
OPCODE(vfnmadd132pd_yhik0yhim, vfnmadd132pd, vfnmadd132pd_mask, X64_ONLY, REGARG(YMM16),
       REGARG(K7), REGARG(YMM31), MEMARG(OPSZ_32))
OPCODE(vfnmadd132pd_zhik0zhim, vfnmadd132pd, vfnmadd132pd_mask, X64_ONLY, REGARG(ZMM16),
       REGARG(K7), REGARG(ZMM31), MEMARG(OPSZ_64))
OPCODE(vfnmadd213ps_xlok0xloxlo, vfnmadd213ps, vfnmadd213ps_mask, 0, REGARG(XMM0),
       REGARG(K0), REGARG(XMM1), REGARG(XMM2))
OPCODE(vfnmadd213ps_ylok0yloylo, vfnmadd213ps, vfnmadd213ps_mask, 0, REGARG(YMM0),
       REGARG(K0), REGARG(YMM1), REGARG(YMM2))
OPCODE(vfnmadd213ps_zlok0zlozlo, vfnmadd213ps, vfnmadd213ps_mask, 0, REGARG(ZMM0),
       REGARG(K0), REGARG(ZMM1), REGARG(ZMM2))
OPCODE(vfnmadd213ps_xhik7xhixhi, vfnmadd213ps, vfnmadd213ps_mask, X64_ONLY, REGARG(XMM16),
       REGARG(K7), REGARG(XMM17), REGARG(XMM31))
OPCODE(vfnmadd213ps_yhik7yhiyhi, vfnmadd213ps, vfnmadd213ps_mask, X64_ONLY, REGARG(YMM16),
       REGARG(K7), REGARG(YMM17), REGARG(YMM31))
OPCODE(vfnmadd213ps_zhik7zhizhi, vfnmadd213ps, vfnmadd213ps_mask, X64_ONLY, REGARG(ZMM16),
       REGARG(K7), REGARG(ZMM17), REGARG(ZMM31))
OPCODE(vfnmadd213ps_xlok0xlom, vfnmadd213ps, vfnmadd213ps_mask, 0, REGARG(XMM0),
       REGARG(K0), REGARG(XMM1), MEMARG(OPSZ_16))
OPCODE(vfnmadd213ps_ylok0ylom, vfnmadd213ps, vfnmadd213ps_mask, 0, REGARG(YMM0),
       REGARG(K0), REGARG(YMM1), MEMARG(OPSZ_32))
OPCODE(vfnmadd213ps_zlok0zlom, vfnmadd213ps, vfnmadd213ps_mask, 0, REGARG(ZMM0),
       REGARG(K0), REGARG(ZMM1), MEMARG(OPSZ_64))
OPCODE(vfnmadd213ps_xhik0xhim, vfnmadd213ps, vfnmadd213ps_mask, X64_ONLY, REGARG(XMM16),
       REGARG(K7), REGARG(XMM31), MEMARG(OPSZ_16))
OPCODE(vfnmadd213ps_yhik0yhim, vfnmadd213ps, vfnmadd213ps_mask, X64_ONLY, REGARG(YMM16),
       REGARG(K7), REGARG(YMM31), MEMARG(OPSZ_32))
OPCODE(vfnmadd213ps_zhik0zhim, vfnmadd213ps, vfnmadd213ps_mask, X64_ONLY, REGARG(ZMM16),
       REGARG(K7), REGARG(ZMM31), MEMARG(OPSZ_64))
OPCODE(vfnmadd213pd_xlok0xloxlo, vfnmadd213pd, vfnmadd213pd_mask, 0, REGARG(XMM0),
       REGARG(K0), REGARG(XMM1), REGARG(XMM2))
OPCODE(vfnmadd213pd_ylok0yloylo, vfnmadd213pd, vfnmadd213pd_mask, 0, REGARG(YMM0),
       REGARG(K0), REGARG(YMM1), REGARG(YMM2))
OPCODE(vfnmadd213pd_zlok0zlozlo, vfnmadd213pd, vfnmadd213pd_mask, 0, REGARG(ZMM0),
       REGARG(K0), REGARG(ZMM1), REGARG(ZMM2))
OPCODE(vfnmadd213pd_xhik7xhixhi, vfnmadd213pd, vfnmadd213pd_mask, X64_ONLY, REGARG(XMM16),
       REGARG(K7), REGARG(XMM17), REGARG(XMM31))
OPCODE(vfnmadd213pd_yhik7yhiyhi, vfnmadd213pd, vfnmadd213pd_mask, X64_ONLY, REGARG(YMM16),
       REGARG(K7), REGARG(YMM17), REGARG(YMM31))
OPCODE(vfnmadd213pd_zhik7zhizhi, vfnmadd213pd, vfnmadd213pd_mask, X64_ONLY, REGARG(ZMM16),
       REGARG(K7), REGARG(ZMM17), REGARG(ZMM31))
OPCODE(vfnmadd213pd_xlok0xlom, vfnmadd213pd, vfnmadd213pd_mask, 0, REGARG(XMM0),
       REGARG(K0), REGARG(XMM1), MEMARG(OPSZ_16))
OPCODE(vfnmadd213pd_ylok0ylom, vfnmadd213pd, vfnmadd213pd_mask, 0, REGARG(YMM0),
       REGARG(K0), REGARG(YMM1), MEMARG(OPSZ_32))
OPCODE(vfnmadd213pd_zlok0zlom, vfnmadd213pd, vfnmadd213pd_mask, 0, REGARG(ZMM0),
       REGARG(K0), REGARG(ZMM1), MEMARG(OPSZ_64))
OPCODE(vfnmadd213pd_xhik0xhim, vfnmadd213pd, vfnmadd213pd_mask, X64_ONLY, REGARG(XMM16),
       REGARG(K7), REGARG(XMM31), MEMARG(OPSZ_16))
OPCODE(vfnmadd213pd_yhik0yhim, vfnmadd213pd, vfnmadd213pd_mask, X64_ONLY, REGARG(YMM16),
       REGARG(K7), REGARG(YMM31), MEMARG(OPSZ_32))
OPCODE(vfnmadd213pd_zhik0zhim, vfnmadd213pd, vfnmadd213pd_mask, X64_ONLY, REGARG(ZMM16),
       REGARG(K7), REGARG(ZMM31), MEMARG(OPSZ_64))
OPCODE(vfnmadd231ps_xlok0xloxlo, vfnmadd231ps, vfnmadd231ps_mask, 0, REGARG(XMM0),
       REGARG(K0), REGARG(XMM1), REGARG(XMM2))
OPCODE(vfnmadd231ps_ylok0yloylo, vfnmadd231ps, vfnmadd231ps_mask, 0, REGARG(YMM0),
       REGARG(K0), REGARG(YMM1), REGARG(YMM2))
OPCODE(vfnmadd231ps_zlok0zlozlo, vfnmadd231ps, vfnmadd231ps_mask, 0, REGARG(ZMM0),
       REGARG(K0), REGARG(ZMM1), REGARG(ZMM2))
OPCODE(vfnmadd231ps_xhik7xhixhi, vfnmadd231ps, vfnmadd231ps_mask, X64_ONLY, REGARG(XMM16),
       REGARG(K7), REGARG(XMM17), REGARG(XMM31))
OPCODE(vfnmadd231ps_yhik7yhiyhi, vfnmadd231ps, vfnmadd231ps_mask, X64_ONLY, REGARG(YMM16),
       REGARG(K7), REGARG(YMM17), REGARG(YMM31))
OPCODE(vfnmadd231ps_zhik7zhizhi, vfnmadd231ps, vfnmadd231ps_mask, X64_ONLY, REGARG(ZMM16),
       REGARG(K7), REGARG(ZMM17), REGARG(ZMM31))
OPCODE(vfnmadd231ps_xlok0xlom, vfnmadd231ps, vfnmadd231ps_mask, 0, REGARG(XMM0),
       REGARG(K0), REGARG(XMM1), MEMARG(OPSZ_16))
OPCODE(vfnmadd231ps_ylok0ylom, vfnmadd231ps, vfnmadd231ps_mask, 0, REGARG(YMM0),
       REGARG(K0), REGARG(YMM1), MEMARG(OPSZ_32))
OPCODE(vfnmadd231ps_zlok0zlom, vfnmadd231ps, vfnmadd231ps_mask, 0, REGARG(ZMM0),
       REGARG(K0), REGARG(ZMM1), MEMARG(OPSZ_64))
OPCODE(vfnmadd231ps_xhik0xhim, vfnmadd231ps, vfnmadd231ps_mask, X64_ONLY, REGARG(XMM16),
       REGARG(K7), REGARG(XMM31), MEMARG(OPSZ_16))
OPCODE(vfnmadd231ps_yhik0yhim, vfnmadd231ps, vfnmadd231ps_mask, X64_ONLY, REGARG(YMM16),
       REGARG(K7), REGARG(YMM31), MEMARG(OPSZ_32))
OPCODE(vfnmadd231ps_zhik0zhim, vfnmadd231ps, vfnmadd231ps_mask, X64_ONLY, REGARG(ZMM16),
       REGARG(K7), REGARG(ZMM31), MEMARG(OPSZ_64))
OPCODE(vfnmadd231pd_xlok0xloxlo, vfnmadd231pd, vfnmadd231pd_mask, 0, REGARG(XMM0),
       REGARG(K0), REGARG(XMM1), REGARG(XMM2))
OPCODE(vfnmadd231pd_ylok0yloylo, vfnmadd231pd, vfnmadd231pd_mask, 0, REGARG(YMM0),
       REGARG(K0), REGARG(YMM1), REGARG(YMM2))
OPCODE(vfnmadd231pd_zlok0zlozlo, vfnmadd231pd, vfnmadd231pd_mask, 0, REGARG(ZMM0),
       REGARG(K0), REGARG(ZMM1), REGARG(ZMM2))
OPCODE(vfnmadd231pd_xhik7xhixhi, vfnmadd231pd, vfnmadd231pd_mask, X64_ONLY, REGARG(XMM16),
       REGARG(K7), REGARG(XMM17), REGARG(XMM31))
OPCODE(vfnmadd231pd_yhik7yhiyhi, vfnmadd231pd, vfnmadd231pd_mask, X64_ONLY, REGARG(YMM16),
       REGARG(K7), REGARG(YMM17), REGARG(YMM31))
OPCODE(vfnmadd231pd_zhik7zhizhi, vfnmadd231pd, vfnmadd231pd_mask, X64_ONLY, REGARG(ZMM16),
       REGARG(K7), REGARG(ZMM17), REGARG(ZMM31))
OPCODE(vfnmadd231pd_xlok0xlom, vfnmadd231pd, vfnmadd231pd_mask, 0, REGARG(XMM0),
       REGARG(K0), REGARG(XMM1), MEMARG(OPSZ_16))
OPCODE(vfnmadd231pd_ylok0ylom, vfnmadd231pd, vfnmadd231pd_mask, 0, REGARG(YMM0),
       REGARG(K0), REGARG(YMM1), MEMARG(OPSZ_32))
OPCODE(vfnmadd231pd_zlok0zlom, vfnmadd231pd, vfnmadd231pd_mask, 0, REGARG(ZMM0),
       REGARG(K0), REGARG(ZMM1), MEMARG(OPSZ_64))
OPCODE(vfnmadd231pd_xhik0xhim, vfnmadd231pd, vfnmadd231pd_mask, X64_ONLY, REGARG(XMM16),
       REGARG(K7), REGARG(XMM31), MEMARG(OPSZ_16))
OPCODE(vfnmadd231pd_yhik0yhim, vfnmadd231pd, vfnmadd231pd_mask, X64_ONLY, REGARG(YMM16),
       REGARG(K7), REGARG(YMM31), MEMARG(OPSZ_32))
OPCODE(vfnmadd231pd_zhik0zhim, vfnmadd231pd, vfnmadd231pd_mask, X64_ONLY, REGARG(ZMM16),
       REGARG(K7), REGARG(ZMM31), MEMARG(OPSZ_64))
OPCODE(vfnmadd132ss_xlok0xloxlo, vfnmadd132ss, vfnmadd132ss_mask, 0,
       REGARG_PARTIAL(XMM0, OPSZ_4), REGARG(K0), REGARG_PARTIAL(XMM1, OPSZ_4),
       REGARG_PARTIAL(XMM2, OPSZ_4))
OPCODE(vfnmadd132ss_xhik7xhixhi, vfnmadd132ss, vfnmadd132ss_mask, X64_ONLY,
       REGARG_PARTIAL(XMM16, OPSZ_4), REGARG(K7), REGARG_PARTIAL(XMM17, OPSZ_4),
       REGARG_PARTIAL(XMM31, OPSZ_4))
OPCODE(vfnmadd132ss_xlok0xlom, vfnmadd132ss, vfnmadd132ss_mask, 0,
       REGARG_PARTIAL(XMM0, OPSZ_4), REGARG(K0), REGARG_PARTIAL(XMM1, OPSZ_4),
       MEMARG(OPSZ_4))
OPCODE(vfnmadd132ss_xhik0xhim, vfnmadd132ss, vfnmadd132ss_mask, X64_ONLY,
       REGARG_PARTIAL(XMM16, OPSZ_4), REGARG(K7), REGARG_PARTIAL(XMM31, OPSZ_4),
       MEMARG(OPSZ_4))
OPCODE(vfnmadd132sd_xlok0xloxlo, vfnmadd132sd, vfnmadd132sd_mask, 0,
       REGARG_PARTIAL(XMM0, OPSZ_8), REGARG(K0), REGARG_PARTIAL(XMM1, OPSZ_8),
       REGARG_PARTIAL(XMM2, OPSZ_8))
OPCODE(vfnmadd132sd_xhik7xhixhi, vfnmadd132sd, vfnmadd132sd_mask, X64_ONLY,
       REGARG_PARTIAL(XMM16, OPSZ_8), REGARG(K7), REGARG_PARTIAL(XMM17, OPSZ_8),
       REGARG_PARTIAL(XMM31, OPSZ_8))
OPCODE(vfnmadd132sd_xlok0xlom, vfnmadd132sd, vfnmadd132sd_mask, 0,
       REGARG_PARTIAL(XMM0, OPSZ_8), REGARG(K0), REGARG_PARTIAL(XMM1, OPSZ_8),
       MEMARG(OPSZ_8))
OPCODE(vfnmadd132sd_xhik0xhim, vfnmadd132sd, vfnmadd132sd_mask, X64_ONLY,
       REGARG_PARTIAL(XMM16, OPSZ_8), REGARG(K7), REGARG_PARTIAL(XMM31, OPSZ_8),
       MEMARG(OPSZ_8))
OPCODE(vfnmadd213ss_xlok0xloxlo, vfnmadd213ss, vfnmadd213ss_mask, 0,
       REGARG_PARTIAL(XMM0, OPSZ_4), REGARG(K0), REGARG_PARTIAL(XMM1, OPSZ_4),
       REGARG_PARTIAL(XMM2, OPSZ_4))
OPCODE(vfnmadd213ss_xhik7xhixhi, vfnmadd213ss, vfnmadd213ss_mask, X64_ONLY,
       REGARG_PARTIAL(XMM16, OPSZ_4), REGARG(K7), REGARG_PARTIAL(XMM17, OPSZ_4),
       REGARG_PARTIAL(XMM31, OPSZ_4))
OPCODE(vfnmadd213ss_xlok0xlom, vfnmadd213ss, vfnmadd213ss_mask, 0,
       REGARG_PARTIAL(XMM0, OPSZ_4), REGARG(K0), REGARG_PARTIAL(XMM1, OPSZ_4),
       MEMARG(OPSZ_4))
OPCODE(vfnmadd213ss_xhik0xhim, vfnmadd213ss, vfnmadd213ss_mask, X64_ONLY,
       REGARG_PARTIAL(XMM16, OPSZ_4), REGARG(K7), REGARG_PARTIAL(XMM31, OPSZ_4),
       MEMARG(OPSZ_4))
OPCODE(vfnmadd213sd_xlok0xloxlo, vfnmadd213sd, vfnmadd213sd_mask, 0,
       REGARG_PARTIAL(XMM0, OPSZ_8), REGARG(K0), REGARG_PARTIAL(XMM1, OPSZ_8),
       REGARG_PARTIAL(XMM2, OPSZ_8))
OPCODE(vfnmadd213sd_xhik7xhixhi, vfnmadd213sd, vfnmadd213sd_mask, X64_ONLY,
       REGARG_PARTIAL(XMM16, OPSZ_8), REGARG(K7), REGARG_PARTIAL(XMM17, OPSZ_8),
       REGARG_PARTIAL(XMM31, OPSZ_8))
OPCODE(vfnmadd213sd_xlok0xlom, vfnmadd213sd, vfnmadd213sd_mask, 0,
       REGARG_PARTIAL(XMM0, OPSZ_8), REGARG(K0), REGARG_PARTIAL(XMM1, OPSZ_8),
       MEMARG(OPSZ_8))
OPCODE(vfnmadd213sd_xhik0xhim, vfnmadd213sd, vfnmadd213sd_mask, X64_ONLY,
       REGARG_PARTIAL(XMM16, OPSZ_8), REGARG(K7), REGARG_PARTIAL(XMM31, OPSZ_8),
       MEMARG(OPSZ_8))
OPCODE(vfnmadd231ss_xlok0xloxlo, vfnmadd231ss, vfnmadd231ss_mask, 0,
       REGARG_PARTIAL(XMM0, OPSZ_4), REGARG(K0), REGARG_PARTIAL(XMM1, OPSZ_4),
       REGARG_PARTIAL(XMM2, OPSZ_4))
OPCODE(vfnmadd231ss_xhik7xhixhi, vfnmadd231ss, vfnmadd231ss_mask, X64_ONLY,
       REGARG_PARTIAL(XMM16, OPSZ_4), REGARG(K7), REGARG_PARTIAL(XMM17, OPSZ_4),
       REGARG_PARTIAL(XMM31, OPSZ_4))
OPCODE(vfnmadd231ss_xlok0xlom, vfnmadd231ss, vfnmadd231ss_mask, 0,
       REGARG_PARTIAL(XMM0, OPSZ_4), REGARG(K0), REGARG_PARTIAL(XMM1, OPSZ_4),
       MEMARG(OPSZ_4))
OPCODE(vfnmadd231ss_xhik0xhim, vfnmadd231ss, vfnmadd231ss_mask, X64_ONLY,
       REGARG_PARTIAL(XMM16, OPSZ_4), REGARG(K7), REGARG_PARTIAL(XMM31, OPSZ_4),
       MEMARG(OPSZ_4))
OPCODE(vfnmadd231sd_xlok0xloxlo, vfnmadd231sd, vfnmadd231sd_mask, 0,
       REGARG_PARTIAL(XMM0, OPSZ_8), REGARG(K0), REGARG_PARTIAL(XMM1, OPSZ_8),
       REGARG_PARTIAL(XMM2, OPSZ_8))
OPCODE(vfnmadd231sd_xhik7xhixhi, vfnmadd231sd, vfnmadd231sd_mask, X64_ONLY,
       REGARG_PARTIAL(XMM16, OPSZ_8), REGARG(K7), REGARG_PARTIAL(XMM17, OPSZ_8),
       REGARG_PARTIAL(XMM31, OPSZ_8))
OPCODE(vfnmadd231sd_xlok0xlom, vfnmadd231sd, vfnmadd231sd_mask, 0,
       REGARG_PARTIAL(XMM0, OPSZ_8), REGARG(K0), REGARG_PARTIAL(XMM1, OPSZ_8),
       MEMARG(OPSZ_8))
OPCODE(vfnmadd231sd_xhik0xhim, vfnmadd231sd, vfnmadd231sd_mask, X64_ONLY,
       REGARG_PARTIAL(XMM16, OPSZ_8), REGARG(K7), REGARG_PARTIAL(XMM31, OPSZ_8),
       MEMARG(OPSZ_8))
OPCODE(vfnmsub132ps_xlok0xloxlo, vfnmsub132ps, vfnmsub132ps_mask, 0, REGARG(XMM0),
       REGARG(K0), REGARG(XMM1), REGARG(XMM2))
OPCODE(vfnmsub132ps_ylok0yloylo, vfnmsub132ps, vfnmsub132ps_mask, 0, REGARG(YMM0),
       REGARG(K0), REGARG(YMM1), REGARG(YMM2))
OPCODE(vfnmsub132ps_zlok0zlozlo, vfnmsub132ps, vfnmsub132ps_mask, 0, REGARG(ZMM0),
       REGARG(K0), REGARG(ZMM1), REGARG(ZMM2))
OPCODE(vfnmsub132ps_xhik7xhixhi, vfnmsub132ps, vfnmsub132ps_mask, X64_ONLY, REGARG(XMM16),
       REGARG(K7), REGARG(XMM17), REGARG(XMM31))
OPCODE(vfnmsub132ps_yhik7yhiyhi, vfnmsub132ps, vfnmsub132ps_mask, X64_ONLY, REGARG(YMM16),
       REGARG(K7), REGARG(YMM17), REGARG(YMM31))
OPCODE(vfnmsub132ps_zhik7zhizhi, vfnmsub132ps, vfnmsub132ps_mask, X64_ONLY, REGARG(ZMM16),
       REGARG(K7), REGARG(ZMM17), REGARG(ZMM31))
OPCODE(vfnmsub132ps_xlok0xlom, vfnmsub132ps, vfnmsub132ps_mask, 0, REGARG(XMM0),
       REGARG(K0), REGARG(XMM1), MEMARG(OPSZ_16))
OPCODE(vfnmsub132ps_ylok0ylom, vfnmsub132ps, vfnmsub132ps_mask, 0, REGARG(YMM0),
       REGARG(K0), REGARG(YMM1), MEMARG(OPSZ_32))
OPCODE(vfnmsub132ps_zlok0zlom, vfnmsub132ps, vfnmsub132ps_mask, 0, REGARG(ZMM0),
       REGARG(K0), REGARG(ZMM1), MEMARG(OPSZ_64))
OPCODE(vfnmsub132ps_xhik0xhim, vfnmsub132ps, vfnmsub132ps_mask, X64_ONLY, REGARG(XMM16),
       REGARG(K7), REGARG(XMM31), MEMARG(OPSZ_16))
OPCODE(vfnmsub132ps_yhik0yhim, vfnmsub132ps, vfnmsub132ps_mask, X64_ONLY, REGARG(YMM16),
       REGARG(K7), REGARG(YMM31), MEMARG(OPSZ_32))
OPCODE(vfnmsub213ps_xlok0xloxlo, vfnmsub213ps, vfnmsub213ps_mask, 0, REGARG(XMM0),
       REGARG(K0), REGARG(XMM1), REGARG(XMM2))
OPCODE(vfnmsub213ps_ylok0yloylo, vfnmsub213ps, vfnmsub213ps_mask, 0, REGARG(YMM0),
       REGARG(K0), REGARG(YMM1), REGARG(YMM2))
OPCODE(vfnmsub213ps_zlok0zlozlo, vfnmsub213ps, vfnmsub213ps_mask, 0, REGARG(ZMM0),
       REGARG(K0), REGARG(ZMM1), REGARG(ZMM2))
OPCODE(vfnmsub213ps_xhik7xhixhi, vfnmsub213ps, vfnmsub213ps_mask, X64_ONLY, REGARG(XMM16),
       REGARG(K7), REGARG(XMM17), REGARG(XMM31))
OPCODE(vfnmsub213ps_yhik7yhiyhi, vfnmsub213ps, vfnmsub213ps_mask, X64_ONLY, REGARG(YMM16),
       REGARG(K7), REGARG(YMM17), REGARG(YMM31))
OPCODE(vfnmsub213ps_zhik7zhizhi, vfnmsub213ps, vfnmsub213ps_mask, X64_ONLY, REGARG(ZMM16),
       REGARG(K7), REGARG(ZMM17), REGARG(ZMM31))
OPCODE(vfnmsub213ps_xlok0xlom, vfnmsub213ps, vfnmsub213ps_mask, 0, REGARG(XMM0),
       REGARG(K0), REGARG(XMM1), MEMARG(OPSZ_16))
OPCODE(vfnmsub213ps_ylok0ylom, vfnmsub213ps, vfnmsub213ps_mask, 0, REGARG(YMM0),
       REGARG(K0), REGARG(YMM1), MEMARG(OPSZ_32))
OPCODE(vfnmsub213ps_zlok0zlom, vfnmsub213ps, vfnmsub213ps_mask, 0, REGARG(ZMM0),
       REGARG(K0), REGARG(ZMM1), MEMARG(OPSZ_64))
OPCODE(vfnmsub213ps_xhik0xhim, vfnmsub213ps, vfnmsub213ps_mask, X64_ONLY, REGARG(XMM16),
       REGARG(K7), REGARG(XMM31), MEMARG(OPSZ_16))
OPCODE(vfnmsub213ps_yhik0yhim, vfnmsub213ps, vfnmsub213ps_mask, X64_ONLY, REGARG(YMM16),
       REGARG(K7), REGARG(YMM31), MEMARG(OPSZ_32))
OPCODE(vfnmsub231ps_xlok0xloxlo, vfnmsub231ps, vfnmsub231ps_mask, 0, REGARG(XMM0),
       REGARG(K0), REGARG(XMM1), REGARG(XMM2))
OPCODE(vfnmsub231ps_ylok0yloylo, vfnmsub231ps, vfnmsub231ps_mask, 0, REGARG(YMM0),
       REGARG(K0), REGARG(YMM1), REGARG(YMM2))
OPCODE(vfnmsub231ps_zlok0zlozlo, vfnmsub231ps, vfnmsub231ps_mask, 0, REGARG(ZMM0),
       REGARG(K0), REGARG(ZMM1), REGARG(ZMM2))
OPCODE(vfnmsub231ps_xhik7xhixhi, vfnmsub231ps, vfnmsub231ps_mask, X64_ONLY, REGARG(XMM16),
       REGARG(K7), REGARG(XMM17), REGARG(XMM31))
OPCODE(vfnmsub231ps_yhik7yhiyhi, vfnmsub231ps, vfnmsub231ps_mask, X64_ONLY, REGARG(YMM16),
       REGARG(K7), REGARG(YMM17), REGARG(YMM31))
OPCODE(vfnmsub231ps_zhik7zhizhi, vfnmsub231ps, vfnmsub231ps_mask, X64_ONLY, REGARG(ZMM16),
       REGARG(K7), REGARG(ZMM17), REGARG(ZMM31))
OPCODE(vfnmsub231ps_xlok0xlom, vfnmsub231ps, vfnmsub231ps_mask, 0, REGARG(XMM0),
       REGARG(K0), REGARG(XMM1), MEMARG(OPSZ_16))
OPCODE(vfnmsub231ps_ylok0ylom, vfnmsub231ps, vfnmsub231ps_mask, 0, REGARG(YMM0),
       REGARG(K0), REGARG(YMM1), MEMARG(OPSZ_32))
OPCODE(vfnmsub231ps_zlok0zlom, vfnmsub231ps, vfnmsub231ps_mask, 0, REGARG(ZMM0),
       REGARG(K0), REGARG(ZMM1), MEMARG(OPSZ_64))
OPCODE(vfnmsub231ps_xhik0xhim, vfnmsub231ps, vfnmsub231ps_mask, X64_ONLY, REGARG(XMM16),
       REGARG(K7), REGARG(XMM31), MEMARG(OPSZ_16))
OPCODE(vfnmsub231ps_yhik0yhim, vfnmsub231ps, vfnmsub231ps_mask, X64_ONLY, REGARG(YMM16),
       REGARG(K7), REGARG(YMM31), MEMARG(OPSZ_32))
OPCODE(vfnmsub132pd_xlok0xloxlo, vfnmsub132pd, vfnmsub132pd_mask, 0, REGARG(XMM0),
       REGARG(K0), REGARG(XMM1), REGARG(XMM2))
OPCODE(vfnmsub132pd_ylok0yloylo, vfnmsub132pd, vfnmsub132pd_mask, 0, REGARG(YMM0),
       REGARG(K0), REGARG(YMM1), REGARG(YMM2))
OPCODE(vfnmsub132pd_zlok0zlozlo, vfnmsub132pd, vfnmsub132pd_mask, 0, REGARG(ZMM0),
       REGARG(K0), REGARG(ZMM1), REGARG(ZMM2))
OPCODE(vfnmsub132pd_xhik7xhixhi, vfnmsub132pd, vfnmsub132pd_mask, X64_ONLY, REGARG(XMM16),
       REGARG(K7), REGARG(XMM17), REGARG(XMM31))
OPCODE(vfnmsub132pd_yhik7yhiyhi, vfnmsub132pd, vfnmsub132pd_mask, X64_ONLY, REGARG(YMM16),
       REGARG(K7), REGARG(YMM17), REGARG(YMM31))
OPCODE(vfnmsub132pd_zhik7zhizhi, vfnmsub132pd, vfnmsub132pd_mask, X64_ONLY, REGARG(ZMM16),
       REGARG(K7), REGARG(ZMM17), REGARG(ZMM31))
OPCODE(vfnmsub132pd_xlok0xlom, vfnmsub132pd, vfnmsub132pd_mask, 0, REGARG(XMM0),
       REGARG(K0), REGARG(XMM1), MEMARG(OPSZ_16))
OPCODE(vfnmsub132pd_ylok0ylom, vfnmsub132pd, vfnmsub132pd_mask, 0, REGARG(YMM0),
       REGARG(K0), REGARG(YMM1), MEMARG(OPSZ_32))
OPCODE(vfnmsub132pd_zlok0zlom, vfnmsub132pd, vfnmsub132pd_mask, 0, REGARG(ZMM0),
       REGARG(K0), REGARG(ZMM1), MEMARG(OPSZ_64))
OPCODE(vfnmsub132pd_xhik0xhim, vfnmsub132pd, vfnmsub132pd_mask, X64_ONLY, REGARG(XMM16),
       REGARG(K7), REGARG(XMM31), MEMARG(OPSZ_16))
OPCODE(vfnmsub132pd_yhik0yhim, vfnmsub132pd, vfnmsub132pd_mask, X64_ONLY, REGARG(YMM16),
       REGARG(K7), REGARG(YMM31), MEMARG(OPSZ_32))
OPCODE(vfnmsub213pd_xlok0xloxlo, vfnmsub213pd, vfnmsub213pd_mask, 0, REGARG(XMM0),
       REGARG(K0), REGARG(XMM1), REGARG(XMM2))
OPCODE(vfnmsub213pd_ylok0yloylo, vfnmsub213pd, vfnmsub213pd_mask, 0, REGARG(YMM0),
       REGARG(K0), REGARG(YMM1), REGARG(YMM2))
OPCODE(vfnmsub213pd_zlok0zlozlo, vfnmsub213pd, vfnmsub213pd_mask, 0, REGARG(ZMM0),
       REGARG(K0), REGARG(ZMM1), REGARG(ZMM2))
OPCODE(vfnmsub213pd_xhik7xhixhi, vfnmsub213pd, vfnmsub213pd_mask, X64_ONLY, REGARG(XMM16),
       REGARG(K7), REGARG(XMM17), REGARG(XMM31))
OPCODE(vfnmsub213pd_yhik7yhiyhi, vfnmsub213pd, vfnmsub213pd_mask, X64_ONLY, REGARG(YMM16),
       REGARG(K7), REGARG(YMM17), REGARG(YMM31))
OPCODE(vfnmsub213pd_zhik7zhizhi, vfnmsub213pd, vfnmsub213pd_mask, X64_ONLY, REGARG(ZMM16),
       REGARG(K7), REGARG(ZMM17), REGARG(ZMM31))
OPCODE(vfnmsub213pd_xlok0xlom, vfnmsub213pd, vfnmsub213pd_mask, 0, REGARG(XMM0),
       REGARG(K0), REGARG(XMM1), MEMARG(OPSZ_16))
OPCODE(vfnmsub213pd_ylok0ylom, vfnmsub213pd, vfnmsub213pd_mask, 0, REGARG(YMM0),
       REGARG(K0), REGARG(YMM1), MEMARG(OPSZ_32))
OPCODE(vfnmsub213pd_zlok0zlom, vfnmsub213pd, vfnmsub213pd_mask, 0, REGARG(ZMM0),
       REGARG(K0), REGARG(ZMM1), MEMARG(OPSZ_64))
OPCODE(vfnmsub213pd_xhik0xhim, vfnmsub213pd, vfnmsub213pd_mask, X64_ONLY, REGARG(XMM16),
       REGARG(K7), REGARG(XMM31), MEMARG(OPSZ_16))
OPCODE(vfnmsub213pd_yhik0yhim, vfnmsub213pd, vfnmsub213pd_mask, X64_ONLY, REGARG(YMM16),
       REGARG(K7), REGARG(YMM31), MEMARG(OPSZ_32))
OPCODE(vfnmsub231pd_xlok0xloxlo, vfnmsub231pd, vfnmsub231pd_mask, 0, REGARG(XMM0),
       REGARG(K0), REGARG(XMM1), REGARG(XMM2))
OPCODE(vfnmsub231pd_ylok0yloylo, vfnmsub231pd, vfnmsub231pd_mask, 0, REGARG(YMM0),
       REGARG(K0), REGARG(YMM1), REGARG(YMM2))
OPCODE(vfnmsub231pd_zlok0zlozlo, vfnmsub231pd, vfnmsub231pd_mask, 0, REGARG(ZMM0),
       REGARG(K0), REGARG(ZMM1), REGARG(ZMM2))
OPCODE(vfnmsub231pd_xhik7xhixhi, vfnmsub231pd, vfnmsub231pd_mask, X64_ONLY, REGARG(XMM16),
       REGARG(K7), REGARG(XMM17), REGARG(XMM31))
OPCODE(vfnmsub231pd_yhik7yhiyhi, vfnmsub231pd, vfnmsub231pd_mask, X64_ONLY, REGARG(YMM16),
       REGARG(K7), REGARG(YMM17), REGARG(YMM31))
OPCODE(vfnmsub231pd_zhik7zhizhi, vfnmsub231pd, vfnmsub231pd_mask, X64_ONLY, REGARG(ZMM16),
       REGARG(K7), REGARG(ZMM17), REGARG(ZMM31))
OPCODE(vfnmsub231pd_xlok0xlom, vfnmsub231pd, vfnmsub231pd_mask, 0, REGARG(XMM0),
       REGARG(K0), REGARG(XMM1), MEMARG(OPSZ_16))
OPCODE(vfnmsub231pd_ylok0ylom, vfnmsub231pd, vfnmsub231pd_mask, 0, REGARG(YMM0),
       REGARG(K0), REGARG(YMM1), MEMARG(OPSZ_32))
OPCODE(vfnmsub231pd_zlok0zlom, vfnmsub231pd, vfnmsub231pd_mask, 0, REGARG(ZMM0),
       REGARG(K0), REGARG(ZMM1), MEMARG(OPSZ_64))
OPCODE(vfnmsub231pd_xhik0xhim, vfnmsub231pd, vfnmsub231pd_mask, X64_ONLY, REGARG(XMM16),
       REGARG(K7), REGARG(XMM31), MEMARG(OPSZ_16))
OPCODE(vfnmsub231pd_yhik0yhim, vfnmsub231pd, vfnmsub231pd_mask, X64_ONLY, REGARG(YMM16),
       REGARG(K7), REGARG(YMM31), MEMARG(OPSZ_32))
OPCODE(vfnmsub132ss_xlok0xloxlo, vfnmsub132ss, vfnmsub132ss_mask, 0,
       REGARG_PARTIAL(XMM0, OPSZ_4), REGARG(K0), REGARG_PARTIAL(XMM1, OPSZ_4),
       REGARG_PARTIAL(XMM2, OPSZ_4))
OPCODE(vfnmsub132ss_xhik7xhixhi, vfnmsub132ss, vfnmsub132ss_mask, X64_ONLY,
       REGARG_PARTIAL(XMM16, OPSZ_4), REGARG(K7), REGARG_PARTIAL(XMM17, OPSZ_4),
       REGARG_PARTIAL(XMM31, OPSZ_4))
OPCODE(vfnmsub132ss_xlok0xlom, vfnmsub132ss, vfnmsub132ss_mask, 0,
       REGARG_PARTIAL(XMM0, OPSZ_4), REGARG(K0), REGARG_PARTIAL(XMM1, OPSZ_4),
       MEMARG(OPSZ_4))
OPCODE(vfnmsub132ss_xhik0xhim, vfnmsub132ss, vfnmsub132ss_mask, X64_ONLY,
       REGARG_PARTIAL(XMM16, OPSZ_4), REGARG(K7), REGARG_PARTIAL(XMM31, OPSZ_4),
       MEMARG(OPSZ_4))
OPCODE(vfnmsub132sd_xlok0xloxlo, vfnmsub132sd, vfnmsub132sd_mask, 0,
       REGARG_PARTIAL(XMM0, OPSZ_8), REGARG(K0), REGARG_PARTIAL(XMM1, OPSZ_8),
       REGARG_PARTIAL(XMM2, OPSZ_8))
OPCODE(vfnmsub132sd_xhik7xhixhi, vfnmsub132sd, vfnmsub132sd_mask, X64_ONLY,
       REGARG_PARTIAL(XMM16, OPSZ_8), REGARG(K7), REGARG_PARTIAL(XMM17, OPSZ_8),
       REGARG_PARTIAL(XMM31, OPSZ_8))
OPCODE(vfnmsub132sd_xlok0xlom, vfnmsub132sd, vfnmsub132sd_mask, 0,
       REGARG_PARTIAL(XMM0, OPSZ_8), REGARG(K0), REGARG_PARTIAL(XMM1, OPSZ_8),
       MEMARG(OPSZ_8))
OPCODE(vfnmsub132sd_xhik0xhim, vfnmsub132sd, vfnmsub132sd_mask, X64_ONLY,
       REGARG_PARTIAL(XMM16, OPSZ_8), REGARG(K7), REGARG_PARTIAL(XMM31, OPSZ_8),
       MEMARG(OPSZ_8))
OPCODE(vfnmsub213ss_xlok0xloxlo, vfnmsub213ss, vfnmsub213ss_mask, 0,
       REGARG_PARTIAL(XMM0, OPSZ_4), REGARG(K0), REGARG_PARTIAL(XMM1, OPSZ_4),
       REGARG_PARTIAL(XMM2, OPSZ_4))
OPCODE(vfnmsub213ss_xhik7xhixhi, vfnmsub213ss, vfnmsub213ss_mask, X64_ONLY,
       REGARG_PARTIAL(XMM16, OPSZ_4), REGARG(K7), REGARG_PARTIAL(XMM17, OPSZ_4),
       REGARG_PARTIAL(XMM31, OPSZ_4))
OPCODE(vfnmsub213ss_xlok0xlom, vfnmsub213ss, vfnmsub213ss_mask, 0,
       REGARG_PARTIAL(XMM0, OPSZ_4), REGARG(K0), REGARG_PARTIAL(XMM1, OPSZ_4),
       MEMARG(OPSZ_4))
OPCODE(vfnmsub213ss_xhik0xhim, vfnmsub213ss, vfnmsub213ss_mask, X64_ONLY,
       REGARG_PARTIAL(XMM16, OPSZ_4), REGARG(K7), REGARG_PARTIAL(XMM31, OPSZ_4),
       MEMARG(OPSZ_4))
OPCODE(vfnmsub213sd_xlok0xloxlo, vfnmsub213sd, vfnmsub213sd_mask, 0,
       REGARG_PARTIAL(XMM0, OPSZ_8), REGARG(K0), REGARG_PARTIAL(XMM1, OPSZ_8),
       REGARG_PARTIAL(XMM2, OPSZ_8))
OPCODE(vfnmsub213sd_xhik7xhixhi, vfnmsub213sd, vfnmsub213sd_mask, X64_ONLY,
       REGARG_PARTIAL(XMM16, OPSZ_8), REGARG(K7), REGARG_PARTIAL(XMM17, OPSZ_8),
       REGARG_PARTIAL(XMM31, OPSZ_8))
OPCODE(vfnmsub213sd_xlok0xlom, vfnmsub213sd, vfnmsub213sd_mask, 0,
       REGARG_PARTIAL(XMM0, OPSZ_8), REGARG(K0), REGARG_PARTIAL(XMM1, OPSZ_8),
       MEMARG(OPSZ_8))
OPCODE(vfnmsub213sd_xhik0xhim, vfnmsub213sd, vfnmsub213sd_mask, X64_ONLY,
       REGARG_PARTIAL(XMM16, OPSZ_8), REGARG(K7), REGARG_PARTIAL(XMM31, OPSZ_8),
       MEMARG(OPSZ_8))
OPCODE(vfnmsub231ss_xlok0xloxlo, vfnmsub231ss, vfnmsub231ss_mask, 0,
       REGARG_PARTIAL(XMM0, OPSZ_4), REGARG(K0), REGARG_PARTIAL(XMM1, OPSZ_4),
       REGARG_PARTIAL(XMM2, OPSZ_4))
OPCODE(vfnmsub231ss_xhik7xhixhi, vfnmsub231ss, vfnmsub231ss_mask, X64_ONLY,
       REGARG_PARTIAL(XMM16, OPSZ_4), REGARG(K7), REGARG_PARTIAL(XMM17, OPSZ_4),
       REGARG_PARTIAL(XMM31, OPSZ_4))
OPCODE(vfnmsub231ss_xlok0xlom, vfnmsub231ss, vfnmsub231ss_mask, 0,
       REGARG_PARTIAL(XMM0, OPSZ_4), REGARG(K0), REGARG_PARTIAL(XMM1, OPSZ_4),
       MEMARG(OPSZ_4))
OPCODE(vfnmsub231ss_xhik0xhim, vfnmsub231ss, vfnmsub231ss_mask, X64_ONLY,
       REGARG_PARTIAL(XMM16, OPSZ_4), REGARG(K7), REGARG_PARTIAL(XMM31, OPSZ_4),
       MEMARG(OPSZ_4))
OPCODE(vfnmsub231sd_xlok0xloxlo, vfnmsub231sd, vfnmsub231sd_mask, 0,
       REGARG_PARTIAL(XMM0, OPSZ_8), REGARG(K0), REGARG_PARTIAL(XMM1, OPSZ_8),
       REGARG_PARTIAL(XMM2, OPSZ_8))
OPCODE(vfnmsub231sd_xhik7xhixhi, vfnmsub231sd, vfnmsub231sd_mask, X64_ONLY,
       REGARG_PARTIAL(XMM16, OPSZ_8), REGARG(K7), REGARG_PARTIAL(XMM17, OPSZ_8),
       REGARG_PARTIAL(XMM31, OPSZ_8))
OPCODE(vfnmsub231sd_xlok0xlom, vfnmsub231sd, vfnmsub231sd_mask, 0,
       REGARG_PARTIAL(XMM0, OPSZ_8), REGARG(K0), REGARG_PARTIAL(XMM1, OPSZ_8),
       MEMARG(OPSZ_8))
OPCODE(vfnmsub231sd_xhik0xhim, vfnmsub231sd, vfnmsub231sd_mask, X64_ONLY,
       REGARG_PARTIAL(XMM16, OPSZ_8), REGARG(K7), REGARG_PARTIAL(XMM31, OPSZ_8),
       MEMARG(OPSZ_8))
>>>>>>> 7092dc7e
/* TODO i#1312: Add missing instructions. */<|MERGE_RESOLUTION|>--- conflicted
+++ resolved
@@ -1003,7 +1003,6 @@
        REGARG(K7), REGARG(ZMM17), REGARG(ZMM31))
 OPCODE(vpmulhrsw_zhik7zhild, vpmulhrsw, vpmulhrsw_mask, X64_ONLY, REGARG(ZMM16),
        REGARG(K7), REGARG(ZMM17), MEMARG(OPSZ_64))
-<<<<<<< HEAD
 OPCODE(vdivps_xlok0xloxlo, vdivps, vdivps_mask, 0, REGARG(XMM0), REGARG(K0), REGARG(XMM1),
        REGARG(XMM2))
 OPCODE(vdivps_xhik7xhixhi, vdivps, vdivps_mask, X64_ONLY, REGARG(XMM16), REGARG(K7),
@@ -1148,8 +1147,6 @@
        REGARG(XMM17), REGARG_PARTIAL(XMM31, OPSZ_8))
 OPCODE(vmaxsd_xhik7xhild, vmaxsd, vmaxsd_mask, X64_ONLY, REGARG(XMM16), REGARG(K7),
        REGARG(XMM17), MEMARG(OPSZ_8))
-
-=======
 OPCODE(vcvtss2sd_xlok0ld, vcvtss2sd, vcvtss2sd_mask, 0, REGARG(XMM0), REGARG(K0),
        REGARG_PARTIAL(XMM1, OPSZ_8), MEMARG(OPSZ_4))
 OPCODE(vcvtss2sd_xhik7ld, vcvtss2sd, vcvtss2sd_mask, X64_ONLY, REGARG(XMM16), REGARG(K7),
@@ -2288,5 +2285,4 @@
 OPCODE(vfnmsub231sd_xhik0xhim, vfnmsub231sd, vfnmsub231sd_mask, X64_ONLY,
        REGARG_PARTIAL(XMM16, OPSZ_8), REGARG(K7), REGARG_PARTIAL(XMM31, OPSZ_8),
        MEMARG(OPSZ_8))
->>>>>>> 7092dc7e
 /* TODO i#1312: Add missing instructions. */