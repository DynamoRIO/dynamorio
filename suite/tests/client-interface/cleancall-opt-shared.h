/* *******************************************************************************
 * Copyright (c) 2019 Google, Inc.  All rights reserved.
 * Copyright (c) 2017 ARM Limited. All rights reserved.
 * Copyright (c) 2011 Massachusetts Institute of Technology  All rights reserved.
 * *******************************************************************************/

/*
 * Redistribution and use in source and binary forms, with or without
 * modification, are permitted provided that the following conditions are met:
 *
 * * Redistributions of source code must retain the above copyright notice,
 *   this list of conditions and the following disclaimer.
 *
 * * Redistributions in binary form must reproduce the above copyright notice,
 *   this list of conditions and the following disclaimer in the documentation
 *   and/or other materials provided with the distribution.
 *
 * * Neither the name of MIT nor the names of its contributors may be
 *   used to endorse or promote products derived from this software without
 *   specific prior written permission.
 *
 * THIS SOFTWARE IS PROVIDED BY THE COPYRIGHT HOLDERS AND CONTRIBUTORS "AS IS"
 * AND ANY EXPRESS OR IMPLIED WARRANTIES, INCLUDING, BUT NOT LIMITED TO, THE
 * IMPLIED WARRANTIES OF MERCHANTABILITY AND FITNESS FOR A PARTICULAR PURPOSE
 * ARE DISCLAIMED. IN NO EVENT SHALL MIT OR CONTRIBUTORS BE LIABLE
 * FOR ANY DIRECT, INDIRECT, INCIDENTAL, SPECIAL, EXEMPLARY, OR CONSEQUENTIAL
 * DAMAGES (INCLUDING, BUT NOT LIMITED TO, PROCUREMENT OF SUBSTITUTE GOODS OR
 * SERVICES; LOSS OF USE, DATA, OR PROFITS; OR BUSINESS INTERRUPTION) HOWEVER
 * CAUSED AND ON ANY THEORY OF LIABILITY, WHETHER IN CONTRACT, STRICT
 * LIABILITY, OR TORT (INCLUDING NEGLIGENCE OR OTHERWISE) ARISING IN ANY WAY
 * OUT OF THE USE OF THIS SOFTWARE, EVEN IF ADVISED OF THE POSSIBILITY OF SUCH
 * DAMAGE.
 */

#include "dr_api.h"
#include "client_tools.h"

#include <stddef.h> /* offsetof */
#include <string.h> /* memset */

#define CALLEE_ALIGNMENT 64

#define PRE instrlist_meta_preinsert
#define APP instrlist_meta_append

/* Table of function names. */
#define FUNCTION(fn_name) #fn_name,
#define LAST_FUNCTION() NULL
static const char *func_names[] = { FUNCTIONS() };
#undef FUNCTION
#undef LAST_FUNCTION

/* Codegen function declarations. */
#define FUNCTION(fn_name) static instrlist_t *codegen_##fn_name(void *dc);
#define LAST_FUNCTION()
FUNCTIONS()
#undef FUNCTION
#undef LAST_FUNCTION

/* Table of codegen functions. */
typedef instrlist_t *(*codegen_func_t)(void *dc);
#define FUNCTION(fn_name) codegen_##fn_name,
#define LAST_FUNCTION() NULL
static codegen_func_t codegen_funcs[] = { FUNCTIONS() };
#undef FUNCTION
#undef LAST_FUNCTION

/* Create an enum for each function. */
#define FUNCTION(fn_name) FN_##fn_name,
#define LAST_FUNCTION() LAST_FUNC_ENUM
enum { FUNCTIONS() };
#undef FUNCTION
#undef LAST_FUNCTION

/* A separate define so ctags can find it. */
#define N_FUNCS LAST_FUNC_ENUM

static app_pc func_app_pcs[N_FUNCS];
static void *func_ptrs[N_FUNCS];
static bool func_called[N_FUNCS];

/* Instrumentation machine code memory. */
static void *rwx_mem;
static size_t rwx_size;

static void
codegen_instrumentation_funcs(void);
static void
free_instrumentation_funcs(void);
static void
lookup_pcs(void);

/* Generate the instrumentation. */
static void
codegen_instrumentation_funcs(void)
{
    void *dc = dr_get_current_drcontext();
    instrlist_t *ilists[N_FUNCS];
    int i;
    size_t offset = 0;
    uint rwx_prot;
    app_pc pc;

    /* Generate all of the ilists. */
    for (i = 0; i < N_FUNCS; i++) {
        ilists[i] = codegen_funcs[i](dc);
    }

    /* Compute size of each instr and the total offset. */
    for (i = 0; i < N_FUNCS; i++) {
        instr_t *inst;
        offset = ALIGN_FORWARD(offset, CALLEE_ALIGNMENT);
        for (inst = instrlist_first(ilists[i]); inst; inst = instr_get_next(inst))
            offset += instr_length(dc, inst);
    }

    /* Allocate RWX memory for the code and fill it with nops.  nops make
     * reading the disassembly in gdb easier.  */
    rwx_prot = DR_MEMPROT_EXEC | DR_MEMPROT_READ | DR_MEMPROT_WRITE;
    rwx_size = ALIGN_FORWARD(offset, PAGE_SIZE);
    rwx_mem = dr_nonheap_alloc(rwx_size, rwx_prot);
    memset(rwx_mem, 0x90, rwx_size);

    /* encode instructions, telling instrlist_encode to care about the labels */
    pc = (byte *)rwx_mem;
    for (i = 0; i < N_FUNCS; i++) {
        pc = (byte *)ALIGN_FORWARD(pc, CALLEE_ALIGNMENT);
        func_ptrs[i] = pc;
        dr_log(dc, DR_LOG_EMIT, 3, "Generated instrumentation function %s at " PFX ":",
               func_names[i], pc);
        instrlist_disassemble(dc, pc, ilists[i], dr_get_logfile(dc));
        pc = instrlist_encode(dc, ilists[i], pc, true);
        instrlist_clear_and_destroy(dc, ilists[i]);
    }
}

/* Free the instrumentation machine code. */
static void
free_instrumentation_funcs(void)
{
    dr_nonheap_free(rwx_mem, rwx_size);
}

static void
lookup_pcs(void)
{
    module_data_t *exe;
    int i;

    exe = dr_lookup_module_by_name(BINARY_NAME);
    for (i = 0; i < N_FUNCS; i++) {
        app_pc func_pc = (app_pc)dr_get_proc_address(exe->handle, func_names[i]);
        DR_ASSERT_MSG(func_pc != NULL,
                      "Unable to find a function we wanted to instrument!");
        func_app_pcs[i] = func_pc;
    }
    dr_free_module_data(exe);
}

static void
event_exit(void)
{
    int i;
    free_instrumentation_funcs();

    for (i = 0; i < N_FUNCS; i++) {
        DR_ASSERT_MSG(func_called[i], "Instrumentation function was not called!");
    }
    dr_fprintf(STDERR, "PASSED\n");
}

DR_EXPORT void
dr_init(client_id_t id)
{
    dr_register_exit_event(event_exit);
    dr_register_bb_event(event_basic_block);
    dr_fprintf(STDERR, "INIT\n");

    /* Lookup pcs. */
    lookup_pcs();
    codegen_instrumentation_funcs();
    /* For compiler_inscount, we don't use generated code, we just point
     * straight at the compiled code.
     */
#if !defined(TEST_INLINE) || defined(X86)
    func_ptrs[FN_compiler_inscount] = (void *)&compiler_inscount;
#endif
}

#ifdef X86
static int reg_offsets[DR_NUM_GPR_REGS + 1] = {
    offsetof(dr_mcontext_t, xax),   offsetof(dr_mcontext_t, xbx),
    offsetof(dr_mcontext_t, xcx),   offsetof(dr_mcontext_t, xdx),
    offsetof(dr_mcontext_t, xdi),   offsetof(dr_mcontext_t, xsi),
    offsetof(dr_mcontext_t, xbp),   offsetof(dr_mcontext_t, xsp),
#    ifdef X64
    offsetof(dr_mcontext_t, r8),    offsetof(dr_mcontext_t, r9),
    offsetof(dr_mcontext_t, r10),   offsetof(dr_mcontext_t, r11),
    offsetof(dr_mcontext_t, r12),   offsetof(dr_mcontext_t, r13),
    offsetof(dr_mcontext_t, r14),   offsetof(dr_mcontext_t, r15),
#    endif
    offsetof(dr_mcontext_t, xflags)
};
#elif defined(AARCH64)
static int reg_offsets[DR_NUM_GPR_REGS + 1] = {
    offsetof(dr_mcontext_t, r0),    offsetof(dr_mcontext_t, r1),
    offsetof(dr_mcontext_t, r2),    offsetof(dr_mcontext_t, r3),
    offsetof(dr_mcontext_t, r4),    offsetof(dr_mcontext_t, r5),
    offsetof(dr_mcontext_t, r6),    offsetof(dr_mcontext_t, r7),
    offsetof(dr_mcontext_t, r8),    offsetof(dr_mcontext_t, r9),
    offsetof(dr_mcontext_t, r10),   offsetof(dr_mcontext_t, r11),
    offsetof(dr_mcontext_t, r12),   offsetof(dr_mcontext_t, r13),
    offsetof(dr_mcontext_t, r14),   offsetof(dr_mcontext_t, r15),
    offsetof(dr_mcontext_t, r16),   offsetof(dr_mcontext_t, r17),
    offsetof(dr_mcontext_t, r18),   offsetof(dr_mcontext_t, r19),
    offsetof(dr_mcontext_t, r20),   offsetof(dr_mcontext_t, r21),
    offsetof(dr_mcontext_t, r22),   offsetof(dr_mcontext_t, r23),
    offsetof(dr_mcontext_t, r24),   offsetof(dr_mcontext_t, r25),
    offsetof(dr_mcontext_t, r26),   offsetof(dr_mcontext_t, r27),
    offsetof(dr_mcontext_t, r28),   offsetof(dr_mcontext_t, r29),
    offsetof(dr_mcontext_t, r30),   offsetof(dr_mcontext_t, r31),
    offsetof(dr_mcontext_t, xflags)
};
#endif

/* Globals used by instrumentation functions. */
ptr_uint_t global_count;
static uint callee_inlined;

static dr_mcontext_t before_mcontext = {
    sizeof(before_mcontext),
    DR_MC_ALL,
};
static int before_errno;
static dr_mcontext_t after_mcontext = {
    sizeof(after_mcontext),
    DR_MC_ALL,
};
static int after_errno;

#ifdef AARCH64
static app_pc cleancall_start_pc;
static app_pc cleancall_end_pc;
#endif

static bool
mcontexts_equal(dr_mcontext_t *mc_a, dr_mcontext_t *mc_b, int func_index)
{
    int i;
#ifdef X86
    int ymm_bytes_used;
#endif
    /* Check GPRs. */
    for (i = 0; i < DR_NUM_GPR_REGS; i++) {
        reg_t a = *(reg_t *)((byte *)mc_a + reg_offsets[i]);
        reg_t b = *(reg_t *)((byte *)mc_b + reg_offsets[i]);
        if (a != b)
            return false;
    }

#ifdef TEST_INLINE
    /* Check xflags for all funcs except bbcount, which has dead flags. */
    if (mc_a->xflags != mc_b->xflags IF_X86(&&func_index != FN_bbcount))
        return false;
#else
    if (mc_a->xflags != mc_b->xflags)
        return false;
#endif

#ifdef X86
    /* Only look at the initialized bits of the SSE regs. */
    /* XXX i#1312: check if test can get extended to AVX-512. */
    ymm_bytes_used = (proc_has_feature(FEATURE_AVX) ? 32 : 16);
    for (i = 0; i < proc_num_simd_registers(); i++) {
        if (memcmp(&mc_a->simd[i], &mc_b->simd[i], ymm_bytes_used) != 0)
            return false;
    }
#elif defined(AARCH64)
    for (i = 0; i < proc_num_simd_registers(); i++) {
        if (memcmp(&mc_a->simd[i], &mc_b->simd[i], sizeof(dr_simd_t)) != 0)
            return false;
    }
#endif

    return true;
}

static void
dump_diff_mcontexts(void)
{
    int i;
    dr_fprintf(STDERR,
               "Registers clobbered by supposedly clean call!\n"
               "Printing GPRs + flags:\n");
    for (i = 0; i < DR_NUM_GPR_REGS + 1; i++) {
        reg_t before_reg = *(reg_t *)((byte *)&before_mcontext + reg_offsets[i]);
        reg_t after_reg = *(reg_t *)((byte *)&after_mcontext + reg_offsets[i]);
        const char *reg_name =
            (i < DR_NUM_GPR_REGS ? get_register_name(DR_REG_START_GPR + i) : "xflags");
        const char *diff_str = (before_reg == after_reg ? "" : " <- DIFFERS");
        dr_fprintf(STDERR, "%s before: " PFX " after: " PFX "%s\n", reg_name, before_reg,
                   after_reg, diff_str);
    }

    dr_fprintf(STDERR, "Printing XMM regs:\n");
    /* XXX i#1312: check if test can get extended to AVX-512. */
    for (i = 0; i < proc_num_simd_registers(); i++) {
#ifdef X86
<<<<<<< HEAD
        dr_zmm_t before_reg = before_mcontext.simd[i];
        dr_zmm_t after_reg = after_mcontext.simd[i];
        /* XXX bug? */
        size_t mmsz = proc_has_feature(FEATURE_AVX) ? sizeof(dr_xmm_t) : sizeof(dr_ymm_t);
=======
        dr_ymm_t before_reg = before_mcontext.ymm[i];
        dr_ymm_t after_reg = after_mcontext.ymm[i];
        size_t mmsz = proc_has_feature(FEATURE_AVX) ? sizeof(dr_ymm_t) : sizeof(dr_xmm_t);
>>>>>>> 19285d5f
        const char *diff_str =
            (memcmp(&before_reg, &after_reg, mmsz) == 0 ? "" : " <- DIFFERS");
        dr_fprintf(STDERR, "xmm%2d before: %08x%08x%08x%08x", i, before_reg.u32[0],
                   before_reg.u32[1], before_reg.u32[2], before_reg.u32[3]);
        if (proc_has_feature(FEATURE_AVX)) {
            dr_fprintf(STDERR, "%08x%08x%08x%08x", before_reg.u32[4], before_reg.u32[5],
                       before_reg.u32[6], before_reg.u32[7]);
        }
        dr_fprintf(STDERR, " after: %08x%08x%08x%08x", after_reg.u32[0], after_reg.u32[1],
                   after_reg.u32[2], after_reg.u32[3]);
        if (proc_has_feature(FEATURE_AVX)) {
            dr_fprintf(STDERR, "%08x%08x%08x%08x", after_reg.u32[4], after_reg.u32[5],
                       after_reg.u32[6], after_reg.u32[7]);
        }
#elif defined(AARCH64)
        dr_simd_t before_reg = before_mcontext.simd[i];
        dr_simd_t after_reg = after_mcontext.simd[i];
        size_t mmsz = sizeof(dr_simd_t);
        const char *diff_str =
            (memcmp(&before_reg, &after_reg, mmsz) == 0 ? "" : " <- DIFFERS");
        dr_fprintf(STDERR, "xmm%2d before: %08x%08x%08x%08x", i, before_reg.u32[0],
                   before_reg.u32[1], before_reg.u32[2], before_reg.u32[3]);
        dr_fprintf(STDERR, " after: %08x%08x%08x%08x", after_reg.u32[0], after_reg.u32[1],
                   after_reg.u32[2], after_reg.u32[3]);
#endif
        dr_fprintf(STDERR, "%s\n", diff_str);
    }
}

static void
dump_cc_code(void *dc, app_pc start_inline, app_pc end_inline, int func_index)
{
    app_pc pc, next_pc;
    dr_fprintf(STDERR, "Clean call code for %s:\n", func_names[func_index]);
    for (pc = start_inline; pc != end_inline; pc = next_pc) {
        next_pc = disassemble(dc, pc, STDERR);
    }
}

static void
#ifdef AARCH64
after_callee(bool inline_expected, bool out_of_line_expected, int func_index,
             const char *func_name)
#else
after_callee(app_pc start_inline, app_pc end_inline, bool inline_expected,
             bool out_of_line_expected, int func_index, const char *func_name)
#endif
{

    void *dc;
#ifdef AARCH64
    app_pc start_inline = cleancall_start_pc;
    app_pc end_inline = cleancall_end_pc;
#endif

    /* Save mcontext after call. */
    dc = dr_get_current_drcontext();
    dr_get_mcontext(dc, &after_mcontext);

    /* Compare mcontexts. */
    if (before_errno != after_errno) {
        dr_fprintf(STDERR, "errnos differ!\nbefore: %d, after: %d\n", before_errno,
                   after_errno);
    }
    if (!mcontexts_equal(&before_mcontext, &after_mcontext, func_index)) {
        dump_diff_mcontexts();
        dump_cc_code(dc, start_inline, end_inline, func_index);
    }

    /* Now that we use the mcontext in dcontext, we expect no stack usage. */
    if (inline_expected) {
        app_pc pc, next_pc;
        instr_t instr;
        bool found_xsp = false;
        instr_init(dc, &instr);
        for (pc = start_inline; pc != end_inline; pc = next_pc) {
            next_pc = decode(dc, pc, &instr);
            if (instr_uses_reg(&instr, DR_REG_XSP)) {
                found_xsp = true;
            }
            instr_reset(dc, &instr);
        }
        if (found_xsp) {
            dr_fprintf(STDERR, "Found stack usage in inlined code for %s\n",
                       func_names[func_index]);
            dump_cc_code(dc, start_inline, end_inline, func_index);
        }
    }

    if (inline_expected && !callee_inlined) {
        dr_fprintf(STDERR, "Function %s was not inlined!\n", func_names[func_index]);
        dump_cc_code(dc, start_inline, end_inline, func_index);
    } else if (!inline_expected && callee_inlined) {
        dr_fprintf(STDERR, "Function %s was inlined unexpectedly!\n",
                   func_names[func_index]);
        dump_cc_code(dc, start_inline, end_inline, func_index);
    }

    /* Now that we use the mcontext in dcontext, we expect no stack usage. */
    if (out_of_line_expected) {
        app_pc pc, next_pc;
        instr_t instr;
        uint blr_count = 0;
        instr_init(dc, &instr);
        for (pc = start_inline; pc != end_inline; pc = next_pc) {
            next_pc = decode(dc, pc, &instr);
            if (instr_get_opcode(&instr) == IF_X86_ELSE(OP_call, OP_blr)) {
                blr_count += 1;
            }
            instr_reset(dc, &instr);
        }
        if (blr_count != 3) {
            dr_fprintf(
                STDERR,
                "Expected out-of-line call but did not find exactly 3 " IF_X86_ELSE(
                    "CALL", "BLR") " instructions.\n");
            dump_cc_code(dc, start_inline, end_inline, func_index);
        }
    }

    /* Function-specific checks. */
    switch (func_index) {
    case FN_bbcount:
        if (global_count != 1) {
            dr_fprintf(STDERR, "global_count not updated properly after bbcount!\n");
            dump_cc_code(dc, start_inline, end_inline, func_index);
        }
        break;
    case FN_inscount:
#if !defined(TEST_INLINE) || defined(X86)
    case FN_compiler_inscount:
#endif
        if (global_count != 0xDEAD) {
            dr_fprintf(STDERR, "global_count not updated properly after inscount!\n");
            dump_cc_code(dc, start_inline, end_inline, func_index);
        }
        break;
    default: break;
    }

    if (func_name != NULL)
        dr_fprintf(STDERR, "Called func %s.\n", func_name);
}

#ifdef AARCH64
static void
save_current_pc(void *dc, instrlist_t *ilist, instr_t *where, app_pc *ptr, instr_t *label)
{
    opnd_t scratch_reg1 = opnd_create_reg(DR_REG_X0);
    opnd_t scratch_reg2 = opnd_create_reg(DR_REG_X1);
    PRE(ilist, where,
        INSTR_CREATE_sub(dc, opnd_create_reg(DR_REG_SP), opnd_create_reg(DR_REG_SP),
                         OPND_CREATE_INT16(16)));

    PRE(ilist, where,
        INSTR_CREATE_stp(dc, opnd_create_base_disp(DR_REG_SP, DR_REG_NULL, 0, 0, OPSZ_16),
                         scratch_reg1, scratch_reg2));

    instrlist_insert_mov_immed_ptrsz(dc, (long)ptr, scratch_reg1, ilist, where, NULL,
                                     NULL);
    PRE(ilist, where, INSTR_CREATE_adr(dc, scratch_reg2, opnd_create_instr(label)));
    PRE(ilist, where,
        INSTR_CREATE_str(dc, opnd_create_base_disp(DR_REG_X0, DR_REG_NULL, 0, 0, OPSZ_8),
                         scratch_reg2));
    PRE(ilist, where,
        INSTR_CREATE_ldp(dc, scratch_reg1, scratch_reg2,
                         opnd_create_base_disp(DR_REG_SP, DR_REG_NULL, 0, 0, OPSZ_16)));
    PRE(ilist, where,
        INSTR_CREATE_add(dc, opnd_create_reg(DR_REG_SP), opnd_create_reg(DR_REG_SP),
                         OPND_CREATE_INT16(16)));
}
#endif

/* Reset global_count and patch the out-of-line version of the instrumentation function
 * so we can find out if it got called, which would mean it wasn't inlined.
 *
 * XXX: We modify the callee code!  If DR tries to disassemble the callee's
 * ilist after the modification, it will trigger assertion failures in the
 * disassembler.
 */
static void
before_callee(app_pc func, const char *func_name)
{
    void *dc;
#ifdef TEST_INLINE
    instrlist_t *ilist;
    byte *end_pc;
    opnd_t scratch_reg = opnd_create_reg(IF_X86_ELSE(DR_REG_XAX, DR_REG_X0));
#endif

    if (func_name != NULL)
        dr_fprintf(STDERR, "Calling func %s...\n", func_name);

    /* Save mcontext before call. */
    dc = dr_get_current_drcontext();
    dr_get_mcontext(dc, &before_mcontext);

    /* If this is compiler_inscount, we need to unprotect our own text section
     * so we can make this code modification.
     */
    if (func == (app_pc)compiler_inscount) {
        app_pc start_pc = (app_pc)ALIGN_BACKWARD(func, PAGE_SIZE);
        app_pc end_pc = func;
        instr_t instr;
        instr_init(dc, &instr);
        do {
            instr_reset(dc, &instr);
            end_pc = decode(dc, end_pc, &instr);
        } while (!instr_is_return(&instr));
        end_pc += instr_length(dc, &instr);
        instr_reset(dc, &instr);
        end_pc = (app_pc)ALIGN_FORWARD(end_pc, PAGE_SIZE);
        dr_memory_protect(start_pc, (size_t)(end_pc - start_pc),
                          DR_MEMPROT_EXEC | DR_MEMPROT_READ | DR_MEMPROT_WRITE);
    }

#ifdef TEST_INLINE
    ilist = instrlist_create(dc);
#    if defined(X86)
    /* Patch the callee to be:
     * push xax
     * mov xax, &callee_inlined
     * mov dword [xax], 0
     * pop xax
     * ret
     */
    APP(ilist, INSTR_CREATE_push(dc, scratch_reg));
    APP(ilist,
        INSTR_CREATE_mov_imm(dc, scratch_reg, OPND_CREATE_INTPTR(&callee_inlined)));
    APP(ilist,
        INSTR_CREATE_mov_st(dc, OPND_CREATE_MEM32(DR_REG_XAX, 0), OPND_CREATE_INT32(0)));
    APP(ilist, INSTR_CREATE_pop(dc, scratch_reg));
    APP(ilist, INSTR_CREATE_ret(dc));
#    elif defined(AARCH64)
    APP(ilist,
        INSTR_CREATE_sub(dc, opnd_create_reg(DR_REG_SP), opnd_create_reg(DR_REG_SP),
                         OPND_CREATE_INT16(16)));

    APP(ilist,
        INSTR_CREATE_str(dc, opnd_create_base_disp(DR_REG_SP, DR_REG_NULL, 0, 0, OPSZ_8),
                         scratch_reg));

    instrlist_insert_mov_immed_ptrsz(dc, (long)&callee_inlined, scratch_reg, ilist, NULL,
                                     NULL, NULL);
    APP(ilist,
        INSTR_CREATE_str(dc, opnd_create_base_disp(DR_REG_X0, DR_REG_NULL, 0, 0, OPSZ_8),
                         opnd_create_reg(DR_REG_XZR)));
    APP(ilist,
        INSTR_CREATE_ldr(dc, scratch_reg,
                         opnd_create_base_disp(DR_REG_SP, DR_REG_NULL, 0, 0, OPSZ_8)));
    APP(ilist,
        INSTR_CREATE_add(dc, opnd_create_reg(DR_REG_SP), opnd_create_reg(DR_REG_SP),
                         OPND_CREATE_INT16(16)));
    APP(ilist, INSTR_CREATE_br(dc, opnd_create_reg(DR_REG_X30)));
#    endif /* X86 */
    end_pc = instrlist_encode(dc, ilist, func, false /* no jump targets */);
    instrlist_clear_and_destroy(dc, ilist);
    dr_log(dc, DR_LOG_EMIT, 3, "Patched instrumentation function %s at " PFX ":\n",
           (func_name ? func_name : "(null)"), func);

    /* Check there was enough room in the function.  We align every callee
     * entry point to CALLEE_ALIGNMENT, so each function has at least
     * CALLEE_ALIGNMENT bytes long.
     */
    DR_ASSERT_MSG(end_pc < func + CALLEE_ALIGNMENT,
                  "Patched code too big for smallest function!");
    callee_inlined = 1;
#endif /* ifdef TEST_INLINE */

    /* Reset instrumentation globals. */
    global_count = 0;
}

/*
prologue:
    push REG_XBP
    mov REG_XBP, REG_XSP
*/
static void
codegen_prologue(void *dc, instrlist_t *ilist)
{
#ifdef X86
    APP(ilist, INSTR_CREATE_push(dc, opnd_create_reg(DR_REG_XBP)));
    APP(ilist,
        INSTR_CREATE_mov_ld(dc, opnd_create_reg(DR_REG_XBP),
                            opnd_create_reg(DR_REG_XSP)));
#endif
}

/*
epilogue:
    leave
    ret
*/
static void
codegen_epilogue(void *dc, instrlist_t *ilist)
{
#ifdef X86
    APP(ilist, INSTR_CREATE_leave(dc));
#endif
    APP(ilist, XINST_CREATE_return(dc));
}

/*
empty:
    ret
*/
static instrlist_t *
codegen_empty(void *dc)
{
    instrlist_t *ilist = instrlist_create(dc);
    APP(ilist, XINST_CREATE_return(dc));
    return ilist;
}

/* i#988: We fail to inline if the number of arguments to the same clean call
 * routine increases. empty is used for a 0 arg clean call, so we add empty_1arg
 * for test_inlined_call_args(), which passes 1 arg.
 */
static instrlist_t *
codegen_empty_1arg(void *dc)
{
    return codegen_empty(dc);
}

/* Return either a stack access opnd_t or the first regparm.  Assumes frame
 * pointer is not omitted. */
static opnd_t
codegen_opnd_arg1(void)
{
    /* FIXME: Perhaps DR should expose this.  It currently tracks this in
     * core/instr.h. */
#if defined(AARCH64)
    return opnd_create_reg(DR_REG_X0);
#elif defined(X64)
    return opnd_create_reg(IF_WINDOWS_ELSE(DR_REG_RCX, DR_REG_RDI));
#else  /* X86 */
    /* Stack offset accounts for an additional push in prologue. */
    return OPND_CREATE_MEMPTR(DR_REG_XBP, 2 * sizeof(reg_t));
#endif /* AARCH64 */
}

/* We want to test that we can auto-inline whatever the compiler generates for
 * inscount.
 */
static void
compiler_inscount(ptr_uint_t count)
{
    global_count += count;
}

/* We generate an empty ilist for compiler_inscount and don't use it.
 * Originally I tried to decode compiler_inscount and re-encode it in the RWX
 * memory along with our other callees, but that breaks 32-bit PIC code.  Even
 * if we set the translation for each instruction in this ilist, that will be
 * lost when we encode and decode in the inliner.
 */
static instrlist_t *
codegen_compiler_inscount(void *dc)
{
    instrlist_t *ilist = instrlist_create(dc);
    APP(ilist, XINST_CREATE_return(dc));
    return ilist;
}

/*
X86:
  inscount:
      push REG_XBP
      mov REG_XBP, REG_XSP
      mov REG_XAX, ARG1
      add [global_count], REG_XAX
      leave
      ret

AArch64:
   inscount:
     x4 and x5 are used as scratch registers
     mov &global_count to x4 using a series of movz and movk instructions
     ldr x5, [x4]
     add x5, x5, x0
     str [x4], x5
*/
static instrlist_t *
codegen_inscount(void *dc)
{
    instrlist_t *ilist = instrlist_create(dc);
    opnd_t scratch1 = opnd_create_reg(IF_X86_ELSE(DR_REG_XAX, DR_REG_X4));
    IF_AARCH64(opnd_t scratch2);
    codegen_prologue(dc, ilist);
#ifdef X86
    APP(ilist, INSTR_CREATE_mov_ld(dc, scratch1, codegen_opnd_arg1()));
    APP(ilist,
        INSTR_CREATE_add(dc, OPND_CREATE_ABSMEM(&global_count, OPSZ_PTR), scratch1));
#elif defined(AARCH64)
    scratch2 = opnd_create_reg(DR_REG_X5);
    instrlist_insert_mov_immed_ptrsz(dc, (long)&global_count, scratch1, ilist, NULL, NULL,
                                     NULL);
    APP(ilist,
        INSTR_CREATE_ldr(
            dc, scratch2,
            opnd_create_base_disp(opnd_get_reg(scratch1), DR_REG_NULL, 0, 0, OPSZ_8)));
    APP(ilist, INSTR_CREATE_add(dc, scratch2, scratch2, codegen_opnd_arg1()));
    APP(ilist,
        INSTR_CREATE_str(
            dc, opnd_create_base_disp(opnd_get_reg(scratch1), DR_REG_NULL, 0, 0, OPSZ_8),
            scratch2));
#else
#    error NYI
#endif
    codegen_epilogue(dc, ilist);
    return ilist;
}

/*
X86
  bbcount:
      push REG_XBP
      mov REG_XBP, REG_XSP
      inc [global_count]
      leave
      ret

AArch64
   bbcount:
     x0 and x1 are used as scratch registers
     mov &global_count to x0 using a series of movz and movk instructions
     ldr x1, [x0]
     add x1, x1, #1
     str [x0], x1

*/
static instrlist_t *
codegen_bbcount(void *dc)
{
    instrlist_t *ilist = instrlist_create(dc);
#ifndef X86
    reg_t reg1 = DR_REG_X0;
    reg_t reg2 = DR_REG_X1;
#endif

    codegen_prologue(dc, ilist);
#ifdef X86
    APP(ilist, INSTR_CREATE_inc(dc, OPND_CREATE_ABSMEM(&global_count, OPSZ_PTR)));
#else
    instrlist_insert_mov_immed_ptrsz(dc, (ptr_int_t)&global_count, opnd_create_reg(reg1),
                                     ilist, NULL, NULL, NULL);
    APP(ilist, XINST_CREATE_load(dc, opnd_create_reg(reg2), OPND_CREATE_MEMPTR(reg1, 0)));
    APP(ilist, XINST_CREATE_add(dc, opnd_create_reg(reg2), OPND_CREATE_INT(1)));
    APP(ilist,
        XINST_CREATE_store(dc, OPND_CREATE_MEMPTR(reg1, 0), opnd_create_reg(reg2)));
#endif
    codegen_epilogue(dc, ilist);
    return ilist;
}

/* Clobber aflags.  Clean call optimizations must ensure they are restored.
X86 - Zero the aflags
    aflags_clobber:
      push REG_XBP
      mov REG_XBP, REG_XSP
      mov REG_XAX, 0
      add al, HEX(7F)
      sahf
      leave
      ret

AArch64 - All ones the aflags
    aflags_clobber:
      sets the NZCV flags (bits 31, 30, 29, 28)
      orr     x1, xzr, #0xF0000000
      msr     NZCV, x1

TODO: x86 does the following when testing aflags, do the same for aarch64.
 * save aflags
 * set aflags to expected value
 * clean call to test function
 * read aflags & check if they match the expected value
 * restore original aflags
*/
static instrlist_t *
codegen_aflags_clobber(void *dc)
{
    instrlist_t *ilist = instrlist_create(dc);
    codegen_prologue(dc, ilist);
#ifdef X86
    APP(ilist,
        INSTR_CREATE_mov_imm(dc, opnd_create_reg(DR_REG_XAX), OPND_CREATE_INTPTR(0)));
    APP(ilist, INSTR_CREATE_add(dc, opnd_create_reg(DR_REG_AL), OPND_CREATE_INT8(0x7F)));
    APP(ilist, INSTR_CREATE_sahf(dc));
#elif defined(AARCH64)
    opnd_t reg1 = opnd_create_reg(DR_REG_X0);
    opnd_t opnd_zero_reg = opnd_create_reg(DR_REG_XZR);
    opnd_t opnd_nzcv_reg = opnd_create_reg(DR_REG_NZCV);
    APP(ilist,
        instr_create_1dst_2src(dc, OP_orr, reg1, opnd_zero_reg,
                               OPND_CREATE_INT32(0xF0000000)));
    APP(ilist, instr_create_1dst_1src(dc, OP_msr, opnd_nzcv_reg, reg1));
#endif
    codegen_epilogue(dc, ilist);
    return ilist;
}<|MERGE_RESOLUTION|>--- conflicted
+++ resolved
@@ -306,16 +306,9 @@
     /* XXX i#1312: check if test can get extended to AVX-512. */
     for (i = 0; i < proc_num_simd_registers(); i++) {
 #ifdef X86
-<<<<<<< HEAD
-        dr_zmm_t before_reg = before_mcontext.simd[i];
-        dr_zmm_t after_reg = after_mcontext.simd[i];
-        /* XXX bug? */
-        size_t mmsz = proc_has_feature(FEATURE_AVX) ? sizeof(dr_xmm_t) : sizeof(dr_ymm_t);
-=======
-        dr_ymm_t before_reg = before_mcontext.ymm[i];
-        dr_ymm_t after_reg = after_mcontext.ymm[i];
+        dr_zmm_t before_reg = before_mcontext.ymm[i];
+        dr_zmm_t after_reg = after_mcontext.ymm[i];
         size_t mmsz = proc_has_feature(FEATURE_AVX) ? sizeof(dr_ymm_t) : sizeof(dr_xmm_t);
->>>>>>> 19285d5f
         const char *diff_str =
             (memcmp(&before_reg, &after_reg, mmsz) == 0 ? "" : " <- DIFFERS");
         dr_fprintf(STDERR, "xmm%2d before: %08x%08x%08x%08x", i, before_reg.u32[0],
