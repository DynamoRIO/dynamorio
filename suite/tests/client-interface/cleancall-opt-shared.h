--- conflicted
+++ resolved
@@ -736,8 +736,6 @@
     return ilist;
 }
 
-<<<<<<< HEAD
-=======
 /*
 X86
   bbcount:
@@ -778,5 +776,4 @@
 #endif
     codegen_epilogue(dc, ilist);
     return ilist;
-}
->>>>>>> a3ff20ee
+}