/* **********************************************************
 * Copyright (c) 2015-2021 Google, Inc.  All rights reserved.
 * **********************************************************/

/*
 * Redistribution and use in source and binary forms, with or without
 * modification, are permitted provided that the following conditions are met:
 *
 * * Redistributions of source code must retain the above copyright notice,
 *   this list of conditions and the following disclaimer.
 *
 * * Redistributions in binary form must reproduce the above copyright notice,
 *   this list of conditions and the following disclaimer in the documentation
 *   and/or other materials provided with the distribution.
 *
 * * Neither the name of Google, Inc. nor the names of its contributors may be
 *   used to endorse or promote products derived from this software without
 *   specific prior written permission.
 *
 * THIS SOFTWARE IS PROVIDED BY THE COPYRIGHT HOLDERS AND CONTRIBUTORS "AS IS"
 * AND ANY EXPRESS OR IMPLIED WARRANTIES, INCLUDING, BUT NOT LIMITED TO, THE
 * IMPLIED WARRANTIES OF MERCHANTABILITY AND FITNESS FOR A PARTICULAR PURPOSE
 * ARE DISCLAIMED. IN NO EVENT SHALL GOOGLE, INC. OR CONTRIBUTORS BE LIABLE
 * FOR ANY DIRECT, INDIRECT, INCIDENTAL, SPECIAL, EXEMPLARY, OR CONSEQUENTIAL
 * DAMAGES (INCLUDING, BUT NOT LIMITED TO, PROCUREMENT OF SUBSTITUTE GOODS OR
 * SERVICES; LOSS OF USE, DATA, OR PROFITS; OR BUSINESS INTERRUPTION) HOWEVER
 * CAUSED AND ON ANY THEORY OF LIABILITY, WHETHER IN CONTRACT, STRICT
 * LIABILITY, OR TORT (INCLUDING NEGLIGENCE OR OTHERWISE) ARISING IN ANY WAY
 * OUT OF THE USE OF THIS SOFTWARE, EVEN IF ADVISED OF THE POSSIBILITY OF SUCH
 * DAMAGE.
 */

/* Tests the drreg extension */

#include "dr_api.h"
#include "drmgr.h"
#include "drreg.h"
#include "client_tools.h"
#include "drreg-test-shared.h"
#include <string.h> /* memset */

#define CHECK(x, msg)                                                                \
    do {                                                                             \
        if (!(x)) {                                                                  \
            dr_fprintf(STDERR, "CHECK failed %s:%d: %s\n", __FILE__, __LINE__, msg); \
            dr_abort();                                                              \
        }                                                                            \
    } while (0);

#define MAGIC_VAL 0xabcd

static ptr_uint_t note_base;
#define NOTE_VAL(enum_val) ((void *)(ptr_int_t)(note_base + (enum_val)))

/* Enum describing the different types of notes in drreg-test. */
enum { DRREG_TEST_LABEL_MARKER, DRREG_TEST_NOTE_COUNT };

uint tls_offs_app2app_spilled_reg;
<<<<<<< HEAD
uint tls_offs_app2app_spilled_aflags;
=======
uint tls_offs_test_reg_1;
>>>>>>> f62441bc

static bool
is_drreg_test_label_marker(instr_t *inst)
{
    if (instr_is_label(inst) && instr_get_note(inst) == NOTE_VAL(DRREG_TEST_LABEL_MARKER))
        return true;
    return false;
}

static uint
spill_test_reg_to_slot(void *drcontext, instrlist_t *bb, instr_t *inst,
                       reg_id_t reg_to_reserve, drvector_t *allowed, bool overwrite)
{
    uint tls_offs, offs;
    reg_id_t reg;
    opnd_t opnd;
    bool is_dr_slot;
    CHECK(drreg_reserve_register(drcontext, bb, inst, allowed, &reg) == DRREG_SUCCESS,
          "unable to reserve register");
    CHECK(reg == reg_to_reserve, "only 1 option");
    CHECK(drreg_reservation_info(drcontext, reg, &opnd, &is_dr_slot, &offs) ==
              DRREG_SUCCESS,
          "unable to get reservation info");
    CHECK(offs != -1, "gpr should be spilled to some slot.");
    if (is_dr_slot) {
        tls_offs = opnd_get_disp(opnd);
    } else {
        tls_offs = offs;
    }
    if (overwrite) {
        /* Load with some value so that we need to restore it later. */
        instrlist_meta_preinsert(bb, inst,
                                 XINST_CREATE_load_int(drcontext, opnd_create_reg(reg),
                                                       OPND_CREATE_INT32(MAGIC_VAL)));
    }
    return tls_offs;
}

static uint
spill_aflags_to_slot(void *drcontext, instrlist_t *bb, instr_t *inst)
{
    CHECK(drreg_reserve_aflags(drcontext, bb, inst) == DRREG_SUCCESS,
          "cannot reserve aflags");
#ifdef X86
    /* Make sure that aflags are spilled to some slot, instead of being stored in xax.
     */
    CHECK(drreg_get_app_value(drcontext, bb, inst, DR_REG_XAX, DR_REG_XCX) ==
              DRREG_SUCCESS,
          "cannot get app value");
#endif
    /* Load with some value so that we need to restore it later. */
    instrlist_meta_preinsert(bb, inst,
                             XINST_CREATE_load_int(drcontext, opnd_create_reg(TEST_REG2),
                                                   OPND_CREATE_INT32(MAGIC_VAL)));
#ifdef X86
    instrlist_meta_preinsert(bb, inst, INSTR_CREATE_sahf(drcontext));
#elif defined(ARM)
    instrlist_meta_preinsert(bb, inst,
                             INSTR_CREATE_msr(drcontext, opnd_create_reg(DR_REG_CPSR),
                                              OPND_CREATE_INT_MSR_NZCVQG(),
                                              opnd_create_reg(TEST_REG2)));
#elif defined(AARCH64)
    instrlist_meta_preinsert(bb, inst,
                             INSTR_CREATE_msr(drcontext, opnd_create_reg(DR_REG_NZCV),
                                              opnd_create_reg(TEST_REG2)));
#endif
    uint tls_offs;
    CHECK(drreg_reservation_info(drcontext, DR_REG_NULL, NULL, NULL, &tls_offs) ==
              DRREG_SUCCESS,
          "unable to get reservation info");
    ASSERT(tls_offs != -1);
    return tls_offs;
}

static dr_emit_flags_t
event_app2app(void *drcontext, void *tag, instrlist_t *bb, bool for_trace,
              bool translating, OUT void **user_data)
{
    instr_t *inst;
    bool prev_was_mov_const = false;
    ptr_int_t val1, val2;
    drvector_t allowed;
    drreg_init_and_fill_vector(&allowed, false);
    drreg_set_vector_entry(&allowed, TEST_REG, true);

    *user_data = NULL;
    /* Look for duplicate mov immediates telling us which subtest we're in */
    for (inst = instrlist_first_app(bb); inst != NULL; inst = instr_get_next_app(inst)) {
        if (instr_is_mov_constant(inst, prev_was_mov_const ? &val2 : &val1)) {
            if (prev_was_mov_const && val1 == val2 &&
                val1 != 0 && /* rule out xor w/ self */
                opnd_is_reg(instr_get_dst(inst, 0)) &&
                opnd_get_reg(instr_get_dst(inst, 0)) == TEST_REG) {
                *user_data = (void *)val1;
                instr_t *label = INSTR_CREATE_label(drcontext);
                instr_set_note(label, NOTE_VAL(DRREG_TEST_LABEL_MARKER));
                instrlist_meta_postinsert(bb, inst, label);
            } else {
                /* This is needed in order to catch the pair of duplicate mov immediates
                 * if they occur later in a sequence of mov instrs.
                 */
                if (prev_was_mov_const)
                    val1 = val2;
                else
                    prev_was_mov_const = true;
            }
        } else
            prev_was_mov_const = false;
    }
    if (*((ptr_int_t *)user_data) == DRREG_TEST_13_C ||
        *((ptr_int_t *)user_data) == DRREG_TEST_14_C) {
        CHECK(drreg_set_bb_properties(
                  drcontext, DRREG_HANDLE_MULTI_PHASE_SLOT_RESERVATIONS) == DRREG_SUCCESS,
              "unable to set bb properties");
        /* Reset for this bb. */
        tls_offs_app2app_spilled_reg = -1;
        dr_log(drcontext, DR_LOG_ALL, 1, "drreg test #13/#14: app2app phase\n");
        for (inst = instrlist_first_app(bb); inst != NULL;
             inst = instr_get_next_app(inst)) {
            if (instr_is_nop(inst)) {
                tls_offs_app2app_spilled_reg =
                    spill_test_reg_to_slot(drcontext, bb, inst, TEST_REG, &allowed, true);
            } else if (inst == instrlist_last(bb)) {
                /* Make sure that TEST_REG isn't dead after its app2app spill.
                 * If it is dead, its next spill will only reserve a slot, but not
                 * actually write to it. To test restore in the multi-phase nested
                 * spill case (test #13, #14), we need it to actually write.
                 */
                instrlist_meta_preinsert(bb, inst,
                                         XINST_CREATE_add(drcontext,
                                                          opnd_create_reg(TEST_REG),
                                                          OPND_CREATE_INT32(1)));
                CHECK(drreg_unreserve_register(drcontext, bb, inst, TEST_REG) ==
                          DRREG_SUCCESS,
                      "cannot unreserve register");
            }
        }
<<<<<<< HEAD
    } else if (*((ptr_int_t *)user_data) == DRREG_TEST_15_C ||
               *((ptr_int_t *)user_data) == DRREG_TEST_16_C) {
=======
    } else if (*((ptr_int_t *)user_data) == DRREG_TEST_17_C) {
>>>>>>> f62441bc
        CHECK(drreg_set_bb_properties(
                  drcontext, DRREG_HANDLE_MULTI_PHASE_SLOT_RESERVATIONS) == DRREG_SUCCESS,
              "unable to set bb properties");
        /* Reset for this bb. */
<<<<<<< HEAD
        tls_offs_app2app_spilled_aflags = -1;
        dr_log(drcontext, DR_LOG_ALL, 1, "drreg test #15/16: app2app phase\n");
        for (inst = instrlist_first_app(bb); inst != NULL;
             inst = instr_get_next_app(inst)) {
            if (instr_is_nop(inst)) {
                tls_offs_app2app_spilled_aflags =
                    spill_aflags_to_slot(drcontext, bb, inst);
            } else if (inst == instrlist_last(bb)) {
                /* Make sure that aflags are not dead, otherwise drreg may not even
                 * reserve a spill slot.
                 */
#ifdef X86
                instrlist_meta_preinsert(bb, inst, INSTR_CREATE_lahf(drcontext));
#elif defined(ARM)
                instrlist_meta_preinsert(bb, inst,
                                         INSTR_CREATE_mrs(drcontext,
                                                          opnd_create_reg(TEST_REG2),
                                                          opnd_create_reg(DR_REG_CPSR)));
#elif defined(AARCH64)
                /* XXX i#4930: This is not yet needed on AArch64 because aflags are always
                 * live. If i#4930 is fixed, we'd need to read NZCV.
                 */
#endif
                CHECK(drreg_unreserve_aflags(drcontext, bb, inst) == DRREG_SUCCESS,
                      "cannot unreserve aflags");
=======
        tls_offs_app2app_spilled_reg = -1;
        dr_log(drcontext, DR_LOG_ALL, 1, "drreg test #17: app2app phase\n");
        ptr_int_t val;
        for (inst = instrlist_first_app(bb); inst != NULL;
             inst = instr_get_next_app(inst)) {
            if (instr_is_mov_constant(inst, &val) && val == 1) {
                tls_offs_app2app_spilled_reg =
                    spill_test_reg_to_slot(drcontext, bb, inst, TEST_REG, &allowed, true);
            } else if (instr_is_mov_constant(inst, &val) && val == 3) {
                /* Make sure that TEST_REG isn't dead after its app2app spill.
                 * If it is dead, its next spill will only reserve a slot, but not
                 * actually write to it. To test restore in the multi-phase
                 * overlapping spill case (test #17), we need it to actually write.
                 */
                instrlist_meta_preinsert(bb, inst,
                                         XINST_CREATE_add(drcontext,
                                                          opnd_create_reg(TEST_REG),
                                                          OPND_CREATE_INT32(1)));
                CHECK(drreg_unreserve_register(drcontext, bb, inst, TEST_REG) ==
                          DRREG_SUCCESS,
                      "cannot unreserve register");
            }
        }
    } else if (*((ptr_int_t *)user_data) == DRREG_TEST_20_C) {
        CHECK(drreg_set_bb_properties(
                  drcontext, DRREG_HANDLE_MULTI_PHASE_SLOT_RESERVATIONS) == DRREG_SUCCESS,
              "unable to set bb properties");
        dr_log(drcontext, DR_LOG_ALL, 1, "drreg test #20: app2app phase\n");
        ptr_int_t val;
        for (inst = instrlist_first_app(bb); inst != NULL;
             inst = instr_get_next_app(inst)) {
            if (instr_is_mov_constant(inst, &val) && val == 1) {
                tls_offs_app2app_spilled_reg = spill_test_reg_to_slot(
                    drcontext, bb, inst, TEST_REG, &allowed, false);
            } else if (inst == instrlist_last(bb)) {
                /* Make sure that TEST_REG isn't dead after its app2app spill.
                 * If it is dead, its next spill will only reserve a slot, but not
                 * actually write to it.
                 */
                instrlist_meta_preinsert(bb, inst,
                                         XINST_CREATE_add(drcontext,
                                                          opnd_create_reg(TEST_REG),
                                                          OPND_CREATE_INT32(1)));
                CHECK(drreg_unreserve_register(drcontext, bb, inst, TEST_REG) ==
                          DRREG_SUCCESS,
                      "cannot unreserve register");
>>>>>>> f62441bc
            }
        }
    }
    drvector_delete(&allowed);
    return DR_EMIT_DEFAULT;
}

static dr_emit_flags_t
event_app_analysis(void *drcontext, void *tag, instrlist_t *bb, bool for_trace,
                   bool translating, OUT void *user_data)
{
    return DR_EMIT_DEFAULT;
}

static void
check_const_eq(ptr_int_t reg, ptr_int_t val)
{
    CHECK(reg == val, "register value not preserved");
}

static void
check_const_ne(ptr_int_t reg, ptr_int_t val)
{
    CHECK(reg != val, "register value not preserved");
}

static dr_emit_flags_t
event_app_instruction(void *drcontext, void *tag, instrlist_t *bb, instr_t *inst,
                      bool for_trace, bool translating, void *user_data)
{
    reg_id_t reg, random = IF_X86_ELSE(DR_REG_XDI, DR_REG_R5);
    drreg_status_t res;
    drvector_t allowed_test_reg_1, allowed_test_reg_2;
    ptr_int_t subtest = (ptr_int_t)user_data;
    drreg_reserve_info_t info = {
        sizeof(info),
    };

    drreg_init_and_fill_vector(&allowed_test_reg_1, false);
    drreg_set_vector_entry(&allowed_test_reg_1, TEST_REG, true);

    drreg_init_and_fill_vector(&allowed_test_reg_2, false);
    drreg_set_vector_entry(&allowed_test_reg_2, TEST_REG2, true);

    if (subtest == 0) {
        uint flags;
        bool dead;
        /* Local tests */
        res = drreg_reserve_register(drcontext, bb, inst, NULL, &reg);
        CHECK(res == DRREG_SUCCESS, "default reserve should always work");
        dr_log(drcontext, DR_LOG_ALL, 3, "drreg at " PFX " scratch=%s\n",
               instr_get_app_pc(inst), get_register_name(reg));
        /* test restore app value back to reg */
        res = drreg_get_app_value(drcontext, bb, inst, reg, reg);
        CHECK(res == DRREG_SUCCESS || res == DRREG_ERROR_NO_APP_VALUE,
              "restore app value could only fail on dead reg");
        /* test get stolen reg to reg */
        if (dr_get_stolen_reg() != REG_NULL) {
            res = drreg_get_app_value(drcontext, bb, inst, dr_get_stolen_reg(), reg);
            CHECK(res == DRREG_SUCCESS, "get stolen reg app value should always work");
        }
        /* test get random reg to reg */
        res = drreg_get_app_value(drcontext, bb, inst, random, reg);
        CHECK(res == DRREG_SUCCESS || res == DRREG_ERROR_NO_APP_VALUE,
              "get random reg app value should only fail on dead reg");
        if (res == DRREG_ERROR_NO_APP_VALUE) {
            bool dead;
            res = drreg_is_register_dead(drcontext, random, inst, &dead);
            CHECK(res == DRREG_SUCCESS && dead, "get app val should only fail when dead");
        }
        /* test restore of opnd app values */
        res = drreg_restore_app_values(drcontext, bb, inst, opnd_create_reg(reg), NULL);
        CHECK(res == DRREG_SUCCESS || res == DRREG_ERROR_NO_APP_VALUE,
              "restore app values could only fail on dead reg");
        /* test restore of opnd app values with stolen reg */
        if (dr_get_stolen_reg() != REG_NULL) {
            reg_id_t swap = DR_REG_NULL;
            res = drreg_restore_app_values(drcontext, bb, inst,
                                           opnd_create_reg(dr_get_stolen_reg()), &swap);
            CHECK(res == DRREG_SUCCESS || res == DRREG_ERROR_NO_APP_VALUE,
                  "restore app values could only fail on dead reg");
            if (swap != DR_REG_NULL)
                res = drreg_unreserve_register(drcontext, bb, inst, swap);
            CHECK(res == DRREG_SUCCESS, "unreserve of swap reg should not fail");
        }
        /* query tests */
        res = drreg_aflags_liveness(drcontext, inst, &flags);
        CHECK(res == DRREG_SUCCESS, "query of aflags should work");
        res = drreg_are_aflags_dead(drcontext, inst, &dead);
        CHECK(res == DRREG_SUCCESS, "query of aflags should work");
        CHECK((dead && !TESTANY(EFLAGS_READ_ARITH, flags)) ||
                  (!dead && TESTANY(EFLAGS_READ_ARITH, flags)),
              "liveness inconsistency");
        res = drreg_unreserve_register(drcontext, bb, inst, reg);
        CHECK(res == DRREG_SUCCESS, "default unreserve should always work");

        res = drreg_reserve_register(drcontext, bb, inst, &allowed_test_reg_1, &reg);
        CHECK(res == DRREG_SUCCESS && reg == TEST_REG, "only 1 choice");
        res = drreg_reserve_register(drcontext, bb, inst, &allowed_test_reg_1, &reg);
        CHECK(res == DRREG_ERROR_REG_CONFLICT, "still reserved");
        opnd_t opnd = opnd_create_null();
        res = drreg_reservation_info(drcontext, reg, &opnd, NULL, NULL);
        CHECK(res == DRREG_SUCCESS && opnd_is_memory_reference(opnd),
              "slot info should succeed");
        res = drreg_reservation_info_ex(drcontext, reg, &info);
        CHECK(res == DRREG_SUCCESS && opnd_is_memory_reference(info.opnd) &&
                  info.reserved,
              "slot info_ex unexpected result");
        /* test stateless restore when live */
        drreg_statelessly_restore_app_value(drcontext, bb, reg, inst, inst, NULL, NULL);

        res = drreg_unreserve_register(drcontext, bb, inst, reg);
        CHECK(res == DRREG_SUCCESS, "unreserve should work");

        /* test stateless restore when lazily unrestored */
        drreg_statelessly_restore_app_value(drcontext, bb, reg, inst, inst, NULL, NULL);

        /* test spill-restore query */
        bool is_dead;
        res = drreg_is_register_dead(drcontext, reg, inst, &is_dead);
        CHECK(res == DRREG_SUCCESS, "query should work");
        instr_t *prev;
        bool found_restore = false;
        for (prev = instr_get_prev(inst); prev != NULL; prev = instr_get_prev(prev)) {
            bool spill, restore;
            reg_id_t which_reg;
            res = drreg_is_instr_spill_or_restore(drcontext, prev, &spill, &restore,
                                                  &which_reg);
            CHECK(res == DRREG_SUCCESS, "spill query should work");
            CHECK(!(spill && restore), "can't be both a spill and a restore");
            if (restore) {
                found_restore = true;
                CHECK(which_reg == reg || is_dead, "expected restore of given reg");
                break;
            }
        }
        CHECK(found_restore || is_dead, "failed to find restore");

        /* test aflags */
        res = drreg_reservation_info_ex(drcontext, DR_REG_NULL, &info);
        CHECK(res == DRREG_SUCCESS && !info.reserved &&
                  ((info.holds_app_value && !info.app_value_retained &&
                    opnd_is_null(info.opnd)) ||
                   (!info.holds_app_value && info.app_value_retained &&
                    !opnd_is_null(info.opnd))),
              "aflags un-reserve query failed");
        res = drreg_reserve_aflags(drcontext, bb, inst);
        CHECK(res == DRREG_SUCCESS, "reserve of aflags should work");
        res = drreg_reservation_info_ex(drcontext, DR_REG_NULL, &info);
        CHECK(res == DRREG_SUCCESS && info.reserved &&
                  ((info.app_value_retained && !opnd_is_null(info.opnd)) ||
                   (info.holds_app_value && opnd_is_null(info.opnd))),
              "aflags reserve query failed");
        res = drreg_restore_app_aflags(drcontext, bb, inst);
        CHECK(res == DRREG_SUCCESS, "restore of app aflags should work");
        res = drreg_unreserve_aflags(drcontext, bb, inst);
        CHECK(res == DRREG_SUCCESS, "unreserve of aflags");
#ifdef X86
        /* test aflags conflicts with xax: failing to reserve xax due to lazy
         * aflags still in xax from above; failing to reserve aflags if xax is
         * taken; failing to get app aflags if xax is taken.
         */
        drvector_t only_xax;
        drreg_init_and_fill_vector(&only_xax, false);
        drreg_set_vector_entry(&only_xax, DR_REG_XAX, true);
        res = drreg_reserve_register(drcontext, bb, inst, &only_xax, &reg);
        CHECK(res == DRREG_SUCCESS, "reserve of xax should work");
        res = drreg_reserve_aflags(drcontext, bb, inst);
        CHECK(res == DRREG_SUCCESS, "reserve of aflags w/ xax taken should work");
        res = drreg_restore_app_aflags(drcontext, bb, inst);
        CHECK(res == DRREG_SUCCESS, "restore of app aflags should work");
        res = drreg_unreserve_aflags(drcontext, bb, inst);
        CHECK(res == DRREG_SUCCESS, "unreserve of aflags");
        res = drreg_unreserve_register(drcontext, bb, inst, reg);
        CHECK(res == DRREG_SUCCESS, "unreserve of xax should work");
        drvector_delete(&only_xax);
#endif
    } else if (subtest == DRREG_TEST_1_C || subtest == DRREG_TEST_2_C ||
               subtest == DRREG_TEST_3_C || subtest == DRREG_TEST_18_C) {
        /* Cross-app-instr tests */
        dr_log(drcontext, DR_LOG_ALL, 1, "drreg test #1/2/3\n");
        if (is_drreg_test_label_marker(inst)) {
            res = drreg_reserve_register(drcontext, bb, inst, &allowed_test_reg_1, &reg);
            CHECK(res == DRREG_SUCCESS, "reserve of test reg should work");
            instrlist_meta_preinsert(bb, inst,
                                     XINST_CREATE_load_int(drcontext,
                                                           opnd_create_reg(reg),
                                                           OPND_CREATE_INT32(MAGIC_VAL)));
        } else if (drmgr_is_last_instr(drcontext, inst)) {
            dr_insert_clean_call(drcontext, bb, inst, check_const_eq, false, 2,
                                 opnd_create_reg(TEST_REG), OPND_CREATE_INT32(MAGIC_VAL));
            res = drreg_unreserve_register(drcontext, bb, inst, TEST_REG);
            CHECK(res == DRREG_SUCCESS, "unreserve should work");
        }
    } else if (subtest == DRREG_TEST_4_C || subtest == DRREG_TEST_5_C) {
        /* Cross-app-instr aflags test */
        dr_log(drcontext, DR_LOG_ALL, 1, "drreg test #4/5\n");
        if (is_drreg_test_label_marker(inst)) {
            res = drreg_reserve_aflags(drcontext, bb, inst);
            CHECK(res == DRREG_SUCCESS, "reserve of aflags should work");
        } else if (instr_is_nop(inst) IF_ARM(
                       ||
                       instr_get_opcode(inst) == OP_mov &&
                           /* assembler uses "mov r0,r0" for our nop */
                           opnd_same(instr_get_dst(inst, 0), instr_get_src(inst, 0)))) {
            /* Modify aflags to test preserving for app */
            instrlist_meta_preinsert(bb, inst,
                                     XINST_CREATE_cmp(drcontext,
                                                      opnd_create_reg(DR_REG_START_32),
                                                      OPND_CREATE_INT32(0)));
        } else if (drmgr_is_last_instr(drcontext, inst)) {
            res = drreg_unreserve_aflags(drcontext, bb, inst);
            CHECK(res == DRREG_SUCCESS, "unreserve of aflags should work");
        }
    } else if (subtest == DRREG_TEST_6_C) {
        /* Save the 3rd DR slot at the label, restore register after
         * the xl8 point in this test.
         */
        dr_log(drcontext, DR_LOG_ALL, 1, "drreg test #6\n");
        if (is_drreg_test_label_marker(inst)) {
            dr_save_reg(drcontext, bb, inst, TEST_REG, 2);
        } else if (drmgr_is_last_instr(drcontext, inst)) {
            dr_restore_reg(drcontext, bb, inst, TEST_REG, 2);
        }
    } else if (subtest == DRREG_TEST_8_C) {
        /* Nothing to do here */
        dr_log(drcontext, DR_LOG_ALL, 1, "drreg test #8\n");
    } else if (subtest == DRREG_TEST_10_C) {
        /* Nothing to do here */
        dr_log(drcontext, DR_LOG_ALL, 1, "drreg test #10\n");
    } else if (subtest == DRREG_TEST_11_C) {
#ifdef X86
        dr_log(drcontext, DR_LOG_ALL, 1, "drreg test #11\n");
        res = drreg_reserve_aflags(drcontext, bb, inst);
        CHECK(res == DRREG_SUCCESS, "reserve of aflags should work");
        res = drreg_unreserve_aflags(drcontext, bb, inst);
        CHECK(res == DRREG_SUCCESS, "unreserve of aflags");
#endif
    } else if (subtest == DRREG_TEST_12_C) {
#ifdef X86
        dr_log(drcontext, DR_LOG_ALL, 1, "drreg test #12\n");
        res = drreg_reserve_aflags(drcontext, bb, inst);
        CHECK(res == DRREG_SUCCESS, "reserve of aflags should work");
        if (instr_get_opcode(inst) == OP_cmp) {
            drreg_statelessly_restore_app_value(drcontext, bb, DR_REG_NULL, inst, inst,
                                                NULL, NULL);
        }
        res = drreg_unreserve_aflags(drcontext, bb, inst);
        CHECK(res == DRREG_SUCCESS, "unreserve of aflags");
#endif
    } else if (subtest == DRREG_TEST_13_C || subtest == DRREG_TEST_14_C) {
        dr_log(drcontext, DR_LOG_ALL, 1, "drreg test #13/14: insertion phase\n");
        if (instr_is_nop(inst)) {
            CHECK(tls_offs_app2app_spilled_reg != -1,
                  "unable to use any spill slot in app2app phase.");
            uint tls_offs = spill_test_reg_to_slot(drcontext, bb, inst, TEST_REG,
                                                   &allowed_test_reg_1, true);
            CHECK(tls_offs_app2app_spilled_reg != tls_offs,
                  "found conflict in use of spill slots across multiple phases");
        } else if (drmgr_is_last_instr(drcontext, inst)) {
            CHECK(drreg_unreserve_register(drcontext, bb, inst, TEST_REG) ==
                      DRREG_SUCCESS,
                  "cannot unreserve register");
        }
#ifdef X86
    } else if (subtest == DRREG_TEST_15_C) {
        dr_log(drcontext, DR_LOG_ALL, 1, "drreg test #15\n");
        if (instr_is_nop(inst)) {
            CHECK(drreg_reserve_aflags(drcontext, bb, inst) == DRREG_SUCCESS,
                  "cannot reserve aflags");
            /* Load with some value so that we need to restore it later. */
            instrlist_meta_preinsert(bb, inst,
                                     XINST_CREATE_cmp(drcontext,
                                                      opnd_create_reg(DR_REG_XAX),
                                                      opnd_create_reg(DR_REG_XCX)));
        } else if (drmgr_is_last_instr(drcontext, inst)) {
            CHECK(drreg_unreserve_aflags(drcontext, bb, inst) == DRREG_SUCCESS,
                  "cannot unreserve aflags");
        }
#endif
    } else if (subtest == DRREG_TEST_16_C) {
        dr_log(drcontext, DR_LOG_ALL, 1, "drreg test #16\n");
        if (instr_is_nop(inst)) {
            CHECK(drreg_reserve_register(drcontext, bb, inst, &allowed_test_reg_1,
                                         &reg) == DRREG_SUCCESS,
                  "cannot reserve aflags");
            /* Load with some value so that we need to restore it later. */
            instrlist_meta_preinsert(bb, inst,
                                     XINST_CREATE_load_int(drcontext,
                                                           opnd_create_reg(TEST_REG),
                                                           OPND_CREATE_INT32(MAGIC_VAL)));
        } else if (drmgr_is_last_instr(drcontext, inst)) {
            res = drreg_unreserve_register(drcontext, bb, inst, TEST_REG);
            CHECK(res == DRREG_SUCCESS, "default unreserve should always work");
        }
    } else if (subtest == DRREG_TEST_17_C) {
        dr_log(drcontext, DR_LOG_ALL, 1, "drreg test #17\n");
        ptr_int_t val;
        if (instr_is_mov_constant(inst, &val) && val == 2) {
            CHECK(tls_offs_app2app_spilled_reg != -1,
                  "unable to use any spill slot in app2app phase.");
            uint tls_offs = spill_test_reg_to_slot(drcontext, bb, inst, TEST_REG,
                                                   &allowed_test_reg_1, true);
            CHECK(tls_offs_app2app_spilled_reg != tls_offs,
                  "found conflict in use of spill slots across multiple phases");
        } else if (drmgr_is_last_instr(drcontext, inst)) {
            CHECK(drreg_unreserve_register(drcontext, bb, inst, TEST_REG) ==
                      DRREG_SUCCESS,
                  "cannot unreserve register");
        }
<<<<<<< HEAD
    } else if (subtest == DRREG_TEST_15_C || subtest == DRREG_TEST_16_C) {
        dr_log(drcontext, DR_LOG_ALL, 1, "drreg test #15/16: insertion phase\n");
        if (instr_is_nop(inst)) {
            CHECK(tls_offs_app2app_spilled_aflags != -1,
                  "unable to use any spill slot for aflags in app2app phase.");
            uint tls_offs = spill_aflags_to_slot(drcontext, bb, inst);
            CHECK(tls_offs_app2app_spilled_aflags != tls_offs,
                  "found conflict in use of aflags spill slot across different phases");
        } else if (drmgr_is_last_instr(drcontext, inst)) {
            CHECK(drreg_unreserve_aflags(drcontext, bb, inst) == DRREG_SUCCESS,
                  "cannot unreserve aflags");
=======
#ifdef AARCH64
    } else if (subtest == DRREG_TEST_19_C) {
        dr_log(drcontext, DR_LOG_ALL, 1, "drreg test #19\n");
        CHECK(dr_get_stolen_reg() == TEST_REG_STOLEN, "stolen reg doesn't match");
        ptr_int_t val;
        if (instr_is_mov_constant(inst, &val) && val == 1) {
            tls_offs_test_reg_1 = spill_test_reg_to_slot(drcontext, bb, inst, TEST_REG,
                                                         &allowed_test_reg_1, true);
            CHECK(tls_offs_test_reg_1 == TEST_FAUX_SPILL_TLS_OFFS, "unexpected tls offs");
        } else if (drmgr_is_last_instr(drcontext, inst)) {
            CHECK(drreg_unreserve_register(drcontext, bb, inst, TEST_REG) ==
                      DRREG_SUCCESS,
                  "unreserve should work");
        }
#endif
    } else if (subtest == DRREG_TEST_20_C) {
        dr_log(drcontext, DR_LOG_ALL, 1, "drreg test #20\n");
        ptr_int_t val;
        if (instr_is_mov_constant(inst, &val) && val == 1) {
            tls_offs_test_reg_1 = spill_test_reg_to_slot(drcontext, bb, inst, TEST_REG,
                                                         &allowed_test_reg_1, true);
            CHECK(tls_offs_app2app_spilled_reg != tls_offs_test_reg_1,
                  "spill slot conflict across phases");
        } else if (instr_is_mov_constant(inst, &val) && val == 2) {
            CHECK(drreg_unreserve_register(drcontext, bb, inst, TEST_REG) ==
                      DRREG_SUCCESS,
                  "cannot unreserve register");
            /* so that the slot is released and can be reused below and overwritten. */
            CHECK(drreg_get_app_value(drcontext, bb, inst, TEST_REG, TEST_REG) ==
                      DRREG_SUCCESS,
                  "should get app value");
        } else if (instr_is_mov_constant(inst, &val) && val == 3) {
            uint tls_offs = spill_test_reg_to_slot(drcontext, bb, inst, TEST_REG2,
                                                   &allowed_test_reg_2, false);
            instrlist_meta_preinsert(bb, inst,
                                     XINST_CREATE_load_int(drcontext,
                                                           opnd_create_reg(TEST_REG),
                                                           OPND_CREATE_INT32(MAGIC_VAL)));
            CHECK(tls_offs == tls_offs_test_reg_1, "must use the freed up slot");
        } else if (drmgr_is_last_instr(drcontext, inst)) {
            CHECK(drreg_unreserve_register(drcontext, bb, inst, TEST_REG2) ==
                      DRREG_SUCCESS,
                  "cannot unreserve register");
>>>>>>> f62441bc
        }
    }

    drvector_delete(&allowed_test_reg_1);
    drvector_delete(&allowed_test_reg_2);

    /* XXX i#511: add more tests */

    if (subtest == DRREG_TEST_18_C)
        return DR_EMIT_STORE_TRANSLATIONS;
    return DR_EMIT_DEFAULT;
}

dr_emit_flags_t
event_instru2instru(void *drcontext, void *tag, instrlist_t *bb, bool for_trace,
                    bool translating, void *user_data)
{
    /* Test using outside of insert event */
    uint flags;
    bool dead;
    instr_t *inst = instrlist_first(bb);
    drreg_status_t res;
    drvector_t allowed;
    reg_id_t reg0, reg1;
    ptr_int_t subtest = (ptr_int_t)user_data;

    if (subtest == DRREG_TEST_19_C || subtest == DRREG_TEST_20_C) {
        return DR_EMIT_DEFAULT;
    }

    drreg_init_and_fill_vector(&allowed, false);
    drreg_set_vector_entry(&allowed, TEST_REG, true);

    res = drreg_reserve_register(drcontext, bb, inst, &allowed, &reg0);
    CHECK(res == DRREG_SUCCESS && reg0 == TEST_REG, "only 1 choice");
    res = drreg_unreserve_register(drcontext, bb, inst, reg0);
    CHECK(res == DRREG_SUCCESS, "default unreserve should always work");

    /* XXX: construct better tests with and without a dead reg available */
    res = drreg_reserve_dead_register(drcontext, bb, inst, &allowed, &reg0);
    if (res == DRREG_SUCCESS) {
        res = drreg_unreserve_register(drcontext, bb, inst, reg0);
        CHECK(res == DRREG_SUCCESS, "default unreserve should always work");
    }

    res = drreg_reserve_aflags(drcontext, bb, inst);
    CHECK(res == DRREG_SUCCESS, "reserve of aflags should work");
    res = drreg_restore_app_aflags(drcontext, bb, inst);
    CHECK(res == DRREG_SUCCESS, "restore of app aflags should work");
    res = drreg_unreserve_aflags(drcontext, bb, inst);
    CHECK(res == DRREG_SUCCESS, "unreserve of aflags should work");

    res = drreg_aflags_liveness(drcontext, inst, &flags);
    CHECK(res == DRREG_SUCCESS, "query of aflags should work");
    res = drreg_are_aflags_dead(drcontext, inst, &dead);
    CHECK(res == DRREG_SUCCESS, "query of aflags should work");
    CHECK((dead && !TESTANY(EFLAGS_READ_ARITH, flags)) ||
              (!dead && TESTANY(EFLAGS_READ_ARITH, flags)),
          "aflags liveness inconsistency");
    res = drreg_is_register_dead(drcontext, DR_REG_START_GPR, inst, &dead);
    CHECK(res == DRREG_SUCCESS, "query of liveness should work");

    if (subtest == DRREG_TEST_2_C) {
        /* We are running one more subtest on top of DRREG_TEST_2. Any subtest where
         * TEST_REG2 is not dead at the test's entry will do. We are reserving TEST_REG2
         * and store MAGIC_VAL to it, followed by another reservation and a restore, which
         * exposes a possible bug in register liveness forward analysis (xref i#3821).
         */
        drreg_set_vector_entry(&allowed, TEST_REG, false);
        drreg_set_vector_entry(&allowed, TEST_REG2, true);
        res = drreg_reserve_register(drcontext, bb, inst, &allowed, &reg0);
        CHECK(res == DRREG_SUCCESS && reg0 == TEST_REG2, "only 1 choice");
        res = drreg_reserve_register(drcontext, bb, inst, NULL, &reg1);
        instrlist_meta_preinsert(bb, inst,
                                 XINST_CREATE_load_int(drcontext,
                                                       opnd_create_reg(TEST_REG2),
                                                       OPND_CREATE_INT32(MAGIC_VAL)));
        res = drreg_unreserve_register(drcontext, bb, inst, reg1);
        CHECK(res == DRREG_SUCCESS, "default unreserve should always work");
        res = drreg_unreserve_register(drcontext, bb, inst, reg0);
        CHECK(res == DRREG_SUCCESS, "default unreserve should always work");
        dr_insert_clean_call(drcontext, bb, inst, check_const_ne, false, 2,
                             opnd_create_reg(TEST_REG2), OPND_CREATE_INT32(MAGIC_VAL));
    }

    drvector_delete(&allowed);

    return DR_EMIT_DEFAULT;
}

static void
event_exit(void)
{
    if (!drmgr_unregister_bb_insertion_event(event_app_instruction) ||
        drreg_exit() != DRREG_SUCCESS)
        CHECK(false, "exit failed");

    drmgr_exit();
}

DR_EXPORT void
dr_init(client_id_t id)
{
    /* We actually need 3 slots (flags + 2 scratch) but we want to test using
     * a DR slot.
     */
    drreg_options_t ops = { sizeof(ops), 2 /*max slots needed*/, false };
    if (!drmgr_init() || drreg_init(&ops) != DRREG_SUCCESS)
        CHECK(false, "init failed");

    note_base = drmgr_reserve_note_range(DRREG_TEST_NOTE_COUNT);
    ASSERT(note_base != DRMGR_NOTE_NONE);

    /* register events */
    dr_register_exit_event(event_exit);
    if (!drmgr_register_bb_instrumentation_ex_event(event_app2app, event_app_analysis,
                                                    event_app_instruction,
                                                    event_instru2instru, NULL))
        CHECK(false, "init failed");
    /* i#2910: test use during process init. */
    void *drcontext = dr_get_current_drcontext();
    instrlist_t *ilist = instrlist_create(drcontext);
    drreg_status_t res = drreg_reserve_aflags(drcontext, ilist, NULL);
    CHECK(res == DRREG_SUCCESS, "process init test failed");
    reg_id_t reg;
    res = drreg_reserve_register(drcontext, ilist, NULL, NULL, &reg);
    CHECK(res == DRREG_SUCCESS, "process init test failed");
    instrlist_clear_and_destroy(drcontext, ilist);
}<|MERGE_RESOLUTION|>--- conflicted
+++ resolved
@@ -55,12 +55,9 @@
 /* Enum describing the different types of notes in drreg-test. */
 enum { DRREG_TEST_LABEL_MARKER, DRREG_TEST_NOTE_COUNT };
 
+uint tls_offs_app2app_spilled_aflags;
 uint tls_offs_app2app_spilled_reg;
-<<<<<<< HEAD
-uint tls_offs_app2app_spilled_aflags;
-=======
 uint tls_offs_test_reg_1;
->>>>>>> f62441bc
 
 static bool
 is_drreg_test_label_marker(instr_t *inst)
@@ -198,19 +195,67 @@
                       "cannot unreserve register");
             }
         }
-<<<<<<< HEAD
-    } else if (*((ptr_int_t *)user_data) == DRREG_TEST_15_C ||
-               *((ptr_int_t *)user_data) == DRREG_TEST_16_C) {
-=======
     } else if (*((ptr_int_t *)user_data) == DRREG_TEST_17_C) {
->>>>>>> f62441bc
         CHECK(drreg_set_bb_properties(
                   drcontext, DRREG_HANDLE_MULTI_PHASE_SLOT_RESERVATIONS) == DRREG_SUCCESS,
               "unable to set bb properties");
         /* Reset for this bb. */
-<<<<<<< HEAD
+        tls_offs_app2app_spilled_reg = -1;
+        dr_log(drcontext, DR_LOG_ALL, 1, "drreg test #17: app2app phase\n");
+        ptr_int_t val;
+        for (inst = instrlist_first_app(bb); inst != NULL;
+             inst = instr_get_next_app(inst)) {
+            if (instr_is_mov_constant(inst, &val) && val == 1) {
+                tls_offs_app2app_spilled_reg =
+                    spill_test_reg_to_slot(drcontext, bb, inst, TEST_REG, &allowed, true);
+            } else if (instr_is_mov_constant(inst, &val) && val == 3) {
+                /* Make sure that TEST_REG isn't dead after its app2app spill.
+                 * If it is dead, its next spill will only reserve a slot, but not
+                 * actually write to it. To test restore in the multi-phase
+                 * overlapping spill case (test #17), we need it to actually write.
+                 */
+                instrlist_meta_preinsert(bb, inst,
+                                         XINST_CREATE_add(drcontext,
+                                                          opnd_create_reg(TEST_REG),
+                                                          OPND_CREATE_INT32(1)));
+                CHECK(drreg_unreserve_register(drcontext, bb, inst, TEST_REG) ==
+                          DRREG_SUCCESS,
+                      "cannot unreserve register");
+            }
+        }
+    } else if (*((ptr_int_t *)user_data) == DRREG_TEST_20_C) {
+        CHECK(drreg_set_bb_properties(
+                  drcontext, DRREG_HANDLE_MULTI_PHASE_SLOT_RESERVATIONS) == DRREG_SUCCESS,
+              "unable to set bb properties");
+        dr_log(drcontext, DR_LOG_ALL, 1, "drreg test #20: app2app phase\n");
+        ptr_int_t val;
+        for (inst = instrlist_first_app(bb); inst != NULL;
+             inst = instr_get_next_app(inst)) {
+            if (instr_is_mov_constant(inst, &val) && val == 1) {
+                tls_offs_app2app_spilled_reg = spill_test_reg_to_slot(
+                    drcontext, bb, inst, TEST_REG, &allowed, false);
+            } else if (inst == instrlist_last(bb)) {
+                /* Make sure that TEST_REG isn't dead after its app2app spill.
+                 * If it is dead, its next spill will only reserve a slot, but not
+                 * actually write to it.
+                 */
+                instrlist_meta_preinsert(bb, inst,
+                                         XINST_CREATE_add(drcontext,
+                                                          opnd_create_reg(TEST_REG),
+                                                          OPND_CREATE_INT32(1)));
+                CHECK(drreg_unreserve_register(drcontext, bb, inst, TEST_REG) ==
+                          DRREG_SUCCESS,
+                      "cannot unreserve register");
+            }
+        }
+    } else if (*((ptr_int_t *)user_data) == DRREG_TEST_21_C ||
+               *((ptr_int_t *)user_data) == DRREG_TEST_22_C) {
+        CHECK(drreg_set_bb_properties(
+                  drcontext, DRREG_HANDLE_MULTI_PHASE_SLOT_RESERVATIONS) == DRREG_SUCCESS,
+              "unable to set bb properties");
+        /* Reset for this bb. */
         tls_offs_app2app_spilled_aflags = -1;
-        dr_log(drcontext, DR_LOG_ALL, 1, "drreg test #15/16: app2app phase\n");
+        dr_log(drcontext, DR_LOG_ALL, 1, "drreg test #21/22: app2app phase\n");
         for (inst = instrlist_first_app(bb); inst != NULL;
              inst = instr_get_next_app(inst)) {
             if (instr_is_nop(inst)) {
@@ -234,54 +279,6 @@
 #endif
                 CHECK(drreg_unreserve_aflags(drcontext, bb, inst) == DRREG_SUCCESS,
                       "cannot unreserve aflags");
-=======
-        tls_offs_app2app_spilled_reg = -1;
-        dr_log(drcontext, DR_LOG_ALL, 1, "drreg test #17: app2app phase\n");
-        ptr_int_t val;
-        for (inst = instrlist_first_app(bb); inst != NULL;
-             inst = instr_get_next_app(inst)) {
-            if (instr_is_mov_constant(inst, &val) && val == 1) {
-                tls_offs_app2app_spilled_reg =
-                    spill_test_reg_to_slot(drcontext, bb, inst, TEST_REG, &allowed, true);
-            } else if (instr_is_mov_constant(inst, &val) && val == 3) {
-                /* Make sure that TEST_REG isn't dead after its app2app spill.
-                 * If it is dead, its next spill will only reserve a slot, but not
-                 * actually write to it. To test restore in the multi-phase
-                 * overlapping spill case (test #17), we need it to actually write.
-                 */
-                instrlist_meta_preinsert(bb, inst,
-                                         XINST_CREATE_add(drcontext,
-                                                          opnd_create_reg(TEST_REG),
-                                                          OPND_CREATE_INT32(1)));
-                CHECK(drreg_unreserve_register(drcontext, bb, inst, TEST_REG) ==
-                          DRREG_SUCCESS,
-                      "cannot unreserve register");
-            }
-        }
-    } else if (*((ptr_int_t *)user_data) == DRREG_TEST_20_C) {
-        CHECK(drreg_set_bb_properties(
-                  drcontext, DRREG_HANDLE_MULTI_PHASE_SLOT_RESERVATIONS) == DRREG_SUCCESS,
-              "unable to set bb properties");
-        dr_log(drcontext, DR_LOG_ALL, 1, "drreg test #20: app2app phase\n");
-        ptr_int_t val;
-        for (inst = instrlist_first_app(bb); inst != NULL;
-             inst = instr_get_next_app(inst)) {
-            if (instr_is_mov_constant(inst, &val) && val == 1) {
-                tls_offs_app2app_spilled_reg = spill_test_reg_to_slot(
-                    drcontext, bb, inst, TEST_REG, &allowed, false);
-            } else if (inst == instrlist_last(bb)) {
-                /* Make sure that TEST_REG isn't dead after its app2app spill.
-                 * If it is dead, its next spill will only reserve a slot, but not
-                 * actually write to it.
-                 */
-                instrlist_meta_preinsert(bb, inst,
-                                         XINST_CREATE_add(drcontext,
-                                                          opnd_create_reg(TEST_REG),
-                                                          OPND_CREATE_INT32(1)));
-                CHECK(drreg_unreserve_register(drcontext, bb, inst, TEST_REG) ==
-                          DRREG_SUCCESS,
-                      "cannot unreserve register");
->>>>>>> f62441bc
             }
         }
     }
@@ -592,19 +589,6 @@
                       DRREG_SUCCESS,
                   "cannot unreserve register");
         }
-<<<<<<< HEAD
-    } else if (subtest == DRREG_TEST_15_C || subtest == DRREG_TEST_16_C) {
-        dr_log(drcontext, DR_LOG_ALL, 1, "drreg test #15/16: insertion phase\n");
-        if (instr_is_nop(inst)) {
-            CHECK(tls_offs_app2app_spilled_aflags != -1,
-                  "unable to use any spill slot for aflags in app2app phase.");
-            uint tls_offs = spill_aflags_to_slot(drcontext, bb, inst);
-            CHECK(tls_offs_app2app_spilled_aflags != tls_offs,
-                  "found conflict in use of aflags spill slot across different phases");
-        } else if (drmgr_is_last_instr(drcontext, inst)) {
-            CHECK(drreg_unreserve_aflags(drcontext, bb, inst) == DRREG_SUCCESS,
-                  "cannot unreserve aflags");
-=======
 #ifdef AARCH64
     } else if (subtest == DRREG_TEST_19_C) {
         dr_log(drcontext, DR_LOG_ALL, 1, "drreg test #19\n");
@@ -648,7 +632,18 @@
             CHECK(drreg_unreserve_register(drcontext, bb, inst, TEST_REG2) ==
                       DRREG_SUCCESS,
                   "cannot unreserve register");
->>>>>>> f62441bc
+        }
+    } else if (subtest == DRREG_TEST_21_C || subtest == DRREG_TEST_22_C) {
+        dr_log(drcontext, DR_LOG_ALL, 1, "drreg test #21/22: insertion phase\n");
+        if (instr_is_nop(inst)) {
+            CHECK(tls_offs_app2app_spilled_aflags != -1,
+                  "unable to use any spill slot for aflags in app2app phase.");
+            uint tls_offs = spill_aflags_to_slot(drcontext, bb, inst);
+            CHECK(tls_offs_app2app_spilled_aflags != tls_offs,
+                  "found conflict in use of aflags spill slot across different phases");
+        } else if (drmgr_is_last_instr(drcontext, inst)) {
+            CHECK(drreg_unreserve_aflags(drcontext, bb, inst) == DRREG_SUCCESS,
+                  "cannot unreserve aflags");
         }
     }
 
