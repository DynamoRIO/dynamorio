--- conflicted
+++ resolved
@@ -94,12 +94,7 @@
 }
 
 static uint
-<<<<<<< HEAD
 spill_aflags_to_slot(void *drcontext, instrlist_t *bb, instr_t *inst)
-=======
-spill_test_reg_to_slot(void *drcontext, instrlist_t *bb, instr_t *inst,
-                       drvector_t *allowed)
->>>>>>> e8fc651f
 {
     CHECK(drreg_reserve_aflags(drcontext, bb, inst) == DRREG_SUCCESS,
           "cannot reserve aflags");
@@ -111,7 +106,6 @@
           "cannot get app value");
 #endif
     uint tls_offs;
-<<<<<<< HEAD
     CHECK(drreg_reservation_info(drcontext, DR_REG_NULL, NULL, NULL, &tls_offs) ==
               DRREG_SUCCESS,
           "unable to get reservation info");
@@ -120,19 +114,6 @@
 #ifdef X86
     instrlist_meta_preinsert(bb, instr_get_next_app(inst), INSTR_CREATE_lahf(drcontext));
 #endif
-=======
-    reg_id_t reg;
-    CHECK(drreg_reserve_register(drcontext, bb, inst, allowed, &reg) == DRREG_SUCCESS,
-          "unable to reserve register");
-    ASSERT(reg == TEST_REG);
-    /* Load with some value so that we need to restore it later. */
-    instrlist_meta_preinsert(bb, inst,
-                             XINST_CREATE_load_int(drcontext, opnd_create_reg(reg),
-                                                   OPND_CREATE_INT32(MAGIC_VAL)));
-    CHECK(drreg_reservation_info(drcontext, reg, NULL, NULL, &tls_offs) == DRREG_SUCCESS,
-          "unable to get reservation info");
-    ASSERT(tls_offs != -1);
->>>>>>> e8fc651f
     return tls_offs;
 }
 
@@ -159,14 +140,10 @@
                 instr_t *label = INSTR_CREATE_label(drcontext);
                 instr_set_note(label, NOTE_VAL(DRREG_TEST_LABEL_MARKER));
                 instrlist_meta_postinsert(bb, inst, label);
-<<<<<<< HEAD
             } else {
                 if (prev_was_mov_const) {
                     val1 = val2;
                 }
-=======
-            } else
->>>>>>> e8fc651f
                 prev_was_mov_const = true;
             }
         } else
@@ -198,7 +175,6 @@
                 CHECK(drreg_unreserve_register(drcontext, bb, inst, TEST_REG) ==
                           DRREG_SUCCESS,
                       "cannot unreserve register");
-<<<<<<< HEAD
             }
         }
     } else if (*((ptr_int_t *)user_data) == DRREG_TEST_15_C) {
@@ -216,8 +192,6 @@
             } else if (inst == instrlist_last(bb)) {
                 CHECK(drreg_unreserve_aflags(drcontext, bb, inst) == DRREG_SUCCESS,
                       "cannot unreserve aflags");
-=======
->>>>>>> e8fc651f
             }
         }
     }
@@ -477,7 +451,6 @@
             CHECK(drreg_unreserve_register(drcontext, bb, inst, TEST_REG) ==
                       DRREG_SUCCESS,
                   "cannot unreserve register");
-<<<<<<< HEAD
         }
     } else if (subtest == DRREG_TEST_15_C) {
         dr_log(drcontext, DR_LOG_ALL, 1, "drreg test #15: insertion phase\n");
@@ -490,8 +463,6 @@
         } else if (drmgr_is_last_instr(drcontext, inst)) {
             CHECK(drreg_unreserve_aflags(drcontext, bb, inst) == DRREG_SUCCESS,
                   "cannot unreserve aflags");
-=======
->>>>>>> e8fc651f
         }
     }
 
