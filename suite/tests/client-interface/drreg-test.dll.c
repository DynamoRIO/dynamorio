--- conflicted
+++ resolved
@@ -418,13 +418,8 @@
         CHECK(res == DRREG_SUCCESS, "unreserve of xmm register should work");
 #endif
     } else if (subtest == DRREG_TEST_19_C) {
-<<<<<<< HEAD
-#ifdef X86
+#ifdef __AVX__
         dr_log(drcontext, DR_LOG_ALL, 1, "drreg test #19\n");
-=======
-#ifdef __AVX__
-        dr_log(drcontext, DR_LOG_ALL, 1, "drreg test #18\n");
->>>>>>> 656d64ec
         res = drreg_reserve_register_ex(drcontext, DRREG_SIMD_XMM_SPILL_CLASS, bb, inst,
                                         &xmm0_allowed, &reg);
         CHECK(reg == DR_REG_XMM0, "reserved non-allowed register error");
@@ -436,7 +431,7 @@
         CHECK(res == DRREG_SUCCESS, "unreserve of xmm register should work");
 #endif
     } else if (subtest == DRREG_TEST_20_C) {
-#ifdef X86
+#ifdef __AVX__
         dr_log(drcontext, DR_LOG_ALL, 1, "drreg test #20\n");
         res = drreg_reserve_register_ex(drcontext, DRREG_SIMD_XMM_SPILL_CLASS, bb, inst,
                                         &xmm0_allowed, &reg);
@@ -449,7 +444,7 @@
         CHECK(res == DRREG_SUCCESS, "unreserve of xmm register should work");
 #endif
     } else if (subtest == DRREG_TEST_21_C) {
-#ifdef X86
+#ifdef __AVX__
         dr_log(drcontext, DR_LOG_ALL, 1, "drreg test #21\n");
         res = drreg_reserve_register_ex(drcontext, DRREG_SIMD_XMM_SPILL_CLASS, bb, inst,
                                         &xmm0_allowed, &reg);
