--- conflicted
+++ resolved
@@ -55,11 +55,8 @@
 #    define TEST_REG_STOLEN DR_REG_X28
 #    define TEST_REG_ASM x4
 #    define TEST_REG2_ASM x5
-<<<<<<< HEAD
 #    define TEST_REG3_ASM x6
-=======
 #    define TEST_REG_STOLEN_ASM x28
->>>>>>> f62441bc
 #    define TEST_REG_SIG regs[4]
 #    define TEST_FAUX_SPILL_TLS_OFFS 0x150
 #endif
@@ -142,9 +139,6 @@
 #define DRREG_TEST_15_C MAKE_HEX_C(DRREG_TEST_CONST(15))
 
 #define DRREG_TEST_16_ASM MAKE_HEX_ASM(DRREG_TEST_CONST(16))
-<<<<<<< HEAD
-#define DRREG_TEST_16_C MAKE_HEX_C(DRREG_TEST_CONST(16))
-=======
 #define DRREG_TEST_16_C MAKE_HEX_C(DRREG_TEST_CONST(16))
 
 #define DRREG_TEST_17_ASM MAKE_HEX_ASM(DRREG_TEST_CONST(17))
@@ -157,5 +151,4 @@
 #define DRREG_TEST_19_C MAKE_HEX_C(DRREG_TEST_CONST(19))
 
 #define DRREG_TEST_20_ASM MAKE_HEX_ASM(DRREG_TEST_CONST(20))
-#define DRREG_TEST_20_C MAKE_HEX_C(DRREG_TEST_CONST(20))
->>>>>>> f62441bc
+#define DRREG_TEST_20_C MAKE_HEX_C(DRREG_TEST_CONST(20))