--- conflicted
+++ resolved
@@ -249,21 +249,11 @@
 #else
 /* based on suite/tests/pthreads/pthreads.c */
 
-<<<<<<< b67573c50d152bb664875e749636190a0fc1dd93
-#    include <stdio.h>
-#    include <stdlib.h>
-#    include <pthread.h>
-#    include <dlfcn.h>
-=======
 #include <stdio.h>
 #include <stdlib.h>
 #include <pthread.h>
 # include <dlfcn.h>
 #include <signal.h>
-<<<<<<< HEAD
->>>>>>> Added test
-=======
->>>>>>> 0d279b71
 
 volatile double pi = 0.0;  /* Approximation to pi (shared) */
 pthread_mutex_t pi_lock;   /* Lock for above */
