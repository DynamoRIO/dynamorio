/* **********************************************************
 * Copyright (c) 2015-2021 Google, Inc.  All rights reserved.
 * **********************************************************/

/*
 * Redistribution and use in source and binary forms, with or without
 * modification, are permitted provided that the following conditions are met:
 *
 * * Redistributions of source code must retain the above copyright notice,
 *   this list of conditions and the following disclaimer.
 *
 * * Redistributions in binary form must reproduce the above copyright notice,
 *   this list of conditions and the following disclaimer in the documentation
 *   and/or other materials provided with the distribution.
 *
 * * Neither the name of Google, Inc. nor the names of its contributors may be
 *   used to endorse or promote products derived from this software without
 *   specific prior written permission.
 *
 * THIS SOFTWARE IS PROVIDED BY THE COPYRIGHT HOLDERS AND CONTRIBUTORS "AS IS"
 * AND ANY EXPRESS OR IMPLIED WARRANTIES, INCLUDING, BUT NOT LIMITED TO, THE
 * IMPLIED WARRANTIES OF MERCHANTABILITY AND FITNESS FOR A PARTICULAR PURPOSE
 * ARE DISCLAIMED. IN NO EVENT SHALL GOOGLE, INC. OR CONTRIBUTORS BE LIABLE
 * FOR ANY DIRECT, INDIRECT, INCIDENTAL, SPECIAL, EXEMPLARY, OR CONSEQUENTIAL
 * DAMAGES (INCLUDING, BUT NOT LIMITED TO, PROCUREMENT OF SUBSTITUTE GOODS OR
 * SERVICES; LOSS OF USE, DATA, OR PROFITS; OR BUSINESS INTERRUPTION) HOWEVER
 * CAUSED AND ON ANY THEORY OF LIABILITY, WHETHER IN CONTRACT, STRICT
 * LIABILITY, OR TORT (INCLUDING NEGLIGENCE OR OTHERWISE) ARISING IN ANY WAY
 * OUT OF THE USE OF THIS SOFTWARE, EVEN IF ADVISED OF THE POSSIBILITY OF SUCH
 * DAMAGE.
 */

/* clang-format off */
/* XXX: clang-format incorrectly detected a tab difference at "clang-format on"
 * below. This is why "clang-format off" has been moved outside the ifdef until
 * bug is fixed.
 */
#ifndef ASM_CODE_ONLY /* C code */
#    include "tools.h"
#    include "drreg-test-shared.h"
#    include <setjmp.h>

/* asm routines */
void
test_asm();
void
test_asm_faultA();
void
test_asm_faultB();
void
test_asm_faultC();
void
test_asm_faultD();
void
test_asm_faultE();
void
test_asm_faultF();
void
test_asm_faultG();
<<<<<<< HEAD
=======
void
test_asm_faultH();
void
test_asm_faultI();
void
test_asm_faultJ();
void
test_asm_faultK();
void
test_asm_faultL();
>>>>>>> f62441bc

static SIGJMP_BUF mark;

#    if defined(UNIX)
#        include <signal.h>
static void
handle_signal0(int signal, siginfo_t *siginfo, ucontext_t *ucxt)
{
    print("ERROR: did not expect any signal!\n");
    SIGLONGJMP(mark, 1);
}

static void
handle_signal1(int signal, siginfo_t *siginfo, ucontext_t *ucxt)
{
    if (signal == SIGILL) {
        sigcontext_t *sc = SIGCXT_FROM_UCXT(ucxt);
        if (sc->TEST_REG_SIG != DRREG_TEST_3_C)
            print("ERROR: spilled register value was not preserved in test #3!\n");
    } else if (signal == SIGSEGV) {
        sigcontext_t *sc = SIGCXT_FROM_UCXT(ucxt);
<<<<<<< HEAD
        if (((sc->TEST_FLAGS_SIG) & DRREG_TEST_AFLAGS_C) != DRREG_TEST_AFLAGS_C)
            print("ERROR: spilled flags value was not preserved in test #5!\n");
=======
        if (!TESTALL(DRREG_TEST_AFLAGS_C, sc->TEST_FLAGS_SIG))
            print("ERROR: spilled flags value was not preserved!\n");
>>>>>>> f62441bc
    }
    SIGLONGJMP(mark, 1);
}

static void
handle_signal2(int signal, siginfo_t *siginfo, ucontext_t *ucxt)
{
    if (signal == SIGILL) {
        sigcontext_t *sc = SIGCXT_FROM_UCXT(ucxt);
        if (sc->TEST_REG_SIG != DRREG_TEST_7_C)
            print("ERROR: spilled register value was not preserved in test #6!\n");
    }
    SIGLONGJMP(mark, 1);
}

static void
handle_signal3(int signal, siginfo_t *siginfo, ucontext_t *ucxt)
{
#        ifdef X86
    if (signal == SIGSEGV) {
        sigcontext_t *sc = SIGCXT_FROM_UCXT(ucxt);
        if (sc->SC_XAX != DRREG_TEST_9_C) {
            print("ERROR: spilled register value was not preserved in test #8!\n");
            exit(1);
        }
    }
#        endif
    SIGLONGJMP(mark, 1);
}

static void
handle_signal4(int signal, siginfo_t *siginfo, ucontext_t *ucxt)
{
#        ifdef X86
    if (signal == SIGSEGV) {
        sigcontext_t *sc = SIGCXT_FROM_UCXT(ucxt);
        if (sc->SC_XAX != DRREG_TEST_11_C) {
            print("ERROR: spilled register value was not preserved in test #10!\n");
            exit(1);
        }
    }
#        endif
    SIGLONGJMP(mark, 1);
}

static void
handle_signal5(int signal, siginfo_t *siginfo, ucontext_t *ucxt)
{
    if (signal == SIGILL) {
        sigcontext_t *sc = SIGCXT_FROM_UCXT(ucxt);
        if (sc->TEST_REG_SIG != DRREG_TEST_14_C)
<<<<<<< HEAD
            print("ERROR5: spilled register value was not preserved in test #14!\n");
    } else if (signal == SIGSEGV) {
        sigcontext_t *sc = SIGCXT_FROM_UCXT(ucxt);
        if (((sc->TEST_FLAGS_SIG) & DRREG_TEST_AFLAGS_C) != DRREG_TEST_AFLAGS_C)
            print("ERROR: spilled flags value was not preserved in test #16!\n");
=======
            print("ERROR: spilled register value was not preserved in test #14!\n");
    } else if (signal == SIGSEGV) {
        sigcontext_t *sc = SIGCXT_FROM_UCXT(ucxt);
        if (sc->TEST_REG_SIG != DRREG_TEST_17_C)
            print("ERROR: spilled register value was not preserved in test #17!\n");
    }
    SIGLONGJMP(mark, 1);
}

static void
handle_signal6(int signal, siginfo_t *siginfo, ucontext_t *ucxt)
{
    if (signal == SIGILL) {
        sigcontext_t *sc = SIGCXT_FROM_UCXT(ucxt);
        if (!TESTALL(DRREG_TEST_AFLAGS_C, sc->TEST_FLAGS_SIG))
            print("ERROR: spilled flags value was not preserved in test #15!\n");
    } else if (signal == SIGSEGV) {
        sigcontext_t *sc = SIGCXT_FROM_UCXT(ucxt);
        if (sc->TEST_REG_SIG != DRREG_TEST_16_C)
            print("ERROR: spilled register value was not preserved in test #16!\n");
    }
    SIGLONGJMP(mark, 1);
}

static void
handle_signal7(int signal, siginfo_t *siginfo, ucontext_t *ucxt)
{
    if (signal == SIGILL) {
        sigcontext_t *sc = SIGCXT_FROM_UCXT(ucxt);
        if (sc->TEST_REG_SIG != DRREG_TEST_18_C)
            print("ERROR: spilled register value was not preserved in test #18!\n");
    } else if (signal == SIGSEGV) {
        sigcontext_t *sc = SIGCXT_FROM_UCXT(ucxt);
        if (sc->TEST_REG_SIG != DRREG_TEST_19_C)
            print("ERROR: spilled register value was not preserved in test #19!\n");
>>>>>>> f62441bc
    }
    SIGLONGJMP(mark, 1);
}

static void
handle_signal8(int signal, siginfo_t *siginfo, ucontext_t *ucxt)
{
    if (signal == SIGILL) {
        sigcontext_t *sc = SIGCXT_FROM_UCXT(ucxt);
        if (sc->TEST_REG_SIG != DRREG_TEST_20_C)
            print("ERROR: spilled register value was not preserved in test #20!\n");
    }
    SIGLONGJMP(mark, 1);
}

#    elif defined(WINDOWS)
#        include <windows.h>
static LONG WINAPI
handle_exception0(struct _EXCEPTION_POINTERS *ep)
{
    print("ERROR: did not expect any signal!\n");
    SIGLONGJMP(mark, 1);
}

static LONG WINAPI
handle_exception1(struct _EXCEPTION_POINTERS *ep)
{
    if (ep->ExceptionRecord->ExceptionCode == EXCEPTION_ILLEGAL_INSTRUCTION) {
        if (ep->ContextRecord->TEST_REG_CXT != DRREG_TEST_3_C)
            print("ERROR: spilled register value was not preserved in test #3!\n");
    } else if (ep->ExceptionRecord->ExceptionCode == EXCEPTION_ACCESS_VIOLATION) {
<<<<<<< HEAD
        if ((ep->ContextRecord->CXT_XFLAGS & DRREG_TEST_AFLAGS_C) != DRREG_TEST_AFLAGS_C)
            print("ERROR: spilled flags value was not preserved in test #5!\n");
=======
        if (!TESTALL(DRREG_TEST_AFLAGS_C, ep->ContextRecord->CXT_XFLAGS))
            print("ERROR: spilled flags value was not preserved!\n");
>>>>>>> f62441bc
    }
    SIGLONGJMP(mark, 1);
}

static LONG WINAPI
handle_exception2(struct _EXCEPTION_POINTERS *ep)
{
    if (ep->ExceptionRecord->ExceptionCode == EXCEPTION_ILLEGAL_INSTRUCTION) {
        if (ep->ContextRecord->TEST_REG_CXT != DRREG_TEST_7_C)
            print("ERROR: spilled register value was not preserved in test #6!\n");
    }
    SIGLONGJMP(mark, 1);
}

static LONG WINAPI
handle_exception3(struct _EXCEPTION_POINTERS *ep)
{
#        ifdef X86
    if (ep->ExceptionRecord->ExceptionCode == EXCEPTION_ILLEGAL_INSTRUCTION) {
        if (ep->ContextRecord->TEST_XAX_CXT != DRREG_TEST_9_C)
            print("ERROR: spilled register value was not preserved in test #8!\n");
    }
#        endif
    SIGLONGJMP(mark, 1);
}

static LONG WINAPI
handle_exception4(struct _EXCEPTION_POINTERS *ep)
{
#        ifdef X86
    if (ep->ExceptionRecord->ExceptionCode == EXCEPTION_ILLEGAL_INSTRUCTION) {
        if (ep->ContextRecord->TEST_XAX_CXT != DRREG_TEST_11_C)
            print("ERROR: spilled register value was not preserved in test #10!\n");
    }
#        endif
    SIGLONGJMP(mark, 1);
}

static LONG WINAPI
handle_exception5(struct _EXCEPTION_POINTERS *ep)
{
    if (ep->ExceptionRecord->ExceptionCode == EXCEPTION_ILLEGAL_INSTRUCTION) {
        if (ep->ContextRecord->TEST_REG_CXT != DRREG_TEST_14_C)
            print("ERROR: spilled register value was not preserved in test #14!\n");
    } else if (ep->ExceptionRecord->ExceptionCode == EXCEPTION_ACCESS_VIOLATION) {
        if ((ep->ContextRecord->CXT_XFLAGS & DRREG_TEST_AFLAGS_C) != DRREG_TEST_AFLAGS_C)
            print("ERROR: spilled flags value was not preserved in test #16!\n");
    }
    SIGLONGJMP(mark, 1);
}

static LONG WINAPI
handle_exception6(struct _EXCEPTION_POINTERS *ep)
{
    if (ep->ExceptionRecord->ExceptionCode == EXCEPTION_ILLEGAL_INSTRUCTION) {
        if (!TESTALL(DRREG_TEST_AFLAGS_C, ep->ContextRecord->CXT_XFLAGS))
            print("ERROR: spilled flags value was not preserved in test #15!\n");
    }
    else if (ep->ExceptionRecord->ExceptionCode == EXCEPTION_ACCESS_VIOLATION) {
        if (ep->ContextRecord->TEST_REG_CXT != DRREG_TEST_16_C)
            print("ERROR: spilled register value was not preserved in test #16!\n");
    }
    SIGLONGJMP(mark, 1);
}

static LONG WINAPI
handle_exception7(struct _EXCEPTION_POINTERS *ep)
{
    if (ep->ExceptionRecord->ExceptionCode == EXCEPTION_ILLEGAL_INSTRUCTION) {
        if (ep->ContextRecord->TEST_REG_CXT != DRREG_TEST_18_C)
            print("ERROR: spilled register value was not preserved in test #18!\n");
    } else if (ep->ExceptionRecord->ExceptionCode == EXCEPTION_ACCESS_VIOLATION) {
        if (ep->ContextRecord->TEST_REG_CXT != DRREG_TEST_19_C)
            print("ERROR: spilled register value was not preserved in test #19!\n");
    }
    SIGLONGJMP(mark, 1);
}

static LONG WINAPI
handle_exception8(struct _EXCEPTION_POINTERS *ep)
{
    if (ep->ExceptionRecord->ExceptionCode == EXCEPTION_ILLEGAL_INSTRUCTION) {
        if (ep->ContextRecord->TEST_REG_CXT != DRREG_TEST_20_C)
            print("ERROR: spilled register value was not preserved in test #20!\n");
    }
    SIGLONGJMP(mark, 1);
}
#    endif

int
main(int argc, const char *argv[])
{
#    if defined(UNIX)
    intercept_signal(SIGSEGV, (handler_3_t)&handle_signal0, false);
    intercept_signal(SIGILL, (handler_3_t)&handle_signal0, false);
#    elif defined(WINDOWS)
    SetUnhandledExceptionFilter(&handle_exception0);
#    endif

    print("drreg-test running\n");

    if (SIGSETJMP(mark) == 0) {
        test_asm();
    }

#    if defined(UNIX)
    intercept_signal(SIGSEGV, (handler_3_t)&handle_signal1, false);
    intercept_signal(SIGILL, (handler_3_t)&handle_signal1, false);
#    elif defined(WINDOWS)
    SetUnhandledExceptionFilter(&handle_exception1);
#    endif

    /* Test fault reg restore */
    if (SIGSETJMP(mark) == 0) {
        test_asm_faultA();
    }

    /* Test fault aflags restore */
    if (SIGSETJMP(mark) == 0) {
        test_asm_faultB();
    }

#    if defined(UNIX)
    intercept_signal(SIGILL, (handler_3_t)&handle_signal2, false);
#    elif defined(WINDOWS)
    SetUnhandledExceptionFilter(&handle_exception2);
#    endif

    /* Test fault check ignore 3rd DR TLS slot */
    if (SIGSETJMP(mark) == 0) {
        test_asm_faultC();
    }

#    if defined(UNIX)
    intercept_signal(SIGSEGV, (handler_3_t)&handle_signal3, false);
#    elif defined(WINDOWS)
    SetUnhandledExceptionFilter(&handle_exception3);
#    endif

    /* Test fault restore of non-public DR slot used by mangling.
     * Making sure drreg ignores restoring this slot.
     */
    if (SIGSETJMP(mark) == 0) {
        test_asm_faultD();
    }

#    if defined(UNIX)
    intercept_signal(SIGSEGV, (handler_3_t)&handle_signal4, false);
#    elif defined(WINDOWS)
    SetUnhandledExceptionFilter(&handle_exception4);
#    endif

    /* Test 10: test fault restore of non-public DR slot used by mangling,
     * when rip-rel address is forced to be in register. Making sure drreg
     * ignores restoring this slot. Exposes transparency limitation of DR
     * if reg is optimized to be app's dead reg.
     */
    if (SIGSETJMP(mark) == 0) {
        test_asm_faultE();
    }

    #    if defined(UNIX)
    intercept_signal(SIGSEGV, (handler_3_t)&handle_signal5, false);
    intercept_signal(SIGILL, (handler_3_t)&handle_signal5, false);
    intercept_signal(SIGSEGV, (handler_3_t)&handle_signal5, false);
#    elif defined(WINDOWS)
    SetUnhandledExceptionFilter(&handle_exception5);
#    endif

    /* Test fault reg restore for multi-phase nested reservation. */
    if (SIGSETJMP(mark) == 0) {
        test_asm_faultF();
    }
    /* Test fault reg restore for multi-phase non-nested overlapping reservations. */
    if (SIGSETJMP(mark) == 0) {
        test_asm_faultI();
    }

    #    if defined(UNIX)
    intercept_signal(SIGILL, (handler_3_t)&handle_signal6, false);
    intercept_signal(SIGSEGV, (handler_3_t)&handle_signal6, false);
#    elif defined(WINDOWS)
    SetUnhandledExceptionFilter(&handle_exception6);
#    endif

    /* Test fault aflags restore from xax. */
    if (SIGSETJMP(mark) == 0) {
        test_asm_faultG();
    }

    /* Test fault reg restore bug */
    if (SIGSETJMP(mark) == 0) {
        test_asm_faultH();
    }

    #    if defined(UNIX)
    intercept_signal(SIGILL, (handler_3_t)&handle_signal7, false);
    intercept_signal(SIGSEGV, (handler_3_t)&handle_signal7, false);
#    elif defined(WINDOWS)
    SetUnhandledExceptionFilter(&handle_exception7);
#    endif

    /* Test fault reg restore for fragments with DR_EMIT_STORE_TRANSLATIONS */
    if (SIGSETJMP(mark) == 0) {
       test_asm_faultJ();
    }

    /* Test fault reg restore for fragments with a faux spill instr. */
    if (SIGSETJMP(mark) == 0) {
         test_asm_faultK();
    }

    #    if defined(UNIX)
    intercept_signal(SIGILL, (handler_3_t)&handle_signal8, false);
#    elif defined(WINDOWS)
    SetUnhandledExceptionFilter(&handle_exception8);
#    endif

    /* Test fault reg restore for multi-phase nested reservation where
     * the first phase doesn't write the reg before the second
     * reservation.
     */
    if (SIGSETJMP(mark) == 0) {
        test_asm_faultL();
    }

    /* Test fault aflags restore (multi-phase) */
    if (SIGSETJMP(mark) == 0) {
        test_asm_faultG();
    }

    /* XXX i#511: add more fault tests and other tricky corner cases */

    print("drreg-test finished\n");
    return 0;
}

#else /* asm code *************************************************************/
#    include "asm_defines.asm"
#    include "drreg-test-shared.h"
START_FILE

#ifdef X64
# define FRAME_PADDING 0
#else
# define FRAME_PADDING 0
#endif

#define FUNCNAME test_asm
        DECLARE_FUNC_SEH(FUNCNAME)
GLOBAL_LABEL(FUNCNAME:)
#ifdef X86
        PUSH_CALLEE_SAVED_REGS()
        sub      REG_XSP, FRAME_PADDING /* align */
        END_PROLOG

        jmp      test1
        /* Test 1: separate write and read of reserved reg */
     test1:
        mov      TEST_REG_ASM, DRREG_TEST_1_ASM
        mov      TEST_REG_ASM, DRREG_TEST_1_ASM
        mov      TEST_REG_ASM, REG_XSP
        mov      REG_XBX, PTRSZ [TEST_REG_ASM]

        jmp      test2_init
     test2_init:
        /* Initializing register for additional test on top of this one, see
         * instru2instru.
         */
        mov      TEST_REG2_ASM, MAKE_HEX_ASM(0)
        jmp      test2
     test2:
        /* Test 2: same instr writes and reads reserved reg */
        mov      TEST_REG_ASM, DRREG_TEST_2_ASM
        mov      TEST_REG_ASM, DRREG_TEST_2_ASM
        mov      TEST_REG_ASM, REG_XSP
        mov      PTRSZ [TEST_REG_ASM - 8], TEST_REG_ASM
        mov      TEST_REG_ASM, PTRSZ [TEST_REG_ASM - 8]
        /* Test accessing the reg again to ensure the app spill slot and tool value
         * are handled in the proper order:
         */
        mov      TEST_REG_ASM, PTRSZ [TEST_REG_ASM]

        jmp      test4
        /* Test 4: read and write of reserved aflags */
     test4:
        mov      TEST_REG_ASM, DRREG_TEST_4_ASM
        mov      TEST_REG_ASM, DRREG_TEST_4_ASM
        setne    TEST_REG_ASM_LSB
        cmp      TEST_REG_ASM, REG_XSP

        jmp      test11
        /* Store aflags to dead XAX, and restore when XAX is live */
     test11:
        mov      TEST_REG_ASM, DRREG_TEST_11_ASM
        mov      TEST_REG_ASM, DRREG_TEST_11_ASM
        cmp      TEST_REG_ASM, TEST_REG_ASM
        push     TEST_11_CONST
        pop      REG_XAX
        mov      REG_XAX, TEST_REG_ASM
        mov      TEST_REG_ASM, REG_XAX
        je       test11_done
        /* Null deref if we have incorrect eflags */
        xor      TEST_REG_ASM, TEST_REG_ASM
        mov      PTRSZ [TEST_REG_ASM], TEST_REG_ASM
        jmp      test11_done
     test11_done:
        jmp     test12
        /* Test 12: drreg_statelessly_restore_app_value  */
     test12:
        mov      TEST_REG_ASM, DRREG_TEST_12_ASM
        mov      TEST_REG_ASM, DRREG_TEST_12_ASM
        mov      REG_XAX, TEST_12_CONST
        cmp      REG_XAX, TEST_12_CONST
        je       test12_done
        /* Null deref if we have incorrect eflags */
        xor      TEST_REG_ASM, TEST_REG_ASM
        mov      PTRSZ [TEST_REG_ASM], TEST_REG_ASM
        jmp      test12_done
     test12_done:
        jmp     test13
        /* Test 13: Multi-phase reg spill slot conflicts. */
     test13:
        mov      TEST_REG_ASM, DRREG_TEST_13_ASM
        mov      TEST_REG_ASM, DRREG_TEST_13_ASM
        nop
        jmp      test13_done
     test13_done:
        /* Fail if reg was not restored correctly. */
        cmp      TEST_REG_ASM, DRREG_TEST_13_ASM
        je       test15
        ud2
        /* Test 15: Multi-phase aflags spill slot conflicts. */
     test15:
        mov      TEST_REG_ASM, DRREG_TEST_15_ASM
        mov      TEST_REG_ASM, DRREG_TEST_15_ASM
        mov      ah, DRREG_TEST_AFLAGS_ASM
        sahf
        nop
        jmp      test15_done
     test15_done:
        /* Fail if aflags were not restored correctly. */
        lahf
        cmp      ah, DRREG_TEST_AFLAGS_ASM
        je       epilog
        ud2

     epilog:
        add      REG_XSP, FRAME_PADDING /* make a legal SEH64 epilog */
        POP_CALLEE_SAVED_REGS()
        ret
#elif defined(ARM)
        /* XXX i#3289: prologue missing */
        b        test1
        /* Test 1: separate write and read of reserved reg */
     test1:
        movw     TEST_REG_ASM, DRREG_TEST_1_ASM
        movw     TEST_REG_ASM, DRREG_TEST_1_ASM
        mov      TEST_REG_ASM, sp
        ldr      r0, PTRSZ [TEST_REG_ASM]

        b        test2
        /* Test 2: same instr writes and reads reserved reg */
     test2:
        movw     TEST_REG_ASM, DRREG_TEST_2_ASM
        movw     TEST_REG_ASM, DRREG_TEST_2_ASM
        mov      TEST_REG_ASM, sp
        ldr      TEST_REG_ASM, PTRSZ [TEST_REG_ASM]

        b        test4
        /* Test 4: read and write of reserved aflags */
     test4:
        movw     TEST_REG_ASM, DRREG_TEST_4_ASM
        movw     TEST_REG_ASM, DRREG_TEST_4_ASM
        sel      TEST_REG_ASM, r0, r0
        cmp      TEST_REG_ASM, sp

        b        test13
        /* Test 13: Multi-phase reg spill slot conflicts. */
     test13:
        movw     TEST_REG_ASM, DRREG_TEST_13_ASM
        movw     TEST_REG_ASM, DRREG_TEST_13_ASM
        nop
        b        test13_done
     test13_done:
        /* Fail if reg was not restored correctly. */
        movw     TEST_REG2_ASM, DRREG_TEST_13_ASM
        cmp      TEST_REG_ASM, TEST_REG2_ASM
        beq      test15
        .word 0xe7f000f0 /* udf */
        /* Test 15: not implemented yet for ARM */
     test15:
        b        epilog

    epilog:
        bx       lr
#elif defined(AARCH64)
        /* XXX i#3289: prologue missing */
        b        test1
        /* Test 1: separate write and read of reserved reg */
     test1:
        movz     TEST_REG_ASM, DRREG_TEST_1_ASM
        movz     TEST_REG_ASM, DRREG_TEST_1_ASM
        mov      TEST_REG_ASM, sp
        ldr      x0, PTRSZ [TEST_REG_ASM]

        b        test2
        /* Test 2: same instr writes and reads reserved reg */
     test2:
        movz     TEST_REG_ASM, DRREG_TEST_2_ASM
        movz     TEST_REG_ASM, DRREG_TEST_2_ASM
        mov      TEST_REG_ASM, sp
        ldr      TEST_REG_ASM, PTRSZ [TEST_REG_ASM]

        b        test4
        /* Test 4: read and write of reserved aflags */
     test4:
        movz     TEST_REG_ASM, DRREG_TEST_4_ASM
        movz     TEST_REG_ASM, DRREG_TEST_4_ASM
        csel     TEST_REG_ASM, x0, x0, gt
        cmp      TEST_REG_ASM, x0

        b        test13
        /* Test 13: Multi-phase reg spill slot conflicts. */
     test13:
        movz     TEST_REG_ASM, DRREG_TEST_13_ASM
        movz     TEST_REG_ASM, DRREG_TEST_13_ASM
        nop
        b        test13_done
     test13_done:
        /* Fail if reg was not restored correctly. */
        movz     TEST_REG2_ASM, DRREG_TEST_13_ASM
        cmp      TEST_REG_ASM, TEST_REG2_ASM
        beq      test15
        .inst 0xf36d19 /* udf */

    test15:
        movz     TEST_REG_ASM, DRREG_TEST_15_ASM
        movz     TEST_REG_ASM, DRREG_TEST_15_ASM
        movz     TEST_REG2_ASM, DRREG_TEST_AFLAGS_H_ASM, LSL 16
        msr      nzcv, TEST_REG2_ASM
        nop
        b        test15_done
     test15_done:
        /* Fail if aflags were not restored correctly. */
        movz     TEST_REG2_ASM, DRREG_TEST_AFLAGS_H_ASM, LSL 16
        mrs      TEST_REG_ASM, nzcv
        cmp      TEST_REG2_ASM, TEST_REG_ASM
        beq      epilog
        .inst 0xf36d19 /* udf */

    epilog:
        ret
#endif
        END_FUNC(FUNCNAME)
#undef FUNCNAME

#define FUNCNAME test_asm_faultA
        DECLARE_FUNC_SEH(FUNCNAME)
GLOBAL_LABEL(FUNCNAME:)
#ifdef X86
        PUSH_CALLEE_SAVED_REGS()
        sub      REG_XSP, FRAME_PADDING /* align */
        END_PROLOG

        jmp      test3
        /* Test 3: fault reg restore */
     test3:
        mov      TEST_REG_ASM, DRREG_TEST_3_ASM
        mov      TEST_REG_ASM, DRREG_TEST_3_ASM
        nop
        ud2

        jmp      epilog2
     epilog2:
        add      REG_XSP, FRAME_PADDING /* make a legal SEH64 epilog */
        POP_CALLEE_SAVED_REGS()
        ret
#elif defined(ARM)
        /* XXX i#3289: prologue missing */
        b        test3
        /* Test 3: fault reg restore */
     test3:
        movw     TEST_REG_ASM, DRREG_TEST_3_ASM
        movw     TEST_REG_ASM, DRREG_TEST_3_ASM
        nop
        .word 0xe7f000f0 /* udf */

        b        epilog2
    epilog2:
        bx       lr
#elif defined(AARCH64)
        /* XXX i#3289: prologue missing */
        b        test3
        /* Test 3: fault reg restore */
     test3:
        movz     TEST_REG_ASM, DRREG_TEST_3_ASM
        movz     TEST_REG_ASM, DRREG_TEST_3_ASM
        nop
        .inst 0xf36d19 /* udf */

        b        epilog2
    epilog2:
        ret
#endif
        END_FUNC(FUNCNAME)
#undef FUNCNAME

#define FUNCNAME test_asm_faultB
        DECLARE_FUNC_SEH(FUNCNAME)
GLOBAL_LABEL(FUNCNAME:)
#ifdef X86
        PUSH_CALLEE_SAVED_REGS()
        sub      REG_XSP, FRAME_PADDING /* align */
        END_PROLOG

        jmp      test5
        /* Test 5: fault aflags restore */
     test5:
        mov      TEST_REG_ASM, DRREG_TEST_5_ASM
        mov      TEST_REG_ASM, DRREG_TEST_5_ASM
        mov      ah, DRREG_TEST_AFLAGS_ASM
        sahf
        nop
        mov      REG_XAX, 0
        mov      REG_XAX, PTRSZ [REG_XAX] /* crash */

        jmp      epilog3
     epilog3:
        add      REG_XSP, FRAME_PADDING /* make a legal SEH64 epilog */
        POP_CALLEE_SAVED_REGS()
        ret
#elif defined(ARM)
        /* XXX i#3289: prologue missing */
        b        test5
        /* Test 5: fault aflags restore */
     test5:
        movw     TEST_REG_ASM, DRREG_TEST_5_ASM
        movw     TEST_REG_ASM, DRREG_TEST_5_ASM
        /* XXX: also test GE flags */
        msr      APSR_nzcvq, DRREG_TEST_AFLAGS_ASM
        nop
        mov      r0, HEX(0)
        ldr      r0, PTRSZ [r0] /* crash */

        b        epilog3
    epilog3:
        bx       lr
#elif defined(AARCH64)
        /* XXX i#3289: prologue missing */
        b        test5
        /* Test 5: fault aflags restore */
     test5:
        movz     TEST_REG_ASM, DRREG_TEST_5_ASM
        movz     TEST_REG_ASM, DRREG_TEST_5_ASM
        movz     TEST_REG2_ASM, DRREG_TEST_AFLAGS_H_ASM, LSL 16
        msr      nzcv, TEST_REG2_ASM
        nop
        mov      x0, HEX(0)
        ldr      x0, PTRSZ [x0] /* crash */

        b        epilog3
    epilog3:
        ret
#endif
        END_FUNC(FUNCNAME)
#undef FUNCNAME

#define FUNCNAME test_asm_faultC
        DECLARE_FUNC_SEH(FUNCNAME)
GLOBAL_LABEL(FUNCNAME:)
#ifdef X86
        PUSH_CALLEE_SAVED_REGS()
        sub      REG_XSP, FRAME_PADDING /* align */
        END_PROLOG

        jmp      test6
        /* Test 6: fault check ignore 3rd DR TLS slot */
     test6:
        mov      TEST_REG_ASM, DRREG_TEST_6_ASM
        mov      TEST_REG_ASM, DRREG_TEST_6_ASM
        nop
        mov      TEST_REG_ASM, DRREG_TEST_7_ASM
        nop
        ud2

        jmp      epilog6
     epilog6:
        add      REG_XSP, FRAME_PADDING /* make a legal SEH64 epilog */
        POP_CALLEE_SAVED_REGS()
        ret
#elif defined(ARM)
        /* XXX i#3289: prologue missing */
        /* Test 6: doesn't exist for ARM */
        bx       lr
#elif defined(AARCH64)
        /* XXX i#3289: prologue missing */
        /* Test 6: doesn't exist for AARCH64 */
        ret
#endif
        END_FUNC(FUNCNAME)
#undef FUNCNAME

#define FUNCNAME test_asm_faultD
        DECLARE_FUNC_SEH(FUNCNAME)
GLOBAL_LABEL(FUNCNAME:)
#ifdef X86
#ifdef X64
        PUSH_CALLEE_SAVED_REGS()
        sub      REG_XSP, FRAME_PADDING /* align */
        END_PROLOG
        /* XXX i#3312: Temporarily disable test until bug has been fixed. */
#if 0

        jmp      test8
        /* Test 8: test fault restore of non-public DR slot used by mangling.
         * Making sure drreg ignores restoring this slot.
         */
     test8:
        mov      PTRSZ [REG_XSP], REG_XAX
        sub      REG_XSP, 8
        mov      TEST_REG_ASM, DRREG_TEST_8_ASM
        mov      TEST_REG_ASM, DRREG_TEST_8_ASM
        nop
        mov      REG_XAX, DRREG_TEST_9_ASM
        /* The address will get mangled into register REG_XAX. */
        add      TEST_REG_ASM, PTRSZ SYMREF(-0x7fffffff) /* crash */

        jmp      epilog8
     epilog8:
        add      REG_XSP, 8
        mov      REG_XAX, PTRSZ [REG_XSP]
#endif
        add      REG_XSP, FRAME_PADDING /* make a legal SEH64 epilog */
        POP_CALLEE_SAVED_REGS()
#endif
        ret
#elif defined(ARM)
        /* XXX i#3289: prologue missing */
        /* Test 8: not implemented for ARM */
        bx       lr
#elif defined(AARCH64)
        /* XXX i#3289: prologue missing */
        /* Test 8: not implemented for AARCH64 */
        ret
#endif
        END_FUNC(FUNCNAME)
#undef FUNCNAME

#define FUNCNAME test_asm_faultE
        DECLARE_FUNC_SEH(FUNCNAME)
GLOBAL_LABEL(FUNCNAME:)
#ifdef X86
#ifdef X64
        PUSH_CALLEE_SAVED_REGS()
        sub      REG_XSP, FRAME_PADDING /* align */
        END_PROLOG

          /* XXX i#3312: Temporarily disable test until bug has been fixed. */
#if 0
OB        jmp      test10
        /* Test 10: test fault restore of non-public DR slot used by mangling,
         * when rip-rel address is forced to be in register. Making sure drreg ignores
         * restoring this slot.
         */
     test10:
        mov      PTRSZ [REG_XSP], REG_XAX
        sub      REG_XSP, 8
        mov      TEST_REG_ASM, DRREG_TEST_10_ASM
        mov      TEST_REG_ASM, DRREG_TEST_10_ASM
        nop
        mov      REG_XAX, DRREG_TEST_11_ASM
        /* The address will get mangled into register REG_XAX. */
        add      REG_XAX, PTRSZ SYMREF(-0x7fffffff) /* crash */

        jmp      epilog10
     epilog10:
        add      REG_XSP, 8
        mov      REG_XAX, PTRSZ [REG_XSP]
#endif
        add      REG_XSP, FRAME_PADDING /* make a legal SEH64 epilog */
        POP_CALLEE_SAVED_REGS()
#endif
        ret
#elif defined(ARM)
        /* XXX i#3289: prologue missing */
        /* Test 10: not implemented for ARM */
        bx       lr
#elif defined(AARCH64)
        /* XXX i#3289: prologue missing */
        /* Test 10: not implemented for AARCH64 */
        ret
#endif
        END_FUNC(FUNCNAME)
#undef FUNCNAME

        /* Test 14: restore on fault for gpr reserved in multiple phases,
         * where the two spill regions are nested. In this case, the reg
         * will be restored from the spill slot used by the first (app2app)
         * phase.
         */
#define FUNCNAME test_asm_faultF
        DECLARE_FUNC_SEH(FUNCNAME)
GLOBAL_LABEL(FUNCNAME:)
#ifdef X86
        PUSH_CALLEE_SAVED_REGS()
        sub      REG_XSP, FRAME_PADDING /* align */
        END_PROLOG

        jmp      test14
     test14:
        mov      TEST_REG_ASM, DRREG_TEST_14_ASM
        mov      TEST_REG_ASM, DRREG_TEST_14_ASM
        nop
        ud2

        jmp      epilog14
     epilog14:
        add      REG_XSP, FRAME_PADDING /* make a legal SEH64 epilog */
        POP_CALLEE_SAVED_REGS()
        ret
#elif defined(ARM)
        /* XXX i#3289: prologue missing */
        b        test14
     test14:
        movw     TEST_REG_ASM, DRREG_TEST_14_ASM
        movw     TEST_REG_ASM, DRREG_TEST_14_ASM
        nop
        .word 0xe7f000f0 /* udf */

        b        epilog14
    epilog14:
        bx       lr
#elif defined(AARCH64)
        /* XXX i#3289: prologue missing */
        b        test14
     test14:
        movz     TEST_REG_ASM, DRREG_TEST_14_ASM
        movz     TEST_REG_ASM, DRREG_TEST_14_ASM
        nop
        .inst 0xf36d19 /* udf */

        b        epilog14
    epilog14:
        ret
#endif
        END_FUNC(FUNCNAME)
#undef FUNCNAME

<<<<<<< HEAD
        /* Test 16: restore on fault for aflags reserved in multiple phases */
=======
        /* Test 15: restore on fault for aflags stored in xax without preceding
         * xax spill.
         */
>>>>>>> f62441bc
#define FUNCNAME test_asm_faultG
        DECLARE_FUNC_SEH(FUNCNAME)
GLOBAL_LABEL(FUNCNAME:)
#ifdef X86
        PUSH_CALLEE_SAVED_REGS()
        sub      REG_XSP, FRAME_PADDING /* align */
        END_PROLOG

<<<<<<< HEAD
        jmp      test16
     test16:
        mov      TEST_REG_ASM, DRREG_TEST_16_ASM
        mov      TEST_REG_ASM, DRREG_TEST_16_ASM
        mov      ah, DRREG_TEST_AFLAGS_ASM
        sahf
        nop
        mov      REG_XAX, 0
        mov      REG_XAX, PTRSZ [REG_XAX] /* crash */

=======
        jmp      test15
     test15:
        mov      TEST_REG_ASM, DRREG_TEST_15_ASM
        mov      TEST_REG_ASM, DRREG_TEST_15_ASM
        mov      ah, DRREG_TEST_AFLAGS_ASM
        sahf
        nop
        ud2
        /* xax is dead, so should not need to spill when reserving aflags. */
        mov      REG_XAX, 0
        jmp      epilog15
     epilog15:
        add      REG_XSP, FRAME_PADDING /* make a legal SEH64 epilog */
        POP_CALLEE_SAVED_REGS()
        ret
        /* This test does not have AArchXX variants. */
#elif defined(ARM)
        bx       lr
#elif defined(AARCH64)
        ret
#endif
        END_FUNC(FUNCNAME)
#undef FUNCNAME

        /* Test 16: restore on fault for reg restored once (for app read)
         * before crash.
         */
#define FUNCNAME test_asm_faultH
        DECLARE_FUNC_SEH(FUNCNAME)
GLOBAL_LABEL(FUNCNAME:)
#ifdef X86
        PUSH_CALLEE_SAVED_REGS()
        sub      REG_XSP, FRAME_PADDING /* align */
        END_PROLOG

        jmp      test16
     test16:
        mov      TEST_REG_ASM, DRREG_TEST_16_ASM
        mov      TEST_REG_ASM, DRREG_TEST_16_ASM
        nop
        /* Read reg so that it is restored once. */
        add      TEST_REG2_ASM, TEST_REG_ASM
        mov      REG_XCX, 0
        mov      REG_XCX, PTRSZ [REG_XCX] /* crash */
>>>>>>> f62441bc
        jmp      epilog16
     epilog16:
        add      REG_XSP, FRAME_PADDING /* make a legal SEH64 epilog */
        POP_CALLEE_SAVED_REGS()
        ret
#elif defined(ARM)
        /* XXX i#3289: prologue missing */
        b        test16
<<<<<<< HEAD
        /* Test 16: not implemented for ARM */
     test16:
=======
     test16:
        movw     TEST_REG_ASM, DRREG_TEST_16_ASM
        movw     TEST_REG_ASM, DRREG_TEST_16_ASM
        nop
        /* Read reg so that it is restored once. */
        add      TEST_REG2_ASM, TEST_REG_ASM, TEST_REG_ASM
        mov      r0, HEX(0)
        ldr      r0, PTRSZ [r0] /* crash */

>>>>>>> f62441bc
        b        epilog16
    epilog16:
        bx       lr
#elif defined(AARCH64)
        /* XXX i#3289: prologue missing */
        b        test16
     test16:
        movz     TEST_REG_ASM, DRREG_TEST_16_ASM
        movz     TEST_REG_ASM, DRREG_TEST_16_ASM
<<<<<<< HEAD
        movz     TEST_REG2_ASM, DRREG_TEST_AFLAGS_H_ASM, LSL 16
        msr      nzcv, TEST_REG2_ASM
        nop
=======
        nop
        /* Read reg so that it is restored once. */
        add      TEST_REG2_ASM, TEST_REG_ASM, TEST_REG_ASM
>>>>>>> f62441bc
        mov      x0, HEX(0)
        ldr      x0, PTRSZ [x0] /* crash */

        b        epilog16
    epilog16:
        ret
#endif
        END_FUNC(FUNCNAME)
#undef FUNCNAME
<<<<<<< HEAD
=======

        /* Test 17: restore on fault for gpr reserved in multiple phases
         * with overlapping but not nested spill regions. In this case,
         * the app value changes slots, from the one used in app2app
         * phase, to the one used in insertion phase.
         */
#define FUNCNAME test_asm_faultI
        DECLARE_FUNC_SEH(FUNCNAME)
GLOBAL_LABEL(FUNCNAME:)
#ifdef X86
        PUSH_CALLEE_SAVED_REGS()
        sub      REG_XSP, FRAME_PADDING /* align */
        END_PROLOG

        jmp      test17
     test17:
        mov      TEST_REG_ASM, DRREG_TEST_17_ASM
        mov      TEST_REG_ASM, DRREG_TEST_17_ASM
        /* app2app phase will reserve TEST_REG_ASM here. */
        mov      TEST_REG2_ASM, 1
        /* insertion phase will reserve TEST_REG_ASM here. */
        mov      TEST_REG2_ASM, 2
        /* app2app phase will release TEST_REG_ASM here. */
        mov      TEST_REG2_ASM, 3
        mov      REG_XCX, 0
        mov      REG_XCX, PTRSZ [REG_XCX] /* crash */
        /* insertion phase will release TEST_REG_ASM here. */
        jmp      epilog17
     epilog17:
        add      REG_XSP, FRAME_PADDING /* make a legal SEH64 epilog */
        POP_CALLEE_SAVED_REGS()
        ret
#elif defined(ARM)
        /* XXX i#3289: prologue missing */
        b        test17
     test17:
        movw     TEST_REG_ASM, DRREG_TEST_17_ASM
        movw     TEST_REG_ASM, DRREG_TEST_17_ASM
        movw     TEST_REG2_ASM, 1
        movw     TEST_REG2_ASM, 2
        movw     TEST_REG2_ASM, 3
        mov      r0, HEX(0)
        ldr      r0, PTRSZ [r0] /* crash */

        b        epilog17
    epilog17:
        bx       lr
#elif defined(AARCH64)
        /* XXX i#3289: prologue missing */
        /* TODO PR#4917: This AArch64 variant doesn't work completely as
         * intended. This test currently won't fail even if the expected
         * TEST_REG_ASM restore doesn't happen. This is because at the
         * faulting instr, the TEST_REG_ASM app val is present in the
         * spill slot reserved by the insertion phase (spill slot 2; slot
         * 0 is reserved for aflags, slot 1 is used by app2app phase).
         * Slot 2 is a DR slot and all regs spilled to DR slot are
         * automatically restored before each app instr.
         * After PR#4917 though, aflags slot won't be hard-coded and
         * will be available for gprs (here, TEST_REG_ASM). Therefore,
         * TEST_REG_ASM will be stored in a TLS slot instead of a DR slot
         * and won't be automatically restored, and this test will really
         * verify the restore logic.
         * Note that the above isn't true for X86 because drreg internally
         * adds one extra spill slot for X86.
         */
        b        test17
     test17:
        movz     TEST_REG_ASM, DRREG_TEST_17_ASM
        movz     TEST_REG_ASM, DRREG_TEST_17_ASM
        movz     TEST_REG2_ASM, 1
        movz     TEST_REG2_ASM, 2
        movz     TEST_REG2_ASM, 3
        mov      x0, HEX(0)
        ldr      x0, PTRSZ [x0] /* crash */

        b        epilog17
    epilog17:
        ret
#endif
        END_FUNC(FUNCNAME)
#undef FUNCNAME

        /* Test 18: fault reg restore for fragments with DR_EMIT_STORE_TRANSLATIONS */
#define FUNCNAME test_asm_faultJ
        DECLARE_FUNC_SEH(FUNCNAME)
GLOBAL_LABEL(FUNCNAME:)
#ifdef X86
        PUSH_CALLEE_SAVED_REGS()
        sub      REG_XSP, FRAME_PADDING /* align */
        END_PROLOG

        jmp      test18
     test18:
        mov      TEST_REG_ASM, DRREG_TEST_18_ASM
        mov      TEST_REG_ASM, DRREG_TEST_18_ASM
        nop
        ud2

        jmp      epilog18
     epilog18:
        add      REG_XSP, FRAME_PADDING /* make a legal SEH64 epilog */
        POP_CALLEE_SAVED_REGS()
        ret
#elif defined(ARM)
        /* XXX i#3289: prologue missing */
        b        test18
     test18:
        movw     TEST_REG_ASM, DRREG_TEST_18_ASM
        movw     TEST_REG_ASM, DRREG_TEST_18_ASM
        nop
        .word 0xe7f000f0 /* udf */

        b        epilog18
    epilog18:
        bx       lr
#elif defined(AARCH64)
        /* XXX i#3289: prologue missing */
        b        test18
     test18:
        movz     TEST_REG_ASM, DRREG_TEST_18_ASM
        movz     TEST_REG_ASM, DRREG_TEST_18_ASM
        nop
        .inst 0xf36d19 /* udf */

        b        epilog18
    epilog18:
        ret
#endif
        END_FUNC(FUNCNAME)
#undef FUNCNAME

    /* Test 19: Test fault reg restore for fragments with a faux spill
     * instr -- an app instr that looks like a drreg spill instr, which
     * may corrupt drreg state restoration. This cannot happen on x86 as
     * an app instr that uses the %gs register will be mangled into a
     * non-far memref.
     */
#define FUNCNAME test_asm_faultK
        DECLARE_FUNC_SEH(FUNCNAME)
GLOBAL_LABEL(FUNCNAME:)
#ifdef X86
        END_PROLOG
        ret
#elif defined(ARM)
        bx       lr
#elif defined(AARCH64)
        /* XXX i#3289: prologue missing */
        b        test19
     test19:
        movz     TEST_REG_ASM, DRREG_TEST_19_ASM
        movz     TEST_REG_ASM, DRREG_TEST_19_ASM
        /* TEST_REG_ASM is reserved here. */
        movz     TEST_REG2_ASM, 1
        adr      TEST_REG_STOLEN_ASM, some_data
        /* A faux spill instr -- looks like a drreg spill but isn't.
         * It will seem as if the spill slot used for TEST_REG_ASM
         * is being overwritten.
         */
        str      TEST_REG2_ASM, PTRSZ [TEST_REG_STOLEN_ASM, #TEST_FAUX_SPILL_TLS_OFFS]

        mov      x0, HEX(0)
        ldr      x0, PTRSZ [x0] /* crash */

        b        epilog19
    epilog19:
        ret
#endif
        END_FUNC(FUNCNAME)
#undef FUNCNAME

        /* Test 20: Test restore on fault for gpr reserved in multiple
         * phases, where the two spill regions are nested, and the first
         * phase doesn't write the reg before the second reservation. This
         * is to verify that drreg state restoration logic remembers that
         * the app value can be found in both the spill slots.
         */
#define FUNCNAME test_asm_faultL
        DECLARE_FUNC_SEH(FUNCNAME)
GLOBAL_LABEL(FUNCNAME:)
#ifdef X86
        PUSH_CALLEE_SAVED_REGS()
        sub      REG_XSP, FRAME_PADDING /* align */
        END_PROLOG

        jmp      test20
     test20:
        mov      TEST_REG_ASM, DRREG_TEST_20_ASM
        mov      TEST_REG_ASM, DRREG_TEST_20_ASM
        /* - app2app reserves TEST_REG_ASM here, but doesn't write it.
         * - insertion reserves TEST_REG_ASM here, which may confuse the
         *   state restoration logic into overwritting the spill slot for
         *   TEST_REG_ASM as it still has its native value.
         */
        mov      TEST_REG2_ASM, 1
        /* - insertion phase unreserves TEST_REG_ASM and frees the spill
         *   slot.
         */
        mov      TEST_REG2_ASM, 2
        /* - insertion phase reserves TEST_REG2_ASM which would use the
         *   same spill slot as freed above, and overwrite TEST_REG_ASM
         *   value stored there currently. After this TEST_REG_ASM can
         *   only be found in its app2app spill slot.
         * - insertion phase writes to TEST_REG_ASM so that we need to
         *   restore it.
         */
        mov      TEST_REG2_ASM, 3
        ud2

        jmp      epilog20
     epilog20:
        add      REG_XSP, FRAME_PADDING /* make a legal SEH64 epilog */
        POP_CALLEE_SAVED_REGS()
        ret
#elif defined(ARM)
        /* XXX i#3289: prologue missing */
        b        test20
     test20:
        movw     TEST_REG_ASM, DRREG_TEST_20_ASM
        movw     TEST_REG_ASM, DRREG_TEST_20_ASM
        movw     TEST_REG2_ASM, 1
        movw     TEST_REG2_ASM, 2
        movw     TEST_REG2_ASM, 3
        .word 0xe7f000f0 /* udf */

        b        epilog20
    epilog20:
        bx       lr
#elif defined(AARCH64)
        /* XXX i#3289: prologue missing */
        b        test20
     test20:
        movz     TEST_REG_ASM, DRREG_TEST_20_ASM
        movz     TEST_REG_ASM, DRREG_TEST_20_ASM
        movz     TEST_REG2_ASM, 1
        movz     TEST_REG2_ASM, 2
        movz     TEST_REG2_ASM, 3
        .inst 0xf36d19 /* udf */

        b        epilog20
    epilog20:
        ret
#endif
        END_FUNC(FUNCNAME)
#undef FUNCNAME
START_DATA
    /* Should be atleast (TEST_FAUX_SPILL_TLS_OFFS+1)*8 bytes.
     * Cannot use the macro as the expression needs to be
     * absolute.
     */
    BYTES_ARR(some_data, (1000+1)*8)
>>>>>>> f62441bc
END_FILE
#endif
/* clang-format on */<|MERGE_RESOLUTION|>--- conflicted
+++ resolved
@@ -57,8 +57,6 @@
 test_asm_faultF();
 void
 test_asm_faultG();
-<<<<<<< HEAD
-=======
 void
 test_asm_faultH();
 void
@@ -69,8 +67,8 @@
 test_asm_faultK();
 void
 test_asm_faultL();
->>>>>>> f62441bc
-
+void
+test_asm_faultM();
 static SIGJMP_BUF mark;
 
 #    if defined(UNIX)
@@ -88,16 +86,11 @@
     if (signal == SIGILL) {
         sigcontext_t *sc = SIGCXT_FROM_UCXT(ucxt);
         if (sc->TEST_REG_SIG != DRREG_TEST_3_C)
-            print("ERROR: spilled register value was not preserved in test #3!\n");
+            print("ERROR: spilled register value was not preserved!\n");
     } else if (signal == SIGSEGV) {
         sigcontext_t *sc = SIGCXT_FROM_UCXT(ucxt);
-<<<<<<< HEAD
-        if (((sc->TEST_FLAGS_SIG) & DRREG_TEST_AFLAGS_C) != DRREG_TEST_AFLAGS_C)
-            print("ERROR: spilled flags value was not preserved in test #5!\n");
-=======
         if (!TESTALL(DRREG_TEST_AFLAGS_C, sc->TEST_FLAGS_SIG))
             print("ERROR: spilled flags value was not preserved!\n");
->>>>>>> f62441bc
     }
     SIGLONGJMP(mark, 1);
 }
@@ -108,7 +101,7 @@
     if (signal == SIGILL) {
         sigcontext_t *sc = SIGCXT_FROM_UCXT(ucxt);
         if (sc->TEST_REG_SIG != DRREG_TEST_7_C)
-            print("ERROR: spilled register value was not preserved in test #6!\n");
+            print("ERROR: spilled register value was not preserved!\n");
     }
     SIGLONGJMP(mark, 1);
 }
@@ -120,7 +113,7 @@
     if (signal == SIGSEGV) {
         sigcontext_t *sc = SIGCXT_FROM_UCXT(ucxt);
         if (sc->SC_XAX != DRREG_TEST_9_C) {
-            print("ERROR: spilled register value was not preserved in test #8!\n");
+            print("ERROR: spilled register value was not preserved!\n");
             exit(1);
         }
     }
@@ -135,7 +128,7 @@
     if (signal == SIGSEGV) {
         sigcontext_t *sc = SIGCXT_FROM_UCXT(ucxt);
         if (sc->SC_XAX != DRREG_TEST_11_C) {
-            print("ERROR: spilled register value was not preserved in test #10!\n");
+            print("ERROR: spilled register value was not preserved!\n");
             exit(1);
         }
     }
@@ -149,13 +142,6 @@
     if (signal == SIGILL) {
         sigcontext_t *sc = SIGCXT_FROM_UCXT(ucxt);
         if (sc->TEST_REG_SIG != DRREG_TEST_14_C)
-<<<<<<< HEAD
-            print("ERROR5: spilled register value was not preserved in test #14!\n");
-    } else if (signal == SIGSEGV) {
-        sigcontext_t *sc = SIGCXT_FROM_UCXT(ucxt);
-        if (((sc->TEST_FLAGS_SIG) & DRREG_TEST_AFLAGS_C) != DRREG_TEST_AFLAGS_C)
-            print("ERROR: spilled flags value was not preserved in test #16!\n");
-=======
             print("ERROR: spilled register value was not preserved in test #14!\n");
     } else if (signal == SIGSEGV) {
         sigcontext_t *sc = SIGCXT_FROM_UCXT(ucxt);
@@ -191,7 +177,6 @@
         sigcontext_t *sc = SIGCXT_FROM_UCXT(ucxt);
         if (sc->TEST_REG_SIG != DRREG_TEST_19_C)
             print("ERROR: spilled register value was not preserved in test #19!\n");
->>>>>>> f62441bc
     }
     SIGLONGJMP(mark, 1);
 }
@@ -203,6 +188,10 @@
         sigcontext_t *sc = SIGCXT_FROM_UCXT(ucxt);
         if (sc->TEST_REG_SIG != DRREG_TEST_20_C)
             print("ERROR: spilled register value was not preserved in test #20!\n");
+    } else if (signal == SIGSEGV) {
+        sigcontext_t *sc = SIGCXT_FROM_UCXT(ucxt);
+        if (((sc->TEST_FLAGS_SIG) & DRREG_TEST_AFLAGS_C) != DRREG_TEST_AFLAGS_C)
+            print("ERROR: spilled flags value was not preserved in test #21!\n");
     }
     SIGLONGJMP(mark, 1);
 }
@@ -221,15 +210,10 @@
 {
     if (ep->ExceptionRecord->ExceptionCode == EXCEPTION_ILLEGAL_INSTRUCTION) {
         if (ep->ContextRecord->TEST_REG_CXT != DRREG_TEST_3_C)
-            print("ERROR: spilled register value was not preserved in test #3!\n");
+            print("ERROR: spilled register value was not preserved!\n");
     } else if (ep->ExceptionRecord->ExceptionCode == EXCEPTION_ACCESS_VIOLATION) {
-<<<<<<< HEAD
-        if ((ep->ContextRecord->CXT_XFLAGS & DRREG_TEST_AFLAGS_C) != DRREG_TEST_AFLAGS_C)
-            print("ERROR: spilled flags value was not preserved in test #5!\n");
-=======
         if (!TESTALL(DRREG_TEST_AFLAGS_C, ep->ContextRecord->CXT_XFLAGS))
             print("ERROR: spilled flags value was not preserved!\n");
->>>>>>> f62441bc
     }
     SIGLONGJMP(mark, 1);
 }
@@ -239,7 +223,7 @@
 {
     if (ep->ExceptionRecord->ExceptionCode == EXCEPTION_ILLEGAL_INSTRUCTION) {
         if (ep->ContextRecord->TEST_REG_CXT != DRREG_TEST_7_C)
-            print("ERROR: spilled register value was not preserved in test #6!\n");
+            print("ERROR: spilled register value was not preserved!\n");
     }
     SIGLONGJMP(mark, 1);
 }
@@ -250,7 +234,7 @@
 #        ifdef X86
     if (ep->ExceptionRecord->ExceptionCode == EXCEPTION_ILLEGAL_INSTRUCTION) {
         if (ep->ContextRecord->TEST_XAX_CXT != DRREG_TEST_9_C)
-            print("ERROR: spilled register value was not preserved in test #8!\n");
+            print("ERROR: spilled register value was not preserved!\n");
     }
 #        endif
     SIGLONGJMP(mark, 1);
@@ -262,7 +246,7 @@
 #        ifdef X86
     if (ep->ExceptionRecord->ExceptionCode == EXCEPTION_ILLEGAL_INSTRUCTION) {
         if (ep->ContextRecord->TEST_XAX_CXT != DRREG_TEST_11_C)
-            print("ERROR: spilled register value was not preserved in test #10!\n");
+            print("ERROR: spilled register value was not preserved!\n");
     }
 #        endif
     SIGLONGJMP(mark, 1);
@@ -273,10 +257,7 @@
 {
     if (ep->ExceptionRecord->ExceptionCode == EXCEPTION_ILLEGAL_INSTRUCTION) {
         if (ep->ContextRecord->TEST_REG_CXT != DRREG_TEST_14_C)
-            print("ERROR: spilled register value was not preserved in test #14!\n");
-    } else if (ep->ExceptionRecord->ExceptionCode == EXCEPTION_ACCESS_VIOLATION) {
-        if ((ep->ContextRecord->CXT_XFLAGS & DRREG_TEST_AFLAGS_C) != DRREG_TEST_AFLAGS_C)
-            print("ERROR: spilled flags value was not preserved in test #16!\n");
+            print("ERROR: spilled register value was not preserved!\n");
     }
     SIGLONGJMP(mark, 1);
 }
@@ -314,6 +295,9 @@
     if (ep->ExceptionRecord->ExceptionCode == EXCEPTION_ILLEGAL_INSTRUCTION) {
         if (ep->ContextRecord->TEST_REG_CXT != DRREG_TEST_20_C)
             print("ERROR: spilled register value was not preserved in test #20!\n");
+    } else if (ep->ExceptionRecord->ExceptionCode == EXCEPTION_ACCESS_VIOLATION) {
+        if ((ep->ContextRecord->CXT_XFLAGS & DRREG_TEST_AFLAGS_C) != DRREG_TEST_AFLAGS_C)
+            print("ERROR: spilled flags value was not preserved in test #21!\n");
     }
     SIGLONGJMP(mark, 1);
 }
@@ -392,7 +376,6 @@
     }
 
     #    if defined(UNIX)
-    intercept_signal(SIGSEGV, (handler_3_t)&handle_signal5, false);
     intercept_signal(SIGILL, (handler_3_t)&handle_signal5, false);
     intercept_signal(SIGSEGV, (handler_3_t)&handle_signal5, false);
 #    elif defined(WINDOWS)
@@ -444,6 +427,7 @@
 
     #    if defined(UNIX)
     intercept_signal(SIGILL, (handler_3_t)&handle_signal8, false);
+    intercept_signal(SIGSEGV, (handler_3_t)&handle_signal8, false);
 #    elif defined(WINDOWS)
     SetUnhandledExceptionFilter(&handle_exception8);
 #    endif
@@ -560,17 +544,17 @@
      test13_done:
         /* Fail if reg was not restored correctly. */
         cmp      TEST_REG_ASM, DRREG_TEST_13_ASM
-        je       test15
+        je       test22
         ud2
-        /* Test 15: Multi-phase aflags spill slot conflicts. */
-     test15:
-        mov      TEST_REG_ASM, DRREG_TEST_15_ASM
-        mov      TEST_REG_ASM, DRREG_TEST_15_ASM
+        /* Test 22: Multi-phase aflags spill slot conflicts. */
+     test22:
+        mov      TEST_REG_ASM, DRREG_TEST_22_ASM
+        mov      TEST_REG_ASM, DRREG_TEST_22_ASM
         mov      ah, DRREG_TEST_AFLAGS_ASM
         sahf
         nop
-        jmp      test15_done
-     test15_done:
+        jmp      test22_done
+     test22_done:
         /* Fail if aflags were not restored correctly. */
         lahf
         cmp      ah, DRREG_TEST_AFLAGS_ASM
@@ -618,10 +602,10 @@
         /* Fail if reg was not restored correctly. */
         movw     TEST_REG2_ASM, DRREG_TEST_13_ASM
         cmp      TEST_REG_ASM, TEST_REG2_ASM
-        beq      test15
+        beq      test22
         .word 0xe7f000f0 /* udf */
-        /* Test 15: not implemented yet for ARM */
-     test15:
+        /* Test 22: not implemented yet for ARM */
+     test22:
         b        epilog
 
     epilog:
@@ -663,17 +647,18 @@
         /* Fail if reg was not restored correctly. */
         movz     TEST_REG2_ASM, DRREG_TEST_13_ASM
         cmp      TEST_REG_ASM, TEST_REG2_ASM
-        beq      test15
+        beq      test22
         .inst 0xf36d19 /* udf */
 
-    test15:
-        movz     TEST_REG_ASM, DRREG_TEST_15_ASM
-        movz     TEST_REG_ASM, DRREG_TEST_15_ASM
+        /* Test 22: Multi-phase aflags spill slot conflicts. */
+    test22:
+        movz     TEST_REG_ASM, DRREG_TEST_22_ASM
+        movz     TEST_REG_ASM, DRREG_TEST_22_ASM
         movz     TEST_REG2_ASM, DRREG_TEST_AFLAGS_H_ASM, LSL 16
         msr      nzcv, TEST_REG2_ASM
         nop
-        b        test15_done
-     test15_done:
+        b        test22_done
+     test22_done:
         /* Fail if aflags were not restored correctly. */
         movz     TEST_REG2_ASM, DRREG_TEST_AFLAGS_H_ASM, LSL 16
         mrs      TEST_REG_ASM, nzcv
@@ -979,13 +964,9 @@
         END_FUNC(FUNCNAME)
 #undef FUNCNAME
 
-<<<<<<< HEAD
-        /* Test 16: restore on fault for aflags reserved in multiple phases */
-=======
         /* Test 15: restore on fault for aflags stored in xax without preceding
          * xax spill.
          */
->>>>>>> f62441bc
 #define FUNCNAME test_asm_faultG
         DECLARE_FUNC_SEH(FUNCNAME)
 GLOBAL_LABEL(FUNCNAME:)
@@ -994,18 +975,6 @@
         sub      REG_XSP, FRAME_PADDING /* align */
         END_PROLOG
 
-<<<<<<< HEAD
-        jmp      test16
-     test16:
-        mov      TEST_REG_ASM, DRREG_TEST_16_ASM
-        mov      TEST_REG_ASM, DRREG_TEST_16_ASM
-        mov      ah, DRREG_TEST_AFLAGS_ASM
-        sahf
-        nop
-        mov      REG_XAX, 0
-        mov      REG_XAX, PTRSZ [REG_XAX] /* crash */
-
-=======
         jmp      test15
      test15:
         mov      TEST_REG_ASM, DRREG_TEST_15_ASM
@@ -1050,7 +1019,6 @@
         add      TEST_REG2_ASM, TEST_REG_ASM
         mov      REG_XCX, 0
         mov      REG_XCX, PTRSZ [REG_XCX] /* crash */
->>>>>>> f62441bc
         jmp      epilog16
      epilog16:
         add      REG_XSP, FRAME_PADDING /* make a legal SEH64 epilog */
@@ -1059,10 +1027,6 @@
 #elif defined(ARM)
         /* XXX i#3289: prologue missing */
         b        test16
-<<<<<<< HEAD
-        /* Test 16: not implemented for ARM */
-     test16:
-=======
      test16:
         movw     TEST_REG_ASM, DRREG_TEST_16_ASM
         movw     TEST_REG_ASM, DRREG_TEST_16_ASM
@@ -1072,7 +1036,6 @@
         mov      r0, HEX(0)
         ldr      r0, PTRSZ [r0] /* crash */
 
->>>>>>> f62441bc
         b        epilog16
     epilog16:
         bx       lr
@@ -1082,15 +1045,9 @@
      test16:
         movz     TEST_REG_ASM, DRREG_TEST_16_ASM
         movz     TEST_REG_ASM, DRREG_TEST_16_ASM
-<<<<<<< HEAD
-        movz     TEST_REG2_ASM, DRREG_TEST_AFLAGS_H_ASM, LSL 16
-        msr      nzcv, TEST_REG2_ASM
-        nop
-=======
         nop
         /* Read reg so that it is restored once. */
         add      TEST_REG2_ASM, TEST_REG_ASM, TEST_REG_ASM
->>>>>>> f62441bc
         mov      x0, HEX(0)
         ldr      x0, PTRSZ [x0] /* crash */
 
@@ -1100,8 +1057,6 @@
 #endif
         END_FUNC(FUNCNAME)
 #undef FUNCNAME
-<<<<<<< HEAD
-=======
 
         /* Test 17: restore on fault for gpr reserved in multiple phases
          * with overlapping but not nested spill regions. In this case,
@@ -1346,13 +1301,64 @@
 #endif
         END_FUNC(FUNCNAME)
 #undef FUNCNAME
+
+        /* Test 21: restore on fault for aflags reserved in multiple phases */
+#define FUNCNAME test_asm_faultG
+        DECLARE_FUNC_SEH(FUNCNAME)
+GLOBAL_LABEL(FUNCNAME:)
+#ifdef X86
+        PUSH_CALLEE_SAVED_REGS()
+        sub      REG_XSP, FRAME_PADDING /* align */
+        END_PROLOG
+
+        jmp      test21
+     test21:
+        mov      TEST_REG_ASM, DRREG_TEST_21_ASM
+        mov      TEST_REG_ASM, DRREG_TEST_21_ASM
+        mov      ah, DRREG_TEST_AFLAGS_ASM
+        sahf
+        nop
+        mov      REG_XAX, 0
+        mov      REG_XAX, PTRSZ [REG_XAX] /* crash */
+
+        jmp      epilog21
+     epilog21:
+        add      REG_XSP, FRAME_PADDING /* make a legal SEH64 epilog */
+        POP_CALLEE_SAVED_REGS()
+        ret
+#elif defined(ARM)
+        /* XXX i#3289: prologue missing */
+        b        test21
+        /* Test 21: not implemented for ARM */
+     test21:
+        b        epilog21
+    epilog21:
+        bx       lr
+#elif defined(AARCH64)
+        /* XXX i#3289: prologue missing */
+        b        test21
+     test21:
+        movz     TEST_REG_ASM, DRREG_TEST_21_ASM
+        movz     TEST_REG_ASM, DRREG_TEST_21_ASM
+        movz     TEST_REG2_ASM, DRREG_TEST_AFLAGS_H_ASM, LSL 16
+        msr      nzcv, TEST_REG2_ASM
+        nop
+        mov      x0, HEX(0)
+        ldr      x0, PTRSZ [x0] /* crash */
+
+        b        epilog21
+    epilog21:
+        ret
+#endif
+        END_FUNC(FUNCNAME)
+#undef FUNCNAME
+
 START_DATA
     /* Should be atleast (TEST_FAUX_SPILL_TLS_OFFS+1)*8 bytes.
      * Cannot use the macro as the expression needs to be
      * absolute.
      */
     BYTES_ARR(some_data, (1000+1)*8)
->>>>>>> f62441bc
 END_FILE
 #endif
 /* clang-format on */