/* **********************************************************
 * Copyright (c) 2011-2019 Google, Inc.  All rights reserved.
 * **********************************************************/

/*
 * Redistribution and use in source and binary forms, with or without
 * modification, are permitted provided that the following conditions are met:
 *
 * * Redistributions of source code must retain the above copyright notice,
 *   this list of conditions and the following disclaimer.
 *
 * * Redistributions in binary form must reproduce the above copyright notice,
 *   this list of conditions and the following disclaimer in the documentation
 *   and/or other materials provided with the distribution.
 *
 * * Neither the name of VMware, Inc. nor the names of its contributors may be
 *   used to endorse or promote products derived from this software without
 *   specific prior written permission.
 *
 * THIS SOFTWARE IS PROVIDED BY THE COPYRIGHT HOLDERS AND CONTRIBUTORS "AS IS"
 * AND ANY EXPRESS OR IMPLIED WARRANTIES, INCLUDING, BUT NOT LIMITED TO, THE
 * IMPLIED WARRANTIES OF MERCHANTABILITY AND FITNESS FOR A PARTICULAR PURPOSE
 * ARE DISCLAIMED. IN NO EVENT SHALL VMWARE, INC. OR CONTRIBUTORS BE LIABLE
 * FOR ANY DIRECT, INDIRECT, INCIDENTAL, SPECIAL, EXEMPLARY, OR CONSEQUENTIAL
 * DAMAGES (INCLUDING, BUT NOT LIMITED TO, PROCUREMENT OF SUBSTITUTE GOODS OR
 * SERVICES; LOSS OF USE, DATA, OR PROFITS; OR BUSINESS INTERRUPTION) HOWEVER
 * CAUSED AND ON ANY THEORY OF LIABILITY, WHETHER IN CONTRACT, STRICT
 * LIABILITY, OR TORT (INCLUDING NEGLIGENCE OR OTHERWISE) ARISING IN ANY WAY
 * OUT OF THE USE OF THIS SOFTWARE, EVEN IF ADVISED OF THE POSSIBILITY OF SUCH
 * DAMAGE.
 */

/* Tests a signal handler accessing sigcontext */

/* we want the latest defs so we can get at ymm state */
#include "../../../core/unix/include/sigcontext.h"

#include "tools.h"
#include <assert.h>
#include <stdio.h>
#include <unistd.h>
#include <signal.h>
#include <ucontext.h>
#include <errno.h>

/* TODO i#1312: This test has been prepared for - and executes AVX-512 code, but doesn't
 * test any AVX-512 state yet.
 */

#ifdef X64
#    if defined(__AVX512F__)
#        define NUM_SIMD_AVX512_REGS 32
#    endif
#    define NUM_SIMD_SSE_AVX_REGS 16
#    define XAX "rax"
#else
#    if defined(__AVX512F__)
#        define NUM_SIMD_AVX512_REGS 8
#    endif
#    define NUM_SIMD_SSE_AVX_REGS 8
#    define XAX "eax"
#endif
#define INTS_PER_XMM 4
#define INTS_PER_YMM 8
#define INTS_PER_ZMM 16

static void
signal_handler(int sig, siginfo_t *siginfo, ucontext_t *ucxt)
{
    int i, j;
    switch (sig) {
    case SIGUSR1: {
        if (ucxt->uc_mcontext.fpregs == NULL) {
            print("fpstate is NULL\n");
        } else {
            /* SIGUSR1 is delayable so we're testing propagation of the
             * fpstate with xmm inside on delayed signals
             */
            kernel_fpstate_t *fp = (kernel_fpstate_t *)ucxt->uc_mcontext.fpregs;
            for (i = 0; i < NUM_SIMD_SSE_AVX_REGS; i++) {
                print("xmm[%d] = 0x%x 0x%x 0x%x 0x%x\n", i,
#ifdef X64
                      fp->xmm_space[i * 4], fp->xmm_space[i * 4 + 1],
                      fp->xmm_space[i * 4 + 2], fp->xmm_space[i * 4 + 3]
#else
                      fp->_xmm[i].element[0], fp->_xmm[i].element[1],
                      fp->_xmm[i].element[2], fp->_xmm[i].element[3]
#endif
                );
                for (j = 0; j < INTS_PER_XMM; j++) {
#ifdef X64
                    assert(fp->xmm_space[i * 4 + j] == 0xdeadbeef << i);
#else
                    assert(fp->_xmm[i].element[j] == 0xdeadbeef << i);
#endif
                }
            }
        }
        break;
    }
    case SIGUSR2: {
        if (ucxt->uc_mcontext.fpregs == NULL) {
            print("fpstate is NULL\n");
        } else {
            /* SIGUSR2 is delayable so we're testing propagation of the
             * xstate with ymm inside on delayed signals on AVX processors
             */
            kernel_xstate_t *xstate = (kernel_xstate_t *)ucxt->uc_mcontext.fpregs;
            if (xstate->fpstate.sw_reserved.magic1 == FP_XSTATE_MAGIC1) {
                assert(xstate->fpstate.sw_reserved.extended_size >= sizeof(*xstate));
<<<<<<< HEAD
                for (i = 0; i < NUM_SIMD_REGS; i++) {
=======
                for (i = 0; i < NUM_SIMD_SSE_AVX_REGS; i++) {
>>>>>>> ccb7ac4d
#ifdef __AVX__
                    print("ymmh[%d] = 0x%x 0x%x 0x%x 0x%x\n", i,
                          xstate->ymmh.ymmh_space[i * 4],
                          xstate->ymmh.ymmh_space[i * 4 + 1],
                          xstate->ymmh.ymmh_space[i * 4 + 2],
                          xstate->ymmh.ymmh_space[i * 4 + 3]);
#endif
                    for (j = 0; j < 4; j++)
                        assert(xstate->ymmh.ymmh_space[i * 4 + j] == 0xdeadbeef << i);
                }
            }
        }
        break;
    }
    default: assert(0);
    }
}

int
main(int argc, char *argv[])
{
    int buf[INTS_PER_XMM * NUM_SIMD_SSE_AVX_REGS];
    char *ptr = (char *)buf;
    int i, j;

    /* do this first to avoid messing w/ xmm state */
    intercept_signal(SIGUSR1, signal_handler, false);
    print("Sending SIGUSR1\n");

    /* put known values in xmm regs (we assume processor has xmm) */
    for (i = 0; i < NUM_SIMD_SSE_AVX_REGS; i++) {
        for (j = 0; j < INTS_PER_XMM; j++)
            buf[i * INTS_PER_XMM + j] = 0xdeadbeef << i;
    }
#define MOVE_TO_XMM(buf, num) \
    __asm__ __volatile__("movdqu %0, %%xmm" #num : : "m"(buf[num * INTS_PER_XMM]) :);
    MOVE_TO_XMM(buf, 0)
    MOVE_TO_XMM(buf, 1)
    MOVE_TO_XMM(buf, 2)
    MOVE_TO_XMM(buf, 3)
    MOVE_TO_XMM(buf, 4)
    MOVE_TO_XMM(buf, 5)
    MOVE_TO_XMM(buf, 6)
    MOVE_TO_XMM(buf, 7)
#ifdef X64
    MOVE_TO_XMM(buf, 8)
    MOVE_TO_XMM(buf, 9)
    MOVE_TO_XMM(buf, 10)
    MOVE_TO_XMM(buf, 11)
    MOVE_TO_XMM(buf, 12)
    MOVE_TO_XMM(buf, 13)
    MOVE_TO_XMM(buf, 14)
    MOVE_TO_XMM(buf, 15)
#endif
    /* we assume xmm* won't be overwritten by this library call before the signal */
    kill(getpid(), SIGUSR1);

<<<<<<< HEAD
#ifdef __AVX__
=======
#if defined(__AVX__) || defined(__AVX512F__)
>>>>>>> ccb7ac4d
    {
        /* put known values in ymm regs */
#    ifdef __AVX512F__
        int buf[INTS_PER_ZMM * NUM_SIMD_AVX512_REGS];
#    else
        int buf[INTS_PER_YMM * NUM_SIMD_SSE_AVX_REGS];
#    endif
        char *ptr = (char *)buf;
        int i, j;
        intercept_signal(SIGUSR2, signal_handler, false);
        print("Sending SIGUSR2\n");

        /* put known values in xmm regs (we assume processor has xmm) */
#    ifdef __AVX512F__
        for (i = 0; i < NUM_SIMD_AVX512_REGS; i++) {
            for (j = 0; j < INTS_PER_ZMM; j++)
                buf[i * INTS_PER_ZMM + j] = 0xdeadbeef << i;
        }
#    else
        for (i = 0; i < NUM_SIMD_SSE_AVX_REGS; i++) {
            for (j = 0; j < INTS_PER_YMM; j++)
                buf[i * INTS_PER_YMM + j] = 0xdeadbeef << i;
        }
<<<<<<< HEAD
        /* XXX: unfortunately there's no way to do this w/o unrolling it */
        __asm("mov %0, %%" XAX "; vmovdqu     (%%" XAX "),%%ymm0" : : "m"(ptr) : "%" XAX);
        __asm("mov %0, %%" XAX "; vmovdqu 0x20(%%" XAX "),%%ymm1" : : "m"(ptr) : "%" XAX);
        __asm("mov %0, %%" XAX "; vmovdqu 0x40(%%" XAX "),%%ymm2" : : "m"(ptr) : "%" XAX);
        __asm("mov %0, %%" XAX "; vmovdqu 0x60(%%" XAX "),%%ymm3" : : "m"(ptr) : "%" XAX);
        __asm("mov %0, %%" XAX "; vmovdqu 0x80(%%" XAX "),%%ymm4" : : "m"(ptr) : "%" XAX);
        __asm("mov %0, %%" XAX "; vmovdqu 0xa0(%%" XAX "),%%ymm5" : : "m"(ptr) : "%" XAX);
        __asm("mov %0, %%" XAX "; vmovdqu 0xc0(%%" XAX "),%%ymm6" : : "m"(ptr) : "%" XAX);
        __asm("mov %0, %%" XAX "; vmovdqu 0xe0(%%" XAX "),%%ymm7" : : "m"(ptr) : "%" XAX);
#    ifdef X64
        __asm("mov %0, %%" XAX "; vmovdqu 0x100(%%" XAX "),%%ymm8"
              :
              : "m"(ptr)
              : "%" XAX);
        __asm("mov %0, %%" XAX "; vmovdqu 0x120(%%" XAX "),%%ymm9"
              :
              : "m"(ptr)
              : "%" XAX);
        __asm("mov %0, %%" XAX "; vmovdqu 0x140(%%" XAX "),%%ymm10"
              :
              : "m"(ptr)
              : "%" XAX);
        __asm("mov %0, %%" XAX "; vmovdqu 0x160(%%" XAX "),%%ymm11"
              :
              : "m"(ptr)
              : "%" XAX);
        __asm("mov %0, %%" XAX "; vmovdqu 0x180(%%" XAX "),%%ymm12"
              :
              : "m"(ptr)
              : "%" XAX);
        __asm("mov %0, %%" XAX "; vmovdqu 0x1a0(%%" XAX "),%%ymm13"
              :
              : "m"(ptr)
              : "%" XAX);
        __asm("mov %0, %%" XAX "; vmovdqu 0x1c0(%%" XAX "),%%ymm14"
              :
              : "m"(ptr)
              : "%" XAX);
        __asm("mov %0, %%" XAX "; vmovdqu 0x1e0(%%" XAX "),%%ymm15"
              :
              : "m"(ptr)
              : "%" XAX);
=======
#    endif
#    ifdef __AVX512F__
#        define MOVE_TO_ZMM(buf, num)                           \
            __asm__ __volatile__("vmovdqu64 %0, %%zmm" #num     \
                                 :                              \
                                 : "m"(buf[num * INTS_PER_ZMM]) \
                                 :);
        MOVE_TO_ZMM(buf, 0)
        MOVE_TO_ZMM(buf, 1)
        MOVE_TO_ZMM(buf, 2)
        MOVE_TO_ZMM(buf, 3)
        MOVE_TO_ZMM(buf, 4)
        MOVE_TO_ZMM(buf, 5)
        MOVE_TO_ZMM(buf, 6)
        MOVE_TO_ZMM(buf, 7)
#        ifdef X64
        MOVE_TO_ZMM(buf, 8)
        MOVE_TO_ZMM(buf, 9)
        MOVE_TO_ZMM(buf, 10)
        MOVE_TO_ZMM(buf, 11)
        MOVE_TO_ZMM(buf, 12)
        MOVE_TO_ZMM(buf, 13)
        MOVE_TO_ZMM(buf, 14)
        MOVE_TO_ZMM(buf, 15)
        MOVE_TO_ZMM(buf, 16)
        MOVE_TO_ZMM(buf, 17)
        MOVE_TO_ZMM(buf, 18)
        MOVE_TO_ZMM(buf, 19)
        MOVE_TO_ZMM(buf, 20)
        MOVE_TO_ZMM(buf, 21)
        MOVE_TO_ZMM(buf, 22)
        MOVE_TO_ZMM(buf, 23)
        MOVE_TO_ZMM(buf, 24)
        MOVE_TO_ZMM(buf, 25)
        MOVE_TO_ZMM(buf, 26)
        MOVE_TO_ZMM(buf, 27)
        MOVE_TO_ZMM(buf, 28)
        MOVE_TO_ZMM(buf, 29)
        MOVE_TO_ZMM(buf, 30)
        MOVE_TO_ZMM(buf, 31)
#        endif
        /* Re-using INTS_PER_ZMM here to get same data patterns as above. */
#        define MOVE_TO_OPMASK(buf, num) \
            __asm__ __volatile__("kmovw %0, %%k" #num : : "m"(buf[num * INTS_PER_ZMM]) :);
        MOVE_TO_OPMASK(buf, 0)
        MOVE_TO_OPMASK(buf, 1)
        MOVE_TO_OPMASK(buf, 2)
        MOVE_TO_OPMASK(buf, 3)
        MOVE_TO_OPMASK(buf, 4)
        MOVE_TO_OPMASK(buf, 5)
        MOVE_TO_OPMASK(buf, 6)
        MOVE_TO_OPMASK(buf, 7)
#    else
#        define MOVE_TO_YMM(buf, num)                           \
            __asm__ __volatile__("vmovdqu %0, %%ymm" #num       \
                                 :                              \
                                 : "m"(buf[num * INTS_PER_YMM]) \
                                 :);
        MOVE_TO_YMM(buf, 0)
        MOVE_TO_YMM(buf, 1)
        MOVE_TO_YMM(buf, 2)
        MOVE_TO_YMM(buf, 3)
        MOVE_TO_YMM(buf, 4)
        MOVE_TO_YMM(buf, 5)
        MOVE_TO_YMM(buf, 6)
        MOVE_TO_YMM(buf, 7)
#        ifdef X64
        MOVE_TO_YMM(buf, 8)
        MOVE_TO_YMM(buf, 9)
        MOVE_TO_YMM(buf, 10)
        MOVE_TO_YMM(buf, 11)
        MOVE_TO_YMM(buf, 12)
        MOVE_TO_YMM(buf, 13)
        MOVE_TO_YMM(buf, 14)
        MOVE_TO_YMM(buf, 15)
#        endif
>>>>>>> ccb7ac4d
#    endif
        /* now make sure they show up in signal context */
        kill(getpid(), SIGUSR2);
    }
#endif

    print("All done\n");
    return 0;
}<|MERGE_RESOLUTION|>--- conflicted
+++ resolved
@@ -108,11 +108,7 @@
             kernel_xstate_t *xstate = (kernel_xstate_t *)ucxt->uc_mcontext.fpregs;
             if (xstate->fpstate.sw_reserved.magic1 == FP_XSTATE_MAGIC1) {
                 assert(xstate->fpstate.sw_reserved.extended_size >= sizeof(*xstate));
-<<<<<<< HEAD
-                for (i = 0; i < NUM_SIMD_REGS; i++) {
-=======
                 for (i = 0; i < NUM_SIMD_SSE_AVX_REGS; i++) {
->>>>>>> ccb7ac4d
 #ifdef __AVX__
                     print("ymmh[%d] = 0x%x 0x%x 0x%x 0x%x\n", i,
                           xstate->ymmh.ymmh_space[i * 4],
@@ -170,11 +166,7 @@
     /* we assume xmm* won't be overwritten by this library call before the signal */
     kill(getpid(), SIGUSR1);
 
-<<<<<<< HEAD
-#ifdef __AVX__
-=======
 #if defined(__AVX__) || defined(__AVX512F__)
->>>>>>> ccb7ac4d
     {
         /* put known values in ymm regs */
 #    ifdef __AVX512F__
@@ -198,50 +190,6 @@
             for (j = 0; j < INTS_PER_YMM; j++)
                 buf[i * INTS_PER_YMM + j] = 0xdeadbeef << i;
         }
-<<<<<<< HEAD
-        /* XXX: unfortunately there's no way to do this w/o unrolling it */
-        __asm("mov %0, %%" XAX "; vmovdqu     (%%" XAX "),%%ymm0" : : "m"(ptr) : "%" XAX);
-        __asm("mov %0, %%" XAX "; vmovdqu 0x20(%%" XAX "),%%ymm1" : : "m"(ptr) : "%" XAX);
-        __asm("mov %0, %%" XAX "; vmovdqu 0x40(%%" XAX "),%%ymm2" : : "m"(ptr) : "%" XAX);
-        __asm("mov %0, %%" XAX "; vmovdqu 0x60(%%" XAX "),%%ymm3" : : "m"(ptr) : "%" XAX);
-        __asm("mov %0, %%" XAX "; vmovdqu 0x80(%%" XAX "),%%ymm4" : : "m"(ptr) : "%" XAX);
-        __asm("mov %0, %%" XAX "; vmovdqu 0xa0(%%" XAX "),%%ymm5" : : "m"(ptr) : "%" XAX);
-        __asm("mov %0, %%" XAX "; vmovdqu 0xc0(%%" XAX "),%%ymm6" : : "m"(ptr) : "%" XAX);
-        __asm("mov %0, %%" XAX "; vmovdqu 0xe0(%%" XAX "),%%ymm7" : : "m"(ptr) : "%" XAX);
-#    ifdef X64
-        __asm("mov %0, %%" XAX "; vmovdqu 0x100(%%" XAX "),%%ymm8"
-              :
-              : "m"(ptr)
-              : "%" XAX);
-        __asm("mov %0, %%" XAX "; vmovdqu 0x120(%%" XAX "),%%ymm9"
-              :
-              : "m"(ptr)
-              : "%" XAX);
-        __asm("mov %0, %%" XAX "; vmovdqu 0x140(%%" XAX "),%%ymm10"
-              :
-              : "m"(ptr)
-              : "%" XAX);
-        __asm("mov %0, %%" XAX "; vmovdqu 0x160(%%" XAX "),%%ymm11"
-              :
-              : "m"(ptr)
-              : "%" XAX);
-        __asm("mov %0, %%" XAX "; vmovdqu 0x180(%%" XAX "),%%ymm12"
-              :
-              : "m"(ptr)
-              : "%" XAX);
-        __asm("mov %0, %%" XAX "; vmovdqu 0x1a0(%%" XAX "),%%ymm13"
-              :
-              : "m"(ptr)
-              : "%" XAX);
-        __asm("mov %0, %%" XAX "; vmovdqu 0x1c0(%%" XAX "),%%ymm14"
-              :
-              : "m"(ptr)
-              : "%" XAX);
-        __asm("mov %0, %%" XAX "; vmovdqu 0x1e0(%%" XAX "),%%ymm15"
-              :
-              : "m"(ptr)
-              : "%" XAX);
-=======
 #    endif
 #    ifdef __AVX512F__
 #        define MOVE_TO_ZMM(buf, num)                           \
@@ -318,7 +266,6 @@
         MOVE_TO_YMM(buf, 14)
         MOVE_TO_YMM(buf, 15)
 #        endif
->>>>>>> ccb7ac4d
 #    endif
         /* now make sure they show up in signal context */
         kill(getpid(), SIGUSR2);
