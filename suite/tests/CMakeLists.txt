--- conflicted
+++ resolved
@@ -1587,12 +1587,9 @@
     tobuild_ci(client.segfault client-interface/segfault.c "" "" "")
     tobuild_appdll(client.events client-interface/events.c)
     get_target_property(events_appdll_path client.events.appdll LOCATION${location_suffix})
-<<<<<<< HEAD
     if (UNIX OR NOT X64)
       # TODO: add an optimized version of vg-annot (name ends with "-opt" to add "-O3")
       tobuild_ci(client.vg-annot client-interface/vg-annot.c "" "" "")
-      torunonly_ci(client.vg-annot client.vg-annot client.vg-annot.dll
-        client-interface/vg-annot.c "" "" "")
       set(client.vg-annot.full-decode_expectbase "vg-annot.full-decode")
       torunonly_ci(client.vg-annot.full-decode client.vg-annot client.vg-annot.dll
         client-interface/vg-annot.c "full-decode" "" "")
@@ -1603,13 +1600,6 @@
       torunonly_ci(client.vg-annot.bb-truncate client.vg-annot client.vg-annot.dll
         client-interface/vg-annot.c "truncate" "" "")
     endif (UNIX OR NOT X64)
-=======
-    if (ANNOTATIONS)
-      if (UNIX OR NOT X64) # the Valgrind annotation structure cannot support Windows x64
-        tobuild_ci(client.vg-annot client-interface/vg-annot.c "" "" "")
-      endif (UNIX OR NOT X64)
-    endif (ANNOTATIONS)
->>>>>>> 627568ca
   endif (NOT ARM)
   if (UNIX)
     if (NOT ARM) # FIXME i#1551: fix bugs on ARM
