--- conflicted
+++ resolved
@@ -490,13 +490,8 @@
 # TODO i#6429 Change this allowlist to a blocklist.
 set(sve_tests
       simple_app api.ir api.ir_negative api.ir_v81 api.ir_v82 api.ir_v83 api.ir_v84
-<<<<<<< HEAD
-      api.ir_v86 api.ir_sve api.ir_sve2 api.ir-static api.drdecode common.broadfun
-      common.nzcv common.getretaddr common.segfault
-=======
       api.ir_v85 api.ir_v86 api.ir_sve api.ir_sve2 api.ir-static api.drdecode
-      common.broadfun common.fib common.nzcv common.getretaddr common.segfault
->>>>>>> 5bd7ce5b
+      common.broadfun common.nzcv common.getretaddr common.segfault
       common.allasm_aarch64_isa common.allasm_aarch64_cache allasm_aarch64_prefetch
       allasm_aarch64_flush libutil.frontend_test libutil.drconfig_test
       client.call-retarget client.modules client.annotation-concurrency
