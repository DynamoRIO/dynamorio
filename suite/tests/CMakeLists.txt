# **********************************************************
# Copyright (c) 2010-2019 Google, Inc.    All rights reserved.
# Copyright (c) 2009-2010 VMware, Inc.    All rights reserved.
# Copyright (c) 2016      ARM Limited.    All rights reserved.
# **********************************************************

# Redistribution and use in source and binary forms, with or without
# modification, are permitted provided that the following conditions are met:
#
# * Redistributions of source code must retain the above copyright notice,
#   this list of conditions and the following disclaimer.
#
# * Redistributions in binary form must reproduce the above copyright notice,
#   this list of conditions and the following disclaimer in the documentation
#   and/or other materials provided with the distribution.
#
# * Neither the name of VMware, Inc. nor the names of its contributors may be
#   used to endorse or promote products derived from this software without
#   specific prior written permission.
#
# THIS SOFTWARE IS PROVIDED BY THE COPYRIGHT HOLDERS AND CONTRIBUTORS "AS IS"
# AND ANY EXPRESS OR IMPLIED WARRANTIES, INCLUDING, BUT NOT LIMITED TO, THE
# IMPLIED WARRANTIES OF MERCHANTABILITY AND FITNESS FOR A PARTICULAR PURPOSE
# ARE DISCLAIMED. IN NO EVENT SHALL VMWARE, INC. OR CONTRIBUTORS BE LIABLE
# FOR ANY DIRECT, INDIRECT, INCIDENTAL, SPECIAL, EXEMPLARY, OR CONSEQUENTIAL
# DAMAGES (INCLUDING, BUT NOT LIMITED TO, PROCUREMENT OF SUBSTITUTE GOODS OR
# SERVICES; LOSS OF USE, DATA, OR PROFITS; OR BUSINESS INTERRUPTION) HOWEVER
# CAUSED AND ON ANY THEORY OF LIABILITY, WHETHER IN CONTRACT, STRICT
# LIABILITY, OR TORT (INCLUDING NEGLIGENCE OR OTHERWISE) ARISING IN ANY WAY
# OUT OF THE USE OF THIS SOFTWARE, EVEN IF ADVISED OF THE POSSIBILITY OF SUCH
# DAMAGE.

# Plan:
# * LONG vs SHORT is configure-time
# * We build all tests at general build time: in future can try
#   ctest --build-and-test
# * "make test" runs the suite of tests for each of a set of runtime options
#   for the current build.  If not running a test suite of multiple builds
#   it runs a full set of tests; otherwise it eliminates some overlapping
#   tests on release or external builds that were run on debug internal.
# * The set of runs is in a list form with qualifiers very similar to the
#   list in suite/runregression, making it easy to change what tests are run
#   and for which builds by each option set.
# * Can set additional options at configure time via TEST_OPTIONS:
#   these are added to every options run.
# * We'll use ctest -S to build each target build config and run tests for each,
#   and optionally submit to dashboard.  Use w/o submit as "make runregression".

# We use target_include_directories() which was added in 2.8.11
cmake_minimum_required(VERSION 2.8.11)

include(../../make/policies.cmake NO_POLICY_SCOPE)

option(TEST_LONG "run long set of tests")
option(SKIP_FLAKY_TESTS "do not run tests named *_FLAKY")
# if TEST_SUITE is off, we disable some flaky tests in order to have all
# tests succeed (i#389).  TEST_SUITE is now a top-level option.
set(TEST_SECONDS "90" CACHE STRING "Test time limit in seconds")
set(TEST_OPTIONS "" CACHE STRING "Extra DynamoRIO options when running tests")
set(TEST_32BIT_PATH "" CACHE STRING "32-bit test bin dir for cross-arch tests")

# FIXME: i#120: .runall support
# FIXME: i#65: add command to run natively
# FIXME: i#111: get .runall tests to run in parallel
#   and use latest cmake for "ctest -j" (and "ctest -W 60")

###########################################################################
# RUNTIME OPTIONS TO TEST

# We embed the set of runs for each test in here as separate tests.
# I considered having this CMakeLists.txt only do one runtime option
# setting, and externally invoke repeatedly, perhaps via an add_test()
# that starts w/ "xx" and runs "ctest -E ^xx" (and could use further
# regexps to select subsets of tests for certain options), but in
# cmake script to set DYNAMORIO_OPTIONS env var: but the sub-ctest's
# results aren't reported at the top level.  Better to have all
# the tests be peers.

if (UNIX)
  set(osname "linux")
else (UNIX)
  set(osname "win32")
endif (UNIX)

# Syntax:
#   [SHORT::][DEBUG::][WIN::|LIN::][ONLY::<regex>::]<DR runtime options>"
# SHORT = perform run for NOT TEST_LONG
# DEBUG = debug-build-only
# WIN = Windows-only
# LIN = Linux-only
# ONLY = only run tests that match regex

# N.B.: if short-suite tests are added to other than the debug-internal-{32,64}
# builds, update runsuite.cmake to build the tests for those builds!

# FIXME i#1807: below, we convert all long suite test subsets to ^common

set(vmap_run_list
  # our main configuration
  "SHORT::-code_api"
  # sanity check: run single app to make sure these options aren't totally broken
  # i#1575: ARM doesn't yet support -coarse_units
  "SHORT::X86::ONLY::client.events$::-code_api -opt_memory"
  # i#1551: ARM doesn't yet support indcall2direct
  "SHORT::X86::ONLY::client.events$::-code_api -opt_speed"
  # i#1884: ARM doesn't yet support thread_private
  "SHORT::X86::ONLY::client.events$::-code_api -thread_private"
  "SHORT::ONLY::client.events$::-code_api -disable_traces"
  "SHORT::X86::ONLY::client.events$::-code_api -thread_private -disable_traces"
  "SHORT::X86::LIN::ONLY::client.events$::-code_api -no_early_inject" # only early on ARM
  # XXX i#3556: NYI on Windows, Mac, and non-x86 (and not supported on 32-bit).
  "SHORT::X86::X64::LIN::ONLY::drcache.*\\.simple$|selfmod2|racesys|reachability|fork$::-code_api -satisfy_w_xor_x"
  # maybe this should be SHORT as -coarse_units will eventually be the default?
  "X86::-code_api -opt_memory"       # i#1575: ARM -coarse_units NYI
  "X86::-code_api -opt_speed"        # i#1551: ARM indcall2direct NYI
  "X86::-code_api -thread_private"   # i#1884: ARM thread_private NYI
  "-code_api -disable_traces"
  "X86::-code_api -thread_private -disable_traces" # i#1884: ARM thread_private NYI
  "-prof_pcs"
  "X86::-prof_pcs -thread_private"                 # i#1884: ARM thread_private NYI
  "X86::LIN::ONLY::^common::-code_api -no_early_inject" # ARM only supports early
  "DEBUG::ONLY::^common::-code_api -loglevel 1"
  "ONLY::^common::-code_api -stack_size 128k"
  "WIN::ONLY::^(runall|client)::-enable_full_api"
  "DEBUG::WIN::ONLY::^(common|client)::-code_api -stack_size 128K -loglevel 1 -no_hide"
  "DEBUG::LIN::ONLY::^(common|client)::-code_api -stack_size 128K -loglevel 1"
  "ONLY::^common::"
  "X86::LIN::ONLY::^${osname}::-code_api -sysenter_is_int80"
  "X86::LIN::ONLY::^${osname}.sig::-max_pending_signals 1"

  # cover -tracedump_* options, just a couple combinations
  # XXX: how up time limit?  Used to have TEST_MINS=5 for tracedump runs.
  "ONLY::^common::-code_api -tracedump_text -tracedump_origins"
  "ONLY::^common::-code_api -tracedump_text -tracedump_origins -syntax_intel"
  "X86::ONLY::^common::-code_api -thread_private -tracedump_binary" # i#1884: ARM NYI
  "ONLY::^common::-code_api -bbdump_tags"

  # make sure we at least sometimes exercise non-default -checklevel
  "DEBUG::ONLY::^common::-checklevel 4"

  # pcache tests: per-user so each app will merge w/ previous, plus merge
  # w/ at-unload persists from earlier -desktop run
  "WIN::ONLY::^runall::-desktop -coarse_freeze_at_exit"
  # run again so each must use the merged pcaches
  # FIXME: order is alpha: need unique name sorted next
  "WIN::ONLY::^runall::-desktop -coarse_freeze_at_exit"

  # limit on shared cache size
  "ONLY::^(runall|${osname})::-finite_shared_bb_cache -cache_shared_bb_regen 80"
  "ONLY::^(runall|${osname})::-finite_shared_trace_cache -cache_shared_trace_regen 80"
  )

# This is no longer an actively supported config so we have few tests.
set(vmsafe_run_list
  # keep lightweight modes alive
  # i#24: -thin_client not working: once it works, re-enable
  #"WIN::ONLY::^runall::-thin_client"
  "WIN::ONLY::^runall::-probe_api -hotp_only"
  # We no longer actively support this build so we run only a few tests.
  "ONLY::^security::-code_api -probe_api"
  "ONLY::^security ^runall runinterface::-security_api"
  "ONLY::^security::-security_api -code_api -probe_api"
  )

# Xref the very long set of runs we used to test in
# suite/old-runregression-runs-2-6-08.
# This is no longer an actively supported config so we have few tests.
set(vps_run_list
  "ONLY::^(common|${osname}|security|runall)::-security"
  "WIN::ONLY::^runall::-security -client"
  "WIN::ONLY::^runall::-security -low" # not a default config
  # Test with -use_moduledb relaxations, (is on by default, but tests Makefile
  # adds -staged which turns it off, we re-enable by turning the option back on).
  # The tests Makefile adds different version resource information to different
  # tests in runall/ and security-{common,win32}/ to fully exercise this.
  "WIN::ONLY::^runall::-security -use_moduledb"
  )
# if building dedicated vps, want short suite of all tests
set(vps_short_list
  "SHORT::-security"
  )

if (CALLPROF AND TEST_SUITE)
  set(run_list "ONLY::^common::")
elseif (VMAP)
  if (TEST_SUITE)
    # We don't redo all tests for internal vs external, but we do for debug vs release
    if (DEBUG OR NOT INTERNAL)
      set(run_list ${vmap_run_list})
    else ()
      set(run_list "ONLY::^client::-code_api")
    endif ()
  else (TEST_SUITE)
    set(run_list ${vmap_run_list})
  endif (TEST_SUITE)
elseif (VMSAFE)
  if (TEST_SUITE)
    if (DEBUG AND INTERNAL)
      set(run_list ${vmsafe_run_list})
    else (DEBUG AND INTERNAL)
      set(run_list
        "ONLY::^client::-code_api -probe_api"
        "ONLY::^(client|security)::-security_api"
        "ONLY::^runall::-probe_api -hotp_only"
        )
    endif (DEBUG AND INTERNAL)
  else (TEST_SUITE)
    set(run_list ${vmsafe_run_list})
  endif (TEST_SUITE)
elseif (VPS)
  if (TEST_SUITE)
    if (DEBUG AND INTERNAL)
      set(run_list ${vps_run_list})
    else (DEBUG AND INTERNAL)
      set(run_list
        "ONLY::^common::"
        "ONLY::^security::-security -detect_mode -report_max 0 -no_diagnostics"
        "WIN::ONLY::^(common|${osname}|security|runall)::-security -liveshields"
        "WIN::ONLY::^(runall|security)::-security -client"
        )
    endif (DEBUG AND INTERNAL)
  else (TEST_SUITE)
    set(run_list ${vps_short_list})
  endif (TEST_SUITE)
else (CALLPROF AND TEST_SUITE)
  # no tests
  set(run_list "")
endif (CALLPROF AND TEST_SUITE)

###########################################################################
# BUILDING

if (WIN32)
  find_program(BIND_EXECUTABLE bind.exe DOC "path to bind.exe")
  if (BIND_EXECUTABLE)
    message(STATUS "Found bind.exe: ${BIND_EXECUTABLE}")
  else (BIND_EXECUTABLE)
    # else we'll use editbin via link.exe
  endif (BIND_EXECUTABLE)
  mark_as_advanced(BIND_EXECUTABLE)

  # If we up our cmake minimum to 3.8.2 we can use enable_language(CSharp).
  find_program(CSC csc.exe DOC "Path to CSharp compiler csc.exe")
  if (NOT CSC)
    message(STATUS "csc not found: .NET Windows tests will be disabled")
  endif ()

  # if cygwin or mingw gcc is available, we do some extra tests
  find_program(GCC gcc.exe DOC "path to gcc.exe")
  if (NOT GCC)
    message(STATUS "gcc not found: some Windows tests will be disabled")
  else (NOT GCC)
    # check gcc target architecture
    execute_process(COMMAND ${GCC} -dumpmachine
      RESULT_VARIABLE cmd_result
      ERROR_VARIABLE cmd_err
      OUTPUT_VARIABLE cmd_out)
    if (cmd_out MATCHES "x86_64")
      set(GCC_IS64 ON)
    endif ()
    # check cygwin gcc
    if (cmd_out MATCHES "cygwin" OR
        # cmake can't launch gcc.exe as it's a symlink to /etc/alternatives/gcc --
        # we assume this error always means that it's that symlink:
        cmd_result MATCHES "Access is denied")
      set(GCC_IS_CYGWIN ON)
    endif()
  endif (NOT GCC)
else (WIN32)
  # i#215: if SELinux is enabled we'll use chcon to mark tests w/ text relocations
  # to avoid violating SELinux policies.  On Ubuntu, chcon is part of coreutils
  # so it will be there even if SELinux isn't installed or enabled.  If SELinux
  # is not enabled, chcon will give 'Operation not supported'.
  # To find out whether SELinux is enabled, we find and run the selinuxenabled
  # command and look for a zero return code.
  find_program(SEUNIXENABLED selinuxenabled DOC "path to selinuxenabled")
  if (SEUNIXENABLED)
    execute_process(COMMAND ${SEUNIXENABLED}
      RESULT_VARIABLE cmd_result)
    if (NOT cmd_result)
      find_program(CHCON chcon DOC "path to chcon")
      if (CHCON)
        message(STATUS "Detected SELnux: will chcon binaries with text relocations.")
        set(SEUNIXFOUND "yes")
      else (CHCON)
        message(WARNING "SELinux enabled, but chcon command not found.")
      endif (CHCON)
      mark_as_advanced(CHCON)
    endif (NOT cmd_result)
  endif (SEUNIXENABLED)
endif (WIN32)

# put libs in same dir for tests that need to load them
set(MAIN_RUNTIME_OUTPUT_DIRECTORY "${CMAKE_RUNTIME_OUTPUT_DIRECTORY}")
set(MAIN_LIBRARY_OUTPUT_DIRECTORY "${DR_LIBRARY_OUTPUT_DIRECTORY}")
string(REGEX REPLACE "/lib([36])" "/ext/lib\\1"
  EXT_LIBRARY_OUTPUT_DIRECTORY "${MAIN_LIBRARY_OUTPUT_DIRECTORY}")
set(CMAKE_LIBRARY_OUTPUT_DIRECTORY "${CMAKE_CURRENT_BINARY_DIR}/bin")
set(CMAKE_ARCHIVE_OUTPUT_DIRECTORY "${CMAKE_LIBRARY_OUTPUT_DIRECTORY}")
set(CMAKE_RUNTIME_OUTPUT_DIRECTORY "${CMAKE_CURRENT_BINARY_DIR}/bin")
set_per_config_ouput_to_match_single_config()

include_directories(${CMAKE_CURRENT_SOURCE_DIR}) # tools.h
include_directories(${PROJECT_SOURCE_DIR}/core/arch) # asm_defines.asm

if (ANDROID AND NOT ADB)
  find_program(ADB adb)
  if (NOT adb)
    message(STATUS "Failed to find adb: tests expected to fail to run")
  endif ()
endif ()

# FIXME i#98: improve code so can set Wall/W4
if (UNIX)
  string(REGEX REPLACE "-Wall" "" CMAKE_C_FLAGS "${CMAKE_C_FLAGS}")
  # some tests rely on specific "nop;nop" patterns that optimization ruins
  # we should probably move the -O from top level into core/CMakeLists.txt
  string(REGEX REPLACE "-O[0-9]? " " " CMAKE_C_FLAGS "${CMAKE_C_FLAGS}")
else (UNIX)
  # W2 is default (we're using W3).  We should also replace
  # all references to unsafe functions (e.g., fopen) and
  # remove /wd4996
  string(REGEX REPLACE "/W4" "/W3" CMAKE_C_FLAGS "${CMAKE_C_FLAGS}")
  # Versions without debug, for over ssh
  string(REGEX REPLACE "/Zi" "" ORIG_C_FLAGS_NODBG "${CMAKE_C_FLAGS}")
  if (RUNNING_OVER_SSH)
    set(CMAKE_C_FLAGS "${ORIG_C_FLAGS_NODBG}")
    string(REGEX REPLACE "/debug" "" CMAKE_SHARED_LINKER_FLAGS
      "${CMAKE_SHARED_LINKER_FLAGS}")
  endif (RUNNING_OVER_SSH)
endif (UNIX)

CHECK_C_COMPILER_FLAG("-no-pie" no_pie_avail)

# To avoid having separate subdirs with separate CMakeLists.txt files,
# we use DynamoRIOConfig.cmake here.  It makes global changes, though.
# We live with those changes on all our tests even though we don't
# need them everywhere for:
# - include_directories
# - link_directories
# We isolate these:
# - CMAKE_C_FLAGS
# We have to be careful to append its changes to target properties
# with changes we want to make, as well.

if (UNIX)
  if (X86)
    if (X64)
      set(ARCH_CFLAGS "-m64")
    else (X64)
      set(ARCH_CFLAGS "-m32")
    endif (X64)
  endif ()
  set(ARCH_LDFLAGS "${ARCH_CFLAGS}")
  set(ARCH_DEBUG "${ARCH_CFLAGS}") # somehow not being propagated so we set here
else (UNIX)
  set(ARCH_CFLAGS "")
  # we don't add /debug here (=> SHARED_LINKER flags) since can't remove
  set(ARCH_LDFLAGS "")
  if (RUNNING_OVER_SSH)
    set(ARCH_DEBUG "")
  else (RUNNING_OVER_SSH)
    # ensure we get proper debugging (i#567)
    set(ARCH_DEBUG "/debug")
  endif (RUNNING_OVER_SSH)
endif (UNIX)

if (NOT DEFINED DynamoRIO_DIR)
  set(DynamoRIO_DIR "${PROJECT_SOURCE_DIR}/../cmake" CACHE PATH
    "DynamoRIO installation's cmake directory")
endif (NOT DEFINED DynamoRIO_DIR)
find_package(DynamoRIO)
if (NOT DynamoRIO_FOUND)
  message(FATAL_ERROR "DynamoRIO package required to build")
endif(NOT DynamoRIO_FOUND)

# Force global changes now, and set ORIG_CMAKE_C_FLAGS
configure_DynamoRIO_global(OFF ON)

# configure_DynamoRIO_global() cleared the absolute flags for us.
# We now use PROPERTIES to set for each test.
# We do want the bitwidth flags for gcc on everything though:
set(CMAKE_C_FLAGS "${ARCH_CFLAGS}")
# DynamoRIOConfig.cmake no longer sets global CMAKE_SHARED_LINKER_FLAGS
# so we no longer need to clear this and we can just add arch:
set(CMAKE_SHARED_LINKER_FLAGS "${CMAKE_SHARED_LINKER_FLAGS} ${ARCH_LDFLAGS}")

# Must be AFTER build/include now that dr_api.h is configured.
# We need this for Windows resources.rc to include globals_shared.h, and
# for tools.c to include drlibc.h.
include_directories(AFTER
  ${PROJECT_SOURCE_DIR}/core/drlibc # drlibc.h
  ${PROJECT_SOURCE_DIR}/core/lib) # c_defines.h

# Since we're including configure.h we do not want any default defines.
# Note that the new DynamoRIOConfig.cmake doesn't set these so we can
# probably remove this line.  We remove from target-specific flags
# from configure_DynamoRIO_* in tobuild_api().
remove_definitions(-DX64 -DLINUX -DWINDOWS -DMACOS -DCLANG -DANDROID)
# If people want perf stress tests they'll have to manually build to avoid
# the NIGHTLY_REGRESSION define
set(test_defs "-DNIGHTLY_REGRESSION -DNOT_DYNAMORIO_CORE")
set(platform_defs "${test_defs}")
if (X64)
  set(platform_defs "${platform_defs} -DX64")
endif (X64)
if (UNIX)
  if (APPLE)
    set(platform_defs "${platform_defs} -DMACOS -DUNIX")
  else (APPLE)
    set(platform_defs "${platform_defs} -DLINUX -DUNIX")
  endif (APPLE)
else (UNIX)
  set(platform_defs "${platform_defs} -DWINDOWS")
endif (UNIX)

##################################################

set(asm_deps
  "${PROJECT_SOURCE_DIR}/core/arch/asm_defines.asm"
  "${PROJECT_BINARY_DIR}/configure.h")
set(asm_defs
  -I "${CMAKE_CURRENT_SOURCE_DIR}" # tools.h
  -I "${CMAKE_CURRENT_SOURCE_DIR}/client-interface" # for drreg-test-shared.h
  -I "${CMAKE_CURRENT_SOURCE_DIR}/api" # for detach_state_shared.h
  -I "${PROJECT_SOURCE_DIR}/core/arch") # asm_defines.asm

# some tests need to link with tools.c and its embedded asm code
set(tools_c ${CMAKE_CURRENT_SOURCE_DIR}/tools.c)
set_source_files_properties(${tools_c} PROPERTIES
  COMPILE_FLAGS "${ORIG_CMAKE_C_FLAGS}")
add_split_asm_target("${tools_c}" tools_asm generate_tools_asm "_asm"
  "${asm_defs}" "${asm_deps}")

add_library(tools STATIC ${tools_c} ${tools_asm})
if (UNIX)
  # We link tools into shared libraries, so it has to be PIC.
  append_property_string(SOURCE ${tools_c} COMPILE_FLAGS "-fPIC")
endif ()
if ("${CMAKE_GENERATOR}" MATCHES "Visual Studio")
  # for correct parallel builds we need a target
  add_dependencies(tools ${generate_tools_asm})
endif ()
target_link_libraries(tools drlibc)

if (WIN32)
  set_source_files_properties(${PROJECT_SOURCE_DIR}/core/win32/resources.rc
    PROPERTIES COMPILE_FLAGS "-DRC_IS_TEST")
endif (WIN32)

function (set_cflags source)
  if ("${source}" MATCHES "^security-win32/except-execution.c")
    # PR 229292: we want over-ssh and local builds to match the template so
    # we always build w/o pdbs.  We put this check here as it's simpler
    # than passing args all the way through, and needing extra explicit
    # sets for PARENT_SCOPE due to new helper routine layers.
    set(cflags "${ORIG_C_FLAGS_NODBG}")
  else ()
    set(cflags "${ORIG_CMAKE_C_FLAGS}")
  endif ()
  if ("${source}" MATCHES ".cpp$")
    # Our C files need -std=gnu99, but that's an invalid flag for C++.
    # configure_DynamoRIO_global removes unfavorable options for clients,
    # re-adding -std=c++11.
    string(REGEX REPLACE "-std=gnu99" "-std=c++11" cflags "${cflags}")
    if (WIN32)
      set(cflags "${cflags} /EHsc")
    endif (WIN32)
  endif ()
  if ("${source}" MATCHES ".dll.(c|cpp)$")
    # do nothing
  else ("${source}" MATCHES ".dll.(c|cpp)$")
    # We only do it for the executable, not the dll
    # Xref i#230, removes "-fvisibility=internal" option.
    string(REGEX REPLACE "-fvisibility=internal" "" cflags "${cflags}")
    # Xref i#331, removes "/O2" to avoid optimization on the executable
    if (WIN32)
      string(REGEX REPLACE "/O2" "" cflags "${cflags}")
    endif (WIN32)
  endif ("${source}" MATCHES ".dll.(c|cpp)$")
  # We can't set the target properties COMPILE_FLAGS as that will
  # pass -g3 to cpp which ends up not expanding macros!
  # So we set properties on source files only.
  get_filename_component(abs ${source} ABSOLUTE)
  file(READ ${abs} srccode)
  set(srccode "${srccode}" PARENT_SCOPE)
  if (WIN32 AND "${srccode}" MATCHES "condvar\\.h")
    # Ensure the ConditionVariable routines are pulled in when using >VS2010.
    # Because dr_api.h includes windows.h and must be included before tools.h we do
    # this via command line flags.
    set(cflags "${cflags} -D_WIN32_WINNT=0x0600")
  endif ()
  # We support a test either getting defines from configure.h or
  # needing them passed in on cmd line.
  if ("${srccode}" MATCHES "tools\\.h" OR
      "${srccode}" MATCHES "configure\\.h")
    # getting defines from configure.h
    set_source_files_properties(${source} PROPERTIES
      COMPILE_FLAGS "${cflags} ${test_defs}")
  else ()
    set_source_files_properties(${source} PROPERTIES
      COMPILE_FLAGS "${platform_defs} ${cflags}")
  endif ()
endfunction (set_cflags)

function(append_link_flags target newflags)
  get_target_property(cur_ldflags ${target} LINK_FLAGS)
  # cmake should add an APPEND option
  set_target_properties(${target} PROPERTIES
    LINK_FLAGS "${cur_ldflags} ${newflags}")
endfunction(append_link_flags)

function(add_exe test source)
  get_filename_component(srcbase ${source} NAME_WE)
  get_filename_component(srcpath ${source} PATH)

  if (WINDOWS)
    if ("${source}" MATCHES "^security-common")
      # we add non-MS non-DR version info to some tests to better test -use_moduledb
      set(rc_srcs ${CMAKE_CURRENT_SOURCE_DIR}/oresources.rc)
    elseif ("${source}" MATCHES "^runall")
      # we add MS-like version info to some tests to better test -use_moduledb
      set(rc_srcs ${CMAKE_CURRENT_SOURCE_DIR}/mresources.rc)
    else ("${source}" MATCHES "^security-common")
      # we add dr resource version info to only some of our security tests to test both
      # sides of the -use_moduledb functionality, and ensure the matching works
      set(rc_srcs ${PROJECT_SOURCE_DIR}/core/win32/resources.rc)
    endif ("${source}" MATCHES "^security-common")
  else (WINDOWS)
    set(rc_srcs "")
  endif (WINDOWS)

  set(test_srcs ${source} ${rc_srcs})
  set_cflags(${source}) # sets srccode var

  # Some files use asm code, which must be separate for x64, but it's much
  # more convenient to have it in the same source file and auto-split.
  if ("${srccode}" MATCHES "ifndef ASM_CODE_ONLY")
    # we rely on the asm rule doing preprocessing for us, so we just make
    # a copy and set the ASM_CODE_ONLY define
    get_filename_component(source_abs "${source}" ABSOLUTE)
    add_split_asm_target("${source_abs}" asm_source gen_asm_tgt
      "_asm" "${asm_defs}" "${asm_deps}")
    set(test_srcs ${test_srcs} ${asm_source})
  endif ("${srccode}" MATCHES "ifndef ASM_CODE_ONLY")

  if ("${srccode}" MATCHES "include \"dr_annotations.h\"")
    use_DynamoRIO_annotations(${test} test_srcs)
  endif ("${srccode}" MATCHES "include \"dr_annotations.h\"")
  if ("${srccode}" MATCHES "include \"test.*annotation.*.h\"")
    use_DynamoRIO_test_annotations(${test} test_srcs)
  endif ("${srccode}" MATCHES "include \"test.*annotation.*.h\"")

  add_executable(${test} ${test_srcs})
  if (DEFINED ${test}_outname)
    set_target_properties(${test} PROPERTIES OUTPUT_NAME "${${test}_outname}")
  endif ()
  copy_target_to_device(${test} "${location_suffix}")

  set_target_properties(${test} PROPERTIES
    LINK_FLAGS "${ARCH_DEBUG}"
    # we don't want the default rpath of <builddir>/lib as it makes
    # it hard to use other DR builds w/ these apps
    SKIP_BUILD_RPATH ON)
  if (UNIX)
    # This is kind of a hack: perhaps we should add a flag for whether to use libs.
    if (NOT ${source} MATCHES "\\.asm$" AND NOT ${test} MATCHES "static"
        AND NOT ${test} MATCHES "drdecode")
      target_link_libraries(${test} ${libmath} ${libdl})
    endif ()
    if ("${test}" MATCHES "^pthread")
      link_with_pthread(${test})
    endif ()
  elseif (WIN32)
    append_link_flags(${test} "${ARCH_LDFLAGS}")
  endif ()
  if ("${srccode}" MATCHES "include \"tools\\.h\"")
    target_link_libraries(${test} tools)
  endif ()
  if ("${srccode}" MATCHES "ifndef ASM_CODE_ONLY" AND
      "${CMAKE_GENERATOR}" MATCHES "Visual Studio")
    add_dependencies(${test} ${gen_asm_tgt})
  endif ()
endfunction(add_exe)

# normal app
function(tobuild test source)
  add_exe(${test} ${source})
  set(testlist_normal ${testlist_normal} ${test} PARENT_SCOPE)
  set(${test}_source ${source} PARENT_SCOPE)
endfunction(tobuild)

# normal app w/ options
function(tobuild_ops test source dr_ops exe_ops)
  set(srcs ${source})
  get_filename_component(abs ${source} ABSOLUTE)
  file(READ ${abs} srccode)
  if ("${srccode}" MATCHES "include \"dr_annotations.h\"")
    use_DynamoRIO_annotations(${test} srcs)
  endif ()
  add_exe(${test} ${srcs})
  set(testlist_normal ${testlist_normal} ${test} PARENT_SCOPE)
  set(${test}_source ${source} PARENT_SCOPE)
  set(${test}_dr_ops ${dr_ops} PARENT_SCOPE)
  set(${test}_exe_ops ${exe_ops} PARENT_SCOPE)
endfunction(tobuild_ops)

# normal app that has a dll and an executable
function(tobuild_dll test source dr_ops)
  string(REGEX REPLACE "\\.(c|cpp)$" ".dll.c" dll_source "${source}")

  add_exe(${test} ${source})
  # On Linux, we need the rpath to load ${test}.dll at initialization.
  set_target_properties(${test} PROPERTIES SKIP_BUILD_RPATH OFF)

  set(lib_srcs ${dll_source})
  set_cflags(${dll_source}) # sets srccode var
  add_library(${test}.dll SHARED ${lib_srcs})
  set_target_properties(${test}.dll PROPERTIES LINK_FLAGS "${ARCH_DEBUG}")
  copy_target_to_device(${test}.dll "${location_suffix}")
  target_link_libraries(${test} ${test}.dll)
  if ("${srccode}" MATCHES "include \"tools\\.h\"")
    target_link_libraries(${test}.dll tools)
  endif ()

  set(testlist_normal ${testlist_normal} ${test} PARENT_SCOPE)
  set(${test}_source ${source} PARENT_SCOPE)
  set(${test}_dr_ops ${dr_ops} PARENT_SCOPE)
endfunction(tobuild_dll)

function(get_client_path client_path_out realclient realexe)
  get_target_path_for_execution(client_path ${realclient} "${location_suffix}")
  set(${client_path_out} "${client_path}" PARENT_SCOPE)
endfunction(get_client_path)

# A shared app for use with multiple ci tests
set(ci_shared_app simple_app)
set(ci_shared_app_src client-interface/${ci_shared_app}.c)
add_exe(${ci_shared_app} ${ci_shared_app_src})

function(setup_test_client_dll_basics test)
  configure_DynamoRIO_client(${test})
  append_property_string(TARGET ${test} LINK_FLAGS "${ARCH_DEBUG}")
  add_dependencies(${test} api_headers)
  copy_target_to_device(${test} "${location_suffix}")
endfunction (setup_test_client_dll_basics)

# A client interface app with client.
# If ${source} does not exist, ${ci_shared_app} is used as the target app.
# Note that we can't easily have a routine that takes no ops
# and calls this one w/ "" "" "" b/c the PARENT_SCOPE won't make
# it all the way back then: would need to chain.
function(tobuild_ci test source client_ops dr_ops exe_ops)
  string(REGEX REPLACE "\\.(c|cpp)$" ".dll.\\1" client_source "${source}")
  string(REGEX REPLACE "\\.runall$" ".dll.c" client_source "${client_source}")

  if (NOT "${source}" MATCHES "\\.runall$")
    # Many client tests don't care about the app that's run.  To save time
    # and space with a ton of duplicated hello,world apps, we support using
    # a single one, "simple_app".
    if (EXISTS ${CMAKE_CURRENT_SOURCE_DIR}/${source})
      add_exe(${test} ${source})
      # Make sure to avoid using the modified flags which can break msbuild (i#1748).
      # On Linux this results in some build issues which I did not want to track
      # down, so we do this only on Windows.
      if (WIN32)
        get_source_file_property(src_lang ${source} LANGUAGE)
        if (src_lang MATCHES CXX)
          set(tst_flags "${ORIG_CMAKE_CXX_FLAGS}")
        else ()
          set(tst_flags "${ORIG_CMAKE_C_FLAGS}")
        endif ()
        set_target_properties(${test} PROPERTIES COMPILE_FLAGS "${tst_flags}")
      endif ()
    else ()
      set(${test}_realtest ${ci_shared_app} PARENT_SCOPE)
    endif ()
  endif ()

  add_library(${test}.dll SHARED ${client_source})
  if (NOT "${source}" MATCHES "cpp\\.cpp")
    # to avoid changing all the REG_ constants we ask for compatibility
    set(DynamoRIO_REG_COMPATIBILITY ON)
  endif (NOT "${source}" MATCHES "cpp\\.cpp")
  setup_test_client_dll_basics(${test}.dll)
  get_client_path(client_path ${test}.dll ${test})

  set(testlist_ci ${testlist_ci} ${test} PARENT_SCOPE)
  set(${test}_source ${source} PARENT_SCOPE)
  set(${test}_client_ops ${client_ops} PARENT_SCOPE)
  set(${test}_dr_ops ${dr_ops} PARENT_SCOPE)
  set(${test}_exe_ops ${exe_ops} PARENT_SCOPE)
  set(${test}_client_path ${client_path} PARENT_SCOPE)
endfunction(tobuild_ci)

function(configure_app_api_build_flags test decoder use_static_DR)
  # save property since configure_DynamoRIO_standalone will clobber it
  get_target_property(pre_lflags ${test} LINK_FLAGS)
  # disable the default rpath for standalone apps
  set(DynamoRIO_RPATH OFF)
  # to avoid changing all the REG_ constants we ask for compatibility
  set(DynamoRIO_REG_COMPATIBILITY ON)
  if (decoder)
    configure_DynamoRIO_decoder(${test})
    set(extra_flags "-DSTANDALONE_DECODER")
  elseif (use_static_DR)
    configure_DynamoRIO_static(${test})
    set(extra_flags "-DSTATIC_LIBRARY")
  else ()
    configure_DynamoRIO_standalone(${test})
    set(extra_flags "-DSTANDALONE")
  endif ()
  # append to properties set by configure_DynamoRIO_standalone
  get_target_property(prop_cflags ${test} COMPILE_FLAGS)
  if (NOT prop_cflags)
    set(prop_cflags "")
  endif ()
  set(prop_cflags "${prop_cflags} ${extra_flags}")
  set(prop_cflags "${prop_cflags} -DUSE_DYNAMO")
  # since we're including configure.h we do not want any default defines
  string(REGEX REPLACE "-DX64" "" prop_cflags "${prop_cflags}")
  string(REGEX REPLACE "-DLINUX" "" prop_cflags "${prop_cflags}")
  string(REGEX REPLACE "-DWINDOWS" "" prop_cflags "${prop_cflags}")
  string(REGEX REPLACE "-DMACOS" "" prop_cflags "${prop_cflags}")
  string(REGEX REPLACE "-DCLANG" "" prop_cflags "${prop_cflags}")
  string(REGEX REPLACE "-DANDROID" "" prop_cflags "${prop_cflags}")
  string(REGEX REPLACE "-DDR_APP_EXPORTS" "" prop_cflags "${prop_cflags}")
  # FIXME: apparently moving cflags to a target property makes it show up
  # in the cpp run for asm targets, where it doesn't if in global var.
  # This causes compilation failure.  Removing -g3 manually as a workaround.
  string(REGEX REPLACE "-g3" "" prop_cflags "${prop_cflags}")
  get_target_property(prop_lflags ${test} LINK_FLAGS)
  set_target_properties(${test} PROPERTIES
    COMPILE_FLAGS "${prop_cflags}"
    LINK_FLAGS "${pre_lflags} ${prop_lflags}")
endfunction (configure_app_api_build_flags)

# adds a library target ${test}.appdll built from ${source-without-extension}.appdll.c
function(tobuild_appdll test source)
  # support a test with a library
  get_filename_component(srcpath ${source} ABSOLUTE)
  string(REGEX REPLACE "\\.(c|cpp)$" ".appdll.\\1" dll_srcpath "${srcpath}")
  if (EXISTS "${dll_srcpath}")
    string(REGEX REPLACE "\\.(c|cpp)$" ".appdll.\\1" dll_source "${source}")
    set(lib_srcs ${dll_source})
    set_cflags(${dll_source}) # sets srccode var

    if ("${srccode}" MATCHES "ifndef ASM_CODE_ONLY")
      # we rely on the asm rule doing preprocessing for us, so we just make
      # a copy and set the ASM_CODE_ONLY define
      get_filename_component(srcbase ${dll_srcpath} NAME_WE)
      set(srcbase "${srcbase}.appdll") # NAME_WE took this off
      get_filename_component(srcpath_rel ${source} PATH)
      add_split_asm_target("${dll_srcpath}" asm_source gen_asm_tgt
        "_asm" "${asm_defs}" "${asm_deps}")
      set(lib_srcs ${lib_srcs} ${asm_source})
    endif ("${srccode}" MATCHES "ifndef ASM_CODE_ONLY")

    if ("${srccode}" MATCHES "include \"dr_annotations.h\"")
      use_DynamoRIO_annotations(${test}.appdll lib_srcs)
    endif ("${srccode}" MATCHES "include \"dr_annotations.h\"")
    if ("${srccode}" MATCHES "include \"test.*annotation.*.h\"")
      use_DynamoRIO_test_annotations(${test}.appdll lib_srcs)
    endif ("${srccode}" MATCHES "include \"test.*annotation.*.h\"")

    add_library(${test}.appdll SHARED ${lib_srcs})
    set_target_properties(${test}.appdll PROPERTIES LINK_FLAGS "${ARCH_DEBUG}")
    # so far these are all dynamically loaded so we don't bother
    # with "target_link_libraries(${test} ${test}.appdll)"
    if ("${srccode}" MATCHES "include \"tools\\.h\"")
      target_link_libraries(${test}.appdll tools)
    endif ()
    if ("${srccode}" MATCHES "ifndef ASM_CODE_ONLY" AND
        "${CMAKE_GENERATOR}" MATCHES "Visual Studio")
      add_dependencies(${test}.appdll ${gen_asm_tgt})
    endif ()
    if ("${test}" MATCHES "nativeexec")
      # Link DynamoRIO for building nativeexec.appdll for using
      # dr_running_under_dynamorio and dr_native_handle_mbr_target.
      configure_app_api_build_flags(${test}.appdll OFF OFF)
      add_dependencies(${test}.appdll api_headers)
    endif()
  copy_target_to_device(${test}.appdll "${location_suffix}")
  endif (EXISTS "${dll_srcpath}")
endfunction(tobuild_appdll)

function(tobuild_gcc exe source depender extra_args)
  add_custom_target(target_${exe} DEPENDS ${exe})
  add_custom_command(OUTPUT ${exe} DEPENDS ${source}
    COMMAND ${CMAKE_COMMAND}
    # to work around i#84 be sure to put a space after -D for 1st arg at least
    ARGS -D exename=${CMAKE_RUNTIME_OUTPUT_DIRECTORY}/${exe}
       -D source=${CMAKE_CURRENT_SOURCE_DIR}/${source}
       -D args=${extra_args}
       -P ${CMAKE_CURRENT_SOURCE_DIR}/rungcc.cmake
    VERBATIM # recommended: p260
    )
  add_dependencies(${depender} target_${exe})
endfunction(tobuild_gcc)

# If the client is in suite/tests/client-interface, caller must append ".dll".
function(torunonly_ci test realexe realclient source client_ops dr_ops exe_ops)
  get_client_path(client_path ${realclient} ${realexe})

  # note that b/c of cmake's ridiculous scoping we can't easily share this code
  # w/ tobuild_ci: still have to propagate out of there, so we dup.
  set(testlist_ci ${testlist_ci} ${test} PARENT_SCOPE)
  set(${test}_realtest ${realexe} PARENT_SCOPE)
  set(${test}_source ${source} PARENT_SCOPE)
  set(${test}_client_ops ${client_ops} PARENT_SCOPE)
  set(${test}_dr_ops ${dr_ops} PARENT_SCOPE)
  set(${test}_exe_ops ${exe_ops} PARENT_SCOPE)
  set(${test}_client_path ${client_path} PARENT_SCOPE)
  set(${test}_pass_opts_via_env OFF PARENT_SCOPE)
endfunction(torunonly_ci)

function(torunonly_api test realexe source dr_ops exe_ops use_decoder pass_opts_via_env)
  set(testlist_api ${testlist_api} ${test} PARENT_SCOPE)
  if (realexe)
    set(${test}_realtest ${realexe} PARENT_SCOPE)
  endif (realexe)
  set(${test}_source ${source} PARENT_SCOPE)
  set(${test}_dr_ops ${dr_ops} PARENT_SCOPE)
  set(${test}_exe_ops ${exe_ops} PARENT_SCOPE)
  set(${test}_pass_opts_via_env ${pass_opts_via_env} PARENT_SCOPE)
  # If using drdecodelib, the app does not load DR, so no reason to use drrun
  # to set options (plus drrun will create a never-deleted .1config file).
  if (use_decoder)
    set(${test}_standalone_dr OFF PARENT_SCOPE)
  else ()
    set(${test}_standalone_dr ON PARENT_SCOPE)
  endif ()
endfunction(torunonly_api)

# client interface standalone app
function(add_api_exe test source use_decoder use_static_DR)
  add_exe(${test} ${source})
  configure_app_api_build_flags(${test} ${use_decoder} ${use_static_DR})
  add_dependencies(${test} api_headers)
  if (WIN32 AND NOT use_decoder AND NOT use_static_DR)
    # Since we can't set the working dir w/o making an external script,
    # we copy dynamorio.dll into the default dir.  If we just do a POST_BUILD
    # custom command we have races (i#810) so we use a globally unique
    # custom target (alternative of just adding POST_BUILD once has the downside
    # that building just one target will not work if it's not the one w/ the
    # POST_BUILD).
    if (NOT created_drcopy_target)
      set(drcopy_stamp "${CMAKE_CURRENT_BINARY_DIR}/DRcopy.stamp")
      add_custom_command(OUTPUT "${drcopy_stamp}"
        DEPENDS dynamorio drsyms
        COMMAND ${CMAKE_COMMAND} ARGS
          -E touch "${drcopy_stamp}"
        COMMAND ${CMAKE_COMMAND} ARGS
          -E copy "${MAIN_LIBRARY_OUTPUT_DIRECTORY}/dynamorio.dll"
          "${CMAKE_RUNTIME_OUTPUT_DIRECTORY}/dynamorio.dll"
        # We copy drsyms.dll too, for api.symtest
        COMMAND ${CMAKE_COMMAND} ARGS
          -E copy "${PROJECT_BINARY_DIR}/ext/${INSTALL_LIB}/drsyms.dll"
          "${CMAKE_RUNTIME_OUTPUT_DIRECTORY}/drsyms.dll"
        VERBATIM)
      add_custom_target(drcopy DEPENDS "${drcopy_stamp}")
      set(created_drcopy_target ON PARENT_SCOPE)
    endif ()
    add_dependencies(${test} drcopy)
  endif ()
endfunction(add_api_exe)

<<<<<<< HEAD
# macro so the PARENT_SCOPE in torunonly_api will reach caller of this
macro(tobuild_api test source dr_ops exe_ops use_decoder use_static_DR pass_opts_via_env)
=======
# tobuild_api builds an API test which uses the either DR as a dynamic or
# static library, depending on use_static_DR. It is a macro so the
# PARENT_SCOPE in torunonly_api will reach caller of this.
macro(tobuild_api test source dr_ops exe_ops use_decoder use_static_DR)
>>>>>>> f13f57e0
  add_api_exe(${test} ${source} ${use_decoder} ${use_static_DR})
  torunonly_api(${test} OFF ${source} "${dr_ops}" "${exe_ops}" ${use_decoder} ${pass_opts_via_env})
endmacro(tobuild_api)

# tobuild_static_nohide_api builds a static API test which uses the
# dynamorio_static_nohide as a base library. It is a macro so the PARENT_SCOPE
# in torunonly_api will reach caller of this.
# XXX: Do we want to support a nicer API for 'nohide' than assuming that
# add_api_exe adds dynamorio_static and replacing it manually with
# dynamorio_static_nohide? Punting until there are more uses: it's a lot of
# plumbing for no clear gain.
macro(tobuild_static_nohide_api test source dr_ops exe_ops use_decoder)
  add_api_exe(${test} ${source} ${use_decoder} ON)
  torunonly_api(${test} OFF ${source} "${dr_ops}" "${exe_ops}" ${use_decoder})
  get_target_property(lib_list ${test} LINK_LIBRARIES)
  list(REMOVE_ITEM lib_list dynamorio_static)
  set_property(TARGET ${test} PROPERTY LINK_LIBRARIES ${lib_list} )
  target_link_libraries(${test} dynamorio_static_nohide)
endmacro(tobuild_static_nohide_api)

# run that uses a different build
function(torunonly test realtest source dr_ops exe_ops)
  set(testlist_normal ${testlist_normal} ${test} PARENT_SCOPE)
  set(${test}_realtest ${realtest} PARENT_SCOPE)
  set(${test}_source ${source} PARENT_SCOPE)
  set(${test}_dr_ops ${dr_ops} PARENT_SCOPE)
  set(${test}_exe_ops ${exe_ops} PARENT_SCOPE)
endfunction(torunonly)

# macro so the PARENT_SCOPE in torunonly will reach caller of this
macro(tobuild_csharp test source)
  if (CSC)
    set(exe "${CMAKE_RUNTIME_OUTPUT_DIRECTORY}/${test}.exe")
    add_custom_target(${test} ALL DEPENDS ${exe})
    if (X64)
      set(platform "x64")
    else ()
      set(platform "x86")
    endif ()
    set(source_winpath "${CMAKE_CURRENT_SOURCE_DIR}/${source}")
    string(REGEX REPLACE "/" "\\\\" source_winpath "${source_winpath}")
    add_custom_command(OUTPUT ${exe} DEPENDS ${source}
      COMMAND ${CSC} ARGS /debug /platform:${platform} /t:exe /out:${exe}
      "${source_winpath}" VERBATIM)
    torunonly(${test} ${exe} ${source} "" "")
  endif ()
endmacro(tobuild_csharp)

function(tobind target)
  if (BIND_EXECUTABLE)
    add_custom_command(TARGET ${target}
      POST_BUILD
      COMMAND ${BIND_EXECUTABLE}
      ARGS -u $<TARGET_FILE:${target}>
      VERBATIM # recommended: p260
      )
  else (BIND_EXECUTABLE)
    add_custom_command(TARGET ${target}
      POST_BUILD
      COMMAND ${CMAKE_LINKER}
      ARGS /edit /bind $<TARGET_FILE:${target}>
      VERBATIM # recommended: p260
      )
  endif (BIND_EXECUTABLE)
endfunction(tobind)

# i#215: mark tests w/ text relocations to avoid violating selinux policies:
# for that, pass in "textrel_shlib_t" as the type.
# We also need to mark tests that make their stack +x: "execmem_exec_t"
# for the type.
# If both are needed, "wine_exec_t" seems to do the trick.
function(tochcon target type)
  if (UNIX AND SEUNIXFOUND)
    add_custom_command(TARGET ${target}
      POST_BUILD
      COMMAND ${CHCON}
      ARGS -t ${type} $<TARGET_FILE:${target}>
      VERBATIM # recommended: p260
      )
  endif (UNIX AND SEUNIXFOUND)
endfunction(tochcon)

function(mark_execstack target)
  if (UNIX AND NOT APPLE)
    # Use -Wl escaping because CMake invokes the compiler to link.
    get_target_property(existing_flags ${target} LINK_FLAGS)
    set_target_properties(${target} PROPERTIES LINK_FLAGS
      "-Wl,-z,execstack ${existing_flags}")
  endif ()
endfunction(mark_execstack)

# XXX i#1468: this function is added as part of an incremental commit. It is not
# currently used, but will be used when the annotation tests are added.
function (use_DynamoRIO_test_annotations target target_srcs)
  set(dr_annotation_test_dir "${DynamoRIO_cwd}/../suite/tests/annotations")
  set(dr_annotation_test_srcs
    "${dr_annotation_test_dir}/test_mode_annotations.c"
    "${dr_annotation_test_dir}/test_annotation_arguments.c")
  configure_DynamoRIO_annotation_sources("${dr_annotation_test_srcs}")
  set(${target_srcs} ${${target_srcs}} ${dr_annotation_test_srcs} PARENT_SCOPE)
endfunction (use_DynamoRIO_test_annotations target target_srcs)

###########################################################################
# RUNNING

set(PCACHE_DIR "${PROJECT_BINARY_DIR}/pcache")
set(PCACHE_SHARED_DIR "${PROJECT_BINARY_DIR}/pcache/shared")

function(template2expect outexpect template runops key)
  # We used to use a custom perl script to match defines and runtime
  # options but we've switched to cpp.  We convert -foo to -Dfoo and
  # -foo value to -Dfoo___value.
  # First we strip out the client lib and client args
  # (this was easier when we passed a single single-quoted client_lib arg).
  string(REGEX REPLACE
    "-c;.*"
    "" rundefs "${runops}")
  # We now pass a list, so convert ; separators to spaces:
  string(REPLACE
    ";"
    " " rundefs "${rundefs}")
  # We replace bad define-name chars in client_lib with _.
  string(REGEX REPLACE
    "[;/\\.!,]"
    "_" rundefs "${rundefs}")
  string(REGEX REPLACE
    "([^ ])-"
    "\\1_" rundefs "${rundefs}")
  string(REGEX REPLACE
    "(^| +)-([^ ]+)"
    " -D\\2" rundefs "${rundefs}")
  # allow matching * via XX (since * can't be in define)
  string(REGEX REPLACE
    "\\*"
    "XX" rundefs "${rundefs}")
  # allow matching = via YY (since = can't be in define)
  string(REGEX REPLACE
    "="
    "YY" rundefs "${rundefs}")
  # allow matching runtime option values via -Dfoo___value
  string(REGEX REPLACE
    "(-D[^ ]+) +([^-][^ ]*)"
    "\\1___\\2" rundefs "${rundefs}")

  if ("${CMAKE_SYSTEM_VERSION}" STRLESS "5.0")
    set(rundefs "${rundefs} -DRUNREGRESSION_NT")
  elseif ("${CMAKE_SYSTEM_VERSION}" STRLESS "5.1")
    set(rundefs "${rundefs} -DRUNREGRESSION_2000")
  elseif ("${CMAKE_SYSTEM_VERSION}" STRLESS "5.2")
    set(rundefs "${rundefs} -DRUNREGRESSION_XP")
  elseif ("${CMAKE_SYSTEM_VERSION}" STRLESS "6.0")
    set(rundefs "${rundefs} -DRUNREGRESSION_2003")
  elseif ("${CMAKE_SYSTEM_VERSION}" STRLESS "6.1")
    set(rundefs "${rundefs} -DRUNREGRESSION_VISTA")
  elseif ("${CMAKE_SYSTEM_VERSION}" STRLESS "6.2")
    set(rundefs "${rundefs} -DRUNREGRESSION_WIN7")
  elseif ("${CMAKE_SYSTEM_VERSION}" STRLESS "6.3")
    set(rundefs "${rundefs} -DRUNREGRESSION_WIN8")
  endif ()
  if (${key}_is_cygwin)
    # i#1478 option used to avoid cygwin messes up output issue: though
    # whether the output is messed up seems to depend on the cygwin version,
    # so currently this is unused.
    set(rundefs "${rundefs} -DCYGWIN")
  endif ()
  if (DEFINED ${key}_runavx512)
    set(rundefs "${rundefs} -D__AVX__ -D__AVX512F__")
  elseif (DEFINED ${key}_runavx)
    set(rundefs "${rundefs} -D__AVX__")
  endif ()

  string(STRIP "${rundefs}" rundefs)

  # relies on ${defines} from top level
  # we need a list: else passed as a single arg in quotes
  string(REGEX REPLACE " " ";" deflist "${defines} ${rundefs}")
  execute_process(COMMAND
    ${CMAKE_CPP} ${CMAKE_CPP_FLAGS} ${deflist} -E ${CPP_NO_LINENUM}
      ${CPP_KEEP_WHITESPACE} ${template}
    RESULT_VARIABLE cpp_result
    ERROR_VARIABLE cpp_err
    OUTPUT_VARIABLE cpp_out
    )
  if (WIN32)
    # cl prints out name of file: no way to quiet it
    get_filename_component(file_nm ${template} NAME)
    string(REGEX REPLACE "${file_nm}[ \r\n]*" "" cpp_err "${cpp_err}")
    string(STRIP "${cpp_err}" cpp_err)
  endif (WIN32)
  if (cpp_result OR cpp_err)
    message(FATAL_ERROR "*** ${CMAKE_CPP} failed: ***\n${cpp_err}")
  endif (cpp_result OR cpp_err)

  # remove // comments since we use -traditional-cpp to preserve whitespace
  # on linux
  string(REGEX REPLACE "(\r?\n)//[^\n]*" "" cpp_out "${cpp_out}")
  string(REGEX REPLACE "^//[^\n]*" "" cpp_out "${cpp_out}")

  # remove blank lines left by cpp directives
  string(REGEX REPLACE
    "(\r?\n)+"
    "\\1" cpp_out "${cpp_out}")
  string(REGEX REPLACE
    "^(\r?\n)+"
    "" cpp_out "${cpp_out}")
  # allow trailing space on a line via @&
  string(REGEX REPLACE
    "@&"
    " " cpp_out "${cpp_out}")
  # allow matching blank lines via @@ => we strip it out after stripping blank
  string(REGEX REPLACE
    "@@"
    "" cpp_out "${cpp_out}")

  # support macros from our security days
  string(REGEX MATCHALL "-throw_exception" op_throw "${runops}")
  string(REGEX MATCHALL "-kill_thread" op_kill "${runops}")
  set(msg_vio "<Execution security violation was intercepted!\nContact your vendor for a security vulnerability fix.\n")
  set(msg_cont "Program continuing!")
  set(msg_term "Program terminated.")
  set(msg_thread "Program continuing after terminating thread.")
  set(msg_throw "Program continuing after throwing an exception.")
  set(msg_mem "Out of memory.  Program aborted.")
  set(msg_unhand "Unhandled exception caught.\n")
  # FIXME: add in \r? and test on Windows
  string(REGEX REPLACE "(^|\n) *SEC_VIO_CONT\n"        "\\1${msg_vio}${msg_cont}>\n"
    cpp_out "${cpp_out}")
  string(REGEX REPLACE "(^|\n) *SEC_VIO_STOP\n"        "\\1${msg_vio}${msg_term}>\n"
    cpp_out "${cpp_out}")
  string(REGEX REPLACE "(^|\n) *SEC_VIO_EXCEPTION\n"   "\\1${msg_vio}${msg_throw}>\n"
    cpp_out "${cpp_out}")
  string(REGEX REPLACE "(^|\n) *SEC_VIO_THREAD\n"      "\\1${msg_vio}${msg_thread}>\n"
    cpp_out "${cpp_out}")
  string(REGEX REPLACE "\n *OUT_OF_MEMORY\n"       "\n<${msg_mem}>\n"
    cpp_out "${cpp_out}")
  if (WIN32)
    string(REGEX REPLACE "\n *UNHANDLED_EXCEPTION\n" "\n${msg_unhand}"
      cpp_out "${cpp_out}")
  endif (WIN32)
  if (op_throw)
    if (WIN32)
      string(REGEX REPLACE "\n *SEC_VIO_AUTO_STOP\n"
        "\n${msg_vio}${msg_throw}>\n${msg_unhand}"
        cpp_out "${cpp_out}")
    else (WIN32)
      string(REGEX REPLACE "\n *SEC_VIO_AUTO_STOP\n" "\n${msg_vio}${msg_throw}>\n"
        cpp_out "${cpp_out}")
    endif (WIN32)
  elseif (op_kill)
    string(REGEX REPLACE "\n *SEC_VIO_AUTO_STOP\n"   "\n${msg_vio}${msg_thread}>\n"
      cpp_out "${cpp_out}")
  else (op_throw)
    string(REGEX REPLACE "\n *SEC_VIO_AUTO_STOP\n"   "\n${msg_vio}${msg_term}>\n"
      cpp_out "${cpp_out}")
  endif (op_throw)
  string(REGEX REPLACE "\n *STOP\n.*$"   "\n"
    cpp_out "${cpp_out}")

  set(${outexpect} ${cpp_out} PARENT_SCOPE)
endfunction(template2expect)

##################################################

if (UNIX)
  set(dr_os_ops -dumpcore_mask 0)
else ()
  # Turn on core dumps for most fatal errors.  Don't dump for curiosities or
  # security violations.
  set(dr_os_ops -msgbox_mask 0 -dumpcore_mask 0x7d -staged)
endif ()
set(dr_test_ops -stderr_mask 0xC ${dr_os_ops})

function(runtest_cmd outcmd outops key native standalone_dr dr_ops_aux separate_script)
  # assumes tools have been built: enforced at top level
  set(dr_ops ${dr_test_ops} ${dr_ops_aux} ${TEST_OPTIONS})
  if (NOT CLIENT_INTERFACE)
    # XXX i#1802: non-CI builds have a bug w/ early injection which we work around:
    set(dr_ops ${dr_ops} -no_early_inject)
  endif ()

  if (separate_script)
    # eliminate double-spaces, to help w/ passing strings to runall.cmake
    string(REGEX REPLACE "  +" " " dr_ops "${dr_ops}")
    string(REGEX REPLACE " $" "" dr_ops "${dr_ops}")
    # We assume there is no ; inside an option: only there as cmake list separtors
    # (we use -c instead of -client_lib).
  endif (separate_script)

  set(timeout ${TEST_SECONDS})
  if (DEFINED ${key}_timeout)
    set(timeout ${${key}_timeout})
  endif ()

  if (WIN32 OR NOT native)
    # Both Windows and non-native Unix tests now use the native drrun frontend.
    # Since the creation of CTestTestfile.cmake ends up replacing \ with / we
    # can't escape quotes, so we have to use a list variable
    if (standalone_dr OR NOT native)
      get_target_path_for_execution(drrun_path drrun "${location_suffix}")
    endif (standalone_dr OR NOT native)
    # CMake 3.x seems to put double slashes in there (xref i#1559)
    string(REGEX REPLACE "//" "/" drrun_path "${drrun_path}")
    set(cmd "${drrun_path}" -s ${timeout} -quiet)
    prefix_cmd_if_necessary(cmd OFF ${cmd})
    if (VMSAFE)
      set(cmd ${cmd} -mode code)
    endif ()
    if (DEBUG)
      set(cmd ${cmd} -debug)
    endif ()
    if (UNIX)
      set(cmd ${cmd} -killpg)
    endif ()
    if (UNIX AND TEST_SUITE AND TEST_32BIT_PATH)
      # In the Unix suite, use the DR install dir for cross-arch execve.
      set(cmd ${cmd} -dr_home "${CMAKE_INSTALL_PREFIX}")
    endif ()
    if (WIN32)
      file(TO_CMAKE_PATH "${MAIN_LIBRARY_OUTPUT_DIRECTORY}/dynamorio.dll" dllpath)
      # forward slashes work fine: we just need drive-letter path
      set(cmd ${cmd} -use_dll ${dllpath})
      # we pass -exit0 to avoid ctest from considering our segfault and other tests
      # to have failed (also xref PR 548997).
      set(cmd ${cmd} -exit0)
      if (VPS AND VMAP OR VMSAFE)
        set(cmd ${cmd} -mode code)
      endif (VPS AND VMAP OR VMSAFE)
      if (native)
        set(cmd ${cmd} -noinject)
      endif ()
    endif (WIN32)
    if (standalone_dr OR NOT native)
      # add dr_ops last to avoid needing extra \ on ;
      set(${outcmd} ${cmd} ${dr_ops} "--" PARENT_SCOPE)
    else (standalone_dr OR NOT native)
      # the test is pure native, so we rely on ctest for job control
      set(${outcmd} "" PARENT_SCOPE)
    endif (standalone_dr OR NOT native)

  elseif (UNIX AND native)
    get_target_path_for_execution(runstats_path runstats "${location_suffix}")
    set(cmd ${runstats_path} -s ${timeout} -killpg -silent)

    prefix_cmd_if_necessary(cmd OFF ${cmd})
    # We set LD_LIBRARY_PATH for native api/ apps since we're not setting
    # rpath (to make it easier to try different trees)
    set(cmd ${cmd} -env LD_LIBRARY_PATH
      "${MAIN_LIBRARY_OUTPUT_DIRECTORY}:${EXT_LIBRARY_OUTPUT_DIRECTORY}:$ENV{LD_LIBRARY_PATH}")
    # add dr_ops last to avoid needing extra \ on ;
    string(REPLACE ";" " " dr_ops_string "${dr_ops}")
    set(${outcmd} ${cmd} -env DYNAMORIO_OPTIONS "${dr_ops_string}" PARENT_SCOPE)
  else ()
    # clear the caller's `outcmd`
    set(${outcmd} "" PARENT_SCOPE)
  endif ()

  set(${outops} "${dr_ops}" PARENT_SCOPE)
endfunction(runtest_cmd)

# if test != exe we assume exe is already added as a build target
# key is the test name without the options, and is used to look up ${key}_expectbase
# and ${key}_postcmd, which points to the post-processing executable if necessary.
# If pass_opts_via_env is ON, we pass the computed DynamoRIO options as the
# DYNAMORIO_OPTIONS environment variable for the test run.
function(torun test key source native standalone_dr dr_ops exe_ops added_out pass_opts_via_env)
  # Avoid running some tests with invalid option combinations.  For example,
  # coarse fragments are incompatible with thread private code caches.
  if ("${dr_ops}" MATCHES "-thread_private" AND
      "${dr_ops}" MATCHES "-opt_memory")
    set(${added_out} OFF PARENT_SCOPE)
    return()
  endif ()
  if (NOT "${dr_ops}" MATCHES "-no_early_inject" AND
      "${dr_ops}" MATCHES "-no_private_loader")
    set(${added_out} OFF PARENT_SCOPE)
    return()
  endif ()

  if (DEFINED ${key}_realtest)
    set(exe ${${key}_realtest})
  else (DEFINED ${key}_realtest)
    set(exe ${key})
  endif (DEFINED ${key}_realtest)

  get_filename_component(srcbase ${source} NAME_WE)
  if (DEFINED ${key}_basedir)
    set(testpath ${${key}_basedir})
  else ()
    get_filename_component(srcpath ${source} PATH)
    set(testpath ${CMAKE_CURRENT_SOURCE_DIR}/${srcpath})
  endif ()
  if (EXISTS "${testpath}/${srcbase}.runall")
    set(is_runall ON)
  else ()
    set(is_runall OFF)
  endif ()
  if (EXISTS "${testpath}/${srcbase}.runcmp" OR
      DEFINED ${key}_runcmp)
    set(is_runcmp ON)
  else ()
    set(is_runcmp OFF)
  endif ()
  if (is_runall OR is_runcmp)
    set(separate_script ON)
  else ()
    set(separate_script OFF)
  endif ()

  set(ALREADY_REGEX OFF)

  runtest_cmd(rundr runops ${key} ${native} ${standalone_dr}
    "${dr_ops}" ${separate_script})

  if (TARGET ${exe})
    get_target_path_for_execution(exepath ${exe} "${location_suffix}")
  else ()
    # support running binaries that are not targets of this build
    set(exepath ${exe})
  endif ()

  if (DEFINED ${key}_expectbase)
    set(expectbase ${${key}_expectbase})
  else ()
    set(expectbase ${srcbase})
  endif ()

  if (TEST_SUITE AND TEST_32BIT_PATH AND ${test} MATCHES "linux.execve32")
    # We're an x64 build, but we need to launch a 32-bit app under DR.  The
    # suite sets -dr_home to the full install dir with both archs, but we're
    # invoking bin64/drrun.  Ideally drrun would detect which ELF class we're
    # about to exec, but until then we have to add -32 for 32-bit apps.
    string(REGEX REPLACE "/drrun;" "/drrun;-32;" rundr "${rundr}")
  endif ()

  if (is_runall)
    # To run the test we use a series of commands in runall.cmake.
    file(READ "${testpath}/${srcbase}.runall" runall)
    if (UNIX)
      # We always run infloop.
      get_target_path_for_execution(app_path linux.infloop "${location_suffix}")
    else ()
      # It's easier to run our own infloop, which prints so we know when it's up,
      # than to run notepad or sthg.
      get_target_path_for_execution(app_path win32.infloop "${location_suffix}")
    endif ()
    # Swap from drrun to run_in_bg to run the test in the background and print the pid.
    # XXX i#1874: add support for running on Android
    set(tmpfile "${CMAKE_CURRENT_BINARY_DIR}/${key}-out")
    if (UNIX)
      set(pidfile "")
      string(REGEX REPLACE "^(.*)/drrun" "\\1/run_in_bg;-out;${tmpfile};\\1/drrun"
        rundr "${rundr}")
    else ()
      set(pidfile "${CMAKE_CURRENT_BINARY_DIR}/${key}-pid")
      # We want the pid not of drrun but its child so we pass -pidfile to drrun rather
      # than -pid to run_in_bg.
      # XXX i#120: add systemwide injection testing.  For now we only test drrun.
      string(REGEX REPLACE "^(.*)/drrun.exe"
        "\\1/run_in_bg;-out;${tmpfile};\\1/drrun.exe;-pidfile;${pidfile}"
        rundr "${rundr}")
    endif ()
    # Remove timeout args to drrun to ensure that it doesn't fork the app.
    string(REGEX REPLACE ";-s;[0-9]+" "" rundr "${rundr}")
    string(REGEX REPLACE ";-killpg" "" rundr "${rundr}")
    set(clear_arg "")
    if ("${runall}" MATCHES "<reset>")
      set(nudge_arg "-type\;reset")
    elseif ("${runall}" MATCHES "<freeze>")
      set(nudge_arg "-type\;freeze")
    elseif ("${runall}" MATCHES "<persist>")
      set(nudge_arg "-type\;persist")
      # clear out pcache dir prior to run
      set(clear_arg "${PCACHE_SHARED_DIR}")
    elseif ("${runall}" MATCHES "<use-persisted>")
      set(nudge_arg "<use-persisted>")
    elseif ("${runall}" MATCHES "<client")
      string(REGEX MATCHALL "<client_nudge[^>]+" nudge_arg "${runall}")
      string(REGEX REPLACE "<client_nudge" "-client" nudge_arg "${nudge_arg}")
      string(REGEX REPLACE " " "\\\\;" nudge_arg "${nudge_arg}")
    endif ()
    set(cmd_with_at ${rundr} ${app_path} ${exe_ops})
    # we pass intra-arg spaces via @@ and inter-arg via @ and ; via !
    # to get around the pain of trying to quote everything just right:
    # much simpler this way.
    string(REGEX REPLACE " " "@@" cmd_with_at "${cmd_with_at}")
    string(REGEX REPLACE ";" "@" cmd_with_at "${cmd_with_at}")
    if (NOT APPLE) # XXX i#1286: implement nudge for MacOS
      if (UNIX)
        get_target_path_for_execution(toolbindir nudgeunix "${location_suffix}")
      else ()
        get_target_path_for_execution(toolbindir drconfig "${location_suffix}")
      endif ()
    else ()
      set(toolbindir "i#1286-not-implemented-for-Mac")
    endif ()
    get_filename_component(toolbindir ${toolbindir} DIRECTORY)
    add_test(${test} ${CMAKE_COMMAND} -D toolbindir=${toolbindir}
      -D cmd=${cmd_with_at} -D out=${tmpfile} -D nudge=${nudge_arg}
      -D clear=${clear_arg} -D pidfile=${pidfile}
      -P ${CMAKE_CURRENT_SOURCE_DIR}/runall.cmake)
  elseif (is_runcmp)
    # Some apps have enough output that ctest runs out of memory when
    # doing its built-in regex cmp so we use a separate script.
    # We also use this approach for tests that need custom success tests.
    if (DEFINED ${key}_nodr)
      set(cmd_with_at ${exepath} ${exe_ops})
    else ()
      set(cmd_with_at ${rundr} ${exepath} ${exe_ops})
    endif ()
    # we pass intra-arg spaces via @@ and inter-arg via @ and ; via !
    # to get around the pain of trying to quote everything just right:
    # much simpler this way.
    # XXX i#1327: now that we have -c and other option passing improvements we
    # should be able to get rid of this @@ stuff.
    string(REGEX REPLACE " " "@@" cmd_with_at "${cmd_with_at}")
    string(REGEX REPLACE ";" "@" cmd_with_at "${cmd_with_at}")
    if (DEFINED ${key}_runcmp)
      set(runcmp_script ${${key}_runcmp})
    else ()
      set(runcmp_script ${CMAKE_CURRENT_SOURCE_DIR}/runcmp.cmake)
    endif ()
    if (NOT DEFINED ${key}_postcmd)
      set(${key}_postcmd "")
    endif ()
    add_test(${test} ${CMAKE_COMMAND}
      -D precmd=${${key}_precmd}
      -D cmd=${cmd_with_at}
      -D postcmd=${${key}_postcmd}
      -D postcmd2=${${key}_postcmd2}
      -D postcmd3=${${key}_postcmd3}
      -D cmp=${CMAKE_CURRENT_BINARY_DIR}/${expectbase}.expect
      -D code=${${key}_code}
      -P ${runcmp_script})
    # No support for regex here (ctest can't handle large regex)
    set(ALREADY_REGEX ON)
  else (is_runcmp)
    add_test(${test} ${rundr} ${exepath} ${exe_ops})
  endif (is_runall)

  if (EXISTS ${testpath}/${expectbase}.expect)
    file(READ ${testpath}/${expectbase}.expect expect)
    # add dependence so cmake will reconfigure if file changes
    configure_file(${testpath}/${expectbase}.expect
      ${CMAKE_CURRENT_BINARY_DIR}/ignoreme_for_dep)
  elseif (EXISTS ${testpath}/${expectbase}.template)
    # We convert .template at configure time and use CTest's built-in
    # PASS_REGULAR_EXPRESSION to diff the output.
    #
    # Advantages of this approach:
    # * More efficient: no separate script to launch that then launches
    #   multiple sub-processes to diff or cmake -E compare_files.
    #
    # Advantages of instead using a script at runtime to convert:
    # * CMake can't handle giant files as regexps (api/dis.template in particular)
    #   so we wouldn't need to special-case it
    # * Large regexps that don't match are printed in their entirety, so
    #   if we did our own diff then the CTest output would be more readable.
    #   Note that we can't output, say, the diff head, but we can be quieter.
    # * Changes in .template don't require reconfiguring: but it's automatic
    #   (thanks to configure_file() hack) and pretty quick
    # * We could support extra runtime options via env var DYNAMORIO_OPTIONS,
    #   but while that might be useful it could also be confusing.
    template2expect(expect
      ${testpath}/${expectbase}.template
      "${runops}"
      ${key})
    # add dependence so cmake will reconfigure if file changes
    configure_file(${testpath}/${expectbase}.template
      ${CMAKE_CURRENT_BINARY_DIR}/ignoreme_for_dep)
  elseif (EXISTS ${testpath}/${expectbase}.templatex)
    # A .templatex is a .template that is treated directly as a regex:
    # so any regex chars inside are not converted to literals.
    # We separate the two so that we don't have to escape everything in
    # regular templates where we want a literal match.
    if (DEFINED ${key}_rawtemp)
      # No preprocessor
      file(READ ${testpath}/${expectbase}.templatex expect)
    else ()
      template2expect(expect
        ${testpath}/${expectbase}.templatex
        "${runops}"
        ${key})
    endif ()
    # add dependence so cmake will reconfigure if file changes
    configure_file(${testpath}/${expectbase}.templatex
      ${CMAKE_CURRENT_BINARY_DIR}/ignoreme_for_dep)
    set(ALREADY_REGEX ON)
  else (EXISTS ${testpath}/${expectbase}.expect)
    message(FATAL_ERROR
      "no .expect or .template or .templatex for ${testpath}/${expectbase} for ${key}")
  endif (EXISTS ${testpath}/${expectbase}.expect)

  if (NOT ALREADY_REGEX)
    # turn regex chars into literals
    # \\] somehow messes up the match though $expect looks identical
    # some tests do have ']' so we replace it in a separate step below
    string(REGEX REPLACE "([\\^\\$\\.\\*\\+\\?\\|\\(\\)\\[\\;])"
      "\\\\\\1" expect "${expect}")
    string(REGEX REPLACE "\\]"
      "\\\\]" expect "${expect}")
  endif (NOT ALREADY_REGEX)

  if (WIN32 AND NOT is_runcmp) # for runcmp it's up to the test
    # libc print => CRLF, dr_printf => plain newline: match both
    string(REGEX REPLACE "\n" "\r?\n" expect "${expect}")
  endif ()

  if (is_runcmp)
    file(WRITE "${CMAKE_CURRENT_BINARY_DIR}/${expectbase}.expect" "${expect}")
  else ()
    # match whole output
    set(expect "^${expect}$")
    set_tests_properties(${test} PROPERTIES PASS_REGULAR_EXPRESSION "${expect}")
  endif ()

  if (DEFINED ${key}_timeout)
    # Though we mostly use drrun's -s we set this too in case the requested
    # value is higher than ctest's default.
    set_tests_properties(${test} PROPERTIES TIMEOUT ${${key}_timeout})
  endif ()

  if (pass_opts_via_env)
    string(REPLACE ";" " " runops_string "${runops}")
    set_tests_properties(${test} PROPERTIES ENVIRONMENT "DYNAMORIO_OPTIONS=${runops_string}")
  endif (pass_opts_via_env)

  if (WIN32)
    # With i#265/PR 486139 we use local one-time config files instead of
    # global reg keys and can thus run multiple instances of the same
    # app name simultaneously so we do not need to mark RUN_SERIAL
  endif (WIN32)

  # A subset of release tests has been added and labeled with RUN_IN_RELEASE. It focuses
  # on Google's use of the drcachesim client. We do not want to extend the Travis
  # regression time by too much and keep the following list concise.
  if (NOT DEBUG AND UNIX AND X64 AND NOT CMAKE_COMPILER_IS_CLANG)
    if (${test} MATCHES "common" OR
        ${test} MATCHES "drcachesim" OR
        ${test} MATCHES "drcacheoff")
      set_tests_properties(${test} PROPERTIES LABELS RUN_IN_RELEASE)
    endif()
  endif ()
  set(${added_out} ON PARENT_SCOPE)
endfunction(torun)

macro (string2list var)
  string(REPLACE " " ";" ${var} ${${var}})
endmacro ()

macro(strings2lists test ops_var)
  # We now use a list instead of a string for ops.  We convert here where we can
  # assume there are no spaces (from paths) in the options.
  if (NOT ${${ops_var}} STREQUAL "")
    string2list(${ops_var})
  endif ()
  if (DEFINED ${test}_dr_ops)
    string2list(${test}_dr_ops)
  endif ()
  if (DEFINED ${test}_client_ops AND NOT DEFINED ${test}_client_ops_islist)
    string2list(${test}_client_ops)
  endif ()
endmacro()

<<<<<<< HEAD
function(torun_normal name test ops)
  strings2lists(${test} ops)
  torun("${name}" ${test} ${${test}_source} OFF OFF "${${test}_dr_ops};${ops}"
    "${${test}_exe_ops}" added OFF)
=======
function(set_properties name test myprefix)
>>>>>>> f13f57e0
  if (DEFINED ${test}_depends)
    set_property(TEST ${name} APPEND PROPERTY DEPENDS "${myprefix}${${test}_depends}")
  endif (DEFINED ${test}_depends)
  if (DEFINED ${test}_self_serial)
    # We blindly add a dep to every possible cross-cutting same test w/ diff ops.
    # CTest seems ok with a dep on a non-existent test.
    foreach (prefix ${prior_prefixes})
      if (NOT "${prefix}" STREQUAL "${myprefix}")
        set_property(TEST ${name} APPEND PROPERTY DEPENDS "${prefix}${test}")
      endif ()
    endforeach ()
  endif ()
  if (DEFINED ${test}_env)
    set_property(TEST ${name} APPEND PROPERTY ENVIRONMENT "${myprefix}${${test}_env}")
  endif ()
endfunction ()

function(torun_normal name test ops)
  strings2lists(${test} ops)
  torun("${name}" ${test} ${${test}_source} OFF OFF "${${test}_dr_ops};${ops}"
    "${${test}_exe_ops}" added)
  ops2testprefix(myprefix "${ops}")
  set_properties(${name} ${test} ${myprefix})
endfunction(torun_normal)

function(torun_ci name test ops)
  ops2testprefix(myprefix "${ops}")
  strings2lists(${test} ops)
  set(cli_ops "${${test}_client_ops}")
  if ("${test}" MATCHES "client\\.flush")
    # See PR 244090 - currently there is no way for a client to see what
    # options DR was run with.  The flush tests needs to know whether it
    # can use the unlink flush routines or not which depends on having
    # either -thread_private or -enable_full_api We check here and pass
    # a client option if the unlink flush is safe to use.
    if ("${ops} ${TEST_OPTIONS}" MATCHES "(-thread_private|-enable_full_api)")
      set(cli_ops "use_unlink")
    endif ()
  endif ("${test}" MATCHES "client\\.flush")
  # note that we cannot use double quotes as they'll be stripped out
  if (DEFINED ${test}_toolname)
    # end-user tool
    torun("${name}" ${test} ${${test}_source} OFF OFF
      "${${test}_dr_ops};${ops};-t;${${test}_toolname};${cli_ops}"
      "${${test}_exe_ops}" added OFF)
  else ()
    # simple client
    torun("${name}" ${test} ${${test}_source} OFF OFF
      "${${test}_dr_ops};${ops};-c;${${test}_client_path};${cli_ops}"
      "${${test}_exe_ops}" added OFF)
  endif ()
  if (added)
    set_properties(${name} ${test} ${myprefix})
  endif (added)
endfunction(torun_ci)

function(torun_api name test ops)
  strings2lists(${test} ops)
  torun("${name}" ${test} ${${test}_source} ON ${${test}_standalone_dr}
    "${${test}_dr_ops};${ops}" "${${test}_exe_ops}" added ${${test}_pass_opts_via_env})
endfunction(torun_api)

function(torunonly_native name realexe expect source exe_ops)
  strings2lists(${name} ops)
  set(${name}_expectbase ${expect})
  set(${name}_realtest ${realexe})
  torun(${name} ${name} ${source} ON OFF "" "${exe_ops}" added OFF)
endfunction(torunonly_native)

function(torun_runall name test ops)
  strings2lists(${test} ops)
  # FIXME NYI i#120
endfunction(torun_runall)

function(disable_optimizations_for_file source_file)
  get_source_file_property(cflags "${source_file}" COMPILE_FLAGS)
  string(REGEX REPLACE "[/-]O[1-9]" "" cflags "${cflags}")
  set_source_files_properties("${source_file}" PROPERTIES
    COMPILE_FLAGS "${cflags}")
endfunction(disable_optimizations_for_file)

# Some of our tests were created for /MT which was the top-level flag even
# in debug build until recently, so we go back to it to avoid breaking them.
function(use_MT_not_MTd source_file)
  if (WIN32)
    # Appending to the target flags goes in too early: we need source to
    # override the /MTd from the top level.
    append_property_string(SOURCE ${source_file} COMPILE_FLAGS "/MT")
  endif ()
endfunction()

# optimize the target
function(optimize target)
  if (UNIX)
    append_property_string(TARGET ${target} COMPILE_FLAGS "-O3")
  else ()
    append_property_string(TARGET ${target} COMPILE_FLAGS "/Ox /GL")
  endif (UNIX)
endfunction(optimize)

###########################################################################
# tests

# This step takes a while so we provide a status message:
message(STATUS "Processing tests and generating expected output patterns")

# Make sure we test running a path with spaces (to avoid regressions like i#2538).
set(common.broadfun_outname "common.broadfun spaces")
tobuild(common.broadfun common/broadfun.c)
if (DEBUG)
  torunonly(common.logstderr common.broadfun common/logstderr.c
    "-log_to_stderr -loglevel 1 -logmask 2" "")
endif ()
if (NOT ANDROID) # We do not support -no_early_inject on Android (i#1873).
  tobuild_ops(common.fib common/fib.c "-no_early_inject" "")
endif ()
if (X86) # FIXME i#1551, i#1569: port asm to ARM and AArch64
  tobuild(common.decode-bad common/decode-bad.c)
  # FIXME i#105: get this working for 32-bit linux
  if (X64 OR WIN32)
    tobuild(common.decode common/decode.c)
    if (proc_supports_avx512)
      set_target_properties(common.decode PROPERTIES COMPILE_FLAGS "${CFLAGS_AVX512}")
    endif ()
  endif (X64 OR WIN32)
endif (X86)
# FIXME i#1025: get working on Linux
if (WIN32)
  # We build all tests before running so decode will be built before
  # ctest -j ever ran this.  If we switch to --build-and-test then we'll
  # make these runonly tests make sure their exe is built.
  torunonly(common.decode-stress common.decode common/decode.c
    "-stress_recreate_state" "")
endif (WIN32)

if (X86)
  set(control_flags "eflags")
elseif (AARCHXX)
  set(control_flags "nzcv")
endif ()
tobuild(common.${control_flags} common/${control_flags}.c)

if (X86) # FIXME i#1551, i#1569: port asm to ARM and AArch64
  tobuild(common.floatpc common/floatpc.c)
  torunonly(common.floatpc_xl8all common.floatpc common/floatpc.c "-translate_fpu_pc" "")
endif (X86)
tobuild(common.getretaddr common/getretaddr.c)

if (X86) # FIXME i#1551, i#1569: port asm to ARM and AArch64
  # nativeexec tests are under CLIENT_INTERFACE b/c they link w/ DR and need api_headers.
  # We do not run for VMSAFE as they fail there and we just don't support that
  # combination now (i#1793).
  # XXX i#1287: implement for MacOS
  # We do not support -no_early_inject on Android (i#1873).
  # FIXME i#1799: clang does not support "asm goto".
  if (CLIENT_INTERFACE AND NOT VMSAFE AND NOT APPLE AND NOT ANDROID
      AND ANNOTATIONS AND NOT CMAKE_COMPILER_IS_CLANG)
    # XXX i#1651: we don't support -native_exec combined with -early_inject so
    # for now we pass -no_early_inject to all of these tests.
    tobuild_appdll(common.nativeexec common/nativeexec.c)
    DynamoRIO_get_full_path(native_dll_name common.nativeexec.appdll "${location_suffix}")
    get_filename_component(native_dll_name "${native_dll_name}" NAME)
    tobuild_ops(common.nativeexec common/nativeexec.c
      "-no_early_inject -native_exec_list ${native_dll_name}" "")
    target_link_libraries(common.nativeexec common.nativeexec.appdll)
    # We want rpath on Linux so we can load the appdll.
    set_target_properties(common.nativeexec PROPERTIES SKIP_BUILD_RPATH OFF)
    # For common.nativeexec takeover tests, we do not support PIE. Newer (unix-) distri-
    # butions with toolchains may enable PIE by default. In order to be able take over the
    # "PLT style" dll call (test with executable in native exec list), we expect the call
    # to jump to a PLT stub first. However with PIE enabled, the compiler will generate a
    # rip-relative gotplt table call instead.
    if (UNIX AND no_pie_avail)
      set_source_files_properties(common/nativeexec.c PROPERTIES COMPILE_FLAGS
        "${CMAKE_C_FLAGS} -fno-pie")
      append_link_flags(common.nativeexec "-no-pie")
    endif()
    if (UNIX)
      # FIXME i#978: Windows support NYI
      torunonly(common.nativeexec_retakeover common.nativeexec common/nativeexec.c
        "-no_early_inject -native_exec_list ${native_dll_name} -native_exec_retakeover"
        "")
      torunonly(common.nativeexec_exe common.nativeexec
        common/nativeexec_exenative.c
        "-no_early_inject -native_exec_list common.nativeexec -native_exec_retakeover" "")
      torunonly(common.nativeexec_bindnow common.nativeexec common/nativeexec_exenative.c
        "-no_early_inject -native_exec_list common.nativeexec -native_exec_retakeover"
        "-bind_now")
      # XXX: the next 3 tests, and perhaps all of these native_exec tests,
      # really want a mode with -no_private_loader -no_mangle_app_seg.  With
      # our reluctance to add lib deps back to DR, that's going to require a
      # sepaparate build.  Until someone really focuses on hybrid mode again
      # (in which case a new build param should be added to re-enable libdl),
      # we leave the tests here as regression tests but w/ private loader in place.
      torunonly(common.nativeexec_retakeover_opt common.nativeexec common/nativeexec.c
        "-no_early_inject -native_exec_list ${native_dll_name} -native_exec_retakeover  -native_exec_opt -no_kstats" "")
      # No swap TLS and no kstats for optimized native_exec
      torunonly(common.nativeexec_exe_opt common.nativeexec common/nativeexec_exenative.c
        "-no_early_inject -native_exec_list common.nativeexec -native_exec_retakeover -native_exec_opt -no_kstats" "")
      torunonly(common.nativeexec_bindnow_opt common.nativeexec
        common/nativeexec_exenative.c
        "-no_early_inject -native_exec_list common.nativeexec -native_exec_retakeover -native_exec_opt -no_kstats" "-bind_now")
    endif ()
  endif ()

  # App seg mangling makes dstack test fail, and our default build does not
  # support disabling such mangling, so this test is Windows-only.
  if (WIN32)
    tobuild_ops(common.protect-dstack common/protect-dstack.c
      "-no_mangle_app_seg" "")
  endif ()
endif (X86)

if (NOT ANDROID) # FIXME i#1874: failing on Android
  tobuild(common.segfault common/segfault.c)
endif ()

# PR 217255: these 4 removed to shorten the regression suite since not
# adding much value in terms of testing corner cases
#tobuild(common.hello common/hello.c)
#tobuild(common.conflict common/conflict.c)
#tobuild(common.ops common/ops.c)
#tobuild(common.recurse common/recurse.c)

if (ARM AND NOT ANDROID) # XXX i#1874: Android loader won't run our static asm apps
  tobuild_ops(common.allasm_thumb common/allasm_thumb.asm
    # set small -max_bb_instrs to test bb_safe_to_stop()
    "-early_inject -max_bb_instrs 6" "")
  set_target_properties(common.allasm_thumb PROPERTIES LINKER_LANGUAGE C)
  append_link_flags(common.allasm_thumb
    "-nostartfiles -nodefaultlibs -static")

  tobuild_ops(common.allasm_arm common/allasm_arm.asm "-early_inject" "")
  set_target_properties(common.allasm_arm PROPERTIES LINKER_LANGUAGE C)
  append_link_flags(common.allasm_arm "-nostartfiles -nodefaultlibs -static")
endif ()

if (AARCH64)
  tobuild_ops(common.allasm_aarch64_isa common/allasm_aarch64_isa.asm
    "-early_inject" "") # FIXME i#1569: -enable_traces here
  set_target_properties(common.allasm_aarch64_isa PROPERTIES LINKER_LANGUAGE C)
  append_link_flags(common.allasm_aarch64_isa
    "-nostartfiles -nodefaultlibs -static")

  tobuild_ops(common.allasm_aarch64_cache common/allasm_aarch64_cache.asm
    "-early_inject" "")
  set_target_properties(common.allasm_aarch64_cache PROPERTIES LINKER_LANGUAGE C)
  append_link_flags(common.allasm_aarch64_cache
    "-nostartfiles -nodefaultlibs -static")
  append_property_string(TARGET common.allasm_aarch64_cache LINK_FLAGS
    # The default value of CMAKE_SHARED_LIBRARY_LINK_C_FLAGS has -rdynamic, which
    # with some tool chains (such as SUSE GCC 6.2) results in an executable that
    # is not properly static. Adding --no-export-dynamic avoids the problem.
    "-Wl,--no-export-dynamic")
endif ()

if (CLIENT_INTERFACE AND NOT ANDROID) # XXX i#1874: get working on Android
<<<<<<< HEAD
  tobuild_api(libutil.frontend_test libutil/frontend_test.c "" "" OFF OFF OFF)
=======
  # We don't want to link with DR.  We hack that for now by requesting drdecode so
  # we'll get the arch defs.  XXX: Add a better way!
  tobuild_api(libutil.frontend_test libutil/frontend_test.c "" "" ON OFF)
>>>>>>> f13f57e0
  target_link_libraries(libutil.frontend_test drfrontendlib)
endif ()

if (CLIENT_INTERFACE)
  set(BUILD_TEST_ANNOTATION "${PROJECT_BINARY_DIR}/suite/tests/annotations")
  configure_file(
    "${CMAKE_CURRENT_SOURCE_DIR}/client-interface/annotation/test_mode_annotations.h"
    "${BUILD_TEST_ANNOTATION}/test_mode_annotations.h" COPYONLY)
  configure_file(
    "${CMAKE_CURRENT_SOURCE_DIR}/client-interface/annotation/test_mode_annotations.c"
    "${BUILD_TEST_ANNOTATION}/test_mode_annotations.c" COPYONLY)
  configure_file(
    "${CMAKE_CURRENT_SOURCE_DIR}/client-interface/annotation/test_annotation_arguments.h"
    "${BUILD_TEST_ANNOTATION}/test_annotation_arguments.h" COPYONLY)
  configure_file(
    "${CMAKE_CURRENT_SOURCE_DIR}/client-interface/annotation/test_annotation_arguments.c"
    "${BUILD_TEST_ANNOTATION}/test_annotation_arguments.c" COPYONLY)

  include_directories("${PROJECT_BINARY_DIR}/include/annotations")
  include_directories("${PROJECT_BINARY_DIR}/suite/tests/annotations")

  tobuild_ci(client.call-retarget client-interface/call-retarget.c "" "" "")
  tobuild_ci(client.int64_overrides client-interface/int64_overrides.c "" "" "")
  if (X86) # FIXME i#1551, i#1569: port to ARM and AArch64
    set(client.abort_runcmp "${CMAKE_CURRENT_SOURCE_DIR}/runcode.cmake")
    set(client.abort_code "8")
    tobuild_ci(client.abort client-interface/abort.c "" "" "")
  endif (X86)
  tobuild_ci(client.crashmsg client-interface/crashmsg.c "" "" "")
  if (UNIX) # XXX i#2595: NYI on Windows
    tobuild_ci(client.stack-overflow client-interface/stack-overflow.c ""
      # To avoid flakiness on different systems we nail down the stack size:
      "-stack_size 64K" "")
  endif ()
  # FIXME i#1360: implement Mach-O export iterator
  # FIXME i#2008: fix bugs on Android
  if (NOT MACOS AND NOT ANDROID)
    tobuild_appdll(client.modules client-interface/modules.c)
    DynamoRIO_get_full_path(modules_libname client.modules.appdll "${location_suffix}")
    tobuild_ci(client.modules client-interface/modules.c "" "" "${modules_libname}")
  endif ()
  if (X86) # FIXME i#1551, i#1569: port to ARM and AArch64
    tobuild_ci(client.alloc client-interface/alloc.c ""
      # For the subtest "targeting upper 2GB of low 4GB" we move -vm_base out of the
      # way:
      "-no_vm_base_near_app -vm_base 0x120000000" "")
    # XXX i#1312, i#3504: The test doesn't currently compile with CFLAGS_AVX512 but
    # attempts to test features based on it. The compile flag needs to be added.
    tobuild_ci(client.cleancall client-interface/cleancall.c "" "" "")
    if (proc_supports_avx512)
      append_property_string(TARGET client.cleancall.dll COMPILE_FLAGS "${CFLAGS_AVX512}")
    endif ()
    if (UNIX)
      torunonly_ci(client.cleancall.prof-pcs client.cleancall client.cleancall.dll
        client-interface/cleancall.c "" "-prof_pcs -opt_cleancall 0" "")
      if (NOT X64)
        torunonly_ci(client.cleancall.prof-pcs.thread-private
          client.cleancall client.cleancall.dll
          client-interface/cleancall.c "" "-thread_private -prof_pcs -opt_cleancall 0" "")
      endif (NOT X64)
    endif (UNIX)
    tobuild_ci(client.count-ctis client-interface/count-ctis.c "" "" "")
    # check dr_insert_cbr_instrumentation with out-of-line clean call
    torunonly_ci(client.count-ctis-noopt client.count-ctis client.count-ctis.dll
      client-interface/count-ctis.c "" "-opt_cleancall 0" "")
    tobuild_ci(client.syscall client-interface/syscall.c "" "-no_follow_children" "")
    tobuild_ci(client.count-bbs client-interface/count-bbs.c "" "" "")
  endif (X86)
  tobuild_ci(client.cleancallparams client-interface/cleancallparams.c "" "" "")
  tobuild_ci(client.app_inscount client-interface/app_inscount.c "" "" "")
  if (NOT WIN32) # FIXME i#1717: add Windows client C++ EH support
    if (NOT ANDROID) # XXX i#1874: get working on Android
      tobuild_ci(client.exception client-interface/exception.cpp "" "" "")
    endif ()
  endif ()

  # FIXME i#1799: clang does not support "asm goto"
  if (ANNOTATIONS AND NOT CMAKE_COMPILER_IS_CLANG)
    set(DynamoRIO_USE_LIBC OFF)
    if (UNIX)
      set(annotation_test_args "libclient.annotation-concurrency.appdll.so" "A" "4")
    else (UNIX)
      set(annotation_test_args "client.annotation-concurrency.appdll.dll" "A" "4")
    endif (UNIX)
    tobuild_ci(client.annotation-concurrency client-interface/annotation-concurrency.c
      "" "" "${annotation_test_args}")
    tobuild_appdll(client.annotation-concurrency
      client-interface/annotation-concurrency.c)
    link_with_pthread(client.annotation-concurrency)
    # i#1681: on a many-core machine this test can hit the 1-min timeout
    set(client.annotation-concurrency_timeout 120)
    set(client.annotation-concurrency.full-decode_expectbase
      "annotation-concurrency.full-decode")
    torunonly_ci(client.annotation-concurrency.full-decode client.annotation-concurrency
      client.annotation-concurrency.dll client-interface/annotation-concurrency.c
      "full-decode" "" "${annotation_test_args}")
    # i#1681: on a many-core machine this test can hit the 1-min timeout
    set(client.annotation-concurrency.full-decode_timeout 120)
    set(client.annotation-concurrency.full-decode.tiny-bb_expectbase
      "annotation-concurrency.full-decode")
    torunonly_ci(client.annotation-concurrency.full-decode.tiny-bb
      client.annotation-concurrency client.annotation-concurrency.dll
      client-interface/annotation-concurrency.c "full-decode" "-max_bb_instrs 2"
      "${annotation_test_args}")
    # i#1681: on a many-core machine this test can hit the 1-min timeout
    set(client.annotation-concurrency.full-decode.tiny-bb_timeout 120)
    set(client.annotation-concurrency.bb-truncate-1_expectbase
      "annotation-concurrency.bb-truncate")
    torunonly_ci(client.annotation-concurrency.bb-truncate-1 client.annotation-concurrency
      client.annotation-concurrency.dll client-interface/annotation-concurrency.c
      "truncate@1" "" "${annotation_test_args}")
    # i#1681: on a many-core machine this test can hit the 1-min timeout
    set(client.annotation-concurrency.bb-truncate-1_timeout 120)
    set(client.annotation-concurrency.bb-truncate-2_expectbase
      "annotation-concurrency.bb-truncate")
    torunonly_ci(client.annotation-concurrency.bb-truncate-2 client.annotation-concurrency
      client.annotation-concurrency.dll client-interface/annotation-concurrency.c
      "truncate@2" "" "${annotation_test_args}")
    # i#1681: on a many-core machine this test can hit the 1-min timeout
    set(client.annotation-concurrency.bb-truncate-2_timeout 120)

    if (UNIX)
      set(client.annotation-concurrency.prof-pcs_timeout 120)
      set(client.annotation-concurrency.prof-pcs_expectbase
        "annotation-concurrency.full-decode")
      torunonly_ci(client.annotation-concurrency.prof-pcs client.annotation-concurrency
        client.annotation-concurrency.dll client-interface/annotation-concurrency.c
        "full-decode" "-prof_pcs" "${annotation_test_args}")
      if (NOT X64)
        set(client.annotation-concurrency.prof-pcs.thread-private_timeout 120)
        set(client.annotation-concurrency.prof-pcs.thread-private_expectbase
          "annotation-concurrency.full-decode")
        torunonly_ci(client.annotation-concurrency.prof-pcs.thread-private
          client.annotation-concurrency
          client.annotation-concurrency.dll client-interface/annotation-concurrency.c
          "full-decode" "-thread_private -prof_pcs" "${annotation_test_args}")
      endif (NOT X64)
    endif (UNIX)

    if (UNIX)
      set(annotation_opt_args "libclient.annotation-concurrency-opt.appdll.so" "A" "4")
    else (UNIX)
      set(annotation_opt_args "client.annotation-concurrency-opt.appdll.dll" "A" "4")
    endif (UNIX)
    tobuild_ci(client.annotation-concurrency-opt client-interface/annotation-concurrency.c
      "" "" "${annotation_opt_args}")
    optimize(client.annotation-concurrency-opt)
    tobuild_appdll(client.annotation-concurrency-opt
      client-interface/annotation-concurrency.c)
    optimize(client.annotation-concurrency-opt.appdll)
    link_with_pthread(client.annotation-concurrency-opt)
    # i#1681: on a many-core machine this test can hit the 1-min timeout
    set(client.annotation-concurrency-opt_timeout 120)
    set(client.annotation-concurrency-opt.full-decode_expectbase
      "annotation-concurrency.full-decode")
    torunonly_ci(client.annotation-concurrency-opt.full-decode
      client.annotation-concurrency-opt client.annotation-concurrency-opt.dll
      client-interface/annotation-concurrency.c "full-decode" "" "${annotation_opt_args}")
    # i#1681: on a many-core machine this test can hit the 1-min timeout
    set(client.annotation-concurrency-opt.full-decode_timeout 120)

    tobuild_ci(client.annotation-detection client-interface/annotation-detection.cpp
      "" "" "")
    set(client.annotation-detection.full-decode_expectbase
      "annotation-detection.full-decode")
    torunonly_ci(client.annotation-detection.full-decode client.annotation-detection
      client.annotation-detection.dll client-interface/annotation-detection.c
      "full-decode" "" "")
    set(client.annotation-detection.full-decode.tiny-bb_expectbase
      "annotation-detection.full-decode")
    torunonly_ci(client.annotation-detection.full-decode.tiny-bb
      client.annotation-detection client.annotation-detection.dll
      client-interface/annotation-detection.c "full-decode" "-max_bb_instrs 2" "")
    set(client.annotation-detection.bb-truncate-1_expectbase
      "annotation-detection.bb-truncate")
    torunonly_ci(client.annotation-detection.bb-truncate-1 client.annotation-detection
      client.annotation-detection.dll client-interface/annotation-detection.c
      "truncate@1" "" "")
    set(client.annotation-detection.bb-truncate-2_expectbase
      "annotation-detection.bb-truncate")
    torunonly_ci(client.annotation-detection.bb-truncate-2 client.annotation-detection
      client.annotation-detection.dll client-interface/annotation-detection.c
      "truncate@2" "" "")
    torunonly_native(client.annotation-detection.native client.annotation-detection
      annotation-detection.native client-interface/annotation-detection.c "")

    set(client.annotation-detection-opt_expectbase "annotation-detection")
    tobuild_ci(client.annotation-detection-opt client-interface/annotation-detection.cpp
      "" "" "")
    optimize(client.annotation-detection-opt)
    torunonly_native(client.annotation-detection-opt.native
      client.annotation-detection-opt annotation-detection.native
      client-interface/annotation-detection.c "")
    set(DynamoRIO_USE_LIBC ON)
  endif (ANNOTATIONS AND NOT CMAKE_COMPILER_IS_CLANG)

  if (UNIX)
    # XXX i#1246: Make partial_module_map work for Windows as well.
    tobuild_ci(client.partial_module_map client-interface/partial_module_map.c "" "" "")
  endif ()
  if (LINUX AND X86)
    # XXX i#1833: once i#1833 is fixed, enable code in mbr_instrumentation_segment.dll.c
    tobuild_ci(client.mbr_instrumentation_segment
      client-interface/mbr_instrumentation_segment.c "" "" "")
    use_DynamoRIO_extension(client.mbr_instrumentation_segment.dll drsyms)
    use_DynamoRIO_extension(client.mbr_instrumentation_segment.dll drmgr)
  endif()
  if (NOT ARM) # FIXME i#1551: fix bugs on ARM
    tobuild_ci(client.segfault client-interface/segfault.c "" "" "")
    tobuild_ci(client.execfault client-interface/execfault.c "" "" "")
    tobuild_appdll(client.events client-interface/events.c)
    DynamoRIO_get_full_path(events_appdll_path client.events.appdll "${location_suffix}")
  endif (NOT ARM)
  if (ANNOTATIONS AND NOT ARM)
    if (UNIX OR NOT X64) # the Valgrind annotation structure cannot support Windows x64
      tobuild_ci(client.vg-annot client-interface/vg-annot.c "" "" "")
      set(client.vg-annot.full-decode_expectbase "vg-annot.full-decode")
      torunonly_ci(client.vg-annot.full-decode client.vg-annot client.vg-annot.dll
        client-interface/vg-annot.c "full-decode" "" "")
      set(client.vg-annot.full-decode.tiny-bb_expectbase "vg-annot.full-decode")
      torunonly_ci(client.vg-annot.full-decode.tiny-bb client.vg-annot client.vg-annot.dll
        client-interface/vg-annot.c "full-decode" "-max_bb_instrs 2" "")
      set(client.vg-annot.bb-truncate-1_expectbase "vg-annot.bb-truncate")
      torunonly_ci(client.vg-annot.bb-truncate-1 client.vg-annot client.vg-annot.dll
        client-interface/vg-annot.c "truncate@1" "" "")
      set(client.vg-annot.bb-truncate-2_expectbase "vg-annot.bb-truncate")
      torunonly_ci(client.vg-annot.bb-truncate-2 client.vg-annot client.vg-annot.dll
        client-interface/vg-annot.c "truncate@2" "" "")
      tobuild_ci(client.vg-annot-opt client-interface/vg-annot.c "" "" "")
      optimize(client.vg-annot-opt)
      set(client.vg-annot-opt.full-decode_expectbase "vg-annot.full-decode")
      torunonly_ci(client.vg-annot-opt.full-decode client.vg-annot-opt client.vg-annot.dll
        client-interface/vg-annot.c "full-decode" "" "")
      set(client.vg-annot-opt.full-decode.tiny-bb_expectbase "vg-annot.full-decode")
      torunonly_ci(client.vg-annot-opt.full-decode.tiny-bb client.vg-annot-opt
        client.vg-annot.dll client-interface/vg-annot.c
        "full-decode" "-max_bb_instrs 3" "")
      set(client.vg-annot-opt.bb-truncate_expectbase "vg-annot.bb-truncate")
      torunonly_ci(client.vg-annot-opt.bb-truncate client.vg-annot-opt client.vg-annot.dll
        client-interface/vg-annot.c "truncate@2" "" "")
    endif (UNIX OR NOT X64)
  endif (ANNOTATIONS AND NOT ARM)
  if (UNIX)
    if (NOT ARM) # FIXME i#1551: fix bugs on ARM
      if (AARCH64)
        # FIXME i#1569: Reenable when trace construction is implemented.
        set(trace_arg "-disable_traces")
      else ()
        # Just happens to not make as many traces.
        set(trace_arg "-trace_threshold 5")
      endif ()
      tobuild_ci(client.events client-interface/events.c
        "" "${trace_arg}" "${events_appdll_path}")
      tobuild_ci(client.events_cpp client-interface/events_cpp.cpp
        "" "${trace_arg}" "${events_appdll_path}")
      tobuild_ci(client.nudge_test client-interface/nudge_test.runall "" "" "")
      tobuild_ci(client.timer client-interface/timer.c "" "" "")
      if (X64)
        tobuild_ci(client.mangle_suspend client-interface/mangle_suspend.c ""
          "-vm_base 0x100000000 -no_vm_base_near_app" "")
        use_DynamoRIO_extension(client.mangle_suspend.dll drmgr)
        target_include_directories(client.mangle_suspend PRIVATE
          ${CMAKE_CURRENT_SOURCE_DIR}/client-interface)
        link_with_pthread(client.mangle_suspend)
      endif ()
    endif (NOT ARM)
    if (X86 OR AARCH64) # FIXME i#1551: port asm to AArch32
      tobuild_ci(client.syscall-mod client-interface/syscall-mod.c "" "" "")
    endif (X86 OR AARCH64)
    if (X86) # FIXME i#1551, i#1569: port asm to ARM and AArch64
      tobuild_ci(client.signal client-interface/signal.c "" "" "")
      link_with_pthread(client.signal)
      tobuild_ci(client.cbr-retarget client-interface/cbr-retarget.c "" "" "")
    endif (X86)
    tobuild_ci(client.cleancallsig client-interface/cleancallsig.c "" "" "")
    if (AARCH64) # XXX i#3173 Improve testing of emulation API functions
      tobuild_ci(client.emulation_api_simple client-interface/emulation_api_simple.c "" "" "")
      use_DynamoRIO_extension(client.emulation_api_simple.dll drmgr)
    endif (AARCH64)
  else (UNIX)
    tobuild_ci(client.events client-interface/events.c
      "" "" "${events_appdll_path}")
    tobuild_ci(client.events_cpp client-interface/events_cpp.cpp
      "" "" "${events_appdll_path}")
    tobuild_ci(client.cbr3 client-interface/cbr3.c "" "" "")
    tobuild_ci(client.cbr4 client-interface/cbr4.c "" "-thread_private" "")
    # FIXME i#120: enable these .runall tests once have .runall support
    #tobuild_ci_runall(client.cbr2 client-interface/cbr2.runall "" "" "")
    #tobuild_ci_runall(client.cbr client-interface/cbr.runall "" "" "")
    #tobuild_ci_runall(client.custom_traces client-interface/custom_traces.runall
    #  "" "" "")
    #tobuild_ci_runall(client.decode-bb client-interface/decode-bb.runall "" "" "")
    # I reworked Windows .runall support to run the new win32.infloop but have not yet
    # looked at other tests:
    tobuild_ci(client.nudge_test client-interface/nudge_test.runall "" "" "")
    #tobuild_ci_runall(client.pc-check client-interface/pc-check.runall "" "" "")
    if (NOT X64)
      # FIXME i#16, does not work in Win-X64 because of inline assembly code.
      tobuild_ci(client.cbr-retarget client-interface/cbr-retarget.c "" "" "")
    endif (NOT X64)

    add_exe(client.fibers client-interface/fibers.c)
    torunonly_ci(client.fibers client.fibers client.events_cpp.dll
      client-interface/fibers.c "" "" "")

    # i#1866: stress our private loader
    tobuild_ci(client.loader client-interface/loader.c "" "" "")
    target_link_libraries(client.loader.dll "shlwapi")

    tobuild_ci(client.winxfer client-interface/winxfer.c "" "" "")
  endif (UNIX)
  if (X86) # FIXME i#1551, i#1569: port asm to ARM and AArch64
    tobuild_ci(client.file_io client-interface/file_io.c
      "${CMAKE_CURRENT_SOURCE_DIR}/client-interface/file_io_data.txt" "" "")
    if (DEBUG) # FIXME i#1806: fails in release; also in OSX list below.
      # we add custom option to flush test based on dr ops in torun_ci()
      tobuild_ci(client.flush client-interface/flush.c "" "" "")
    endif ()
    tobuild_ci(client.thread client-interface/thread.c "-paramx -paramy" "" "")
    tobuild_appdll(client.thread client-interface/thread.c)
    tobuild_ci(client.strace client-interface/strace.c "" "" "")
    use_DynamoRIO_extension(client.strace.dll drmgr)
  endif (X86)
  # FIXME: PR 199115 to re-enable fragdel, get some more of the UNIX tests working
  #tobuild_ci(client.fragdel client-interface/fragdel.c "" "" "")
  if (PROGRAM_SHEPHERDING)
    tobuild_ci(client.security client-interface/security.c "" "-security_api" "")
  endif (PROGRAM_SHEPHERDING)
  if (NOT ARM) # FIXME i#1551: fix bugs on ARM
    tobuild_ci(client.truncate client-interface/truncate.c "" "" "")
    if (WIN32)
      set(client.truncate.thread-churn-1_expectbase "truncate.thread-churn")
      torunonly_ci(client.truncate.thread-churn-1 win32.threadchurn client.truncate.dll
        client-interface/truncate.c "1" "" "")
      set(client.truncate.thread-churn-2_expectbase "truncate.thread-churn")
      torunonly_ci(client.truncate.thread-churn-2 win32.threadchurn client.truncate.dll
        client-interface/truncate.c "2" "" "")
    endif (WIN32)
    if (NOT AARCH64) # FIXME i#1569: get working on AArch64
      tobuild_ci(client.dr_options client-interface/dr_options.c
        "" "-native_exec_list foo.dll,bar.dll -opt_cleancall 3 -thread_private" "")
    endif (NOT AARCH64)
  endif (NOT ARM)
  tobuild_ci(client.unregister client-interface/unregister.c "" "" "")
  if (NOT ARM) # FIXME i#2094: implement cleancall optimizations on ARM
    tobuild_ci(client.cleancall-opt-1 client-interface/cleancall-opt-1.c ""
      "-opt_cleancall 1" "")
    if (proc_supports_avx512)
      # XXX i#1312: This is untested on Windows.
      tobuild_ci(client.avx512cleancall-opt-1 client-interface/cleancall-opt-1.c ""
        "-opt_cleancall 1" "")
      append_property_string(TARGET client.avx512cleancall-opt-1 COMPILE_FLAGS
        "${CFLAGS_AVX512}")
      append_property_string(TARGET client.avx512cleancall-opt-1.dll COMPILE_FLAGS
        "${CFLAGS_AVX512}")
    endif ()

    tobuild_ci(client.inline client-interface/inline.c "" "-opt_cleancall 3" "")
    if (CMAKE_COMPILER_IS_CLANG)
      optimize(client.inline.dll)
    endif ()
  endif (NOT ARM)
  if (NOT ANDROID) # XXX i#1874: get working on Android
    tobuild_ci(client.null_instrument client-interface/null_instrument.c "" "" "")
    tobuild_appdll(client.null_instrument client-interface/null_instrument.c)
    target_link_libraries(client.null_instrument client.null_instrument.appdll)
    # We want rpath on Linux so we can load the appdll.
    set_target_properties(client.null_instrument PROPERTIES SKIP_BUILD_RPATH OFF)
  endif ()

  if (NOT ARM) # FIXME i#1551: fix bugs on ARM
    # Test passing a really long (600 chars) client option string.
    tobuild_ci(client.large_options client-interface/large_options.c
      "xxxxxxxxxxxxxxxxxxxxxxxxxxxxxxxxxxxxxxxxxxxxxxxxxxxxxxxxxxxxxxxxxxxxxxxxxxxxxxxxxxxxxxxxxxxxxxxxxxxxxxxxxxxxxxxxxxxxxxxxxxxxxxxxxxxxxxxxxxxxxxxxxxxxxxxxxxxxxxxxxxxxxxxxxxxxxxxxxxxxxxxxxxxxxxxxxxxxxxxxxxxxxxxxxxxxxxxxxxxxxxxxxxxxxxxxxxxxxxxxxxxxxxxxxxxxxxxxxxxxxxxxxxxxxxxxxxxxxxxxxxxxxxxxxxxxxxxxxxxxxxxxxxxxxxxxxxxxxxxxxxxxxxxxxxxxxxxxxxxxxxxxxxxxxxxxxxxxxxxxxxxxxxxxxxxxxxxxxxxxxxxxxxxxxxxxxxxxxxxxxxxxxxxxxxxxxxxxxxxxxxxxxxxxxxxxxxxxxxxxxxxxxxxxxxxxxxxxxxxxxxxxxxxxxxxxxxxxxxxxxxxxxxxxxxxxxxxxxxxxxxxxxxxxxxxxxxxxxxxxxxxxxxxxxxxxxxxxxxxxxxxxxxxxxxxxxxxxxxxxxxxxxxxxxxxxxxxxxxxxxxxxxxxxxxxxxxxxxxxx"
      "" "")
  endif (NOT ARM)

  add_library(client.blackbox.dll.A SHARED client-interface/blackbox.dll.A.c)
  setup_test_client_dll_basics(client.blackbox.dll.A)
  add_library(client.blackbox.dll.B SHARED client-interface/blackbox.dll.B.c)
  setup_test_client_dll_basics(client.blackbox.dll.B)
  target_link_libraries(client.blackbox.dll.A client.blackbox.dll.B)
  torunonly_ci(client.blackbox ${ci_shared_app} client.blackbox.dll.A
    client-interface/${ci_shared_app} # for .expect
    "" "" "")

  tobuild_ci(client.option_parse client-interface/option_parse.cpp
    "-l;-4;-ll;-3220721071790640321;-ul;4;-ull;1384772493926445887;-x;4;-y;quoted string;-z;first;-z;single quotes -dash --dashes;-front;value;-y;accum;-front2;value2;-no_flag;-takes2;1_of_4;2_of_4;-takes2;3_of_4;4_of_4;-val_sep;v1.1 v1.2;-val_sep;v2.1 v2.2;-val_sep2;v1;v2;-val_sep2;v3;v4;-large_bytesize;9999999999"
    "" "")
  use_DynamoRIO_extension(client.option_parse.dll droption)
  set(client.option_parse_client_ops_islist ON)

  tobuild_ci(client.thread_exit_xl8 client-interface/thread_exit_xl8.c "" "" "")

  tobuild_ci(client.drcontainers-test client-interface/drcontainers-test.c "" "" "")
  use_DynamoRIO_extension(client.drcontainers-test.dll drcontainers)

  tobuild_ci(client.drmgr-test client-interface/drmgr-test.c "" "" "${events_appdll_path}")
  use_DynamoRIO_extension(client.drmgr-test.dll drmgr)
  link_with_pthread(client.drmgr-test)

  tobuild_ci(client.drx_buf-test client-interface/drx_buf-test.c "" "" "")
  use_DynamoRIO_extension(client.drx_buf-test.dll drmgr)
  use_DynamoRIO_extension(client.drx_buf-test.dll drx)
  link_with_pthread(client.drx_buf-test)
  target_include_directories(client.drx_buf-test PRIVATE
    ${CMAKE_CURRENT_SOURCE_DIR}/client-interface)

  if (ARM)
    tobuild_ci(client.predicate-test client-interface/predicate-test.c "" "" "")
    use_DynamoRIO_extension(client.predicate-test.dll drmgr)
    use_DynamoRIO_extension(client.predicate-test.dll drutil)
    use_DynamoRIO_extension(client.predicate-test.dll drreg)
    target_include_directories(client.predicate-test PRIVATE
      ${CMAKE_CURRENT_SOURCE_DIR}/client-interface)
  endif (ARM)

  tobuild_ci(client.drreg-test client-interface/drreg-test.c "" "" "")
  use_DynamoRIO_extension(client.drreg-test.dll drmgr)
  use_DynamoRIO_extension(client.drreg-test.dll drreg)
  target_include_directories(client.drreg-test PRIVATE
    ${CMAKE_CURRENT_SOURCE_DIR}/client-interface)

  tobuild_ci(client.drreg-flow client-interface/drreg-flow.c "" "" "")
  use_DynamoRIO_extension(client.drreg-flow.dll drmgr)
  use_DynamoRIO_extension(client.drreg-flow.dll drreg)
  use_DynamoRIO_extension(client.drreg-flow.dll drutil)

  tobuild_ci(client.drreg-cross client-interface/drreg-cross.c "" "" "")
  use_DynamoRIO_extension(client.drreg-cross.dll drmgr)
  use_DynamoRIO_extension(client.drreg-cross.dll drreg)
  use_DynamoRIO_extension(client.drreg-cross.dll drutil)

  tobuild_ci(client.drx-test client-interface/drx-test.c "" "" "")
  use_DynamoRIO_extension(client.drx-test.dll drx)

  tobuild_ci(client.drxmgr-test client-interface/drxmgr-test.c "" "" "")
  use_DynamoRIO_extension(client.drxmgr-test.dll drmgr)
  use_DynamoRIO_extension(client.drxmgr-test.dll drx)
  use_DynamoRIO_extension(client.drxmgr-test.dll drreg)

  # Declare reset params due to i#1674 and i#3912
  tobuild_ci(client.low_on_memory client-interface/low_on_memory.c ""
      "-enable_reset -reset_at_vmm_percent_free_limit 10 -vm_size 4M" "")
  use_DynamoRIO_extension(client.low_on_memory.dll drmgr)
  use_DynamoRIO_extension(client.low_on_memory.dll drwrap)

  if (X86)
    if (NOT MACOS)
      # XXX i#2985: The test's asm doesn't build with MacOS's clang.
      tobuild_ci(client.drx-scattergather client-interface/drx-scattergather.c "" "" "")
      target_include_directories(client.drx-scattergather PRIVATE
        ${CMAKE_CURRENT_SOURCE_DIR}/client-interface)
      use_DynamoRIO_extension(client.drx-scattergather.dll drmgr)
      use_DynamoRIO_extension(client.drx-scattergather.dll drx)
      use_DynamoRIO_extension(client.drx-scattergather.dll drreg)
      if (proc_supports_avx512)
        append_property_string(TARGET client.drx-scattergather COMPILE_FLAGS "${CFLAGS_AVX512}")
        set(client.drx-scattergather_runavx512 1)
      elseif (proc_supports_avx)
        append_property_string(TARGET client.drx-scattergather COMPILE_FLAGS "${CFLAGS_AVX}")
        set(client.drx-scattergather_runavx 1)
      endif ()
    endif()
  endif ()

  tobuild_appdll(client.drwrap-test client-interface/drwrap-test.c)
  get_target_path_for_execution(drwrap_libpath client.drwrap-test.appdll "${location_suffix}")
  tobuild_ci(client.drwrap-test client-interface/drwrap-test.c "" "" "${drwrap_libpath}")
  use_DynamoRIO_extension(client.drwrap-test.dll drwrap)
  tochcon(client.drwrap-test.appdll textrel_shlib_t)
  if (WIN32)
    # export from asm code
    append_link_flags(client.drwrap-test.appdll "/export:makes_tailcall")
  endif (WIN32)
  if (NOT ANDROID) # XXX i#1874: get working on Android
    tobuild_ci(client.drwrap-test-callconv client-interface/drwrap-test-callconv.cpp
      "" "" "")
    use_DynamoRIO_extension(client.drwrap-test-callconv.dll drwrap)
  endif ()

  # We rely on dbghelp >= 6.0 for our drsyms and sample.instrcalls tests,
  # but the system dbghelp pre-Vista is too old, so we copy one from VS.
  if ("${CMAKE_SYSTEM_VERSION}" STRLESS "6.0")
    if (dbghelp_path) # set at top level
      configure_file(${dbghelp_path} ${CMAKE_RUNTIME_OUTPUT_DIRECTORY}/dbghelp.dll
        COPYONLY)
      if (BUILD_SAMPLES)
        get_property(sample_list GLOBAL PROPERTY DynamoRIO_sample_list)
        list(GET sample_list 1 sample_one) # 0 is empty
        DynamoRIO_get_full_path(sample_loc ${sample_one} "${location_suffix}")
        get_filename_component(sample_dir ${sample_loc} PATH)
        configure_file(${dbghelp_path} ${sample_dir}/dbghelp.dll COPYONLY)
      endif (BUILD_SAMPLES)
      message(STATUS "Using ${dbghelp_path} for drsyms tests")
    endif (dbghelp_path)
  endif ()

  if (NOT ANDROID)
    # XXX i#1874: get working on Android
    tobuild_appdll(client.drsyms-test client-interface/drsyms-test.cpp)
    get_target_path_for_execution(drsyms_libpath client.drsyms-test.appdll "${location_suffix}")
    tobuild_ci(client.drsyms-test client-interface/drsyms-test.cpp ""
      "" "${drsyms_libpath}")
    # Disable optimizations for the exe and appdll to allow stack tracing.
    disable_optimizations_for_file(client-interface/drsyms-test.cpp)
    disable_optimizations_for_file(client-interface/drsyms-test.appdll.cpp)
    # Debug libc seems to mess up the test.
    use_MT_not_MTd(client-interface/drsyms-test.appdll.cpp)
    use_DynamoRIO_extension(client.drsyms-test.dll drsyms)
    use_DynamoRIO_extension(client.drsyms-test.dll drwrap)  # Makes testing easy
  endif ()

  # We check these two statements here b/c not all gcc compilers support
  # cross - architecture compilation (e.g. perl mingw x64 doesn't support
  # x32 app compilation).
  if (WIN32 AND GCC AND (GCC_IS64 AND X64) OR (NOT GCC_IS64 AND NOT X64))
    # test drsyms dwarf-on-windows capabilities.
    # cmake doesn't support a new compiler so we do a simple build here.
    tobuild_gcc(client.drsyms-testgcc.exe
      client-interface/drsyms-test.cpp client.drsyms-test "")
    tobuild_gcc(client.drsyms-testgcc.appdll.dll
      client-interface/drsyms-test.appdll.cpp client.drsyms-test "-shared")
    torunonly_ci(client.drsyms-testgcc
      ${CMAKE_RUNTIME_OUTPUT_DIRECTORY}/client.drsyms-testgcc.exe
      client.drsyms-test.dll client-interface/drsyms-test.cpp "" "-stack_size 36K"
      "${CMAKE_RUNTIME_OUTPUT_DIRECTORY}/client.drsyms-testgcc.appdll.dll")
    set(client.drsyms-testgcc_expectbase "drsyms-testgcc")
    if (GCC_IS_CYGWIN)
      set(client.drsyms-testgcc_is_cygwin ON)
    endif()
  endif (WIN32 AND GCC AND (GCC_IS64 AND X64) OR (NOT GCC_IS64 AND NOT X64))

  tobuild_ci(client.drutil-test client-interface/drutil-test.c "" "" "")
  use_DynamoRIO_extension(client.drutil-test.dll drutil)
  use_DynamoRIO_extension(client.drutil-test.dll drmgr)
  link_with_pthread(client.drutil-test)

  tobuild_ci(client.drmodtrack-test client-interface/drmodtrack-test.cpp "" "" "")
  use_DynamoRIO_extension(client.drmodtrack-test.dll drcovlib)
  use_DynamoRIO_extension(client.drmodtrack-test.dll drx)

  if (X86) # FIXME i#1551, i#1569: port to ARM and AArch64
    # We need to load w/ the same base so the test passes
    set(DynamoRIO_SET_PREFERRED_BASE ON)
    if (X64)
      # We need this higher than DR's vmm.
      set(PREFERRED_BASE 0xabc00000)
    else ()
      set(PREFERRED_BASE 0x6f000000)
    endif ()
    # Pass extra options to first run so this will pass when run repeatedly in local
    # build dir w/o loading any pcache
    tobuild_ci(client.pcache client-interface/pcache.c ""
      "-persist -no_use_persisted -no_coarse_disk_merge -no_coarse_lone_merge" "")
    use_DynamoRIO_extension(client.pcache.dll drcontainers)
    if (WIN32)
      append_link_flags(client.pcache "/dynamicbase:no")
    endif ()
    if (UNIX AND no_pie_avail)
      # i#2868: pcache tests are failing with ET_DYN so we disable PIE.
      set_source_files_properties(client-interface/pcache.c PROPERTIES COMPILE_FLAGS
        "${CMAKE_C_FLAGS} -fno-pie")
      append_link_flags(client.pcache "-no-pie")
    endif ()
    torunonly_ci(client.pcache-use client.pcache client.pcache.dll
      client-interface/pcache.c "" "-persist" "")
    # XXX: we should have the key be the default for the .expect but
    # currently that's not the case (thread-reset, etc.).
    set(client.pcache-use_expectbase "pcache-use")
    # when running tests in parallel: have to generate pcaches first
    set(client.pcache-use_depends client.pcache)
    set(DynamoRIO_SET_PREFERRED_BASE OFF)
  endif (X86)

  if (ARM AND NOT ANDROID)
    # i#2580: DT_RUNPATH is not yet supported on android so we disable this test on
    # android
    tobuild_api(api.it api/it_arm.c "" "" OFF OFF OFF)
  endif(ARM AND NOT ANDROID)

  if (ARM)
    set(sfx "arm")
  elseif (AARCH64)
    set(sfx "aarch64")
  else ()
    set(sfx "x86")
  endif ()
  if (NOT ANDROID)
    # XXX i#1874: get working on Android
    tobuild_api(api.ir api/ir_${sfx}.c "" "" OFF OFF OFF)
    # XXX i#1686: add ARM's headers too once they are all created
    if (NOT ARM AND NOT AARCH64 AND "${CMAKE_GENERATOR}" MATCHES "Unix Makefiles")
      # CMake's Unix Makefiles dependence analysis doesn't run the preprocessor
      # and so doesn't find headers named via macros
      # (http://www.cmake.org/Bug/view.php?id=13718)
      set(api_ir_headers # must be full paths:
        ${CMAKE_CURRENT_SOURCE_DIR}/api/ir_${sfx}_0args.h
        ${CMAKE_CURRENT_SOURCE_DIR}/api/ir_${sfx}_1args.h
        ${CMAKE_CURRENT_SOURCE_DIR}/api/ir_${sfx}_2args.h
        ${CMAKE_CURRENT_SOURCE_DIR}/api/ir_${sfx}_2args_mm.h
        ${CMAKE_CURRENT_SOURCE_DIR}/api/ir_${sfx}_3args.h
        ${CMAKE_CURRENT_SOURCE_DIR}/api/ir_${sfx}_4args.h
        # The following headers are x86 specific.
        ${CMAKE_CURRENT_SOURCE_DIR}/api/ir_${sfx}_3args_avx.h
        ${CMAKE_CURRENT_SOURCE_DIR}/api/ir_${sfx}_2args_avx512_evex.h
        ${CMAKE_CURRENT_SOURCE_DIR}/api/ir_${sfx}_2args_avx512_vex.h
        ${CMAKE_CURRENT_SOURCE_DIR}/api/ir_${sfx}_3args_avx512_evex.h
        ${CMAKE_CURRENT_SOURCE_DIR}/api/ir_${sfx}_3args_avx512_evex_mask.h
        ${CMAKE_CURRENT_SOURCE_DIR}/api/ir_${sfx}_3args_avx512_vex.h
        ${CMAKE_CURRENT_SOURCE_DIR}/api/ir_${sfx}_4args_avx512_evex_mask.h)
      append_property_string(SOURCE api/ir_${sfx}.c OBJECT_DEPENDS "${api_ir_headers}")
    endif ()

    if (AARCH64)
        tobuild_api(api.ir_negative api/ir_aarch64_negative.c "" "" OFF OFF OFF)
    endif (AARCH64)
  endif ()

  if (ARM)
    if (NOT ANDROID) # XXX i#1874: get working on Android
      # Helper exe, used offline to build smaller input binary to test itself:
      add_api_exe(api.dis-create api/dis-create.c OFF OFF)
      # XXX i#1686: get -syntax_arm working and test it further here.
      # For now our template is DR syntax.
      add_api_exe(api.dis api/dis.c OFF OFF)
      torunonly_api(api.disA32 api.dis api/dis.c ""
        "${CMAKE_CURRENT_SOURCE_DIR}/api/dis-armA32-randtest.raw;-arm" OFF OFF)
      set(api.disA32_expectbase "dis-armA32")
      torunonly_api(api.disT32 api.dis api/dis.c ""
        "${CMAKE_CURRENT_SOURCE_DIR}/api/dis-armT32-randtest.raw;-thumb" OFF OFF)
      set(api.disT32_expectbase "dis-armT32")
    endif ()
  elseif (AARCH64)
    add_api_exe(api.dis-a64 api/dis-a64.c OFF OFF)
    torunonly_api(api.dis-a64 api.dis-a64 api/dis-a64.c ""
      "-q;${CMAKE_CURRENT_SOURCE_DIR}/api/dis-a64.txt" OFF, OFF OFF)
    add_api_exe(api.reenc-a64 api/reenc-a64.c OFF OFF)
    tobuild_api(api.opnd api/opnd-a64.c "" "" OFF OFF OFF)
  elseif (X86)
    tobuild_api(api.dis api/dis.c "-syntax_intel"
      "${CMAKE_CURRENT_SOURCE_DIR}/api/dis-udis86-randtest.raw" OFF OFF OFF)
    if (X64)
      set(api.dis_expectbase "dis-x64")
    else ()
      set(api.dis_expectbase "dis-x86")
    endif ()
  endif (ARM)

  if (NOT ARM AND NOT AARCH64) # FIXME i#1551, i#1569: fix bugs on ARM/AArch64
<<<<<<< HEAD
    tobuild_api(api.startstop api/startstop.c "" "" OFF OFF OFF)
    if (NOT ANDROID) # pthreads is inside Bionic on Android
      target_link_libraries(api.startstop ${libpthread})
    endif ()
    tobuild_api(api.detach api/detach.c "" "" OFF OFF OFF)
    if (NOT ANDROID) # pthreads is inside Bionic on Android
      target_link_libraries(api.detach ${libpthread})
=======
    tobuild_api(api.startstop api/startstop.c "" "" OFF OFF)
    link_with_pthread(api.startstop)
    tobuild_api(api.detach api/detach.c "" "" OFF OFF)
    link_with_pthread(api.detach)
    if (LINUX AND X64) # Will take extra work to port to 32-bit.
      tobuild_api(api.detach_state api/detach_state.c "" "" OFF OFF)
      target_include_directories(api.detach_state PRIVATE
        ${CMAKE_CURRENT_SOURCE_DIR}/api)
      link_with_pthread(api.detach_state)
      if (proc_supports_avx512)
        append_property_string(TARGET api.detach_state COMPILE_FLAGS "${CFLAGS_AVX512}")
        set(api.detach_state_runavx512 1)
      elseif (proc_supports_avx)
        append_property_string(TARGET api.detach_state COMPILE_FLAGS "${CFLAGS_AVX}")
        set(api.detach_state_runavx 1)
      endif ()
>>>>>>> f13f57e0
    endif ()
    if (NOT WIN32) # XXX i#2611: fix for Windows
      if (X64)
        set(detach_spawn_name api.detach_spawn)
      else ()
        # FIXME i#2694: failing sometimes on 32-bit Linux.
        set(detach_spawn_name api.detach_spawn_FLAKY)
      endif ()
<<<<<<< HEAD
      tobuild_api(${detach_spawn_name} api/detach_spawn.c "" "" OFF OFF OFF)
      if (NOT ANDROID) # pthreads is inside Bionic on Android
        target_link_libraries(${detach_spawn_name} ${libpthread})
      endif ()
=======
      set(detach_spawn_stress_name api.detach_spawn_stress_FLAKY)
      set(detach_spawn_quick_exit_name api.detach_spawn_quick_exit)
      tobuild_api(${detach_spawn_name} api/detach_spawn.c "" "" OFF OFF)
      link_with_pthread(${detach_spawn_name})
      tobuild_api(${detach_spawn_stress_name} api/detach_spawn_stress.c "" "" OFF OFF)
      link_with_pthread(${detach_spawn_stress_name})
      tobuild_api(${detach_spawn_quick_exit_name} api/detach_spawn_quick_exit.c "" "" OFF OFF)
      link_with_pthread(${detach_spawn_quick_exit_name})
>>>>>>> f13f57e0
    endif ()
  endif ()
  # test static decoder library
  tobuild_api(api.ir-static api/ir_${sfx}.c "" "" ON OFF OFF)

  if (ARM)
    if (NOT ANDROID) # XXX i#1874: get working on Android
      tobuild_api(api.drdecode api/drdecode_arm.c "" "" ON OFF OFF)
    endif ()
  elseif (AARCH64)
    tobuild_api(api.drdecode api/drdecode_aarch64.c "" "" ON OFF OFF)
  else ()
    tobuild_api(api.drdecode api/drdecode_x86.c "" "" ON OFF OFF)
  endif ()
  if (X86)
    if (X64)
      tobuild_api(decenc.drdecode_decenc_x86_64
        ../../third_party/binutils/test_decenc/drdecode_decenc_x86_64.c "" "" OFF OFF)
      target_include_directories(decenc.drdecode_decenc_x86_64 PRIVATE
        ${CMAKE_CURRENT_SOURCE_DIR}/../../third_party/binutils/test_decenc/)
      set(decenc.drdecode_decenc_x86_64_runcmp "${CMAKE_CURRENT_SOURCE_DIR}/runcmp.cmake")
    else ()
      tobuild_api(decenc.drdecode_decenc_x86
        ../../third_party/binutils/test_decenc/drdecode_decenc_x86.c "" "" OFF OFF)
      target_include_directories(decenc.drdecode_decenc_x86 PRIVATE
        ${CMAKE_CURRENT_SOURCE_DIR}/../../third_party/binutils/test_decenc/)
      set(decenc.drdecode_decenc_x86_runcmp "${CMAKE_CURRENT_SOURCE_DIR}/runcmp.cmake")
    endif ()
  endif ()
  if (X86) # Generated code is x86-specific.
    set(checklevel "")
    if (DEBUG)
      # This tests indirect branches between blocks.
      # We use -checklevel 0 to disable the DOCHECK in check_thread_vm_area
      # which makes building 150K bbs very slow.
<<<<<<< HEAD
      "-disable_traces -shared_bb_ibt_tables -checklevel 0" "" OFF OFF OFF)
=======
      set(checklevel "-checklevel 0")
    endif ()
    tobuild_api(api.ibl-stress api/ibl-stress.c
      "-disable_traces -shared_bb_ibt_tables ${checklevel}" "" OFF OFF)
>>>>>>> f13f57e0
    use_DynamoRIO_extension(api.ibl-stress drcontainers)
    link_with_pthread(api.ibl-stress)
    if (WIN32)
      # On Windows, somehow linking with drcontainers inserts it and drlibc
      # in front of dynamorio.lib, despite being added to the link list later,
      # which results in unresolved symbols.
      # The only fix I could come up with is to force dynamorio.lib earlier
      # using the link flags:
      DynamoRIO_get_full_path(drpath dynamorio "${location_suffix}")
      get_filename_component(drdir ${drpath} DIRECTORY)
      get_filename_component(drname ${drpath} NAME_WE)
      append_link_flags(api.ibl-stress "${drdir}/${drname}.lib")
    endif ()
endif ()

  # XXX: we should expand this test of drsyms standalone to be cross-platform and
  # not just check libstdc++-6.dll.
  if (WIN32)
    find_program(mingwlib libstdc++-6.dll
      HINTS "c:/cygwin/usr/i686-pc-mingw32/sys-root/mingw/bin"
      DOC "path to MinGW libstdc++-6.dll")
    if (mingwlib)
      message(STATUS "Found ${mingwlib}, enabling api.symtest")
      tobuild_api(api.symtest api/symtest.c "" "${mingwlib}" OFF OFF OFF)
      use_DynamoRIO_extension(api.symtest drsyms)
    endif ()
  endif ()

  # Test DR as a static library
  # XXX i#1996: not fully supported on Android yet
  # XXX i#1997: not fully supported on Mac yet
  # XXX i#1551: start/stop API NYI on ARM
  # XXX i#1569: start/stop API NYI on AArch64
  if (NOT ANDROID AND NOT APPLE AND NOT ARM AND NOT AARCH64)
    tobuild_api(api.static_startstop api/static_startstop.c "" "" OFF ON OFF)
    target_link_libraries(api.static_startstop ${libmath})
    tobuild_api(api.static_noclient api/static_noclient.c "" "" OFF ON OFF)
    target_link_libraries(api.static_noclient ${libmath})
    tobuild_api(api.static_noinit api/static_noinit.c "" "" OFF ON OFF)
    target_link_libraries(api.static_noinit ${libmath})
    tobuild_api(api.static_detach api/static_detach.c "" "" OFF ON OFF)
    target_link_libraries(api.static_detach ${libmath})
    tobuild_api(api.static_prepop api/static_prepop.c "" "" OFF ON OFF)
    target_link_libraries(api.static_prepop ${libmath})
<<<<<<< HEAD
    tobuild_api(api.static_reattach_client_flags api/static_reattach_client_flags.c "" "" OFF ON ON)
    target_link_libraries(api.static_reattach_client_flags ${libmath})
    if (NOT WIN32)
      tobuild_api(api.static_signal api/static_signal.c "" "" OFF ON OFF)
      target_link_libraries(api.static_signal ${libmath} ${libpthread})
=======

    if (NOT WIN32)
      tobuild_api(api.static_signal api/static_signal.c "" "" OFF ON)
      target_link_libraries(api.static_signal ${libmath})
      link_with_pthread(api.static_signal)
>>>>>>> f13f57e0
      # i#2119: test invoking the app's handler on a DR fault.
      tobuild_api(api.static_crash api/static_crash.c "-unsafe_crash_process" "" OFF ON OFF)
      target_link_libraries(api.static_crash ${libmath})
      # XXX i#2346: add delayed sideline thread exit on Windows
      # FIXME i#297: static_sideline is flaky and sometimes hangs on exit.
<<<<<<< HEAD
      tobuild_api(api.static_sideline_FLAKY api/static_sideline.c "" "" OFF ON OFF)
      target_link_libraries(api.static_sideline_FLAKY ${libmath} ${libpthread})
=======
      tobuild_api(api.static_sideline_FLAKY api/static_sideline.c "" "" OFF ON)
      target_link_libraries(api.static_sideline_FLAKY ${libmath})
      link_with_pthread(api.static_sideline_FLAKY)

      # i#3348: Ensure that DR without local symbols hidden is linkable and
      # avoids conflicts (though CMake_symbol_check does most of the conflict
      # checking).
      tobuild_static_nohide_api(api.static_symbols api/static_symbols.c "" "" OFF)
      append_link_flags(api.static_symbols "-Wl,--warn-common -Wl,--fatal-warnings")

      # To ensure that the dynamorio_so_start/_end linker variables are actually
      # used in static binaries, we have two tests which run the same "map mixup"
      # logic: one which exits successfully because we provide the linker
      # variables and another which exits with an assertion because we don't.
      # Both versions utilize the dynamorio_static_nohide as a base because
      # the variables in dynamorio_static have already been resolved as a part of
      # the symbol hiding step.
      set(api.static_maps_mixup_yesvars_expectbase
         "static_maps_mixup_yesvars")
      tobuild_static_nohide_api(api.static_maps_mixup_yesvars
         api/static_maps_mixup.c "" "" OFF)
      append_link_flags(api.static_maps_mixup_yesvars
          "-Wl,--defsym,dynamorio_so_start=__executable_start -Wl,--defsym,dynamorio_so_end=end")

      set(api.static_maps_mixup_novars_FLAKY_expectbase
         "static_maps_mixup_novars")
      tobuild_static_nohide_api(api.static_maps_mixup_novars_FLAKY
         api/static_maps_mixup.c "" "" OFF)
>>>>>>> f13f57e0
    endif ()
  endif ()

  if (NOT X64 AND NOT ARM) # FIXME i#1551: port to ARM
    # i#696: Use -thread_private and small fcache units to trigger shifts.  x64
    # does not support fcache unit resizing and won't allow 4k unit sizes, so
    # skip it.
    tobuild_ci(client.fcache_shift client-interface/fcache_shift.c
      "" "-thread_private -cache_bb_unit_init 4K" "")
  endif ()

  if (X86)
    if (X64) # Tests x86 reachability.
      tobuild_ci(client.reachability client-interface/reachability.c ""
        # The vm_base options were added in order to expose bugs that fail to xl8 reachable
        # addresses to the executable view within the scheme of satisfy_w_xor_x.
        "-no_vm_base_near_app -vm_base 0x100000000" "")
    else ()
      tobuild_ci(client.reachability client-interface/reachability.c "" "" "")
    endif ()
  endif ()

  if (X86) # FIXME i#1551, i#1569: fix bugs on ARM and AArch64
    tobuild_ci(client.nudge_ex client-interface/nudge_ex.c "" "" "")
    use_DynamoRIO_extension(client.nudge_ex.dll drmgr)
  endif (X86)

  if (X86) # FIXME i#1551, i#1569: port asm to ARM and AArch64
    tobuild_ci(client.retaddr client-interface/retaddr.c "" "" "")
    # Debug libc seems to mess up the test.
    use_MT_not_MTd(client-interface/retaddr.c)
  endif (X86)

  if (X86 AND WIN32) # FIXME port test application to other systems
    tobuild_ci(client.translate_sandbox client-interface/translate_sandbox.c "" "" "")
  endif ()

  if (NOT ANDROID) # XXX i#1874: get working on Android
    tobuild_ci(client.destructor client-interface/destructor.cpp "" "" "")
  endif ()

  if (proc_supports_avx512)
    # XXX i#1312: This is untested on Windows.
    tobuild_ci(client.avx512lazy client-interface/avx512lazy.c "" "" "")
    set_target_properties(client.avx512lazy PROPERTIES COMPILE_FLAGS "${CFLAGS_AVX512}")

    # XXX i#1312: This is untested on Windows.
    tobuild_ci(client.avx512lazy-initial client-interface/avx512lazy.c "" "" "")
    set_target_properties(client.avx512lazy-initial PROPERTIES COMPILE_FLAGS
      "${CFLAGS_AVX512}")
    append_property_string(TARGET client.avx512lazy-initial.dll COMPILE_FLAGS
      "${CFLAGS_AVX512} -DCLIENT_COMPILED_WITH_AVX512")

    if (UNIX)
      # XXX i#1312: we do not yet support AVX-512 Windows context switching.
      tobuild_ci(client.avx512ctx client-interface/avx512ctx.c "" "" "")
      set_target_properties(client.avx512ctx PROPERTIES COMPILE_FLAGS "${CFLAGS_AVX512}")
      append_property_string(TARGET client.avx512ctx.dll COMPILE_FLAGS
        "${CFLAGS_AVX512}")
      target_include_directories(client.avx512ctx PRIVATE
        ${CMAKE_CURRENT_SOURCE_DIR}/client-interface)

      # This could be generalized in a new function. Currently this is the only api-style
      # test that also has a client library.
      add_library(api.startstop_avx512lazy.dll SHARED api/startstop_avx512lazy.dll.c)
      setup_test_client_dll_basics(api.startstop_avx512lazy.dll)
      append_property_string(TARGET api.startstop_avx512lazy.dll COMPILE_FLAGS
        "${CFLAGS_AVX512}")
      get_client_path(client_path api.startstop_avx512lazy.dll api.startstop_avx512lazy)
      tobuild_api(api.startstop_avx512lazy api/startstop_avx512lazy.c
        "-client_lib ${client_path}" "" OFF OFF)
      append_property_string(TARGET api.startstop_avx512lazy COMPILE_FLAGS
        "${CFLAGS_AVX512}")
      append_property_string(TARGET api.startstop_avx512lazy.dll COMPILE_FLAGS
        "${CFLAGS_AVX512}")
    endif (UNIX)
  endif ()

  if (BUILD_SAMPLES)
    # Sanity tests: we run the samples without SHOW_RESULTS (turned off
    # if BUILD_TESTS is on) so we're only ensuring the client doesn't crash.
    # This requires that each sample does not affect stdout and works
    # when given no arguments.
    # We run common.eflags mainly for memtrace and other big clients which
    # are quite slow on common.fib or common.broadfun: just a sanity check
    # after all.
    if (NOT ANDROID) # FIXME i#2130: On Android, copy samples to device and test.
      get_property(sample_list GLOBAL PROPERTY DynamoRIO_sample_list)
      foreach (sample ${sample_list})
        torunonly_ci(sample.${sample} common.${control_flags}
          ${sample} common/${control_flags}.c "" "" "")
        if (sample STREQUAL "inscount")
          # test out-of-line clean call
          torunonly_ci(sample.${sample}.cleancall common.${control_flags} ${sample}
            common/${control_flags}.c "" "-opt_cleancall 0" "")
          if (UNIX)
            torunonly_ci(sample.${sample}.prof-pcs.cleancall common.${control_flags}
              ${sample} common/${control_flags}.c "" "-prof_pcs -opt_cleancall 0" "")
            if (NOT X64 AND NOT ARM) # FIXME i#2160: "-thread_private -prof_pcs" support on AArch64
                                     # FIXME i#1551: "-thread_private -prof_pcs" support on ARM
              torunonly_ci(sample.${sample}.prof-pcs.thread-private.cleancall
                common.${control_flags} ${sample} common/${control_flags}.c ""
                "-thread_private -prof_pcs -opt_cleancall 0" "")
            endif (NOT X64 AND NOT ARM)
          endif (UNIX)
        elseif (sample STREQUAL "memval_simple")
          # i#2449: only witnessed crash on 32-bit linux
          if (X86 AND (NOT X64) AND UNIX)
            tobuild(client.memval-test client-interface/memval-test.c)
            torunonly_ci(sample.${sample} client.memval-test ${sample}
                client-interface/memval-test.c "" "" "")
          endif(X86 AND (NOT X64) AND UNIX)
        endif()
      endforeach ()
    endif (NOT ANDROID)

    # Test building the samples as an external project (i#1586).
    # This is not a perfect test as the build dir is not an install dir,
    # but this should catch errors in the public samples/CMakeLists.txt.
    # To set up for this, we copied all the sample source files into the build
    # dir, and we also copied the extension headers into the build dir.
    # XXX: we could also execute the resulting clients.
    # XXX i#1588: this does not catch exported-target issues, such as the absolute
    # path problem.  Such things are not easy to test.  Also note that with
    # cmake < 3.x our build-dir IMPORTED_LINK_INTERFACE_LIBRARIES does not
    # list the transitive closure of the dependents, so we end up with link errors
    # if we make a client link drx_static.
    if (NOT ANDROID) # XXX i#1874: get working on Android
      get_property(sample_proj_dir GLOBAL PROPERTY DynamoRIO_sample_proj_dir)
      add_test(samples_proj ${CMAKE_CTEST_COMMAND}
        --build-and-test "${sample_proj_dir}" "${sample_proj_dir}/build_and_test"
        --build-generator ${CMAKE_GENERATOR}
        --build-project DynamoRIO_samples # needed for VS generators
        --build-makeprogram ${CMAKE_MAKE_PROGRAM}
        # If we don't set Debug, we only have RelWithDebInfo available (b/c we
        # collapse configs) but --build-and-test still tries to build Debug:
        --build-options -DDEBUG=ON -DDynamoRIO_DIR:PATH=${public_config_dir})
      if (UNIX AND X86 AND NOT X64)
        set_tests_properties(samples_proj PROPERTIES ENVIRONMENT
          "CFLAGS=-m32;CXXFLAGS=-m32")
      endif ()
    endif ()
  endif (BUILD_SAMPLES)

  if (BUILD_CLIENTS)

    if (NOT ANDROID) # XXX i#1874: get working on Android
      torunonly_ci(tool.drcov.fib common.fib drcov common/fib.c "" "" "")
      set(tool.drcov.fib_runcmp "${PROJECT_SOURCE_DIR}/clients/drcov/runtest.cmake")
      set(tool.drcov.fib_expectbase "tool.drcov.fib")
      DynamoRIO_get_full_path(tool.drcov.fib_postcmd drcov2lcov "${location_suffix}")
    endif ()

    ###########################################################################
    # drcachesim tests

    if (NOT ANDROID) # Pipes not working on Android yet (i#1874)
      # i#2023: to avoid stale pipe files in /tmp from prior suite runs, we place them
      # in the current build dir where they will be blown away on the next suite run.
      if (UNIX)
        set(IPC_PREFIX "${CMAKE_CURRENT_BINARY_DIR}/")
      else ()
        set(IPC_PREFIX "")
      endif ()

      macro (torunonly_drcachesim testname exetgt sim_ops app_args)
        torunonly_ci(tool.drcachesim.${testname} ${exetgt} drcachesim
          "${testname}.c" # for templatex basename
          "-ipc_name ${IPC_PREFIX}drtestpipe_${testname} ${sim_ops}"
          "" "${app_args}")
        set(tool.drcachesim.${testname}_toolname "drcachesim")
        set(tool.drcachesim.${testname}_basedir
          "${PROJECT_SOURCE_DIR}/clients/drcachesim/tests")
        set(tool.drcachesim.${testname}_rawtemp ON) # no preprocessor
        set(tool.drcachesim.${testname}_self_serial ON)
      endmacro (torunonly_drcachesim)

      set(config_files_dir ${PROJECT_SOURCE_DIR}/clients/drcachesim/tests)

      # We have a couple of sanity checks that at least nothing crashes.
      # We also test some runtime parameters.
      torunonly_drcachesim(simple ${ci_shared_app} "" "")

      # Simple test that reads the cache configuration from a config file.
      torunonly_drcachesim(simple-config-file ${ci_shared_app}
        "-config_file ${config_files_dir}/cores-1-levels-3-no-missfile.conf"
        "")

      # TLB simulator's single-thread sanity check
      torunonly_drcachesim(TLB-simple ${ci_shared_app} "-simulator_type TLB" "")

      # Test that -LL_miss_file at least doesn't crash.  It's not easy to test
      # much further.
      torunonly_drcachesim(missfile ${ci_shared_app}
        "-LL_miss_file ${CMAKE_CURRENT_BINARY_DIR}/drtestmf.gz" "")
      set(tool.drcachesim.missfile_source simple) # Share simple template.

      # Test miss file production. Test reads the cache configuration from a config file.
      torunonly_drcachesim(missfile-config-file ${ci_shared_app}
        "-config_file ${config_files_dir}/cores-1-levels-3-with-missfile.conf"
        "")

      if (NOT WIN32) # No physaddr access on Windows.
        torunonly_drcachesim(phys ${ci_shared_app} "-use_physical" "")
      endif ()

      torunonly_drcachesim(filter-simple ${ci_shared_app} "-L0_filter" "")
      torunonly_drcachesim(filter-no-i ${ci_shared_app} "-L0_filter -L0I_size 0" "")
      torunonly_drcachesim(filter-no-d ${ci_shared_app} "-L0_filter -L0D_size 0" "")

      torunonly_drcachesim(delay-simple ${ci_shared_app}
        "-trace_after_instrs 50000 -exit_after_tracing 10000" "")

      # Test that "Warmup hits" and "Warmup misses" are printed out
      torunonly_drcachesim(warmup-valid ${ci_shared_app} "-warmup_refs 1" "")

      # Test that warmup was enabled but not triggered.
      torunonly_drcachesim(warmup-zeros ${ci_shared_app} "-warmup_refs 1000000000" "")

      # FIXME i#1799: clang does not support "asm goto" used in annotation
      # FIXME i#1551, i#1569: get working on ARM/AArch64
      if (NOT ARM AND NOT AARCH64 AND NOT CMAKE_COMPILER_IS_CLANG)
        # Our pthreads tests don't have many threads so we run this annot test,
        # though it is a little slow under drcachesim.
        # XXX i#1703: this may be too flaky: we may want to remove this once
        # we add some dedicated multi-thread (and multi-process) tests with
        # more deterministic output.
        # We test -cpu_scheduling on several tests with many threads.
        torunonly_drcachesim(threads client.annotation-concurrency "-cpu_scheduling"
          "${annotation_test_args}")
        set(tool.drcachesim.threads_timeout 150) # This test is long.

        # Threads test that reads the cache configuration from a config file.
        torunonly_drcachesim(threads-with-config-file client.annotation-concurrency
          "-config_file ${config_files_dir}/cores-1-levels-3-no-missfile.conf"
          "${annotation_test_args}")
        set(tool.drcachesim.threads_timeout 150) # This test is long.

        torunonly_drcachesim(coherence client.annotation-concurrency "-coherence"
          "${annotation_test_args}")
        set(tool.drcachesim.coherence_timeout 150) # This test is long.

        # TLB simulator's multi-thread sanity check
        torunonly_drcachesim(TLB-threads client.annotation-concurrency
          "-simulator_type TLB -cpu_scheduling" "${annotation_test_args}")
        # i#2063: this test can time out.
        set(tool.drcachesim.TLB-threads_timeout 150)
      endif ()

      if (ARM)
        torunonly_drcachesim(allasm-thumb common.allasm_thumb "" "")
        torunonly_drcachesim(allasm-arm common.allasm_arm "" "")
      endif ()

      if (AARCH64)
        torunonly_drcachesim(allasm-aarch64-cache common.allasm_aarch64_cache
          # XXX i#2676: We disable the data prefetcher until someone with A64
          # hardware gets a chance to update the expected output.
          "-data_prefetcher none" "")
      endif ()

      # XXX i#1703: add more dedicated tests (in suite/tests/clients/) for which
      # we know the results, and check the output.
      # We have one so far:
      if (UNIX) # FIXME i#1727: on Windows the child fails to open the pipe.
        add_exe(tool.multiproc
          ${PROJECT_SOURCE_DIR}/clients/drcachesim/tests/multiproc.c)
        get_target_path_for_execution(tool.multiproc_path tool.multiproc "${location_suffix}")
        torunonly_drcachesim(multiproc tool.multiproc "" "${tool.multiproc_path}")
      endif ()

      # Test the cache miss analyzer.
      if (UNIX)
        add_exe(stride_benchmark
          ${PROJECT_SOURCE_DIR}/clients/drcachesim/tests/stride_benchmark.cpp)
        torunonly_drcachesim(miss_analyzer stride_benchmark
          "-simulator_type miss_analyzer -miss_count_threshold 5000 -miss_frac_threshold 0.25" "")
      endif ()

      # Test other analysis tools
      macro (torunonly_simtool testname exetgt sim_ops app_args)
        torunonly_ci(tool.${testname} ${exetgt} drcachesim
          "${testname}.c" # for templatex basename
          "-ipc_name ${IPC_PREFIX}drtestpipe_${testname} ${sim_ops}" "" "${app_args}")
        set(tool.${testname}_toolname "drcachesim")
        set(tool.${testname}_basedir "${PROJECT_SOURCE_DIR}/clients/drcachesim/tests")
      endmacro (torunonly_simtool)

      torunonly_simtool(histogram ${ci_shared_app}
        "-simulator_type histogram -report_top 20" "")

      torunonly_simtool(reuse_distance ${ci_shared_app}
        "-simulator_type reuse_distance -reuse_distance_threshold 256" "")

      # We run common.decode-bad to test markers for faults
      if (X86) # decode-bad is x86-only
        torunonly_simtool(basic_counts common.decode-bad
          "-simulator_type basic_counts" "")
      endif ()

      if (X86 AND X64) # We only bother with a sample trace for x86_64.
        # We test with a fixed trace file so we can test exact numeric results.
        set(small_trace_file
          "${PROJECT_SOURCE_DIR}/clients/drcachesim/tests/drmemtrace.small.x64.trace")
        torunonly_simtool(reuse_offline ${ci_shared_app}
          "-infile ${small_trace_file} -simulator_type reuse_distance -reuse_distance_histogram" "")

        # Our multi-threaded sample trace is larger so we require gzip.
        if (ZLIB_FOUND)
          set(thread_trace_dir
            "${PROJECT_SOURCE_DIR}/clients/drcachesim/tests/drmemtrace.threadsig.x64.tracedir")
          torunonly_simtool(reuse_offline_threads ${ci_shared_app}
            "-indir ${thread_trace_dir} -simulator_type reuse_distance -reuse_distance_histogram" "")
          set(tool.reuse_offline_threads_rawtemp ON) # no preprocessor

          torunonly_simtool(reuse_time_offline ${ci_shared_app}
            "-indir ${thread_trace_dir} -simulator_type reuse_time" "")
          set(tool.reuse_time_offline_rawtemp ON) # no preprocessor
        endif ()
      endif ()

      # We run an app w/ kernel xfers to test trace_invariants online.
      # Offline invariants are tested in the tool.histogram.offline test below.
      if (UNIX)
        # The signal_invariants asm is x86-only.  The extra checks are cross-arch
        # so we do not try to port it to ARM or Mac but use a different app there.
        if (X86 AND NOT APPLE)
          add_exe(drmemtrace.signal_invariants
            "${PROJECT_SOURCE_DIR}/clients/drcachesim/tests/signal_invariants.c")
          link_with_pthread(drmemtrace.signal_invariants)
          set(kernel_xfer_app drmemtrace.signal_invariants)
        else ()
          set(kernel_xfer_app pthreads.ptsig)
        endif ()
      else ()
        if (CLIENT_INTERFACE)
          set(kernel_xfer_app client.winxfer) # We want threads and xfers.
        else ()
          set(kernel_xfer_app win32.winapc)
        endif ()
      endif()
      if (DEBUG) # for -test_mode
        torunonly_drcachesim(invariants ${kernel_xfer_app} "-test_mode" "")
      endif ()

      # Test offline traces.
      # XXX: we could exclude the pipe files and build the offline trace
      # support by itself for Android.
      get_target_path_for_execution(drcachesim_path drcachesim "${location_suffix}")
      prefix_cmd_if_necessary(drcachesim_path ON ${drcachesim_path})

      # The sim_atops should start with @ and be in @-as-space format (hence "atops").
      # If the exetgt has drcachesim statically linked in, the _nodr property must be
      # set *before* invoking this macro.
      macro (torunonly_drcacheoff testname exetgt tracer_ops sim_atops app_args)
        set(testname_full "tool.drcacheoff.${testname}")
        if (${testname_full}_nodr)
          # Static apps do not receive our -subdir_prefix param, but they have unique
          # executable names so we're ok.
          set(dir_prefix "drmemtrace.${testname_full}")
        else ()
          set(dir_prefix "${testname_full}")
        endif ()
        torunonly_ci(tool.drcacheoff.${testname} ${exetgt} drcachesim
          "offline-${testname}.c" # for templatex basename
          # Set a test-unique prefix to avoid races removing/finding output.
          "-offline -subdir_prefix ${testname_full} ${tracer_ops}"
          "" "${app_args}")
        set(${testname_full}_toolname "drcachesim")
        set(${testname_full}_basedir "${PROJECT_SOURCE_DIR}/clients/drcachesim/tests")
        set(${testname_full}_rawtemp ON) # no preprocessor
        set(${testname_full}_runcmp "${CMAKE_CURRENT_SOURCE_DIR}/runmulti.cmake")
        set(${testname_full}_precmd
          "foreach@${CMAKE_COMMAND}@-E@remove_directory@${dir_prefix}.*.dir")
        set(${testname_full}_postcmd
          "firstglob@${drcachesim_path}@-indir@${dir_prefix}.*.dir${sim_atops}")
        set(${testname_full}_self_serial ON)
      endmacro()

      # We could share drcachesim-simple.templatex if we had the launcher fork
      # and print out the "---- <application exited with code 0> ----".
      torunonly_drcacheoff(simple ${ci_shared_app} "" "" "")

      # Test reading a legacy pre-interleaved file.
      if (ZLIB_FOUND)
        torunonly_api(tool.drcacheoff.legacy "${drcachesim_path}" "offline-legacy.c" ""
          "-infile;${PROJECT_SOURCE_DIR}/clients/drcachesim/tests/offline-legacy-trace.gz"
          OFF)
        set(tool.drcacheoff.legacy_basedir
          "${PROJECT_SOURCE_DIR}/clients/drcachesim/tests")
        set(tool.drcacheoff.legacy_rawtemp ON) # no preprocessor
      endif ()

      # Test reading a trace in sharded snappy-compressed files.
      if (libsnappy)
        # with a parallel tool (basic_counts)
        torunonly_api(tool.drcacheoff.snappy "${drcachesim_path}" "offline-snappy.c" ""
          "-indir;${PROJECT_SOURCE_DIR}/clients/drcachesim/tests/drmemtrace.chase-snappy.x64.tracedir;-simulator_type;basic_counts"
          OFF)

        # with a legacy serial tool (full simulator)
        torunonly_api(tool.drcacheoff.snappy "${drcachesim_path}" "offline-snappy-serial.c" ""
          "-indir;${PROJECT_SOURCE_DIR}/clients/drcachesim/tests/drmemtrace.chase-snappy.x64.tracedir"
          OFF)
        set(tool.drcacheoff.snappy_basedir
          "${PROJECT_SOURCE_DIR}/clients/drcachesim/tests")
      endif()

      if (UNIX) # Enable on Windows once i#1727 is fixed.
        # FIXME i#2384: we need to combine the subdir from the child with the
        # parent in some way and update the templatex file to include both.
        # Right now we're only ensuring this doesn't crash and that one of
        # the processes produced traces.
        torunonly_drcacheoff(multiproc tool.multiproc "" "" "${tool.multiproc_path}")
      endif ()

      torunonly_drcacheoff(filter ${ci_shared_app} "-L0_filter" "" "")

      # We run common.decode-bad to test markers for faults
      if (X86) # decode-bad is x86-only
        torunonly_drcacheoff(basic_counts common.decode-bad ""
          "@-simulator_type@basic_counts" "")
        unset(tool.drcacheoff.basic_counts_rawtemp)
      endif ()

      torunonly_drcacheoff(opcode_mix ${ci_shared_app} ""
        "@-simulator_type@opcode_mix" "")

      torunonly_drcacheoff(view ${ci_shared_app} ""
        "@-simulator_type@view" "")

      # FIXME i#2007: fails to link on A64
      # XXX i#1551: startstop API is NYI on ARM
      # XXX i#1997: dynamorio_static is not supported on Mac yet
      # FIXME i#2949: gcc 7.3 fails to link certain configs
      if (NOT AARCH64 AND NOT ARM AND NOT APPLE AND NOT DISABLE_FOR_BUG_2949)
        set(tool.drcacheoff.burst_static_nodr ON)
        torunonly_drcacheoff(burst_static tool.drcacheoff.burst_static "" "" "")

        set(tool.drcacheoff.burst_replace_nodr ON)
        torunonly_drcacheoff(burst_replace tool.drcacheoff.burst_replace "" "" "")

        set(tool.drcacheoff.burst_replaceall_nodr ON)
        torunonly_drcacheoff(burst_replaceall tool.drcacheoff.burst_replaceall "" "" "")

        if (X64 AND UNIX)
          set(tool.drcacheoff.burst_noreach_nodr ON)
          torunonly_drcacheoff(burst_noreach tool.drcacheoff.burst_noreach "" "" "")
        endif ()
        if (LINUX)
          set(tool.drcacheoff.burst_maps_nodr ON)
          torunonly_drcacheoff(burst_maps tool.drcacheoff.burst_maps "" "" "")
        endif ()

        if (UNIX)
          # FIXME i#2040: this hits static client issues on Windows
          set(tool.drcacheoff.burst_threads_nodr ON)
          torunonly_drcacheoff(burst_threads tool.drcacheoff.burst_threads
            # We test cpu_scheduling for offline traces here.
            "" "@-cpu_scheduling" "")

          set(tool.drcacheoff.burst_malloc_nodr ON)
          torunonly_drcacheoff(burst_malloc tool.drcacheoff.burst_malloc
            "" "@-simulator_type@basic_counts" "")

          set(tool.drcacheoff.burst_threadfilter_nodr ON)
          torunonly_drcacheoff(burst_threadfilter tool.drcacheoff.burst_threadfilter
            "" "@-simulator_type@basic_counts" "")
          # This test uses the same app as the one above, so we do not set _nodr
          # so we'll get a custom -subdir_prefix.  We have to pass that in as an
          # app arg here.
          torunonly_drcacheoff(burst_threadL0filter tool.drcacheoff.burst_threadfilter
            "" "@-simulator_type@basic_counts"
            "-L0_filter -L0I_size 0 -subdir_prefix tool.drcacheoff.burst_threadL0filter")
          set(tool.drcacheoff.burst_threadL0filter_nodr ON)

          if (X86 AND NOT APPPLE) # This test is x86-specific.
            # Test that raw2trace doesn't do more IO than it should.
            get_target_path_for_execution(raw2trace_io_path tool.drcacheoff.raw2trace_io
              "${location_suffix}")
            prefix_cmd_if_necessary(raw2trace_io_path ON ${raw2trace_io_path})
            macro (torunonly_raw2trace testname exetgt extra_ops app_args)
              set(testname_full "tool.raw2trace.${testname}")
              torunonly_ci(tool.raw2trace.${testname} ${exetgt} drcachesim
                "raw2trace-${testname}.c" # for templatex basename
                "-offline -subdir_prefix ${testname_full} ${extra_ops}" "" "${app_args}")
              set(${testname_full}_toolname "drcachesim")
              set(${testname_full}_basedir
                "${PROJECT_SOURCE_DIR}/clients/drcachesim/tests")
              set(${testname_full}_rawtemp ON) # no preprocessor
              set(${testname_full}_runcmp "${CMAKE_CURRENT_SOURCE_DIR}/runmulti.cmake")
              set(${testname_full}_precmd
                "foreach@${CMAKE_COMMAND}@-E@remove_directory@${testname_full}.*.dir")
              set(${testname_full}_postcmd
                "${raw2trace_io_path}@-indir@${testname_full}.*.dir")
            endmacro()
            # actual trace processing not important -- set a very small limit for speed
            torunonly_raw2trace(simple ${ci_shared_app} "-max_trace_size 8K" "")
          endif()

          # FIXME i#2099: the weak symbol is not supported not work on Windows
          set(tool.drcacheoff.burst_client_nodr ON)
          torunonly_drcacheoff(burst_client tool.drcacheoff.burst_client "" "" "")
        endif ()
      endif ()

      # Test the standalone histogram tool.
      # ${ci_shared_app} is already used for an offline test, so we run other apps
      # for variety and to include threads and signals for trace_invariants.
      set(histo_app ${kernel_xfer_app})
      if (WIN32)
        # winxfer produces a 500M+ trace and test taking >3mins so we narrow
        # the window.  2M makes a 50M trace and still hits 4 or 5 of the
        # 13 markers on my machine but is still a little slow so we cut in half
        # for 2+ markers.
        # FIXME i#2752: somehow this is hanging on Appveyor so for now we shrink it
        # from 1M to 50K to make progress.  Once we figure out the hang we should
        # put it back to 1M.
        set(histo_ops "-trace_after_instrs 5K -exit_after_tracing 50K")
        set(tool.histogram.offline_timeout 180)
      else ()
        set(histo_ops "")
      endif ()
      set(testname_full "tool.histogram.offline")
      torunonly_ci(${testname_full} ${histo_app} drcachesim
        "histogram-offline.c"
        "-offline -subdir_prefix ${testname_full} ${histo_ops}" "" "")
      set(${testname_full}_toolname "drcachesim")
      set(${testname_full}_basedir
        "${PROJECT_SOURCE_DIR}/clients/drcachesim/tests")
      set(${testname_full}_rawtemp ON) # no preprocessor
      get_target_path_for_execution(histo_path histogram_launcher "${location_suffix}")
      prefix_cmd_if_necessary(histo_path ON ${histo_path})
      set(${testname_full}_runcmp
        "${CMAKE_CURRENT_SOURCE_DIR}/runmulti.cmake")
      set(${testname_full}_precmd
        "foreach@${CMAKE_COMMAND}@-E@remove_directory@${testname_full}.*.dir")
      set(${testname_full}_postcmd
        "${drcachesim_path}@-indir@${testname_full}.*.dir")
      set(${testname_full}_postcmd2
        "${histo_path}@-test_mode@-trace_dir@${testname_full}.*.dir/trace")

      find_program(GZIP gzip "gzip compression utility")
      if (UNIX AND ZLIB_FOUND AND GZIP)
        # Test the gzip file reader.  It does not work with -indir.
      set(testname_full "tool.histogram.gzip")
        torunonly_ci(${testname_full} ${histo_app} drcachesim
          "histogram-offline.c" "-offline -subdir_prefix ${testname_full}" "" "")
        set(${testname_full}_toolname "drcachesim")
        set(${testname_full}_basedir
          "${PROJECT_SOURCE_DIR}/clients/drcachesim/tests")
        set(${testname_full}_rawtemp ON) # no preprocessor
        get_target_path_for_execution(histo_path histogram_launcher "${location_suffix}")
        prefix_cmd_if_necessary(histo_path ON ${histo_path})
        set(${testname_full}_runcmp
          "${CMAKE_CURRENT_SOURCE_DIR}/runmulti.cmake")
        set(${testname_full}_precmd
          "foreach@${CMAKE_COMMAND}@-E@remove_directory@${testname_full}.*.dir")
        set(${testname_full}_postcmd
          "${drcachesim_path}@-indir@${testname_full}.*.dir")
        set(${testname_full}_postcmd2
          "${GZIP}@${testname_full}.*.dir/trace/*")
        set(${testname_full}_postcmd3
          "${histo_path}@-test_mode@-trace_dir@${testname_full}.*.dir/trace")
      elseif (UNIX)
        message(STATUS "gzip or zlib not found: disabling ${testname_full} test")
      endif ()
    endif (NOT ANDROID)

    # Test using our exported drmemtrace analysis framework (i#2006).
    get_property(drmemtrace_src_dir GLOBAL PROPERTY DynamoRIO_drmemtrace_src_dir)
    get_property(drmemtrace_build_dir GLOBAL PROPERTY DynamoRIO_drmemtrace_build_dir)
    if (DEBUG)
      set(debug_cfg -DCMAKE_BUILD_TYPE=Debug -DDEBUG=ON)
    else ()
      set(debug_cfg -DCMAKE_BUILD_TYPE=RelWithDebInfo -DDEBUG=OFF)
    endif ()
    add_test(drmemtrace_proj ${CMAKE_CTEST_COMMAND}
      --build-and-test "${drmemtrace_src_dir}" "${drmemtrace_build_dir}/build_and_test"
      --build-generator ${CMAKE_GENERATOR}
      --build-project DynamoRIO_drmemtrace # needed for VS generators
      --build-makeprogram ${CMAKE_MAKE_PROGRAM}
      --build-options ${debug_cfg} -DDynamoRIO_DIR:PATH=${public_config_dir})
    if (UNIX AND X86 AND NOT X64)
      set_tests_properties(drmemtrace_proj PROPERTIES ENVIRONMENT
        "CFLAGS=-m32;CXXFLAGS=-m32")
    endif ()

    ###########################################################################
    # drcpusim tests

    if (X86) # i#1732: no ARM/AArch64 support for drcpusim yet
      torunonly_ci(tool.drcpusim.simple ${ci_shared_app} drcpusim
        client-interface/${ci_shared_app} # for .expect
        "" "" "")
      set(tool.drcpusim.simple_toolname "drcpusim")

      if (UNIX AND NOT APPLE)
        # For more targeted tests, we need whole-asm, which is much easier
        # on Linux where we can make a static app that executes just a few insrs.
        macro (add_cpusim_asm_test name model)
          add_exe(tool.${name} ${PROJECT_SOURCE_DIR}/clients/drcpusim/tests/${name}.asm)
          set_target_properties(tool.${name} PROPERTIES LINKER_LANGUAGE C)
          append_link_flags(tool.${name} "-nostartfiles -nodefaultlibs -static")
          torunonly_ci(tool.drcpusim.${name} tool.${name} drcpusim
            ${PROJECT_SOURCE_DIR}/clients/drcpusim/tests/${name}.asm
            "-cpu ${model}" "" "")
          set(tool.drcpusim.${name}_toolname "drcpusim")
          set(tool.drcpusim.${name}_basedir
            "${PROJECT_SOURCE_DIR}/clients/drcpusim/tests")
        endmacro ()

        if (NOT X64)
          add_cpusim_asm_test(mmx Pentium)
          add_cpusim_asm_test(sse PentiumMMX)
          add_cpusim_asm_test(sse2 Pentium3)
          add_cpusim_asm_test(sse3 Banias)
        endif ()
        add_cpusim_asm_test(ssse3 Prescott)
        add_cpusim_asm_test(sse41 Merom)
        add_cpusim_asm_test(sse42 Penryn)
      endif ()

      add_exe(tool.cpuid ${PROJECT_SOURCE_DIR}/clients/drcpusim/tests/cpuid.c)
      # Debug libc seems to run newer instructions, messing up the test.
      use_MT_not_MTd(${PROJECT_SOURCE_DIR}/clients/drcpusim/tests/cpuid.c)
      macro (add_cpusim_cpuid_test model)
        torunonly_ci(tool.drcpusim.cpuid-${model} tool.cpuid drcpusim
          ${PROJECT_SOURCE_DIR}/clients/drcpusim/tests/cpuid-${model}.c
          # Ignore libs to reduce risk of violations (e.g., i#2720)
          "-cpu ${model} -ignore_all_libs" "" "")
        set(tool.drcpusim.cpuid-${model}_toolname "drcpusim")
        set(tool.drcpusim.cpuid-${model}_basedir
          "${PROJECT_SOURCE_DIR}/clients/drcpusim/tests")
      endmacro ()
      # Not running earlier than Klamath b/c the app likely will have bad opcodes
      if (NOT X64)
        add_cpusim_cpuid_test(Klamath)
        add_cpusim_cpuid_test(Deschutes)
        add_cpusim_cpuid_test(Pentium3)
        add_cpusim_cpuid_test(Banias)
      endif ()
      add_cpusim_cpuid_test(Prescott)
      add_cpusim_cpuid_test(Presler)
      add_cpusim_cpuid_test(Merom)
      add_cpusim_cpuid_test(Penryn)
      add_cpusim_cpuid_test(Westmere)
      add_cpusim_cpuid_test(Nehalem)
      # XXX i#1761: we should selectively enable these.  Disabling for now.
      if (OFF)
        add_cpusim_cpuid_test(Sandybridge)
        add_cpusim_cpuid_test(Ivybridge)
      endif ()
      # XXX i#1732: add more tests.  However, we don't want the suite to fail
      # b/c our tests have too-new instrs for older machines.
    endif (X86)
  endif (BUILD_CLIENTS)

endif (CLIENT_INTERFACE)

if (UNIX)
  macro(make_symlink src dst)
    execute_process(COMMAND ${CMAKE_COMMAND} -E create_symlink ${src} ${dst}
      RESULT_VARIABLE ln_result ERROR_VARIABLE ln_err)
    if (ln_result OR ln_err)
      message(FATAL_ERROR "*** symlink failed: ***\n${ln_err}")
    endif ()
  endmacro()

  if (NOT APPLE)
    tobuild(linux.clone linux/clone.c)

    # A PIE build tests MSR-based TLS instead of GDT-based (i#2089).
    tobuild(linux.clone-pie linux/clone.c)
    append_property_string(TARGET linux.clone-pie COMPILE_FLAGS "-fPIE")
    append_property_string(TARGET linux.clone-pie LINK_FLAGS "-pie")
  endif ()

  # Cross-arch execve test: can only be done via a suite of tests that
  # build both 32-bit and 64-bit.  We have 32-bit just build, and
  # 64-bit then builds and runs both directions.
  if (X86)
    if (X64)
      add_exe(linux.execve-sub64 linux/execve-sub.c)
      if (TEST_SUITE AND TEST_32BIT_PATH)
        tobuild_ops(linux.execve64 linux/execve.c ""
          "${TEST_32BIT_PATH}/linux.execve-sub32")
        torunonly(linux.execve32 ${TEST_32BIT_PATH}/linux.execve32 linux/execve.c ""
          "${CMAKE_RUNTIME_OUTPUT_DIRECTORY}/linux.execve-sub64")
      else ()
        # If we didn't just build the entire 32-bit and so don't have an
        # install dir handy, we still perform a cross-arch test by building
        # just the few binaries we need and faking a multi-arch install.
        set(32dir ${CMAKE_CURRENT_BINARY_DIR}/32bit)
        set(test_bindir suite/tests/bin)
        file(MAKE_DIRECTORY ${32dir})
        make_symlink(${PROJECT_BINARY_DIR}/${INSTALL_LIB_BASE}
          ${32dir}/${INSTALL_LIB_BASE})
        make_symlink(${32dir}/${INSTALL_LIB_X86}
          ${PROJECT_BINARY_DIR}/${INSTALL_LIB_X86})
        get_target_path_for_execution(drrun_path drrun "${location_suffix}")
        if (DEBUG)
          set(config_type -DDEBUG=ON)
        else ()
          set(config_type "")
        endif ()
        add_test(linux.execve32 ${CMAKE_CTEST_COMMAND} -V
          --build-and-test ${PROJECT_SOURCE_DIR} ${32dir}
          --build-generator ${CMAKE_GENERATOR}
          --build-target dynamorio
          --build-target linux.execve32
          --build-target linux.execve-sub32
          --build-noclean # else it tries to clean between each target!
          --build-makeprogram ${CMAKE_MAKE_PROGRAM}
          --build-options ${config_type} -DBUILD_TESTS=ON -DBUILD_DOCS=OFF
          -DBUILD_SAMPLES=OFF -DBUILD_EXT=OFF -DBUILD_CLIENTS=OFF
          --test-command ${drrun_path} -32
          -dr_home ${32dir} ${dr_test_ops} -- ${32dir}/${test_bindir}/linux.execve32
          "${CMAKE_RUNTIME_OUTPUT_DIRECTORY}/linux.execve-sub64")
        file(READ linux/execve.expect expect)
        set_tests_properties(linux.execve32 PROPERTIES ENVIRONMENT
          "CFLAGS=-m32;CXXFLAGS=-m32"
          # We do not try to indirect this so we have to read .expect manually.
          # We simplify and assume no regex chars.
          # We start with .* for all the config and build stuff.
          PASS_REGULAR_EXPRESSION ".*${expect}[ \n]*$")
        # We can't get the depends property right b/c execve32 has no prefix,
        # so we do this one directly too.
        add_exe(linux.execve64 linux/execve.c)
        add_test(linux.execve64 ${drrun_path} ${dr_test_ops} --
          ${CMAKE_RUNTIME_OUTPUT_DIRECTORY}/linux.execve64
          "${32dir}/${test_bindir}/linux.execve-sub32")
        set_tests_properties(linux.execve64 PROPERTIES DEPENDS linux.execve32
          PASS_REGULAR_EXPRESSION "^${expect}$")
      endif ()
    else (X64)
      add_exe(linux.execve-sub32 linux/execve-sub.c)
      add_exe(linux.execve32 linux/execve.c)
    endif (X64)
  endif (X86)

  # helper app for execve-null
  add_exe(linux.execve-sub linux/execve-sub.c)
  get_target_path_for_execution(execve-sub-path linux.execve-sub "${location_suffix}")
  tobuild_ops(linux.execve-null linux/execve-null.c "" "${execve-sub-path}")

  if (NOT ANDROID) # XXX i#1874: get working on Android
    # Test blacklist and whitelist child config vs follow-children options (i#1667).
    # Use a different name to avoid parallel test conflicts when we manipulate
    # config files.
    add_exe(linux.execve-config linux/execve-sub.c)
    # We want the environment to keep HOME for config dirs (xref i#1679).
    add_exe(linux.execv linux/execv.c)
    set(linux.child-blacklist_expectbase "child-blacklist")
    get_target_path_for_execution(execve-config-path linux.execve-config "${location_suffix}")
    torunonly(linux.child-blacklist linux.execv linux/execv.c
      "-follow_children" "${execve-config-path}")
    get_target_path_for_execution(drconfig_path drconfig "${location_suffix}")
    prefix_cmd_if_necessary(drconfig_path ON ${drconfig_path})
    set(linux.child-blacklist_runcmp "${CMAKE_CURRENT_SOURCE_DIR}/runmulti.cmake")
    set(linux.child-blacklist_precmd
      "${drconfig_path}@-quiet@-reg@linux.execve-config@-norun")
    set(linux.child-blacklist_postcmd
      "${drconfig_path}@-quiet@-unreg@linux.execve-config")

    set(linux.child-whitelist_expectbase "child-whitelist")
    torunonly(linux.child-whitelist linux.execv linux/execv.c
      "-no_follow_children" "${execve-config-path}")
    set(linux.child-whitelist_runcmp "${CMAKE_CURRENT_SOURCE_DIR}/runmulti.cmake")
    if (DEBUG)
      set(debug_args "@-debug")
    else (DEBUG)
      set(debug_args "")
    endif (DEBUG)
    set(linux.child-whitelist_precmd
      "${drconfig_path}@-quiet@-reg@linux.execve-config${debug_args}@-ops@-stderr_mask@@0")
    set(linux.child-whitelist_postcmd
      "${drconfig_path}@-quiet@-unreg@linux.execve-config")
    # Can't run in parallel w/ blacklist since manipulating same config file:
    set(linux.child-whitelist_depends linux.child-blacklist)
  endif ()

  tobuild(linux.execve-rec linux/execve-rec.c)
  if (ANDROID)
    # Times out in 120s in suite (i#2106).
    set(linux.execve-rec_timeout 180)
  endif ()
  tobuild(linux.exit linux/exit.c)
  if (NOT ANDROID) # XXX i#1874: get working on Android: just output order?!?
    tobuild(linux.fork linux/fork.c)
  endif ()
  tobuild(linux.fork-sleep linux/fork-sleep.c)
  if (X86)
    # i#1537: test MSR for fs/gs in fork
    torunonly(linux.fork-MSR linux.fork linux/fork.c
      "-vm_base 0x100000000 -no_vm_base_near_app" "")
  endif ()

  tobuild(linux.infinite linux/infinite.c)
  tobuild(linux.longjmp linux/longjmp.c)
  if (NOT APPLE)
    tobuild(linux.prctl linux/prctl.c)
  endif ()
  tobuild(linux.mmap linux/mmap.c)
  tobuild(linux.signal0000 linux/signal0000.c)
  tobuild(linux.signal0001 linux/signal0001.c)
  tobuild(linux.signal0010 linux/signal0010.c)
  tobuild(linux.signal0011 linux/signal0011.c)
  tobuild(linux.signal0100 linux/signal0100.c)
  tobuild(linux.signal0101 linux/signal0101.c)
  tobuild(linux.signal0110 linux/signal0110.c)
  tobuild(linux.signal0111 linux/signal0111.c)
  tobuild(linux.signal1000 linux/signal1000.c)
  tobuild(linux.signal1001 linux/signal1001.c)
  tobuild(linux.signal1010 linux/signal1010.c)
  tobuild(linux.signal1011 linux/signal1011.c)
  tobuild(linux.signal1100 linux/signal1100.c)
  tobuild(linux.signal1101 linux/signal1101.c)
  tobuild(linux.signal1110 linux/signal1110.c)
  tobuild(linux.signal1111 linux/signal1111.c)
  tobuild(linux.sigplain000 linux/sigplain000.c)
  tobuild(linux.sigplain001 linux/sigplain001.c)
  tobuild(linux.sigplain010 linux/sigplain010.c)
  tobuild(linux.sigplain011 linux/sigplain011.c)
  tobuild(linux.sigplain100 linux/sigplain100.c)
  tobuild(linux.sigplain101 linux/sigplain101.c)
  tobuild(linux.sigplain110 linux/sigplain110.c)
  tobuild(linux.sigplain111 linux/sigplain111.c)
  tobuild(linux.sigaction   linux/sigaction.c)
  if (LINUX)
    tobuild(linux.syscall_pwait linux/syscall_pwait.cpp)
    link_with_pthread(linux.syscall_pwait)
  endif ()
  if (LINUX AND NOT ANDROID) # Only tests RT sigaction which is not supported on Android.
    tobuild(linux.sigaction_nosignals linux/sigaction_nosignals.c)
  endif ()
  # FIXME i#1551, i#1569: port asm to ARM and AArch64
  # FIXME i#58: port test to MacOS
  if (NOT ARM AND NOT AARCH64 AND NOT APPLE)
    tobuild(linux.sigcontext linux/sigcontext.c)
    if (proc_supports_avx512)
      append_property_string(TARGET linux.sigcontext COMPILE_FLAGS "${CFLAGS_AVX512}")
      set(linux.sigcontext_runavx512 1)
      if (CLANG)
        append_property_string(TARGET linux.sigcontext COMPILE_FLAGS
          "-mllvm -x86-use-vzeroupper=0")
      else ()
        append_property_string(TARGET linux.sigcontext COMPILE_FLAGS
          "-mno-vzeroupper")
      endif ()
    elseif (proc_supports_avx)
      append_property_string(TARGET linux.sigcontext COMPILE_FLAGS "${CFLAGS_AVX}")
      set(linux.sigcontext_runavx 1)
    endif ()
  endif ()
  if (NOT APPLE)
    tobuild(linux.thread linux/thread.c)
    tobuild(linux.threadexit linux/threadexit.c)
    if (NOT ANDROID)
      tobuild(linux.threadexit2 linux/threadexit2.c) # XXX i#1874: hangs on Android
      tobuild(linux.signalfd linux/signalfd.c) # XXX i#1874: fails natively on Android
    endif ()
  endif ()
  # i#784: test app behavior on alarm
  tobuild(linux.alarm linux/alarm.c)
  # XXX i#2043: enable for A64 once append_fcache_enter_prologue() is finished.
  if (NOT APPLE AND NOT ANDROID AND NOT AARCH64) # Test uses Linux-specific timer code.
    tobuild(linux.signal_race linux/signal_race.c)
    target_link_libraries(linux.signal_race rt)
    tobuild(linux.signal_racesys linux/signal_racesys.c)
    target_link_libraries(linux.signal_racesys rt)
  endif ()
  tobuild(linux.bad-signal-stack linux/bad-signal-stack.c)

  # i#1145: test re-starting syscalls, both inlined and from dispatch
  tobuild(linux.eintr linux/eintr.c)
  link_with_pthread(linux.eintr)
  torunonly(linux.eintr-noinline linux.eintr linux/eintr.c "-no_ignore_syscalls" "")

  if (NOT ANDROID) # XXX i#1874: get working on Android
    tobuild(linux.sigsuspend linux/sigsuspend.c)
    link_with_pthread(linux.sigsuspend)

    tobuild(linux.signest linux/signest.c)
    link_with_pthread(linux.signest)

    if (UNIX)
      if (X64)
        # XXX i#3307: add Windows test.
        tobuild_ops(linux.mangle_asynch linux/mangle_asynch.c "-vm_base 0x100000000 -no_vm_base_near_app" "")
        target_include_directories(linux.mangle_asynch PRIVATE
          ${CMAKE_CURRENT_SOURCE_DIR}/linux)
        link_with_pthread(linux.mangle_asynch)
      endif ()
    endif ()
  endif ()

  # We pass -native_exec_list which causes us to call strcasecmp in libc,
  # thereby exercising on our ability to copy libc's TLS data.
  tobuild_ops(linux.app_tls linux/app_tls.c "-native_exec_list libfoo.so" "")

  if (NOT ANDROID) # XXX i#1874: get working on Android
    tobuild_ops(linux.readlink linux/readlink.c "-early_inject" "exec")
  endif ()

  if (NOT ANDROID) # FIXME i#1874: failing on Android
    # Test collision with DR's preferred base
    tobuild(linux.fib-conflict common/fib.c)
    set_preferred_base_start_and_end(linux.fib-conflict ${preferred_base} OFF)
    # i#1227: test 2-stage loader
    torunonly(linux.fib-conflict-early linux.fib-conflict common/fib.c "-early_inject" "")
  endif ()

  # Test fully static executables, which we only support with early injection
  # or static DR.
  # XXX i#1874: get working on Android
  if (NOT APPLE AND NOT ANDROID) # XXX i#1285: implement private loader on MacOS
    set(fib_static_ops "-early_inject")
    tobuild_ops(linux.fib-static common/fib.c "${fib_static_ops}" "")
    append_property_string(TARGET linux.fib-static LINK_FLAGS
      # The default value of CMAKE_SHARED_LIBRARY_LINK_C_FLAGS has -rdynamic,
      # which doesn't play well with clang and -static.  Adding
      # --no-export-dynamic avoids the problem.
      "-static -Wl,--no-export-dynamic")
  endif ()
  # Test position independent executables.
  # FIXME i#1001: fib-pie fails with -early_inject.
  tobuild(linux.fib-pie common/fib.c)
  append_property_string(TARGET linux.fib-pie COMPILE_FLAGS "-fPIE")
  append_property_string(TARGET linux.fib-pie LINK_FLAGS "-pie")

  # FIXME i#125: bugs in these, were disabled in the past
  tobuild_ops(linux.vfork linux/vfork.c "" "${execve-sub-path}")
  #tobuild(linux.vfork-fib linux/vfork-fib.c)

  # runs of other builds with custom DR options
  torunonly(linux.thread-reset linux.thread linux/thread.c
    "-enable_reset -reset_at_fragment_count 100" "")
  torunonly(linux.clone-reset linux.clone linux/clone.c
    "-enable_reset -reset_at_fragment_count 100" "")
  tobuild(pthreads.pthreads pthreads/pthreads.c)
  tobuild(pthreads.pthreads_exit pthreads/pthreads_exit.c)
  tobuild(pthreads.ptsig pthreads/ptsig.c)
  if (NOT ANDROID) # FIXME i#1874: failing on Android
    # XXX i#951: pthreads_fork reports leaks on occasion so we mark it FLAKY
    tobuild(pthreads.pthreads_fork_FLAKY pthreads/pthreads_fork.c)
  endif ()

  # Clang will likely never support gcc nested functions:
  # http://llvm.org/PR9206
  if (NOT CMAKE_COMPILER_IS_CLANG)
    if (NOT X64 AND NOT ARM) # FIXME i#1551: port asm to ARM
      # FIXME i#16: these tests need to be fixed to compile for x64
      tobuild(security-linux.stacktest security-linux/stacktest.c)
      tochcon(security-linux.stacktest execmem_exec_t)
      mark_execstack(security-linux.stacktest)
    endif (NOT X64 AND NOT ARM)
    if (NOT ARM) # FIXME i#1551: signal TLS on ARM
      tobuild(security-linux.trampoline security-linux/trampoline.c)
    endif (NOT ARM)
  endif (NOT CMAKE_COMPILER_IS_CLANG)

  # this app is used in nudge tests
  # XXX: should all these infloop tests be made cross-platform?
  # or rely on runall tests that run calc covering this on Windows?
  if (NOT ANDROID) # XXX i#1874: add support for running this on Android
    add_exe(linux.infloop linux/infloop.c)
    torunonly(linux.reset linux/infloop linux/reset.runall "-enable_reset" "-v")
  endif ()
  if (NOT X64 AND NOT ARM) # FIXME i#1551: add coarse-grain ARM support
    # XXX: 64-bit support not quite there yet
    torunonly(linux.freeze_FLAKY linux/infloop linux/freeze.runall
      "-coarse_units -coarse_enable_freeze" "-v")
  endif (NOT X64 AND NOT ARM)

  # persistent cache nudge tests with shared cache
  file(MAKE_DIRECTORY "${PCACHE_DIR}")
  file(MAKE_DIRECTORY "${PCACHE_SHARED_DIR}")
  if (NOT X64 AND NOT ARM) # FIXME i#1551: add coarse-grain ARM support
    # XXX: 64-bit support not quite there yet
    torunonly(linux.persist_FLAKY linux/infloop linux/persist.runall
      "-coarse_units -coarse_split_calls -coarse_enable_freeze -coarse_freeze_min_size 0 -no_persist_per_user -no_validate_owner_dir" "-v")
    torunonly(linux.persist-use_FLAKY linux/infloop linux/persist-use.runall
      "-use_persisted -coarse_units -coarse_split_calls -no_persist_per_user -no_validate_owner_dir" "-v")
  endif (NOT X64 AND NOT ARM)
  # when running tests in parallel: have to generate pcaches first
  set(linux.persist-use_FLAKY_depends linux.persist_FLAKY)

  if (LINUX AND X86 AND X64 AND HAVE_RSEQ)
    # The rseq kernel feature is Linux-only.
    # TODO i#2350: Port the assembly in the test to 32-bit, ARM, AArch64.
    tobuild(linux.rseq linux/rseq.c)
    # Test the other sections.  Unfortunately we need a separate binary for each.
    tobuild(linux.rseq_table linux/rseq.c)
    append_property_string(TARGET linux.rseq_table
      COMPILE_FLAGS "-DRSEQ_TEST_USE_OLD_SECTION_NAME")
    tobuild(linux.rseq_noarray linux/rseq.c)
    append_property_string(TARGET linux.rseq_noarray
      COMPILE_FLAGS "-DRSEQ_TEST_USE_NO_ARRAY")
    # Test attaching, which has a separate lazy rseq check.
    tobuild_api(api.rseq linux/rseq.c "" "" OFF OFF)
    link_with_pthread(api.rseq)
    append_property_string(TARGET api.rseq COMPILE_FLAGS "-DRSEQ_TEST_ATTACH")
    # Test non-compliant code with our workaround flag.
    tobuild_ops(linux.rseq_disable linux/rseq_disable.c "-disable_rseq" "")
  endif ()
else (UNIX)
  add_exe(win32.infloop win32/infloop.c)
  if (VPS)
    # too flaky across platforms so we limit to VPS only: not too useful
    # for other than testing our ASLR anyway
    tobuild(win32.aslr-dll win32/aslr-dll.c)
  endif (VPS)
  tobuild(win32.callback win32/callback.c)
  tobuild(win32.crtprcs win32/crtprcs.c)
  if (X64)
    # regression test for in-progress earliest injection feature
    # XXX i#234: once have wow64 support run on 32-bit
    torunonly(win32.crtprcs-earliest win32.crtprcs win32/crtprcs.c
      "-early_inject_map -early_inject_location 5" "")
  endif (X64)

  tobuild_dll(win32.delaybind win32/delaybind.c "")
  append_link_flags(win32.delaybind "/delayload:win32.delaybind.dll.dll /delay:unload")
  tobind(win32.delaybind)
  tobind(win32.delaybind.dll)

  tobuild_dll(win32.dll win32/dll.c "")
  tobuild(win32.fiber-rac win32/fiber-rac.c)
  tobuild(win32.finally win32/finally.c)

  tobuild_dll(win32.multisec win32/multisec.c "")
  # On Win8+ loading via 8.3 name doesn't fool the loader, so we make a copy.
  DynamoRIO_get_full_path(multisec_path win32.multisec.dll "${location_suffix}")
  add_custom_command(TARGET win32.multisec.dll POST_BUILD
    COMMAND ${CMAKE_COMMAND} ARGS -E copy ${multisec_path}
    ${CMAKE_RUNTIME_OUTPUT_DIRECTORY}/win32.multisec2.dll.dll VERBATIM)

  tobuild_dll(win32.nativeterminate win32/nativeterminate.c
    "-native_exec_list nativeterminate.dll.dll")
  # FIXME i#192: oomtest ends up killing parent shell: investigate, fix, re-enable!
  #tobuild(win32.oomtest win32/oomtest.c)
  if (TEST_SUITE) # failing on win7 (i#422) so run only in suite
    # Keep exe name same, is checked in DR.
    add_exe(win32.partial_map win32/partial_map.c)
    torunonly(win32.partial_map_FLAKY win32.partial_map win32/partial_map.c "" "")
  endif (TEST_SUITE)
  tobuild(win32.protect-datasec win32/protect-datasec.c)

  tobuild_dll(win32.rebased win32/rebased.c "")
  # On Win8+ loading via 8.3 name doesn't fool the loader, so we make a copy.
  DynamoRIO_get_full_path(rebased_path win32.rebased.dll "${location_suffix}")
  add_custom_command(TARGET win32.rebased.dll POST_BUILD
    COMMAND ${CMAKE_COMMAND} ARGS -E copy ${rebased_path}
    ${CMAKE_RUNTIME_OUTPUT_DIRECTORY}/win32.rebased2.dll.dll VERBATIM)

  # Memory usage does go up a bit with reloading due to traces so we disable traces.
  tobuild_dll(win32.reload win32/reload.c "-disable_traces")

  tobuild_dll(win32.reload-newaddr win32/reload-newaddr.c "")
  # FIXME i#267: fix curiosities and re-enable
  #tobuild_dll(win32.reload-race win32/reload-race.c "")

  tobuild_dll(win32.section-max win32/section-max.c "")

  tobuild(win32.suspend win32/suspend.c)
  tobuild(win32.threadchurn win32/threadchurn.c)
  if (TEST_SUITE) # occasionally fails so run only in suite
    tobuild(win32.threadexit_FLAKY win32/threadexit.c)
  endif (TEST_SUITE)
  # PR 215238 covers re-enabling threadinjection
  #tobuild(win32.threadinjection win32/threadinjection.c)
  # FIXME i#125: debugger test was disabled in past: not sure why
  #tobuild(win32.debugger win32/debugger.c)
  tobuild(win32.virtualfree win32/virtualfree.c)
  tobuild(win32.virtualreserve win32/virtualreserve.c)
  tobuild(win32.winapc win32/winapc.c)
  tobuild(win32.winthread win32/winthread.c)
  tobuild(security-win32.apc-shellcode security-win32/apc-shellcode.c)
  tobuild(security-win32.except-int2d security-win32/except-int2d.c)
  tobuild(security-win32.except-guard security-win32/except-guard.c)
  tobuild(security-win32.thread-setcontext security-win32/thread-setcontext.c)
  tobuild(security-win32.singlestep security-win32/singlestep.c)
  if (NOT X64)
    # 32-bit limitation is test only
    # to get a test on x64, we should find a way to set debug registers
    tobuild(security-win32.except-debugreg security-win32/except-debugreg.c)
  endif (NOT X64)

  tobuild(win32.threadterm win32/threadterm.c)

  tobuild_dll(win32.earlythread win32/earlythread.c "")

  if (NOT X64)
    # FIXME i#16: these tests need to be fixed to compile for x64

    # fpe compiles, but pops up an unhandled exception box
    tobuild(win32.fpe win32/fpe.c)

    tobuild(win32.except win32/except.c)
    # Debug libc seems to mess up the test.
    use_MT_not_MTd(win32/except.c)
    tobuild(win32.getthreadcontext win32/getthreadcontext.c)
    tobuild_dll(win32.hookerfirst win32/hookerfirst.c
      "-handle_ntdll_modify 1 -native_exec_hook_conflict 1")
    tobuild(win32.hooker-secur32 win32/hooker-secur32.c)
    tobuild(win32.rsbtest win32/rsbtest.c)
    tobuild(win32.setcxtsyscall win32/setcxtsyscall.c)
    tobuild(win32.setthreadcontext win32/setthreadcontext.c)
    tobuild(win32.tls win32/tls.c)

    tobuild_dll(security-win32.aslr-ind security-win32/aslr-ind.c "")
    if (TEST_SUITE) # fails non-det so run only in suite
      tobuild(security-win32.codemod-threads_FLAKY security-win32/codemod-threads.c)
    endif (TEST_SUITE)

    # we tweak cflags in set_cflags() rather than passing extra param all
    # the way through: adding helper func layers gets awkward w/ PARENT_SCOPE
    tobuild(security-win32.except-execution security-win32/except-execution.c)
    # we match exe addresses in output so no ASLR
    append_link_flags(security-win32.except-execution "/dynamicbase:no")

    tobuild(security-win32.except-thread security-win32/except-thread.c)
    tobuild(security-win32.gbop-test security-win32/gbop-test.c)

    if (TEST_SUITE) # fails non-det so run only in suite
      tobuild(security-win32.hooker_FLAKY security-win32/hooker.c)
    endif (TEST_SUITE)
    tobuild_ops(security-win32.hooker-ntdll security-win32/hooker-ntdll.c
      "-handle_ntdll_modify 1" "")
    tobuild(security-win32.indexisting security-win32/indexisting.c)
    tobuild(security-win32.patterns security-win32/patterns.c)
    tobuild(security-win32.ret-SEH security-win32/ret-SEH.c)
  endif (NOT X64)

  tobuild(security-win32.sd_tester security-win32/sd_tester.c)
  tobuild(security-win32.sec-adata security-win32/sec-adata.c)

  # FIXME: getting warnings from pragmas in src code:
  #   secalign-fixed.dll.c.obj : warning LNK4229: invalid directive '/fixed' encountered; ignored
  #  secalign-fixed.dll.c.obj : warning LNK4229: invalid directive '/driver' encountered; ignored
  #  section-max.dll.c.obj : warning LNK4229: invalid directive '/driver' encountered; ignored
  #  sec-xdata.dll.c.obj : warning LNK4078: multiple '.xdata' sections found with different attributes (C0500040)
  # I checked secalign-fixed.dll.dll and it does have 0x2000 alignment and has
  # no relocations, so not sure what the warnings imply.  Did not check the others.
  tobuild_dll(security-win32.secalign-fixed security-win32/secalign-fixed.c "")
  append_link_flags(security-win32.secalign-fixed.dll "/dynamicbase:no /fixed")

  tobuild_dll(security-win32.sec-fixed security-win32/sec-fixed.c "")
  append_link_flags(security-win32.sec-fixed.dll "/dynamicbase:no /fixed")

  tobuild_dll(security-win32.sec-xdata security-win32/sec-xdata.c "")

  # PR 209235 covers re-enabling selfmod-threads
  #tobuild(security-win32.selfmod-threads security-win32/selfmod-threads.c)
  tobuild(security-win32.TestNTFlush security-win32/TestNTFlush.c)

  # FIXME: enable once have .runall support
  #tobuild_runall(runall.calc-detach runall/calc-detach.runall "")
  #if (CLIENT_INTERFACE)
  #  tobuild_runall(runall.calc-freeze runall/calc-freeze.runall
  #    # xref PR 226578 which tracks incompatibility between probe_api & pcaches
  #    "-coarse_enable_freeze -no_probe_api")
  #else (CLIENT_INTERFACE)
  #  tobuild_runall(runall.calc-freeze runall/calc-freeze.runall
  #    "-coarse_enable_freeze")
  #endif (CLIENT_INTERFACE)
  #tobuild_runall(runall.calc-hotp runall/calc-hotp.runall "")
  #tobuild_runall(runall.calc-persist runall/calc-persist.runall
  #  "-coarse_enable_freeze -use_persisted -no_probe_api")
  #tobuild_runall(runall.calc-reset runall/calc-reset.runall "")
  #tobuild_runall(runall.calc runall/calc.runall "")
  #tobuild_runall(runall.detach_test runall/detach_test.runall "")
  ## case 9423 covers re-enabling
  ##tobuild_runall(runall.earlythread runall/earlythread.runall "")
  #tobuild_runall(runall.initapc runall/initapc.runall "")
  #tobuild_runall(runall.notepad runall/notepad.runall "")
  #tobuild_runall(runall.preunload runall/preunload.runall "")
  #tobuild_runall(runall.processchain runall/processchain.runall "")

  tobuild_csharp(win32.dotnet win32/dotnet.cs)

  # Cross-arch mixedmode/x86_to_x64 test: can only be done via a suite of tests that
  # build both 32-bit and 64-bit.  We have 32-bit just build, and
  # 64-bit then builds and runs both directions.
  #
  # XXX: alternative of cmake cross-compilation support really
  # requires a separate config anyway; to build 32-bit in 64-bit build
  # dir would require manual build rules.  Not difficult, just a
  # little messy.
  #
  # We support setting TEST_32BIT_PATH manually in a 64-bit build.
  # We go ahead and build in any 32-bit build dir to make that easier.
  #
  # XXX: currently early injection doesn't work for pre-Vista WOW64, where
  # w/ these options the child will end up native and the test will pass (!).
  # For now we assume injection succeeds on Vista+ and that the test thus
  # actually tests mixed-mode, until we've got early/earliest injection working
  # everywhere (xref i#381, i#234, i#803).
  #
  # XXX i#829: mixed-mode stubs and abs far jmps require -heap_in_lower_4GB
  if (TEST_SUITE OR TEST_32BIT_PATH OR NOT X64)
    if (X64)
      # XXX i#1636: the earliest injection tests below seem to have the child
      # native.  Until we figure out what's up I'm at least adding this test
      # which does inject into the child:
      torunonly(win32.mixedmode_late
        ${MAIN_RUNTIME_OUTPUT_DIRECTORY}/create_process.exe
        win32/mixedmode.c
        "-early_inject -heap_in_lower_4GB -reachable_heap"
        "${TEST_32BIT_PATH}/win32.mixedmode.exe;mixedmode")
      torunonly(win32.mixedmode
        ${MAIN_RUNTIME_OUTPUT_DIRECTORY}/create_process.exe
        win32/mixedmode.c
        "-early_inject_map -early_inject_location 5 -heap_in_lower_4GB -reachable_heap"
        "${TEST_32BIT_PATH}/win32.mixedmode.exe;mixedmode")
      # i#1494: Trace creation should be disabled for -x86_to_x64.
      # We did not use -disable_traces here to check if trace creation is
      # disabled automatically.
      torunonly(win32.x86_to_x64
        ${MAIN_RUNTIME_OUTPUT_DIRECTORY}/create_process.exe
        win32/mixedmode.c
        "-early_inject_map -early_inject_location 5 -heap_in_lower_4GB -reachable_heap -x86_to_x64"
        "${TEST_32BIT_PATH}/win32.mixedmode.exe;x86_to_x64")
      torunonly(win32.x86_to_x64_ibl_opt
        ${MAIN_RUNTIME_OUTPUT_DIRECTORY}/create_process.exe
        win32/mixedmode.c
        "-early_inject_map -early_inject_location 5 -heap_in_lower_4GB -reachable_heap -x86_to_x64 -x86_to_x64_ibl_opt"
        "${TEST_32BIT_PATH}/win32.mixedmode.exe;x86_to_x64")
    else (X64)
      add_exe(win32.mixedmode win32/mixedmode.c)
    endif (X64)
  endif (TEST_SUITE OR TEST_32BIT_PATH OR NOT X64)

endif (UNIX)

tobuild(security-common.codemod security-common/codemod.c)
tochcon(security-common.codemod execmem_exec_t)
mark_execstack(security-common.codemod)
if (X86) # FIXME i#1551, i#1569: port asm to ARM and AArch64
  # FIXME i#1308, i#2216: fails non-deterministically on Travis
  set(decode_bad_stack_name security-common.decode-bad-stack_FLAKY)
  tobuild(${decode_bad_stack_name} security-common/decode-bad-stack.c)
  tochcon(${decode_bad_stack_name} execmem_exec_t)
  mark_execstack(${decode_bad_stack_name})
  tobuild(security-common.retexisting security-common/retexisting.c)
endif (X86)
if (VPS) # relies on being aborted on .B violation
  tobuild(security-common.jmp_from_trace security-common/jmp_from_trace.c)
  tochcon(security-common.jmp_from_trace textrel_shlib_t)
endif (VPS)
tobuild(security-common.ret_noncall_trace security-common/ret_noncall_trace.c)
if (NOT ARM) # FIXME i#1551: fix bugs on ARM
  # FIXME i#1423: somehow when built with VS2013 x64 you can't catch a fault on
  # jumping to an invalid address!  For now we disable for VS2013 x64.
  # It also seems to fail on win8 x64 with VS2012.
  if (UNIX OR NOT X64 OR CMAKE_C_COMPILER_VERSION VERSION_LESS 17.0)
    tobuild(security-common.retnonexisting security-common/retnonexisting.c)
  endif ()
endif (NOT ARM)
if (X86) # FIXME i#1551, i#1569: port asm to ARM and AArch64
  tobuild(security-common.selfmod2 security-common/selfmod2.c)
  tochcon(security-common.selfmod2 textrel_shlib_t)
  if (NOT APPLE) # XXX i#58: port test to MacOS
    tobuild(security-common.selfmod-big security-common/selfmod-big.c)
    tochcon(security-common.selfmod-big textrel_shlib_t)
  endif ()
  tobuild(security-common.selfmod security-common/selfmod.c)
  tochcon(security-common.selfmod textrel_shlib_t)
  if (NOT X64 AND NOT APPLE) # XXX i#58: port test to MacOS
    # FIXME i#125
    tobuild(security-common.vbjmp-rac-test security-common/vbjmp-rac-test.c)
  endif ()
endif (X86)
if (X64 AND NOT AARCH64) # FIXME i#1569: get working on AArch64
  # Reachability tests

  # Floating DR lib.  We'd have to build a 2nd dynamorio.dll on Windows so
  # we only test on Linux for now.
  if (UNIX)
    torunonly(float_DR security-common.selfmod security-common/selfmod.c "" "")
    set(float_DR_env "LD_USE_LOAD_BIAS=0")
    if (CLIENT_INTERFACE)
      torunonly_ci(client.float_DR security-common.selfmod
        client.dr_options.dll security-common/selfmod.c
        # I picked dr_options b/c it has no output, but it requires all these ops:
        "" "-native_exec_list foo.dll,bar.dll -opt_cleancall 3 -thread_private" "")
      set(client.float_DR_env "LD_USE_LOAD_BIAS=0")
    endif ()
  endif (UNIX)

  # Floating vmbase.  Risky to just pick this hardcoded address: any better ideas?
  torunonly(float_vmbase security-common.selfmod security-common/selfmod.c
    "-vm_base 0x30000000000 -no_vm_base_near_app" "")
  if (CLIENT_INTERFACE)
    torunonly_ci(client.float_vmbase security-common.selfmod
      client.dr_options.dll security-common/selfmod.c
      # I picked dr_options b/c it has no output, but it requires
      # -thread_private:
      "" "-native_exec_list foo.dll,bar.dll -opt_cleancall 3 -thread_private -vm_base 0x30000000000 -no_vm_base_near_app"
      "")
    if (UNIX)
      # Test client with PIE w/ default options
      torunonly_ci(client.float_vmbase_PIE linux.fib-pie
        client.dr_options.dll common/fib.c
        # I picked dr_options b/c it has no output, but it requires
        # -thread_private:
        "" "-native_exec_list foo.dll,bar.dll -opt_cleancall 3 -thread_private" "")
    endif (UNIX)
  endif (CLIENT_INTERFACE)
  torunonly(low4GB security-common.selfmod security-common/selfmod.c
    "-heap_in_lower_4GB -reachable_heap" "")
endif (X64 AND NOT AARCH64)

tobuild("security-common.TestAllocWE" security-common/TestAllocWE.c)

# XXX i#1874: get working on Android
# FIXME i#1569: get working on AArch64
if (NOT ANDROID)
  set (TestMemProtChg "security-common.TestMemProtChg")
  if (UNIX)  # i#387: Still has issues with proc maps on some kernels.
    set (TestMemProtChg "${TestMemProtChg}_FLAKY")
  endif (UNIX)
  tobuild("${TestMemProtChg}" security-common/TestMemProtChg.c)
  tochcon("${TestMemProtChg}" wine_exec_t)
  mark_execstack("${TestMemProtChg}")
endif ()

if (vera++_FOUND)
  file(READ "${PROJECT_SOURCE_DIR}/make/style_checks/style_test.templatex" vera_regex)
  add_test(vera ${VERA++_EXECUTABLE} --root "${PROJECT_SOURCE_DIR}/make/style_checks"
    --error "${PROJECT_SOURCE_DIR}/make/style_checks/style_test.c")
  set_tests_properties(vera PROPERTIES PASS_REGULAR_EXPRESSION "${vera_regex}")
endif ()

###########################################################################

# We'll want the latest CTest (2.6.4) so we can use the -W parameter
# for wider test name fields as ours include the runtime options and
# app name.

function(ops2testprefix prefix ops)
  string(REGEX REPLACE " [^-][^ ]*" "" name "${ops}")
  string(REGEX REPLACE " +-" "," name "${name}")
  string(REGEX REPLACE "^-" "" name "${name}")
  string(STRIP "${name}" name)
  # want it grouped by run, not by test, and it auto-alpha-sorts
  set(${prefix} "${name}|" PARENT_SCOPE)
endfunction(ops2testprefix)

function(run2testname testname ops test)
  ops2testprefix(prefix "${ops}")
  # want it grouped by run, not by test, and it auto-alpha-sorts
  set(${testname} "${prefix}${test}" PARENT_SCOPE)
endfunction(run2testname)

function(is_test_enabled_by_name output name regex)
  set(enabled OFF)
  if (NOT SKIP_FLAKY_TESTS OR NOT "${name}" MATCHES "_FLAKY")
    if (NOT regex OR "${name}" MATCHES "${regex}")
      set(enabled ON)
    endif ()
  endif ()
  set(${output} ${enabled} PARENT_SCOPE)
endfunction ()

foreach (run ${run_list})
  set(enabled OFF)

  string(REGEX MATCHALL "^SHORT::" is_short "${run}")
  string(REGEX REPLACE "^SHORT::" "" run "${run}")
  if (is_short OR TEST_LONG)
    set(enabled ON)
  endif (is_short OR TEST_LONG)

  string(REGEX MATCHALL "^DEBUG::" is_debug "${run}")
  string(REGEX REPLACE "^DEBUG::" "" run "${run}")
  if (is_debug AND NOT DEBUG)
    set(enabled OFF)
  endif (is_debug AND NOT DEBUG)

  string(REGEX MATCHALL "^X86::" is_x86 "${run}")
  string(REGEX REPLACE "^X86::" "" run "${run}")
  if (is_x86 AND NOT X86)
    set(enabled OFF)
  endif ()

  string(REGEX MATCHALL "^X64::" is_x64 "${run}")
  string(REGEX REPLACE "^X64::" "" run "${run}")
  if (is_x64 AND NOT X64)
    set(enabled OFF)
  endif ()

  string(REGEX MATCHALL "^WIN::" is_win "${run}")
  string(REGEX REPLACE "^WIN::" "" run "${run}")
  if (is_win AND UNIX)
    set(enabled OFF)
  endif (is_win AND UNIX)

  string(REGEX MATCHALL "^LIN::" is_lin "${run}")
  string(REGEX REPLACE "^LIN::" "" run "${run}")
  if (is_lin AND WIN32)
    set(enabled OFF)
  endif (is_lin AND WIN32)

  if (enabled)

    string(REGEX MATCHALL "^ONLY::.*::" regex "${run}")
    string(REGEX REPLACE "^ONLY::.*::" "" run "${run}")
    string(REGEX REPLACE "^ONLY::(.*)::" "\\1" regex "${regex}")

    if (NOT is_short)
      # FIXME i#1807: fix the failing long suite tests so we can enable them once again
      # in our nightly regression runs.  For now we disable the extra tests (but
      # we leave the extra builds selected in runsuite.cmake) by throttling
      # all long tests to only run ^common.
      set(regex "^common")
    endif ()

    ops2testprefix(prefix "${run}")
    list(FIND prior_prefixes "${prefix}" index)
    if (${index} EQUAL -1)
      list(APPEND prior_prefixes "${prefix}")
    endif ()
    foreach (test ${testlist_normal})
      is_test_enabled_by_name(name_ok ${test} "${regex}")
      if (name_ok)
        run2testname(test_name "${run}" ${test})
        torun_normal("${test_name}" ${test} "${run}")
      endif ()
    endforeach (test)
    foreach (test ${testlist_ci})
      is_test_enabled_by_name(name_ok ${test} "${regex}")
      if (name_ok)
        run2testname(test_name "${run}" ${test})
        torun_ci("${test_name}" ${test} "${run}")
      endif ()
    endforeach (test)
    foreach (test ${testlist_api})
      is_test_enabled_by_name(name_ok ${test} "${regex}")
      if (name_ok)
        run2testname(test_name "${run}" ${test})
        torun_api("${test_name}" ${test} "${run}")
      endif ()
    endforeach (test)
    foreach (test ${testlist_runall})
      is_test_enabled_by_name(name_ok ${test} "${regex}")
      if (name_ok)
        run2testname(test_name "${run}" ${test})
        torun_runall("${test_name}" ${test} "${run}")
      endif ()
    endforeach (test)

  endif (enabled)
endforeach(run)

if (APPLE)
  # Enable just the quarter of the tests that pass, to get our test suite started
  # on the bot without perturbing all the code above and without disabling tests
  # from the build (all tests build, they just don't all run successfully).
  # FIXME i#1815: fix the failing tests so we can enable the full suite.
  # XXX: can we get this to automatically happen for a local "ctest" w/o
  # the user having to pass "-L OSX"?
  set_tests_properties(
    samples_proj
    code_api|common.broadfun
    code_api|common.decode-bad
    code_api|common.fib
    code_api|common.floatpc
    code_api|common.floatpc_xl8all
    code_api|common.getretaddr
    code_api|libutil.frontend_test
    code_api|linux.exit
    code_api|linux.infinite
    code_api|linux.signal0000
    code_api|linux.signal0010
    code_api|linux.signal0100
    code_api|linux.signal0110
    code_api|linux.sigaction
    code_api|linux.app_tls
    code_api|linux.fib-conflict
    code_api|linux.fib-pie
    code_api|security-common.codemod
    code_api|security-common.retexisting
    code_api|security-common.ret_noncall_trace
    code_api|client.abort
    code_api|client.crashmsg
    code_api|client.count-ctis-noopt
    code_api|client.exception
    code_api|client.timer
    code_api|client.syscall-mod
    code_api|client.cbr-retarget
    code_api|client.truncate
    code_api|client.dr_options
    code_api|client.unregister
    code_api|client.null_instrument
    code_api|client.option_parse
    code_api|client.drcontainers-test
    code_api|client.destructor
    code_api|sample.signal
    code_api|tool.drcpusim.simple
    code_api|tool.drcpusim.cpuid-Prescott
    code_api|tool.drcpusim.cpuid-Presler
    code_api|tool.drcpusim.cpuid-Merom
    code_api|tool.drcpusim.cpuid-Penryn
    code_api|tool.drcpusim.cpuid-Westmere
    code_api|tool.drcpusim.cpuid-Nehalem
    code_api|api.ir
    code_api|api.dis
    code_api|api.ir-static
    code_api|api.drdecode
    PROPERTIES LABELS OSX)
  if (DEBUG) # FIXME i#1806: fails in release
    set_tests_properties(code_api|client.flush PROPERTIES LABELS OSX)
  endif ()
  if (NOT X64)
    set_tests_properties(
      code_api|client.fcache_shift
    code_api|tool.drcpusim.cpuid-Banias
      PROPERTIES LABELS OSX)
  endif ()
endif ()<|MERGE_RESOLUTION|>--- conflicted
+++ resolved
@@ -865,15 +865,10 @@
   endif ()
 endfunction(add_api_exe)
 
-<<<<<<< HEAD
-# macro so the PARENT_SCOPE in torunonly_api will reach caller of this
-macro(tobuild_api test source dr_ops exe_ops use_decoder use_static_DR pass_opts_via_env)
-=======
 # tobuild_api builds an API test which uses the either DR as a dynamic or
 # static library, depending on use_static_DR. It is a macro so the
 # PARENT_SCOPE in torunonly_api will reach caller of this.
-macro(tobuild_api test source dr_ops exe_ops use_decoder use_static_DR)
->>>>>>> f13f57e0
+macro(tobuild_api test source dr_ops exe_ops use_decoder use_static_DR pass_opts_via_env)
   add_api_exe(${test} ${source} ${use_decoder} ${use_static_DR})
   torunonly_api(${test} OFF ${source} "${dr_ops}" "${exe_ops}" ${use_decoder} ${pass_opts_via_env})
 endmacro(tobuild_api)
@@ -1537,14 +1532,7 @@
   endif ()
 endmacro()
 
-<<<<<<< HEAD
-function(torun_normal name test ops)
-  strings2lists(${test} ops)
-  torun("${name}" ${test} ${${test}_source} OFF OFF "${${test}_dr_ops};${ops}"
-    "${${test}_exe_ops}" added OFF)
-=======
 function(set_properties name test myprefix)
->>>>>>> f13f57e0
   if (DEFINED ${test}_depends)
     set_property(TEST ${name} APPEND PROPERTY DEPENDS "${myprefix}${${test}_depends}")
   endif (DEFINED ${test}_depends)
@@ -1562,10 +1550,11 @@
   endif ()
 endfunction ()
 
+
 function(torun_normal name test ops)
   strings2lists(${test} ops)
   torun("${name}" ${test} ${${test}_source} OFF OFF "${${test}_dr_ops};${ops}"
-    "${${test}_exe_ops}" added)
+    "${${test}_exe_ops}" added OFF)
   ops2testprefix(myprefix "${ops}")
   set_properties(${name} ${test} ${myprefix})
 endfunction(torun_normal)
@@ -1802,13 +1791,9 @@
 endif ()
 
 if (CLIENT_INTERFACE AND NOT ANDROID) # XXX i#1874: get working on Android
-<<<<<<< HEAD
-  tobuild_api(libutil.frontend_test libutil/frontend_test.c "" "" OFF OFF OFF)
-=======
   # We don't want to link with DR.  We hack that for now by requesting drdecode so
   # we'll get the arch defs.  XXX: Add a better way!
-  tobuild_api(libutil.frontend_test libutil/frontend_test.c "" "" ON OFF)
->>>>>>> f13f57e0
+  tobuild_api(libutil.frontend_test libutil/frontend_test.c "" "" OFF OFF OFF)
   target_link_libraries(libutil.frontend_test drfrontendlib)
 endif ()
 
@@ -2459,15 +2444,6 @@
   endif (ARM)
 
   if (NOT ARM AND NOT AARCH64) # FIXME i#1551, i#1569: fix bugs on ARM/AArch64
-<<<<<<< HEAD
-    tobuild_api(api.startstop api/startstop.c "" "" OFF OFF OFF)
-    if (NOT ANDROID) # pthreads is inside Bionic on Android
-      target_link_libraries(api.startstop ${libpthread})
-    endif ()
-    tobuild_api(api.detach api/detach.c "" "" OFF OFF OFF)
-    if (NOT ANDROID) # pthreads is inside Bionic on Android
-      target_link_libraries(api.detach ${libpthread})
-=======
     tobuild_api(api.startstop api/startstop.c "" "" OFF OFF)
     link_with_pthread(api.startstop)
     tobuild_api(api.detach api/detach.c "" "" OFF OFF)
@@ -2484,7 +2460,6 @@
         append_property_string(TARGET api.detach_state COMPILE_FLAGS "${CFLAGS_AVX}")
         set(api.detach_state_runavx 1)
       endif ()
->>>>>>> f13f57e0
     endif ()
     if (NOT WIN32) # XXX i#2611: fix for Windows
       if (X64)
@@ -2493,12 +2468,6 @@
         # FIXME i#2694: failing sometimes on 32-bit Linux.
         set(detach_spawn_name api.detach_spawn_FLAKY)
       endif ()
-<<<<<<< HEAD
-      tobuild_api(${detach_spawn_name} api/detach_spawn.c "" "" OFF OFF OFF)
-      if (NOT ANDROID) # pthreads is inside Bionic on Android
-        target_link_libraries(${detach_spawn_name} ${libpthread})
-      endif ()
-=======
       set(detach_spawn_stress_name api.detach_spawn_stress_FLAKY)
       set(detach_spawn_quick_exit_name api.detach_spawn_quick_exit)
       tobuild_api(${detach_spawn_name} api/detach_spawn.c "" "" OFF OFF)
@@ -2507,7 +2476,6 @@
       link_with_pthread(${detach_spawn_stress_name})
       tobuild_api(${detach_spawn_quick_exit_name} api/detach_spawn_quick_exit.c "" "" OFF OFF)
       link_with_pthread(${detach_spawn_quick_exit_name})
->>>>>>> f13f57e0
     endif ()
   endif ()
   # test static decoder library
@@ -2543,14 +2511,10 @@
       # This tests indirect branches between blocks.
       # We use -checklevel 0 to disable the DOCHECK in check_thread_vm_area
       # which makes building 150K bbs very slow.
-<<<<<<< HEAD
-      "-disable_traces -shared_bb_ibt_tables -checklevel 0" "" OFF OFF OFF)
-=======
       set(checklevel "-checklevel 0")
     endif ()
     tobuild_api(api.ibl-stress api/ibl-stress.c
       "-disable_traces -shared_bb_ibt_tables ${checklevel}" "" OFF OFF)
->>>>>>> f13f57e0
     use_DynamoRIO_extension(api.ibl-stress drcontainers)
     link_with_pthread(api.ibl-stress)
     if (WIN32)
@@ -2595,28 +2559,16 @@
     target_link_libraries(api.static_detach ${libmath})
     tobuild_api(api.static_prepop api/static_prepop.c "" "" OFF ON OFF)
     target_link_libraries(api.static_prepop ${libmath})
-<<<<<<< HEAD
-    tobuild_api(api.static_reattach_client_flags api/static_reattach_client_flags.c "" "" OFF ON ON)
-    target_link_libraries(api.static_reattach_client_flags ${libmath})
-    if (NOT WIN32)
-      tobuild_api(api.static_signal api/static_signal.c "" "" OFF ON OFF)
-      target_link_libraries(api.static_signal ${libmath} ${libpthread})
-=======
 
     if (NOT WIN32)
       tobuild_api(api.static_signal api/static_signal.c "" "" OFF ON)
       target_link_libraries(api.static_signal ${libmath})
       link_with_pthread(api.static_signal)
->>>>>>> f13f57e0
       # i#2119: test invoking the app's handler on a DR fault.
       tobuild_api(api.static_crash api/static_crash.c "-unsafe_crash_process" "" OFF ON OFF)
       target_link_libraries(api.static_crash ${libmath})
       # XXX i#2346: add delayed sideline thread exit on Windows
       # FIXME i#297: static_sideline is flaky and sometimes hangs on exit.
-<<<<<<< HEAD
-      tobuild_api(api.static_sideline_FLAKY api/static_sideline.c "" "" OFF ON OFF)
-      target_link_libraries(api.static_sideline_FLAKY ${libmath} ${libpthread})
-=======
       tobuild_api(api.static_sideline_FLAKY api/static_sideline.c "" "" OFF ON)
       target_link_libraries(api.static_sideline_FLAKY ${libmath})
       link_with_pthread(api.static_sideline_FLAKY)
@@ -2645,7 +2597,6 @@
          "static_maps_mixup_novars")
       tobuild_static_nohide_api(api.static_maps_mixup_novars_FLAKY
          api/static_maps_mixup.c "" "" OFF)
->>>>>>> f13f57e0
     endif ()
   endif ()
 
