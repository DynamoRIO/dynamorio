# **********************************************************
# Copyright (c) 2010-2024 Google, Inc.    All rights reserved.
# Copyright (c) 2009-2010 VMware, Inc.    All rights reserved.
# Copyright (c) 2016-2023 ARM Limited.    All rights reserved.
# **********************************************************

# Redistribution and use in source and binary forms, with or without
# modification, are permitted provided that the following conditions are met:
#
# * Redistributions of source code must retain the above copyright notice,
#   this list of conditions and the following disclaimer.
#
# * Redistributions in binary form must reproduce the above copyright notice,
#   this list of conditions and the following disclaimer in the documentation
#   and/or other materials provided with the distribution.
#
# * Neither the name of VMware, Inc. nor the names of its contributors may be
#   used to endorse or promote products derived from this software without
#   specific prior written permission.
#
# THIS SOFTWARE IS PROVIDED BY THE COPYRIGHT HOLDERS AND CONTRIBUTORS "AS IS"
# AND ANY EXPRESS OR IMPLIED WARRANTIES, INCLUDING, BUT NOT LIMITED TO, THE
# IMPLIED WARRANTIES OF MERCHANTABILITY AND FITNESS FOR A PARTICULAR PURPOSE
# ARE DISCLAIMED. IN NO EVENT SHALL VMWARE, INC. OR CONTRIBUTORS BE LIABLE
# FOR ANY DIRECT, INDIRECT, INCIDENTAL, SPECIAL, EXEMPLARY, OR CONSEQUENTIAL
# DAMAGES (INCLUDING, BUT NOT LIMITED TO, PROCUREMENT OF SUBSTITUTE GOODS OR
# SERVICES; LOSS OF USE, DATA, OR PROFITS; OR BUSINESS INTERRUPTION) HOWEVER
# CAUSED AND ON ANY THEORY OF LIABILITY, WHETHER IN CONTRACT, STRICT
# LIABILITY, OR TORT (INCLUDING NEGLIGENCE OR OTHERWISE) ARISING IN ANY WAY
# OUT OF THE USE OF THIS SOFTWARE, EVEN IF ADVISED OF THE POSSIBILITY OF SUCH
# DAMAGE.

# Plan:
# * LONG vs SHORT is configure-time
# * We build all tests at general build time: in future can try
#   ctest --build-and-test
# * "make test" runs the suite of tests for each of a set of runtime options
#   for the current build.  If not running a test suite of multiple builds
#   it runs a full set of tests; otherwise it eliminates some overlapping
#   tests on release or external builds that were run on debug internal.
# * The set of runs is in a list form with qualifiers very similar to the
#   list in suite/runregression, making it easy to change what tests are run
#   and for which builds by each option set.
# * Can set additional options at configure time via TEST_OPTIONS:
#   these are added to every options run.
# * We'll use ctest -S to build each target build config and run tests for each,
#   and optionally submit to dashboard.  Use w/o submit as "make runregression".

# We use target_include_directories() which was added in 2.8.11
cmake_minimum_required(VERSION 3.7)

include(../../make/policies.cmake NO_POLICY_SCOPE)
include(../runsuite_common_pre.cmake) # For _DR_set_VS_bitwidth_env_vars.

option(RUN_LONG_SUITE "run long set of tests")
# We have some tests that need sudo, which is problematic if it requires
# an interactive password.  Thus, we disable unless explicitly turned on.
option(RUN_SUDO_TESTS "run tests that require sudo")
option(SKIP_FLAKY_TESTS "do not run tests named *_FLAKY")
# if TEST_SUITE is off, we disable some flaky tests in order to have all
# tests succeed (i#389).  TEST_SUITE is now a top-level option.
set(TEST_SECONDS "90" CACHE STRING "Test time limit in seconds")
set(TEST_OPTIONS "" CACHE STRING "Extra DynamoRIO options when running tests")
set(TEST_32BIT_PATH "" CACHE STRING "32-bit test bin dir for cross-arch tests")

# FIXME: i#120: .runall support
# FIXME: i#65: add command to run natively
# FIXME: i#111: get .runall tests to run in parallel
#   and use latest cmake for "ctest -j" (and "ctest -W 60")

###########################################################################
# RUNTIME OPTIONS TO TEST

# We embed the set of runs for each test in here as separate tests.
# I considered having this CMakeLists.txt only do one runtime option
# setting, and externally invoke repeatedly, perhaps via an add_test()
# that starts w/ "xx" and runs "ctest -E ^xx" (and could use further
# regexps to select subsets of tests for certain options), but in
# cmake script to set DYNAMORIO_OPTIONS env var: but the sub-ctest's
# results aren't reported at the top level.  Better to have all
# the tests be peers.

if (UNIX)
  set(osname "linux")
else (UNIX)
  set(osname "win32")
endif (UNIX)

# Syntax:
#   [SHORT::][DEBUG::][WIN::|LIN::][ONLY::<regex>::]<DR runtime options>"
# SHORT = perform run for NOT TEST_LONG
# DEBUG = debug-build-only
# WIN = Windows-only
# LIN = Linux-only
# ONLY = only run tests that match regex

# N.B.: if short-suite tests are added to other than the debug-internal-{32,64}
# builds, update runsuite.cmake to build the tests for those builds!

# FIXME i#1807: below, we convert all long suite test subsets to ^common

set(main_run_list
  # our main configuration
  "SHORT::-code_api"
  # no_intercept_all_signals tests.
  # TODO i#5261: Remove this suite when -intercept_all_signals is deprecated.
  "SHORT::LIN::ONLY::sigaction$::-no_code_api -no_intercept_all_signals"
  # sanity check: run single app to make sure these options aren't totally broken
  # i#1575: ARM doesn't yet support -coarse_units
  "SHORT::X86::ONLY::client.events$::-code_api -opt_memory"
  # i#1551: ARM doesn't yet support indcall2direct
  "SHORT::X86::ONLY::client.events$::-code_api -opt_speed"
  # i#1884: ARM doesn't yet support thread_private
  "SHORT::X86::ONLY::client.events$::-code_api -thread_private"
  "SHORT::ONLY::client.events$::-code_api -disable_traces"
  "SHORT::X86::ONLY::client.events$::-code_api -thread_private -disable_traces"
  "SHORT::X86::LIN::ONLY::client.events$::-code_api -no_early_inject" # only early on ARM
  # XXX i#3556: NYI on Windows and Mac (and not supported on 32-bit).
  "SHORT::X64::LIN::ONLY::drcache.*\\.simple$|selfmod2|racesys|reachability|linux.*fork|file_io|loglevel$::-code_api -satisfy_w_xor_x"
  # maybe this should be SHORT as -coarse_units will eventually be the default?
  "X86::-code_api -opt_memory"       # i#1575: ARM -coarse_units NYI
  "X86::-code_api -opt_speed"        # i#1551: ARM indcall2direct NYI
  "X86::-code_api -thread_private"   # i#1884: ARM thread_private NYI
  "-code_api -disable_traces"
  "X86::-code_api -thread_private -disable_traces" # i#1884: ARM thread_private NYI
  # i#1807: -prof_pcs fails on Windows currently.
  "LIN::-prof_pcs"
  "X86::LIN::-prof_pcs -thread_private"                 # i#1884: ARM thread_private NYI
  "X86::LIN::ONLY::^common::-code_api -no_early_inject" # ARM only supports early
  "DEBUG::ONLY::^common::-code_api -loglevel 1"
  "ONLY::^common::-code_api -stack_size 128k"
  "WIN::ONLY::^(runall|client)::-enable_full_api"
  "DEBUG::WIN::ONLY::^(common|client)::-code_api -stack_size 128K -loglevel 1 -no_hide"
  "DEBUG::LIN::ONLY::^(common|client)::-code_api -stack_size 128K -loglevel 1"
  "ONLY::^common::"
  "X86::LIN::ONLY::^${osname}::-code_api -sysenter_is_int80"
  "X86::LIN::ONLY::^${osname}.sig::-max_pending_signals 1"

  # cover -tracedump_* options, just a couple combinations
  # XXX: how up time limit?  Used to have TEST_MINS=5 for tracedump runs.
  "ONLY::^common::-code_api -tracedump_text -tracedump_origins"
  "ONLY::^common::-code_api -tracedump_text -tracedump_origins -syntax_intel"
  "X86::ONLY::^common::-code_api -thread_private -tracedump_binary" # i#1884: ARM NYI
  "ONLY::^common::-code_api -bbdump_tags"

  # make sure we at least sometimes exercise non-default -checklevel
  "DEBUG::ONLY::^common::-checklevel 4"

  # pcache tests: per-user so each app will merge w/ previous, plus merge
  # w/ at-unload persists from earlier -desktop run
  # i#1807: This Windows suite fails currently.
  # "WIN::ONLY::^runall::-desktop -coarse_freeze_at_exit"
  # run again so each must use the merged pcaches
  # FIXME: order is alpha: need unique name sorted next
  # i#1807: This Windows suite fails currently.
  # "WIN::ONLY::^runall::-desktop -coarse_freeze_at_exit"

  # limit on shared cache size
  "ONLY::^(runall|${osname})::-finite_shared_bb_cache -cache_shared_bb_regen 80"
  "ONLY::^(runall|${osname})::-finite_shared_trace_cache -cache_shared_trace_regen 80"
  )

if (CALLPROF AND TEST_SUITE)
  set(run_list "ONLY::^common::")
else ()
  if (TEST_SUITE)
    # We don't redo all tests for internal vs external, but we do for debug vs release
    if (DEBUG OR NOT INTERNAL)
      set(run_list ${main_run_list})
    else ()
      set(run_list "ONLY::^client::-code_api")
    endif ()
  else (TEST_SUITE)
    set(run_list ${main_run_list})
  endif (TEST_SUITE)
endif (CALLPROF AND TEST_SUITE)

# i#4059: Reduce Appveyor time by reducing the # of tests run for 32-bit.
# This assumes that 32-bit Windows is not as important these days.
# We remove some of the less differentiated tests.
# We still run the full set for merges to master.
if (WIN32 AND NOT X64 AND "$ENV{CI_TRIGGER}" STREQUAL "pull_request")
  set(SKIP_LESS_DIFFERENTIATED_TESTS_FOR_PULL_REQUEST ON)
else ()
  set(SKIP_LESS_DIFFERENTIATED_TESTS_FOR_PULL_REQUEST OFF)
endif ()

# i#4800: Run long test suite on push-to-master events.
if (RUN_LONG_SUITE OR ("$ENV{CI_TRIGGER}" STREQUAL "push" AND
                       "$ENV{CI_BRANCH}" STREQUAL "refs/heads/master"))
  set(TEST_LONG ON)
endif ()

###########################################################################
# BUILDING

if (WIN32)
  find_program(BIND_EXECUTABLE bind.exe DOC "path to bind.exe")
  if (BIND_EXECUTABLE)
    message(STATUS "Found bind.exe: ${BIND_EXECUTABLE}")
  else (BIND_EXECUTABLE)
    # else we'll use editbin via link.exe
  endif (BIND_EXECUTABLE)
  mark_as_advanced(BIND_EXECUTABLE)

  # If we up our cmake minimum to 3.8.2 we can use enable_language(CSharp).
  find_program(CSC csc.exe DOC "Path to CSharp compiler csc.exe")
  if (NOT CSC)
    message(STATUS "csc not found: .NET Windows tests will be disabled")
  endif ()

  # if cygwin or mingw gcc is available, we do some extra tests
  find_program(GCC gcc.exe DOC "path to gcc.exe")
  if (NOT GCC)
    message(STATUS "gcc not found: some Windows tests will be disabled")
  else (NOT GCC)
    # check gcc target architecture
    execute_process(COMMAND ${GCC} -dumpmachine
      RESULT_VARIABLE cmd_result
      ERROR_VARIABLE cmd_err
      OUTPUT_VARIABLE cmd_out)
    if (cmd_out MATCHES "x86_64")
      set(GCC_IS64 ON)
    endif ()
    # check cygwin gcc
    if (cmd_out MATCHES "cygwin" OR
        # cmake can't launch gcc.exe as it's a symlink to /etc/alternatives/gcc --
        # we assume this error always means that it's that symlink:
        cmd_result MATCHES "Access is denied")
      set(GCC_IS_CYGWIN ON)
    endif()
  endif (NOT GCC)
else (WIN32)
  # i#215: if SELinux is enabled we'll use chcon to mark tests w/ text relocations
  # to avoid violating SELinux policies.  On Ubuntu, chcon is part of coreutils
  # so it will be there even if SELinux isn't installed or enabled.  If SELinux
  # is not enabled, chcon will give 'Operation not supported'.
  # To find out whether SELinux is enabled, we find and run the selinuxenabled
  # command and look for a zero return code.
  find_program(SEUNIXENABLED selinuxenabled DOC "path to selinuxenabled")
  if (SEUNIXENABLED)
    execute_process(COMMAND ${SEUNIXENABLED}
      RESULT_VARIABLE cmd_result)
    if (NOT cmd_result)
      find_program(CHCON chcon DOC "path to chcon")
      if (CHCON)
        message(STATUS "Detected SELnux: will chcon binaries with text relocations.")
        set(SEUNIXFOUND "yes")
      else (CHCON)
        message(WARNING "SELinux enabled, but chcon command not found.")
      endif (CHCON)
      mark_as_advanced(CHCON)
    endif (NOT cmd_result)
  endif (SEUNIXENABLED)
endif (WIN32)

# put libs in same dir for tests that need to load them
set(MAIN_RUNTIME_OUTPUT_DIRECTORY "${CMAKE_RUNTIME_OUTPUT_DIRECTORY}")
set(MAIN_LIBRARY_OUTPUT_DIRECTORY "${DR_LIBRARY_OUTPUT_DIRECTORY}")
string(REGEX REPLACE "/lib([36])" "/ext/lib\\1"
  EXT_LIBRARY_OUTPUT_DIRECTORY "${MAIN_LIBRARY_OUTPUT_DIRECTORY}")
set(CMAKE_LIBRARY_OUTPUT_DIRECTORY "${CMAKE_CURRENT_BINARY_DIR}/bin")
set(CMAKE_ARCHIVE_OUTPUT_DIRECTORY "${CMAKE_LIBRARY_OUTPUT_DIRECTORY}")
set(CMAKE_RUNTIME_OUTPUT_DIRECTORY "${CMAKE_CURRENT_BINARY_DIR}/bin")
set_per_config_ouput_to_match_single_config()

include_directories(${CMAKE_CURRENT_SOURCE_DIR}) # tools.h
include_directories(${PROJECT_SOURCE_DIR}/core/arch) # asm_defines.asm

if (ANDROID AND NOT ADB)
  find_program(ADB adb)
  if (NOT adb)
    message(STATUS "Failed to find adb: tests expected to fail to run")
  endif ()
endif ()

# FIXME i#98: improve code so can set Wall/W4
if (UNIX)
  string(REGEX REPLACE "-Wall" "" CMAKE_C_FLAGS "${CMAKE_C_FLAGS}")
  # some tests rely on specific "nop;nop" patterns that optimization ruins
  # we should probably move the -O from top level into core/CMakeLists.txt
  #
  # -O3 is selectively re-added to some tests using the add_sve_flags() or
  # optimize() functions
  string(REGEX REPLACE "-O[0-9]? " " " CMAKE_C_FLAGS "${CMAKE_C_FLAGS}")
else (UNIX)
  # W2 is default (we're using W3).  We should also replace
  # all references to unsafe functions (e.g., fopen) and
  # remove /wd4996
  string(REGEX REPLACE "/W4" "/W3" CMAKE_C_FLAGS "${CMAKE_C_FLAGS}")
  # Versions without debug, for over ssh
  string(REGEX REPLACE "/Zi" "" ORIG_C_FLAGS_NODBG "${CMAKE_C_FLAGS}")
  if (RUNNING_OVER_SSH)
    set(CMAKE_C_FLAGS "${ORIG_C_FLAGS_NODBG}")
    string(REGEX REPLACE "/debug" "" CMAKE_SHARED_LINKER_FLAGS
      "${CMAKE_SHARED_LINKER_FLAGS}")
  endif (RUNNING_OVER_SSH)
endif (UNIX)

CHECK_C_COMPILER_FLAG("-no-pie" no_pie_avail)

# To avoid having separate subdirs with separate CMakeLists.txt files,
# we use DynamoRIOConfig.cmake here.  It makes global changes, though.
# We live with those changes on all our tests even though we don't
# need them everywhere for:
# - include_directories
# - link_directories
# We isolate these:
# - CMAKE_C_FLAGS
# We have to be careful to append its changes to target properties
# with changes we want to make, as well.

if (UNIX)
  if (X86)
    if (X64)
      set(ARCH_CFLAGS "-m64")
    else (X64)
      set(ARCH_CFLAGS "-m32")
    endif (X64)
  endif ()
  set(ARCH_LDFLAGS "${ARCH_CFLAGS}")
  set(ARCH_DEBUG "${ARCH_CFLAGS}") # somehow not being propagated so we set here
else (UNIX)
  set(ARCH_CFLAGS "")
  # we don't add /debug here (=> SHARED_LINKER flags) since can't remove
  set(ARCH_LDFLAGS "")
  if (RUNNING_OVER_SSH)
    set(ARCH_DEBUG "")
  else (RUNNING_OVER_SSH)
    # ensure we get proper debugging (i#567)
    set(ARCH_DEBUG "/debug")
  endif (RUNNING_OVER_SSH)
endif (UNIX)

if (NOT DEFINED DynamoRIO_DIR)
  set(DynamoRIO_DIR "${PROJECT_SOURCE_DIR}/../cmake" CACHE PATH
    "DynamoRIO installation's cmake directory")
endif (NOT DEFINED DynamoRIO_DIR)
find_package(DynamoRIO)
if (NOT DynamoRIO_FOUND)
  message(FATAL_ERROR "DynamoRIO package required to build")
endif(NOT DynamoRIO_FOUND)

# Force global changes now, and set ORIG_CMAKE_C_FLAGS
configure_DynamoRIO_global(OFF ON)

# configure_DynamoRIO_global() cleared the absolute flags for us.
# We now use PROPERTIES to set for each test.
# We do want the bitwidth flags for gcc on everything though:
set(CMAKE_C_FLAGS "${ARCH_CFLAGS}")
# DynamoRIOConfig.cmake no longer sets global CMAKE_SHARED_LINKER_FLAGS
# so we no longer need to clear this and we can just add arch:
set(CMAKE_SHARED_LINKER_FLAGS "${CMAKE_SHARED_LINKER_FLAGS} ${ARCH_LDFLAGS}")

# Must be AFTER build/include now that dr_api.h is configured.
# We need this for Windows resources.rc to include globals_shared.h, and
# for tools.c to include drlibc.h.
include_directories(AFTER
  ${PROJECT_SOURCE_DIR}/core/drlibc # drlibc.h
  ${PROJECT_SOURCE_DIR}/core/lib) # c_defines.h

# Since we're including configure.h we do not want any default defines.
# Note that the new DynamoRIOConfig.cmake doesn't set these so we can
# probably remove this line.  We remove from target-specific flags
# from configure_DynamoRIO_* in tobuild_api().
remove_definitions(-DX64 -DLINUX -DWINDOWS -DMACOS -DCLANG -DANDROID)
# If people want perf stress tests they'll have to manually build to avoid
# the NIGHTLY_REGRESSION define
set(test_defs "-DNIGHTLY_REGRESSION -DNOT_DYNAMORIO_CORE")
set(platform_defs "${test_defs}")
if (X64)
  set(platform_defs "${platform_defs} -DX64")
endif (X64)
if (UNIX)
  if (APPLE)
    set(platform_defs "${platform_defs} -DMACOS -DUNIX")
  else (APPLE)
    set(platform_defs "${platform_defs} -DLINUX -DUNIX")
  endif (APPLE)
else (UNIX)
  set(platform_defs "${platform_defs} -DWINDOWS")
endif (UNIX)

##################################################

set(asm_deps
  "${PROJECT_SOURCE_DIR}/core/arch/asm_defines.asm"
  "${PROJECT_BINARY_DIR}/configure.h")
set(asm_defs
  -I "${CMAKE_CURRENT_SOURCE_DIR}" # tools.h
  -I "${CMAKE_CURRENT_SOURCE_DIR}/client-interface" # for drreg-test-shared.h
  -I "${CMAKE_CURRENT_SOURCE_DIR}/api" # for detach_state_shared.h
  -I "${PROJECT_SOURCE_DIR}/core/arch") # asm_defines.asm

# some tests need to link with tools.c and its embedded asm code
set(tools_c ${CMAKE_CURRENT_SOURCE_DIR}/tools.c)
set_source_files_properties(${tools_c} PROPERTIES
  COMPILE_FLAGS "${ORIG_CMAKE_C_FLAGS}")
add_split_asm_target("${tools_c}" tools_asm generate_tools_asm "_asm"
  "${asm_defs}" "${asm_deps}")

add_library(tools STATIC ${tools_c} ${tools_asm})
if (UNIX)
  # We link tools into shared libraries, so it has to be PIC.
  append_property_string(SOURCE ${tools_c} COMPILE_FLAGS "-fPIC")
endif ()
if ("${CMAKE_GENERATOR}" MATCHES "Visual Studio")
  # for correct parallel builds we need a target
  add_dependencies(tools ${generate_tools_asm})
endif ()
target_link_libraries(tools drlibc)

if (WIN32)
  set_source_files_properties(${PROJECT_SOURCE_DIR}/core/win32/resources.rc
    PROPERTIES COMPILE_DEFINITIONS "RC_IS_TEST")
endif (WIN32)

function (set_cflags source)
  if ("${source}" MATCHES "^security-win32/except-execution.c")
    # PR 229292: we want over-ssh and local builds to match the template so
    # we always build w/o pdbs.  We put this check here as it's simpler
    # than passing args all the way through, and needing extra explicit
    # sets for PARENT_SCOPE due to new helper routine layers.
    set(cflags "${ORIG_C_FLAGS_NODBG}")
  else ()
    set(cflags "${ORIG_CMAKE_C_FLAGS}")
  endif ()
  if ("${source}" MATCHES ".cpp$")
    # Our C files need -std=gnu99, but that's an invalid flag for C++.
    # configure_DynamoRIO_global removes unfavorable options for clients,
    # re-adding -std=c++11.
    string(REGEX REPLACE "-std=gnu99" "-std=c++11" cflags "${cflags}")
    if (WIN32)
      set(cflags "${cflags} /EHsc")
    endif (WIN32)
  endif ()
  if ("${source}" MATCHES ".dll.(c|cpp)$")
    # do nothing
  else ("${source}" MATCHES ".dll.(c|cpp)$")
    # We only do it for the executable, not the dll
    # Xref i#230, removes "-fvisibility=internal" option.
    string(REGEX REPLACE "-fvisibility=internal" "" cflags "${cflags}")
    # Xref i#331, removes "/O2" to avoid optimization on the executable
    if (WIN32)
      string(REGEX REPLACE "/O2" "" cflags "${cflags}")
    endif (WIN32)
  endif ("${source}" MATCHES ".dll.(c|cpp)$")
  # We can't set the target properties COMPILE_FLAGS as that will
  # pass -g3 to cpp which ends up not expanding macros!
  # So we set properties on source files only.
  get_filename_component(abs ${source} ABSOLUTE)
  file(READ ${abs} srccode)
  set(srccode "${srccode}" PARENT_SCOPE)
  if (WIN32 AND "${srccode}" MATCHES "condvar\\.h")
    # Ensure the ConditionVariable routines are pulled in when using >VS2010.
    # Because dr_api.h includes windows.h and must be included before tools.h we do
    # this via command line flags.
    set(cflags "${cflags} -D_WIN32_WINNT=0x0600")
  endif ()
  # We support a test either getting defines from configure.h or
  # needing them passed in on cmd line.
  if ("${srccode}" MATCHES "tools\\.h" OR
      "${srccode}" MATCHES "configure\\.h")
    # getting defines from configure.h
    set_source_files_properties(${source} PROPERTIES
      COMPILE_FLAGS "${cflags} ${test_defs}")
  else ()
    set_source_files_properties(${source} PROPERTIES
      COMPILE_FLAGS "${platform_defs} ${cflags}")
  endif ()
endfunction (set_cflags)

function(append_link_flags target newflags)
  get_target_property(cur_ldflags ${target} LINK_FLAGS)
  # cmake should add an APPEND option
  set_target_properties(${target} PROPERTIES
    LINK_FLAGS "${cur_ldflags} ${newflags}")
endfunction(append_link_flags)

# It would be nice to get rid of the
# string(REGEX REPLACE "-O[0-9]? " " " CMAKE_C_FLAGS "${CMAKE_C_FLAGS}")
# line above and instead selectively remove -O3 from tests that cannot
# support it.
# This was investigated and proved to be non trivial as the client tests
# use _DR_set_compile_flags() to set the compile flags whereas the core
# tests use set_cflags(). _DR_set_compile_flags() is a public function and we
# didn't want to add a blocklist in there.
# For now we create a list of tests that can be built with -O3.
# This is for AARCH64 UNIX only.
# TODO i#6429 Change this allowlist to a blocklist.
set(sve_tests
      simple_app api.ir api.ir_negative api.ir_v81 api.ir_v82 api.ir_v83 api.ir_v84
      api.ir_v85 api.ir_v87 api.ir_sve api.ir_sve2 api.ir-static api.drdecode
      common.broadfun common.nzcv common.getretaddr common.segfault
      common.allasm_aarch64_isa common.allasm_aarch64_cache allasm_aarch64_prefetch
      allasm_aarch64_flush libutil.frontend_test libutil.drconfig_test
      client.call-retarget client.modules client.annotation-concurrency
      client.partial_module_map client.execfault client.events client.events_cpp
      client.timer client.mangle_suspend client.syscall-mod client.signal
      client.cleancallsig client.file_io client.cleancall-opt-1 client.inline
      client.null_instrument client.large_options client.stolen-reg-index
      client.gonative client.drmgr-test client.drx_buf-test
      client.drbbdup-drwrap-test client.drbbdup-emul-test client.process-id
      client.drreg-test client.low_on_memory client.tls client.drwrap-test
      client.drwrap-drreg-test drstatecmp-fuzz-app client.drutil-test client.stolen-reg
      client.ldstex client.drsyms-test client.drwrap-test-detach api.dis-a64
      api.reenc-a64 api.opnd api.detach api.detach_state api.detach_signal
      api.detach_spawn api.detach_spawn_stress_FLAKY api.detach_spawn_quick_exit
      api.ibl-stress api.ibl-stress-aarch64-far-link_LONG api.static_startstop
      api.static_noclient api.static_noinit api.static_detach api.static_prepop
      api.static_reattach_client_flags api.static_crash api.static_sideline_FLAKY
      api.static_symbols api.static_maps_mixup_yesvars
      api.static_maps_mixup_novars_FLAKY api.thread_churn client.app_args
      client.destructor builtin_prefetch stride_benchmark
      tool.heap_test tool.drcacheoff.gencode
      linux.execve-sub linux.execve-null linux.execve-config linux.execv
      linux.execve-rec linux.exit linux.fork linux.fork-sleep linux.infinite
      linux.longjmp linux.prctl linux.mmap linux.zero-length-mem-ranges
      linux.sigaction linux.syscall_pwait linux.sigaction_nosignals linux.thread
      linux.threadexit linux.threadexit2 linux.signalfd linux.alarm
      linux.signal_racesys linux.signal_pre_syscall linux.bad-signal-stack
      linux.sigsuspend linux.sigmask linux.mangle_asynch linux.app_tls
      linux.readlink linux.vfork
      pthreads.pthreads pthreads.pthreads_exit pthreads.ptsig
      pthreads.pthreads_fork_FLAKY security-linux.trampoline linux.infloop
      linux.rseq_disable security-common.codemod security-common.ret_noncall_trace
      security-common.retnonexisting security-common.TestAllocWE
      security-common.TestMemProtChg_FLAKY client.drx-test
     )

function(add_sve_flags target)
  if (proc_supports_sve)
    if (target IN_LIST sve_tests)
      target_compile_options(${target} PRIVATE
        -march=armv8.4-a+crypto+rcpc+sha3+sm4+sve+rng+ssbs+nodotprod
        # Reinstate the -03 flag which is removed with the
        # string(REGEX REPLACE "-O[0-9]? " " " CMAKE_C_FLAGS "${CMAKE_C_FLAGS}")
        # line above.
        -O3)
    endif()
  endif()
endfunction(add_sve_flags)

function(add_exe test source)
  get_filename_component(srcbase ${source} NAME_WE)
  get_filename_component(srcpath ${source} PATH)

  if (WINDOWS)
    if ("${source}" MATCHES "^security-common")
      # we add non-MS non-DR version info to some tests to better test -use_moduledb
      set(rc_srcs ${CMAKE_CURRENT_SOURCE_DIR}/oresources.rc)
    elseif ("${source}" MATCHES "^runall")
      # we add MS-like version info to some tests to better test -use_moduledb
      set(rc_srcs ${CMAKE_CURRENT_SOURCE_DIR}/mresources.rc)
    else ("${source}" MATCHES "^security-common")
      # we add dr resource version info to only some of our security tests to test both
      # sides of the -use_moduledb functionality, and ensure the matching works
      set(rc_srcs ${PROJECT_SOURCE_DIR}/core/win32/resources.rc)
    endif ("${source}" MATCHES "^security-common")
  else (WINDOWS)
    set(rc_srcs "")
  endif (WINDOWS)

  set(test_srcs ${source} ${rc_srcs})
  set_cflags(${source}) # sets srccode var

  # Some files use asm code, which must be separate for x64, but it's much
  # more convenient to have it in the same source file and auto-split.
  if ("${srccode}" MATCHES "ifndef ASM_CODE_ONLY")
    if (DR_HOST_NOT_TARGET)
      # We just don't support such tests.
      message(FATAL_ERROR "No asm-containing tests supported for host!=target")
    endif ()
    # we rely on the asm rule doing preprocessing for us, so we just make
    # a copy and set the ASM_CODE_ONLY define
    get_filename_component(source_abs "${source}" ABSOLUTE)
    add_split_asm_target("${source_abs}" asm_source gen_asm_tgt
      "_asm" "${asm_defs}" "${asm_deps}")
    set(test_srcs ${test_srcs} ${asm_source})
  endif ("${srccode}" MATCHES "ifndef ASM_CODE_ONLY")

  if (ANNOTATIONS AND "${srccode}" MATCHES "include \"dr_annotations.h\"")
    use_DynamoRIO_annotations(${test} test_srcs)
  endif ()
  if ("${srccode}" MATCHES "include \"test.*annotation.*.h\"")
    use_DynamoRIO_test_annotations(${test} test_srcs)
  endif ()

  add_executable(${test} ${test_srcs})
  if (DEFINED ${test}_outname)
    set_target_properties(${test} PROPERTIES OUTPUT_NAME "${${test}_outname}")
  endif ()
  copy_target_to_device(${test} "${location_suffix}")

  set_target_properties(${test} PROPERTIES
    LINK_FLAGS "${ARCH_DEBUG}"
    # we don't want the default rpath of <builddir>/lib as it makes
    # it hard to use other DR builds w/ these apps
    SKIP_BUILD_RPATH ON)
  if (UNIX)
    # Older CMake would add this for us, but no longer.  We want global syms
    # in .dynsym for all our executables, so our clients can use dr_get_proc_address()
    # to find them.
    append_link_flags(${test} "-rdynamic")
    # This is kind of a hack: perhaps we should add a flag for whether to use libs.
    if (NOT ${source} MATCHES "\\.asm$" AND NOT ${test} MATCHES "static"
        AND NOT ${test} MATCHES "drdecode")
      target_link_libraries(${test} ${libmath} ${libdl})
    endif ()
    if ("${test}" MATCHES "^pthread")
      link_with_pthread(${test})
    endif ()
  elseif (WIN32)
    append_link_flags(${test} "${ARCH_LDFLAGS}")
  endif ()
  if ("${srccode}" MATCHES "include \"tools\\.h\"")
    target_link_libraries(${test} tools)
  endif ()
  if ("${srccode}" MATCHES "ifndef ASM_CODE_ONLY" AND
      "${CMAKE_GENERATOR}" MATCHES "Visual Studio")
    add_dependencies(${test} ${gen_asm_tgt})
  endif ()

  # AARCH64 AND UNIX only
  add_sve_flags(${test})

endfunction(add_exe)

# normal app
function(tobuild test source)
  add_exe(${test} ${source})
  set(testlist_normal ${testlist_normal} ${test} PARENT_SCOPE)
  set(${test}_source ${source} PARENT_SCOPE)
endfunction(tobuild)

# normal app w/ options
function(tobuild_ops test source dr_ops exe_ops)
  set(srcs ${source})
  get_filename_component(abs ${source} ABSOLUTE)
  file(READ ${abs} srccode)
  if ("${srccode}" MATCHES "include \"dr_annotations.h\"")
    use_DynamoRIO_annotations(${test} srcs)
  endif ()
  add_exe(${test} ${srcs})
  set(testlist_normal ${testlist_normal} ${test} PARENT_SCOPE)
  set(${test}_source ${source} PARENT_SCOPE)
  set(${test}_dr_ops ${dr_ops} PARENT_SCOPE)
  set(${test}_exe_ops ${exe_ops} PARENT_SCOPE)
endfunction(tobuild_ops)

# normal app that has a dll and an executable
function(tobuild_dll test source dr_ops)
  string(REGEX REPLACE "\\.(c|cpp)$" ".dll.c" dll_source "${source}")

  add_exe(${test} ${source})
  # On Linux, we need the rpath to load ${test}.dll at initialization.
  set_target_properties(${test} PROPERTIES SKIP_BUILD_RPATH OFF)

  set(lib_srcs ${dll_source})
  set_cflags(${dll_source}) # sets srccode var
  add_library(${test}.dll SHARED ${lib_srcs})
  set_target_properties(${test}.dll PROPERTIES LINK_FLAGS "${ARCH_DEBUG}")
  copy_target_to_device(${test}.dll "${location_suffix}")
  target_link_libraries(${test} ${test}.dll)
  if ("${srccode}" MATCHES "include \"tools\\.h\"")
    target_link_libraries(${test}.dll tools)
  endif ()

  set(testlist_normal ${testlist_normal} ${test} PARENT_SCOPE)
  set(${test}_source ${source} PARENT_SCOPE)
  set(${test}_dr_ops ${dr_ops} PARENT_SCOPE)
endfunction(tobuild_dll)

function(get_client_path client_path_out realclient realexe)
  get_target_path_for_execution(client_path ${realclient} "${location_suffix}")
  set(${client_path_out} "${client_path}" PARENT_SCOPE)
endfunction(get_client_path)

# A shared app for use with multiple ci tests
set(ci_shared_app simple_app)
set(ci_shared_app_src client-interface/${ci_shared_app}.c)
add_exe(${ci_shared_app} ${ci_shared_app_src})

# A shared tiny app.
if (DR_HOST_X86 AND DR_HOST_X64 AND LINUX)
  add_exe(allasm_x86_64 common/allasm_x86_64.asm)
  set_target_properties(allasm_x86_64 PROPERTIES LINKER_LANGUAGE C)
  append_link_flags(allasm_x86_64 "-nostartfiles -nodefaultlibs -static")
endif ()

function(setup_test_client_dll_basics test)
  configure_DynamoRIO_client(${test})
  append_property_string(TARGET ${test} LINK_FLAGS "${ARCH_DEBUG}")
  add_dependencies(${test} api_headers)
  copy_target_to_device(${test} "${location_suffix}")
endfunction (setup_test_client_dll_basics)

# A client interface app with client.
# If ${source} does not exist, ${ci_shared_app} is used as the target app.
# Note that we can't easily have a routine that takes no ops
# and calls this one w/ "" "" "" b/c the PARENT_SCOPE won't make
# it all the way back then: would need to chain.
function(tobuild_ci test source client_ops dr_ops exe_ops)
  if (NOT DEFINED ${test}_client_source)
    string(REGEX REPLACE "\\.(c|cpp)$" ".dll.\\1" client_source "${source}")
    string(REGEX REPLACE "\\.runall$" ".dll.c" client_source "${client_source}")
    if (NOT EXISTS "${CMAKE_CURRENT_SOURCE_DIR}/${client_source}")
      string(REGEX REPLACE "\\.c$" ".cpp" client_source "${client_source}")
    endif ()
    set(${test}_client_source ${client_source})
  endif()

  if (NOT "${source}" MATCHES "\\.runall$")
    # Many client tests don't care about the app that's run.  To save time
    # and space with a ton of duplicated hello,world apps, we support using
    # a single one, "simple_app".
    if (EXISTS ${CMAKE_CURRENT_SOURCE_DIR}/${source})
      add_exe(${test} ${source})
      # Make sure to avoid using the modified flags which can break msbuild (i#1748).
      # On Linux this results in some build issues which I did not want to track
      # down, so we do this only on Windows.
      if (WIN32)
        get_source_file_property(src_lang ${source} LANGUAGE)
        if (src_lang MATCHES CXX)
          set(tst_flags "${ORIG_CMAKE_CXX_FLAGS}")
        else ()
          set(tst_flags "${ORIG_CMAKE_C_FLAGS}")
        endif ()
        set_target_properties(${test} PROPERTIES COMPILE_FLAGS "${tst_flags}")
      endif ()
    else ()
      if (NOT DEFINED ${test}_realtest)
        set(${test}_realtest ${ci_shared_app} PARENT_SCOPE)
      endif ()
    endif ()
  endif ()

  add_library(${test}.dll SHARED ${${test}_client_source})
  if (NOT DEFINED ${test}_no_reg_compat AND
      NOT "${source}" MATCHES "cpp\\.cpp")
    # to avoid changing all the REG_ constants we ask for compatibility
    set(DynamoRIO_REG_COMPATIBILITY ON)
  endif ()
  setup_test_client_dll_basics(${test}.dll)
  get_client_path(client_path ${test}.dll ${test})

  set(testlist_ci ${testlist_ci} ${test} PARENT_SCOPE)
  set(${test}_source ${source} PARENT_SCOPE)
  set(${test}_client_ops ${client_ops} PARENT_SCOPE)
  set(${test}_dr_ops ${dr_ops} PARENT_SCOPE)
  set(${test}_exe_ops ${exe_ops} PARENT_SCOPE)
  set(${test}_client_path ${client_path} PARENT_SCOPE)
endfunction(tobuild_ci)

function(configure_app_api_build_flags test decoder use_static_DR)
  # save property since configure_DynamoRIO_standalone will clobber it
  get_target_property(pre_lflags ${test} LINK_FLAGS)
  # disable the default rpath for standalone apps
  set(DynamoRIO_RPATH OFF)
  # To avoid changing all the REG_ constants we ask for compatibility.
  if (DEFINED ${test}_no_reg_compat)
    # We try but it's already in the flags so we unset in drwrap-test-detach.cpp.
    set(DynamoRIO_REG_COMPATIBILITY OFF)
  else ()
    set(DynamoRIO_REG_COMPATIBILITY ON)
  endif ()
  if (decoder)
    configure_DynamoRIO_decoder(${test})
    set(extra_flags "-DSTANDALONE_DECODER")
  elseif (use_static_DR)
    configure_DynamoRIO_static(${test})
    set(extra_flags "-DSTATIC_LIBRARY")
  else ()
    configure_DynamoRIO_standalone(${test})
    set(extra_flags "-DSTANDALONE")
  endif ()
  # Since we're including configure.h we do not want any default defines.
  get_target_property(prop_defs ${test} COMPILE_DEFINITIONS)
  if (NOT prop_defs)
    set(prop_defs "")
  endif ()
  string(REGEX REPLACE "X64" "" prop_defs "${prop_defs}")
  string(REGEX REPLACE "LINUX" "" prop_defs "${prop_defs}")
  string(REGEX REPLACE "WINDOWS" "" prop_defs "${prop_defs}")
  string(REGEX REPLACE "MACOS" "" prop_defs "${prop_defs}")
  string(REGEX REPLACE "CLANG" "" prop_defs "${prop_defs}")
  string(REGEX REPLACE "ANDROID" "" prop_defs "${prop_defs}")
  string(REGEX REPLACE "DR_APP_EXPORTS" "" prop_defs "${prop_defs}")
  string(REGEX REPLACE "DR_HOST_ARM" "" prop_defs "${prop_defs}")
  string(REGEX REPLACE "DR_HOST_AARCH64" "" prop_defs "${prop_defs}")
  string(REGEX REPLACE "DR_HOST_X86" "" prop_defs "${prop_defs}")
  string(REGEX REPLACE "DR_HOST_X64" "" prop_defs "${prop_defs}")
  string(REGEX REPLACE "DR_HOST_RISCV64" "" prop_defs "${prop_defs}")
  string(REGEX REPLACE "DR_HOST_NOT_TARGET" "" prop_defs "${prop_defs}")
  # Append to properties set by configure_DynamoRIO_standalone.
  get_target_property(prop_cflags ${test} COMPILE_FLAGS)
  if (NOT prop_cflags)
    set(prop_cflags "")
  endif ()
  set(prop_cflags "${prop_cflags} ${extra_flags}")
  set(prop_cflags "${prop_cflags} -DUSE_DYNAMO")
  # FIXME: apparently moving cflags to a target property makes it show up
  # in the cpp run for asm targets, where it doesn't if in global var.
  # This causes compilation failure.  Removing -g3 manually as a workaround.
  string(REGEX REPLACE "-g3" "" prop_cflags "${prop_cflags}")
  get_target_property(prop_lflags ${test} LINK_FLAGS)
  set_target_properties(${test} PROPERTIES
    COMPILE_FLAGS "${prop_cflags}"
    COMPILE_DEFINITIONS "${prop_defs}"
    LINK_FLAGS "${pre_lflags} ${prop_lflags}")
endfunction (configure_app_api_build_flags)

# adds a library target ${test}.appdll built from ${source-without-extension}.appdll.c
function(tobuild_appdll test source)
  # support a test with a library
  get_filename_component(srcpath ${source} ABSOLUTE)
  string(REGEX REPLACE "\\.(c|cpp)$" ".appdll.\\1" dll_srcpath "${srcpath}")
  if (EXISTS "${dll_srcpath}")
    string(REGEX REPLACE "\\.(c|cpp)$" ".appdll.\\1" dll_source "${source}")
    set(lib_srcs ${dll_source})
    set_cflags(${dll_source}) # sets srccode var

    if ("${srccode}" MATCHES "ifndef ASM_CODE_ONLY")
      # we rely on the asm rule doing preprocessing for us, so we just make
      # a copy and set the ASM_CODE_ONLY define
      get_filename_component(srcbase ${dll_srcpath} NAME_WE)
      set(srcbase "${srcbase}.appdll") # NAME_WE took this off
      get_filename_component(srcpath_rel ${source} PATH)
      add_split_asm_target("${dll_srcpath}" asm_source gen_asm_tgt
        "_asm" "${asm_defs}" "${asm_deps}")
      set(lib_srcs ${lib_srcs} ${asm_source})
    endif ("${srccode}" MATCHES "ifndef ASM_CODE_ONLY")

    if (ANNOTATIONS AND "${srccode}" MATCHES "include \"dr_annotations.h\"")
      use_DynamoRIO_annotations(${test}.appdll lib_srcs)
    endif ()
    if ("${srccode}" MATCHES "include \"test.*annotation.*.h\"")
      use_DynamoRIO_test_annotations(${test}.appdll lib_srcs)
    endif ()

    add_library(${test}.appdll SHARED ${lib_srcs})
    set_target_properties(${test}.appdll PROPERTIES LINK_FLAGS "${ARCH_DEBUG}")
    # so far these are all dynamically loaded so we don't bother
    # with "target_link_libraries(${test} ${test}.appdll)"
    if ("${srccode}" MATCHES "include \"tools\\.h\"")
      target_link_libraries(${test}.appdll tools)
    endif ()
    if ("${srccode}" MATCHES "ifndef ASM_CODE_ONLY" AND
        "${CMAKE_GENERATOR}" MATCHES "Visual Studio")
      add_dependencies(${test}.appdll ${gen_asm_tgt})
    endif ()
    if ("${test}" MATCHES "nativeexec")
      # Link DynamoRIO for building nativeexec.appdll for using
      # dr_running_under_dynamorio and dr_native_handle_mbr_target.
      configure_app_api_build_flags(${test}.appdll OFF OFF)
      add_dependencies(${test}.appdll api_headers)
    endif()
  copy_target_to_device(${test}.appdll "${location_suffix}")
  endif (EXISTS "${dll_srcpath}")
endfunction(tobuild_appdll)

function(tobuild_gcc exe source depender extra_args)
  add_custom_target(target_${exe} DEPENDS ${exe})
  add_custom_command(OUTPUT ${exe} DEPENDS ${source}
    COMMAND ${CMAKE_COMMAND}
    # to work around i#84 be sure to put a space after -D for 1st arg at least
    ARGS -D exename=${CMAKE_RUNTIME_OUTPUT_DIRECTORY}/${exe}
       -D source=${CMAKE_CURRENT_SOURCE_DIR}/${source}
       -D args=${extra_args}
       -P ${CMAKE_CURRENT_SOURCE_DIR}/rungcc.cmake
    VERBATIM # recommended: p260
    )
  add_dependencies(${depender} target_${exe})
endfunction(tobuild_gcc)

# If the client is in suite/tests/client-interface, caller must append ".dll".
function(torunonly_ci test realexe realclient source client_ops dr_ops exe_ops)
  get_client_path(client_path ${realclient} ${realexe})

  # note that b/c of cmake's ridiculous scoping we can't easily share this code
  # w/ tobuild_ci: still have to propagate out of there, so we dup.
  set(testlist_ci ${testlist_ci} ${test} PARENT_SCOPE)
  set(${test}_realtest ${realexe} PARENT_SCOPE)
  set(${test}_source ${source} PARENT_SCOPE)
  set(${test}_client_ops ${client_ops} PARENT_SCOPE)
  set(${test}_dr_ops ${dr_ops} PARENT_SCOPE)
  set(${test}_exe_ops ${exe_ops} PARENT_SCOPE)
  set(${test}_client_path ${client_path} PARENT_SCOPE)
  set(${test}_pass_opts_via_env OFF PARENT_SCOPE)
endfunction(torunonly_ci)

function(torunonly_api test realexe source dr_ops exe_ops use_decoder pass_opts_via_env)
  set(testlist_api ${testlist_api} ${test} PARENT_SCOPE)
  if (realexe)
    set(${test}_realtest ${realexe} PARENT_SCOPE)
  endif (realexe)
  set(${test}_source ${source} PARENT_SCOPE)
  set(${test}_dr_ops ${dr_ops} PARENT_SCOPE)
  set(${test}_exe_ops ${exe_ops} PARENT_SCOPE)
  set(${test}_pass_opts_via_env ${pass_opts_via_env} PARENT_SCOPE)
  # If using drdecodelib, the app does not load DR, so no reason to use drrun
  # to set options (plus drrun will create a never-deleted .1config file).
  if (use_decoder)
    set(${test}_standalone_dr OFF PARENT_SCOPE)
  else ()
    set(${test}_standalone_dr ON PARENT_SCOPE)
  endif ()
endfunction(torunonly_api)

# client interface standalone app
function(add_api_exe test source use_decoder use_static_DR)
  add_exe(${test} ${source})
  configure_app_api_build_flags(${test} ${use_decoder} ${use_static_DR})
  add_dependencies(${test} api_headers)
  if (WIN32 AND NOT use_decoder AND NOT use_static_DR)
    # Since we can't set the working dir w/o making an external script,
    # we copy dynamorio.dll into the default dir.  If we just do a POST_BUILD
    # custom command we have races (i#810) so we use a globally unique
    # custom target (alternative of just adding POST_BUILD once has the downside
    # that building just one target will not work if it's not the one w/ the
    # POST_BUILD).
    if (NOT created_drcopy_target)
      set(drcopy_stamp "${CMAKE_CURRENT_BINARY_DIR}/DRcopy.stamp")
      add_custom_command(OUTPUT "${drcopy_stamp}"
        DEPENDS dynamorio drsyms
        COMMAND ${CMAKE_COMMAND} ARGS
          -E touch "${drcopy_stamp}"
        COMMAND ${CMAKE_COMMAND} ARGS
          -E copy "${MAIN_LIBRARY_OUTPUT_DIRECTORY}/dynamorio.dll"
          "${CMAKE_RUNTIME_OUTPUT_DIRECTORY}/dynamorio.dll"
        # libutil.drconfig_test needs drconfiglib.
        COMMAND ${CMAKE_COMMAND} ARGS
          -E copy "${MAIN_LIBRARY_OUTPUT_DIRECTORY}/../drconfiglib.dll"
          "${CMAKE_RUNTIME_OUTPUT_DIRECTORY}/drconfiglib.dll"
        # We copy drsyms.dll too, for api.symtest
        COMMAND ${CMAKE_COMMAND} ARGS
          -E copy "${PROJECT_BINARY_DIR}/ext/${INSTALL_LIB}/drsyms.dll"
          "${CMAKE_RUNTIME_OUTPUT_DIRECTORY}/drsyms.dll"
        VERBATIM)
      add_custom_target(drcopy DEPENDS "${drcopy_stamp}")
      set(created_drcopy_target ON PARENT_SCOPE)
    endif ()
    add_dependencies(${test} drcopy)
  endif ()
endfunction(add_api_exe)

# tobuild_api builds an API test which uses the either DR as a dynamic or
# static library, depending on use_static_DR. It is a macro so the
# PARENT_SCOPE in torunonly_api will reach caller of this.
macro(tobuild_api test source dr_ops exe_ops use_decoder use_static_DR pass_opts_via_env)
  add_api_exe(${test} ${source} ${use_decoder} ${use_static_DR})
  torunonly_api(${test} OFF ${source} "${dr_ops}" "${exe_ops}" ${use_decoder}
    ${pass_opts_via_env})
endmacro(tobuild_api)

# run that uses a different build
function(torunonly test realtest source dr_ops exe_ops)
  set(testlist_normal ${testlist_normal} ${test} PARENT_SCOPE)
  set(${test}_realtest ${realtest} PARENT_SCOPE)
  set(${test}_source ${source} PARENT_SCOPE)
  set(${test}_dr_ops ${dr_ops} PARENT_SCOPE)
  set(${test}_exe_ops ${exe_ops} PARENT_SCOPE)
endfunction(torunonly)

# macro so the PARENT_SCOPE in torunonly will reach caller of this
macro(tobuild_csharp test source)
  if (CSC)
    set(exe "${CMAKE_RUNTIME_OUTPUT_DIRECTORY}/${test}.exe")
    add_custom_target(${test} ALL DEPENDS ${exe})
    if (X64)
      set(platform "x64")
    else ()
      set(platform "x86")
    endif ()
    set(source_winpath "${CMAKE_CURRENT_SOURCE_DIR}/${source}")
    string(REGEX REPLACE "/" "\\\\" source_winpath "${source_winpath}")
    add_custom_command(OUTPUT ${exe} DEPENDS ${source}
      COMMAND ${CSC} ARGS /debug /platform:${platform} /t:exe /out:${exe}
      "${source_winpath}" VERBATIM)
    torunonly(${test} ${exe} ${source} "" "")
  endif ()
endmacro(tobuild_csharp)

macro(append_pure_asm_app_link_flags target)
  set_target_properties(${target} PROPERTIES LINKER_LANGUAGE C)
  append_link_flags(${target} "-nostartfiles -nodefaultlibs -static")
  if (APPLE)
    append_property_string(TARGET ${target} LINK_FLAGS "-e _start")
  else ()
    append_property_string(TARGET ${target} LINK_FLAGS
      # The default value of CMAKE_SHARED_LIBRARY_LINK_C_FLAGS has -rdynamic, which
      # with some tool chains (such as SUSE GCC 6.2) results in an executable that
      # is not properly static. Adding --no-export-dynamic avoids the problem.
      "-Wl,--no-export-dynamic")
  endif ()
endmacro(append_pure_asm_app_link_flags)

function(tobind target)
  if (BIND_EXECUTABLE)
    add_custom_command(TARGET ${target}
      POST_BUILD
      COMMAND ${BIND_EXECUTABLE}
      ARGS -u $<TARGET_FILE:${target}>
      VERBATIM # recommended: p260
      )
  else (BIND_EXECUTABLE)
    add_custom_command(TARGET ${target}
      POST_BUILD
      COMMAND ${CMAKE_LINKER}
      ARGS /edit /bind $<TARGET_FILE:${target}>
      VERBATIM # recommended: p260
      )
  endif (BIND_EXECUTABLE)
endfunction(tobind)

# i#215: mark tests w/ text relocations to avoid violating selinux policies:
# for that, pass in "textrel_shlib_t" as the type.
# We also need to mark tests that make their stack +x: "execmem_exec_t"
# for the type.
# If both are needed, "wine_exec_t" seems to do the trick.
function(tochcon target type)
  if (UNIX AND SEUNIXFOUND)
    add_custom_command(TARGET ${target}
      POST_BUILD
      COMMAND ${CHCON}
      ARGS -t ${type} $<TARGET_FILE:${target}>
      VERBATIM # recommended: p260
      )
  endif (UNIX AND SEUNIXFOUND)
endfunction(tochcon)

function(mark_execstack target)
  if (UNIX AND NOT APPLE)
    # Use -Wl escaping because CMake invokes the compiler to link.
    get_target_property(existing_flags ${target} LINK_FLAGS)
    set_target_properties(${target} PROPERTIES LINK_FLAGS
      "-Wl,-z,execstack ${existing_flags}")
  endif ()
endfunction(mark_execstack)

# XXX i#1468: this function is added as part of an incremental commit. It is not
# currently used, but will be used when the annotation tests are added.
function (use_DynamoRIO_test_annotations target target_srcs)
  set(dr_annotation_test_dir "${DynamoRIO_cwd}/../suite/tests/annotations")
  set(dr_annotation_test_srcs
    "${dr_annotation_test_dir}/test_mode_annotations.c"
    "${dr_annotation_test_dir}/test_annotation_arguments.c")
  if (ANNOTATIONS)
    configure_DynamoRIO_annotation_sources("${dr_annotation_test_srcs}")
  endif ()
  set(${target_srcs} ${${target_srcs}} ${dr_annotation_test_srcs} PARENT_SCOPE)
endfunction (use_DynamoRIO_test_annotations target target_srcs)

###########################################################################
# RUNNING

set(PCACHE_DIR "${PROJECT_BINARY_DIR}/pcache")
set(PCACHE_SHARED_DIR "${PROJECT_BINARY_DIR}/pcache/shared")

function(template2expect outexpect template runops key)
  # We used to use a custom perl script to match defines and runtime
  # options but we've switched to cpp.  We convert -foo to -Dfoo and
  # -foo value to -Dfoo___value.
  # First we strip out the client lib and client args
  # (this was easier when we passed a single single-quoted client_lib arg).
  string(REGEX REPLACE
    "-c;.*"
    "" rundefs "${runops}")
  # We now pass a list, so convert ; separators to spaces:
  string(REPLACE
    ";"
    " " rundefs "${rundefs}")
  # We replace bad define-name chars in client_lib with _.
  string(REGEX REPLACE
    "[;/\\.!,]"
    "_" rundefs "${rundefs}")
  string(REGEX REPLACE
    "([^ ])-"
    "\\1_" rundefs "${rundefs}")
  string(REGEX REPLACE
    "(^| +)-([^ ]+)"
    " -D\\2" rundefs "${rundefs}")
  # allow matching * via XX (since * can't be in define)
  string(REGEX REPLACE
    "\\*"
    "XX" rundefs "${rundefs}")
  # allow matching = via YY (since = can't be in define)
  string(REGEX REPLACE
    "="
    "YY" rundefs "${rundefs}")
  # allow matching runtime option values via -Dfoo___value
  string(REGEX REPLACE
    "(-D[^ ]+) +([^-][^ ]*)"
    "\\1___\\2" rundefs "${rundefs}")

  if ("${CMAKE_SYSTEM_VERSION}" STRLESS "5.0")
    set(rundefs "${rundefs} -DRUNREGRESSION_NT")
  elseif ("${CMAKE_SYSTEM_VERSION}" STRLESS "5.1")
    set(rundefs "${rundefs} -DRUNREGRESSION_2000")
  elseif ("${CMAKE_SYSTEM_VERSION}" STRLESS "5.2")
    set(rundefs "${rundefs} -DRUNREGRESSION_XP")
  elseif ("${CMAKE_SYSTEM_VERSION}" STRLESS "6.0")
    set(rundefs "${rundefs} -DRUNREGRESSION_2003")
  elseif ("${CMAKE_SYSTEM_VERSION}" STRLESS "6.1")
    set(rundefs "${rundefs} -DRUNREGRESSION_VISTA")
  elseif ("${CMAKE_SYSTEM_VERSION}" STRLESS "6.2")
    set(rundefs "${rundefs} -DRUNREGRESSION_WIN7")
  elseif ("${CMAKE_SYSTEM_VERSION}" STRLESS "6.3")
    set(rundefs "${rundefs} -DRUNREGRESSION_WIN8")
  endif ()
  if (${key}_is_cygwin)
    # i#1478 option used to avoid cygwin messes up output issue: though
    # whether the output is messed up seems to depend on the cygwin version,
    # so currently this is unused.
    set(rundefs "${rundefs} -DCYGWIN")
  endif ()
  if (DEFINED ${key}_runavx512)
    set(rundefs "${rundefs} -D__AVX__ -D__AVX512F__")
  elseif (DEFINED ${key}_runavx)
    set(rundefs "${rundefs} -D__AVX__")
  elseif (DEFINED ${key}_runsve2)
    set(rundefs "${rundefs} -D__ARM_FEATURE_SVE")
    set(rundefs "${rundefs} -D__ARM_FEATURE_SVE2")
    set(rundefs "${rundefs} -D__ARM_FEATURE_SVE_BITS=${proc_sve_vl}")
  elseif (DEFINED ${key}_runsve)
    set(rundefs "${rundefs} -D__ARM_FEATURE_SVE")
    set(rundefs "${rundefs} -D__ARM_FEATURE_SVE_BITS=${proc_sve_vl}")
  elseif (DEFINED ${key}_runpauth)
      set(rundefs "${rundefs} -D__ARM_FEATURE_PAUTH")
  endif ()
  if (CPU_AMD)
    set(rundefs "${rundefs} -DCPU_AMD")
  elseif (CPU_INTEL)
    set(rundefs "${rundefs} -DCPU_INTEL")
  endif ()

  if (DEFINED ${key}_test_sample_client)
    set(rundefs "${rundefs} -DTEST_SAMPLE_CLIENT")
  endif ()

  string(STRIP "${rundefs}" rundefs)

  # relies on ${defines} from top level
  # we need a list: else passed as a single arg in quotes
  string(REGEX REPLACE " " ";" deflist "${defines} ${rundefs}")
  execute_process(COMMAND
    ${CMAKE_CPP} ${CMAKE_CPP_FLAGS} ${deflist} -E ${CPP_NO_LINENUM}
      ${CPP_KEEP_WHITESPACE} ${template}
    RESULT_VARIABLE cpp_result
    ERROR_VARIABLE cpp_err
    OUTPUT_VARIABLE cpp_out
    )
  if (WIN32)
    # cl prints out name of file: no way to quiet it
    get_filename_component(file_nm ${template} NAME)
    string(REGEX REPLACE "${file_nm}[ \r\n]*" "" cpp_err "${cpp_err}")
    string(STRIP "${cpp_err}" cpp_err)
  endif (WIN32)
  if (cpp_result OR cpp_err)
    message(FATAL_ERROR "*** ${CMAKE_CPP} failed: ***\n${cpp_err}")
  endif (cpp_result OR cpp_err)

  # remove // comments since we use -traditional-cpp to preserve whitespace
  # on linux
  string(REGEX REPLACE "(\r?\n)//[^\n]*" "" cpp_out "${cpp_out}")
  string(REGEX REPLACE "^//[^\n]*" "" cpp_out "${cpp_out}")

  # remove blank lines left by cpp directives
  string(REGEX REPLACE
    "(\r?\n)+"
    "\\1" cpp_out "${cpp_out}")
  string(REGEX REPLACE
    "^(\r?\n)+"
    "" cpp_out "${cpp_out}")
  # allow trailing space on a line via @&
  string(REGEX REPLACE
    "@&"
    " " cpp_out "${cpp_out}")
  # allow matching blank lines via @@ => we strip it out after stripping blank
  string(REGEX REPLACE
    "@@"
    "" cpp_out "${cpp_out}")

  # support macros from our security days
  string(REGEX MATCHALL "-throw_exception" op_throw "${runops}")
  string(REGEX MATCHALL "-kill_thread" op_kill "${runops}")
  set(msg_vio "<Execution security violation was intercepted!\nContact your vendor for a security vulnerability fix.\n")
  set(msg_cont "Program continuing!")
  set(msg_term "Program terminated.")
  set(msg_thread "Program continuing after terminating thread.")
  set(msg_throw "Program continuing after throwing an exception.")
  set(msg_mem "Out of memory.  Program aborted.")
  set(msg_unhand "Unhandled exception caught.\n")
  # FIXME: add in \r? and test on Windows
  string(REGEX REPLACE "(^|\n) *SEC_VIO_CONT\n"        "\\1${msg_vio}${msg_cont}>\n"
    cpp_out "${cpp_out}")
  string(REGEX REPLACE "(^|\n) *SEC_VIO_STOP\n"        "\\1${msg_vio}${msg_term}>\n"
    cpp_out "${cpp_out}")
  string(REGEX REPLACE "(^|\n) *SEC_VIO_EXCEPTION\n"   "\\1${msg_vio}${msg_throw}>\n"
    cpp_out "${cpp_out}")
  string(REGEX REPLACE "(^|\n) *SEC_VIO_THREAD\n"      "\\1${msg_vio}${msg_thread}>\n"
    cpp_out "${cpp_out}")
  string(REGEX REPLACE "\n *OUT_OF_MEMORY\n"       "\n<${msg_mem}>\n"
    cpp_out "${cpp_out}")
  if (WIN32)
    string(REGEX REPLACE "\n *UNHANDLED_EXCEPTION\n" "\n${msg_unhand}"
      cpp_out "${cpp_out}")
  endif (WIN32)
  if (op_throw)
    if (WIN32)
      string(REGEX REPLACE "\n *SEC_VIO_AUTO_STOP\n"
        "\n${msg_vio}${msg_throw}>\n${msg_unhand}"
        cpp_out "${cpp_out}")
    else (WIN32)
      string(REGEX REPLACE "\n *SEC_VIO_AUTO_STOP\n" "\n${msg_vio}${msg_throw}>\n"
        cpp_out "${cpp_out}")
    endif (WIN32)
  elseif (op_kill)
    string(REGEX REPLACE "\n *SEC_VIO_AUTO_STOP\n"   "\n${msg_vio}${msg_thread}>\n"
      cpp_out "${cpp_out}")
  else (op_throw)
    string(REGEX REPLACE "\n *SEC_VIO_AUTO_STOP\n"   "\n${msg_vio}${msg_term}>\n"
      cpp_out "${cpp_out}")
  endif (op_throw)
  string(REGEX REPLACE "\n *STOP\n.*$"   "\n"
    cpp_out "${cpp_out}")

  set(${outexpect} ${cpp_out} PARENT_SCOPE)
endfunction(template2expect)

##################################################

if (UNIX)
  set(dr_os_ops -dumpcore_mask 0)
else ()
  # Turn on core dumps for most fatal errors.  Don't dump for curiosities or
  # security violations.
  set(dr_os_ops -msgbox_mask 0 -dumpcore_mask 0x7d -staged)
endif ()
set(dr_test_ops -stderr_mask 0xC ${dr_os_ops})
if (CMAKE_CROSSCOMPILING AND DEFINED CMAKE_FIND_ROOT_PATH)
  set(dr_test_ops -xarch_root ${CMAKE_FIND_ROOT_PATH} ${dr_test_ops})
endif ()

function(runtest_cmd outcmd outops key native standalone_dr dr_ops_aux separate_script)
  # assumes tools have been built: enforced at top level
  set(dr_ops ${dr_test_ops} ${dr_ops_aux} ${TEST_OPTIONS})

  if (separate_script)
    # eliminate double-spaces, to help w/ passing strings to runall.cmake
    string(REGEX REPLACE "  +" " " dr_ops "${dr_ops}")
    string(REGEX REPLACE " $" "" dr_ops "${dr_ops}")
    # We assume there is no ; inside an option: only there as cmake list separtors
    # (we use -c instead of -client_lib).
  endif (separate_script)

  set(timeout ${TEST_SECONDS})
  if (DEFINED ${key}_timeout)
    set(timeout ${${key}_timeout})
  endif ()
  if (CMAKE_CROSSCOMPILING)
    # Everything is slower under emulation.
    math(EXPR timeout "${timeout}*4")
  endif ()

  if (WIN32 OR NOT native)
    # Both Windows and non-native Unix tests now use the native drrun frontend.
    # Since the creation of CTestTestfile.cmake ends up replacing \ with / we
    # can't escape quotes, so we have to use a list variable
    if (standalone_dr OR NOT native)
      get_target_path_for_execution(drrun_path drrun "${location_suffix}")
    endif (standalone_dr OR NOT native)
    # CMake 3.x seems to put double slashes in there (xref i#1559)
    string(REGEX REPLACE "//" "/" drrun_path "${drrun_path}")
    set(cmd "${drrun_path}" -s ${timeout} -quiet)
    prefix_cmd_if_necessary(cmd OFF ${cmd})
    if (DEBUG)
      set(cmd ${cmd} -debug)
    endif ()
    if (UNIX)
      set(cmd ${cmd} -killpg)
    endif ()
    if (UNIX AND TEST_SUITE AND TEST_32BIT_PATH)
      # In the Unix suite, use the DR install dir for cross-arch execve.
      set(cmd ${cmd} -dr_home "${CMAKE_INSTALL_PREFIX}")
    endif ()
    if (WIN32)
      file(TO_CMAKE_PATH "${MAIN_LIBRARY_OUTPUT_DIRECTORY}/dynamorio.dll" dllpath)
      # forward slashes work fine: we just need drive-letter path
      set(cmd ${cmd} -use_dll ${dllpath})
      # we pass -exit0 to avoid ctest from considering our segfault and other tests
      # to have failed (also xref PR 548997).
      set(cmd ${cmd} -exit0)
      if (native)
        set(cmd ${cmd} -noinject)
      endif ()
    endif (WIN32)
    if (standalone_dr OR NOT native)
      # add dr_ops last to avoid needing extra \ on ;
      set(${outcmd} ${cmd} ${dr_ops} "--" PARENT_SCOPE)
    else (standalone_dr OR NOT native)
      # the test is pure native, so we rely on ctest for job control
      set(${outcmd} "" PARENT_SCOPE)
    endif (standalone_dr OR NOT native)

  elseif (UNIX AND native)
    get_target_path_for_execution(runstats_path runstats "${location_suffix}")
    set(cmd ${runstats_path} -s ${timeout} -killpg -silent)
    prefix_cmd_if_necessary(cmd OFF ${cmd})
    # We set LD_LIBRARY_PATH for native api/ apps since we're not setting
    # rpath (to make it easier to try different trees)
    if (APPLE)
      set(libvar "DYLD_LIBRARY_PATH")
    else ()
      set(libvar "LD_LIBRARY_PATH")
    endif ()
    set(cmd ${cmd} -env ${libvar}
      "${MAIN_LIBRARY_OUTPUT_DIRECTORY}:${EXT_LIBRARY_OUTPUT_DIRECTORY}:$ENV{${libvar}}")
    # add dr_ops last to avoid needing extra \ on ;
    string(REPLACE ";" " " dr_ops_string "${dr_ops}")
    set(${outcmd} ${cmd} -env DYNAMORIO_OPTIONS "${dr_ops_string}" PARENT_SCOPE)
  else ()
    # clear the caller's `outcmd`
    set(${outcmd} "" PARENT_SCOPE)
  endif ()

  set(${outops} "${dr_ops}" PARENT_SCOPE)
endfunction(runtest_cmd)

# if test != exe we assume exe is already added as a build target
# key is the test name without the options, and is used to look up ${key}_expectbase
# and ${key}_postcmd, which points to the post-processing executable if necessary.
# If pass_opts_via_env is ON, we pass the computed DynamoRIO options as the
# DYNAMORIO_OPTIONS environment variable for the test run.
function(torun test key source native standalone_dr dr_ops exe_ops added_out pass_opts_via_env)
  # Avoid running some tests with invalid option combinations.  For example,
  # coarse fragments are incompatible with thread private code caches.
  if ("${dr_ops}" MATCHES "-thread_private" AND
      "${dr_ops}" MATCHES "-opt_memory")
    set(${added_out} OFF PARENT_SCOPE)
    return()
  endif ()
  if (NOT "${dr_ops}" MATCHES "-no_early_inject" AND
      "${dr_ops}" MATCHES "-no_private_loader")
    set(${added_out} OFF PARENT_SCOPE)
    return()
  endif ()

  if (DEFINED ${key}_realtest)
    set(exe ${${key}_realtest})
  else (DEFINED ${key}_realtest)
    set(exe ${key})
  endif (DEFINED ${key}_realtest)

  get_filename_component(srcbase ${source} NAME_WE)
  if (DEFINED ${key}_basedir)
    set(testpath ${${key}_basedir})
  else ()
    get_filename_component(srcpath ${source} PATH)
    set(testpath ${CMAKE_CURRENT_SOURCE_DIR}/${srcpath})
  endif ()
  if (EXISTS "${testpath}/${srcbase}.runall")
    set(is_runall ON)
  else ()
    set(is_runall OFF)
  endif ()
  if (EXISTS "${testpath}/${srcbase}.runcmp" OR
      DEFINED ${key}_runcmp)
    set(is_runcmp ON)
  else ()
    set(is_runcmp OFF)
  endif ()
  if (is_runall OR is_runcmp)
    set(separate_script ON)
  else ()
    set(separate_script OFF)
  endif ()

  set(ALREADY_REGEX OFF)

  runtest_cmd(rundr runops ${key} ${native} ${standalone_dr}
    "${dr_ops}" ${separate_script})

  if (TARGET ${exe})
    get_target_path_for_execution(exepath ${exe} "${location_suffix}")
  else ()
    # support running binaries that are not targets of this build
    set(exepath ${exe})
  endif ()

  if (DEFINED ${key}_expectbase)
    set(expectbase ${${key}_expectbase})
  else ()
    set(expectbase ${srcbase})
  endif ()

  if (TEST_SUITE AND TEST_32BIT_PATH AND ${test} MATCHES "linux.execve32")
    # We're an x64 build, but we need to launch a 32-bit app under DR.  The
    # suite sets -dr_home to the full install dir with both archs, but we're
    # invoking bin64/drrun.  Ideally drrun would detect which ELF class we're
    # about to exec, but until then we have to add -32 for 32-bit apps.
    string(REGEX REPLACE "/drrun;" "/drrun;-32;" rundr "${rundr}")
  endif ()

  if (DEFINED ${key}_sudo)
    set(rundr "sudo;${rundr}")
  endif ()

  if (is_runall)
    # To run the test we use a series of commands in runall.cmake.
    file(READ "${testpath}/${srcbase}.runall" runall)
    if (UNIX)
      # We always run infloop.
      get_target_path_for_execution(app_path linux.infloop "${location_suffix}")
      if ("${runall}" MATCHES "<attach>")
        # Add a starting message with -v, and avoid mprotect for now (i#38: mprotect
        # is failing).
        set(exe_ops "${exe_ops};-v;-attach")
      endif ()
      if ("${runall}" MATCHES "<detach>")
        set(exe_ops "${exe_ops};-v;")
      endif ()
      if ("${runall}" MATCHES "<block>")
        set(exe_ops "${exe_ops};-block")
      endif ()
    else ()
      if ("${runall}" MATCHES "<attach>" OR "${runall}" MATCHES "<detach>")
        # For detach we use attachee to attach firstly, and "-detach" option is used
        # for differentiating between attach and detach.
        if ("${runall}" MATCHES "<detach>")
          set(exe_ops "${exe_ops};-detach")
        endif ()
        # For attach we use attachee, which is identical to infloop, aside for writing
        # a starting message to the output file. This allows us to detect when it is
        # up and running and we can start the attach process.
        get_target_path_for_execution(app_path win32.attachee "${location_suffix}")
      else ()
        # It's easier to run our own infloop, which prints so we know when it's up,
        # than to run notepad or sthg.
        get_target_path_for_execution(app_path win32.infloop "${location_suffix}")
      endif ()
    endif ()
    # Swap from drrun to run_in_bg to run the test in the background and print the pid.
    # XXX i#1874: add support for running on Android
    set(tmpfile "${CMAKE_CURRENT_BINARY_DIR}/${key}-out")
    if (UNIX)
      set(pidfile "")
      string(REGEX REPLACE "^(.*)/drrun" "\\1/run_in_bg;-out;${tmpfile};\\1/drrun"
        rundr "${rundr}")
    else ()
      set(pidfile "${CMAKE_CURRENT_BINARY_DIR}/${key}-pid")
      # We want the pid not of drrun but its child so we pass -pidfile to drrun rather
      # than -pid to run_in_bg.
      # XXX i#120: add systemwide injection testing.  For now we only test drrun.
      string(REGEX REPLACE "^(.*)/drrun.exe"
        "\\1/run_in_bg;-out;${tmpfile};\\1/drrun.exe;-pidfile;${pidfile}"
        rundr "${rundr}")
    endif ()
    # Remove timeout args to drrun to ensure that it doesn't fork the app.
    string(REGEX REPLACE ";-s;[0-9]+" "" rundr "${rundr}")
    string(REGEX REPLACE ";-killpg" "" rundr "${rundr}")
    set(clear_arg "")
    if ("${runall}" MATCHES "<reset>")
      set(nudge_arg "-type\;reset")
    elseif ("${runall}" MATCHES "<freeze>")
      set(nudge_arg "-type\;freeze")
    elseif ("${runall}" MATCHES "<persist>")
      set(nudge_arg "-type\;persist")
      # clear out pcache dir prior to run
      set(clear_arg "${PCACHE_SHARED_DIR}")
    elseif ("${runall}" MATCHES "<use-persisted>")
      set(nudge_arg "<use-persisted>")
    elseif ("${runall}" MATCHES "<client")
      string(REGEX MATCHALL "<client_nudge[^>]+" nudge_arg "${runall}")
      string(REGEX REPLACE "<client_nudge" "-client" nudge_arg "${nudge_arg}")
      string(REGEX REPLACE " " "\\\\;" nudge_arg "${nudge_arg}")
    elseif ("${runall}" MATCHES "<attach>")
      # move params to nudge
      string(REGEX MATCH ";-quiet;(.*);--" nudge_arg "${rundr}")
      string(REGEX REPLACE ";--" "" nudge_arg "${nudge_arg}")
      string(PREPEND nudge_arg "<attach>")
      string(REGEX REPLACE ";" "@" nudge_arg "${nudge_arg}")
      # clear client from dr command and run native
      string(REGEX REPLACE ";-quiet;(.*);--" ";-no_inject;--;" rundr "${rundr}")
    elseif ("${runall}" MATCHES "<detach>")
      # Move params to nudge.
      string(REGEX MATCH ";-quiet;(.*);--" nudge_arg "${rundr}")
      string(REGEX REPLACE ";--" "" nudge_arg "${nudge_arg}")
      string(PREPEND nudge_arg "<detach>")
      string(REGEX REPLACE ";" "@" nudge_arg "${nudge_arg}")
      # Clear client from dr command and run native.
      string(REGEX REPLACE ";-quiet;(.*);--" ";-no_inject;--;" rundr "${rundr}")
    endif ()
    set(cmd_with_at ${rundr} ${app_path} ${exe_ops})
    # we pass intra-arg spaces via @@ and inter-arg via @ and ; via !
    # to get around the pain of trying to quote everything just right:
    # much simpler this way.
    string(REGEX REPLACE " " "@@" cmd_with_at "${cmd_with_at}")
    string(REGEX REPLACE ";" "@" cmd_with_at "${cmd_with_at}")
    if (NOT APPLE) # XXX i#1286: implement nudge for MacOS
      if (UNIX)
        get_target_path_for_execution(toolbindir drnudgeunix "${location_suffix}")
      else ()
        get_target_path_for_execution(toolbindir drconfig "${location_suffix}")
      endif ()
    else ()
      set(toolbindir "i#1286-not-implemented-for-Mac")
    endif ()
    get_filename_component(toolbindir ${toolbindir} DIRECTORY)
    add_test(${test} ${CMAKE_COMMAND} -D toolbindir=${toolbindir}
      -D cmd=${cmd_with_at} -D out=${tmpfile} -D nudge=${nudge_arg}
      -D clear=${clear_arg} -D pidfile=${pidfile}
      -P ${CMAKE_CURRENT_SOURCE_DIR}/runall.cmake)
  elseif (is_runcmp)
    # Some apps have enough output that ctest runs out of memory when
    # doing its built-in regex cmp so we use a separate script.
    # We also use this approach for tests that need custom success tests.
    if (DEFINED ${key}_nodr)
      set(cmd_with_at ${exepath} ${exe_ops})
    else ()
      set(cmd_with_at ${rundr} ${exepath} ${exe_ops})
    endif ()
    # we pass intra-arg spaces via @@ and inter-arg via @ and ; via !
    # to get around the pain of trying to quote everything just right:
    # much simpler this way.
    # XXX i#1327: now that we have -c and other option passing improvements we
    # should be able to get rid of this @@ stuff.
    string(REGEX REPLACE " " "@@" cmd_with_at "${cmd_with_at}")
    string(REGEX REPLACE ";" "@" cmd_with_at "${cmd_with_at}")
    if (DEFINED ${key}_runcmp)
      set(runcmp_script ${${key}_runcmp})
    else ()
      set(runcmp_script ${CMAKE_CURRENT_SOURCE_DIR}/runcmp.cmake)
    endif ()
    if (NOT DEFINED ${key}_postcmd)
      set(${key}_postcmd "")
    endif ()
    add_test(${test} ${CMAKE_COMMAND}
      -D precmd=${${key}_precmd}
      -D cmd=${cmd_with_at}
      -D postcmd=${${key}_postcmd}
      -D postcmd2=${${key}_postcmd2}
      -D postcmd3=${${key}_postcmd3}
      -D postcmd4=${${key}_postcmd4}
      -D failok=${${key}_failok}
      -D cmp=${CMAKE_CURRENT_BINARY_DIR}/${expectbase}.expect
      -D code=${${key}_code}
      -D capture=${${key}_runcmp_capture}
      -D ignore_matching_lines=${${key}_runcmp_ignore_matching_lines}
      -P ${runcmp_script})
    # No support for regex here (ctest can't handle large regex)
    set(ALREADY_REGEX ON)
  else (is_runcmp)
    add_test(${test} ${rundr} ${exepath} ${exe_ops})
  endif (is_runall)

  if (EXISTS ${testpath}/${expectbase}.expect)
    file(READ ${testpath}/${expectbase}.expect expect)
    # add dependence so cmake will reconfigure if file changes
    configure_file(${testpath}/${expectbase}.expect
      ${CMAKE_CURRENT_BINARY_DIR}/ignoreme_for_dep)
  elseif (EXISTS ${testpath}/${expectbase}.template)
    # We convert .template at configure time and use CTest's built-in
    # PASS_REGULAR_EXPRESSION to diff the output.
    #
    # Advantages of this approach:
    # * More efficient: no separate script to launch that then launches
    #   multiple sub-processes to diff or cmake -E compare_files.
    #
    # Advantages of instead using a script at runtime to convert:
    # * CMake can't handle giant files as regexps (api/dis.template in particular)
    #   so we wouldn't need to special-case it
    # * Large regexps that don't match are printed in their entirety, so
    #   if we did our own diff then the CTest output would be more readable.
    #   Note that we can't output, say, the diff head, but we can be quieter.
    # * Changes in .template don't require reconfiguring: but it's automatic
    #   (thanks to configure_file() hack) and pretty quick
    # * We could support extra runtime options via env var DYNAMORIO_OPTIONS,
    #   but while that might be useful it could also be confusing.
    template2expect(expect
      ${testpath}/${expectbase}.template
      "${runops}"
      ${key})
    # add dependence so cmake will reconfigure if file changes
    configure_file(${testpath}/${expectbase}.template
      ${CMAKE_CURRENT_BINARY_DIR}/ignoreme_for_dep)
  elseif (EXISTS ${testpath}/${expectbase}.templatex)
    # A .templatex is a .template that is treated directly as a regex:
    # so any regex chars inside are not converted to literals.
    # We separate the two so that we don't have to escape everything in
    # regular templates where we want a literal match.
    if (DEFINED ${key}_rawtemp)
      # No preprocessor
      file(READ ${testpath}/${expectbase}.templatex expect)
    else ()
      template2expect(expect
        ${testpath}/${expectbase}.templatex
        "${runops}"
        ${key})
    endif ()
    # add dependence so cmake will reconfigure if file changes
    configure_file(${testpath}/${expectbase}.templatex
      ${CMAKE_CURRENT_BINARY_DIR}/ignoreme_for_dep)
    set(ALREADY_REGEX ON)
  else (EXISTS ${testpath}/${expectbase}.expect)
    message(FATAL_ERROR
      "no .expect or .template or .templatex for ${testpath}/${expectbase} for ${key}")
  endif (EXISTS ${testpath}/${expectbase}.expect)

  if (NOT ALREADY_REGEX)
    # turn regex chars into literals
    # \\] somehow messes up the match though $expect looks identical
    # some tests do have ']' so we replace it in a separate step below
    string(REGEX REPLACE "([\\^\\$\\.\\*\\+\\?\\|\\(\\)\\[\\;])"
      "\\\\\\1" expect "${expect}")
    string(REGEX REPLACE "\\]"
      "\\\\]" expect "${expect}")
  endif (NOT ALREADY_REGEX)

  if (WIN32 AND NOT is_runcmp) # for runcmp it's up to the test
    # libc print => CRLF, dr_printf => plain newline: match both
    string(REGEX REPLACE "\n" "\r?\n" expect "${expect}")
  endif ()

  if (is_runcmp)
    file(WRITE "${CMAKE_CURRENT_BINARY_DIR}/${expectbase}.expect" "${expect}")
  else ()
    # match whole output
    set(expect "^${expect}$")
    set_tests_properties(${test} PROPERTIES PASS_REGULAR_EXPRESSION "${expect}")
  endif ()

  if (DEFINED ${key}_timeout)
    # Though we mostly use drrun's -s we set this too in case the requested
    # value is higher than ctest's default.
    set_tests_properties(${test} PROPERTIES TIMEOUT ${${key}_timeout})
  elseif (is_runcmp OR is_runall)
    # Runcmp/runall generally don't use drrun or runstats so we need a ctest timeout.
    set_tests_properties(${test} PROPERTIES TIMEOUT ${TEST_SECONDS})
  else ()
    # Even though we expect drrun -s to enforce a timeout, set one in ctest just
    # in case, but give time for drrun first.
    math(EXPR timeout "${TEST_SECONDS}+30")
    set_tests_properties(${test} PROPERTIES TIMEOUT ${timeout})
  endif ()

  # Though we use drrun and runstats -s timeout parameters, we have
  if (pass_opts_via_env)
    string(REPLACE ";" " " runops_string "${runops}")
    set_tests_properties(${test} PROPERTIES ENVIRONMENT "DYNAMORIO_OPTIONS=${runops_string}")
  endif (pass_opts_via_env)

  if (WIN32)
    # With i#265/PR 486139 we use local one-time config files instead of
    # global reg keys and can thus run multiple instances of the same
    # app name simultaneously so we do not need to mark RUN_SERIAL
  endif (WIN32)

  # A subset of release tests has been added and labeled with RUN_IN_RELEASE. It focuses
  # on Google's use of the drcachesim client. We do not want to extend the Travis
  # regression time by too much and keep the following list concise.
  if (NOT DEBUG AND UNIX AND X64 AND NOT CMAKE_COMPILER_IS_CLANG)
    if (${test} MATCHES "common" OR
        ${test} MATCHES "drcachesim" OR
        ${test} MATCHES "drcacheoff")
      set_tests_properties(${test} PROPERTIES LABELS RUN_IN_RELEASE)
    endif()
  endif ()
  set(${added_out} ON PARENT_SCOPE)
endfunction(torun)

macro (string2list var)
  string(REPLACE " " ";" ${var} ${${var}})
endmacro ()

macro(strings2lists test ops_var)
  # We now use a list instead of a string for ops.  We convert here where we can
  # assume there are no spaces (from paths) in the options.
  if (NOT ${${ops_var}} STREQUAL "")
    string2list(${ops_var})
  endif ()
  if (DEFINED ${test}_dr_ops)
    string2list(${test}_dr_ops)
  endif ()
  if (DEFINED ${test}_client_ops AND NOT DEFINED ${test}_client_ops_islist)
    string2list(${test}_client_ops)
  endif ()
endmacro()

function(set_properties name test myprefix)
  if (DEFINED ${test}_depends)
    set_property(TEST ${name} APPEND PROPERTY DEPENDS "${myprefix}${${test}_depends}")
  endif (DEFINED ${test}_depends)
  if (DEFINED ${test}_self_serial)
    # We blindly add a dep to every possible cross-cutting same test w/ diff ops.
    # CTest seems ok with a dep on a non-existent test.
    foreach (prefix ${prior_prefixes})
      if (NOT "${prefix}" STREQUAL "${myprefix}")
        set_property(TEST ${name} APPEND PROPERTY DEPENDS "${prefix}${test}")
      endif ()
    endforeach ()
  endif ()
  if (DEFINED ${test}_env)
    set_property(TEST ${name} APPEND PROPERTY ENVIRONMENT "${myprefix}${${test}_env}")
  endif ()
endfunction ()

function(torun_normal name test ops)
  strings2lists(${test} ops)
  torun("${name}" ${test} ${${test}_source} OFF OFF "${${test}_dr_ops};${ops}"
    "${${test}_exe_ops}" added OFF)
  ops2testprefix(myprefix "${ops}")
  set_properties(${name} ${test} ${myprefix})
endfunction(torun_normal)

function(torun_ci name test ops)
  ops2testprefix(myprefix "${ops}")
  strings2lists(${test} ops)
  set(cli_ops "${${test}_client_ops}")
  if ("${test}" MATCHES "client\\.flush")
    # See PR 244090 - currently there is no way for a client to see what
    # options DR was run with.  The flush tests needs to know whether it
    # can use the unlink flush routines or not which depends on having
    # either -thread_private or -enable_full_api We check here and pass
    # a client option if the unlink flush is safe to use.
    if ("${ops} ${TEST_OPTIONS}" MATCHES "(-thread_private|-enable_full_api)")
      set(cli_ops "use_unlink")
    endif ()
  endif ("${test}" MATCHES "client\\.flush")
  # note that we cannot use double quotes as they'll be stripped out
  if (DEFINED ${test}_toolname)
    # end-user tool
    torun("${name}" ${test} ${${test}_source} OFF OFF
      "${${test}_dr_ops};${ops};-t;${${test}_toolname};${cli_ops}"
      "${${test}_exe_ops}" added OFF)
  else ()
    # simple client
    torun("${name}" ${test} ${${test}_source} OFF OFF
      "${${test}_dr_ops};${ops};-c;${${test}_client_path};${cli_ops}"
      "${${test}_exe_ops}" added OFF)
  endif ()
  if (added)
    set_properties(${name} ${test} ${myprefix})
  endif (added)
endfunction(torun_ci)

function(torun_api name test ops)
  strings2lists(${test} ops)
  torun("${name}" ${test} ${${test}_source} ON ${${test}_standalone_dr}
    "${${test}_dr_ops};${ops}" "${${test}_exe_ops}" added ${${test}_pass_opts_via_env})
endfunction(torun_api)

function(torunonly_native name realexe expect source exe_ops)
  strings2lists(${name} ops)
  set(${name}_expectbase ${expect})
  set(${name}_realtest ${realexe})
  if (NOT DEFINED ${test}_timeout)
    # We're not going through drrun with its timeout, so set the ctest timeout.
    set(${test}_timeout ${TEST_SECONDS})
  endif ()
  torun(${name} ${name} ${source} ON OFF "" "${exe_ops}" added OFF)
endfunction(torunonly_native)

function(torun_runall name test ops)
  strings2lists(${test} ops)
  # FIXME NYI i#120
endfunction(torun_runall)

function(disable_optimizations_for_file source_file)
  get_source_file_property(cflags "${source_file}" COMPILE_FLAGS)
  string(REGEX REPLACE "[/-]O[1-9]" "" cflags "${cflags}")
  set_source_files_properties("${source_file}" PROPERTIES
    COMPILE_FLAGS "${cflags}")
endfunction(disable_optimizations_for_file)

# Some of our tests were created for /MT which was the top-level flag even
# in debug build until recently, so we go back to it to avoid breaking them.
function(use_MT_not_MTd source_file)
  if (WIN32)
    # Appending to the target flags goes in too early: we need source to
    # override the /MTd from the top level.
    append_property_string(SOURCE ${source_file} COMPILE_FLAGS "/MT /DNO_DBG_CRT")
  endif ()
endfunction()

function(use_MD_not_MTd source_file)
  if (WIN32)
    # Appending to the target flags goes in too early: we need source to
    # override the /MTd from the top level.
    append_property_string(SOURCE ${source_file} COMPILE_FLAGS "/MD")
  endif ()
endfunction()

# The -O3 flag is removed above with the
# string(REGEX REPLACE "-O[0-9]? " " " CMAKE_C_FLAGS "${CMAKE_C_FLAGS}")
# line. -O3 is then selectively re-added with this function or add_sve_flags().
# It will be desirable to one day remove the "REGEX REPLACE" line and just
# remove -O3 for targets that cannot support it.
function(optimize target)
  if (UNIX)
    append_property_string(TARGET ${target} COMPILE_FLAGS "-O3")
  else ()
    append_property_string(TARGET ${target} COMPILE_FLAGS "/Ox /GL")
  endif (UNIX)
endfunction(optimize)

macro(set_avx_flags target)
  if (proc_supports_avx512)
    if (TARGET ${target}) # Support calling on non-exe target.
      append_property_string(TARGET ${target} COMPILE_FLAGS "${CFLAGS_AVX512}")
    endif ()
    set(${target}_runavx512 1)
  elseif (proc_supports_avx)
    if (TARGET ${target}) # Support calling on non-exe target.
      append_property_string(TARGET ${target} COMPILE_FLAGS "${CFLAGS_AVX}")
    endif ()
    set(${target}_runavx 1)
  endif ()
endmacro(set_avx_flags)

macro(set_sve_flags target)
  if (proc_supports_sve2)
    if (TARGET ${target}) # Support calling on non-exe target.
      append_property_string(TARGET ${target} COMPILE_FLAGS "${CFLAGS_SVE2}")
    endif ()
    set(${target}_runsve2 1)
  elseif (proc_supports_sve)
    if (TARGET ${target}) # Support calling on non-exe target.
      append_property_string(TARGET ${target} COMPILE_FLAGS "${CFLAGS_SVE}")
    endif ()
    set(${target}_runsve 1)
  endif ()
endmacro(set_sve_flags)

macro(set_pauth_flags target)
  if (proc_supports_pauth)
    if (TARGET ${target}) # Support calling on non-exe target.
        append_property_string(TARGET ${target} COMPILE_FLAGS "${CFLAGS_PAUTH}")
    endif ()
    set(${target}_runpauth 1)
  endif ()
endmacro(set_pauth_flags)

###########################################################################

# We'll want the latest CTest (2.6.4) so we can use the -W parameter
# for wider test name fields as ours include the runtime options and
# app name.

function(ops2testprefix prefix ops)
  string(REGEX REPLACE " [^-][^ ]*" "" name "${ops}")
  string(REGEX REPLACE " +-" "," name "${name}")
  string(REGEX REPLACE "^-" "" name "${name}")
  string(STRIP "${name}" name)
  # want it grouped by run, not by test, and it auto-alpha-sorts
  set(${prefix} "${name}|" PARENT_SCOPE)
endfunction(ops2testprefix)

function(run2testname testname ops test)
  ops2testprefix(prefix "${ops}")
  # want it grouped by run, not by test, and it auto-alpha-sorts
  set(${testname} "${prefix}${test}" PARENT_SCOPE)
endfunction(run2testname)

function(is_test_enabled_by_name output name regex)
  set(enabled OFF)
  if (NOT SKIP_FLAKY_TESTS OR NOT "${name}" MATCHES "_FLAKY")
    if (TEST_LONG OR NOT "${name}" MATCHES "_LONG")
      if (RUN_SUDO_TESTS OR NOT "${name}" MATCHES "_SUDO")
        if (NOT regex OR "${name}" MATCHES "${regex}")
          if (SKIP_LESS_DIFFERENTIATED_TESTS_FOR_PULL_REQUEST AND
              # See above: for particular builds we skip some of the similar tests from
              # some of the test groups.
              (("${name}" MATCHES "tool.drcache" AND
                  NOT "${name}" MATCHES "(simple|invariants|burst_malloc|burst_replaceall)") OR
                ("${name}" MATCHES "tool.drcpusim" AND
                  NOT "${name}" MATCHES "Pentium3") OR
                ("${name}" MATCHES "tool.[^d]" AND
                  NOT "${name}" MATCHES "(basic_counts|reuse_offline)") OR
                # instrcalls is the slowest of the samples.
                "${name}" MATCHES "sample.instrcalls" OR
                ("${name}" MATCHES "client.annotation-" AND
                  NOT "${name}" MATCHES "(-opt|tiny-bb)")))
            set(enabled OFF)
          else ()
            set(enabled ON)
          endif ()
        endif ()
      endif ()
    endif ()
  endif ()
  set(${output} ${enabled} PARENT_SCOPE)
endfunction ()

macro (set_up_test_lists)
  foreach (run ${run_list})
    set(enabled OFF)

    string(REGEX MATCHALL "^SHORT::" is_short "${run}")
    string(REGEX REPLACE "^SHORT::" "" run "${run}")
    if (is_short OR TEST_LONG)
      set(enabled ON)
    endif (is_short OR TEST_LONG)

    string(REGEX MATCHALL "^DEBUG::" is_debug "${run}")
    string(REGEX REPLACE "^DEBUG::" "" run "${run}")
    if (is_debug AND NOT DEBUG)
      set(enabled OFF)
    endif (is_debug AND NOT DEBUG)

    string(REGEX MATCHALL "^X86::" is_x86 "${run}")
    string(REGEX REPLACE "^X86::" "" run "${run}")
    if (is_x86 AND NOT X86)
      set(enabled OFF)
    endif ()

    string(REGEX MATCHALL "^X64::" is_x64 "${run}")
    string(REGEX REPLACE "^X64::" "" run "${run}")
    if (is_x64 AND NOT X64)
      set(enabled OFF)
    endif ()

    string(REGEX MATCHALL "^WIN::" is_win "${run}")
    string(REGEX REPLACE "^WIN::" "" run "${run}")
    if (is_win AND UNIX)
      set(enabled OFF)
    endif (is_win AND UNIX)

    string(REGEX MATCHALL "^LIN::" is_lin "${run}")
    string(REGEX REPLACE "^LIN::" "" run "${run}")
    if (is_lin AND WIN32)
      set(enabled OFF)
    endif (is_lin AND WIN32)

    if (enabled)

      string(REGEX MATCHALL "^ONLY::.*::" regex "${run}")
      string(REGEX REPLACE "^ONLY::.*::" "" run "${run}")
      string(REGEX REPLACE "^ONLY::(.*)::" "\\1" regex "${regex}")

      if (NOT is_short)
        # FIXME i#1807: fix the failing long suite tests so we can enable them once again
        # in our nightly regression runs.  For now we disable the extra tests (but
        # we leave the extra builds selected in runsuite.cmake) by throttling
        # all long tests to only run ^common.
        set(regex "^common")
      endif ()

      ops2testprefix(prefix "${run}")
      list(FIND prior_prefixes "${prefix}" index)
      if (${index} EQUAL -1)
        list(APPEND prior_prefixes "${prefix}")
      endif ()
      foreach (test ${testlist_normal})
        is_test_enabled_by_name(name_ok ${test} "${regex}")
        if (name_ok)
          run2testname(test_name "${run}" ${test})
          torun_normal("${test_name}" ${test} "${run}")
        endif ()
      endforeach (test)
      foreach (test ${testlist_ci})
        is_test_enabled_by_name(name_ok ${test} "${regex}")
        if (name_ok)
          run2testname(test_name "${run}" ${test})
          torun_ci("${test_name}" ${test} "${run}")
        endif ()
      endforeach (test)
      foreach (test ${testlist_api})
        is_test_enabled_by_name(name_ok ${test} "${regex}")
        if (name_ok)
          run2testname(test_name "${run}" ${test})
          torun_api("${test_name}" ${test} "${run}")
        endif ()
      endforeach (test)
      foreach (test ${testlist_runall})
        is_test_enabled_by_name(name_ok ${test} "${regex}")
        if (name_ok)
          run2testname(test_name "${run}" ${test})
          torun_runall("${test_name}" ${test} "${run}")
        endif ()
      endforeach (test)

    endif (enabled)
  endforeach(run)
endmacro ()

###########################################################################
# tests

# This step takes a while so we provide a status message:
message(STATUS "Processing tests and generating expected output patterns")

# Tests enabled when DR_HOST_NOT_TARGET go first:
if (ARM)
  set(sfx "arm")
elseif (AARCH64)
  # New aarch64 ir tests are added to arch version/feature specific files.
  set(sfx "aarch64_legacy")
elseif (RISCV64)
  set(sfx "riscv64")
else ()
  set(sfx "x86")
endif ()
if (NOT ANDROID)
  # XXX i#1874: get working on Android
  tobuild_api(api.ir api/ir_${sfx}.c "" "" OFF OFF OFF)
  if (AARCH64 OR RISCV64)
    # The ir_{aarch64,riscv64}.expect file is too large for CMake's regexes.
    set(api.ir_runcmp "${CMAKE_CURRENT_SOURCE_DIR}/runcmp.cmake")
    set(api.ir_runcmp_capture "stderr")
  endif ()
  # XXX i#1686: add ARM's headers too once they are all created
  if (NOT ARM AND NOT AARCH64 AND NOT RISCV64 AND "${CMAKE_GENERATOR}" MATCHES "Unix Makefiles")
    # CMake's Unix Makefiles dependence analysis doesn't run the preprocessor
    # and so doesn't find headers named via macros
    # (http://www.cmake.org/Bug/view.php?id=13718)
    set(api_ir_headers # must be full paths:
      ${CMAKE_CURRENT_SOURCE_DIR}/api/ir_${sfx}_0args.h
      ${CMAKE_CURRENT_SOURCE_DIR}/api/ir_${sfx}_1args.h
      ${CMAKE_CURRENT_SOURCE_DIR}/api/ir_${sfx}_2args.h
      ${CMAKE_CURRENT_SOURCE_DIR}/api/ir_${sfx}_2args_mm.h
      ${CMAKE_CURRENT_SOURCE_DIR}/api/ir_${sfx}_3args.h
      ${CMAKE_CURRENT_SOURCE_DIR}/api/ir_${sfx}_4args.h
      # The following headers are x86 specific.
      ${CMAKE_CURRENT_SOURCE_DIR}/api/ir_${sfx}_3args_avx.h
      ${CMAKE_CURRENT_SOURCE_DIR}/api/ir_${sfx}_2args_avx512_evex.h
      ${CMAKE_CURRENT_SOURCE_DIR}/api/ir_${sfx}_2args_avx512_vex.h
      ${CMAKE_CURRENT_SOURCE_DIR}/api/ir_${sfx}_3args_avx512_evex.h
      ${CMAKE_CURRENT_SOURCE_DIR}/api/ir_${sfx}_3args_avx512_evex_mask.h
      ${CMAKE_CURRENT_SOURCE_DIR}/api/ir_${sfx}_3args_avx512_vex.h
      ${CMAKE_CURRENT_SOURCE_DIR}/api/ir_${sfx}_4args_avx512_evex_mask_A.h
      ${CMAKE_CURRENT_SOURCE_DIR}/api/ir_${sfx}_4args_avx512_evex_mask_B.h
      ${CMAKE_CURRENT_SOURCE_DIR}/api/ir_${sfx}_4args_avx512_evex_mask_C.h
      ${CMAKE_CURRENT_SOURCE_DIR}/api/ir_${sfx}_5args_avx512_evex_mask.h)
    append_property_string(SOURCE api/ir_${sfx}.c OBJECT_DEPENDS "${api_ir_headers}")
  endif ()

  if (AARCH64)
    tobuild_api(api.ir_negative api/ir_aarch64_negative.c "" "" OFF OFF OFF)
    tobuild_api(api.ir_v80 api/ir_aarch64_v80.c "" "" OFF OFF OFF)
    tobuild_api(api.ir_v81 api/ir_aarch64_v81.c "" "" OFF OFF OFF)
    tobuild_api(api.ir_v82 api/ir_aarch64_v82.c "" "" OFF OFF OFF)
    tobuild_api(api.ir_v83 api/ir_aarch64_v83.c "" "" OFF OFF OFF)
    tobuild_api(api.ir_v84 api/ir_aarch64_v84.c "" "" OFF OFF OFF)
    tobuild_api(api.ir_v85 api/ir_aarch64_v85.c "" "" OFF OFF OFF)
    tobuild_api(api.ir_v87 api/ir_aarch64_v87.c "" "" OFF OFF OFF)
    tobuild_api(api.ir_sve api/ir_aarch64_sve.c "" "" OFF OFF OFF)
    tobuild_api(api.ir_sve2 api/ir_aarch64_sve2.c "" "" OFF OFF OFF)
  endif (AARCH64)
endif ()

# test synthetic DR_ISA_REGDEPS encoding, decoding, and disassembly
tobuild_api(api.ir_regdeps api/ir_regdeps.c "" "" OFF OFF OFF)

# test static decoder library
tobuild_api(api.ir-static api/ir_${sfx}.c "" "" ON OFF OFF)
if (AARCH64)
  # The ir_aarch64.expect file is too large for CMake's regexes.
  set(api.ir-static_runcmp "${CMAKE_CURRENT_SOURCE_DIR}/runcmp.cmake")
  set(api.ir-static_runcmp_capture "stderr")
elseif (RISCV64)
  # The ir_riscv64.expect file is too large for CMake's regexes.
  set(api.ir-static_runcmp "${CMAKE_CURRENT_SOURCE_DIR}/runcmp.cmake")
  set(api.ir-static_runcmp_capture "stderr")
  # Internal error lines are ignored as they are not printed in static builds.
  set(api.ir-static_runcmp_ignore_matching_lines "^<.+>")
endif ()

if (ARM)
  if (NOT ANDROID) # XXX i#1874: get working on Android
    tobuild_api(api.drdecode api/drdecode_arm.c "" "" ON OFF OFF)
  endif ()
elseif (AARCH64)
  tobuild_api(api.drdecode api/drdecode_aarch64.c "" "" ON OFF OFF)
else ()
  if (NOT RISCV64) # TODO i#3544: Port tests to RISC-V 64
    tobuild_api(api.drdecode api/drdecode_x86.c "" "" ON OFF OFF)
  endif (NOT RISCV64)
endif ()

if (BUILD_CLIENTS)
  ###########################################################################
  # drdisas tests
  # XXX: We should try to export or share the test list, filtering, matching,
  # and other code here to support tests being declared locally rather than
  # in one central place.
  if (AARCH64)
    set(drdisas_args "-vl" "256" "00000000" "f94017a0" "a9be7bfd" "e58057a1" "85865e6b" "88")
  elseif (ARM)
    set(drdisas_args "6813" "f243" "42c8" "b2db" "88")
  elseif (RISCV64)
    set(drdisas_args "853e" "4581" "1d27b783" "00f55733" "9d89" "88")
  else ()
    set(drdisas_args "-syntax" "dr" "66" "90" "c4" "e2" "65" "90" "14" "80" "88")
  endif ()
  torunonly_api(tool.drdisas drdisas
    "../../clients/drdisas/test_simple.template" "" "${drdisas_args}" ON OFF)
  if (ARM)
    torunonly_api(tool.drdisas_thumb drdisas
      # Pass -thumb as a "DR op" to define it in the .template file.
      "../../clients/drdisas/test_simple.template"
      "-thumb" "-mode;thumb;${drdisas_args}" ON OFF)
  endif ()
  # Test syntax
  # XXX i#:4021: ARM/AARCH64 not yet supported.
  if (X86)
      set(drdisas_args "66" "90" "c4" "e2" "65" "90" "14" "80")
      torunonly_api(tool.drdisas_syntax drdisas
          "../../clients/drdisas/test_syntax.template" "" "${drdisas_args}" ON OFF)
  endif ()
endif ()

if (DR_HOST_NOT_TARGET)
  # i#1684,i#4318: Test postprocessing and analysis with an alternate binary directory.
  # Limited to UNIX because the checked-in modules.log is in UNIX format
  # (Windows needs extra fields per library).
  # Limited to ZLIB_FOUND because we test gzipped .raw files here as well.
  if (BUILD_CLIENTS AND UNIX AND ZLIB_FOUND)
    # We make a writable copy so we can both write the final trace there and run our
    # analyzer in a single command line.
    set(srcdir
      ${PROJECT_SOURCE_DIR}/clients/drcachesim/tests/drmemtrace.threadsig.aarch64.raw)
    set(locdir ${PROJECT_BINARY_DIR}/drmemtrace.threadsig.aarch64)
    file(MAKE_DIRECTORY ${locdir})
    file(COPY ${srcdir}/raw DESTINATION ${locdir}/)
    get_target_path_for_execution(drcachesim_path drmemtrace_launcher
      "${location_suffix}")
    prefix_cmd_if_necessary(drcachesim_path ON ${drcachesim_path})
    torunonly_api(tool.drcacheoff.altbindir "${drcachesim_path}"
      "offline-altbindir.c" ""
      "-indir;${locdir};-tool;opcode_mix;-alt_module_dir;${srcdir};-module_file;${locdir}/raw/modules.log"
      OFF OFF)
    set(tool.drcacheoff.altbindir_basedir
      "${PROJECT_SOURCE_DIR}/clients/drcachesim/tests")
  endif ()

  # The tests are not ported to build with host!=target.  Most will never work there,
  # so rather than spend effort on making everything build when we can only enable
  # a few tests, we simply enable the few tests here and return, skipping the rest of
  # the file and avoiding a giant if().
  set_up_test_lists()
  return ()
endif (DR_HOST_NOT_TARGET)

# Make sure we test running a path with spaces (to avoid regressions like i#2538).
set(common.broadfun_outname "common.broadfun spaces")
tobuild(common.broadfun common/broadfun.c)
if (DEBUG)
  torunonly(common.logstderr common.broadfun common/logstderr.c
    "-log_to_stderr -loglevel 1 -logmask 2" "")
endif ()
if (NOT ANDROID) # We do not support -no_early_inject on Android (i#1873).
  tobuild_ops(common.fib common/fib.c "-no_early_inject" "")
endif ()
if (X86) # TODO i#1551, i#1569: port asm to ARM and AArch64
  tobuild(common.decode-bad common/decode-bad.c)
  tobuild(common.decode common/decode.c)
  if (proc_supports_avx512)
    set_target_properties(common.decode PROPERTIES COMPILE_FLAGS "${CFLAGS_AVX512}")
  endif ()
endif (X86)
if (X86)
  torunonly(common.decode-stress common.decode common/decode.c
    "-stress_recreate_state" "")
elseif (AARCHXX)
  # The common.decode test is very x86-centric and may never be ported.
  # For now we simply run a simple app which still exercises quite a bit.
  torunonly(common.broadfun-stress common.broadfun common/broadfun.c
    "-stress_recreate_state" "")
endif ()

if (X86)
  set(control_flags "eflags")
elseif (AARCHXX)
  set(control_flags "nzcv")
elseif (RISCV64)
  # XXX: RISC-V does not have control flags, so a dummy test is used.
  set(control_flags "hello")
endif ()
tobuild(common.${control_flags} common/${control_flags}.c)

if (X86) # FIXME i#1551, i#1569: port asm to ARM and AArch64
  tobuild(common.floatpc common/floatpc.c)
  torunonly(common.floatpc_xl8all common.floatpc common/floatpc.c "-translate_fpu_pc" "")
endif (X86)
tobuild(common.getretaddr common/getretaddr.c)

if (X86) # FIXME i#1551, i#1569: port asm to ARM and AArch64
  # XXX i#1287: implement for MacOS
  # We do not support -no_early_inject on Android (i#1873).
  # FIXME i#1799: clang does not support "asm goto".
  if (NOT APPLE AND NOT ANDROID AND ANNOTATIONS AND NOT CMAKE_COMPILER_IS_CLANG)
    # XXX i#1651: we don't support -native_exec combined with -early_inject so
    # for now we pass -no_early_inject to all of these tests.
    tobuild_appdll(common.nativeexec common/nativeexec.c)
    DynamoRIO_get_full_path(native_dll_name common.nativeexec.appdll "${location_suffix}")
    get_filename_component(native_dll_name "${native_dll_name}" NAME)
    tobuild_ops(common.nativeexec common/nativeexec.c
      "-no_early_inject -native_exec_list ${native_dll_name}" "")
    target_link_libraries(common.nativeexec common.nativeexec.appdll)
    # We want rpath on Linux so we can load the appdll.
    set_target_properties(common.nativeexec PROPERTIES SKIP_BUILD_RPATH OFF)
    # For common.nativeexec takeover tests, we do not support PIE. Newer (unix-) distri-
    # butions with toolchains may enable PIE by default. In order to be able take over the
    # "PLT style" dll call (test with executable in native exec list), we expect the call
    # to jump to a PLT stub first. However with PIE enabled, the compiler will generate a
    # rip-relative gotplt table call instead.
    if (UNIX AND no_pie_avail)
      set_source_files_properties(common/nativeexec.c PROPERTIES COMPILE_FLAGS
        "${CMAKE_C_FLAGS} -fno-pie")
      append_link_flags(common.nativeexec "-no-pie")
    endif()
    if (UNIX)
      # FIXME i#978: Windows support NYI
      torunonly(common.nativeexec_retakeover common.nativeexec common/nativeexec.c
        "-no_early_inject -native_exec_list ${native_dll_name} -native_exec_retakeover"
        "")
      torunonly(common.nativeexec_exe common.nativeexec
        common/nativeexec_exenative.c
        "-no_early_inject -native_exec_list common.nativeexec -native_exec_retakeover" "")
      torunonly(common.nativeexec_bindnow common.nativeexec common/nativeexec_exenative.c
        "-no_early_inject -native_exec_list common.nativeexec -native_exec_retakeover"
        "-bind_now")
      # XXX: the next 3 tests, and perhaps all of these native_exec tests,
      # really want a mode with -no_private_loader -no_mangle_app_seg.  With
      # our reluctance to add lib deps back to DR, that's going to require a
      # sepaparate build.  Until someone really focuses on hybrid mode again
      # (in which case a new build param should be added to re-enable libdl),
      # we leave the tests here as regression tests but w/ private loader in place.
      torunonly(common.nativeexec_retakeover_opt common.nativeexec common/nativeexec.c
        "-no_early_inject -native_exec_list ${native_dll_name} -native_exec_retakeover  -native_exec_opt -no_kstats" "")
      # No swap TLS and no kstats for optimized native_exec
      torunonly(common.nativeexec_exe_opt common.nativeexec common/nativeexec_exenative.c
        "-no_early_inject -native_exec_list common.nativeexec -native_exec_retakeover -native_exec_opt -no_kstats" "")
      torunonly(common.nativeexec_bindnow_opt common.nativeexec
        common/nativeexec_exenative.c
        "-no_early_inject -native_exec_list common.nativeexec -native_exec_retakeover -native_exec_opt -no_kstats" "-bind_now")
    endif ()
  endif ()

  # App seg mangling makes dstack test fail, and our default build does not
  # support disabling such mangling, so this test is Windows-only.
  if (WIN32)
    tobuild_ops(common.protect-dstack common/protect-dstack.c
      "-no_mangle_app_seg" "")
  endif ()
endif (X86)

if (NOT ANDROID) # FIXME i#1874: failing on Android
  tobuild(common.segfault common/segfault.c)
endif ()

# PR 217255: these 4 removed to shorten the regression suite since not
# adding much value in terms of testing corner cases
#tobuild(common.hello common/hello.c)
#tobuild(common.conflict common/conflict.c)
#tobuild(common.ops common/ops.c)
#tobuild(common.recurse common/recurse.c)

# XXX i#1874: Android loader won't run our static asm apps
if (DR_HOST_ARM AND NOT ANDROID)
  tobuild_ops(common.allasm_thumb common/allasm_thumb.asm
    # set small -max_bb_instrs to test bb_safe_to_stop()
    "-early_inject -max_bb_instrs 6" "")
  set_target_properties(common.allasm_thumb PROPERTIES LINKER_LANGUAGE C)
  append_link_flags(common.allasm_thumb
    "-nostartfiles -nodefaultlibs -static")

  tobuild_ops(common.allasm_arm common/allasm_arm.asm "-early_inject" "")
  set_target_properties(common.allasm_arm PROPERTIES LINKER_LANGUAGE C)
  append_link_flags(common.allasm_arm "-nostartfiles -nodefaultlibs -static")
endif ()

if (DR_HOST_AARCH64)
  if (NOT APPLE) # TODO i#5383: Port to Mac M1.
    tobuild_ops(common.allasm_aarch64_isa common/allasm_aarch64_isa.asm
      "-early_inject" "") # FIXME i#1569: -enable_traces here
    set_target_properties(common.allasm_aarch64_isa PROPERTIES LINKER_LANGUAGE C)
    append_link_flags(common.allasm_aarch64_isa
      "-nostartfiles -nodefaultlibs -static")
  endif ()

  tobuild_ops(common.allasm_aarch64_cache common/allasm_aarch64_cache.asm
    "-early_inject" "")
  append_pure_asm_app_link_flags(common.allasm_aarch64_cache)

  add_exe(allasm_aarch64_prefetch
    ${PROJECT_SOURCE_DIR}/clients/drcachesim/tests/allasm_aarch64_prefetch.asm
    "-early_inject" "")
  append_pure_asm_app_link_flags(allasm_aarch64_prefetch)

  add_exe(allasm_aarch64_flush
    ${PROJECT_SOURCE_DIR}/clients/drcachesim/tests/allasm_aarch64_flush.asm "" "")
  append_pure_asm_app_link_flags(allasm_aarch64_flush)
endif ()

if (DEBUG)
  # A high-loglevel test.
  if (DR_HOST_X86 AND DR_HOST_X64)
    # Unfortunately it's not possible to create a tiny app on Windows, and hello,world
    # at -loglevel 19 produces 11GB of data and takes >17 minutes to run (vs <10MB and
    # <1s for Linux).  We live w/o a regression test on Windows for high loglevels.
    if (LINUX)
      torunonly(common.loglevel allasm_x86_64 common/allasm_x86_64.asm "-loglevel 19" "")
    endif ()
  elseif (DR_HOST_AARCH64)
    torunonly(common.loglevel common.allasm_aarch64_cache
      common/allasm_aarch64_cache.asm "-loglevel 19" "")
  elseif (DR_HOST_ARM AND NOT ANDROID)
    torunonly(common.loglevel common.allasm_thumb
      common/allasm_thumb.asm "-loglevel 19" "")
  endif ()
endif ()

if (DEBUG)
  torunonly(common.no_global_stats_LONG ${ci_shared_app} ${ci_shared_app_src} "-no_global_stats" "")
else (DEBUG)
  torunonly(common.no_global_stats_LONG ${ci_shared_app} ${ci_shared_app_src} "-no_global_rstats" "")
endif (DEBUG)

if (NOT ANDROID) # XXX i#1874: get working on Android
  # We don't want to link with DR.  We hack that for now by requesting drdecode so
  # we'll get the arch defs.  XXX: Add a better way!
  tobuild_api(libutil.frontend_test libutil/frontend_test.c "" "" ON OFF OFF)
  target_link_libraries(libutil.frontend_test drfrontendlib)
endif ()

set(dr_root ${PROJECT_BINARY_DIR})
# Just like frontend_test we request drdecode.
tobuild_api(libutil.drconfig_test libutil/drconfig_test.c "" "${dr_root}" ON OFF OFF)
target_link_libraries(libutil.drconfig_test drconfiglib)
if (WIN32)
  # We have to copy drconfiglib.dll into the bin dir.
  add_dependencies(libutil.drconfig_test drcopy)
endif ()

set(BUILD_TEST_ANNOTATION "${PROJECT_BINARY_DIR}/suite/tests/annotations")
configure_file(
  "${CMAKE_CURRENT_SOURCE_DIR}/client-interface/annotation/test_mode_annotations.h"
  "${BUILD_TEST_ANNOTATION}/test_mode_annotations.h" COPYONLY)
configure_file(
  "${CMAKE_CURRENT_SOURCE_DIR}/client-interface/annotation/test_mode_annotations.c"
  "${BUILD_TEST_ANNOTATION}/test_mode_annotations.c" COPYONLY)
configure_file(
  "${CMAKE_CURRENT_SOURCE_DIR}/client-interface/annotation/test_annotation_arguments.h"
  "${BUILD_TEST_ANNOTATION}/test_annotation_arguments.h" COPYONLY)
configure_file(
  "${CMAKE_CURRENT_SOURCE_DIR}/client-interface/annotation/test_annotation_arguments.c"
  "${BUILD_TEST_ANNOTATION}/test_annotation_arguments.c" COPYONLY)

include_directories("${PROJECT_BINARY_DIR}/include/annotations")
include_directories("${PROJECT_BINARY_DIR}/suite/tests/annotations")
if (NOT RISCV64) # TODO i#3544: Port tests to RISC-V 64
  tobuild_ci(client.call-retarget client-interface/call-retarget.c "" "" "")
  tobuild_ci(client.int64_overrides client-interface/int64_overrides.c "" "" "")
endif ()
if (X86) # FIXME i#1551, i#1569: port to ARM and AArch64
  set(client.abort_runcmp "${CMAKE_CURRENT_SOURCE_DIR}/runcode.cmake")
  set(client.abort_code "8")
  tobuild_ci(client.abort client-interface/abort.c "" "" "")
endif (X86)
tobuild_ci(client.crashmsg client-interface/crashmsg.c "" "" "")
if (UNIX) # XXX i#2595: NYI on Windows
  tobuild_ci(client.stack-overflow client-interface/stack-overflow.c ""
    # To avoid flakiness on different systems we nail down the stack size:
    "-stack_size 64K" "")
endif ()
# FIXME i#1360: implement Mach-O export iterator
# FIXME i#2008: fix bugs on Android
if (NOT MACOS AND NOT ANDROID)
  tobuild_appdll(client.modules client-interface/modules.c)
  DynamoRIO_get_full_path(modules_libname client.modules.appdll "${location_suffix}")
  tobuild_ci(client.modules client-interface/modules.c "" "" "${modules_libname}")
endif ()
if (X86) # FIXME i#1551, i#1569: port to ARM and AArch64
  tobuild_ci(client.alloc client-interface/alloc.c ""
    # For the subtest "targeting upper 2GB of low 4GB" we move -vm_base out of the
    # way.  We also raise the checklevel so we get memory filling for client allocs.
    # We keep vmheap_size at 2G to more easily trigger OOM.
    "-no_vm_base_near_app -vm_base 0x120000000 -vmheap_size 2G -checklevel 3" "")
  # A second test for i#4335's OOM despite a reset.  We leave checklevel for CI speed.
  tobuild_ci(client.alloc-noreset client-interface/alloc.c ""
    "-no_enable_reset -no_vm_base_near_app -vm_base 0x120000000 -vmheap_size 2G" "")
  # XXX i#1312, i#3504: The test doesn't currently compile with CFLAGS_AVX512 but
  # attempts to test features based on it. The compile flag needs to be added.
  tobuild_ci(client.cleancall client-interface/cleancall.c "" "" "")
  if (proc_supports_avx512)
    append_property_string(TARGET client.cleancall.dll COMPILE_FLAGS "${CFLAGS_AVX512}")
  endif ()
  if (UNIX)
    torunonly_ci(client.cleancall.prof-pcs client.cleancall client.cleancall.dll
      client-interface/cleancall.c "" "-prof_pcs -opt_cleancall 0" "")
    if (NOT X64)
      torunonly_ci(client.cleancall.prof-pcs.thread-private
        client.cleancall client.cleancall.dll
        client-interface/cleancall.c "" "-thread_private -prof_pcs -opt_cleancall 0" "")
    endif (NOT X64)
  endif (UNIX)
  tobuild_ci(client.count-ctis client-interface/count-ctis.c "" "" "")
  # check dr_insert_cbr_instrumentation with out-of-line clean call
  torunonly_ci(client.count-ctis-noopt client.count-ctis client.count-ctis.dll
    client-interface/count-ctis.c "" "-opt_cleancall 0" "")
  tobuild_ci(client.syscall client-interface/syscall.c "" "-no_follow_children" "")
  tobuild_ci(client.count-bbs client-interface/count-bbs.c "" "" "")
endif (X86)
if (NOT RISCV64) # TODO i#3544: Port tests to RISC-V 64
  tobuild_ci(client.cleancallparams client-interface/cleancallparams.c "" "" "")
  tobuild_ci(client.app_inscount client-interface/app_inscount.c "" "" "")
endif (NOT RISCV64)
if (NOT WIN32) # FIXME i#1717: add Windows client C++ EH support
  if (NOT ANDROID) # XXX i#1874: get working on Android
    tobuild_ci(client.exception client-interface/exception.cpp "" "" "")
    if (UNIX)
      # This test deliberately crashes: disable the compiler warning about it.
      CHECK_C_COMPILER_FLAG("-Wno-array-bounds" noarray_avail)
      if (noarray_avail)
        append_property_string(TARGET client.exception.dll
          COMPILE_FLAGS "-Wno-array-bounds")
      endif ()
    endif ()
  endif ()
endif ()

if (UNIX)
  set(annotation_test_args "libclient.annotation-concurrency.appdll.so" "A" "4")
  set(annotation_test_args_shorter
    "libclient.annotation-concurrency.appdll.so" "A" "4" "64" "3")
else (UNIX)
  set(annotation_test_args "client.annotation-concurrency.appdll.dll" "A" "4")
  set(annotation_test_args_shorter
    "client.annotation-concurrency.appdll.dll" "A" "4" "64" "3")
endif (UNIX)
# FIXME i#1799: clang does not support "asm goto"
if (ANNOTATIONS AND NOT CMAKE_COMPILER_IS_CLANG)
  set(DynamoRIO_USE_LIBC OFF)
  tobuild_ci(client.annotation-concurrency client-interface/annotation-concurrency.c
    "" "" "${annotation_test_args}")
  tobuild_appdll(client.annotation-concurrency
    client-interface/annotation-concurrency.c)
  link_with_pthread(client.annotation-concurrency)
  # i#1681: on a many-core machine this test can hit the 1-min timeout
  set(client.annotation-concurrency_timeout 120)
  set(client.annotation-concurrency.full-decode_expectbase
    "annotation-concurrency.full-decode")
  torunonly_ci(client.annotation-concurrency.full-decode client.annotation-concurrency
    client.annotation-concurrency.dll client-interface/annotation-concurrency.c
    "full-decode" "" "${annotation_test_args}")
  # i#1681: on a many-core machine this test can hit the 1-min timeout
  set(client.annotation-concurrency.full-decode_timeout 120)
  set(client.annotation-concurrency.full-decode.tiny-bb_expectbase
    "annotation-concurrency.full-decode")
  torunonly_ci(client.annotation-concurrency.full-decode.tiny-bb
    client.annotation-concurrency client.annotation-concurrency.dll
    client-interface/annotation-concurrency.c "full-decode" "-max_bb_instrs 2"
    "${annotation_test_args}")
  # i#1681: on a many-core machine this test can hit the 1-min timeout
  set(client.annotation-concurrency.full-decode.tiny-bb_timeout 120)
  set(client.annotation-concurrency.bb-truncate-1_expectbase
    "annotation-concurrency.bb-truncate")
  torunonly_ci(client.annotation-concurrency.bb-truncate-1 client.annotation-concurrency
    client.annotation-concurrency.dll client-interface/annotation-concurrency.c
    "truncate@1" "" "${annotation_test_args}")
  # i#1681: on a many-core machine this test can hit the 1-min timeout
  set(client.annotation-concurrency.bb-truncate-1_timeout 120)
  set(client.annotation-concurrency.bb-truncate-2_expectbase
    "annotation-concurrency.bb-truncate")
  torunonly_ci(client.annotation-concurrency.bb-truncate-2 client.annotation-concurrency
    client.annotation-concurrency.dll client-interface/annotation-concurrency.c
    "truncate@2" "" "${annotation_test_args}")
  # i#1681: on a many-core machine this test can hit the 1-min timeout
  set(client.annotation-concurrency.bb-truncate-2_timeout 120)

  if (UNIX)
    set(client.annotation-concurrency.prof-pcs_timeout 120)
    set(client.annotation-concurrency.prof-pcs_expectbase
      "annotation-concurrency.full-decode")
    torunonly_ci(client.annotation-concurrency.prof-pcs client.annotation-concurrency
      client.annotation-concurrency.dll client-interface/annotation-concurrency.c
      "full-decode" "-prof_pcs" "${annotation_test_args}")
    if (NOT X64)
      set(client.annotation-concurrency.prof-pcs.thread-private_timeout 120)
      set(client.annotation-concurrency.prof-pcs.thread-private_expectbase
        "annotation-concurrency.full-decode")
      torunonly_ci(client.annotation-concurrency.prof-pcs.thread-private
        client.annotation-concurrency
        client.annotation-concurrency.dll client-interface/annotation-concurrency.c
        "full-decode" "-thread_private -prof_pcs" "${annotation_test_args}")
    endif (NOT X64)
  endif (UNIX)

  if (UNIX)
    set(annotation_opt_args "libclient.annotation-concurrency-opt.appdll.so" "A" "4")
  else (UNIX)
    set(annotation_opt_args "client.annotation-concurrency-opt.appdll.dll" "A" "4")
  endif (UNIX)
  tobuild_ci(client.annotation-concurrency-opt client-interface/annotation-concurrency.c
    "" "" "${annotation_opt_args}")
  optimize(client.annotation-concurrency-opt)
  tobuild_appdll(client.annotation-concurrency-opt
    client-interface/annotation-concurrency.c)
  optimize(client.annotation-concurrency-opt.appdll)
  link_with_pthread(client.annotation-concurrency-opt)
  # i#1681: on a many-core machine this test can hit the 1-min timeout
  set(client.annotation-concurrency-opt_timeout 120)
  set(client.annotation-concurrency-opt.full-decode_expectbase
    "annotation-concurrency.full-decode")
  torunonly_ci(client.annotation-concurrency-opt.full-decode
    client.annotation-concurrency-opt client.annotation-concurrency-opt.dll
    client-interface/annotation-concurrency.c "full-decode" "" "${annotation_opt_args}")
  # i#1681: on a many-core machine this test can hit the 1-min timeout
  set(client.annotation-concurrency-opt.full-decode_timeout 120)

  tobuild_ci(client.annotation-detection client-interface/annotation-detection.cpp
    "" "" "")
  use_DynamoRIO_extension(client.annotation-detection.dll drmgr)
  use_DynamoRIO_extension(client.annotation-detection.dll drreg)
  set(client.annotation-detection.full-decode_expectbase
    "annotation-detection.full-decode")
  torunonly_ci(client.annotation-detection.full-decode client.annotation-detection
    client.annotation-detection.dll client-interface/annotation-detection.c
    "full-decode" "" "")
  set(client.annotation-detection.full-decode.tiny-bb_expectbase
    "annotation-detection.full-decode")
  torunonly_ci(client.annotation-detection.full-decode.tiny-bb
    client.annotation-detection client.annotation-detection.dll
    client-interface/annotation-detection.c "full-decode" "-max_bb_instrs 2" "")
  set(client.annotation-detection.bb-truncate-1_expectbase
    "annotation-detection.bb-truncate")
  torunonly_ci(client.annotation-detection.bb-truncate-1 client.annotation-detection
    client.annotation-detection.dll client-interface/annotation-detection.c
    "truncate@1" "" "")
  set(client.annotation-detection.bb-truncate-2_expectbase
    "annotation-detection.bb-truncate")
  torunonly_ci(client.annotation-detection.bb-truncate-2 client.annotation-detection
    client.annotation-detection.dll client-interface/annotation-detection.c
    "truncate@2" "" "")
  torunonly_native(client.annotation-detection.native client.annotation-detection
    annotation-detection.native client-interface/annotation-detection.c "")

  set(client.annotation-detection-opt_expectbase "annotation-detection")
  tobuild_ci(client.annotation-detection-opt client-interface/annotation-detection.cpp
    "" "" "")
  use_DynamoRIO_extension(client.annotation-detection-opt.dll drmgr)
  use_DynamoRIO_extension(client.annotation-detection-opt.dll drreg)
  optimize(client.annotation-detection-opt)
  torunonly_native(client.annotation-detection-opt.native
    client.annotation-detection-opt annotation-detection.native
    client-interface/annotation-detection.c "")
  set(DynamoRIO_USE_LIBC ON)
else (ANNOTATIONS AND NOT CMAKE_COMPILER_IS_CLANG)
  # We build the client.annotation-concurrency app even if we have no annotation
  # support, since it is used in drcachesim tests.
  add_exe(client.annotation-concurrency
    client-interface/annotation-concurrency.c)
  append_property_string(TARGET client.annotation-concurrency COMPILE_FLAGS
    "-DANNOTATIONS_DISABLED")
  link_with_pthread(client.annotation-concurrency)
  tobuild_appdll(client.annotation-concurrency
    client-interface/annotation-concurrency.c)
  append_property_string(TARGET client.annotation-concurrency.appdll COMPILE_FLAGS
    "-DANNOTATIONS_DISABLED")
endif (ANNOTATIONS AND NOT CMAKE_COMPILER_IS_CLANG)

if (UNIX)
  # XXX i#1246: Make partial_module_map work for Windows as well.
  tobuild_ci(client.partial_module_map client-interface/partial_module_map.c "" "" "")
endif ()
if (LINUX AND X86)
  # XXX i#1833: once i#1833 is fixed, enable code in mbr_instrumentation_segment.dll.c
  tobuild_ci(client.mbr_instrumentation_segment
    client-interface/mbr_instrumentation_segment.c "" "" "")
  use_DynamoRIO_extension(client.mbr_instrumentation_segment.dll drsyms)
  use_DynamoRIO_extension(client.mbr_instrumentation_segment.dll drmgr)
endif()
if (NOT ARM) # FIXME i#1551: fix bugs on ARM
  tobuild_ci(client.segfault client-interface/segfault.c "" "" "")
  tobuild_ci(client.execfault client-interface/execfault.c "" "" "")
  tobuild_appdll(client.events client-interface/events.c)
  DynamoRIO_get_full_path(events_appdll_path client.events.appdll "${location_suffix}")
endif (NOT ARM)
if (ANNOTATIONS AND NOT ARM)
  if (UNIX OR NOT X64) # the Valgrind annotation structure cannot support Windows x64
    tobuild_ci(client.vg-annot client-interface/vg-annot.c "" "" "")
    set(client.vg-annot.full-decode_expectbase "vg-annot.full-decode")
    torunonly_ci(client.vg-annot.full-decode client.vg-annot client.vg-annot.dll
      client-interface/vg-annot.c "full-decode" "" "")
    set(client.vg-annot.full-decode.tiny-bb_expectbase "vg-annot.full-decode")
    torunonly_ci(client.vg-annot.full-decode.tiny-bb client.vg-annot client.vg-annot.dll
      client-interface/vg-annot.c "full-decode" "-max_bb_instrs 2" "")
    set(client.vg-annot.bb-truncate-1_expectbase "vg-annot.bb-truncate")
    torunonly_ci(client.vg-annot.bb-truncate-1 client.vg-annot client.vg-annot.dll
      client-interface/vg-annot.c "truncate@1" "" "")
    set(client.vg-annot.bb-truncate-2_expectbase "vg-annot.bb-truncate")
    torunonly_ci(client.vg-annot.bb-truncate-2 client.vg-annot client.vg-annot.dll
      client-interface/vg-annot.c "truncate@2" "" "")
    tobuild_ci(client.vg-annot-opt client-interface/vg-annot.c "" "" "")
    optimize(client.vg-annot-opt)
    set(client.vg-annot-opt.full-decode_expectbase "vg-annot.full-decode")
    torunonly_ci(client.vg-annot-opt.full-decode client.vg-annot-opt client.vg-annot.dll
      client-interface/vg-annot.c "full-decode" "" "")
    set(client.vg-annot-opt.full-decode.tiny-bb_expectbase "vg-annot.full-decode")
    torunonly_ci(client.vg-annot-opt.full-decode.tiny-bb client.vg-annot-opt
      client.vg-annot.dll client-interface/vg-annot.c
      "full-decode" "-max_bb_instrs 3" "")
    set(client.vg-annot-opt.bb-truncate_expectbase "vg-annot.bb-truncate")
    torunonly_ci(client.vg-annot-opt.bb-truncate client.vg-annot-opt client.vg-annot.dll
      client-interface/vg-annot.c "truncate@2" "" "")
  endif (UNIX OR NOT X64)
endif (ANNOTATIONS AND NOT ARM)

if (NOT ANDROID) # TODO i#38: Port test to Android.
  tobuild_ci(client.attach_test client-interface/attach_test.runall "" "" "")
  if ((LINUX OR WIN32) AND NOT RISCV64)
    tobuild_ci(client.detach_test client-interface/detach_test.runall "" "" "")
  endif ()
  if (UNIX)
    # Test attaching during a blocking syscall.
    torunonly_ci(client.attach_blocking linux.infloop client.attach_test.dll
      client-interface/attach_blocking.runall "" "" "")
  endif ()
endif ()

if (UNIX)
  if (NOT ARM) # FIXME i#1551: fix bugs on ARM
    if (AARCH64)
      # FIXME i#1569: Reenable when trace construction is implemented.
      set(trace_arg "-disable_traces")
    else ()
      # Just happens to not make as many traces.
      set(trace_arg "-trace_threshold 5")
    endif ()
    tobuild_ci(client.events client-interface/events.c
      "" "${trace_arg}" "${events_appdll_path}")
    tobuild_ci(client.events_cpp client-interface/events_cpp.cpp
      "" "${trace_arg}" "${events_appdll_path}")
    tobuild_ci(client.nudge_test client-interface/nudge_test.runall "" "" "")
    # We disable traces to get bb prefixes for testing i#4669.
    tobuild_ci(client.timer client-interface/timer.c "" "-disable_traces" "")
    if (X64)
      tobuild_ci(client.mangle_suspend client-interface/mangle_suspend.c ""
        "-vm_base 0x100000000 -no_vm_base_near_app" "")
      use_DynamoRIO_extension(client.mangle_suspend.dll drmgr)
      target_include_directories(client.mangle_suspend PRIVATE
        ${CMAKE_CURRENT_SOURCE_DIR}/client-interface)
      link_with_pthread(client.mangle_suspend)
    endif ()
  endif (NOT ARM)
  if (X86 OR AARCH64) # FIXME i#1551: port asm to AArch32
    tobuild_ci(client.syscall-mod client-interface/syscall-mod.c "" "" "")
  endif (X86 OR AARCH64)
  if (NOT RISCV64) # TODO i#3544: Port tests to RISC-V 64
    tobuild_ci(client.signal client-interface/signal.c "" "" "")
    link_with_pthread(client.signal)
  endif ()
  if (X86 OR AARCH64) # FIXME i#1551: port asm to ARM
    tobuild_ci(client.cbr-retarget client-interface/cbr-retarget.c "" "" "")
  endif (X86 OR AARCH64)
  tobuild_ci(client.cleancallsig client-interface/cleancallsig.c "" "" "")
  if (X64 AND NOT RISCV64) # XXX i#3173 Improve testing of emulation API functions
    # TODO i#3544: Port tests to RISC-V 64
    tobuild_ci(client.emulation_api_simple client-interface/emulation_api_simple.c
      "" "" "")
    use_DynamoRIO_extension(client.emulation_api_simple.dll drmgr)
  endif ()
else (UNIX)
  tobuild_ci(client.events client-interface/events.c
    "" "" "${events_appdll_path}")
  tobuild_ci(client.events_cpp client-interface/events_cpp.cpp
    "" "" "${events_appdll_path}")
  tobuild_ci(client.cbr3 client-interface/cbr3.c "" "" "")
  tobuild_ci(client.cbr4 client-interface/cbr4.c "" "-thread_private" "")
  # FIXME i#120: enable these .runall tests once have .runall support
  #tobuild_ci_runall(client.cbr2 client-interface/cbr2.runall "" "" "")
  #tobuild_ci_runall(client.cbr client-interface/cbr.runall "" "" "")
  #tobuild_ci_runall(client.custom_traces client-interface/custom_traces.runall
  #  "" "" "")
  #tobuild_ci_runall(client.decode-bb client-interface/decode-bb.runall "" "" "")
  # I reworked Windows .runall support to run the new win32.infloop but have not yet
  # looked at other tests:
  tobuild_ci(client.nudge_test client-interface/nudge_test.runall "" "" "")
  #tobuild_ci_runall(client.pc-check client-interface/pc-check.runall "" "" "")
  if (NOT X64)
    # FIXME i#16, does not work in Win-X64 because of inline assembly code.
    tobuild_ci(client.cbr-retarget client-interface/cbr-retarget.c "" "" "")
  endif (NOT X64)

  add_exe(client.fibers client-interface/fibers.c)
  torunonly_ci(client.fibers client.fibers client.events_cpp.dll
    client-interface/fibers.c "" "" "")

  # i#1866: stress our private loader
  tobuild_ci(client.loader client-interface/loader.c "" "" "")
  target_link_libraries(client.loader.dll "shlwapi")

  tobuild_ci(client.winxfer client-interface/winxfer.c "" "" "")
endif (UNIX)
if (NOT APPLE OR NOT AARCH64) # TODO i#5383: Port to Mac M1.
  tobuild_ci(client.file_io client-interface/file_io.c
    "${CMAKE_CURRENT_SOURCE_DIR}/client-interface/file_io_data.txt" "" "")
endif ()
if (X86 OR AARCH64) # FIXME i#1551: port asm to ARM
  if (DEBUG) # FIXME i#1806: fails in release; also in OSX list below.
    # we add custom option to flush test based on dr ops in torun_ci()
    tobuild_ci(client.flush client-interface/flush.c "" "" "")
  endif ()
endif (X86 OR AARCH64)
if (X86 OR AARCH64) # FIXME i#1551: port asm to ARM
<<<<<<< HEAD
  tobuild_ci(client.thread client-interface/thread.c "-paramx -paramy" "" "")
  tobuild_appdll(client.thread client-interface/thread.c)
endif (X86 OR AARCH64)
if (X86) # FIXME i#1551, i#1569: port asm to ARM and AArch64
  tobuild_ci(client.strace client-interface/strace.c "" "" "")
  use_DynamoRIO_extension(client.strace.dll drmgr)
=======
  tobuild_ci(client.strace client-interface/strace.c "" "" "")
  use_DynamoRIO_extension(client.strace.dll drmgr)
endif (X86 OR AARCH64)
if (X86) # FIXME i#1551, i#1569: port asm to ARM and AArch64
  tobuild_ci(client.thread client-interface/thread.c "-paramx -paramy" "" "")
  tobuild_appdll(client.thread client-interface/thread.c)
>>>>>>> bd49f81d
endif (X86)
# FIXME: PR 199115 to re-enable fragdel, get some more of the UNIX tests working
#tobuild_ci(client.fragdel client-interface/fragdel.c "" "" "")
if (PROGRAM_SHEPHERDING)
  tobuild_ci(client.security client-interface/security.c "" "-security_api" "")
endif (PROGRAM_SHEPHERDING)
if (NOT ARM) # FIXME i#1551: fix bugs on ARM
  tobuild_ci(client.truncate client-interface/truncate.c "" "" "")
  if (WIN32)
    set(client.truncate.thread-churn-1_expectbase "truncate.thread-churn")
    torunonly_ci(client.truncate.thread-churn-1 win32.threadchurn client.truncate.dll
      client-interface/truncate.c "1" "" "")
    set(client.truncate.thread-churn-2_expectbase "truncate.thread-churn")
    torunonly_ci(client.truncate.thread-churn-2 win32.threadchurn client.truncate.dll
      client-interface/truncate.c "2" "" "")
  endif (WIN32)
  if (NOT AARCH64) # FIXME i#1569: get working on AArch64
    tobuild_ci(client.dr_options client-interface/dr_options.c
      "" "-native_exec_list foo.dll,bar.dll -opt_cleancall 3 -thread_private" "")
  endif (NOT AARCH64)
endif (NOT ARM)
tobuild_ci(client.unregister client-interface/unregister.c "" "" "")
if (NOT ARM AND NOT RISCV64) # FIXME i#2094: implement cleancall optimizations on ARM
  # TODO i#3544: Port tests to RISC-V 64
  tobuild_ci(client.cleancall-opt-1 client-interface/cleancall-opt-1.c ""
    "-opt_cleancall 1" "")
  if (proc_supports_avx512)
    # XXX i#1312: This is untested on Windows.
    tobuild_ci(client.avx512cleancall-opt-1 client-interface/cleancall-opt-1.c ""
      "-opt_cleancall 1" "")
    append_property_string(TARGET client.avx512cleancall-opt-1 COMPILE_FLAGS
      "${CFLAGS_AVX512}")
    append_property_string(TARGET client.avx512cleancall-opt-1.dll COMPILE_FLAGS
      "${CFLAGS_AVX512}")
  endif ()

  tobuild_ci(client.inline client-interface/inline.c "" "-opt_cleancall 3" "")
  if (CMAKE_COMPILER_IS_CLANG)
    optimize(client.inline.dll)
  endif ()
endif (NOT ARM AND NOT RISCV64)
if (NOT ANDROID) # XXX i#1874: get working on Android
  tobuild_ci(client.null_instrument client-interface/null_instrument.c "" "" "")
  tobuild_appdll(client.null_instrument client-interface/null_instrument.c)
  target_link_libraries(client.null_instrument client.null_instrument.appdll)
  # We want rpath on Linux so we can load the appdll.
  set_target_properties(client.null_instrument PROPERTIES SKIP_BUILD_RPATH OFF)
endif ()

if (NOT ARM) # FIXME i#1551: fix bugs on ARM
  # Test passing a really long (600 chars) client option string.
  tobuild_ci(client.large_options client-interface/large_options.c
    "xxxxxxxxxxxxxxxxxxxxxxxxxxxxxxxxxxxxxxxxxxxxxxxxxxxxxxxxxxxxxxxxxxxxxxxxxxxxxxxxxxxxxxxxxxxxxxxxxxxxxxxxxxxxxxxxxxxxxxxxxxxxxxxxxxxxxxxxxxxxxxxxxxxxxxxxxxxxxxxxxxxxxxxxxxxxxxxxxxxxxxxxxxxxxxxxxxxxxxxxxxxxxxxxxxxxxxxxxxxxxxxxxxxxxxxxxxxxxxxxxxxxxxxxxxxxxxxxxxxxxxxxxxxxxxxxxxxxxxxxxxxxxxxxxxxxxxxxxxxxxxxxxxxxxxxxxxxxxxxxxxxxxxxxxxxxxxxxxxxxxxxxxxxxxxxxxxxxxxxxxxxxxxxxxxxxxxxxxxxxxxxxxxxxxxxxxxxxxxxxxxxxxxxxxxxxxxxxxxxxxxxxxxxxxxxxxxxxxxxxxxxxxxxxxxxxxxxxxxxxxxxxxxxxxxxxxxxxxxxxxxxxxxxxxxxxxxxxxxxxxxxxxxxxxxxxxxxxxxxxxxxxxxxxxxxxxxxxxxxxxxxxxxxxxxxxxxxxxxxxxxxxxxxxxxxxxxxxxxxxxxxxxxxxxxxxxxxxxxxx"
    "" "")
endif (NOT ARM)

add_library(client.blackbox.dll.A SHARED client-interface/blackbox.dll.A.c)
setup_test_client_dll_basics(client.blackbox.dll.A)
add_library(client.blackbox.dll.B SHARED client-interface/blackbox.dll.B.c)
setup_test_client_dll_basics(client.blackbox.dll.B)
target_link_libraries(client.blackbox.dll.A client.blackbox.dll.B)
torunonly_ci(client.blackbox ${ci_shared_app} client.blackbox.dll.A
  client-interface/${ci_shared_app} # for .expect
  "" "" "")

tobuild_ci(client.option_parse client-interface/option_parse.cpp
  "-l;-4;-ll;-3220721071790640321;-ul;4;-ull;1384772493926445887;-x;3;-x_alias;4;-y;quoted string;-z;first;-z_alias;single quotes -dash --dashes;-front;value;-y;accum;-front2;value2;-flag;-flag_alias1;-no_flag_alias2;-takes2;1_of_4;2_of_4;-takes2;3_of_4;4_of_4;-val_sep;v1.1 v1.2;-val_sep;v2.1 v2.2;-val_sep2;v1;v2;-val_sep2;v3;v4;-large_bytesize;9999999999;-oi;-012;-ol;-012;-oll;-012;-ou;012;-oul;012;-oull;012;-xi;-0xa;-xl;-0xa;-xll;-0xa;-xu;0xa;-xul;0xa;-xull;0xa;"
  "" "")
use_DynamoRIO_extension(client.option_parse.dll droption)
set(client.option_parse_client_ops_islist ON)

if (AARCH64)
  tobuild_ci(client.features client-interface/features.c "" "" "")

  tobuild_ci(client.stolen-reg-index client-interface/stolen-reg-index.c "" "" "")
  use_DynamoRIO_extension(client.stolen-reg-index.dll drmgr)
  use_DynamoRIO_extension(client.stolen-reg-index.dll drreg)
  use_DynamoRIO_extension(client.stolen-reg-index.dll drutil)
endif ()

if (NOT RISCV64) # TODO i#3544: Port tests to RISC-V 64
  tobuild_ci(client.reg_size_test client-interface/reg_size_test.c "" "" "")

  tobuild_ci(client.thread_exit_xl8 client-interface/thread_exit_xl8.c "" "" "")
endif (NOT RISCV64)

if (UNIX AND NOT RISCV64) # The test uses signals.
  # TODO i#3544: Port tests to RISC-V 64
  tobuild_ci(client.gonative client-interface/gonative.c "" "" "")
  link_with_pthread(client.gonative)
  # Configure for dr_app_running_under_dynamorio().
  configure_app_api_build_flags(client.gonative OFF OFF)
  add_dependencies(client.gonative api_headers)
  set_target_properties(client.gonative PROPERTIES SKIP_BUILD_RPATH OFF)
endif ()

if (NOT RISCV64) # TODO i#3544: Port tests to RISC-V 64
  tobuild_ci(client.drcontainers-test client-interface/drcontainers-test.c "" "" "")
  use_DynamoRIO_extension(client.drcontainers-test.dll drcontainers)

  tobuild_ci(client.drmgr-test client-interface/drmgr-test.c "" "" "${events_appdll_path}")
  use_DynamoRIO_extension(client.drmgr-test.dll drmgr)
  link_with_pthread(client.drmgr-test)
endif (NOT RISCV64)

if (proc_supports_pt)
  tobuild_ci(client.drpttracer_SUDO-test client-interface/drpttracer_SUDO-test.c "" "" "")
  use_DynamoRIO_extension(client.drpttracer_SUDO-test.dll drpttracer)
  use_DynamoRIO_extension(client.drpttracer_SUDO-test.dll drmgr)
  set(client.drpttracer_SUDO-test_sudo ON)
endif ()

if (NOT RISCV64) # TODO i#3544: Port tests to RISC-V 64
  tobuild_ci(client.drx_buf-test client-interface/drx_buf-test.c "" "" "")
  use_DynamoRIO_extension(client.drx_buf-test.dll drmgr)
  use_DynamoRIO_extension(client.drx_buf-test.dll drx)
  link_with_pthread(client.drx_buf-test)
  target_include_directories(client.drx_buf-test PRIVATE
    ${CMAKE_CURRENT_SOURCE_DIR}/client-interface)
endif (NOT RISCV64)

if (NOT RISCV64) # TODO i#3544: Port tests to RISC-V 64
  tobuild_ci(client.drbbdup-test client-interface/drbbdup-test.c "" "" "")
  use_DynamoRIO_extension(client.drbbdup-test.dll drmgr)
  use_DynamoRIO_extension(client.drbbdup-test.dll drbbdup)
endif (NOT RISCV64)

# XXX i#1884: The thread-private option is not yet available for ARM.
if (X86)
  # Same drbbdup test but with thread-private code caches.
  torunonly_ci(client.drbbdup-thread-private-test ${ci_shared_app}
    client.drbbdup-test.dll client-interface/drbbdup-test.c "" "-thread_private" "")
endif (X86)

macro(drbbdup_bb_test test)
  add_exe(client.${test}-exe client-interface/${test}.asm)
  set_target_properties(client.${test}-exe PROPERTIES LINKER_LANGUAGE C)
  append_link_flags(client.${test}-exe "-nostartfiles -nodefaultlibs -static")

  add_library(client.${test}.dll SHARED  client-interface/${test}.dll.c)
  setup_test_client_dll_basics(client.${test}.dll)
  use_DynamoRIO_extension(client.${test}.dll drmgr)
  use_DynamoRIO_extension(client.${test}.dll drbbdup)

  torunonly_ci(client.${test} client.${test}-exe
    client.${test}.dll client-interface/${test}.asm "" "-max_bb_instrs 0" "")
endmacro(drbbdup_bb_test)

if (X86 AND X64 AND LINUX)
  drbbdup_bb_test(drbbdup-meta-label-bb-test)
  drbbdup_bb_test(drbbdup-meta-nop-bb-test)
  drbbdup_bb_test(drbbdup-empty-bb-test)
endif (X86 AND X64 AND LINUX)

if (NOT RISCV64) # TODO i#3544: Port tests to RISC-V 64
  tobuild_ci(client.drbbdup-no-encode-test client-interface/drbbdup-no-encode-test.c "" "" "")
  use_DynamoRIO_extension(client.drbbdup-no-encode-test.dll drmgr)
  use_DynamoRIO_extension(client.drbbdup-no-encode-test.dll drbbdup)

  tobuild_ci(client.drbbdup-no-dup-test client-interface/drbbdup-no-dup-test.c "" "" "")
  use_DynamoRIO_extension(client.drbbdup-no-dup-test.dll drmgr)
  use_DynamoRIO_extension(client.drbbdup-no-dup-test.dll drbbdup)

  tobuild_ci(client.drbbdup-nonzero-test client-interface/drbbdup-nonzero-test.c "" "" "")
  use_DynamoRIO_extension(client.drbbdup-nonzero-test.dll drmgr)
  use_DynamoRIO_extension(client.drbbdup-nonzero-test.dll drbbdup)

  tobuild_ci(client.drbbdup-analysis-test client-interface/drbbdup-analysis-test.c "" "" "")
  use_DynamoRIO_extension(client.drbbdup-analysis-test.dll drmgr)
  use_DynamoRIO_extension(client.drbbdup-analysis-test.dll drbbdup)

  tobuild_appdll(client.drbbdup-drwrap-test client-interface/drbbdup-drwrap-test.c)
  get_target_path_for_execution(bbdupwrap_libpath
    client.drbbdup-drwrap-test.appdll "${location_suffix}")
  tobuild_ci(client.drbbdup-drwrap-test client-interface/drbbdup-drwrap-test.c "" ""
    "${bbdupwrap_libpath}")
  use_DynamoRIO_extension(client.drbbdup-drwrap-test.dll drmgr)
  use_DynamoRIO_extension(client.drbbdup-drwrap-test.dll drbbdup)
  use_DynamoRIO_extension(client.drbbdup-drwrap-test.dll drwrap)

  tobuild_ci(client.drbbdup-emul-test client-interface/drbbdup-emul-test.c "" "" "")
  use_DynamoRIO_extension(client.drbbdup-emul-test.dll drmgr)
  use_DynamoRIO_extension(client.drbbdup-emul-test.dll drutil)
  use_DynamoRIO_extension(client.drbbdup-emul-test.dll drbbdup)
  use_DynamoRIO_extension(client.drbbdup-emul-test.dll drreg)
endif (NOT RISCV64)

if (X86)
  tobuild_ci(client.drbbdup-emul-reg-clobber-test
      client-interface/drbbdup-emul-reg-clobber-test.c "" "" "")
  use_DynamoRIO_extension(client.drbbdup-emul-reg-clobber-test.dll drmgr)
  use_DynamoRIO_extension(client.drbbdup-emul-reg-clobber-test.dll drutil)
  use_DynamoRIO_extension(client.drbbdup-emul-reg-clobber-test.dll drbbdup)
  use_DynamoRIO_extension(client.drbbdup-emul-reg-clobber-test.dll drreg)
endif (X86)

if (ARM)
  tobuild_ci(client.predicate-test client-interface/predicate-test.c "" "" "")
  use_DynamoRIO_extension(client.predicate-test.dll drmgr)
  use_DynamoRIO_extension(client.predicate-test.dll drutil)
  use_DynamoRIO_extension(client.predicate-test.dll drreg)
  target_include_directories(client.predicate-test PRIVATE
    ${CMAKE_CURRENT_SOURCE_DIR}/client-interface)
endif (ARM)

if (UNIX)
  tobuild_ci(client.process-id client-interface/process-id.c "" "" "")
  link_with_pthread(client.process-id)
endif (UNIX)

if (NOT RISCV64) # TODO i#3544: Port tests to RISC-V 64
  if (NOT APPLE OR NOT AARCH64) # TODO i#5383: Port to Mac M1.
  tobuild_ci(client.drreg-test client-interface/drreg-test.c "" "" "")
  use_DynamoRIO_extension(client.drreg-test.dll drmgr)
  use_DynamoRIO_extension(client.drreg-test.dll drreg)
  use_DynamoRIO_extension(client.drreg-test.dll drx)
  target_include_directories(client.drreg-test PRIVATE
    ${CMAKE_CURRENT_SOURCE_DIR}/client-interface)
  endif ()

  tobuild_ci(client.drreg-end-restore client-interface/drreg-end-restore.c "" "" "")
  use_DynamoRIO_extension(client.drreg-end-restore.dll drmgr)
  use_DynamoRIO_extension(client.drreg-end-restore.dll drreg)

  tobuild_ci(client.drreg-flow client-interface/drreg-flow.c "" "" "")
  use_DynamoRIO_extension(client.drreg-flow.dll drmgr)
  use_DynamoRIO_extension(client.drreg-flow.dll drreg)
  use_DynamoRIO_extension(client.drreg-flow.dll drutil)

  tobuild_ci(client.drreg-cross client-interface/drreg-cross.c "" "" "")
  use_DynamoRIO_extension(client.drreg-cross.dll drmgr)
  use_DynamoRIO_extension(client.drreg-cross.dll drreg)
  use_DynamoRIO_extension(client.drreg-cross.dll drutil)

  tobuild_ci(client.drx-test client-interface/drx-test.c "" "" "")
  use_DynamoRIO_extension(client.drx-test.dll drx)

  tobuild_ci(client.drxmgr-test client-interface/drxmgr-test.c "" "" "")
  use_DynamoRIO_extension(client.drxmgr-test.dll drmgr)
  use_DynamoRIO_extension(client.drxmgr-test.dll drx)
  use_DynamoRIO_extension(client.drxmgr-test.dll drreg)

  # Declare reset params due to i#1674 and i#3912
  tobuild_ci(client.low_on_memory client-interface/low_on_memory.c ""
      "-enable_reset -reset_at_vmm_percent_free_limit 10 -vm_size 4M" "")
  use_DynamoRIO_extension(client.low_on_memory.dll drmgr)
  use_DynamoRIO_extension(client.low_on_memory.dll drwrap)

  tobuild_ci(client.tls client-interface/tls.c "" "" "")
  link_with_pthread(client.tls)
  use_DynamoRIO_extension(client.tls.dll drmgr)
endif (NOT RISCV64)

if (X86 OR AARCH64)
  if (NOT MACOS)
    # XXX i#2985: The test's asm doesn't build with MacOS's clang.
    set(client.drx-scattergather_client_source "client-interface/drx-scattergather.dll.c")
    if (X86)
      tobuild_ci(client.drx-scattergather "client-interface/drx-scattergather-x86.c"
        "" "" "")
      set_avx_flags(client.drx-scattergather)
    elseif (AARCH64)
      tobuild_ci(client.drx-scattergather "client-interface/drx-scattergather-aarch64.cpp"
        "" "" "")
      set_sve_flags(client.drx-scattergather)

      if (proc_supports_sve OR proc_supports_sve2)
        # Run the tests natively as well to confirm the test reference data is correct.
        if (proc_supports_sve2)
          set(client.drx-scattergather-native_runsve2 1)
        else ()
          set(client.drx-scattergather-native_runsve 1)
        endif ()
        set(client.drx-scattergather-native_test_sample_client 1)
        torunonly_native(client.drx-scattergather-native client.drx-scattergather
          drx-scattergather-aarch64 "client-interface/drx-scattergather-aarch64.cpp" "")
      endif()
    endif()
    target_include_directories(client.drx-scattergather PRIVATE
      ${CMAKE_CURRENT_SOURCE_DIR}/client-interface)
    use_DynamoRIO_extension(client.drx-scattergather.dll drmgr)
    use_DynamoRIO_extension(client.drx-scattergather.dll drx)
    use_DynamoRIO_extension(client.drx-scattergather.dll drreg)

    # Our scattergather drbbdup test uses the same app as the base test.
    set(client.drx-scattergather-bbdup_realtest client.drx-scattergather)
    set(client.drx-scattergather-bbdup_expectbase "drx-scattergather-${ARCH_NAME}")
    tobuild_ci(client.drx-scattergather-bbdup client-interface/drx-scattergather-bbdup.c
      "" "" "")
    if (X86)
      set_avx_flags(client.drx-scattergather-bbdup)
    elseif (AARCH64)
      set_sve_flags(client.drx-scattergather-bbdup)
    endif()
    target_include_directories(client.drx-scattergather PRIVATE
      ${CMAKE_CURRENT_SOURCE_DIR}/client-interface)
    use_DynamoRIO_extension(client.drx-scattergather-bbdup.dll drmgr)
    use_DynamoRIO_extension(client.drx-scattergather-bbdup.dll drx)
    use_DynamoRIO_extension(client.drx-scattergather-bbdup.dll drreg)
    use_DynamoRIO_extension(client.drx-scattergather-bbdup.dll drbbdup)

    if (AARCH64)
      set(client.drx-scattergather-instrumentation-fault_realtest client.drx-scattergather)
      set(client.drx-scattergather-instrumentation-fault_expectbase "drx-scattergather-${ARCH_NAME}")
      tobuild_ci(client.drx-scattergather-instrumentation-fault
        client-interface/drx-scattergather-instrumentation-fault.c "" "" "")
      set_sve_flags(client.drx-scattergather-instrumentation-fault)
      target_include_directories(client.drx-scattergather PRIVATE
        ${CMAKE_CURRENT_SOURCE_DIR}/client-interface)
      use_DynamoRIO_extension(client.drx-scattergather-instrumentation-fault.dll drmgr)
      use_DynamoRIO_extension(client.drx-scattergather-instrumentation-fault.dll drx)
      use_DynamoRIO_extension(client.drx-scattergather-instrumentation-fault.dll drreg)
      # drx-scattergather-instrumentation-fault.dll isn't really a sample client but it is
      # a stripped down version of memval_simple and gives the same output so we want the
      # templatex file to be processed the same way as it is for sample clients.
      set(client.drx-scattergather-instrumentation-fault_test_sample_client 1)
    endif ()

    if (UNIX AND ((X86 AND X64 AND proc_supports_avx) OR (AARCH64 AND proc_supports_sve)))
      add_exe(allasm_scattergather
        ${PROJECT_SOURCE_DIR}/clients/drcachesim/tests/allasm_scattergather_${ARCH_NAME}.asm
        "-early_inject" "")
      append_pure_asm_app_link_flags(allasm_scattergather)
      if (X86)
        set_avx_flags(allasm_scattergather)
      elseif (AARCH64)
        set_sve_flags(allasm_scattergather)
      endif ()
    endif ()

    if (X86 AND X64 AND UNIX)
      add_exe(allasm_repstr
        ${PROJECT_SOURCE_DIR}/clients/drcachesim/tests/allasm_repstr.asm
        "-early_inject" "")
      append_pure_asm_app_link_flags(allasm_repstr)
    endif ()
  endif ()
endif ()

if (NOT RISCV64)
  # TODO i#3544: Port tests to RISC-V 64
  tobuild_appdll(client.drwrap-test client-interface/drwrap-test.c)
  get_target_path_for_execution(drwrap_libpath client.drwrap-test.appdll
    "${location_suffix}")
  tobuild_ci(client.drwrap-test client-interface/drwrap-test.c "" "" "${drwrap_libpath}")
  use_DynamoRIO_extension(client.drwrap-test.dll drwrap)
  tochcon(client.drwrap-test.appdll textrel_shlib_t)
endif (NOT RISCV64)

if (WIN32)
  # export from asm code
  append_link_flags(client.drwrap-test.appdll
    "/export:makes_tailcall /export:tailcall_test2 /export:tailcall_tail")
endif (WIN32)
if (NOT ANDROID) # XXX i#1874: get working on Android
  tobuild_ci(client.drwrap-test-callconv client-interface/drwrap-test-callconv.cpp
    "" "" "")
  use_DynamoRIO_extension(client.drwrap-test-callconv.dll drwrap)
endif ()
if (NOT APPLE AND NOT RISCV64) # XXX i#1997: static DR not fully supported on Mac yet
  # TODO i#3544: Port tests to RISC-V 64
  set(client.drwrap-test-detach_no_reg_compat)
  tobuild_api(client.drwrap-test-detach client-interface/drwrap-test-detach.cpp
    "" "" OFF ON OFF)
  use_DynamoRIO_extension(client.drwrap-test-detach drwrap_static)
  link_with_pthread(client.drwrap-test-detach)
endif ()

if (NOT RISCV64) # TODO i#3544: Port tests to RISC-V 64
  tobuild_appdll(client.drwrap-drreg-test client-interface/drwrap-drreg-test.c)
  get_target_path_for_execution(drwrap_drreg_libpath client.drwrap-drreg-test.appdll
    "${location_suffix}")
  tobuild_ci(client.drwrap-drreg-test client-interface/drwrap-drreg-test.c "" ""
    "${drwrap_drreg_libpath}")
  use_DynamoRIO_extension(client.drwrap-drreg-test.dll drwrap)
  use_DynamoRIO_extension(client.drwrap-drreg-test.dll drreg)
  use_DynamoRIO_extension(client.drwrap-drreg-test.dll drmgr)
endif (NOT RISCV64)

if (AARCH64 AND NOT APPLE) # TODO i#5383: Port to Mac M1.
  # Create a fuzzing application for stress-testing via drstatecmp.
  add_api_exe(drstatecmp-fuzz-app client-interface/drstatecmp-fuzz-app.c ON OFF)
endif ()

# We rely on dbghelp >= 6.0 for our drsyms and sample.instrcalls tests,
# but the system dbghelp pre-Vista is too old, so we copy one from VS.
if ("${CMAKE_SYSTEM_VERSION}" STRLESS "6.0")
  if (dbghelp_path) # set at top level
    configure_file(${dbghelp_path} ${CMAKE_RUNTIME_OUTPUT_DIRECTORY}/dbghelp.dll
      COPYONLY)
    if (BUILD_SAMPLES)
      get_property(sample_list GLOBAL PROPERTY DynamoRIO_sample_list)
      list(GET sample_list 1 sample_one) # 0 is empty
      DynamoRIO_get_full_path(sample_loc ${sample_one} "${location_suffix}")
      get_filename_component(sample_dir ${sample_loc} PATH)
      configure_file(${dbghelp_path} ${sample_dir}/dbghelp.dll COPYONLY)
    endif (BUILD_SAMPLES)
    message(STATUS "Using ${dbghelp_path} for drsyms tests")
  endif (dbghelp_path)
endif ()

if (NOT ANDROID AND NOT RISCV64) # TODO i#3544: Port tests to RISC-V 64
  # XXX i#1874: get working on Android
  macro (add_drsyms_test suffix flag)
    tobuild_appdll(client.drsyms${suffix}-test client-interface/drsyms-test.cpp)
    get_target_path_for_execution(drsyms_libpath client.drsyms${suffix}-test.appdll
      "${location_suffix}")
    tobuild_ci(client.drsyms${suffix}-test client-interface/drsyms-test.cpp ""
      "" "${drsyms_libpath}")
    # Disable optimizations for the exe and appdll to allow stack tracing.
    disable_optimizations_for_file(client-interface/drsyms-test.cpp)
    disable_optimizations_for_file(client-interface/drsyms-test.appdll.cpp)
    # Debug libc seems to mess up the test.
    use_MT_not_MTd(client-interface/drsyms-test.appdll.cpp)
    use_DynamoRIO_extension(client.drsyms${suffix}-test.dll drsyms)
    use_DynamoRIO_extension(client.drsyms${suffix}-test.dll drwrap)  # Makes testing easy
    if (NOT "${flag}" STREQUAL "")
      append_property_string(TARGET client.drsyms${suffix}-test
        COMPILE_FLAGS "${flag}")
      append_property_string(TARGET client.drsyms${suffix}-test.appdll
        COMPILE_FLAGS "${flag}")
    endif ()
  endmacro ()

  add_drsyms_test("" "")
  if (LINUX)
    # We don't try to figure out the default: we just try each variant in addition to
    # whatever the default is.
    CHECK_C_COMPILER_FLAG("-gdwarf-4" gdwarf4_avail)
    if (gdwarf4_avail)
      add_drsyms_test("-dwarf4" "-gdwarf-4")
    endif ()
    CHECK_C_COMPILER_FLAG("-gdwarf-5" gdwarf5_avail)
    if (gdwarf5_avail)
      add_drsyms_test("-dwarf5" "-gdwarf-5")
    endif ()
  endif ()

  # TODO i#2414: Port to Windows, Mac, and Android.
  if (LINUX AND HAVE_LIBUNWIND_H)
    tobuild_ci(client.drcallstack-test client-interface/drcallstack-test.c "" "" "")
    use_DynamoRIO_extension(client.drcallstack-test.dll drsyms)
    use_DynamoRIO_extension(client.drcallstack-test.dll drwrap)
    use_DynamoRIO_extension(client.drcallstack-test.dll drcallstack)
  endif ()
endif ()

# We check these two statements here b/c not all gcc compilers support
# cross - architecture compilation (e.g. perl mingw x64 doesn't support
# x32 app compilation).
if (WIN32 AND GCC AND (GCC_IS64 AND X64) OR (NOT GCC_IS64 AND NOT X64))
  # test drsyms dwarf-on-windows capabilities.
  # cmake doesn't support a new compiler so we do a simple build here.
  tobuild_gcc(client.drsyms-testgcc.exe
    client-interface/drsyms-test.cpp client.drsyms-test "")
  tobuild_gcc(client.drsyms-testgcc.appdll.dll
    client-interface/drsyms-test.appdll.cpp client.drsyms-test "-shared")
  torunonly_ci(client.drsyms-testgcc
    ${CMAKE_RUNTIME_OUTPUT_DIRECTORY}/client.drsyms-testgcc.exe
    client.drsyms-test.dll client-interface/drsyms-test.cpp "" "-stack_size 36K"
    "${CMAKE_RUNTIME_OUTPUT_DIRECTORY}/client.drsyms-testgcc.appdll.dll")
  set(client.drsyms-testgcc_expectbase "drsyms-testgcc")
  if (GCC_IS_CYGWIN)
    set(client.drsyms-testgcc_is_cygwin ON)
  endif()
endif (WIN32 AND GCC AND (GCC_IS64 AND X64) OR (NOT GCC_IS64 AND NOT X64))
if (NOT RISCV64) # TODO i#3544: Port tests to RISC-V 64
  tobuild_ci(client.drutil-test client-interface/drutil-test.c "" "" "")
  use_DynamoRIO_extension(client.drutil-test.dll drutil)
  use_DynamoRIO_extension(client.drutil-test.dll drmgr)
  link_with_pthread(client.drutil-test)

  tobuild_ci(client.drmodtrack-test client-interface/drmodtrack-test.cpp "" "" "")
  use_DynamoRIO_extension(client.drmodtrack-test.dll drcovlib)
  use_DynamoRIO_extension(client.drmodtrack-test.dll drx)
  use_DynamoRIO_extension(client.drmodtrack-test.dll drmgr)
endif (NOT RISCV64)
if (X86) # FIXME i#1551, i#1569: port to ARM and AArch64
  # We need to load w/ the same base so the test passes
  set(DynamoRIO_SET_PREFERRED_BASE ON)
  if (X64)
    # We need this higher than DR's vmm.
    set(PREFERRED_BASE 0xabc00000)
  else ()
    set(PREFERRED_BASE 0x6f000000)
  endif ()
  # Pass extra options to first run so this will pass when run repeatedly in local
  # build dir w/o loading any pcache
  tobuild_ci(client.pcache client-interface/pcache.c ""
    "-persist -no_use_persisted -no_coarse_disk_merge -no_coarse_lone_merge" "")
  use_DynamoRIO_extension(client.pcache.dll drcontainers)
  if (WIN32)
    append_link_flags(client.pcache "/dynamicbase:no")
  endif ()
  if (UNIX AND no_pie_avail)
    # i#2868: pcache tests are failing with ET_DYN so we disable PIE.
    set_source_files_properties(client-interface/pcache.c PROPERTIES COMPILE_FLAGS
      "${CMAKE_C_FLAGS} -fno-pie")
    append_link_flags(client.pcache "-no-pie")
  endif ()
  torunonly_ci(client.pcache-use client.pcache client.pcache.dll
    client-interface/pcache.c "" "-persist" "")
  # XXX: we should have the key be the default for the .expect but
  # currently that's not the case (thread-reset, etc.).
  set(client.pcache-use_expectbase "pcache-use")
  # when running tests in parallel: have to generate pcaches first
  set(client.pcache-use_depends client.pcache)
  set(DynamoRIO_SET_PREFERRED_BASE OFF)
endif (X86)

if (AARCHXX OR RISCV64)
  tobuild_ci(client.stolen-reg client-interface/stolen-reg.c "" "" "")
  link_with_pthread(client.stolen-reg)
endif ()

if (AARCHXX)
  tobuild_ci(client.ldstex client-interface/ldstex.c "" "" "")
  link_with_pthread(client.ldstex)
endif ()

if (ARM AND NOT ANDROID)
  # i#2580: DT_RUNPATH is not yet supported on android so we disable this test on
  # android
  tobuild_api(api.it api/it_arm.c "" "" OFF OFF OFF)
endif(ARM AND NOT ANDROID)

if (ARM)
  if (NOT ANDROID) # XXX i#1874: get working on Android
    # Helper exe, used offline to build smaller input binary to test itself:
    add_api_exe(api.dis-create api/dis-create.c OFF OFF)
    # XXX i#1686: get -syntax_arm working and test it further here.
    # For now our template is DR syntax.
    add_api_exe(api.dis api/dis.c OFF OFF)
    torunonly_api(api.disA32 api.dis api/dis.c ""
      "${CMAKE_CURRENT_SOURCE_DIR}/api/dis-armA32-randtest.raw;-arm" OFF OFF)
    set(api.disA32_expectbase "dis-armA32")
    torunonly_api(api.disT32 api.dis api/dis.c ""
      "${CMAKE_CURRENT_SOURCE_DIR}/api/dis-armT32-randtest.raw;-thumb" OFF OFF)
    set(api.disT32_expectbase "dis-armT32")
  endif ()
elseif (AARCH64)
  add_api_exe(api.dis-a64 api/dis-a64.c OFF OFF)
  torunonly_api(api.dis-a64 api.dis-a64 api/dis-a64.c ""
    "-q;${CMAKE_CURRENT_SOURCE_DIR}/api/dis-a64.txt" OFF OFF)
  torunonly_api(api.dis-a64-v82 api.dis-a64 api/dis-a64.c ""
    "-q;${CMAKE_CURRENT_SOURCE_DIR}/api/dis-a64-v82.txt" OFF OFF)
  torunonly_api(api.dis-a64-v83 api.dis-a64 api/dis-a64.c ""
    "-q;${CMAKE_CURRENT_SOURCE_DIR}/api/dis-a64-v83.txt" OFF OFF)
  torunonly_api(api.dis-a64-v84 api.dis-a64 api/dis-a64.c ""
    "-q;${CMAKE_CURRENT_SOURCE_DIR}/api/dis-a64-v84.txt" OFF OFF)
  torunonly_api(api.dis-a64-v85 api.dis-a64 api/dis-a64.c ""
    "-q;${CMAKE_CURRENT_SOURCE_DIR}/api/dis-a64-v85.txt" OFF OFF)
  torunonly_api(api.dis-a64-v87 api.dis-a64 api/dis-a64.c ""
    "-q;${CMAKE_CURRENT_SOURCE_DIR}/api/dis-a64-v87.txt" OFF OFF)
  torunonly_api(api.dis-a64-sve api.dis-a64 api/dis-a64.c ""
    "-q;${CMAKE_CURRENT_SOURCE_DIR}/api/dis-a64-sve.txt" OFF OFF)
  torunonly_api(api.dis-a64-sve2 api.dis-a64 api/dis-a64.c ""
    "-q;${CMAKE_CURRENT_SOURCE_DIR}/api/dis-a64-sve2.txt" OFF OFF)
  add_api_exe(api.reenc-a64 api/reenc-a64.c OFF OFF)
  tobuild_api(api.opnd api/opnd-a64.c "" "" OFF OFF OFF)
elseif (X86)
  tobuild_api(api.dis api/dis.c "-syntax_intel"
    "${CMAKE_CURRENT_SOURCE_DIR}/api/dis-udis86-randtest.raw" OFF OFF OFF)
  if (X64)
    set(api.dis_expectbase "dis-x64")
  else ()
    set(api.dis_expectbase "dis-x86")
  endif ()
endif (ARM)

if (NOT RISCV64) # TODO i#3544: Port tests to RISC-V 64
  tobuild_api(api.startstop api/startstop.c "" "" OFF OFF OFF)
  link_with_pthread(api.startstop)
  tobuild_api(api.detach api/detach.c "" "" OFF OFF OFF)
  link_with_pthread(api.detach)
endif (NOT RISCV64)
if (LINUX AND X64 AND NOT RISCV64) # Will take extra work to port to 32-bit.
  # TODO i#3544: Port tests to RISC-V 64
  tobuild_api(api.detach_state api/detach_state.c "" "" OFF ON OFF)
  target_include_directories(api.detach_state PRIVATE
    ${CMAKE_CURRENT_SOURCE_DIR}/api)
  link_with_pthread(api.detach_state)
  set_source_files_properties(detach_state.c_asm.asm APPEND_LIST PROPERTIES
    OBJECT_DEPENDS "${CMAKE_CURRENT_SOURCE_DIR}/api/detach_state_shared.h")
  set_avx_flags(api.detach_state)
endif ()
if (UNIX AND NOT RISCV64)
  if (X64) # TODO i#4664: Fix crash in vsyscall hook under native threads.
    tobuild_api(api.detach_signal api/detach_signal.cpp "" "" OFF OFF OFF)
    link_with_pthread(api.detach_signal)
  endif ()
endif ()
if (NOT WIN32 AND NOT RISCV64) # XXX i#2611: fix for Windows
  # TODO i#3544: Port tests to RISC-V 64
  if (X64)
    set(detach_spawn_name api.detach_spawn)
  else ()
    # FIXME i#2694: failing sometimes on 32-bit Linux.
    set(detach_spawn_name api.detach_spawn_FLAKY)
  endif ()
  set(detach_spawn_stress_name api.detach_spawn_stress_FLAKY)
  set(detach_spawn_quick_exit_name api.detach_spawn_quick_exit)
  tobuild_api(${detach_spawn_name} api/detach_spawn.c "" "" OFF OFF OFF)
  link_with_pthread(${detach_spawn_name})
  tobuild_api(${detach_spawn_stress_name} api/detach_spawn_stress.c "" "" OFF OFF OFF)
  link_with_pthread(${detach_spawn_stress_name})
  tobuild_api(${detach_spawn_quick_exit_name} api/detach_spawn_quick_exit.c "" ""
    OFF OFF OFF)
  link_with_pthread(${detach_spawn_quick_exit_name})
endif ()
if (X86)
  if (X64)
    tobuild_api(decenc.drdecode_decenc_x86_64
      ../../third_party/binutils/test_decenc/drdecode_decenc_x86_64.c "" "" OFF OFF OFF)
    target_include_directories(decenc.drdecode_decenc_x86_64 PRIVATE
      ${CMAKE_CURRENT_SOURCE_DIR}/../../third_party/binutils/test_decenc/)
    set(decenc.drdecode_decenc_x86_64_runcmp "${CMAKE_CURRENT_SOURCE_DIR}/runcmp.cmake")
  else ()
    tobuild_api(decenc.drdecode_decenc_x86
      ../../third_party/binutils/test_decenc/drdecode_decenc_x86.c "" "" OFF OFF OFF)
    target_include_directories(decenc.drdecode_decenc_x86 PRIVATE
      ${CMAKE_CURRENT_SOURCE_DIR}/../../third_party/binutils/test_decenc/)
    set(decenc.drdecode_decenc_x86_runcmp "${CMAKE_CURRENT_SOURCE_DIR}/runcmp.cmake")
  endif ()
endif ()
if (X86 OR AARCH64) # Generated code is x86- or AArch64-specific.
  set(checklevel "")
  if (DEBUG)
    # This tests indirect branches between blocks.
    # We use -checklevel 0 to disable the DOCHECK in check_thread_vm_area
    # which makes building 150K bbs very slow.
    set(checklevel "-checklevel 0")
  endif ()

  tobuild_api(api.ibl-stress api/ibl-stress.c
    "-disable_traces -shared_bb_ibt_tables ${checklevel}" "" OFF OFF OFF)
  use_DynamoRIO_extension(api.ibl-stress drcontainers)
  link_with_pthread(api.ibl-stress)

  if (WIN32)
    # On Windows, somehow linking with drcontainers inserts it and drlibc
    # in front of dynamorio.lib, despite being added to the link list later,
    # which results in unresolved symbols.
    # The only fix I could come up with is to force dynamorio.lib earlier
    # using the link flags:
    DynamoRIO_get_full_path(drpath dynamorio "${location_suffix}")
    get_filename_component(drdir ${drpath} DIRECTORY)
    get_filename_component(drname ${drpath} NAME_WE)
    append_link_flags(api.ibl-stress "${drdir}/${drname}.lib")
  endif ()

  if (AARCH64)
    tobuild_api(api.ibl-stress-aarch64-far-link_LONG api/ibl-stress.c
      "-disable_traces -shared_bb_ibt_tables ${checklevel}" "" OFF OFF OFF)
    append_property_string(TARGET api.ibl-stress-aarch64-far-link_LONG COMPILE_FLAGS
      "-DTEST_FAR_LINK_AARCH64")
    set(api.ibl-stress-aarch64-far-link_LONG_timeout 900)
    use_DynamoRIO_extension(api.ibl-stress-aarch64-far-link_LONG drcontainers)
    link_with_pthread(api.ibl-stress-aarch64-far-link_LONG)
  endif ()
endif ()

# XXX: we should expand this test of drsyms standalone to be cross-platform and
# not just check libstdc++-6.dll.
if (WIN32)
  find_program(mingwlib libstdc++-6.dll
    HINTS "c:/cygwin/usr/i686-pc-mingw32/sys-root/mingw/bin"
    DOC "path to MinGW libstdc++-6.dll")
  if (mingwlib)
    message(STATUS "Found ${mingwlib}, enabling api.symtest")
    tobuild_api(api.symtest api/symtest.c "" "${mingwlib}" OFF OFF OFF)
    use_DynamoRIO_extension(api.symtest drsyms)
  endif ()
endif ()

# Test DR as a static library
# XXX i#1996: not fully supported on Android yet
# XXX i#1997: not fully supported on Mac yet
# TODO i#3544: Port tests to RISC-V 64
if (NOT ANDROID AND NOT APPLE AND NOT RISCV64)
  tobuild_api(api.static_startstop api/static_startstop.c "" "" OFF ON OFF)
  target_link_libraries(api.static_startstop ${libmath})
  tobuild_api(api.static_noclient api/static_noclient.c "" "" OFF ON OFF)
  target_link_libraries(api.static_noclient ${libmath})
  tobuild_api(api.static_noinit api/static_noinit.c "" "" OFF ON OFF)
  target_link_libraries(api.static_noinit ${libmath})
  tobuild_api(api.static_detach api/static_detach.c "" "" OFF ON OFF)
  target_link_libraries(api.static_detach ${libmath})
  tobuild_api(api.static_prepop api/static_prepop.c "" "" OFF ON OFF)
  target_link_libraries(api.static_prepop ${libmath})
  tobuild_api(api.static_reattach_client_flags api/static_reattach_client_flags.c
    "" "" OFF ON ON)
  target_link_libraries(api.static_reattach_client_flags ${libmath})

  if (NOT WIN32)
    tobuild_api(api.static_signal api/static_signal.c "" "" OFF ON OFF)
    target_link_libraries(api.static_signal ${libmath})
    link_with_pthread(api.static_signal)
    # i#2119: test invoking the app's handler on a DR fault.
    tobuild_api(api.static_crash api/static_crash.c "-unsafe_crash_process" "" OFF ON OFF)
    target_link_libraries(api.static_crash ${libmath})
    # XXX i#2346: add delayed sideline thread exit on Windows
    # FIXME i#297: static_sideline is flaky and sometimes hangs on exit.
    tobuild_api(api.static_sideline_FLAKY api/static_sideline.c "" "" OFF ON OFF)
    target_link_libraries(api.static_sideline_FLAKY ${libmath})
    link_with_pthread(api.static_sideline_FLAKY)

    # i#3348: Ensure that DR without local symbols hidden is linkable and
    # avoids conflicts (though CMake_symbol_check does most of the conflict
    # checking).

    tobuild_api(api.static_symbols api/static_symbols.c "" "" OFF ON OFF)
    append_link_flags(api.static_symbols "-Wl,--warn-common -Wl,--fatal-warnings")

    # To ensure that the dynamorio_so_start/_end linker variables are actually
    # used in static binaries, we have two tests which run the same "map mixup"
    # logic: one which exits successfully because we provide the linker
    # variables and another which exits with an assertion because we don't.
    set(api.static_maps_mixup_yesvars_expectbase
       "static_maps_mixup_yesvars")
    tobuild_api(api.static_maps_mixup_yesvars
       api/static_maps_mixup.c "" "" OFF ON OFF)
    append_link_flags(api.static_maps_mixup_yesvars
        "-Wl,--defsym,dynamorio_so_start=__executable_start -Wl,--defsym,dynamorio_so_end=end")

    set(api.static_maps_mixup_novars_FLAKY_expectbase
       "static_maps_mixup_novars")
    tobuild_api(api.static_maps_mixup_novars_FLAKY
       api/static_maps_mixup.c "" "" OFF ON OFF)
  endif ()

  if (NOT WIN32 AND NOT RISCV64) # TODO i#4349: Fix re-attach issues to enable.
    # TODO i#3544: Port tests to RISC-V 64
    tobuild_api(api.thread_churn api/thread_churn.c "" "" OFF OFF OFF)
    link_with_pthread(api.thread_churn)
  endif ()
endif ()

if (NOT X64 AND NOT ARM) # FIXME i#1551: port to ARM
  # i#696: Use -thread_private and small fcache units to trigger shifts.  x64
  # does not support fcache unit resizing and won't allow 4k unit sizes, so
  # skip it.
  tobuild_ci(client.fcache_shift client-interface/fcache_shift.c
    "" "-thread_private -cache_bb_unit_init 4K" "")
endif ()

if (X86)
  if (X64) # Tests x86 reachability.
    tobuild_ci(client.reachability client-interface/reachability.c ""
      # The vm_base options were added in order to expose bugs that fail to xl8 reachable
      # addresses to the executable view within the scheme of satisfy_w_xor_x.
      "-no_vm_base_near_app -vm_base 0x100000000" "")
  else ()
    tobuild_ci(client.reachability client-interface/reachability.c "" "" "")
  endif ()
endif ()

if (X86) # FIXME i#1551, i#1569: fix bugs on ARM and AArch64
  tobuild_ci(client.nudge_ex client-interface/nudge_ex.c "" "" "")
  use_DynamoRIO_extension(client.nudge_ex.dll drmgr)
endif (X86)

tobuild_ci(client.app_args client-interface/app_args.c "" "" "Test;Test2;Test3")

if (X86) # FIXME i#1551, i#1569: port asm to ARM and AArch64
  tobuild_ci(client.retaddr client-interface/retaddr.c "" "" "")
  # Debug libc seems to mess up the test.
  use_MT_not_MTd(client-interface/retaddr.c)
endif (X86)

if (X86 AND WIN32) # FIXME port test application to other systems
  tobuild_ci(client.translate_sandbox client-interface/translate_sandbox.c "" "" "")
endif ()

if (NOT ANDROID) # XXX i#1874: get working on Android
  tobuild_ci(client.destructor client-interface/destructor.cpp "" "" "")
endif ()

if (proc_supports_avx512)
  # XXX i#1312: This is untested on Windows.
  tobuild_ci(client.avx512lazy client-interface/avx512lazy.c "" "" "")
  set_target_properties(client.avx512lazy PROPERTIES COMPILE_FLAGS "${CFLAGS_AVX512}")

  # XXX i#1312: This is untested on Windows.
  tobuild_ci(client.avx512lazy-initial client-interface/avx512lazy.c "" "" "")
  set_target_properties(client.avx512lazy-initial PROPERTIES COMPILE_FLAGS
    "${CFLAGS_AVX512}")
  append_property_string(TARGET client.avx512lazy-initial.dll COMPILE_FLAGS
    "${CFLAGS_AVX512} -DCLIENT_COMPILED_WITH_AVX512")

  if (UNIX)
    # XXX i#1312: we do not yet support AVX-512 Windows context switching.
    tobuild_ci(client.avx512ctx client-interface/avx512ctx.c "" "" "")
    set_target_properties(client.avx512ctx PROPERTIES COMPILE_FLAGS "${CFLAGS_AVX512}")
    append_property_string(TARGET client.avx512ctx.dll COMPILE_FLAGS
      "${CFLAGS_AVX512}")
    target_include_directories(client.avx512ctx PRIVATE
      ${CMAKE_CURRENT_SOURCE_DIR}/client-interface)

    # This could be generalized in a new function. Currently this is the only api-style
    # test that also has a client library.
    add_library(api.startstop_avx512lazy.dll SHARED api/startstop_avx512lazy.dll.c)
    setup_test_client_dll_basics(api.startstop_avx512lazy.dll)
    append_property_string(TARGET api.startstop_avx512lazy.dll COMPILE_FLAGS
      "${CFLAGS_AVX512}")
    get_client_path(client_path api.startstop_avx512lazy.dll api.startstop_avx512lazy)
    tobuild_api(api.startstop_avx512lazy api/startstop_avx512lazy.c
      "-client_lib ${client_path}" "" OFF OFF OFF)
    append_property_string(TARGET api.startstop_avx512lazy COMPILE_FLAGS
      "${CFLAGS_AVX512}")
    append_property_string(TARGET api.startstop_avx512lazy.dll COMPILE_FLAGS
      "${CFLAGS_AVX512}")
  endif (UNIX)
endif ()

if (BUILD_SAMPLES)
  # Sanity tests: we run the samples without SHOW_RESULTS (turned off
  # if BUILD_TESTS is on) so we're only ensuring the client doesn't crash.
  # This requires that each sample does not affect stdout and works
  # when given no arguments.
  # We run common.eflags mainly for memtrace and other big clients which
  # are quite slow on common.fib or common.broadfun: just a sanity check
  # after all.
  if (NOT ANDROID) # FIXME i#2130: On Android, copy samples to device and test.
    get_property(sample_list GLOBAL PROPERTY DynamoRIO_sample_list)
    foreach (sample ${sample_list})
      # FIXME i#4392: Remove sanity checks and replace with functioning tests like
      # that done for the opcode_count and memtrace_simple samples.
      torunonly_ci(sample.${sample} common.${control_flags}
        ${sample} common/${control_flags}.c "" "" "")
      if (sample STREQUAL "inscount")
        # test out-of-line clean call
        torunonly_ci(sample.${sample}.cleancall common.${control_flags} ${sample}
          common/${control_flags}.c "" "-opt_cleancall 0" "")
        if (UNIX)
          torunonly_ci(sample.${sample}.prof-pcs.cleancall common.${control_flags}
            ${sample} common/${control_flags}.c "" "-prof_pcs -opt_cleancall 0" "")
          if (NOT X64 AND NOT ARM) # FIXME i#2160: "-thread_private -prof_pcs" support on AArch64
                                   # FIXME i#1551: "-thread_private -prof_pcs" support on ARM
            torunonly_ci(sample.${sample}.prof-pcs.thread-private.cleancall
              common.${control_flags} ${sample} common/${control_flags}.c ""
              "-thread_private -prof_pcs -opt_cleancall 0" "")
          endif (NOT X64 AND NOT ARM)
        endif (UNIX)
      elseif (sample STREQUAL "memval_simple")
        if (X86 AND UNIX)
          tobuild(client.memval-test client-interface/memval-test.c)
          torunonly_ci(sample.${sample} client.memval-test ${sample}
              client-interface/memval-test.c "" "" "")

          torunonly_ci(sample.${sample}_scattergather client.drx-scattergather ${sample}
              client-interface/drx-scattergather-x86.c "" "" "")
          set(sample.${sample}_scattergather_test_sample_client 1)
          if (proc_supports_avx512)
            set(sample.${sample}_scattergather_runavx512 1)
          elseif (proc_supports_avx)
            set(sample.${sample}_scattergather_runavx 1)
          endif ()
        elseif (AARCH64)
          torunonly_ci(sample.${sample}_scattergather client.drx-scattergather ${sample}
              client-interface/drx-scattergather-aarch64.cpp "" "" "")
          set(sample.${sample}_scattergather_test_sample_client 1)
          if (proc_supports_sve2)
            set(sample.${sample}_scattergather_runsve2 1)
          elseif (proc_supports_sve)
            set(sample.${sample}_scattergather_runsve 1)
          endif ()
        endif ()
      elseif (sample STREQUAL "opcode_count")
        # We do not do a simple sanity test for opcode_count, but a normal test
        # that checks the sample's output.
        # FIXME i#4372: The test is currently only supported on X86 32-bit.
        # The test program is implemented in pure asm (for UNIX).
        if (X86 AND (NOT X64) AND UNIX)
          add_exe(sample.opcode_count-test samples/opcode_count-test.asm)
          set_target_properties(sample.opcode_count-test PROPERTIES LINKER_LANGUAGE C)
          append_link_flags(sample.opcode_count-test "-nostartfiles -nodefaultlibs -static")

          torunonly_ci(sample.${sample} sample.opcode_count-test ${sample}_test
            samples/opcode_count-test.asm "-opcode 5" "" "")
        endif (X86 AND (NOT X64) AND UNIX)
        if (AARCH64 AND proc_supports_pauth)
          # Build a simple app with pauth support and make sure it runs okay under DR and
          # we see RETAA instructions being traced.
          add_exe(common.pauth ${ci_shared_app_src})
          set_pauth_flags(common.pauth)

          # Opcode 679 is OP_retaa.
          # Set the source to non-existent "common/pauth.c" so that we use our expect file.
          torunonly_ci(sample.${sample}_pauth common.pauth ${sample} common/pauth.c
              "-opcode 679 -show_results" "" "")
        endif ()
      elseif (sample STREQUAL "memtrace_simple")
        if (X86 AND X64 AND UNIX)
          torunonly_ci(sample.${sample}_repstr allasm_repstr ${sample}_test
            samples/${sample}_repstr "-log_to_stderr" "" "")
        endif ()
      elseif (sample STREQUAL "callstack")
        set(sample.${sample}_expectbase "sample.callstack")
      endif()
    endforeach ()
  endif (NOT ANDROID)

  # Test building the samples as an external project (i#1586).
  # This is not a perfect test as the build dir is not an install dir,
  # but this should catch errors in the public samples/CMakeLists.txt.
  # To set up for this, we copied all the sample source files into the build
  # dir, and we also copied the extension headers into the build dir.
  # XXX: we could also execute the resulting clients.
  # XXX i#1588: this does not catch exported-target issues, such as the absolute
  # path problem.  Such things are not easy to test.  Also note that with
  # cmake < 3.x our build-dir IMPORTED_LINK_INTERFACE_LIBRARIES does not
  # list the transitive closure of the dependents, so we end up with link errors
  # if we make a client link drx_static.
  if (NOT ANDROID) # XXX i#1874: get working on Android
    get_property(sample_proj_dir GLOBAL PROPERTY DynamoRIO_sample_proj_dir)
    add_test(samples_proj ${CMAKE_CTEST_COMMAND}
      --build-and-test "${sample_proj_dir}" "${sample_proj_dir}/build_and_test"
      --build-generator ${CMAKE_GENERATOR}
      --build-project DynamoRIO_samples # needed for VS generators
      --build-makeprogram ${CMAKE_MAKE_PROGRAM}
      # If we don't set Debug, we only have RelWithDebInfo available (b/c we
      # collapse configs) but --build-and-test still tries to build Debug:
      --build-options -DDEBUG=ON -DDynamoRIO_DIR:PATH=${public_config_dir})
    if (UNIX AND X86 AND NOT X64)
      set_tests_properties(samples_proj PROPERTIES ENVIRONMENT
        "CFLAGS=-m32;CXXFLAGS=-m32")
    endif ()
  endif ()
endif (BUILD_SAMPLES)

if (BUILD_CLIENTS)

  if (NOT ANDROID) # XXX i#1874: get working on Android
    torunonly_ci(tool.drcov.fib common.fib drcov common/fib.c "" "" "")
    set(tool.drcov.fib_runcmp "${PROJECT_SOURCE_DIR}/clients/drcov/runtest.cmake")
    set(tool.drcov.fib_expectbase "tool.drcov.fib")
    DynamoRIO_get_full_path(tool.drcov.fib_postcmd drcov2lcov "${location_suffix}")

    if (UNIX AND NOT RISCV64) # TODO i#3544: Port tests to RISC-V 64
      # Test an app that executes a pipe syscall for i#5981.
      torunonly_ci(tool.drcov.eintr linux.eintr drcov linux/eintr.c "" "" "")
      set(tool.drcov.eintr_runcmp "${PROJECT_SOURCE_DIR}/clients/drcov/runtest.cmake")
      set(tool.drcov.eintr_expectbase "tool.drcov.eintr")
      DynamoRIO_get_full_path(tool.drcov.eintr_postcmd drcov2lcov "${location_suffix}")
    endif ()
  endif ()

  ###########################################################################
  # drcachesim tests

  if (NOT ANDROID) # Pipes not working on Android yet (i#1874)
    # i#2023: to avoid stale pipe files in /tmp from prior suite runs, we place them
    # in the current build dir where they will be blown away on the next suite run.
    if (UNIX)
      set(IPC_PREFIX "${CMAKE_CURRENT_BINARY_DIR}/")
    else ()
      set(IPC_PREFIX "")
    endif ()

    macro (torunonly_drcachesim testname exetgt sim_ops app_args)
      torunonly_ci(tool.drcachesim.${testname} ${exetgt} drmemtrace_launcher
        "${testname}.c" # for templatex basename
        "-ipc_name ${IPC_PREFIX}drtestpipe_${testname} ${sim_ops}"
        "" "${app_args}")
      set(tool.drcachesim.${testname}_toolname "drmemtrace")
      set(tool.drcachesim.${testname}_basedir
        "${PROJECT_SOURCE_DIR}/clients/drcachesim/tests")
      set(tool.drcachesim.${testname}_rawtemp ON) # no preprocessor
      set(tool.drcachesim.${testname}_self_serial ON)
    endmacro (torunonly_drcachesim)

    set(config_files_dir ${PROJECT_SOURCE_DIR}/clients/drcachesim/tests)

    # We have a couple of sanity checks that at least nothing crashes.
    # We also test some runtime parameters.
    torunonly_drcachesim(simple ${ci_shared_app} "" "")

    # Simple test that reads the cache configuration from a config file.
    torunonly_drcachesim(simple-config-file ${ci_shared_app}
      "-config_file ${config_files_dir}/cores-1-levels-3-no-missfile.conf"
      "")

    # TLB simulator's single-thread sanity check
    torunonly_drcachesim(TLB-simple ${ci_shared_app} "-tool TLB" "")

    # Test that -LL_miss_file at least doesn't crash.  It's not easy to test
    # much further.
    torunonly_drcachesim(missfile ${ci_shared_app}
      "-LL_miss_file ${CMAKE_CURRENT_BINARY_DIR}/drtestmf.gz" "")
    set(tool.drcachesim.missfile_source simple) # Share simple template.

    # Test miss file production. Test reads the cache configuration from a config file.
    torunonly_drcachesim(missfile-config-file ${ci_shared_app}
      "-config_file ${config_files_dir}/cores-1-levels-3-with-missfile.conf"
      "")

    if (LINUX) # Physaddr access limited to Linux.
      # XXX i#4014: We should verify that we're actually getting physical addresses:
      # but A) there may not be pagemap access for automated tests and B) we
      # would need an analyzer to go examine addresses, or to use the view tool.
      # For now these are just sanity tests that flipping on the option doesn't
      # cause outright failure.
      set(tool.drcachesim.phys_SUDO_sudo ON)
      set(tool.drcachesim.phys_SUDO_expectbase "phys")
      torunonly_drcachesim(phys_SUDO ${ci_shared_app} "-use_physical" "")
      set(tool.drcachesim.phys-threads_SUDO_sudo ON)
      set(tool.drcachesim.phys-threads_SUDO_expectbase "phys-threads")
      torunonly_drcachesim(phys-threads_SUDO client.annotation-concurrency "-use_physical"
        "${annotation_test_args_shorter}")
    endif ()

    set(test_mode_flag "-test_mode")
    torunonly_drcachesim(filter-simple ${ci_shared_app}
      "-L0_filter ${test_mode_flag}" "")
    if (DEBUG AND DR_HOST_X86 AND DR_HOST_X64 AND LINUX)
      # If we have a pure-asm app with a constant instr count, check that count.
      torunonly_drcachesim(filter-asm allasm_x86_64
        "-L0_filter -test_mode -test_mode_name filter_asm_instr_count" "")
    endif ()
    torunonly_drcachesim(filter-no-i ${ci_shared_app}
      "-L0I_filter -L0I_size 0 -tool basic_counts ${test_mode_flag}" "")
    torunonly_drcachesim(filter-i ${ci_shared_app}
      "-L0I_filter -L0I_size 1024 -tool basic_counts ${test_mode_flag}" "")
    set(tool.drcachesim.filter-i_expectbase "basic-counts-generic")
    torunonly_drcachesim(filter-no-d ${ci_shared_app}
      "-L0D_filter -L0D_size 0 -tool basic_counts ${test_mode_flag}" "")
    torunonly_drcachesim(filter-d ${ci_shared_app}
      "-L0D_filter -L0D_size 1024 -tool basic_counts ${test_mode_flag}" "")
    set(tool.drcachesim.filter-d_expectbase "basic-counts-generic")

    torunonly_drcachesim(instr-only-trace ${ci_shared_app} "-instr_only_trace" "")

    # __builtin_prefetch used in the test is not defined on MSVC.
    if (NOT MSVC)
      add_exe(builtin_prefetch ${PROJECT_SOURCE_DIR}/clients/drcachesim/tests/builtin_prefetch.c)
      torunonly_drcachesim(builtin-prefetch-basic-counts builtin_prefetch "-tool basic_counts" "")
      unset(tool.drcachesim.builtin-prefetch-basic-counts_rawtemp) # use preprocessor
    endif ()

    torunonly_drcachesim(delay-simple ${ci_shared_app}
      "-trace_after_instrs 20000 -exit_after_tracing 10000" "")

    # We use a many-threaded test with a small max and test that we only see
    # 1 thread, testing the thread ignore logic.  The max should be small enough
    # to not be flaky on any platform.
    torunonly_drcachesim(delay-global client.annotation-concurrency
      "-tool basic_counts -trace_after_instrs 20K -max_global_trace_refs 10K"
      "${annotation_test_args_shorter}")

    torunonly_drcachesim(windows-simple ${ci_shared_app}
      "-trace_after_instrs 20K -trace_for_instrs 5K -retrace_every_instrs 35K -tool basic_counts" "")

    # Test that "Warmup hits" and "Warmup misses" are printed out
    torunonly_drcachesim(warmup-valid ${ci_shared_app} "-warmup_refs 1" "")

    # Test that warmup was enabled but not triggered.
    torunonly_drcachesim(warmup-zeros ${ci_shared_app} "-warmup_refs 1000000000" "")

    # Our pthreads tests don't have many threads so we run this annot test,
    # though it is a little slow under drcachesim.
    # XXX i#1703: this may be too flaky: we may want to remove this once
    # we add some dedicated multi-thread (and multi-process) tests with
    # more deterministic output.
    # We test -cpu_scheduling on several tests with many threads.
    # We use a smaller test (_shorter) to avoid taking multiple minutes on our
    # CI (i#4059; xref i#2063).
    torunonly_drcachesim(threads client.annotation-concurrency "-cpu_scheduling"
      "${annotation_test_args_shorter}")

    # Threads test that reads the cache configuration from a config file.
    torunonly_drcachesim(threads-with-config-file client.annotation-concurrency
      "-config_file ${config_files_dir}/cores-1-levels-3-no-missfile.conf"
      "${annotation_test_args_shorter}")
    set(tool.drcachesim.threads_timeout 150) # This test is long.

    torunonly_drcachesim(coherence client.annotation-concurrency "-coherence"
      "${annotation_test_args_shorter}")
    set(tool.drcachesim.coherence_timeout 150) # This test is long.

    # TLB simulator's multi-thread sanity check
    torunonly_drcachesim(TLB-threads client.annotation-concurrency
      "-tool TLB -cpu_scheduling" "${annotation_test_args_shorter}")
    # i#2063: this test can time out.
    set(tool.drcachesim.TLB-threads_timeout 150)

    if (ARM)
      torunonly_drcachesim(allasm-thumb common.allasm_thumb "" "")
      torunonly_drcachesim(allasm-arm common.allasm_arm "" "")
    endif ()

    if (AARCH64)
      torunonly_drcachesim(allasm-aarch64-cache common.allasm_aarch64_cache
        # XXX i#2676: We disable the data prefetcher until someone with A64
        # hardware gets a chance to update the expected output.
        "-data_prefetcher none" "")

      torunonly_drcachesim(allasm-aarch64-prefetch-basic-counts allasm_aarch64_prefetch
        "-tool basic_counts" "")

      torunonly_drcachesim(allasm-aarch64-flush-basic-counts allasm_aarch64_flush
        "-tool basic_counts" "")
    endif ()

    # XXX i#1703: add more dedicated tests (in suite/tests/clients/) for which
    # we know the results, and check the output.
    # We have one so far:
    if (UNIX) # FIXME i#1727: on Windows the child fails to open the pipe.
      add_exe(tool.multiproc
        ${PROJECT_SOURCE_DIR}/clients/drcachesim/tests/multiproc.c)
      get_target_path_for_execution(tool.multiproc_path tool.multiproc "${location_suffix}")
      torunonly_drcachesim(multiproc tool.multiproc "" "${tool.multiproc_path}")
    endif ()

    # Test the cache miss analyzer.
    if (UNIX)
      add_exe(stride_benchmark
        ${PROJECT_SOURCE_DIR}/clients/drcachesim/tests/stride_benchmark.cpp)
      torunonly_drcachesim(miss_analyzer stride_benchmark
        "-tool miss_analyzer -miss_count_threshold 5000 -miss_frac_threshold 0.25" "")
    endif ()

    # Test other analysis tools
    macro (torunonly_simtool testname exetgt sim_ops app_args)
      torunonly_ci(tool.${testname} ${exetgt} drmemtrace_launcher
        "${testname}.c" # for templatex basename
        "-ipc_name ${IPC_PREFIX}drtestpipe_${testname} ${sim_ops}" "" "${app_args}")
      set(tool.${testname}_toolname "drmemtrace")
      set(tool.${testname}_basedir "${PROJECT_SOURCE_DIR}/clients/drcachesim/tests")
    endmacro (torunonly_simtool)

    torunonly_simtool(histogram ${ci_shared_app}
      "-tool histogram -report_top 20" "")

    torunonly_simtool(reuse_distance ${ci_shared_app}
      "-tool reuse_distance -reuse_distance_threshold 256" "")

    # We run common.decode-bad to test markers for faults
    if (X86) # decode-bad is x86-only
      torunonly_simtool(basic_counts common.decode-bad
        "-tool basic_counts" "")
    endif ()

    if (X86 AND X64) # We only bother with a sample trace for x86_64.
      # We test with a fixed trace file so we can test exact numeric results.
      set(small_trace_file
        "${PROJECT_SOURCE_DIR}/clients/drcachesim/tests/drmemtrace.small.x64.trace")
      torunonly_simtool(reuse_offline ${ci_shared_app}
        "-infile ${small_trace_file} -tool reuse_distance -reuse_distance_histogram" "")

      # Our multi-threaded sample trace is larger so we require gzip.
      if (ZLIB_FOUND)
        set(thread_trace_dir
          "${PROJECT_SOURCE_DIR}/clients/drcachesim/tests/drmemtrace.threadsig.x64.tracedir")
        torunonly_simtool(reuse_offline_threads ${ci_shared_app}
          "-indir ${thread_trace_dir} -tool reuse_distance -reuse_distance_histogram" "")
        set(tool.reuse_offline_threads_rawtemp ON) # no preprocessor

        torunonly_simtool(reuse_time_offline ${ci_shared_app}
          "-indir ${thread_trace_dir} -tool reuse_time" "")
        set(tool.reuse_time_offline_rawtemp ON) # no preprocessor

        torunonly_simtool(counts_only_thread ${ci_shared_app}
          "-indir ${thread_trace_dir} -tool basic_counts -only_thread 1257604"
          "")
        set(tool.counts_only_thread_rawtemp ON) # no preprocessor

        torunonly_simtool(schedule_stats_nopreempt ${ci_shared_app}
          "-indir ${thread_trace_dir} -tool schedule_stats -core_sharded -sched_quantum 10000000"
          "")
        set(tool.schedule_stats_nopreempt_rawtemp ON) # no preprocessor

        torunonly_simtool(core_serial ${ci_shared_app}
          "-indir ${thread_trace_dir} -tool schedule_stats:basic_counts -core_serial"
          "")
        set(tool.core_serial_rawtemp ON) # no preprocessor

        set(cpu_sched_path "${thread_trace_dir}/cpu_schedule.bin.zip")
        torunonly_simtool(simulate_as_traced ${ci_shared_app}
          "-indir ${thread_trace_dir} -core_serial -cpu_schedule_file ${cpu_sched_path} -cores 7"
          "")
        set(tool.simulate_as_traced_rawtemp ON) # no preprocessor

        torunonly_simtool(skip_to_timestamp ${ci_shared_app}
          # We pick a timestamp far enough in that only 2 threads remain
          # at that point, testing thread exclusion.
          "-indir ${thread_trace_dir} -tool basic_counts -skip_to_timestamp 13331862029905366 -cpu_schedule_file ${cpu_sched_path}"
          "")
        set(tool.skip_to_timestamp_rawtemp ON) # no preprocessor

        set(switch_file
          "${PROJECT_SOURCE_DIR}/clients/drcachesim/tests/mock_switch_sequences.x64.zip")
        torunonly_simtool(switch_insertion ${ci_shared_app}
          "-indir ${thread_trace_dir} -tool basic_counts -core_sharded -sched_quantum 1000 -sched_switch_file ${switch_file}"
          "")
        set(tool.switch_insertion_rawtemp ON) # no preprocessor

        torunonly_simtool(switch_file_invariants ${ci_shared_app}
          "-infile ${switch_file} -tool invariant_checker"
          "")
        set(tool.switch_file_invariants_rawtemp ON) # no preprocessor

        # Sanity test that core-sharded at least runs without errors on our other tools.
        torunonly_simtool(core_sharded ${ci_shared_app}
          "-indir ${thread_trace_dir} -tool reuse_time:reuse_distance:histogram:opcode_mix:syscall_mix -core_sharded"
          "")
        set(tool.core_sharded_rawtemp ON) # no preprocessor

        # Test analysis of core-sharded-on-disk traces.
        set(core_sharded_dir
          "${PROJECT_SOURCE_DIR}/clients/drcachesim/tests/drmemtrace.threadsig-core-sharded.x64.tracedir")
        torunonly_simtool(core_on_disk ${ci_shared_app}
          "-indir ${core_sharded_dir} -tool basic_counts" "")
        set(tool.core_on_disk_rawtemp ON) # no preprocessor

        torunonly_simtool(core_on_disk_schedule ${ci_shared_app}
          "-indir ${core_sharded_dir} -tool schedule_stats" "")
        set(tool.core_on_disk_schedule_rawtemp ON) # no preprocessor
      endif ()
    endif ()

    # We run an app w/ kernel xfers to test invariant_checker online.
    # Offline invariants are tested in the tool.histogram.offline test below.
    if (UNIX)
      # The signal_invariants asm is x86-only.  The extra checks are cross-arch
      # so we do not try to port it to ARM or Mac but use a different app there.
      if (X86 AND NOT APPLE)
        add_exe(drmemtrace.signal_invariants
          "${PROJECT_SOURCE_DIR}/clients/drcachesim/tests/signal_invariants.c")
        link_with_pthread(drmemtrace.signal_invariants)
        set(kernel_xfer_app drmemtrace.signal_invariants)
      else ()
        set(kernel_xfer_app pthreads.ptsig)
      endif ()
    else ()
      set(kernel_xfer_app client.winxfer) # We want threads and xfers.
    endif()
    if (DEBUG) # for -test_mode
      torunonly_drcachesim(invariants ${kernel_xfer_app}
        "-test_mode -test_mode_name kernel_xfer_app" "")
      # This is slow on Windows.  I tried reducing the tracing window but
      # it seems to vary too much across machines, and if we delay too far
      # we start in the middle of a callback.
      set(tool.drcachesim.invariants_timeout 180)
    endif ()

    if ((NOT MACOS) AND (X86 OR AARCH64))
        torunonly_drcachesim(scattergather-${ARCH_NAME} client.drx-scattergather
        "-tool invariant_checker -test_mode_name scattergather" "")
      unset(tool.drcachesim.scattergather-${ARCH_NAME}_rawtemp) # use preprocessor
      if (AARCH64)
          # The AArch64 version of the test tests a lot of instruction variants and can
          # take >100s.
          set(tool.drcachesim.scattergather-${ARCH_NAME}_timeout 180)
      endif ()
      if (proc_supports_avx512)
        set(tool.drcachesim.scattergather-${ARCH_NAME}_runavx512 1)
      elseif (proc_supports_avx)
        set(tool.drcachesim.scattergather-${ARCH_NAME}_runavx 1)
      elseif (proc_supports_sve2)
        set(tool.drcachesim.scattergather-${ARCH_NAME}_runsve2 1)
      elseif (proc_supports_sve)
        set(tool.drcachesim.scattergather-${ARCH_NAME}_runsve 1)
      endif ()
    endif ()

    if (NOT RISCV64)
      # Test offline traces.
      # XXX: we could exclude the pipe files and build the offline trace
      # support by itself for Android.
      # TODO i#3544: Port tests to RISC-V 64
      get_target_path_for_execution(drcachesim_path drmemtrace_launcher
        "${location_suffix}")
      prefix_cmd_if_necessary(drcachesim_path ON ${drcachesim_path})
      get_target_path_for_execution(drraw2trace_path drraw2trace "${location_suffix}")
      prefix_cmd_if_necessary(drraw2trace_path ON ${drraw2trace_path})

      torunonly_drcachesim(opcode_mix ${ci_shared_app}
        "-instr_encodings -tool opcode_mix" "")
    endif (NOT RISCV64)
    # The sim_atops should start with @ and be in @-as-space format (hence "atops").
    # If the exetgt has drcachesim statically linked in, the _nodr property must be
    # set *before* invoking this macro.
    macro (torunonly_drcacheoff testname exetgt tracer_ops sim_atops app_args)
      set(testname_full "tool.drcacheoff.${testname}")
      if (${testname_full}_nodr)
        # Static apps do not receive our -subdir_prefix param, but they have unique
        # executable names so we're ok.
        set(dir_prefix "drmemtrace.${testname_full}")
      else ()
        set(dir_prefix "${testname_full}")
      endif ()
      set(extra_ops "")
      if (WIN32 AND NOT ${testname_full}_full_run)
        # Shrink test times on Appveyor.
        set(extra_ops "-max_trace_size 1M")
      endif ()
      torunonly_ci(tool.drcacheoff.${testname} ${exetgt} drmemtrace_launcher
        "offline-${testname}.c" # for templatex basename
        # Set a test-unique prefix to avoid races removing/finding output.
        "-offline -subdir_prefix ${testname_full} ${extra_ops} ${tracer_ops}"
        "" "${app_args}")
      set(${testname_full}_toolname "drmemtrace")
      set(${testname_full}_basedir "${PROJECT_SOURCE_DIR}/clients/drcachesim/tests")
      set(${testname_full}_rawtemp ON) # no preprocessor
      set(${testname_full}_runcmp "${CMAKE_CURRENT_SOURCE_DIR}/runmulti.cmake")
      # Support for running under sudo for -use_physical.
      # Each command is assumed to need sudo.
      if (DEFINED ${testname_full}_sudo)
        set(cmd_pfx "sudo@")
      else ()
        set(cmd_pfx "")
      endif ()
      set(${testname_full}_precmd
        "foreach@${cmd_pfx}${CMAKE_COMMAND}@-E@remove_directory@${dir_prefix}.*.dir")
      if (${testname_full}_nopost)
        # No post needed.
      else ()
        set(${testname_full}_postcmd
          "firstglob@${cmd_pfx}${drcachesim_path}@-indir@${dir_prefix}.*.dir${sim_atops}")
      endif ()
      set(${testname_full}_self_serial ON)
    endmacro()

    # We could share drcachesim-simple.templatex if we had the launcher fork
    # and print out the "---- <application exited with code 0> ----".
    torunonly_drcacheoff(simple ${ci_shared_app} ""
      # We pass a small instr count to test multiple chunks in a zipfile.
      "@-chunk_instr_count@10K" "")

    if (UNIX)
      # Test an app with a fork.
      torunonly_drcacheoff(fork linux.fork "" "" "")
    endif ()

    # Test reading a legacy pre-interleaved file.
    if (ZLIB_FOUND)
      torunonly_api(tool.drcacheoff.legacy "${drcachesim_path}" "offline-legacy.c" ""
        "-infile;${PROJECT_SOURCE_DIR}/clients/drcachesim/tests/offline-legacy-trace.gz"
        OFF OFF)
      set(tool.drcacheoff.legacy_basedir
        "${PROJECT_SOURCE_DIR}/clients/drcachesim/tests")
      set(tool.drcacheoff.legacy_rawtemp ON) # no preprocessor
    endif ()

    # Sanity tests for compression of raw output files.
    if (libsnappy)
      torunonly_drcacheoff(raw-snappy ${ci_shared_app} "-raw_compress snappy" "" "")
      set(tool.drcacheoff.raw-snappy_expectbase "offline-simple")
      torunonly_drcacheoff(raw-snappy-nocrc ${ci_shared_app}
        "-raw_compress snappy_nocrc" "" "")
      set(tool.drcacheoff.raw-snappy-nocrc_expectbase "offline-simple")
    endif ()
    if (ZLIB_FOUND)
      torunonly_drcacheoff(raw-zlib ${ci_shared_app} "-raw_compress zlib" "" "")
      set(tool.drcacheoff.raw-zlib_expectbase "offline-simple")
      torunonly_drcacheoff(raw-gzip ${ci_shared_app} "-raw_compress gzip" "" "")
      set(tool.drcacheoff.raw-gzip_expectbase "offline-simple")
    endif ()
    # lz4 is on by default so we test no compression here.
    torunonly_drcacheoff(raw-none ${ci_shared_app} "-raw_compress none" "" "")
    set(tool.drcacheoff.raw-none_expectbase "offline-simple")

    # Test that malloc & co. are not invoked.
    # We disable the lz4 default as both lz4 and snappy call
    # dr_allow_unsafe_static_behavior().
    # We enable function tracing for a non-library-exported function to exercise drsyms.
    torunonly_drcacheoff(check-malloc ${ci_shared_app}
      "-raw_compress none -record_function 'main|2'" "" "")
    set(tool.drcacheoff.check-malloc_expectbase "offline-simple")

    # Test reading a trace in sharded snappy-compressed files.
    if (libsnappy)
      # with a parallel tool (basic_counts)
      torunonly_api(tool.drcacheoff.snappy "${drcachesim_path}" "offline-snappy.c" ""
        "-indir;${PROJECT_SOURCE_DIR}/clients/drcachesim/tests/drmemtrace.chase-snappy.x64.tracedir;-tool;basic_counts"
        OFF OFF)

      # with a legacy serial tool (full simulator)
      torunonly_api(tool.drcacheoff.snappy "${drcachesim_path}" "offline-snappy-serial.c" ""
        "-indir;${PROJECT_SOURCE_DIR}/clients/drcachesim/tests/drmemtrace.chase-snappy.x64.tracedir"
        OFF OFF)
      set(tool.drcacheoff.snappy_basedir
        "${PROJECT_SOURCE_DIR}/clients/drcachesim/tests")
    endif()

    if (UNIX) # Enable on Windows once i#1727 is fixed.
      # FIXME i#2384: we need to combine the subdir from the child with the
      # parent in some way and update the templatex file to include both.
      # Right now we're only ensuring this doesn't crash and that one of
      # the processes produced traces.
      torunonly_drcacheoff(multiproc tool.multiproc "" "" "${tool.multiproc_path}")
    endif ()

    torunonly_drcacheoff(filter ${ci_shared_app} "-L0_filter ${test_mode_flag}" "" "")
    torunonly_drcacheoff(filter-no-i ${ci_shared_app}
      "-L0I_filter -L0I_size 0 ${test_mode_flag}" "@-tool@basic_counts" "")
    torunonly_drcacheoff(filter-i ${ci_shared_app}
      "-L0I_filter -L0I_size 1024 ${test_mode_flag}" "@-tool@basic_counts" "")
    set(tool.drcacheoff.filter-i_expectbase "offline-basic-counts-generic")
    torunonly_drcacheoff(filter-no-d ${ci_shared_app}
      "-L0D_filter -L0D_size 0 ${test_mode_flag}" "@-tool@basic_counts" "")
    torunonly_drcacheoff(filter-d ${ci_shared_app}
      "-L0D_filter -L0D_size 1024 ${test_mode_flag}" "@-tool@basic_counts" "")
    set(tool.drcacheoff.filter-d_expectbase "offline-basic-counts-generic")

    torunonly_drcacheoff(instr-only-trace ${ci_shared_app} "-instr_only_trace" "" "")
    torunonly_drcacheoff(filter-and-instr-only-trace ${ci_shared_app} "-instr_only_trace -L0_filter" "" "")

    if (LINUX) # Test uses Linux-specific timer code.
      if (NOT RISCV64) # TODO i#3544: Port tests to RISC-V 64
        torunonly_drcacheoff(sysnums linux.signal_pre_syscall ""
          "@-tool@basic_counts@${test_mode_flag}" "")
      endif ()
    endif ()

    torunonly_drcacheoff(interval-microseconds-count-output ${ci_shared_app} ""
      "@-tool@basic_counts@-interval_microseconds@1M" "")

    torunonly_drcacheoff(interval-instr-count-output ${ci_shared_app} ""
      "@-tool@basic_counts@-interval_instr_count@10000" "")

    torunonly_drcacheoff(interval-opcode-mix-output ${ci_shared_app} ""
      "@-tool@opcode_mix@-interval_instr_count@10000" "")

    # As for the online test, we check that only 1 thread is in the final trace.
    torunonly_drcacheoff(max-global client.annotation-concurrency
      # Include function tracing to sanity test combining with delay and max.
      # We don't use '-record_heap' as it is slow on Windows (i#6342).
      "-trace_after_instrs 20K -max_global_trace_refs 10K -record_function malloc|1"
      "@-tool@basic_counts" "${annotation_test_args_shorter}")
    set(tool.drcacheoff.max-global_timeout 240) # Can take >120s.

    torunonly_drcacheoff(delay-func ${ci_shared_app}
      # Delay enough that zero data should be logged to test that function
      # tracing is delayed (i#4893).
      # Update: drmemtrace now does not even create an output file if tracing
      # never starts, so this now serves as a test of that.  It only tests
      # delayed function tracing if enough such tracing accumulated to output
      # on its own which would assert on not having a file.
      # This is also large enough to test the (non-triggering portion of) the
      # per-thread counter feature (i#5026).
      "-trace_after_instrs 200M -record_heap"
      "@-tool@basic_counts" "")
    # There is now no data file at all: which we test by echoing the glob.
    set(tool.drcacheoff.delay-func_nopost ON)
    set(tool.drcacheoff.delay-func_postcmd
      "${CMAKE_COMMAND}@-E@echo@${dir_prefix}.*.dir/raw/*raw*")
    set(tool.drcacheoff.delay-func_timeout 240) # Can take >90s.

    torunonly_drcacheoff(windows-simple ${ci_shared_app}
      "-no_split_windows -trace_after_instrs 20K -trace_for_instrs 5K -retrace_every_instrs 35K"
      "@-tool@basic_counts" "")
    if (ZLIB_FOUND)
      torunonly_drcacheoff(windows-zlib ${ci_shared_app}
        "-raw_compress zlib -no_split_windows -trace_after_instrs 20K -trace_for_instrs 5K -retrace_every_instrs 35K"
        "@-tool@basic_counts" "")
      set(tool.drcacheoff.windows-zlib_expectbase "offline-windows-simple")
      torunonly_drcacheoff(windows-gzip ${ci_shared_app}
        "-raw_compress gzip -no_split_windows -trace_after_instrs 20K -trace_for_instrs 5K -retrace_every_instrs 35K"
        "@-tool@basic_counts" "")
      set(tool.drcacheoff.windows-gzip_expectbase "offline-windows-simple")
    endif ()
    # lz4 is on by default so we test no compression here.
    torunonly_drcacheoff(windows-none ${ci_shared_app}
      "-raw_compress none -no_split_windows -trace_after_instrs 20K -trace_for_instrs 5K -retrace_every_instrs 35K"
      "@-tool@basic_counts" "")
    set(tool.drcacheoff.windows-none_expectbase "offline-windows-simple")
    # Ensure the invariant checker handles window transitions.
    torunonly_drcacheoff(windows-invar ${ci_shared_app}
      "-no_split_windows -trace_after_instrs 20K -trace_for_instrs 5K -retrace_every_instrs 35K"
      "@-tool@invariant_checker" "")
    if (X86 AND X64 AND UNIX)
      torunonly_drcacheoff(windows-asm allasm_repstr
        "-no_split_windows -trace_after_instrs 3 -trace_for_instrs 4 -retrace_every_instrs 4"
        "@-tool@basic_counts" "")
    endif ()
    # Test split-file windows.
    torunonly_drcacheoff(windows-split ${ci_shared_app}
      "-trace_after_instrs 20K -trace_for_instrs 10K -retrace_every_instrs 30K"
      "@-tool@basic_counts" "")
    # The first postcmd did window #0.  There should be at least 2 more windows.
    set(tool.drcacheoff.windows-split_postcmd2
      "firstglob@${drcachesim_path}@-indir@${dir_prefix}.*.dir/raw/window.0001@-tool@basic_counts")
    set(tool.drcacheoff.windows-split_postcmd3
      "firstglob@${drcachesim_path}@-indir@${dir_prefix}.*.dir/raw/window.0002@-tool@basic_counts")

    # Test L0_filter_until_instrs
    torunonly_drcacheoff(L0-filter-until-instrs-windows-split ${ci_shared_app}
        "-trace_after_instrs 10K -L0_filter_until_instrs 10K -trace_for_instrs 10K -retrace_every_instrs 10K"
      "@-tool@basic_counts" "")
    # The first postcmd did window #0.  There should be at least 2 more windows.
    set(tool.drcacheoff.L0-filter-until-instrs-windows-split_postcmd2
      "firstglob@${drcachesim_path}@-indir@${dir_prefix}.*.dir/raw/window.0001@-tool@basic_counts")
    set(tool.drcacheoff.L0-filter-until-instrs-windows-split_postcmd3
      "firstglob@${drcachesim_path}@-indir@${dir_prefix}.*.dir/raw/window.0002@-tool@basic_counts")

    torunonly_drcacheoff(L0-filter-until-instrs-2 ${ci_shared_app}
        "-trace_after_instrs 10 -L0_filter_until_instrs 10K -trace_for_instrs 10K -retrace_every_instrs 10K"
      "@-tool@basic_counts" "")

    torunonly_drcacheoff(L0-filter-until-instrs-exit-after ${ci_shared_app}
        "-trace_after_instrs 10K -L0_filter_until_instrs 10K -exit_after_tracing 10K"
      "@-tool@basic_counts" "")

    torunonly_drcacheoff(L0-filter-until-instrs-max-refs ${ci_shared_app}
        "-trace_after_instrs 10K -L0_filter_until_instrs 10K -max_global_trace_refs 10K"
      "@-tool@basic_counts" "")

    torunonly_drcacheoff(L0-filter-until-instrs-max-trace-size ${ci_shared_app}
        "-trace_after_instrs 10K -L0_filter_until_instrs 10K -max_trace_size 10K"
      "@-tool@basic_counts" "")

    # pthreads not available with MSVC
    if (NOT MSVC)
    set(ci_pthreads_app pthreads.pthreads)
    # pthreads tests
    torunonly_drcacheoff(warmup-pthreads-windows-split ${ci_pthreads_app}
        "-trace_after_instrs 10K -L0_filter_until_instrs 100K -trace_for_instrs 10K -retrace_every_instrs 10K"
      "@-tool@basic_counts" "")
    # The first postcmd did window #0.  There should be at least 2 more windows.
    set(tool.drcacheoff.warmup-pthreads-windows-split_postcmd2
      "firstglob@${drcachesim_path}@-indir@${dir_prefix}.*.dir/raw/window.0001@-tool@basic_counts")
    set(tool.drcacheoff.warmup-pthreads-windows-split_postcmd3
      "firstglob@${drcachesim_path}@-indir@${dir_prefix}.*.dir/raw/window.0002@-tool@basic_counts")

    torunonly_drcacheoff(warmup-pthreads-2 ${ci_pthreads_app}
        "-trace_after_instrs 10 -L0_filter_until_instrs 10K -trace_for_instrs 10K -retrace_every_instrs 10K"
      "@-tool@basic_counts" "")

    torunonly_drcacheoff(warmup-pthreads-max-refs ${ci_pthreads_app}
        "-trace_after_instrs 10K -L0_filter_until_instrs 10K -max_global_trace_refs 300K"
      "@-tool@basic_counts" "20000")

    torunonly_drcacheoff(warmup-pthreads-max-trace-size ${ci_pthreads_app}
        "-trace_after_instrs 10K -L0_filter_until_instrs 10K -max_trace_size 100K"
      "@-tool@basic_counts" "")
    endif ()


    # __builtin_prefetch used in the test is not defined on MSVC.
    if (NOT MSVC)
      torunonly_drcacheoff(builtin-prefetch-basic-counts builtin_prefetch "" "@-tool@basic_counts" "")
      unset(tool.drcacheoff.builtin-prefetch-basic-counts_rawtemp) # use preprocessor
    endif ()

    if (X86 AND X64 AND ZLIB_FOUND)
      # XXX i#5538: Add trace files for other arches.
      set(zip_path
        "${PROJECT_SOURCE_DIR}/clients/drcachesim/tests/drmemtrace.allasm_x86_64.trace.zip")
      torunonly_api(tool.drcacheoff.skip "${drcachesim_path}" "offline-skip" ""
        # Test invariants with global headers after skipping instrs.
        # Here the skip does not find real headers and we expect synthetic.
        "-tool;view;-infile;${zip_path};${test_mode_flag};-skip_instrs;62;-sim_refs;10"
        OFF OFF)
      set(tool.drcacheoff.skip_basedir "${PROJECT_SOURCE_DIR}/clients/drcachesim/tests")
      set(tool.drcacheoff.skip_rawtemp ON) # no preprocessor
      torunonly_api(tool.drcacheoff.skip2 "${drcachesim_path}" "offline-skip2" ""
        # Test invariants with global headers after skipping instrs.
        # Here the skip finds real headers and we expect no synthetic.
        "-tool;view;-infile;${zip_path};${test_mode_flag};-skip_instrs;63;-sim_refs;10"
        OFF OFF)
      set(tool.drcacheoff.skip2_basedir "${PROJECT_SOURCE_DIR}/clients/drcachesim/tests")
      set(tool.drcacheoff.skip2_rawtemp ON) # no preprocessor

      # Ensure -cpu_scheduling follows thread migrations.
      # We have a checked-in trace with a migration.
      set(migrate_path
        "${PROJECT_SOURCE_DIR}/clients/drcachesim/tests/drmemtrace.simple_app.trace.zip")
      torunonly_api(tool.drcacheoff.cpu "${drcachesim_path}" "offline-cpu" ""
        "-cpu_scheduling;-infile;${migrate_path}"
        OFF OFF)
      set(tool.drcacheoff.cpu_basedir "${PROJECT_SOURCE_DIR}/clients/drcachesim/tests")
      set(tool.drcacheoff.cpu_rawtemp ON) # no preprocessor
    endif ()

    # We run common.decode-bad to test markers for faults
    if (X86) # decode-bad is x86-only
      # Do not cap the trace size (done to shorten tests) b/c it will then miss
      # kernel transfer events.
      set(tool.drcacheoff.basic_counts_full_run ON)
      torunonly_drcacheoff(basic_counts common.decode-bad ""
        "@-tool@basic_counts" "")
      unset(tool.drcacheoff.basic_counts_rawtemp)
    endif ()
    if (NOT RISCV64)
      # TODO i#3544: Port tests to RISC-V 64
      torunonly_drcacheoff(opcode_mix ${ci_shared_app} ""
        "@-tool@opcode_mix" "")
      # Ensure the tool works without the raw/ subdir.
      set(tool.drcacheoff.opcode_mix_postcmd
        "firstglob@${drraw2trace_path}@-indir@${dir_prefix}.*.dir")
      set(tool.drcacheoff.opcode_mix_postcmd2
        "foreach@${CMAKE_COMMAND}@-E@remove_directory@${dir_prefix}.*.dir/raw")
      set(tool.drcacheoff.opcode_mix_postcmd3
        "firstglob@${drcachesim_path}@-indir@${dir_prefix}.*.dir@-tool@opcode_mix")

      torunonly_drcacheoff(view ${ci_shared_app} ""
        "@-tool@view@-sim_refs@16384" "")
      unset(tool.drcacheoff.view_rawtemp) # Use preprocessor
      if (AARCH64 AND proc_supports_sve)
        set(tool.drcacheoff.view_runsve 1)
      endif ()

      set(tool.drcacheoff.func_view_full_run ON) # Fails on Windows if truncated.
      torunonly_drcacheoff(func_view common.fib "-record_function fib|1"
        "@-tool@func_view" "only_5")
    endif (NOT RISCV64)
    if (DR_HOST_X86 AND DR_HOST_X64 AND LINUX)
      torunonly_drcacheoff(opcode_categories allasm_x86_64 ""
        "@-tool@opcode_mix" "")

      # Requires sudo to access pagemap.
      # XXX: Should we not enable this outside of the Github suite where we know
      # we have passwordless sudo?  The pause for a password may cause problems
      # for local interactive test running.
      set(tool.drcacheoff.phys_SUDO_sudo ON)
      set(tool.drcacheoff.phys_SUDO_expectbase "offline-phys")
      torunonly_drcacheoff(phys_SUDO allasm_repstr
        "-use_physical" "@${test_mode_flag}@-tool@view" "")
      set(tool.drcacheoff.phys_nopriv_failok ON)
      set(tool.drcacheoff.phys_nopriv_nopost ON)
      torunonly_drcacheoff(phys_nopriv allasm_x86_64
        "-use_physical" "@${test_mode_flag}@-tool@view" "")
    endif ()

    if (UNIX AND ZLIB_FOUND)
      add_exe(tool.fib_plus
        ${PROJECT_SOURCE_DIR}/clients/drcachesim/tests/fib_plus.c)
      link_with_pthread(tool.fib_plus)
      # We could run this like so, but with threads the output is non-deterministic:
      #    torunonly_drcacheoff(func_view_noret tool.fib_plus
      #      "-record_function fib|1&noret_func|2|noret&noargs|0"
      #      "@-tool@func_view" "")
      # Thus we run this manually and check in the resulting trace.  I ran with
      # a delay to shrink the size, since we are not interesting in the main thread's
      # pre-main() init:
      #     $ bin64/drrun -t drmemtrace -offline -trace_after_instrs 210K \
      #       -record_function 'fib|1&noret_func|2|noret&noargs|0' -- \
      #       suite/tests/bin/tool.fib_plus
      #     $ bin64/drrun -t drmemtrace -tool func_view -indir \
      #       drmemtrace*.dir/
      torunonly_api(tool.drcacheoff.func_view_noret "${drcachesim_path}"
        "offline-func_view_noret.c" ""
        "-indir;${PROJECT_SOURCE_DIR}/clients/drcachesim/tests/offline-func-trace;-tool;func_view"
        OFF OFF)
      set(tool.drcacheoff.func_view_noret_basedir
        "${PROJECT_SOURCE_DIR}/clients/drcachesim/tests")
      set(tool.drcacheoff.func_view_noret_rawtemp ON) # no preprocessor
    endif ()

    # i#3048: Our mangled operator new/delete tracing is UNIX-only.
    # PR#4178: Despite the aligned-new code in this test being guarded by
    # "if defined(__cpp_aligned_new)" it fails to build on Travis clang-9 and
    # OSX presumably due to runtime vs compiler mismatches.  We just disable
    # for clang for now and can re-enable later w/ more recent runtimes.
    if (UNIX AND NOT CMAKE_COMPILER_IS_CLANG)
      set(heap_test_src ${PROJECT_SOURCE_DIR}/clients/drcachesim/tests/heap_test.cpp)
      add_exe(tool.heap_test ${heap_test_src})
      if (cxx17_available)
        # Enable recent operator new/delete variants.
        set_source_files_properties(${heap_test_src} PROPERTIES
          # XXX: c++17 seems to warn more about the static functions in tools.h.
          # We should move those to tools.c.  For now we disable the warning.
          COMPILE_FLAGS "${ORIG_CMAKE_CXX_FLAGS} -std=c++17 -Wno-unused-function")
      endif ()
      torunonly_drcacheoff(func_view_heap tool.heap_test
        "-record_heap" "@-tool@func_view@-no_show_func_trace" "")
      unset(tool.drcacheoff.func_view_heap_rawtemp) # use preprocessor
    endif ()

    if (LINUX AND X64 AND HAVE_RSEQ)
      torunonly_drcacheoff(rseq linux.rseq
        # Run with -trace_after_instrs to ensure we test the
        # drbbdup + rseq combo (i#5658, i#5659).
        "-trace_after_instrs 5K"
        "@${test_mode_flag}@-test_mode_name@rseq_app" "")
      # Test filtering.
      torunonly_drcacheoff(rseq-filter linux.rseq
        "-trace_after_instrs 5K -L0_filter"
        "@${test_mode_flag}@-test_mode_name@rseq_app" "")
      set(tool.drcacheoff.rseq-filter_expectbase "offline-rseq")
      torunonly_drcacheoff(rseq-dfilter linux.rseq
        "-trace_after_instrs 5K -L0D_filter"
        "@${test_mode_flag}@-test_mode_name@rseq_app" "")
      set(tool.drcacheoff.rseq-dfilter_expectbase "offline-rseq")
    endif ()

    if (AARCH64)
      set(tool.drcacheoff.burst_aarch64_sys_nodr ON)
      torunonly_drcacheoff(burst_aarch64_sys tool.drcacheoff.burst_aarch64_sys ""
        "@-tool@basic_counts" "")
    endif ()

    if (NOT APPLE AND NOT RISCV64) # XXX i#1997: static DR not fully supported on Mac yet
      # We specify this executable here as it uses tools.h code.
      # TODO i#3544: Port tests to RISC-V 64
      set(tool.drcacheoff.gencode_no_reg_compat)
      add_api_exe(tool.drcacheoff.gencode
        ${PROJECT_SOURCE_DIR}/clients/drcachesim/tests/burst_gencode.cpp
        OFF ON)
      use_DynamoRIO_static_client(tool.drcacheoff.gencode drmemtrace_static)
      use_DynamoRIO_drmemtrace_tracer(tool.drcacheoff.gencode)
      target_link_libraries(tool.drcacheoff.gencode drmemtrace_raw2trace
        drmemtrace_analyzer test_helpers)
      target_include_directories(tool.drcacheoff.gencode PUBLIC
        "${PROJECT_SOURCE_DIR}/clients/drcachesim"
        "${PROJECT_SOURCE_DIR}/clients/drcachesim/common"
        "${PROJECT_SOURCE_DIR}/clients/drcachesim/reader"
        "${PROJECT_SOURCE_DIR}/clients/drcachesim/tracer"
        "${PROJECT_SOURCE_DIR}/clients/drcachesim/scheduler")
      set(tool.drcacheoff.gencode_nodr ON)
      torunonly_drcacheoff(gencode tool.drcacheoff.gencode
        "" "@-tool@opcode_mix" "")
      unset(tool.drcacheoff.gencode_rawtemp) # Use preprocessor on template.

      set(tool.drcacheoff.gencode_filtered_nodr ON)
      torunonly_drcacheoff(gencode_filtered tool.drcacheoff.gencode
        "" "@-tool@opcode_mix"
        "-L0_filter -subdir_prefix drmemtrace.tool.drcacheoff.gencode_filtered")

      # TODO i#6474, i#2062: Add a similar gencode test with
      # -L0_filter_until_instrs when i#6474 is fixed.
    endif ()

    # XXX i#1551: startstop API is NYI on ARM
    # XXX i#1997: dynamorio_static is not supported on Mac yet
    # FIXME i#2949: gcc 7.3 fails to link certain configs
    # TODO i#3544: Port tests to RISC-V 64
    if (NOT ARM AND NOT APPLE AND NOT DISABLE_FOR_BUG_2949 AND NOT RISCV64)
      set(tool.drcacheoff.burst_static_nodr ON)
      torunonly_drcacheoff(burst_static tool.drcacheoff.burst_static "" "" "")

      set(tool.drcacheoff.burst_replace_nodr ON)
      torunonly_drcacheoff(burst_replace tool.drcacheoff.burst_replace "" "" "")

      set(tool.drcacheoff.burst_replaceall_nodr ON)
      torunonly_drcacheoff(burst_replaceall tool.drcacheoff.burst_replaceall ""
        "@-tool@basic_counts" "")
      unset(tool.drcacheoff.burst_replaceall_rawtemp) # use preprocessor

      if (X64 AND UNIX)
        set(tool.drcacheoff.burst_noreach_nodr ON)
        torunonly_drcacheoff(burst_noreach tool.drcacheoff.burst_noreach "" "" "")
      endif ()
      if (LINUX)
        set(tool.drcacheoff.burst_maps_nodr ON)
        torunonly_drcacheoff(burst_maps tool.drcacheoff.burst_maps "" "" "")
      endif ()
      if (LINUX)
        set(tool.drcacheoff.burst_syscall_inject_nodr ON)
        torunonly_drcacheoff(burst_syscall_inject tool.drcacheoff.burst_syscall_inject ""
          "@-tool@invariant_checker@-syscall_template_file@drmemtrace.tool.drcacheoff.burst_syscall_inject.*.dir/raw/syscall_trace_template"
          "")
      endif ()

      set(tool.drcacheoff.burst_traceopts_nodr ON)
      set(tool.drcacheoff.burst_traceopts_nopost ON)
      torunonly_drcacheoff(burst_traceopts tool.drcacheoff.burst_traceopts "" "" "")

      set(tool.drcacheoff.windows-timestamps_nodr ON)
      set(tool.drcacheoff.windows-timestamps_nopost ON)
      torunonly_drcacheoff(windows-timestamps tool.drcacheoff.windows-timestamps
        "" "" "-trace_after_instrs 1000 -trace_for_instrs 2500 -retrace_every_instrs 1000")
      set(tool.drcacheoff.windows-timestamps_timeout 120)

      set(tool.drcacheoff.delay-ts_nodr ON)
      set(tool.drcacheoff.delay-ts_nopost ON)
      # -subdir_prefix should match the test name to allow the precmd to cleanup
      # traces from previous runs of the test. For this test, the created trace
      # path is very close to the max length allowed by Windows, so we abbreviate
      # the test name a tad.
      torunonly_drcacheoff(delay-ts tool.drcacheoff.windows-timestamps "" ""
        "-trace_after_instrs 10000 -subdir_prefix drmemtrace.tool.drcacheoff.delay-ts")
      set(tool.drcacheoff.delay-ts_expectbase "offline-windows-timestamps")
      set(tool.drcacheoff.delay-ts_timeout 120)

      if (LINUX) # Futex is Linux-only.
        set(tool.drcacheoff.burst_futex_nodr ON)
        set(tool.drcacheoff.burst_futex_nopost ON)
        torunonly_drcacheoff(burst_futex tool.drcacheoff.burst_futex "" "" "")
      endif ()

      if (UNIX)
        # FIXME i#2040: this hits static client issues on Windows
        set(tool.drcacheoff.burst_threads_nodr ON)
        torunonly_drcacheoff(burst_threads tool.drcacheoff.burst_threads
          # We test cpu_scheduling for offline traces here.
          "" "@-cpu_scheduling" "")

        set(tool.drcacheoff.burst_threads_counts_nodr ON)
        torunonly_drcacheoff(burst_threads_counts tool.drcacheoff.burst_threads
          "" "@-tool@basic_counts"
          # This test uses the same app as the one above, so set a new dir name.
          "-subdir_prefix drmemtrace.tool.drcacheoff.burst_threads_counts")

        set(tool.drcacheoff.burst_malloc_nodr ON)
        torunonly_drcacheoff(burst_malloc tool.drcacheoff.burst_malloc
          "" "@-tool@basic_counts" "")

        set(tool.drcacheoff.burst_reattach_nodr ON)
        torunonly_drcacheoff(burst_reattach tool.drcacheoff.burst_reattach
          "" "@-tool@basic_counts" "")

        set(tool.drcacheoff.burst_threadfilter_nodr ON)
        torunonly_drcacheoff(burst_threadfilter tool.drcacheoff.burst_threadfilter
          "" "@-tool@basic_counts" "")
        # This test uses the same app as the one above, so we do not set _nodr
        # so we'll get a custom -subdir_prefix.  We have to pass that in as an
        # app arg here.
        torunonly_drcacheoff(burst_threadL0filter tool.drcacheoff.burst_threadfilter
          "" "@-tool@basic_counts"
          "-L0_filter -L0I_size 0 -subdir_prefix tool.drcacheoff.burst_threadL0filter")
        set(tool.drcacheoff.burst_threadL0filter_nodr ON)

        if (X86 AND NOT APPPLE AND NOT RISCV64) # This test is x86-specific.
          # Test that raw2trace doesn't do more IO than it should.
          get_target_path_for_execution(raw2trace_io_path tool.drcacheoff.raw2trace_io
            "${location_suffix}")
          prefix_cmd_if_necessary(raw2trace_io_path ON ${raw2trace_io_path})
          macro (torunonly_raw2trace testname exetgt extra_ops app_args)
            set(testname_full "tool.raw2trace.${testname}")
            torunonly_ci(tool.raw2trace.${testname} ${exetgt} drmemtrace_launcher
              "raw2trace-${testname}.c" # for templatex basename
              # Disable compression, since we need to seek and our compression
              # readers do not support seeking.
              "-offline -raw_compress none -subdir_prefix ${testname_full} ${extra_ops}"
              "" "${app_args}")
            set(${testname_full}_toolname "drmemtrace")
            set(${testname_full}_basedir
              "${PROJECT_SOURCE_DIR}/clients/drcachesim/tests")
            set(${testname_full}_rawtemp ON) # no preprocessor
            set(${testname_full}_runcmp "${CMAKE_CURRENT_SOURCE_DIR}/runmulti.cmake")
            set(${testname_full}_precmd
              "foreach@${CMAKE_COMMAND}@-E@remove_directory@${testname_full}.*.dir")
            set(${testname_full}_postcmd
              "${raw2trace_io_path}@-indir@${testname_full}.*.dir")
          endmacro()
          # actual trace processing not important -- set a very small limit for speed
          torunonly_raw2trace(simple ${ci_shared_app} "-max_trace_size 8K" "")
        endif()

        # FIXME i#2099: the weak symbol is not supported not work on Windows
        set(tool.drcacheoff.burst_client_nodr ON)
        torunonly_drcacheoff(burst_client tool.drcacheoff.burst_client "" "" "")
      endif ()
    endif ()

    if (UNIX AND ((X86 AND X64 AND proc_supports_avx) OR (AARCH64 AND proc_supports_sve)))
      torunonly_drcacheoff(allasm-scattergather-basic-counts allasm_scattergather
        "" "@-tool@basic_counts" "")
      unset(tool.drcacheoff.allasm-scattergather-basic-counts_rawtemp) # use preprocessor
      if (X86 AND proc_supports_avx512)
        set(tool.drcacheoff.allasm-scattergather-basic-counts_runavx512 1)
      elseif (AARCH64)
        if (proc_supports_sve2)
          set(tool.drcacheoff.allasm-scattergather-basic-counts_runsve2 1)
        elseif (proc_supports_sve)
          set(tool.drcacheoff.allasm-scattergather-basic-counts_runsve 1)
        endif ()
      endif ()
      set(tool.drcacheoff.allasm-scattergather-basic-counts_expectbase
        "offline-allasm-scattergather-basic-counts-${ARCH_NAME}")

      torunonly_drcachesim(allasm-scattergather-basic-counts allasm_scattergather
        "-tool basic_counts" "")
      unset(tool.drcachesim.allasm-scattergather-basic-counts_rawtemp) # use preprocessor
      if (X86 AND proc_supports_avx512)
        set(tool.drcachesim.allasm-scattergather-basic-counts_runavx512 1)
      elseif (AARCH64)
        if (proc_supports_sve2)
          set(tool.drcachesim.allasm-scattergather-basic-counts_runsve2 1)
        elseif (proc_supports_sve)
          set(tool.drcachesim.allasm-scattergather-basic-counts_runsve 1)
        endif ()
      endif ()
      set(tool.drcachesim.allasm-scattergather-basic-counts_expectbase
            "allasm-scattergather-basic-counts-${ARCH_NAME}")
    endif ()

    if (UNIX AND AARCH64 AND proc_supports_sve)
      torunonly_drcacheoff(allasm-scattergather-vl-view allasm_scattergather
        "" "@-tool@view" "")
      unset(tool.drcacheoff.allasm-scattergather-vl-view_rawtemp) # use preprocessor
      set(tool.drcacheoff.allasm-scattergather-vl-view_runsve 1)
      set(tool.drcacheoff.allasm-scattergather-vl-view_expectbase
        "offline-allasm-scattergather-vl-view-${ARCH_NAME}")

      torunonly_drcachesim(allasm-scattergather-vl-view allasm_scattergather
        "-tool view" "")
      unset(tool.drcachesim.allasm-scattergather-vl-view_rawtemp) # use preprocessor
      set(tool.drcachesim.allasm-scattergather-vl-view_runsve 1)
      set(tool.drcachesim.allasm-scattergather-vl-view_expectbase
            "allasm-scattergather-vl-view-${ARCH_NAME}")
    endif ()

    if (UNIX AND X86 AND X64)
      torunonly_drcacheoff(allasm-repstr-basic-counts allasm_repstr
        "" "@-tool@basic_counts" "")
      unset(tool.drcacheoff.allasm-repstr-basic-counts_rawtemp) # use preprocessor
      torunonly_drcachesim(allasm-repstr-basic-counts allasm_repstr
        # We test counting encodings for online.
        "-instr_encodings -tool basic_counts" "")
      unset(tool.drcachesim.allasm-repstr-basic-counts_rawtemp) # use preprocessor

      # Test -record_syscall on SYS_write == #1 with 3 args.
      torunonly_drcacheoff(allasm-record-syscall allasm_repstr
        "-record_syscall 1|3" "@-tool@view" "")
    endif (UNIX AND X86 AND X64)

    torunonly_drcacheoff(invariant_checker ${ci_shared_app}
      # We pass a small instr count to test multiple chunks in a zipfile.
      "" "@-chunk_instr_count@1000@-tool@invariant_checker" "")

    # pthreads not available with MSVC
    if (NOT MSVC)
      torunonly_drcacheoff(invariant_checker_pthreads ${ci_pthreads_app}
        "" "@-tool@invariant_checker" "")
    endif ()

    # Test the standalone histogram tool.
    # ${ci_shared_app} is already used for an offline test, so we run other apps
    # for variety and to include threads and signals for invariant_checker.
    set(histo_app ${kernel_xfer_app})
    if (WIN32)
      # winxfer produces a 500M+ trace and test taking >3mins so we narrow
      # the window.  2M makes a 50M trace and still hits 4 or 5 of the
      # 13 markers on my machine but is still a little slow so we cut in half
      # for 2+ markers.
      # FIXME i#2752: somehow this is hanging on Appveyor so for now we shrink it
      # from 1M to 50K to make progress.  Once we figure out the hang we should
      # put it back to 1M.
      set(histo_ops "-trace_after_instrs 5K -exit_after_tracing 50K")
      set(tool.histogram.offline_timeout 180)
    else ()
      set(histo_ops "")
    endif ()
    set(testname_full "tool.histogram.offline")
    torunonly_ci(${testname_full} ${histo_app} drmemtrace_launcher
      "histogram-offline.c"
      "-offline -subdir_prefix ${testname_full} ${histo_ops}" "" "")
    set(${testname_full}_toolname "drmemtrace")
    set(${testname_full}_basedir
      "${PROJECT_SOURCE_DIR}/clients/drcachesim/tests")
    set(${testname_full}_rawtemp ON) # no preprocessor
    get_target_path_for_execution(histo_path histogram_launcher "${location_suffix}")
    prefix_cmd_if_necessary(histo_path ON ${histo_path})
    set(${testname_full}_runcmp
      "${CMAKE_CURRENT_SOURCE_DIR}/runmulti.cmake")
    set(${testname_full}_precmd
      "foreach@${CMAKE_COMMAND}@-E@remove_directory@${testname_full}.*.dir")
    set(${testname_full}_postcmd
      "${drcachesim_path}@-indir@${testname_full}.*.dir")
    set(${testname_full}_postcmd2
      "${histo_path}@-test_mode@-test_mode_name@kernel_xfer_app@-trace_dir@${testname_full}.*.dir/trace")

    # Test the standalone record filter tool (beyond its unit tests).
    # Assumes the record filter output dir is named "${testname}.filtered.dir".
    macro (torun_record_filter testname exename template_name launch_cmd analyzer)
      if (WIN32)
        # Speed the test up (takes 1+ minutes otherwise).
        set(extra_ops "-trace_after_instrs 5K -exit_after_tracing 50K")
      else ()
        set(extra_ops "")
      endif ()
      torunonly_ci(${testname} ${exename} drmemtrace_launcher
        "${template_name}.c"
        "-offline -subdir_prefix ${testname} ${extra_ops}" "" "")
      set(${testname}_toolname "drmemtrace")
      set(${testname}_basedir "${PROJECT_SOURCE_DIR}/clients/drcachesim/tests")
      set(outdir "${testname}.filtered.dir")
      set(${testname}_runcmp "${CMAKE_CURRENT_SOURCE_DIR}/runmulti.cmake")
      set(${testname}_precmd
        "foreach@${CMAKE_COMMAND}@-E@remove_directory@${testname}.*.dir")
      # Post-process the trace and sanity check it.
      # Use a smaller chunk threshold to test multiple chunks.
      set(${testname}_postcmd
        "${drcachesim_path}@-chunk_instr_count@1000@-indir@${testname}.*.dir@-tool@invariant_checker")
      # Run the record filter tool with a null filter.
      set(${testname}_postcmd2 "${CMAKE_COMMAND}@-E@make_directory@${outdir}")
      set(${testname}_postcmd3 ${launch_cmd})
      # Run the analyzer on the result.
      set(${testname}_postcmd4
        "${drcachesim_path}@-indir@${outdir}@-tool@${analyzer}")
    endmacro ()

    set(testname "tool.record_filter")
    get_target_path_for_execution(filter_path record_filter_launcher "${location_suffix}")
    prefix_cmd_if_necessary(filter_path ON ${filter_path})
    torun_record_filter("${testname}" ${ci_shared_app} "record_filter-offline"
      # We assume the app name starts with "s" here to avoid colliding with
      # our output dir, while still letting the single precmd remove both.
      "${filter_path}@-trace_dir@${testname}.s*.dir/trace@-output_dir@${testname}.filtered.dir"
      "invariant_checker")

    # Single-threaded app on 4 cores to test start-idle cores.
    set(testname "tool.record_filter_bycore_uni")
    torun_record_filter("${testname}" ${ci_shared_app}
      "record_filter_bycore_uni"
      # We assume the app name starts with "s" here to avoid colliding with
      # our output dir, while still letting the single precmd remove both.
      "${drcachesim_path}@-tool@record_filter@-indir@${testname}.s*.dir/trace@-core_sharded@-cores@4@-outdir@${testname}.filtered.dir"
      # We run opcode_mix to test encodings.
      # XXX i#6684: Once we have invariant_checker support, run it here (and ensure
      # it checks encodings).
      "opcode_mix")

    if (X86 AND X64 AND ZLIB_FOUND)
        set(testname "tool.record_filter_encodings2regdeps")
        torun_record_filter("${testname}" ${ci_shared_app}
          "record_filter_encodings2regdeps"
          # We assume the app name starts with "s" here to avoid colliding with
          # our output dir, while still letting the single precmd remove both.
          "${drcachesim_path}@-simulator_type@record_filter@-filter_encodings2regdeps@-indir@${testname}.s*.dir/trace@-core_sharded@-cores@4@-outdir@${testname}.filtered.dir"
          # We run the opcode_mix analyzer to test econdings2regdeps filtered traces.
          "opcode_mix")
    endif ()

    if (UNIX) # Windows multi-thread tests are too slow.
      set(testname "tool.record_filter_bycore_multi")
      torun_record_filter("${testname}" pthreads.ptsig
        "record_filter_bycore_multi"
        # We use the app name start char "p" here to avoid colliding with
        # our output dir, while still letting the single precmd remove both.
        "${drcachesim_path}@-tool@record_filter@-indir@${testname}.p*.dir/trace@-core_sharded@-cores@3@-outdir@${testname}.filtered.dir"
        "schedule_stats")
    endif ()

    if (X86 AND X64 AND ZLIB_FOUND)
      # Test the trim filter.
      set(zip_path
        "${PROJECT_SOURCE_DIR}/clients/drcachesim/tests/drmemtrace.allasm_x86_64.trace.zip")
      set(outdir ${PROJECT_BINARY_DIR}/trim_filter)
      file(MAKE_DIRECTORY ${outdir})
      # The filter launcher doesn't have an -infile parameter.
      set(srcdir ${PROJECT_BINARY_DIR}/trim_filter_src)
      file(MAKE_DIRECTORY ${srcdir})
      file(COPY ${zip_path} DESTINATION ${srcdir})
      torunonly_api(tool.drcacheoff.trim "${drcachesim_path}" "offline-trim" ""
        "-tool;view;-indir;${outdir};${test_mode_flag}"
        OFF OFF)
      set(tool.drcacheoff.trim_runcmp "${CMAKE_CURRENT_SOURCE_DIR}/runmulti.cmake")
      # The filter overwrites any existing file in the dir from a prior run.
      set(tool.drcacheoff.trim_precmd
        "${drcachesim_path}@-tool@record_filter@-trim_before_timestamp@13352268558646120@-trim_after_timestamp@13352268558646661@-indir@${srcdir}@-outdir@${outdir}")
      set(tool.drcacheoff.trim_basedir "${PROJECT_SOURCE_DIR}/clients/drcachesim/tests")
      set(tool.drcacheoff.trim_rawtemp ON) # no preprocessor

      # Test the record_filter in as-traced mode.
      set(trace_dir
        "${PROJECT_SOURCE_DIR}/clients/drcachesim/tests/drmemtrace.threadsig.x64.tracedir")
      set(sched_file "${trace_dir}/cpu_schedule.bin.zip")
      set(outdir ${CMAKE_CURRENT_BINARY_DIR}/filter_as_traced)
      file(MAKE_DIRECTORY ${outdir})
      torunonly_api(tool.record_filter_as_traced "${drcachesim_path}"
        "record_filter_as_traced"
        "" "-tool;schedule_stats;-indir;${outdir}" OFF OFF)
      set(tool.record_filter_as_traced_runcmp "${CMAKE_CURRENT_SOURCE_DIR}/runmulti.cmake")
      set(tool.record_filter_as_traced_precmd
        "${drcachesim_path}@-tool@record_filter@-cpu_schedule_file@${sched_file}@-core_sharded@-cores@7@-indir@${trace_dir}@-outdir@${outdir}")
      set(tool.record_filter_as_traced_basedir
        "${PROJECT_SOURCE_DIR}/clients/drcachesim/tests")
      set(tool.record_filter_as_traced_rawtemp ON) # no preprocessor

      # Test the record_filter in as-traced mode with start-idle cores.
      # This checked-in partial-hello,world-trace ran on 4 different cores.
      set(trace_dir
        "${PROJECT_SOURCE_DIR}/clients/drcachesim/tests/drmemtrace.as_traced.x64.tracedir")
      set(sched_file "${trace_dir}/cpu_schedule.bin.zip")
      set(outdir ${CMAKE_CURRENT_BINARY_DIR}/filter_start_idle)
      file(MAKE_DIRECTORY ${outdir})
      torunonly_api(tool.record_filter_start_idle "${drcachesim_path}"
        "record_filter_start_idle"
        "" "-tool;schedule_stats;-indir;${outdir}" OFF OFF)
      set(tool.record_filter_start_idle_runcmp "${CMAKE_CURRENT_SOURCE_DIR}/runmulti.cmake")
      set(tool.record_filter_start_idle_precmd
        "${drcachesim_path}@-tool@record_filter@-cpu_schedule_file@${sched_file}@-core_sharded@-cores@4@-indir@${trace_dir}@-outdir@${outdir}")
      set(tool.record_filter_start_idle_basedir
        "${PROJECT_SOURCE_DIR}/clients/drcachesim/tests")
      set(tool.record_filter_start_idle_rawtemp ON) # no preprocessor

    endif ()

    if (AARCH64)
      set(testname_full "tool.drcacheoff.allasm-aarch64-prefetch-counts")
      torunonly_ci(${testname_full} allasm_aarch64_prefetch drmemtrace_launcher
        "offline-allasm-aarch64-prefetch-counts"
        "-offline -subdir_prefix ${testname_full}" "" "")
      set(${testname_full}_toolname "drmemtrace")
      set(${testname_full}_basedir
        "${PROJECT_SOURCE_DIR}/clients/drcachesim/tests")
      set(${testname_full}_rawtemp ON) # no preprocessor
      get_target_path_for_execution(prefetch_analyzer_path prefetch_analyzer_launcher "${location_suffix}")
      prefix_cmd_if_necessary(prefetch_analyzer_path ON ${prefetch_analyzer_path})
      set(${testname_full}_runcmp
        "${CMAKE_CURRENT_SOURCE_DIR}/runmulti.cmake")
      set(${testname_full}_precmd
        "foreach@${CMAKE_COMMAND}@-E@remove_directory@${testname_full}.*.dir")
      set(${testname_full}_postcmd
        "${drcachesim_path}@-indir@${testname_full}.*.dir@-tool@basic_counts")
      set(${testname_full}_postcmd2
        "${prefetch_analyzer_path}@-trace_dir@${testname_full}.*.dir/trace")
    endif ()

    # Stress-test drcachesim with drstatecmp checks.
    if (AARCH64)
      torunonly_drcachesim(drstatecmp-fuzz drstatecmp-fuzz-app
        "-trace_after_instrs 10M -enable_drstatecmp" "" "")
      set(tool.drcachesim.drstatecmp-fuzz_timeout 180)
    endif ()
    if (NOT WIN32)
      torunonly_drcachesim(drstatecmp-delay-simple ${ci_shared_app}
        "-trace_after_instrs 20000 -enable_drstatecmp" "")
      torunonly_drcacheoff(drstatecmp-delay-simple ${ci_shared_app}
        "-trace_after_instrs 20000 -enable_drstatecmp"
        "@-tool@basic_counts" "")
    endif (NOT WIN32)

    # Test syscall_mix.
    torunonly_drcachesim(syscall-mix ${ci_shared_app} "-tool syscall_mix" "")
    torunonly_drcacheoff(syscall-mix ${ci_shared_app} "" "@-tool@syscall_mix" "")

  endif (NOT ANDROID)

  # Test using our exported drmemtrace analysis framework (i#2006).
  get_property(drmemtrace_src_dir GLOBAL PROPERTY DynamoRIO_drmemtrace_src_dir)
  get_property(drmemtrace_build_dir GLOBAL PROPERTY DynamoRIO_drmemtrace_build_dir)
  if (DEBUG)
    set(debug_cfg -DCMAKE_BUILD_TYPE=Debug -DDEBUG=ON)
  else ()
    set(debug_cfg -DCMAKE_BUILD_TYPE=RelWithDebInfo -DDEBUG=OFF)
  endif ()
  add_test(drmemtrace_proj ${CMAKE_CTEST_COMMAND}
    --build-and-test "${drmemtrace_src_dir}" "${drmemtrace_build_dir}/build_and_test"
    --build-generator ${CMAKE_GENERATOR}
    --build-project DynamoRIO_drmemtrace # needed for VS generators
    --build-makeprogram ${CMAKE_MAKE_PROGRAM}
    --build-options ${debug_cfg} -DDynamoRIO_DIR:PATH=${public_config_dir})
  if (UNIX AND X86 AND NOT X64)
    set_tests_properties(drmemtrace_proj PROPERTIES ENVIRONMENT
      "CFLAGS=-m32;CXXFLAGS=-m32")
  endif ()

  # Test postprocessing and analysis with an alternate binary directory.
  # Limited to UNIX because the checked-in modules.log is in UNIX format
  # (Windows needs extra fields per library).
  # Limited to ZLIB_FOUND because we test gzipped .raw files here as well.
  if (UNIX AND ZLIB_FOUND)
    # We make a writable copy so we can both write the final trace there and run our
    # analyzer in a single command line.
    set(srcdir
      ${PROJECT_SOURCE_DIR}/clients/drcachesim/tests/drmemtrace.threadsig.aarch64.raw)
    set(locdir ${PROJECT_BINARY_DIR}/drmemtrace.threadsig.aarch64)
    file(REMOVE_RECURSE ${locdir})
    file(MAKE_DIRECTORY ${locdir})
    file(COPY ${srcdir}/raw DESTINATION ${locdir}/)
    torunonly_api(tool.drcacheoff.altbindir "${drcachesim_path}"
      "offline-altbindir.c" ""
      "-indir;${locdir};-tool;opcode_mix;-alt_module_dir;${srcdir};-module_file;${locdir}/raw/modules.log"
      OFF OFF)
    set(tool.drcacheoff.altbindir_basedir
      "${PROJECT_SOURCE_DIR}/clients/drcachesim/tests")

    # Test the legacy trace versions OFFLINE_FILE_VERSION_KERNEL_INT_PC-1 and
    # TRACE_ENTRY_VERSION_NO_KERNEL_PC.  This requires a checked-in trace and thus
    # -alt_module_dir; it has gzipped .raw files; hence here next to the altbindir test.
    set(srcdir
      ${PROJECT_SOURCE_DIR}/clients/drcachesim/tests/drmemtrace.legacy-int-offs.raw)
    set(locdir ${PROJECT_BINARY_DIR}/drmemtrace.legacy-int-offs)
    file(REMOVE_RECURSE ${locdir})
    file(MAKE_DIRECTORY ${locdir})
    file(COPY ${srcdir}/raw DESTINATION ${locdir}/)
    torunonly_api(tool.drcacheoff.legacy-int-offs "${drcachesim_path}"
      "offline-legacy-int-offs.c" ""
      "-indir;${locdir};-tool;basic_counts;-alt_module_dir;${srcdir};-module_file;${locdir}/raw/modules.log"
      OFF OFF)
    set(tool.drcacheoff.legacy-int-offs_basedir
      "${PROJECT_SOURCE_DIR}/clients/drcachesim/tests")
  endif ()

  if (proc_supports_pt)
    if (BUILD_PT_TRACER AND BUILD_PT_POST_PROCESSOR)
      get_target_path_for_execution(drpt2trace_path drpt2trace "${location_suffix}")
      macro (torunonly_drcacheoff_kernel testname exetgt extra_ops app_args sim_atops)
        set(testname_full "tool.drcacheoff.kernel.${testname}_SUDO")
        torunonly_ci(${testname_full} ${exetgt} drmemtrace_launcher
          "offline-kernel-${testname}.c" # for templatex basename
          "-offline -enable_kernel_tracing -subdir_prefix ${testname_full} ${extra_ops}"
          "" "${app_args}")
        set(${testname_full}_sudo ON)
        set(${testname_full}_self_serial ON)
        set(${testname_full}_toolname "drmemtrace")
        set(${testname_full}_basedir "${PROJECT_SOURCE_DIR}/clients/drcachesim/tests")
        set(${testname_full}_rawtemp ON) # no preprocessor
        set(${testname_full}_runcmp "${CMAKE_CURRENT_SOURCE_DIR}/runmulti.cmake")
        # Each command is assumed to need sudo.
        set(cmd_pfx "sudo@")
        set(${testname_full}_precmd
          "foreach@${cmd_pfx}${CMAKE_COMMAND}@-E@remove_directory@${testname_full}.*.dir")
        set(${testname_full}_postcmd
          "firstglob@${cmd_pfx}${drcachesim_path}@-indir@${testname_full}.*.dir${sim_atops}")
      endmacro ()
      # We use '-raw_compress none' because when snappy or lz4 is used for raw traces,
      # the check that complains about malloc use in the client is disabled by invoking
      # dr_allow_unsafe_static_behavior. We want to perform this check on the kernel
      # tracing flow.
      torunonly_drcacheoff_kernel(simple ${ci_shared_app} "-raw_compress none" ""
                                  "@-tool@basic_counts")
      torunonly_drcacheoff_kernel(opcode-mix ${ci_shared_app} "-raw_compress none" ""
                                  "@-tool@opcode_mix")
      torunonly_drcacheoff_kernel(syscall-mix ${ci_shared_app} "-raw_compress none" ""
                                  "@-tool@syscall_mix")
      torunonly_drcacheoff_kernel(invariant-checker ${ci_shared_app} "-raw_compress none" ""
                                  "@-tool@invariant_checker@-test_mode_name@kernel_syscall_pt_trace")
    endif (BUILD_PT_TRACER AND BUILD_PT_POST_PROCESSOR)
  endif (proc_supports_pt)

  if ((AARCHXX AND NOT ANDROID) OR X86)
    torunonly_drcacheoff(getretaddr_record_replace_retaddr common.getretaddr
            "-record_replace_retaddr -record_function tailcall_with_retaddr|1&foo|1"
            "@-tool@invariant_checker" "")
  endif ()

  ###########################################################################
  # drcpusim tests

  if (X86) # i#1732: no ARM/AArch64 support for drcpusim yet
    torunonly_ci(tool.drcpusim.simple ${ci_shared_app} drcpusim
      client-interface/${ci_shared_app} # for .expect
      "" "" "")
    set(tool.drcpusim.simple_toolname "drcpusim")

    if (UNIX AND NOT APPLE)
      # For more targeted tests, we need whole-asm, which is much easier
      # on Linux where we can make a static app that executes just a few insrs.
      macro (add_cpusim_asm_test name model)
        add_exe(tool.${name} ${PROJECT_SOURCE_DIR}/clients/drcpusim/tests/${name}.asm)
        set_target_properties(tool.${name} PROPERTIES LINKER_LANGUAGE C)
        append_link_flags(tool.${name} "-nostartfiles -nodefaultlibs -static")
        torunonly_ci(tool.drcpusim.${name} tool.${name} drcpusim
          ${PROJECT_SOURCE_DIR}/clients/drcpusim/tests/${name}.asm
          "-cpu ${model}" "" "")
        set(tool.drcpusim.${name}_toolname "drcpusim")
        set(tool.drcpusim.${name}_basedir
          "${PROJECT_SOURCE_DIR}/clients/drcpusim/tests")
      endmacro ()

      if (NOT X64)
        add_cpusim_asm_test(mmx Pentium)
        add_cpusim_asm_test(sse PentiumMMX)
        add_cpusim_asm_test(sse2 Pentium3)
        add_cpusim_asm_test(sse3 Banias)
      endif ()
      add_cpusim_asm_test(ssse3 Prescott)
      add_cpusim_asm_test(sse41 Merom)
      add_cpusim_asm_test(sse42 Penryn)

      # Test -blocklist.
      torunonly_ci(tool.drcpusim.block tool.ssse3 drcpusim
        "ignore" "-cpu Prescott -blocklist tool.ssse3" "" "")
      set(tool.drcpusim.block_toolname "drcpusim")
      set(tool.drcpusim.block_expectbase "block")
      set(tool.drcpusim.block_basedir "${PROJECT_SOURCE_DIR}/clients/drcpusim/tests")
      # Legacy option name.
      torunonly_ci(tool.drcpusim.legacy tool.ssse3 drcpusim
        "ignore" "-cpu Prescott -blacklist tool.ssse3" "" "")
      set(tool.drcpusim.legacy_toolname "drcpusim")
      set(tool.drcpusim.legacy_expectbase "block")
      set(tool.drcpusim.legacy_basedir "${PROJECT_SOURCE_DIR}/clients/drcpusim/tests")
    endif ()

    add_exe(tool.cpuid ${PROJECT_SOURCE_DIR}/clients/drcpusim/tests/cpuid.c)
    if (WIN32)
      append_property_string(TARGET tool.cpuid COMPILE_FLAGS "/arch:IA32")
      # Debug libc seems to run newer instructions, messing up the test.
      # Plus on VS2017 *any* libc does that even with /arch:IA32 so we
      # separate libc out.
      use_MD_not_MTd(${PROJECT_SOURCE_DIR}/clients/drcpusim/tests/cpuid.c)
    endif ()
    macro (add_cpusim_cpuid_test model)
      torunonly_ci(tool.drcpusim.cpuid-${model} tool.cpuid drcpusim
        ${PROJECT_SOURCE_DIR}/clients/drcpusim/tests/cpuid-${model}.c
        # Ignore libs to reduce risk of violations (e.g., i#2720)
        "-cpu ${model} -ignore_all_libs" "" "")
      set(tool.drcpusim.cpuid-${model}_toolname "drcpusim")
      set(tool.drcpusim.cpuid-${model}_basedir
        "${PROJECT_SOURCE_DIR}/clients/drcpusim/tests")
    endmacro ()
    # Not running earlier than Klamath b/c the app likely will have bad opcodes.
    if (NOT X64)
      # i#5109: We do not run Klamath or Deschutes since gcc on Ubuntu20 includes
      # CET instructions which cannot be avoided.  DR currently thinks they're
      # SSE-added multi-byte nops; we'll have more trouble when i#4040 is implemented.
      add_cpusim_cpuid_test(Pentium3)
      add_cpusim_cpuid_test(Banias)
    endif ()
    add_cpusim_cpuid_test(Prescott)
    add_cpusim_cpuid_test(Presler)
    add_cpusim_cpuid_test(Merom)
    add_cpusim_cpuid_test(Penryn)
    add_cpusim_cpuid_test(Westmere)
    add_cpusim_cpuid_test(Nehalem)
    # XXX i#1761: we should selectively enable these.  Disabling for now.
    if (OFF)
      add_cpusim_cpuid_test(Sandybridge)
      add_cpusim_cpuid_test(Ivybridge)
    endif ()
    # XXX i#1732: add more tests.  However, we don't want the suite to fail
    # b/c our tests have too-new instrs for older machines.
  endif (X86)

endif (BUILD_CLIENTS)

# ##########################################################################
# drpt2trace tests
# We use the libipt/script/perf-get-opts.bash script to get the options for drpt2trace's tests.
if (BUILD_CLIENTS)
  if (BUILD_PT_TRACER AND BUILD_PT_POST_PROCESSOR)
    set(drpt2trace_commong "-print_instrs"
      "-raw_pt"
      "${PROJECT_SOURCE_DIR}/clients/drcachesim/drpt2trace/test_simple.raw/pt.bin"
      "-pt_cpu_family" "6"
      "-pt_cpu_model" "85"
      "-pt_cpu_stepping" "4"
      "-pt_mtc_freq" "3" "-pt_nom_freq" "37"
      "-pt_cpuid_0x15_eax" "2" "-pt_cpuid_0x15_ebx" "308")
    set(drpt2trace_sideband_args ${drpt2trace_commong}
      "-mode" "SIDEBAND"
      "-raw_pt_format" "PERF"
      "-primary_sb"
      "${PROJECT_SOURCE_DIR}/clients/drcachesim/drpt2trace/test_simple.raw/primary.sideband.pevent"
      "-secondary_sb"
      "${PROJECT_SOURCE_DIR}/clients/drcachesim/drpt2trace/test_simple.raw/secondary.sideband.pevent"
      "-sb_sample_type" "0x10086"
      "-sb_time_shift" "31"
      "-sb_time_mult" "581029125"
      "-sb_time_zero" "18444502336406842448"
      "-sb_sysroot"
      "${PROJECT_SOURCE_DIR}/clients/drcachesim/drpt2trace/test_simple.raw")
    torunonly_api(tool.drpt2trace.sideband drpt2trace
      "../../clients/drcachesim/drpt2trace/test_simple.templatex"
      "" "${drpt2trace_sideband_args}" ON OFF)
    set(drpt2trace_elf_args ${drpt2trace_commong}
      "-mode" "ELF"
      "-raw_pt_format" "PERF"
      "-elf"
      "${PROJECT_SOURCE_DIR}/clients/drcachesim/drpt2trace/test_simple.raw/hello")
    torunonly_api(tool.drpt2trace.elf drpt2trace
      "../../clients/drcachesim/drpt2trace/test_simple.templatex"
      "" "${drpt2trace_elf_args}" ON OFF)
  endif (BUILD_PT_TRACER AND BUILD_PT_POST_PROCESSOR)
endif (BUILD_CLIENTS)

if (UNIX)
  macro(make_symlink src dst)
    execute_process(COMMAND ${CMAKE_COMMAND} -E create_symlink ${src} ${dst}
      RESULT_VARIABLE ln_result ERROR_VARIABLE ln_err)
    if (ln_result OR ln_err)
      message(FATAL_ERROR "*** symlink failed: ***\n${ln_err}")
    endif ()
  endmacro()

  if (NOT APPLE AND NOT RISCV64) # TODO i#3544: Port tests to RISC-V 64
    tobuild(linux.clone linux/clone.c)

    # A PIE build tests MSR-based TLS instead of GDT-based (i#2089).
    tobuild(linux.clone-pie linux/clone.c)
    append_property_string(TARGET linux.clone-pie COMPILE_FLAGS "-fPIE")
    append_property_string(TARGET linux.clone-pie LINK_FLAGS "-pie")
  endif ()

  # Cross-arch execve test: can only be done via a suite of tests that
  # build both 32-bit and 64-bit.  We have 32-bit just build, and
  # 64-bit then builds and runs both directions.
  #
  # i#2971: We test -c32/-c64 here since modern DR focuses on clients.
  if (X86)
    if (X64)
      add_exe(linux.execve-sub64 linux/execve-sub.c)
      if (TEST_SUITE AND TEST_32BIT_PATH)
        # XXX: Should we remove TEST_32BIT_PATH since we're not using it with
        # our separate 32- and 64-bit jobs (replaced by our test-and-build)?
        tobuild_ops(linux.execve64 linux/execve.c ""
          "${TEST_32BIT_PATH}/linux.execve-sub32")
        torunonly(linux.execve32 ${TEST_32BIT_PATH}/linux.execve32 linux/execve.c ""
          "${CMAKE_RUNTIME_OUTPUT_DIRECTORY}/linux.execve-sub64")
      else ()
        # If we didn't just build the entire 32-bit and so don't have an
        # install dir handy, we still perform a cross-arch test by building
        # just the few binaries we need and both faking a multi-arch install
        # via symlinks and using -use_alt_dll to point to the other bitwidth.
        set(32dir ${CMAKE_CURRENT_BINARY_DIR}/32bit)
        set(test_bindir suite/tests/bin)
        file(MAKE_DIRECTORY ${32dir})
        # We use a client that takes some options and prints something at
        # init and at exit to test cross-arch injection with clients.
        get_target_path_for_execution(client64_path client.large_options.dll
          "${location_suffix}")
        set(client32_path ${32dir}/${test_bindir}/libclient.large_options.dll.so)
        # Hardcoding this path as the simplest solution:
        if (DEBUG)
          set(libdr_32bit_path "${32dir}/${INSTALL_LIB_X86}/debug/libdynamorio.so")
        else ()
          set(libdr_32bit_path "${32dir}/${INSTALL_LIB_X86}/release/libdynamorio.so")
        endif ()

        add_exe(linux.execve64 linux/execve.c)
        # Use a relative path for the child's execve to stress i#1660, i#4892.
        file(RELATIVE_PATH relative_sub32 "${CMAKE_CURRENT_BINARY_DIR}"
          "${32dir}/${test_bindir}/linux.execve-sub32")
        get_target_path_for_execution(drrun_path drrun "${location_suffix}")
        get_target_path_for_execution(drlib_path dynamorio "${location_suffix}")

        # We have 2 tests (one each 32<->64 direction) for each of two configs:
        # locating the other-bitwidth path via a config entry, or locating it
        # via assumptions on side-by-side installation.
        # To do both configs with just one build we run buth from a script which
        # we generate here:
        set(xarch_script "${CMAKE_CURRENT_BINARY_DIR}/linux.xarch.cmake")
        file(WRITE "${xarch_script}"
          "macro(make_symlink src dst)\n"
          "  execute_process(COMMAND ${CMAKE_COMMAND} -E create_symlink \${src} \${dst}\n"
          "    RESULT_VARIABLE ln_result ERROR_VARIABLE ln_err)\n"
          "  if (ln_result OR ln_err)\n"
          "    message(FATAL_ERROR \"*** create symlink failed: \${ln_err} ***\")\n"
          "  endif ()\n"
          "endmacro()\n"
          "macro(remove_symlink link)\n"
          "  execute_process(COMMAND ${CMAKE_COMMAND} -E remove \${link}\n"
          "    RESULT_VARIABLE rm_result ERROR_VARIABLE rm_err)\n"
          "  if (rm_result OR rm_err)\n"
          "    message(FATAL_ERROR \"*** remove symlink failed: \${rm_err} ***\")\n"
          "  endif ()\n"
          "endmacro()\n"
          "# 32 to 64, assumed layout:\n"
          "make_symlink(${PROJECT_BINARY_DIR}/${INSTALL_LIB_BASE}\n"
          "  ${32dir}/${INSTALL_LIB_BASE})\n"
          "make_symlink(${32dir}/${INSTALL_LIB_X86}\n"
          "  ${PROJECT_BINARY_DIR}/${INSTALL_LIB_X86})\n"
          "execute_process(WORKING_DIRECTORY ${CMAKE_CURRENT_BINARY_DIR}\n"
          "  COMMAND ${drrun_path} -32\n"
          "  -dr_home ${32dir} ${dr_test_ops}\n"
          "  # We test the \"-c32 -c64\" syntax here.\n"
          "  -c32 ${client32_path} -paramA foo -paramB bar --\n"
          "  -c64 ${client64_path} -paramA foo -paramB bar --\n"
          "  ${32dir}/${test_bindir}/linux.execve32\n"
          "  \"${CMAKE_RUNTIME_OUTPUT_DIRECTORY}/linux.execve-sub64\")\n"
          "# 64 to 32, assumed layout:\n"
          "execute_process(WORKING_DIRECTORY ${CMAKE_CURRENT_BINARY_DIR}\n"
          "  COMMAND ${drrun_path} ${dr_test_ops}\n"
          "  -c32 ${client32_path} -paramA foo -paramB bar --\n"
          "  -c64 ${client64_path} -paramA foo -paramB bar --\n"
          "  ${CMAKE_RUNTIME_OUTPUT_DIRECTORY}/linux.execve64\n"
          "  \"${relative_sub32}\")\n"
          "remove_symlink(${32dir}/${INSTALL_LIB_BASE})\n"
          "remove_symlink(${PROJECT_BINARY_DIR}/${INSTALL_LIB_X86})\n"
          "# 32 to 64, config entry (symlinks are gone so assumptions fail):\n"
          "execute_process(WORKING_DIRECTORY ${CMAKE_CURRENT_BINARY_DIR}\n"
          "  COMMAND ${drrun_path} -32\n"
          "  -use_alt_dll ${drlib_path} \n"
          "  -dr_home ${32dir} ${dr_test_ops}\n"
          "  -c32 ${client32_path} -paramA foo -paramB bar --\n"
          "  -c64 ${client64_path} -paramA foo -paramB bar --\n"
          "  ${32dir}/${test_bindir}/linux.execve32\n"
          "  \"${CMAKE_RUNTIME_OUTPUT_DIRECTORY}/linux.execve-sub64\")\n"
          "# 64 to 32, config entry (symlinks are gone so assumptions fail):\n"
          "execute_process(WORKING_DIRECTORY ${CMAKE_CURRENT_BINARY_DIR}\n"
          "  COMMAND ${drrun_path}\n"
          # Hardcoding this path as the simplest solution:
          "  -use_alt_dll ${libdr_32bit_path}\n"
          "  ${dr_test_ops}\n"
          "  -c32 ${client32_path} -paramA foo -paramB bar --\n"
          "  -c64 ${client64_path} -paramA foo -paramB bar --\n"
          "  ${CMAKE_RUNTIME_OUTPUT_DIRECTORY}/linux.execve64\n"
          "  \"${relative_sub32}\")\n"
          )
        if (DEBUG)
          set(config_type -DDEBUG=ON)
        else ()
          set(config_type "")
        endif ()
        add_test(linux.xarch ${CMAKE_CTEST_COMMAND} -V
          --build-and-test ${PROJECT_SOURCE_DIR} ${32dir}
          --build-generator ${CMAKE_GENERATOR}
          --build-target dynamorio
          --build-target linux.execve32
          --build-target linux.execve-sub32
          --build-target client.large_options.dll
          --build-noclean # else it tries to clean between each target!
          --build-makeprogram ${CMAKE_MAKE_PROGRAM}
          --build-options ${config_type} -DBUILD_TESTS=ON -DBUILD_DOCS=OFF
          -DBUILD_SAMPLES=OFF -DBUILD_EXT=OFF -DBUILD_CLIENTS=OFF
          --test-command ${CMAKE_COMMAND} -P ${xarch_script})
        file(READ linux/execve-client.expect expect)
        set_tests_properties(linux.xarch PROPERTIES ENVIRONMENT
          "CFLAGS=-m32;CXXFLAGS=-m32"
          # We do not try to indirect this so we have to read .expect manually.
          # We simplify and assume no regex chars.
          # We start with .* for all the config and build stuff and then we
          # expect 4 straight identical test outputs.
          PASS_REGULAR_EXPRESSION
          ".*${expect}[ \n]*${expect}[ \n]*${expect}[ \n]*${expect}[ \n]*$")
      endif ()
    else (X64)
      add_exe(linux.execve-sub32 linux/execve-sub.c)
      add_exe(linux.execve32 linux/execve.c)
    endif (X64)
  endif ()

  # helper app for execve-null
  add_exe(linux.execve-sub linux/execve-sub.c)
  get_target_path_for_execution(execve-sub-path linux.execve-sub "${location_suffix}")
  tobuild_ops(linux.execve-null linux/execve-null.c "" "${execve-sub-path}")

  if (NOT ANDROID) # XXX i#1874: get working on Android
    # Test blocklist and allowlist child config vs follow-children options (i#1667).
    # Use a different name to avoid parallel test conflicts when we manipulate
    # config files.
    add_exe(linux.execve-config linux/execve-sub.c)
    # We want the environment to keep HOME for config dirs (xref i#1679).
    add_exe(linux.execv linux/execv.c)
    set(linux.child-blocklist_expectbase "child-blocklist")
    get_target_path_for_execution(execve-config-path linux.execve-config "${location_suffix}")
    torunonly(linux.child-blocklist linux.execv linux/execv.c
      "-follow_children" "${execve-config-path}")
    get_target_path_for_execution(drconfig_path drconfig "${location_suffix}")
    prefix_cmd_if_necessary(drconfig_path ON ${drconfig_path})
    set(linux.child-blocklist_runcmp "${CMAKE_CURRENT_SOURCE_DIR}/runmulti.cmake")
    set(linux.child-blocklist_precmd
      "${drconfig_path}@-quiet@-reg@linux.execve-config@-norun")
    set(linux.child-blocklist_postcmd
      "${drconfig_path}@-quiet@-unreg@linux.execve-config")

    set(linux.child-allowlist_expectbase "child-allowlist")
    torunonly(linux.child-allowlist linux.execv linux/execv.c
      "-no_follow_children" "${execve-config-path}")
    set(linux.child-allowlist_runcmp "${CMAKE_CURRENT_SOURCE_DIR}/runmulti.cmake")
    if (DEBUG)
      set(debug_args "@-debug")
    else (DEBUG)
      set(debug_args "")
    endif (DEBUG)
    set(linux.child-allowlist_precmd
      "${drconfig_path}@-quiet@-reg@linux.execve-config${debug_args}@-ops@-stderr_mask@@0")
    set(linux.child-allowlist_postcmd
      "${drconfig_path}@-quiet@-unreg@linux.execve-config")
    # Can't run in parallel w/ blocklist since manipulating same config file:
    set(linux.child-allowlist_depends linux.child-blocklist)
  endif ()

  tobuild(linux.execve-rec linux/execve-rec.c)
  if (ANDROID)
    # Times out in 120s in suite (i#2106).
    set(linux.execve-rec_timeout 180)
  endif ()
  tobuild(linux.exit linux/exit.c)
  if (NOT ANDROID) # XXX i#1874: get working on Android: just output order?!?
    tobuild(linux.fork linux/fork.c)
  endif ()
  tobuild(linux.fork-sleep linux/fork-sleep.c)
  if (X86)
    # i#1537: test MSR for fs/gs in fork
    torunonly(linux.fork-MSR linux.fork linux/fork.c
      "-vm_base 0x100000000 -no_vm_base_near_app" "")
  endif ()

  tobuild(linux.infinite linux/infinite.c)
  tobuild(linux.longjmp linux/longjmp.c)
  if (NOT APPLE)
    tobuild(linux.prctl linux/prctl.c)
  endif ()
  tobuild(linux.mmap linux/mmap.c)
  tobuild(linux.zero-length-mem-ranges linux/zero-length-mem-ranges.c)
  tobuild(linux.signal0000 linux/signal0000.c)
  tobuild(linux.signal0001 linux/signal0001.c)
  tobuild(linux.signal0010 linux/signal0010.c)
  tobuild(linux.signal0011 linux/signal0011.c)
  tobuild(linux.signal0100 linux/signal0100.c)
  tobuild(linux.signal0101 linux/signal0101.c)
  tobuild(linux.signal0110 linux/signal0110.c)
  tobuild(linux.signal0111 linux/signal0111.c)
  tobuild(linux.signal1000 linux/signal1000.c)
  tobuild(linux.signal1001 linux/signal1001.c)
  tobuild(linux.signal1010 linux/signal1010.c)
  tobuild(linux.signal1011 linux/signal1011.c)
  tobuild(linux.signal1100 linux/signal1100.c)
  tobuild(linux.signal1101 linux/signal1101.c)
  tobuild(linux.signal1110 linux/signal1110.c)
  tobuild(linux.signal1111 linux/signal1111.c)
  tobuild(linux.sigplain000 linux/sigplain000.c)
  tobuild(linux.sigplain001 linux/sigplain001.c)
  tobuild(linux.sigplain010 linux/sigplain010.c)
  tobuild(linux.sigplain011 linux/sigplain011.c)
  tobuild(linux.sigplain100 linux/sigplain100.c)
  tobuild(linux.sigplain101 linux/sigplain101.c)
  tobuild(linux.sigplain110 linux/sigplain110.c)
  tobuild(linux.sigplain111 linux/sigplain111.c)
  tobuild(linux.sigaction   linux/sigaction.c)
  # We want a native run to verify our assumptions of kernel behaviour.
  torunonly_native(code_api|linux.sigaction.native linux.sigaction
    "" linux/sigaction.c "")
  if (LINUX)
    tobuild(linux.syscall_pwait linux/syscall_pwait.cpp)
    link_with_pthread(linux.syscall_pwait)
  endif ()
  if (LINUX AND NOT ANDROID) # Only tests RT sigaction which is not supported on Android.
    tobuild(linux.sigaction_nosignals linux/sigaction_nosignals.c)
  endif ()
  # FIXME i#1551, i#1569: port asm to ARM and AArch64
  # FIXME i#58: port test to MacOS
  # TODO i#3544: Port tests to RISC-V 64
  if (NOT ARM AND NOT AARCH64 AND NOT APPLE AND NOT RISCV64)
    tobuild(linux.sigcontext linux/sigcontext.c)
    set_avx_flags(linux.sigcontext)
    if (proc_supports_avx512)
      if (CLANG)
        append_property_string(TARGET linux.sigcontext COMPILE_FLAGS
          "-mllvm -x86-use-vzeroupper=0")
      else ()
        append_property_string(TARGET linux.sigcontext COMPILE_FLAGS
          "-mno-vzeroupper")
      endif ()
    endif ()
  endif ()
  if (NOT APPLE)
    tobuild(linux.thread linux/thread.c)
    tobuild(linux.threadexit linux/threadexit.c)
    if (NOT ANDROID)
      tobuild(linux.threadexit2 linux/threadexit2.c) # XXX i#1874: hangs on Android
      tobuild(linux.signalfd linux/signalfd.c) # XXX i#1874: fails natively on Android
    endif ()
  endif ()
  # i#784: test app behavior on alarm
  tobuild(linux.alarm linux/alarm.c)
  if (NOT APPLE AND NOT ANDROID AND NOT RISCV64) # Test uses Linux-specific timer code.
    # TODO i#3544: Port tests to RISC-V 64
    if (NOT AARCH64) # TODO i#1569: Enable this for AArch64.
      tobuild(linux.signal_race linux/signal_race.c)
      target_link_libraries(linux.signal_race rt)
    endif ()
    tobuild(linux.signal_racesys linux/signal_racesys.c)
    target_link_libraries(linux.signal_racesys rt)

    tobuild(linux.signal_pre_syscall linux/signal_pre_syscall.c)
    target_link_libraries(linux.signal_pre_syscall rt)
  endif ()

  tobuild(linux.bad-signal-stack linux/bad-signal-stack.c)

  # i#1145: test re-starting syscalls, both inlined and from dispatch
  tobuild(linux.eintr linux/eintr.c)
  link_with_pthread(linux.eintr)
  torunonly(linux.eintr-noinline linux.eintr linux/eintr.c "-no_ignore_syscalls" "")

  if (NOT ANDROID AND NOT RISCV64) # XXX i#1874: get working on Android
    # TODO i#3544: Port tests to RISC-V 64
    tobuild(linux.sigsuspend linux/sigsuspend.c)
    link_with_pthread(linux.sigsuspend)

    tobuild(linux.signest linux/signest.c)
    link_with_pthread(linux.signest)

    tobuild(linux.sigmask linux/sigmask.c)
    link_with_pthread(linux.sigmask)
    # Sanity check that this option works.
    torunonly(linux.sigmask-noalarm linux.sigmask linux/sigmask.c
      "-no_reroute_alarm_signals" "")

    if (UNIX)
      if (X64)
        # XXX i#3307: add Windows test.
        tobuild_ops(linux.mangle_asynch linux/mangle_asynch.c "-vm_base 0x100000000 -no_vm_base_near_app" "")
        target_include_directories(linux.mangle_asynch PRIVATE
          ${CMAKE_CURRENT_SOURCE_DIR}/linux)
        link_with_pthread(linux.mangle_asynch)
      endif ()
    endif ()

    if (AARCH64 AND proc_supports_pauth)
      tobuild(linux.mangle_pauth linux/mangle_pauth.c)
      # Also run the test natively to prove that the behaviour the test checks for
      # matches the behaviour running natively.
      torunonly_native(
        linux.mangle_pauth_native linux.mangle_pauth mangle_pauth linux/mangle_pauth.c "")
    endif ()
  endif ()

  if (NOT RISCV64)
    # We pass -native_exec_list which causes us to call strcasecmp in libc,
    # thereby exercising on our ability to copy libc's TLS data.
    # TODO i#3544: Port tests to RISC-V 64
    tobuild_ops(linux.app_tls linux/app_tls.c "-native_exec_list libfoo.so" "")
  endif (NOT RISCV64)

  if (NOT ANDROID AND NOT RISCV64) # XXX i#1874: get working on Android
    # TODO i#3544: Port tests to RISC-V 64
    tobuild_ops(linux.readlink linux/readlink.c "-early_inject" "exec")
  endif ()

  if (NOT ANDROID AND NOT RISCV64) # FIXME i#1874: failing on Android
    # Test collision with DR's preferred base
    # TODO i#3544: Port tests to RISC-V 64
    tobuild(linux.fib-conflict common/fib.c)
    set_preferred_base_start_and_end(linux.fib-conflict ${preferred_base} OFF)
    # i#1227: test 2-stage loader
    torunonly(linux.fib-conflict-early linux.fib-conflict common/fib.c "-early_inject" "")
  endif ()

  # Test fully static executables, which we only support with early injection
  # or static DR.
  # XXX i#1874: get working on Android
  if (NOT APPLE AND NOT ANDROID AND NOT RISCV64) # XXX i#1285: implement private loader on MacOS
    # TODO i#3544: Port tests to RISC-V 64
    set(fib_static_ops "-early_inject")
    tobuild_ops(linux.fib-static common/fib.c "${fib_static_ops}" "")
    append_property_string(TARGET linux.fib-static LINK_FLAGS
      # The default value of CMAKE_SHARED_LIBRARY_LINK_C_FLAGS has -rdynamic,
      # which doesn't play well with clang and -static.  Adding
      # --no-export-dynamic avoids the problem.
      "-static -Wl,--no-export-dynamic")
  endif ()
  # Test position independent executables.
  # FIXME i#1001: fib-pie fails with -early_inject.
  if (NOT RISCV64) # TODO i#3544: Port tests to RISC-V 64
    tobuild(linux.fib-pie common/fib.c)
    append_property_string(TARGET linux.fib-pie COMPILE_FLAGS "-fPIE")
    append_property_string(TARGET linux.fib-pie LINK_FLAGS "-pie")
  endif (NOT RISCV64)

  # vfork is deprecated on macOS.
  if (NOT APPLE AND NOT RISCV64)
    # FIXME i#125: bugs in these, were disabled in the past
    # TODO i#3544: Port tests to RISC-V 64
    tobuild_ops(linux.vfork linux/vfork.c "" "${execve-sub-path}")
    #tobuild(linux.vfork-fib linux/vfork-fib.c)
  endif ()

  if (NOT RISCV64)
    # runs of other builds with custom DR options
    # TODO i#3544: Port tests to RISC-V 64
    torunonly(linux.thread-reset linux.thread linux/thread.c
      "-enable_reset -reset_at_nth_thread 2" "")
    torunonly(linux.clone-reset linux.clone linux/clone.c
      "-enable_reset -reset_at_nth_thread 2" "")
  endif (NOT RISCV64)
  if (AARCHXX)
    # Test our diagnostic option -steal_reg_at_reset, which is also a stress
    # test of reset and register stealing.
    if (ARM)
      set(new_reg 9)
    else ()
      set(new_reg 29)
    endif ()
    torunonly(linux.steal-switch linux.thread linux/thread.c
      "-enable_reset -reset_at_fragment_count 100 -steal_reg_at_reset ${new_reg}" "")
  endif ()
  tobuild(pthreads.pthreads pthreads/pthreads.c)
  tobuild(pthreads.pthreads_exit pthreads/pthreads_exit.c)
  tobuild(pthreads.ptsig pthreads/ptsig.c)
  if (NOT ANDROID) # FIXME i#1874: failing on Android
    # XXX i#951: pthreads_fork reports leaks on occasion so we mark it FLAKY
    tobuild(pthreads.pthreads_fork_FLAKY pthreads/pthreads_fork.c)
  endif ()

  # Clang will likely never support gcc nested functions:
  # http://llvm.org/PR9206
  if (NOT CMAKE_COMPILER_IS_CLANG)
    if (NOT X64 AND NOT ARM) # FIXME i#1551: port asm to ARM
      # FIXME i#16: these tests need to be fixed to compile for x64
      tobuild(security-linux.stacktest security-linux/stacktest.c)
      tochcon(security-linux.stacktest execmem_exec_t)
      mark_execstack(security-linux.stacktest)
    endif (NOT X64 AND NOT ARM)
    if (NOT ARM) # FIXME i#1551: signal TLS on ARM
      tobuild(security-linux.trampoline security-linux/trampoline.c)
    endif (NOT ARM)
  endif (NOT CMAKE_COMPILER_IS_CLANG)

  # this app is used in nudge tests
  # XXX: should all these infloop tests be made cross-platform?
  # or rely on runall tests that run calc covering this on Windows?
  if (NOT ANDROID) # XXX i#1874: add support for running this on Android
    add_exe(linux.infloop linux/infloop.c)
    torunonly(linux.reset linux/infloop linux/reset.runall "-enable_reset" "-v")
  endif ()
  if (NOT X64 AND NOT ARM) # FIXME i#1551: add coarse-grain ARM support
    # XXX: 64-bit support not quite there yet
    torunonly(linux.freeze_FLAKY linux/infloop linux/freeze.runall
      "-coarse_units -coarse_enable_freeze" "-v")
  endif (NOT X64 AND NOT ARM)

  # persistent cache nudge tests with shared cache
  file(MAKE_DIRECTORY "${PCACHE_DIR}")
  file(MAKE_DIRECTORY "${PCACHE_SHARED_DIR}")
  if (NOT X64 AND NOT ARM) # FIXME i#1551: add coarse-grain ARM support
    # XXX: 64-bit support not quite there yet
    torunonly(linux.persist_FLAKY linux/infloop linux/persist.runall
      "-coarse_units -coarse_split_calls -coarse_enable_freeze -coarse_freeze_min_size 0 -no_persist_per_user -no_validate_owner_dir" "-v")
    torunonly(linux.persist-use_FLAKY linux/infloop linux/persist-use.runall
      "-use_persisted -coarse_units -coarse_split_calls -no_persist_per_user -no_validate_owner_dir" "-v")
  endif (NOT X64 AND NOT ARM)
  # when running tests in parallel: have to generate pcaches first
  set(linux.persist-use_FLAKY_depends linux.persist_FLAKY)

  if (LINUX AND X64 AND HAVE_RSEQ AND NOT RISCV64)
    # The rseq kernel feature is Linux-only.
    # TODO i#2350: Port the assembly in the test to 32-bit x86 and to ARM.
    # TODO i#3544: Port tests to RISC-V 64
    set(linux.rseq_no_reg_compat)
    tobuild(linux.rseq linux/rseq.cpp)
    # Test the other sections.  Unfortunately we need a separate binary for each.
    tobuild(linux.rseq_table linux/rseq.cpp)
    append_property_list(TARGET linux.rseq_table
      COMPILE_DEFINITIONS "RSEQ_TEST_USE_OLD_SECTION_NAME")
    tobuild(linux.rseq_noarray linux/rseq.cpp)
    append_property_list(TARGET linux.rseq_noarray
      COMPILE_DEFINITIONS "RSEQ_TEST_USE_NO_ARRAY")
    # Test attaching, which has a separate lazy rseq check.
    # We build with static DR to also test client interactions.
    tobuild_api(api.rseq linux/rseq.cpp "" "" OFF ON OFF)
    link_with_pthread(api.rseq)
    append_property_list(TARGET api.rseq COMPILE_DEFINITIONS "RSEQ_TEST_ATTACH")
    use_DynamoRIO_static_client(api.rseq drmemtrace_static)
    use_DynamoRIO_drmemtrace_tracer(api.rseq)
    set(api.rseq_expectbase rseq_client)
    # Test non-compliant code with our workaround flag.
    tobuild_ops(linux.rseq_disable linux/rseq_disable.c "-disable_rseq" "")
  endif ()
else (UNIX)
  add_exe(win32.infloop win32/infloop.c)
  add_exe(win32.attachee win32/attachee.c)
  if (PROGRAM_SHEPHERDING)
    # too flaky across platforms so we limit to security mode only: not too useful
    # for other than testing our ASLR anyway
    tobuild(win32.aslr-dll win32/aslr-dll.c)
  endif ()
  tobuild(win32.callback win32/callback.c)
  tobuild(win32.crtprcs win32/crtprcs.c)
  if (X64)
    # regression test for in-progress earliest injection feature
    # XXX i#234: once have wow64 support run on 32-bit
    torunonly(win32.crtprcs-earliest win32.crtprcs win32/crtprcs.c
      "-early_inject_map -early_inject_location 5" "")
  endif (X64)

  tobuild_dll(win32.delaybind win32/delaybind.c "")
  append_link_flags(win32.delaybind "/delayload:win32.delaybind.dll.dll /delay:unload")
  tobind(win32.delaybind)
  tobind(win32.delaybind.dll)

  tobuild_dll(win32.dll win32/dll.c "")
  tobuild(win32.fiber-rac win32/fiber-rac.c)
  tobuild(win32.finally win32/finally.c)

  tobuild_dll(win32.multisec win32/multisec.c "")
  # On Win8+ loading via 8.3 name doesn't fool the loader, so we make a copy.
  DynamoRIO_get_full_path(multisec_path win32.multisec.dll "${location_suffix}")
  add_custom_command(TARGET win32.multisec.dll POST_BUILD
    COMMAND ${CMAKE_COMMAND} ARGS -E copy ${multisec_path}
    ${CMAKE_RUNTIME_OUTPUT_DIRECTORY}/win32.multisec2.dll.dll VERBATIM)

  tobuild_dll(win32.nativeterminate win32/nativeterminate.c
    "-native_exec_list nativeterminate.dll.dll")
  # FIXME i#192: oomtest ends up killing parent shell: investigate, fix, re-enable!
  #tobuild(win32.oomtest win32/oomtest.c)
  if (TEST_SUITE) # failing on win7 (i#422) so run only in suite
    # Keep exe name same, is checked in DR.
    add_exe(win32.partial_map win32/partial_map.c)
    torunonly(win32.partial_map_FLAKY win32.partial_map win32/partial_map.c "" "")
  endif (TEST_SUITE)
  tobuild(win32.protect-datasec win32/protect-datasec.c)

  tobuild_dll(win32.rebased win32/rebased.c "")
  # On Win8+ loading via 8.3 name doesn't fool the loader, so we make a copy.
  DynamoRIO_get_full_path(rebased_path win32.rebased.dll "${location_suffix}")
  add_custom_command(TARGET win32.rebased.dll POST_BUILD
    COMMAND ${CMAKE_COMMAND} ARGS -E copy ${rebased_path}
    ${CMAKE_RUNTIME_OUTPUT_DIRECTORY}/win32.rebased2.dll.dll VERBATIM)

  # Memory usage does go up a bit with reloading due to traces so we disable traces.
  tobuild_dll(win32.reload win32/reload.c "-disable_traces")

  tobuild_dll(win32.reload-newaddr win32/reload-newaddr.c "")
  # FIXME i#267: fix curiosities and re-enable
  #tobuild_dll(win32.reload-race win32/reload-race.c "")

  tobuild_dll(win32.section-max win32/section-max.c "")

  tobuild(win32.suspend win32/suspend.c)
  tobuild(win32.threadchurn win32/threadchurn.c)
  if (TEST_SUITE) # occasionally fails so run only in suite
    tobuild(win32.threadexit_FLAKY win32/threadexit.c)
  endif (TEST_SUITE)
  # PR 215238 covers re-enabling threadinjection
  #tobuild(win32.threadinjection win32/threadinjection.c)
  # FIXME i#125: debugger test was disabled in past: not sure why
  #tobuild(win32.debugger win32/debugger.c)
  tobuild(win32.virtualfree win32/virtualfree.c)
  tobuild(win32.virtualreserve win32/virtualreserve.c)
  tobuild(win32.winapc win32/winapc.c)
  tobuild(win32.winthread win32/winthread.c)
  tobuild(security-win32.apc-shellcode security-win32/apc-shellcode.c)
  tobuild(security-win32.except-int2d security-win32/except-int2d.c)
  tobuild(security-win32.except-guard security-win32/except-guard.c)
  tobuild(security-win32.thread-setcontext security-win32/thread-setcontext.c)
  tobuild(security-win32.singlestep security-win32/singlestep.c)
  if (NOT X64)
    # 32-bit limitation is test only
    # to get a test on x64, we should find a way to set debug registers
    tobuild(security-win32.except-debugreg security-win32/except-debugreg.c)
  endif (NOT X64)

  tobuild(win32.threadterm win32/threadterm.c)

  tobuild_dll(win32.earlythread win32/earlythread.c "")

  if (DEBUG)
    # We have a special allowance for this test to target our nudge handler in DEBUG.
    tobuild(win32.tls win32/tls.c)
  endif ()

  if (NOT X64)
    # FIXME i#16: these tests need to be fixed to compile for x64

    # fpe compiles, but pops up an unhandled exception box
    tobuild(win32.fpe win32/fpe.c)

    tobuild(win32.except win32/except.c)
    # Debug libc seems to mess up the test.
    use_MT_not_MTd(win32/except.c)
    tobuild(win32.getthreadcontext win32/getthreadcontext.c)
    tobuild_dll(win32.hookerfirst win32/hookerfirst.c
      "-handle_ntdll_modify 1 -native_exec_hook_conflict 1")
    tobuild(win32.hooker-secur32 win32/hooker-secur32.c)
    tobuild(win32.rsbtest win32/rsbtest.c)
    tobuild(win32.setcxtsyscall win32/setcxtsyscall.c)
    tobuild(win32.setthreadcontext win32/setthreadcontext.c)

    tobuild_dll(security-win32.aslr-ind security-win32/aslr-ind.c "")
    if (TEST_SUITE) # fails non-det so run only in suite
      tobuild(security-win32.codemod-threads_FLAKY security-win32/codemod-threads.c)
    endif (TEST_SUITE)

    # we tweak cflags in set_cflags() rather than passing extra param all
    # the way through: adding helper func layers gets awkward w/ PARENT_SCOPE
    tobuild(security-win32.except-execution security-win32/except-execution.c)
    # we match exe addresses in output so no ASLR
    append_link_flags(security-win32.except-execution "/dynamicbase:no")

    tobuild(security-win32.except-thread security-win32/except-thread.c)
    tobuild(security-win32.gbop-test security-win32/gbop-test.c)

    if (TEST_SUITE) # fails non-det so run only in suite
      tobuild(security-win32.hooker_FLAKY security-win32/hooker.c)
    endif (TEST_SUITE)
    tobuild_ops(security-win32.hooker-ntdll security-win32/hooker-ntdll.c
      "-handle_ntdll_modify 1" "")
    tobuild(security-win32.indexisting security-win32/indexisting.c)
    tobuild(security-win32.patterns security-win32/patterns.c)
    tobuild(security-win32.ret-SEH security-win32/ret-SEH.c)
  endif (NOT X64)

  tobuild(security-win32.sd_tester security-win32/sd_tester.c)
  tobuild(security-win32.sec-adata security-win32/sec-adata.c)

  # FIXME: getting warnings from pragmas in src code:
  #   secalign-fixed.dll.c.obj : warning LNK4229: invalid directive '/fixed' encountered; ignored
  #  secalign-fixed.dll.c.obj : warning LNK4229: invalid directive '/driver' encountered; ignored
  #  section-max.dll.c.obj : warning LNK4229: invalid directive '/driver' encountered; ignored
  #  sec-xdata.dll.c.obj : warning LNK4078: multiple '.xdata' sections found with different attributes (C0500040)
  # I checked secalign-fixed.dll.dll and it does have 0x2000 alignment and has
  # no relocations, so not sure what the warnings imply.  Did not check the others.
  tobuild_dll(security-win32.secalign-fixed security-win32/secalign-fixed.c "")
  append_link_flags(security-win32.secalign-fixed.dll "/dynamicbase:no /fixed")

  tobuild_dll(security-win32.sec-fixed security-win32/sec-fixed.c "")
  append_link_flags(security-win32.sec-fixed.dll "/dynamicbase:no /fixed")

  tobuild_dll(security-win32.sec-xdata security-win32/sec-xdata.c "")

  # PR 209235 covers re-enabling selfmod-threads
  #tobuild(security-win32.selfmod-threads security-win32/selfmod-threads.c)
  tobuild(security-win32.TestNTFlush security-win32/TestNTFlush.c)

  # FIXME: enable once have .runall support
  #tobuild_runall(runall.calc-detach runall/calc-detach.runall "")
  #tobuild_runall(runall.calc-freeze runall/calc-freeze.runall
  #  # xref PR 226578 which tracks incompatibility between probe_api & pcaches
  #  "-coarse_enable_freeze -no_probe_api")
  #tobuild_runall(runall.calc-hotp runall/calc-hotp.runall "")
  #tobuild_runall(runall.calc-persist runall/calc-persist.runall
  #  "-coarse_enable_freeze -use_persisted -no_probe_api")
  #tobuild_runall(runall.calc-reset runall/calc-reset.runall "")
  #tobuild_runall(runall.calc runall/calc.runall "")
  #tobuild_runall(runall.detach_test runall/detach_test.runall "")
  ## case 9423 covers re-enabling
  ##tobuild_runall(runall.earlythread runall/earlythread.runall "")
  #tobuild_runall(runall.initapc runall/initapc.runall "")
  #tobuild_runall(runall.notepad runall/notepad.runall "")
  #tobuild_runall(runall.preunload runall/preunload.runall "")
  #tobuild_runall(runall.processchain runall/processchain.runall "")

  tobuild_csharp(win32.dotnet win32/dotnet.cs)

  # Cross-arch injection tests.
  if (X86)
    set(xarch_dir ${CMAKE_CURRENT_BINARY_DIR}/xarch)
    set(test_bindir suite/tests/bin)
    file(MAKE_DIRECTORY ${xarch_dir})
    # Unfortunately, while CMake 3.13+ supports create_symlink on Windows, that
    # only works if the user has the right privileges, so we can't set up
    # lib dir symlinks like we do for unix cross-arch build-and-test.
    # We have to make a copy in order to have parallel dirs with the two bitwidths.
    file(MAKE_DIRECTORY "${xarch_dir}/${INSTALL_LIB}")
    set(xarch_copy_stamp "${CMAKE_CURRENT_BINARY_DIR}/xarch_copy.stamp")
    add_custom_command(OUTPUT "${xarch_copy_stamp}"
      DEPENDS dynamorio
      COMMAND ${CMAKE_COMMAND} ARGS
      -E touch "${xarch_copy_stamp}"
      COMMAND ${CMAKE_COMMAND} ARGS
      -E copy "${MAIN_LIBRARY_OUTPUT_DIRECTORY}/dynamorio.dll"
      "${xarch_dir}/${INSTALL_LIB}/dynamorio.dll"
      VERBATIM)
    add_custom_target(xarch_copy DEPENDS "${xarch_copy_stamp}")
    add_dependencies(drcopy xarch_copy)
    # We use a client that takes some options and prints something at
    # init and at exit to test cross-arch injection with clients.
    get_target_path_for_execution(cur_client_path client.large_options.dll
      "${location_suffix}")
    set(xarch_client_path ${xarch_dir}/${test_bindir}/client.large_options.dll.dll)
    get_target_path_for_execution(drrun_path drrun "${location_suffix}")
    if (X64)
      set(client32_path ${xarch_client_path})
      set(client64_path ${cur_client_path})
      set(other_is64 OFF)
    else ()
      set(client32_path ${cur_client_path})
      set(client64_path ${xarch_client_path})
      set(other_is64 ON)
    endif ()
    if (DEBUG)
      set(config_type -DDEBUG=ON)
    else ()
      set(config_type "")
    endif ()
    # I abandoned --build-generator-platform (3.13+ only; VS gen only) or explicitly
    # setting the full generator (fails w/ Ninja) and went with the env var scheme we
    # use in our test suite.
    _DR_set_VS_bitwidth_env_vars(${other_is64} env_names)
    foreach (env ${env_names})
      # Escape internal ; since this goes into a CMake "var=value;..." list.
      string(REPLACE ";" "\\;" value "${${env}_env_value}")
      list(APPEND test_env_pairs "${env}=${value}")
    endforeach ()
    add_test(win32.xarch ${CMAKE_CTEST_COMMAND} -V
      --build-and-test ${PROJECT_SOURCE_DIR} ${xarch_dir}
      --build-generator ${CMAKE_GENERATOR}
      --build-target dynamorio
      --build-target common.eflags
      --build-target client.large_options.dll
      --build-noclean # Else it tries to clean between each target!
      --build-makeprogram ${CMAKE_MAKE_PROGRAM}
      --build-options ${config_type} -DBUILD_TESTS=ON -DBUILD_DOCS=OFF
      -DBUILD_SAMPLES=OFF -DBUILD_EXT=OFF -DBUILD_CLIENTS=OFF
      --test-command ${drrun_path} -dr_home ${xarch_dir} ${dr_test_ops}
      -c32 ${client32_path} -paramA foo -paramB bar --
      -c64 ${client64_path} -paramA foo -paramB bar --
      ${MAIN_RUNTIME_OUTPUT_DIRECTORY}/create_process.exe
      ${xarch_dir}/${test_bindir}/common.eflags.exe)
    file(READ win32/xarch.templatex expect)
    set_tests_properties(win32.xarch PROPERTIES ENVIRONMENT
      "${test_env_pairs}"
      # We start with .* for all the config and build stuff.
      PASS_REGULAR_EXPRESSION ".*${expect}[ \n]*$")
  endif (X86)

  # Cross-arch mixedmode/x86_to_x64 test: can only be done via a suite of tests that
  # build both 32-bit and 64-bit.  We have 32-bit just build, and
  # 64-bit then builds and runs both directions.
  #
  # XXX: alternative of cmake cross-compilation support really
  # requires a separate config anyway; to build 32-bit in 64-bit build
  # dir would require manual build rules.  Not difficult, just a
  # little messy.
  #
  # We support setting TEST_32BIT_PATH manually in a 64-bit build.
  # We go ahead and build in any 32-bit build dir to make that easier.
  #
  # XXX: currently early injection doesn't work for pre-Vista WOW64, where
  # w/ these options the child will end up native and the test will pass (!).
  # For now we assume injection succeeds on Vista+ and that the test thus
  # actually tests mixed-mode, until we've got early/earliest injection working
  # everywhere (xref i#381, i#234, i#803).
  #
  # XXX i#829: mixed-mode stubs and abs far jmps require -heap_in_lower_4GB
  #
  # TODO i#803: Once cross-arch injection works on Windows, add a test of
  # the "-c32 -c64" syntax like we have for Linux.
  if (TEST_SUITE OR TEST_32BIT_PATH OR NOT X64)
    if (X64)
      # XXX i#1636: the earliest injection tests below seem to have the child
      # native.  Until we figure out what's up I'm at least adding this test
      # which does inject into the child:
      torunonly(win32.mixedmode_late
        ${MAIN_RUNTIME_OUTPUT_DIRECTORY}/create_process.exe
        win32/mixedmode.c
        "-early_inject -heap_in_lower_4GB -reachable_heap"
        "${TEST_32BIT_PATH}/win32.mixedmode.exe;mixedmode")
      torunonly(win32.mixedmode
        ${MAIN_RUNTIME_OUTPUT_DIRECTORY}/create_process.exe
        win32/mixedmode.c
        "-early_inject_map -early_inject_location 5 -heap_in_lower_4GB -reachable_heap"
        "${TEST_32BIT_PATH}/win32.mixedmode.exe;mixedmode")
      # i#1494: Trace creation should be disabled for -x86_to_x64.
      # We did not use -disable_traces here to check if trace creation is
      # disabled automatically.
      torunonly(win32.x86_to_x64
        ${MAIN_RUNTIME_OUTPUT_DIRECTORY}/create_process.exe
        win32/mixedmode.c
        "-early_inject_map -early_inject_location 5 -heap_in_lower_4GB -reachable_heap -x86_to_x64"
        "${TEST_32BIT_PATH}/win32.mixedmode.exe;x86_to_x64")
      torunonly(win32.x86_to_x64_ibl_opt
        ${MAIN_RUNTIME_OUTPUT_DIRECTORY}/create_process.exe
        win32/mixedmode.c
        "-early_inject_map -early_inject_location 5 -heap_in_lower_4GB -reachable_heap -x86_to_x64 -x86_to_x64_ibl_opt"
        "${TEST_32BIT_PATH}/win32.mixedmode.exe;x86_to_x64")
    else (X64)
      add_exe(win32.mixedmode win32/mixedmode.c)
    endif (X64)
  endif (TEST_SUITE OR TEST_32BIT_PATH OR NOT X64)

endif (UNIX)

if (NOT RISCV64) # TODO i#3544: Port tests to RISC-V 64
  tobuild(security-common.codemod security-common/codemod.c)
  tochcon(security-common.codemod execmem_exec_t)
  mark_execstack(security-common.codemod)
endif (NOT RISCV64)
if (X86) # FIXME i#1551, i#1569: port asm to ARM and AArch64
  # FIXME i#1308, i#2216: fails non-deterministically on Travis
  set(decode_bad_stack_name security-common.decode-bad-stack_FLAKY)
  tobuild(${decode_bad_stack_name} security-common/decode-bad-stack.c)
  tochcon(${decode_bad_stack_name} execmem_exec_t)
  mark_execstack(${decode_bad_stack_name})
  tobuild(security-common.retexisting security-common/retexisting.c)
endif (X86)
if (PROGRAM_SHEPHERDING) # relies on being aborted on .B violation
  tobuild(security-common.jmp_from_trace security-common/jmp_from_trace.c)
  tochcon(security-common.jmp_from_trace textrel_shlib_t)
endif ()
if (NOT RISCV64) # TODO i#3544: Port tests to RISC-V 64
  tobuild(security-common.ret_noncall_trace security-common/ret_noncall_trace.c)
endif (NOT RISCV64)
if (NOT ARM) # FIXME i#1551: fix bugs on ARM
  # FIXME i#1423: somehow when built with VS2013 x64 you can't catch a fault on
  # jumping to an invalid address!  For now we disable for VS2013 x64.
  # It also seems to fail on win8 x64 with VS2012.
  if (UNIX OR NOT X64 OR CMAKE_C_COMPILER_VERSION VERSION_LESS 17.0)
    tobuild(security-common.retnonexisting security-common/retnonexisting.c)
  endif ()
endif (NOT ARM)
if (X86) # FIXME i#1551, i#1569: port asm to ARM and AArch64
  tobuild(security-common.selfmod2 security-common/selfmod2.c)
  tochcon(security-common.selfmod2 textrel_shlib_t)
  if (NOT APPLE) # XXX i#58: port test to MacOS
    tobuild(security-common.selfmod-big security-common/selfmod-big.c)
    tochcon(security-common.selfmod-big textrel_shlib_t)
  endif ()
  tobuild(security-common.selfmod security-common/selfmod.c)
  tochcon(security-common.selfmod textrel_shlib_t)
  if (NOT X64 AND NOT APPLE) # XXX i#58: port test to MacOS
    # FIXME i#125
    tobuild(security-common.vbjmp-rac-test security-common/vbjmp-rac-test.c)
  endif ()
endif (X86)
if (X64 AND NOT AARCH64 AND NOT RISCV64) # FIXME i#1569: get working on AArch64
  # Reachability tests

  # Floating DR lib.  We'd have to build a 2nd dynamorio.dll on Windows so
  # we only test on Linux for now.
  # TODO i#3544: Port tests to RISC-V 64
  if (UNIX)
    torunonly(float_DR security-common.selfmod security-common/selfmod.c "" "")
    set(float_DR_env "LD_USE_LOAD_BIAS=0")
    torunonly_ci(client.float_DR security-common.selfmod
      client.dr_options.dll security-common/selfmod.c
      # I picked dr_options b/c it has no output, but it requires all these ops:
      "" "-native_exec_list foo.dll,bar.dll -opt_cleancall 3 -thread_private" "")
    set(client.float_DR_env "LD_USE_LOAD_BIAS=0")
  endif (UNIX)

  # Floating vmbase.  Risky to just pick this hardcoded address: any better ideas?
  torunonly(float_vmbase security-common.selfmod security-common/selfmod.c
    "-vm_base 0x30000000000 -no_vm_base_near_app" "")
  torunonly_ci(client.float_vmbase security-common.selfmod
    client.dr_options.dll security-common/selfmod.c
    # I picked dr_options b/c it has no output, but it requires
    # -thread_private:
    "" "-native_exec_list foo.dll,bar.dll -opt_cleancall 3 -thread_private -vm_base 0x30000000000 -no_vm_base_near_app"
    "")
  if (UNIX)
    # Test client with PIE w/ default options
    torunonly_ci(client.float_vmbase_PIE linux.fib-pie
      client.dr_options.dll common/fib.c
      # I picked dr_options b/c it has no output, but it requires
      # -thread_private:
      "" "-native_exec_list foo.dll,bar.dll -opt_cleancall 3 -thread_private" "")
  endif (UNIX)
  torunonly(low4GB security-common.selfmod security-common/selfmod.c
    "-heap_in_lower_4GB -reachable_heap" "")
endif (X64 AND NOT AARCH64 AND NOT RISCV64)

if (NOT RISCV64) # TODO i#3544: Port tests to RISC-V 64
  tobuild("security-common.TestAllocWE" security-common/TestAllocWE.c)
endif (NOT RISCV64)

# XXX i#1874: get working on Android
# FIXME i#1569: get working on AArch64
if (NOT ANDROID)
  set (TestMemProtChg "security-common.TestMemProtChg")
  if (UNIX)  # i#387: Still has issues with proc maps on some kernels.
    set (TestMemProtChg "${TestMemProtChg}_FLAKY")
  endif (UNIX)
  tobuild("${TestMemProtChg}" security-common/TestMemProtChg.c)
  if (UNIX)
    append_property_string(SOURCE security-common/TestMemProtChg.c
      COMPILE_FLAGS "-Wno-vla")
  endif ()
  tochcon("${TestMemProtChg}" wine_exec_t)
  mark_execstack("${TestMemProtChg}")
endif ()

if (vera++_FOUND)
  file(READ "${PROJECT_SOURCE_DIR}/make/style_checks/style_test.templatex" vera_regex)
  add_test(vera ${VERA++_EXECUTABLE} --root "${PROJECT_SOURCE_DIR}/make/style_checks"
    --error "${PROJECT_SOURCE_DIR}/make/style_checks/style_test.c")
  set_tests_properties(vera PROPERTIES PASS_REGULAR_EXPRESSION "${vera_regex}")
endif ()

###########################################################################

# Remember that we do not reach this point for DR_HOST_NOT_TARGET, so do not
# place anything here that should be shared across all configurations.
set_up_test_lists()

if (APPLE)
  # Enable just the quarter of the tests that pass, to get our test suite started
  # on the bot without perturbing all the code above and without disabling tests
  # from the build (all tests build, they just don't all run successfully).
  # FIXME i#1815: fix the failing tests so we can enable the full suite.
  # XXX: can we get this to automatically happen for a local "ctest" w/o
  # the user having to pass "-L OSX"?
  set_tests_properties(
    samples_proj
    code_api|common.broadfun
    code_api|common.fib
    code_api|common.getretaddr
    code_api|libutil.frontend_test
    code_api|linux.exit
    code_api|linux.infinite
    code_api|linux.signal0000
    code_api|linux.signal0010
    code_api|linux.signal0100
    code_api|linux.signal0110
    code_api|linux.app_tls
    code_api|linux.fib-conflict
    code_api|linux.fib-pie
    code_api|security-common.codemod
    code_api|security-common.ret_noncall_trace
    code_api|client.crashmsg
    code_api|client.exception
    code_api|client.syscall-mod
    code_api|client.truncate
    code_api|client.unregister
    code_api|client.null_instrument
    code_api|client.option_parse
    code_api|client.drcontainers-test
    code_api|client.destructor
    code_api|sample.signal
    code_api|api.ir
    code_api|api.ir-static
    code_api|api.ir_regdeps
    code_api|api.drdecode
    code_api|linux.sigaction
    no_code_api,no_intercept_all_signals|linux.sigaction
    code_api|linux.sigaction.native
    PROPERTIES LABELS OSX)
  if (X86)
    set_tests_properties(
      code_api|common.floatpc
      code_api|common.floatpc_xl8all
      code_api|security-common.retexisting
      code_api|client.count-ctis-noopt
      code_api|client.cbr-retarget
      code_api|client.dr_options
      code_api|tool.drcpusim.cpuid-Prescott
      code_api|tool.drcpusim.cpuid-Presler
      code_api|tool.drcpusim.cpuid-Merom
      code_api|tool.drcpusim.cpuid-Penryn
      code_api|tool.drcpusim.cpuid-Westmere
      code_api|tool.drcpusim.cpuid-Nehalem
      code_api|api.dis
      PROPERTIES LABELS OSX)
  elseif (AARCH64)
    set_tests_properties(
      code_api|api.dis-a64
      PROPERTIES LABELS OSX)
  endif ()
  if (DEBUG AND X86) # FIXME i#1806: fails in release
    set_tests_properties(code_api|client.flush PROPERTIES LABELS OSX)
  endif ()
  if (NOT X64)
    set_tests_properties(
      code_api|client.fcache_shift
    code_api|tool.drcpusim.cpuid-Banias
      PROPERTIES LABELS OSX)
  endif ()
endif ()

# XXX i#4719: Support for running aarchxx Linux tests under QEMU.
# Currently about 1/3 of the tests pass.  The rest either are too slow under QEMU
# and hit the (expanded) timeout, or do not yet have full command line insertion
# support (drcachesim and other tools), or hit bugs in QEMU or in DR.
if (NOT ANDROID AND AARCHXX)
  set_tests_properties(
    code_api|common.broadfun
    code_api|common.getretaddr
    code_api|common.nzcv
    code_api|linux.app_tls
    code_api|linux.execve-null
    code_api|linux.exit
    code_api|linux.fib-conflict
    code_api|linux.fib-conflict-early
    code_api|linux.fib-pie
    code_api|linux.fork
    code_api|linux.infinite
    code_api|linux.longjmp
    code_api|linux.readlink
    code_api|linux.sigaction
    code_api|security-common.codemod
    code_api|security-common.ret_noncall_trace
    code_api|security-common.TestMemProtChg_FLAKY
    code_api|client.app_args
    code_api|client.blackbox
    code_api|client.call-retarget
    code_api|client.crashmsg
    code_api|client.destructor
    code_api|client.drbbdup-test
    code_api|client.drbbdup-no-encode-test
    code_api|client.drbbdup-nonzero-test
    code_api|client.drbbdup-analysis-test
    code_api|client.drcontainers-test
    code_api|client.drmodtrack-test
    code_api|client.drsyms-test
    code_api|client.drwrap-test-callconv
    code_api|client.drwrap-drreg-test
    code_api|client.drxmgr-test
    code_api|client.exception
    code_api|client.int64_overrides
    code_api|client.low_on_memory
    code_api|client.null_instrument
    code_api|client.option_parse
    code_api|client.reg_size_test
    code_api|client.partial_module_map
    code_api|client.stack-overflow
    code_api|client.thread_exit_xl8
    code_api|sample.bbbuf
    code_api|sample.bbcount
    code_api|sample.bbsize
    code_api|sample.div
    code_api|sample.empty
    code_api|sample.inline
    code_api|sample.opcode_count
    code_api|sample.opcodes
    code_api|sample.signal
    code_api|sample.stl_test
    code_api|sample.syscall
    code_api|sample.wrap
    PROPERTIES LABELS RUNS_ON_QEMU)
  if (NOT APPLE)
    set_tests_properties(
      code_api|linux.fib-static
      code_api|linux.signalfd
      code_api|linux.signal_racesys
      code_api|client.modules
      PROPERTIES LABELS RUNS_ON_QEMU)
  endif ()
  if (DEBUG)
    set_tests_properties(
      code_api|common.logstderr
      code_api|common.loglevel
      PROPERTIES LABELS RUNS_ON_QEMU)
  endif ()
  if (HAVE_LIBUNWIND_H)
    set_tests_properties(
      code_api|client.drcallstack-test
      PROPERTIES LABELS RUNS_ON_QEMU)
  endif ()
  if (AARCH64)
    set_tests_properties(
      code_api|common.allasm_aarch64_cache
      code_api|linux.mangle_asynch
      code_api|linux.mmap
      code_api|pthreads.pthreads_exit
      code_api|pthreads.pthreads
      code_api,satisfy_w_xor_x|linux.fork
      code_api|security-common.retnonexisting
      code_api|client.app_inscount
      code_api|client.cleancall-opt-1
      code_api|client.cleancallparams
      code_api|client.drmgr-test
      code_api|client.drreg-cross
      code_api|client.drreg-end-restore
      code_api|client.drreg-flow
      code_api|client.drutil-test
      code_api|client.drx_buf-test
      code_api|client.emulation_api_simple
      code_api|client.execfault
      code_api|client.gonative
      code_api|client.inline
      code_api|client.mangle_suspend
      code_api|client.process-id
      code_api|client.syscall-mod
      code_api|client.tls
      code_api|client.truncate
      code_api|client.unregister
      code_api|sample.inscount
      code_api|sample.inscount.cleancall
      code_api|sample.inscount.prof-pcs.cleancall
      code_api|sample.instrace_simple
      code_api|sample.memtrace_simple
      code_api|sample.memval_simple
      PROPERTIES LABELS RUNS_ON_QEMU)
    if (NOT APPLE) # TODO i#5383: Port to Mac M1.
      set_tests_properties(
        code_api|common.allasm_aarch64_isa
        code_api|client.drreg-test
        PROPERTIES LABELS RUNS_ON_QEMU)
    endif ()
    if (NOT CMAKE_COMPILER_IS_CLANG)
      set_tests_properties(
        code_api|security-linux.trampoline
        PROPERTIES LABELS RUNS_ON_QEMU)
    endif ()
    if (LINUX AND X64 AND HAVE_RSEQ)
      # QEMU just returns ENOSYS, but still this is testing that.
      set_tests_properties(
        code_api|linux.rseq
        code_api|linux.rseq_table
        code_api|linux.rseq_noarray
        PROPERTIES LABELS RUNS_ON_QEMU)
    endif ()
  endif ()
  if (ARM)
    set_tests_properties(
      code_api|common.allasm_arm
      code_api|common.allasm_thumb
      code_api|common.broadfun-stress
      code_api|linux.bad-signal-stack
      code_api|linux.alarm
      code_api|linux.fork-sleep
      code_api|linux.signal_race
      code_api|linux.signal0000
      code_api|linux.signal0001
      code_api|linux.signal0010
      code_api|linux.signal0011
      code_api|linux.signal0100
      code_api|linux.signal0101
      code_api|linux.signal0110
      code_api|linux.signal0111
      code_api|linux.signal1000
      code_api|linux.signal1001
      code_api|linux.signal1010
      code_api|linux.signal1011
      code_api|linux.signal1100
      code_api|linux.signal1101
      code_api|linux.signal1110
      code_api|linux.signal1111
      code_api|linux.sigplain000
      code_api|linux.sigplain001
      code_api|linux.sigplain010
      code_api|linux.sigplain011
      code_api|linux.sigplain100
      code_api|linux.sigplain101
      code_api|linux.sigplain110
      code_api|linux.sigplain111
      code_api|security-common.TestAllocWE
      PROPERTIES LABELS RUNS_ON_QEMU)
  endif ()
endif (NOT ANDROID AND AARCHXX)

# XXX i#5437, i#5431: While we work through Ubuntu22 issues we want our new GA CI job to
# just run sanity tests that do pass now as a glibc change detector to see if our
# workarounds so far break over time.
set_tests_properties(
  code_api|common.broadfun
  PROPERTIES LABELS UBUNTU_22)
if (BUILD_SAMPLES AND NOT ANDROID AND NOT RISCV64) # TODO i#3544: Port tests to RISC-V 64
  set_tests_properties(
    code_api|sample.bbsize
    PROPERTIES LABELS UBUNTU_22)
endif ()
if (BUILD_CLIENTS AND NOT ANDROID)
  set_tests_properties(
    code_api|tool.drcachesim.simple
    code_api|tool.drcacheoff.simple
    PROPERTIES LABELS UBUNTU_22)
endif ()
if (LINUX AND X64 AND HAVE_RSEQ AND NOT RISCV64) # TODO i#3544: Port tests to RISC-V 64
  set_tests_properties(
    code_api|api.rseq
    code_api|linux.rseq_disable
    code_api|linux.rseq_noarray
    code_api|linux.rseq
    code_api|linux.rseq_table
    code_api|tool.drcacheoff.rseq
    PROPERTIES LABELS UBUNTU_22)
endif ()

# XXX i#3544: Support for running RISC-V Linux tests under QEMU.
# Currently about 1/6 of the compiled tests pass.
if (RISCV64)
  set_tests_properties(
    code_api|api.ir
    code_api|api.ir-static
    code_api|api.ir_regdeps
    code_api|client.app_args
    code_api|client.blackbox
    code_api|client.crashmsg
    code_api|client.execfault
    code_api|client.mangle_suspend
    code_api|client.null_instrument
    code_api|client.option_parse
    code_api|client.partial_module_map
    code_api|client.stack-overflow
    code_api|client.truncate
    code_api|client.unregister
    code_api|common.broadfun
    code_api|common.hello
    code_api|libutil.drconfig_test
    code_api|libutil.frontend_test
    code_api|linux.exit
    code_api|linux.infinite
    code_api|linux.longjmp
    code_api|linux.prctl
    code_api|linux.signalfd
    code_api|pthreads.pthreads
    code_api|pthreads.pthreads_exit
    code_api|sample.bbbuf
    code_api|sample.bbcount
    code_api|sample.bbsize
    code_api|sample.cbr
    code_api|sample.div
    code_api|sample.empty
    code_api|sample.inline
    code_api|sample.inscount
    code_api|sample.inscount.cleancall
    code_api|sample.inscount.prof-pcs.cleancall
    code_api|sample.opcode_count
    code_api|sample.opcodes
    code_api|sample.signal
    code_api|sample.stl_test
    code_api|sample.syscall
    code_api|security-linux.trampoline
    code_api|tool.drcachesim.missfile-config-file
    code_api|tool.drcachesim.syscall-mix
    code_api|tool.drcov.fib
    code_api|tool.drdisas
    code_api|tool.histogram
    code_api|tool.reuse_distance
    no_code_api,no_intercept_all_signals|linux.sigaction
    PROPERTIES LABELS RUNS_ON_QEMU)
  if (DEBUG)
    set_tests_properties(
      code_api|common.logstderr
      PROPERTIES LABELS RUNS_ON_QEMU)
  endif ()
endif ()

# Set a LABEL property on a list of tests, ignoring any listed tests that
# don't exist.
macro(set_labels_on_known_tests LABEL)
  foreach (testname ${ARGN})
    if (TEST ${testname})
      set_tests_properties(${testname} PROPERTIES LABELS ${LABEL})
    else ()
      message(DEBUG "Not applying ${LABEL} to non-existing test ${testname}")
    endif ()
  endforeach ()
endmacro()

# TODO i#6417: The switch to AMD VM's for GA CI has broken many of our tests.
# This includes timeouts which increase suite length.
# The following tests are excluded until they are fixed.
# LINUX_XARCH_TEST is defined only for x86-64 linux.xarch test which don't
# have the following tests, so we need to skip set_tests_properties.
if (UNIX AND X86 AND CPU_AMD AND NOT DR_HOST_X64)
  set_labels_on_known_tests(AMD_X32_DENYLIST
    code_api|api.detach
    code_api|api.detach_spawn_quick_exit
    code_api|api.ibl-stress
    code_api|api.startstop
    code_api|api.static_detach
    code_api|api.static_prepop
    code_api|api.static_signal
    code_api|api.thread_churn
    code_api|client.alloc
    code_api|client.attach_blocking
    code_api|client.attach_test
    code_api|client.detach_test
    code_api|client.drwrap-test-detach
    code_api|client.flush
    code_api|client.strace
    code_api|common.decode-stress
    code_api|linux.eintr
    code_api|linux.eintr-noinline
    code_api|tool.basic_counts
    code_api|tool.drcacheoff.altbindir
    code_api|tool.drcacheoff.burst_client
    code_api|tool.drcacheoff.basic_counts
    code_api|tool.drcacheoff.burst_futex
    code_api|tool.drcacheoff.burst_malloc
    code_api|tool.drcacheoff.burst_maps
    code_api|tool.drcacheoff.burst_reattach
    code_api|tool.drcacheoff.burst_replace
    code_api|tool.drcacheoff.burst_replaceall
    code_api|tool.drcacheoff.burst_static
    code_api|tool.drcacheoff.burst_syscall_inject
    code_api|tool.drcacheoff.burst_threadfilter
    code_api|tool.drcacheoff.burst_threads
    code_api|tool.drcacheoff.burst_threads_counts
    code_api|tool.drcacheoff.burst_threadL0filter
    code_api|tool.drcacheoff.func_view_noret
    code_api|tool.drcacheoff.gencode
    code_api|tool.drcacheoff.gencode_filtered
    code_api|tool.drcacheoff.getretaddr_record_replace_retaddr
    code_api|tool.drcacheoff.invariant_checker
    code_api|tool.drcacheoff.invariant_checker_pthreads
    code_api|tool.drcacheoff.legacy
    code_api|tool.drcacheoff.max-global
    code_api|tool.drcacheoff.sysnums
    code_api|tool.drcacheoff.warmup-pthreads-2
    code_api|tool.drcacheoff.warmup-pthreads-max-refs
    code_api|tool.drcacheoff.warmup-pthreads-max-trace-size
    code_api|tool.drcacheoff.warmup-pthreads-windows-split
    code_api|tool.drcacheoff.windows-split
    code_api|tool.drcacheoff.windows-timestamps
    code_api|tool.drcacheoff.delay-ts
    code_api|tool.drcachesim.coherence
    code_api|tool.drcachesim.delay-global
    code_api|tool.drcachesim.filter-d
    code_api|tool.drcachesim.filter-no-d
    code_api|tool.drcachesim.invariants
    code_api|tool.drcachesim.miss_analyzer
    code_api|tool.drcachesim.phys-threads_SUDO
    code_api|tool.drcachesim.scattergather-x86
    code_api|tool.drcachesim.threads
    code_api|tool.drcachesim.threads-with-config-file
    code_api|tool.drcachesim.windows-simple
    code_api|tool.drcachesim.TLB-threads
    code_api|tool.drcov.eintr
    code_api|tool.histogram.offline
    code_api|tool.record_filter
    code_api|tool.record_filter_bycore_multi
    code_api|tool.record_filter_bycore_uni)
endif ()<|MERGE_RESOLUTION|>--- conflicted
+++ resolved
@@ -2705,22 +2705,11 @@
   endif ()
 endif (X86 OR AARCH64)
 if (X86 OR AARCH64) # FIXME i#1551: port asm to ARM
-<<<<<<< HEAD
+  tobuild_ci(client.strace client-interface/strace.c "" "" "")
+  use_DynamoRIO_extension(client.strace.dll drmgr)
   tobuild_ci(client.thread client-interface/thread.c "-paramx -paramy" "" "")
   tobuild_appdll(client.thread client-interface/thread.c)
 endif (X86 OR AARCH64)
-if (X86) # FIXME i#1551, i#1569: port asm to ARM and AArch64
-  tobuild_ci(client.strace client-interface/strace.c "" "" "")
-  use_DynamoRIO_extension(client.strace.dll drmgr)
-=======
-  tobuild_ci(client.strace client-interface/strace.c "" "" "")
-  use_DynamoRIO_extension(client.strace.dll drmgr)
-endif (X86 OR AARCH64)
-if (X86) # FIXME i#1551, i#1569: port asm to ARM and AArch64
-  tobuild_ci(client.thread client-interface/thread.c "-paramx -paramy" "" "")
-  tobuild_appdll(client.thread client-interface/thread.c)
->>>>>>> bd49f81d
-endif (X86)
 # FIXME: PR 199115 to re-enable fragdel, get some more of the UNIX tests working
 #tobuild_ci(client.fragdel client-interface/fragdel.c "" "" "")
 if (PROGRAM_SHEPHERDING)
