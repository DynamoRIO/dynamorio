# **********************************************************
# Copyright (c) 2010-2022 Google, Inc.    All rights reserved.
# Copyright (c) 2009-2010 VMware, Inc.    All rights reserved.
# Copyright (c) 2016-2022 ARM Limited.    All rights reserved.
# **********************************************************

# Redistribution and use in source and binary forms, with or without
# modification, are permitted provided that the following conditions are met:
#
# * Redistributions of source code must retain the above copyright notice,
#   this list of conditions and the following disclaimer.
#
# * Redistributions in binary form must reproduce the above copyright notice,
#   this list of conditions and the following disclaimer in the documentation
#   and/or other materials provided with the distribution.
#
# * Neither the name of VMware, Inc. nor the names of its contributors may be
#   used to endorse or promote products derived from this software without
#   specific prior written permission.
#
# THIS SOFTWARE IS PROVIDED BY THE COPYRIGHT HOLDERS AND CONTRIBUTORS "AS IS"
# AND ANY EXPRESS OR IMPLIED WARRANTIES, INCLUDING, BUT NOT LIMITED TO, THE
# IMPLIED WARRANTIES OF MERCHANTABILITY AND FITNESS FOR A PARTICULAR PURPOSE
# ARE DISCLAIMED. IN NO EVENT SHALL VMWARE, INC. OR CONTRIBUTORS BE LIABLE
# FOR ANY DIRECT, INDIRECT, INCIDENTAL, SPECIAL, EXEMPLARY, OR CONSEQUENTIAL
# DAMAGES (INCLUDING, BUT NOT LIMITED TO, PROCUREMENT OF SUBSTITUTE GOODS OR
# SERVICES; LOSS OF USE, DATA, OR PROFITS; OR BUSINESS INTERRUPTION) HOWEVER
# CAUSED AND ON ANY THEORY OF LIABILITY, WHETHER IN CONTRACT, STRICT
# LIABILITY, OR TORT (INCLUDING NEGLIGENCE OR OTHERWISE) ARISING IN ANY WAY
# OUT OF THE USE OF THIS SOFTWARE, EVEN IF ADVISED OF THE POSSIBILITY OF SUCH
# DAMAGE.

# Plan:
# * LONG vs SHORT is configure-time
# * We build all tests at general build time: in future can try
#   ctest --build-and-test
# * "make test" runs the suite of tests for each of a set of runtime options
#   for the current build.  If not running a test suite of multiple builds
#   it runs a full set of tests; otherwise it eliminates some overlapping
#   tests on release or external builds that were run on debug internal.
# * The set of runs is in a list form with qualifiers very similar to the
#   list in suite/runregression, making it easy to change what tests are run
#   and for which builds by each option set.
# * Can set additional options at configure time via TEST_OPTIONS:
#   these are added to every options run.
# * We'll use ctest -S to build each target build config and run tests for each,
#   and optionally submit to dashboard.  Use w/o submit as "make runregression".

# We use target_include_directories() which was added in 2.8.11
cmake_minimum_required(VERSION 3.7)

include(../../make/policies.cmake NO_POLICY_SCOPE)
include(../runsuite_common_pre.cmake) # For _DR_set_VS_bitwidth_env_vars.

option(RUN_LONG_SUITE "run long set of tests")
# We have some tests that need sudo, which is problematic if it requires
# an interactive password.  Thus, we disable unless explicitly turned on.
option(RUN_SUDO_TESTS "run tests that require sudo")
option(SKIP_FLAKY_TESTS "do not run tests named *_FLAKY")
# if TEST_SUITE is off, we disable some flaky tests in order to have all
# tests succeed (i#389).  TEST_SUITE is now a top-level option.
set(TEST_SECONDS "90" CACHE STRING "Test time limit in seconds")
set(TEST_OPTIONS "" CACHE STRING "Extra DynamoRIO options when running tests")
set(TEST_32BIT_PATH "" CACHE STRING "32-bit test bin dir for cross-arch tests")

# FIXME: i#120: .runall support
# FIXME: i#65: add command to run natively
# FIXME: i#111: get .runall tests to run in parallel
#   and use latest cmake for "ctest -j" (and "ctest -W 60")

###########################################################################
# RUNTIME OPTIONS TO TEST

# We embed the set of runs for each test in here as separate tests.
# I considered having this CMakeLists.txt only do one runtime option
# setting, and externally invoke repeatedly, perhaps via an add_test()
# that starts w/ "xx" and runs "ctest -E ^xx" (and could use further
# regexps to select subsets of tests for certain options), but in
# cmake script to set DYNAMORIO_OPTIONS env var: but the sub-ctest's
# results aren't reported at the top level.  Better to have all
# the tests be peers.

if (UNIX)
  set(osname "linux")
else (UNIX)
  set(osname "win32")
endif (UNIX)

# Syntax:
#   [SHORT::][DEBUG::][WIN::|LIN::][ONLY::<regex>::]<DR runtime options>"
# SHORT = perform run for NOT TEST_LONG
# DEBUG = debug-build-only
# WIN = Windows-only
# LIN = Linux-only
# ONLY = only run tests that match regex

# N.B.: if short-suite tests are added to other than the debug-internal-{32,64}
# builds, update runsuite.cmake to build the tests for those builds!

# FIXME i#1807: below, we convert all long suite test subsets to ^common

set(main_run_list
  # our main configuration
  "SHORT::-code_api"
  # no_intercept_all_signals tests.
  # TODO i#5261: Remove this suite when -intercept_all_signals is deprecated.
  "SHORT::LIN::ONLY::sigaction$::-no_code_api -no_intercept_all_signals"
  # sanity check: run single app to make sure these options aren't totally broken
  # i#1575: ARM doesn't yet support -coarse_units
  "SHORT::X86::ONLY::client.events$::-code_api -opt_memory"
  # i#1551: ARM doesn't yet support indcall2direct
  "SHORT::X86::ONLY::client.events$::-code_api -opt_speed"
  # i#1884: ARM doesn't yet support thread_private
  "SHORT::X86::ONLY::client.events$::-code_api -thread_private"
  "SHORT::ONLY::client.events$::-code_api -disable_traces"
  "SHORT::X86::ONLY::client.events$::-code_api -thread_private -disable_traces"
  "SHORT::X86::LIN::ONLY::client.events$::-code_api -no_early_inject" # only early on ARM
  # XXX i#3556: NYI on Windows and Mac (and not supported on 32-bit).
  "SHORT::X64::LIN::ONLY::drcache.*\\.simple$|selfmod2|racesys|reachability|linux.*fork|file_io|loglevel$::-code_api -satisfy_w_xor_x"
  # maybe this should be SHORT as -coarse_units will eventually be the default?
  "X86::-code_api -opt_memory"       # i#1575: ARM -coarse_units NYI
  "X86::-code_api -opt_speed"        # i#1551: ARM indcall2direct NYI
  "X86::-code_api -thread_private"   # i#1884: ARM thread_private NYI
  "-code_api -disable_traces"
  "X86::-code_api -thread_private -disable_traces" # i#1884: ARM thread_private NYI
  # i#1807: -prof_pcs fails on Windows currently.
  "LIN::-prof_pcs"
  "X86::LIN::-prof_pcs -thread_private"                 # i#1884: ARM thread_private NYI
  "X86::LIN::ONLY::^common::-code_api -no_early_inject" # ARM only supports early
  "DEBUG::ONLY::^common::-code_api -loglevel 1"
  "ONLY::^common::-code_api -stack_size 128k"
  "WIN::ONLY::^(runall|client)::-enable_full_api"
  "DEBUG::WIN::ONLY::^(common|client)::-code_api -stack_size 128K -loglevel 1 -no_hide"
  "DEBUG::LIN::ONLY::^(common|client)::-code_api -stack_size 128K -loglevel 1"
  "ONLY::^common::"
  "X86::LIN::ONLY::^${osname}::-code_api -sysenter_is_int80"
  "X86::LIN::ONLY::^${osname}.sig::-max_pending_signals 1"

  # cover -tracedump_* options, just a couple combinations
  # XXX: how up time limit?  Used to have TEST_MINS=5 for tracedump runs.
  "ONLY::^common::-code_api -tracedump_text -tracedump_origins"
  "ONLY::^common::-code_api -tracedump_text -tracedump_origins -syntax_intel"
  "X86::ONLY::^common::-code_api -thread_private -tracedump_binary" # i#1884: ARM NYI
  "ONLY::^common::-code_api -bbdump_tags"

  # make sure we at least sometimes exercise non-default -checklevel
  "DEBUG::ONLY::^common::-checklevel 4"

  # pcache tests: per-user so each app will merge w/ previous, plus merge
  # w/ at-unload persists from earlier -desktop run
  # i#1807: This Windows suite fails currently.
  # "WIN::ONLY::^runall::-desktop -coarse_freeze_at_exit"
  # run again so each must use the merged pcaches
  # FIXME: order is alpha: need unique name sorted next
  # i#1807: This Windows suite fails currently.
  # "WIN::ONLY::^runall::-desktop -coarse_freeze_at_exit"

  # limit on shared cache size
  "ONLY::^(runall|${osname})::-finite_shared_bb_cache -cache_shared_bb_regen 80"
  "ONLY::^(runall|${osname})::-finite_shared_trace_cache -cache_shared_trace_regen 80"
  )

if (CALLPROF AND TEST_SUITE)
  set(run_list "ONLY::^common::")
else ()
  if (TEST_SUITE)
    # We don't redo all tests for internal vs external, but we do for debug vs release
    if (DEBUG OR NOT INTERNAL)
      set(run_list ${main_run_list})
    else ()
      set(run_list "ONLY::^client::-code_api")
    endif ()
  else (TEST_SUITE)
    set(run_list ${main_run_list})
  endif (TEST_SUITE)
endif (CALLPROF AND TEST_SUITE)

# i#4059: Reduce Appveyor time by reducing the # of tests run for 32-bit.
# This assumes that 32-bit Windows is not as important these days.
# We remove some of the less differentiated tests.
# We still run the full set for merges to master.
if (WIN32 AND NOT X64 AND "$ENV{CI_TRIGGER}" STREQUAL "pull_request")
  set(SKIP_LESS_DIFFERENTIATED_TESTS_FOR_PULL_REQUEST ON)
else ()
  set(SKIP_LESS_DIFFERENTIATED_TESTS_FOR_PULL_REQUEST OFF)
endif ()

# i#4800: Run long test suite on push-to-master events.
if (RUN_LONG_SUITE OR ("$ENV{CI_TRIGGER}" STREQUAL "push" AND
                       "$ENV{CI_BRANCH}" STREQUAL "refs/heads/master"))
  set(TEST_LONG ON)
endif ()
###########################################################################
# BUILDING

if (WIN32)
  find_program(BIND_EXECUTABLE bind.exe DOC "path to bind.exe")
  if (BIND_EXECUTABLE)
    message(STATUS "Found bind.exe: ${BIND_EXECUTABLE}")
  else (BIND_EXECUTABLE)
    # else we'll use editbin via link.exe
  endif (BIND_EXECUTABLE)
  mark_as_advanced(BIND_EXECUTABLE)

  # If we up our cmake minimum to 3.8.2 we can use enable_language(CSharp).
  find_program(CSC csc.exe DOC "Path to CSharp compiler csc.exe")
  if (NOT CSC)
    message(STATUS "csc not found: .NET Windows tests will be disabled")
  endif ()

  # if cygwin or mingw gcc is available, we do some extra tests
  find_program(GCC gcc.exe DOC "path to gcc.exe")
  if (NOT GCC)
    message(STATUS "gcc not found: some Windows tests will be disabled")
  else (NOT GCC)
    # check gcc target architecture
    execute_process(COMMAND ${GCC} -dumpmachine
      RESULT_VARIABLE cmd_result
      ERROR_VARIABLE cmd_err
      OUTPUT_VARIABLE cmd_out)
    if (cmd_out MATCHES "x86_64")
      set(GCC_IS64 ON)
    endif ()
    # check cygwin gcc
    if (cmd_out MATCHES "cygwin" OR
        # cmake can't launch gcc.exe as it's a symlink to /etc/alternatives/gcc --
        # we assume this error always means that it's that symlink:
        cmd_result MATCHES "Access is denied")
      set(GCC_IS_CYGWIN ON)
    endif()
  endif (NOT GCC)
else (WIN32)
  # i#215: if SELinux is enabled we'll use chcon to mark tests w/ text relocations
  # to avoid violating SELinux policies.  On Ubuntu, chcon is part of coreutils
  # so it will be there even if SELinux isn't installed or enabled.  If SELinux
  # is not enabled, chcon will give 'Operation not supported'.
  # To find out whether SELinux is enabled, we find and run the selinuxenabled
  # command and look for a zero return code.
  find_program(SEUNIXENABLED selinuxenabled DOC "path to selinuxenabled")
  if (SEUNIXENABLED)
    execute_process(COMMAND ${SEUNIXENABLED}
      RESULT_VARIABLE cmd_result)
    if (NOT cmd_result)
      find_program(CHCON chcon DOC "path to chcon")
      if (CHCON)
        message(STATUS "Detected SELnux: will chcon binaries with text relocations.")
        set(SEUNIXFOUND "yes")
      else (CHCON)
        message(WARNING "SELinux enabled, but chcon command not found.")
      endif (CHCON)
      mark_as_advanced(CHCON)
    endif (NOT cmd_result)
  endif (SEUNIXENABLED)
endif (WIN32)

# put libs in same dir for tests that need to load them
set(MAIN_RUNTIME_OUTPUT_DIRECTORY "${CMAKE_RUNTIME_OUTPUT_DIRECTORY}")
set(MAIN_LIBRARY_OUTPUT_DIRECTORY "${DR_LIBRARY_OUTPUT_DIRECTORY}")
string(REGEX REPLACE "/lib([36])" "/ext/lib\\1"
  EXT_LIBRARY_OUTPUT_DIRECTORY "${MAIN_LIBRARY_OUTPUT_DIRECTORY}")
set(CMAKE_LIBRARY_OUTPUT_DIRECTORY "${CMAKE_CURRENT_BINARY_DIR}/bin")
set(CMAKE_ARCHIVE_OUTPUT_DIRECTORY "${CMAKE_LIBRARY_OUTPUT_DIRECTORY}")
set(CMAKE_RUNTIME_OUTPUT_DIRECTORY "${CMAKE_CURRENT_BINARY_DIR}/bin")
set_per_config_ouput_to_match_single_config()

include_directories(${CMAKE_CURRENT_SOURCE_DIR}) # tools.h
include_directories(${PROJECT_SOURCE_DIR}/core/arch) # asm_defines.asm

if (ANDROID AND NOT ADB)
  find_program(ADB adb)
  if (NOT adb)
    message(STATUS "Failed to find adb: tests expected to fail to run")
  endif ()
endif ()

# FIXME i#98: improve code so can set Wall/W4
if (UNIX)
  string(REGEX REPLACE "-Wall" "" CMAKE_C_FLAGS "${CMAKE_C_FLAGS}")
  # some tests rely on specific "nop;nop" patterns that optimization ruins
  # we should probably move the -O from top level into core/CMakeLists.txt
  string(REGEX REPLACE "-O[0-9]? " " " CMAKE_C_FLAGS "${CMAKE_C_FLAGS}")
else (UNIX)
  # W2 is default (we're using W3).  We should also replace
  # all references to unsafe functions (e.g., fopen) and
  # remove /wd4996
  string(REGEX REPLACE "/W4" "/W3" CMAKE_C_FLAGS "${CMAKE_C_FLAGS}")
  # Versions without debug, for over ssh
  string(REGEX REPLACE "/Zi" "" ORIG_C_FLAGS_NODBG "${CMAKE_C_FLAGS}")
  if (RUNNING_OVER_SSH)
    set(CMAKE_C_FLAGS "${ORIG_C_FLAGS_NODBG}")
    string(REGEX REPLACE "/debug" "" CMAKE_SHARED_LINKER_FLAGS
      "${CMAKE_SHARED_LINKER_FLAGS}")
  endif (RUNNING_OVER_SSH)
endif (UNIX)

CHECK_C_COMPILER_FLAG("-no-pie" no_pie_avail)

# To avoid having separate subdirs with separate CMakeLists.txt files,
# we use DynamoRIOConfig.cmake here.  It makes global changes, though.
# We live with those changes on all our tests even though we don't
# need them everywhere for:
# - include_directories
# - link_directories
# We isolate these:
# - CMAKE_C_FLAGS
# We have to be careful to append its changes to target properties
# with changes we want to make, as well.

if (UNIX)
  if (X86)
    if (X64)
      set(ARCH_CFLAGS "-m64")
    else (X64)
      set(ARCH_CFLAGS "-m32")
    endif (X64)
  endif ()
  set(ARCH_LDFLAGS "${ARCH_CFLAGS}")
  set(ARCH_DEBUG "${ARCH_CFLAGS}") # somehow not being propagated so we set here
else (UNIX)
  set(ARCH_CFLAGS "")
  # we don't add /debug here (=> SHARED_LINKER flags) since can't remove
  set(ARCH_LDFLAGS "")
  if (RUNNING_OVER_SSH)
    set(ARCH_DEBUG "")
  else (RUNNING_OVER_SSH)
    # ensure we get proper debugging (i#567)
    set(ARCH_DEBUG "/debug")
  endif (RUNNING_OVER_SSH)
endif (UNIX)

if (NOT DEFINED DynamoRIO_DIR)
  set(DynamoRIO_DIR "${PROJECT_SOURCE_DIR}/../cmake" CACHE PATH
    "DynamoRIO installation's cmake directory")
endif (NOT DEFINED DynamoRIO_DIR)
find_package(DynamoRIO)
if (NOT DynamoRIO_FOUND)
  message(FATAL_ERROR "DynamoRIO package required to build")
endif(NOT DynamoRIO_FOUND)

# Force global changes now, and set ORIG_CMAKE_C_FLAGS
configure_DynamoRIO_global(OFF ON)

# configure_DynamoRIO_global() cleared the absolute flags for us.
# We now use PROPERTIES to set for each test.
# We do want the bitwidth flags for gcc on everything though:
set(CMAKE_C_FLAGS "${ARCH_CFLAGS}")
# DynamoRIOConfig.cmake no longer sets global CMAKE_SHARED_LINKER_FLAGS
# so we no longer need to clear this and we can just add arch:
set(CMAKE_SHARED_LINKER_FLAGS "${CMAKE_SHARED_LINKER_FLAGS} ${ARCH_LDFLAGS}")

# Must be AFTER build/include now that dr_api.h is configured.
# We need this for Windows resources.rc to include globals_shared.h, and
# for tools.c to include drlibc.h.
include_directories(AFTER
  ${PROJECT_SOURCE_DIR}/core/drlibc # drlibc.h
  ${PROJECT_SOURCE_DIR}/core/lib) # c_defines.h

# Since we're including configure.h we do not want any default defines.
# Note that the new DynamoRIOConfig.cmake doesn't set these so we can
# probably remove this line.  We remove from target-specific flags
# from configure_DynamoRIO_* in tobuild_api().
remove_definitions(-DX64 -DLINUX -DWINDOWS -DMACOS -DCLANG -DANDROID)
# If people want perf stress tests they'll have to manually build to avoid
# the NIGHTLY_REGRESSION define
set(test_defs "-DNIGHTLY_REGRESSION -DNOT_DYNAMORIO_CORE")
set(platform_defs "${test_defs}")
if (X64)
  set(platform_defs "${platform_defs} -DX64")
endif (X64)
if (UNIX)
  if (APPLE)
    set(platform_defs "${platform_defs} -DMACOS -DUNIX")
  else (APPLE)
    set(platform_defs "${platform_defs} -DLINUX -DUNIX")
  endif (APPLE)
else (UNIX)
  set(platform_defs "${platform_defs} -DWINDOWS")
endif (UNIX)

##################################################

set(asm_deps
  "${PROJECT_SOURCE_DIR}/core/arch/asm_defines.asm"
  "${PROJECT_BINARY_DIR}/configure.h")
set(asm_defs
  -I "${CMAKE_CURRENT_SOURCE_DIR}" # tools.h
  -I "${CMAKE_CURRENT_SOURCE_DIR}/client-interface" # for drreg-test-shared.h
  -I "${CMAKE_CURRENT_SOURCE_DIR}/api" # for detach_state_shared.h
  -I "${PROJECT_SOURCE_DIR}/core/arch") # asm_defines.asm

# some tests need to link with tools.c and its embedded asm code
set(tools_c ${CMAKE_CURRENT_SOURCE_DIR}/tools.c)
set_source_files_properties(${tools_c} PROPERTIES
  COMPILE_FLAGS "${ORIG_CMAKE_C_FLAGS}")
add_split_asm_target("${tools_c}" tools_asm generate_tools_asm "_asm"
  "${asm_defs}" "${asm_deps}")

add_library(tools STATIC ${tools_c} ${tools_asm})
if (UNIX)
  # We link tools into shared libraries, so it has to be PIC.
  append_property_string(SOURCE ${tools_c} COMPILE_FLAGS "-fPIC")
endif ()
if ("${CMAKE_GENERATOR}" MATCHES "Visual Studio")
  # for correct parallel builds we need a target
  add_dependencies(tools ${generate_tools_asm})
endif ()
target_link_libraries(tools drlibc)

if (WIN32)
  set_source_files_properties(${PROJECT_SOURCE_DIR}/core/win32/resources.rc
    PROPERTIES COMPILE_DEFINITIONS "RC_IS_TEST")
endif (WIN32)

function (set_cflags source)
  if ("${source}" MATCHES "^security-win32/except-execution.c")
    # PR 229292: we want over-ssh and local builds to match the template so
    # we always build w/o pdbs.  We put this check here as it's simpler
    # than passing args all the way through, and needing extra explicit
    # sets for PARENT_SCOPE due to new helper routine layers.
    set(cflags "${ORIG_C_FLAGS_NODBG}")
  else ()
    set(cflags "${ORIG_CMAKE_C_FLAGS}")
  endif ()
  if ("${source}" MATCHES ".cpp$")
    # Our C files need -std=gnu99, but that's an invalid flag for C++.
    # configure_DynamoRIO_global removes unfavorable options for clients,
    # re-adding -std=c++11.
    string(REGEX REPLACE "-std=gnu99" "-std=c++11" cflags "${cflags}")
    if (WIN32)
      set(cflags "${cflags} /EHsc")
    endif (WIN32)
  endif ()
  if ("${source}" MATCHES ".dll.(c|cpp)$")
    # do nothing
  else ("${source}" MATCHES ".dll.(c|cpp)$")
    # We only do it for the executable, not the dll
    # Xref i#230, removes "-fvisibility=internal" option.
    string(REGEX REPLACE "-fvisibility=internal" "" cflags "${cflags}")
    # Xref i#331, removes "/O2" to avoid optimization on the executable
    if (WIN32)
      string(REGEX REPLACE "/O2" "" cflags "${cflags}")
    endif (WIN32)
  endif ("${source}" MATCHES ".dll.(c|cpp)$")
  # We can't set the target properties COMPILE_FLAGS as that will
  # pass -g3 to cpp which ends up not expanding macros!
  # So we set properties on source files only.
  get_filename_component(abs ${source} ABSOLUTE)
  file(READ ${abs} srccode)
  set(srccode "${srccode}" PARENT_SCOPE)
  if (WIN32 AND "${srccode}" MATCHES "condvar\\.h")
    # Ensure the ConditionVariable routines are pulled in when using >VS2010.
    # Because dr_api.h includes windows.h and must be included before tools.h we do
    # this via command line flags.
    set(cflags "${cflags} -D_WIN32_WINNT=0x0600")
  endif ()
  # We support a test either getting defines from configure.h or
  # needing them passed in on cmd line.
  if ("${srccode}" MATCHES "tools\\.h" OR
      "${srccode}" MATCHES "configure\\.h")
    # getting defines from configure.h
    set_source_files_properties(${source} PROPERTIES
      COMPILE_FLAGS "${cflags} ${test_defs}")
  else ()
    set_source_files_properties(${source} PROPERTIES
      COMPILE_FLAGS "${platform_defs} ${cflags}")
  endif ()
endfunction (set_cflags)

function(append_link_flags target newflags)
  get_target_property(cur_ldflags ${target} LINK_FLAGS)
  # cmake should add an APPEND option
  set_target_properties(${target} PROPERTIES
    LINK_FLAGS "${cur_ldflags} ${newflags}")
endfunction(append_link_flags)

function(add_exe test source)
  get_filename_component(srcbase ${source} NAME_WE)
  get_filename_component(srcpath ${source} PATH)

  if (WINDOWS)
    if ("${source}" MATCHES "^security-common")
      # we add non-MS non-DR version info to some tests to better test -use_moduledb
      set(rc_srcs ${CMAKE_CURRENT_SOURCE_DIR}/oresources.rc)
    elseif ("${source}" MATCHES "^runall")
      # we add MS-like version info to some tests to better test -use_moduledb
      set(rc_srcs ${CMAKE_CURRENT_SOURCE_DIR}/mresources.rc)
    else ("${source}" MATCHES "^security-common")
      # we add dr resource version info to only some of our security tests to test both
      # sides of the -use_moduledb functionality, and ensure the matching works
      set(rc_srcs ${PROJECT_SOURCE_DIR}/core/win32/resources.rc)
    endif ("${source}" MATCHES "^security-common")
  else (WINDOWS)
    set(rc_srcs "")
  endif (WINDOWS)

  set(test_srcs ${source} ${rc_srcs})
  set_cflags(${source}) # sets srccode var

  # Some files use asm code, which must be separate for x64, but it's much
  # more convenient to have it in the same source file and auto-split.
  if ("${srccode}" MATCHES "ifndef ASM_CODE_ONLY")
    if (DR_HOST_NOT_TARGET)
      # We just don't support such tests.
      message(FATAL_ERROR "No asm-containing tests supported for host!=target")
    endif ()
    # we rely on the asm rule doing preprocessing for us, so we just make
    # a copy and set the ASM_CODE_ONLY define
    get_filename_component(source_abs "${source}" ABSOLUTE)
    add_split_asm_target("${source_abs}" asm_source gen_asm_tgt
      "_asm" "${asm_defs}" "${asm_deps}")
    set(test_srcs ${test_srcs} ${asm_source})
  endif ("${srccode}" MATCHES "ifndef ASM_CODE_ONLY")

  if (ANNOTATIONS AND "${srccode}" MATCHES "include \"dr_annotations.h\"")
    use_DynamoRIO_annotations(${test} test_srcs)
  endif ()
  if ("${srccode}" MATCHES "include \"test.*annotation.*.h\"")
    use_DynamoRIO_test_annotations(${test} test_srcs)
  endif ()

  add_executable(${test} ${test_srcs})
  if (DEFINED ${test}_outname)
    set_target_properties(${test} PROPERTIES OUTPUT_NAME "${${test}_outname}")
  endif ()
  copy_target_to_device(${test} "${location_suffix}")

  set_target_properties(${test} PROPERTIES
    LINK_FLAGS "${ARCH_DEBUG}"
    # we don't want the default rpath of <builddir>/lib as it makes
    # it hard to use other DR builds w/ these apps
    SKIP_BUILD_RPATH ON)
  if (UNIX)
    # Older CMake would add this for us, but no longer.  We want global syms
    # in .dynsym for all our executables, so our clients can use dr_get_proc_address()
    # to find them.
    append_link_flags(${test} "-rdynamic")
    # This is kind of a hack: perhaps we should add a flag for whether to use libs.
    if (NOT ${source} MATCHES "\\.asm$" AND NOT ${test} MATCHES "static"
        AND NOT ${test} MATCHES "drdecode")
      target_link_libraries(${test} ${libmath} ${libdl})
    endif ()
    if ("${test}" MATCHES "^pthread")
      link_with_pthread(${test})
    endif ()
  elseif (WIN32)
    append_link_flags(${test} "${ARCH_LDFLAGS}")
  endif ()
  if ("${srccode}" MATCHES "include \"tools\\.h\"")
    target_link_libraries(${test} tools)
  endif ()
  if ("${srccode}" MATCHES "ifndef ASM_CODE_ONLY" AND
      "${CMAKE_GENERATOR}" MATCHES "Visual Studio")
    add_dependencies(${test} ${gen_asm_tgt})
  endif ()
endfunction(add_exe)

# normal app
function(tobuild test source)
  add_exe(${test} ${source})
  set(testlist_normal ${testlist_normal} ${test} PARENT_SCOPE)
  set(${test}_source ${source} PARENT_SCOPE)
endfunction(tobuild)

# normal app w/ options
function(tobuild_ops test source dr_ops exe_ops)
  set(srcs ${source})
  get_filename_component(abs ${source} ABSOLUTE)
  file(READ ${abs} srccode)
  if ("${srccode}" MATCHES "include \"dr_annotations.h\"")
    use_DynamoRIO_annotations(${test} srcs)
  endif ()
  add_exe(${test} ${srcs})
  set(testlist_normal ${testlist_normal} ${test} PARENT_SCOPE)
  set(${test}_source ${source} PARENT_SCOPE)
  set(${test}_dr_ops ${dr_ops} PARENT_SCOPE)
  set(${test}_exe_ops ${exe_ops} PARENT_SCOPE)
endfunction(tobuild_ops)

# normal app that has a dll and an executable
function(tobuild_dll test source dr_ops)
  string(REGEX REPLACE "\\.(c|cpp)$" ".dll.c" dll_source "${source}")

  add_exe(${test} ${source})
  # On Linux, we need the rpath to load ${test}.dll at initialization.
  set_target_properties(${test} PROPERTIES SKIP_BUILD_RPATH OFF)

  set(lib_srcs ${dll_source})
  set_cflags(${dll_source}) # sets srccode var
  add_library(${test}.dll SHARED ${lib_srcs})
  set_target_properties(${test}.dll PROPERTIES LINK_FLAGS "${ARCH_DEBUG}")
  copy_target_to_device(${test}.dll "${location_suffix}")
  target_link_libraries(${test} ${test}.dll)
  if ("${srccode}" MATCHES "include \"tools\\.h\"")
    target_link_libraries(${test}.dll tools)
  endif ()

  set(testlist_normal ${testlist_normal} ${test} PARENT_SCOPE)
  set(${test}_source ${source} PARENT_SCOPE)
  set(${test}_dr_ops ${dr_ops} PARENT_SCOPE)
endfunction(tobuild_dll)

function(get_client_path client_path_out realclient realexe)
  get_target_path_for_execution(client_path ${realclient} "${location_suffix}")
  set(${client_path_out} "${client_path}" PARENT_SCOPE)
endfunction(get_client_path)

# A shared app for use with multiple ci tests
set(ci_shared_app simple_app)
set(ci_shared_app_src client-interface/${ci_shared_app}.c)
add_exe(${ci_shared_app} ${ci_shared_app_src})

# A shared tiny app.
if (DR_HOST_X86 AND DR_HOST_X64 AND LINUX)
  add_exe(allasm_x86_64 common/allasm_x86_64.asm)
  set_target_properties(allasm_x86_64 PROPERTIES LINKER_LANGUAGE C)
  append_link_flags(allasm_x86_64 "-nostartfiles -nodefaultlibs -static")
endif ()

function(setup_test_client_dll_basics test)
  configure_DynamoRIO_client(${test})
  append_property_string(TARGET ${test} LINK_FLAGS "${ARCH_DEBUG}")
  add_dependencies(${test} api_headers)
  copy_target_to_device(${test} "${location_suffix}")
endfunction (setup_test_client_dll_basics)

# A client interface app with client.
# If ${source} does not exist, ${ci_shared_app} is used as the target app.
# Note that we can't easily have a routine that takes no ops
# and calls this one w/ "" "" "" b/c the PARENT_SCOPE won't make
# it all the way back then: would need to chain.
function(tobuild_ci test source client_ops dr_ops exe_ops)
  string(REGEX REPLACE "\\.(c|cpp)$" ".dll.\\1" client_source "${source}")
  string(REGEX REPLACE "\\.runall$" ".dll.c" client_source "${client_source}")
  if (NOT EXISTS "${CMAKE_CURRENT_SOURCE_DIR}/${client_source}")
    string(REGEX REPLACE "\\.c$" ".cpp" client_source "${client_source}")
  endif ()

  if (NOT "${source}" MATCHES "\\.runall$")
    # Many client tests don't care about the app that's run.  To save time
    # and space with a ton of duplicated hello,world apps, we support using
    # a single one, "simple_app".
    if (EXISTS ${CMAKE_CURRENT_SOURCE_DIR}/${source})
      add_exe(${test} ${source})
      # Make sure to avoid using the modified flags which can break msbuild (i#1748).
      # On Linux this results in some build issues which I did not want to track
      # down, so we do this only on Windows.
      if (WIN32)
        get_source_file_property(src_lang ${source} LANGUAGE)
        if (src_lang MATCHES CXX)
          set(tst_flags "${ORIG_CMAKE_CXX_FLAGS}")
        else ()
          set(tst_flags "${ORIG_CMAKE_C_FLAGS}")
        endif ()
        set_target_properties(${test} PROPERTIES COMPILE_FLAGS "${tst_flags}")
      endif ()
    else ()
      set(${test}_realtest ${ci_shared_app} PARENT_SCOPE)
    endif ()
  endif ()

  add_library(${test}.dll SHARED ${client_source})
  if (NOT "${source}" MATCHES "cpp\\.cpp")
    # to avoid changing all the REG_ constants we ask for compatibility
    set(DynamoRIO_REG_COMPATIBILITY ON)
  endif (NOT "${source}" MATCHES "cpp\\.cpp")
  setup_test_client_dll_basics(${test}.dll)
  get_client_path(client_path ${test}.dll ${test})

  set(testlist_ci ${testlist_ci} ${test} PARENT_SCOPE)
  set(${test}_source ${source} PARENT_SCOPE)
  set(${test}_client_ops ${client_ops} PARENT_SCOPE)
  set(${test}_dr_ops ${dr_ops} PARENT_SCOPE)
  set(${test}_exe_ops ${exe_ops} PARENT_SCOPE)
  set(${test}_client_path ${client_path} PARENT_SCOPE)
endfunction(tobuild_ci)

function(configure_app_api_build_flags test decoder use_static_DR)
  # save property since configure_DynamoRIO_standalone will clobber it
  get_target_property(pre_lflags ${test} LINK_FLAGS)
  # disable the default rpath for standalone apps
  set(DynamoRIO_RPATH OFF)
  # To avoid changing all the REG_ constants we ask for compatibility.
  if (DEFINED ${test}_no_reg_compat)
    # We try but it's already in the flags so we unset in drwrap-test-detach.cpp.
    set(DynamoRIO_REG_COMPATIBILITY OFF)
  else ()
    set(DynamoRIO_REG_COMPATIBILITY ON)
  endif ()
  if (decoder)
    configure_DynamoRIO_decoder(${test})
    set(extra_flags "-DSTANDALONE_DECODER")
  elseif (use_static_DR)
    configure_DynamoRIO_static(${test})
    set(extra_flags "-DSTATIC_LIBRARY")
  else ()
    configure_DynamoRIO_standalone(${test})
    set(extra_flags "-DSTANDALONE")
  endif ()
  # Since we're including configure.h we do not want any default defines.
  get_target_property(prop_defs ${test} COMPILE_DEFINITIONS)
  if (NOT prop_defs)
    set(prop_defs "")
  endif ()
  string(REGEX REPLACE "X64" "" prop_defs "${prop_defs}")
  string(REGEX REPLACE "LINUX" "" prop_defs "${prop_defs}")
  string(REGEX REPLACE "WINDOWS" "" prop_defs "${prop_defs}")
  string(REGEX REPLACE "MACOS" "" prop_defs "${prop_defs}")
  string(REGEX REPLACE "CLANG" "" prop_defs "${prop_defs}")
  string(REGEX REPLACE "ANDROID" "" prop_defs "${prop_defs}")
  string(REGEX REPLACE "DR_APP_EXPORTS" "" prop_defs "${prop_defs}")
  string(REGEX REPLACE "DR_HOST_ARM" "" prop_defs "${prop_defs}")
  string(REGEX REPLACE "DR_HOST_AARCH64" "" prop_defs "${prop_defs}")
  string(REGEX REPLACE "DR_HOST_X86" "" prop_defs "${prop_defs}")
  string(REGEX REPLACE "DR_HOST_X64" "" prop_defs "${prop_defs}")
  string(REGEX REPLACE "DR_HOST_NOT_TARGET" "" prop_defs "${prop_defs}")
  # Append to properties set by configure_DynamoRIO_standalone.
  get_target_property(prop_cflags ${test} COMPILE_FLAGS)
  if (NOT prop_cflags)
    set(prop_cflags "")
  endif ()
  set(prop_cflags "${prop_cflags} ${extra_flags}")
  set(prop_cflags "${prop_cflags} -DUSE_DYNAMO")
  # FIXME: apparently moving cflags to a target property makes it show up
  # in the cpp run for asm targets, where it doesn't if in global var.
  # This causes compilation failure.  Removing -g3 manually as a workaround.
  string(REGEX REPLACE "-g3" "" prop_cflags "${prop_cflags}")
  get_target_property(prop_lflags ${test} LINK_FLAGS)
  set_target_properties(${test} PROPERTIES
    COMPILE_FLAGS "${prop_cflags}"
    COMPILE_DEFINITIONS "${prop_defs}"
    LINK_FLAGS "${pre_lflags} ${prop_lflags}")
endfunction (configure_app_api_build_flags)

# adds a library target ${test}.appdll built from ${source-without-extension}.appdll.c
function(tobuild_appdll test source)
  # support a test with a library
  get_filename_component(srcpath ${source} ABSOLUTE)
  string(REGEX REPLACE "\\.(c|cpp)$" ".appdll.\\1" dll_srcpath "${srcpath}")
  if (EXISTS "${dll_srcpath}")
    string(REGEX REPLACE "\\.(c|cpp)$" ".appdll.\\1" dll_source "${source}")
    set(lib_srcs ${dll_source})
    set_cflags(${dll_source}) # sets srccode var

    if ("${srccode}" MATCHES "ifndef ASM_CODE_ONLY")
      # we rely on the asm rule doing preprocessing for us, so we just make
      # a copy and set the ASM_CODE_ONLY define
      get_filename_component(srcbase ${dll_srcpath} NAME_WE)
      set(srcbase "${srcbase}.appdll") # NAME_WE took this off
      get_filename_component(srcpath_rel ${source} PATH)
      add_split_asm_target("${dll_srcpath}" asm_source gen_asm_tgt
        "_asm" "${asm_defs}" "${asm_deps}")
      set(lib_srcs ${lib_srcs} ${asm_source})
    endif ("${srccode}" MATCHES "ifndef ASM_CODE_ONLY")

    if (ANNOTATIONS AND "${srccode}" MATCHES "include \"dr_annotations.h\"")
      use_DynamoRIO_annotations(${test}.appdll lib_srcs)
    endif ()
    if ("${srccode}" MATCHES "include \"test.*annotation.*.h\"")
      use_DynamoRIO_test_annotations(${test}.appdll lib_srcs)
    endif ()

    add_library(${test}.appdll SHARED ${lib_srcs})
    set_target_properties(${test}.appdll PROPERTIES LINK_FLAGS "${ARCH_DEBUG}")
    # so far these are all dynamically loaded so we don't bother
    # with "target_link_libraries(${test} ${test}.appdll)"
    if ("${srccode}" MATCHES "include \"tools\\.h\"")
      target_link_libraries(${test}.appdll tools)
    endif ()
    if ("${srccode}" MATCHES "ifndef ASM_CODE_ONLY" AND
        "${CMAKE_GENERATOR}" MATCHES "Visual Studio")
      add_dependencies(${test}.appdll ${gen_asm_tgt})
    endif ()
    if ("${test}" MATCHES "nativeexec")
      # Link DynamoRIO for building nativeexec.appdll for using
      # dr_running_under_dynamorio and dr_native_handle_mbr_target.
      configure_app_api_build_flags(${test}.appdll OFF OFF)
      add_dependencies(${test}.appdll api_headers)
    endif()
  copy_target_to_device(${test}.appdll "${location_suffix}")
  endif (EXISTS "${dll_srcpath}")
endfunction(tobuild_appdll)

function(tobuild_gcc exe source depender extra_args)
  add_custom_target(target_${exe} DEPENDS ${exe})
  add_custom_command(OUTPUT ${exe} DEPENDS ${source}
    COMMAND ${CMAKE_COMMAND}
    # to work around i#84 be sure to put a space after -D for 1st arg at least
    ARGS -D exename=${CMAKE_RUNTIME_OUTPUT_DIRECTORY}/${exe}
       -D source=${CMAKE_CURRENT_SOURCE_DIR}/${source}
       -D args=${extra_args}
       -P ${CMAKE_CURRENT_SOURCE_DIR}/rungcc.cmake
    VERBATIM # recommended: p260
    )
  add_dependencies(${depender} target_${exe})
endfunction(tobuild_gcc)

# If the client is in suite/tests/client-interface, caller must append ".dll".
function(torunonly_ci test realexe realclient source client_ops dr_ops exe_ops)
  get_client_path(client_path ${realclient} ${realexe})

  # note that b/c of cmake's ridiculous scoping we can't easily share this code
  # w/ tobuild_ci: still have to propagate out of there, so we dup.
  set(testlist_ci ${testlist_ci} ${test} PARENT_SCOPE)
  set(${test}_realtest ${realexe} PARENT_SCOPE)
  set(${test}_source ${source} PARENT_SCOPE)
  set(${test}_client_ops ${client_ops} PARENT_SCOPE)
  set(${test}_dr_ops ${dr_ops} PARENT_SCOPE)
  set(${test}_exe_ops ${exe_ops} PARENT_SCOPE)
  set(${test}_client_path ${client_path} PARENT_SCOPE)
  set(${test}_pass_opts_via_env OFF PARENT_SCOPE)
endfunction(torunonly_ci)

function(torunonly_api test realexe source dr_ops exe_ops use_decoder pass_opts_via_env)
  set(testlist_api ${testlist_api} ${test} PARENT_SCOPE)
  if (realexe)
    set(${test}_realtest ${realexe} PARENT_SCOPE)
  endif (realexe)
  set(${test}_source ${source} PARENT_SCOPE)
  set(${test}_dr_ops ${dr_ops} PARENT_SCOPE)
  set(${test}_exe_ops ${exe_ops} PARENT_SCOPE)
  set(${test}_pass_opts_via_env ${pass_opts_via_env} PARENT_SCOPE)
  # If using drdecodelib, the app does not load DR, so no reason to use drrun
  # to set options (plus drrun will create a never-deleted .1config file).
  if (use_decoder)
    set(${test}_standalone_dr OFF PARENT_SCOPE)
  else ()
    set(${test}_standalone_dr ON PARENT_SCOPE)
  endif ()
endfunction(torunonly_api)

# client interface standalone app
function(add_api_exe test source use_decoder use_static_DR)
  add_exe(${test} ${source})
  configure_app_api_build_flags(${test} ${use_decoder} ${use_static_DR})
  add_dependencies(${test} api_headers)
  if (WIN32 AND NOT use_decoder AND NOT use_static_DR)
    # Since we can't set the working dir w/o making an external script,
    # we copy dynamorio.dll into the default dir.  If we just do a POST_BUILD
    # custom command we have races (i#810) so we use a globally unique
    # custom target (alternative of just adding POST_BUILD once has the downside
    # that building just one target will not work if it's not the one w/ the
    # POST_BUILD).
    if (NOT created_drcopy_target)
      set(drcopy_stamp "${CMAKE_CURRENT_BINARY_DIR}/DRcopy.stamp")
      add_custom_command(OUTPUT "${drcopy_stamp}"
        DEPENDS dynamorio drsyms
        COMMAND ${CMAKE_COMMAND} ARGS
          -E touch "${drcopy_stamp}"
        COMMAND ${CMAKE_COMMAND} ARGS
          -E copy "${MAIN_LIBRARY_OUTPUT_DIRECTORY}/dynamorio.dll"
          "${CMAKE_RUNTIME_OUTPUT_DIRECTORY}/dynamorio.dll"
        # libutil.drconfig_test needs drconfiglib.
        COMMAND ${CMAKE_COMMAND} ARGS
          -E copy "${MAIN_LIBRARY_OUTPUT_DIRECTORY}/../drconfiglib.dll"
          "${CMAKE_RUNTIME_OUTPUT_DIRECTORY}/drconfiglib.dll"
        # We copy drsyms.dll too, for api.symtest
        COMMAND ${CMAKE_COMMAND} ARGS
          -E copy "${PROJECT_BINARY_DIR}/ext/${INSTALL_LIB}/drsyms.dll"
          "${CMAKE_RUNTIME_OUTPUT_DIRECTORY}/drsyms.dll"
        VERBATIM)
      add_custom_target(drcopy DEPENDS "${drcopy_stamp}")
      set(created_drcopy_target ON PARENT_SCOPE)
    endif ()
    add_dependencies(${test} drcopy)
  endif ()
endfunction(add_api_exe)

# tobuild_api builds an API test which uses the either DR as a dynamic or
# static library, depending on use_static_DR. It is a macro so the
# PARENT_SCOPE in torunonly_api will reach caller of this.
macro(tobuild_api test source dr_ops exe_ops use_decoder use_static_DR pass_opts_via_env)
  add_api_exe(${test} ${source} ${use_decoder} ${use_static_DR})
  torunonly_api(${test} OFF ${source} "${dr_ops}" "${exe_ops}" ${use_decoder}
    ${pass_opts_via_env})
endmacro(tobuild_api)

# tobuild_static_nohide_api builds a static API test which uses the
# dynamorio_static_nohide as a base library. It is a macro so the PARENT_SCOPE
# in torunonly_api will reach caller of this.
# XXX: Do we want to support a nicer API for 'nohide' than assuming that
# add_api_exe adds dynamorio_static and replacing it manually with
# dynamorio_static_nohide? Punting until there are more uses: it's a lot of
# plumbing for no clear gain.
macro(tobuild_static_nohide_api test source dr_ops exe_ops use_decoder)
  add_api_exe(${test} ${source} ${use_decoder} ON)
  torunonly_api(${test} OFF ${source} "${dr_ops}" "${exe_ops}" ${use_decoder} OFF OFF)
  get_target_property(lib_list ${test} LINK_LIBRARIES)
  list(REMOVE_ITEM lib_list dynamorio_static)
  set_property(TARGET ${test} PROPERTY LINK_LIBRARIES ${lib_list} )
  target_link_libraries(${test} dynamorio_static_nohide)
endmacro(tobuild_static_nohide_api)

# run that uses a different build
function(torunonly test realtest source dr_ops exe_ops)
  set(testlist_normal ${testlist_normal} ${test} PARENT_SCOPE)
  set(${test}_realtest ${realtest} PARENT_SCOPE)
  set(${test}_source ${source} PARENT_SCOPE)
  set(${test}_dr_ops ${dr_ops} PARENT_SCOPE)
  set(${test}_exe_ops ${exe_ops} PARENT_SCOPE)
endfunction(torunonly)

# macro so the PARENT_SCOPE in torunonly will reach caller of this
macro(tobuild_csharp test source)
  if (CSC)
    set(exe "${CMAKE_RUNTIME_OUTPUT_DIRECTORY}/${test}.exe")
    add_custom_target(${test} ALL DEPENDS ${exe})
    if (X64)
      set(platform "x64")
    else ()
      set(platform "x86")
    endif ()
    set(source_winpath "${CMAKE_CURRENT_SOURCE_DIR}/${source}")
    string(REGEX REPLACE "/" "\\\\" source_winpath "${source_winpath}")
    add_custom_command(OUTPUT ${exe} DEPENDS ${source}
      COMMAND ${CSC} ARGS /debug /platform:${platform} /t:exe /out:${exe}
      "${source_winpath}" VERBATIM)
    torunonly(${test} ${exe} ${source} "" "")
  endif ()
endmacro(tobuild_csharp)

macro(append_pure_asm_app_link_flags target)
  set_target_properties(${target} PROPERTIES LINKER_LANGUAGE C)
  append_link_flags(${target} "-nostartfiles -nodefaultlibs -static")
  append_property_string(TARGET ${target} LINK_FLAGS
    # The default value of CMAKE_SHARED_LIBRARY_LINK_C_FLAGS has -rdynamic, which
    # with some tool chains (such as SUSE GCC 6.2) results in an executable that
    # is not properly static. Adding --no-export-dynamic avoids the problem.
    "-Wl,--no-export-dynamic")
endmacro(append_pure_asm_app_link_flags)

function(tobind target)
  if (BIND_EXECUTABLE)
    add_custom_command(TARGET ${target}
      POST_BUILD
      COMMAND ${BIND_EXECUTABLE}
      ARGS -u $<TARGET_FILE:${target}>
      VERBATIM # recommended: p260
      )
  else (BIND_EXECUTABLE)
    add_custom_command(TARGET ${target}
      POST_BUILD
      COMMAND ${CMAKE_LINKER}
      ARGS /edit /bind $<TARGET_FILE:${target}>
      VERBATIM # recommended: p260
      )
  endif (BIND_EXECUTABLE)
endfunction(tobind)

# i#215: mark tests w/ text relocations to avoid violating selinux policies:
# for that, pass in "textrel_shlib_t" as the type.
# We also need to mark tests that make their stack +x: "execmem_exec_t"
# for the type.
# If both are needed, "wine_exec_t" seems to do the trick.
function(tochcon target type)
  if (UNIX AND SEUNIXFOUND)
    add_custom_command(TARGET ${target}
      POST_BUILD
      COMMAND ${CHCON}
      ARGS -t ${type} $<TARGET_FILE:${target}>
      VERBATIM # recommended: p260
      )
  endif (UNIX AND SEUNIXFOUND)
endfunction(tochcon)

function(mark_execstack target)
  if (UNIX AND NOT APPLE)
    # Use -Wl escaping because CMake invokes the compiler to link.
    get_target_property(existing_flags ${target} LINK_FLAGS)
    set_target_properties(${target} PROPERTIES LINK_FLAGS
      "-Wl,-z,execstack ${existing_flags}")
  endif ()
endfunction(mark_execstack)

# XXX i#1468: this function is added as part of an incremental commit. It is not
# currently used, but will be used when the annotation tests are added.
function (use_DynamoRIO_test_annotations target target_srcs)
  set(dr_annotation_test_dir "${DynamoRIO_cwd}/../suite/tests/annotations")
  set(dr_annotation_test_srcs
    "${dr_annotation_test_dir}/test_mode_annotations.c"
    "${dr_annotation_test_dir}/test_annotation_arguments.c")
  if (ANNOTATIONS)
    configure_DynamoRIO_annotation_sources("${dr_annotation_test_srcs}")
  endif ()
  set(${target_srcs} ${${target_srcs}} ${dr_annotation_test_srcs} PARENT_SCOPE)
endfunction (use_DynamoRIO_test_annotations target target_srcs)

###########################################################################
# RUNNING

set(PCACHE_DIR "${PROJECT_BINARY_DIR}/pcache")
set(PCACHE_SHARED_DIR "${PROJECT_BINARY_DIR}/pcache/shared")

function(template2expect outexpect template runops key)
  # We used to use a custom perl script to match defines and runtime
  # options but we've switched to cpp.  We convert -foo to -Dfoo and
  # -foo value to -Dfoo___value.
  # First we strip out the client lib and client args
  # (this was easier when we passed a single single-quoted client_lib arg).
  string(REGEX REPLACE
    "-c;.*"
    "" rundefs "${runops}")
  # We now pass a list, so convert ; separators to spaces:
  string(REPLACE
    ";"
    " " rundefs "${rundefs}")
  # We replace bad define-name chars in client_lib with _.
  string(REGEX REPLACE
    "[;/\\.!,]"
    "_" rundefs "${rundefs}")
  string(REGEX REPLACE
    "([^ ])-"
    "\\1_" rundefs "${rundefs}")
  string(REGEX REPLACE
    "(^| +)-([^ ]+)"
    " -D\\2" rundefs "${rundefs}")
  # allow matching * via XX (since * can't be in define)
  string(REGEX REPLACE
    "\\*"
    "XX" rundefs "${rundefs}")
  # allow matching = via YY (since = can't be in define)
  string(REGEX REPLACE
    "="
    "YY" rundefs "${rundefs}")
  # allow matching runtime option values via -Dfoo___value
  string(REGEX REPLACE
    "(-D[^ ]+) +([^-][^ ]*)"
    "\\1___\\2" rundefs "${rundefs}")

  if ("${CMAKE_SYSTEM_VERSION}" STRLESS "5.0")
    set(rundefs "${rundefs} -DRUNREGRESSION_NT")
  elseif ("${CMAKE_SYSTEM_VERSION}" STRLESS "5.1")
    set(rundefs "${rundefs} -DRUNREGRESSION_2000")
  elseif ("${CMAKE_SYSTEM_VERSION}" STRLESS "5.2")
    set(rundefs "${rundefs} -DRUNREGRESSION_XP")
  elseif ("${CMAKE_SYSTEM_VERSION}" STRLESS "6.0")
    set(rundefs "${rundefs} -DRUNREGRESSION_2003")
  elseif ("${CMAKE_SYSTEM_VERSION}" STRLESS "6.1")
    set(rundefs "${rundefs} -DRUNREGRESSION_VISTA")
  elseif ("${CMAKE_SYSTEM_VERSION}" STRLESS "6.2")
    set(rundefs "${rundefs} -DRUNREGRESSION_WIN7")
  elseif ("${CMAKE_SYSTEM_VERSION}" STRLESS "6.3")
    set(rundefs "${rundefs} -DRUNREGRESSION_WIN8")
  endif ()
  if (${key}_is_cygwin)
    # i#1478 option used to avoid cygwin messes up output issue: though
    # whether the output is messed up seems to depend on the cygwin version,
    # so currently this is unused.
    set(rundefs "${rundefs} -DCYGWIN")
  endif ()
  if (DEFINED ${key}_runavx512)
    set(rundefs "${rundefs} -D__AVX__ -D__AVX512F__")
  elseif (DEFINED ${key}_runavx)
    set(rundefs "${rundefs} -D__AVX__")
  endif ()

  if (DEFINED ${key}_test_sample_client)
    set(rundefs "${rundefs} -DTEST_SAMPLE_CLIENT")
  endif ()

  string(STRIP "${rundefs}" rundefs)

  # relies on ${defines} from top level
  # we need a list: else passed as a single arg in quotes
  string(REGEX REPLACE " " ";" deflist "${defines} ${rundefs}")
  execute_process(COMMAND
    ${CMAKE_CPP} ${CMAKE_CPP_FLAGS} ${deflist} -E ${CPP_NO_LINENUM}
      ${CPP_KEEP_WHITESPACE} ${template}
    RESULT_VARIABLE cpp_result
    ERROR_VARIABLE cpp_err
    OUTPUT_VARIABLE cpp_out
    )
  if (WIN32)
    # cl prints out name of file: no way to quiet it
    get_filename_component(file_nm ${template} NAME)
    string(REGEX REPLACE "${file_nm}[ \r\n]*" "" cpp_err "${cpp_err}")
    string(STRIP "${cpp_err}" cpp_err)
  endif (WIN32)
  if (cpp_result OR cpp_err)
    message(FATAL_ERROR "*** ${CMAKE_CPP} failed: ***\n${cpp_err}")
  endif (cpp_result OR cpp_err)

  # remove // comments since we use -traditional-cpp to preserve whitespace
  # on linux
  string(REGEX REPLACE "(\r?\n)//[^\n]*" "" cpp_out "${cpp_out}")
  string(REGEX REPLACE "^//[^\n]*" "" cpp_out "${cpp_out}")

  # remove blank lines left by cpp directives
  string(REGEX REPLACE
    "(\r?\n)+"
    "\\1" cpp_out "${cpp_out}")
  string(REGEX REPLACE
    "^(\r?\n)+"
    "" cpp_out "${cpp_out}")
  # allow trailing space on a line via @&
  string(REGEX REPLACE
    "@&"
    " " cpp_out "${cpp_out}")
  # allow matching blank lines via @@ => we strip it out after stripping blank
  string(REGEX REPLACE
    "@@"
    "" cpp_out "${cpp_out}")

  # support macros from our security days
  string(REGEX MATCHALL "-throw_exception" op_throw "${runops}")
  string(REGEX MATCHALL "-kill_thread" op_kill "${runops}")
  set(msg_vio "<Execution security violation was intercepted!\nContact your vendor for a security vulnerability fix.\n")
  set(msg_cont "Program continuing!")
  set(msg_term "Program terminated.")
  set(msg_thread "Program continuing after terminating thread.")
  set(msg_throw "Program continuing after throwing an exception.")
  set(msg_mem "Out of memory.  Program aborted.")
  set(msg_unhand "Unhandled exception caught.\n")
  # FIXME: add in \r? and test on Windows
  string(REGEX REPLACE "(^|\n) *SEC_VIO_CONT\n"        "\\1${msg_vio}${msg_cont}>\n"
    cpp_out "${cpp_out}")
  string(REGEX REPLACE "(^|\n) *SEC_VIO_STOP\n"        "\\1${msg_vio}${msg_term}>\n"
    cpp_out "${cpp_out}")
  string(REGEX REPLACE "(^|\n) *SEC_VIO_EXCEPTION\n"   "\\1${msg_vio}${msg_throw}>\n"
    cpp_out "${cpp_out}")
  string(REGEX REPLACE "(^|\n) *SEC_VIO_THREAD\n"      "\\1${msg_vio}${msg_thread}>\n"
    cpp_out "${cpp_out}")
  string(REGEX REPLACE "\n *OUT_OF_MEMORY\n"       "\n<${msg_mem}>\n"
    cpp_out "${cpp_out}")
  if (WIN32)
    string(REGEX REPLACE "\n *UNHANDLED_EXCEPTION\n" "\n${msg_unhand}"
      cpp_out "${cpp_out}")
  endif (WIN32)
  if (op_throw)
    if (WIN32)
      string(REGEX REPLACE "\n *SEC_VIO_AUTO_STOP\n"
        "\n${msg_vio}${msg_throw}>\n${msg_unhand}"
        cpp_out "${cpp_out}")
    else (WIN32)
      string(REGEX REPLACE "\n *SEC_VIO_AUTO_STOP\n" "\n${msg_vio}${msg_throw}>\n"
        cpp_out "${cpp_out}")
    endif (WIN32)
  elseif (op_kill)
    string(REGEX REPLACE "\n *SEC_VIO_AUTO_STOP\n"   "\n${msg_vio}${msg_thread}>\n"
      cpp_out "${cpp_out}")
  else (op_throw)
    string(REGEX REPLACE "\n *SEC_VIO_AUTO_STOP\n"   "\n${msg_vio}${msg_term}>\n"
      cpp_out "${cpp_out}")
  endif (op_throw)
  string(REGEX REPLACE "\n *STOP\n.*$"   "\n"
    cpp_out "${cpp_out}")

  set(${outexpect} ${cpp_out} PARENT_SCOPE)
endfunction(template2expect)

##################################################

if (UNIX)
  set(dr_os_ops -dumpcore_mask 0)
else ()
  # Turn on core dumps for most fatal errors.  Don't dump for curiosities or
  # security violations.
  set(dr_os_ops -msgbox_mask 0 -dumpcore_mask 0x7d -staged)
endif ()
set(dr_test_ops -stderr_mask 0xC ${dr_os_ops})
if (CMAKE_CROSSCOMPILING AND DEFINED CMAKE_FIND_ROOT_PATH)
  set(dr_test_ops -xarch_root ${CMAKE_FIND_ROOT_PATH} ${dr_test_ops})
endif ()

function(runtest_cmd outcmd outops key native standalone_dr dr_ops_aux separate_script)
  # assumes tools have been built: enforced at top level
  set(dr_ops ${dr_test_ops} ${dr_ops_aux} ${TEST_OPTIONS})

  if (separate_script)
    # eliminate double-spaces, to help w/ passing strings to runall.cmake
    string(REGEX REPLACE "  +" " " dr_ops "${dr_ops}")
    string(REGEX REPLACE " $" "" dr_ops "${dr_ops}")
    # We assume there is no ; inside an option: only there as cmake list separtors
    # (we use -c instead of -client_lib).
  endif (separate_script)

  set(timeout ${TEST_SECONDS})
  if (DEFINED ${key}_timeout)
    set(timeout ${${key}_timeout})
  endif ()
  if (CMAKE_CROSSCOMPILING)
    # Everything is slower under emulation.
    math(EXPR timeout "${timeout}*4")
  endif ()

  if (WIN32 OR NOT native)
    # Both Windows and non-native Unix tests now use the native drrun frontend.
    # Since the creation of CTestTestfile.cmake ends up replacing \ with / we
    # can't escape quotes, so we have to use a list variable
    if (standalone_dr OR NOT native)
      get_target_path_for_execution(drrun_path drrun "${location_suffix}")
    endif (standalone_dr OR NOT native)
    # CMake 3.x seems to put double slashes in there (xref i#1559)
    string(REGEX REPLACE "//" "/" drrun_path "${drrun_path}")
    set(cmd "${drrun_path}" -s ${timeout} -quiet)
    prefix_cmd_if_necessary(cmd OFF ${cmd})
    if (DEBUG)
      set(cmd ${cmd} -debug)
    endif ()
    if (UNIX)
      set(cmd ${cmd} -killpg)
    endif ()
    if (UNIX AND TEST_SUITE AND TEST_32BIT_PATH)
      # In the Unix suite, use the DR install dir for cross-arch execve.
      set(cmd ${cmd} -dr_home "${CMAKE_INSTALL_PREFIX}")
    endif ()
    if (WIN32)
      file(TO_CMAKE_PATH "${MAIN_LIBRARY_OUTPUT_DIRECTORY}/dynamorio.dll" dllpath)
      # forward slashes work fine: we just need drive-letter path
      set(cmd ${cmd} -use_dll ${dllpath})
      # we pass -exit0 to avoid ctest from considering our segfault and other tests
      # to have failed (also xref PR 548997).
      set(cmd ${cmd} -exit0)
      if (native)
        set(cmd ${cmd} -noinject)
      endif ()
    endif (WIN32)
    if (standalone_dr OR NOT native)
      # add dr_ops last to avoid needing extra \ on ;
      set(${outcmd} ${cmd} ${dr_ops} "--" PARENT_SCOPE)
    else (standalone_dr OR NOT native)
      # the test is pure native, so we rely on ctest for job control
      set(${outcmd} "" PARENT_SCOPE)
    endif (standalone_dr OR NOT native)

  elseif (UNIX AND native)
    get_target_path_for_execution(runstats_path runstats "${location_suffix}")
    set(cmd ${runstats_path} -s ${timeout} -killpg -silent)
    prefix_cmd_if_necessary(cmd OFF ${cmd})
    # We set LD_LIBRARY_PATH for native api/ apps since we're not setting
    # rpath (to make it easier to try different trees)
    set(cmd ${cmd} -env LD_LIBRARY_PATH
      "${MAIN_LIBRARY_OUTPUT_DIRECTORY}:${EXT_LIBRARY_OUTPUT_DIRECTORY}:$ENV{LD_LIBRARY_PATH}")
    # add dr_ops last to avoid needing extra \ on ;
    string(REPLACE ";" " " dr_ops_string "${dr_ops}")
    set(${outcmd} ${cmd} -env DYNAMORIO_OPTIONS "${dr_ops_string}" PARENT_SCOPE)
  else ()
    # clear the caller's `outcmd`
    set(${outcmd} "" PARENT_SCOPE)
  endif ()

  set(${outops} "${dr_ops}" PARENT_SCOPE)
endfunction(runtest_cmd)

# if test != exe we assume exe is already added as a build target
# key is the test name without the options, and is used to look up ${key}_expectbase
# and ${key}_postcmd, which points to the post-processing executable if necessary.
# If pass_opts_via_env is ON, we pass the computed DynamoRIO options as the
# DYNAMORIO_OPTIONS environment variable for the test run.
function(torun test key source native standalone_dr dr_ops exe_ops added_out pass_opts_via_env)
  # Avoid running some tests with invalid option combinations.  For example,
  # coarse fragments are incompatible with thread private code caches.
  if ("${dr_ops}" MATCHES "-thread_private" AND
      "${dr_ops}" MATCHES "-opt_memory")
    set(${added_out} OFF PARENT_SCOPE)
    return()
  endif ()
  if (NOT "${dr_ops}" MATCHES "-no_early_inject" AND
      "${dr_ops}" MATCHES "-no_private_loader")
    set(${added_out} OFF PARENT_SCOPE)
    return()
  endif ()

  if (DEFINED ${key}_realtest)
    set(exe ${${key}_realtest})
  else (DEFINED ${key}_realtest)
    set(exe ${key})
  endif (DEFINED ${key}_realtest)

  get_filename_component(srcbase ${source} NAME_WE)
  if (DEFINED ${key}_basedir)
    set(testpath ${${key}_basedir})
  else ()
    get_filename_component(srcpath ${source} PATH)
    set(testpath ${CMAKE_CURRENT_SOURCE_DIR}/${srcpath})
  endif ()
  if (EXISTS "${testpath}/${srcbase}.runall")
    set(is_runall ON)
  else ()
    set(is_runall OFF)
  endif ()
  if (EXISTS "${testpath}/${srcbase}.runcmp" OR
      DEFINED ${key}_runcmp)
    set(is_runcmp ON)
  else ()
    set(is_runcmp OFF)
  endif ()
  if (is_runall OR is_runcmp)
    set(separate_script ON)
  else ()
    set(separate_script OFF)
  endif ()

  set(ALREADY_REGEX OFF)

  runtest_cmd(rundr runops ${key} ${native} ${standalone_dr}
    "${dr_ops}" ${separate_script})

  if (TARGET ${exe})
    get_target_path_for_execution(exepath ${exe} "${location_suffix}")
  else ()
    # support running binaries that are not targets of this build
    set(exepath ${exe})
  endif ()

  if (DEFINED ${key}_expectbase)
    set(expectbase ${${key}_expectbase})
  else ()
    set(expectbase ${srcbase})
  endif ()

  if (TEST_SUITE AND TEST_32BIT_PATH AND ${test} MATCHES "linux.execve32")
    # We're an x64 build, but we need to launch a 32-bit app under DR.  The
    # suite sets -dr_home to the full install dir with both archs, but we're
    # invoking bin64/drrun.  Ideally drrun would detect which ELF class we're
    # about to exec, but until then we have to add -32 for 32-bit apps.
    string(REGEX REPLACE "/drrun;" "/drrun;-32;" rundr "${rundr}")
  endif ()

  if (DEFINED ${key}_sudo)
    set(rundr "sudo;${rundr}")
  endif ()

  if (is_runall)
    # To run the test we use a series of commands in runall.cmake.
    file(READ "${testpath}/${srcbase}.runall" runall)
    if (UNIX)
      # We always run infloop.
      get_target_path_for_execution(app_path linux.infloop "${location_suffix}")
      if ("${runall}" MATCHES "<attach>")
        # Add a starting message with -v, and avoid mprotect for now (i#38: mprotect
        # is failing).
        set(exe_ops "${exe_ops};-v;-attach")
      endif ()
      if ("${runall}" MATCHES "<block>")
        set(exe_ops "${exe_ops};-block")
      endif ()
    else ()
      if ("${runall}" MATCHES "<attach>")
        # For attach we use attachee, which is identical to infloop, aside for writing
        # a starting message to the output file. This allows us to detect when it is
        # up and running and we can start the attach process.
        get_target_path_for_execution(app_path win32.attachee "${location_suffix}")
      else ()
        # It's easier to run our own infloop, which prints so we know when it's up,
        # than to run notepad or sthg.
        get_target_path_for_execution(app_path win32.infloop "${location_suffix}")
      endif ()
    endif ()
    # Swap from drrun to run_in_bg to run the test in the background and print the pid.
    # XXX i#1874: add support for running on Android
    set(tmpfile "${CMAKE_CURRENT_BINARY_DIR}/${key}-out")
    if (UNIX)
      set(pidfile "")
      string(REGEX REPLACE "^(.*)/drrun" "\\1/run_in_bg;-out;${tmpfile};\\1/drrun"
        rundr "${rundr}")
    else ()
      set(pidfile "${CMAKE_CURRENT_BINARY_DIR}/${key}-pid")
      # We want the pid not of drrun but its child so we pass -pidfile to drrun rather
      # than -pid to run_in_bg.
      # XXX i#120: add systemwide injection testing.  For now we only test drrun.
      string(REGEX REPLACE "^(.*)/drrun.exe"
        "\\1/run_in_bg;-out;${tmpfile};\\1/drrun.exe;-pidfile;${pidfile}"
        rundr "${rundr}")
    endif ()
    # Remove timeout args to drrun to ensure that it doesn't fork the app.
    string(REGEX REPLACE ";-s;[0-9]+" "" rundr "${rundr}")
    string(REGEX REPLACE ";-killpg" "" rundr "${rundr}")
    set(clear_arg "")
    if ("${runall}" MATCHES "<reset>")
      set(nudge_arg "-type\;reset")
    elseif ("${runall}" MATCHES "<freeze>")
      set(nudge_arg "-type\;freeze")
    elseif ("${runall}" MATCHES "<persist>")
      set(nudge_arg "-type\;persist")
      # clear out pcache dir prior to run
      set(clear_arg "${PCACHE_SHARED_DIR}")
    elseif ("${runall}" MATCHES "<use-persisted>")
      set(nudge_arg "<use-persisted>")
    elseif ("${runall}" MATCHES "<client")
      string(REGEX MATCHALL "<client_nudge[^>]+" nudge_arg "${runall}")
      string(REGEX REPLACE "<client_nudge" "-client" nudge_arg "${nudge_arg}")
      string(REGEX REPLACE " " "\\\\;" nudge_arg "${nudge_arg}")
    elseif ("${runall}" MATCHES "<attach>")
      # move params to nudge
      string(REGEX MATCH ";-quiet;(.*);--" nudge_arg "${rundr}")
      string(REGEX REPLACE ";--" "" nudge_arg "${nudge_arg}")
      string(PREPEND nudge_arg "<attach>")
      string(REGEX REPLACE ";" "@" nudge_arg "${nudge_arg}")
      # clear client from dr command and run native
      string(REGEX REPLACE ";-quiet;(.*);--" ";-no_inject;--;" rundr "${rundr}")
    endif ()
    set(cmd_with_at ${rundr} ${app_path} ${exe_ops})
    # we pass intra-arg spaces via @@ and inter-arg via @ and ; via !
    # to get around the pain of trying to quote everything just right:
    # much simpler this way.
    string(REGEX REPLACE " " "@@" cmd_with_at "${cmd_with_at}")
    string(REGEX REPLACE ";" "@" cmd_with_at "${cmd_with_at}")
    if (NOT APPLE) # XXX i#1286: implement nudge for MacOS
      if (UNIX)
        get_target_path_for_execution(toolbindir drnudgeunix "${location_suffix}")
      else ()
        get_target_path_for_execution(toolbindir drconfig "${location_suffix}")
      endif ()
    else ()
      set(toolbindir "i#1286-not-implemented-for-Mac")
    endif ()
    get_filename_component(toolbindir ${toolbindir} DIRECTORY)
    add_test(${test} ${CMAKE_COMMAND} -D toolbindir=${toolbindir}
      -D cmd=${cmd_with_at} -D out=${tmpfile} -D nudge=${nudge_arg}
      -D clear=${clear_arg} -D pidfile=${pidfile}
      -P ${CMAKE_CURRENT_SOURCE_DIR}/runall.cmake)
  elseif (is_runcmp)
    # Some apps have enough output that ctest runs out of memory when
    # doing its built-in regex cmp so we use a separate script.
    # We also use this approach for tests that need custom success tests.
    if (DEFINED ${key}_nodr)
      set(cmd_with_at ${exepath} ${exe_ops})
    else ()
      set(cmd_with_at ${rundr} ${exepath} ${exe_ops})
    endif ()
    # we pass intra-arg spaces via @@ and inter-arg via @ and ; via !
    # to get around the pain of trying to quote everything just right:
    # much simpler this way.
    # XXX i#1327: now that we have -c and other option passing improvements we
    # should be able to get rid of this @@ stuff.
    string(REGEX REPLACE " " "@@" cmd_with_at "${cmd_with_at}")
    string(REGEX REPLACE ";" "@" cmd_with_at "${cmd_with_at}")
    if (DEFINED ${key}_runcmp)
      set(runcmp_script ${${key}_runcmp})
    else ()
      set(runcmp_script ${CMAKE_CURRENT_SOURCE_DIR}/runcmp.cmake)
    endif ()
    if (NOT DEFINED ${key}_postcmd)
      set(${key}_postcmd "")
    endif ()
    add_test(${test} ${CMAKE_COMMAND}
      -D precmd=${${key}_precmd}
      -D cmd=${cmd_with_at}
      -D postcmd=${${key}_postcmd}
      -D postcmd2=${${key}_postcmd2}
      -D postcmd3=${${key}_postcmd3}
      -D failok=${${key}_failok}
      -D cmp=${CMAKE_CURRENT_BINARY_DIR}/${expectbase}.expect
      -D code=${${key}_code}
      -D capture=${${key}_runcmp_capture}
      -P ${runcmp_script})
    # No support for regex here (ctest can't handle large regex)
    set(ALREADY_REGEX ON)
  else (is_runcmp)
    add_test(${test} ${rundr} ${exepath} ${exe_ops})
  endif (is_runall)

  if (EXISTS ${testpath}/${expectbase}.expect)
    file(READ ${testpath}/${expectbase}.expect expect)
    # add dependence so cmake will reconfigure if file changes
    configure_file(${testpath}/${expectbase}.expect
      ${CMAKE_CURRENT_BINARY_DIR}/ignoreme_for_dep)
  elseif (EXISTS ${testpath}/${expectbase}.template)
    # We convert .template at configure time and use CTest's built-in
    # PASS_REGULAR_EXPRESSION to diff the output.
    #
    # Advantages of this approach:
    # * More efficient: no separate script to launch that then launches
    #   multiple sub-processes to diff or cmake -E compare_files.
    #
    # Advantages of instead using a script at runtime to convert:
    # * CMake can't handle giant files as regexps (api/dis.template in particular)
    #   so we wouldn't need to special-case it
    # * Large regexps that don't match are printed in their entirety, so
    #   if we did our own diff then the CTest output would be more readable.
    #   Note that we can't output, say, the diff head, but we can be quieter.
    # * Changes in .template don't require reconfiguring: but it's automatic
    #   (thanks to configure_file() hack) and pretty quick
    # * We could support extra runtime options via env var DYNAMORIO_OPTIONS,
    #   but while that might be useful it could also be confusing.
    template2expect(expect
      ${testpath}/${expectbase}.template
      "${runops}"
      ${key})
    # add dependence so cmake will reconfigure if file changes
    configure_file(${testpath}/${expectbase}.template
      ${CMAKE_CURRENT_BINARY_DIR}/ignoreme_for_dep)
  elseif (EXISTS ${testpath}/${expectbase}.templatex)
    # A .templatex is a .template that is treated directly as a regex:
    # so any regex chars inside are not converted to literals.
    # We separate the two so that we don't have to escape everything in
    # regular templates where we want a literal match.
    if (DEFINED ${key}_rawtemp)
      # No preprocessor
      file(READ ${testpath}/${expectbase}.templatex expect)
    else ()
      template2expect(expect
        ${testpath}/${expectbase}.templatex
        "${runops}"
        ${key})
    endif ()
    # add dependence so cmake will reconfigure if file changes
    configure_file(${testpath}/${expectbase}.templatex
      ${CMAKE_CURRENT_BINARY_DIR}/ignoreme_for_dep)
    set(ALREADY_REGEX ON)
  else (EXISTS ${testpath}/${expectbase}.expect)
    message(FATAL_ERROR
      "no .expect or .template or .templatex for ${testpath}/${expectbase} for ${key}")
  endif (EXISTS ${testpath}/${expectbase}.expect)

  if (NOT ALREADY_REGEX)
    # turn regex chars into literals
    # \\] somehow messes up the match though $expect looks identical
    # some tests do have ']' so we replace it in a separate step below
    string(REGEX REPLACE "([\\^\\$\\.\\*\\+\\?\\|\\(\\)\\[\\;])"
      "\\\\\\1" expect "${expect}")
    string(REGEX REPLACE "\\]"
      "\\\\]" expect "${expect}")
  endif (NOT ALREADY_REGEX)

  if (WIN32 AND NOT is_runcmp) # for runcmp it's up to the test
    # libc print => CRLF, dr_printf => plain newline: match both
    string(REGEX REPLACE "\n" "\r?\n" expect "${expect}")
  endif ()

  if (is_runcmp)
    file(WRITE "${CMAKE_CURRENT_BINARY_DIR}/${expectbase}.expect" "${expect}")
  else ()
    # match whole output
    set(expect "^${expect}$")
    set_tests_properties(${test} PROPERTIES PASS_REGULAR_EXPRESSION "${expect}")
  endif ()

  if (DEFINED ${key}_timeout)
    # Though we mostly use drrun's -s we set this too in case the requested
    # value is higher than ctest's default.
    set_tests_properties(${test} PROPERTIES TIMEOUT ${${key}_timeout})
  endif ()

  if (pass_opts_via_env)
    string(REPLACE ";" " " runops_string "${runops}")
    set_tests_properties(${test} PROPERTIES ENVIRONMENT "DYNAMORIO_OPTIONS=${runops_string}")
  endif (pass_opts_via_env)

  if (WIN32)
    # With i#265/PR 486139 we use local one-time config files instead of
    # global reg keys and can thus run multiple instances of the same
    # app name simultaneously so we do not need to mark RUN_SERIAL
  endif (WIN32)

  # A subset of release tests has been added and labeled with RUN_IN_RELEASE. It focuses
  # on Google's use of the drcachesim client. We do not want to extend the Travis
  # regression time by too much and keep the following list concise.
  if (NOT DEBUG AND UNIX AND X64 AND NOT CMAKE_COMPILER_IS_CLANG)
    if (${test} MATCHES "common" OR
        ${test} MATCHES "drcachesim" OR
        ${test} MATCHES "drcacheoff")
      set_tests_properties(${test} PROPERTIES LABELS RUN_IN_RELEASE)
    endif()
  endif ()
  set(${added_out} ON PARENT_SCOPE)
endfunction(torun)

macro (string2list var)
  string(REPLACE " " ";" ${var} ${${var}})
endmacro ()

macro(strings2lists test ops_var)
  # We now use a list instead of a string for ops.  We convert here where we can
  # assume there are no spaces (from paths) in the options.
  if (NOT ${${ops_var}} STREQUAL "")
    string2list(${ops_var})
  endif ()
  if (DEFINED ${test}_dr_ops)
    string2list(${test}_dr_ops)
  endif ()
  if (DEFINED ${test}_client_ops AND NOT DEFINED ${test}_client_ops_islist)
    string2list(${test}_client_ops)
  endif ()
endmacro()

function(set_properties name test myprefix)
  if (DEFINED ${test}_depends)
    set_property(TEST ${name} APPEND PROPERTY DEPENDS "${myprefix}${${test}_depends}")
  endif (DEFINED ${test}_depends)
  if (DEFINED ${test}_self_serial)
    # We blindly add a dep to every possible cross-cutting same test w/ diff ops.
    # CTest seems ok with a dep on a non-existent test.
    foreach (prefix ${prior_prefixes})
      if (NOT "${prefix}" STREQUAL "${myprefix}")
        set_property(TEST ${name} APPEND PROPERTY DEPENDS "${prefix}${test}")
      endif ()
    endforeach ()
  endif ()
  if (DEFINED ${test}_env)
    set_property(TEST ${name} APPEND PROPERTY ENVIRONMENT "${myprefix}${${test}_env}")
  endif ()
endfunction ()

function(torun_normal name test ops)
  strings2lists(${test} ops)
  torun("${name}" ${test} ${${test}_source} OFF OFF "${${test}_dr_ops};${ops}"
    "${${test}_exe_ops}" added OFF)
  ops2testprefix(myprefix "${ops}")
  set_properties(${name} ${test} ${myprefix})
endfunction(torun_normal)

function(torun_ci name test ops)
  ops2testprefix(myprefix "${ops}")
  strings2lists(${test} ops)
  set(cli_ops "${${test}_client_ops}")
  if ("${test}" MATCHES "client\\.flush")
    # See PR 244090 - currently there is no way for a client to see what
    # options DR was run with.  The flush tests needs to know whether it
    # can use the unlink flush routines or not which depends on having
    # either -thread_private or -enable_full_api We check here and pass
    # a client option if the unlink flush is safe to use.
    if ("${ops} ${TEST_OPTIONS}" MATCHES "(-thread_private|-enable_full_api)")
      set(cli_ops "use_unlink")
    endif ()
  endif ("${test}" MATCHES "client\\.flush")
  # note that we cannot use double quotes as they'll be stripped out
  if (DEFINED ${test}_toolname)
    # end-user tool
    torun("${name}" ${test} ${${test}_source} OFF OFF
      "${${test}_dr_ops};${ops};-t;${${test}_toolname};${cli_ops}"
      "${${test}_exe_ops}" added OFF)
  else ()
    # simple client
    torun("${name}" ${test} ${${test}_source} OFF OFF
      "${${test}_dr_ops};${ops};-c;${${test}_client_path};${cli_ops}"
      "${${test}_exe_ops}" added OFF)
  endif ()
  if (added)
    set_properties(${name} ${test} ${myprefix})
  endif (added)
endfunction(torun_ci)

function(torun_api name test ops)
  strings2lists(${test} ops)
  torun("${name}" ${test} ${${test}_source} ON ${${test}_standalone_dr}
    "${${test}_dr_ops};${ops}" "${${test}_exe_ops}" added ${${test}_pass_opts_via_env})
endfunction(torun_api)

function(torunonly_native name realexe expect source exe_ops)
  strings2lists(${name} ops)
  set(${name}_expectbase ${expect})
  set(${name}_realtest ${realexe})
  torun(${name} ${name} ${source} ON OFF "" "${exe_ops}" added OFF)
endfunction(torunonly_native)

function(torun_runall name test ops)
  strings2lists(${test} ops)
  # FIXME NYI i#120
endfunction(torun_runall)

function(disable_optimizations_for_file source_file)
  get_source_file_property(cflags "${source_file}" COMPILE_FLAGS)
  string(REGEX REPLACE "[/-]O[1-9]" "" cflags "${cflags}")
  set_source_files_properties("${source_file}" PROPERTIES
    COMPILE_FLAGS "${cflags}")
endfunction(disable_optimizations_for_file)

# Some of our tests were created for /MT which was the top-level flag even
# in debug build until recently, so we go back to it to avoid breaking them.
function(use_MT_not_MTd source_file)
  if (WIN32)
    # Appending to the target flags goes in too early: we need source to
    # override the /MTd from the top level.
    append_property_string(SOURCE ${source_file} COMPILE_FLAGS "/MT /DNO_DBG_CRT")
  endif ()
endfunction()

function(use_MD_not_MTd source_file)
  if (WIN32)
    # Appending to the target flags goes in too early: we need source to
    # override the /MTd from the top level.
    append_property_string(SOURCE ${source_file} COMPILE_FLAGS "/MD")
  endif ()
endfunction()

# optimize the target
function(optimize target)
  if (UNIX)
    append_property_string(TARGET ${target} COMPILE_FLAGS "-O3")
  else ()
    append_property_string(TARGET ${target} COMPILE_FLAGS "/Ox /GL")
  endif (UNIX)
endfunction(optimize)

###########################################################################

# We'll want the latest CTest (2.6.4) so we can use the -W parameter
# for wider test name fields as ours include the runtime options and
# app name.

function(ops2testprefix prefix ops)
  string(REGEX REPLACE " [^-][^ ]*" "" name "${ops}")
  string(REGEX REPLACE " +-" "," name "${name}")
  string(REGEX REPLACE "^-" "" name "${name}")
  string(STRIP "${name}" name)
  # want it grouped by run, not by test, and it auto-alpha-sorts
  set(${prefix} "${name}|" PARENT_SCOPE)
endfunction(ops2testprefix)

function(run2testname testname ops test)
  ops2testprefix(prefix "${ops}")
  # want it grouped by run, not by test, and it auto-alpha-sorts
  set(${testname} "${prefix}${test}" PARENT_SCOPE)
endfunction(run2testname)

function(is_test_enabled_by_name output name regex)
  set(enabled OFF)
  if (NOT SKIP_FLAKY_TESTS OR NOT "${name}" MATCHES "_FLAKY")
    if (TEST_LONG OR NOT "${name}" MATCHES "_LONG")
      if (RUN_SUDO_TESTS OR NOT "${name}" MATCHES "_SUDO")
        if (NOT regex OR "${name}" MATCHES "${regex}")
          if (SKIP_LESS_DIFFERENTIATED_TESTS_FOR_PULL_REQUEST AND
              # See above: for particular builds we skip some of the similar tests from
              # some of the test groups.
              (("${name}" MATCHES "tool.drcache" AND
                  NOT "${name}" MATCHES "(simple|invariants|burst_malloc|burst_replaceall)") OR
                ("${name}" MATCHES "tool.drcpusim" AND
                  NOT "${name}" MATCHES "Pentium3") OR
                ("${name}" MATCHES "tool.[^d]" AND
                  NOT "${name}" MATCHES "(basic_counts|reuse_offline)") OR
                # instrcalls is the slowest of the samples.
                "${name}" MATCHES "sample.instrcalls" OR
                ("${name}" MATCHES "client.annotation-" AND
                  NOT "${name}" MATCHES "(-opt|tiny-bb)")))
            set(enabled OFF)
          else ()
            set(enabled ON)
          endif ()
        endif ()
      endif ()
    endif ()
  endif ()
  set(${output} ${enabled} PARENT_SCOPE)
endfunction ()

macro (set_up_test_lists)
  foreach (run ${run_list})
    set(enabled OFF)

    string(REGEX MATCHALL "^SHORT::" is_short "${run}")
    string(REGEX REPLACE "^SHORT::" "" run "${run}")
    if (is_short OR TEST_LONG)
      set(enabled ON)
    endif (is_short OR TEST_LONG)

    string(REGEX MATCHALL "^DEBUG::" is_debug "${run}")
    string(REGEX REPLACE "^DEBUG::" "" run "${run}")
    if (is_debug AND NOT DEBUG)
      set(enabled OFF)
    endif (is_debug AND NOT DEBUG)

    string(REGEX MATCHALL "^X86::" is_x86 "${run}")
    string(REGEX REPLACE "^X86::" "" run "${run}")
    if (is_x86 AND NOT X86)
      set(enabled OFF)
    endif ()

    string(REGEX MATCHALL "^X64::" is_x64 "${run}")
    string(REGEX REPLACE "^X64::" "" run "${run}")
    if (is_x64 AND NOT X64)
      set(enabled OFF)
    endif ()

    string(REGEX MATCHALL "^WIN::" is_win "${run}")
    string(REGEX REPLACE "^WIN::" "" run "${run}")
    if (is_win AND UNIX)
      set(enabled OFF)
    endif (is_win AND UNIX)

    string(REGEX MATCHALL "^LIN::" is_lin "${run}")
    string(REGEX REPLACE "^LIN::" "" run "${run}")
    if (is_lin AND WIN32)
      set(enabled OFF)
    endif (is_lin AND WIN32)

    if (enabled)

      string(REGEX MATCHALL "^ONLY::.*::" regex "${run}")
      string(REGEX REPLACE "^ONLY::.*::" "" run "${run}")
      string(REGEX REPLACE "^ONLY::(.*)::" "\\1" regex "${regex}")

      if (NOT is_short)
        # FIXME i#1807: fix the failing long suite tests so we can enable them once again
        # in our nightly regression runs.  For now we disable the extra tests (but
        # we leave the extra builds selected in runsuite.cmake) by throttling
        # all long tests to only run ^common.
        set(regex "^common")
      endif ()

      ops2testprefix(prefix "${run}")
      list(FIND prior_prefixes "${prefix}" index)
      if (${index} EQUAL -1)
        list(APPEND prior_prefixes "${prefix}")
      endif ()
      foreach (test ${testlist_normal})
        is_test_enabled_by_name(name_ok ${test} "${regex}")
        if (name_ok)
          run2testname(test_name "${run}" ${test})
          torun_normal("${test_name}" ${test} "${run}")
        endif ()
      endforeach (test)
      foreach (test ${testlist_ci})
        is_test_enabled_by_name(name_ok ${test} "${regex}")
        if (name_ok)
          run2testname(test_name "${run}" ${test})
          torun_ci("${test_name}" ${test} "${run}")
        endif ()
      endforeach (test)
      foreach (test ${testlist_api})
        is_test_enabled_by_name(name_ok ${test} "${regex}")
        if (name_ok)
          run2testname(test_name "${run}" ${test})
          torun_api("${test_name}" ${test} "${run}")
        endif ()
      endforeach (test)
      foreach (test ${testlist_runall})
        is_test_enabled_by_name(name_ok ${test} "${regex}")
        if (name_ok)
          run2testname(test_name "${run}" ${test})
          torun_runall("${test_name}" ${test} "${run}")
        endif ()
      endforeach (test)

    endif (enabled)
  endforeach(run)
endmacro ()

###########################################################################
# tests

# This step takes a while so we provide a status message:
message(STATUS "Processing tests and generating expected output patterns")

# Tests enabled when DR_HOST_NOT_TARGET go first:
if (ARM)
  set(sfx "arm")
elseif (AARCH64)
  set(sfx "aarch64")
else ()
  set(sfx "x86")
endif ()
if (NOT ANDROID)
  # XXX i#1874: get working on Android
  tobuild_api(api.ir api/ir_${sfx}.c "" "" OFF OFF OFF)
  if (AARCH64)
    # The ir_aarch64.expect file is too large for CMake's regexes.
    set(api.ir_runcmp "${CMAKE_CURRENT_SOURCE_DIR}/runcmp.cmake")
    set(api.ir_runcmp_capture "stderr")
  endif ()
  # XXX i#1686: add ARM's headers too once they are all created
  if (NOT ARM AND NOT AARCH64 AND "${CMAKE_GENERATOR}" MATCHES "Unix Makefiles")
    # CMake's Unix Makefiles dependence analysis doesn't run the preprocessor
    # and so doesn't find headers named via macros
    # (http://www.cmake.org/Bug/view.php?id=13718)
    set(api_ir_headers # must be full paths:
      ${CMAKE_CURRENT_SOURCE_DIR}/api/ir_${sfx}_0args.h
      ${CMAKE_CURRENT_SOURCE_DIR}/api/ir_${sfx}_1args.h
      ${CMAKE_CURRENT_SOURCE_DIR}/api/ir_${sfx}_2args.h
      ${CMAKE_CURRENT_SOURCE_DIR}/api/ir_${sfx}_2args_mm.h
      ${CMAKE_CURRENT_SOURCE_DIR}/api/ir_${sfx}_3args.h
      ${CMAKE_CURRENT_SOURCE_DIR}/api/ir_${sfx}_4args.h
      # The following headers are x86 specific.
      ${CMAKE_CURRENT_SOURCE_DIR}/api/ir_${sfx}_3args_avx.h
      ${CMAKE_CURRENT_SOURCE_DIR}/api/ir_${sfx}_2args_avx512_evex.h
      ${CMAKE_CURRENT_SOURCE_DIR}/api/ir_${sfx}_2args_avx512_vex.h
      ${CMAKE_CURRENT_SOURCE_DIR}/api/ir_${sfx}_3args_avx512_evex.h
      ${CMAKE_CURRENT_SOURCE_DIR}/api/ir_${sfx}_3args_avx512_evex_mask.h
      ${CMAKE_CURRENT_SOURCE_DIR}/api/ir_${sfx}_3args_avx512_vex.h
      ${CMAKE_CURRENT_SOURCE_DIR}/api/ir_${sfx}_4args_avx512_evex_mask_A.h
      ${CMAKE_CURRENT_SOURCE_DIR}/api/ir_${sfx}_4args_avx512_evex_mask_B.h
      ${CMAKE_CURRENT_SOURCE_DIR}/api/ir_${sfx}_4args_avx512_evex_mask_C.h
      ${CMAKE_CURRENT_SOURCE_DIR}/api/ir_${sfx}_5args_avx512_evex_mask.h)
    append_property_string(SOURCE api/ir_${sfx}.c OBJECT_DEPENDS "${api_ir_headers}")
  endif ()

  if (AARCH64)
    tobuild_api(api.ir_negative api/ir_aarch64_negative.c "" "" OFF OFF OFF)
  endif (AARCH64)
endif ()

# test static decoder library
tobuild_api(api.ir-static api/ir_${sfx}.c "" "" ON OFF OFF)
if (AARCH64)
  # The ir_aarch64.expect file is too large for CMake's regexes.
  set(api.ir-static_runcmp "${CMAKE_CURRENT_SOURCE_DIR}/runcmp.cmake")
  set(api.ir-static_runcmp_capture "stderr")
endif ()

if (ARM)
  if (NOT ANDROID) # XXX i#1874: get working on Android
    tobuild_api(api.drdecode api/drdecode_arm.c "" "" ON OFF OFF)
  endif ()
elseif (AARCH64)
  tobuild_api(api.drdecode api/drdecode_aarch64.c "" "" ON OFF OFF)
else ()
  tobuild_api(api.drdecode api/drdecode_x86.c "" "" ON OFF OFF)
endif ()

if (BUILD_CLIENTS)
  ###########################################################################
  # drdisas tests
  # XXX: We should try to export or share the test list, filtering, matching,
  # and other code here to support tests being declared locally rather than
  # in one central place.
  if (AARCH64)
    set(drdisas_args "00000000" "f94017a0" "a9be7bfd" "88")
  elseif (ARM)
    set(drdisas_args "6813" "f243" "42c8" "b2db" "88")
  else ()
    set(drdisas_args "-syntax" "dr" "66" "90" "c4" "e2" "65" "90" "14" "80" "88")
  endif ()
  torunonly_api(tool.drdisas drdisas
    "../../clients/drdisas/test_simple.template" "" "${drdisas_args}" ON OFF)
  if (ARM)
    torunonly_api(tool.drdisas_thumb drdisas
      # Pass -thumb as a "DR op" to define it in the .template file.
      "../../clients/drdisas/test_simple.template"
      "-thumb" "-mode;thumb;${drdisas_args}" ON OFF)
  endif ()
  # Test syntax
  # XXX i#:4021: ARM/AARCH64 not yet supported.
  if (X86)
      set(drdisas_args "66" "90" "c4" "e2" "65" "90" "14" "80")
      torunonly_api(tool.drdisas_syntax drdisas
          "../../clients/drdisas/test_syntax.template" "" "${drdisas_args}" ON OFF)
  endif ()
endif ()

if (DR_HOST_NOT_TARGET)
  # i#1684,i#4318: Test postprocessing and analysis with an alternate binary directory.
  # Limited to UNIX because the checked-in modules.log is in UNIX format
  # (Windows needs extra fields per library).
  # Limited to ZLIB_FOUND because we test gzipped .raw files here as well.
  if (BUILD_CLIENTS AND UNIX AND ZLIB_FOUND)
    # We make a writable copy so we can both write the final trace there and run our
    # analyzer in a single command line.
    set(srcdir
      ${PROJECT_SOURCE_DIR}/clients/drcachesim/tests/drmemtrace.threadsig.aarch64.raw)
    set(locdir ${PROJECT_BINARY_DIR}/drmemtrace.threadsig.aarch64)
    file(MAKE_DIRECTORY ${locdir})
    file(COPY ${srcdir}/raw DESTINATION ${locdir}/)
    get_target_path_for_execution(drcachesim_path drcachesim "${location_suffix}")
    prefix_cmd_if_necessary(drcachesim_path ON ${drcachesim_path})
    torunonly_api(tool.drcacheoff.altbindir "${drcachesim_path}"
      "offline-altbindir.c" ""
      "-indir;${locdir};-simulator_type;opcode_mix;-alt_module_dir;${srcdir};-module_file;${locdir}/raw/modules.log"
      OFF OFF)
    set(tool.drcacheoff.altbindir_basedir
      "${PROJECT_SOURCE_DIR}/clients/drcachesim/tests")
  endif ()

  # The tests are not ported to build with host!=target.  Most will never work there,
  # so rather than spend effort on making everything build when we can only enable
  # a few tests, we simply enable the few tests here and return, skipping the rest of
  # the file and avoiding a giant if().
  set_up_test_lists()
  return ()
endif (DR_HOST_NOT_TARGET)

# Make sure we test running a path with spaces (to avoid regressions like i#2538).
set(common.broadfun_outname "common.broadfun spaces")
tobuild(common.broadfun common/broadfun.c)
if (DEBUG)
  torunonly(common.logstderr common.broadfun common/logstderr.c
    "-log_to_stderr -loglevel 1 -logmask 2" "")
endif ()
if (NOT ANDROID) # We do not support -no_early_inject on Android (i#1873).
  tobuild_ops(common.fib common/fib.c "-no_early_inject" "")
endif ()
if (X86) # TODO i#1551, i#1569: port asm to ARM and AArch64
  tobuild(common.decode-bad common/decode-bad.c)
  tobuild(common.decode common/decode.c)
  if (proc_supports_avx512)
    set_target_properties(common.decode PROPERTIES COMPILE_FLAGS "${CFLAGS_AVX512}")
  endif ()
endif (X86)
if (X86)
  torunonly(common.decode-stress common.decode common/decode.c
    "-stress_recreate_state" "")
elseif (AARCHXX)
  # The common.decode test is very x86-centric and may never be ported.
  # For now we simply run a simple app which still exercises quite a bit.
  torunonly(common.broadfun-stress common.broadfun common/broadfun.c
    "-stress_recreate_state" "")
endif ()

if (X86)
  set(control_flags "eflags")
elseif (AARCHXX)
  set(control_flags "nzcv")
endif ()
tobuild(common.${control_flags} common/${control_flags}.c)

if (X86) # FIXME i#1551, i#1569: port asm to ARM and AArch64
  tobuild(common.floatpc common/floatpc.c)
  torunonly(common.floatpc_xl8all common.floatpc common/floatpc.c "-translate_fpu_pc" "")
endif (X86)
tobuild(common.getretaddr common/getretaddr.c)

if (X86) # FIXME i#1551, i#1569: port asm to ARM and AArch64
  # XXX i#1287: implement for MacOS
  # We do not support -no_early_inject on Android (i#1873).
  # FIXME i#1799: clang does not support "asm goto".
  if (NOT APPLE AND NOT ANDROID AND ANNOTATIONS AND NOT CMAKE_COMPILER_IS_CLANG)
    # XXX i#1651: we don't support -native_exec combined with -early_inject so
    # for now we pass -no_early_inject to all of these tests.
    tobuild_appdll(common.nativeexec common/nativeexec.c)
    DynamoRIO_get_full_path(native_dll_name common.nativeexec.appdll "${location_suffix}")
    get_filename_component(native_dll_name "${native_dll_name}" NAME)
    tobuild_ops(common.nativeexec common/nativeexec.c
      "-no_early_inject -native_exec_list ${native_dll_name}" "")
    target_link_libraries(common.nativeexec common.nativeexec.appdll)
    # We want rpath on Linux so we can load the appdll.
    set_target_properties(common.nativeexec PROPERTIES SKIP_BUILD_RPATH OFF)
    # For common.nativeexec takeover tests, we do not support PIE. Newer (unix-) distri-
    # butions with toolchains may enable PIE by default. In order to be able take over the
    # "PLT style" dll call (test with executable in native exec list), we expect the call
    # to jump to a PLT stub first. However with PIE enabled, the compiler will generate a
    # rip-relative gotplt table call instead.
    if (UNIX AND no_pie_avail)
      set_source_files_properties(common/nativeexec.c PROPERTIES COMPILE_FLAGS
        "${CMAKE_C_FLAGS} -fno-pie")
      append_link_flags(common.nativeexec "-no-pie")
    endif()
    if (UNIX)
      # FIXME i#978: Windows support NYI
      torunonly(common.nativeexec_retakeover common.nativeexec common/nativeexec.c
        "-no_early_inject -native_exec_list ${native_dll_name} -native_exec_retakeover"
        "")
      torunonly(common.nativeexec_exe common.nativeexec
        common/nativeexec_exenative.c
        "-no_early_inject -native_exec_list common.nativeexec -native_exec_retakeover" "")
      torunonly(common.nativeexec_bindnow common.nativeexec common/nativeexec_exenative.c
        "-no_early_inject -native_exec_list common.nativeexec -native_exec_retakeover"
        "-bind_now")
      # XXX: the next 3 tests, and perhaps all of these native_exec tests,
      # really want a mode with -no_private_loader -no_mangle_app_seg.  With
      # our reluctance to add lib deps back to DR, that's going to require a
      # sepaparate build.  Until someone really focuses on hybrid mode again
      # (in which case a new build param should be added to re-enable libdl),
      # we leave the tests here as regression tests but w/ private loader in place.
      torunonly(common.nativeexec_retakeover_opt common.nativeexec common/nativeexec.c
        "-no_early_inject -native_exec_list ${native_dll_name} -native_exec_retakeover  -native_exec_opt -no_kstats" "")
      # No swap TLS and no kstats for optimized native_exec
      torunonly(common.nativeexec_exe_opt common.nativeexec common/nativeexec_exenative.c
        "-no_early_inject -native_exec_list common.nativeexec -native_exec_retakeover -native_exec_opt -no_kstats" "")
      torunonly(common.nativeexec_bindnow_opt common.nativeexec
        common/nativeexec_exenative.c
        "-no_early_inject -native_exec_list common.nativeexec -native_exec_retakeover -native_exec_opt -no_kstats" "-bind_now")
    endif ()
  endif ()

  # App seg mangling makes dstack test fail, and our default build does not
  # support disabling such mangling, so this test is Windows-only.
  if (WIN32)
    tobuild_ops(common.protect-dstack common/protect-dstack.c
      "-no_mangle_app_seg" "")
  endif ()
endif (X86)

if (NOT ANDROID) # FIXME i#1874: failing on Android
  tobuild(common.segfault common/segfault.c)
endif ()

# PR 217255: these 4 removed to shorten the regression suite since not
# adding much value in terms of testing corner cases
#tobuild(common.hello common/hello.c)
#tobuild(common.conflict common/conflict.c)
#tobuild(common.ops common/ops.c)
#tobuild(common.recurse common/recurse.c)

# XXX i#1874: Android loader won't run our static asm apps
if (DR_HOST_ARM AND NOT ANDROID)
  tobuild_ops(common.allasm_thumb common/allasm_thumb.asm
    # set small -max_bb_instrs to test bb_safe_to_stop()
    "-early_inject -max_bb_instrs 6" "")
  set_target_properties(common.allasm_thumb PROPERTIES LINKER_LANGUAGE C)
  append_link_flags(common.allasm_thumb
    "-nostartfiles -nodefaultlibs -static")

  tobuild_ops(common.allasm_arm common/allasm_arm.asm "-early_inject" "")
  set_target_properties(common.allasm_arm PROPERTIES LINKER_LANGUAGE C)
  append_link_flags(common.allasm_arm "-nostartfiles -nodefaultlibs -static")
endif ()

if (DR_HOST_AARCH64)
  tobuild_ops(common.allasm_aarch64_isa common/allasm_aarch64_isa.asm
    "-early_inject" "") # FIXME i#1569: -enable_traces here
  set_target_properties(common.allasm_aarch64_isa PROPERTIES LINKER_LANGUAGE C)
  append_link_flags(common.allasm_aarch64_isa
    "-nostartfiles -nodefaultlibs -static")

  tobuild_ops(common.allasm_aarch64_cache common/allasm_aarch64_cache.asm
    "-early_inject" "")
  append_pure_asm_app_link_flags(common.allasm_aarch64_cache)

  add_exe(allasm_aarch64_prefetch
    ${PROJECT_SOURCE_DIR}/clients/drcachesim/tests/allasm_aarch64_prefetch.asm
    "-early_inject" "")
  append_pure_asm_app_link_flags(allasm_aarch64_prefetch)

  add_exe(allasm_aarch64_flush
    ${PROJECT_SOURCE_DIR}/clients/drcachesim/tests/allasm_aarch64_flush.asm "" "")
  append_pure_asm_app_link_flags(allasm_aarch64_flush)
endif ()

if (DEBUG)
  # A high-loglevel test.
  if (DR_HOST_X86 AND DR_HOST_X64)
    # Unfortunately it's not possible to create a tiny app on Windows, and hello,world
    # at -loglevel 19 produces 11GB of data and takes >17 minutes to run (vs <10MB and
    # <1s for Linux).  We live w/o a regression test on Windows for high loglevels.
    if (LINUX)
      torunonly(common.loglevel allasm_x86_64 common/allasm_x86_64.asm "-loglevel 19" "")
    endif ()
  elseif (DR_HOST_AARCH64)
    torunonly(common.loglevel common.allasm_aarch64_cache
      common/allasm_aarch64_cache.asm "-loglevel 19" "")
  elseif (DR_HOST_ARM AND NOT ANDROID)
    torunonly(common.loglevel common.allasm_thumb
      common/allasm_thumb.asm "-loglevel 19" "")
  endif ()
endif ()

if (DEBUG)
  torunonly(common.no_global_stats_LONG ${ci_shared_app} ${ci_shared_app_src} "-no_global_stats" "")
else (DEBUG)
  torunonly(common.no_global_stats_LONG ${ci_shared_app} ${ci_shared_app_src} "-no_global_rstats" "")
endif (DEBUG)

if (NOT ANDROID) # XXX i#1874: get working on Android
  # We don't want to link with DR.  We hack that for now by requesting drdecode so
  # we'll get the arch defs.  XXX: Add a better way!
  tobuild_api(libutil.frontend_test libutil/frontend_test.c "" "" ON OFF OFF)
  target_link_libraries(libutil.frontend_test drfrontendlib)
endif ()

set(dr_root ${PROJECT_BINARY_DIR})
# Just like frontend_test we request drdecode.
tobuild_api(libutil.drconfig_test libutil/drconfig_test.c "" "${dr_root}" ON OFF OFF)
target_link_libraries(libutil.drconfig_test drconfiglib)
if (WIN32)
  # We have to copy drconfiglib.dll into the bin dir.
  add_dependencies(libutil.drconfig_test drcopy)
endif ()

set(BUILD_TEST_ANNOTATION "${PROJECT_BINARY_DIR}/suite/tests/annotations")
configure_file(
  "${CMAKE_CURRENT_SOURCE_DIR}/client-interface/annotation/test_mode_annotations.h"
  "${BUILD_TEST_ANNOTATION}/test_mode_annotations.h" COPYONLY)
configure_file(
  "${CMAKE_CURRENT_SOURCE_DIR}/client-interface/annotation/test_mode_annotations.c"
  "${BUILD_TEST_ANNOTATION}/test_mode_annotations.c" COPYONLY)
configure_file(
  "${CMAKE_CURRENT_SOURCE_DIR}/client-interface/annotation/test_annotation_arguments.h"
  "${BUILD_TEST_ANNOTATION}/test_annotation_arguments.h" COPYONLY)
configure_file(
  "${CMAKE_CURRENT_SOURCE_DIR}/client-interface/annotation/test_annotation_arguments.c"
  "${BUILD_TEST_ANNOTATION}/test_annotation_arguments.c" COPYONLY)

include_directories("${PROJECT_BINARY_DIR}/include/annotations")
include_directories("${PROJECT_BINARY_DIR}/suite/tests/annotations")

tobuild_ci(client.call-retarget client-interface/call-retarget.c "" "" "")
tobuild_ci(client.int64_overrides client-interface/int64_overrides.c "" "" "")
if (X86) # FIXME i#1551, i#1569: port to ARM and AArch64
  set(client.abort_runcmp "${CMAKE_CURRENT_SOURCE_DIR}/runcode.cmake")
  set(client.abort_code "8")
  tobuild_ci(client.abort client-interface/abort.c "" "" "")
endif (X86)
tobuild_ci(client.crashmsg client-interface/crashmsg.c "" "" "")
if (UNIX) # XXX i#2595: NYI on Windows
  tobuild_ci(client.stack-overflow client-interface/stack-overflow.c ""
    # To avoid flakiness on different systems we nail down the stack size:
    "-stack_size 64K" "")
endif ()
# FIXME i#1360: implement Mach-O export iterator
# FIXME i#2008: fix bugs on Android
if (NOT MACOS AND NOT ANDROID)
  tobuild_appdll(client.modules client-interface/modules.c)
  DynamoRIO_get_full_path(modules_libname client.modules.appdll "${location_suffix}")
  tobuild_ci(client.modules client-interface/modules.c "" "" "${modules_libname}")
endif ()
if (X86) # FIXME i#1551, i#1569: port to ARM and AArch64
  tobuild_ci(client.alloc client-interface/alloc.c ""
    # For the subtest "targeting upper 2GB of low 4GB" we move -vm_base out of the
    # way.  We also raise the checklevel so we get memory filling for client allocs.
    # We keep vmheap_size at 2G to more easily trigger OOM.
    "-no_vm_base_near_app -vm_base 0x120000000 -vmheap_size 2G -checklevel 3" "")
  # A second test for i#4335's OOM despite a reset.  We leave checklevel for CI speed.
  tobuild_ci(client.alloc-noreset client-interface/alloc.c ""
    "-no_enable_reset -no_vm_base_near_app -vm_base 0x120000000 -vmheap_size 2G" "")
  # XXX i#1312, i#3504: The test doesn't currently compile with CFLAGS_AVX512 but
  # attempts to test features based on it. The compile flag needs to be added.
  tobuild_ci(client.cleancall client-interface/cleancall.c "" "" "")
  if (proc_supports_avx512)
    append_property_string(TARGET client.cleancall.dll COMPILE_FLAGS "${CFLAGS_AVX512}")
  endif ()
  if (UNIX)
    torunonly_ci(client.cleancall.prof-pcs client.cleancall client.cleancall.dll
      client-interface/cleancall.c "" "-prof_pcs -opt_cleancall 0" "")
    if (NOT X64)
      torunonly_ci(client.cleancall.prof-pcs.thread-private
        client.cleancall client.cleancall.dll
        client-interface/cleancall.c "" "-thread_private -prof_pcs -opt_cleancall 0" "")
    endif (NOT X64)
  endif (UNIX)
  tobuild_ci(client.count-ctis client-interface/count-ctis.c "" "" "")
  # check dr_insert_cbr_instrumentation with out-of-line clean call
  torunonly_ci(client.count-ctis-noopt client.count-ctis client.count-ctis.dll
    client-interface/count-ctis.c "" "-opt_cleancall 0" "")
  tobuild_ci(client.syscall client-interface/syscall.c "" "-no_follow_children" "")
  tobuild_ci(client.count-bbs client-interface/count-bbs.c "" "" "")
endif (X86)
tobuild_ci(client.cleancallparams client-interface/cleancallparams.c "" "" "")
tobuild_ci(client.app_inscount client-interface/app_inscount.c "" "" "")
if (NOT WIN32) # FIXME i#1717: add Windows client C++ EH support
  if (NOT ANDROID) # XXX i#1874: get working on Android
    tobuild_ci(client.exception client-interface/exception.cpp "" "" "")
  endif ()
endif ()

if (UNIX)
  set(annotation_test_args "libclient.annotation-concurrency.appdll.so" "A" "4")
  set(annotation_test_args_shorter
    "libclient.annotation-concurrency.appdll.so" "A" "4" "64" "3")
else (UNIX)
  set(annotation_test_args "client.annotation-concurrency.appdll.dll" "A" "4")
  set(annotation_test_args_shorter
    "client.annotation-concurrency.appdll.dll" "A" "4" "64" "3")
endif (UNIX)
# FIXME i#1799: clang does not support "asm goto"
if (ANNOTATIONS AND NOT CMAKE_COMPILER_IS_CLANG)
  set(DynamoRIO_USE_LIBC OFF)
  tobuild_ci(client.annotation-concurrency client-interface/annotation-concurrency.c
    "" "" "${annotation_test_args}")
  tobuild_appdll(client.annotation-concurrency
    client-interface/annotation-concurrency.c)
  link_with_pthread(client.annotation-concurrency)
  # i#1681: on a many-core machine this test can hit the 1-min timeout
  set(client.annotation-concurrency_timeout 120)
  set(client.annotation-concurrency.full-decode_expectbase
    "annotation-concurrency.full-decode")
  torunonly_ci(client.annotation-concurrency.full-decode client.annotation-concurrency
    client.annotation-concurrency.dll client-interface/annotation-concurrency.c
    "full-decode" "" "${annotation_test_args}")
  # i#1681: on a many-core machine this test can hit the 1-min timeout
  set(client.annotation-concurrency.full-decode_timeout 120)
  set(client.annotation-concurrency.full-decode.tiny-bb_expectbase
    "annotation-concurrency.full-decode")
  torunonly_ci(client.annotation-concurrency.full-decode.tiny-bb
    client.annotation-concurrency client.annotation-concurrency.dll
    client-interface/annotation-concurrency.c "full-decode" "-max_bb_instrs 2"
    "${annotation_test_args}")
  # i#1681: on a many-core machine this test can hit the 1-min timeout
  set(client.annotation-concurrency.full-decode.tiny-bb_timeout 120)
  set(client.annotation-concurrency.bb-truncate-1_expectbase
    "annotation-concurrency.bb-truncate")
  torunonly_ci(client.annotation-concurrency.bb-truncate-1 client.annotation-concurrency
    client.annotation-concurrency.dll client-interface/annotation-concurrency.c
    "truncate@1" "" "${annotation_test_args}")
  # i#1681: on a many-core machine this test can hit the 1-min timeout
  set(client.annotation-concurrency.bb-truncate-1_timeout 120)
  set(client.annotation-concurrency.bb-truncate-2_expectbase
    "annotation-concurrency.bb-truncate")
  torunonly_ci(client.annotation-concurrency.bb-truncate-2 client.annotation-concurrency
    client.annotation-concurrency.dll client-interface/annotation-concurrency.c
    "truncate@2" "" "${annotation_test_args}")
  # i#1681: on a many-core machine this test can hit the 1-min timeout
  set(client.annotation-concurrency.bb-truncate-2_timeout 120)

  if (UNIX)
    set(client.annotation-concurrency.prof-pcs_timeout 120)
    set(client.annotation-concurrency.prof-pcs_expectbase
      "annotation-concurrency.full-decode")
    torunonly_ci(client.annotation-concurrency.prof-pcs client.annotation-concurrency
      client.annotation-concurrency.dll client-interface/annotation-concurrency.c
      "full-decode" "-prof_pcs" "${annotation_test_args}")
    if (NOT X64)
      set(client.annotation-concurrency.prof-pcs.thread-private_timeout 120)
      set(client.annotation-concurrency.prof-pcs.thread-private_expectbase
        "annotation-concurrency.full-decode")
      torunonly_ci(client.annotation-concurrency.prof-pcs.thread-private
        client.annotation-concurrency
        client.annotation-concurrency.dll client-interface/annotation-concurrency.c
        "full-decode" "-thread_private -prof_pcs" "${annotation_test_args}")
    endif (NOT X64)
  endif (UNIX)

  if (UNIX)
    set(annotation_opt_args "libclient.annotation-concurrency-opt.appdll.so" "A" "4")
  else (UNIX)
    set(annotation_opt_args "client.annotation-concurrency-opt.appdll.dll" "A" "4")
  endif (UNIX)
  tobuild_ci(client.annotation-concurrency-opt client-interface/annotation-concurrency.c
    "" "" "${annotation_opt_args}")
  optimize(client.annotation-concurrency-opt)
  tobuild_appdll(client.annotation-concurrency-opt
    client-interface/annotation-concurrency.c)
  optimize(client.annotation-concurrency-opt.appdll)
  link_with_pthread(client.annotation-concurrency-opt)
  # i#1681: on a many-core machine this test can hit the 1-min timeout
  set(client.annotation-concurrency-opt_timeout 120)
  set(client.annotation-concurrency-opt.full-decode_expectbase
    "annotation-concurrency.full-decode")
  torunonly_ci(client.annotation-concurrency-opt.full-decode
    client.annotation-concurrency-opt client.annotation-concurrency-opt.dll
    client-interface/annotation-concurrency.c "full-decode" "" "${annotation_opt_args}")
  # i#1681: on a many-core machine this test can hit the 1-min timeout
  set(client.annotation-concurrency-opt.full-decode_timeout 120)

  tobuild_ci(client.annotation-detection client-interface/annotation-detection.cpp
    "" "" "")
  use_DynamoRIO_extension(client.annotation-detection.dll drmgr)
  use_DynamoRIO_extension(client.annotation-detection.dll drreg)
  set(client.annotation-detection.full-decode_expectbase
    "annotation-detection.full-decode")
  torunonly_ci(client.annotation-detection.full-decode client.annotation-detection
    client.annotation-detection.dll client-interface/annotation-detection.c
    "full-decode" "" "")
  set(client.annotation-detection.full-decode.tiny-bb_expectbase
    "annotation-detection.full-decode")
  torunonly_ci(client.annotation-detection.full-decode.tiny-bb
    client.annotation-detection client.annotation-detection.dll
    client-interface/annotation-detection.c "full-decode" "-max_bb_instrs 2" "")
  set(client.annotation-detection.bb-truncate-1_expectbase
    "annotation-detection.bb-truncate")
  torunonly_ci(client.annotation-detection.bb-truncate-1 client.annotation-detection
    client.annotation-detection.dll client-interface/annotation-detection.c
    "truncate@1" "" "")
  set(client.annotation-detection.bb-truncate-2_expectbase
    "annotation-detection.bb-truncate")
  torunonly_ci(client.annotation-detection.bb-truncate-2 client.annotation-detection
    client.annotation-detection.dll client-interface/annotation-detection.c
    "truncate@2" "" "")
  torunonly_native(client.annotation-detection.native client.annotation-detection
    annotation-detection.native client-interface/annotation-detection.c "")

  set(client.annotation-detection-opt_expectbase "annotation-detection")
  tobuild_ci(client.annotation-detection-opt client-interface/annotation-detection.cpp
    "" "" "")
  use_DynamoRIO_extension(client.annotation-detection-opt.dll drmgr)
  use_DynamoRIO_extension(client.annotation-detection-opt.dll drreg)
  optimize(client.annotation-detection-opt)
  torunonly_native(client.annotation-detection-opt.native
    client.annotation-detection-opt annotation-detection.native
    client-interface/annotation-detection.c "")
  set(DynamoRIO_USE_LIBC ON)
else (ANNOTATIONS AND NOT CMAKE_COMPILER_IS_CLANG)
  # We build the client.annotation-concurrency app even if we have no annotation
  # support, since it is used in drcachesim tests.
  add_exe(client.annotation-concurrency
    client-interface/annotation-concurrency.c)
  append_property_string(TARGET client.annotation-concurrency COMPILE_FLAGS
    "-DANNOTATIONS_DISABLED")
  link_with_pthread(client.annotation-concurrency)
  tobuild_appdll(client.annotation-concurrency
    client-interface/annotation-concurrency.c)
  append_property_string(TARGET client.annotation-concurrency.appdll COMPILE_FLAGS
    "-DANNOTATIONS_DISABLED")
endif (ANNOTATIONS AND NOT CMAKE_COMPILER_IS_CLANG)

if (UNIX)
  # XXX i#1246: Make partial_module_map work for Windows as well.
  tobuild_ci(client.partial_module_map client-interface/partial_module_map.c "" "" "")
endif ()
if (LINUX AND X86)
  # XXX i#1833: once i#1833 is fixed, enable code in mbr_instrumentation_segment.dll.c
  tobuild_ci(client.mbr_instrumentation_segment
    client-interface/mbr_instrumentation_segment.c "" "" "")
  use_DynamoRIO_extension(client.mbr_instrumentation_segment.dll drsyms)
  use_DynamoRIO_extension(client.mbr_instrumentation_segment.dll drmgr)
endif()
if (NOT ARM) # FIXME i#1551: fix bugs on ARM
  tobuild_ci(client.segfault client-interface/segfault.c "" "" "")
  tobuild_ci(client.execfault client-interface/execfault.c "" "" "")
  tobuild_appdll(client.events client-interface/events.c)
  DynamoRIO_get_full_path(events_appdll_path client.events.appdll "${location_suffix}")
endif (NOT ARM)
if (ANNOTATIONS AND NOT ARM)
  if (UNIX OR NOT X64) # the Valgrind annotation structure cannot support Windows x64
    tobuild_ci(client.vg-annot client-interface/vg-annot.c "" "" "")
    set(client.vg-annot.full-decode_expectbase "vg-annot.full-decode")
    torunonly_ci(client.vg-annot.full-decode client.vg-annot client.vg-annot.dll
      client-interface/vg-annot.c "full-decode" "" "")
    set(client.vg-annot.full-decode.tiny-bb_expectbase "vg-annot.full-decode")
    torunonly_ci(client.vg-annot.full-decode.tiny-bb client.vg-annot client.vg-annot.dll
      client-interface/vg-annot.c "full-decode" "-max_bb_instrs 2" "")
    set(client.vg-annot.bb-truncate-1_expectbase "vg-annot.bb-truncate")
    torunonly_ci(client.vg-annot.bb-truncate-1 client.vg-annot client.vg-annot.dll
      client-interface/vg-annot.c "truncate@1" "" "")
    set(client.vg-annot.bb-truncate-2_expectbase "vg-annot.bb-truncate")
    torunonly_ci(client.vg-annot.bb-truncate-2 client.vg-annot client.vg-annot.dll
      client-interface/vg-annot.c "truncate@2" "" "")
    tobuild_ci(client.vg-annot-opt client-interface/vg-annot.c "" "" "")
    optimize(client.vg-annot-opt)
    set(client.vg-annot-opt.full-decode_expectbase "vg-annot.full-decode")
    torunonly_ci(client.vg-annot-opt.full-decode client.vg-annot-opt client.vg-annot.dll
      client-interface/vg-annot.c "full-decode" "" "")
    set(client.vg-annot-opt.full-decode.tiny-bb_expectbase "vg-annot.full-decode")
    torunonly_ci(client.vg-annot-opt.full-decode.tiny-bb client.vg-annot-opt
      client.vg-annot.dll client-interface/vg-annot.c
      "full-decode" "-max_bb_instrs 3" "")
    set(client.vg-annot-opt.bb-truncate_expectbase "vg-annot.bb-truncate")
    torunonly_ci(client.vg-annot-opt.bb-truncate client.vg-annot-opt client.vg-annot.dll
      client-interface/vg-annot.c "truncate@2" "" "")
  endif (UNIX OR NOT X64)
endif (ANNOTATIONS AND NOT ARM)

if (NOT ANDROID) # TODO i#38: Port test to Android.
  tobuild_ci(client.attach_test client-interface/attach_test.runall "" "" "")
  if (UNIX)
    # Test attaching during a blocking syscall.
    torunonly_ci(client.attach_blocking linux.infloop client.attach_test.dll
      client-interface/attach_blocking.runall "" "" "")
  endif ()
endif ()

if (UNIX)
  if (NOT ARM) # FIXME i#1551: fix bugs on ARM
    if (AARCH64)
      # FIXME i#1569: Reenable when trace construction is implemented.
      set(trace_arg "-disable_traces")
    else ()
      # Just happens to not make as many traces.
      set(trace_arg "-trace_threshold 5")
    endif ()
    tobuild_ci(client.events client-interface/events.c
      "" "${trace_arg}" "${events_appdll_path}")
    tobuild_ci(client.events_cpp client-interface/events_cpp.cpp
      "" "${trace_arg}" "${events_appdll_path}")
    tobuild_ci(client.nudge_test client-interface/nudge_test.runall "" "" "")
    # We disable traces to get bb prefixes for testing i#4669.
    tobuild_ci(client.timer client-interface/timer.c "" "-disable_traces" "")
    if (X64)
      tobuild_ci(client.mangle_suspend client-interface/mangle_suspend.c ""
        "-vm_base 0x100000000 -no_vm_base_near_app" "")
      use_DynamoRIO_extension(client.mangle_suspend.dll drmgr)
      target_include_directories(client.mangle_suspend PRIVATE
        ${CMAKE_CURRENT_SOURCE_DIR}/client-interface)
      link_with_pthread(client.mangle_suspend)
    endif ()
  endif (NOT ARM)
  if (X86 OR AARCH64) # FIXME i#1551: port asm to AArch32
    tobuild_ci(client.syscall-mod client-interface/syscall-mod.c "" "" "")
  endif (X86 OR AARCH64)
  tobuild_ci(client.signal client-interface/signal.c "" "" "")
  link_with_pthread(client.signal)
  if (X86) # FIXME i#1551, i#1569: port asm to ARM and AArch64
    tobuild_ci(client.cbr-retarget client-interface/cbr-retarget.c "" "" "")
  endif (X86)
  tobuild_ci(client.cleancallsig client-interface/cleancallsig.c "" "" "")
  if (X64) # XXX i#3173 Improve testing of emulation API functions
    tobuild_ci(client.emulation_api_simple client-interface/emulation_api_simple.c
      "" "" "")
    use_DynamoRIO_extension(client.emulation_api_simple.dll drmgr)
  endif ()
else (UNIX)
  tobuild_ci(client.events client-interface/events.c
    "" "" "${events_appdll_path}")
  tobuild_ci(client.events_cpp client-interface/events_cpp.cpp
    "" "" "${events_appdll_path}")
  tobuild_ci(client.cbr3 client-interface/cbr3.c "" "" "")
  tobuild_ci(client.cbr4 client-interface/cbr4.c "" "-thread_private" "")
  # FIXME i#120: enable these .runall tests once have .runall support
  #tobuild_ci_runall(client.cbr2 client-interface/cbr2.runall "" "" "")
  #tobuild_ci_runall(client.cbr client-interface/cbr.runall "" "" "")
  #tobuild_ci_runall(client.custom_traces client-interface/custom_traces.runall
  #  "" "" "")
  #tobuild_ci_runall(client.decode-bb client-interface/decode-bb.runall "" "" "")
  # I reworked Windows .runall support to run the new win32.infloop but have not yet
  # looked at other tests:
  tobuild_ci(client.nudge_test client-interface/nudge_test.runall "" "" "")
  #tobuild_ci_runall(client.pc-check client-interface/pc-check.runall "" "" "")
  if (NOT X64)
    # FIXME i#16, does not work in Win-X64 because of inline assembly code.
    tobuild_ci(client.cbr-retarget client-interface/cbr-retarget.c "" "" "")
  endif (NOT X64)

  add_exe(client.fibers client-interface/fibers.c)
  torunonly_ci(client.fibers client.fibers client.events_cpp.dll
    client-interface/fibers.c "" "" "")

  # i#1866: stress our private loader
  tobuild_ci(client.loader client-interface/loader.c "" "" "")
  target_link_libraries(client.loader.dll "shlwapi")

  tobuild_ci(client.winxfer client-interface/winxfer.c "" "" "")
endif (UNIX)
tobuild_ci(client.file_io client-interface/file_io.c
  "${CMAKE_CURRENT_SOURCE_DIR}/client-interface/file_io_data.txt" "" "")
if (X86) # FIXME i#1551, i#1569: port asm to ARM and AArch64
  if (DEBUG) # FIXME i#1806: fails in release; also in OSX list below.
    # we add custom option to flush test based on dr ops in torun_ci()
    tobuild_ci(client.flush client-interface/flush.c "" "" "")
  endif ()
  tobuild_ci(client.thread client-interface/thread.c "-paramx -paramy" "" "")
  tobuild_appdll(client.thread client-interface/thread.c)
  tobuild_ci(client.strace client-interface/strace.c "" "" "")
  use_DynamoRIO_extension(client.strace.dll drmgr)
endif (X86)
# FIXME: PR 199115 to re-enable fragdel, get some more of the UNIX tests working
#tobuild_ci(client.fragdel client-interface/fragdel.c "" "" "")
if (PROGRAM_SHEPHERDING)
  tobuild_ci(client.security client-interface/security.c "" "-security_api" "")
endif (PROGRAM_SHEPHERDING)
if (NOT ARM) # FIXME i#1551: fix bugs on ARM
  tobuild_ci(client.truncate client-interface/truncate.c "" "" "")
  if (WIN32)
    set(client.truncate.thread-churn-1_expectbase "truncate.thread-churn")
    torunonly_ci(client.truncate.thread-churn-1 win32.threadchurn client.truncate.dll
      client-interface/truncate.c "1" "" "")
    set(client.truncate.thread-churn-2_expectbase "truncate.thread-churn")
    torunonly_ci(client.truncate.thread-churn-2 win32.threadchurn client.truncate.dll
      client-interface/truncate.c "2" "" "")
  endif (WIN32)
  if (NOT AARCH64) # FIXME i#1569: get working on AArch64
    tobuild_ci(client.dr_options client-interface/dr_options.c
      "" "-native_exec_list foo.dll,bar.dll -opt_cleancall 3 -thread_private" "")
  endif (NOT AARCH64)
endif (NOT ARM)
tobuild_ci(client.unregister client-interface/unregister.c "" "" "")
if (NOT ARM) # FIXME i#2094: implement cleancall optimizations on ARM
  tobuild_ci(client.cleancall-opt-1 client-interface/cleancall-opt-1.c ""
    "-opt_cleancall 1" "")
  if (proc_supports_avx512)
    # XXX i#1312: This is untested on Windows.
    tobuild_ci(client.avx512cleancall-opt-1 client-interface/cleancall-opt-1.c ""
      "-opt_cleancall 1" "")
    append_property_string(TARGET client.avx512cleancall-opt-1 COMPILE_FLAGS
      "${CFLAGS_AVX512}")
    append_property_string(TARGET client.avx512cleancall-opt-1.dll COMPILE_FLAGS
      "${CFLAGS_AVX512}")
  endif ()

  tobuild_ci(client.inline client-interface/inline.c "" "-opt_cleancall 3" "")
  if (CMAKE_COMPILER_IS_CLANG)
    optimize(client.inline.dll)
  endif ()
endif (NOT ARM)
if (NOT ANDROID) # XXX i#1874: get working on Android
  tobuild_ci(client.null_instrument client-interface/null_instrument.c "" "" "")
  tobuild_appdll(client.null_instrument client-interface/null_instrument.c)
  target_link_libraries(client.null_instrument client.null_instrument.appdll)
  # We want rpath on Linux so we can load the appdll.
  set_target_properties(client.null_instrument PROPERTIES SKIP_BUILD_RPATH OFF)
endif ()

if (NOT ARM) # FIXME i#1551: fix bugs on ARM
  # Test passing a really long (600 chars) client option string.
  tobuild_ci(client.large_options client-interface/large_options.c
    "xxxxxxxxxxxxxxxxxxxxxxxxxxxxxxxxxxxxxxxxxxxxxxxxxxxxxxxxxxxxxxxxxxxxxxxxxxxxxxxxxxxxxxxxxxxxxxxxxxxxxxxxxxxxxxxxxxxxxxxxxxxxxxxxxxxxxxxxxxxxxxxxxxxxxxxxxxxxxxxxxxxxxxxxxxxxxxxxxxxxxxxxxxxxxxxxxxxxxxxxxxxxxxxxxxxxxxxxxxxxxxxxxxxxxxxxxxxxxxxxxxxxxxxxxxxxxxxxxxxxxxxxxxxxxxxxxxxxxxxxxxxxxxxxxxxxxxxxxxxxxxxxxxxxxxxxxxxxxxxxxxxxxxxxxxxxxxxxxxxxxxxxxxxxxxxxxxxxxxxxxxxxxxxxxxxxxxxxxxxxxxxxxxxxxxxxxxxxxxxxxxxxxxxxxxxxxxxxxxxxxxxxxxxxxxxxxxxxxxxxxxxxxxxxxxxxxxxxxxxxxxxxxxxxxxxxxxxxxxxxxxxxxxxxxxxxxxxxxxxxxxxxxxxxxxxxxxxxxxxxxxxxxxxxxxxxxxxxxxxxxxxxxxxxxxxxxxxxxxxxxxxxxxxxxxxxxxxxxxxxxxxxxxxxxxxxxxxxxxxx"
    "" "")
endif (NOT ARM)

add_library(client.blackbox.dll.A SHARED client-interface/blackbox.dll.A.c)
setup_test_client_dll_basics(client.blackbox.dll.A)
add_library(client.blackbox.dll.B SHARED client-interface/blackbox.dll.B.c)
setup_test_client_dll_basics(client.blackbox.dll.B)
target_link_libraries(client.blackbox.dll.A client.blackbox.dll.B)
torunonly_ci(client.blackbox ${ci_shared_app} client.blackbox.dll.A
  client-interface/${ci_shared_app} # for .expect
  "" "" "")

tobuild_ci(client.option_parse client-interface/option_parse.cpp
  "-l;-4;-ll;-3220721071790640321;-ul;4;-ull;1384772493926445887;-x;3;-x_alias;4;-y;quoted string;-z;first;-z_alias;single quotes -dash --dashes;-front;value;-y;accum;-front2;value2;-flag;-flag_alias1;-no_flag_alias2;-takes2;1_of_4;2_of_4;-takes2;3_of_4;4_of_4;-val_sep;v1.1 v1.2;-val_sep;v2.1 v2.2;-val_sep2;v1;v2;-val_sep2;v3;v4;-large_bytesize;9999999999;-oi;-012;-ol;-012;-oll;-012;-ou;012;-olu;012;-ollu;012;-xi;-0xa;-xl;-0xa;-xll;-0xa;-xu;0xa;-xlu;0xa;-xllu;0xa;"
  "" "")
use_DynamoRIO_extension(client.option_parse.dll droption)
set(client.option_parse_client_ops_islist ON)

if (AARCH64)
  tobuild_ci(client.features client-interface/features.c "" "" "")

  tobuild_ci(client.stolen-reg-index client-interface/stolen-reg-index.c "" "" "")
  use_DynamoRIO_extension(client.stolen-reg-index.dll drmgr)
  use_DynamoRIO_extension(client.stolen-reg-index.dll drreg)
  use_DynamoRIO_extension(client.stolen-reg-index.dll drutil)
endif ()

tobuild_ci(client.reg_size_test client-interface/reg_size_test.c "" "" "")

tobuild_ci(client.thread_exit_xl8 client-interface/thread_exit_xl8.c "" "" "")

if (UNIX) # The test uses signals.
  tobuild_ci(client.gonative client-interface/gonative.c "" "" "")
  link_with_pthread(client.gonative)
  # Configure for dr_app_running_under_dynamorio().
  configure_app_api_build_flags(client.gonative OFF OFF)
  add_dependencies(client.gonative api_headers)
  set_target_properties(client.gonative PROPERTIES SKIP_BUILD_RPATH OFF)
endif ()

tobuild_ci(client.drcontainers-test client-interface/drcontainers-test.c "" "" "")
use_DynamoRIO_extension(client.drcontainers-test.dll drcontainers)

tobuild_ci(client.drmgr-test client-interface/drmgr-test.c "" "" "${events_appdll_path}")
use_DynamoRIO_extension(client.drmgr-test.dll drmgr)
link_with_pthread(client.drmgr-test)

tobuild_ci(client.drx_buf-test client-interface/drx_buf-test.c "" "" "")
use_DynamoRIO_extension(client.drx_buf-test.dll drmgr)
use_DynamoRIO_extension(client.drx_buf-test.dll drx)
link_with_pthread(client.drx_buf-test)
target_include_directories(client.drx_buf-test PRIVATE
  ${CMAKE_CURRENT_SOURCE_DIR}/client-interface)

tobuild_ci(client.drbbdup-test client-interface/drbbdup-test.c "" "" "")
use_DynamoRIO_extension(client.drbbdup-test.dll drmgr)
use_DynamoRIO_extension(client.drbbdup-test.dll drbbdup)

# XXX i#1884: The thread-private option is not yet available for ARM.
if (X86)
  # Same drbbdup test but with thread-private code caches.
  torunonly_ci(client.drbbdup-thread-private-test ${ci_shared_app}
    client.drbbdup-test.dll client-interface/drbbdup-test.c "" "-thread_private" "")
endif (X86)

macro(drbbdup_bb_test test)
  add_exe(client.${test}-exe client-interface/${test}.asm)
  set_target_properties(client.${test}-exe PROPERTIES LINKER_LANGUAGE C)
  append_link_flags(client.${test}-exe "-nostartfiles -nodefaultlibs -static")

  add_library(client.${test}.dll SHARED  client-interface/${test}.dll.c)
  setup_test_client_dll_basics(client.${test}.dll)
  use_DynamoRIO_extension(client.${test}.dll drmgr)
  use_DynamoRIO_extension(client.${test}.dll drbbdup)

  torunonly_ci(client.${test} client.${test}-exe
    client.${test}.dll client-interface/${test}.asm "" "-max_bb_instrs 0" "")
endmacro(drbbdup_bb_test)

if (X86 AND X64 AND LINUX)
  drbbdup_bb_test(drbbdup-meta-label-bb-test)
  drbbdup_bb_test(drbbdup-meta-nop-bb-test)
  drbbdup_bb_test(drbbdup-empty-bb-test)
endif (X86 AND X64 AND LINUX)

tobuild_ci(client.drbbdup-no-encode-test client-interface/drbbdup-no-encode-test.c "" "" "")
use_DynamoRIO_extension(client.drbbdup-no-encode-test.dll drmgr)
use_DynamoRIO_extension(client.drbbdup-no-encode-test.dll drbbdup)

tobuild_ci(client.drbbdup-no-dup-test client-interface/drbbdup-no-dup-test.c "" "" "")
use_DynamoRIO_extension(client.drbbdup-no-dup-test.dll drmgr)
use_DynamoRIO_extension(client.drbbdup-no-dup-test.dll drbbdup)

tobuild_ci(client.drbbdup-nonzero-test client-interface/drbbdup-nonzero-test.c "" "" "")
use_DynamoRIO_extension(client.drbbdup-nonzero-test.dll drmgr)
use_DynamoRIO_extension(client.drbbdup-nonzero-test.dll drbbdup)

tobuild_ci(client.drbbdup-analysis-test client-interface/drbbdup-analysis-test.c "" "" "")
use_DynamoRIO_extension(client.drbbdup-analysis-test.dll drmgr)
use_DynamoRIO_extension(client.drbbdup-analysis-test.dll drbbdup)

tobuild_appdll(client.drbbdup-drwrap-test client-interface/drbbdup-drwrap-test.c)
get_target_path_for_execution(bbdupwrap_libpath
  client.drbbdup-drwrap-test.appdll "${location_suffix}")
tobuild_ci(client.drbbdup-drwrap-test client-interface/drbbdup-drwrap-test.c "" ""
  "${bbdupwrap_libpath}")
use_DynamoRIO_extension(client.drbbdup-drwrap-test.dll drmgr)
use_DynamoRIO_extension(client.drbbdup-drwrap-test.dll drbbdup)
use_DynamoRIO_extension(client.drbbdup-drwrap-test.dll drwrap)

tobuild_ci(client.drbbdup-emul-test client-interface/drbbdup-emul-test.c "" "" "")
use_DynamoRIO_extension(client.drbbdup-emul-test.dll drmgr)
use_DynamoRIO_extension(client.drbbdup-emul-test.dll drutil)
use_DynamoRIO_extension(client.drbbdup-emul-test.dll drbbdup)
use_DynamoRIO_extension(client.drbbdup-emul-test.dll drreg)

if (ARM)
  tobuild_ci(client.predicate-test client-interface/predicate-test.c "" "" "")
  use_DynamoRIO_extension(client.predicate-test.dll drmgr)
  use_DynamoRIO_extension(client.predicate-test.dll drutil)
  use_DynamoRIO_extension(client.predicate-test.dll drreg)
  target_include_directories(client.predicate-test PRIVATE
    ${CMAKE_CURRENT_SOURCE_DIR}/client-interface)
endif (ARM)

if (UNIX)
  tobuild_ci(client.process-id client-interface/process-id.c "" "" "")
  link_with_pthread(client.process-id)
endif (UNIX)

tobuild_ci(client.drreg-test client-interface/drreg-test.c "" "" "")
use_DynamoRIO_extension(client.drreg-test.dll drmgr)
use_DynamoRIO_extension(client.drreg-test.dll drreg)
use_DynamoRIO_extension(client.drreg-test.dll drx)
target_include_directories(client.drreg-test PRIVATE
  ${CMAKE_CURRENT_SOURCE_DIR}/client-interface)

tobuild_ci(client.drreg-end-restore client-interface/drreg-end-restore.c "" "" "")
use_DynamoRIO_extension(client.drreg-end-restore.dll drmgr)
use_DynamoRIO_extension(client.drreg-end-restore.dll drreg)

tobuild_ci(client.drreg-flow client-interface/drreg-flow.c "" "" "")
use_DynamoRIO_extension(client.drreg-flow.dll drmgr)
use_DynamoRIO_extension(client.drreg-flow.dll drreg)
use_DynamoRIO_extension(client.drreg-flow.dll drutil)

tobuild_ci(client.drreg-cross client-interface/drreg-cross.c "" "" "")
use_DynamoRIO_extension(client.drreg-cross.dll drmgr)
use_DynamoRIO_extension(client.drreg-cross.dll drreg)
use_DynamoRIO_extension(client.drreg-cross.dll drutil)

tobuild_ci(client.drx-test client-interface/drx-test.c "" "" "")
use_DynamoRIO_extension(client.drx-test.dll drx)

tobuild_ci(client.drxmgr-test client-interface/drxmgr-test.c "" "" "")
use_DynamoRIO_extension(client.drxmgr-test.dll drmgr)
use_DynamoRIO_extension(client.drxmgr-test.dll drx)
use_DynamoRIO_extension(client.drxmgr-test.dll drreg)

# Declare reset params due to i#1674 and i#3912
tobuild_ci(client.low_on_memory client-interface/low_on_memory.c ""
    "-enable_reset -reset_at_vmm_percent_free_limit 10 -vm_size 4M" "")
use_DynamoRIO_extension(client.low_on_memory.dll drmgr)
use_DynamoRIO_extension(client.low_on_memory.dll drwrap)

tobuild_ci(client.tls client-interface/tls.c "" "" "")
link_with_pthread(client.tls)
use_DynamoRIO_extension(client.tls.dll drmgr)

if (X86)
  if (NOT MACOS)
    # XXX i#2985: The test's asm doesn't build with MacOS's clang.
    tobuild_ci(client.drx-scattergather client-interface/drx-scattergather.c "" "" "")
    target_include_directories(client.drx-scattergather PRIVATE
      ${CMAKE_CURRENT_SOURCE_DIR}/client-interface)
    use_DynamoRIO_extension(client.drx-scattergather.dll drmgr)
    use_DynamoRIO_extension(client.drx-scattergather.dll drx)
    use_DynamoRIO_extension(client.drx-scattergather.dll drreg)
    if (proc_supports_avx512)
      append_property_string(TARGET client.drx-scattergather COMPILE_FLAGS "${CFLAGS_AVX512}")
      set(client.drx-scattergather_runavx512 1)
    elseif (proc_supports_avx)
      append_property_string(TARGET client.drx-scattergather COMPILE_FLAGS "${CFLAGS_AVX}")
      set(client.drx-scattergather_runavx 1)
    endif ()

    if (X64 AND UNIX)
      if (proc_supports_avx)
        add_exe(allasm_scattergather
          ${PROJECT_SOURCE_DIR}/clients/drcachesim/tests/allasm_scattergather.asm
          "-early_inject" "")
        append_pure_asm_app_link_flags(allasm_scattergather)
        if (proc_supports_avx512)
          append_property_string(TARGET allasm_scattergather COMPILE_FLAGS "${CFLAGS_AVX512}")
          set(allasm_scattergather_runavx512 1)
        endif (proc_supports_avx512)
      endif (proc_supports_avx)
      add_exe(allasm_repstr
        ${PROJECT_SOURCE_DIR}/clients/drcachesim/tests/allasm_repstr.asm
        "-early_inject" "")
      append_pure_asm_app_link_flags(allasm_repstr)
    endif (X64 AND UNIX)
  endif()
endif ()

tobuild_appdll(client.drwrap-test client-interface/drwrap-test.c)
get_target_path_for_execution(drwrap_libpath client.drwrap-test.appdll "${location_suffix}")
tobuild_ci(client.drwrap-test client-interface/drwrap-test.c "" "" "${drwrap_libpath}")
use_DynamoRIO_extension(client.drwrap-test.dll drwrap)
tochcon(client.drwrap-test.appdll textrel_shlib_t)
if (WIN32)
  # export from asm code
  append_link_flags(client.drwrap-test.appdll
    "/export:makes_tailcall /export:tailcall_test2 /export:tailcall_tail")
endif (WIN32)
if (NOT ANDROID) # XXX i#1874: get working on Android
  tobuild_ci(client.drwrap-test-callconv client-interface/drwrap-test-callconv.cpp
    "" "" "")
  use_DynamoRIO_extension(client.drwrap-test-callconv.dll drwrap)
endif ()
if (NOT AARCHXX) # TODO i#1578: Hanging on AArch64.
  if (NOT APPLE) # XXX i#1997: static DR not fully supported on Mac yet
    set(client.drwrap-test-detach_no_reg_compat)
    tobuild_api(client.drwrap-test-detach client-interface/drwrap-test-detach.cpp
      "" "" OFF ON OFF)
    use_DynamoRIO_extension(client.drwrap-test-detach drwrap_static)
    link_with_pthread(client.drwrap-test-detach)
  endif ()
endif ()

tobuild_appdll(client.drwrap-drreg-test client-interface/drwrap-drreg-test.c)
get_target_path_for_execution(drwrap_drreg_libpath client.drwrap-drreg-test.appdll
  "${location_suffix}")
tobuild_ci(client.drwrap-drreg-test client-interface/drwrap-drreg-test.c "" ""
  "${drwrap_drreg_libpath}")
use_DynamoRIO_extension(client.drwrap-drreg-test.dll drwrap)
use_DynamoRIO_extension(client.drwrap-drreg-test.dll drreg)
use_DynamoRIO_extension(client.drwrap-drreg-test.dll drmgr)

if (AARCH64)
  # Create a fuzzing application for stress-testing via drstatecmp.
  add_api_exe(drstatecmp-fuzz-app client-interface/drstatecmp-fuzz-app.c ON OFF)
endif ()

# We rely on dbghelp >= 6.0 for our drsyms and sample.instrcalls tests,
# but the system dbghelp pre-Vista is too old, so we copy one from VS.
if ("${CMAKE_SYSTEM_VERSION}" STRLESS "6.0")
  if (dbghelp_path) # set at top level
    configure_file(${dbghelp_path} ${CMAKE_RUNTIME_OUTPUT_DIRECTORY}/dbghelp.dll
      COPYONLY)
    if (BUILD_SAMPLES)
      get_property(sample_list GLOBAL PROPERTY DynamoRIO_sample_list)
      list(GET sample_list 1 sample_one) # 0 is empty
      DynamoRIO_get_full_path(sample_loc ${sample_one} "${location_suffix}")
      get_filename_component(sample_dir ${sample_loc} PATH)
      configure_file(${dbghelp_path} ${sample_dir}/dbghelp.dll COPYONLY)
    endif (BUILD_SAMPLES)
    message(STATUS "Using ${dbghelp_path} for drsyms tests")
  endif (dbghelp_path)
endif ()

if (NOT ANDROID)
  # XXX i#1874: get working on Android
  tobuild_appdll(client.drsyms-test client-interface/drsyms-test.cpp)
  get_target_path_for_execution(drsyms_libpath client.drsyms-test.appdll "${location_suffix}")
  tobuild_ci(client.drsyms-test client-interface/drsyms-test.cpp ""
    "" "${drsyms_libpath}")
  # Disable optimizations for the exe and appdll to allow stack tracing.
  disable_optimizations_for_file(client-interface/drsyms-test.cpp)
  disable_optimizations_for_file(client-interface/drsyms-test.appdll.cpp)
  # Debug libc seems to mess up the test.
  use_MT_not_MTd(client-interface/drsyms-test.appdll.cpp)
  use_DynamoRIO_extension(client.drsyms-test.dll drsyms)
  use_DynamoRIO_extension(client.drsyms-test.dll drwrap)  # Makes testing easy

  # TODO i#2414: Port to Windows, Mac, and Android.
  if (LINUX AND HAVE_LIBUNWIND_H)
    tobuild_ci(client.drcallstack-test client-interface/drcallstack-test.c "" "" "")
    use_DynamoRIO_extension(client.drcallstack-test.dll drsyms)
    use_DynamoRIO_extension(client.drcallstack-test.dll drwrap)
    use_DynamoRIO_extension(client.drcallstack-test.dll drcallstack)
  endif ()
endif ()

# We check these two statements here b/c not all gcc compilers support
# cross - architecture compilation (e.g. perl mingw x64 doesn't support
# x32 app compilation).
if (WIN32 AND GCC AND (GCC_IS64 AND X64) OR (NOT GCC_IS64 AND NOT X64))
  # test drsyms dwarf-on-windows capabilities.
  # cmake doesn't support a new compiler so we do a simple build here.
  tobuild_gcc(client.drsyms-testgcc.exe
    client-interface/drsyms-test.cpp client.drsyms-test "")
  tobuild_gcc(client.drsyms-testgcc.appdll.dll
    client-interface/drsyms-test.appdll.cpp client.drsyms-test "-shared")
  torunonly_ci(client.drsyms-testgcc
    ${CMAKE_RUNTIME_OUTPUT_DIRECTORY}/client.drsyms-testgcc.exe
    client.drsyms-test.dll client-interface/drsyms-test.cpp "" "-stack_size 36K"
    "${CMAKE_RUNTIME_OUTPUT_DIRECTORY}/client.drsyms-testgcc.appdll.dll")
  set(client.drsyms-testgcc_expectbase "drsyms-testgcc")
  if (GCC_IS_CYGWIN)
    set(client.drsyms-testgcc_is_cygwin ON)
  endif()
endif (WIN32 AND GCC AND (GCC_IS64 AND X64) OR (NOT GCC_IS64 AND NOT X64))

tobuild_ci(client.drutil-test client-interface/drutil-test.c "" "" "")
use_DynamoRIO_extension(client.drutil-test.dll drutil)
use_DynamoRIO_extension(client.drutil-test.dll drmgr)
link_with_pthread(client.drutil-test)

tobuild_ci(client.drmodtrack-test client-interface/drmodtrack-test.cpp "" "" "")
use_DynamoRIO_extension(client.drmodtrack-test.dll drcovlib)
use_DynamoRIO_extension(client.drmodtrack-test.dll drx)
use_DynamoRIO_extension(client.drmodtrack-test.dll drmgr)

if (X86) # FIXME i#1551, i#1569: port to ARM and AArch64
  # We need to load w/ the same base so the test passes
  set(DynamoRIO_SET_PREFERRED_BASE ON)
  if (X64)
    # We need this higher than DR's vmm.
    set(PREFERRED_BASE 0xabc00000)
  else ()
    set(PREFERRED_BASE 0x6f000000)
  endif ()
  # Pass extra options to first run so this will pass when run repeatedly in local
  # build dir w/o loading any pcache
  tobuild_ci(client.pcache client-interface/pcache.c ""
    "-persist -no_use_persisted -no_coarse_disk_merge -no_coarse_lone_merge" "")
  use_DynamoRIO_extension(client.pcache.dll drcontainers)
  if (WIN32)
    append_link_flags(client.pcache "/dynamicbase:no")
  endif ()
  if (UNIX AND no_pie_avail)
    # i#2868: pcache tests are failing with ET_DYN so we disable PIE.
    set_source_files_properties(client-interface/pcache.c PROPERTIES COMPILE_FLAGS
      "${CMAKE_C_FLAGS} -fno-pie")
    append_link_flags(client.pcache "-no-pie")
  endif ()
  torunonly_ci(client.pcache-use client.pcache client.pcache.dll
    client-interface/pcache.c "" "-persist" "")
  # XXX: we should have the key be the default for the .expect but
  # currently that's not the case (thread-reset, etc.).
  set(client.pcache-use_expectbase "pcache-use")
  # when running tests in parallel: have to generate pcaches first
  set(client.pcache-use_depends client.pcache)
  set(DynamoRIO_SET_PREFERRED_BASE OFF)
endif (X86)

if (AARCHXX)
  tobuild_ci(client.stolen-reg client-interface/stolen-reg.c "" "" "")
  link_with_pthread(client.stolen-reg)

  tobuild_ci(client.ldstex client-interface/ldstex.c "" "" "")
  link_with_pthread(client.ldstex)
endif ()

if (ARM AND NOT ANDROID)
  # i#2580: DT_RUNPATH is not yet supported on android so we disable this test on
  # android
  tobuild_api(api.it api/it_arm.c "" "" OFF OFF OFF)
endif(ARM AND NOT ANDROID)

if (ARM)
  if (NOT ANDROID) # XXX i#1874: get working on Android
    # Helper exe, used offline to build smaller input binary to test itself:
    add_api_exe(api.dis-create api/dis-create.c OFF OFF)
    # XXX i#1686: get -syntax_arm working and test it further here.
    # For now our template is DR syntax.
    add_api_exe(api.dis api/dis.c OFF OFF)
    torunonly_api(api.disA32 api.dis api/dis.c ""
      "${CMAKE_CURRENT_SOURCE_DIR}/api/dis-armA32-randtest.raw;-arm" OFF OFF)
    set(api.disA32_expectbase "dis-armA32")
    torunonly_api(api.disT32 api.dis api/dis.c ""
      "${CMAKE_CURRENT_SOURCE_DIR}/api/dis-armT32-randtest.raw;-thumb" OFF OFF)
    set(api.disT32_expectbase "dis-armT32")
  endif ()
elseif (AARCH64)
  add_api_exe(api.dis-a64 api/dis-a64.c OFF OFF)
  torunonly_api(api.dis-a64 api.dis-a64 api/dis-a64.c ""
    "-q;${CMAKE_CURRENT_SOURCE_DIR}/api/dis-a64.txt" OFF OFF)
  add_api_exe(api.reenc-a64 api/reenc-a64.c OFF OFF)
  tobuild_api(api.opnd api/opnd-a64.c "" "" OFF OFF OFF)
elseif (X86)
  tobuild_api(api.dis api/dis.c "-syntax_intel"
    "${CMAKE_CURRENT_SOURCE_DIR}/api/dis-udis86-randtest.raw" OFF OFF OFF)
  if (X64)
    set(api.dis_expectbase "dis-x64")
  else ()
    set(api.dis_expectbase "dis-x86")
  endif ()
endif (ARM)

tobuild_api(api.startstop api/startstop.c "" "" OFF OFF OFF)
link_with_pthread(api.startstop)
tobuild_api(api.detach api/detach.c "" "" OFF OFF OFF)
link_with_pthread(api.detach)
if (LINUX AND X64) # Will take extra work to port to 32-bit.
  tobuild_api(api.detach_state api/detach_state.c "" "" OFF OFF OFF)
  target_include_directories(api.detach_state PRIVATE
    ${CMAKE_CURRENT_SOURCE_DIR}/api)
  link_with_pthread(api.detach_state)
  set_source_files_properties(detach_state.c_asm.asm APPEND_LIST PROPERTIES
    OBJECT_DEPENDS "${CMAKE_CURRENT_SOURCE_DIR}/api/detach_state_shared.h")
  if (proc_supports_avx512)
    append_property_string(TARGET api.detach_state COMPILE_FLAGS "${CFLAGS_AVX512}")
    set(api.detach_state_runavx512 1)
  elseif (proc_supports_avx)
    append_property_string(TARGET api.detach_state COMPILE_FLAGS "${CFLAGS_AVX}")
    set(api.detach_state_runavx 1)
  endif ()
endif ()
if (UNIX)
  if (X64) # TODO i#4664: Fix crash in vsyscall hook under native threads.
    tobuild_api(api.detach_signal api/detach_signal.cpp "" "" OFF OFF OFF)
    link_with_pthread(api.detach_signal)
  endif ()
endif ()
if (NOT WIN32) # XXX i#2611: fix for Windows
  if (X64)
    set(detach_spawn_name api.detach_spawn)
  else ()
    # FIXME i#2694: failing sometimes on 32-bit Linux.
    set(detach_spawn_name api.detach_spawn_FLAKY)
  endif ()
  set(detach_spawn_stress_name api.detach_spawn_stress_FLAKY)
  set(detach_spawn_quick_exit_name api.detach_spawn_quick_exit)
  tobuild_api(${detach_spawn_name} api/detach_spawn.c "" "" OFF OFF OFF)
  link_with_pthread(${detach_spawn_name})
  tobuild_api(${detach_spawn_stress_name} api/detach_spawn_stress.c "" "" OFF OFF OFF)
  link_with_pthread(${detach_spawn_stress_name})
  tobuild_api(${detach_spawn_quick_exit_name} api/detach_spawn_quick_exit.c "" ""
    OFF OFF OFF)
  link_with_pthread(${detach_spawn_quick_exit_name})
endif ()
if (X86)
  if (X64)
    tobuild_api(decenc.drdecode_decenc_x86_64
      ../../third_party/binutils/test_decenc/drdecode_decenc_x86_64.c "" "" OFF OFF OFF)
    target_include_directories(decenc.drdecode_decenc_x86_64 PRIVATE
      ${CMAKE_CURRENT_SOURCE_DIR}/../../third_party/binutils/test_decenc/)
    set(decenc.drdecode_decenc_x86_64_runcmp "${CMAKE_CURRENT_SOURCE_DIR}/runcmp.cmake")
  else ()
    tobuild_api(decenc.drdecode_decenc_x86
      ../../third_party/binutils/test_decenc/drdecode_decenc_x86.c "" "" OFF OFF OFF)
    target_include_directories(decenc.drdecode_decenc_x86 PRIVATE
      ${CMAKE_CURRENT_SOURCE_DIR}/../../third_party/binutils/test_decenc/)
    set(decenc.drdecode_decenc_x86_runcmp "${CMAKE_CURRENT_SOURCE_DIR}/runcmp.cmake")
  endif ()
endif ()
if (X86 OR AARCH64) # Generated code is x86- or AArch64-specific.
  set(checklevel "")
  if (DEBUG)
    # This tests indirect branches between blocks.
    # We use -checklevel 0 to disable the DOCHECK in check_thread_vm_area
    # which makes building 150K bbs very slow.
    set(checklevel "-checklevel 0")
  endif ()

  tobuild_api(api.ibl-stress api/ibl-stress.c
    "-disable_traces -shared_bb_ibt_tables ${checklevel}" "" OFF OFF OFF)
  use_DynamoRIO_extension(api.ibl-stress drcontainers)
  link_with_pthread(api.ibl-stress)

  if (WIN32)
    # On Windows, somehow linking with drcontainers inserts it and drlibc
    # in front of dynamorio.lib, despite being added to the link list later,
    # which results in unresolved symbols.
    # The only fix I could come up with is to force dynamorio.lib earlier
    # using the link flags:
    DynamoRIO_get_full_path(drpath dynamorio "${location_suffix}")
    get_filename_component(drdir ${drpath} DIRECTORY)
    get_filename_component(drname ${drpath} NAME_WE)
    append_link_flags(api.ibl-stress "${drdir}/${drname}.lib")
  endif ()

  if (AARCH64)
    tobuild_api(api.ibl-stress-aarch64-far-link_LONG api/ibl-stress.c
      "-disable_traces -shared_bb_ibt_tables ${checklevel}" "" OFF OFF OFF)
    append_property_string(TARGET api.ibl-stress-aarch64-far-link_LONG COMPILE_FLAGS
      "-DTEST_FAR_LINK_AARCH64")
    set(api.ibl-stress-aarch64-far-link_LONG_timeout 900)
    use_DynamoRIO_extension(api.ibl-stress-aarch64-far-link_LONG drcontainers)
    link_with_pthread(api.ibl-stress-aarch64-far-link_LONG)
  endif ()
endif ()

# XXX: we should expand this test of drsyms standalone to be cross-platform and
# not just check libstdc++-6.dll.
if (WIN32)
  find_program(mingwlib libstdc++-6.dll
    HINTS "c:/cygwin/usr/i686-pc-mingw32/sys-root/mingw/bin"
    DOC "path to MinGW libstdc++-6.dll")
  if (mingwlib)
    message(STATUS "Found ${mingwlib}, enabling api.symtest")
    tobuild_api(api.symtest api/symtest.c "" "${mingwlib}" OFF OFF OFF)
    use_DynamoRIO_extension(api.symtest drsyms)
  endif ()
endif ()

# Test DR as a static library
# XXX i#1996: not fully supported on Android yet
# XXX i#1997: not fully supported on Mac yet
if (NOT ANDROID AND NOT APPLE)
  tobuild_api(api.static_startstop api/static_startstop.c "" "" OFF ON OFF)
  target_link_libraries(api.static_startstop ${libmath})
  tobuild_api(api.static_noclient api/static_noclient.c "" "" OFF ON OFF)
  target_link_libraries(api.static_noclient ${libmath})
  tobuild_api(api.static_noinit api/static_noinit.c "" "" OFF ON OFF)
  target_link_libraries(api.static_noinit ${libmath})
  tobuild_api(api.static_detach api/static_detach.c "" "" OFF ON OFF)
  target_link_libraries(api.static_detach ${libmath})
  tobuild_api(api.static_prepop api/static_prepop.c "" "" OFF ON OFF)
  target_link_libraries(api.static_prepop ${libmath})
  tobuild_api(api.static_reattach_client_flags api/static_reattach_client_flags.c
    "" "" OFF ON ON)
  target_link_libraries(api.static_reattach_client_flags ${libmath})

  if (NOT WIN32)
    tobuild_api(api.static_signal api/static_signal.c "" "" OFF ON OFF)
    target_link_libraries(api.static_signal ${libmath})
    link_with_pthread(api.static_signal)
    # i#2119: test invoking the app's handler on a DR fault.
    tobuild_api(api.static_crash api/static_crash.c "-unsafe_crash_process" "" OFF ON OFF)
    target_link_libraries(api.static_crash ${libmath})
    # XXX i#2346: add delayed sideline thread exit on Windows
    # FIXME i#297: static_sideline is flaky and sometimes hangs on exit.
    tobuild_api(api.static_sideline_FLAKY api/static_sideline.c "" "" OFF ON OFF)
    target_link_libraries(api.static_sideline_FLAKY ${libmath})
    link_with_pthread(api.static_sideline_FLAKY)

    # i#3348: Ensure that DR without local symbols hidden is linkable and
    # avoids conflicts (though CMake_symbol_check does most of the conflict
    # checking).
    tobuild_static_nohide_api(api.static_symbols api/static_symbols.c "" "" OFF)
    append_link_flags(api.static_symbols "-Wl,--warn-common -Wl,--fatal-warnings")

    # To ensure that the dynamorio_so_start/_end linker variables are actually
    # used in static binaries, we have two tests which run the same "map mixup"
    # logic: one which exits successfully because we provide the linker
    # variables and another which exits with an assertion because we don't.
    # Both versions utilize the dynamorio_static_nohide as a base because
    # the variables in dynamorio_static have already been resolved as a part of
    # the symbol hiding step.
    set(api.static_maps_mixup_yesvars_expectbase
       "static_maps_mixup_yesvars")
    tobuild_static_nohide_api(api.static_maps_mixup_yesvars
       api/static_maps_mixup.c "" "" OFF)
    append_link_flags(api.static_maps_mixup_yesvars
        "-Wl,--defsym,dynamorio_so_start=__executable_start -Wl,--defsym,dynamorio_so_end=end")

    set(api.static_maps_mixup_novars_FLAKY_expectbase
       "static_maps_mixup_novars")
    tobuild_static_nohide_api(api.static_maps_mixup_novars_FLAKY
       api/static_maps_mixup.c "" "" OFF)
  endif ()

  if (NOT WIN32) # TODO i#4349: Fix re-attach issues to enable.
    tobuild_api(api.thread_churn api/thread_churn.c "" "" OFF OFF OFF)
    link_with_pthread(api.thread_churn)
  endif ()
endif ()

if (NOT X64 AND NOT ARM) # FIXME i#1551: port to ARM
  # i#696: Use -thread_private and small fcache units to trigger shifts.  x64
  # does not support fcache unit resizing and won't allow 4k unit sizes, so
  # skip it.
  tobuild_ci(client.fcache_shift client-interface/fcache_shift.c
    "" "-thread_private -cache_bb_unit_init 4K" "")
endif ()

if (X86)
  if (X64) # Tests x86 reachability.
    tobuild_ci(client.reachability client-interface/reachability.c ""
      # The vm_base options were added in order to expose bugs that fail to xl8 reachable
      # addresses to the executable view within the scheme of satisfy_w_xor_x.
      "-no_vm_base_near_app -vm_base 0x100000000" "")
  else ()
    tobuild_ci(client.reachability client-interface/reachability.c "" "" "")
  endif ()
endif ()

if (X86) # FIXME i#1551, i#1569: fix bugs on ARM and AArch64
  tobuild_ci(client.nudge_ex client-interface/nudge_ex.c "" "" "")
  use_DynamoRIO_extension(client.nudge_ex.dll drmgr)
endif (X86)

tobuild_ci(client.app_args client-interface/app_args.c "" "" "Test;Test2;Test3")

if (X86) # FIXME i#1551, i#1569: port asm to ARM and AArch64
  tobuild_ci(client.retaddr client-interface/retaddr.c "" "" "")
  # Debug libc seems to mess up the test.
  use_MT_not_MTd(client-interface/retaddr.c)
endif (X86)

if (X86 AND WIN32) # FIXME port test application to other systems
  tobuild_ci(client.translate_sandbox client-interface/translate_sandbox.c "" "" "")
endif ()

if (NOT ANDROID) # XXX i#1874: get working on Android
  tobuild_ci(client.destructor client-interface/destructor.cpp "" "" "")
endif ()

if (proc_supports_avx512)
  # XXX i#1312: This is untested on Windows.
  tobuild_ci(client.avx512lazy client-interface/avx512lazy.c "" "" "")
  set_target_properties(client.avx512lazy PROPERTIES COMPILE_FLAGS "${CFLAGS_AVX512}")

  # XXX i#1312: This is untested on Windows.
  tobuild_ci(client.avx512lazy-initial client-interface/avx512lazy.c "" "" "")
  set_target_properties(client.avx512lazy-initial PROPERTIES COMPILE_FLAGS
    "${CFLAGS_AVX512}")
  append_property_string(TARGET client.avx512lazy-initial.dll COMPILE_FLAGS
    "${CFLAGS_AVX512} -DCLIENT_COMPILED_WITH_AVX512")

  if (UNIX)
    # XXX i#1312: we do not yet support AVX-512 Windows context switching.
    tobuild_ci(client.avx512ctx client-interface/avx512ctx.c "" "" "")
    set_target_properties(client.avx512ctx PROPERTIES COMPILE_FLAGS "${CFLAGS_AVX512}")
    append_property_string(TARGET client.avx512ctx.dll COMPILE_FLAGS
      "${CFLAGS_AVX512}")
    target_include_directories(client.avx512ctx PRIVATE
      ${CMAKE_CURRENT_SOURCE_DIR}/client-interface)

    # This could be generalized in a new function. Currently this is the only api-style
    # test that also has a client library.
    add_library(api.startstop_avx512lazy.dll SHARED api/startstop_avx512lazy.dll.c)
    setup_test_client_dll_basics(api.startstop_avx512lazy.dll)
    append_property_string(TARGET api.startstop_avx512lazy.dll COMPILE_FLAGS
      "${CFLAGS_AVX512}")
    get_client_path(client_path api.startstop_avx512lazy.dll api.startstop_avx512lazy)
    tobuild_api(api.startstop_avx512lazy api/startstop_avx512lazy.c
      "-client_lib ${client_path}" "" OFF OFF OFF)
    append_property_string(TARGET api.startstop_avx512lazy COMPILE_FLAGS
      "${CFLAGS_AVX512}")
    append_property_string(TARGET api.startstop_avx512lazy.dll COMPILE_FLAGS
      "${CFLAGS_AVX512}")
  endif (UNIX)
endif ()

if (BUILD_SAMPLES)
  # Sanity tests: we run the samples without SHOW_RESULTS (turned off
  # if BUILD_TESTS is on) so we're only ensuring the client doesn't crash.
  # This requires that each sample does not affect stdout and works
  # when given no arguments.
  # We run common.eflags mainly for memtrace and other big clients which
  # are quite slow on common.fib or common.broadfun: just a sanity check
  # after all.
  if (NOT ANDROID) # FIXME i#2130: On Android, copy samples to device and test.
    get_property(sample_list GLOBAL PROPERTY DynamoRIO_sample_list)
    foreach (sample ${sample_list})
      # FIXME i#4392: Remove sanity checks and replace with functioning tests like
      # that done for the opcode_count and memtrace_simple samples.
      torunonly_ci(sample.${sample} common.${control_flags}
        ${sample} common/${control_flags}.c "" "" "")
      if (sample STREQUAL "inscount")
        # test out-of-line clean call
        torunonly_ci(sample.${sample}.cleancall common.${control_flags} ${sample}
          common/${control_flags}.c "" "-opt_cleancall 0" "")
        if (UNIX)
          torunonly_ci(sample.${sample}.prof-pcs.cleancall common.${control_flags}
            ${sample} common/${control_flags}.c "" "-prof_pcs -opt_cleancall 0" "")
          if (NOT X64 AND NOT ARM) # FIXME i#2160: "-thread_private -prof_pcs" support on AArch64
                                   # FIXME i#1551: "-thread_private -prof_pcs" support on ARM
            torunonly_ci(sample.${sample}.prof-pcs.thread-private.cleancall
              common.${control_flags} ${sample} common/${control_flags}.c ""
              "-thread_private -prof_pcs -opt_cleancall 0" "")
          endif (NOT X64 AND NOT ARM)
        endif (UNIX)
      elseif (sample STREQUAL "memval_simple")
        if (X86 AND UNIX)
          tobuild(client.memval-test client-interface/memval-test.c)
          torunonly_ci(sample.${sample} client.memval-test ${sample}
              client-interface/memval-test.c "" "" "")

          torunonly_ci(sample.${sample}_scattergather client.drx-scattergather ${sample}
              client-interface/drx-scattergather.c "" "" "")
          set(sample.${sample}_scattergather_test_sample_client 1)
          if (proc_supports_avx512)
            set(sample.${sample}_scattergather_runavx512 1)
          elseif (proc_supports_avx)
            set(sample.${sample}_scattergather_runavx 1)
          endif ()
        endif (X86 AND UNIX)
      elseif (sample STREQUAL "opcode_count")
        # We do not do a simple sanity test for opcode_count, but a normal test
        # that checks the sample's output.
        # FIXME i#4372: The test is currently only supported on X86 32-bit.
        # The test program is implemented in pure asm (for UNIX).
        if (X86 AND (NOT X64) AND UNIX)
          add_exe(sample.opcode_count-test samples/opcode_count-test.asm)
          set_target_properties(sample.opcode_count-test PROPERTIES LINKER_LANGUAGE C)
          append_link_flags(sample.opcode_count-test "-nostartfiles -nodefaultlibs -static")

          torunonly_ci(sample.${sample} sample.opcode_count-test ${sample}_test
            samples/opcode_count-test.asm "-opcode 5" "" "")
        endif (X86 AND (NOT X64) AND UNIX)
      elseif (sample STREQUAL "memtrace_simple")
        if (X86 AND X64 AND UNIX)
          torunonly_ci(sample.${sample}_repstr allasm_repstr ${sample}_test
            samples/${sample}_repstr "-log_to_stderr" "" "")
        endif ()
      elseif (sample STREQUAL "callstack")
        set(sample.${sample}_expectbase "sample.callstack.control_flags")
      endif()
    endforeach ()
  endif (NOT ANDROID)

  # Test building the samples as an external project (i#1586).
  # This is not a perfect test as the build dir is not an install dir,
  # but this should catch errors in the public samples/CMakeLists.txt.
  # To set up for this, we copied all the sample source files into the build
  # dir, and we also copied the extension headers into the build dir.
  # XXX: we could also execute the resulting clients.
  # XXX i#1588: this does not catch exported-target issues, such as the absolute
  # path problem.  Such things are not easy to test.  Also note that with
  # cmake < 3.x our build-dir IMPORTED_LINK_INTERFACE_LIBRARIES does not
  # list the transitive closure of the dependents, so we end up with link errors
  # if we make a client link drx_static.
  if (NOT ANDROID) # XXX i#1874: get working on Android
    get_property(sample_proj_dir GLOBAL PROPERTY DynamoRIO_sample_proj_dir)
    add_test(samples_proj ${CMAKE_CTEST_COMMAND}
      --build-and-test "${sample_proj_dir}" "${sample_proj_dir}/build_and_test"
      --build-generator ${CMAKE_GENERATOR}
      --build-project DynamoRIO_samples # needed for VS generators
      --build-makeprogram ${CMAKE_MAKE_PROGRAM}
      # If we don't set Debug, we only have RelWithDebInfo available (b/c we
      # collapse configs) but --build-and-test still tries to build Debug:
      --build-options -DDEBUG=ON -DDynamoRIO_DIR:PATH=${public_config_dir})
    if (UNIX AND X86 AND NOT X64)
      set_tests_properties(samples_proj PROPERTIES ENVIRONMENT
        "CFLAGS=-m32;CXXFLAGS=-m32")
    endif ()
  endif ()
endif (BUILD_SAMPLES)

if (BUILD_CLIENTS)

  if (NOT ANDROID) # XXX i#1874: get working on Android
    torunonly_ci(tool.drcov.fib common.fib drcov common/fib.c "" "" "")
    set(tool.drcov.fib_runcmp "${PROJECT_SOURCE_DIR}/clients/drcov/runtest.cmake")
    set(tool.drcov.fib_expectbase "tool.drcov.fib")
    DynamoRIO_get_full_path(tool.drcov.fib_postcmd drcov2lcov "${location_suffix}")
  endif ()

  ###########################################################################
  # drcachesim tests

  if (NOT ANDROID) # Pipes not working on Android yet (i#1874)
    # i#2023: to avoid stale pipe files in /tmp from prior suite runs, we place them
    # in the current build dir where they will be blown away on the next suite run.
    if (UNIX)
      set(IPC_PREFIX "${CMAKE_CURRENT_BINARY_DIR}/")
    else ()
      set(IPC_PREFIX "")
    endif ()

    macro (torunonly_drcachesim testname exetgt sim_ops app_args)
      torunonly_ci(tool.drcachesim.${testname} ${exetgt} drcachesim
        "${testname}.c" # for templatex basename
        "-ipc_name ${IPC_PREFIX}drtestpipe_${testname} ${sim_ops}"
        "" "${app_args}")
      set(tool.drcachesim.${testname}_toolname "drcachesim")
      set(tool.drcachesim.${testname}_basedir
        "${PROJECT_SOURCE_DIR}/clients/drcachesim/tests")
      set(tool.drcachesim.${testname}_rawtemp ON) # no preprocessor
      set(tool.drcachesim.${testname}_self_serial ON)
    endmacro (torunonly_drcachesim)

    set(config_files_dir ${PROJECT_SOURCE_DIR}/clients/drcachesim/tests)

    # We have a couple of sanity checks that at least nothing crashes.
    # We also test some runtime parameters.
    torunonly_drcachesim(simple ${ci_shared_app} "" "")

    # Simple test that reads the cache configuration from a config file.
    torunonly_drcachesim(simple-config-file ${ci_shared_app}
      "-config_file ${config_files_dir}/cores-1-levels-3-no-missfile.conf"
      "")

    # TLB simulator's single-thread sanity check
    torunonly_drcachesim(TLB-simple ${ci_shared_app} "-simulator_type TLB" "")

    # Test that -LL_miss_file at least doesn't crash.  It's not easy to test
    # much further.
    torunonly_drcachesim(missfile ${ci_shared_app}
      "-LL_miss_file ${CMAKE_CURRENT_BINARY_DIR}/drtestmf.gz" "")
    set(tool.drcachesim.missfile_source simple) # Share simple template.

    # Test miss file production. Test reads the cache configuration from a config file.
    torunonly_drcachesim(missfile-config-file ${ci_shared_app}
      "-config_file ${config_files_dir}/cores-1-levels-3-with-missfile.conf"
      "")

    if (LINUX) # Physaddr access limited to Linux.
      # XXX i#4014: We should verify that we're actually getting physical addresses:
      # but A) there may not be pagemap access for automated tests and B) we
      # would need an analyzer to go examine addresses, or to use the view tool.
      # For now these are just sanity tests that flipping on the option doesn't
      # cause outright failure.
      set(tool.drcachesim.phys_SUDO_sudo ON)
      set(tool.drcachesim.phys_SUDO_expectbase "phys")
      torunonly_drcachesim(phys_SUDO ${ci_shared_app} "-use_physical" "")
      set(tool.drcachesim.phys-threads_SUDO_sudo ON)
      set(tool.drcachesim.phys-threads_SUDO_expectbase "phys-threads")
      torunonly_drcachesim(phys-threads_SUDO client.annotation-concurrency "-use_physical"
        "${annotation_test_args_shorter}")
    endif ()

    set(test_mode_flag "-test_mode")
    torunonly_drcachesim(filter-simple ${ci_shared_app}
      "-L0_filter ${test_mode_flag}" "")
    if (DEBUG AND DR_HOST_X86 AND DR_HOST_X64 AND LINUX)
      # If we have a pure-asm app with a constant instr count, check that count.
      torunonly_drcachesim(filter-asm allasm_x86_64
        "-L0_filter -test_mode -test_mode_name filter_asm_instr_count" "")
    endif ()
    torunonly_drcachesim(filter-no-i ${ci_shared_app}
      "-L0_filter -L0I_size 0 ${test_mode_flag}" "")
    torunonly_drcachesim(filter-no-d ${ci_shared_app}
      "-L0_filter -L0D_size 0 ${test_mode_flag}" "")

    torunonly_drcachesim(instr-only-trace ${ci_shared_app} "-instr_only_trace" "")

    # __builtin_prefetch used in the test is not defined on MSVC.
    if (NOT MSVC)
      add_exe(builtin_prefetch ${PROJECT_SOURCE_DIR}/clients/drcachesim/tests/builtin_prefetch.c)
      torunonly_drcachesim(builtin-prefetch-basic-counts builtin_prefetch "-simulator_type basic_counts" "")
      unset(tool.drcachesim.builtin-prefetch-basic-counts_rawtemp) # use preprocessor
    endif ()

    torunonly_drcachesim(delay-simple ${ci_shared_app}
      "-trace_after_instrs 20000 -exit_after_tracing 10000" "")

    # We use a many-threaded test with a small max and test that we only see
    # 1 thread, testing the thread ignore logic.  The max should be small enough
    # to not be flaky on any platform.
    torunonly_drcachesim(delay-global client.annotation-concurrency
      "-simulator_type basic_counts -trace_after_instrs 20K -max_global_trace_refs 10K"
      "${annotation_test_args_shorter}")

    torunonly_drcachesim(windows-simple ${ci_shared_app}
      "-trace_after_instrs 20K -trace_for_instrs 5K -retrace_every_instrs 35K -simulator_type basic_counts" "")

    # Test that "Warmup hits" and "Warmup misses" are printed out
    torunonly_drcachesim(warmup-valid ${ci_shared_app} "-warmup_refs 1" "")

    # Test that warmup was enabled but not triggered.
    torunonly_drcachesim(warmup-zeros ${ci_shared_app} "-warmup_refs 1000000000" "")

    # Our pthreads tests don't have many threads so we run this annot test,
    # though it is a little slow under drcachesim.
    # XXX i#1703: this may be too flaky: we may want to remove this once
    # we add some dedicated multi-thread (and multi-process) tests with
    # more deterministic output.
    # We test -cpu_scheduling on several tests with many threads.
    # We use a smaller test (_shorter) to avoid taking multiple minutes on our
    # CI (i#4059; xref i#2063).
    torunonly_drcachesim(threads client.annotation-concurrency "-cpu_scheduling"
      "${annotation_test_args_shorter}")

    # Threads test that reads the cache configuration from a config file.
    torunonly_drcachesim(threads-with-config-file client.annotation-concurrency
      "-config_file ${config_files_dir}/cores-1-levels-3-no-missfile.conf"
      "${annotation_test_args_shorter}")
    set(tool.drcachesim.threads_timeout 150) # This test is long.

    torunonly_drcachesim(coherence client.annotation-concurrency "-coherence"
      "${annotation_test_args_shorter}")
    set(tool.drcachesim.coherence_timeout 150) # This test is long.

    # TLB simulator's multi-thread sanity check
    torunonly_drcachesim(TLB-threads client.annotation-concurrency
      "-simulator_type TLB -cpu_scheduling" "${annotation_test_args_shorter}")
    # i#2063: this test can time out.
    set(tool.drcachesim.TLB-threads_timeout 150)

    if (ARM)
      torunonly_drcachesim(allasm-thumb common.allasm_thumb "" "")
      torunonly_drcachesim(allasm-arm common.allasm_arm "" "")
    endif ()

    if (AARCH64)
      torunonly_drcachesim(allasm-aarch64-cache common.allasm_aarch64_cache
        # XXX i#2676: We disable the data prefetcher until someone with A64
        # hardware gets a chance to update the expected output.
        "-data_prefetcher none" "")

      torunonly_drcachesim(allasm-aarch64-prefetch-basic-counts allasm_aarch64_prefetch
        "-simulator_type basic_counts" "")

      torunonly_drcachesim(allasm-aarch64-flush-basic-counts allasm_aarch64_flush
        "-simulator_type basic_counts" "")
    endif ()

    # XXX i#1703: add more dedicated tests (in suite/tests/clients/) for which
    # we know the results, and check the output.
    # We have one so far:
    if (UNIX) # FIXME i#1727: on Windows the child fails to open the pipe.
      add_exe(tool.multiproc
        ${PROJECT_SOURCE_DIR}/clients/drcachesim/tests/multiproc.c)
      get_target_path_for_execution(tool.multiproc_path tool.multiproc "${location_suffix}")
      torunonly_drcachesim(multiproc tool.multiproc "" "${tool.multiproc_path}")
    endif ()

    # Test the cache miss analyzer.
    if (UNIX)
      add_exe(stride_benchmark
        ${PROJECT_SOURCE_DIR}/clients/drcachesim/tests/stride_benchmark.cpp)
      torunonly_drcachesim(miss_analyzer stride_benchmark
        "-simulator_type miss_analyzer -miss_count_threshold 5000 -miss_frac_threshold 0.25" "")
    endif ()

    # Stress-test drcachesim with drstatecmp checks.
    if (AARCH64)
      torunonly_drcachesim(drstatecmp-fuzz drstatecmp-fuzz-app "-trace_after_instrs 10M -enable_drstatecmp" "" "")
    endif ()
    if (NOT WIN32)
      torunonly_drcachesim(drstatecmp-delay-simple ${ci_shared_app} "-trace_after_instrs 20000 -exit_after_tracing 10000 -enable_drstatecmp" "")
    endif (NOT WIN32)

    # Test other analysis tools
    macro (torunonly_simtool testname exetgt sim_ops app_args)
      torunonly_ci(tool.${testname} ${exetgt} drcachesim
        "${testname}.c" # for templatex basename
        "-ipc_name ${IPC_PREFIX}drtestpipe_${testname} ${sim_ops}" "" "${app_args}")
      set(tool.${testname}_toolname "drcachesim")
      set(tool.${testname}_basedir "${PROJECT_SOURCE_DIR}/clients/drcachesim/tests")
    endmacro (torunonly_simtool)

    torunonly_simtool(histogram ${ci_shared_app}
      "-simulator_type histogram -report_top 20" "")

    torunonly_simtool(reuse_distance ${ci_shared_app}
      "-simulator_type reuse_distance -reuse_distance_threshold 256" "")

    # We run common.decode-bad to test markers for faults
    if (X86) # decode-bad is x86-only
      torunonly_simtool(basic_counts common.decode-bad
        "-simulator_type basic_counts" "")
    endif ()

    if (X86 AND X64) # We only bother with a sample trace for x86_64.
      # We test with a fixed trace file so we can test exact numeric results.
      set(small_trace_file
        "${PROJECT_SOURCE_DIR}/clients/drcachesim/tests/drmemtrace.small.x64.trace")
      torunonly_simtool(reuse_offline ${ci_shared_app}
        "-infile ${small_trace_file} -simulator_type reuse_distance -reuse_distance_histogram" "")

      # Our multi-threaded sample trace is larger so we require gzip.
      if (ZLIB_FOUND)
        set(thread_trace_dir
          "${PROJECT_SOURCE_DIR}/clients/drcachesim/tests/drmemtrace.threadsig.x64.tracedir")
        torunonly_simtool(reuse_offline_threads ${ci_shared_app}
          "-indir ${thread_trace_dir} -simulator_type reuse_distance -reuse_distance_histogram" "")
        set(tool.reuse_offline_threads_rawtemp ON) # no preprocessor

        torunonly_simtool(reuse_time_offline ${ci_shared_app}
          "-indir ${thread_trace_dir} -simulator_type reuse_time" "")
        set(tool.reuse_time_offline_rawtemp ON) # no preprocessor
      endif ()
    endif ()

    # We run an app w/ kernel xfers to test invariant_checker online.
    # Offline invariants are tested in the tool.histogram.offline test below.
    if (UNIX)
      # The signal_invariants asm is x86-only.  The extra checks are cross-arch
      # so we do not try to port it to ARM or Mac but use a different app there.
      if (X86 AND NOT APPLE)
        add_exe(drmemtrace.signal_invariants
          "${PROJECT_SOURCE_DIR}/clients/drcachesim/tests/signal_invariants.c")
        link_with_pthread(drmemtrace.signal_invariants)
        set(kernel_xfer_app drmemtrace.signal_invariants)
      else ()
        set(kernel_xfer_app pthreads.ptsig)
      endif ()
    else ()
      set(kernel_xfer_app client.winxfer) # We want threads and xfers.
    endif()
    if (DEBUG) # for -test_mode
      torunonly_drcachesim(invariants ${kernel_xfer_app}
        "-test_mode -test_mode_name kernel_xfer_app" "")
      # This is slow on Windows.  I tried reducing the tracing window but
      # it seems to vary too much across machines, and if we delay too far
      # we start in the middle of a callback.
      set(tool.drcachesim.invariants_timeout 180)
    endif ()

    if (NOT MACOS AND X86)
      torunonly_drcachesim(scattergather client.drx-scattergather
        "-simulator_type basic_counts" "")
      unset(tool.drcachesim.scattergather_rawtemp) # use preprocessor
      if (proc_supports_avx512)
        set(tool.drcachesim.scattergather_runavx512 1)
      elseif (proc_supports_avx)
        set(tool.drcachesim.scattergather_runavx 1)
      endif ()
    endif ()

    # Test offline traces.
    # XXX: we could exclude the pipe files and build the offline trace
    # support by itself for Android.
    get_target_path_for_execution(drcachesim_path drcachesim "${location_suffix}")
    prefix_cmd_if_necessary(drcachesim_path ON ${drcachesim_path})

    # The sim_atops should start with @ and be in @-as-space format (hence "atops").
    # If the exetgt has drcachesim statically linked in, the _nodr property must be
    # set *before* invoking this macro.
    macro (torunonly_drcacheoff testname exetgt tracer_ops sim_atops app_args)
      set(testname_full "tool.drcacheoff.${testname}")
      if (${testname_full}_nodr)
        # Static apps do not receive our -subdir_prefix param, but they have unique
        # executable names so we're ok.
        set(dir_prefix "drmemtrace.${testname_full}")
      else ()
        set(dir_prefix "${testname_full}")
      endif ()
      set(extra_ops "")
      if (WIN32 AND NOT ${testname_full}_full_run)
        # Shrink test times on Appveyor.
        set(extra_ops "-max_trace_size 1M")
      endif ()
      torunonly_ci(tool.drcacheoff.${testname} ${exetgt} drcachesim
        "offline-${testname}.c" # for templatex basename
        # Set a test-unique prefix to avoid races removing/finding output.
        "-offline -subdir_prefix ${testname_full} ${extra_ops} ${tracer_ops}"
        "" "${app_args}")
      set(${testname_full}_toolname "drcachesim")
      set(${testname_full}_basedir "${PROJECT_SOURCE_DIR}/clients/drcachesim/tests")
      set(${testname_full}_rawtemp ON) # no preprocessor
      set(${testname_full}_runcmp "${CMAKE_CURRENT_SOURCE_DIR}/runmulti.cmake")
      # Support for running under sudo for -use_physical.
      # Each command is assumed to need sudo.
      if (DEFINED ${testname_full}_sudo)
        set(cmd_pfx "sudo@")
      else ()
        set(cmd_pfx "")
      endif ()
      set(${testname_full}_precmd
        "foreach@${cmd_pfx}${CMAKE_COMMAND}@-E@remove_directory@${dir_prefix}.*.dir")
      if (${testname_full}_nopost)
        # No post needed.
      else ()
        set(${testname_full}_postcmd
          "firstglob@${cmd_pfx}${drcachesim_path}@-indir@${dir_prefix}.*.dir${sim_atops}")
      endif ()
      set(${testname_full}_self_serial ON)
    endmacro()

    # We could share drcachesim-simple.templatex if we had the launcher fork
    # and print out the "---- <application exited with code 0> ----".
    torunonly_drcacheoff(simple ${ci_shared_app} "" "" "")

    if (UNIX)
      # Test an app with a fork.
      torunonly_drcacheoff(fork linux.fork "" "" "")
    endif ()

    # Test reading a legacy pre-interleaved file.
    if (ZLIB_FOUND)
      torunonly_api(tool.drcacheoff.legacy "${drcachesim_path}" "offline-legacy.c" ""
        "-infile;${PROJECT_SOURCE_DIR}/clients/drcachesim/tests/offline-legacy-trace.gz"
        OFF OFF)
      set(tool.drcacheoff.legacy_basedir
        "${PROJECT_SOURCE_DIR}/clients/drcachesim/tests")
      set(tool.drcacheoff.legacy_rawtemp ON) # no preprocessor
    endif ()

    # Sanity tests for compression of raw output files.
    if (libsnappy)
      torunonly_drcacheoff(raw-snappy ${ci_shared_app} "-raw_compress snappy" "" "")
      set(tool.drcacheoff.raw-snappy_expectbase "offline-simple")
      torunonly_drcacheoff(raw-snappy-nocrc ${ci_shared_app}
        "-raw_compress snappy_nocrc" "" "")
      set(tool.drcacheoff.raw-snappy-nocrc_expectbase "offline-simple")
    endif ()
    if (ZLIB_FOUND)
      torunonly_drcacheoff(raw-zlib ${ci_shared_app} "-raw_compress zlib" "" "")
      set(tool.drcacheoff.raw-zlib_expectbase "offline-simple")
      torunonly_drcacheoff(raw-gzip ${ci_shared_app} "-raw_compress gzip" "" "")
      set(tool.drcacheoff.raw-gzip_expectbase "offline-simple")
    endif ()
    # lz4 is on by default so we test no compression here.
    torunonly_drcacheoff(raw-none ${ci_shared_app} "-raw_compress none" "" "")
    set(tool.drcacheoff.raw-none_expectbase "offline-simple")

    # Test reading a trace in sharded snappy-compressed files.
    if (libsnappy)
      # with a parallel tool (basic_counts)
      torunonly_api(tool.drcacheoff.snappy "${drcachesim_path}" "offline-snappy.c" ""
        "-indir;${PROJECT_SOURCE_DIR}/clients/drcachesim/tests/drmemtrace.chase-snappy.x64.tracedir;-simulator_type;basic_counts"
        OFF OFF)

      # with a legacy serial tool (full simulator)
      torunonly_api(tool.drcacheoff.snappy "${drcachesim_path}" "offline-snappy-serial.c" ""
        "-indir;${PROJECT_SOURCE_DIR}/clients/drcachesim/tests/drmemtrace.chase-snappy.x64.tracedir"
        OFF OFF)
      set(tool.drcacheoff.snappy_basedir
        "${PROJECT_SOURCE_DIR}/clients/drcachesim/tests")
    endif()

    if (UNIX) # Enable on Windows once i#1727 is fixed.
      # FIXME i#2384: we need to combine the subdir from the child with the
      # parent in some way and update the templatex file to include both.
      # Right now we're only ensuring this doesn't crash and that one of
      # the processes produced traces.
      torunonly_drcacheoff(multiproc tool.multiproc "" "" "${tool.multiproc_path}")
    endif ()

    torunonly_drcacheoff(filter ${ci_shared_app} "-L0_filter ${test_mode_flag}" "" "")
    torunonly_drcacheoff(filter-no-i ${ci_shared_app}
      "-L0_filter -L0I_size 0 ${test_mode_flag}" "" "")
    torunonly_drcacheoff(filter-no-d ${ci_shared_app}
      "-L0_filter -L0D_size 0 ${test_mode_flag}" "" "")

    torunonly_drcacheoff(instr-only-trace ${ci_shared_app} "-instr_only_trace" "" "")
    torunonly_drcacheoff(filter-and-instr-only-trace ${ci_shared_app} "-instr_only_trace -L0_filter" "" "")

    # As for the online test, we check that only 1 thread is in the final trace.
    torunonly_drcacheoff(max-global client.annotation-concurrency
      # Include function tracing to sanity test combining with delay and max.
      "-trace_after_instrs 20K -max_global_trace_refs 10K -record_heap"
      "@-simulator_type@basic_counts" "${annotation_test_args_shorter}")

    torunonly_drcacheoff(delay-func ${ci_shared_app}
      # Delay enough that zero data should be logged to test that function
      # tracing is delayed (i#4893).
      # Update: drmemtrace now does not even create an output file if tracing
      # never starts, so this now serves as a test of that.  It only tests
      # delayed function tracing if enough such tracing accumulated to output
      # on its own which would assert on not having a file.
      # This is also large enough to test the (non-triggering portion of) the
      # per-thread counter feature (i#5026).
      "-trace_after_instrs 200M -record_heap"
      "@-simulator_type@basic_counts" "")
    # There is now no data file at all: which we test by echoing the glob.
    set(tool.drcacheoff.delay-func_nopost ON)
    set(tool.drcacheoff.delay-func_postcmd
      "${CMAKE_COMMAND}@-E@echo@${dir_prefix}.*.dir/raw/*raw*")

    torunonly_drcacheoff(windows-simple ${ci_shared_app}
      "-no_split_windows -trace_after_instrs 20K -trace_for_instrs 5K -retrace_every_instrs 35K"
      "@-simulator_type@basic_counts" "")
    if (ZLIB_FOUND)
      torunonly_drcacheoff(windows-zlib ${ci_shared_app}
        "-raw_compress zlib -no_split_windows -trace_after_instrs 20K -trace_for_instrs 5K -retrace_every_instrs 35K"
        "@-simulator_type@basic_counts" "")
      set(tool.drcacheoff.windows-zlib_expectbase "offline-windows-simple")
      torunonly_drcacheoff(windows-gzip ${ci_shared_app}
        "-raw_compress gzip -no_split_windows -trace_after_instrs 20K -trace_for_instrs 5K -retrace_every_instrs 35K"
        "@-simulator_type@basic_counts" "")
      set(tool.drcacheoff.windows-gzip_expectbase "offline-windows-simple")
    endif ()
    # lz4 is on by default so we test no compression here.
    torunonly_drcacheoff(windows-none ${ci_shared_app}
      "-raw_compress none -no_split_windows -trace_after_instrs 20K -trace_for_instrs 5K -retrace_every_instrs 35K"
      "@-simulator_type@basic_counts" "")
    set(tool.drcacheoff.windows-none_expectbase "offline-windows-simple")
    # Ensure the invariant checker handles window transitions.
    torunonly_drcacheoff(windows-invar ${ci_shared_app}
      "-no_split_windows -trace_after_instrs 20K -trace_for_instrs 5K -retrace_every_instrs 35K"
      "@-simulator_type@invariant_checker" "")
    if (X86 AND X64 AND UNIX)
      torunonly_drcacheoff(windows-asm allasm_repstr
        "-no_split_windows -trace_after_instrs 3 -trace_for_instrs 4 -retrace_every_instrs 4"
        "@-simulator_type@basic_counts" "")
    endif ()
    # Test split-file windows.
    torunonly_drcacheoff(windows-split ${ci_shared_app}
      "-trace_after_instrs 20K -trace_for_instrs 10K -retrace_every_instrs 30K"
      "@-simulator_type@basic_counts" "")
    # The first postcmd did window #0.  There should be at least 2 more windows.
    set(tool.drcacheoff.windows-split_postcmd2
      "firstglob@${drcachesim_path}@-indir@${dir_prefix}.*.dir/raw/window.0001@-simulator_type@basic_counts")
    set(tool.drcacheoff.windows-split_postcmd3
      "firstglob@${drcachesim_path}@-indir@${dir_prefix}.*.dir/raw/window.0002@-simulator_type@basic_counts")

    # __builtin_prefetch used in the test is not defined on MSVC.
    if (NOT MSVC)
      torunonly_drcacheoff(builtin-prefetch-basic-counts builtin_prefetch "" "@-simulator_type@basic_counts" "")
      unset(tool.drcacheoff.builtin-prefetch-basic-counts_rawtemp) # use preprocessor
    endif ()

    # We run common.decode-bad to test markers for faults
    if (X86) # decode-bad is x86-only
      # Do not cap the trace size (done to shorten tests) b/c it will then miss
      # kernel transfer events.
      set(tool.drcacheoff.basic_counts_full_run ON)
      torunonly_drcacheoff(basic_counts common.decode-bad ""
        "@-simulator_type@basic_counts" "")
      unset(tool.drcacheoff.basic_counts_rawtemp)
    endif ()

    torunonly_drcacheoff(opcode_mix ${ci_shared_app} ""
      "@-simulator_type@opcode_mix" "")

    torunonly_drcacheoff(view ${ci_shared_app} ""
      "@-simulator_type@view@-sim_refs@16384" "")

    set(tool.drcacheoff.func_view_full_run ON) # Fails on Windows if truncated.
    torunonly_drcacheoff(func_view common.fib "-record_function fib|1"
      "@-simulator_type@func_view" "only_5")

    if (DR_HOST_X86 AND DR_HOST_X64 AND LINUX)
      # Requires sudo to access pagemap.
      # XXX: Should we not enable this outside of the Github suite where we know
      # we have passwordless sudo?  The pause for a password may cause problems
      # for local interactive test running.
      set(tool.drcacheoff.phys_SUDO_sudo ON)
      set(tool.drcacheoff.phys_SUDO_expectbase "offline-phys")
      torunonly_drcacheoff(phys_SUDO allasm_repstr
        "-use_physical" "@${test_mode_flag}@-simulator_type@view" "")
      set(tool.drcacheoff.phys_nopriv_failok ON)
      set(tool.drcacheoff.phys_nopriv_nopost ON)
      torunonly_drcacheoff(phys_nopriv allasm_x86_64
        "-use_physical" "@${test_mode_flag}@-simulator_type@view" "")
    endif ()

    if (UNIX AND ZLIB_FOUND)
      add_exe(tool.fib_plus
        ${PROJECT_SOURCE_DIR}/clients/drcachesim/tests/fib_plus.c)
      link_with_pthread(tool.fib_plus)
      # We could run this like so, but with threads the output is non-deterministic:
      #    torunonly_drcacheoff(func_view_noret tool.fib_plus
      #      "-record_function fib|1&noret_func|2|noret&noargs|0"
      #      "@-simulator_type@func_view" "")
      # Thus we run this manually and check in the resulting trace.  I ran with
      # a delay to shrink the size, since we are not interesting in the main thread's
      # pre-main() init:
      #     $ bin64/drrun -t drcachesim -offline -trace_after_instrs 210K \
      #       -record_function 'fib|1&noret_func|2|noret&noargs|0' -- \
      #       suite/tests/bin/tool.fib_plus
      #     $ bin64/drrun -t drcachesim -simulator_type func_view -indir \
      #       drmemtrace*.dir/
      torunonly_api(tool.drcacheoff.func_view_noret "${drcachesim_path}"
        "offline-func_view_noret.c" ""
        "-indir;${PROJECT_SOURCE_DIR}/clients/drcachesim/tests/offline-func-trace;-simulator_type;func_view"
        OFF OFF)
      set(tool.drcacheoff.func_view_noret_basedir
        "${PROJECT_SOURCE_DIR}/clients/drcachesim/tests")
      set(tool.drcacheoff.func_view_noret_rawtemp ON) # no preprocessor
    endif ()

    # i#3048: Our mangled operator new/delete tracing is UNIX-only.
    # PR#4178: Despite the aligned-new code in this test being guarded by
    # "if defined(__cpp_aligned_new)" it fails to build on Travis clang-9 and
    # OSX presumably due to runtime vs compiler mismatches.  We just disable
    # for clang for now and can re-enable later w/ more recent runtimes.
    if (UNIX AND NOT CMAKE_COMPILER_IS_CLANG)
      set(heap_test_src ${PROJECT_SOURCE_DIR}/clients/drcachesim/tests/heap_test.cpp)
      add_exe(tool.heap_test ${heap_test_src})
      if (cxx17_available)
        # Enable recent operator new/delete variants.
        set_source_files_properties(${heap_test_src} PROPERTIES
          # XXX: c++17 seems to warn more about the static functions in tools.h.
          # We should move those to tools.c.  For now we disable the warning.
          COMPILE_FLAGS "${ORIG_CMAKE_CXX_FLAGS} -std=c++17 -Wno-unused-function")
      endif ()
      torunonly_drcacheoff(func_view_heap tool.heap_test
        "-record_heap" "@-simulator_type@func_view@-no_show_func_trace" "")
      unset(tool.drcacheoff.func_view_heap_rawtemp) # use preprocessor
    endif ()

    if (LINUX AND X64 AND HAVE_RSEQ)
      torunonly_drcacheoff(rseq linux.rseq ""
        "@${test_mode_flag}@-test_mode_name@rseq_app" "")
    endif ()

    if (AARCH64)
      set(tool.drcacheoff.burst_aarch64_sys_nodr ON)
      torunonly_drcacheoff(burst_aarch64_sys tool.drcacheoff.burst_aarch64_sys "" "@-simulator_type@basic_counts" "")
    endif ()

    # XXX i#1551: startstop API is NYI on ARM
    # XXX i#1997: dynamorio_static is not supported on Mac yet
    # FIXME i#2949: gcc 7.3 fails to link certain configs
    if (NOT ARM AND NOT APPLE AND NOT DISABLE_FOR_BUG_2949)
      set(tool.drcacheoff.burst_static_nodr ON)
      torunonly_drcacheoff(burst_static tool.drcacheoff.burst_static "" "" "")

      set(tool.drcacheoff.burst_replace_nodr ON)
      torunonly_drcacheoff(burst_replace tool.drcacheoff.burst_replace "" "" "")

      set(tool.drcacheoff.burst_replaceall_nodr ON)
      torunonly_drcacheoff(burst_replaceall tool.drcacheoff.burst_replaceall "" "" "")

      if (X64 AND UNIX)
        set(tool.drcacheoff.burst_noreach_nodr ON)
        torunonly_drcacheoff(burst_noreach tool.drcacheoff.burst_noreach "" "" "")
      endif ()
      if (LINUX)
        set(tool.drcacheoff.burst_maps_nodr ON)
        torunonly_drcacheoff(burst_maps tool.drcacheoff.burst_maps "" "" "")
      endif ()

      set(tool.drcacheoff.burst_traceopts_nodr ON)
      set(tool.drcacheoff.burst_traceopts_nopost ON)
      torunonly_drcacheoff(burst_traceopts tool.drcacheoff.burst_traceopts "" "" "")

      if (UNIX)
        # FIXME i#2040: this hits static client issues on Windows
        set(tool.drcacheoff.burst_threads_nodr ON)
        torunonly_drcacheoff(burst_threads tool.drcacheoff.burst_threads
          # We test cpu_scheduling for offline traces here.
          "" "@-cpu_scheduling" "")

        set(tool.drcacheoff.burst_malloc_nodr ON)
        torunonly_drcacheoff(burst_malloc tool.drcacheoff.burst_malloc
          "" "@-simulator_type@basic_counts" "")

        set(tool.drcacheoff.burst_reattach_nodr ON)
        torunonly_drcacheoff(burst_reattach tool.drcacheoff.burst_reattach
          "" "@-simulator_type@basic_counts" "")

        set(tool.drcacheoff.burst_threadfilter_nodr ON)
        torunonly_drcacheoff(burst_threadfilter tool.drcacheoff.burst_threadfilter
          "" "@-simulator_type@basic_counts" "")
        # This test uses the same app as the one above, so we do not set _nodr
        # so we'll get a custom -subdir_prefix.  We have to pass that in as an
        # app arg here.
        torunonly_drcacheoff(burst_threadL0filter tool.drcacheoff.burst_threadfilter
          "" "@-simulator_type@basic_counts"
          "-L0_filter -L0I_size 0 -subdir_prefix tool.drcacheoff.burst_threadL0filter")
        set(tool.drcacheoff.burst_threadL0filter_nodr ON)

        if (X86 AND NOT APPPLE) # This test is x86-specific.
          # Test that raw2trace doesn't do more IO than it should.
          get_target_path_for_execution(raw2trace_io_path tool.drcacheoff.raw2trace_io
            "${location_suffix}")
          prefix_cmd_if_necessary(raw2trace_io_path ON ${raw2trace_io_path})
          macro (torunonly_raw2trace testname exetgt extra_ops app_args)
            set(testname_full "tool.raw2trace.${testname}")
            torunonly_ci(tool.raw2trace.${testname} ${exetgt} drcachesim
              "raw2trace-${testname}.c" # for templatex basename
              # Disable compression, since we need to seek and our compression
              # readers do not support seeking.
              "-offline -raw_compress none -subdir_prefix ${testname_full} ${extra_ops}"
              "" "${app_args}")
            set(${testname_full}_toolname "drcachesim")
            set(${testname_full}_basedir
              "${PROJECT_SOURCE_DIR}/clients/drcachesim/tests")
            set(${testname_full}_rawtemp ON) # no preprocessor
            set(${testname_full}_runcmp "${CMAKE_CURRENT_SOURCE_DIR}/runmulti.cmake")
            set(${testname_full}_precmd
              "foreach@${CMAKE_COMMAND}@-E@remove_directory@${testname_full}.*.dir")
            set(${testname_full}_postcmd
              "${raw2trace_io_path}@-indir@${testname_full}.*.dir")
          endmacro()
          # actual trace processing not important -- set a very small limit for speed
          torunonly_raw2trace(simple ${ci_shared_app} "-max_trace_size 8K" "")
        endif()

        # FIXME i#2099: the weak symbol is not supported not work on Windows
        set(tool.drcacheoff.burst_client_nodr ON)
        torunonly_drcacheoff(burst_client tool.drcacheoff.burst_client "" "" "")
      endif ()
    endif ()

    if (UNIX AND X86 AND X64)
      if (proc_supports_avx)
        torunonly_drcacheoff(allasm-scattergather-basic-counts allasm_scattergather
          "" "@-simulator_type@basic_counts" "")
        unset(tool.drcacheoff.allasm-scattergather-basic-counts_rawtemp) # use preprocessor
        if (proc_supports_avx512)
          set(tool.drcacheoff.allasm-scattergather-basic-counts_runavx512 1)
        endif (proc_supports_avx512)
        torunonly_drcachesim(allasm-scattergather-basic-counts allasm_scattergather
          "-simulator_type basic_counts" "")
        unset(tool.drcachesim.allasm-scattergather-basic-counts_rawtemp) # use preprocessor
        if (proc_supports_avx512)
          set(tool.drcachesim.allasm-scattergather-basic-counts_runavx512 1)
        endif (proc_supports_avx512)
      endif (proc_supports_avx)

      torunonly_drcacheoff(allasm-repstr-basic-counts allasm_repstr
        "" "@-simulator_type@basic_counts" "")
      unset(tool.drcacheoff.allasm-repstr-basic-counts_rawtemp) # use preprocessor
      torunonly_drcachesim(allasm-repstr-basic-counts allasm_repstr
        "-simulator_type basic_counts" "")
      unset(tool.drcachesim.allasm-repstr-basic-counts_rawtemp) # use preprocessor
    endif (UNIX AND X86 AND X64)

    torunonly_drcacheoff(invariant_checker ${ci_shared_app}
      "" "@-simulator_type@invariant_checker" "")

    # Test the standalone histogram tool.
    # ${ci_shared_app} is already used for an offline test, so we run other apps
    # for variety and to include threads and signals for invariant_checker.
    set(histo_app ${kernel_xfer_app})
    if (WIN32)
      # winxfer produces a 500M+ trace and test taking >3mins so we narrow
      # the window.  2M makes a 50M trace and still hits 4 or 5 of the
      # 13 markers on my machine but is still a little slow so we cut in half
      # for 2+ markers.
      # FIXME i#2752: somehow this is hanging on Appveyor so for now we shrink it
      # from 1M to 50K to make progress.  Once we figure out the hang we should
      # put it back to 1M.
      set(histo_ops "-trace_after_instrs 5K -exit_after_tracing 50K")
      set(tool.histogram.offline_timeout 180)
    else ()
      set(histo_ops "")
    endif ()
    set(testname_full "tool.histogram.offline")
    torunonly_ci(${testname_full} ${histo_app} drcachesim
      "histogram-offline.c"
      "-offline -subdir_prefix ${testname_full} ${histo_ops}" "" "")
    set(${testname_full}_toolname "drcachesim")
    set(${testname_full}_basedir
      "${PROJECT_SOURCE_DIR}/clients/drcachesim/tests")
    set(${testname_full}_rawtemp ON) # no preprocessor
    get_target_path_for_execution(histo_path histogram_launcher "${location_suffix}")
    prefix_cmd_if_necessary(histo_path ON ${histo_path})
    set(${testname_full}_runcmp
      "${CMAKE_CURRENT_SOURCE_DIR}/runmulti.cmake")
    set(${testname_full}_precmd
      "foreach@${CMAKE_COMMAND}@-E@remove_directory@${testname_full}.*.dir")
    set(${testname_full}_postcmd
      "${drcachesim_path}@-indir@${testname_full}.*.dir")
    set(${testname_full}_postcmd2
      "${histo_path}@-test_mode@-test_mode_name@kernel_xfer_app@-trace_dir@${testname_full}.*.dir/trace")

    if (AARCH64)
      set(testname_full "tool.drcacheoff.allasm-aarch64-prefetch-counts")
      torunonly_ci(${testname_full} allasm_aarch64_prefetch drcachesim
        "offline-allasm-aarch64-prefetch-counts"
        "-offline -subdir_prefix ${testname_full}" "" "")
      set(${testname_full}_toolname "drcachesim")
      set(${testname_full}_basedir
        "${PROJECT_SOURCE_DIR}/clients/drcachesim/tests")
      set(${testname_full}_rawtemp ON) # no preprocessor
      get_target_path_for_execution(prefetch_analyzer_path prefetch_analyzer_launcher "${location_suffix}")
      prefix_cmd_if_necessary(prefetch_analyzer_path ON ${prefetch_analyzer_path})
      set(${testname_full}_runcmp
        "${CMAKE_CURRENT_SOURCE_DIR}/runmulti.cmake")
      set(${testname_full}_precmd
        "foreach@${CMAKE_COMMAND}@-E@remove_directory@${testname_full}.*.dir")
      set(${testname_full}_postcmd
        "${drcachesim_path}@-indir@${testname_full}.*.dir@-simulator_type@basic_counts")
      set(${testname_full}_postcmd2
        "${prefetch_analyzer_path}@-trace_dir@${testname_full}.*.dir/trace")
    endif ()

    find_program(GZIP gzip "gzip compression utility")
    if (UNIX AND ZLIB_FOUND AND GZIP)
      # Test the gzip file reader.  It does not work with -indir.
    set(testname_full "tool.histogram.gzip")
      torunonly_ci(${testname_full} ${histo_app} drcachesim
        "histogram-offline.c" "-offline -subdir_prefix ${testname_full}" "" "")
      set(${testname_full}_toolname "drcachesim")
      set(${testname_full}_basedir
        "${PROJECT_SOURCE_DIR}/clients/drcachesim/tests")
      set(${testname_full}_rawtemp ON) # no preprocessor
      get_target_path_for_execution(histo_path histogram_launcher "${location_suffix}")
      prefix_cmd_if_necessary(histo_path ON ${histo_path})
      set(${testname_full}_runcmp
        "${CMAKE_CURRENT_SOURCE_DIR}/runmulti.cmake")
      set(${testname_full}_precmd
        "foreach@${CMAKE_COMMAND}@-E@remove_directory@${testname_full}.*.dir")
      set(${testname_full}_postcmd
        "${drcachesim_path}@-indir@${testname_full}.*.dir")
      set(${testname_full}_postcmd2
        "${GZIP}@${testname_full}.*.dir/trace/*")
      set(${testname_full}_postcmd3
        "${histo_path}@-test_mode@-test_mode_name@kernel_xfer_app@-trace_dir@${testname_full}.*.dir/trace")
    elseif (UNIX)
      message(STATUS "gzip or zlib not found: disabling ${testname_full} test")
    endif ()
  endif (NOT ANDROID)

  # Test using our exported drmemtrace analysis framework (i#2006).
  get_property(drmemtrace_src_dir GLOBAL PROPERTY DynamoRIO_drmemtrace_src_dir)
  get_property(drmemtrace_build_dir GLOBAL PROPERTY DynamoRIO_drmemtrace_build_dir)
  if (DEBUG)
    set(debug_cfg -DCMAKE_BUILD_TYPE=Debug -DDEBUG=ON)
  else ()
    set(debug_cfg -DCMAKE_BUILD_TYPE=RelWithDebInfo -DDEBUG=OFF)
  endif ()
  add_test(drmemtrace_proj ${CMAKE_CTEST_COMMAND}
    --build-and-test "${drmemtrace_src_dir}" "${drmemtrace_build_dir}/build_and_test"
    --build-generator ${CMAKE_GENERATOR}
    --build-project DynamoRIO_drmemtrace # needed for VS generators
    --build-makeprogram ${CMAKE_MAKE_PROGRAM}
    --build-options ${debug_cfg} -DDynamoRIO_DIR:PATH=${public_config_dir})
  if (UNIX AND X86 AND NOT X64)
    set_tests_properties(drmemtrace_proj PROPERTIES ENVIRONMENT
      "CFLAGS=-m32;CXXFLAGS=-m32")
  endif ()

  # Test postprocessing and analysis with an alternate binary directory.
  # Limited to UNIX because the checked-in modules.log is in UNIX format
  # (Windows needs extra fields per library).
  # Limited to ZLIB_FOUND because we test gzipped .raw files here as well.
  if (UNIX AND ZLIB_FOUND)
    # We make a writable copy so we can both write the final trace there and run our
    # analyzer in a single command line.
    set(srcdir
      ${PROJECT_SOURCE_DIR}/clients/drcachesim/tests/drmemtrace.threadsig.aarch64.raw)
    set(locdir ${PROJECT_BINARY_DIR}/drmemtrace.threadsig.aarch64)
    file(REMOVE_RECURSE ${locdir})
    file(MAKE_DIRECTORY ${locdir})
    file(COPY ${srcdir}/raw DESTINATION ${locdir}/)
    torunonly_api(tool.drcacheoff.altbindir "${drcachesim_path}"
      "offline-altbindir.c" ""
      "-indir;${locdir};-simulator_type;opcode_mix;-alt_module_dir;${srcdir};-module_file;${locdir}/raw/modules.log"
      OFF OFF)
    set(tool.drcacheoff.altbindir_basedir
      "${PROJECT_SOURCE_DIR}/clients/drcachesim/tests")

    # Test the legacy trace versions OFFLINE_FILE_VERSION_KERNEL_INT_PC-1 and
    # TRACE_ENTRY_VERSION_NO_KERNEL_PC.  This requires a checked-in trace and thus
    # -alt_module_dir; it has gzipped .raw files; hence here next to the altbindir test.
    set(srcdir
      ${PROJECT_SOURCE_DIR}/clients/drcachesim/tests/drmemtrace.legacy-int-offs.raw)
    set(locdir ${PROJECT_BINARY_DIR}/drmemtrace.legacy-int-offs)
    file(REMOVE_RECURSE ${locdir})
    file(MAKE_DIRECTORY ${locdir})
    file(COPY ${srcdir}/raw DESTINATION ${locdir}/)
    torunonly_api(tool.drcacheoff.legacy-int-offs "${drcachesim_path}"
      "offline-legacy-int-offs.c" ""
      "-indir;${locdir};-simulator_type;basic_counts;-alt_module_dir;${srcdir};-module_file;${locdir}/raw/modules.log"
      OFF OFF)
    set(tool.drcacheoff.legacy-int-offs_basedir
      "${PROJECT_SOURCE_DIR}/clients/drcachesim/tests")
  endif ()

  ###########################################################################
  # drcpusim tests

  if (X86) # i#1732: no ARM/AArch64 support for drcpusim yet
    torunonly_ci(tool.drcpusim.simple ${ci_shared_app} drcpusim
      client-interface/${ci_shared_app} # for .expect
      "" "" "")
    set(tool.drcpusim.simple_toolname "drcpusim")

    if (UNIX AND NOT APPLE)
      # For more targeted tests, we need whole-asm, which is much easier
      # on Linux where we can make a static app that executes just a few insrs.
      macro (add_cpusim_asm_test name model)
        add_exe(tool.${name} ${PROJECT_SOURCE_DIR}/clients/drcpusim/tests/${name}.asm)
        set_target_properties(tool.${name} PROPERTIES LINKER_LANGUAGE C)
        append_link_flags(tool.${name} "-nostartfiles -nodefaultlibs -static")
        torunonly_ci(tool.drcpusim.${name} tool.${name} drcpusim
          ${PROJECT_SOURCE_DIR}/clients/drcpusim/tests/${name}.asm
          "-cpu ${model}" "" "")
        set(tool.drcpusim.${name}_toolname "drcpusim")
        set(tool.drcpusim.${name}_basedir
          "${PROJECT_SOURCE_DIR}/clients/drcpusim/tests")
      endmacro ()

      if (NOT X64)
        add_cpusim_asm_test(mmx Pentium)
        add_cpusim_asm_test(sse PentiumMMX)
        add_cpusim_asm_test(sse2 Pentium3)
        add_cpusim_asm_test(sse3 Banias)
      endif ()
      add_cpusim_asm_test(ssse3 Prescott)
      add_cpusim_asm_test(sse41 Merom)
      add_cpusim_asm_test(sse42 Penryn)

      # Test -blocklist.
      torunonly_ci(tool.drcpusim.block tool.ssse3 drcpusim
        "ignore" "-cpu Prescott -blocklist tool.ssse3" "" "")
      set(tool.drcpusim.block_toolname "drcpusim")
      set(tool.drcpusim.block_expectbase "block")
      set(tool.drcpusim.block_basedir "${PROJECT_SOURCE_DIR}/clients/drcpusim/tests")
      # Legacy option name.
      torunonly_ci(tool.drcpusim.legacy tool.ssse3 drcpusim
        "ignore" "-cpu Prescott -blacklist tool.ssse3" "" "")
      set(tool.drcpusim.legacy_toolname "drcpusim")
      set(tool.drcpusim.legacy_expectbase "block")
      set(tool.drcpusim.legacy_basedir "${PROJECT_SOURCE_DIR}/clients/drcpusim/tests")
    endif ()

    add_exe(tool.cpuid ${PROJECT_SOURCE_DIR}/clients/drcpusim/tests/cpuid.c)
    if (WIN32)
      append_property_string(TARGET tool.cpuid COMPILE_FLAGS "/arch:IA32")
      # Debug libc seems to run newer instructions, messing up the test.
      # Plus on VS2017 *any* libc does that even with /arch:IA32 so we
      # separate libc out.
      use_MD_not_MTd(${PROJECT_SOURCE_DIR}/clients/drcpusim/tests/cpuid.c)
    endif ()
    macro (add_cpusim_cpuid_test model)
      torunonly_ci(tool.drcpusim.cpuid-${model} tool.cpuid drcpusim
        ${PROJECT_SOURCE_DIR}/clients/drcpusim/tests/cpuid-${model}.c
        # Ignore libs to reduce risk of violations (e.g., i#2720)
        "-cpu ${model} -ignore_all_libs" "" "")
      set(tool.drcpusim.cpuid-${model}_toolname "drcpusim")
      set(tool.drcpusim.cpuid-${model}_basedir
        "${PROJECT_SOURCE_DIR}/clients/drcpusim/tests")
    endmacro ()
    # Not running earlier than Klamath b/c the app likely will have bad opcodes.
    if (NOT X64)
      # i#5109: We do not run Klamath or Deschutes since gcc on Ubuntu20 includes
      # CET instructions which cannot be avoided.  DR currently thinks they're
      # SSE-added multi-byte nops; we'll have more trouble when i#4040 is implemented.
      add_cpusim_cpuid_test(Pentium3)
      add_cpusim_cpuid_test(Banias)
    endif ()
    add_cpusim_cpuid_test(Prescott)
    add_cpusim_cpuid_test(Presler)
    add_cpusim_cpuid_test(Merom)
    add_cpusim_cpuid_test(Penryn)
    add_cpusim_cpuid_test(Westmere)
    add_cpusim_cpuid_test(Nehalem)
    # XXX i#1761: we should selectively enable these.  Disabling for now.
    if (OFF)
      add_cpusim_cpuid_test(Sandybridge)
      add_cpusim_cpuid_test(Ivybridge)
    endif ()
    # XXX i#1732: add more tests.  However, we don't want the suite to fail
    # b/c our tests have too-new instrs for older machines.
  endif (X86)

endif (BUILD_CLIENTS)


###########################################################################
# drpt2trace tests
# We use the libipt/script/perf-get-opts.bash script to get the options for drpt2trace's tests.
if (BUILD_CLIENTS)
  if (HAVE_LIBIPT)
    set(drpt2trace_args "-stats"
      "-raw_pt"
      "${PROJECT_SOURCE_DIR}/clients/drcachesim/drpt2trace/test_simple.raw/pt.bin"
      "-primary_sb"
<<<<<<< HEAD
      "${PROJECT_SOURCE_DIR}/clients/drcachesim/drpt2trace/test_simple.raw/primary.sideband.pevent"
      "-secondary_sb"
      "${PROJECT_SOURCE_DIR}/clients/drcachesim/drpt2trace/test_simple.raw/secondary.sideband.pevent"
      "-pt_cpu_f" "6"
      "-pt_cpu_m" "85"
      "-pt_cpu_s" "4"
=======
      "${PROJECT_SOURCE_DIR}/clients/drcachesim/drpt2trace/test_simple.tracedir/sideband.pevent"
      "-pt_cpu_family" "6"
      "-pt_cpu_model" "85"
      "-pt_cpu_stepping" "4"
>>>>>>> ba24e6bd
      "-pt_mtc_freq" "3" "-pt_nom_freq" "37"
      "-pt_cpuid_0x15_eax" "2" "-pt_cpuid_0x15_ebx" "308"
      "-sb_sample_type" "0x10086"
      "-sb_time_shift" "31"
      "-sb_time_mult" "581029125"
      "-sb_time_zero" "18444502336406842448"
      "-sb_sysroot"
      "${PROJECT_SOURCE_DIR}/clients/drcachesim/drpt2trace/test_simple.raw")
    torunonly_api(tool.drpt2trace drpt2trace
      "../../clients/drcachesim/drpt2trace/test_simple.template"
      "" "${drpt2trace_args}" ON OFF)
  endif (HAVE_LIBIPT)
endif (BUILD_CLIENTS)

if (UNIX)
  macro(make_symlink src dst)
    execute_process(COMMAND ${CMAKE_COMMAND} -E create_symlink ${src} ${dst}
      RESULT_VARIABLE ln_result ERROR_VARIABLE ln_err)
    if (ln_result OR ln_err)
      message(FATAL_ERROR "*** symlink failed: ***\n${ln_err}")
    endif ()
  endmacro()

  if (NOT APPLE)
    tobuild(linux.clone linux/clone.c)

    # A PIE build tests MSR-based TLS instead of GDT-based (i#2089).
    tobuild(linux.clone-pie linux/clone.c)
    append_property_string(TARGET linux.clone-pie COMPILE_FLAGS "-fPIE")
    append_property_string(TARGET linux.clone-pie LINK_FLAGS "-pie")
  endif ()

  # Cross-arch execve test: can only be done via a suite of tests that
  # build both 32-bit and 64-bit.  We have 32-bit just build, and
  # 64-bit then builds and runs both directions.
  #
  # i#2971: We test -c32/-c64 here since modern DR focuses on clients.
  if (X86)
    if (X64)
      add_exe(linux.execve-sub64 linux/execve-sub.c)
      if (TEST_SUITE AND TEST_32BIT_PATH)
        # XXX: Should we remove TEST_32BIT_PATH since we're not using it with
        # our separate 32- and 64-bit jobs (replaced by our test-and-build)?
        tobuild_ops(linux.execve64 linux/execve.c ""
          "${TEST_32BIT_PATH}/linux.execve-sub32")
        torunonly(linux.execve32 ${TEST_32BIT_PATH}/linux.execve32 linux/execve.c ""
          "${CMAKE_RUNTIME_OUTPUT_DIRECTORY}/linux.execve-sub64")
      else ()
        # If we didn't just build the entire 32-bit and so don't have an
        # install dir handy, we still perform a cross-arch test by building
        # just the few binaries we need and both faking a multi-arch install
        # via symlinks and using -use_alt_dll to point to the other bitwidth.
        set(32dir ${CMAKE_CURRENT_BINARY_DIR}/32bit)
        set(test_bindir suite/tests/bin)
        file(MAKE_DIRECTORY ${32dir})
        # We use a client that takes some options and prints something at
        # init and at exit to test cross-arch injection with clients.
        get_target_path_for_execution(client64_path client.large_options.dll
          "${location_suffix}")
        set(client32_path ${32dir}/${test_bindir}/libclient.large_options.dll.so)
        # Hardcoding this path as the simplest solution:
        if (DEBUG)
          set(libdr_32bit_path "${32dir}/${INSTALL_LIB_X86}/debug/libdynamorio.so")
        else ()
          set(libdr_32bit_path "${32dir}/${INSTALL_LIB_X86}/release/libdynamorio.so")
        endif ()

        add_exe(linux.execve64 linux/execve.c)
        # Use a relative path for the child's execve to stress i#1660, i#4892.
        file(RELATIVE_PATH relative_sub32 "${CMAKE_CURRENT_BINARY_DIR}"
          "${32dir}/${test_bindir}/linux.execve-sub32")
        get_target_path_for_execution(drrun_path drrun "${location_suffix}")
        get_target_path_for_execution(drlib_path dynamorio "${location_suffix}")

        # We have 2 tests (one each 32<->64 direction) for each of two configs:
        # locating the other-bitwidth path via a config entry, or locating it
        # via assumptions on side-by-side installation.
        # To do both configs with just one build we run buth from a script which
        # we generate here:
        set(xarch_script "${CMAKE_CURRENT_BINARY_DIR}/linux.xarch.cmake")
        file(WRITE "${xarch_script}"
          "macro(make_symlink src dst)\n"
          "  execute_process(COMMAND ${CMAKE_COMMAND} -E create_symlink \${src} \${dst}\n"
          "    RESULT_VARIABLE ln_result ERROR_VARIABLE ln_err)\n"
          "  if (ln_result OR ln_err)\n"
          "    message(FATAL_ERROR \"*** create symlink failed: \${ln_err} ***\")\n"
          "  endif ()\n"
          "endmacro()\n"
          "macro(remove_symlink link)\n"
          "  execute_process(COMMAND ${CMAKE_COMMAND} -E remove \${link}\n"
          "    RESULT_VARIABLE rm_result ERROR_VARIABLE rm_err)\n"
          "  if (rm_result OR rm_err)\n"
          "    message(FATAL_ERROR \"*** remove symlink failed: \${rm_err} ***\")\n"
          "  endif ()\n"
          "endmacro()\n"
          "# 32 to 64, assumed layout:\n"
          "make_symlink(${PROJECT_BINARY_DIR}/${INSTALL_LIB_BASE}\n"
          "  ${32dir}/${INSTALL_LIB_BASE})\n"
          "make_symlink(${32dir}/${INSTALL_LIB_X86}\n"
          "  ${PROJECT_BINARY_DIR}/${INSTALL_LIB_X86})\n"
          "execute_process(WORKING_DIRECTORY ${CMAKE_CURRENT_BINARY_DIR}\n"
          "  COMMAND ${drrun_path} -32\n"
          "  -dr_home ${32dir} ${dr_test_ops}\n"
          "  # We test the \"-c32 -c64\" syntax here.\n"
          "  -c32 ${client32_path} -paramA foo -paramB bar --\n"
          "  -c64 ${client64_path} -paramA foo -paramB bar --\n"
          "  ${32dir}/${test_bindir}/linux.execve32\n"
          "  \"${CMAKE_RUNTIME_OUTPUT_DIRECTORY}/linux.execve-sub64\")\n"
          "# 64 to 32, assumed layout:\n"
          "execute_process(WORKING_DIRECTORY ${CMAKE_CURRENT_BINARY_DIR}\n"
          "  COMMAND ${drrun_path} ${dr_test_ops}\n"
          "  -c32 ${client32_path} -paramA foo -paramB bar --\n"
          "  -c64 ${client64_path} -paramA foo -paramB bar --\n"
          "  ${CMAKE_RUNTIME_OUTPUT_DIRECTORY}/linux.execve64\n"
          "  \"${relative_sub32}\")\n"
          "remove_symlink(${32dir}/${INSTALL_LIB_BASE})\n"
          "remove_symlink(${PROJECT_BINARY_DIR}/${INSTALL_LIB_X86})\n"
          "# 32 to 64, config entry (symlinks are gone so assumptions fail):\n"
          "execute_process(WORKING_DIRECTORY ${CMAKE_CURRENT_BINARY_DIR}\n"
          "  COMMAND ${drrun_path} -32\n"
          "  -use_alt_dll ${drlib_path} \n"
          "  -dr_home ${32dir} ${dr_test_ops}\n"
          "  -c32 ${client32_path} -paramA foo -paramB bar --\n"
          "  -c64 ${client64_path} -paramA foo -paramB bar --\n"
          "  ${32dir}/${test_bindir}/linux.execve32\n"
          "  \"${CMAKE_RUNTIME_OUTPUT_DIRECTORY}/linux.execve-sub64\")\n"
          "# 64 to 32, config entry (symlinks are gone so assumptions fail):\n"
          "execute_process(WORKING_DIRECTORY ${CMAKE_CURRENT_BINARY_DIR}\n"
          "  COMMAND ${drrun_path}\n"
          # Hardcoding this path as the simplest solution:
          "  -use_alt_dll ${libdr_32bit_path}\n"
          "  ${dr_test_ops}\n"
          "  -c32 ${client32_path} -paramA foo -paramB bar --\n"
          "  -c64 ${client64_path} -paramA foo -paramB bar --\n"
          "  ${CMAKE_RUNTIME_OUTPUT_DIRECTORY}/linux.execve64\n"
          "  \"${relative_sub32}\")\n"
          )
        if (DEBUG)
          set(config_type -DDEBUG=ON)
        else ()
          set(config_type "")
        endif ()
        add_test(linux.xarch ${CMAKE_CTEST_COMMAND} -V
          --build-and-test ${PROJECT_SOURCE_DIR} ${32dir}
          --build-generator ${CMAKE_GENERATOR}
          --build-target dynamorio
          --build-target linux.execve32
          --build-target linux.execve-sub32
          --build-target client.large_options.dll
          --build-noclean # else it tries to clean between each target!
          --build-makeprogram ${CMAKE_MAKE_PROGRAM}
          --build-options ${config_type} -DBUILD_TESTS=ON -DBUILD_DOCS=OFF
          -DBUILD_SAMPLES=OFF -DBUILD_EXT=OFF -DBUILD_CLIENTS=OFF
          --test-command ${CMAKE_COMMAND} -P ${xarch_script})
        file(READ linux/execve-client.expect expect)
        set_tests_properties(linux.xarch PROPERTIES ENVIRONMENT
          "CFLAGS=-m32;CXXFLAGS=-m32"
          # We do not try to indirect this so we have to read .expect manually.
          # We simplify and assume no regex chars.
          # We start with .* for all the config and build stuff and then we
          # expect 4 straight identical test outputs.
          PASS_REGULAR_EXPRESSION
          ".*${expect}[ \n]*${expect}[ \n]*${expect}[ \n]*${expect}[ \n]*$")
      endif ()
    else (X64)
      add_exe(linux.execve-sub32 linux/execve-sub.c)
      add_exe(linux.execve32 linux/execve.c)
    endif (X64)
  endif ()

  # helper app for execve-null
  add_exe(linux.execve-sub linux/execve-sub.c)
  get_target_path_for_execution(execve-sub-path linux.execve-sub "${location_suffix}")
  tobuild_ops(linux.execve-null linux/execve-null.c "" "${execve-sub-path}")

  if (NOT ANDROID) # XXX i#1874: get working on Android
    # Test blocklist and allowlist child config vs follow-children options (i#1667).
    # Use a different name to avoid parallel test conflicts when we manipulate
    # config files.
    add_exe(linux.execve-config linux/execve-sub.c)
    # We want the environment to keep HOME for config dirs (xref i#1679).
    add_exe(linux.execv linux/execv.c)
    set(linux.child-blocklist_expectbase "child-blocklist")
    get_target_path_for_execution(execve-config-path linux.execve-config "${location_suffix}")
    torunonly(linux.child-blocklist linux.execv linux/execv.c
      "-follow_children" "${execve-config-path}")
    get_target_path_for_execution(drconfig_path drconfig "${location_suffix}")
    prefix_cmd_if_necessary(drconfig_path ON ${drconfig_path})
    set(linux.child-blocklist_runcmp "${CMAKE_CURRENT_SOURCE_DIR}/runmulti.cmake")
    set(linux.child-blocklist_precmd
      "${drconfig_path}@-quiet@-reg@linux.execve-config@-norun")
    set(linux.child-blocklist_postcmd
      "${drconfig_path}@-quiet@-unreg@linux.execve-config")

    set(linux.child-allowlist_expectbase "child-allowlist")
    torunonly(linux.child-allowlist linux.execv linux/execv.c
      "-no_follow_children" "${execve-config-path}")
    set(linux.child-allowlist_runcmp "${CMAKE_CURRENT_SOURCE_DIR}/runmulti.cmake")
    if (DEBUG)
      set(debug_args "@-debug")
    else (DEBUG)
      set(debug_args "")
    endif (DEBUG)
    set(linux.child-allowlist_precmd
      "${drconfig_path}@-quiet@-reg@linux.execve-config${debug_args}@-ops@-stderr_mask@@0")
    set(linux.child-allowlist_postcmd
      "${drconfig_path}@-quiet@-unreg@linux.execve-config")
    # Can't run in parallel w/ blocklist since manipulating same config file:
    set(linux.child-allowlist_depends linux.child-blocklist)
  endif ()

  tobuild(linux.execve-rec linux/execve-rec.c)
  if (ANDROID)
    # Times out in 120s in suite (i#2106).
    set(linux.execve-rec_timeout 180)
  endif ()
  tobuild(linux.exit linux/exit.c)
  if (NOT ANDROID) # XXX i#1874: get working on Android: just output order?!?
    tobuild(linux.fork linux/fork.c)
  endif ()
  tobuild(linux.fork-sleep linux/fork-sleep.c)
  if (X86)
    # i#1537: test MSR for fs/gs in fork
    torunonly(linux.fork-MSR linux.fork linux/fork.c
      "-vm_base 0x100000000 -no_vm_base_near_app" "")
  endif ()

  tobuild(linux.infinite linux/infinite.c)
  tobuild(linux.longjmp linux/longjmp.c)
  if (NOT APPLE)
    tobuild(linux.prctl linux/prctl.c)
  endif ()
  tobuild(linux.mmap linux/mmap.c)
  tobuild(linux.zero-length-mem-ranges linux/zero-length-mem-ranges.c)
  tobuild(linux.signal0000 linux/signal0000.c)
  tobuild(linux.signal0001 linux/signal0001.c)
  tobuild(linux.signal0010 linux/signal0010.c)
  tobuild(linux.signal0011 linux/signal0011.c)
  tobuild(linux.signal0100 linux/signal0100.c)
  tobuild(linux.signal0101 linux/signal0101.c)
  tobuild(linux.signal0110 linux/signal0110.c)
  tobuild(linux.signal0111 linux/signal0111.c)
  tobuild(linux.signal1000 linux/signal1000.c)
  tobuild(linux.signal1001 linux/signal1001.c)
  tobuild(linux.signal1010 linux/signal1010.c)
  tobuild(linux.signal1011 linux/signal1011.c)
  tobuild(linux.signal1100 linux/signal1100.c)
  tobuild(linux.signal1101 linux/signal1101.c)
  tobuild(linux.signal1110 linux/signal1110.c)
  tobuild(linux.signal1111 linux/signal1111.c)
  tobuild(linux.sigplain000 linux/sigplain000.c)
  tobuild(linux.sigplain001 linux/sigplain001.c)
  tobuild(linux.sigplain010 linux/sigplain010.c)
  tobuild(linux.sigplain011 linux/sigplain011.c)
  tobuild(linux.sigplain100 linux/sigplain100.c)
  tobuild(linux.sigplain101 linux/sigplain101.c)
  tobuild(linux.sigplain110 linux/sigplain110.c)
  tobuild(linux.sigplain111 linux/sigplain111.c)
  tobuild(linux.sigaction   linux/sigaction.c)
  # We want a native run to verify our assumptions of kernel behaviour.
  torunonly_native(code_api|linux.sigaction.native linux.sigaction
    "" linux/sigaction.c "")
  if (LINUX)
    tobuild(linux.syscall_pwait linux/syscall_pwait.cpp)
    link_with_pthread(linux.syscall_pwait)
  endif ()
  if (LINUX AND NOT ANDROID) # Only tests RT sigaction which is not supported on Android.
    tobuild(linux.sigaction_nosignals linux/sigaction_nosignals.c)
  endif ()
  # FIXME i#1551, i#1569: port asm to ARM and AArch64
  # FIXME i#58: port test to MacOS
  if (NOT ARM AND NOT AARCH64 AND NOT APPLE)
    tobuild(linux.sigcontext linux/sigcontext.c)
    if (proc_supports_avx512)
      append_property_string(TARGET linux.sigcontext COMPILE_FLAGS "${CFLAGS_AVX512}")
      set(linux.sigcontext_runavx512 1)
      if (CLANG)
        append_property_string(TARGET linux.sigcontext COMPILE_FLAGS
          "-mllvm -x86-use-vzeroupper=0")
      else ()
        append_property_string(TARGET linux.sigcontext COMPILE_FLAGS
          "-mno-vzeroupper")
      endif ()
    elseif (proc_supports_avx)
      append_property_string(TARGET linux.sigcontext COMPILE_FLAGS "${CFLAGS_AVX}")
      set(linux.sigcontext_runavx 1)
    endif ()
  endif ()
  if (NOT APPLE)
    tobuild(linux.thread linux/thread.c)
    tobuild(linux.threadexit linux/threadexit.c)
    if (NOT ANDROID)
      tobuild(linux.threadexit2 linux/threadexit2.c) # XXX i#1874: hangs on Android
      tobuild(linux.signalfd linux/signalfd.c) # XXX i#1874: fails natively on Android
    endif ()
  endif ()
  # i#784: test app behavior on alarm
  tobuild(linux.alarm linux/alarm.c)
  if (NOT APPLE AND NOT ANDROID) # Test uses Linux-specific timer code.
    if (NOT AARCH64) # TODO i#1569: Enable this for AArch64.
      tobuild(linux.signal_race linux/signal_race.c)
      target_link_libraries(linux.signal_race rt)
    endif ()
    tobuild(linux.signal_racesys linux/signal_racesys.c)
    target_link_libraries(linux.signal_racesys rt)
  endif ()
  tobuild(linux.bad-signal-stack linux/bad-signal-stack.c)

  # i#1145: test re-starting syscalls, both inlined and from dispatch
  tobuild(linux.eintr linux/eintr.c)
  link_with_pthread(linux.eintr)
  torunonly(linux.eintr-noinline linux.eintr linux/eintr.c "-no_ignore_syscalls" "")

  if (NOT ANDROID) # XXX i#1874: get working on Android
    tobuild(linux.sigsuspend linux/sigsuspend.c)
    link_with_pthread(linux.sigsuspend)

    tobuild(linux.signest linux/signest.c)
    link_with_pthread(linux.signest)

    tobuild(linux.sigmask linux/sigmask.c)
    link_with_pthread(linux.sigmask)
    # Sanity check that this option works.
    torunonly(linux.sigmask-noalarm linux.sigmask linux/sigmask.c
      "-no_reroute_alarm_signals" "")

    if (UNIX)
      if (X64)
        # XXX i#3307: add Windows test.
        tobuild_ops(linux.mangle_asynch linux/mangle_asynch.c "-vm_base 0x100000000 -no_vm_base_near_app" "")
        target_include_directories(linux.mangle_asynch PRIVATE
          ${CMAKE_CURRENT_SOURCE_DIR}/linux)
        link_with_pthread(linux.mangle_asynch)
      endif ()
    endif ()
  endif ()

  # We pass -native_exec_list which causes us to call strcasecmp in libc,
  # thereby exercising on our ability to copy libc's TLS data.
  tobuild_ops(linux.app_tls linux/app_tls.c "-native_exec_list libfoo.so" "")

  if (NOT ANDROID) # XXX i#1874: get working on Android
    tobuild_ops(linux.readlink linux/readlink.c "-early_inject" "exec")
  endif ()

  if (NOT ANDROID) # FIXME i#1874: failing on Android
    # Test collision with DR's preferred base
    tobuild(linux.fib-conflict common/fib.c)
    set_preferred_base_start_and_end(linux.fib-conflict ${preferred_base} OFF)
    # i#1227: test 2-stage loader
    torunonly(linux.fib-conflict-early linux.fib-conflict common/fib.c "-early_inject" "")
  endif ()

  # Test fully static executables, which we only support with early injection
  # or static DR.
  # XXX i#1874: get working on Android
  if (NOT APPLE AND NOT ANDROID) # XXX i#1285: implement private loader on MacOS
    set(fib_static_ops "-early_inject")
    tobuild_ops(linux.fib-static common/fib.c "${fib_static_ops}" "")
    append_property_string(TARGET linux.fib-static LINK_FLAGS
      # The default value of CMAKE_SHARED_LIBRARY_LINK_C_FLAGS has -rdynamic,
      # which doesn't play well with clang and -static.  Adding
      # --no-export-dynamic avoids the problem.
      "-static -Wl,--no-export-dynamic")
  endif ()
  # Test position independent executables.
  # FIXME i#1001: fib-pie fails with -early_inject.
  tobuild(linux.fib-pie common/fib.c)
  append_property_string(TARGET linux.fib-pie COMPILE_FLAGS "-fPIE")
  append_property_string(TARGET linux.fib-pie LINK_FLAGS "-pie")

  # vfork is deprecated on macOS.
  if (NOT APPLE)
    # FIXME i#125: bugs in these, were disabled in the past
    tobuild_ops(linux.vfork linux/vfork.c "" "${execve-sub-path}")
    #tobuild(linux.vfork-fib linux/vfork-fib.c)
  endif ()

  # runs of other builds with custom DR options
  torunonly(linux.thread-reset linux.thread linux/thread.c
    "-enable_reset -reset_at_nth_thread 2" "")
  torunonly(linux.clone-reset linux.clone linux/clone.c
    "-enable_reset -reset_at_nth_thread 2" "")
  if (AARCHXX)
    # Test our diagnostic option -steal_reg_at_reset, which is also a stress
    # test of reset and register stealing.
    if (ARM)
      set(new_reg 9)
    else ()
      set(new_reg 29)
    endif ()
    torunonly(linux.steal-switch linux.thread linux/thread.c
      "-enable_reset -reset_at_fragment_count 100 -steal_reg_at_reset ${new_reg}" "")
  endif ()
  tobuild(pthreads.pthreads pthreads/pthreads.c)
  tobuild(pthreads.pthreads_exit pthreads/pthreads_exit.c)
  tobuild(pthreads.ptsig pthreads/ptsig.c)
  if (NOT ANDROID) # FIXME i#1874: failing on Android
    # XXX i#951: pthreads_fork reports leaks on occasion so we mark it FLAKY
    tobuild(pthreads.pthreads_fork_FLAKY pthreads/pthreads_fork.c)
  endif ()

  # Clang will likely never support gcc nested functions:
  # http://llvm.org/PR9206
  if (NOT CMAKE_COMPILER_IS_CLANG)
    if (NOT X64 AND NOT ARM) # FIXME i#1551: port asm to ARM
      # FIXME i#16: these tests need to be fixed to compile for x64
      tobuild(security-linux.stacktest security-linux/stacktest.c)
      tochcon(security-linux.stacktest execmem_exec_t)
      mark_execstack(security-linux.stacktest)
    endif (NOT X64 AND NOT ARM)
    if (NOT ARM) # FIXME i#1551: signal TLS on ARM
      tobuild(security-linux.trampoline security-linux/trampoline.c)
    endif (NOT ARM)
  endif (NOT CMAKE_COMPILER_IS_CLANG)

  # this app is used in nudge tests
  # XXX: should all these infloop tests be made cross-platform?
  # or rely on runall tests that run calc covering this on Windows?
  if (NOT ANDROID) # XXX i#1874: add support for running this on Android
    add_exe(linux.infloop linux/infloop.c)
    torunonly(linux.reset linux/infloop linux/reset.runall "-enable_reset" "-v")
  endif ()
  if (NOT X64 AND NOT ARM) # FIXME i#1551: add coarse-grain ARM support
    # XXX: 64-bit support not quite there yet
    torunonly(linux.freeze_FLAKY linux/infloop linux/freeze.runall
      "-coarse_units -coarse_enable_freeze" "-v")
  endif (NOT X64 AND NOT ARM)

  # persistent cache nudge tests with shared cache
  file(MAKE_DIRECTORY "${PCACHE_DIR}")
  file(MAKE_DIRECTORY "${PCACHE_SHARED_DIR}")
  if (NOT X64 AND NOT ARM) # FIXME i#1551: add coarse-grain ARM support
    # XXX: 64-bit support not quite there yet
    torunonly(linux.persist_FLAKY linux/infloop linux/persist.runall
      "-coarse_units -coarse_split_calls -coarse_enable_freeze -coarse_freeze_min_size 0 -no_persist_per_user -no_validate_owner_dir" "-v")
    torunonly(linux.persist-use_FLAKY linux/infloop linux/persist-use.runall
      "-use_persisted -coarse_units -coarse_split_calls -no_persist_per_user -no_validate_owner_dir" "-v")
  endif (NOT X64 AND NOT ARM)
  # when running tests in parallel: have to generate pcaches first
  set(linux.persist-use_FLAKY_depends linux.persist_FLAKY)

  if (LINUX AND X64 AND HAVE_RSEQ)
    # The rseq kernel feature is Linux-only.
    # TODO i#2350: Port the assembly in the test to 32-bit x86 and to ARM.
    tobuild(linux.rseq linux/rseq.c)
    # Test the other sections.  Unfortunately we need a separate binary for each.
    tobuild(linux.rseq_table linux/rseq.c)
    append_property_list(TARGET linux.rseq_table
      COMPILE_DEFINITIONS "RSEQ_TEST_USE_OLD_SECTION_NAME")
    tobuild(linux.rseq_noarray linux/rseq.c)
    append_property_list(TARGET linux.rseq_noarray
      COMPILE_DEFINITIONS "RSEQ_TEST_USE_NO_ARRAY")
    # Test attaching, which has a separate lazy rseq check.
    # We build with static DR to also test client interactions.
    tobuild_api(api.rseq linux/rseq.c "" "" OFF ON OFF)
    link_with_pthread(api.rseq)
    append_property_list(TARGET api.rseq COMPILE_DEFINITIONS "RSEQ_TEST_ATTACH")
    set(api.rseq_expectbase rseq_client)
    # Test non-compliant code with our workaround flag.
    tobuild_ops(linux.rseq_disable linux/rseq_disable.c "-disable_rseq" "")
  endif ()
else (UNIX)
  add_exe(win32.infloop win32/infloop.c)
  add_exe(win32.attachee win32/attachee.c)
  if (PROGRAM_SHEPHERDING)
    # too flaky across platforms so we limit to security mode only: not too useful
    # for other than testing our ASLR anyway
    tobuild(win32.aslr-dll win32/aslr-dll.c)
  endif ()
  tobuild(win32.callback win32/callback.c)
  tobuild(win32.crtprcs win32/crtprcs.c)
  if (X64)
    # regression test for in-progress earliest injection feature
    # XXX i#234: once have wow64 support run on 32-bit
    torunonly(win32.crtprcs-earliest win32.crtprcs win32/crtprcs.c
      "-early_inject_map -early_inject_location 5" "")
  endif (X64)

  tobuild_dll(win32.delaybind win32/delaybind.c "")
  append_link_flags(win32.delaybind "/delayload:win32.delaybind.dll.dll /delay:unload")
  tobind(win32.delaybind)
  tobind(win32.delaybind.dll)

  tobuild_dll(win32.dll win32/dll.c "")
  tobuild(win32.fiber-rac win32/fiber-rac.c)
  tobuild(win32.finally win32/finally.c)

  tobuild_dll(win32.multisec win32/multisec.c "")
  # On Win8+ loading via 8.3 name doesn't fool the loader, so we make a copy.
  DynamoRIO_get_full_path(multisec_path win32.multisec.dll "${location_suffix}")
  add_custom_command(TARGET win32.multisec.dll POST_BUILD
    COMMAND ${CMAKE_COMMAND} ARGS -E copy ${multisec_path}
    ${CMAKE_RUNTIME_OUTPUT_DIRECTORY}/win32.multisec2.dll.dll VERBATIM)

  tobuild_dll(win32.nativeterminate win32/nativeterminate.c
    "-native_exec_list nativeterminate.dll.dll")
  # FIXME i#192: oomtest ends up killing parent shell: investigate, fix, re-enable!
  #tobuild(win32.oomtest win32/oomtest.c)
  if (TEST_SUITE) # failing on win7 (i#422) so run only in suite
    # Keep exe name same, is checked in DR.
    add_exe(win32.partial_map win32/partial_map.c)
    torunonly(win32.partial_map_FLAKY win32.partial_map win32/partial_map.c "" "")
  endif (TEST_SUITE)
  tobuild(win32.protect-datasec win32/protect-datasec.c)

  tobuild_dll(win32.rebased win32/rebased.c "")
  # On Win8+ loading via 8.3 name doesn't fool the loader, so we make a copy.
  DynamoRIO_get_full_path(rebased_path win32.rebased.dll "${location_suffix}")
  add_custom_command(TARGET win32.rebased.dll POST_BUILD
    COMMAND ${CMAKE_COMMAND} ARGS -E copy ${rebased_path}
    ${CMAKE_RUNTIME_OUTPUT_DIRECTORY}/win32.rebased2.dll.dll VERBATIM)

  # Memory usage does go up a bit with reloading due to traces so we disable traces.
  tobuild_dll(win32.reload win32/reload.c "-disable_traces")

  tobuild_dll(win32.reload-newaddr win32/reload-newaddr.c "")
  # FIXME i#267: fix curiosities and re-enable
  #tobuild_dll(win32.reload-race win32/reload-race.c "")

  tobuild_dll(win32.section-max win32/section-max.c "")

  tobuild(win32.suspend win32/suspend.c)
  tobuild(win32.threadchurn win32/threadchurn.c)
  if (TEST_SUITE) # occasionally fails so run only in suite
    tobuild(win32.threadexit_FLAKY win32/threadexit.c)
  endif (TEST_SUITE)
  # PR 215238 covers re-enabling threadinjection
  #tobuild(win32.threadinjection win32/threadinjection.c)
  # FIXME i#125: debugger test was disabled in past: not sure why
  #tobuild(win32.debugger win32/debugger.c)
  tobuild(win32.virtualfree win32/virtualfree.c)
  tobuild(win32.virtualreserve win32/virtualreserve.c)
  tobuild(win32.winapc win32/winapc.c)
  tobuild(win32.winthread win32/winthread.c)
  tobuild(security-win32.apc-shellcode security-win32/apc-shellcode.c)
  tobuild(security-win32.except-int2d security-win32/except-int2d.c)
  tobuild(security-win32.except-guard security-win32/except-guard.c)
  tobuild(security-win32.thread-setcontext security-win32/thread-setcontext.c)
  tobuild(security-win32.singlestep security-win32/singlestep.c)
  if (NOT X64)
    # 32-bit limitation is test only
    # to get a test on x64, we should find a way to set debug registers
    tobuild(security-win32.except-debugreg security-win32/except-debugreg.c)
  endif (NOT X64)

  tobuild(win32.threadterm win32/threadterm.c)

  tobuild_dll(win32.earlythread win32/earlythread.c "")

  if (DEBUG)
    # We have a special allowance for this test to target our nudge handler in DEBUG.
    tobuild(win32.tls win32/tls.c)
  endif ()

  if (NOT X64)
    # FIXME i#16: these tests need to be fixed to compile for x64

    # fpe compiles, but pops up an unhandled exception box
    tobuild(win32.fpe win32/fpe.c)

    tobuild(win32.except win32/except.c)
    # Debug libc seems to mess up the test.
    use_MT_not_MTd(win32/except.c)
    tobuild(win32.getthreadcontext win32/getthreadcontext.c)
    tobuild_dll(win32.hookerfirst win32/hookerfirst.c
      "-handle_ntdll_modify 1 -native_exec_hook_conflict 1")
    tobuild(win32.hooker-secur32 win32/hooker-secur32.c)
    tobuild(win32.rsbtest win32/rsbtest.c)
    tobuild(win32.setcxtsyscall win32/setcxtsyscall.c)
    tobuild(win32.setthreadcontext win32/setthreadcontext.c)

    tobuild_dll(security-win32.aslr-ind security-win32/aslr-ind.c "")
    if (TEST_SUITE) # fails non-det so run only in suite
      tobuild(security-win32.codemod-threads_FLAKY security-win32/codemod-threads.c)
    endif (TEST_SUITE)

    # we tweak cflags in set_cflags() rather than passing extra param all
    # the way through: adding helper func layers gets awkward w/ PARENT_SCOPE
    tobuild(security-win32.except-execution security-win32/except-execution.c)
    # we match exe addresses in output so no ASLR
    append_link_flags(security-win32.except-execution "/dynamicbase:no")

    tobuild(security-win32.except-thread security-win32/except-thread.c)
    tobuild(security-win32.gbop-test security-win32/gbop-test.c)

    if (TEST_SUITE) # fails non-det so run only in suite
      tobuild(security-win32.hooker_FLAKY security-win32/hooker.c)
    endif (TEST_SUITE)
    tobuild_ops(security-win32.hooker-ntdll security-win32/hooker-ntdll.c
      "-handle_ntdll_modify 1" "")
    tobuild(security-win32.indexisting security-win32/indexisting.c)
    tobuild(security-win32.patterns security-win32/patterns.c)
    tobuild(security-win32.ret-SEH security-win32/ret-SEH.c)
  endif (NOT X64)

  tobuild(security-win32.sd_tester security-win32/sd_tester.c)
  tobuild(security-win32.sec-adata security-win32/sec-adata.c)

  # FIXME: getting warnings from pragmas in src code:
  #   secalign-fixed.dll.c.obj : warning LNK4229: invalid directive '/fixed' encountered; ignored
  #  secalign-fixed.dll.c.obj : warning LNK4229: invalid directive '/driver' encountered; ignored
  #  section-max.dll.c.obj : warning LNK4229: invalid directive '/driver' encountered; ignored
  #  sec-xdata.dll.c.obj : warning LNK4078: multiple '.xdata' sections found with different attributes (C0500040)
  # I checked secalign-fixed.dll.dll and it does have 0x2000 alignment and has
  # no relocations, so not sure what the warnings imply.  Did not check the others.
  tobuild_dll(security-win32.secalign-fixed security-win32/secalign-fixed.c "")
  append_link_flags(security-win32.secalign-fixed.dll "/dynamicbase:no /fixed")

  tobuild_dll(security-win32.sec-fixed security-win32/sec-fixed.c "")
  append_link_flags(security-win32.sec-fixed.dll "/dynamicbase:no /fixed")

  tobuild_dll(security-win32.sec-xdata security-win32/sec-xdata.c "")

  # PR 209235 covers re-enabling selfmod-threads
  #tobuild(security-win32.selfmod-threads security-win32/selfmod-threads.c)
  tobuild(security-win32.TestNTFlush security-win32/TestNTFlush.c)

  # FIXME: enable once have .runall support
  #tobuild_runall(runall.calc-detach runall/calc-detach.runall "")
  #tobuild_runall(runall.calc-freeze runall/calc-freeze.runall
  #  # xref PR 226578 which tracks incompatibility between probe_api & pcaches
  #  "-coarse_enable_freeze -no_probe_api")
  #tobuild_runall(runall.calc-hotp runall/calc-hotp.runall "")
  #tobuild_runall(runall.calc-persist runall/calc-persist.runall
  #  "-coarse_enable_freeze -use_persisted -no_probe_api")
  #tobuild_runall(runall.calc-reset runall/calc-reset.runall "")
  #tobuild_runall(runall.calc runall/calc.runall "")
  #tobuild_runall(runall.detach_test runall/detach_test.runall "")
  ## case 9423 covers re-enabling
  ##tobuild_runall(runall.earlythread runall/earlythread.runall "")
  #tobuild_runall(runall.initapc runall/initapc.runall "")
  #tobuild_runall(runall.notepad runall/notepad.runall "")
  #tobuild_runall(runall.preunload runall/preunload.runall "")
  #tobuild_runall(runall.processchain runall/processchain.runall "")

  tobuild_csharp(win32.dotnet win32/dotnet.cs)

  # Cross-arch injection tests.
  if (X86)
    set(xarch_dir ${CMAKE_CURRENT_BINARY_DIR}/xarch)
    set(test_bindir suite/tests/bin)
    file(MAKE_DIRECTORY ${xarch_dir})
    # Unfortunately, while CMake 3.13+ supports create_symlink on Windows, that
    # only works if the user has the right privileges, so we can't set up
    # lib dir symlinks like we do for unix cross-arch build-and-test.
    # We have to make a copy in order to have parallel dirs with the two bitwidths.
    file(MAKE_DIRECTORY "${xarch_dir}/${INSTALL_LIB}")
    set(xarch_copy_stamp "${CMAKE_CURRENT_BINARY_DIR}/xarch_copy.stamp")
    add_custom_command(OUTPUT "${xarch_copy_stamp}"
      DEPENDS dynamorio
      COMMAND ${CMAKE_COMMAND} ARGS
      -E touch "${xarch_copy_stamp}"
      COMMAND ${CMAKE_COMMAND} ARGS
      -E copy "${MAIN_LIBRARY_OUTPUT_DIRECTORY}/dynamorio.dll"
      "${xarch_dir}/${INSTALL_LIB}/dynamorio.dll"
      VERBATIM)
    add_custom_target(xarch_copy DEPENDS "${xarch_copy_stamp}")
    add_dependencies(drcopy xarch_copy)
    # We use a client that takes some options and prints something at
    # init and at exit to test cross-arch injection with clients.
    get_target_path_for_execution(cur_client_path client.large_options.dll
      "${location_suffix}")
    set(xarch_client_path ${xarch_dir}/${test_bindir}/client.large_options.dll.dll)
    get_target_path_for_execution(drrun_path drrun "${location_suffix}")
    if (X64)
      set(client32_path ${xarch_client_path})
      set(client64_path ${cur_client_path})
      set(other_is64 OFF)
    else ()
      set(client32_path ${cur_client_path})
      set(client64_path ${xarch_client_path})
      set(other_is64 ON)
    endif ()
    if (DEBUG)
      set(config_type -DDEBUG=ON)
    else ()
      set(config_type "")
    endif ()
    # I abandoned --build-generator-platform (3.13+ only; VS gen only) or explicitly
    # setting the full generator (fails w/ Ninja) and went with the env var scheme we
    # use in our test suite.
    _DR_set_VS_bitwidth_env_vars(${other_is64} env_names)
    foreach (env ${env_names})
      # Escape internal ; since this goes into a CMake "var=value;..." list.
      string(REPLACE ";" "\\;" value "${${env}_env_value}")
      list(APPEND test_env_pairs "${env}=${value}")
    endforeach ()
    add_test(win32.xarch ${CMAKE_CTEST_COMMAND} -V
      --build-and-test ${PROJECT_SOURCE_DIR} ${xarch_dir}
      --build-generator ${CMAKE_GENERATOR}
      --build-target dynamorio
      --build-target common.eflags
      --build-target client.large_options.dll
      --build-noclean # Else it tries to clean between each target!
      --build-makeprogram ${CMAKE_MAKE_PROGRAM}
      --build-options ${config_type} -DBUILD_TESTS=ON -DBUILD_DOCS=OFF
      -DBUILD_SAMPLES=OFF -DBUILD_EXT=OFF -DBUILD_CLIENTS=OFF
      --test-command ${drrun_path} -dr_home ${xarch_dir} ${dr_test_ops}
      -c32 ${client32_path} -paramA foo -paramB bar --
      -c64 ${client64_path} -paramA foo -paramB bar --
      ${MAIN_RUNTIME_OUTPUT_DIRECTORY}/create_process.exe
      ${xarch_dir}/${test_bindir}/common.eflags.exe)
    file(READ win32/xarch.templatex expect)
    set_tests_properties(win32.xarch PROPERTIES ENVIRONMENT
      "${test_env_pairs}"
      # We start with .* for all the config and build stuff.
      PASS_REGULAR_EXPRESSION ".*${expect}[ \n]*$")
  endif (X86)

  # Cross-arch mixedmode/x86_to_x64 test: can only be done via a suite of tests that
  # build both 32-bit and 64-bit.  We have 32-bit just build, and
  # 64-bit then builds and runs both directions.
  #
  # XXX: alternative of cmake cross-compilation support really
  # requires a separate config anyway; to build 32-bit in 64-bit build
  # dir would require manual build rules.  Not difficult, just a
  # little messy.
  #
  # We support setting TEST_32BIT_PATH manually in a 64-bit build.
  # We go ahead and build in any 32-bit build dir to make that easier.
  #
  # XXX: currently early injection doesn't work for pre-Vista WOW64, where
  # w/ these options the child will end up native and the test will pass (!).
  # For now we assume injection succeeds on Vista+ and that the test thus
  # actually tests mixed-mode, until we've got early/earliest injection working
  # everywhere (xref i#381, i#234, i#803).
  #
  # XXX i#829: mixed-mode stubs and abs far jmps require -heap_in_lower_4GB
  #
  # TODO i#803: Once cross-arch injection works on Windows, add a test of
  # the "-c32 -c64" syntax like we have for Linux.
  if (TEST_SUITE OR TEST_32BIT_PATH OR NOT X64)
    if (X64)
      # XXX i#1636: the earliest injection tests below seem to have the child
      # native.  Until we figure out what's up I'm at least adding this test
      # which does inject into the child:
      torunonly(win32.mixedmode_late
        ${MAIN_RUNTIME_OUTPUT_DIRECTORY}/create_process.exe
        win32/mixedmode.c
        "-early_inject -heap_in_lower_4GB -reachable_heap"
        "${TEST_32BIT_PATH}/win32.mixedmode.exe;mixedmode")
      torunonly(win32.mixedmode
        ${MAIN_RUNTIME_OUTPUT_DIRECTORY}/create_process.exe
        win32/mixedmode.c
        "-early_inject_map -early_inject_location 5 -heap_in_lower_4GB -reachable_heap"
        "${TEST_32BIT_PATH}/win32.mixedmode.exe;mixedmode")
      # i#1494: Trace creation should be disabled for -x86_to_x64.
      # We did not use -disable_traces here to check if trace creation is
      # disabled automatically.
      torunonly(win32.x86_to_x64
        ${MAIN_RUNTIME_OUTPUT_DIRECTORY}/create_process.exe
        win32/mixedmode.c
        "-early_inject_map -early_inject_location 5 -heap_in_lower_4GB -reachable_heap -x86_to_x64"
        "${TEST_32BIT_PATH}/win32.mixedmode.exe;x86_to_x64")
      torunonly(win32.x86_to_x64_ibl_opt
        ${MAIN_RUNTIME_OUTPUT_DIRECTORY}/create_process.exe
        win32/mixedmode.c
        "-early_inject_map -early_inject_location 5 -heap_in_lower_4GB -reachable_heap -x86_to_x64 -x86_to_x64_ibl_opt"
        "${TEST_32BIT_PATH}/win32.mixedmode.exe;x86_to_x64")
    else (X64)
      add_exe(win32.mixedmode win32/mixedmode.c)
    endif (X64)
  endif (TEST_SUITE OR TEST_32BIT_PATH OR NOT X64)

endif (UNIX)

tobuild(security-common.codemod security-common/codemod.c)
tochcon(security-common.codemod execmem_exec_t)
mark_execstack(security-common.codemod)
if (X86) # FIXME i#1551, i#1569: port asm to ARM and AArch64
  # FIXME i#1308, i#2216: fails non-deterministically on Travis
  set(decode_bad_stack_name security-common.decode-bad-stack_FLAKY)
  tobuild(${decode_bad_stack_name} security-common/decode-bad-stack.c)
  tochcon(${decode_bad_stack_name} execmem_exec_t)
  mark_execstack(${decode_bad_stack_name})
  tobuild(security-common.retexisting security-common/retexisting.c)
endif (X86)
if (PROGRAM_SHEPHERDING) # relies on being aborted on .B violation
  tobuild(security-common.jmp_from_trace security-common/jmp_from_trace.c)
  tochcon(security-common.jmp_from_trace textrel_shlib_t)
endif ()
tobuild(security-common.ret_noncall_trace security-common/ret_noncall_trace.c)
if (NOT ARM) # FIXME i#1551: fix bugs on ARM
  # FIXME i#1423: somehow when built with VS2013 x64 you can't catch a fault on
  # jumping to an invalid address!  For now we disable for VS2013 x64.
  # It also seems to fail on win8 x64 with VS2012.
  if (UNIX OR NOT X64 OR CMAKE_C_COMPILER_VERSION VERSION_LESS 17.0)
    tobuild(security-common.retnonexisting security-common/retnonexisting.c)
  endif ()
endif (NOT ARM)
if (X86) # FIXME i#1551, i#1569: port asm to ARM and AArch64
  tobuild(security-common.selfmod2 security-common/selfmod2.c)
  tochcon(security-common.selfmod2 textrel_shlib_t)
  if (NOT APPLE) # XXX i#58: port test to MacOS
    tobuild(security-common.selfmod-big security-common/selfmod-big.c)
    tochcon(security-common.selfmod-big textrel_shlib_t)
  endif ()
  tobuild(security-common.selfmod security-common/selfmod.c)
  tochcon(security-common.selfmod textrel_shlib_t)
  if (NOT X64 AND NOT APPLE) # XXX i#58: port test to MacOS
    # FIXME i#125
    tobuild(security-common.vbjmp-rac-test security-common/vbjmp-rac-test.c)
  endif ()
endif (X86)
if (X64 AND NOT AARCH64) # FIXME i#1569: get working on AArch64
  # Reachability tests

  # Floating DR lib.  We'd have to build a 2nd dynamorio.dll on Windows so
  # we only test on Linux for now.
  if (UNIX)
    torunonly(float_DR security-common.selfmod security-common/selfmod.c "" "")
    set(float_DR_env "LD_USE_LOAD_BIAS=0")
    torunonly_ci(client.float_DR security-common.selfmod
      client.dr_options.dll security-common/selfmod.c
      # I picked dr_options b/c it has no output, but it requires all these ops:
      "" "-native_exec_list foo.dll,bar.dll -opt_cleancall 3 -thread_private" "")
    set(client.float_DR_env "LD_USE_LOAD_BIAS=0")
  endif (UNIX)

  # Floating vmbase.  Risky to just pick this hardcoded address: any better ideas?
  torunonly(float_vmbase security-common.selfmod security-common/selfmod.c
    "-vm_base 0x30000000000 -no_vm_base_near_app" "")
  torunonly_ci(client.float_vmbase security-common.selfmod
    client.dr_options.dll security-common/selfmod.c
    # I picked dr_options b/c it has no output, but it requires
    # -thread_private:
    "" "-native_exec_list foo.dll,bar.dll -opt_cleancall 3 -thread_private -vm_base 0x30000000000 -no_vm_base_near_app"
    "")
  if (UNIX)
    # Test client with PIE w/ default options
    torunonly_ci(client.float_vmbase_PIE linux.fib-pie
      client.dr_options.dll common/fib.c
      # I picked dr_options b/c it has no output, but it requires
      # -thread_private:
      "" "-native_exec_list foo.dll,bar.dll -opt_cleancall 3 -thread_private" "")
  endif (UNIX)
  torunonly(low4GB security-common.selfmod security-common/selfmod.c
    "-heap_in_lower_4GB -reachable_heap" "")
endif (X64 AND NOT AARCH64)

tobuild("security-common.TestAllocWE" security-common/TestAllocWE.c)

# XXX i#1874: get working on Android
# FIXME i#1569: get working on AArch64
if (NOT ANDROID)
  set (TestMemProtChg "security-common.TestMemProtChg")
  if (UNIX)  # i#387: Still has issues with proc maps on some kernels.
    set (TestMemProtChg "${TestMemProtChg}_FLAKY")
  endif (UNIX)
  tobuild("${TestMemProtChg}" security-common/TestMemProtChg.c)
  if (UNIX)
    append_property_string(SOURCE security-common/TestMemProtChg.c
      COMPILE_FLAGS "-Wno-vla")
  endif ()
  tochcon("${TestMemProtChg}" wine_exec_t)
  mark_execstack("${TestMemProtChg}")
endif ()

if (vera++_FOUND)
  file(READ "${PROJECT_SOURCE_DIR}/make/style_checks/style_test.templatex" vera_regex)
  add_test(vera ${VERA++_EXECUTABLE} --root "${PROJECT_SOURCE_DIR}/make/style_checks"
    --error "${PROJECT_SOURCE_DIR}/make/style_checks/style_test.c")
  set_tests_properties(vera PROPERTIES PASS_REGULAR_EXPRESSION "${vera_regex}")
endif ()

###########################################################################

# Remember that we do not reach this point for DR_HOST_NOT_TARGET, so do not
# place anything here that should be shared across all configurations.
set_up_test_lists()

if (APPLE)
  # Enable just the quarter of the tests that pass, to get our test suite started
  # on the bot without perturbing all the code above and without disabling tests
  # from the build (all tests build, they just don't all run successfully).
  # FIXME i#1815: fix the failing tests so we can enable the full suite.
  # XXX: can we get this to automatically happen for a local "ctest" w/o
  # the user having to pass "-L OSX"?
  set_tests_properties(
    samples_proj
    code_api|common.broadfun
    code_api|common.fib
    code_api|common.floatpc
    code_api|common.floatpc_xl8all
    code_api|common.getretaddr
    code_api|libutil.frontend_test
    code_api|linux.exit
    code_api|linux.infinite
    code_api|linux.signal0000
    code_api|linux.signal0010
    code_api|linux.signal0100
    code_api|linux.signal0110
    code_api|linux.app_tls
    code_api|linux.fib-conflict
    code_api|linux.fib-pie
    code_api|security-common.codemod
    code_api|security-common.retexisting
    code_api|security-common.ret_noncall_trace
    code_api|client.crashmsg
    code_api|client.count-ctis-noopt
    code_api|client.exception
    code_api|client.syscall-mod
    code_api|client.cbr-retarget
    code_api|client.truncate
    code_api|client.dr_options
    code_api|client.unregister
    code_api|client.null_instrument
    code_api|client.option_parse
    code_api|client.drcontainers-test
    code_api|client.destructor
    code_api|sample.signal
    code_api|tool.drcpusim.cpuid-Prescott
    code_api|tool.drcpusim.cpuid-Presler
    code_api|tool.drcpusim.cpuid-Merom
    code_api|tool.drcpusim.cpuid-Penryn
    code_api|tool.drcpusim.cpuid-Westmere
    code_api|tool.drcpusim.cpuid-Nehalem
    code_api|api.ir
    code_api|api.dis
    code_api|api.ir-static
    code_api|api.drdecode
    code_api|linux.sigaction
    no_code_api,no_intercept_all_signals|linux.sigaction
    code_api|linux.sigaction.native
    PROPERTIES LABELS OSX)
  if (DEBUG) # FIXME i#1806: fails in release
    set_tests_properties(code_api|client.flush PROPERTIES LABELS OSX)
  endif ()
  if (NOT X64)
    set_tests_properties(
      code_api|client.fcache_shift
    code_api|tool.drcpusim.cpuid-Banias
      PROPERTIES LABELS OSX)
  endif ()
endif ()

# XXX i#4719: Support for running aarchxx Linux tests under QEMU.
# Currently about 1/3 of the tests pass.  The rest either are too slow under QEMU
# and hit the (expanded) timeout, or do not yet have full command line insertion
# support (drcachesim and other tools), or hit bugs in QEMU or in DR.
if (NOT ANDROID AND AARCHXX)
  set_tests_properties(
    code_api|common.broadfun
    code_api|common.getretaddr
    code_api|common.nzcv
    code_api|linux.app_tls
    code_api|linux.execve-null
    code_api|linux.exit
    code_api|linux.fib-conflict
    code_api|linux.fib-conflict-early
    code_api|linux.fib-pie
    code_api|linux.fib-static
    code_api|linux.fork
    code_api|linux.infinite
    code_api|linux.longjmp
    code_api|linux.readlink
    code_api|linux.sigaction
    code_api|linux.signalfd
    code_api|linux.signal_racesys
    code_api|security-common.codemod
    code_api|security-common.ret_noncall_trace
    code_api|security-common.TestMemProtChg_FLAKY
    code_api|client.app_args
    code_api|client.blackbox
    code_api|client.call-retarget
    code_api|client.crashmsg
    code_api|client.destructor
    code_api|client.drbbdup-test
    code_api|client.drbbdup-no-encode-test
    code_api|client.drbbdup-nonzero-test
    code_api|client.drbbdup-analysis-test
    code_api|client.drcontainers-test
    code_api|client.drmodtrack-test
    code_api|client.drsyms-test
    code_api|client.drwrap-test-callconv
    code_api|client.drwrap-drreg-test
    code_api|client.drxmgr-test
    code_api|client.exception
    code_api|client.int64_overrides
    code_api|client.low_on_memory
    code_api|client.modules
    code_api|client.null_instrument
    code_api|client.option_parse
    code_api|client.reg_size_test
    code_api|client.partial_module_map
    code_api|client.stack-overflow
    code_api|client.thread_exit_xl8
    code_api|sample.bbbuf
    code_api|sample.bbcount
    code_api|sample.bbsize
    code_api|sample.div
    code_api|sample.empty
    code_api|sample.inline
    code_api|sample.opcode_count
    code_api|sample.opcodes
    code_api|sample.signal
    code_api|sample.stl_test
    code_api|sample.syscall
    code_api|sample.wrap
    PROPERTIES LABELS RUNS_ON_QEMU)
  if (DEBUG)
    set_tests_properties(
      code_api|common.logstderr
      code_api|common.loglevel
      PROPERTIES LABELS RUNS_ON_QEMU)
  endif ()
  if (HAVE_LIBUNWIND_H)
    set_tests_properties(
      code_api|client.drcallstack-test
      PROPERTIES LABELS RUNS_ON_QEMU)
  endif ()
  if (AARCH64)
    set_tests_properties(
      code_api|common.allasm_aarch64_cache
      code_api|common.allasm_aarch64_isa
      code_api|linux.mangle_asynch
      code_api|linux.mmap
      code_api|pthreads.pthreads_exit
      code_api|pthreads.pthreads
      code_api,satisfy_w_xor_x|linux.fork
      code_api|security-common.retnonexisting
      code_api|security-linux.trampoline
      code_api|client.app_inscount
      code_api|client.cleancall-opt-1
      code_api|client.cleancallparams
      code_api|client.drmgr-test
      code_api|client.drreg-cross
      code_api|client.drreg-end-restore
      code_api|client.drreg-flow
      code_api|client.drreg-test
      code_api|client.drutil-test
      code_api|client.drx_buf-test
      code_api|client.emulation_api_simple
      code_api|client.execfault
      code_api|client.gonative
      code_api|client.inline
      code_api|client.mangle_suspend
      code_api|client.process-id
      code_api|client.syscall-mod
      code_api|client.tls
      code_api|client.truncate
      code_api|client.unregister
      code_api|sample.inscount
      code_api|sample.inscount.cleancall
      code_api|sample.inscount.prof-pcs.cleancall
      code_api|sample.instrace_simple
      code_api|sample.memtrace_simple
      code_api|sample.memval_simple
      PROPERTIES LABELS RUNS_ON_QEMU)
    if (LINUX AND X64 AND HAVE_RSEQ)
      # QEMU just returns ENOSYS, but still this is testing that.
      set_tests_properties(
        code_api|linux.rseq
        code_api|linux.rseq_table
        code_api|linux.rseq_noarray
        PROPERTIES LABELS RUNS_ON_QEMU)
    endif ()
  endif ()
  if (ARM)
    set_tests_properties(
      code_api|common.allasm_arm
      code_api|common.allasm_thumb
      code_api|common.broadfun-stress
      code_api|linux.bad-signal-stack
      code_api|linux.alarm
      code_api|linux.fork-sleep
      code_api|linux.signal_race
      code_api|linux.signal0000
      code_api|linux.signal0001
      code_api|linux.signal0010
      code_api|linux.signal0011
      code_api|linux.signal0100
      code_api|linux.signal0101
      code_api|linux.signal0110
      code_api|linux.signal0111
      code_api|linux.signal1000
      code_api|linux.signal1001
      code_api|linux.signal1010
      code_api|linux.signal1011
      code_api|linux.signal1100
      code_api|linux.signal1101
      code_api|linux.signal1110
      code_api|linux.signal1111
      code_api|linux.sigplain000
      code_api|linux.sigplain001
      code_api|linux.sigplain010
      code_api|linux.sigplain011
      code_api|linux.sigplain100
      code_api|linux.sigplain101
      code_api|linux.sigplain110
      code_api|linux.sigplain111
      code_api|security-common.TestAllocWE
      PROPERTIES LABELS RUNS_ON_QEMU)
  endif ()
endif (NOT ANDROID AND AARCHXX)<|MERGE_RESOLUTION|>--- conflicted
+++ resolved
@@ -4174,19 +4174,12 @@
       "-raw_pt"
       "${PROJECT_SOURCE_DIR}/clients/drcachesim/drpt2trace/test_simple.raw/pt.bin"
       "-primary_sb"
-<<<<<<< HEAD
       "${PROJECT_SOURCE_DIR}/clients/drcachesim/drpt2trace/test_simple.raw/primary.sideband.pevent"
       "-secondary_sb"
       "${PROJECT_SOURCE_DIR}/clients/drcachesim/drpt2trace/test_simple.raw/secondary.sideband.pevent"
-      "-pt_cpu_f" "6"
-      "-pt_cpu_m" "85"
-      "-pt_cpu_s" "4"
-=======
-      "${PROJECT_SOURCE_DIR}/clients/drcachesim/drpt2trace/test_simple.tracedir/sideband.pevent"
       "-pt_cpu_family" "6"
       "-pt_cpu_model" "85"
       "-pt_cpu_stepping" "4"
->>>>>>> ba24e6bd
       "-pt_mtc_freq" "3" "-pt_nom_freq" "37"
       "-pt_cpuid_0x15_eax" "2" "-pt_cpuid_0x15_ebx" "308"
       "-sb_sample_type" "0x10086"
