# **********************************************************
# Copyright (c) 2010-2017 Google, Inc.    All rights reserved.
# Copyright (c) 2009-2010 VMware, Inc.    All rights reserved.
# Copyright (c) 2016      ARM Limited.    All rights reserved.
# **********************************************************

# Redistribution and use in source and binary forms, with or without
# modification, are permitted provided that the following conditions are met:
#
# * Redistributions of source code must retain the above copyright notice,
#   this list of conditions and the following disclaimer.
#
# * Redistributions in binary form must reproduce the above copyright notice,
#   this list of conditions and the following disclaimer in the documentation
#   and/or other materials provided with the distribution.
#
# * Neither the name of VMware, Inc. nor the names of its contributors may be
#   used to endorse or promote products derived from this software without
#   specific prior written permission.
#
# THIS SOFTWARE IS PROVIDED BY THE COPYRIGHT HOLDERS AND CONTRIBUTORS "AS IS"
# AND ANY EXPRESS OR IMPLIED WARRANTIES, INCLUDING, BUT NOT LIMITED TO, THE
# IMPLIED WARRANTIES OF MERCHANTABILITY AND FITNESS FOR A PARTICULAR PURPOSE
# ARE DISCLAIMED. IN NO EVENT SHALL VMWARE, INC. OR CONTRIBUTORS BE LIABLE
# FOR ANY DIRECT, INDIRECT, INCIDENTAL, SPECIAL, EXEMPLARY, OR CONSEQUENTIAL
# DAMAGES (INCLUDING, BUT NOT LIMITED TO, PROCUREMENT OF SUBSTITUTE GOODS OR
# SERVICES; LOSS OF USE, DATA, OR PROFITS; OR BUSINESS INTERRUPTION) HOWEVER
# CAUSED AND ON ANY THEORY OF LIABILITY, WHETHER IN CONTRACT, STRICT
# LIABILITY, OR TORT (INCLUDING NEGLIGENCE OR OTHERWISE) ARISING IN ANY WAY
# OUT OF THE USE OF THIS SOFTWARE, EVEN IF ADVISED OF THE POSSIBILITY OF SUCH
# DAMAGE.

# Plan:
# * LONG vs SHORT is configure-time
# * We build all tests at general build time: in future can try
#   ctest --build-and-test
# * "make test" runs the suite of tests for each of a set of runtime options
#   for the current build.  If not running a test suite of multiple builds
#   it runs a full set of tests; otherwise it eliminates some overlapping
#   tests on release or external builds that were run on debug internal.
# * The set of runs is in a list form with qualifiers very similar to the
#   list in suite/runregression, making it easy to change what tests are run
#   and for which builds by each option set.
# * Can set additional options at configure time via TEST_OPTIONS:
#   these are added to every options run.
# * We'll use ctest -S to build each target build config and run tests for each,
#   and optionally submit to dashboard.  Use w/o submit as "make runregression".

# We use target_include_directories() which was added in 2.8.11
cmake_minimum_required(VERSION 2.8.11)

include(../../make/policies.cmake NO_POLICY_SCOPE)

option(TEST_LONG "run long set of tests")
# if TEST_SUITE is off, we disable some flaky tests in order to have all
# tests succeed (i#389).  TEST_SUITE is now a top-level option.
set(TEST_SECONDS "90" CACHE STRING "Test time limit in seconds")
set(TEST_OPTIONS "" CACHE STRING "Extra DynamoRIO options when running tests")
set(TEST_32BIT_PATH "" CACHE STRING "32-bit test bin dir for cross-arch tests")

# FIXME: i#120: .runall support
# FIXME: i#65: add command to run natively
# FIXME: i#111: get .runall tests to run in parallel
#   and use latest cmake for "ctest -j" (and "ctest -W 60")

###########################################################################
# RUNTIME OPTIONS TO TEST

# We embed the set of runs for each test in here as separate tests.
# I considered having this CMakeLists.txt only do one runtime option
# setting, and externally invoke repeatedly, perhaps via an add_test()
# that starts w/ "xx" and runs "ctest -E ^xx" (and could use further
# regexps to select subsets of tests for certain options), but in
# cmake script to set DYNAMORIO_OPTIONS env var: but the sub-ctest's
# results aren't reported at the top level.  Better to have all
# the tests be peers.

if (UNIX)
  set(osname "linux")
else (UNIX)
  set(osname "win32")
endif (UNIX)

# Syntax:
#   [SHORT::][DEBUG::][WIN::|LIN::][ONLY::<regex>::]<DR runtime options>"
# SHORT = perform run for NOT TEST_LONG
# DEBUG = debug-build-only
# WIN = Windows-only
# LIN = Linux-only
# ONLY = only run tests that match regex

# N.B.: if short-suite tests are added to other than the debug-internal-{32,64}
# builds, update runsuite.cmake to build the tests for those builds!

# FIXME i#1807: below, we convert all long suite test subsets to ^common

set(vmap_run_list
  # our main configuration
  "SHORT::-code_api"
  # sanity check: run single app to make sure these options aren't totally broken
  # i#1575: ARM doesn't yet support -coarse_units
  "SHORT::X86::ONLY::client.events$::-code_api -opt_memory"
  # i#1551: ARM doesn't yet support indcall2direct
  "SHORT::X86::ONLY::client.events$::-code_api -opt_speed"
  # i#1884: ARM doesn't yet support thread_private
  "SHORT::X86::ONLY::client.events$::-code_api -thread_private"
  "SHORT::ONLY::client.events$::-code_api -disable_traces"
  "SHORT::X86::ONLY::client.events$::-code_api -thread_private -disable_traces"
  "SHORT::X86::LIN::ONLY::client.events$::-code_api -no_early_inject" # only early on ARM
  # maybe this should be SHORT as -coarse_units will eventually be the default?
  "X86::-code_api -opt_memory"       # i#1575: ARM -coarse_units NYI
  "X86::-code_api -opt_speed"        # i#1551: ARM indcall2direct NYI
  "X86::-code_api -thread_private"   # i#1884: ARM thread_private NYI
  "-code_api -disable_traces"
  "X86::-code_api -thread_private -disable_traces" # i#1884: ARM thread_private NYI
  "-prof_pcs"
  "X86::-prof_pcs -thread_private"                 # i#1884: ARM thread_private NYI
  "X86::LIN::ONLY::^common::-code_api -no_early_inject" # ARM only supports early
  "DEBUG::ONLY::^common::-code_api -loglevel 1"
  "ONLY::^common::-code_api -stack_size 128k"
  "WIN::ONLY::^(runall|client)::-enable_full_api"
  "DEBUG::WIN::ONLY::^(common|client)::-code_api -stack_size 128K -loglevel 1 -no_hide"
  "DEBUG::LIN::ONLY::^(common|client)::-code_api -stack_size 128K -loglevel 1"
  "ONLY::^common::"
  "X86::LIN::ONLY::^${osname}::-code_api -sysenter_is_int80"
  "X86::LIN::ONLY::^${osname}.sig::-max_pending_signals 1"

  # cover -tracedump_* options, just a couple combinations
  # XXX: how up time limit?  Used to have TEST_MINS=5 for tracedump runs.
  "ONLY::^common::-code_api -tracedump_text -tracedump_origins"
  "ONLY::^common::-code_api -tracedump_text -tracedump_origins -syntax_intel"
  "X86::ONLY::^common::-code_api -thread_private -tracedump_binary" # i#1884: ARM NYI
  "ONLY::^common::-code_api -bbdump_tags"

  # make sure we at least sometimes exercise non-default -checklevel
  "DEBUG::ONLY::^common::-checklevel 4"

  # pcache tests: per-user so each app will merge w/ previous, plus merge
  # w/ at-unload persists from earlier -desktop run
  "WIN::ONLY::^runall::-desktop -coarse_freeze_at_exit"
  # run again so each must use the merged pcaches
  # FIXME: order is alpha: need unique name sorted next
  "WIN::ONLY::^runall::-desktop -coarse_freeze_at_exit"

  # limit on shared cache size
  "ONLY::^(runall|${osname})::-finite_shared_bb_cache -cache_shared_bb_regen 80"
  "ONLY::^(runall|${osname})::-finite_shared_trace_cache -cache_shared_trace_regen 80"
  )

# This is no longer an actively supported config so we have few tests.
set(vmsafe_run_list
  # keep lightweight modes alive
  # i#24: -thin_client not working: once it works, re-enable
  #"WIN::ONLY::^runall::-thin_client"
  "WIN::ONLY::^runall::-probe_api -hotp_only"
  # We no longer actively support this build so we run only a few tests.
  "ONLY::^security::-code_api -probe_api"
  "ONLY::^security ^runall runinterface::-security_api"
  "ONLY::^security::-security_api -code_api -probe_api"
  )

# Xref the very long set of runs we used to test in
# suite/old-runregression-runs-2-6-08.
# This is no longer an actively supported config so we have few tests.
set(vps_run_list
  "ONLY::^(common|${osname}|security|runall)::-security"
  "WIN::ONLY::^runall::-security -client"
  "WIN::ONLY::^runall::-security -low" # not a default config
  # Test with -use_moduledb relaxations, (is on by default, but tests Makefile
  # adds -staged which turns it off, we re-enable by turning the option back on).
  # The tests Makefile adds different version resource information to different
  # tests in runall/ and security-{common,win32}/ to fully exercise this.
  "WIN::ONLY::^runall::-security -use_moduledb"
  )
# if building dedicated vps, want short suite of all tests
set(vps_short_list
  "SHORT::-security"
  )

if (CALLPROF AND TEST_SUITE)
  set(run_list "ONLY::^common::")
elseif (VMAP)
  if (TEST_SUITE)
    # We don't redo all tests for internal vs external, but we do for debug vs release
    if (DEBUG OR NOT INTERNAL)
      set(run_list ${vmap_run_list})
    else ()
      set(run_list "ONLY::^client::-code_api")
    endif ()
  else (TEST_SUITE)
    set(run_list ${vmap_run_list})
  endif (TEST_SUITE)
elseif (VMSAFE)
  if (TEST_SUITE)
    if (DEBUG AND INTERNAL)
      set(run_list ${vmsafe_run_list})
    else (DEBUG AND INTERNAL)
      set(run_list
        "ONLY::^client::-code_api -probe_api"
        "ONLY::^(client|security)::-security_api"
        "ONLY::^runall::-probe_api -hotp_only"
        )
    endif (DEBUG AND INTERNAL)
  else (TEST_SUITE)
    set(run_list ${vmsafe_run_list})
  endif (TEST_SUITE)
elseif (VPS)
  if (TEST_SUITE)
    if (DEBUG AND INTERNAL)
      set(run_list ${vps_run_list})
    else (DEBUG AND INTERNAL)
      set(run_list
        "ONLY::^common::"
        "ONLY::^security::-security -detect_mode -report_max 0 -no_diagnostics"
        "WIN::ONLY::^(common|${osname}|security|runall)::-security -liveshields"
        "WIN::ONLY::^(runall|security)::-security -client"
        )
    endif (DEBUG AND INTERNAL)
  else (TEST_SUITE)
    set(run_list ${vps_short_list})
  endif (TEST_SUITE)
else (CALLPROF AND TEST_SUITE)
  # no tests
  set(run_list "")
endif (CALLPROF AND TEST_SUITE)

###########################################################################
# BUILDING

if (WIN32)
  find_program(BIND_EXECUTABLE bind.exe DOC "path to bind.exe")
  if (BIND_EXECUTABLE)
    message(STATUS "Found bind.exe: ${BIND_EXECUTABLE}")
  else (BIND_EXECUTABLE)
    # else we'll use editbin via link.exe
  endif (BIND_EXECUTABLE)
  mark_as_advanced(BIND_EXECUTABLE)

  # if cygwin or mingw gcc is available, we do some extra tests
  find_program(GCC gcc.exe DOC "path to gcc.exe")
  if (NOT GCC)
    message(STATUS "gcc not found: some Windows tests will be disabled")
  else (NOT GCC)
    # check gcc target architecture
    execute_process(COMMAND ${GCC} -dumpmachine
      RESULT_VARIABLE cmd_result
      ERROR_VARIABLE cmd_err
      OUTPUT_VARIABLE cmd_out)
    if (cmd_out MATCHES "x86_64")
      set(GCC_IS64 ON)
    endif ()
    # check cygwin gcc
    if (cmd_out MATCHES "cygwin" OR
        # cmake can't launch gcc.exe as it's a symlink to /etc/alternatives/gcc --
        # we assume this error always means that it's that symlink:
        cmd_result MATCHES "Access is denied")
      set(GCC_IS_CYGWIN ON)
    endif()
  endif (NOT GCC)
else (WIN32)
  # i#215: if SELinux is enabled we'll use chcon to mark tests w/ text relocations
  # to avoid violating SELinux policies.  On Ubuntu, chcon is part of coreutils
  # so it will be there even if SELinux isn't installed or enabled.  If SELinux
  # is not enabled, chcon will give 'Operation not supported'.
  # To find out whether SELinux is enabled, we find and run the selinuxenabled
  # command and look for a zero return code.
  find_program(SEUNIXENABLED selinuxenabled DOC "path to selinuxenabled")
  if (SEUNIXENABLED)
    execute_process(COMMAND ${SEUNIXENABLED}
      RESULT_VARIABLE cmd_result)
    if (NOT cmd_result)
      find_program(CHCON chcon DOC "path to chcon")
      if (CHCON)
        message(STATUS "Detected SELnux: will chcon binaries with text relocations.")
        set(SEUNIXFOUND "yes")
      else (CHCON)
        message(WARNING "SELinux enabled, but chcon command not found.")
      endif (CHCON)
      mark_as_advanced(CHCON)
    endif (NOT cmd_result)
  endif (SEUNIXENABLED)
endif (WIN32)

# put libs in same dir for tests that need to load them
set(MAIN_RUNTIME_OUTPUT_DIRECTORY "${CMAKE_RUNTIME_OUTPUT_DIRECTORY}")
set(MAIN_LIBRARY_OUTPUT_DIRECTORY "${DR_LIBRARY_OUTPUT_DIRECTORY}")
string(REGEX REPLACE "/lib([36])" "/ext/lib\\1"
  EXT_LIBRARY_OUTPUT_DIRECTORY "${MAIN_LIBRARY_OUTPUT_DIRECTORY}")
set(CMAKE_LIBRARY_OUTPUT_DIRECTORY "${CMAKE_CURRENT_BINARY_DIR}/bin")
set(CMAKE_ARCHIVE_OUTPUT_DIRECTORY "${CMAKE_LIBRARY_OUTPUT_DIRECTORY}")
set(CMAKE_RUNTIME_OUTPUT_DIRECTORY "${CMAKE_CURRENT_BINARY_DIR}/bin")
set_per_config_ouput_to_match_single_config()

include_directories(${CMAKE_CURRENT_SOURCE_DIR}) # tools.h
include_directories(${PROJECT_SOURCE_DIR}/core/arch) # asm_defines.asm

if (ANDROID AND NOT ADB)
  find_program(ADB adb)
  if (NOT adb)
    message(STATUS "Failed to find adb: tests expected to fail to run")
  endif ()
endif ()

# FIXME i#98: improve code so can set Wall/W4
if (UNIX)
  string(REGEX REPLACE "-Wall" "" CMAKE_C_FLAGS "${CMAKE_C_FLAGS}")
  # some tests rely on specific "nop;nop" patterns that optimization ruins
  # we should probably move the -O from top level into core/CMakeLists.txt
  string(REGEX REPLACE "-O[0-9]? " " " CMAKE_C_FLAGS "${CMAKE_C_FLAGS}")
else (UNIX)
  # W2 is default (we're using W3).  We should also replace
  # all references to unsafe functions (e.g., fopen) and
  # remove /wd4996
  string(REGEX REPLACE "/W4" "/W3" CMAKE_C_FLAGS "${CMAKE_C_FLAGS}")
  # Versions without debug, for over ssh
  string(REGEX REPLACE "/Zi" "" ORIG_C_FLAGS_NODBG "${CMAKE_C_FLAGS}")
  if (RUNNING_OVER_SSH)
    set(CMAKE_C_FLAGS "${ORIG_C_FLAGS_NODBG}")
    string(REGEX REPLACE "/debug" "" CMAKE_SHARED_LINKER_FLAGS
      "${CMAKE_SHARED_LINKER_FLAGS}")
  endif (RUNNING_OVER_SSH)
endif (UNIX)

# To avoid having separate subdirs with separate CMakeLists.txt files,
# we use DynamoRIOConfig.cmake here.  It makes global changes, though.
# We live with those changes on all our tests even though we don't
# need them everywhere for:
# - include_directories
# - link_directories
# We isolate these:
# - CMAKE_C_FLAGS
# We have to be careful to append its changes to target properties
# with changes we want to make, as well.

if (UNIX)
  if (X86)
    if (X64)
      set(ARCH_CFLAGS "-m64")
    else (X64)
      set(ARCH_CFLAGS "-m32")
    endif (X64)
  endif ()
  set(ARCH_LDFLAGS "${ARCH_CFLAGS}")
  set(ARCH_DEBUG "${ARCH_CFLAGS}") # somehow not being propagated so we set here
else (UNIX)
  set(ARCH_CFLAGS "")
  # we don't add /debug here (=> SHARED_LINKER flags) since can't remove
  set(ARCH_LDFLAGS "")
  if (RUNNING_OVER_SSH)
    set(ARCH_DEBUG "")
  else (RUNNING_OVER_SSH)
    # ensure we get proper debugging (i#567)
    set(ARCH_DEBUG "/debug")
  endif (RUNNING_OVER_SSH)
endif (UNIX)

if (NOT DEFINED DynamoRIO_DIR)
  set(DynamoRIO_DIR "${PROJECT_SOURCE_DIR}/../cmake" CACHE PATH
    "DynamoRIO installation's cmake directory")
endif (NOT DEFINED DynamoRIO_DIR)
find_package(DynamoRIO)
if (NOT DynamoRIO_FOUND)
  message(FATAL_ERROR "DynamoRIO package required to build")
endif(NOT DynamoRIO_FOUND)

# Force global changes now, and set ORIG_CMAKE_C_FLAGS
configure_DynamoRIO_global(OFF ON)

# configure_DynamoRIO_global() cleared the absolute flags for us.
# We now use PROPERTIES to set for each test.
# We do want the bitwidth flags for gcc on everything though:
set(CMAKE_C_FLAGS "${ARCH_CFLAGS}")
# DynamoRIOConfig.cmake no longer sets global CMAKE_SHARED_LINKER_FLAGS
# so we no longer need to clear this and we can just add arch:
set(CMAKE_SHARED_LINKER_FLAGS "${CMAKE_SHARED_LINKER_FLAGS} ${ARCH_LDFLAGS}")

# Must be AFTER build/include now that dr_api.h is configured.
# We need this for Windows resources.rc to include globals_shared.h, and
# for tools.c to include dr_helper.h.
include_directories(AFTER ${PROJECT_SOURCE_DIR}/core/lib) # dr_helper.h

# Since we're including configure.h we do not want any default defines.
# Note that the new DynamoRIOConfig.cmake doesn't set these so we can
# probably remove this line.  We remove from target-specific flags
# from configure_DynamoRIO_* in tobuild_api().
remove_definitions(-DX64 -DLINUX -DWINDOWS -DMACOS -DCLANG -DANDROID)
# If people want perf stress tests they'll have to manually build to avoid
# the NIGHTLY_REGRESSION define
set(test_defs "-DNIGHTLY_REGRESSION")
set(platform_defs "${test_defs}")
if (X64)
  set(platform_defs "${platform_defs} -DX64")
endif (X64)
if (UNIX)
  if (APPLE)
    set(platform_defs "${platform_defs} -DMACOS -DUNIX")
  else (APPLE)
    set(platform_defs "${platform_defs} -DLINUX -DUNIX")
  endif (APPLE)
else (UNIX)
  set(platform_defs "${platform_defs} -DWINDOWS")
endif (UNIX)

##################################################

set(asm_deps
  "${PROJECT_SOURCE_DIR}/core/arch/asm_defines.asm"
  "${PROJECT_BINARY_DIR}/configure.h")
set(asm_defs
  -I "${CMAKE_CURRENT_SOURCE_DIR}" # tools.h
  -I "${CMAKE_CURRENT_SOURCE_DIR}/client-interface" # for drreg-test-shared.h
  -I "${PROJECT_SOURCE_DIR}/core/arch") # asm_defines.asm

# some tests need to link with tools.c and its embedded asm code
set(tools_c ${CMAKE_CURRENT_SOURCE_DIR}/tools.c)
set_source_files_properties(${tools_c} PROPERTIES
  COMPILE_FLAGS "${ORIG_CMAKE_C_FLAGS}")
add_split_asm_target("${tools_c}" tools_asm generate_tools_asm "_asm"
  "${asm_defs}" "${asm_deps}")

add_library(tools STATIC ${tools_c} ${tools_asm})
if (UNIX)
  # We link tools into shared libraries, so it has to be PIC.
  append_property_string(SOURCE ${tools_c} COMPILE_FLAGS "-fPIC")
endif ()
if ("${CMAKE_GENERATOR}" MATCHES "Visual Studio")
  # for correct parallel builds we need a target
  add_dependencies(tools ${generate_tools_asm})
endif ()
target_link_libraries(tools drhelper)

if (WIN32)
  set_source_files_properties(${PROJECT_SOURCE_DIR}/core/win32/resources.rc
    PROPERTIES COMPILE_FLAGS "-DRC_IS_TEST")
endif (WIN32)

function (set_cflags source)
  if ("${source}" MATCHES "^security-win32/except-execution.c")
    # PR 229292: we want over-ssh and local builds to match the template so
    # we always build w/o pdbs.  We put this check here as it's simpler
    # than passing args all the way through, and needing extra explicit
    # sets for PARENT_SCOPE due to new helper routine layers.
    set(cflags "${ORIG_C_FLAGS_NODBG}")
  else ()
    set(cflags "${ORIG_CMAKE_C_FLAGS}")
  endif ()
  if ("${source}" MATCHES ".cpp$")
    # Our C files need -std=gnu99, but that's an invalid flag for C++.
    string(REGEX REPLACE "-std=gnu99" "" cflags "${cflags}")
    if (WIN32)
      set(cflags "${cflags} /EHsc")
    endif (WIN32)
  endif ()
  if ("${source}" MATCHES ".dll.(c|cpp)$")
    # do nothing
  else ("${source}" MATCHES ".dll.(c|cpp)$")
    # We only do it for the executable, not the dll
    # Xref i#230, removes "-fvisibility=internal" option.
    string(REGEX REPLACE "-fvisibility=internal" "" cflags "${cflags}")
    # Xref i#331, removes "/O2" to avoid optimization on the executable
    if (WIN32)
      string(REGEX REPLACE "/O2" "" cflags "${cflags}")
    endif (WIN32)
  endif ("${source}" MATCHES ".dll.(c|cpp)$")
  # We can't set the target properties COMPILE_FLAGS as that will
  # pass -g3 to cpp which ends up not expanding macros!
  # So we set properties on source files only.
  get_filename_component(abs ${source} ABSOLUTE)
  file(READ ${abs} srccode)
  set(srccode "${srccode}" PARENT_SCOPE)
  if (WIN32 AND "${srccode}" MATCHES "condvar\\.h")
    # Ensure the ConditionVariable routines are pulled in when using >VS2010.
    # Because dr_api.h includes windows.h and must be included before tools.h we do
    # this via command line flags.
    set(cflags "${cflags} -D_WIN32_WINNT=0x0600")
  endif ()
  # We support a test either getting defines from configure.h or
  # needing them passed in on cmd line.
  if ("${srccode}" MATCHES "tools\\.h" OR
      "${srccode}" MATCHES "configure\\.h")
    # getting defines from configure.h
    set_source_files_properties(${source} PROPERTIES
      COMPILE_FLAGS "${cflags} ${test_defs}")
  else ()
    set_source_files_properties(${source} PROPERTIES
      COMPILE_FLAGS "${platform_defs} ${cflags}")
  endif ()
endfunction (set_cflags)

function(append_link_flags target newflags)
  get_target_property(cur_ldflags ${target} LINK_FLAGS)
  # cmake should add an APPEND option
  set_target_properties(${target} PROPERTIES
    LINK_FLAGS "${cur_ldflags} ${newflags}")
endfunction(append_link_flags)

function(add_exe test source)
  get_filename_component(srcbase ${source} NAME_WE)
  get_filename_component(srcpath ${source} PATH)

  if (WINDOWS)
    if ("${source}" MATCHES "^security-common")
      # we add non-MS non-DR version info to some tests to better test -use_moduledb
      set(rc_srcs ${CMAKE_CURRENT_SOURCE_DIR}/oresources.rc)
    elseif ("${source}" MATCHES "^runall")
      # we add MS-like version info to some tests to better test -use_moduledb
      set(rc_srcs ${CMAKE_CURRENT_SOURCE_DIR}/mresources.rc)
    else ("${source}" MATCHES "^security-common")
      # we add dr resource version info to only some of our security tests to test both
      # sides of the -use_moduledb functionality, and ensure the matching works
      set(rc_srcs ${PROJECT_SOURCE_DIR}/core/win32/resources.rc)
    endif ("${source}" MATCHES "^security-common")
  else (WINDOWS)
    set(rc_srcs "")
  endif (WINDOWS)

  set(test_srcs ${source} ${rc_srcs})
  set_cflags(${source}) # sets srccode var

  # Some files use asm code, which must be separate for x64, but it's much
  # more convenient to have it in the same source file and auto-split.
  if ("${srccode}" MATCHES "ifndef ASM_CODE_ONLY")
    # we rely on the asm rule doing preprocessing for us, so we just make
    # a copy and set the ASM_CODE_ONLY define
    add_split_asm_target("${CMAKE_CURRENT_SOURCE_DIR}/${source}" asm_source gen_asm_tgt
      "_asm" "${asm_defs}" "${asm_deps}")
    set(test_srcs ${test_srcs} ${asm_source})
  endif ("${srccode}" MATCHES "ifndef ASM_CODE_ONLY")

  if ("${srccode}" MATCHES "include \"dr_annotations.h\"")
    use_DynamoRIO_annotations(${test} test_srcs)
  endif ("${srccode}" MATCHES "include \"dr_annotations.h\"")
  if ("${srccode}" MATCHES "include \"test.*annotation.*.h\"")
    use_DynamoRIO_test_annotations(${test} test_srcs)
  endif ("${srccode}" MATCHES "include \"test.*annotation.*.h\"")

  add_executable(${test} ${test_srcs})
  copy_target_to_device(${test})

  set_target_properties(${test} PROPERTIES
    LINK_FLAGS "${ARCH_DEBUG}"
    # we don't want the default rpath of <builddir>/lib as it makes
    # it hard to use other DR builds w/ these apps
    SKIP_BUILD_RPATH ON)
  if (UNIX)
    # This is kind of a hack: perhaps we should add a flag for whether to use libs.
    if (NOT ${source} MATCHES "\\.asm$" AND NOT ${test} MATCHES "static"
        AND NOT ${test} MATCHES "drdecode")
      target_link_libraries(${test} ${libmath} ${libdl})
    endif ()
    if (NOT ANDROID) # pthreads is inside Bionic on Android
      if ("${test}" MATCHES "^pthread")
        target_link_libraries(${test} ${libpthread})
      endif ()
    endif ()
  elseif (WIN32)
    append_link_flags(${test} "${ARCH_LDFLAGS}")
  endif ()
  if ("${srccode}" MATCHES "include \"tools\\.h\"")
    target_link_libraries(${test} tools)
  endif ()
  if ("${srccode}" MATCHES "ifndef ASM_CODE_ONLY" AND
      "${CMAKE_GENERATOR}" MATCHES "Visual Studio")
    add_dependencies(${test} ${gen_asm_tgt})
  endif ()
endfunction(add_exe)

# normal app
function(tobuild test source)
  add_exe(${test} ${source})
  set(testlist_normal ${testlist_normal} ${test} PARENT_SCOPE)
  set(${test}_source ${source} PARENT_SCOPE)
endfunction(tobuild)

# normal app w/ options
function(tobuild_ops test source dr_ops exe_ops)
  set(srcs ${source})
  get_filename_component(abs ${source} ABSOLUTE)
  file(READ ${abs} srccode)
  if ("${srccode}" MATCHES "include \"dr_annotations.h\"")
    use_DynamoRIO_annotations(${test} srcs)
  endif ()
  add_exe(${test} ${srcs})
  set(testlist_normal ${testlist_normal} ${test} PARENT_SCOPE)
  set(${test}_source ${source} PARENT_SCOPE)
  set(${test}_dr_ops ${dr_ops} PARENT_SCOPE)
  set(${test}_exe_ops ${exe_ops} PARENT_SCOPE)
endfunction(tobuild_ops)

# normal app that has a dll and an executable
function(tobuild_dll test source dr_ops)
  string(REGEX REPLACE "\\.(c|cpp)$" ".dll.c" dll_source "${source}")

  add_exe(${test} ${source})
  # On Linux, we need the rpath to load ${test}.dll at initialization.
  set_target_properties(${test} PROPERTIES SKIP_BUILD_RPATH OFF)

  set(lib_srcs ${dll_source})
  set_cflags(${dll_source}) # sets srccode var
  add_library(${test}.dll SHARED ${lib_srcs})
  set_target_properties(${test}.dll PROPERTIES LINK_FLAGS "${ARCH_DEBUG}")
  copy_target_to_device(${test}.dll)
  target_link_libraries(${test} ${test}.dll)
  if ("${srccode}" MATCHES "include \"tools\\.h\"")
    target_link_libraries(${test}.dll tools)
  endif ()

  set(testlist_normal ${testlist_normal} ${test} PARENT_SCOPE)
  set(${test}_source ${source} PARENT_SCOPE)
  set(${test}_dr_ops ${dr_ops} PARENT_SCOPE)
endfunction(tobuild_dll)

function(get_client_path client_path_out realclient realexe)
  get_target_path_for_execution(client_path ${realclient})
  set(${client_path_out} "${client_path}" PARENT_SCOPE)
endfunction(get_client_path)

# A shared app for use with multiple ci tests
set(ci_shared_app simple_app)
set(ci_shared_app_src client-interface/${ci_shared_app}.c)
add_exe(${ci_shared_app} ${ci_shared_app_src})

# A client interface app with client.
# If ${source} does not exist, ${ci_shared_app} is used as the target app.
# Note that we can't easily have a routine that takes no ops
# and calls this one w/ "" "" "" b/c the PARENT_SCOPE won't make
# it all the way back then: would need to chain.
function(tobuild_ci test source client_ops dr_ops exe_ops)
  string(REGEX REPLACE "\\.(c|cpp)$" ".dll.\\1" client_source "${source}")
  string(REGEX REPLACE "\\.runall$" ".dll.c" client_source "${client_source}")

  if (NOT "${source}" MATCHES "\\.runall$")
    # Many client tests don't care about the app that's run.  To save time
    # and space with a ton of duplicated hello,world apps, we support using
    # a single one, "simple_app".
    if (EXISTS ${CMAKE_CURRENT_SOURCE_DIR}/${source})
      add_exe(${test} ${source})
      # Make sure to avoid using the modified flags which can break msbuild (i#1748).
      # On Linux this results in some build issues which I did not want to track
      # down, so we do this only on Windows.
      if (WIN32)
        get_source_file_property(src_lang ${source} LANGUAGE)
        if (src_lang MATCHES CXX)
          set(tst_flags "${ORIG_CMAKE_CXX_FLAGS}")
        else ()
          set(tst_flags "${ORIG_CMAKE_C_FLAGS}")
        endif ()
        set_target_properties(${test} PROPERTIES COMPILE_FLAGS "${tst_flags}")
      endif ()
    else ()
      set(${test}_realtest ${ci_shared_app} PARENT_SCOPE)
    endif ()
  endif ()

  add_library(${test}.dll SHARED ${client_source})
  if (NOT "${source}" MATCHES "cpp\\.cpp")
    # to avoid changing all the REG_ constants we ask for compatibility
    set(DynamoRIO_REG_COMPATIBILITY ON)
  endif (NOT "${source}" MATCHES "cpp\\.cpp")
  configure_DynamoRIO_client(${test}.dll)
  append_property_string(TARGET ${test}.dll LINK_FLAGS "${ARCH_DEBUG}")
  add_dependencies(${test}.dll api_headers)
  copy_target_to_device(${test}.dll)
  get_client_path(client_path ${test}.dll ${test})

  set(testlist_ci ${testlist_ci} ${test} PARENT_SCOPE)
  set(${test}_source ${source} PARENT_SCOPE)
  set(${test}_client_ops ${client_ops} PARENT_SCOPE)
  set(${test}_dr_ops ${dr_ops} PARENT_SCOPE)
  set(${test}_exe_ops ${exe_ops} PARENT_SCOPE)
  set(${test}_client_path ${client_path} PARENT_SCOPE)
endfunction(tobuild_ci)

function(configure_app_api_build_flags test decoder use_static_DR)
  # save property since configure_DynamoRIO_standalone will clobber it
  get_target_property(pre_lflags ${test} LINK_FLAGS)
  # disable the default rpath for standalone apps
  set(DynamoRIO_RPATH OFF)
  # to avoid changing all the REG_ constants we ask for compatibility
  set(DynamoRIO_REG_COMPATIBILITY ON)
  if (decoder)
    configure_DynamoRIO_decoder(${test})
    set(extra_flags "-DSTANDALONE_DECODER")
  elseif (use_static_DR)
    configure_DynamoRIO_static(${test})
    set(extra_flags "-DSTATIC_LIBRARY")
  else ()
    configure_DynamoRIO_standalone(${test})
    set(extra_flags "-DSTANDALONE")
  endif ()
  # append to properties set by configure_DynamoRIO_standalone
  get_target_property(prop_cflags ${test} COMPILE_FLAGS)
  if (NOT prop_cflags)
    set(prop_cflags "")
  endif ()
  set(prop_cflags "${prop_cflags} ${extra_flags}")
  set(prop_cflags "${prop_cflags} -DUSE_DYNAMO")
  # since we're including configure.h we do not want any default defines
  string(REGEX REPLACE "-DX64" "" prop_cflags "${prop_cflags}")
  string(REGEX REPLACE "-DLINUX" "" prop_cflags "${prop_cflags}")
  string(REGEX REPLACE "-DWINDOWS" "" prop_cflags "${prop_cflags}")
  string(REGEX REPLACE "-DMACOS" "" prop_cflags "${prop_cflags}")
  string(REGEX REPLACE "-DCLANG" "" prop_cflags "${prop_cflags}")
  string(REGEX REPLACE "-DANDROID" "" prop_cflags "${prop_cflags}")
  string(REGEX REPLACE "-DDR_APP_EXPORTS" "" prop_cflags "${prop_cflags}")
  # FIXME: apparently moving cflags to a target property makes it show up
  # in the cpp run for asm targets, where it doesn't if in global var.
  # This causes compilation failure.  Removing -g3 manually as a workaround.
  string(REGEX REPLACE "-g3" "" prop_cflags "${prop_cflags}")
  get_target_property(prop_lflags ${test} LINK_FLAGS)
  set_target_properties(${test} PROPERTIES
    COMPILE_FLAGS "${prop_cflags}"
    LINK_FLAGS "${pre_lflags} ${prop_lflags}")
endfunction (configure_app_api_build_flags)

# adds a library target ${test}.appdll built from ${source-without-extension}.appdll.c
function(tobuild_appdll test source)
  # support a test with a library
  get_filename_component(srcpath ${source} ABSOLUTE)
  string(REGEX REPLACE "\\.(c|cpp)$" ".appdll.\\1" dll_srcpath "${srcpath}")
  if (EXISTS "${dll_srcpath}")
    string(REGEX REPLACE "\\.(c|cpp)$" ".appdll.\\1" dll_source "${source}")
    set(lib_srcs ${dll_source})
    set_cflags(${dll_source}) # sets srccode var

    if ("${srccode}" MATCHES "ifndef ASM_CODE_ONLY")
      # we rely on the asm rule doing preprocessing for us, so we just make
      # a copy and set the ASM_CODE_ONLY define
      get_filename_component(srcbase ${dll_srcpath} NAME_WE)
      set(srcbase "${srcbase}.appdll") # NAME_WE took this off
      get_filename_component(srcpath_rel ${source} PATH)
      add_split_asm_target("${dll_srcpath}" asm_source gen_asm_tgt
        "_asm" "${asm_defs}" "${asm_deps}")
      set(lib_srcs ${lib_srcs} ${asm_source})
    endif ("${srccode}" MATCHES "ifndef ASM_CODE_ONLY")

    if ("${srccode}" MATCHES "include \"dr_annotations.h\"")
      use_DynamoRIO_annotations(${test}.appdll lib_srcs)
    endif ("${srccode}" MATCHES "include \"dr_annotations.h\"")
    if ("${srccode}" MATCHES "include \"test.*annotation.*.h\"")
      use_DynamoRIO_test_annotations(${test}.appdll lib_srcs)
    endif ("${srccode}" MATCHES "include \"test.*annotation.*.h\"")

    add_library(${test}.appdll SHARED ${lib_srcs})
    set_target_properties(${test}.appdll PROPERTIES LINK_FLAGS "${ARCH_DEBUG}")
    # so far these are all dynamically loaded so we don't bother
    # with "target_link_libraries(${test} ${test}.appdll)"
    if ("${srccode}" MATCHES "include \"tools\\.h\"")
      target_link_libraries(${test}.appdll tools)
    endif ()
    if ("${srccode}" MATCHES "ifndef ASM_CODE_ONLY" AND
        "${CMAKE_GENERATOR}" MATCHES "Visual Studio")
      add_dependencies(${test}.appdll ${gen_asm_tgt})
    endif ()
    if ("${test}" MATCHES "nativeexec")
      # Link DynamoRIO for building nativeexec.appdll for using
      # dr_running_under_dynamorio and dr_native_handle_mbr_target.
      configure_app_api_build_flags(${test}.appdll OFF OFF)
      add_dependencies(${test}.appdll api_headers)
    endif()
  copy_target_to_device(${test}.appdll)
  endif (EXISTS "${dll_srcpath}")
endfunction(tobuild_appdll)

function(tobuild_gcc exe source depender extra_args)
  add_custom_target(target_${exe} DEPENDS ${exe})
  add_custom_command(OUTPUT ${exe} DEPENDS ${source}
    COMMAND ${CMAKE_COMMAND}
    # to work around i#84 be sure to put a space after -D for 1st arg at least
    ARGS -D exename=${CMAKE_RUNTIME_OUTPUT_DIRECTORY}/${exe}
       -D source=${CMAKE_CURRENT_SOURCE_DIR}/${source}
       -D args=${extra_args}
       -P ${CMAKE_CURRENT_SOURCE_DIR}/rungcc.cmake
    VERBATIM # recommended: p260
    )
  add_dependencies(${depender} target_${exe})
endfunction(tobuild_gcc)

# If the client is in suite/tests/client-interface, caller must append ".dll".
function(torunonly_ci test realexe realclient source client_ops dr_ops exe_ops)
  get_client_path(client_path ${realclient} ${realexe})

  # note that b/c of cmake's ridiculous scoping we can't easily share this code
  # w/ tobuild_ci: still have to propagate out of there, so we dup.
  set(testlist_ci ${testlist_ci} ${test} PARENT_SCOPE)
  set(${test}_realtest ${realexe} PARENT_SCOPE)
  set(${test}_source ${source} PARENT_SCOPE)
  set(${test}_client_ops ${client_ops} PARENT_SCOPE)
  set(${test}_dr_ops ${dr_ops} PARENT_SCOPE)
  set(${test}_exe_ops ${exe_ops} PARENT_SCOPE)
  set(${test}_client_path ${client_path} PARENT_SCOPE)
endfunction(torunonly_ci)

function(torunonly_api test realexe source dr_ops exe_ops use_decoder)
  set(testlist_api ${testlist_api} ${test} PARENT_SCOPE)
  if (realexe)
    set(${test}_realtest ${realexe} PARENT_SCOPE)
  endif (realexe)
  set(${test}_source ${source} PARENT_SCOPE)
  set(${test}_dr_ops ${dr_ops} PARENT_SCOPE)
  set(${test}_exe_ops ${exe_ops} PARENT_SCOPE)
  # If using drdecodelib, the app does not load DR, so no reason to use drrun
  # to set options (plus drrun will create a never-deleted .1config file).
  if (use_decoder)
    set(${test}_standalone_dr OFF PARENT_SCOPE)
  else ()
    set(${test}_standalone_dr ON PARENT_SCOPE)
  endif ()
endfunction(torunonly_api)

# client interface standalone app
function(add_api_exe test source use_decoder use_static_DR)
  add_exe(${test} ${source})
  configure_app_api_build_flags(${test} ${use_decoder} ${use_static_DR})
  add_dependencies(${test} api_headers)
  if (WIN32 AND NOT use_decoder AND NOT use_static_DR)
    # Since we can't set the working dir w/o making an external script,
    # we copy dynamorio.dll into the default dir.  If we just do a POST_BUILD
    # custom command we have races (i#810) so we use a globally unique
    # custom target (alternative of just adding POST_BUILD once has the downside
    # that building just one target will not work if it's not the one w/ the
    # POST_BUILD).
    if (NOT created_drcopy_target)
      set(drcopy_stamp "${CMAKE_CURRENT_BINARY_DIR}/DRcopy.stamp")
      add_custom_command(OUTPUT "${drcopy_stamp}"
        DEPENDS dynamorio drsyms
        COMMAND ${CMAKE_COMMAND} ARGS
          -E touch "${drcopy_stamp}"
        COMMAND ${CMAKE_COMMAND} ARGS
          -E copy "${MAIN_LIBRARY_OUTPUT_DIRECTORY}/dynamorio.dll"
          "${CMAKE_RUNTIME_OUTPUT_DIRECTORY}/dynamorio.dll"
        # We copy drsyms.dll too, for api.symtest
        COMMAND ${CMAKE_COMMAND} ARGS
          -E copy "${PROJECT_BINARY_DIR}/ext/${INSTALL_LIB}/drsyms.dll"
          "${CMAKE_RUNTIME_OUTPUT_DIRECTORY}/drsyms.dll"
        VERBATIM)
      add_custom_target(drcopy DEPENDS "${drcopy_stamp}")
      set(created_drcopy_target ON PARENT_SCOPE)
    endif ()
    add_dependencies(${test} drcopy)
  endif ()
endfunction(add_api_exe)

# macro so the PARENT_SCOPE in torunonly_api will reach caller of this
macro(tobuild_api test source dr_ops exe_ops use_decoder use_static_DR)
  add_api_exe(${test} ${source} ${use_decoder} ${use_static_DR})
  torunonly_api(${test} OFF ${source} "${dr_ops}" "${exe_ops}" ${use_decoder})
endmacro(tobuild_api)

# run that uses a different build
function(torunonly test realtest source dr_ops exe_ops)
  set(testlist_normal ${testlist_normal} ${test} PARENT_SCOPE)
  set(${test}_realtest ${realtest} PARENT_SCOPE)
  set(${test}_source ${source} PARENT_SCOPE)
  set(${test}_dr_ops ${dr_ops} PARENT_SCOPE)
  set(${test}_exe_ops ${exe_ops} PARENT_SCOPE)
endfunction(torunonly)

function(tobind target)
  get_target_property(binary ${target} LOCATION${location_suffix})
  if (BIND_EXECUTABLE)
    add_custom_command(TARGET ${target}
      POST_BUILD
      COMMAND ${BIND_EXECUTABLE}
      ARGS -u ${binary}
      VERBATIM # recommended: p260
      )
  else (BIND_EXECUTABLE)
    add_custom_command(TARGET ${target}
      POST_BUILD
      COMMAND ${CMAKE_LINKER}
      ARGS /edit /bind ${binary}
      VERBATIM # recommended: p260
      )
  endif (BIND_EXECUTABLE)
endfunction(tobind)

# i#215: mark tests w/ text relocations to avoid violating selinux policies:
# for that, pass in "textrel_shlib_t" as the type.
# We also need to mark tests that make their stack +x: "execmem_exec_t"
# for the type.
# If both are needed, "wine_exec_t" seems to do the trick.
function(tochcon target type)
  if (UNIX AND SEUNIXFOUND)
    get_target_property(binary ${target} LOCATION${location_suffix})
    add_custom_command(TARGET ${target}
      POST_BUILD
      COMMAND ${CHCON}
      ARGS -t ${type} ${binary}
      VERBATIM # recommended: p260
      )
  endif (UNIX AND SEUNIXFOUND)
endfunction(tochcon)

function(mark_execstack target)
  if (UNIX AND NOT APPLE)
    # Use -Wl escaping because CMake invokes the compiler to link.
    get_target_property(existing_flags ${target} LINK_FLAGS)
    set_target_properties(${target} PROPERTIES LINK_FLAGS
      "-Wl,-z,execstack ${existing_flags}")
  endif ()
endfunction(mark_execstack)

# XXX i#1468: this function is added as part of an incremental commit. It is not
# currently used, but will be used when the annotation tests are added.
function (use_DynamoRIO_test_annotations target target_srcs)
  set(dr_annotation_test_dir "${DynamoRIO_cwd}/../suite/tests/annotations")
  set(dr_annotation_test_srcs
    "${dr_annotation_test_dir}/test_mode_annotations.c"
    "${dr_annotation_test_dir}/test_annotation_arguments.c")
  configure_DynamoRIO_annotation_sources("${dr_annotation_test_srcs}")
  set(${target_srcs} ${${target_srcs}} ${dr_annotation_test_srcs} PARENT_SCOPE)
endfunction (use_DynamoRIO_test_annotations target target_srcs)

###########################################################################
# RUNNING

set(PCACHE_DIR "${PROJECT_BINARY_DIR}/pcache")
set(PCACHE_SHARED_DIR "${PROJECT_BINARY_DIR}/pcache/shared")

function(template2expect outexpect template runops key)
  # We used to use a custom perl script to match defines and runtime
  # options but we've switched to cpp.  We convert -foo to -Dfoo and
  # -foo value to -Dfoo___value.
  # First we strip out the client lib and client args
  # (this was easier when we passed a single single-quoted client_lib arg).
  string(REGEX REPLACE
    "-c;.*"
    "" rundefs "${runops}")
  # We now pass a list, so convert ; separators to spaces:
  string(REPLACE
    ";"
    " " rundefs "${rundefs}")
  # We replace bad define-name chars in client_lib with _.
  string(REGEX REPLACE
    "[;/\\.!]"
    "_" rundefs "${rundefs}")
  string(REGEX REPLACE
    "([^ ])-"
    "\\1_" rundefs "${rundefs}")
  string(REGEX REPLACE
    "(^| +)-([^ ]+)"
    " -D\\2" rundefs "${rundefs}")
  # allow matching * via XX (since * can't be in define)
  string(REGEX REPLACE
    "\\*"
    "XX" rundefs "${rundefs}")
  # allow matching = via YY (since = can't be in define)
  string(REGEX REPLACE
    "="
    "YY" rundefs "${rundefs}")
  # allow matching runtime option values via -Dfoo___value
  string(REGEX REPLACE
    "(-D[^ ]+) +([^-][^ ]*)"
    "\\1___\\2" rundefs "${rundefs}")

  if ("${CMAKE_SYSTEM_VERSION}" STRLESS "5.0")
    set(rundefs "${rundefs} -DRUNREGRESSION_NT")
  elseif ("${CMAKE_SYSTEM_VERSION}" STRLESS "5.1")
    set(rundefs "${rundefs} -DRUNREGRESSION_2000")
  elseif ("${CMAKE_SYSTEM_VERSION}" STRLESS "5.2")
    set(rundefs "${rundefs} -DRUNREGRESSION_XP")
  elseif ("${CMAKE_SYSTEM_VERSION}" STRLESS "6.0")
    set(rundefs "${rundefs} -DRUNREGRESSION_2003")
  elseif ("${CMAKE_SYSTEM_VERSION}" STRLESS "6.1")
    set(rundefs "${rundefs} -DRUNREGRESSION_VISTA")
  elseif ("${CMAKE_SYSTEM_VERSION}" STRLESS "6.2")
    set(rundefs "${rundefs} -DRUNREGRESSION_WIN7")
  elseif ("${CMAKE_SYSTEM_VERSION}" STRLESS "6.3")
    set(rundefs "${rundefs} -DRUNREGRESSION_WIN8")
  endif ()
  if (${key}_is_cygwin)
    # i#1478 option used to avoid cygwin messes up output issue: though
    # whether the output is messed up seems to depend on the cygwin version,
    # so currently this is unused.
    set(rundefs "${rundefs} -DCYGWIN")
  endif ()

  string(STRIP "${rundefs}" rundefs)

  # relies on ${defines} from top level
  # we need a list: else passed as a single arg in quotes
  string(REGEX REPLACE " " ";" deflist "${defines} ${rundefs}")
  execute_process(COMMAND
    ${CMAKE_CPP} ${CMAKE_CPP_FLAGS} ${deflist} -E ${CPP_NO_LINENUM}
      ${CPP_KEEP_WHITESPACE} ${template}
    RESULT_VARIABLE cpp_result
    ERROR_VARIABLE cpp_err
    OUTPUT_VARIABLE cpp_out
    )
  if (WIN32)
    # cl prints out name of file: no way to quiet it
    get_filename_component(file_nm ${template} NAME)
    string(REGEX REPLACE "${file_nm}[ \r\n]*" "" cpp_err "${cpp_err}")
    string(STRIP "${cpp_err}" cpp_err)
  endif (WIN32)
  if (cpp_result OR cpp_err)
    message(FATAL_ERROR "*** ${CMAKE_CPP} failed: ***\n${cpp_err}")
  endif (cpp_result OR cpp_err)

  # remove // comments since we use -traditional-cpp to preserve whitespace
  # on linux
  string(REGEX REPLACE "(\r?\n)//[^\n]*" "" cpp_out "${cpp_out}")
  string(REGEX REPLACE "^//[^\n]*" "" cpp_out "${cpp_out}")

  # remove blank lines left by cpp directives
  string(REGEX REPLACE
    "(\r?\n)+"
    "\\1" cpp_out "${cpp_out}")
  string(REGEX REPLACE
    "^(\r?\n)+"
    "" cpp_out "${cpp_out}")
  # allow trailing space on a line via @&
  string(REGEX REPLACE
    "@&"
    " " cpp_out "${cpp_out}")
  # allow matching blank lines via @@ => we strip it out after stripping blank
  string(REGEX REPLACE
    "@@"
    "" cpp_out "${cpp_out}")

  # support macros from our security days
  string(REGEX MATCHALL "-throw_exception" op_throw "${runops}")
  string(REGEX MATCHALL "-kill_thread" op_kill "${runops}")
  set(msg_vio "<Execution security violation was intercepted!\nContact your vendor for a security vulnerability fix.\n")
  set(msg_cont "Program continuing!")
  set(msg_term "Program terminated.")
  set(msg_thread "Program continuing after terminating thread.")
  set(msg_throw "Program continuing after throwing an exception.")
  set(msg_mem "Out of memory.  Program aborted.")
  set(msg_unhand "Unhandled exception caught.\n")
  # FIXME: add in \r? and test on Windows
  string(REGEX REPLACE "(^|\n) *SEC_VIO_CONT\n"        "\\1${msg_vio}${msg_cont}>\n"
    cpp_out "${cpp_out}")
  string(REGEX REPLACE "(^|\n) *SEC_VIO_STOP\n"        "\\1${msg_vio}${msg_term}>\n"
    cpp_out "${cpp_out}")
  string(REGEX REPLACE "(^|\n) *SEC_VIO_EXCEPTION\n"   "\\1${msg_vio}${msg_throw}>\n"
    cpp_out "${cpp_out}")
  string(REGEX REPLACE "(^|\n) *SEC_VIO_THREAD\n"      "\\1${msg_vio}${msg_thread}>\n"
    cpp_out "${cpp_out}")
  string(REGEX REPLACE "\n *OUT_OF_MEMORY\n"       "\n<${msg_mem}>\n"
    cpp_out "${cpp_out}")
  if (WIN32)
    string(REGEX REPLACE "\n *UNHANDLED_EXCEPTION\n" "\n${msg_unhand}"
      cpp_out "${cpp_out}")
  endif (WIN32)
  if (op_throw)
    if (WIN32)
      string(REGEX REPLACE "\n *SEC_VIO_AUTO_STOP\n"
        "\n${msg_vio}${msg_throw}>\n${msg_unhand}"
        cpp_out "${cpp_out}")
    else (WIN32)
      string(REGEX REPLACE "\n *SEC_VIO_AUTO_STOP\n" "\n${msg_vio}${msg_throw}>\n"
        cpp_out "${cpp_out}")
    endif (WIN32)
  elseif (op_kill)
    string(REGEX REPLACE "\n *SEC_VIO_AUTO_STOP\n"   "\n${msg_vio}${msg_thread}>\n"
      cpp_out "${cpp_out}")
  else (op_throw)
    string(REGEX REPLACE "\n *SEC_VIO_AUTO_STOP\n"   "\n${msg_vio}${msg_term}>\n"
      cpp_out "${cpp_out}")
  endif (op_throw)
  string(REGEX REPLACE "\n *STOP\n.*$"   "\n"
    cpp_out "${cpp_out}")

  set(${outexpect} ${cpp_out} PARENT_SCOPE)
endfunction(template2expect)

##################################################

if (UNIX)
  set(dr_os_ops -dumpcore_mask 0)
else ()
  # Turn on core dumps for most fatal errors.  Don't dump for curiosities or
  # security violations.
  set(dr_os_ops -msgbox_mask 0 -dumpcore_mask 0x7d -staged)
endif ()
set(dr_test_ops -stderr_mask 0xC ${dr_os_ops})

function(runtest_cmd outcmd outops key native standalone_dr dr_ops_aux separate_script)
  # assumes tools have been built: enforced at top level
  set(dr_ops ${dr_test_ops} ${dr_ops_aux} ${TEST_OPTIONS})
  if (NOT CLIENT_INTERFACE)
    # XXX i#1802: non-CI builds have a bug w/ early injection which we work around:
    set(dr_ops ${dr_ops} -no_early_inject)
  endif ()

  if (separate_script)
    # eliminate double-spaces, to help w/ passing strings to runall.cmake
    string(REGEX REPLACE "  +" " " dr_ops "${dr_ops}")
    string(REGEX REPLACE " $" "" dr_ops "${dr_ops}")
    # We assume there is no ; inside an option: only there as cmake list separtors
    # (we use -c instead of -client_lib).
  endif (separate_script)

  set(timeout ${TEST_SECONDS})
  if (DEFINED ${key}_timeout)
    set(timeout ${${key}_timeout})
  endif ()

  if (WIN32 OR NOT native)
    # Both Windows and non-native Unix tests now use the native drrun frontend.
    # Since the creation of CTestTestfile.cmake ends up replacing \ with / we
    # can't escape quotes, so we have to use a list variable
    if (standalone_dr OR NOT native)
      get_target_path_for_execution(drrun_path drrun)
    endif (standalone_dr OR NOT native)
    # CMake 3.x seems to put double slashes in there (xref i#1559)
    string(REGEX REPLACE "//" "/" drrun_path "${drrun_path}")
    set(cmd "${drrun_path}" -s ${timeout} -quiet)
    prefix_cmd_if_necessary(cmd OFF ${cmd})
    if (VMSAFE)
      set(cmd ${cmd} -mode code)
    endif ()
    if (DEBUG)
      set(cmd ${cmd} -debug)
    endif ()
    if (UNIX)
      set(cmd ${cmd} -killpg)
    endif ()
    if (UNIX AND TEST_SUITE AND TEST_32BIT_PATH)
      # In the Unix suite, use the DR install dir for cross-arch execve.
      set(cmd ${cmd} -dr_home "${CMAKE_INSTALL_PREFIX}")
    endif ()
    if (WIN32)
      file(TO_CMAKE_PATH "${MAIN_LIBRARY_OUTPUT_DIRECTORY}/dynamorio.dll" dllpath)
      # forward slashes work fine: we just need drive-letter path
      set(cmd ${cmd} -use_dll ${dllpath})
      # we pass -exit0 to avoid ctest from considering our segfault and other tests
      # to have failed (also xref PR 548997).
      set(cmd ${cmd} -exit0)
      if (VPS AND VMAP OR VMSAFE)
        set(cmd ${cmd} -mode code)
      endif (VPS AND VMAP OR VMSAFE)
      if (native)
        set(cmd ${cmd} -noinject)
      endif ()
    endif (WIN32)
    if (standalone_dr OR NOT native)
      # add dr_ops last to avoid needing extra \ on ;
      set(${outcmd} ${cmd} ${dr_ops} "--" PARENT_SCOPE)
    else (standalone_dr OR NOT native)
      # the test is pure native, so we rely on ctest for job control
      set(${outcmd} "" PARENT_SCOPE)
    endif (standalone_dr OR NOT native)

  elseif (UNIX AND native)
    get_target_path_for_execution(runstats_path runstats)
    set(cmd ${runstats_path} -s ${timeout} -killpg -silent)
    prefix_cmd_if_necessary(cmd OFF ${cmd})
    # We set LD_LIBRARY_PATH for native api/ apps since we're not setting
    # rpath (to make it easier to try different trees)
    set(cmd ${cmd} -env LD_LIBRARY_PATH
      "${MAIN_LIBRARY_OUTPUT_DIRECTORY}:${EXT_LIBRARY_OUTPUT_DIRECTORY}:$ENV{LD_LIBRARY_PATH}")
    # add dr_ops last to avoid needing extra \ on ;
    string(REPLACE ";" " " dr_ops_string "${dr_ops}")
    set(${outcmd} ${cmd} -env DYNAMORIO_OPTIONS "${dr_ops_string}" PARENT_SCOPE)
  else ()
    # clear the caller's `outcmd`
    set(${outcmd} "" PARENT_SCOPE)
  endif ()

  set(${outops} "${dr_ops}" PARENT_SCOPE)
endfunction(runtest_cmd)

# if test != exe we assume exe is already added as a build target
# key is the test name without the options, and is used to look up ${key}_expectbase
# and ${key}_postcmd, which points to the post-processing executable if necessary.
function(torun test key source native standalone_dr dr_ops exe_ops added_out)
  # Avoid running some tests with invalid option combinations.  For example,
  # coarse fragments are incompatible with thread private code caches.
  if ("${dr_ops}" MATCHES "-thread_private" AND
      "${dr_ops}" MATCHES "-opt_memory")
    set(${added_out} OFF PARENT_SCOPE)
    return()
  endif ()
  if (NOT "${dr_ops}" MATCHES "-no_early_inject" AND
      "${dr_ops}" MATCHES "-no_private_loader")
    set(${added_out} OFF PARENT_SCOPE)
    return()
  endif ()

  if (DEFINED ${key}_realtest)
    set(exe ${${key}_realtest})
  else (DEFINED ${key}_realtest)
    set(exe ${key})
  endif (DEFINED ${key}_realtest)

  get_filename_component(srcbase ${source} NAME_WE)
  if (DEFINED ${key}_basedir)
    set(testpath ${${key}_basedir})
  else ()
    get_filename_component(srcpath ${source} PATH)
    set(testpath ${CMAKE_CURRENT_SOURCE_DIR}/${srcpath})
  endif ()
  if (EXISTS "${testpath}/${srcbase}.runall")
    set(is_runall ON)
  else ()
    set(is_runall OFF)
  endif ()
  if (EXISTS "${testpath}/${srcbase}.runcmp" OR
      DEFINED ${key}_runcmp)
    set(is_runcmp ON)
  else ()
    set(is_runcmp OFF)
  endif ()
  if (is_runall OR is_runcmp)
    set(separate_script ON)
  else ()
    set(separate_script OFF)
  endif ()

  set(ALREADY_REGEX OFF)

  runtest_cmd(rundr runops ${key} ${native} ${standalone_dr}
    "${dr_ops}" ${separate_script})

  if (TARGET ${exe})
    get_target_path_for_execution(exepath ${exe})
  else ()
    # support running binaries that are not targets of this build
    set(exepath ${exe})
  endif ()

  if (DEFINED ${key}_expectbase)
    set(expectbase ${${key}_expectbase})
  else ()
    set(expectbase ${srcbase})
  endif ()

  if (TEST_SUITE AND TEST_32BIT_PATH AND ${test} MATCHES "linux.execve32")
    # We're an x64 build, but we need to launch a 32-bit app under DR.  The
    # suite sets -dr_home to the full install dir with both archs, but we're
    # invoking bin64/drrun.  Ideally drrun would detect which ELF class we're
    # about to exec, but until then we have to add -32 for 32-bit apps.
    string(REGEX REPLACE "/drrun;" "/drrun;-32;" rundr "${rundr}")
  endif ()

  if (is_runall)
    # to run the test we use a series of commands in runall.cmake.
    file(READ "${testpath}/${srcbase}.runall" runall)
    if (UNIX)
      # swap from drrun to run_in_bg to run the test in the background
      # XXX i#1874: add support for running on Android
      set(tmpfile "${CMAKE_CURRENT_BINARY_DIR}/${test}-out")
      string(REGEX REPLACE "^[^/]*(/.*)/drrun" "\\1/run_in_bg;-out;${tmpfile};\\1/drrun"
        rundr "${rundr}")
      # Remove timeout args to drrun to ensure that it doesn't fork the app.
      string(REGEX REPLACE ";-s;[0-9]+" "" rundr "${rundr}")
      string(REGEX REPLACE ";-killpg" "" rundr "${rundr}")
      set(clear_arg "")
      if ("${runall}" MATCHES "<reset>")
        set(nudge_arg "-type\;reset")
      elseif ("${runall}" MATCHES "<freeze>")
        set(nudge_arg "-type\;freeze")
      elseif ("${runall}" MATCHES "<persist>")
        set(nudge_arg "-type\;persist")
        # clear out pcache dir prior to run
        set(clear_arg "${PCACHE_SHARED_DIR}")
      elseif ("${runall}" MATCHES "<use-persisted>")
        set(nudge_arg "<use-persisted>")
      elseif ("${runall}" MATCHES "<client")
        string(REGEX MATCHALL "<client_nudge[^>]+" nudge_arg "${runall}")
        string(REGEX REPLACE "<client_nudge" "-client" nudge_arg "${nudge_arg}")
        string(REGEX REPLACE " " "\\\\;" nudge_arg "${nudge_arg}")
      endif ()
    endif (UNIX)
    # FIXME i#120: for Windows, get app name to run from .runall file.
    # For linux we always run linux.infloop.
    get_target_path_for_execution(infloop_path linux.infloop)
    set(cmd_with_at ${rundr} ${infloop_path} ${exe_ops})
    # we pass intra-arg spaces via @@ and inter-arg via @ and ; via !
    # to get around the pain of trying to quote everything just right:
    # much simpler this way.
    string(REGEX REPLACE " " "@@" cmd_with_at "${cmd_with_at}")
    string(REGEX REPLACE ";" "@" cmd_with_at "${cmd_with_at}")
    if (NOT APPLE) # XXX i#1286: implement nudge for MacOS
      get_target_path_for_execution(toolbindir nudgeunix)
    else ()
      set(toolbindir "i#1286-not-implemented-for-Mac")
    endif ()
    get_filename_component(toolbindir ${toolbindir} DIRECTORY)
    add_test(${test} ${CMAKE_COMMAND} -D toolbindir=${toolbindir}
      -D cmd=${cmd_with_at} -D out=${tmpfile} -D nudge=${nudge_arg}
      -D clear=${clear_arg}
      -P ${CMAKE_CURRENT_SOURCE_DIR}/runall.cmake)
  elseif (is_runcmp)
    # Some apps have enough output that ctest runs out of memory when
    # doing its built-in regex cmp so we use a separate script.
    # We also use this approach for tests that need custom success tests.
    if (DEFINED ${key}_nodr)
      set(cmd_with_at ${exepath} ${exe_ops})
    else ()
      set(cmd_with_at ${rundr} ${exepath} ${exe_ops})
    endif ()
    # we pass intra-arg spaces via @@ and inter-arg via @ and ; via !
    # to get around the pain of trying to quote everything just right:
    # much simpler this way.
    # XXX i#1327: now that we have -c and other option passing improvements we
    # should be able to get rid of this @@ stuff.
    string(REGEX REPLACE " " "@@" cmd_with_at "${cmd_with_at}")
    string(REGEX REPLACE ";" "@" cmd_with_at "${cmd_with_at}")
    if (DEFINED ${key}_runcmp)
      set(runcmp_script ${${key}_runcmp})
    else ()
      set(runcmp_script ${CMAKE_CURRENT_SOURCE_DIR}/runcmp.cmake)
    endif ()
    if (NOT DEFINED ${key}_postcmd)
      set(${key}_postcmd "")
    endif ()
    add_test(${test} ${CMAKE_COMMAND}
      -D precmd=${${key}_precmd}
      -D cmd=${cmd_with_at}
      -D postcmd=${${key}_postcmd}
      -D postcmd2=${${key}_postcmd2}
      -D postcmd3=${${key}_postcmd3}
      -D cmp=${CMAKE_CURRENT_BINARY_DIR}/${expectbase}.expect
      -P ${runcmp_script})
    # No support for regex here (ctest can't handle large regex)
    set(ALREADY_REGEX ON)
  else (is_runcmp)
    add_test(${test} ${rundr} ${exepath} ${exe_ops})
  endif (is_runall)

  if (EXISTS ${testpath}/${expectbase}.expect)
    file(READ ${testpath}/${expectbase}.expect expect)
    # add dependence so cmake will reconfigure if file changes
    configure_file(${testpath}/${expectbase}.expect
      ${CMAKE_CURRENT_BINARY_DIR}/ignoreme_for_dep)
  elseif (EXISTS ${testpath}/${expectbase}.template)
    # We convert .template at configure time and use CTest's built-in
    # PASS_REGULAR_EXPRESSION to diff the output.
    #
    # Advantages of this approach:
    # * More efficient: no separate script to launch that then launches
    #   multiple sub-processes to diff or cmake -E compare_files.
    #
    # Advantages of instead using a script at runtime to convert:
    # * CMake can't handle giant files as regexps (api/dis.template in particular)
    #   so we wouldn't need to special-case it
    # * Large regexps that don't match are printed in their entirety, so
    #   if we did our own diff then the CTest output would be more readable.
    #   Note that we can't output, say, the diff head, but we can be quieter.
    # * Changes in .template don't require reconfiguring: but it's automatic
    #   (thanks to configure_file() hack) and pretty quick
    # * We could support extra runtime options via env var DYNAMORIO_OPTIONS,
    #   but while that might be useful it could also be confusing.
    template2expect(expect
      ${testpath}/${expectbase}.template
      "${runops}"
      ${key})
    # add dependence so cmake will reconfigure if file changes
    configure_file(${testpath}/${expectbase}.template
      ${CMAKE_CURRENT_BINARY_DIR}/ignoreme_for_dep)
  elseif (EXISTS ${testpath}/${expectbase}.templatex)
    # A .templatex is a .template that is treated directly as a regex:
    # so any regex chars inside are not converted to literals.
    # We separate the two so that we don't have to escape everything in
    # regular templates where we want a literal match.
    if (DEFINED ${key}_rawtemp)
      # No preprocessor
      file(READ ${testpath}/${expectbase}.templatex expect)
    else ()
      template2expect(expect
        ${testpath}/${expectbase}.templatex
        "${runops}"
        ${key})
    endif ()
    # add dependence so cmake will reconfigure if file changes
    configure_file(${testpath}/${expectbase}.templatex
      ${CMAKE_CURRENT_BINARY_DIR}/ignoreme_for_dep)
    set(ALREADY_REGEX ON)
  else (EXISTS ${testpath}/${expectbase}.expect)
    message(FATAL_ERROR
      "no .expect or .template or .templatex for ${testpath}/${expectbase} for ${key}")
  endif (EXISTS ${testpath}/${expectbase}.expect)

  if (NOT ALREADY_REGEX)
    # turn regex chars into literals
    # \\] somehow messes up the match though $expect looks identical
    # some tests do have ']' so we replace it in a separate step below
    string(REGEX REPLACE "([\\^\\$\\.\\*\\+\\?\\|\\(\\)\\[\\;])"
      "\\\\\\1" expect "${expect}")
    string(REGEX REPLACE "\\]"
      "\\\\]" expect "${expect}")
  endif (NOT ALREADY_REGEX)

  if (WIN32 AND NOT is_runcmp) # for runcmp it's up to the test
    # libc print => CRLF, dr_printf => plain newline: match both
    string(REGEX REPLACE "\n" "\r?\n" expect "${expect}")
  endif ()

  if (is_runcmp)
    file(WRITE "${CMAKE_CURRENT_BINARY_DIR}/${expectbase}.expect" "${expect}")
  else ()
    # match whole output
    set(expect "^${expect}$")
    set_tests_properties(${test} PROPERTIES PASS_REGULAR_EXPRESSION "${expect}")
  endif ()

  if (DEFINED ${key}_timeout)
    # Though we mostly use drrun's -s we set this too in case the requested
    # value is higher than ctest's default.
    set_tests_properties(${test} PROPERTIES TIMEOUT ${${key}_timeout})
  endif ()

  if (WIN32)
    # With i#265/PR 486139 we use local one-time config files instead of
    # global reg keys and can thus run multiple instances of the same
    # app name simultaneously so we do not need to mark RUN_SERIAL
  endif (WIN32)
  set(${added_out} ON PARENT_SCOPE)
endfunction(torun)

macro (string2list var)
  string(REPLACE " " ";" ${var} ${${var}})
endmacro ()

macro(strings2lists test ops_var)
  # We now use a list instead of a string for ops.  We convert here where we can
  # assume there are no spaces (from paths) in the options.
  if (NOT ${${ops_var}} STREQUAL "")
    string2list(${ops_var})
  endif ()
  if (DEFINED ${test}_dr_ops)
    string2list(${test}_dr_ops)
  endif ()
  if (DEFINED ${test}_client_ops AND NOT DEFINED ${test}_client_ops_islist)
    string2list(${test}_client_ops)
  endif ()
endmacro()

function(torun_normal name test ops)
  strings2lists(${test} ops)
  torun("${name}" ${test} ${${test}_source} OFF OFF "${${test}_dr_ops};${ops}"
    "${${test}_exe_ops}" added)
  if (DEFINED ${test}_depends)
    ops2testprefix(prefix "${ops}")
    set_property(TEST ${name} APPEND PROPERTY DEPENDS "${prefix}${${test}_depends}")
  endif (DEFINED ${test}_depends)
  if (DEFINED ${test}_env)
    ops2testprefix(prefix "${ops}")
    set_property(TEST ${name} APPEND PROPERTY ENVIRONMENT "${prefix}${${test}_env}")
  endif ()
endfunction(torun_normal)

function(torun_ci name test ops)
  strings2lists(${test} ops)
  set(cli_ops "${${test}_client_ops}")
  if ("${test}" MATCHES "client\\.flush")
    # See PR 244090 - currently there is no way for a client to see what
    # options DR was run with.  The flush tests needs to know whether it
    # can use the unlink flush routines or not which depends on having
    # either -thread_private or -enable_full_api We check here and pass
    # a client option if the unlink flush is safe to use.
    if ("${ops} ${TEST_OPTIONS}" MATCHES "(-thread_private|-enable_full_api)")
      set(cli_ops "use_unlink")
    endif ()
  endif ("${test}" MATCHES "client\\.flush")
  # note that we cannot use double quotes as they'll be stripped out
  if (DEFINED ${test}_toolname)
    # end-user tool
    torun("${name}" ${test} ${${test}_source} OFF OFF
      "${${test}_dr_ops};${ops};-t;${${test}_toolname};${cli_ops}"
      "${${test}_exe_ops}" added)
  else ()
    # simple client
    torun("${name}" ${test} ${${test}_source} OFF OFF
      "${${test}_dr_ops};${ops};-c;${${test}_client_path};${cli_ops}"
      "${${test}_exe_ops}" added)
  endif ()
  if (added)
    if (DEFINED ${test}_depends)
      ops2testprefix(prefix "${ops}")
      set_property(TEST ${name} APPEND PROPERTY DEPENDS "${prefix}${${test}_depends}")
    endif (DEFINED ${test}_depends)
    if (DEFINED ${test}_env)
      ops2testprefix(prefix "${ops}")
      set_property(TEST ${name} APPEND PROPERTY ENVIRONMENT "${prefix}${${test}_env}")
    endif ()
  endif (added)
endfunction(torun_ci)

function(torun_api name test ops)
  strings2lists(${test} ops)
  torun("${name}" ${test} ${${test}_source} ON ${${test}_standalone_dr}
    "${${test}_dr_ops};${ops}" "${${test}_exe_ops}" added)
endfunction(torun_api)

function(torunonly_native name realexe expect source exe_ops)
  strings2lists(${name} ops)
  set(${name}_expectbase ${expect})
  set(${name}_realtest ${realexe})
  torun(${name} ${name} ${source} ON OFF "" "${exe_ops}" added)
endfunction(torunonly_native)

function(torun_runall name test ops)
  strings2lists(${test} ops)
  # FIXME NYI i#120
endfunction(torun_runall)

function(disable_optimizations_for_file source_file)
  get_source_file_property(cflags "${source_file}" COMPILE_FLAGS)
  string(REGEX REPLACE "[/-]O[1-9]" "" cflags "${cflags}")
  set_source_files_properties("${source_file}" PROPERTIES
    COMPILE_FLAGS "${cflags}")
endfunction(disable_optimizations_for_file)

# optimize the target
function(optimize target)
  if (UNIX)
    append_property_string(TARGET ${target} COMPILE_FLAGS "-O3")
  else ()
    append_property_string(TARGET ${target} COMPILE_FLAGS "/Ox /GL")
  endif (UNIX)
endfunction(optimize)

###########################################################################
# tests

# This step takes a while so we provide a status message:
message(STATUS "Processing tests and generating expected output patterns")

tobuild(common.broadfun common/broadfun.c)
# Make sure we test running a path with spaces (to avoid regressions like i#2538).
set_target_properties(common.broadfun PROPERTIES OUTPUT_NAME "common.broadfun spaces")
if (DEBUG)
  torunonly(common.logstderr common.broadfun common/logstderr.c
    "-log_to_stderr -loglevel 1 -logmask 2" "")
endif ()
if (NOT ANDROID) # We do not support -no_early_inject on Android (i#1873).
  tobuild_ops(common.fib common/fib.c "-no_early_inject" "")
endif ()
if (X86) # FIXME i#1551, i#1569: port asm to ARM and AArch64
  tobuild(common.decode-bad common/decode-bad.c)
  # FIXME i#105: get this working for 32-bit linux
  if (X64 OR WIN32)
    tobuild(common.decode common/decode.c)
  endif (X64 OR WIN32)
endif (X86)
# FIXME i#1025: get working on Linux
if (WIN32)
  # We build all tests before running so decode will be built before
  # ctest -j ever ran this.  If we switch to --build-and-test then we'll
  # make these runonly tests make sure their exe is built.
  torunonly(common.decode-stress common.decode common/decode.c
    "-stress_recreate_state" "")
endif (WIN32)

if (X86)
  set(control_flags "eflags")
elseif (AARCHXX)
  set(control_flags "nzcv")
endif ()
tobuild(common.${control_flags} common/${control_flags}.c)

if (X86) # FIXME i#1551, i#1569: port asm to ARM and AArch64
  tobuild(common.floatpc common/floatpc.c)
  torunonly(common.floatpc_xl8all common.floatpc common/floatpc.c "-translate_fpu_pc" "")
endif (X86)
tobuild(common.getretaddr common/getretaddr.c)

if (X86) # FIXME i#1551, i#1569: port asm to ARM and AArch64
  # nativeexec tests are under CLIENT_INTERFACE b/c they link w/ DR and need api_headers.
  # We do not run for VMSAFE as they fail there and we just don't support that
  # combination now (i#1793).
  # XXX i#1287: implement for MacOS
  # We do not support -no_early_inject on Android (i#1873).
  # FIXME i#1799: clang does not support "asm goto".
  if (CLIENT_INTERFACE AND NOT VMSAFE AND NOT APPLE AND NOT ANDROID
      AND ANNOTATIONS AND NOT CMAKE_COMPILER_IS_CLANG)
    # XXX i#1651: we don't support -native_exec combined with -early_inject so
    # for now we pass -no_early_inject to all of these tests.
    tobuild_appdll(common.nativeexec common/nativeexec.c)
    get_target_property(native_dll_name common.nativeexec.appdll
      LOCATION${location_suffix})
    get_filename_component(native_dll_name "${native_dll_name}" NAME)
    tobuild_ops(common.nativeexec common/nativeexec.c
      "-no_early_inject -native_exec_list ${native_dll_name}" "")
    target_link_libraries(common.nativeexec common.nativeexec.appdll)
    # We want rpath on Linux so we can load the appdll.
    set_target_properties(common.nativeexec PROPERTIES SKIP_BUILD_RPATH OFF)
    if (UNIX)
      # FIXME i#978: Windows support NYI
      torunonly(common.nativeexec_retakeover common.nativeexec common/nativeexec.c
        "-no_early_inject -native_exec_list ${native_dll_name} -native_exec_retakeover"
        "")
      torunonly(common.nativeexec_exe common.nativeexec
        common/nativeexec_exenative.c
        "-no_early_inject -native_exec_list common.nativeexec -native_exec_retakeover" "")
      torunonly(common.nativeexec_bindnow common.nativeexec common/nativeexec_exenative.c
        "-no_early_inject -native_exec_list common.nativeexec -native_exec_retakeover"
        "-bind_now")
      # XXX: the next 3 tests, and perhaps all of these native_exec tests,
      # really want a mode with -no_private_loader -no_mangle_app_seg.  With
      # our reluctance to add lib deps back to DR, that's going to require a
      # sepaparate build.  Until someone really focuses on hybrid mode again
      # (in which case a new build param should be added to re-enable libdl),
      # we leave the tests here as regression tests but w/ private loader in place.
      torunonly(common.nativeexec_retakeover_opt common.nativeexec common/nativeexec.c
        "-no_early_inject -native_exec_list ${native_dll_name} -native_exec_retakeover  -native_exec_opt -no_kstats" "")
      # No swap TLS and no kstats for optimized native_exec
      torunonly(common.nativeexec_exe_opt common.nativeexec common/nativeexec_exenative.c
        "-no_early_inject -native_exec_list common.nativeexec -native_exec_retakeover -native_exec_opt -no_kstats" "")
      torunonly(common.nativeexec_bindnow_opt common.nativeexec
        common/nativeexec_exenative.c
        "-no_early_inject -native_exec_list common.nativeexec -native_exec_retakeover -native_exec_opt -no_kstats" "-bind_now")
    endif ()
  endif ()

  # App seg mangling makes dstack test fail, and our default build does not
  # support disabling such mangling, so this test is Windows-only.
  if (WIN32)
    tobuild_ops(common.protect-dstack common/protect-dstack.c
      "-no_mangle_app_seg" "")
  endif ()
endif (X86)

if (NOT ANDROID) # FIXME i#1874: failing on Android
  tobuild(common.segfault common/segfault.c)
endif ()

# PR 217255: these 4 removed to shorten the regression suite since not
# adding much value in terms of testing corner cases
#tobuild(common.hello common/hello.c)
#tobuild(common.conflict common/conflict.c)
#tobuild(common.ops common/ops.c)
#tobuild(common.recurse common/recurse.c)

if (ARM AND NOT ANDROID) # XXX i#1874: Android loader won't run our static asm apps
  tobuild_ops(common.allasm_thumb common/allasm_thumb.asm
    # set small -max_bb_instrs to test bb_safe_to_stop()
    "-early_inject -max_bb_instrs 6" "")
  set_target_properties(common.allasm_thumb PROPERTIES LINKER_LANGUAGE C)
  append_link_flags(common.allasm_thumb
    "-nostartfiles -nodefaultlibs -static")

  tobuild_ops(common.allasm_arm common/allasm_arm.asm "-early_inject" "")
  set_target_properties(common.allasm_arm PROPERTIES LINKER_LANGUAGE C)
  append_link_flags(common.allasm_arm "-nostartfiles -nodefaultlibs -static")
endif ()

if (AARCH64)
  tobuild_ops(common.allasm_aarch64_isa common/allasm_aarch64_isa.asm
    "-early_inject" "") # FIXME i#1569: -enable_traces here
  set_target_properties(common.allasm_aarch64_isa PROPERTIES LINKER_LANGUAGE C)
  append_link_flags(common.allasm_aarch64_isa
    "-nostartfiles -nodefaultlibs -static")

  tobuild_ops(common.allasm_aarch64_cache common/allasm_aarch64_cache.asm
    "-early_inject" "")
  set_target_properties(common.allasm_aarch64_cache PROPERTIES LINKER_LANGUAGE C)
  append_link_flags(common.allasm_aarch64_cache
    "-nostartfiles -nodefaultlibs -static")
  append_property_string(TARGET common.allasm_aarch64_cache LINK_FLAGS
    # The default value of CMAKE_SHARED_LIBRARY_LINK_C_FLAGS has -rdynamic, which
    # with some tool chains (such as SUSE GCC 6.2) results in an executable that
    # is not properly static. Adding --no-export-dynamic avoids the problem.
    "-Wl,--no-export-dynamic")
endif ()

if (CLIENT_INTERFACE AND NOT ANDROID) # XXX i#1874: get working on Android
  tobuild_api(libutil.frontend_test libutil/frontend_test.c "" "" OFF OFF)
  target_link_libraries(libutil.frontend_test drfrontendlib)
endif ()

if (CLIENT_INTERFACE)
  set(BUILD_TEST_ANNOTATION "${PROJECT_BINARY_DIR}/suite/tests/annotations")
  configure_file(
    "${CMAKE_CURRENT_SOURCE_DIR}/client-interface/annotation/test_mode_annotations.h"
    "${BUILD_TEST_ANNOTATION}/test_mode_annotations.h" COPYONLY)
  configure_file(
    "${CMAKE_CURRENT_SOURCE_DIR}/client-interface/annotation/test_mode_annotations.c"
    "${BUILD_TEST_ANNOTATION}/test_mode_annotations.c" COPYONLY)
  configure_file(
    "${CMAKE_CURRENT_SOURCE_DIR}/client-interface/annotation/test_annotation_arguments.h"
    "${BUILD_TEST_ANNOTATION}/test_annotation_arguments.h" COPYONLY)
  configure_file(
    "${CMAKE_CURRENT_SOURCE_DIR}/client-interface/annotation/test_annotation_arguments.c"
    "${BUILD_TEST_ANNOTATION}/test_annotation_arguments.c" COPYONLY)

  include_directories("${PROJECT_BINARY_DIR}/include/annotations")
  include_directories("${PROJECT_BINARY_DIR}/suite/tests/annotations")

  tobuild_ci(client.call-retarget client-interface/call-retarget.c "" "" "")
  if (X86) # FIXME i#1551, i#1569: port to ARM and AArch64
    tobuild_ci(client.abort client-interface/abort.c "" "" "")
  endif (X86)
  tobuild_ci(client.crashmsg client-interface/crashmsg.c "" "" "")
  if (UNIX) # XXX i#2595: NYI on Windows
    tobuild_ci(client.stack-overflow client-interface/stack-overflow.c ""
      # To avoid flakiness on different systems we nail down the stack size:
      "-stack_size 64K" "")
  endif ()
  # FIXME i#1360: implement Mach-O export iterator
  # FIXME i#2008: fix bugs on Android
  if (NOT MACOS AND NOT ANDROID)
    tobuild_appdll(client.modules client-interface/modules.c)
    get_target_property(modules_libname client.modules.appdll
      LOCATION${location_suffix})
    tobuild_ci(client.modules client-interface/modules.c "" "" "${modules_libname}")
  endif ()
  if (X86) # FIXME i#1551, i#1569: port to ARM and AArch64
    tobuild_ci(client.alloc client-interface/alloc.c "" "" "")
    tobuild_ci(client.cleancall client-interface/cleancall.c "" "" "")
    if (UNIX)
      torunonly_ci(client.cleancall.prof-pcs client.cleancall client.cleancall.dll
        client-interface/cleancall.c "" "-prof_pcs -opt_cleancall 0" "")
      if (NOT X64)
        torunonly_ci(client.cleancall.prof-pcs.thread-private
          client.cleancall client.cleancall.dll
          client-interface/cleancall.c "" "-thread_private -prof_pcs -opt_cleancall 0" "")
      endif (NOT X64)
    endif (UNIX)
    tobuild_ci(client.count-ctis client-interface/count-ctis.c "" "" "")
    # check dr_insert_cbr_instrumentation with out-of-line clean call
    torunonly_ci(client.count-ctis-noopt client.count-ctis client.count-ctis.dll
      client-interface/count-ctis.c "" "-opt_cleancall 0" "")
    tobuild_ci(client.syscall client-interface/syscall.c "" "-no_follow_children" "")
    tobuild_ci(client.count-bbs client-interface/count-bbs.c "" "" "")
  endif (X86)
  tobuild_ci(client.cleancallparams client-interface/cleancallparams.c "" "" "")
  tobuild_ci(client.app_inscount client-interface/app_inscount.c "" "" "")
  if (NOT WIN32) # FIXME i#1717: add Windows client C++ EH support
    if (NOT ANDROID) # XXX i#1874: get working on Android
      tobuild_ci(client.exception client-interface/exception.cpp "" "" "")
    endif ()
  endif ()

  # FIXME i#1799: clang does not support "asm goto"
  if (ANNOTATIONS AND NOT CMAKE_COMPILER_IS_CLANG)
    set(DynamoRIO_USE_LIBC OFF)
    if (UNIX)
      set(annotation_test_args "libclient.annotation-concurrency.appdll.so" "A" "4")
    else (UNIX)
      set(annotation_test_args "client.annotation-concurrency.appdll.dll" "A" "4")
    endif (UNIX)
    tobuild_ci(client.annotation-concurrency client-interface/annotation-concurrency.c
      "" "" "${annotation_test_args}")
    tobuild_appdll(client.annotation-concurrency
      client-interface/annotation-concurrency.c)
    if (UNIX)
      target_link_libraries(client.annotation-concurrency ${libpthread})
    endif (UNIX)
    # i#1681: on a many-core machine this test can hit the 1-min timeout
    set(client.annotation-concurrency_timeout 120)
    set(client.annotation-concurrency.full-decode_expectbase
      "annotation-concurrency.full-decode")
    torunonly_ci(client.annotation-concurrency.full-decode client.annotation-concurrency
      client.annotation-concurrency.dll client-interface/annotation-concurrency.c
      "full-decode" "" "${annotation_test_args}")
    # i#1681: on a many-core machine this test can hit the 1-min timeout
    set(client.annotation-concurrency.full-decode_timeout 120)
    set(client.annotation-concurrency.full-decode.tiny-bb_expectbase
      "annotation-concurrency.full-decode")
    torunonly_ci(client.annotation-concurrency.full-decode.tiny-bb
      client.annotation-concurrency client.annotation-concurrency.dll
      client-interface/annotation-concurrency.c "full-decode" "-max_bb_instrs 2"
      "${annotation_test_args}")
    # i#1681: on a many-core machine this test can hit the 1-min timeout
    set(client.annotation-concurrency.full-decode.tiny-bb_timeout 120)
    set(client.annotation-concurrency.bb-truncate-1_expectbase
      "annotation-concurrency.bb-truncate")
    torunonly_ci(client.annotation-concurrency.bb-truncate-1 client.annotation-concurrency
      client.annotation-concurrency.dll client-interface/annotation-concurrency.c
      "truncate@1" "" "${annotation_test_args}")
    # i#1681: on a many-core machine this test can hit the 1-min timeout
    set(client.annotation-concurrency.bb-truncate-1_timeout 120)
    set(client.annotation-concurrency.bb-truncate-2_expectbase
      "annotation-concurrency.bb-truncate")
    torunonly_ci(client.annotation-concurrency.bb-truncate-2 client.annotation-concurrency
      client.annotation-concurrency.dll client-interface/annotation-concurrency.c
      "truncate@2" "" "${annotation_test_args}")
    # i#1681: on a many-core machine this test can hit the 1-min timeout
    set(client.annotation-concurrency.bb-truncate-2_timeout 120)

    if (UNIX)
      set(client.annotation-concurrency.prof-pcs_timeout 120)
      set(client.annotation-concurrency.prof-pcs_expectbase
        "annotation-concurrency.full-decode")
      torunonly_ci(client.annotation-concurrency.prof-pcs client.annotation-concurrency
        client.annotation-concurrency.dll client-interface/annotation-concurrency.c
        "full-decode" "-prof_pcs" "${annotation_test_args}")
      if (NOT X64)
        set(client.annotation-concurrency.prof-pcs.thread-private_timeout 120)
        set(client.annotation-concurrency.prof-pcs.thread-private_expectbase
          "annotation-concurrency.full-decode")
        torunonly_ci(client.annotation-concurrency.prof-pcs.thread-private
          client.annotation-concurrency
          client.annotation-concurrency.dll client-interface/annotation-concurrency.c
          "full-decode" "-thread_private -prof_pcs" "${annotation_test_args}")
      endif (NOT X64)
    endif (UNIX)

    if (UNIX)
      set(annotation_opt_args "libclient.annotation-concurrency-opt.appdll.so" "A" "4")
    else (UNIX)
      set(annotation_opt_args "client.annotation-concurrency-opt.appdll.dll" "A" "4")
    endif (UNIX)
    tobuild_ci(client.annotation-concurrency-opt client-interface/annotation-concurrency.c
      "" "" "${annotation_opt_args}")
    optimize(client.annotation-concurrency-opt)
    tobuild_appdll(client.annotation-concurrency-opt
      client-interface/annotation-concurrency.c)
    optimize(client.annotation-concurrency-opt.appdll)
    if (UNIX)
      target_link_libraries(client.annotation-concurrency-opt ${libpthread})
    endif (UNIX)
    # i#1681: on a many-core machine this test can hit the 1-min timeout
    set(client.annotation-concurrency-opt_timeout 120)
    set(client.annotation-concurrency-opt.full-decode_expectbase
      "annotation-concurrency.full-decode")
    torunonly_ci(client.annotation-concurrency-opt.full-decode
      client.annotation-concurrency-opt client.annotation-concurrency-opt.dll
      client-interface/annotation-concurrency.c "full-decode" "" "${annotation_opt_args}")
    # i#1681: on a many-core machine this test can hit the 1-min timeout
    set(client.annotation-concurrency-opt.full-decode_timeout 120)

    tobuild_ci(client.annotation-detection client-interface/annotation-detection.cpp
      "" "" "")
    set(client.annotation-detection.full-decode_expectbase
      "annotation-detection.full-decode")
    torunonly_ci(client.annotation-detection.full-decode client.annotation-detection
      client.annotation-detection.dll client-interface/annotation-detection.c
      "full-decode" "" "")
    set(client.annotation-detection.full-decode.tiny-bb_expectbase
      "annotation-detection.full-decode")
    torunonly_ci(client.annotation-detection.full-decode.tiny-bb
      client.annotation-detection client.annotation-detection.dll
      client-interface/annotation-detection.c "full-decode" "-max_bb_instrs 2" "")
    set(client.annotation-detection.bb-truncate-1_expectbase
      "annotation-detection.bb-truncate")
    torunonly_ci(client.annotation-detection.bb-truncate-1 client.annotation-detection
      client.annotation-detection.dll client-interface/annotation-detection.c
      "truncate@1" "" "")
    set(client.annotation-detection.bb-truncate-2_expectbase
      "annotation-detection.bb-truncate")
    torunonly_ci(client.annotation-detection.bb-truncate-2 client.annotation-detection
      client.annotation-detection.dll client-interface/annotation-detection.c
      "truncate@2" "" "")
    torunonly_native(client.annotation-detection.native client.annotation-detection
      annotation-detection.native client-interface/annotation-detection.c "")

    set(client.annotation-detection-opt_expectbase "annotation-detection")
    tobuild_ci(client.annotation-detection-opt client-interface/annotation-detection.cpp
      "" "" "")
    optimize(client.annotation-detection-opt)
    torunonly_native(client.annotation-detection-opt.native
      client.annotation-detection-opt annotation-detection.native
      client-interface/annotation-detection.c "")
    set(DynamoRIO_USE_LIBC ON)
  endif (ANNOTATIONS AND NOT CMAKE_COMPILER_IS_CLANG)

  if (UNIX)
    # XXX i#1246: Make partial_module_map work for Windows as well.
    tobuild_ci(client.partial_module_map client-interface/partial_module_map.c "" "" "")
  endif ()
  if (LINUX AND X86)
    # XXX i#1833: once i#1833 is fixed, enable code in mbr_instrumentation_segment.dll.c
    tobuild_ci(client.mbr_instrumentation_segment
      client-interface/mbr_instrumentation_segment.c "" "" "")
    use_DynamoRIO_extension(client.mbr_instrumentation_segment.dll drsyms)
    use_DynamoRIO_extension(client.mbr_instrumentation_segment.dll drmgr)
  endif()
  if (NOT ARM) # FIXME i#1551: fix bugs on ARM
    tobuild_ci(client.segfault client-interface/segfault.c "" "" "")
    tobuild_ci(client.execfault client-interface/execfault.c "" "" "")
    tobuild_appdll(client.events client-interface/events.c)
    get_target_property(events_appdll_path client.events.appdll LOCATION${location_suffix})
  endif (NOT ARM)
  if (ANNOTATIONS AND NOT ARM)
    if (UNIX OR NOT X64) # the Valgrind annotation structure cannot support Windows x64
      tobuild_ci(client.vg-annot client-interface/vg-annot.c "" "" "")
      set(client.vg-annot.full-decode_expectbase "vg-annot.full-decode")
      torunonly_ci(client.vg-annot.full-decode client.vg-annot client.vg-annot.dll
        client-interface/vg-annot.c "full-decode" "" "")
      set(client.vg-annot.full-decode.tiny-bb_expectbase "vg-annot.full-decode")
      torunonly_ci(client.vg-annot.full-decode.tiny-bb client.vg-annot client.vg-annot.dll
        client-interface/vg-annot.c "full-decode" "-max_bb_instrs 2" "")
      set(client.vg-annot.bb-truncate-1_expectbase "vg-annot.bb-truncate")
      torunonly_ci(client.vg-annot.bb-truncate-1 client.vg-annot client.vg-annot.dll
        client-interface/vg-annot.c "truncate@1" "" "")
      set(client.vg-annot.bb-truncate-2_expectbase "vg-annot.bb-truncate")
      torunonly_ci(client.vg-annot.bb-truncate-2 client.vg-annot client.vg-annot.dll
        client-interface/vg-annot.c "truncate@2" "" "")
      tobuild_ci(client.vg-annot-opt client-interface/vg-annot.c "" "" "")
      optimize(client.vg-annot-opt)
      set(client.vg-annot-opt.full-decode_expectbase "vg-annot.full-decode")
      torunonly_ci(client.vg-annot-opt.full-decode client.vg-annot-opt client.vg-annot.dll
        client-interface/vg-annot.c "full-decode" "" "")
      set(client.vg-annot-opt.full-decode.tiny-bb_expectbase "vg-annot.full-decode")
      torunonly_ci(client.vg-annot-opt.full-decode.tiny-bb client.vg-annot-opt
        client.vg-annot.dll client-interface/vg-annot.c
        "full-decode" "-max_bb_instrs 3" "")
      set(client.vg-annot-opt.bb-truncate_expectbase "vg-annot.bb-truncate")
      torunonly_ci(client.vg-annot-opt.bb-truncate client.vg-annot-opt client.vg-annot.dll
        client-interface/vg-annot.c "truncate@2" "" "")
    endif (UNIX OR NOT X64)
  endif (ANNOTATIONS AND NOT ARM)
  if (UNIX)
    if (NOT ARM) # FIXME i#1551: fix bugs on ARM
      if (AARCH64)
        # FIXME i#1569: Reenable when trace construction is implemented.
        set(trace_arg "-disable_traces")
      else ()
        # Just happens to not make as many traces.
        set(trace_arg "-trace_threshold 5")
      endif ()
      tobuild_ci(client.events client-interface/events.c
        "" "${trace_arg}" "${events_appdll_path}")
      tobuild_ci(client.events_cpp client-interface/events_cpp.cpp
        "" "${trace_arg}" "${events_appdll_path}")
      tobuild_ci(client.nudge_test client-interface/nudge_test.runall "" "" "")
      tobuild_ci(client.timer client-interface/timer.c "" "" "")
    endif (NOT ARM)
    if (X86 OR AARCH64) # FIXME i#1551: port asm to AArch32
      tobuild_ci(client.syscall-mod client-interface/syscall-mod.c "" "" "")
    endif (X86 OR AARCH64)
    if (X86) # FIXME i#1551, i#1569: port asm to ARM and AArch64
      tobuild_ci(client.signal client-interface/signal.c "" "" "")
      target_link_libraries(client.signal ${libpthread})
      tobuild_ci(client.cbr-retarget client-interface/cbr-retarget.c "" "" "")
    endif (X86)
  else (UNIX)
    tobuild_ci(client.events client-interface/events.c
      "" "" "${events_appdll_path}")
    tobuild_ci(client.events_cpp client-interface/events_cpp.cpp
      "" "" "${events_appdll_path}")
    tobuild_ci(client.cbr3 client-interface/cbr3.c "" "" "")
    tobuild_ci(client.cbr4 client-interface/cbr4.c "" "-thread_private" "")
    # FIXME i#120: enable these .runall tests once have .runall support
    #tobuild_ci_runall(client.cbr2 client-interface/cbr2.runall "" "" "")
    #tobuild_ci_runall(client.cbr client-interface/cbr.runall "" "" "")
    #tobuild_ci_runall(client.custom_traces client-interface/custom_traces.runall
    #  "" "" "")
    #tobuild_ci_runall(client.decode-bb client-interface/decode-bb.runall "" "" "")
    #tobuild_ci_runall(client.nudge_test client-interface/nudge_test.runall "" "" "")
    #tobuild_ci_runall(client.pc-check client-interface/pc-check.runall "" "" "")
    if (NOT X64)
      # FIXME i#16, does not work in Win-X64 because of inline assembly code.
      tobuild_ci(client.cbr-retarget client-interface/cbr-retarget.c "" "" "")
    endif (NOT X64)

    add_exe(client.fibers client-interface/fibers.c)
    torunonly_ci(client.fibers client.fibers client.events_cpp.dll
      client-interface/fibers.c "" "" "")

    # i#1866: stress our private loader
    tobuild_ci(client.loader client-interface/loader.c "" "" "")
    target_link_libraries(client.loader.dll "shlwapi")
  endif (UNIX)
  if (X86) # FIXME i#1551, i#1569: port asm to ARM and AArch64
    tobuild_ci(client.file_io client-interface/file_io.c
      "${CMAKE_CURRENT_SOURCE_DIR}/client-interface/file_io_data.txt" "" "")
    if (DEBUG) # FIXME i#1806: fails in release; also in OSX list below.
      # we add custom option to flush test based on dr ops in torun_ci()
      tobuild_ci(client.flush client-interface/flush.c "" "" "")
    endif ()
    tobuild_ci(client.thread client-interface/thread.c "-paramx -paramy" "" "")
    tobuild_appdll(client.thread client-interface/thread.c)
    tobuild_ci(client.strace client-interface/strace.c "" "" "")
    use_DynamoRIO_extension(client.strace.dll drmgr)
  endif (X86)
  # FIXME: PR 199115 to re-enable fragdel, get some more of the UNIX tests working
  #tobuild_ci(client.fragdel client-interface/fragdel.c "" "" "")
  if (PROGRAM_SHEPHERDING)
    tobuild_ci(client.security client-interface/security.c "" "-security_api" "")
  endif (PROGRAM_SHEPHERDING)
  if (NOT ARM) # FIXME i#1551: fix bugs on ARM
    tobuild_ci(client.truncate client-interface/truncate.c "" "" "")
    if (WIN32)
      set(client.truncate.thread-churn-1_expectbase "truncate.thread-churn")
      torunonly_ci(client.truncate.thread-churn-1 win32.threadchurn client.truncate.dll
        client-interface/truncate.c "1" "" "")
      set(client.truncate.thread-churn-2_expectbase "truncate.thread-churn")
      torunonly_ci(client.truncate.thread-churn-2 win32.threadchurn client.truncate.dll
        client-interface/truncate.c "2" "" "")
    endif (WIN32)
    if (NOT AARCH64) # FIXME i#1569: get working on AArch64
      tobuild_ci(client.dr_options client-interface/dr_options.c
        "" "-native_exec_list foo.dll,bar.dll -opt_cleancall 3 -thread_private" "")
    endif (NOT AARCH64)
  endif (NOT ARM)
  tobuild_ci(client.unregister client-interface/unregister.c "" "" "")
  if (X86) # FIXME i#1551, i#1569: port asm to ARM and AArch64
    tobuild_ci(client.inline client-interface/inline.c "" "-opt_cleancall 3" "")
    # i#1801: optimize client.inline.dll to make sure that compiler_inscount
    # is simple enough to be inlined
    if (CMAKE_COMPILER_IS_CLANG)
      optimize(client.inline.dll)
    endif ()
  endif (X86)
  if (NOT ARM) # FIXME i#2094: implement cleancall optimizations on ARM
    tobuild_ci(client.cleancall-opt-1 client-interface/cleancall-opt-1.c "" "-opt_cleancall 1" "")
  endif (NOT ARM)
  if (NOT ANDROID) # XXX i#1874: get working on Android
    tobuild_ci(client.null_instrument client-interface/null_instrument.c "" "" "")
    tobuild_appdll(client.null_instrument client-interface/null_instrument.c)
    target_link_libraries(client.null_instrument client.null_instrument.appdll)
    # We want rpath on Linux so we can load the appdll.
    set_target_properties(client.null_instrument PROPERTIES SKIP_BUILD_RPATH OFF)
  endif ()

  if (NOT ARM) # FIXME i#1551: fix bugs on ARM
    # Test passing a really long (600 chars) client option string.
    tobuild_ci(client.large_options client-interface/large_options.c
      "xxxxxxxxxxxxxxxxxxxxxxxxxxxxxxxxxxxxxxxxxxxxxxxxxxxxxxxxxxxxxxxxxxxxxxxxxxxxxxxxxxxxxxxxxxxxxxxxxxxxxxxxxxxxxxxxxxxxxxxxxxxxxxxxxxxxxxxxxxxxxxxxxxxxxxxxxxxxxxxxxxxxxxxxxxxxxxxxxxxxxxxxxxxxxxxxxxxxxxxxxxxxxxxxxxxxxxxxxxxxxxxxxxxxxxxxxxxxxxxxxxxxxxxxxxxxxxxxxxxxxxxxxxxxxxxxxxxxxxxxxxxxxxxxxxxxxxxxxxxxxxxxxxxxxxxxxxxxxxxxxxxxxxxxxxxxxxxxxxxxxxxxxxxxxxxxxxxxxxxxxxxxxxxxxxxxxxxxxxxxxxxxxxxxxxxxxxxxxxxxxxxxxxxxxxxxxxxxxxxxxxxxxxxxxxxxxxxxxxxxxxxxxxxxxxxxxxxxxxxxxxxxxxxxxxxxxxxxxxxxxxxxxxxxxxxxxxxxxxxxxxxxxxxxxxxxxxxxxxxxxxxxxxxxxxxxxxxxxxxxxxxxxxxxxxxxxxxxxxxxxxxxxxxxxxxxxxxxxxxxxxxxxxxxxxxxxxxxxxxx"
      "" "")
  endif (NOT ARM)

  tobuild_ci(client.option_parse client-interface/option_parse.cpp
    "-x;4;-y;quoted string;-z;first;-z;single quotes -dash --dashes;-front;value;-y;accum;-front2;value2;-no_flag;-takes2;1_of_4;2_of_4;-takes2;3_of_4;4_of_4"
    "" "")
  use_DynamoRIO_extension(client.option_parse.dll droption)
  set(client.option_parse_client_ops_islist ON)

  tobuild_ci(client.thread_exit_xl8 client-interface/thread_exit_xl8.c "" "" "")

  tobuild_ci(client.drcontainers-test client-interface/drcontainers-test.c "" "" "")
  use_DynamoRIO_extension(client.drcontainers-test.dll drcontainers)

  tobuild_ci(client.drmgr-test client-interface/drmgr-test.c "" "" "")
  use_DynamoRIO_extension(client.drmgr-test.dll drmgr)
  if (UNIX AND NOT ANDROID) # pthreads is inside Bionic on Android
    target_link_libraries(client.drmgr-test ${libpthread})
  endif ()

  tobuild_ci(client.drx_buf-test client-interface/drx_buf-test.c "" "" "")
  use_DynamoRIO_extension(client.drx_buf-test.dll drmgr)
  use_DynamoRIO_extension(client.drx_buf-test.dll drx)
  if (UNIX AND NOT ANDROID) # pthreads is inside Bionic on Android
    target_link_libraries(client.drx_buf-test ${libpthread})
  endif ()
  target_include_directories(client.drx_buf-test PRIVATE
    ${CMAKE_CURRENT_SOURCE_DIR}/client-interface)

  if (ARM)
    tobuild_ci(client.predicate-test client-interface/predicate-test.c "" "" "")
    use_DynamoRIO_extension(client.predicate-test.dll drmgr)
    use_DynamoRIO_extension(client.predicate-test.dll drutil)
    use_DynamoRIO_extension(client.predicate-test.dll drreg)
    target_include_directories(client.predicate-test PRIVATE
      ${CMAKE_CURRENT_SOURCE_DIR}/client-interface)
  endif (ARM)

  tobuild_ci(client.drreg-test client-interface/drreg-test.c "" "" "")
  use_DynamoRIO_extension(client.drreg-test.dll drmgr)
  use_DynamoRIO_extension(client.drreg-test.dll drreg)
  target_include_directories(client.drreg-test PRIVATE
    ${CMAKE_CURRENT_SOURCE_DIR}/client-interface)

  tobuild_ci(client.drreg-flow client-interface/drreg-flow.c "" "" "")
  use_DynamoRIO_extension(client.drreg-flow.dll drmgr)
  use_DynamoRIO_extension(client.drreg-flow.dll drreg)
  use_DynamoRIO_extension(client.drreg-flow.dll drutil)

  tobuild_ci(client.drreg-cross client-interface/drreg-cross.c "" "" "")
  use_DynamoRIO_extension(client.drreg-cross.dll drmgr)
  use_DynamoRIO_extension(client.drreg-cross.dll drreg)
  use_DynamoRIO_extension(client.drreg-cross.dll drutil)

  tobuild_ci(client.drx-test client-interface/drx-test.c "" "" "")
  use_DynamoRIO_extension(client.drx-test.dll drx)

  tobuild_ci(client.drxmgr-test client-interface/drxmgr-test.c "" "" "")
  use_DynamoRIO_extension(client.drxmgr-test.dll drmgr)
  use_DynamoRIO_extension(client.drxmgr-test.dll drx)
  use_DynamoRIO_extension(client.drxmgr-test.dll drreg)

  tobuild_appdll(client.drwrap-test client-interface/drwrap-test.c)
  get_target_path_for_execution(drwrap_libpath client.drwrap-test.appdll)
  tobuild_ci(client.drwrap-test client-interface/drwrap-test.c "" "" "${drwrap_libpath}")
  use_DynamoRIO_extension(client.drwrap-test.dll drwrap)
  tochcon(client.drwrap-test.appdll textrel_shlib_t)
  if (WIN32)
    # export from asm code
    append_link_flags(client.drwrap-test.appdll "/export:makes_tailcall")
  endif (WIN32)
  if (NOT ANDROID) # XXX i#1874: get working on Android
    tobuild_ci(client.drwrap-test-callconv client-interface/drwrap-test-callconv.cpp
      "" "" "")
    use_DynamoRIO_extension(client.drwrap-test-callconv.dll drwrap)
  endif ()

  # We rely on dbghelp >= 6.0 for our drsyms and sample.instrcalls tests,
  # but the system dbghelp pre-Vista is too old, so we copy one from VS.
  if ("${CMAKE_SYSTEM_VERSION}" STRLESS "6.0")
    if (dbghelp_path) # set at top level
      configure_file(${dbghelp_path} ${CMAKE_RUNTIME_OUTPUT_DIRECTORY}/dbghelp.dll
        COPYONLY)
      if (BUILD_SAMPLES)
        get_property(sample_list GLOBAL PROPERTY DynamoRIO_sample_list)
        list(GET sample_list 1 sample_one) # 0 is empty
        get_target_property(sample_loc ${sample_one} LOCATION${location_suffix})
        get_filename_component(sample_dir ${sample_loc} PATH)
        configure_file(${dbghelp_path} ${sample_dir}/dbghelp.dll COPYONLY)
      endif (BUILD_SAMPLES)
      message(STATUS "Using ${dbghelp_path} for drsyms tests")
    endif (dbghelp_path)
  endif ()

  if (NOT ANDROID)
    # XXX i#1874: get working on Android
    tobuild_appdll(client.drsyms-test client-interface/drsyms-test.cpp)
    get_target_path_for_execution(drsyms_libpath client.drsyms-test.appdll)
    tobuild_ci(client.drsyms-test client-interface/drsyms-test.cpp ""
      "" "${drsyms_libpath}")
    # Disable optimizations for the exe and appdll to allow stack tracing.
    disable_optimizations_for_file(client-interface/drsyms-test.cpp)
    disable_optimizations_for_file(client-interface/drsyms-test.appdll.cpp)
    use_DynamoRIO_extension(client.drsyms-test.dll drsyms)
    use_DynamoRIO_extension(client.drsyms-test.dll drwrap)  # Makes testing easy
  endif ()

  # We check these two statements here b/c not all gcc compilers support
  # cross - architecture compilation (e.g. perl mingw x64 doesn't support
  # x32 app compilation).
  if (WIN32 AND GCC AND (GCC_IS64 AND X64) OR (NOT GCC_IS64 AND NOT X64))
    # test drsyms dwarf-on-windows capabilities.
    # cmake doesn't support a new compiler so we do a simple build here.
    tobuild_gcc(client.drsyms-testgcc.exe
      client-interface/drsyms-test.cpp client.drsyms-test "")
    tobuild_gcc(client.drsyms-testgcc.appdll.dll
      client-interface/drsyms-test.appdll.cpp client.drsyms-test "-shared")
    torunonly_ci(client.drsyms-testgcc
      ${CMAKE_RUNTIME_OUTPUT_DIRECTORY}/client.drsyms-testgcc.exe
      client.drsyms-test.dll client-interface/drsyms-test.cpp "" "-stack_size 36K"
      "${CMAKE_RUNTIME_OUTPUT_DIRECTORY}/client.drsyms-testgcc.appdll.dll")
    set(client.drsyms-testgcc_expectbase "drsyms-testgcc")
    if (GCC_IS_CYGWIN)
      set(client.drsyms-testgcc_is_cygwin ON)
    endif()
  endif (WIN32 AND GCC AND (GCC_IS64 AND X64) OR (NOT GCC_IS64 AND NOT X64))

  tobuild_ci(client.drutil-test client-interface/drutil-test.c "" "" "")
  use_DynamoRIO_extension(client.drutil-test.dll drutil)
  use_DynamoRIO_extension(client.drutil-test.dll drmgr)
  if (UNIX AND NOT ANDROID) # pthreads is inside Bionic on Android
    target_link_libraries(client.drutil-test ${libpthread})
  endif ()

  tobuild_ci(client.drmodtrack-test client-interface/drmodtrack-test.cpp "" "" "")
  use_DynamoRIO_extension(client.drmodtrack-test.dll drcovlib)
  use_DynamoRIO_extension(client.drmodtrack-test.dll drx)

  if (X86) # FIXME i#1551, i#1569: port to ARM and AArch64
    # We need to load w/ the same base so the test passes
    set(DynamoRIO_SET_PREFERRED_BASE ON)
    set(PREFERRED_BASE 0x6f000000)
    # Pass extra options to first run so this will pass when run repeatedly in local
    # build dir w/o loading any pcache
    tobuild_ci(client.pcache client-interface/pcache.c ""
      "-persist -no_use_persisted -no_coarse_disk_merge -no_coarse_lone_merge" "")
    use_DynamoRIO_extension(client.pcache.dll drcontainers)
    if (WIN32)
      append_link_flags(client.pcache "/dynamicbase:no")
    endif ()
    set(DynamoRIO_SET_PREFERRED_BASE OFF)
    torunonly_ci(client.pcache-use client.pcache client.pcache.dll
      client-interface/pcache.c "" "-persist" "")
    # XXX: we should have the key be the default for the .expect but
    # currently that's not the case (thread-reset, etc.).
    set(client.pcache-use_expectbase "pcache-use")
    # when running tests in parallel: have to generate pcaches first
    set(client.pcache-use_depends client.pcache)
  endif (X86)

  if (ARM AND NOT ANDROID)
    # i#2580: DT_RUNPATH is not yet supported on android so we disable this test on
    # android
    tobuild_api(api.it api/it_arm.c "" "" OFF OFF)
  endif(ARM AND NOT ANDROID)

  if (ARM)
    set(sfx "arm")
  elseif (AARCH64)
    set(sfx "aarch64")
  else ()
    set(sfx "x86")
  endif ()
  if (NOT ANDROID)
    # XXX i#1874: get working on Android
    tobuild_api(api.ir api/ir_${sfx}.c "" "" OFF OFF)
    # XXX i#1686: add ARM's headers too once they are all created
    if (NOT ARM AND NOT AARCH64 AND "${CMAKE_GENERATOR}" MATCHES "Unix Makefiles")
      # CMake's Unix Makefiles dependence analysis doesn't run the preprocessor
      # and so doesn't find headers named via macros
      # (http://www.cmake.org/Bug/view.php?id=13718)
      set(api_ir_headers # must be full paths:
        ${CMAKE_CURRENT_SOURCE_DIR}/api/ir_${sfx}_0args.h
        ${CMAKE_CURRENT_SOURCE_DIR}/api/ir_${sfx}_1args.h
        ${CMAKE_CURRENT_SOURCE_DIR}/api/ir_${sfx}_2args.h
        ${CMAKE_CURRENT_SOURCE_DIR}/api/ir_${sfx}_2args_mm.h
        ${CMAKE_CURRENT_SOURCE_DIR}/api/ir_${sfx}_3args_avx.h
        ${CMAKE_CURRENT_SOURCE_DIR}/api/ir_${sfx}_3args.h
        ${CMAKE_CURRENT_SOURCE_DIR}/api/ir_${sfx}_4args.h)
      append_property_string(SOURCE api/ir_${sfx}.c OBJECT_DEPENDS "${api_ir_headers}")
    endif ()
  endif ()

  if (ARM)
    if (NOT ANDROID) # XXX i#1874: get working on Android
      # Helper exe, used offline to build smaller input binary to test itself:
      add_api_exe(api.dis-create api/dis-create.c OFF OFF)
      # XXX i#1686: get -syntax_arm working and test it further here.
      # For now our template is DR syntax.
      add_api_exe(api.dis api/dis.c OFF OFF)
      torunonly_api(api.disA32 api.dis api/dis.c ""
        "${CMAKE_CURRENT_SOURCE_DIR}/api/dis-armA32-randtest.raw;-arm" OFF)
      set(api.disA32_expectbase "dis-armA32")
      torunonly_api(api.disT32 api.dis api/dis.c ""
        "${CMAKE_CURRENT_SOURCE_DIR}/api/dis-armT32-randtest.raw;-thumb" OFF)
      set(api.disT32_expectbase "dis-armT32")
    endif ()
  elseif (AARCH64)
    add_api_exe(api.dis-a64 api/dis-a64.c OFF OFF)
    torunonly_api(api.dis-a64 api.dis-a64 api/dis-a64.c ""
      "-q;${CMAKE_CURRENT_SOURCE_DIR}/api/dis-a64.txt" OFF)
    add_api_exe(api.reenc-a64 api/reenc-a64.c OFF OFF)
  elseif (X86)
    tobuild_api(api.dis api/dis.c "-syntax_intel"
      "${CMAKE_CURRENT_SOURCE_DIR}/api/dis-udis86-randtest.raw" OFF OFF)
    if (X64)
      set(api.dis_expectbase "dis-x64")
    else ()
      set(api.dis_expectbase "dis-x86")
    endif ()
  endif (ARM)

  if (NOT ARM AND NOT AARCH64) # FIXME i#1551, i#1569: fix bugs on ARM/AArch64
    tobuild_api(api.startstop api/startstop.c "" "" OFF OFF)
    if (NOT ANDROID) # pthreads is inside Bionic on Android
      target_link_libraries(api.startstop ${libpthread})
    endif ()
    tobuild_api(api.detach api/detach.c "" "" OFF OFF)
    if (NOT ANDROID) # pthreads is inside Bionic on Android
      target_link_libraries(api.detach ${libpthread})
    endif ()
    if (NOT WIN32) # XXX i#2611: fix for Windows
      tobuild_api(api.detach_spawn api/detach_spawn.c "" "" OFF OFF)
      if (NOT ANDROID) # pthreads is inside Bionic on Android
        target_link_libraries(api.detach_spawn ${libpthread})
      endif ()
    endif ()
  endif ()
  # test static decoder library
  tobuild_api(api.ir-static api/ir_${sfx}.c "" "" ON OFF)

  if (ARM)
    if (NOT ANDROID) # XXX i#1874: get working on Android
      tobuild_api(api.drdecode api/drdecode_arm.c "" "" ON OFF)
    endif ()
  elseif (AARCH64)
    tobuild_api(api.drdecode api/drdecode_aarch64.c "" "" ON OFF)
  else ()
    tobuild_api(api.drdecode api/drdecode_x86.c "" "" ON OFF)
  endif ()

  # XXX: we should expand this test of drsyms standalone to be cross-platform and
  # not just check libstdc++-6.dll.
  if (WIN32)
    find_program(mingwlib libstdc++-6.dll
      HINTS "c:/cygwin/usr/i686-pc-mingw32/sys-root/mingw/bin"
      DOC "path to MinGW libstdc++-6.dll")
    if (mingwlib)
      message(STATUS "Found ${mingwlib}, enabling api.symtest")
      tobuild_api(api.symtest api/symtest.c "" "${mingwlib}" OFF OFF)
      use_DynamoRIO_extension(api.symtest drsyms)
    endif ()
  endif ()

  # Test DR as a static library
  # XXX i#1996: not fully supported on Android yet
  # XXX i#1997: not fully supported on Mac yet
  # XXX i#1551: start/stop API NYI on ARM
  # XXX i#1569: start/stop API NYI on AArch64
  if (NOT ANDROID AND NOT APPLE AND NOT ARM AND NOT AARCH64)
    tobuild_api(api.static_startstop api/static_startstop.c "" "" OFF ON)
    target_link_libraries(api.static_startstop ${libmath})
    tobuild_api(api.static_noclient api/static_noclient.c "" "" OFF ON)
    target_link_libraries(api.static_noclient ${libmath})
    tobuild_api(api.static_noinit api/static_noinit.c "" "" OFF ON)
    target_link_libraries(api.static_noinit ${libmath})
    tobuild_api(api.static_detach api/static_detach.c "" "" OFF ON)
    target_link_libraries(api.static_detach ${libmath})
    tobuild_api(api.static_prepop api/static_prepop.c "" "" OFF ON)
    target_link_libraries(api.static_prepop ${libmath})
    if (NOT WIN32)
      tobuild_api(api.static_signal api/static_signal.c "" "" OFF ON)
      target_link_libraries(api.static_signal ${libmath} ${libpthread})
      # i#2119: test invoking the app's handler on a DR fault.
      tobuild_api(api.static_crash api/static_crash.c "-unsafe_crash_process" "" OFF ON)
      target_link_libraries(api.static_crash ${libmath})
      # XXX i#2346: add delayed sideline thread exit on Windows
      # FIXME i#297: static_sideline is flaky and sometimes hangs on exit.
      tobuild_api(api.static_sideline_FLAKY api/static_sideline.c "" "" OFF ON)
      target_link_libraries(api.static_sideline_FLAKY ${libmath} ${libpthread})
    endif ()
  endif ()

  if (NOT X64 AND NOT ARM) # FIXME i#1551: port to ARM
    # i#696: Use -thread_private and small fcache units to trigger shifts.  x64
    # does not support fcache unit resizing and won't allow 4k unit sizes, so
    # skip it.
    tobuild_ci(client.fcache_shift client-interface/fcache_shift.c
      "" "-thread_private -cache_bb_unit_init 4K" "")
  endif ()

  if (X86) # Tests x86 reachability.
    tobuild_ci(client.reachability client-interface/reachability.c "" "" "")
  endif ()

  if (X86) # FIXME i#1551, i#1569: fix bugs on ARM and AArch64
    tobuild_ci(client.nudge_ex client-interface/nudge_ex.c "" "" "")
    use_DynamoRIO_extension(client.nudge_ex.dll drmgr)
  endif (X86)

  if (X86) # FIXME i#1551, i#1569: port asm to ARM and AArch64
    tobuild_ci(client.retaddr client-interface/retaddr.c "" "" "")
  endif (X86)

  if (X86 AND WIN32) # FIXME port test application to other systems
    tobuild_ci(client.translate_sandbox client-interface/translate_sandbox.c "" "" "")
  endif ()

  if (NOT ANDROID) # XXX i#1874: get working on Android
    tobuild_ci(client.destructor client-interface/destructor.cpp "" "" "")
  endif ()

  if (BUILD_SAMPLES)
    # Sanity tests: we run the samples without SHOW_RESULTS (turned off
    # if BUILD_TESTS is on) so we're only ensuring the client doesn't crash.
    # This requires that each sample does not affect stdout and works
    # when given no arguments.
    # We run common.eflags mainly for memtrace and other big clients which
    # are quite slow on common.fib or common.broadfun: just a sanity check
    # after all.
    if (NOT ANDROID) # FIXME i#2130: On Android, copy samples to device and test.
      get_property(sample_list GLOBAL PROPERTY DynamoRIO_sample_list)
      foreach (sample ${sample_list})
        torunonly_ci(sample.${sample} common.${control_flags}
          ${sample} common/${control_flags}.c "" "" "")
        if (sample STREQUAL "inscount")
          # test out-of-line clean call
          torunonly_ci(sample.${sample}.cleancall common.${control_flags} ${sample}
            common/${control_flags}.c "" "-opt_cleancall 0" "")
          if (UNIX AND NOT ARM) # FIXME i#1551: fix bugs on ARM
            torunonly_ci(sample.${sample}.prof-pcs.cleancall common.${control_flags}
              ${sample} common/${control_flags}.c "" "-prof_pcs -opt_cleancall 0" "")
            if (NOT X64) # FIXME i#2160: "-thread_private -prof_pcs" support on AArch64
              torunonly_ci(sample.${sample}.prof-pcs.thread-private.cleancall
                common.${control_flags} ${sample} common/${control_flags}.c ""
                "-thread_private -prof_pcs -opt_cleancall 0" "")
            endif (NOT X64)
          endif (UNIX AND NOT ARM)
        elseif (sample STREQUAL "memval_simple")
          # i#2449: only witnessed crash on 32-bit linux
          if (X86 AND (NOT X64) AND UNIX)
            tobuild(client.memval-test client-interface/memval-test.c)
            torunonly_ci(sample.${sample} client.memval-test ${sample}
                client-interface/memval-test.c "" "" "")
          endif(X86 AND (NOT X64) AND UNIX)
        endif()
      endforeach ()
    endif (NOT ANDROID)

    # Test building the samples as an external project (i#1586).
    # This is not a perfect test as the build dir is not an install dir,
    # but this should catch errors in the public samples/CMakeLists.txt.
    # To set up for this, we copied all the sample source files into the build
    # dir, and we also copied the extension headers into the build dir.
    # XXX: we could also execute the resulting clients.
    # XXX i#1588: this does not catch exported-target issues, such as the absolute
    # path problem.  Such things are not easy to test.  Also note that with
    # cmake < 3.x our build-dir IMPORTED_LINK_INTERFACE_LIBRARIES does not
    # list the transitive closure of the dependents, so we end up with link errors
    # if we make a client link drx_static.
    if (NOT ANDROID) # XXX i#1874: get working on Android
      get_property(sample_proj_dir GLOBAL PROPERTY DynamoRIO_sample_proj_dir)
      add_test(samples_proj ${CMAKE_CTEST_COMMAND}
        --build-and-test "${sample_proj_dir}" "${sample_proj_dir}/build_and_test"
        --build-generator ${CMAKE_GENERATOR}
        --build-project DynamoRIO_samples # needed for VS generators
        --build-makeprogram ${CMAKE_MAKE_PROGRAM}
        # If we don't set Debug, we only have RelWithDebInfo available (b/c we
        # collapse configs) but --build-and-test still tries to build Debug:
        --build-options -DDEBUG=ON -DDynamoRIO_DIR:PATH=${public_config_dir})
      if (UNIX AND X86 AND NOT X64)
        set_tests_properties(samples_proj PROPERTIES ENVIRONMENT
          "CFLAGS=-m32;CXXFLAGS=-m32")
      endif ()
    endif ()
  endif (BUILD_SAMPLES)

  if (BUILD_CLIENTS)

    if (NOT ANDROID) # XXX i#1874: get working on Android
      torunonly_ci(tool.drcov.fib common.fib drcov common/fib.c "" "" "")
      set(tool.drcov.fib_runcmp "${PROJECT_SOURCE_DIR}/clients/drcov/runtest.cmake")
      set(tool.drcov.fib_expectbase "tool.drcov.fib")
      get_target_property(tool.drcov.fib_postcmd drcov2lcov LOCATION${location_suffix})
    endif ()

    if (NOT ANDROID) # Pipes not working on Android yet (i#1874)
      # i#2023: to avoid stale pipe files in /tmp from prior suite runs, we place them
      # in the current build dir where they will be blown away on the next suite run.
      if (UNIX)
        set(IPC_PREFIX "${CMAKE_CURRENT_BINARY_DIR}/")
      else ()
        set(IPC_PREFIX "")
      endif ()

      # We have a couple of sanity checks that at least nothing crashes.
      torunonly_ci(tool.drcachesim.simple ${ci_shared_app} drcachesim
        "drcachesim-simple.c" # for templatex basename
        "-ipc_name ${IPC_PREFIX}drtestpipe1" "" "")
      set(tool.drcachesim.simple_toolname "drcachesim")
      set(tool.drcachesim.simple_basedir
        "${PROJECT_SOURCE_DIR}/clients/drcachesim/tests")
      set(tool.drcachesim.simple_rawtemp ON) # no preprocessor

      # TLB simulator's single-thread sanity check
      torunonly_ci(tool.drcachesim.TLB-simple ${ci_shared_app} drcachesim
        "drcachesim-TLB-simple.c" # for templatex basename
        "-ipc_name ${IPC_PREFIX}drtesttlbpipe1 -simulator_type TLB" "" "")
        set(tool.drcachesim.TLB-simple_toolname "drcachesim")
        set(tool.drcachesim.TLB-simple_basedir
        "${PROJECT_SOURCE_DIR}/clients/drcachesim/tests")
      set(tool.drcachesim.TLB-simple_rawtemp ON) # no preprocessor

      # Test that -LL_miss_file at least doesn't crash.  It's not easy to test
      # much further.
      torunonly_ci(tool.drcachesim.missfile ${ci_shared_app} drcachesim
        "drcachesim-simple.c" # for templatex basename
        "-LL_miss_file ${CMAKE_CURRENT_BINARY_DIR}/drtestmf.gz -ipc_name ${IPC_PREFIX}drtestmfpipe1"
        "" "")
      set(tool.drcachesim.missfile_toolname "drcachesim")
      set(tool.drcachesim.missfile_basedir
        "${PROJECT_SOURCE_DIR}/clients/drcachesim/tests")
      set(tool.drcachesim.missfile_rawtemp ON) # no preprocessor

      if (NOT WIN32) # No physaddr access on Windows.
        torunonly_ci(tool.drcachesim.phys ${ci_shared_app} drcachesim
          "drcachesim-phys.c" # for templatex basename
          "-ipc_name ${IPC_PREFIX}drtestpipe4 -use_physical" "" "")
        set(tool.drcachesim.phys_toolname "drcachesim")
        set(tool.drcachesim.phys_basedir
          "${PROJECT_SOURCE_DIR}/clients/drcachesim/tests")
        set(tool.drcachesim.phys_rawtemp ON) # no preprocessor
      endif ()

      torunonly_ci(tool.drcachesim.filter ${ci_shared_app} drcachesim
        "drcachesim-filter-simple.c" # for templatex basename
        "-ipc_name ${IPC_PREFIX}drtestfilter -L0_filter" "" "")
        set(tool.drcachesim.filter_toolname "drcachesim")
        set(tool.drcachesim.filter_basedir
        "${PROJECT_SOURCE_DIR}/clients/drcachesim/tests")
      set(tool.drcachesim.filter_rawtemp ON) # no preprocessor

      torunonly_ci(tool.drcachesim.delay ${ci_shared_app} drcachesim
        "drcachesim-delay-simple.c" # for templatex basename
<<<<<<< HEAD
        "-ipc_name ${IPC_PREFIX}drtestdelay -trace_after_instrs 50000" "" "")
=======
        "-ipc_name ${IPC_PREFIX}drtestdelay -trace_after_instrs 50000 -exit_after_tracing 10000"
        "" "")
>>>>>>> bdd61f65
        set(tool.drcachesim.delay_toolname "drcachesim")
        set(tool.drcachesim.delay_basedir
        "${PROJECT_SOURCE_DIR}/clients/drcachesim/tests")
      set(tool.drcachesim.delay_rawtemp ON) # no preprocessor

      # FIXME i#1799: clang does not support "asm goto" used in annotation
      # FIXME i#1551, i#1569: get working on ARM/AArch64
      if (NOT ARM AND NOT AARCH64 AND NOT CMAKE_COMPILER_IS_CLANG)
        # Our pthreads tests don't have many threads so we run this annot test,
        # though it is a little slow under drcachesim.
        # XXX i#1703: this may be too flaky: we may want to remove this once
        # we add some dedicated multi-thread (and multi-process) tests with
        # more deterministic output.
        torunonly_ci(tool.drcachesim.threads client.annotation-concurrency drcachesim
          "drcachesim-threads.c" # for templatex basename
          "-ipc_name ${IPC_PREFIX}drtestpipe2" "" "${annotation_test_args}")
        set(tool.drcachesim.threads_toolname "drcachesim")
        set(tool.drcachesim.threads_basedir
          "${PROJECT_SOURCE_DIR}/clients/drcachesim/tests")
        set(tool.drcachesim.threads_rawtemp ON) # no preprocessor
        set(tool.drcachesim.threads_timeout 150) # This test is long.

        # TLB simulator's multi-thread sanity check
        torunonly_ci(tool.drcachesim.TLB-threads client.annotation-concurrency drcachesim
          "drcachesim-TLB-threads.c" # for templatex basename
          "-ipc_name ${IPC_PREFIX}drtesttlbpipe2 -simulator_type TLB" "" "${annotation_test_args}")
        set(tool.drcachesim.TLB-threads_toolname "drcachesim")
        set(tool.drcachesim.TLB-threads_basedir
          "${PROJECT_SOURCE_DIR}/clients/drcachesim/tests")
        set(tool.drcachesim.TLB-threads_rawtemp ON) # no preprocessor
        # i#2063: this test can time out.
        set(tool.drcachesim.TLB-threads_timeout 150)
      endif ()

      if (ARM)
        # allasm_thumb test
        torunonly_ci(tool.drcachesim.thumb common.allasm_thumb drcachesim
          "allasm-thumb.c" # for expect basename
          "-ipc_name ${IPC_PREFIX}drtestpipe_thumb" "" "")
        set(tool.drcachesim.thumb_toolname "drcachesim")
        set(tool.drcachesim.thumb_basedir
          "${PROJECT_SOURCE_DIR}/clients/drcachesim/tests")
        set(tool.drcachesim.thumb_rawtemp ON) # no preprocessor
        # allasm_arm test
        torunonly_ci(tool.drcachesim.arm common.allasm_arm drcachesim
          "allasm-arm.c" # for expect basename
          "-ipc_name ${IPC_PREFIX}drtestpipe_arm" "" "")
        set(tool.drcachesim.arm_toolname "drcachesim")
        set(tool.drcachesim.arm_basedir
          "${PROJECT_SOURCE_DIR}/clients/drcachesim/tests")
        set(tool.drcachesim.arm_rawtemp ON) # no preprocessor
      endif ()

      if (AARCH64)
        torunonly_ci(tool.drcachesim.aarch64 common.allasm_aarch64_cache drcachesim
          "allasm-aarch64-cache.c" # for expect basename
          # XXX i#2676: We disable the data prefetcher until someone with A64
          # hardware gets a chance to update the expected output.
          "-ipc_name ${IPC_PREFIX}drtestpipe_aarch64 -data_prefetcher none" "" "")
        set(tool.drcachesim.aarch64_toolname "drcachesim")
        set(tool.drcachesim.aarch64_basedir
          "${PROJECT_SOURCE_DIR}/clients/drcachesim/tests")
        set(tool.drcachesim.aarch64_rawtemp ON) # no preprocessor
      endif ()

      # FIXME i#1703: add more dedicated tests (in suite/tests/clients/) for which
      # we know the results, and check the output.
      # We have one so far:
      if (UNIX) # FIXME i#1727: on Windows the child fails to open the pipe.
        add_exe(tool.multiproc
          ${PROJECT_SOURCE_DIR}/clients/drcachesim/tests/multiproc.c)
        get_target_path_for_execution(tool.multiproc_path tool.multiproc)
        torunonly_ci(tool.drcachesim.multiproc tool.multiproc drcachesim
          ${PROJECT_SOURCE_DIR}/clients/drcachesim/tests/multiproc.c
          "-ipc_name ${IPC_PREFIX}drtestpipe3" "" "${tool.multiproc_path}")
        set(tool.drcachesim.multiproc_toolname "drcachesim")
        set(tool.drcachesim.multiproc_basedir
          "${PROJECT_SOURCE_DIR}/clients/drcachesim/tests")
        set(tool.drcachesim.multiproc_rawtemp ON) # no preprocessor
      endif ()

      # Test other analysis tools
      torunonly_ci(tool.histogram ${ci_shared_app} drcachesim
        "histogram.c" # for templatex basename
        "-ipc_name ${IPC_PREFIX}drtestpipe5 -simulator_type histogram -report_top 20" "" "")
      set(tool.histogram_toolname "drcachesim")
      set(tool.histogram_basedir
        "${PROJECT_SOURCE_DIR}/clients/drcachesim/tests")

      torunonly_ci(tool.reuse ${ci_shared_app} drcachesim
        "reuse_distance.c" # for templatex basename
        "-ipc_name ${IPC_PREFIX}drtestpipe6 -simulator_type reuse_distance -reuse_distance_threshold 256" "" "")
      set(tool.reuse_toolname "drcachesim")
      set(tool.reuse_basedir
        "${PROJECT_SOURCE_DIR}/clients/drcachesim/tests")

      if (X86 AND X64) # We only bother with a sample trace for x86_64.
        # We test with a fixed trace file so we can test exact numeric results.
        set(small_trace_file
          "${PROJECT_SOURCE_DIR}/clients/drcachesim/tests/drmemtrace.small.x64.trace")
        torunonly_ci(tool.reuse.offline ${ci_shared_app} drcachesim
          "reuse_offline.c" # for expect basename
          "-infile ${small_trace_file} -simulator_type reuse_distance -reuse_distance_histogram" "" "")
        set(tool.reuse.offline_toolname "drcachesim")
        set(tool.reuse.offline_basedir "${PROJECT_SOURCE_DIR}/clients/drcachesim/tests")

        torunonly_ci(tool.reuse_time.offline ${ci_shared_app} drcachesim
          "reuse_time_offline.c" # for expect basename
          "-infile ${small_trace_file} -simulator_type reuse_time" "" "")
        set(tool.reuse_time.offline_toolname "drcachesim")
        set(tool.reuse_time.offline_basedir "${PROJECT_SOURCE_DIR}/clients/drcachesim/tests")
      endif ()

      # Test offline traces.
      # XXX: we could exclude the pipe files and build the offline trace
      # support by itself for Android.
      get_target_path_for_execution(drcachesim_path drcachesim)
      prefix_cmd_if_necessary(drcachesim_path ON ${drcachesim_path})

      macro (torunonly_drcacheoff testname exetgt extra_ops app_args)
        torunonly_ci(tool.drcacheoff.${testname} ${exetgt} drcachesim
          "offline-${testname}.c" # for templatex basename
          "-offline ${extra_ops}" "" "${app_args}")
        set(tool.drcacheoff.${testname}_toolname "drcachesim")
        set(tool.drcacheoff.${testname}_basedir
          "${PROJECT_SOURCE_DIR}/clients/drcachesim/tests")
        set(tool.drcacheoff.${testname}_rawtemp ON) # no preprocessor
        set(tool.drcacheoff.${testname}_runcmp
          "${CMAKE_CURRENT_SOURCE_DIR}/runmulti.cmake")
        set(tool.drcacheoff.${testname}_precmd
          "foreach@${CMAKE_COMMAND}@-E@remove_directory@drmemtrace.${exetgt}.*.dir")
        set(tool.drcacheoff.${testname}_postcmd
          "${drcachesim_path}@-indir@drmemtrace.${exetgt}.*.dir")
      endmacro()

      # We could share drcachesim-simple.templatex if we had the launcher fork
      # and print out the "---- <application exited with code 0> ----".
      torunonly_drcacheoff(simple ${ci_shared_app} "" "")

      if (UNIX) # Enable on Windows once i#1727 is fixed.
        # FIXME i#2384: we need to combine the subdir from the child with the
        # parent in some way and update the templatex file to include both.
        # Right now we're only ensuring this doesn't crash and that one of
        # the processes produced traces.
        torunonly_drcacheoff(multiproc tool.multiproc "" "${tool.multiproc_path}")
      endif ()

      torunonly_drcacheoff(filter ${ci_shared_app} "-L0_filter" "")
      # We're using the same app so we serialize to avoid racing trace dirs:
      set(tool.drcacheoff.filter_depends tool.drcacheoff.simple)

      # FIXME i#2007: fails to link on A64
      # XXX i#1551: startstop API is NYI on ARM
      # XXX i#1997: dynamorio_static is not supported on Mac yet
      if (NOT AARCH64 AND NOT ARM AND NOT APPLE)
        torunonly_drcacheoff(burst_static tool.drcacheoff.burst_static "" "")
        set(tool.drcacheoff.burst_static_nodr ON)

        torunonly_drcacheoff(burst_replace tool.drcacheoff.burst_replace "" "")
        set(tool.drcacheoff.burst_replace_nodr ON)

        torunonly_drcacheoff(burst_replaceall tool.drcacheoff.burst_replaceall "" "")
        set(tool.drcacheoff.burst_replaceall_nodr ON)

        if (X64 AND UNIX)
          torunonly_drcacheoff(burst_noreach tool.drcacheoff.burst_noreach "" "")
          set(tool.drcacheoff.burst_noreach_nodr ON)
        endif ()
        if (LINUX)
          torunonly_drcacheoff(burst_maps tool.drcacheoff.burst_maps "" "")
          set(tool.drcacheoff.burst_maps_nodr ON)
        endif ()

        if (UNIX)
          # FIXME i#2040: this hits static client issues on Windows
          torunonly_drcacheoff(burst_threads tool.drcacheoff.burst_threads "" "")
          set(tool.drcacheoff.burst_threads_nodr ON)

          if (X86 AND NOT APPPLE) # This test is x86-specific.
            # Test that raw2trace doesn't do more IO than it should.
            get_target_path_for_execution(raw2trace_io_path tool.drcacheoff.raw2trace_io)
            prefix_cmd_if_necessary(raw2trace_io_path ON ${raw2trace_io_path})
            macro (torunonly_raw2trace testname exetgt extra_ops app_args)
              torunonly_ci(tool.raw2trace.${testname} ${exetgt} drcachesim
                "raw2trace-${testname}.c" # for templatex basename
                "-offline ${extra_ops}" "" "${app_args}")
              set(tool.raw2trace.${testname}_toolname "drcachesim")
              set(tool.raw2trace.${testname}_basedir
                "${PROJECT_SOURCE_DIR}/clients/drcachesim/tests")
              set(tool.raw2trace.${testname}_rawtemp ON) # no preprocessor
              set(tool.raw2trace.${testname}_runcmp
                "${CMAKE_CURRENT_SOURCE_DIR}/runmulti.cmake")
              set(tool.raw2trace.${testname}_precmd
                "foreach@${CMAKE_COMMAND}@-E@remove_directory@drmemtrace.${exetgt}.*.dir")
              set(tool.raw2trace.${testname}_postcmd
              "${raw2trace_io_path}@-indir@drmemtrace.${exetgt}.*.dir@-out@drraw2trace.${exetgt}.out")
            endmacro()
            # actual trace processing not important -- set a very small limit for speed
            torunonly_raw2trace(simple ${ci_shared_app} "-max_trace_size 8K" "")
          endif()

          # FIXME i#2099: the weak symbol is not supported not work on Windows
          torunonly_drcacheoff(burst_client tool.drcacheoff.burst_client "" "")
          set(tool.drcacheoff.burst_client_nodr ON)
        endif ()
      endif ()

      # Test the standalone histogram tool.
      # ${ci_shared_app} is already used for an offline test, and we're deleting a
      # dir with that name, so we run common.eflags to avoid having to serialize.
      set(histo_app common.${control_flags})
      torunonly_ci(tool.histogram.offline ${histo_app} drcachesim
        "histogram-offline.c" "-offline" "" "")
      set(tool.histogram.offline_toolname "drcachesim")
      set(tool.histogram.offline_basedir
        "${PROJECT_SOURCE_DIR}/clients/drcachesim/tests")
      set(tool.histogram.offline_rawtemp ON) # no preprocessor
      get_target_path_for_execution(histo_path drmemtrace_histogram)
      prefix_cmd_if_necessary(histo_path ON ${histo_path})
      set(tool.histogram.offline_runcmp
        "${CMAKE_CURRENT_SOURCE_DIR}/runmulti.cmake")
      set(tool.histogram.offline_precmd
        "foreach@${CMAKE_COMMAND}@-E@remove_directory@drmemtrace.${histo_app}.*.dir")
      set(tool.histogram.offline_postcmd
        "${drcachesim_path}@-indir@drmemtrace.${histo_app}.*.dir")
      set(tool.histogram.offline_postcmd2
        "${histo_path}@-test_mode@-trace@drmemtrace.${histo_app}.*.dir/drmemtrace.trace")

      find_program(GZIP gzip "gzip compression utility")
      if (UNIX AND ZLIB_FOUND AND GZIP)
        # Test the gzip file reader.  It does not work with -indir.
        # We're using the same app name, so we serialize to avoid file conflicts:
        set(tool.histogram.gzip_depends tool.histogram.offline)
        torunonly_ci(tool.histogram.gzip ${histo_app} drcachesim
          "histogram-offline.c" "-offline" "" "")
        set(tool.histogram.gzip_toolname "drcachesim")
        set(tool.histogram.gzip_basedir
          "${PROJECT_SOURCE_DIR}/clients/drcachesim/tests")
        set(tool.histogram.gzip_rawtemp ON) # no preprocessor
        get_target_path_for_execution(histo_path drmemtrace_histogram)
        prefix_cmd_if_necessary(histo_path ON ${histo_path})
        set(tool.histogram.gzip_runcmp
          "${CMAKE_CURRENT_SOURCE_DIR}/runmulti.cmake")
        set(tool.histogram.gzip_precmd
          "foreach@${CMAKE_COMMAND}@-E@remove_directory@drmemtrace.${histo_app}.*.dir")
        set(tool.histogram.gzip_postcmd
          "${drcachesim_path}@-indir@drmemtrace.${histo_app}.*.dir")
        set(tool.histogram.gzip_postcmd2
          "${GZIP}@drmemtrace.${histo_app}.*.dir/drmemtrace.trace")
        set(tool.histogram.gzip_postcmd3
          "${histo_path}@-test_mode@-trace@drmemtrace.${histo_app}.*.dir/drmemtrace.trace.gz")
      elseif (UNIX)
        message(STATUS "gzip or zlib not found: disabling tool.histogram.gzip test")
      endif ()
    endif (NOT ANDROID)

    if (X86) # i#1732: no ARM/AArch64 support for drcpusim yet
      torunonly_ci(tool.drcpusim.simple ${ci_shared_app} drcpusim
        client-interface/${ci_shared_app} # for .expect
        "" "" "")
      set(tool.drcpusim.simple_toolname "drcpusim")

      if (UNIX AND NOT APPLE)
        # For more targeted tests, we need whole-asm, which is much easier
        # on Linux where we can make a static app that executes just a few insrs.
        macro (add_cpusim_asm_test name model)
          add_exe(tool.${name} ${PROJECT_SOURCE_DIR}/clients/drcpusim/tests/${name}.asm)
          set_target_properties(tool.${name} PROPERTIES LINKER_LANGUAGE C)
          append_link_flags(tool.${name} "-nostartfiles -nodefaultlibs -static")
          torunonly_ci(tool.drcpusim.${name} tool.${name} drcpusim
            ${PROJECT_SOURCE_DIR}/clients/drcpusim/tests/${name}.asm
            "-cpu ${model}" "" "")
          set(tool.drcpusim.${name}_toolname "drcpusim")
          set(tool.drcpusim.${name}_basedir
            "${PROJECT_SOURCE_DIR}/clients/drcpusim/tests")
        endmacro ()

        if (NOT X64)
          add_cpusim_asm_test(mmx Pentium)
          add_cpusim_asm_test(sse PentiumMMX)
          add_cpusim_asm_test(sse2 Pentium3)
          add_cpusim_asm_test(sse3 Banias)
        endif ()
        add_cpusim_asm_test(ssse3 Prescott)
        add_cpusim_asm_test(sse41 Merom)
        add_cpusim_asm_test(sse42 Penryn)
      endif ()

      add_exe(tool.cpuid ${PROJECT_SOURCE_DIR}/clients/drcpusim/tests/cpuid.c)
      macro (add_cpusim_cpuid_test model)
        torunonly_ci(tool.drcpusim.cpuid-${model} tool.cpuid drcpusim
          ${PROJECT_SOURCE_DIR}/clients/drcpusim/tests/cpuid-${model}.c
          "-cpu ${model}" "" "")
        set(tool.drcpusim.cpuid-${model}_toolname "drcpusim")
        set(tool.drcpusim.cpuid-${model}_basedir
          "${PROJECT_SOURCE_DIR}/clients/drcpusim/tests")
      endmacro ()
      # Not running earlier than Klamath b/c the app likely will have bad opcodes
      if (NOT X64)
        add_cpusim_cpuid_test(Klamath)
        add_cpusim_cpuid_test(Deschutes)
        add_cpusim_cpuid_test(Pentium3)
        add_cpusim_cpuid_test(Banias)
      endif ()
      add_cpusim_cpuid_test(Prescott)
      add_cpusim_cpuid_test(Presler)
      add_cpusim_cpuid_test(Merom)
      add_cpusim_cpuid_test(Penryn)
      add_cpusim_cpuid_test(Westmere)
      add_cpusim_cpuid_test(Nehalem)
      # XXX i#1761: we should selectively enable these.  Disabling for now.
      if (OFF)
        add_cpusim_cpuid_test(Sandybridge)
        add_cpusim_cpuid_test(Ivybridge)
      endif ()
      # XXX i#1732: add more tests.  However, we don't want the suite to fail
      # b/c our tests have too-new instrs for older machines.
    endif (X86)
  endif (BUILD_CLIENTS)

endif (CLIENT_INTERFACE)

if (UNIX)
  macro(make_symlink src dst)
    execute_process(COMMAND ${CMAKE_COMMAND} -E create_symlink ${src} ${dst}
      RESULT_VARIABLE ln_result ERROR_VARIABLE ln_err)
    if (ln_result OR ln_err)
      message(FATAL_ERROR "*** symlink failed: ***\n${ln_err}")
    endif ()
  endmacro()

  if (NOT APPLE)
    tobuild(linux.clone linux/clone.c)

    # A PIE build tests MSR-based TLS instead of GDT-based (i#2089).
    tobuild(linux.clone-pie linux/clone.c)
    append_property_string(TARGET linux.clone-pie COMPILE_FLAGS "-fPIE")
    append_property_string(TARGET linux.clone-pie LINK_FLAGS "-pie")
  endif ()

  # Cross-arch execve test: can only be done via a suite of tests that
  # build both 32-bit and 64-bit.  We have 32-bit just build, and
  # 64-bit then builds and runs both directions.
  if (X86)
    if (X64)
      add_exe(linux.execve-sub64 linux/execve-sub.c)
      if (TEST_SUITE AND TEST_32BIT_PATH)
        tobuild_ops(linux.execve64 linux/execve.c ""
          "${TEST_32BIT_PATH}/linux.execve-sub32")
        torunonly(linux.execve32 ${TEST_32BIT_PATH}/linux.execve32 linux/execve.c ""
          "${CMAKE_RUNTIME_OUTPUT_DIRECTORY}/linux.execve-sub64")
      else ()
        # If we didn't just build the entire 32-bit and so don't have an
        # install dir handy, we still perform a cross-arch test by building
        # just the few binaries we need and faking a multi-arch install.
        set(32dir ${CMAKE_CURRENT_BINARY_DIR}/32bit)
        set(test_bindir suite/tests/bin)
        file(MAKE_DIRECTORY ${32dir})
        make_symlink(${PROJECT_BINARY_DIR}/${INSTALL_LIB_BASE}
          ${32dir}/${INSTALL_LIB_BASE})
        make_symlink(${32dir}/${INSTALL_LIB_X86}
          ${PROJECT_BINARY_DIR}/${INSTALL_LIB_X86})
        get_target_path_for_execution(drrun_path drrun)
        if (DEBUG)
          set(config_type -DDEBUG=ON)
        else ()
          set(config_type "")
        endif ()
        add_test(linux.execve32 ${CMAKE_CTEST_COMMAND} -V
          --build-and-test ${PROJECT_SOURCE_DIR} ${32dir}
          --build-generator ${CMAKE_GENERATOR}
          --build-target dynamorio
          --build-target linux.execve32
          --build-target linux.execve-sub32
          --build-noclean # else it tries to clean between each target!
          --build-makeprogram ${CMAKE_MAKE_PROGRAM}
          --build-options ${config_type} -DBUILD_TESTS=ON -DBUILD_DOCS=OFF
          -DBUILD_SAMPLES=OFF -DBUILD_EXT=OFF -DBUILD_CLIENTS=OFF
          --test-command ${drrun_path} -32
          -dr_home ${32dir} ${dr_test_ops} -- ${32dir}/${test_bindir}/linux.execve32
          "${CMAKE_RUNTIME_OUTPUT_DIRECTORY}/linux.execve-sub64")
        file(READ linux/execve.expect expect)
        set_tests_properties(linux.execve32 PROPERTIES ENVIRONMENT
          "CFLAGS=-m32;CXXFLAGS=-m32"
          # We do not try to indirect this so we have to read .expect manually.
          # We simplify and assume no regex chars.
          # We start with .* for all the config and build stuff.
          PASS_REGULAR_EXPRESSION ".*${expect}[ \n]*$")
        # We can't get the depends property right b/c execve32 has no prefix,
        # so we do this one directly too.
        add_exe(linux.execve64 linux/execve.c)
        add_test(linux.execve64 ${drrun_path} ${dr_test_ops} --
          ${CMAKE_RUNTIME_OUTPUT_DIRECTORY}/linux.execve64
          "${32dir}/${test_bindir}/linux.execve-sub32")
        set_tests_properties(linux.execve64 PROPERTIES DEPENDS linux.execve32
          PASS_REGULAR_EXPRESSION "^${expect}$")
      endif ()
    else (X64)
      add_exe(linux.execve-sub32 linux/execve-sub.c)
      add_exe(linux.execve32 linux/execve.c)
    endif (X64)
  endif (X86)

  # helper app for execve-null
  add_exe(linux.execve-sub linux/execve-sub.c)
  get_target_path_for_execution(execve-sub-path linux.execve-sub)
  tobuild_ops(linux.execve-null linux/execve-null.c "" "${execve-sub-path}")

  if (NOT ANDROID) # XXX i#1874: get working on Android
    # Test blacklist and whitelist child config vs follow-children options (i#1667).
    # Use a different name to avoid parallel test conflicts when we manipulate
    # config files.
    add_exe(linux.execve-config linux/execve-sub.c)
    # We want the environment to keep HOME for config dirs (xref i#1679).
    add_exe(linux.execv linux/execv.c)
    set(linux.child-blacklist_expectbase "child-blacklist")
    get_target_path_for_execution(execve-config-path linux.execve-config)
    torunonly(linux.child-blacklist linux.execv linux/execv.c
      "-follow_children" "${execve-config-path}")
    get_target_path_for_execution(drconfig_path drconfig)
    prefix_cmd_if_necessary(drconfig_path ON ${drconfig_path})
    set(linux.child-blacklist_runcmp "${CMAKE_CURRENT_SOURCE_DIR}/runmulti.cmake")
    set(linux.child-blacklist_precmd
      "${drconfig_path}@-quiet@-reg@linux.execve-config@-norun")
    set(linux.child-blacklist_postcmd
      "${drconfig_path}@-quiet@-unreg@linux.execve-config")

    set(linux.child-whitelist_expectbase "child-whitelist")
    torunonly(linux.child-whitelist linux.execv linux/execv.c
      "-no_follow_children" "${execve-config-path}")
    set(linux.child-whitelist_runcmp "${CMAKE_CURRENT_SOURCE_DIR}/runmulti.cmake")
    if (DEBUG)
      set(debug_args "@-debug")
    else (DEBUG)
      set(debug_args "")
    endif (DEBUG)
    set(linux.child-whitelist_precmd
      "${drconfig_path}@-quiet@-reg@linux.execve-config${debug_args}@-ops@-stderr_mask@@0")
    set(linux.child-whitelist_postcmd
      "${drconfig_path}@-quiet@-unreg@linux.execve-config")
    # Can't run in parallel w/ blacklist since manipulating same config file:
    set(linux.child-whitelist_depends linux.child-blacklist)
  endif ()

  tobuild(linux.execve-rec linux/execve-rec.c)
  if (ANDROID)
    # Times out in 120s in suite (i#2106).
    set(linux.execve-rec_timeout 180)
  endif ()
  tobuild(linux.exit linux/exit.c)
  if (NOT ANDROID) # XXX i#1874: get working on Android: just output order?!?
    tobuild(linux.fork linux/fork.c)
  endif ()
  tobuild(linux.fork-sleep linux/fork-sleep.c)
  if (X86)
    # i#1537: test MSR for fs/gs in fork
    torunonly(linux.fork-MSR linux.fork linux/fork.c
      "-vm_base 0x100000000 -no_vm_base_near_app" "")
  endif ()

  tobuild(linux.infinite linux/infinite.c)
  tobuild(linux.longjmp linux/longjmp.c)
  if (NOT APPLE)
    tobuild(linux.prctl linux/prctl.c)
  endif ()
  tobuild(linux.mmap linux/mmap.c)
  tobuild(linux.signal0000 linux/signal0000.c)
  tobuild(linux.signal0001 linux/signal0001.c)
  tobuild(linux.signal0010 linux/signal0010.c)
  tobuild(linux.signal0011 linux/signal0011.c)
  tobuild(linux.signal0100 linux/signal0100.c)
  tobuild(linux.signal0101 linux/signal0101.c)
  tobuild(linux.signal0110 linux/signal0110.c)
  tobuild(linux.signal0111 linux/signal0111.c)
  tobuild(linux.signal1000 linux/signal1000.c)
  tobuild(linux.signal1001 linux/signal1001.c)
  tobuild(linux.signal1010 linux/signal1010.c)
  tobuild(linux.signal1011 linux/signal1011.c)
  tobuild(linux.signal1100 linux/signal1100.c)
  tobuild(linux.signal1101 linux/signal1101.c)
  tobuild(linux.signal1110 linux/signal1110.c)
  tobuild(linux.signal1111 linux/signal1111.c)
  tobuild(linux.sigplain000 linux/sigplain000.c)
  tobuild(linux.sigplain001 linux/sigplain001.c)
  tobuild(linux.sigplain010 linux/sigplain010.c)
  tobuild(linux.sigplain011 linux/sigplain011.c)
  tobuild(linux.sigplain100 linux/sigplain100.c)
  tobuild(linux.sigplain101 linux/sigplain101.c)
  tobuild(linux.sigplain110 linux/sigplain110.c)
  tobuild(linux.sigplain111 linux/sigplain111.c)
  tobuild(linux.sigaction   linux/sigaction.c)
  if (LINUX AND NOT ANDROID) # Only tests RT sigaction which is not supported on Android.
    tobuild(linux.sigaction_nosignals linux/sigaction_nosignals.c)
  endif ()
  # FIXME i#1551, i#1569: port asm to ARM and AArch64
  # FIXME i#58: port test to MacOS
  if (NOT ARM AND NOT AARCH64 AND NOT APPLE)
    tobuild(linux.sigcontext linux/sigcontext.c)
  endif ()
  if (NOT APPLE)
    tobuild(linux.thread linux/thread.c)
    tobuild(linux.threadexit linux/threadexit.c)
    if (NOT ANDROID)
      tobuild(linux.threadexit2 linux/threadexit2.c) # XXX i#1874: hangs on Android
      tobuild(linux.signalfd linux/signalfd.c) # XXX i#1874: fails natively on Android
    endif ()
  endif ()
  # i#784: test app behavior on alarm
  tobuild(linux.alarm linux/alarm.c)
  # XXX i#2043: enable for A64 once append_fcache_enter_prologue() is finished.
  if (NOT APPLE AND NOT ANDROID AND NOT AARCH64) # Test uses Linux-specific timer code.
    tobuild(linux.signal_race linux/signal_race.c)
    target_link_libraries(linux.signal_race rt)
    tobuild(linux.signal_racesys linux/signal_racesys.c)
    target_link_libraries(linux.signal_racesys rt)
  endif ()

  # i#1145: test re-starting syscalls, both inlined and from dispatch
  tobuild(linux.eintr linux/eintr.c)
  if (NOT ANDROID) # pthreads is inside Bionic on Android
    target_link_libraries(linux.eintr ${libpthread})
  endif ()
  torunonly(linux.eintr-noinline linux.eintr linux/eintr.c "-no_ignore_syscalls" "")

  if (NOT ANDROID) # XXX i#1874: get working on Android
    tobuild(linux.sigsuspend linux/sigsuspend.c)
    if (NOT ANDROID) # pthreads is inside Bionic on Android
      target_link_libraries(linux.sigsuspend ${libpthread})
    endif ()

    tobuild(linux.signest linux/signest.c)
    if (NOT ANDROID) # pthreads is inside Bionic on Android
      target_link_libraries(linux.signest ${libpthread})
    endif ()
  endif ()

  # We pass -native_exec_list which causes us to call strcasecmp in libc,
  # thereby exercising on our ability to copy libc's TLS data.
  tobuild_ops(linux.app_tls linux/app_tls.c "-native_exec_list libfoo.so" "")

  if (NOT ANDROID) # XXX i#1874: get working on Android
    tobuild_ops(linux.readlink linux/readlink.c "-early_inject" "exec")
  endif ()

  if (NOT ANDROID) # FIXME i#1874: failing on Android
    # Test collision with DR's preferred base
    tobuild(linux.fib-conflict common/fib.c)
    set_preferred_base_start_and_end(linux.fib-conflict ${preferred_base} OFF)
    # i#1227: test 2-stage loader
    torunonly(linux.fib-conflict-early linux.fib-conflict common/fib.c "-early_inject" "")
  endif ()

  # Test fully static executables, which we only support with early injection
  # or static DR.
  # XXX i#1874: get working on Android
  if (NOT APPLE AND NOT ANDROID) # XXX i#1285: implement private loader on MacOS
    set(fib_static_ops "-early_inject")
    tobuild_ops(linux.fib-static common/fib.c "${fib_static_ops}" "")
    append_property_string(TARGET linux.fib-static LINK_FLAGS
      # The default value of CMAKE_SHARED_LIBRARY_LINK_C_FLAGS has -rdynamic,
      # which doesn't play well with clang and -static.  Adding
      # --no-export-dynamic avoids the problem.
      "-static -Wl,--no-export-dynamic")
  endif ()
  # Test position independent executables.
  # FIXME i#1001: fib-pie fails with -early_inject.
  tobuild(linux.fib-pie common/fib.c)
  append_property_string(TARGET linux.fib-pie COMPILE_FLAGS "-fPIE")
  append_property_string(TARGET linux.fib-pie LINK_FLAGS "-pie")

  # FIXME i#125: bugs in these, were disabled in the past
  tobuild_ops(linux.vfork linux/vfork.c "" "${execve-sub-path}")
  #tobuild(linux.vfork-fib linux/vfork-fib.c)

  # runs of other builds with custom DR options
  torunonly(linux.thread-reset linux.thread linux/thread.c
    "-enable_reset -reset_at_fragment_count 100" "")
  torunonly(linux.clone-reset linux.clone linux/clone.c
    "-enable_reset -reset_at_fragment_count 100" "")
  tobuild(pthreads.pthreads pthreads/pthreads.c)
  tobuild(pthreads.pthreads_exit pthreads/pthreads_exit.c)
  tobuild(pthreads.ptsig_FLAKY pthreads/ptsig.c)
  if (NOT ANDROID) # FIXME i#1874: failing on Android
    # XXX i#951: pthreads_fork reports leaks on occasion so we mark it FLAKY
    tobuild(pthreads.pthreads_fork_FLAKY pthreads/pthreads_fork.c)
  endif ()

  # Clang will likely never support gcc nested functions:
  # http://llvm.org/PR9206
  if (NOT CMAKE_COMPILER_IS_CLANG)
    if (NOT X64 AND NOT ARM) # FIXME i#1551: port asm to ARM
      # FIXME i#16: these tests need to be fixed to compile for x64
      tobuild(security-linux.stacktest security-linux/stacktest.c)
      tochcon(security-linux.stacktest execmem_exec_t)
      mark_execstack(security-linux.stacktest)
    endif (NOT X64 AND NOT ARM)
    if (NOT ARM) # FIXME i#1551: signal TLS on ARM
      tobuild(security-linux.trampoline security-linux/trampoline.c)
    endif (NOT ARM)
  endif (NOT CMAKE_COMPILER_IS_CLANG)

  # this app is used in nudge tests
  # XXX: should all these infloop tests be made cross-platform?
  # or rely on runall tests that run calc covering this on Windows?
  if (NOT ANDROID) # XXX i#1874: add support for running this on Android
    add_exe(linux.infloop linux/infloop.c)
    torunonly(linux.reset linux/infloop linux/reset.runall "-enable_reset" "-v")
  endif ()
  if (NOT X64 AND NOT ARM) # FIXME i#1551: add coarse-grain ARM support
    # XXX: 64-bit support not quite there yet
    torunonly(linux.freeze_FLAKY linux/infloop linux/freeze.runall
      "-coarse_units -coarse_enable_freeze" "-v")
  endif (NOT X64 AND NOT ARM)

  # persistent cache nudge tests with shared cache
  file(MAKE_DIRECTORY "${PCACHE_DIR}")
  file(MAKE_DIRECTORY "${PCACHE_SHARED_DIR}")
  if (NOT X64 AND NOT ARM) # FIXME i#1551: add coarse-grain ARM support
    # XXX: 64-bit support not quite there yet
    torunonly(linux.persist_FLAKY linux/infloop linux/persist.runall
      "-coarse_units -coarse_split_calls -coarse_enable_freeze -coarse_freeze_min_size 0 -no_persist_per_user -no_validate_owner_dir" "-v")
    torunonly(linux.persist-use_FLAKY linux/infloop linux/persist-use.runall
      "-use_persisted -coarse_units -coarse_split_calls -no_persist_per_user -no_validate_owner_dir" "-v")
  endif (NOT X64 AND NOT ARM)
  # when running tests in parallel: have to generate pcaches first
  set(linux.persist-use_FLAKY_depends linux.persist_FLAKY)
else (UNIX)
  if (VPS)
    # too flaky across platforms so we limit to VPS only: not too useful
    # for other than testing our ASLR anyway
    tobuild(win32.aslr-dll win32/aslr-dll.c)
  endif (VPS)
  tobuild(win32.callback win32/callback.c)
  tobuild(win32.crtprcs win32/crtprcs.c)
  if (X64)
    # regression test for in-progress earliest injection feature
    # XXX i#234: once have wow64 support run on 32-bit
    torunonly(win32.crtprcs-earliest win32.crtprcs win32/crtprcs.c
      "-early_inject_map -early_inject_location 5" "")
  endif (X64)

  tobuild_dll(win32.delaybind win32/delaybind.c "")
  append_link_flags(win32.delaybind "/delayload:win32.delaybind.dll.dll /delay:unload")
  tobind(win32.delaybind)
  tobind(win32.delaybind.dll)

  tobuild_dll(win32.dll win32/dll.c "")
  tobuild(win32.fiber-rac win32/fiber-rac.c)
  tobuild(win32.finally win32/finally.c)
  tobuild_dll(win32.multisec win32/multisec.c "")
  tobuild_dll(win32.nativeterminate win32/nativeterminate.c
    "-native_exec_list nativeterminate.dll.dll")
  # FIXME i#192: oomtest ends up killing parent shell: investigate, fix, re-enable!
  #tobuild(win32.oomtest win32/oomtest.c)
  if (TEST_SUITE) # failing on win7 (i#422) so run only in suite
    # Keep exe name same, is checked in DR.
    add_exe(win32.partial_map win32/partial_map.c)
    torunonly(win32.partial_map_FLAKY win32.partial_map win32/partial_map.c "" "")
  endif (TEST_SUITE)
  tobuild(win32.protect-datasec win32/protect-datasec.c)
  tobuild_dll(win32.rebased win32/rebased.c "")

  # Memory usage does go up a bit with reloading due to traces so we disable traces.
  tobuild_dll(win32.reload win32/reload.c "-disable_traces")

  tobuild_dll(win32.reload-newaddr win32/reload-newaddr.c "")
  # FIXME i#267: fix curiosities and re-enable
  #tobuild_dll(win32.reload-race win32/reload-race.c "")

  tobuild_dll(win32.section-max win32/section-max.c "")

  tobuild(win32.suspend win32/suspend.c)
  tobuild(win32.threadchurn win32/threadchurn.c)
  if (TEST_SUITE) # occasionally fails so run only in suite
    tobuild(win32.threadexit_FLAKY win32/threadexit.c)
  endif (TEST_SUITE)
  # PR 215238 covers re-enabling threadinjection
  #tobuild(win32.threadinjection win32/threadinjection.c)
  # FIXME i#125: debugger test was disabled in past: not sure why
  #tobuild(win32.debugger win32/debugger.c)
  tobuild(win32.virtualfree win32/virtualfree.c)
  tobuild(win32.virtualreserve win32/virtualreserve.c)
  tobuild(win32.winapc win32/winapc.c)
  tobuild(win32.winthread win32/winthread.c)
  tobuild(security-win32.apc-shellcode security-win32/apc-shellcode.c)
  tobuild(security-win32.except-int2d security-win32/except-int2d.c)
  tobuild(security-win32.except-guard security-win32/except-guard.c)
  tobuild(security-win32.thread-setcontext security-win32/thread-setcontext.c)
  tobuild(security-win32.singlestep security-win32/singlestep.c)
  if (NOT X64)
    # 32-bit limitation is test only
    # to get a test on x64, we should find a way to set debug registers
    tobuild(security-win32.except-debugreg security-win32/except-debugreg.c)
  endif (NOT X64)

  tobuild(win32.threadterm win32/threadterm.c)

  tobuild_dll(win32.earlythread win32/earlythread.c "")

  if (NOT X64)
    # FIXME i#16: these tests need to be fixed to compile for x64

    # fpe compiles, but pops up an unhandled exception box
    tobuild(win32.fpe win32/fpe.c)

    tobuild(win32.except win32/except.c)
    tobuild(win32.getthreadcontext win32/getthreadcontext.c)
    tobuild_dll(win32.hookerfirst win32/hookerfirst.c
      "-handle_ntdll_modify 1 -native_exec_hook_conflict 1")
    tobuild(win32.hooker-secur32 win32/hooker-secur32.c)
    tobuild(win32.rsbtest win32/rsbtest.c)
    tobuild(win32.setcxtsyscall win32/setcxtsyscall.c)
    tobuild(win32.setthreadcontext win32/setthreadcontext.c)
    tobuild(win32.tls win32/tls.c)

    tobuild_dll(security-win32.aslr-ind security-win32/aslr-ind.c "")
    if (TEST_SUITE) # fails non-det so run only in suite
      tobuild(security-win32.codemod-threads_FLAKY security-win32/codemod-threads.c)
    endif (TEST_SUITE)

    # we tweak cflags in set_cflags() rather than passing extra param all
    # the way through: adding helper func layers gets awkward w/ PARENT_SCOPE
    tobuild(security-win32.except-execution security-win32/except-execution.c)
    # we match exe addresses in output so no ASLR
    append_link_flags(security-win32.except-execution "/dynamicbase:no")

    tobuild(security-win32.except-thread security-win32/except-thread.c)
    tobuild(security-win32.gbop-test security-win32/gbop-test.c)

    if (TEST_SUITE) # fails non-det so run only in suite
      tobuild(security-win32.hooker_FLAKY security-win32/hooker.c)
    endif (TEST_SUITE)
    tobuild_ops(security-win32.hooker-ntdll security-win32/hooker-ntdll.c
      "-handle_ntdll_modify 1" "")
    tobuild(security-win32.indexisting security-win32/indexisting.c)
    tobuild(security-win32.patterns security-win32/patterns.c)
    tobuild(security-win32.ret-SEH security-win32/ret-SEH.c)
  endif (NOT X64)

  tobuild(security-win32.sd_tester security-win32/sd_tester.c)
  tobuild(security-win32.sec-adata security-win32/sec-adata.c)

  # FIXME: getting warnings from pragmas in src code:
  #   secalign-fixed.dll.c.obj : warning LNK4229: invalid directive '/fixed' encountered; ignored
  #  secalign-fixed.dll.c.obj : warning LNK4229: invalid directive '/driver' encountered; ignored
  #  section-max.dll.c.obj : warning LNK4229: invalid directive '/driver' encountered; ignored
  #  sec-xdata.dll.c.obj : warning LNK4078: multiple '.xdata' sections found with different attributes (C0500040)
  # I checked secalign-fixed.dll.dll and it does have 0x2000 alignment and has
  # no relocations, so not sure what the warnings imply.  Did not check the others.
  tobuild_dll(security-win32.secalign-fixed security-win32/secalign-fixed.c "")
  append_link_flags(security-win32.secalign-fixed.dll "/dynamicbase:no /fixed")

  tobuild_dll(security-win32.sec-fixed security-win32/sec-fixed.c "")
  append_link_flags(security-win32.sec-fixed.dll "/dynamicbase:no /fixed")

  tobuild_dll(security-win32.sec-xdata security-win32/sec-xdata.c "")

  # PR 209235 covers re-enabling selfmod-threads
  #tobuild(security-win32.selfmod-threads security-win32/selfmod-threads.c)
  tobuild(security-win32.TestNTFlush security-win32/TestNTFlush.c)

  # FIXME: enable once have .runall support
  #tobuild_runall(runall.calc-detach runall/calc-detach.runall "")
  #if (CLIENT_INTERFACE)
  #  tobuild_runall(runall.calc-freeze runall/calc-freeze.runall
  #    # xref PR 226578 which tracks incompatibility between probe_api & pcaches
  #    "-coarse_enable_freeze -no_probe_api")
  #else (CLIENT_INTERFACE)
  #  tobuild_runall(runall.calc-freeze runall/calc-freeze.runall
  #    "-coarse_enable_freeze")
  #endif (CLIENT_INTERFACE)
  #tobuild_runall(runall.calc-hotp runall/calc-hotp.runall "")
  #tobuild_runall(runall.calc-persist runall/calc-persist.runall
  #  "-coarse_enable_freeze -use_persisted -no_probe_api")
  #tobuild_runall(runall.calc-reset runall/calc-reset.runall "")
  #tobuild_runall(runall.calc runall/calc.runall "")
  #tobuild_runall(runall.detach_test runall/detach_test.runall "")
  ## case 9423 covers re-enabling
  ##tobuild_runall(runall.earlythread runall/earlythread.runall "")
  #tobuild_runall(runall.initapc runall/initapc.runall "")
  #tobuild_runall(runall.notepad runall/notepad.runall "")
  #tobuild_runall(runall.preunload runall/preunload.runall "")
  #tobuild_runall(runall.processchain runall/processchain.runall "")

  # Cross-arch mixedmode/x86_to_x64 test: can only be done via a suite of tests that
  # build both 32-bit and 64-bit.  We have 32-bit just build, and
  # 64-bit then builds and runs both directions.
  #
  # XXX: alternative of cmake cross-compilation support really
  # requires a separate config anyway; to build 32-bit in 64-bit build
  # dir would require manual build rules.  Not difficult, just a
  # little messy.
  #
  # We support setting TEST_32BIT_PATH manually in a 64-bit build.
  # We go ahead and build in any 32-bit build dir to make that easier.
  #
  # XXX: currently early injection doesn't work for pre-Vista WOW64, where
  # w/ these options the child will end up native and the test will pass (!).
  # For now we assume injection succeeds on Vista+ and that the test thus
  # actually tests mixed-mode, until we've got early/earliest injection working
  # everywhere (xref i#381, i#234, i#803).
  #
  # XXX i#829: mixed-mode stubs and abs far jmps require -heap_in_lower_4GB
  if (TEST_SUITE OR TEST_32BIT_PATH OR NOT X64)
    if (X64)
      # XXX i#1636: the earliest injection tests below seem to have the child
      # native.  Until we figure out what's up I'm at least adding this test
      # which does inject into the child:
      torunonly(win32.mixedmode_late
        ${MAIN_RUNTIME_OUTPUT_DIRECTORY}/create_process.exe
        win32/mixedmode.c
        "-early_inject -heap_in_lower_4GB"
        "${TEST_32BIT_PATH}/win32.mixedmode.exe;mixedmode")
      torunonly(win32.mixedmode
        ${MAIN_RUNTIME_OUTPUT_DIRECTORY}/create_process.exe
        win32/mixedmode.c
        "-early_inject_map -early_inject_location 5 -heap_in_lower_4GB"
        "${TEST_32BIT_PATH}/win32.mixedmode.exe;mixedmode")
      # i#1494: Trace creation should be disabled for -x86_to_x64.
      # We did not use -disable_traces here to check if trace creation is
      # disabled automatically.
      torunonly(win32.x86_to_x64
        ${MAIN_RUNTIME_OUTPUT_DIRECTORY}/create_process.exe
        win32/mixedmode.c
        "-early_inject_map -early_inject_location 5 -heap_in_lower_4GB -x86_to_x64"
        "${TEST_32BIT_PATH}/win32.mixedmode.exe;x86_to_x64")
      torunonly(win32.x86_to_x64_ibl_opt
        ${MAIN_RUNTIME_OUTPUT_DIRECTORY}/create_process.exe
        win32/mixedmode.c
        "-early_inject_map -early_inject_location 5 -heap_in_lower_4GB -x86_to_x64 -x86_to_x64_ibl_opt"
        "${TEST_32BIT_PATH}/win32.mixedmode.exe;x86_to_x64")
    else (X64)
      add_exe(win32.mixedmode win32/mixedmode.c)
    endif (X64)
  endif (TEST_SUITE OR TEST_32BIT_PATH OR NOT X64)

endif (UNIX)

tobuild(security-common.codemod security-common/codemod.c)
tochcon(security-common.codemod execmem_exec_t)
mark_execstack(security-common.codemod)
if (X86) # FIXME i#1551, i#1569: port asm to ARM and AArch64
  tobuild(security-common.decode-bad-stack security-common/decode-bad-stack.c)
  tochcon(security-common.decode-bad-stack execmem_exec_t)
  mark_execstack(security-common.decode-bad-stack)
  tobuild(security-common.retexisting security-common/retexisting.c)
endif (X86)
if (VPS) # relies on being aborted on .B violation
  tobuild(security-common.jmp_from_trace security-common/jmp_from_trace.c)
  tochcon(security-common.jmp_from_trace textrel_shlib_t)
endif (VPS)
tobuild(security-common.ret_noncall_trace security-common/ret_noncall_trace.c)
if (NOT ARM) # FIXME i#1551: fix bugs on ARM
  # FIXME i#1423: somehow when built with VS2013 x64 you can't catch a fault on
  # jumping to an invalid address!  For now we disable for VS2013 x64.
  # It also seems to fail on win8 x64 with VS2012.
  if (UNIX OR NOT X64 OR CMAKE_C_COMPILER_VERSION VERSION_LESS 17.0)
    tobuild(security-common.retnonexisting security-common/retnonexisting.c)
  endif ()
endif (NOT ARM)
if (X86) # FIXME i#1551, i#1569: port asm to ARM and AArch64
  tobuild(security-common.selfmod2 security-common/selfmod2.c)
  tochcon(security-common.selfmod2 textrel_shlib_t)
  if (NOT APPLE) # XXX i#58: port test to MacOS
    tobuild(security-common.selfmod-big security-common/selfmod-big.c)
    tochcon(security-common.selfmod-big textrel_shlib_t)
  endif ()
  tobuild(security-common.selfmod security-common/selfmod.c)
  tochcon(security-common.selfmod textrel_shlib_t)
  if (NOT X64 AND NOT APPLE) # XXX i#58: port test to MacOS
    # FIXME i#125
    tobuild(security-common.vbjmp-rac-test security-common/vbjmp-rac-test.c)
  endif ()
endif (X86)
if (X64 AND NOT AARCH64) # FIXME i#1569: get working on AArch64
  # Reachability tests

  # Floating DR lib.  We'd have to build a 2nd dynamorio.dll on Windows so
  # we only test on Linux for now.
  if (UNIX)
    torunonly(float_DR security-common.selfmod security-common/selfmod.c "" "")
    set(float_DR_env "LD_USE_LOAD_BIAS=0")
    if (CLIENT_INTERFACE)
      torunonly_ci(client.float_DR security-common.selfmod
        client.dr_options.dll security-common/selfmod.c
        # I picked dr_options b/c it has no output, but it requires all these ops:
        "" "-native_exec_list foo.dll,bar.dll -opt_cleancall 3 -thread_private" "")
      set(client.float_DR_env "LD_USE_LOAD_BIAS=0")
    endif ()
  endif (UNIX)

  # Floating vmbase.  Risky to just pick this hardcoded address: any better ideas?
  torunonly(float_vmbase security-common.selfmod security-common/selfmod.c
    "-vm_base 0x30000000000 -no_vm_base_near_app" "")
  if (CLIENT_INTERFACE)
    torunonly_ci(client.float_vmbase security-common.selfmod
      client.dr_options.dll security-common/selfmod.c
      # I picked dr_options b/c it has no output, but it requires
      # -thread_private:
      "" "-native_exec_list foo.dll,bar.dll -opt_cleancall 3 -thread_private -vm_base 0x30000000000 -no_vm_base_near_app"
      "")
    if (UNIX)
      # Test client with PIE w/ default options
      torunonly_ci(client.float_vmbase_PIE linux.fib-pie
        client.dr_options.dll common/fib.c
        # I picked dr_options b/c it has no output, but it requires
        # -thread_private:
        "" "-native_exec_list foo.dll,bar.dll -opt_cleancall 3 -thread_private" "")
    endif (UNIX)
  endif (CLIENT_INTERFACE)
  torunonly(low4GB security-common.selfmod security-common/selfmod.c
    "-heap_in_lower_4GB" "")
endif (X64 AND NOT AARCH64)

tobuild("security-common.TestAllocWE" security-common/TestAllocWE.c)

# XXX i#1874: get working on Android
# FIXME i#1569: get working on AArch64
if (NOT ANDROID)
  set (TestMemProtChg "security-common.TestMemProtChg")
  if (UNIX)  # i#387: Still has issues with proc maps on some kernels.
    set (TestMemProtChg "${TestMemProtChg}_FLAKY")
  endif (UNIX)
  tobuild("${TestMemProtChg}" security-common/TestMemProtChg.c)
  tochcon("${TestMemProtChg}" wine_exec_t)
  mark_execstack("${TestMemProtChg}")
endif ()

if (vera++_FOUND)
  file(READ "${PROJECT_SOURCE_DIR}/make/style_checks/style_test.templatex" vera_regex)
  add_test(vera ${VERA++_EXECUTABLE} --root "${PROJECT_SOURCE_DIR}/make/style_checks"
    --error "${PROJECT_SOURCE_DIR}/make/style_checks/style_test.c")
  set_tests_properties(vera PROPERTIES PASS_REGULAR_EXPRESSION "${vera_regex}")
endif ()

###########################################################################

# We'll want the latest CTest (2.6.4) so we can use the -W parameter
# for wider test name fields as ours include the runtime options and
# app name.

function(ops2testprefix prefix ops)
  string(REGEX REPLACE " [^-][^ ]*" "" name "${ops}")
  string(REGEX REPLACE " +-" "," name "${name}")
  string(REGEX REPLACE "^-" "" name "${name}")
  string(STRIP "${name}" name)
  # want it grouped by run, not by test, and it auto-alpha-sorts
  set(${prefix} "${name}|" PARENT_SCOPE)
endfunction(ops2testprefix)

function(run2testname testname ops test)
  ops2testprefix(prefix "${ops}")
  # want it grouped by run, not by test, and it auto-alpha-sorts
  set(${testname} "${prefix}${test}" PARENT_SCOPE)
endfunction(run2testname)

foreach (run ${run_list})
  set(enabled OFF)

  string(REGEX MATCHALL "^SHORT::" is_short "${run}")
  string(REGEX REPLACE "^SHORT::" "" run "${run}")
  if (is_short OR TEST_LONG)
    set(enabled ON)
  endif (is_short OR TEST_LONG)

  string(REGEX MATCHALL "^DEBUG::" is_debug "${run}")
  string(REGEX REPLACE "^DEBUG::" "" run "${run}")
  if (is_debug AND NOT DEBUG)
    set(enabled OFF)
  endif (is_debug AND NOT DEBUG)

  string(REGEX MATCHALL "^X86::" is_x86 "${run}")
  string(REGEX REPLACE "^X86::" "" run "${run}")
  if (is_x86 AND NOT X86)
    set(enabled OFF)
  endif ()

  string(REGEX MATCHALL "^WIN::" is_win "${run}")
  string(REGEX REPLACE "^WIN::" "" run "${run}")
  if (is_win AND UNIX)
    set(enabled OFF)
  endif (is_win AND UNIX)

  string(REGEX MATCHALL "^LIN::" is_lin "${run}")
  string(REGEX REPLACE "^LIN::" "" run "${run}")
  if (is_lin AND WIN32)
    set(enabled OFF)
  endif (is_lin AND WIN32)

  if (enabled)

    string(REGEX MATCHALL "^ONLY::.*::" regex "${run}")
    string(REGEX REPLACE "^ONLY::.*::" "" run "${run}")
    string(REGEX REPLACE "^ONLY::(.*)::" "\\1" regex "${regex}")

    if (NOT is_short)
      # FIXME i#1807: fix the failing long suite tests so we can enable them once again
      # in our nightly regression runs.  For now we disable the extra tests (but
      # we leave the extra builds selected in runsuite.cmake) by throttling
      # all long tests to only run ^common.
      set(regex "^common")
    endif ()

    foreach (test ${testlist_normal})
      if (NOT regex OR "${test}" MATCHES "${regex}")
        run2testname(test_name "${run}" ${test})
        torun_normal("${test_name}" ${test} "${run}")
      endif (NOT regex OR "${test}" MATCHES "${regex}")
    endforeach (test)
    foreach (test ${testlist_ci})
      if (NOT regex OR "${test}" MATCHES "${regex}")
        run2testname(test_name "${run}" ${test})
        torun_ci("${test_name}" ${test} "${run}")
      endif (NOT regex OR "${test}" MATCHES "${regex}")
    endforeach (test)
    foreach (test ${testlist_api})
      if (NOT regex OR "${test}" MATCHES "${regex}")
        run2testname(test_name "${run}" ${test})
        torun_api("${test_name}" ${test} "${run}")
      endif (NOT regex OR "${test}" MATCHES "${regex}")
    endforeach (test)
    foreach (test ${testlist_runall})
      if (NOT regex OR "${test}" MATCHES "${regex}")
        run2testname(test_name "${run}" ${test})
        torun_runall("${test_name}" ${test} "${run}")
      endif (NOT regex OR "${test}" MATCHES "${regex}")
    endforeach (test)

  endif (enabled)
endforeach(run)

if (APPLE)
  # Enable just the quarter of the tests that pass, to get our test suite started
  # on the bot without perturbing all the code above and without disabling tests
  # from the build (all tests build, they just don't all run successfully).
  # FIXME i#1815: fix the failing tests so we can enable the full suite.
  # XXX: can we get this to automatically happen for a local "ctest" w/o
  # the user having to pass "-L OSX"?
  set_tests_properties(
    samples_proj
    code_api|common.broadfun
    code_api|common.decode-bad
    code_api|common.fib
    code_api|common.floatpc
    code_api|common.floatpc_xl8all
    code_api|common.getretaddr
    code_api|libutil.frontend_test
    code_api|linux.exit
    code_api|linux.infinite
    code_api|linux.signal0000
    code_api|linux.signal0010
    code_api|linux.signal0100
    code_api|linux.signal0110
    code_api|linux.sigaction
    code_api|linux.app_tls
    code_api|linux.fib-conflict
    code_api|linux.fib-pie
    code_api|security-common.codemod
    code_api|security-common.retexisting
    code_api|security-common.ret_noncall_trace
    code_api|client.abort
    code_api|client.crashmsg
    code_api|client.count-ctis-noopt
    code_api|client.exception
    code_api|client.timer
    code_api|client.syscall-mod
    code_api|client.cbr-retarget
    code_api|client.truncate
    code_api|client.dr_options
    code_api|client.unregister
    code_api|client.null_instrument
    code_api|client.option_parse
    code_api|client.drcontainers-test
    code_api|client.fcache_shift
    code_api|client.destructor
    code_api|sample.signal
    code_api|tool.drcpusim.simple
    code_api|tool.drcpusim.cpuid-Banias
    code_api|tool.drcpusim.cpuid-Prescott
    code_api|tool.drcpusim.cpuid-Presler
    code_api|tool.drcpusim.cpuid-Merom
    code_api|tool.drcpusim.cpuid-Penryn
    code_api|tool.drcpusim.cpuid-Westmere
    code_api|tool.drcpusim.cpuid-Nehalem
    code_api|api.ir
    code_api|api.dis
    code_api|api.ir-static
    code_api|api.drdecode
    PROPERTIES LABELS OSX)
  if (DEBUG) # FIXME i#1806: fails in release
    set_tests_properties(code_api|client.flush PROPERTIES LABELS OSX)
  endif ()
endif ()<|MERGE_RESOLUTION|>--- conflicted
+++ resolved
@@ -2459,12 +2459,8 @@
 
       torunonly_ci(tool.drcachesim.delay ${ci_shared_app} drcachesim
         "drcachesim-delay-simple.c" # for templatex basename
-<<<<<<< HEAD
-        "-ipc_name ${IPC_PREFIX}drtestdelay -trace_after_instrs 50000" "" "")
-=======
         "-ipc_name ${IPC_PREFIX}drtestdelay -trace_after_instrs 50000 -exit_after_tracing 10000"
         "" "")
->>>>>>> bdd61f65
         set(tool.drcachesim.delay_toolname "drcachesim")
         set(tool.drcachesim.delay_basedir
         "${PROJECT_SOURCE_DIR}/clients/drcachesim/tests")
