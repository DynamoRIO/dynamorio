# **********************************************************
# Copyright (c) 2010-2024 Google, Inc.    All rights reserved.
# Copyright (c) 2009-2010 VMware, Inc.    All rights reserved.
# **********************************************************

# Redistribution and use in source and binary forms, with or without
# modification, are permitted provided that the following conditions are met:
#
# * Redistributions of source code must retain the above copyright notice,
#   this list of conditions and the following disclaimer.
#
# * Redistributions in binary form must reproduce the above copyright notice,
#   this list of conditions and the following disclaimer in the documentation
#   and/or other materials provided with the distribution.
#
# * Neither the name of VMware, Inc. nor the names of its contributors may be
#   used to endorse or promote products derived from this software without
#   specific prior written permission.
#
# THIS SOFTWARE IS PROVIDED BY THE COPYRIGHT HOLDERS AND CONTRIBUTORS "AS IS"
# AND ANY EXPRESS OR IMPLIED WARRANTIES, INCLUDING, BUT NOT LIMITED TO, THE
# IMPLIED WARRANTIES OF MERCHANTABILITY AND FITNESS FOR A PARTICULAR PURPOSE
# ARE DISCLAIMED. IN NO EVENT SHALL VMWARE, INC. OR CONTRIBUTORS BE LIABLE
# FOR ANY DIRECT, INDIRECT, INCIDENTAL, SPECIAL, EXEMPLARY, OR CONSEQUENTIAL
# DAMAGES (INCLUDING, BUT NOT LIMITED TO, PROCUREMENT OF SUBSTITUTE GOODS OR
# SERVICES; LOSS OF USE, DATA, OR PROFITS; OR BUSINESS INTERRUPTION) HOWEVER
# CAUSED AND ON ANY THEORY OF LIABILITY, WHETHER IN CONTRACT, STRICT
# LIABILITY, OR TORT (INCLUDING NEGLIGENCE OR OTHERWISE) ARISING IN ANY WAY
# OUT OF THE USE OF THIS SOFTWARE, EVEN IF ADVISED OF THE POSSIBILITY OF SUCH
# DAMAGE.

cmake_minimum_required(VERSION 3.7)

set(CTEST_PROJECT_NAME "DynamoRIO")
set(cpack_project_name "DynamoRIO")
set(run_tests ON)
set(CTEST_SOURCE_DIRECTORY "${CTEST_SCRIPT_DIRECTORY}/..")
if (APPLE)
  # For now we run just a quarter of the tests, using a test label.
  # FIXME i#1815: get all the tests working.
  set(extra_ctest_args INCLUDE_LABEL OSX)
endif ()
include("${CTEST_SCRIPT_DIRECTORY}/runsuite_common_pre.cmake")

# extra args (note that runsuite_common_pre.cmake has already walked
# the list and did not remove its args so be sure to avoid conflicts).
set(arg_automated_ci OFF)
set(arg_package OFF)
set(arg_require_format OFF)
set(cross_aarchxx_linux_only OFF)
set(cross_android_only OFF)
set(cross_riscv64_linux_only OFF)
set(arg_debug_only OFF) # Only build the main debug builds.
set(arg_nontest_only OFF) # Only build configs with no tests.
set(arg_branch "master") # branch to diff this patch against
foreach (arg ${CTEST_SCRIPT_ARG})
  if (${arg} STREQUAL "automated_ci")
    set(arg_automated_ci ON)
    if ($ENV{DYNAMORIO_CROSS_AARCHXX_LINUX_ONLY} MATCHES "yes")
      set(cross_aarchxx_linux_only ON)
    endif()
    if ($ENV{DYNAMORIO_CROSS_RISCV64_LINUX_ONLY} MATCHES "yes")
      set(cross_riscv64_linux_only ON)
    endif()
    if ($ENV{DYNAMORIO_CROSS_ANDROID_ONLY} MATCHES "yes")
      set(cross_android_only ON)
    endif()
    if ($ENV{DYNAMORIO_A64_ON_X86_ONLY} MATCHES "yes")
      set(a64_on_x86_only ON)
    endif()
  elseif (${arg} STREQUAL "package")
    # This builds a package out of *all* build dirs.  That will result in
    # conflicts if different architectures are being built: e.g., ARM
    # and AArch64.  It's up to the caller to arrange things properly.
    set(arg_package ON)
  elseif (${arg} STREQUAL "require_format")
    set(arg_require_format ON)
  elseif (${arg} STREQUAL "debug_only")
    set(arg_debug_only ON)
  elseif (${arg} STREQUAL "nontest_only")
    set(arg_nontest_only ON)
  elseif (${arg} MATCHES "^branch=")
    string(REGEX REPLACE "^branch=" "" arg_branch "${arg}")
  endif ()
endforeach (arg)

<<<<<<< HEAD
=======
if (UNIX AND NOT APPLE AND NOT ANDROID AND NOT cross_riscv64_linux_only)
  execute_process(COMMAND ldd --version
    RESULT_VARIABLE ldd_result ERROR_VARIABLE ldd_err OUTPUT_VARIABLE ldd_out)
  message("ldd --version: ${ldd_out}")
  if (arg_32_only AND NOT cross_aarchxx_linux_only AND NOT cross_android_only)
    # TODO i#6417: The switch to AMD VM's for GA CI has broken many of our tests.
    # This includes timeouts which increases suite length.
    # Until we get ths x86-32 job back green, we drop back to a small set of tests.
    set(extra_ctest_args EXCLUDE_LABEL AMD_X32_DENYLIST)
  endif ()
endif ()
>>>>>>> 15f4d28d

set(build_tests "BUILD_TESTS:BOOL=ON")

if (arg_automated_ci)
  # XXX i#1801, i#1962: under clang we have several failing tests.  Until those are
  # fixed, our CI clang suite only builds and does not run tests.
  # TODO i#1973: our musl port passes only half of the tests. Enable tests in CI
  # when it's ready.
  if (UNIX AND NOT APPLE)
    if ("$ENV{DYNAMORIO_CLANG}" MATCHES "yes")
        set(run_tests OFF)
        message("Detected a CI clang suite: disabling running of tests")
    elseif ("$ENV{DYNAMORIO_MUSL}" MATCHES "yes")
        set(run_tests OFF)
        message("Detected a CI musl suite: disabling running of tests")
    endif ()
  endif ()
  if ("$ENV{CI_TARGET}" STREQUAL "package")
    # We don't want flaky tests to derail package deployment.  We've already run
    # the tests for this same commit via regular master-push triggers: these
    # package builds are coming from a cron trigger (CI) or a tag addition
    # (Appveyor), not a code change.
    # XXX: I'd rather set this in the .yml files but I don't see a way to set
    # one env var based on another's value there.
    # XXX: The wrapper script now invokes package.cmake instead of this file, so
    # we should be able to remove this if()?
    set(run_tests OFF)
    # In fact we do not want to build the tests at all since they are not part
    # of the cronbuild package.  Plus, having BUILD_TESTS set causes SHOW_RESULTS
    # to be off, ruining the samples for interactive use.
    set(build_tests "")
    message("Detected a cron package build: disabling running of tests")
    # We want the same Github Actions settings for building as we have for continuous
    # testing so we set AUTOMATED_TESTING.
    set(base_cache "${base_cache}
AUTOMATED_TESTING:BOOL=ON")
  else ()
    # Disable -msgbox_mask by default to avoid hangs on cases where DR hits errors
    # prior to option parsing.
    set(base_cache "${base_cache}
AUTOMATED_TESTING:BOOL=ON")
    # We assume our GitHub Actions automated CI has password-less sudo.
    # Our Jenkins tester does not.  CI_TRIGGER is only set for Actions.
    if (NOT "$ENV{CI_TRIGGER}" STREQUAL "")
      set(build_tests "${build_tests}
RUN_SUDO_TESTS:BOOL=ON")
    endif ()
  endif()
endif()

if (TEST_LONG)
  set(DO_ALL_BUILDS ON)
  # i#2974: Skip tests marked _FLAKY to avoid test runs going red.
  # This is the less preferred way of marking flaky tests, and is for use for
  # lower priority tests. The preferred mechanism is to use the ignored section
  # in runsuite_wrapper.pl. We rely on our CI for a history of _FLAKY results.
  set(base_cache "${base_cache}
    ${build_tests}
    TEST_LONG:BOOL=ON
    SKIP_FLAKY_TESTS:BOOL=ON")
else (TEST_LONG)
  set(DO_ALL_BUILDS OFF)
endif (TEST_LONG)

# Now that we have a separate parallel job for release builds we always
# build all tests.
set(build_release_tests ${build_tests})

if (UNIX)
  # For cross-arch execve tests we need to run from an install dir
  set(installpath "${BINARY_BASE}/install")
  set(install_build_args "install")
  set(install_path_cache "CMAKE_INSTALL_PREFIX:PATH=${installpath}
    ")
else (UNIX)
  set(install_build_args "")
endif (UNIX)

if (APPLE)
  # We no longer support 32-bit Mac since Apple itself does not either.
  set(arg_64_only ON)
endif ()

##################################################
# Pre-commit source file checks.
# We do have some pre-commit hooks but we don't rely on them.
# We also have vera++ style checking rules for C/C++ code, but we
# keep a few checks here to cover cmake and other code.
# We could do a GLOB_RECURSE and read every file, but that's slow, so
# we try to construct the diff.
if (EXISTS "${CTEST_SOURCE_DIRECTORY}/.svn" OR
    # in case the top-level dir and not trunk was checked out
    EXISTS "${CTEST_SOURCE_DIRECTORY}/../.svn")
  find_program(SVN svn DOC "subversion client")
  if (SVN)
    execute_process(COMMAND ${SVN} diff
      WORKING_DIRECTORY "${CTEST_SOURCE_DIRECTORY}"
      RESULT_VARIABLE svn_result
      ERROR_VARIABLE svn_err
      OUTPUT_VARIABLE diff_contents)
    if (svn_result OR svn_err)
      message(FATAL_ERROR "*** ${SVN} diff failed: ***\n${svn_result} ${svn_err}")
    endif (svn_result OR svn_err)
  endif (SVN)
else ()
  if (EXISTS "${CTEST_SOURCE_DIRECTORY}/.git")
    find_program(GIT git DOC "git client")
    if (GIT)
      # Included committed, staged, and unstaged changes.
      # We assume "origin/master" contains the top-of-trunk, unless the "branch"
      # parameter has been set.
      # We pass -U0 so clang-format-diff only complains about touched lines.
      execute_process(COMMAND ${GIT} diff -U0 origin/${arg_branch}
        WORKING_DIRECTORY "${CTEST_SOURCE_DIRECTORY}"
        RESULT_VARIABLE git_result
        ERROR_VARIABLE git_err
        OUTPUT_VARIABLE diff_contents)
      if (git_result OR git_err)
        if (git_err MATCHES "unknown revision")
          # It may be a cloned branch
          execute_process(COMMAND ${GIT} remote -v
            WORKING_DIRECTORY "${CTEST_SOURCE_DIRECTORY}"
            RESULT_VARIABLE git_result
            ERROR_VARIABLE git_err
            OUTPUT_VARIABLE git_out)
        endif ()
        if (git_result OR git_err)
          # Not a fatal error as this can happen when mixing cygwin and windows git.
          message(STATUS "${GIT} remote -v failed (${git_result}): ${git_err}")
          set(git_out OFF)
        endif (git_result OR git_err)
        if (NOT git_out)
          # No remotes set up: we assume this is a custom git setup that
          # is only likely to get used on our buildbots, so we skip
          # the diff checks.
          message(STATUS "No remotes set up so cannot diff and must skip content checks.  Assuming this is a buildbot.")
          set(diff_contents "")
        elseif (WIN32 AND arg_automated_ci)
          # This happens with tagged builds, such as cronbuilds, where there
          # is no master in the shallow clone.
        else ()
          message(FATAL_ERROR "*** Unable to retrieve diff for content checks: do you have a custom remote setup?")
        endif ()
      endif (git_result OR git_err)
    endif (GIT)
  endif (EXISTS "${CTEST_SOURCE_DIRECTORY}/.git")
endif ()
if (NOT DEFINED diff_contents)
  message(FATAL_ERROR "Unable to construct diff for pre-commit checks")
endif ()

# Ensure changes are formatted according to clang-format.
# XXX i#2876: we'd like to ignore changes to files like this which we don't
# want to mark up with "// clang-format off":
# + ext/drsyms/libefltc/include/*.h
# + third_party/libgcc/*.c
# + third_party/valgrind/*.h
# However, there's no simple way to do that.  For now we punt until someone
# changes one of those.
#
# Prefer named version 14.0 from apt.llvm.org.
if (DEFINED ENV{DISABLE_FORMAT_CHECKS} AND "$ENV{DISABLE_FORMAT_CHECKS}" STREQUAL "yes")
  message("format check disabled")
else ()
  find_program(CLANG_FORMAT_DIFF clang-format-diff-14 DOC "clang-format-diff")
  if (NOT CLANG_FORMAT_DIFF)
    find_program(CLANG_FORMAT_DIFF clang-format-diff DOC "clang-format-diff")
  endif ()
  if (NOT CLANG_FORMAT_DIFF)
    find_program(CLANG_FORMAT_DIFF clang-format-diff.py DOC "clang-format-diff")
  endif ()
  find_package(Python3)
  if (CLANG_FORMAT_DIFF AND Python3_FOUND)
    get_filename_component(CUR_DIR "." ABSOLUTE)
    set(diff_file "${CUR_DIR}/runsuite_diff.patch")
    file(WRITE ${diff_file} "${diff_contents}")
    execute_process(COMMAND ${Python3_EXECUTABLE} ${CLANG_FORMAT_DIFF} -p1
      WORKING_DIRECTORY "${CTEST_SOURCE_DIRECTORY}"
      INPUT_FILE ${diff_file}
      RESULT_VARIABLE format_result
      ERROR_VARIABLE format_err
      OUTPUT_VARIABLE format_out)
    if (format_result OR format_err)
      message(FATAL_ERROR
        "Error (${format_result}) running clang-format-diff: ${format_err}")
    endif ()
    if (format_out)
      # The WARNING and FATAL_ERROR message types try to format the diff and it
      # looks bad w/ extra newlines, so we use STATUS for a more verbatim printout.
      message(STATUS
        "Changes are not formatted properly:\n${format_out}")
      message(FATAL_ERROR
        "FATAL ERROR: Changes are not formatted properly (see diff above)!")
    else ()
      message("clang-format check passed")
    endif ()
  else ()
    if (arg_require_format)
      message(FATAL_ERROR "FATAL ERROR: clang-format is required but not found!")
    else ()
      message("clang-format-diff not found: skipping format checks")
    endif ()
  endif ()

  # Check for tabs other than on the revision lines.
  # The clang-format check will now find these in C files, but not non-C files.
  string(REGEX REPLACE "\n(---|\\+\\+\\+)[^\n]*\t" "" diff_notabs "${diff_contents}")
  # Allow tabs to be removed from existing lines.
  string(REGEX REPLACE "\n-[^\n]*\t" "" diff_notabs "${diff_notabs}")
  string(REGEX MATCH "\t" match "${diff_notabs}")
  if (NOT "${match}" STREQUAL "")
    string(REGEX MATCH "\n[^\n]*\t[^\n]*" match "${diff_notabs}")
    message(FATAL_ERROR "ERROR: diff contains tabs: ${match}")
  endif ()
endif ()

# Check for NOCHECKIN
string(REGEX MATCH "NOCHECKIN" match "${diff_contents}")
if (NOT "${match}" STREQUAL "")
  string(REGEX MATCH "\n[^\n]*NOCHECKIN[^\n]*" match "${diff_contents}")
  message(FATAL_ERROR "ERROR: diff contains NOCHECKIN: ${match}")
endif ()

# CMake seems to remove carriage returns for us so we can't easily
# check for them unless we switch to perl or python or something
# to get the diff and check it.  The vera++ rules do check C/C++ code.

# Check for trailing space.  This is a diff with an initial column for +-,
# so we need to exclude the following cases:
# 1. existing blank line will now have one space;
# 2. lines starting with -.
# We do this by matching lines that start with + or a space and end with a space.
# The clang-format check will now find these in C files, but not non-C files.
# The first line is always the diff header and can be safely skipped.
string(REGEX MATCH "\n[+ ][^\n]* \n" match "${diff_contents}")
if (NOT "${match}" STREQUAL "")
  message(FATAL_ERROR "ERROR: diff contains trailing spaces: ${match}")
endif ()

##################################################

# for short suite, don't build tests for builds that don't run tests
# (since building takes forever on windows): so we only turn
# on BUILD_TESTS for TEST_LONG or debug-internal-{32,64}. BUILD_TESTS is
# also turned on for release-external-64, but ctest will run with label
# RUN_IN_RELEASE.

if (NOT cross_riscv64_linux_only AND NOT cross_aarchxx_linux_only AND
  NOT cross_android_only AND NOT a64_on_x86_only)
  # For cross-arch execve test we need to "make install"
  if (NOT arg_nontest_only)
    testbuild_ex("debug-internal-32" OFF "
      DEBUG:BOOL=ON
      INTERNAL:BOOL=ON
      ${build_tests}
      ${install_path_cache}
      " OFF ON "${install_build_args}")
  endif ()
  if (last_build_dir MATCHES "-32")
    set(32bit_path "TEST_32BIT_PATH:PATH=${last_build_dir}/suite/tests/bin")
  else ()
    set(32bit_path "")
  endif ()
  if (NOT arg_nontest_only)
    testbuild_ex("debug-internal-64" ON "
      DEBUG:BOOL=ON
      INTERNAL:BOOL=ON
      ${build_tests}
      ${install_path_cache}
      ${32bit_path}
      " OFF ON "${install_build_args}")
  endif ()
  # we don't really support debug-external anymore
  if (DO_ALL_BUILDS_NOT_SUPPORTED)
    testbuild("debug-external-64" ON "
      DEBUG:BOOL=ON
      INTERNAL:BOOL=OFF
      ")
    testbuild("debug-external-32" OFF "
      DEBUG:BOOL=ON
      INTERNAL:BOOL=OFF
      ")
  endif ()
  if (NOT arg_debug_only)
    testbuild_ex("release-external-32" OFF "
      DEBUG:BOOL=OFF
      INTERNAL:BOOL=OFF
      ${install_path_cache}
      " OFF ${arg_package} "${install_build_args}")
  endif ()
  if (last_build_dir MATCHES "-32")
    set(32bit_path "TEST_32BIT_PATH:PATH=${last_build_dir}/suite/tests/bin")
  else ()
    set(32bit_path "")
  endif ()
  set(orig_extra_ctest_args ${extra_ctest_args})
  set(extra_ctest_args INCLUDE_LABEL RUN_IN_RELEASE)
  if (NOT arg_debug_only)
    testbuild_ex("release-external-64" ON "
      DEBUG:BOOL=OFF
      INTERNAL:BOOL=OFF
      ${build_release_tests}
      ${install_path_cache}
      ${32bit_path}
      " OFF ${arg_package} "${install_build_args}")
  endif ()
  set(extra_ctest_args ${orig_extra_ctest_args})
  if (DO_ALL_BUILDS)
    # we rarely use internal release builds but keep them working in long
    # suite (not much burden) in case we need to tweak internal options
    testbuild("release-internal-32" OFF "
      DEBUG:BOOL=OFF
      INTERNAL:BOOL=ON
      ${install_path_cache}
      ")
    testbuild("release-internal-64" ON "
      DEBUG:BOOL=OFF
      INTERNAL:BOOL=ON
      ${install_path_cache}
      ")
    if (UNIX)
      # Ensure the code to record memquery unit test cases continues to
      # at least compile.
      testbuild("record-memquery-64" ON "
        RECORD_MEMQUERY:BOOL=ON
        DEBUG:BOOL=OFF
        INTERNAL:BOOL=ON
        ${install_path_cache}
        ")
    endif (UNIX)
  endif (DO_ALL_BUILDS)
  # Non-official-API builds but not all are in pre-commit suite, esp on Windows
  # where building is slow: we'll rely on bots to catch breakage in most of these
  # builds.
  if (ARCH_IS_X86 AND NOT APPLE)
    # we do not bother to support these on ARM
    if (DO_ALL_BUILDS)
      # Builds we'll keep from breaking but not worth running many tests
      testbuild("callprof-32" OFF "
        CALLPROF:BOOL=ON
        DEBUG:BOOL=OFF
        INTERNAL:BOOL=OFF
        ${install_path_cache}
        ")
    endif (DO_ALL_BUILDS)
  endif (ARCH_IS_X86 AND NOT APPLE)
endif (NOT cross_riscv64_linux_only AND NOT cross_aarchxx_linux_only AND
  NOT cross_android_only AND NOT a64_on_x86_only)

if (UNIX AND ARCH_IS_X86)
  # Optional cross-compilation for ARM/Linux and ARM/Android if the cross
  # compilers are on the PATH.
  set(orig_extra_ctest_args ${extra_ctest_args})
  if (cross_aarchxx_linux_only)
    set(extra_ctest_args ${extra_ctest_args} INCLUDE_LABEL RUNS_ON_QEMU)
  endif ()
  set(prev_optional_cross_compile ${optional_cross_compile})
  if (NOT cross_aarchxx_linux_only)
    # For CI cross_aarchxx_linux_only builds, we want to fail on config failures.
    # For user suite runs, we want to just skip if there's no cross setup.
    set(optional_cross_compile ON)
  endif ()
  set(ARCH_IS_X86 OFF)
  set(ENV{CFLAGS} "") # environment vars do not obey the normal scope rules--must reset
  set(ENV{CXXFLAGS} "")
  set(prev_run_tests ${run_tests})
  if (optional_cross_compile)
    find_program(QEMU_ARM_BINARY qemu-arm "QEMU emulation tool")
    if (NOT QEMU_ARM_BINARY)
      set(run_tests OFF) # build tests but don't run them
    endif ()
  endif ()
  testbuild_ex("arm-debug-internal" OFF "
    DEBUG:BOOL=ON
    INTERNAL:BOOL=ON
    ${build_tests}
    CMAKE_TOOLCHAIN_FILE:PATH=${CTEST_SOURCE_DIRECTORY}/make/toolchain-arm32.cmake
    " OFF ${arg_package} "")
  testbuild_ex("arm-release-external" OFF "
    DEBUG:BOOL=OFF
    INTERNAL:BOOL=OFF
    CMAKE_TOOLCHAIN_FILE:PATH=${CTEST_SOURCE_DIRECTORY}/make/toolchain-arm32.cmake
    " OFF ${arg_package} "")
  if (optional_cross_compile)
    find_program(QEMU_AARCH64_BINARY qemu-aarch64 "QEMU emulation tool")
    if (NOT QEMU_AARCH64_BINARY)
      set(run_tests OFF) # build tests but don't run them
    endif ()
  endif ()
  testbuild_ex("aarch64-debug-internal" ON "
    DEBUG:BOOL=ON
    INTERNAL:BOOL=ON
    ${build_tests}
    CMAKE_TOOLCHAIN_FILE:PATH=${CTEST_SOURCE_DIRECTORY}/make/toolchain-aarch64.cmake
    " OFF ${arg_package} "")
  testbuild_ex("aarch64-release-external" ON "
    DEBUG:BOOL=OFF
    INTERNAL:BOOL=OFF
    CMAKE_TOOLCHAIN_FILE:PATH=${CTEST_SOURCE_DIRECTORY}/make/toolchain-aarch64.cmake
    " OFF ${arg_package} "")

  set(run_tests ${prev_run_tests})
  set(extra_ctest_args ${orig_extra_ctest_args})
  set(optional_cross_compile ${prev_optional_cross_compile})

  # Android cross-compilation and running of tests using "adb shell"
  find_program(ADB adb DOC "adb Android utility")
  if (ADB)
    execute_process(COMMAND ${ADB} get-state
      RESULT_VARIABLE adb_result
      ERROR_VARIABLE adb_err
      OUTPUT_VARIABLE adb_out OUTPUT_STRIP_TRAILING_WHITESPACE)
    if (adb_result OR NOT adb_out STREQUAL "device")
      message("Android device not connected: NOT running Android tests")
      set(ADB OFF)
    endif ()
  else ()
    message("adb not found: NOT running Android tests")
  endif ()
  set(prev_run_tests ${run_tests})
  if (ADB)
    set(android_extra_dbg "DR_COPY_TO_DEVICE:BOOL=ON")
    if (TEST_LONG)
      set(android_extra_rel "DR_COPY_TO_DEVICE:BOOL=ON")
    endif ()
  else ()
    set(android_extra_dbg "")
    set(android_extra_rel "")
    set(run_tests OFF) # build tests but don't run them
  endif ()

  # Pass through toolchain file.
  if (DEFINED ENV{DYNAMORIO_ANDROID_TOOLCHAIN})
    set(android_extra_dbg "${android_extra_dbg}
                           ANDROID_TOOLCHAIN:PATH=$ENV{DYNAMORIO_ANDROID_TOOLCHAIN}")
    set(android_extra_rel "${android_extra_dbg}
                           ANDROID_TOOLCHAIN:PATH=$ENV{DYNAMORIO_ANDROID_TOOLCHAIN}")
  endif()
  if (DEFINED ENV{DYNAMORIO_ANDROID_NDK})
    set(android_extra_dbg "${android_extra_dbg}
                           ANDROID_NDK:PATH=$ENV{DYNAMORIO_ANDROID_NDK}")
    set(android_extra_rel "${android_extra_dbg}
                           ANDROID_NDK:PATH=$ENV{DYNAMORIO_ANDROID_NDK}")
  endif()
  if (DEFINED ENV{DYNAMORIO_ANDROID_API_LEVEL})
    set(android_extra_dbg "${android_extra_dbg}
                           ANDROID_API_LEVEL:STRING=$ENV{DYNAMORIO_ANDROID_API_LEVEL}")
    set(android_extra_rel "${android_extra_dbg}
                           ANDROID_API_LEVEL:STRING=$ENV{DYNAMORIO_ANDROID_API_LEVEL}")
  endif()

  # For CI cross_android_only builds, we want to fail on config failures.
  # For user suite runs, we want to just skip if there's no cross setup.
  if (NOT cross_android_only)
    set(optional_cross_compile ON)
  endif ()

  testbuild_ex("arm-android-debug-internal" OFF "
    DEBUG:BOOL=ON
    INTERNAL:BOOL=ON
    CMAKE_TOOLCHAIN_FILE:PATH=${CTEST_SOURCE_DIRECTORY}/make/toolchain-android-gcc.cmake
    ${build_tests}
    ${android_extra_dbg}
    " OFF ${arg_package} "")
  testbuild_ex("arm-android-release-external" OFF "
    DEBUG:BOOL=OFF
    INTERNAL:BOOL=OFF
    CMAKE_TOOLCHAIN_FILE:PATH=${CTEST_SOURCE_DIRECTORY}/make/toolchain-android-gcc.cmake
    ${android_extra_rel}
    " OFF ${arg_package} "")

  testbuild_ex("aarch64-android-debug-internal" ON "
    DEBUG:BOOL=ON
    INTERNAL:BOOL=ON
    CMAKE_TOOLCHAIN_FILE:PATH=${CTEST_SOURCE_DIRECTORY}/make/toolchain-android-llvm.cmake
    ${build_tests}
    ${android_extra_dbg}
    " OFF ${arg_package} "")
  testbuild_ex("aarch64-android-release-external" ON "
    DEBUG:BOOL=OFF
    INTERNAL:BOOL=OFF
    CMAKE_TOOLCHAIN_FILE:PATH=${CTEST_SOURCE_DIRECTORY}/make/toolchain-android-llvm.cmake
    ${android_extra_rel}
    " OFF ${arg_package} "")

  set(run_tests ${prev_run_tests})
  set(optional_cross_compile ${prev_optional_cross_compile})
  set(ARCH_IS_X86 ON)
endif (UNIX AND ARCH_IS_X86)

# TODO i#1684: Fix Windows compiler warnings for AArch64 on x86 and then enable
# this, but perhaps on master merges only to avoid slowing down PR builds.
if (ARCH_IS_X86 AND UNIX AND (a64_on_x86_only OR NOT arg_automated_ci))
  # Test decoding and analyzing aarch64 traces on x86 machines.
  testbuild_ex("aarch64-on-x86" ON "
    TARGET_ARCH:STRING=aarch64
    DEBUG:BOOL=ON
    INTERNAL:BOOL=ON
    ${build_tests}
    " OFF ${arg_package} "")
endif ()

if (ARCH_IS_X86 AND UNIX)
  set(orig_extra_ctest_args ${extra_ctest_args})
  if (cross_riscv64_linux_only)
    set(extra_ctest_args ${extra_ctest_args} INCLUDE_LABEL RUNS_ON_QEMU)
  endif ()
  set(prev_optional_cross_compile ${optional_cross_compile})
  set(prev_run_tests ${run_tests})
  set(run_tests ON)
  if (NOT cross_riscv64_linux_only)
    set(optional_cross_compile ON)
  endif ()
  set(ARCH_IS_X86 OFF)
  testbuild_ex("riscv64-debug-internal" ON "
    DEBUG:BOOL=ON
    INTERNAL:BOOL=ON
    ${build_tests}
    CMAKE_TOOLCHAIN_FILE:PATH=${CTEST_SOURCE_DIRECTORY}/make/toolchain-riscv64.cmake
    " OFF ${arg_package} "")
  testbuild_ex("riscv64-release-external" ON "
    DEBUG:BOOL=OFF
    INTERNAL:BOOL=OFF
    CMAKE_TOOLCHAIN_FILE:PATH=${CTEST_SOURCE_DIRECTORY}/make/toolchain-riscv64.cmake
    " OFF ${arg_package} "")

  set(run_tests ${prev_run_tests})
  set(extra_ctest_args ${orig_extra_ctest_args})
  set(optional_cross_compile ${prev_optional_cross_compile})
  set(ARCH_IS_X86 ON)
endif ()

# XXX: do we still care about these builds?
## defines we don't want to break -- no runs though since we don't currently use these
#    "BUILD::NOSHORT::ADD_DEFINES=\"${D}DGC_DIAGNOSTICS\"",
#    "BUILD::NOSHORT::LIN::ADD_DEFINES=\"${D}CHECK_RETURNS_SSE2\"",

######################################################################
# SUMMARY

# sets ${outvar} in PARENT_SCOPE
function (error_string str outvar)
  string(REGEX MATCHALL "[^\n]*Platform exception[^\n]*" crash "${str}")
  string(REGEX MATCHALL "[^\n]*debug check failure[^\n]*" assert "${str}")
  string(REGEX MATCHALL "[^\n]*CURIOSITY[^\n]*" curiosity "${str}")
  if (crash OR assert OR curiosity)
    string(REGEX REPLACE "[ \t]*<Value>" "" assert "${assert}")
    set(${outvar} "=> ${crash} ${assert} ${curiosity}" PARENT_SCOPE)
  else (crash OR assert OR curiosity)
    set(${outvar} "" PARENT_SCOPE)
  endif (crash OR assert OR curiosity)
endfunction (error_string)

set(build_package ${arg_package})
include("${CTEST_SCRIPT_DIRECTORY}/runsuite_common_post.cmake")<|MERGE_RESOLUTION|>--- conflicted
+++ resolved
@@ -84,8 +84,6 @@
   endif ()
 endforeach (arg)
 
-<<<<<<< HEAD
-=======
 if (UNIX AND NOT APPLE AND NOT ANDROID AND NOT cross_riscv64_linux_only)
   execute_process(COMMAND ldd --version
     RESULT_VARIABLE ldd_result ERROR_VARIABLE ldd_err OUTPUT_VARIABLE ldd_out)
@@ -97,7 +95,6 @@
     set(extra_ctest_args EXCLUDE_LABEL AMD_X32_DENYLIST)
   endif ()
 endif ()
->>>>>>> 15f4d28d
 
 set(build_tests "BUILD_TESTS:BOOL=ON")
 
